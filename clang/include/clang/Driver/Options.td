//===--- Options.td - Options for clang -----------------------------------===//
//
// Part of the LLVM Project, under the Apache License v2.0 with LLVM Exceptions.
// See https://llvm.org/LICENSE.txt for license information.
// SPDX-License-Identifier: Apache-2.0 WITH LLVM-exception
//
//===----------------------------------------------------------------------===//
//
//  This file defines the options accepted by clang.
//
//===----------------------------------------------------------------------===//

// Include the common option parsing interfaces.
include "llvm/Option/OptParser.td"

/////////
// Flags

// The option is a "driver"-only option, and should not be forwarded to other
// tools via `-Xarch` options.
def NoXarchOption : OptionFlag;

// LinkerInput - The option is a linker input.
def LinkerInput : OptionFlag;

// NoArgumentUnused - Don't report argument unused warnings for this option; this
// is useful for options like -static or -dynamic which a user may always end up
// passing, even if the platform defaults to (or only supports) that option.
def NoArgumentUnused : OptionFlag;

// Unsupported - The option is unsupported, and the driver will reject command
// lines that use it.
def Unsupported : OptionFlag;

// Ignored - The option is unsupported, and the driver will silently ignore it.
def Ignored : OptionFlag;

// CoreOption - This is considered a "core" Clang option, available in both
// clang and clang-cl modes.
def CoreOption : OptionFlag;

// CLOption - This is a cl.exe compatibility option. Options with this flag
// are made available when the driver is running in CL compatibility mode.
def CLOption : OptionFlag;

// CC1Option - This option should be accepted by clang -cc1.
def CC1Option : OptionFlag;

// CC1AsOption - This option should be accepted by clang -cc1as.
def CC1AsOption : OptionFlag;

// DXCOption - This is a dxc.exe compatibility option. Options with this flag
// are made available when the driver is running in DXC compatibility mode.
def DXCOption : OptionFlag;

// NoDriverOption - This option should not be accepted by the driver.
def NoDriverOption : OptionFlag;

// If an option affects linking, but has a primary group (so Link_Group cannot
// be used), add this flag.
def LinkOption : OptionFlag;

// FlangOption - This is considered a "core" Flang option, available in
// flang mode.
def FlangOption : OptionFlag;

// FlangOnlyOption - This option should only be used by Flang (i.e. it is not
// available for Clang)
def FlangOnlyOption : OptionFlag;

// FC1Option - This option should be accepted by flang -fc1.
def FC1Option : OptionFlag;

// Deprecated - The option is deprecated, but still supported.  A
// diagnostic is emitted about the potential for the option to be removed
// in an upcoming release.
def Deprecated : OptionFlag;

// A short name to show in documentation. The name will be interpreted as rST.
class DocName<string name> { string DocName = name; }

// A brief description to show in documentation, interpreted as rST.
class DocBrief<code descr> { code DocBrief = descr; }

// Indicates that this group should be flattened into its parent when generating
// documentation.
class DocFlatten { bit DocFlatten = 1; }

// Indicates that this warning is ignored, but accepted with a warning for
// GCC compatibility.
class IgnoredGCCCompat : Flags<[HelpHidden]> {}

/////////
// Groups

def Action_Group : OptionGroup<"<action group>">, DocName<"Actions">,
                   DocBrief<[{The action to perform on the input.}]>;

// Meta-group for options which are only used for compilation,
// and not linking etc.
def CompileOnly_Group : OptionGroup<"<CompileOnly group>">,
                        DocName<"Compilation flags">, DocBrief<[{
Flags controlling the behavior of Clang during compilation. These flags have
no effect during actions that do not perform compilation.}]>;

def Preprocessor_Group : OptionGroup<"<Preprocessor group>">,
                         Group<CompileOnly_Group>,
                         DocName<"Preprocessor flags">, DocBrief<[{
Flags controlling the behavior of the Clang preprocessor.}]>;

def IncludePath_Group : OptionGroup<"<I/i group>">, Group<Preprocessor_Group>,
                        DocName<"Include path management">,
                        DocBrief<[{
Flags controlling how ``#include``\s are resolved to files.}]>;

def I_Group : OptionGroup<"<I group>">, Group<IncludePath_Group>, DocFlatten;
def i_Group : OptionGroup<"<i group>">, Group<IncludePath_Group>, DocFlatten;
def clang_i_Group : OptionGroup<"<clang i group>">, Group<i_Group>, DocFlatten;

def M_Group : OptionGroup<"<M group>">, Group<Preprocessor_Group>,
              DocName<"Dependency file generation">, DocBrief<[{
Flags controlling generation of a dependency file for ``make``-like build
systems.}]>;

def d_Group : OptionGroup<"<d group>">, Group<Preprocessor_Group>,
              DocName<"Dumping preprocessor state">, DocBrief<[{
Flags allowing the state of the preprocessor to be dumped in various ways.}]>;

def Diag_Group : OptionGroup<"<W/R group>">, Group<CompileOnly_Group>,
                 DocName<"Diagnostic flags">, DocBrief<[{
Flags controlling which warnings, errors, and remarks Clang will generate.
See the :doc:`full list of warning and remark flags <DiagnosticsReference>`.}]>;

def R_Group : OptionGroup<"<R group>">, Group<Diag_Group>, DocFlatten;
def R_value_Group : OptionGroup<"<R (with value) group>">, Group<R_Group>,
                    DocFlatten;
def W_Group : OptionGroup<"<W group>">, Group<Diag_Group>, DocFlatten;
def W_value_Group : OptionGroup<"<W (with value) group>">, Group<W_Group>,
                    DocFlatten;

def f_Group : OptionGroup<"<f group>">, Group<CompileOnly_Group>,
              DocName<"Target-independent compilation options">;

def f_clang_Group : OptionGroup<"<f (clang-only) group>">,
                    Group<CompileOnly_Group>, DocFlatten;
def pedantic_Group : OptionGroup<"<pedantic group>">, Group<f_Group>,
                     DocFlatten;
def opencl_Group : OptionGroup<"<opencl group>">, Group<f_Group>,
                   DocName<"OpenCL flags">;

def sycl_Group : OptionGroup<"<SYCL group>">, Group<f_Group>,
                 DocName<"SYCL flags">;

def m_Group : OptionGroup<"<m group>">, Group<CompileOnly_Group>,
              DocName<"Target-dependent compilation options">;

// Feature groups - these take command line options that correspond directly to
// target specific features and can be translated directly from command line
// options.
def m_aarch64_Features_Group : OptionGroup<"<aarch64 features group>">,
                               Group<m_Group>, DocName<"AARCH64">;
def m_amdgpu_Features_Group : OptionGroup<"<amdgpu features group>">,
                              Group<m_Group>, DocName<"AMDGPU">;
def m_arm_Features_Group : OptionGroup<"<arm features group>">,
                           Group<m_Group>, DocName<"ARM">;
def m_hexagon_Features_Group : OptionGroup<"<hexagon features group>">,
                               Group<m_Group>, DocName<"Hexagon">;
// The features added by this group will not be added to target features.
// These are explicitly handled.
def m_hexagon_Features_HVX_Group : OptionGroup<"<hexagon features group>">,
                                   Group<m_Group>, DocName<"Hexagon">;
def m_m68k_Features_Group: OptionGroup<"<m68k features group>">,
                           Group<m_Group>, DocName<"M68k">;
def m_mips_Features_Group : OptionGroup<"<mips features group>">,
                            Group<m_Group>, DocName<"MIPS">;
def m_ppc_Features_Group : OptionGroup<"<ppc features group>">,
                           Group<m_Group>, DocName<"PowerPC">;
def m_wasm_Features_Group : OptionGroup<"<wasm features group>">,
                            Group<m_Group>, DocName<"WebAssembly">;
// The features added by this group will not be added to target features.
// These are explicitly handled.
def m_wasm_Features_Driver_Group : OptionGroup<"<wasm driver features group>">,
                                   Group<m_Group>, DocName<"WebAssembly Driver">;
def m_x86_Features_Group : OptionGroup<"<x86 features group>">,
                           Group<m_Group>, Flags<[CoreOption]>, DocName<"X86">;
def m_riscv_Features_Group : OptionGroup<"<riscv features group>">,
                             Group<m_Group>, DocName<"RISCV">;

def m_libc_Group : OptionGroup<"<m libc group>">, Group<m_mips_Features_Group>,
                   Flags<[HelpHidden]>;

def O_Group : OptionGroup<"<O group>">, Group<CompileOnly_Group>,
              DocName<"Optimization level">, DocBrief<[{
Flags controlling how much optimization should be performed.}]>;

def DebugInfo_Group : OptionGroup<"<g group>">, Group<CompileOnly_Group>,
                      DocName<"Debug information generation">, DocBrief<[{
Flags controlling how much and what kind of debug information should be
generated.}]>;

def g_Group : OptionGroup<"<g group>">, Group<DebugInfo_Group>,
              DocName<"Kind and level of debug information">;
def gN_Group : OptionGroup<"<gN group>">, Group<g_Group>,
               DocName<"Debug level">;
def ggdbN_Group : OptionGroup<"<ggdbN group>">, Group<gN_Group>, DocFlatten;
def gTune_Group : OptionGroup<"<gTune group>">, Group<g_Group>,
                  DocName<"Debugger to tune debug information for">;
def g_flags_Group : OptionGroup<"<g flags group>">, Group<DebugInfo_Group>,
                    DocName<"Debug information flags">;

def StaticAnalyzer_Group : OptionGroup<"<Static analyzer group>">,
                           DocName<"Static analyzer flags">, DocBrief<[{
Flags controlling the behavior of the Clang Static Analyzer.}]>;

// gfortran options that we recognize in the driver and pass along when
// invoking GCC to compile Fortran code.
def gfortran_Group : OptionGroup<"<gfortran group>">,
                     DocName<"Fortran compilation flags">, DocBrief<[{
Flags that will be passed onto the ``gfortran`` compiler when Clang is given
a Fortran input.}]>;

def Link_Group : OptionGroup<"<T/e/s/t/u group>">, DocName<"Linker flags">,
                 DocBrief<[{Flags that are passed on to the linker}]>;
def T_Group : OptionGroup<"<T group>">, Group<Link_Group>, DocFlatten;
def u_Group : OptionGroup<"<u group>">, Group<Link_Group>, DocFlatten;

def reserved_lib_Group : OptionGroup<"<reserved libs group>">,
                         Flags<[Unsupported]>;

def offload_lib_Group : OptionGroup<"<offload libs group>">;

// Temporary groups for clang options which we know we don't support,
// but don't want to verbosely warn the user about.
def clang_ignored_f_Group : OptionGroup<"<clang ignored f group>">,
  Group<f_Group>, Flags<[Ignored]>;
def clang_ignored_m_Group : OptionGroup<"<clang ignored m group>">,
  Group<m_Group>, Flags<[Ignored]>;

// Group for clang options in the process of deprecation.
// Please include the version that deprecated the flag as comment to allow
// easier garbage collection.
def clang_ignored_legacy_options_Group : OptionGroup<"<clang legacy flags>">,
  Group<f_Group>, Flags<[Ignored]>;

// Retired with clang-5.0
def : Flag<["-"], "fslp-vectorize-aggressive">, Group<clang_ignored_legacy_options_Group>;
def : Flag<["-"], "fno-slp-vectorize-aggressive">, Group<clang_ignored_legacy_options_Group>;

// Retired with clang-10.0. Previously controlled X86 MPX ISA.
def mmpx : Flag<["-"], "mmpx">, Group<clang_ignored_legacy_options_Group>;
def mno_mpx : Flag<["-"], "mno-mpx">, Group<clang_ignored_legacy_options_Group>;

// Group that ignores all gcc optimizations that won't be implemented
def clang_ignored_gcc_optimization_f_Group : OptionGroup<
  "<clang_ignored_gcc_optimization_f_Group>">, Group<f_Group>, Flags<[Ignored]>;

class DiagnosticOpts<string base>
  : KeyPathAndMacro<"DiagnosticOpts->", base, "DIAG_"> {}
class LangOpts<string base>
  : KeyPathAndMacro<"LangOpts->", base, "LANG_"> {}
class TargetOpts<string base>
  : KeyPathAndMacro<"TargetOpts->", base, "TARGET_"> {}
class FrontendOpts<string base>
  : KeyPathAndMacro<"FrontendOpts.", base, "FRONTEND_"> {}
class PreprocessorOutputOpts<string base>
  : KeyPathAndMacro<"PreprocessorOutputOpts.", base, "PREPROCESSOR_OUTPUT_"> {}
class DependencyOutputOpts<string base>
  : KeyPathAndMacro<"DependencyOutputOpts.", base, "DEPENDENCY_OUTPUT_"> {}
class CodeGenOpts<string base>
  : KeyPathAndMacro<"CodeGenOpts.", base, "CODEGEN_"> {}
class HeaderSearchOpts<string base>
  : KeyPathAndMacro<"HeaderSearchOpts->", base, "HEADER_SEARCH_"> {}
class PreprocessorOpts<string base>
  : KeyPathAndMacro<"PreprocessorOpts->", base, "PREPROCESSOR_"> {}
class FileSystemOpts<string base>
  : KeyPathAndMacro<"FileSystemOpts.", base, "FILE_SYSTEM_"> {}
class AnalyzerOpts<string base>
  : KeyPathAndMacro<"AnalyzerOpts->", base, "ANALYZER_"> {}
class MigratorOpts<string base>
  : KeyPathAndMacro<"MigratorOpts.", base, "MIGRATOR_"> {}

// A boolean option which is opt-in in CC1. The positive option exists in CC1 and
// Args.hasArg(OPT_ffoo) can be used to check that the flag is enabled.
// This is useful if the option is usually disabled.
// Use this only when the option cannot be declared via BoolFOption.
multiclass OptInCC1FFlag<string name, string pos_prefix, string neg_prefix="",
                      string help="", list<OptionFlag> flags=[]> {
  def f#NAME : Flag<["-"], "f"#name>, Flags<[CC1Option] # flags>,
               Group<f_Group>, HelpText<pos_prefix # help>;
  def fno_#NAME : Flag<["-"], "fno-"#name>, Flags<flags>,
                  Group<f_Group>, HelpText<neg_prefix # help>;
}

// A boolean option which is opt-out in CC1. The negative option exists in CC1 and
// Args.hasArg(OPT_fno_foo) can be used to check that the flag is disabled.
// Use this only when the option cannot be declared via BoolFOption.
multiclass OptOutCC1FFlag<string name, string pos_prefix, string neg_prefix,
                       string help="", list<OptionFlag> flags=[]> {
  def f#NAME : Flag<["-"], "f"#name>, Flags<flags>,
               Group<f_Group>, HelpText<pos_prefix # help>;
  def fno_#NAME : Flag<["-"], "fno-"#name>, Flags<[CC1Option] # flags>,
                  Group<f_Group>, HelpText<neg_prefix # help>;
}

// A boolean option which is opt-in in FC1. The positive option exists in FC1 and
// Args.hasArg(OPT_ffoo) can be used to check that the flag is enabled.
// This is useful if the option is usually disabled.
multiclass OptInFC1FFlag<string name, string pos_prefix, string neg_prefix="",
                      string help="", list<OptionFlag> flags=[]> {
  def f#NAME : Flag<["-"], "f"#name>, Flags<[FC1Option] # flags>,
               Group<f_Group>, HelpText<pos_prefix # help>;
  def fno_#NAME : Flag<["-"], "fno-"#name>, Flags<flags>,
                  Group<f_Group>, HelpText<neg_prefix # help>;
}

// A boolean option which is opt-out in FC1. The negative option exists in FC1 and
// Args.hasArg(OPT_fno_foo) can be used to check that the flag is disabled.
multiclass OptOutFC1FFlag<string name, string pos_prefix, string neg_prefix,
                       string help="", list<OptionFlag> flags=[]> {
  def f#NAME : Flag<["-"], "f"#name>, Flags<flags>,
               Group<f_Group>, HelpText<pos_prefix # help>;
  def fno_#NAME : Flag<["-"], "fno-"#name>, Flags<[FC1Option] # flags>,
                  Group<f_Group>, HelpText<neg_prefix # help>;
}

// Creates a positive and negative flags where both of them are prefixed with
// "m", have help text specified for positive and negative option, and a Group
// optionally specified by the opt_group argument, otherwise Group<m_Group>.
multiclass SimpleMFlag<string name, string pos_prefix, string neg_prefix,
                       string help, OptionGroup opt_group = m_Group> {
  def m#NAME : Flag<["-"], "m"#name>, Group<opt_group>,
    HelpText<pos_prefix # help>;
  def mno_#NAME : Flag<["-"], "mno-"#name>, Group<opt_group>,
    HelpText<neg_prefix # help>;
}

//===----------------------------------------------------------------------===//
// BoolOption
//===----------------------------------------------------------------------===//

// The default value of a marshalled key path.
class Default<code value> { code Value = value; }

// Convenience variables for boolean defaults.
def DefaultTrue : Default<"true"> {}
def DefaultFalse : Default<"false"> {}

// The value set to the key path when the flag is present on the command line.
class Set<bit value> { bit Value = value; }
def SetTrue : Set<true> {}
def SetFalse : Set<false> {}

// Definition of single command line flag. This is an implementation detail, use
// SetTrueBy or SetFalseBy instead.
class FlagDef<bit polarity, bit value, list<OptionFlag> option_flags,
              string help, list<code> implied_by_expressions = []> {
  // The polarity. Besides spelling, this also decides whether the TableGen
  // record will be prefixed with "no_".
  bit Polarity = polarity;

  // The value assigned to key path when the flag is present on command line.
  bit Value = value;

  // OptionFlags that control visibility of the flag in different tools.
  list<OptionFlag> OptionFlags = option_flags;

  // The help text associated with the flag.
  string Help = help;

  // List of expressions that, when true, imply this flag.
  list<code> ImpliedBy = implied_by_expressions;
}

// Additional information to be appended to both positive and negative flag.
class BothFlags<list<OptionFlag> option_flags, string help = ""> {
  list<OptionFlag> OptionFlags = option_flags;
  string Help = help;
}

// Functor that appends the suffix to the base flag definition.
class ApplySuffix<FlagDef flag, BothFlags suffix> {
  FlagDef Result
    = FlagDef<flag.Polarity, flag.Value,
              flag.OptionFlags # suffix.OptionFlags,
              flag.Help # suffix.Help, flag.ImpliedBy>;
}

// Definition of the command line flag with positive spelling, e.g. "-ffoo".
class PosFlag<Set value, list<OptionFlag> flags = [], string help = "",
              list<code> implied_by_expressions = []>
  : FlagDef<true, value.Value, flags, help, implied_by_expressions> {}

// Definition of the command line flag with negative spelling, e.g. "-fno-foo".
class NegFlag<Set value, list<OptionFlag> flags = [], string help = "",
              list<code> implied_by_expressions = []>
  : FlagDef<false, value.Value, flags, help, implied_by_expressions> {}

// Expanded FlagDef that's convenient for creation of TableGen records.
class FlagDefExpanded<FlagDef flag, string prefix, string name, string spelling>
  : FlagDef<flag.Polarity, flag.Value, flag.OptionFlags, flag.Help,
            flag.ImpliedBy> {
  // Name of the TableGen record.
  string RecordName = prefix # !if(flag.Polarity, "", "no_") # name;

  // Spelling of the flag.
  string Spelling = prefix # !if(flag.Polarity, "", "no-") # spelling;

  // Can the flag be implied by another flag?
  bit CanBeImplied = !not(!empty(flag.ImpliedBy));

  // C++ code that will be assigned to the keypath when the flag is present.
  code ValueAsCode = !if(flag.Value, "true", "false");
}

// TableGen record for a single marshalled flag.
class MarshalledFlagRec<FlagDefExpanded flag, FlagDefExpanded other,
                        FlagDefExpanded implied, KeyPathAndMacro kpm,
                        Default default>
  : Flag<["-"], flag.Spelling>, Flags<flag.OptionFlags>, HelpText<flag.Help>,
    MarshallingInfoBooleanFlag<kpm, default.Value, flag.ValueAsCode,
                               other.ValueAsCode, other.RecordName>,
    ImpliedByAnyOf<implied.ImpliedBy, implied.ValueAsCode> {}

// Generates TableGen records for two command line flags that control the same
// key path via the marshalling infrastructure.
// Names of the records consist of the specified prefix, "no_" for the negative
// flag, and NAME.
// Used for -cc1 frontend options. Driver-only options do not map to
// CompilerInvocation.
multiclass BoolOption<string prefix = "", string spelling_base,
                      KeyPathAndMacro kpm, Default default,
                      FlagDef flag1_base, FlagDef flag2_base,
                      BothFlags suffix = BothFlags<[], "">> {
  defvar flag1 = FlagDefExpanded<ApplySuffix<flag1_base, suffix>.Result, prefix,
                                 NAME, spelling_base>;

  defvar flag2 = FlagDefExpanded<ApplySuffix<flag2_base, suffix>.Result, prefix,
                                 NAME, spelling_base>;

  // The flags must have different polarity, different values, and only
  // one can be implied.
  assert !xor(flag1.Polarity, flag2.Polarity),
         "the flags must have different polarity: flag1: " #
             flag1.Polarity # ", flag2: " # flag2.Polarity;
  assert !ne(flag1.Value, flag2.Value),
         "the flags must have different values: flag1: " #
             flag1.Value # ", flag2: " # flag2.Value;
  assert !not(!and(flag1.CanBeImplied, flag2.CanBeImplied)),
         "only one of the flags can be implied: flag1: " #
             flag1.CanBeImplied # ", flag2: " # flag2.CanBeImplied;

  defvar implied = !if(flag1.CanBeImplied, flag1, flag2);

  def flag1.RecordName : MarshalledFlagRec<flag1, flag2, implied, kpm, default>;
  def flag2.RecordName : MarshalledFlagRec<flag2, flag1, implied, kpm, default>;
}

/// Creates a BoolOption where both of the flags are prefixed with "f", are in
/// the Group<f_Group>.
/// Used for -cc1 frontend options. Driver-only options do not map to
/// CompilerInvocation.
multiclass BoolFOption<string flag_base, KeyPathAndMacro kpm,
                       Default default, FlagDef flag1, FlagDef flag2,
                       BothFlags both = BothFlags<[], "">> {
  defm NAME : BoolOption<"f", flag_base, kpm, default, flag1, flag2, both>,
              Group<f_Group>;
}

// Creates a BoolOption where both of the flags are prefixed with "g" and have
// the Group<g_Group>.
// Used for -cc1 frontend options. Driver-only options do not map to
// CompilerInvocation.
multiclass BoolGOption<string flag_base, KeyPathAndMacro kpm,
                       Default default, FlagDef flag1, FlagDef flag2,
                       BothFlags both = BothFlags<[], "">> {
  defm NAME : BoolOption<"g", flag_base, kpm, default, flag1, flag2, both>,
              Group<g_Group>;
}

// FIXME: Diagnose if target does not support protected visibility.
class MarshallingInfoVisibility<KeyPathAndMacro kpm, code default>
  : MarshallingInfoEnum<kpm, default>,
    Values<"default,hidden,internal,protected">,
    NormalizedValues<["DefaultVisibility", "HiddenVisibility",
                      "HiddenVisibility", "ProtectedVisibility"]> {}

// Key paths that are constant during parsing of options with the same key path prefix.
defvar cplusplus = LangOpts<"CPlusPlus">;
defvar cpp11 = LangOpts<"CPlusPlus11">;
defvar cpp17 = LangOpts<"CPlusPlus17">;
defvar cpp20 = LangOpts<"CPlusPlus20">;
defvar c99 = LangOpts<"C99">;
defvar c2x = LangOpts<"C2x">;
defvar lang_std = LangOpts<"LangStd">;
defvar open_cl = LangOpts<"OpenCL">;
defvar cuda = LangOpts<"CUDA">;
defvar render_script = LangOpts<"RenderScript">;
defvar hip = LangOpts<"HIP">;
defvar gnu_mode = LangOpts<"GNUMode">;
defvar asm_preprocessor = LangOpts<"AsmPreprocessor">;
defvar sycl_ver = LangOpts<"SYCLVersion">;

defvar std = !strconcat("LangStandard::getLangStandardForKind(", lang_std.KeyPath, ")");

/////////
// Options

// The internal option ID must be a valid C++ identifier and results in a
// clang::driver::options::OPT_XX enum constant for XX.
//
// We want to unambiguously be able to refer to options from the driver source
// code, for this reason the option name is mangled into an ID. This mangling
// isn't guaranteed to have an inverse, but for practical purposes it does.
//
// The mangling scheme is to ignore the leading '-', and perform the following
// substitutions:
//   _ => __
//   - => _
//   / => _SLASH
//   # => _HASH
//   ? => _QUESTION
//   , => _COMMA
//   = => _EQ
//   C++ => CXX
//   . => _

// Developer Driver Options

def internal_Group : OptionGroup<"<clang internal options>">, Flags<[HelpHidden]>;
def internal_driver_Group : OptionGroup<"<clang driver internal options>">,
  Group<internal_Group>, HelpText<"DRIVER OPTIONS">;
def internal_debug_Group :
  OptionGroup<"<clang debug/development internal options>">,
  Group<internal_Group>, HelpText<"DEBUG/DEVELOPMENT OPTIONS">;

class InternalDriverOpt : Group<internal_driver_Group>,
  Flags<[NoXarchOption, HelpHidden]>;
def driver_mode : Joined<["--"], "driver-mode=">, Group<internal_driver_Group>,
  Flags<[CoreOption, NoXarchOption, HelpHidden]>,
  HelpText<"Set the driver mode to either 'gcc', 'g++', 'cpp', or 'cl'">;
def rsp_quoting : Joined<["--"], "rsp-quoting=">, Group<internal_driver_Group>,
  Flags<[CoreOption, NoXarchOption, HelpHidden]>,
  HelpText<"Set the rsp quoting to either 'posix', or 'windows'">;
def ccc_gcc_name : Separate<["-"], "ccc-gcc-name">, InternalDriverOpt,
  HelpText<"Name for native GCC compiler">,
  MetaVarName<"<gcc-path>">;

class InternalDebugOpt : Group<internal_debug_Group>,
  Flags<[NoXarchOption, HelpHidden, CoreOption]>;
def ccc_install_dir : Separate<["-"], "ccc-install-dir">, InternalDebugOpt,
  HelpText<"Simulate installation in the given directory">;
def ccc_print_phases : Flag<["-"], "ccc-print-phases">, InternalDebugOpt,
  HelpText<"Dump list of actions to perform">;
def ccc_print_bindings : Flag<["-"], "ccc-print-bindings">, InternalDebugOpt,
  HelpText<"Show bindings of tools to actions">;

def ccc_arcmt_check : Flag<["-"], "ccc-arcmt-check">, InternalDriverOpt,
  HelpText<"Check for ARC migration issues that need manual handling">;
def ccc_arcmt_modify : Flag<["-"], "ccc-arcmt-modify">, InternalDriverOpt,
  HelpText<"Apply modifications to files to conform to ARC">;
def ccc_arcmt_migrate : Separate<["-"], "ccc-arcmt-migrate">, InternalDriverOpt,
  HelpText<"Apply modifications and produces temporary files that conform to ARC">;
def arcmt_migrate_report_output : Separate<["-"], "arcmt-migrate-report-output">,
  HelpText<"Output path for the plist report">,  Flags<[CC1Option]>,
  MarshallingInfoString<FrontendOpts<"ARCMTMigrateReportOut">>;
def arcmt_migrate_emit_arc_errors : Flag<["-"], "arcmt-migrate-emit-errors">,
  HelpText<"Emit ARC errors even if the migrator can fix them">, Flags<[CC1Option]>,
  MarshallingInfoFlag<FrontendOpts<"ARCMTMigrateEmitARCErrors">>;
def gen_reproducer_eq: Joined<["-"], "gen-reproducer=">, Flags<[NoArgumentUnused, CoreOption]>,
  HelpText<"Emit reproducer on (option: off, crash (default), error, always)">;
def gen_reproducer: Flag<["-"], "gen-reproducer">, InternalDebugOpt,
  Alias<gen_reproducer_eq>, AliasArgs<["always"]>,
  HelpText<"Auto-generates preprocessed source files and a reproduction script">;
def gen_cdb_fragment_path: Separate<["-"], "gen-cdb-fragment-path">, InternalDebugOpt,
  HelpText<"Emit a compilation database fragment to the specified directory">;

def round_trip_args : Flag<["-"], "round-trip-args">, Flags<[CC1Option, NoDriverOption]>,
  HelpText<"Enable command line arguments round-trip.">;
def no_round_trip_args : Flag<["-"], "no-round-trip-args">, Flags<[CC1Option, NoDriverOption]>,
  HelpText<"Disable command line arguments round-trip.">;

def _migrate : Flag<["--"], "migrate">, Flags<[NoXarchOption]>,
  HelpText<"Run the migrator">;
def ccc_objcmt_migrate : Separate<["-"], "ccc-objcmt-migrate">,
  InternalDriverOpt,
  HelpText<"Apply modifications and produces temporary files to migrate to "
   "modern ObjC syntax">;

def objcmt_migrate_literals : Flag<["-"], "objcmt-migrate-literals">, Flags<[CC1Option]>,
  HelpText<"Enable migration to modern ObjC literals">,
  MarshallingInfoBitfieldFlag<FrontendOpts<"ObjCMTAction">, "FrontendOptions::ObjCMT_Literals">;
def objcmt_migrate_subscripting : Flag<["-"], "objcmt-migrate-subscripting">, Flags<[CC1Option]>,
  HelpText<"Enable migration to modern ObjC subscripting">,
  MarshallingInfoBitfieldFlag<FrontendOpts<"ObjCMTAction">, "FrontendOptions::ObjCMT_Subscripting">;
def objcmt_migrate_property : Flag<["-"], "objcmt-migrate-property">, Flags<[CC1Option]>,
  HelpText<"Enable migration to modern ObjC property">,
  MarshallingInfoBitfieldFlag<FrontendOpts<"ObjCMTAction">, "FrontendOptions::ObjCMT_Property">;
def objcmt_migrate_all : Flag<["-"], "objcmt-migrate-all">, Flags<[CC1Option]>,
  HelpText<"Enable migration to modern ObjC">,
  MarshallingInfoBitfieldFlag<FrontendOpts<"ObjCMTAction">, "FrontendOptions::ObjCMT_MigrateDecls">;
def objcmt_migrate_readonly_property : Flag<["-"], "objcmt-migrate-readonly-property">, Flags<[CC1Option]>,
  HelpText<"Enable migration to modern ObjC readonly property">,
  MarshallingInfoBitfieldFlag<FrontendOpts<"ObjCMTAction">, "FrontendOptions::ObjCMT_ReadonlyProperty">;
def objcmt_migrate_readwrite_property : Flag<["-"], "objcmt-migrate-readwrite-property">, Flags<[CC1Option]>,
  HelpText<"Enable migration to modern ObjC readwrite property">,
  MarshallingInfoBitfieldFlag<FrontendOpts<"ObjCMTAction">, "FrontendOptions::ObjCMT_ReadwriteProperty">;
def objcmt_migrate_property_dot_syntax : Flag<["-"], "objcmt-migrate-property-dot-syntax">, Flags<[CC1Option]>,
  HelpText<"Enable migration of setter/getter messages to property-dot syntax">,
  MarshallingInfoBitfieldFlag<FrontendOpts<"ObjCMTAction">, "FrontendOptions::ObjCMT_PropertyDotSyntax">;
def objcmt_migrate_annotation : Flag<["-"], "objcmt-migrate-annotation">, Flags<[CC1Option]>,
  HelpText<"Enable migration to property and method annotations">,
  MarshallingInfoBitfieldFlag<FrontendOpts<"ObjCMTAction">, "FrontendOptions::ObjCMT_Annotation">;
def objcmt_migrate_instancetype : Flag<["-"], "objcmt-migrate-instancetype">, Flags<[CC1Option]>,
  HelpText<"Enable migration to infer instancetype for method result type">,
  MarshallingInfoBitfieldFlag<FrontendOpts<"ObjCMTAction">, "FrontendOptions::ObjCMT_Instancetype">;
def objcmt_migrate_nsmacros : Flag<["-"], "objcmt-migrate-ns-macros">, Flags<[CC1Option]>,
  HelpText<"Enable migration to NS_ENUM/NS_OPTIONS macros">,
  MarshallingInfoBitfieldFlag<FrontendOpts<"ObjCMTAction">, "FrontendOptions::ObjCMT_NsMacros">;
def objcmt_migrate_protocol_conformance : Flag<["-"], "objcmt-migrate-protocol-conformance">, Flags<[CC1Option]>,
  HelpText<"Enable migration to add protocol conformance on classes">,
  MarshallingInfoBitfieldFlag<FrontendOpts<"ObjCMTAction">, "FrontendOptions::ObjCMT_ProtocolConformance">;
def objcmt_atomic_property : Flag<["-"], "objcmt-atomic-property">, Flags<[CC1Option]>,
  HelpText<"Make migration to 'atomic' properties">,
  MarshallingInfoBitfieldFlag<FrontendOpts<"ObjCMTAction">, "FrontendOptions::ObjCMT_AtomicProperty">;
def objcmt_returns_innerpointer_property : Flag<["-"], "objcmt-returns-innerpointer-property">, Flags<[CC1Option]>,
  HelpText<"Enable migration to annotate property with NS_RETURNS_INNER_POINTER">,
  MarshallingInfoBitfieldFlag<FrontendOpts<"ObjCMTAction">, "FrontendOptions::ObjCMT_ReturnsInnerPointerProperty">;
def objcmt_ns_nonatomic_iosonly: Flag<["-"], "objcmt-ns-nonatomic-iosonly">, Flags<[CC1Option]>,
  HelpText<"Enable migration to use NS_NONATOMIC_IOSONLY macro for setting property's 'atomic' attribute">,
  MarshallingInfoBitfieldFlag<FrontendOpts<"ObjCMTAction">, "FrontendOptions::ObjCMT_NsAtomicIOSOnlyProperty">;
def objcmt_migrate_designated_init : Flag<["-"], "objcmt-migrate-designated-init">, Flags<[CC1Option]>,
  HelpText<"Enable migration to infer NS_DESIGNATED_INITIALIZER for initializer methods">,
  MarshallingInfoBitfieldFlag<FrontendOpts<"ObjCMTAction">, "FrontendOptions::ObjCMT_DesignatedInitializer">;

def objcmt_allowlist_dir_path: Joined<["-"], "objcmt-allowlist-dir-path=">, Flags<[CC1Option]>,
  HelpText<"Only modify files with a filename contained in the provided directory path">,
  MarshallingInfoString<FrontendOpts<"ObjCMTAllowListPath">>;
def : Joined<["-"], "objcmt-whitelist-dir-path=">, Flags<[CC1Option]>,
  HelpText<"Alias for -objcmt-allowlist-dir-path">,
  Alias<objcmt_allowlist_dir_path>;
// The misspelt "white-list" [sic] alias is due for removal.
def : Joined<["-"], "objcmt-white-list-dir-path=">, Flags<[CC1Option]>,
  Alias<objcmt_allowlist_dir_path>;

// Make sure all other -ccc- options are rejected.
def ccc_ : Joined<["-"], "ccc-">, Group<internal_Group>, Flags<[Unsupported]>;

// Standard Options

def _HASH_HASH_HASH : Flag<["-"], "###">, Flags<[NoXarchOption, CoreOption, FlangOption]>,
    HelpText<"Print (but do not run) the commands to run for this compilation">;
def _DASH_DASH : Option<["--"], "", KIND_REMAINING_ARGS>,
    Flags<[NoXarchOption, CoreOption]>;
def A : JoinedOrSeparate<["-"], "A">, Flags<[RenderJoined]>, Group<gfortran_Group>;
def B : JoinedOrSeparate<["-"], "B">, MetaVarName<"<prefix>">,
    HelpText<"Search $prefix$file for executables, libraries, and data files. "
    "If $prefix is a directory, search $prefix/$file">;
def gcc_toolchain : Joined<["--"], "gcc-toolchain=">, Flags<[NoXarchOption]>,
  HelpText<"Search for GCC installation in the specified directory on targets which commonly use GCC. "
  "The directory usually contains 'lib{,32,64}/gcc{,-cross}/$triple' and 'include'. If specified, "
  "sysroot is skipped for GCC detection. Note: executables (e.g. ld) used by the compiler are not "
  "overridden by the selected GCC installation">;
def CC : Flag<["-"], "CC">, Flags<[CC1Option]>, Group<Preprocessor_Group>,
    HelpText<"Include comments from within macros in preprocessed output">,
    MarshallingInfoFlag<PreprocessorOutputOpts<"ShowMacroComments">>;
def C : Flag<["-"], "C">, Flags<[CC1Option]>, Group<Preprocessor_Group>,
    HelpText<"Include comments in preprocessed output">,
    MarshallingInfoFlag<PreprocessorOutputOpts<"ShowComments">>;
def D : JoinedOrSeparate<["-"], "D">, Group<Preprocessor_Group>,
    Flags<[CC1Option, FlangOption, FC1Option]>, MetaVarName<"<macro>=<value>">,
    HelpText<"Define <macro> to <value> (or 1 if <value> omitted)">;
def E : Flag<["-"], "E">, Flags<[NoXarchOption,CC1Option, FlangOption, FC1Option]>, Group<Action_Group>,
    HelpText<"Only run the preprocessor">;
def F : JoinedOrSeparate<["-"], "F">, Flags<[RenderJoined,CC1Option]>,
    HelpText<"Add directory to framework include search path">;
def G : JoinedOrSeparate<["-"], "G">, Flags<[NoXarchOption]>, Group<m_Group>,
    MetaVarName<"<size>">, HelpText<"Put objects of at most <size> bytes "
    "into small data section (MIPS / Hexagon)">;
def G_EQ : Joined<["-"], "G=">, Flags<[NoXarchOption]>, Group<m_Group>, Alias<G>;
def H : Flag<["-"], "H">, Flags<[CC1Option]>, Group<Preprocessor_Group>,
    HelpText<"Show header includes and nesting depth">,
    MarshallingInfoFlag<DependencyOutputOpts<"ShowHeaderIncludes">>;
def fshow_skipped_includes : Flag<["-"], "fshow-skipped-includes">,
  Flags<[CC1Option]>, HelpText<"Show skipped includes in -H output.">,
  DocBrief<[{#include files may be "skipped" due to include guard optimization
             or #pragma once. This flag makes -H show also such includes.}]>,
  MarshallingInfoFlag<DependencyOutputOpts<"ShowSkippedHeaderIncludes">>;

def I_ : Flag<["-"], "I-">, Group<I_Group>,
    HelpText<"Restrict all prior -I flags to double-quoted inclusion and "
             "remove current directory from include path">;
def I : JoinedOrSeparate<["-"], "I">, Group<I_Group>,
    Flags<[CC1Option,CC1AsOption,FlangOption,FC1Option]>, MetaVarName<"<dir>">,
    HelpText<"Add directory to the end of the list of include search paths">,
    DocBrief<[{Add directory to include search path. For C++ inputs, if
there are multiple -I options, these directories are searched
in the order they are given before the standard system directories
are searched. If the same directory is in the SYSTEM include search
paths, for example if also specified with -isystem, the -I option
will be ignored}]>;
def L : JoinedOrSeparate<["-"], "L">, Flags<[RenderJoined]>, Group<Link_Group>,
    MetaVarName<"<dir>">, HelpText<"Add directory to library search path">;
def MD : Flag<["-"], "MD">, Group<M_Group>,
    HelpText<"Write a depfile containing user and system headers">;
def MMD : Flag<["-"], "MMD">, Group<M_Group>,
    HelpText<"Write a depfile containing user headers">;
def M : Flag<["-"], "M">, Group<M_Group>,
    HelpText<"Like -MD, but also implies -E and writes to stdout by default">;
def MM : Flag<["-"], "MM">, Group<M_Group>,
    HelpText<"Like -MMD, but also implies -E and writes to stdout by default">;
def MF : JoinedOrSeparate<["-"], "MF">, Group<M_Group>,
    HelpText<"Write depfile output from -MMD, -MD, -MM, or -M to <file>">,
    MetaVarName<"<file>">;
def MG : Flag<["-"], "MG">, Group<M_Group>, Flags<[CC1Option]>,
    HelpText<"Add missing headers to depfile">,
    MarshallingInfoFlag<DependencyOutputOpts<"AddMissingHeaderDeps">>;
def MJ : JoinedOrSeparate<["-"], "MJ">, Group<M_Group>,
    HelpText<"Write a compilation database entry per input">;
def MP : Flag<["-"], "MP">, Group<M_Group>, Flags<[CC1Option]>,
    HelpText<"Create phony target for each dependency (other than main file)">,
    MarshallingInfoFlag<DependencyOutputOpts<"UsePhonyTargets">>;
def MQ : JoinedOrSeparate<["-"], "MQ">, Group<M_Group>, Flags<[CC1Option]>,
    HelpText<"Specify name of main file output to quote in depfile">;
def MT : JoinedOrSeparate<["-"], "MT">, Group<M_Group>, Flags<[CC1Option]>,
    HelpText<"Specify name of main file output in depfile">,
    MarshallingInfoStringVector<DependencyOutputOpts<"Targets">>;
def MV : Flag<["-"], "MV">, Group<M_Group>, Flags<[CC1Option]>,
    HelpText<"Use NMake/Jom format for the depfile">,
    MarshallingInfoFlag<DependencyOutputOpts<"OutputFormat">, "DependencyOutputFormat::Make">,
    Normalizer<"makeFlagToValueNormalizer(DependencyOutputFormat::NMake)">;
def Mach : Flag<["-"], "Mach">, Group<Link_Group>;
def O0 : Flag<["-"], "O0">, Group<O_Group>, Flags<[CC1Option, HelpHidden]>;
def O4 : Flag<["-"], "O4">, Group<O_Group>, Flags<[CC1Option, HelpHidden]>;
def ObjCXX : Flag<["-"], "ObjC++">, Flags<[NoXarchOption]>,
  HelpText<"Treat source input files as Objective-C++ inputs">;
def ObjC : Flag<["-"], "ObjC">, Flags<[NoXarchOption]>,
  HelpText<"Treat source input files as Objective-C inputs">;
def O : Joined<["-"], "O">, Group<O_Group>, Flags<[CC1Option]>;
def O_flag : Flag<["-"], "O">, Flags<[CC1Option]>, Alias<O>, AliasArgs<["1"]>;
def Ofast : Joined<["-"], "Ofast">, Group<O_Group>, Flags<[CC1Option]>;
def P : Flag<["-"], "P">, Flags<[CC1Option,FlangOption,FC1Option]>, Group<Preprocessor_Group>,
  HelpText<"Disable linemarker output in -E mode">,
  MarshallingInfoNegativeFlag<PreprocessorOutputOpts<"ShowLineMarkers">>;
def Qy : Flag<["-"], "Qy">, Flags<[CC1Option]>,
  HelpText<"Emit metadata containing compiler name and version">;
def Qn : Flag<["-"], "Qn">, Flags<[CC1Option]>,
  HelpText<"Do not emit metadata containing compiler name and version">;
def : Flag<["-"], "fident">, Group<f_Group>, Alias<Qy>,
  Flags<[CoreOption, CC1Option]>;
def : Flag<["-"], "fno-ident">, Group<f_Group>, Alias<Qn>,
  Flags<[CoreOption, CC1Option]>;
def Qunused_arguments : Flag<["-"], "Qunused-arguments">, Flags<[NoXarchOption, CoreOption]>,
  HelpText<"Don't emit warning for unused driver arguments">;
def Q : Flag<["-"], "Q">, IgnoredGCCCompat;
def Rpass_EQ : Joined<["-"], "Rpass=">, Group<R_value_Group>, Flags<[CC1Option]>,
  HelpText<"Report transformations performed by optimization passes whose "
           "name matches the given POSIX regular expression">;
def Rpass_missed_EQ : Joined<["-"], "Rpass-missed=">, Group<R_value_Group>,
  Flags<[CC1Option]>,
  HelpText<"Report missed transformations by optimization passes whose "
           "name matches the given POSIX regular expression">;
def Rpass_analysis_EQ : Joined<["-"], "Rpass-analysis=">, Group<R_value_Group>,
  Flags<[CC1Option]>,
  HelpText<"Report transformation analysis from optimization passes whose "
           "name matches the given POSIX regular expression">;
def R_Joined : Joined<["-"], "R">, Group<R_Group>, Flags<[CC1Option, CoreOption]>,
  MetaVarName<"<remark>">, HelpText<"Enable the specified remark">;
def S : Flag<["-"], "S">, Flags<[NoXarchOption,CC1Option,FlangOption,FC1Option]>, Group<Action_Group>,
  HelpText<"Only run preprocess and compilation steps">;
def Tbss : JoinedOrSeparate<["-"], "Tbss">, Group<T_Group>,
  MetaVarName<"<addr>">, HelpText<"Set starting address of BSS to <addr>">;
def Tdata : JoinedOrSeparate<["-"], "Tdata">, Group<T_Group>,
  MetaVarName<"<addr>">, HelpText<"Set starting address of DATA to <addr>">;
def Ttext : JoinedOrSeparate<["-"], "Ttext">, Group<T_Group>,
  MetaVarName<"<addr>">, HelpText<"Set starting address of TEXT to <addr>">;
def T : JoinedOrSeparate<["-"], "T">, Group<T_Group>,
  MetaVarName<"<script>">, HelpText<"Specify <script> as linker script">;
def U : JoinedOrSeparate<["-"], "U">, Group<Preprocessor_Group>,
  Flags<[CC1Option, FlangOption, FC1Option]>, MetaVarName<"<macro>">, HelpText<"Undefine macro <macro>">;
def V : JoinedOrSeparate<["-"], "V">, Flags<[NoXarchOption, Unsupported]>;
def Wa_COMMA : CommaJoined<["-"], "Wa,">,
  HelpText<"Pass the comma separated arguments in <arg> to the assembler">,
  MetaVarName<"<arg>">;
def Wall : Flag<["-"], "Wall">, Group<W_Group>, Flags<[CC1Option, HelpHidden]>;
def WCL4 : Flag<["-"], "WCL4">, Group<W_Group>, Flags<[CC1Option, HelpHidden]>;
def Wdeprecated : Flag<["-"], "Wdeprecated">, Group<W_Group>, Flags<[CC1Option]>,
  HelpText<"Enable warnings for deprecated constructs and define __DEPRECATED">;
def Wno_deprecated : Flag<["-"], "Wno-deprecated">, Group<W_Group>, Flags<[CC1Option]>;
def Wl_COMMA : CommaJoined<["-"], "Wl,">, Flags<[LinkerInput, RenderAsInput]>,
  HelpText<"Pass the comma separated arguments in <arg> to the linker">,
  MetaVarName<"<arg>">, Group<Link_Group>;
// FIXME: This is broken; these should not be Joined arguments.
def Wno_nonportable_cfstrings : Joined<["-"], "Wno-nonportable-cfstrings">, Group<W_Group>,
  Flags<[CC1Option]>;
def Wnonportable_cfstrings : Joined<["-"], "Wnonportable-cfstrings">, Group<W_Group>,
  Flags<[CC1Option]>;
def Wno_sycl_strict : Flag<["-"], "Wno-sycl-strict">, Group<W_Group>, HelpText<"Disable warnings which enforce strict SYCL language compatibility.">;
def Wp_COMMA : CommaJoined<["-"], "Wp,">,
  HelpText<"Pass the comma separated arguments in <arg> to the preprocessor">,
  MetaVarName<"<arg>">, Group<Preprocessor_Group>;
def Wundef_prefix_EQ : CommaJoined<["-"], "Wundef-prefix=">, Group<W_value_Group>,
  Flags<[CC1Option, CoreOption, HelpHidden]>, MetaVarName<"<arg>">,
  HelpText<"Enable warnings for undefined macros with a prefix in the comma separated list <arg>">,
  MarshallingInfoStringVector<DiagnosticOpts<"UndefPrefixes">>;
def Wwrite_strings : Flag<["-"], "Wwrite-strings">, Group<W_Group>, Flags<[CC1Option, HelpHidden]>;
def Wno_write_strings : Flag<["-"], "Wno-write-strings">, Group<W_Group>, Flags<[CC1Option, HelpHidden]>;
def W_Joined : Joined<["-"], "W">, Group<W_Group>, Flags<[CC1Option, CoreOption, FC1Option, FlangOption]>,
  MetaVarName<"<warning>">, HelpText<"Enable the specified warning">;
def Xanalyzer : Separate<["-"], "Xanalyzer">,
  HelpText<"Pass <arg> to the static analyzer">, MetaVarName<"<arg>">,
  Group<StaticAnalyzer_Group>;
def Xarch__ : JoinedAndSeparate<["-"], "Xarch_">, Flags<[NoXarchOption]>;
def Xarch_host : Separate<["-"], "Xarch_host">, Flags<[NoXarchOption]>,
  HelpText<"Pass <arg> to the CUDA/HIP host compilation">, MetaVarName<"<arg>">;
def Xarch_device : Separate<["-"], "Xarch_device">, Flags<[NoXarchOption]>,
  HelpText<"Pass <arg> to the CUDA/HIP device compilation">, MetaVarName<"<arg>">;
def Xassembler : Separate<["-"], "Xassembler">,
  HelpText<"Pass <arg> to the assembler">, MetaVarName<"<arg>">,
  Group<CompileOnly_Group>;
def Xclang : Separate<["-"], "Xclang">,
  HelpText<"Pass <arg> to the clang compiler">, MetaVarName<"<arg>">,
  Flags<[NoXarchOption, CoreOption]>, Group<CompileOnly_Group>;
def Xcuda_fatbinary : Separate<["-"], "Xcuda-fatbinary">,
  HelpText<"Pass <arg> to fatbinary invocation">, MetaVarName<"<arg>">;
def Xcuda_ptxas : Separate<["-"], "Xcuda-ptxas">,
  HelpText<"Pass <arg> to the ptxas assembler">, MetaVarName<"<arg>">;
def Xopenmp_target : Separate<["-"], "Xopenmp-target">, Group<CompileOnly_Group>,
  HelpText<"Pass <arg> to the target offloading toolchain.">, MetaVarName<"<arg>">;
def Xopenmp_target_EQ : JoinedAndSeparate<["-"], "Xopenmp-target=">, Group<CompileOnly_Group>,
  HelpText<"Pass <arg> to the target offloading toolchain identified by <triple>.">,
  MetaVarName<"<triple> <arg>">;
def Xsycl_backend : Separate<["-"], "Xsycl-target-backend">,
  HelpText<"Pass <arg> to the SYCL based target backend.">, MetaVarName<"<arg>">, Flags<[CoreOption]>;
def Xsycl_backend_EQ : JoinedAndSeparate<["-"], "Xsycl-target-backend=">,
  HelpText<"Pass <arg> to the SYCL based backend identified by <triple>.">,
  MetaVarName<"<triple> <arg>">, Flags<[CoreOption]>;
def Xsycl_frontend : Separate<["-"], "Xsycl-target-frontend">,
  HelpText<"Pass <arg> to the SYCL based target frontend.">, MetaVarName<"<arg>">, Flags<[CoreOption]>;
def Xsycl_frontend_EQ : JoinedAndSeparate<["-"], "Xsycl-target-frontend=">,
  HelpText<"Pass <arg> to the SYCL based target frontend identified by <triple>.">, Flags<[CoreOption]>,
  MetaVarName<"<triple> <arg>">;
def Xsycl_linker : Separate<["-"], "Xsycl-target-linker">,
  HelpText<"Pass <arg> to the SYCL based target linker.">, MetaVarName<"<arg>">, Flags<[CoreOption]>;
def Xsycl_linker_EQ : JoinedAndSeparate<["-"], "Xsycl-target-linker=">,
  HelpText<"Pass <arg> to the SYCL based target linker identified by <triple>.">,
  MetaVarName<"<triple> <arg>">, Flags<[CoreOption]>;
def Xs : Joined<["-"], "Xs">, HelpText<"Pass <arg> to the offline compiler, adding the option specifier '-' to the <arg>.">, MetaVarName<"<arg>">, Flags<[CoreOption]>;
def Xs_separate : Separate<["-"], "Xs">, HelpText<"Pass <arg> to the offline compiler.">, MetaVarName<"<arg>">, Flags<[CoreOption]>;
def z : Separate<["-"], "z">, Flags<[LinkerInput, RenderAsInput]>,
  HelpText<"Pass -z <arg> to the linker">, MetaVarName<"<arg>">,
  Group<Link_Group>;
def offload_link : Flag<["--"], "offload-link">, Group<Link_Group>,
  HelpText<"Use the new offloading linker to perform the link job.">;
def Xlinker : Separate<["-"], "Xlinker">, Flags<[LinkerInput, RenderAsInput]>,
  HelpText<"Pass <arg> to the linker">, MetaVarName<"<arg>">,
  Group<Link_Group>;
def Xoffload_linker : JoinedAndSeparate<["-"], "Xoffload-linker">,
  HelpText<"Pass <arg> to the offload linkers or the ones idenfied by -<triple>">, 
  MetaVarName<"<triple> <arg>">, Group<Link_Group>;
def Xpreprocessor : Separate<["-"], "Xpreprocessor">, Group<Preprocessor_Group>,
  HelpText<"Pass <arg> to the preprocessor">, MetaVarName<"<arg>">;
def X_Flag : Flag<["-"], "X">, Group<Link_Group>;
def X_Joined : Joined<["-"], "X">, IgnoredGCCCompat;
def Z_Flag : Flag<["-"], "Z">, Group<Link_Group>;
// FIXME: All we do with this is reject it. Remove.
def Z_Joined : Joined<["-"], "Z">;
def all__load : Flag<["-"], "all_load">;
def allowable__client : Separate<["-"], "allowable_client">;
def ansi : Flag<["-", "--"], "ansi">, Group<CompileOnly_Group>;
def arch__errors__fatal : Flag<["-"], "arch_errors_fatal">;
def arch : Separate<["-"], "arch">, Flags<[NoXarchOption]>;
def arch__only : Separate<["-"], "arch_only">;
def a : Joined<["-"], "a">;
def autocomplete : Joined<["--"], "autocomplete=">;
def bind__at__load : Flag<["-"], "bind_at_load">;
def bundle__loader : Separate<["-"], "bundle_loader">;
def bundle : Flag<["-"], "bundle">;
def b : JoinedOrSeparate<["-"], "b">, Flags<[LinkerInput, RenderAsInput]>,
  HelpText<"Pass -b <arg> to the linker on AIX (only).">, MetaVarName<"<arg>">,
  Group<Link_Group>;
// OpenCL-only Options
def cl_opt_disable : Flag<["-"], "cl-opt-disable">, Group<opencl_Group>, Flags<[CC1Option]>,
  HelpText<"OpenCL only. This option disables all optimizations. By default optimizations are enabled.">;
def cl_strict_aliasing : Flag<["-"], "cl-strict-aliasing">, Group<opencl_Group>, Flags<[CC1Option]>,
  HelpText<"OpenCL only. This option is added for compatibility with OpenCL 1.0.">;
def cl_single_precision_constant : Flag<["-"], "cl-single-precision-constant">, Group<opencl_Group>, Flags<[CC1Option]>,
  HelpText<"OpenCL only. Treat double precision floating-point constant as single precision constant.">,
  MarshallingInfoFlag<LangOpts<"SinglePrecisionConstants">>;
def cl_finite_math_only : Flag<["-"], "cl-finite-math-only">, Group<opencl_Group>, Flags<[CC1Option]>,
  HelpText<"OpenCL only. Allow floating-point optimizations that assume arguments and results are not NaNs or +-Inf.">,
  MarshallingInfoFlag<LangOpts<"CLFiniteMathOnly">>;
def cl_kernel_arg_info : Flag<["-"], "cl-kernel-arg-info">, Group<opencl_Group>, Flags<[CC1Option]>,
  HelpText<"OpenCL only. Generate kernel argument metadata.">,
  MarshallingInfoFlag<CodeGenOpts<"EmitOpenCLArgMetadata">>;
def cl_unsafe_math_optimizations : Flag<["-"], "cl-unsafe-math-optimizations">, Group<opencl_Group>, Flags<[CC1Option]>,
  HelpText<"OpenCL only. Allow unsafe floating-point optimizations.  Also implies -cl-no-signed-zeros and -cl-mad-enable.">,
  MarshallingInfoFlag<LangOpts<"CLUnsafeMath">>;
def cl_fast_relaxed_math : Flag<["-"], "cl-fast-relaxed-math">, Group<opencl_Group>, Flags<[CC1Option]>,
  HelpText<"OpenCL only. Sets -cl-finite-math-only and -cl-unsafe-math-optimizations, and defines __FAST_RELAXED_MATH__.">,
  MarshallingInfoFlag<LangOpts<"FastRelaxedMath">>;
def cl_mad_enable : Flag<["-"], "cl-mad-enable">, Group<opencl_Group>, Flags<[CC1Option]>,
  HelpText<"OpenCL only. Allow use of less precise MAD computations in the generated binary.">,
  MarshallingInfoFlag<CodeGenOpts<"LessPreciseFPMAD">>,
  ImpliedByAnyOf<[cl_unsafe_math_optimizations.KeyPath, cl_fast_relaxed_math.KeyPath]>;
def cl_no_signed_zeros : Flag<["-"], "cl-no-signed-zeros">, Group<opencl_Group>, Flags<[CC1Option]>,
  HelpText<"OpenCL only. Allow use of less precise no signed zeros computations in the generated binary.">,
  MarshallingInfoFlag<LangOpts<"CLNoSignedZero">>;
def cl_std_EQ : Joined<["-"], "cl-std=">, Group<opencl_Group>, Flags<[CC1Option]>,
  HelpText<"OpenCL language standard to compile for.">,
  Values<"cl,CL,cl1.0,CL1.0,cl1.1,CL1.1,cl1.2,CL1.2,cl2.0,CL2.0,cl3.0,CL3.0,clc++,CLC++,clc++1.0,CLC++1.0,clc++2021,CLC++2021">;
def cl_denorms_are_zero : Flag<["-"], "cl-denorms-are-zero">, Group<opencl_Group>,
  HelpText<"OpenCL only. Allow denormals to be flushed to zero.">;
def cl_fp32_correctly_rounded_divide_sqrt : Flag<["-"], "cl-fp32-correctly-rounded-divide-sqrt">, Group<opencl_Group>, Flags<[CC1Option]>,
  HelpText<"OpenCL only. Specify that single precision floating-point divide and sqrt used in the program source are correctly rounded.">,
  MarshallingInfoFlag<CodeGenOpts<"OpenCLCorrectlyRoundedDivSqrt">>;
def cl_uniform_work_group_size : Flag<["-"], "cl-uniform-work-group-size">, Group<opencl_Group>, Flags<[CC1Option]>,
  HelpText<"OpenCL only. Defines that the global work-size be a multiple of the work-group size specified to clEnqueueNDRangeKernel">,
  MarshallingInfoFlag<CodeGenOpts<"UniformWGSize">>;
def cl_no_stdinc : Flag<["-"], "cl-no-stdinc">, Group<opencl_Group>,
  HelpText<"OpenCL only. Disables all standard includes containing non-native compiler types and functions.">;
def cl_ext_EQ : CommaJoined<["-"], "cl-ext=">, Group<opencl_Group>, Flags<[CC1Option]>,
  HelpText<"OpenCL only. Enable or disable OpenCL extensions/optional features. The argument is a comma-separated "
           "sequence of one or more extension names, each prefixed by '+' or '-'.">,
  MarshallingInfoStringVector<TargetOpts<"OpenCLExtensionsAsWritten">>;

def client__name : JoinedOrSeparate<["-"], "client_name">;
def combine : Flag<["-", "--"], "combine">, Flags<[NoXarchOption, Unsupported]>;
def compatibility__version : JoinedOrSeparate<["-"], "compatibility_version">;
def config : Separate<["--"], "config">, Flags<[NoXarchOption]>,
  HelpText<"Specifies configuration file">;
def config_system_dir_EQ : Joined<["--"], "config-system-dir=">, Flags<[NoXarchOption, HelpHidden]>,
  HelpText<"System directory for configuration files">;
def config_user_dir_EQ : Joined<["--"], "config-user-dir=">, Flags<[NoXarchOption, HelpHidden]>,
  HelpText<"User directory for configuration files">;
def coverage : Flag<["-", "--"], "coverage">, Group<Link_Group>, Flags<[CoreOption]>;
def cpp_precomp : Flag<["-"], "cpp-precomp">, Group<clang_ignored_f_Group>;
def current__version : JoinedOrSeparate<["-"], "current_version">;
def cxx_isystem : JoinedOrSeparate<["-"], "cxx-isystem">, Group<clang_i_Group>,
  HelpText<"Add directory to the C++ SYSTEM include search path">, Flags<[CC1Option]>,
  MetaVarName<"<directory>">;
def c : Flag<["-"], "c">, Flags<[NoXarchOption, FlangOption]>, Group<Action_Group>,
  HelpText<"Only run preprocess, compile, and assemble steps">;
def fconvergent_functions : Flag<["-"], "fconvergent-functions">, Group<f_Group>, Flags<[CC1Option]>,
  HelpText<"Assume functions may be convergent">;

def gpu_use_aux_triple_only : Flag<["--"], "gpu-use-aux-triple-only">,
  InternalDriverOpt, HelpText<"Prepare '-aux-triple' only without populating "
                              "'-aux-target-cpu' and '-aux-target-feature'.">;
def cuda_include_ptx_EQ : Joined<["--"], "cuda-include-ptx=">, Flags<[NoXarchOption]>,
  HelpText<"Include PTX for the following GPU architecture (e.g. sm_35) or 'all'. May be specified more than once.">;
def no_cuda_include_ptx_EQ : Joined<["--"], "no-cuda-include-ptx=">, Flags<[NoXarchOption]>,
  HelpText<"Do not include PTX for the following GPU architecture (e.g. sm_35) or 'all'. May be specified more than once.">;
def offload_arch_EQ : Joined<["--"], "offload-arch=">, Flags<[NoXarchOption]>,
  HelpText<"CUDA offloading device architecture (e.g. sm_35), or HIP offloading target ID in the form of a "
           "device architecture followed by target ID features delimited by a colon. Each target ID feature "
           "is a pre-defined string followed by a plus or minus sign (e.g. gfx908:xnack+:sramecc-).  May be "
           "specified more than once.">;
def cuda_gpu_arch_EQ : Joined<["--"], "cuda-gpu-arch=">, Flags<[NoXarchOption, CoreOption]>,
  Alias<offload_arch_EQ>;
def cuda_feature_EQ : Joined<["--"], "cuda-feature=">, HelpText<"Manually specify the CUDA feature to use">;
def hip_link : Flag<["--"], "hip-link">,
  HelpText<"Link clang-offload-bundler bundles for HIP">;
def no_hip_rt: Flag<["-"], "no-hip-rt">,
  HelpText<"Do not link against HIP runtime libraries">;
def no_offload_arch_EQ : Joined<["--"], "no-offload-arch=">, Flags<[NoXarchOption]>,
  HelpText<"Remove CUDA/HIP offloading device architecture (e.g. sm_35, gfx906) from the list of devices to compile for. "
           "'all' resets the list to its default value.">;
def emit_static_lib : Flag<["--"], "emit-static-lib">,
  HelpText<"Enable linker job to emit a static library.">;
def no_cuda_gpu_arch_EQ : Joined<["--"], "no-cuda-gpu-arch=">, Flags<[NoXarchOption]>,
  Alias<no_offload_arch_EQ>;
def cuda_noopt_device_debug : Flag<["--"], "cuda-noopt-device-debug">,
  HelpText<"Enable device-side debug info generation. Disables ptxas optimizations.">;
def no_cuda_version_check : Flag<["--"], "no-cuda-version-check">,
  HelpText<"Don't error out if the detected version of the CUDA install is "
           "too low for the requested CUDA gpu architecture.">;
def no_cuda_noopt_device_debug : Flag<["--"], "no-cuda-noopt-device-debug">;
def cuda_path_EQ : Joined<["--"], "cuda-path=">, Flags<[CoreOption]>, Group<i_Group>,
  HelpText<"CUDA installation path">;
def cuda_path_ignore_env : Flag<["--"], "cuda-path-ignore-env">, Group<i_Group>,
  HelpText<"Ignore environment variables to detect CUDA installation">;
def ptxas_path_EQ : Joined<["--"], "ptxas-path=">, Group<i_Group>,
  HelpText<"Path to ptxas (used for compiling CUDA code)">;
def fgpu_flush_denormals_to_zero : Flag<["-"], "fgpu-flush-denormals-to-zero">,
  HelpText<"Flush denormal floating point values to zero in CUDA/HIP device mode.">;
def fno_gpu_flush_denormals_to_zero : Flag<["-"], "fno-gpu-flush-denormals-to-zero">;
def fcuda_flush_denormals_to_zero : Flag<["-"], "fcuda-flush-denormals-to-zero">,
  Alias<fgpu_flush_denormals_to_zero>;
def fno_cuda_flush_denormals_to_zero : Flag<["-"], "fno-cuda-flush-denormals-to-zero">,
  Alias<fno_gpu_flush_denormals_to_zero>;
defm gpu_rdc : BoolFOption<"gpu-rdc",
  LangOpts<"GPURelocatableDeviceCode">, DefaultFalse,
  PosFlag<SetTrue, [CC1Option], "Generate relocatable device code, also known as separate compilation mode">,
  NegFlag<SetFalse>>;
def : Flag<["-"], "fcuda-rdc">, Alias<fgpu_rdc>;
def : Flag<["-"], "fno-cuda-rdc">, Alias<fno_gpu_rdc>;
defm cuda_short_ptr : BoolFOption<"cuda-short-ptr",
  TargetOpts<"NVPTXUseShortPointers">, DefaultFalse,
  PosFlag<SetTrue, [CC1Option], "Use 32-bit pointers for accessing const/local/shared address spaces">,
  NegFlag<SetFalse>>;
defm cuda_prec_sqrt : BoolFOption<"cuda-prec-sqrt",
  TargetOpts<"NVVMCudaPrecSqrt">, DefaultFalse,
  PosFlag<SetTrue, [CC1Option], "Specify">,
  NegFlag<SetFalse, [], "Don't specify">,
  BothFlags<[], " that sqrt is correctly rounded (for CUDA devices)">>;
def fgpu_default_stream_EQ : Joined<["-"], "fgpu-default-stream=">,
  HelpText<"Specify default stream. The default value is 'legacy'. (HIP only)">,
  Flags<[CC1Option]>,
  Values<"legacy,per-thread">,
  NormalizedValuesScope<"LangOptions::GPUDefaultStreamKind">,
  NormalizedValues<["Legacy", "PerThread"]>,
  MarshallingInfoEnum<LangOpts<"GPUDefaultStream">, "Legacy">;
def rocm_path_EQ : Joined<["--"], "rocm-path=">, Group<i_Group>,
  HelpText<"ROCm installation path, used for finding and automatically linking required bitcode libraries.">;
def hip_path_EQ : Joined<["--"], "hip-path=">, Group<i_Group>,
  HelpText<"HIP runtime installation path, used for finding HIP version and adding HIP include path.">;
def amdgpu_arch_tool_EQ : Joined<["--"], "amdgpu-arch-tool=">, Group<i_Group>,
  HelpText<"Tool used for detecting AMD GPU arch in the system.">;
def rocm_device_lib_path_EQ : Joined<["--"], "rocm-device-lib-path=">, Group<Link_Group>,
  HelpText<"ROCm device library path. Alternative to rocm-path.">;
def : Joined<["--"], "hip-device-lib-path=">, Alias<rocm_device_lib_path_EQ>;
def hip_device_lib_EQ : Joined<["--"], "hip-device-lib=">, Group<Link_Group>,
  HelpText<"HIP device library">;
def hip_version_EQ : Joined<["--"], "hip-version=">,
  HelpText<"HIP version in the format of major.minor.patch">;
def fhip_dump_offload_linker_script : Flag<["-"], "fhip-dump-offload-linker-script">,
  Group<f_Group>, Flags<[NoArgumentUnused, HelpHidden]>;
defm hip_new_launch_api : BoolFOption<"hip-new-launch-api",
  LangOpts<"HIPUseNewLaunchAPI">, DefaultFalse,
  PosFlag<SetTrue, [CC1Option], "Use">, NegFlag<SetFalse, [], "Don't use">,
  BothFlags<[], " new kernel launching API for HIP">>;
defm hip_fp32_correctly_rounded_divide_sqrt : BoolFOption<"hip-fp32-correctly-rounded-divide-sqrt",
  CodeGenOpts<"HIPCorrectlyRoundedDivSqrt">, DefaultTrue,
  PosFlag<SetTrue, [], "Specify">,
  NegFlag<SetFalse, [CC1Option], "Don't specify">,
  BothFlags<[], " that single precision floating-point divide and sqrt used in "
  "the program source are correctly rounded (HIP device compilation only)">>,
  ShouldParseIf<hip.KeyPath>;
def hipspv_pass_plugin_EQ : Joined<["--"], "hipspv-pass-plugin=">,
  Group<Link_Group>, MetaVarName<"<dsopath>">,
  HelpText<"path to a pass plugin for HIP to SPIR-V passes.">;
defm gpu_allow_device_init : BoolFOption<"gpu-allow-device-init",
  LangOpts<"GPUAllowDeviceInit">, DefaultFalse,
  PosFlag<SetTrue, [CC1Option], "Allow">, NegFlag<SetFalse, [], "Don't allow">,
  BothFlags<[], " device side init function in HIP (experimental)">>,
  ShouldParseIf<hip.KeyPath>;
defm gpu_defer_diag : BoolFOption<"gpu-defer-diag",
  LangOpts<"GPUDeferDiag">, DefaultFalse,
  PosFlag<SetTrue, [CC1Option], "Defer">, NegFlag<SetFalse, [], "Don't defer">,
  BothFlags<[], " host/device related diagnostic messages for CUDA/HIP">>;
defm gpu_exclude_wrong_side_overloads : BoolFOption<"gpu-exclude-wrong-side-overloads",
  LangOpts<"GPUExcludeWrongSideOverloads">, DefaultFalse,
  PosFlag<SetTrue, [CC1Option], "Always exclude wrong side overloads">,
  NegFlag<SetFalse, [], "Exclude wrong side overloads only if there are same side overloads">,
  BothFlags<[HelpHidden], " in overloading resolution for CUDA/HIP">>;
def gpu_max_threads_per_block_EQ : Joined<["--"], "gpu-max-threads-per-block=">,
  Flags<[CC1Option]>,
  HelpText<"Default max threads per block for kernel launch bounds for HIP">,
  MarshallingInfoInt<LangOpts<"GPUMaxThreadsPerBlock">, "1024">,
  ShouldParseIf<hip.KeyPath>;
def fgpu_inline_threshold_EQ : Joined<["-"], "fgpu-inline-threshold=">,
  Flags<[HelpHidden]>,
  HelpText<"Inline threshold for device compilation for CUDA/HIP">;
def gpu_instrument_lib_EQ : Joined<["--"], "gpu-instrument-lib=">,
  HelpText<"Instrument device library for HIP, which is a LLVM bitcode containing "
  "__cyg_profile_func_enter and __cyg_profile_func_exit">;
def fgpu_sanitize : Flag<["-"], "fgpu-sanitize">, Group<f_Group>,
  HelpText<"Enable sanitizer for AMDGPU target">;
def fno_gpu_sanitize : Flag<["-"], "fno-gpu-sanitize">, Group<f_Group>;
def gpu_bundle_output : Flag<["--"], "gpu-bundle-output">,
  Group<f_Group>, HelpText<"Bundle output files of HIP device compilation">;
def no_gpu_bundle_output : Flag<["--"], "no-gpu-bundle-output">,
  Group<f_Group>, HelpText<"Do not bundle output files of HIP device compilation">;
def cuid_EQ : Joined<["-"], "cuid=">, Flags<[CC1Option]>,
  HelpText<"An ID for compilation unit, which should be the same for the same "
           "compilation unit but different for different compilation units. "
           "It is used to externalize device-side static variables for single "
           "source offloading languages CUDA and HIP so that they can be "
           "accessed by the host code of the same compilation unit.">,
  MarshallingInfoString<LangOpts<"CUID">>;
def fuse_cuid_EQ : Joined<["-"], "fuse-cuid=">,
  HelpText<"Method to generate ID's for compilation units for single source "
           "offloading languages CUDA and HIP: 'hash' (ID's generated by hashing "
           "file path and command line options) | 'random' (ID's generated as "
           "random numbers) | 'none' (disabled). Default is 'hash'. This option "
           "will be overridden by option '-cuid=[ID]' if it is specified." >;
def libomptarget_amdgpu_bc_path_EQ : Joined<["--"], "libomptarget-amdgpu-bc-path=">, Group<i_Group>,
  HelpText<"Path to libomptarget-amdgcn bitcode library">;
def libomptarget_amdgcn_bc_path_EQ : Joined<["--"], "libomptarget-amdgcn-bc-path=">, Group<i_Group>,
  HelpText<"Path to libomptarget-amdgcn bitcode library">, Alias<libomptarget_amdgpu_bc_path_EQ>;
def libomptarget_nvptx_bc_path_EQ : Joined<["--"], "libomptarget-nvptx-bc-path=">, Group<i_Group>,
  HelpText<"Path to libomptarget-nvptx bitcode library">;
def dD : Flag<["-"], "dD">, Group<d_Group>, Flags<[CC1Option]>,
  HelpText<"Print macro definitions in -E mode in addition to normal output">;
def dI : Flag<["-"], "dI">, Group<d_Group>, Flags<[CC1Option]>,
  HelpText<"Print include directives in -E mode in addition to normal output">,
  MarshallingInfoFlag<PreprocessorOutputOpts<"ShowIncludeDirectives">>;
def dM : Flag<["-"], "dM">, Group<d_Group>, Flags<[CC1Option]>,
  HelpText<"Print macro definitions in -E mode instead of normal output">;
def dead__strip : Flag<["-"], "dead_strip">;
def dependency_file : Separate<["-"], "dependency-file">, Flags<[CC1Option]>,
  HelpText<"Filename (or -) to write dependency output to">,
  MarshallingInfoString<DependencyOutputOpts<"OutputFile">>;
def dependency_dot : Separate<["-"], "dependency-dot">, Flags<[CC1Option]>,
  HelpText<"Filename to write DOT-formatted header dependencies to">,
  MarshallingInfoString<DependencyOutputOpts<"DOTOutputFile">>;
def module_dependency_dir : Separate<["-"], "module-dependency-dir">,
  Flags<[CC1Option]>, HelpText<"Directory to dump module dependencies to">,
  MarshallingInfoString<DependencyOutputOpts<"ModuleDependencyOutputDir">>;
def dsym_dir : JoinedOrSeparate<["-"], "dsym-dir">,
  Flags<[NoXarchOption, RenderAsInput]>,
  HelpText<"Directory to output dSYM's (if any) to">, MetaVarName<"<dir>">;
def dumpmachine : Flag<["-"], "dumpmachine">;
def dumpspecs : Flag<["-"], "dumpspecs">, Flags<[Unsupported]>;
def dumpversion : Flag<["-"], "dumpversion">;
def dylib__file : Separate<["-"], "dylib_file">;
def dylinker__install__name : JoinedOrSeparate<["-"], "dylinker_install_name">;
def dylinker : Flag<["-"], "dylinker">;
def dynamiclib : Flag<["-"], "dynamiclib">;
def dynamic : Flag<["-"], "dynamic">, Flags<[NoArgumentUnused]>;
def d_Flag : Flag<["-"], "d">, Group<d_Group>;
def d_Joined : Joined<["-"], "d">, Group<d_Group>;
def emit_ast : Flag<["-"], "emit-ast">,
  HelpText<"Emit Clang AST files for source inputs">;
def emit_llvm : Flag<["-"], "emit-llvm">, Flags<[CC1Option, FC1Option, FlangOption]>, Group<Action_Group>,
  HelpText<"Use the LLVM representation for assembler and object files">;
def emit_interface_stubs : Flag<["-"], "emit-interface-stubs">, Flags<[CC1Option]>, Group<Action_Group>,
  HelpText<"Generate Interface Stub Files.">;
def emit_merged_ifs : Flag<["-"], "emit-merged-ifs">,
  Flags<[CC1Option]>, Group<Action_Group>,
  HelpText<"Generate Interface Stub Files, emit merged text not binary.">;
def end_no_unused_arguments : Flag<["--"], "end-no-unused-arguments">, Flags<[CoreOption]>,
  HelpText<"Start emitting warnings for unused driver arguments">;
def interface_stub_version_EQ : JoinedOrSeparate<["-"], "interface-stub-version=">, Flags<[CC1Option]>;
def exported__symbols__list : Separate<["-"], "exported_symbols_list">;
def extract_api : Flag<["-"], "extract-api">, Flags<[CC1Option]>, Group<Action_Group>,
  HelpText<"Extract API information">;
def product_name_EQ: Joined<["--"], "product-name=">, Flags<[CC1Option]>,
  MarshallingInfoString<FrontendOpts<"ProductName">>;
def e : JoinedOrSeparate<["-"], "e">, Flags<[LinkerInput]>, Group<Link_Group>;
def fmax_tokens_EQ : Joined<["-"], "fmax-tokens=">, Group<f_Group>, Flags<[CC1Option]>,
  HelpText<"Max total number of preprocessed tokens for -Wmax-tokens.">,
  MarshallingInfoInt<LangOpts<"MaxTokens">>;
def fPIC : Flag<["-"], "fPIC">, Group<f_Group>;
def fno_PIC : Flag<["-"], "fno-PIC">, Group<f_Group>;
def fPIE : Flag<["-"], "fPIE">, Group<f_Group>;
def fno_PIE : Flag<["-"], "fno-PIE">, Group<f_Group>;
defm access_control : BoolFOption<"access-control",
  LangOpts<"AccessControl">, DefaultTrue,
  NegFlag<SetFalse, [CC1Option], "Disable C++ access control">,
  PosFlag<SetTrue>>;
def falign_functions : Flag<["-"], "falign-functions">, Group<f_Group>;
def falign_functions_EQ : Joined<["-"], "falign-functions=">, Group<f_Group>;
def falign_loops_EQ : Joined<["-"], "falign-loops=">, Group<f_Group>, Flags<[CC1Option]>, MetaVarName<"<N>">,
  HelpText<"N must be a power of two. Align loops to the boundary">,
  MarshallingInfoInt<CodeGenOpts<"LoopAlignment">>;
def fno_align_functions: Flag<["-"], "fno-align-functions">, Group<f_Group>;
defm allow_editor_placeholders : BoolFOption<"allow-editor-placeholders",
  LangOpts<"AllowEditorPlaceholders">, DefaultFalse,
  PosFlag<SetTrue, [CC1Option], "Treat editor placeholders as valid source code">,
  NegFlag<SetFalse>>;
def fallow_unsupported : Flag<["-"], "fallow-unsupported">, Group<f_Group>;
def fapple_kext : Flag<["-"], "fapple-kext">, Group<f_Group>, Flags<[CC1Option]>,
  HelpText<"Use Apple's kernel extensions ABI">,
  MarshallingInfoFlag<LangOpts<"AppleKext">>;
defm apple_pragma_pack : BoolFOption<"apple-pragma-pack",
  LangOpts<"ApplePragmaPack">, DefaultFalse,
  PosFlag<SetTrue, [CC1Option], "Enable Apple gcc-compatible #pragma pack handling">,
  NegFlag<SetFalse>>;
defm xl_pragma_pack : BoolFOption<"xl-pragma-pack",
  LangOpts<"XLPragmaPack">, DefaultFalse,
  PosFlag<SetTrue, [CC1Option], "Enable IBM XL #pragma pack handling">,
  NegFlag<SetFalse>>;
def shared_libsan : Flag<["-"], "shared-libsan">,
  HelpText<"Dynamically link the sanitizer runtime">;
def static_libsan : Flag<["-"], "static-libsan">,
  HelpText<"Statically link the sanitizer runtime">;
def : Flag<["-"], "shared-libasan">, Alias<shared_libsan>;
def fasm : Flag<["-"], "fasm">, Group<f_Group>;

def fassume_sane_operator_new : Flag<["-"], "fassume-sane-operator-new">, Group<f_Group>;
def fastcp : Flag<["-"], "fastcp">, Group<f_Group>;
def fastf : Flag<["-"], "fastf">, Group<f_Group>;
def fast : Flag<["-"], "fast">, Group<f_Group>;
def fasynchronous_unwind_tables : Flag<["-"], "fasynchronous-unwind-tables">, Group<f_Group>;

defm double_square_bracket_attributes : BoolFOption<"double-square-bracket-attributes",
  LangOpts<"DoubleSquareBracketAttributes">, Default<!strconcat(cpp11.KeyPath, "||", c2x.KeyPath)>,
  PosFlag<SetTrue, [], "Enable">, NegFlag<SetFalse, [], "Disable">,
  BothFlags<[NoXarchOption, CC1Option], " '[[]]' attributes in all C and C++ language modes">>;

defm autolink : BoolFOption<"autolink",
  CodeGenOpts<"Autolink">, DefaultTrue,
  NegFlag<SetFalse, [CC1Option], "Disable generation of linker directives for automatic library linking">,
  PosFlag<SetTrue>>;

// In the future this option will be supported by other offloading
// languages and accept other values such as CPU/GPU architectures,
// offload kinds and target aliases.
def offload_EQ : CommaJoined<["--"], "offload=">, Flags<[NoXarchOption]>,
  HelpText<"Specify comma-separated list of offloading target triples (CUDA and HIP only)">;

// C++ Coroutines TS
defm coroutines_ts : BoolFOption<"coroutines-ts",
  LangOpts<"Coroutines">, Default<cpp20.KeyPath>,
  PosFlag<SetTrue, [CC1Option], "Enable support for the C++ Coroutines TS">,
  NegFlag<SetFalse>>;

defm unstable : BoolFOption<"unstable",
  LangOpts<"Unstable">, DefaultFalse,
  PosFlag<SetTrue, [CC1Option, CoreOption], "Enable unstable and experimental features">,
  NegFlag<SetFalse>>;

def fembed_offload_object_EQ : Joined<["-"], "fembed-offload-object=">,
  Group<f_Group>, Flags<[NoXarchOption, CC1Option]>,
  HelpText<"Embed Offloading device-side binary into host object file as a section.">,
  MarshallingInfoStringVector<CodeGenOpts<"OffloadObjects">>;
def fembed_bitcode_EQ : Joined<["-"], "fembed-bitcode=">,
    Group<f_Group>, Flags<[NoXarchOption, CC1Option, CC1AsOption]>, MetaVarName<"<option>">,
    HelpText<"Embed LLVM bitcode">,
    Values<"off,all,bitcode,marker">, NormalizedValuesScope<"CodeGenOptions">,
    NormalizedValues<["Embed_Off", "Embed_All", "Embed_Bitcode", "Embed_Marker"]>,
    MarshallingInfoEnum<CodeGenOpts<"EmbedBitcode">, "Embed_Off">;
def fembed_bitcode : Flag<["-"], "fembed-bitcode">, Group<f_Group>,
  Alias<fembed_bitcode_EQ>, AliasArgs<["all"]>,
  HelpText<"Embed LLVM IR bitcode as data">;
def fembed_bitcode_marker : Flag<["-"], "fembed-bitcode-marker">,
  Alias<fembed_bitcode_EQ>, AliasArgs<["marker"]>,
  HelpText<"Embed placeholder LLVM IR data as a marker">;
defm gnu_inline_asm : BoolFOption<"gnu-inline-asm",
  LangOpts<"GNUAsm">, DefaultTrue,
  NegFlag<SetFalse, [CC1Option], "Disable GNU style inline asm">, PosFlag<SetTrue>>;

def fprofile_sample_use : Flag<["-"], "fprofile-sample-use">, Group<f_Group>,
    Flags<[CoreOption]>;
def fno_profile_sample_use : Flag<["-"], "fno-profile-sample-use">, Group<f_Group>,
    Flags<[CoreOption]>;
def fprofile_sample_use_EQ : Joined<["-"], "fprofile-sample-use=">,
    Group<f_Group>, Flags<[NoXarchOption, CC1Option]>,
    HelpText<"Enable sample-based profile guided optimizations">,
    MarshallingInfoString<CodeGenOpts<"SampleProfileFile">>;
def fprofile_sample_accurate : Flag<["-"], "fprofile-sample-accurate">,
    Group<f_Group>, Flags<[NoXarchOption, CC1Option]>,
    HelpText<"Specifies that the sample profile is accurate">,
    DocBrief<[{Specifies that the sample profile is accurate. If the sample
               profile is accurate, callsites without profile samples are marked
               as cold. Otherwise, treat callsites without profile samples as if
               we have no profile}]>,
   MarshallingInfoFlag<CodeGenOpts<"ProfileSampleAccurate">>;
def fno_profile_sample_accurate : Flag<["-"], "fno-profile-sample-accurate">,
  Group<f_Group>, Flags<[NoXarchOption]>;
def fauto_profile : Flag<["-"], "fauto-profile">, Group<f_Group>,
    Alias<fprofile_sample_use>;
def fno_auto_profile : Flag<["-"], "fno-auto-profile">, Group<f_Group>,
    Alias<fno_profile_sample_use>;
def fauto_profile_EQ : Joined<["-"], "fauto-profile=">,
    Alias<fprofile_sample_use_EQ>;
def fauto_profile_accurate : Flag<["-"], "fauto-profile-accurate">,
    Group<f_Group>, Alias<fprofile_sample_accurate>;
def fno_auto_profile_accurate : Flag<["-"], "fno-auto-profile-accurate">,
    Group<f_Group>, Alias<fno_profile_sample_accurate>;
def fdebug_compilation_dir_EQ : Joined<["-"], "fdebug-compilation-dir=">,
    Group<f_Group>, Flags<[CC1Option, CC1AsOption, CoreOption]>,
    HelpText<"The compilation directory to embed in the debug info">,
    MarshallingInfoString<CodeGenOpts<"DebugCompilationDir">>;
def fdebug_compilation_dir : Separate<["-"], "fdebug-compilation-dir">,
    Group<f_Group>, Flags<[CC1Option, CC1AsOption, CoreOption]>,
    Alias<fdebug_compilation_dir_EQ>;
def fcoverage_compilation_dir_EQ : Joined<["-"], "fcoverage-compilation-dir=">,
    Group<f_Group>, Flags<[CC1Option, CC1AsOption, CoreOption]>,
    HelpText<"The compilation directory to embed in the coverage mapping.">,
    MarshallingInfoString<CodeGenOpts<"CoverageCompilationDir">>;
def ffile_compilation_dir_EQ : Joined<["-"], "ffile-compilation-dir=">, Group<f_Group>,
    Flags<[CoreOption]>,
    HelpText<"The compilation directory to embed in the debug info and coverage mapping.">;
defm debug_info_for_profiling : BoolFOption<"debug-info-for-profiling",
  CodeGenOpts<"DebugInfoForProfiling">, DefaultFalse,
  PosFlag<SetTrue, [CC1Option], "Emit extra debug info to make sample profile more accurate">,
  NegFlag<SetFalse>>;
def fprofile_instr_generate : Flag<["-"], "fprofile-instr-generate">,
    Group<f_Group>, Flags<[CoreOption]>,
    HelpText<"Generate instrumented code to collect execution counts into default.profraw file (overridden by '=' form of option or LLVM_PROFILE_FILE env var)">;
def fprofile_instr_generate_EQ : Joined<["-"], "fprofile-instr-generate=">,
    Group<f_Group>, Flags<[CoreOption]>, MetaVarName<"<file>">,
    HelpText<"Generate instrumented code to collect execution counts into <file> (overridden by LLVM_PROFILE_FILE env var)">;
def fprofile_instr_use : Flag<["-"], "fprofile-instr-use">, Group<f_Group>,
    Flags<[CoreOption]>;
def fprofile_instr_use_EQ : Joined<["-"], "fprofile-instr-use=">,
    Group<f_Group>, Flags<[CoreOption]>,
    HelpText<"Use instrumentation data for profile-guided optimization">;
def fprofile_remapping_file_EQ : Joined<["-"], "fprofile-remapping-file=">,
    Group<f_Group>, Flags<[CC1Option, CoreOption]>, MetaVarName<"<file>">,
    HelpText<"Use the remappings described in <file> to match the profile data against names in the program">,
    MarshallingInfoString<CodeGenOpts<"ProfileRemappingFile">>;
defm coverage_mapping : BoolFOption<"coverage-mapping",
  CodeGenOpts<"CoverageMapping">, DefaultFalse,
  PosFlag<SetTrue, [CC1Option], "Generate coverage mapping to enable code coverage analysis">,
  NegFlag<SetFalse, [], "Disable code coverage analysis">, BothFlags<[CoreOption]>>;
def fprofile_generate : Flag<["-"], "fprofile-generate">,
    Group<f_Group>, Flags<[CoreOption]>,
    HelpText<"Generate instrumented code to collect execution counts into default.profraw (overridden by LLVM_PROFILE_FILE env var)">;
def fprofile_generate_EQ : Joined<["-"], "fprofile-generate=">,
    Group<f_Group>, Flags<[CoreOption]>, MetaVarName<"<directory>">,
    HelpText<"Generate instrumented code to collect execution counts into <directory>/default.profraw (overridden by LLVM_PROFILE_FILE env var)">;
def fcs_profile_generate : Flag<["-"], "fcs-profile-generate">,
    Group<f_Group>, Flags<[CoreOption]>,
    HelpText<"Generate instrumented code to collect context sensitive execution counts into default.profraw (overridden by LLVM_PROFILE_FILE env var)">;
def fcs_profile_generate_EQ : Joined<["-"], "fcs-profile-generate=">,
    Group<f_Group>, Flags<[CoreOption]>, MetaVarName<"<directory>">,
    HelpText<"Generate instrumented code to collect context sensitive execution counts into <directory>/default.profraw (overridden by LLVM_PROFILE_FILE env var)">;
def fprofile_use : Flag<["-"], "fprofile-use">, Group<f_Group>,
    Flags<[CoreOption]>, Alias<fprofile_instr_use>;
def fprofile_use_EQ : Joined<["-"], "fprofile-use=">,
    Group<f_Group>, Flags<[NoXarchOption, CoreOption]>,
    MetaVarName<"<pathname>">,
    HelpText<"Use instrumentation data for profile-guided optimization. If pathname is a directory, it reads from <pathname>/default.profdata. Otherwise, it reads from file <pathname>.">;
def fno_profile_instr_generate : Flag<["-"], "fno-profile-instr-generate">,
    Group<f_Group>, Flags<[CoreOption]>,
    HelpText<"Disable generation of profile instrumentation.">;
def fno_profile_generate : Flag<["-"], "fno-profile-generate">,
    Group<f_Group>, Flags<[CoreOption]>,
    HelpText<"Disable generation of profile instrumentation.">;
def fno_profile_instr_use : Flag<["-"], "fno-profile-instr-use">,
    Group<f_Group>, Flags<[CoreOption]>,
    HelpText<"Disable using instrumentation data for profile-guided optimization">;
def fno_profile_use : Flag<["-"], "fno-profile-use">,
    Alias<fno_profile_instr_use>;
defm profile_arcs : BoolFOption<"profile-arcs",
  CodeGenOpts<"EmitGcovArcs">, DefaultFalse,
  PosFlag<SetTrue, [CC1Option, LinkOption]>, NegFlag<SetFalse>>;
defm test_coverage : BoolFOption<"test-coverage",
  CodeGenOpts<"EmitGcovNotes">, DefaultFalse,
  PosFlag<SetTrue, [CC1Option]>, NegFlag<SetFalse>>;
def fprofile_filter_files_EQ : Joined<["-"], "fprofile-filter-files=">,
    Group<f_Group>, Flags<[CC1Option, CoreOption]>,
    HelpText<"Instrument only functions from files where names match any regex separated by a semi-colon">,
    MarshallingInfoString<CodeGenOpts<"ProfileFilterFiles">>,
    ShouldParseIf<!strconcat(fprofile_arcs.KeyPath, "||", ftest_coverage.KeyPath)>;
def fprofile_exclude_files_EQ : Joined<["-"], "fprofile-exclude-files=">,
    Group<f_Group>, Flags<[CC1Option, CoreOption]>,
    HelpText<"Instrument only functions from files where names don't match all the regexes separated by a semi-colon">,
    MarshallingInfoString<CodeGenOpts<"ProfileExcludeFiles">>,
    ShouldParseIf<!strconcat(fprofile_arcs.KeyPath, "||", ftest_coverage.KeyPath)>;
def fprofile_update_EQ : Joined<["-"], "fprofile-update=">,
    Group<f_Group>, Flags<[CC1Option, CoreOption]>, Values<"atomic,prefer-atomic,single">,
    MetaVarName<"<method>">, HelpText<"Set update method of profile counters">,
    MarshallingInfoFlag<CodeGenOpts<"AtomicProfileUpdate">>;
defm pseudo_probe_for_profiling : BoolFOption<"pseudo-probe-for-profiling",
  CodeGenOpts<"PseudoProbeForProfiling">, DefaultFalse,
  PosFlag<SetTrue, [], "Emit">, NegFlag<SetFalse, [], "Do not emit">,
  BothFlags<[NoXarchOption, CC1Option], " pseudo probes for sample profiling">>;
def forder_file_instrumentation : Flag<["-"], "forder-file-instrumentation">,
    Group<f_Group>, Flags<[CC1Option, CoreOption]>,
    HelpText<"Generate instrumented code to collect order file into default.profraw file (overridden by '=' form of option or LLVM_PROFILE_FILE env var)">;
def fprofile_list_EQ : Joined<["-"], "fprofile-list=">,
    Group<f_Group>, Flags<[CC1Option, CoreOption]>,
    HelpText<"Filename defining the list of functions/files to instrument">,
    MarshallingInfoStringVector<LangOpts<"ProfileListFiles">>;
def fswift_async_fp_EQ : Joined<["-"], "fswift-async-fp=">,
    Group<f_Group>, Flags<[CC1Option, CC1AsOption, CoreOption]>, MetaVarName<"<option>">,
    HelpText<"Control emission of Swift async extended frame info">,
    Values<"auto,always,never">,
    NormalizedValuesScope<"CodeGenOptions::SwiftAsyncFramePointerKind">,
    NormalizedValues<["Auto", "Always", "Never"]>,
    MarshallingInfoEnum<CodeGenOpts<"SwiftAsyncFramePointer">, "Always">;

defm addrsig : BoolFOption<"addrsig",
  CodeGenOpts<"Addrsig">, DefaultFalse,
  PosFlag<SetTrue, [CC1Option], "Emit">, NegFlag<SetFalse, [], "Don't emit">,
  BothFlags<[CoreOption], " an address-significance table">>;
defm blocks : OptInCC1FFlag<"blocks", "Enable the 'blocks' language feature", "", "", [CoreOption]>;
def fbootclasspath_EQ : Joined<["-"], "fbootclasspath=">, Group<f_Group>;
defm borland_extensions : BoolFOption<"borland-extensions",
  LangOpts<"Borland">, DefaultFalse,
  PosFlag<SetTrue, [CC1Option], "Accept non-standard constructs supported by the Borland compiler">,
  NegFlag<SetFalse>>;
def fbuiltin : Flag<["-"], "fbuiltin">, Group<f_Group>, Flags<[CoreOption]>;
def fbuiltin_module_map : Flag <["-"], "fbuiltin-module-map">, Group<f_Group>,
  Flags<[NoXarchOption]>, HelpText<"Load the clang builtins module map file.">;
defm caret_diagnostics : BoolFOption<"caret-diagnostics",
  DiagnosticOpts<"ShowCarets">, DefaultTrue,
  NegFlag<SetFalse, [CC1Option]>, PosFlag<SetTrue>>;
def fclang_abi_compat_EQ : Joined<["-"], "fclang-abi-compat=">, Group<f_clang_Group>,
  Flags<[CC1Option]>, MetaVarName<"<version>">, Values<"<major>.<minor>,latest">,
  HelpText<"Attempt to match the ABI of Clang <version>">;
def fclasspath_EQ : Joined<["-"], "fclasspath=">, Group<f_Group>;
defm color_diagnostics : OptInCC1FFlag<"color-diagnostics", "Enable", "Disable", " colors in diagnostics",
  [CoreOption, FlangOption]>;
def : Flag<["-"], "fdiagnostics-color">, Group<f_Group>, Flags<[CoreOption]>, Alias<fcolor_diagnostics>;
def : Flag<["-"], "fno-diagnostics-color">, Group<f_Group>, Flags<[CoreOption]>, Alias<fno_color_diagnostics>;
def fdiagnostics_color_EQ : Joined<["-"], "fdiagnostics-color=">, Group<f_Group>;
def fansi_escape_codes : Flag<["-"], "fansi-escape-codes">, Group<f_Group>,
  Flags<[CoreOption, CC1Option]>, HelpText<"Use ANSI escape codes for diagnostics">,
  MarshallingInfoFlag<DiagnosticOpts<"UseANSIEscapeCodes">>;
def fcomment_block_commands : CommaJoined<["-"], "fcomment-block-commands=">, Group<f_clang_Group>, Flags<[CC1Option]>,
  HelpText<"Treat each comma separated argument in <arg> as a documentation comment block command">,
  MetaVarName<"<arg>">, MarshallingInfoStringVector<LangOpts<"CommentOpts.BlockCommandNames">>;
def fparse_all_comments : Flag<["-"], "fparse-all-comments">, Group<f_clang_Group>, Flags<[CC1Option]>,
  MarshallingInfoFlag<LangOpts<"CommentOpts.ParseAllComments">>;
def frecord_command_line : Flag<["-"], "frecord-command-line">,
  Group<f_clang_Group>;
def fno_record_command_line : Flag<["-"], "fno-record-command-line">,
  Group<f_clang_Group>;
def : Flag<["-"], "frecord-gcc-switches">, Alias<frecord_command_line>;
def : Flag<["-"], "fno-record-gcc-switches">, Alias<fno_record_command_line>;
def fcommon : Flag<["-"], "fcommon">, Group<f_Group>,
  Flags<[CoreOption, CC1Option]>, HelpText<"Place uninitialized global variables in a common block">,
  MarshallingInfoNegativeFlag<CodeGenOpts<"NoCommon">>;
def fcompile_resource_EQ : Joined<["-"], "fcompile-resource=">, Group<f_Group>;
defm complete_member_pointers : BoolOption<"f", "complete-member-pointers",
  LangOpts<"CompleteMemberPointers">, DefaultFalse,
  PosFlag<SetTrue, [CC1Option], "Require">, NegFlag<SetFalse, [], "Do not require">,
  BothFlags<[CoreOption], " member pointer base types to be complete if they"
            " would be significant under the Microsoft ABI">>,
  Group<f_clang_Group>;
def fcf_runtime_abi_EQ : Joined<["-"], "fcf-runtime-abi=">, Group<f_Group>,
    Flags<[CC1Option]>, Values<"unspecified,standalone,objc,swift,swift-5.0,swift-4.2,swift-4.1">,
    NormalizedValuesScope<"LangOptions::CoreFoundationABI">,
    NormalizedValues<["ObjectiveC", "ObjectiveC", "ObjectiveC", "Swift5_0", "Swift5_0", "Swift4_2", "Swift4_1"]>,
    MarshallingInfoEnum<LangOpts<"CFRuntime">, "ObjectiveC">;
defm constant_cfstrings : BoolFOption<"constant-cfstrings",
  LangOpts<"NoConstantCFStrings">, DefaultFalse,
  NegFlag<SetTrue, [CC1Option], "Disable creation of CodeFoundation-type constant strings">,
  PosFlag<SetFalse>>;
def fconstant_string_class_EQ : Joined<["-"], "fconstant-string-class=">, Group<f_Group>;
def fconstexpr_depth_EQ : Joined<["-"], "fconstexpr-depth=">, Group<f_Group>;
def fconstexpr_steps_EQ : Joined<["-"], "fconstexpr-steps=">, Group<f_Group>;
def fexperimental_new_constant_interpreter : Flag<["-"], "fexperimental-new-constant-interpreter">, Group<f_Group>,
  HelpText<"Enable the experimental new constant interpreter">, Flags<[CC1Option]>,
  MarshallingInfoFlag<LangOpts<"EnableNewConstInterp">>;
def fconstexpr_backtrace_limit_EQ : Joined<["-"], "fconstexpr-backtrace-limit=">,
                                    Group<f_Group>;
def fno_crash_diagnostics : Flag<["-"], "fno-crash-diagnostics">, Group<f_clang_Group>, Flags<[NoArgumentUnused, CoreOption]>,
  Alias<gen_reproducer_eq>, AliasArgs<["off"]>,
  HelpText<"Disable auto-generation of preprocessed source files and a script for reproduction during a clang crash">;
def fcrash_diagnostics_dir : Joined<["-"], "fcrash-diagnostics-dir=">,
  Group<f_clang_Group>, Flags<[NoArgumentUnused, CoreOption]>,
  HelpText<"Put crash-report files in <dir>">, MetaVarName<"<dir>">;
def fcreate_profile : Flag<["-"], "fcreate-profile">, Group<f_Group>;
defm cxx_exceptions: BoolFOption<"cxx-exceptions",
  LangOpts<"CXXExceptions">, DefaultFalse,
  PosFlag<SetTrue, [CC1Option], "Enable C++ exceptions">, NegFlag<SetFalse>>;
defm async_exceptions: BoolFOption<"async-exceptions",
  LangOpts<"EHAsynch">, DefaultFalse,
  PosFlag<SetTrue, [CC1Option], "Enable EH Asynchronous exceptions">, NegFlag<SetFalse>>;
defm cxx_modules : BoolFOption<"cxx-modules",
  LangOpts<"CPlusPlusModules">, Default<cpp20.KeyPath>,
  NegFlag<SetFalse, [CC1Option], "Disable">, PosFlag<SetTrue, [], "Enable">,
  BothFlags<[NoXarchOption], " modules for C++">>,
  ShouldParseIf<cplusplus.KeyPath>;
def fdebug_pass_arguments : Flag<["-"], "fdebug-pass-arguments">, Group<f_Group>;
def fdebug_pass_structure : Flag<["-"], "fdebug-pass-structure">, Group<f_Group>;
def fdepfile_entry : Joined<["-"], "fdepfile-entry=">,
    Group<f_clang_Group>, Flags<[CC1Option]>;
def fdiagnostics_fixit_info : Flag<["-"], "fdiagnostics-fixit-info">, Group<f_clang_Group>;
def fno_diagnostics_fixit_info : Flag<["-"], "fno-diagnostics-fixit-info">, Group<f_Group>,
  Flags<[CC1Option]>, HelpText<"Do not include fixit information in diagnostics">,
  MarshallingInfoNegativeFlag<DiagnosticOpts<"ShowFixits">>;
def fdiagnostics_parseable_fixits : Flag<["-"], "fdiagnostics-parseable-fixits">, Group<f_clang_Group>,
    Flags<[CoreOption, CC1Option]>, HelpText<"Print fix-its in machine parseable form">,
    MarshallingInfoFlag<DiagnosticOpts<"ShowParseableFixits">>;
def fdiagnostics_print_source_range_info : Flag<["-"], "fdiagnostics-print-source-range-info">,
    Group<f_clang_Group>,  Flags<[CC1Option]>,
    HelpText<"Print source range spans in numeric form">,
    MarshallingInfoFlag<DiagnosticOpts<"ShowSourceRanges">>;
defm diagnostics_show_hotness : BoolFOption<"diagnostics-show-hotness",
  CodeGenOpts<"DiagnosticsWithHotness">, DefaultFalse,
  PosFlag<SetTrue, [CC1Option], "Enable profile hotness information in diagnostic line">,
  NegFlag<SetFalse>>;
def fdiagnostics_hotness_threshold_EQ : Joined<["-"], "fdiagnostics-hotness-threshold=">,
    Group<f_Group>, Flags<[CC1Option]>, MetaVarName<"<value>">,
    HelpText<"Prevent optimization remarks from being output if they do not have at least this profile count. "
    "Use 'auto' to apply the threshold from profile summary">;
def fdiagnostics_misexpect_tolerance_EQ : Joined<["-"], "fdiagnostics-misexpect-tolerance=">,
    Group<f_Group>, Flags<[CC1Option]>, MetaVarName<"<value>">,
    HelpText<"Prevent misexpect diagnostics from being output if the profile counts are within N% of the expected. ">;
defm diagnostics_show_option : BoolFOption<"diagnostics-show-option",
    DiagnosticOpts<"ShowOptionNames">, DefaultTrue,
    NegFlag<SetFalse, [CC1Option]>, PosFlag<SetTrue, [], "Print option name with mappable diagnostics">>;
defm diagnostics_show_note_include_stack : BoolFOption<"diagnostics-show-note-include-stack",
    DiagnosticOpts<"ShowNoteIncludeStack">, DefaultFalse,
    PosFlag<SetTrue, [], "Display include stacks for diagnostic notes">,
    NegFlag<SetFalse>, BothFlags<[CC1Option]>>;
def fdiagnostics_format_EQ : Joined<["-"], "fdiagnostics-format=">, Group<f_clang_Group>;
def fdiagnostics_show_category_EQ : Joined<["-"], "fdiagnostics-show-category=">, Group<f_clang_Group>;
def fdiagnostics_show_template_tree : Flag<["-"], "fdiagnostics-show-template-tree">,
    Group<f_Group>, Flags<[CC1Option]>,
    HelpText<"Print a template comparison tree for differing templates">,
    MarshallingInfoFlag<DiagnosticOpts<"ShowTemplateTree">>;
def fdiscard_value_names : Flag<["-"], "fdiscard-value-names">, Group<f_clang_Group>,
  HelpText<"Discard value names in LLVM IR">, Flags<[NoXarchOption]>;
def fno_discard_value_names : Flag<["-"], "fno-discard-value-names">, Group<f_clang_Group>,
  HelpText<"Do not discard value names in LLVM IR">, Flags<[NoXarchOption]>;
defm dollars_in_identifiers : BoolFOption<"dollars-in-identifiers",
  LangOpts<"DollarIdents">, Default<!strconcat("!", asm_preprocessor.KeyPath)>,
  PosFlag<SetTrue, [], "Allow">, NegFlag<SetFalse, [], "Disallow">,
  BothFlags<[CC1Option], " '$' in identifiers">>;
def fdwarf2_cfi_asm : Flag<["-"], "fdwarf2-cfi-asm">, Group<clang_ignored_f_Group>;
def fno_dwarf2_cfi_asm : Flag<["-"], "fno-dwarf2-cfi-asm">, Group<clang_ignored_f_Group>;
defm dwarf_directory_asm : BoolFOption<"dwarf-directory-asm",
  CodeGenOpts<"NoDwarfDirectoryAsm">, DefaultFalse,
  NegFlag<SetTrue, [CC1Option]>, PosFlag<SetFalse>>;
defm elide_constructors : BoolFOption<"elide-constructors",
  LangOpts<"ElideConstructors">, DefaultTrue,
  NegFlag<SetFalse, [CC1Option], "Disable C++ copy constructor elision">,
  PosFlag<SetTrue>>;
def fno_elide_type : Flag<["-"], "fno-elide-type">, Group<f_Group>,
    Flags<[CC1Option]>,
    HelpText<"Do not elide types when printing diagnostics">,
    MarshallingInfoNegativeFlag<DiagnosticOpts<"ElideType">>;
def feliminate_unused_debug_symbols : Flag<["-"], "feliminate-unused-debug-symbols">, Group<f_Group>;
defm eliminate_unused_debug_types : OptOutCC1FFlag<"eliminate-unused-debug-types",
  "Do not emit ", "Emit ", " debug info for defined but unused types">;
def femit_all_decls : Flag<["-"], "femit-all-decls">, Group<f_Group>, Flags<[CC1Option]>,
  HelpText<"Emit all declarations, even if unused">,
  MarshallingInfoFlag<LangOpts<"EmitAllDecls">>;
defm emulated_tls : BoolFOption<"emulated-tls",
  CodeGenOpts<"EmulatedTLS">, DefaultFalse,
  PosFlag<SetTrue, [CC1Option], "Use emutls functions to access thread_local variables">,
  NegFlag<SetFalse>, BothFlags<[CC1Option]>>;
def fencoding_EQ : Joined<["-"], "fencoding=">, Group<f_Group>;
def ferror_limit_EQ : Joined<["-"], "ferror-limit=">, Group<f_Group>, Flags<[CoreOption]>;
defm exceptions : BoolFOption<"exceptions",
  LangOpts<"Exceptions">, DefaultFalse,
  PosFlag<SetTrue, [CC1Option], "Enable">, NegFlag<SetFalse, [], "Disable">,
  BothFlags<[], " support for exception handling">>;
def fdwarf_exceptions : Flag<["-"], "fdwarf-exceptions">, Group<f_Group>,
  HelpText<"Use DWARF style exceptions">;
def fsjlj_exceptions : Flag<["-"], "fsjlj-exceptions">, Group<f_Group>,
  HelpText<"Use SjLj style exceptions">;
def fseh_exceptions : Flag<["-"], "fseh-exceptions">, Group<f_Group>,
  HelpText<"Use SEH style exceptions">;
def fwasm_exceptions : Flag<["-"], "fwasm-exceptions">, Group<f_Group>,
  HelpText<"Use WebAssembly style exceptions">;
def exception_model : Separate<["-"], "exception-model">,
  Flags<[CC1Option, NoDriverOption]>, HelpText<"The exception model">,
  Values<"dwarf,sjlj,seh,wasm">,
  NormalizedValuesScope<"LangOptions::ExceptionHandlingKind">,
  NormalizedValues<["DwarfCFI", "SjLj", "WinEH", "Wasm"]>,
  MarshallingInfoEnum<LangOpts<"ExceptionHandling">, "None">;
def exception_model_EQ : Joined<["-"], "exception-model=">,
  Flags<[CC1Option, NoDriverOption]>, Alias<exception_model>;
def fignore_exceptions : Flag<["-"], "fignore-exceptions">, Group<f_Group>, Flags<[CC1Option]>,
  HelpText<"Enable support for ignoring exception handling constructs">,
  MarshallingInfoFlag<LangOpts<"IgnoreExceptions">>;
def fexcess_precision_EQ : Joined<["-"], "fexcess-precision=">,
    Group<clang_ignored_gcc_optimization_f_Group>;
def : Flag<["-"], "fexpensive-optimizations">, Group<clang_ignored_gcc_optimization_f_Group>;
def : Flag<["-"], "fno-expensive-optimizations">, Group<clang_ignored_gcc_optimization_f_Group>;
def fextdirs_EQ : Joined<["-"], "fextdirs=">, Group<f_Group>;
def : Flag<["-"], "fdefer-pop">, Group<clang_ignored_gcc_optimization_f_Group>;
def : Flag<["-"], "fno-defer-pop">, Group<clang_ignored_gcc_optimization_f_Group>;
def : Flag<["-"], "fextended-identifiers">, Group<clang_ignored_f_Group>;
def : Flag<["-"], "fno-extended-identifiers">, Group<f_Group>, Flags<[Unsupported]>;
def fhosted : Flag<["-"], "fhosted">, Group<f_Group>;
def fdenormal_fp_math_EQ : Joined<["-"], "fdenormal-fp-math=">, Group<f_Group>, Flags<[CC1Option]>;
def ffile_reproducible : Flag<["-"], "ffile-reproducible">, Group<f_Group>,
  Flags<[CoreOption, CC1Option]>,
  HelpText<"Use the target's platform-specific path separator character when "
           "expanding the __FILE__ macro">;
def fno_file_reproducible : Flag<["-"], "fno-file-reproducible">,
  Group<f_Group>, Flags<[CoreOption, CC1Option]>,
  HelpText<"Use the host's platform-specific path separator character when "
           "expanding the __FILE__ macro">;
def ffp_eval_method_EQ : Joined<["-"], "ffp-eval-method=">, Group<f_Group>, Flags<[CC1Option]>,
  HelpText<"Specifies the evaluation method to use for floating-point arithmetic.">,
  Values<"source,double,extended">, NormalizedValuesScope<"LangOptions">,
  NormalizedValues<["FEM_Source", "FEM_Double", "FEM_Extended"]>,
  MarshallingInfoEnum<LangOpts<"FPEvalMethod">, "FEM_UnsetOnCommandLine">;
def ffp_model_EQ : Joined<["-"], "ffp-model=">, Group<f_Group>, Flags<[NoXarchOption]>,
  HelpText<"Controls the semantics of floating-point calculations.">;
def ffp_exception_behavior_EQ : Joined<["-"], "ffp-exception-behavior=">, Group<f_Group>, Flags<[CC1Option]>,
  HelpText<"Specifies the exception behavior of floating-point operations.">,
  Values<"ignore,maytrap,strict">, NormalizedValuesScope<"LangOptions">,
  NormalizedValues<["FPE_Ignore", "FPE_MayTrap", "FPE_Strict"]>,
  MarshallingInfoEnum<LangOpts<"FPExceptionMode">, "FPE_Ignore">;
defm fast_math : BoolFOption<"fast-math",
  LangOpts<"FastMath">, DefaultFalse,
  PosFlag<SetTrue, [CC1Option, CoreOption], "Allow aggressive, lossy floating-point optimizations",
          [cl_fast_relaxed_math.KeyPath]>,
  NegFlag<SetFalse>>;
def menable_unsafe_fp_math : Flag<["-"], "menable-unsafe-fp-math">, Flags<[CC1Option]>,
  HelpText<"Allow unsafe floating-point math optimizations which may decrease precision">,
  MarshallingInfoFlag<LangOpts<"UnsafeFPMath">>,
  ImpliedByAnyOf<[cl_unsafe_math_optimizations.KeyPath, ffast_math.KeyPath]>;
defm math_errno : BoolFOption<"math-errno",
  LangOpts<"MathErrno">, DefaultFalse,
  PosFlag<SetTrue, [CC1Option], "Require math functions to indicate errors by setting errno">,
  NegFlag<SetFalse>>,
  ShouldParseIf<!strconcat("!", open_cl.KeyPath)>;
def fextend_args_EQ : Joined<["-"], "fextend-arguments=">, Group<f_Group>,
  Flags<[CC1Option, NoArgumentUnused]>,
  HelpText<"Controls how scalar integer arguments are extended in calls "
           "to unprototyped and varargs functions">,
  Values<"32,64">,
  NormalizedValues<["ExtendTo32", "ExtendTo64"]>,
  NormalizedValuesScope<"LangOptions::ExtendArgsKind">,
  MarshallingInfoEnum<LangOpts<"ExtendIntArgs">,"ExtendTo32">;
def fbracket_depth_EQ : Joined<["-"], "fbracket-depth=">, Group<f_Group>, Flags<[CoreOption]>;
def fsignaling_math : Flag<["-"], "fsignaling-math">, Group<f_Group>;
def fno_signaling_math : Flag<["-"], "fno-signaling-math">, Group<f_Group>;
defm jump_tables : BoolFOption<"jump-tables",
  CodeGenOpts<"NoUseJumpTables">, DefaultFalse,
  NegFlag<SetTrue, [CC1Option], "Do not use">, PosFlag<SetFalse, [], "Use">,
  BothFlags<[], " jump tables for lowering switches">>;
defm force_enable_int128 : BoolFOption<"force-enable-int128",
  TargetOpts<"ForceEnableInt128">, DefaultFalse,
  PosFlag<SetTrue, [CC1Option], "Enable">, NegFlag<SetFalse, [], "Disable">,
  BothFlags<[], " support for int128_t type">>;
defm keep_static_consts : BoolFOption<"keep-static-consts",
  CodeGenOpts<"KeepStaticConsts">, DefaultFalse,
  PosFlag<SetTrue, [CC1Option], "Keep">, NegFlag<SetFalse, [], "Don't keep">,
  BothFlags<[NoXarchOption], " static const variables if unused">>;
defm fixed_point : BoolFOption<"fixed-point",
  LangOpts<"FixedPoint">, DefaultFalse,
  PosFlag<SetTrue, [CC1Option], "Enable">, NegFlag<SetFalse, [], "Disable">,
  BothFlags<[], " fixed point types">>, ShouldParseIf<!strconcat("!", cplusplus.KeyPath)>;
defm cxx_static_destructors : BoolFOption<"c++-static-destructors",
  LangOpts<"RegisterStaticDestructors">, DefaultTrue,
  NegFlag<SetFalse, [CC1Option], "Disable C++ static destructor registration">,
  PosFlag<SetTrue>>;
def fsymbol_partition_EQ : Joined<["-"], "fsymbol-partition=">, Group<f_Group>,
  Flags<[CC1Option]>, MarshallingInfoString<CodeGenOpts<"SymbolPartition">>;

defm memory_profile : OptInCC1FFlag<"memory-profile", "Enable", "Disable", " heap memory profiling">;
def fmemory_profile_EQ : Joined<["-"], "fmemory-profile=">,
    Group<f_Group>, Flags<[CC1Option]>, MetaVarName<"<directory>">,
    HelpText<"Enable heap memory profiling and dump results into <directory>">;

// Begin sanitizer flags. These should all be core options exposed in all driver
// modes.
let Flags = [CC1Option, CoreOption] in {

def fsanitize_EQ : CommaJoined<["-"], "fsanitize=">, Group<f_clang_Group>,
                   MetaVarName<"<check>">,
                   HelpText<"Turn on runtime checks for various forms of undefined "
                            "or suspicious behavior. See user manual for available checks">;
def fno_sanitize_EQ : CommaJoined<["-"], "fno-sanitize=">, Group<f_clang_Group>,
                      Flags<[CoreOption, NoXarchOption]>;

def fsanitize_ignorelist_EQ : Joined<["-"], "fsanitize-ignorelist=">,
  Group<f_clang_Group>, HelpText<"Path to ignorelist file for sanitizers">;
def : Joined<["-"], "fsanitize-blacklist=">,
  Group<f_clang_Group>, Flags<[HelpHidden]>, Alias<fsanitize_ignorelist_EQ>,
  HelpText<"Alias for -fsanitize-ignorelist=">;

def fsanitize_system_ignorelist_EQ : Joined<["-"], "fsanitize-system-ignorelist=">,
  HelpText<"Path to system ignorelist file for sanitizers">, Flags<[CC1Option]>;
def : Joined<["-"], "fsanitize-system-blacklist=">,
  HelpText<"Alias for -fsanitize-system-ignorelist=">,
  Flags<[CC1Option, HelpHidden]>, Alias<fsanitize_system_ignorelist_EQ>;

def fno_sanitize_ignorelist : Flag<["-"], "fno-sanitize-ignorelist">,
  Group<f_clang_Group>, HelpText<"Don't use ignorelist file for sanitizers">;
def : Flag<["-"], "fno-sanitize-blacklist">,
  Group<f_clang_Group>, Flags<[HelpHidden]>, Alias<fno_sanitize_ignorelist>;

def fsanitize_coverage : CommaJoined<["-"], "fsanitize-coverage=">,
  Group<f_clang_Group>,
  HelpText<"Specify the type of coverage instrumentation for Sanitizers">;
def fno_sanitize_coverage : CommaJoined<["-"], "fno-sanitize-coverage=">,
  Group<f_clang_Group>, Flags<[CoreOption, NoXarchOption]>,
  HelpText<"Disable features of coverage instrumentation for Sanitizers">,
  Values<"func,bb,edge,indirect-calls,trace-bb,trace-cmp,trace-div,trace-gep,"
         "8bit-counters,trace-pc,trace-pc-guard,no-prune,inline-8bit-counters,"
         "inline-bool-flag">;
def fsanitize_coverage_allowlist : Joined<["-"], "fsanitize-coverage-allowlist=">,
    Group<f_clang_Group>, Flags<[CoreOption, NoXarchOption]>,
    HelpText<"Restrict sanitizer coverage instrumentation exclusively to modules and functions that match the provided special case list, except the blocked ones">,
    MarshallingInfoStringVector<CodeGenOpts<"SanitizeCoverageAllowlistFiles">>;
def : Joined<["-"], "fsanitize-coverage-whitelist=">,
  Group<f_clang_Group>, Flags<[CoreOption, HelpHidden]>, Alias<fsanitize_coverage_allowlist>,
  HelpText<"Deprecated, use -fsanitize-coverage-allowlist= instead">;
def fsanitize_coverage_ignorelist : Joined<["-"], "fsanitize-coverage-ignorelist=">,
    Group<f_clang_Group>, Flags<[CoreOption, NoXarchOption]>,
    HelpText<"Disable sanitizer coverage instrumentation for modules and functions "
             "that match the provided special case list, even the allowed ones">,
    MarshallingInfoStringVector<CodeGenOpts<"SanitizeCoverageIgnorelistFiles">>;
def : Joined<["-"], "fsanitize-coverage-blacklist=">,
  Group<f_clang_Group>, Flags<[CoreOption, HelpHidden]>,
  Alias<fsanitize_coverage_ignorelist>,
  HelpText<"Deprecated, use -fsanitize-coverage-ignorelist= instead">;
def fsanitize_memory_track_origins_EQ : Joined<["-"], "fsanitize-memory-track-origins=">,
                                        Group<f_clang_Group>,
                                        HelpText<"Enable origins tracking in MemorySanitizer">,
                                        MarshallingInfoInt<CodeGenOpts<"SanitizeMemoryTrackOrigins">>;
def fsanitize_memory_track_origins : Flag<["-"], "fsanitize-memory-track-origins">,
                                     Group<f_clang_Group>,
                                     HelpText<"Enable origins tracking in MemorySanitizer">;
def fno_sanitize_memory_track_origins : Flag<["-"], "fno-sanitize-memory-track-origins">,
                                        Group<f_clang_Group>,
                                        Flags<[CoreOption, NoXarchOption]>,
                                        HelpText<"Disable origins tracking in MemorySanitizer">;
def fsanitize_address_outline_instrumentation : Flag<["-"], "fsanitize-address-outline-instrumentation">,
                                                Group<f_clang_Group>,
                                                HelpText<"Always generate function calls for address sanitizer instrumentation">;
def fno_sanitize_address_outline_instrumentation : Flag<["-"], "fno-sanitize-address-outline-instrumentation">,
                                                   Group<f_clang_Group>,
                                                   HelpText<"Use default code inlining logic for the address sanitizer">;
def fsanitize_memtag_mode_EQ : Joined<["-"], "fsanitize-memtag-mode=">,
                                        Group<f_clang_Group>,
                                        HelpText<"Set default MTE mode to 'sync' (default) or 'async'">;
def fsanitize_hwaddress_experimental_aliasing
  : Flag<["-"], "fsanitize-hwaddress-experimental-aliasing">,
    Group<f_clang_Group>,
    HelpText<"Enable aliasing mode in HWAddressSanitizer">;
def fno_sanitize_hwaddress_experimental_aliasing
  : Flag<["-"], "fno-sanitize-hwaddress-experimental-aliasing">,
    Group<f_clang_Group>, Flags<[CoreOption, NoXarchOption]>,
    HelpText<"Disable aliasing mode in HWAddressSanitizer">;
defm sanitize_memory_use_after_dtor : BoolOption<"f", "sanitize-memory-use-after-dtor",
  CodeGenOpts<"SanitizeMemoryUseAfterDtor">, DefaultFalse,
  PosFlag<SetTrue, [CC1Option], "Enable">, NegFlag<SetFalse, [], "Disable">,
  BothFlags<[], " use-after-destroy detection in MemorySanitizer">>,
  Group<f_clang_Group>;
def fsanitize_address_field_padding : Joined<["-"], "fsanitize-address-field-padding=">,
                                        Group<f_clang_Group>,
                                        HelpText<"Level of field padding for AddressSanitizer">,
                                        MarshallingInfoInt<LangOpts<"SanitizeAddressFieldPadding">>;
defm sanitize_address_use_after_scope : BoolOption<"f", "sanitize-address-use-after-scope",
  CodeGenOpts<"SanitizeAddressUseAfterScope">, DefaultFalse,
  PosFlag<SetTrue, [], "Enable">, NegFlag<SetFalse, [CoreOption, NoXarchOption], "Disable">,
  BothFlags<[], " use-after-scope detection in AddressSanitizer">>,
  Group<f_clang_Group>;
def sanitize_address_use_after_return_EQ
  : Joined<["-"], "fsanitize-address-use-after-return=">,
    MetaVarName<"<mode>">,
    Flags<[CC1Option]>,
    HelpText<"Select the mode of detecting stack use-after-return in AddressSanitizer">,
    Group<f_clang_Group>,
    Values<"never,runtime,always">,
    NormalizedValuesScope<"llvm::AsanDetectStackUseAfterReturnMode">,
    NormalizedValues<["Never", "Runtime", "Always"]>,
    MarshallingInfoEnum<CodeGenOpts<"SanitizeAddressUseAfterReturn">, "Runtime">;
defm sanitize_address_poison_custom_array_cookie : BoolOption<"f", "sanitize-address-poison-custom-array-cookie",
  CodeGenOpts<"SanitizeAddressPoisonCustomArrayCookie">, DefaultFalse,
  PosFlag<SetTrue, [], "Enable">, NegFlag<SetFalse, [], "Disable">,
  BothFlags<[], " poisoning array cookies when using custom operator new[] in AddressSanitizer">>,
  Group<f_clang_Group>;
defm sanitize_address_globals_dead_stripping : BoolOption<"f", "sanitize-address-globals-dead-stripping",
  CodeGenOpts<"SanitizeAddressGlobalsDeadStripping">, DefaultFalse,
  PosFlag<SetTrue, [], "Enable linker dead stripping of globals in AddressSanitizer">,
  NegFlag<SetFalse, [], "Disable linker dead stripping of globals in AddressSanitizer">>,
  Group<f_clang_Group>;
defm sanitize_address_use_odr_indicator : BoolOption<"f", "sanitize-address-use-odr-indicator",
  CodeGenOpts<"SanitizeAddressUseOdrIndicator">, DefaultFalse,
  PosFlag<SetTrue, [], "Enable ODR indicator globals to avoid false ODR violation"
            " reports in partially sanitized programs at the cost of an increase in binary size">,
  NegFlag<SetFalse, [], "Disable ODR indicator globals">>,
  Group<f_clang_Group>;
def sanitize_address_destructor_EQ
    : Joined<["-"], "fsanitize-address-destructor=">,
      Flags<[CC1Option]>,
      HelpText<"Set destructor type used in ASan instrumentation">,
      Group<f_clang_Group>,
      Values<"none,global">,
      NormalizedValuesScope<"llvm::AsanDtorKind">,
      NormalizedValues<["None", "Global"]>,
      MarshallingInfoEnum<CodeGenOpts<"SanitizeAddressDtor">, "Global">;
defm sanitize_memory_param_retval
    : BoolFOption<"sanitize-memory-param-retval",
        CodeGenOpts<"SanitizeMemoryParamRetval">,
        DefaultFalse,
        PosFlag<SetTrue, [CC1Option], "Enable">, NegFlag<SetFalse, [], "Disable">,
        BothFlags<[], " detection of uninitialized parameters and return values">>;
//// Note: This flag was introduced when it was necessary to distinguish between
//       ABI for correct codegen.  This is no longer needed, but the flag is
//       not removed since targeting either ABI will behave the same.
//       This way we cause no disturbance to existing scripts & code, and if we
//       want to use this flag in the future we will cause no disturbance then
//       either.
def fsanitize_hwaddress_abi_EQ
    : Joined<["-"], "fsanitize-hwaddress-abi=">,
      Group<f_clang_Group>,
      HelpText<"Select the HWAddressSanitizer ABI to target (interceptor or platform, default interceptor). This option is currently unused.">;
def fsanitize_recover_EQ : CommaJoined<["-"], "fsanitize-recover=">,
                           Group<f_clang_Group>,
                           HelpText<"Enable recovery for specified sanitizers">;
def fno_sanitize_recover_EQ : CommaJoined<["-"], "fno-sanitize-recover=">,
                              Group<f_clang_Group>, Flags<[CoreOption, NoXarchOption]>,
                              HelpText<"Disable recovery for specified sanitizers">;
def fsanitize_recover : Flag<["-"], "fsanitize-recover">, Group<f_clang_Group>,
                        Alias<fsanitize_recover_EQ>, AliasArgs<["all"]>;
def fno_sanitize_recover : Flag<["-"], "fno-sanitize-recover">,
                           Flags<[CoreOption, NoXarchOption]>, Group<f_clang_Group>,
                           Alias<fno_sanitize_recover_EQ>, AliasArgs<["all"]>;
def fsanitize_trap_EQ : CommaJoined<["-"], "fsanitize-trap=">, Group<f_clang_Group>,
                        HelpText<"Enable trapping for specified sanitizers">;
def fno_sanitize_trap_EQ : CommaJoined<["-"], "fno-sanitize-trap=">, Group<f_clang_Group>,
                           Flags<[CoreOption, NoXarchOption]>,
                           HelpText<"Disable trapping for specified sanitizers">;
def fsanitize_trap : Flag<["-"], "fsanitize-trap">, Group<f_clang_Group>,
                     Alias<fsanitize_trap_EQ>, AliasArgs<["all"]>,
                     HelpText<"Enable trapping for all sanitizers">;
def fno_sanitize_trap : Flag<["-"], "fno-sanitize-trap">, Group<f_clang_Group>,
                        Alias<fno_sanitize_trap_EQ>, AliasArgs<["all"]>,
                        Flags<[CoreOption, NoXarchOption]>,
                        HelpText<"Disable trapping for all sanitizers">;
def fsanitize_undefined_trap_on_error
    : Flag<["-"], "fsanitize-undefined-trap-on-error">, Group<f_clang_Group>,
      Alias<fsanitize_trap_EQ>, AliasArgs<["undefined"]>;
def fno_sanitize_undefined_trap_on_error
    : Flag<["-"], "fno-sanitize-undefined-trap-on-error">, Group<f_clang_Group>,
      Alias<fno_sanitize_trap_EQ>, AliasArgs<["undefined"]>;
defm sanitize_minimal_runtime : BoolOption<"f", "sanitize-minimal-runtime",
  CodeGenOpts<"SanitizeMinimalRuntime">, DefaultFalse,
  PosFlag<SetTrue>, NegFlag<SetFalse>>,
  Group<f_clang_Group>;
def fsanitize_link_runtime : Flag<["-"], "fsanitize-link-runtime">,
                           Group<f_clang_Group>;
def fno_sanitize_link_runtime : Flag<["-"], "fno-sanitize-link-runtime">,
                              Group<f_clang_Group>;
def fsanitize_link_cxx_runtime : Flag<["-"], "fsanitize-link-c++-runtime">,
                                 Group<f_clang_Group>;
def fno_sanitize_link_cxx_runtime : Flag<["-"], "fno-sanitize-link-c++-runtime">,
                                    Group<f_clang_Group>;
defm sanitize_cfi_cross_dso : BoolOption<"f", "sanitize-cfi-cross-dso",
  CodeGenOpts<"SanitizeCfiCrossDso">, DefaultFalse,
  PosFlag<SetTrue, [], "Enable">, NegFlag<SetFalse, [CoreOption, NoXarchOption], "Disable">,
  BothFlags<[], " control flow integrity (CFI) checks for cross-DSO calls.">>,
  Group<f_clang_Group>;
def fsanitize_cfi_icall_generalize_pointers : Flag<["-"], "fsanitize-cfi-icall-generalize-pointers">,
                                              Group<f_clang_Group>,
                                              HelpText<"Generalize pointers in CFI indirect call type signature checks">,
                                              MarshallingInfoFlag<CodeGenOpts<"SanitizeCfiICallGeneralizePointers">>;
defm sanitize_cfi_canonical_jump_tables : BoolOption<"f", "sanitize-cfi-canonical-jump-tables",
  CodeGenOpts<"SanitizeCfiCanonicalJumpTables">, DefaultFalse,
  PosFlag<SetTrue, [], "Make">, NegFlag<SetFalse, [CoreOption, NoXarchOption], "Do not make">,
  BothFlags<[], " the jump table addresses canonical in the symbol table">>,
  Group<f_clang_Group>;
defm sanitize_stats : BoolOption<"f", "sanitize-stats",
  CodeGenOpts<"SanitizeStats">, DefaultFalse,
  PosFlag<SetTrue, [], "Enable">, NegFlag<SetFalse, [CoreOption, NoXarchOption], "Disable">,
  BothFlags<[], " sanitizer statistics gathering.">>,
  Group<f_clang_Group>;
def fsanitize_thread_memory_access : Flag<["-"], "fsanitize-thread-memory-access">,
                                     Group<f_clang_Group>,
                                     HelpText<"Enable memory access instrumentation in ThreadSanitizer (default)">;
def fno_sanitize_thread_memory_access : Flag<["-"], "fno-sanitize-thread-memory-access">,
                                        Group<f_clang_Group>,
                                        Flags<[CoreOption, NoXarchOption]>,
                                        HelpText<"Disable memory access instrumentation in ThreadSanitizer">;
def fsanitize_thread_func_entry_exit : Flag<["-"], "fsanitize-thread-func-entry-exit">,
                                       Group<f_clang_Group>,
                                       HelpText<"Enable function entry/exit instrumentation in ThreadSanitizer (default)">;
def fno_sanitize_thread_func_entry_exit : Flag<["-"], "fno-sanitize-thread-func-entry-exit">,
                                          Group<f_clang_Group>,
                                          Flags<[CoreOption, NoXarchOption]>,
                                          HelpText<"Disable function entry/exit instrumentation in ThreadSanitizer">;
def fsanitize_thread_atomics : Flag<["-"], "fsanitize-thread-atomics">,
                               Group<f_clang_Group>,
                               HelpText<"Enable atomic operations instrumentation in ThreadSanitizer (default)">;
def fno_sanitize_thread_atomics : Flag<["-"], "fno-sanitize-thread-atomics">,
                                  Group<f_clang_Group>,
                                  Flags<[CoreOption, NoXarchOption]>,
                                  HelpText<"Disable atomic operations instrumentation in ThreadSanitizer">;
def fsanitize_undefined_strip_path_components_EQ : Joined<["-"], "fsanitize-undefined-strip-path-components=">,
  Group<f_clang_Group>, MetaVarName<"<number>">,
  HelpText<"Strip (or keep only, if negative) a given number of path components "
           "when emitting check metadata.">,
  MarshallingInfoInt<CodeGenOpts<"EmitCheckPathComponentsToStrip">, "0", "int">;

} // end -f[no-]sanitize* flags

def funsafe_math_optimizations : Flag<["-"], "funsafe-math-optimizations">,
  Group<f_Group>;
def fno_unsafe_math_optimizations : Flag<["-"], "fno-unsafe-math-optimizations">,
  Group<f_Group>;
def fassociative_math : Flag<["-"], "fassociative-math">, Group<f_Group>;
def fno_associative_math : Flag<["-"], "fno-associative-math">, Group<f_Group>;
defm reciprocal_math : BoolFOption<"reciprocal-math",
  LangOpts<"AllowRecip">, DefaultFalse,
  PosFlag<SetTrue, [CC1Option], "Allow division operations to be reassociated",
          [menable_unsafe_fp_math.KeyPath]>,
  NegFlag<SetFalse>>;
defm approx_func : BoolFOption<"approx-func", LangOpts<"ApproxFunc">, DefaultFalse,
   PosFlag<SetTrue, [CC1Option], "Allow certain math function calls to be replaced "
           "with an approximately equivalent calculation",
           [menable_unsafe_fp_math.KeyPath]>,
   NegFlag<SetFalse>>;
defm finite_math_only : BoolFOption<"finite-math-only",
  LangOpts<"FiniteMathOnly">, DefaultFalse,
  PosFlag<SetTrue, [CC1Option], "", [cl_finite_math_only.KeyPath, ffast_math.KeyPath]>,
  NegFlag<SetFalse>>;
defm signed_zeros : BoolFOption<"signed-zeros",
  LangOpts<"NoSignedZero">, DefaultFalse,
  NegFlag<SetTrue, [CC1Option], "Allow optimizations that ignore the sign of floating point zeros",
            [cl_no_signed_zeros.KeyPath, menable_unsafe_fp_math.KeyPath]>,
  PosFlag<SetFalse>>;
def fhonor_nans : Flag<["-"], "fhonor-nans">, Group<f_Group>;
def fno_honor_nans : Flag<["-"], "fno-honor-nans">, Group<f_Group>;
def fhonor_infinities : Flag<["-"], "fhonor-infinities">, Group<f_Group>;
def fno_honor_infinities : Flag<["-"], "fno-honor-infinities">, Group<f_Group>;
// This option was originally misspelt "infinites" [sic].
def : Flag<["-"], "fhonor-infinites">, Alias<fhonor_infinities>;
def : Flag<["-"], "fno-honor-infinites">, Alias<fno_honor_infinities>;
def frounding_math : Flag<["-"], "frounding-math">, Group<f_Group>, Flags<[CC1Option]>,
  MarshallingInfoFlag<LangOpts<"FPRoundingMode">, "llvm::RoundingMode::NearestTiesToEven">,
  Normalizer<"makeFlagToValueNormalizer(llvm::RoundingMode::Dynamic)">;
def fno_rounding_math : Flag<["-"], "fno-rounding-math">, Group<f_Group>, Flags<[CC1Option]>;
def ftrapping_math : Flag<["-"], "ftrapping-math">, Group<f_Group>;
def fno_trapping_math : Flag<["-"], "fno-trapping-math">, Group<f_Group>;
def ffp_contract : Joined<["-"], "ffp-contract=">, Group<f_Group>,
  Flags<[CC1Option]>, HelpText<"Form fused FP ops (e.g. FMAs):"
  " fast (fuses across statements disregarding pragmas)"
  " | on (only fuses in the same statement unless dictated by pragmas)"
  " | off (never fuses)"
  " | fast-honor-pragmas (fuses across statements unless diectated by pragmas)."
  " Default is 'fast' for CUDA, 'fast-honor-pragmas' for HIP, and 'on' otherwise.">,
  Values<"fast,on,off,fast-honor-pragmas">;

defm strict_float_cast_overflow : BoolFOption<"strict-float-cast-overflow",
  CodeGenOpts<"StrictFloatCastOverflow">, DefaultTrue,
  NegFlag<SetFalse, [CC1Option], "Relax language rules and try to match the behavior"
            " of the target's native float-to-int conversion instructions">,
  PosFlag<SetTrue, [], "Assume that overflowing float-to-int casts are undefined (default)">>;

defm protect_parens : BoolFOption<"protect-parens",
  LangOpts<"ProtectParens">, DefaultFalse,
  PosFlag<SetTrue, [CoreOption, CC1Option],
          "Determines whether the optimizer honors parentheses when "
          "floating-point expressions are evaluated">,
  NegFlag<SetFalse>>;

def ffor_scope : Flag<["-"], "ffor-scope">, Group<f_Group>;
def fno_for_scope : Flag<["-"], "fno-for-scope">, Group<f_Group>;

defm rewrite_imports : BoolFOption<"rewrite-imports",
  PreprocessorOutputOpts<"RewriteImports">, DefaultFalse,
  PosFlag<SetTrue, [CC1Option]>, NegFlag<SetFalse>>;
defm rewrite_includes : BoolFOption<"rewrite-includes",
  PreprocessorOutputOpts<"RewriteIncludes">, DefaultFalse,
  PosFlag<SetTrue, [CC1Option]>, NegFlag<SetFalse>>;

defm directives_only : OptInCC1FFlag<"directives-only", "">;

defm delete_null_pointer_checks : BoolFOption<"delete-null-pointer-checks",
  CodeGenOpts<"NullPointerIsValid">, DefaultFalse,
  NegFlag<SetTrue, [CC1Option], "Do not treat usage of null pointers as undefined behavior">,
  PosFlag<SetFalse, [], "Treat usage of null pointers as undefined behavior (default)">,
  BothFlags<[CoreOption]>>;

def frewrite_map_file_EQ : Joined<["-"], "frewrite-map-file=">,
                           Group<f_Group>,
                           Flags<[NoXarchOption, CC1Option]>,
                           MarshallingInfoStringVector<CodeGenOpts<"RewriteMapFiles">>;

defm use_line_directives : BoolFOption<"use-line-directives",
  PreprocessorOutputOpts<"UseLineDirectives">, DefaultFalse,
  PosFlag<SetTrue, [CC1Option], "Use #line in preprocessed output">, NegFlag<SetFalse>>;
defm minimize_whitespace : BoolFOption<"minimize-whitespace",
  PreprocessorOutputOpts<"MinimizeWhitespace">, DefaultFalse,
  PosFlag<SetTrue, [CC1Option], "Minimize whitespace when emitting preprocessor output">, NegFlag<SetFalse>>;

def ffreestanding : Flag<["-"], "ffreestanding">, Group<f_Group>, Flags<[CC1Option]>,
  HelpText<"Assert that the compilation takes place in a freestanding environment">,
  MarshallingInfoFlag<LangOpts<"Freestanding">>;
def fgnuc_version_EQ : Joined<["-"], "fgnuc-version=">, Group<f_Group>,
  HelpText<"Sets various macros to claim compatibility with the given GCC version (default is 4.2.1)">,
  Flags<[CC1Option, CoreOption]>;
// We abuse '-f[no-]gnu-keywords' to force overriding all GNU-extension
// keywords. This behavior is provided by GCC's poorly named '-fasm' flag,
// while a subset (the non-C++ GNU keywords) is provided by GCC's
// '-fgnu-keywords'. Clang conflates the two for simplicity under the single
// name, as it doesn't seem a useful distinction.
defm gnu_keywords : BoolFOption<"gnu-keywords",
  LangOpts<"GNUKeywords">, Default<gnu_mode.KeyPath>,
  PosFlag<SetTrue, [], "Allow GNU-extension keywords regardless of language standard">,
  NegFlag<SetFalse>, BothFlags<[CC1Option]>>;
defm gnu89_inline : BoolFOption<"gnu89-inline",
  LangOpts<"GNUInline">, Default<!strconcat("!", c99.KeyPath, " && !", cplusplus.KeyPath)>,
  PosFlag<SetTrue, [CC1Option], "Use the gnu89 inline semantics">,
  NegFlag<SetFalse>>, ShouldParseIf<!strconcat("!", cplusplus.KeyPath)>;
def fgnu_runtime : Flag<["-"], "fgnu-runtime">, Group<f_Group>,
  HelpText<"Generate output compatible with the standard GNU Objective-C runtime">;
def fheinous_gnu_extensions : Flag<["-"], "fheinous-gnu-extensions">, Flags<[CC1Option]>,
  MarshallingInfoFlag<LangOpts<"HeinousExtensions">>;
def filelist : Separate<["-"], "filelist">, Flags<[LinkerInput]>,
               Group<Link_Group>;
def : Flag<["-"], "findirect-virtual-calls">, Alias<fapple_kext>;
def finline_functions : Flag<["-"], "finline-functions">, Group<f_clang_Group>, Flags<[CC1Option]>,
  HelpText<"Inline suitable functions">;
def finline_hint_functions: Flag<["-"], "finline-hint-functions">, Group<f_clang_Group>, Flags<[CC1Option]>,
  HelpText<"Inline functions which are (explicitly or implicitly) marked inline">;
def finline : Flag<["-"], "finline">, Group<clang_ignored_f_Group>;
defm jmc : BoolFOption<"jmc",
  CodeGenOpts<"JMCInstrument">, DefaultFalse,
  PosFlag<SetTrue, [CC1Option], "Enable just-my-code debugging">,
  NegFlag<SetFalse>>;
def fglobal_isel : Flag<["-"], "fglobal-isel">, Group<f_clang_Group>,
  HelpText<"Enables the global instruction selector">;
def fexperimental_isel : Flag<["-"], "fexperimental-isel">, Group<f_clang_Group>,
  Alias<fglobal_isel>;
def fno_legacy_pass_manager : Flag<["-"], "fno-legacy-pass-manager">,
  Group<f_clang_Group>, Flags<[CC1Option, NoArgumentUnused]>;
def fexperimental_new_pass_manager : Flag<["-"], "fexperimental-new-pass-manager">,
  Group<f_clang_Group>, Flags<[CC1Option]>, Alias<fno_legacy_pass_manager>;
def fexperimental_strict_floating_point : Flag<["-"], "fexperimental-strict-floating-point">,
  Group<f_clang_Group>, Flags<[CC1Option]>,
  HelpText<"Enables experimental strict floating point in LLVM.">,
  MarshallingInfoFlag<LangOpts<"ExpStrictFP">>;
def finput_charset_EQ : Joined<["-"], "finput-charset=">, Flags<[FlangOption, FC1Option]>, Group<f_Group>,
  HelpText<"Specify the default character set for source files">;
def fexec_charset_EQ : Joined<["-"], "fexec-charset=">, Group<f_Group>;
def finstrument_functions : Flag<["-"], "finstrument-functions">, Group<f_Group>, Flags<[CC1Option]>,
  HelpText<"Generate calls to instrument function entry and exit">,
  MarshallingInfoFlag<CodeGenOpts<"InstrumentFunctions">>;
def finstrument_functions_after_inlining : Flag<["-"], "finstrument-functions-after-inlining">, Group<f_Group>, Flags<[CC1Option]>,
  HelpText<"Like -finstrument-functions, but insert the calls after inlining">,
  MarshallingInfoFlag<CodeGenOpts<"InstrumentFunctionsAfterInlining">>;
def finstrument_function_entry_bare : Flag<["-"], "finstrument-function-entry-bare">, Group<f_Group>, Flags<[CC1Option]>,
  HelpText<"Instrument function entry only, after inlining, without arguments to the instrumentation call">,
  MarshallingInfoFlag<CodeGenOpts<"InstrumentFunctionEntryBare">>;
def fcf_protection_EQ : Joined<["-"], "fcf-protection=">, Flags<[CoreOption, CC1Option]>, Group<f_Group>,
  HelpText<"Instrument control-flow architecture protection">, Values<"return,branch,full,none">;
def fcf_protection : Flag<["-"], "fcf-protection">, Group<f_Group>, Flags<[CoreOption, CC1Option]>,
  Alias<fcf_protection_EQ>, AliasArgs<["full"]>,
  HelpText<"Enable cf-protection in 'full' mode">;
def mibt_seal : Flag<["-"], "mibt-seal">, Group<m_Group>, Flags<[CoreOption, CC1Option]>,
  HelpText<"Optimize fcf-protection=branch/full (requires LTO).">;

defm xray_instrument : BoolFOption<"xray-instrument",
  LangOpts<"XRayInstrument">, DefaultFalse,
  PosFlag<SetTrue, [CC1Option], "Generate XRay instrumentation sleds on function entry and exit">,
  NegFlag<SetFalse>>;

def fxray_instruction_threshold_EQ :
  JoinedOrSeparate<["-"], "fxray-instruction-threshold=">,
  Group<f_Group>, Flags<[CC1Option]>,
  HelpText<"Sets the minimum function size to instrument with XRay">,
  MarshallingInfoInt<CodeGenOpts<"XRayInstructionThreshold">, "200">;
def fxray_instruction_threshold_ :
  JoinedOrSeparate<["-"], "fxray-instruction-threshold">,
  Group<f_Group>, Flags<[CC1Option]>;

def fxray_always_instrument :
  JoinedOrSeparate<["-"], "fxray-always-instrument=">,
  Group<f_Group>, Flags<[CC1Option]>,
  HelpText<"DEPRECATED: Filename defining the whitelist for imbuing the 'always instrument' XRay attribute.">,
  MarshallingInfoStringVector<LangOpts<"XRayAlwaysInstrumentFiles">>;
def fxray_never_instrument :
  JoinedOrSeparate<["-"], "fxray-never-instrument=">,
  Group<f_Group>, Flags<[CC1Option]>,
  HelpText<"DEPRECATED: Filename defining the whitelist for imbuing the 'never instrument' XRay attribute.">,
  MarshallingInfoStringVector<LangOpts<"XRayNeverInstrumentFiles">>;
def fxray_attr_list :
  JoinedOrSeparate<["-"], "fxray-attr-list=">,
  Group<f_Group>, Flags<[CC1Option]>,
  HelpText<"Filename defining the list of functions/types for imbuing XRay attributes.">,
  MarshallingInfoStringVector<LangOpts<"XRayAttrListFiles">>;
def fxray_modes :
  JoinedOrSeparate<["-"], "fxray-modes=">,
  Group<f_Group>, Flags<[CC1Option]>,
  HelpText<"List of modes to link in by default into XRay instrumented binaries.">;

defm xray_always_emit_customevents : BoolFOption<"xray-always-emit-customevents",
  LangOpts<"XRayAlwaysEmitCustomEvents">, DefaultFalse,
  PosFlag<SetTrue, [CC1Option], "Always emit __xray_customevent(...) calls"
          " even if the containing function is not always instrumented">,
  NegFlag<SetFalse>>;

defm xray_always_emit_typedevents : BoolFOption<"xray-always-emit-typedevents",
  LangOpts<"XRayAlwaysEmitTypedEvents">, DefaultFalse,
  PosFlag<SetTrue, [CC1Option], "Always emit __xray_typedevent(...) calls"
          " even if the containing function is not always instrumented">,
  NegFlag<SetFalse>>;

defm xray_ignore_loops : BoolFOption<"xray-ignore-loops",
  CodeGenOpts<"XRayIgnoreLoops">, DefaultFalse,
  PosFlag<SetTrue, [CC1Option], "Don't instrument functions with loops"
          " unless they also meet the minimum function size">,
  NegFlag<SetFalse>>;

defm xray_function_index : BoolFOption<"xray-function-index",
  CodeGenOpts<"XRayOmitFunctionIndex">, DefaultTrue,
  NegFlag<SetFalse, [CC1Option], "Omit function index section at the"
          " expense of single-function patching performance">,
  PosFlag<SetTrue>>;

def fxray_link_deps : Flag<["-"], "fxray-link-deps">, Group<f_Group>,
  Flags<[CC1Option]>,
  HelpText<"Tells clang to add the link dependencies for XRay.">;
def fnoxray_link_deps : Flag<["-"], "fnoxray-link-deps">, Group<f_Group>,
  Flags<[CC1Option]>;

def fxray_instrumentation_bundle :
  JoinedOrSeparate<["-"], "fxray-instrumentation-bundle=">,
  Group<f_Group>, Flags<[CC1Option]>,
  HelpText<"Select which XRay instrumentation points to emit. Options: all, none, function-entry, function-exit, function, custom. Default is 'all'.  'function' includes both 'function-entry' and 'function-exit'.">;

def fxray_function_groups :
  Joined<["-"], "fxray-function-groups=">,
  Group<f_Group>, Flags<[CC1Option]>,
  HelpText<"Only instrument 1 of N groups">,
  MarshallingInfoInt<CodeGenOpts<"XRayTotalFunctionGroups">, "1">;

def fxray_selected_function_group :
  Joined<["-"], "fxray-selected-function-group=">,
  Group<f_Group>, Flags<[CC1Option]>,
  HelpText<"When using -fxray-function-groups, select which group of functions to instrument. Valid range is 0 to fxray-function-groups - 1">,
  MarshallingInfoInt<CodeGenOpts<"XRaySelectedFunctionGroup">, "0">;


defm fine_grained_bitfield_accesses : BoolOption<"f", "fine-grained-bitfield-accesses",
  CodeGenOpts<"FineGrainedBitfieldAccesses">, DefaultFalse,
  PosFlag<SetTrue, [], "Use separate accesses for consecutive bitfield runs with legal widths and alignments.">,
  NegFlag<SetFalse, [], "Use large-integer access for consecutive bitfield runs.">,
  BothFlags<[CC1Option]>>,
  Group<f_clang_Group>;

def fexperimental_relative_cxx_abi_vtables :
  Flag<["-"], "fexperimental-relative-c++-abi-vtables">,
  Group<f_clang_Group>, Flags<[CC1Option]>,
  HelpText<"Use the experimental C++ class ABI for classes with virtual tables">;
def fno_experimental_relative_cxx_abi_vtables :
  Flag<["-"], "fno-experimental-relative-c++-abi-vtables">,
  Group<f_clang_Group>, Flags<[CC1Option]>,
  HelpText<"Do not use the experimental C++ class ABI for classes with virtual tables">;

def fcxx_abi_EQ : Joined<["-"], "fc++-abi=">,
                  Group<f_clang_Group>, Flags<[CC1Option]>,
                  HelpText<"C++ ABI to use. This will override the target C++ ABI.">;

def flat__namespace : Flag<["-"], "flat_namespace">;
def flax_vector_conversions_EQ : Joined<["-"], "flax-vector-conversions=">, Group<f_Group>,
  HelpText<"Enable implicit vector bit-casts">, Values<"none,integer,all">, Flags<[CC1Option]>,
  NormalizedValues<["LangOptions::LaxVectorConversionKind::None",
                    "LangOptions::LaxVectorConversionKind::Integer",
                    "LangOptions::LaxVectorConversionKind::All"]>,
  MarshallingInfoEnum<LangOpts<"LaxVectorConversions">,
                      open_cl.KeyPath #
                          " ? LangOptions::LaxVectorConversionKind::None" #
                          " : LangOptions::LaxVectorConversionKind::All">;
def flax_vector_conversions : Flag<["-"], "flax-vector-conversions">, Group<f_Group>,
  Alias<flax_vector_conversions_EQ>, AliasArgs<["integer"]>;
def flimited_precision_EQ : Joined<["-"], "flimited-precision=">, Group<f_Group>;
def fapple_link_rtlib : Flag<["-"], "fapple-link-rtlib">, Group<f_Group>,
  HelpText<"Force linking the clang builtins runtime library">;
def flto_EQ : Joined<["-"], "flto=">, Flags<[CoreOption, CC1Option]>, Group<f_Group>,
  HelpText<"Set LTO mode">, Values<"thin,full">;
def flto_EQ_jobserver : Flag<["-"], "flto=jobserver">, Group<f_Group>,
  Alias<flto_EQ>, AliasArgs<["full"]>, HelpText<"Enable LTO in 'full' mode">;
def flto_EQ_auto : Flag<["-"], "flto=auto">, Group<f_Group>,
  Alias<flto_EQ>, AliasArgs<["full"]>, HelpText<"Enable LTO in 'full' mode">;
def flto : Flag<["-"], "flto">, Flags<[CoreOption, CC1Option]>, Group<f_Group>,
  Alias<flto_EQ>, AliasArgs<["full"]>, HelpText<"Enable LTO in 'full' mode">;
def fno_lto : Flag<["-"], "fno-lto">, Flags<[CoreOption, CC1Option]>, Group<f_Group>,
  HelpText<"Disable LTO mode (default)">;
def foffload_lto_EQ : Joined<["-"], "foffload-lto=">, Flags<[CoreOption]>, Group<f_Group>,
  HelpText<"Set LTO mode for offload compilation">, Values<"thin,full">;
def foffload_lto : Flag<["-"], "foffload-lto">, Flags<[CoreOption]>, Group<f_Group>,
  Alias<foffload_lto_EQ>, AliasArgs<["full"]>, HelpText<"Enable LTO in 'full' mode for offload compilation">;
def fno_offload_lto : Flag<["-"], "fno-offload-lto">, Flags<[CoreOption]>, Group<f_Group>,
  HelpText<"Disable LTO mode (default) for offload compilation">;
def flto_jobs_EQ : Joined<["-"], "flto-jobs=">,
  Flags<[CC1Option]>, Group<f_Group>,
  HelpText<"Controls the backend parallelism of -flto=thin (default "
           "of 0 means the number of threads will be derived from "
           "the number of CPUs detected)">;
def fthinlto_index_EQ : Joined<["-"], "fthinlto-index=">,
  Flags<[CoreOption, CC1Option]>, Group<f_Group>,
  HelpText<"Perform ThinLTO importing using provided function summary index">;
def fthin_link_bitcode_EQ : Joined<["-"], "fthin-link-bitcode=">,
  Flags<[CoreOption, CC1Option]>, Group<f_Group>,
  HelpText<"Write minimized bitcode to <file> for the ThinLTO thin link only">,
  MarshallingInfoString<CodeGenOpts<"ThinLinkBitcodeFile">>;
def fmacro_backtrace_limit_EQ : Joined<["-"], "fmacro-backtrace-limit=">,
                                Group<f_Group>, Flags<[NoXarchOption, CoreOption]>;
defm merge_all_constants : BoolFOption<"merge-all-constants",
  CodeGenOpts<"MergeAllConstants">, DefaultFalse,
  PosFlag<SetTrue, [CC1Option, CoreOption], "Allow">, NegFlag<SetFalse, [], "Disallow">,
  BothFlags<[], " merging of constants">>;
def fmessage_length_EQ : Joined<["-"], "fmessage-length=">, Group<f_Group>, Flags<[CC1Option]>,
  HelpText<"Format message diagnostics so that they fit within N columns">,
  MarshallingInfoInt<DiagnosticOpts<"MessageLength">>;
def frandomize_layout_seed_EQ : Joined<["-"], "frandomize-layout-seed=">,
  MetaVarName<"<seed>">, Group<f_clang_Group>, Flags<[CC1Option]>,
  HelpText<"The seed used by the randomize structure layout feature">;
def frandomize_layout_seed_file_EQ : Joined<["-"], "frandomize-layout-seed-file=">,
  MetaVarName<"<file>">, Group<f_clang_Group>, Flags<[CC1Option]>,
  HelpText<"File holding the seed used by the randomize structure layout feature">;
def fms_compatibility : Flag<["-"], "fms-compatibility">, Group<f_Group>, Flags<[CC1Option, CoreOption]>,
  HelpText<"Enable full Microsoft Visual C++ compatibility">,
  MarshallingInfoFlag<LangOpts<"MSVCCompat">>;
def fms_extensions : Flag<["-"], "fms-extensions">, Group<f_Group>, Flags<[CC1Option, CoreOption]>,
  HelpText<"Accept some non-standard constructs supported by the Microsoft compiler">,
  MarshallingInfoFlag<LangOpts<"MicrosoftExt">>, ImpliedByAnyOf<[fms_compatibility.KeyPath]>;
defm asm_blocks : BoolFOption<"asm-blocks",
  LangOpts<"AsmBlocks">, Default<fms_extensions.KeyPath>,
  PosFlag<SetTrue, [CC1Option]>, NegFlag<SetFalse>>;
def fms_volatile : Flag<["-"], "fms-volatile">, Group<f_Group>, Flags<[CC1Option]>,
  MarshallingInfoFlag<CodeGenOpts<"MSVolatile">>;
def fmsc_version : Joined<["-"], "fmsc-version=">, Group<f_Group>, Flags<[NoXarchOption, CoreOption]>,
  HelpText<"Microsoft compiler version number to report in _MSC_VER (0 = don't define it (default))">;
def fms_compatibility_version
    : Joined<["-"], "fms-compatibility-version=">,
      Group<f_Group>,
      Flags<[ CC1Option, CoreOption ]>,
      HelpText<"Dot-separated value representing the Microsoft compiler "
               "version number to report in _MSC_VER (0 = don't define it "
               "(default))">;
defm delayed_template_parsing : BoolFOption<"delayed-template-parsing",
  LangOpts<"DelayedTemplateParsing">, DefaultFalse,
  PosFlag<SetTrue, [CC1Option], "Parse templated function definitions at the end of the translation unit">,
  NegFlag<SetFalse, [NoXarchOption], "Disable delayed template parsing">,
  BothFlags<[CoreOption]>>;
def fms_memptr_rep_EQ : Joined<["-"], "fms-memptr-rep=">, Group<f_Group>, Flags<[CC1Option]>,
  Values<"single,multiple,virtual">, NormalizedValuesScope<"LangOptions">,
  NormalizedValues<["PPTMK_FullGeneralitySingleInheritance", "PPTMK_FullGeneralityMultipleInheritance",
                    "PPTMK_FullGeneralityVirtualInheritance"]>,
  MarshallingInfoEnum<LangOpts<"MSPointerToMemberRepresentationMethod">, "PPTMK_BestCase">;
def fms_kernel : Flag<["-"], "fms-kernel">, Group<f_Group>, Flags<[CC1Option, NoDriverOption]>,
  MarshallingInfoFlag<LangOpts<"Kernel">>;
// __declspec is enabled by default for the PS4 by the driver, and also
// enabled for Microsoft Extensions or Borland Extensions, here.
//
// FIXME: __declspec is also currently enabled for CUDA, but isn't really a
// CUDA extension. However, it is required for supporting
// __clang_cuda_builtin_vars.h, which uses __declspec(property). Once that has
// been rewritten in terms of something more generic, remove the Opts.CUDA
// term here.
defm declspec : BoolOption<"f", "declspec",
  LangOpts<"DeclSpecKeyword">, DefaultFalse,
  PosFlag<SetTrue, [], "Allow", [fms_extensions.KeyPath, fborland_extensions.KeyPath, cuda.KeyPath]>,
  NegFlag<SetFalse, [], "Disallow">,
  BothFlags<[CC1Option], " __declspec as a keyword">>, Group<f_clang_Group>;
def fmodules_cache_path : Joined<["-"], "fmodules-cache-path=">, Group<i_Group>,
  Flags<[NoXarchOption, CC1Option]>, MetaVarName<"<directory>">,
  HelpText<"Specify the module cache path">;
def fmodules_user_build_path : Separate<["-"], "fmodules-user-build-path">, Group<i_Group>,
  Flags<[NoXarchOption, CC1Option]>, MetaVarName<"<directory>">,
  HelpText<"Specify the module user build path">,
  MarshallingInfoString<HeaderSearchOpts<"ModuleUserBuildPath">>;
def fprebuilt_module_path : Joined<["-"], "fprebuilt-module-path=">, Group<i_Group>,
  Flags<[NoXarchOption, CC1Option]>, MetaVarName<"<directory>">,
  HelpText<"Specify the prebuilt module path">;
defm prebuilt_implicit_modules : BoolFOption<"prebuilt-implicit-modules",
  HeaderSearchOpts<"EnablePrebuiltImplicitModules">, DefaultFalse,
  PosFlag<SetTrue, [], "Look up implicit modules in the prebuilt module path">,
  NegFlag<SetFalse>, BothFlags<[NoXarchOption, CC1Option]>>;

def fmodules_prune_interval : Joined<["-"], "fmodules-prune-interval=">, Group<i_Group>,
  Flags<[CC1Option]>, MetaVarName<"<seconds>">,
  HelpText<"Specify the interval (in seconds) between attempts to prune the module cache">,
  MarshallingInfoInt<HeaderSearchOpts<"ModuleCachePruneInterval">, "7 * 24 * 60 * 60">;
def fmodules_prune_after : Joined<["-"], "fmodules-prune-after=">, Group<i_Group>,
  Flags<[CC1Option]>, MetaVarName<"<seconds>">,
  HelpText<"Specify the interval (in seconds) after which a module file will be considered unused">,
  MarshallingInfoInt<HeaderSearchOpts<"ModuleCachePruneAfter">, "31 * 24 * 60 * 60">;
def fbuild_session_timestamp : Joined<["-"], "fbuild-session-timestamp=">,
  Group<i_Group>, Flags<[CC1Option]>, MetaVarName<"<time since Epoch in seconds>">,
  HelpText<"Time when the current build session started">,
  MarshallingInfoInt<HeaderSearchOpts<"BuildSessionTimestamp">, "0", "uint64_t">;
def fbuild_session_file : Joined<["-"], "fbuild-session-file=">,
  Group<i_Group>, MetaVarName<"<file>">,
  HelpText<"Use the last modification time of <file> as the build session timestamp">;
def fmodules_validate_once_per_build_session : Flag<["-"], "fmodules-validate-once-per-build-session">,
  Group<i_Group>, Flags<[CC1Option]>,
  HelpText<"Don't verify input files for the modules if the module has been "
           "successfully validated or loaded during this build session">,
  MarshallingInfoFlag<HeaderSearchOpts<"ModulesValidateOncePerBuildSession">>;
def fmodules_disable_diagnostic_validation : Flag<["-"], "fmodules-disable-diagnostic-validation">,
  Group<i_Group>, Flags<[CC1Option]>,
  HelpText<"Disable validation of the diagnostic options when loading the module">,
  MarshallingInfoNegativeFlag<HeaderSearchOpts<"ModulesValidateDiagnosticOptions">>;
defm modules_validate_system_headers : BoolOption<"f", "modules-validate-system-headers",
  HeaderSearchOpts<"ModulesValidateSystemHeaders">, DefaultFalse,
  PosFlag<SetTrue, [CC1Option], "Validate the system headers that a module depends on when loading the module">,
  NegFlag<SetFalse, [NoXarchOption]>>, Group<i_Group>;

def fvalidate_ast_input_files_content:
  Flag <["-"], "fvalidate-ast-input-files-content">,
  Group<f_Group>, Flags<[CC1Option]>,
  HelpText<"Compute and store the hash of input files used to build an AST."
           " Files with mismatching mtime's are considered valid"
           " if both contents is identical">,
  MarshallingInfoFlag<HeaderSearchOpts<"ValidateASTInputFilesContent">>;
def fmodules_validate_input_files_content:
  Flag <["-"], "fmodules-validate-input-files-content">,
  Group<f_Group>, Flags<[NoXarchOption]>,
  HelpText<"Validate PCM input files based on content if mtime differs">;
def fno_modules_validate_input_files_content:
  Flag <["-"], "fno_modules-validate-input-files-content">,
  Group<f_Group>, Flags<[NoXarchOption]>;
def fpch_validate_input_files_content:
  Flag <["-"], "fpch-validate-input-files-content">,
  Group<f_Group>, Flags<[NoXarchOption]>,
  HelpText<"Validate PCH input files based on content if mtime differs">;
def fno_pch_validate_input_files_content:
  Flag <["-"], "fno_pch-validate-input-files-content">,
  Group<f_Group>, Flags<[NoXarchOption]>;
defm pch_instantiate_templates : BoolFOption<"pch-instantiate-templates",
  LangOpts<"PCHInstantiateTemplates">, DefaultFalse,
  PosFlag<SetTrue, [], "Instantiate templates already while building a PCH">,
  NegFlag<SetFalse>, BothFlags<[CC1Option, CoreOption]>>;
defm pch_codegen: OptInCC1FFlag<"pch-codegen", "Generate ", "Do not generate ",
  "code for uses of this PCH that assumes an explicit object file will be built for the PCH">;
defm pch_debuginfo: OptInCC1FFlag<"pch-debuginfo", "Generate ", "Do not generate ",
  "debug info for types in an object file built from this PCH and do not generate them elsewhere">;

def fimplicit_module_maps : Flag <["-"], "fimplicit-module-maps">, Group<f_Group>,
  Flags<[NoXarchOption, CC1Option, CoreOption]>,
  HelpText<"Implicitly search the file system for module map files.">,
  MarshallingInfoFlag<HeaderSearchOpts<"ImplicitModuleMaps">>;
def fmodules_ts : Flag <["-"], "fmodules-ts">, Group<f_Group>,
  Flags<[CC1Option]>, HelpText<"Enable support for the C++ Modules TS">,
  MarshallingInfoFlag<LangOpts<"ModulesTS">>;
defm modules : BoolFOption<"modules",
  LangOpts<"Modules">, Default<!strconcat(fmodules_ts.KeyPath, "||", fcxx_modules.KeyPath)>,
  PosFlag<SetTrue, [CC1Option], "Enable the 'modules' language feature">,
  NegFlag<SetFalse>, BothFlags<[NoXarchOption, CoreOption]>>;
def fmodule_maps : Flag <["-"], "fmodule-maps">, Flags<[CoreOption]>, Alias<fimplicit_module_maps>;
def fmodule_name_EQ : Joined<["-"], "fmodule-name=">, Group<f_Group>,
  Flags<[NoXarchOption,CC1Option,CoreOption]>, MetaVarName<"<name>">,
  HelpText<"Specify the name of the module to build">,
  MarshallingInfoString<LangOpts<"ModuleName">>;
def fmodule_implementation_of : Separate<["-"], "fmodule-implementation-of">,
  Flags<[CC1Option,CoreOption]>, Alias<fmodule_name_EQ>;
def fsystem_module : Flag<["-"], "fsystem-module">, Flags<[CC1Option,CoreOption]>,
  HelpText<"Build this module as a system module. Only used with -emit-module">,
  MarshallingInfoFlag<FrontendOpts<"IsSystemModule">>;
def fmodule_map_file : Joined<["-"], "fmodule-map-file=">,
  Group<f_Group>, Flags<[NoXarchOption,CC1Option,CoreOption]>, MetaVarName<"<file>">,
  HelpText<"Load this module map file">,
  MarshallingInfoStringVector<FrontendOpts<"ModuleMapFiles">>;
def fmodule_file : Joined<["-"], "fmodule-file=">,
  Group<i_Group>, Flags<[NoXarchOption,CC1Option,CoreOption]>, MetaVarName<"[<name>=]<file>">,
  HelpText<"Specify the mapping of module name to precompiled module file, or load a module file if name is omitted.">;
def fmodules_ignore_macro : Joined<["-"], "fmodules-ignore-macro=">, Group<f_Group>,
  Flags<[CC1Option,CoreOption]>,
  HelpText<"Ignore the definition of the given macro when building and loading modules">;
def fmodules_strict_decluse : Flag <["-"], "fmodules-strict-decluse">, Group<f_Group>,
  Flags<[NoXarchOption,CC1Option,CoreOption]>,
  HelpText<"Like -fmodules-decluse but requires all headers to be in modules">,
  MarshallingInfoFlag<LangOpts<"ModulesStrictDeclUse">>;
defm modules_decluse : BoolFOption<"modules-decluse",
  LangOpts<"ModulesDeclUse">, Default<fmodules_strict_decluse.KeyPath>,
  PosFlag<SetTrue, [CC1Option], "Require declaration of modules used within a module">,
  NegFlag<SetFalse>, BothFlags<[NoXarchOption,CoreOption]>>;
defm modules_search_all : BoolFOption<"modules-search-all",
  LangOpts<"ModulesSearchAll">, DefaultFalse,
  PosFlag<SetTrue, [], "Search even non-imported modules to resolve references">,
  NegFlag<SetFalse>, BothFlags<[NoXarchOption, CC1Option,CoreOption]>>,
  ShouldParseIf<fmodules.KeyPath>;
defm implicit_modules : BoolFOption<"implicit-modules",
  LangOpts<"ImplicitModules">, DefaultTrue,
  NegFlag<SetFalse, [CC1Option]>, PosFlag<SetTrue>, BothFlags<[NoXarchOption,CoreOption]>>;
def fretain_comments_from_system_headers : Flag<["-"], "fretain-comments-from-system-headers">, Group<f_Group>, Flags<[CC1Option]>,
  MarshallingInfoFlag<LangOpts<"RetainCommentsFromSystemHeaders">>;
def fmodule_header : Flag <["-"], "fmodule-header">, Group<f_Group>,
  Flags<[NoXarchOption]>, HelpText<"Build a C++20 Header Unit from a header.">;
def fmodule_header_EQ : Joined<["-"], "fmodule-header=">, Group<f_Group>,
  Flags<[NoXarchOption]>, MetaVarName<"<kind>">,
  HelpText<"Build a C++20 Header Unit from a header that should be found in the user (fmodule-header=user) or system (fmodule-header=system) search path.">;

def fno_knr_functions : Flag<["-"], "fno-knr-functions">, Group<f_Group>,
  MarshallingInfoFlag<LangOpts<"DisableKNRFunctions">>,
  HelpText<"Disable support for K&R C function declarations">,
  Flags<[CC1Option, CoreOption]>;

def fmudflapth : Flag<["-"], "fmudflapth">, Group<f_Group>;
def fmudflap : Flag<["-"], "fmudflap">, Group<f_Group>;
def fnested_functions : Flag<["-"], "fnested-functions">, Group<f_Group>;
def fnext_runtime : Flag<["-"], "fnext-runtime">, Group<f_Group>;
def fno_asm : Flag<["-"], "fno-asm">, Group<f_Group>;
def fno_asynchronous_unwind_tables : Flag<["-"], "fno-asynchronous-unwind-tables">, Group<f_Group>;
def fno_assume_sane_operator_new : Flag<["-"], "fno-assume-sane-operator-new">, Group<f_Group>,
  HelpText<"Don't assume that C++'s global operator new can't alias any pointer">,
  Flags<[CC1Option]>, MarshallingInfoNegativeFlag<CodeGenOpts<"AssumeSaneOperatorNew">>;
def fno_builtin : Flag<["-"], "fno-builtin">, Group<f_Group>, Flags<[CC1Option, CoreOption]>,
  HelpText<"Disable implicit builtin knowledge of functions">;
def fno_builtin_ : Joined<["-"], "fno-builtin-">, Group<f_Group>, Flags<[CC1Option, CoreOption]>,
  HelpText<"Disable implicit builtin knowledge of a specific function">;
def fno_common : Flag<["-"], "fno-common">, Group<f_Group>, Flags<[CC1Option]>,
    HelpText<"Compile common globals like normal definitions">;
defm digraphs : BoolFOption<"digraphs",
  LangOpts<"Digraphs">, Default<std#".hasDigraphs()">,
  PosFlag<SetTrue, [], "Enable alternative token representations '<:', ':>', '<%', '%>', '%:', '%:%:' (default)">,
  NegFlag<SetFalse, [], "Disallow alternative token representations '<:', ':>', '<%', '%>', '%:', '%:%:'">,
  BothFlags<[CC1Option]>>;
def fno_eliminate_unused_debug_symbols : Flag<["-"], "fno-eliminate-unused-debug-symbols">, Group<f_Group>;
def fno_inline_functions : Flag<["-"], "fno-inline-functions">, Group<f_clang_Group>, Flags<[CC1Option]>;
def fno_inline : Flag<["-"], "fno-inline">, Group<f_clang_Group>, Flags<[CC1Option]>;
def fno_global_isel : Flag<["-"], "fno-global-isel">, Group<f_clang_Group>,
  HelpText<"Disables the global instruction selector">;
def fno_experimental_isel : Flag<["-"], "fno-experimental-isel">, Group<f_clang_Group>,
  Alias<fno_global_isel>;
def fveclib : Joined<["-"], "fveclib=">, Group<f_Group>, Flags<[CC1Option]>,
    HelpText<"Use the given vector functions library">,
    Values<"Accelerate,libmvec,MASSV,SVML,Darwin_libsystem_m,none">,
    NormalizedValuesScope<"CodeGenOptions">,
    NormalizedValues<["Accelerate", "LIBMVEC", "MASSV", "SVML",
                      "Darwin_libsystem_m", "NoLibrary"]>,
    MarshallingInfoEnum<CodeGenOpts<"VecLib">, "NoLibrary">;
def fno_lax_vector_conversions : Flag<["-"], "fno-lax-vector-conversions">, Group<f_Group>,
  Alias<flax_vector_conversions_EQ>, AliasArgs<["none"]>;
def fno_implicit_module_maps : Flag <["-"], "fno-implicit-module-maps">, Group<f_Group>,
  Flags<[NoXarchOption]>;
def fno_module_maps : Flag <["-"], "fno-module-maps">, Alias<fno_implicit_module_maps>;
def fno_modules_strict_decluse : Flag <["-"], "fno-strict-modules-decluse">, Group<f_Group>,
  Flags<[NoXarchOption]>;
def fmodule_file_deps : Flag <["-"], "fmodule-file-deps">, Group<f_Group>,
  Flags<[NoXarchOption]>;
def fno_module_file_deps : Flag <["-"], "fno-module-file-deps">, Group<f_Group>,
  Flags<[NoXarchOption]>;
def fno_ms_extensions : Flag<["-"], "fno-ms-extensions">, Group<f_Group>,
  Flags<[CoreOption]>;
def fno_ms_compatibility : Flag<["-"], "fno-ms-compatibility">, Group<f_Group>,
  Flags<[CoreOption]>;
def fno_objc_legacy_dispatch : Flag<["-"], "fno-objc-legacy-dispatch">, Group<f_Group>;
def fno_objc_weak : Flag<["-"], "fno-objc-weak">, Group<f_Group>, Flags<[CC1Option]>;
def fno_omit_frame_pointer : Flag<["-"], "fno-omit-frame-pointer">, Group<f_Group>;
defm operator_names : BoolFOption<"operator-names",
  LangOpts<"CXXOperatorNames">, Default<cplusplus.KeyPath>,
  NegFlag<SetFalse, [CC1Option], "Do not treat C++ operator name keywords as synonyms for operators">,
  PosFlag<SetTrue>>;
def fdiagnostics_absolute_paths : Flag<["-"], "fdiagnostics-absolute-paths">, Group<f_Group>,
  Flags<[CC1Option, CoreOption]>, HelpText<"Print absolute paths in diagnostics">,
  MarshallingInfoFlag<DiagnosticOpts<"AbsolutePath">>;
def fno_stack_protector : Flag<["-"], "fno-stack-protector">, Group<f_Group>,
  HelpText<"Disable the use of stack protectors">;
def fno_strict_aliasing : Flag<["-"], "fno-strict-aliasing">, Group<f_Group>,
  Flags<[NoXarchOption, CoreOption]>;
def fstruct_path_tbaa : Flag<["-"], "fstruct-path-tbaa">, Group<f_Group>;
def fno_struct_path_tbaa : Flag<["-"], "fno-struct-path-tbaa">, Group<f_Group>;
def fno_strict_enums : Flag<["-"], "fno-strict-enums">, Group<f_Group>;
def fno_strict_overflow : Flag<["-"], "fno-strict-overflow">, Group<f_Group>;
def fno_temp_file : Flag<["-"], "fno-temp-file">, Group<f_Group>,
  Flags<[CC1Option, CoreOption]>, HelpText<
  "Directly create compilation output files. This may lead to incorrect incremental builds if the compiler crashes">,
  MarshallingInfoNegativeFlag<FrontendOpts<"UseTemporary">>;
defm use_cxa_atexit : BoolFOption<"use-cxa-atexit",
  CodeGenOpts<"CXAAtExit">, DefaultTrue,
  NegFlag<SetFalse, [CC1Option], "Don't use __cxa_atexit for calling destructors">,
  PosFlag<SetTrue>>;
def fno_unwind_tables : Flag<["-"], "fno-unwind-tables">, Group<f_Group>;
def fno_verbose_asm : Flag<["-"], "fno-verbose-asm">, Group<f_Group>, Flags<[CC1Option]>,
  MarshallingInfoNegativeFlag<CodeGenOpts<"AsmVerbose">>;
def fno_working_directory : Flag<["-"], "fno-working-directory">, Group<f_Group>;
def fno_wrapv : Flag<["-"], "fno-wrapv">, Group<f_Group>;
def fobjc_arc : Flag<["-"], "fobjc-arc">, Group<f_Group>, Flags<[CC1Option]>,
  HelpText<"Synthesize retain and release calls for Objective-C pointers">;
def fno_objc_arc : Flag<["-"], "fno-objc-arc">, Group<f_Group>;
defm objc_encode_cxx_class_template_spec : BoolFOption<"objc-encode-cxx-class-template-spec",
  LangOpts<"EncodeCXXClassTemplateSpec">, DefaultFalse,
  PosFlag<SetTrue, [CC1Option], "Fully encode c++ class template specialization">,
  NegFlag<SetFalse>>;
defm objc_convert_messages_to_runtime_calls : BoolFOption<"objc-convert-messages-to-runtime-calls",
  CodeGenOpts<"ObjCConvertMessagesToRuntimeCalls">, DefaultTrue,
  NegFlag<SetFalse, [CC1Option]>, PosFlag<SetTrue>>;
defm objc_arc_exceptions : BoolFOption<"objc-arc-exceptions",
  CodeGenOpts<"ObjCAutoRefCountExceptions">, DefaultFalse,
  PosFlag<SetTrue, [CC1Option], "Use EH-safe code when synthesizing retains and releases in -fobjc-arc">,
  NegFlag<SetFalse>>;
def fobjc_atdefs : Flag<["-"], "fobjc-atdefs">, Group<clang_ignored_f_Group>;
def fobjc_call_cxx_cdtors : Flag<["-"], "fobjc-call-cxx-cdtors">, Group<clang_ignored_f_Group>;
defm objc_exceptions : BoolFOption<"objc-exceptions",
  LangOpts<"ObjCExceptions">, DefaultFalse,
  PosFlag<SetTrue, [CC1Option], "Enable Objective-C exceptions">, NegFlag<SetFalse>>;
defm application_extension : BoolFOption<"application-extension",
  LangOpts<"AppExt">, DefaultFalse,
  PosFlag<SetTrue, [CC1Option], "Restrict code to those available for App Extensions">,
  NegFlag<SetFalse>>;
defm relaxed_template_template_args : BoolFOption<"relaxed-template-template-args",
  LangOpts<"RelaxedTemplateTemplateArgs">, DefaultFalse,
  PosFlag<SetTrue, [CC1Option], "Enable C++17 relaxed template template argument matching">,
  NegFlag<SetFalse>>;
defm sized_deallocation : BoolFOption<"sized-deallocation",
  LangOpts<"SizedDeallocation">, DefaultFalse,
  PosFlag<SetTrue, [CC1Option], "Enable C++14 sized global deallocation functions">,
  NegFlag<SetFalse>>;
defm aligned_allocation : BoolFOption<"aligned-allocation",
  LangOpts<"AlignedAllocation">, Default<cpp17.KeyPath>,
  PosFlag<SetTrue, [], "Enable C++17 aligned allocation functions">,
  NegFlag<SetFalse>, BothFlags<[CC1Option]>>;
def fnew_alignment_EQ : Joined<["-"], "fnew-alignment=">,
  HelpText<"Specifies the largest alignment guaranteed by '::operator new(size_t)'">,
  MetaVarName<"<align>">, Group<f_Group>, Flags<[CC1Option]>,
  MarshallingInfoInt<LangOpts<"NewAlignOverride">>;
def : Separate<["-"], "fnew-alignment">, Alias<fnew_alignment_EQ>;
def : Flag<["-"], "faligned-new">, Alias<faligned_allocation>;
def : Flag<["-"], "fno-aligned-new">, Alias<fno_aligned_allocation>;
def faligned_new_EQ : Joined<["-"], "faligned-new=">;

def fobjc_legacy_dispatch : Flag<["-"], "fobjc-legacy-dispatch">, Group<f_Group>;
def fobjc_new_property : Flag<["-"], "fobjc-new-property">, Group<clang_ignored_f_Group>;
defm objc_infer_related_result_type : BoolFOption<"objc-infer-related-result-type",
  LangOpts<"ObjCInferRelatedResultType">, DefaultTrue,
  NegFlag<SetFalse, [CC1Option], "do not infer Objective-C related result type based on method family">,
  PosFlag<SetTrue>>;
def fobjc_link_runtime: Flag<["-"], "fobjc-link-runtime">, Group<f_Group>;
def fobjc_weak : Flag<["-"], "fobjc-weak">, Group<f_Group>, Flags<[CC1Option]>,
  HelpText<"Enable ARC-style weak references in Objective-C">;

// Objective-C ABI options.
def fobjc_runtime_EQ : Joined<["-"], "fobjc-runtime=">, Group<f_Group>, Flags<[CC1Option, CoreOption]>,
  HelpText<"Specify the target Objective-C runtime kind and version">;
def fobjc_abi_version_EQ : Joined<["-"], "fobjc-abi-version=">, Group<f_Group>;
def fobjc_nonfragile_abi_version_EQ : Joined<["-"], "fobjc-nonfragile-abi-version=">, Group<f_Group>;
def fobjc_nonfragile_abi : Flag<["-"], "fobjc-nonfragile-abi">, Group<f_Group>;
def fno_objc_nonfragile_abi : Flag<["-"], "fno-objc-nonfragile-abi">, Group<f_Group>;

def fobjc_sender_dependent_dispatch : Flag<["-"], "fobjc-sender-dependent-dispatch">, Group<f_Group>;
def foffload_static_lib_EQ : CommaJoined<["-"], "foffload-static-lib=">, Flags<[NoXarchOption, CoreOption]>, Group<offload_lib_Group>;
def foffload_whole_static_lib_EQ : CommaJoined<["-"], "foffload-whole-static-lib=">, Flags<[NoXarchOption, CoreOption]>, Group<offload_lib_Group>;
def fobjc_disable_direct_methods_for_testing :
  Flag<["-"], "fobjc-disable-direct-methods-for-testing">,
  Group<f_Group>, Flags<[CC1Option]>,
  HelpText<"Ignore attribute objc_direct so that direct methods can be tested">,
  MarshallingInfoFlag<LangOpts<"ObjCDisableDirectMethodsForTesting">>;
defm objc_avoid_heapify_local_blocks : BoolFOption<"objc-avoid-heapify-local-blocks",
  CodeGenOpts<"ObjCAvoidHeapifyLocalBlocks">, DefaultFalse,
  PosFlag<SetTrue, [], "Try">,
  NegFlag<SetFalse, [], "Don't try">,
  BothFlags<[CC1Option, NoDriverOption], " to avoid heapifying local blocks">>;

def fomit_frame_pointer : Flag<["-"], "fomit-frame-pointer">, Group<f_Group>;
def fopenmp : Flag<["-"], "fopenmp">, Group<f_Group>, Flags<[CC1Option, NoArgumentUnused, FlangOption, FC1Option]>,
  HelpText<"Parse OpenMP pragmas and generate parallel code.">;
def fno_openmp : Flag<["-"], "fno-openmp">, Group<f_Group>, Flags<[NoArgumentUnused]>;
def fopenmp_version_EQ : Joined<["-"], "fopenmp-version=">, Group<f_Group>, Flags<[CC1Option, NoArgumentUnused]>,
  HelpText<"Set OpenMP version (e.g. 45 for OpenMP 4.5, 50 for OpenMP 5.0). Default value is 50.">;
defm openmp_extensions: BoolFOption<"openmp-extensions",
  LangOpts<"OpenMPExtensions">, DefaultTrue,
  PosFlag<SetTrue, [CC1Option, NoArgumentUnused],
          "Enable all Clang extensions for OpenMP directives and clauses">,
  NegFlag<SetFalse, [CC1Option, NoArgumentUnused],
          "Disable all Clang extensions for OpenMP directives and clauses">>;
def fopenmp_EQ : Joined<["-"], "fopenmp=">, Group<f_Group>;
def fopenmp_use_tls : Flag<["-"], "fopenmp-use-tls">, Group<f_Group>,
  Flags<[NoArgumentUnused, HelpHidden]>;
def fnoopenmp_use_tls : Flag<["-"], "fnoopenmp-use-tls">, Group<f_Group>,
  Flags<[CC1Option, NoArgumentUnused, HelpHidden]>;
def fopenmp_targets_EQ : CommaJoined<["-"], "fopenmp-targets=">, Flags<[NoXarchOption, CC1Option]>,
  HelpText<"Specify comma-separated list of triples OpenMP offloading targets to be supported">;
def fopenmp_relocatable_target : Flag<["-"], "fopenmp-relocatable-target">,
  Group<f_Group>, Flags<[CC1Option, NoArgumentUnused, HelpHidden]>;
def fnoopenmp_relocatable_target : Flag<["-"], "fnoopenmp-relocatable-target">,
  Group<f_Group>, Flags<[CC1Option, NoArgumentUnused, HelpHidden]>;
def fopenmp_simd : Flag<["-"], "fopenmp-simd">, Group<f_Group>, Flags<[CC1Option, NoArgumentUnused]>,
  HelpText<"Emit OpenMP code only for SIMD-based constructs.">;
def fopenmp_enable_irbuilder : Flag<["-"], "fopenmp-enable-irbuilder">, Group<f_Group>, Flags<[CC1Option, NoArgumentUnused, HelpHidden]>,
  HelpText<"Use the experimental OpenMP-IR-Builder codegen path.">;
def fno_openmp_simd : Flag<["-"], "fno-openmp-simd">, Group<f_Group>, Flags<[CC1Option, NoArgumentUnused]>;
def fopenmp_cuda_mode : Flag<["-"], "fopenmp-cuda-mode">, Group<f_Group>,
  Flags<[CC1Option, NoArgumentUnused, HelpHidden]>;
def fno_openmp_cuda_mode : Flag<["-"], "fno-openmp-cuda-mode">, Group<f_Group>,
  Flags<[NoArgumentUnused, HelpHidden]>;
def fopenmp_cuda_force_full_runtime : Flag<["-"], "fopenmp-cuda-force-full-runtime">, Group<f_Group>,
  Flags<[CC1Option, NoArgumentUnused, HelpHidden]>;
def fno_openmp_cuda_force_full_runtime : Flag<["-"], "fno-openmp-cuda-force-full-runtime">, Group<f_Group>,
  Flags<[NoArgumentUnused, HelpHidden]>;
def fopenmp_cuda_number_of_sm_EQ : Joined<["-"], "fopenmp-cuda-number-of-sm=">, Group<f_Group>,
  Flags<[CC1Option, NoArgumentUnused, HelpHidden]>;
def fopenmp_cuda_blocks_per_sm_EQ : Joined<["-"], "fopenmp-cuda-blocks-per-sm=">, Group<f_Group>,
  Flags<[CC1Option, NoArgumentUnused, HelpHidden]>;
def fopenmp_cuda_teams_reduction_recs_num_EQ : Joined<["-"], "fopenmp-cuda-teams-reduction-recs-num=">, Group<f_Group>,
  Flags<[CC1Option, NoArgumentUnused, HelpHidden]>;
def fopenmp_target_debug : Flag<["-"], "fopenmp-target-debug">, Group<f_Group>, Flags<[CC1Option, NoArgumentUnused]>,
  HelpText<"Enable debugging in the OpenMP offloading device RTL">;
def fno_openmp_target_debug : Flag<["-"], "fno-openmp-target-debug">, Group<f_Group>, Flags<[NoArgumentUnused]>;
def fopenmp_target_debug_EQ : Joined<["-"], "fopenmp-target-debug=">, Group<f_Group>, Flags<[CC1Option, NoArgumentUnused, HelpHidden]>;
def fopenmp_assume_teams_oversubscription : Flag<["-"], "fopenmp-assume-teams-oversubscription">,
  Group<f_Group>, Flags<[CC1Option, NoArgumentUnused, HelpHidden]>;
def fopenmp_assume_threads_oversubscription : Flag<["-"], "fopenmp-assume-threads-oversubscription">,
  Group<f_Group>, Flags<[CC1Option, NoArgumentUnused, HelpHidden]>;
def fno_openmp_assume_teams_oversubscription : Flag<["-"], "fno-openmp-assume-teams-oversubscription">,
  Group<f_Group>, Flags<[CC1Option, NoArgumentUnused, HelpHidden]>;
def fno_openmp_assume_threads_oversubscription : Flag<["-"], "fno-openmp-assume-threads-oversubscription">,
  Group<f_Group>, Flags<[CC1Option, NoArgumentUnused, HelpHidden]>;
def fopenmp_assume_no_thread_state : Flag<["-"], "fopenmp-assume-no-thread-state">, Group<f_Group>,
  Flags<[CC1Option, NoArgumentUnused, HelpHidden]>,
  HelpText<"Assert no thread in a parallel region modifies an ICV">,
  MarshallingInfoFlag<LangOpts<"OpenMPNoThreadState">>;
def fopenmp_offload_mandatory : Flag<["-"], "fopenmp-offload-mandatory">, Group<f_Group>,
  Flags<[CC1Option, NoArgumentUnused]>,
  HelpText<"Do not create a host fallback if offloading to the device fails.">,
  MarshallingInfoFlag<LangOpts<"OpenMPOffloadMandatory">>;
def fopenmp_target_new_runtime : Flag<["-"], "fopenmp-target-new-runtime">,
  Group<f_Group>, Flags<[CC1Option, HelpHidden]>;
def fno_openmp_target_new_runtime : Flag<["-"], "fno-openmp-target-new-runtime">,
  Group<f_Group>, Flags<[CC1Option, HelpHidden]>;
defm openmp_optimistic_collapse : BoolFOption<"openmp-optimistic-collapse",
  LangOpts<"OpenMPOptimisticCollapse">, DefaultFalse,
  PosFlag<SetTrue, [CC1Option]>, NegFlag<SetFalse>, BothFlags<[NoArgumentUnused, HelpHidden]>>;
def static_openmp: Flag<["-"], "static-openmp">,
  HelpText<"Use the static host OpenMP runtime while linking.">;
def offload_new_driver : Flag<["--"], "offload-new-driver">, Flags<[CC1Option]>, Group<f_Group>,
  MarshallingInfoFlag<LangOpts<"OffloadingNewDriver">>, HelpText<"Use the new driver for offloading compilation.">;
def no_offload_new_driver : Flag<["--"], "no-offload-new-driver">, Flags<[CC1Option]>, Group<f_Group>,
  HelpText<"Don't Use the new driver for offloading compilation.">;
def offload_device_only : Flag<["--"], "offload-device-only">,
  HelpText<"Only compile for the offloading device.">;
def offload_host_only : Flag<["--"], "offload-host-only">,
  HelpText<"Only compile for the offloading host.">;
def offload_host_device : Flag<["--"], "offload-host-device">,
  HelpText<"Only compile for the offloading host.">;
def cuda_device_only : Flag<["--"], "cuda-device-only">, Alias<offload_device_only>,
  HelpText<"Compile CUDA code for device only">;
def cuda_host_only : Flag<["--"], "cuda-host-only">, Alias<offload_host_only>,
  HelpText<"Compile CUDA code for host only. Has no effect on non-CUDA compilations.">;
def cuda_compile_host_device : Flag<["--"], "cuda-compile-host-device">, Alias<offload_host_device>,
  HelpText<"Compile CUDA code for both host and device (default). Has no "
           "effect on non-CUDA compilations.">;
def fopenmp_new_driver : Flag<["-"], "fopenmp-new-driver">, Flags<[CC1Option]>, Group<f_Group>,
  HelpText<"Use the new driver for OpenMP offloading.">;
def fno_openmp_new_driver : Flag<["-"], "fno-openmp-new-driver">, Flags<[CC1Option]>, Group<Action_Group>,
  Alias<no_offload_new_driver>, HelpText<"Don't use the new driver for OpenMP offloading.">;
def fno_optimize_sibling_calls : Flag<["-"], "fno-optimize-sibling-calls">, Group<f_Group>, Flags<[CC1Option]>,
  HelpText<"Disable tail call optimization, keeping the call stack accurate">,
  MarshallingInfoFlag<CodeGenOpts<"DisableTailCalls">>;
def foptimize_sibling_calls : Flag<["-"], "foptimize-sibling-calls">, Group<f_Group>;
defm escaping_block_tail_calls : BoolFOption<"escaping-block-tail-calls",
  CodeGenOpts<"NoEscapingBlockTailCalls">, DefaultFalse,
  NegFlag<SetTrue, [CC1Option]>, PosFlag<SetFalse>>;
def force__cpusubtype__ALL : Flag<["-"], "force_cpusubtype_ALL">;
def force__flat__namespace : Flag<["-"], "force_flat_namespace">;
def force__load : Separate<["-"], "force_load">;
def force_addr : Joined<["-"], "fforce-addr">, Group<clang_ignored_f_Group>;
def foutput_class_dir_EQ : Joined<["-"], "foutput-class-dir=">, Group<f_Group>;
def fpack_struct : Flag<["-"], "fpack-struct">, Group<f_Group>;
def fno_pack_struct : Flag<["-"], "fno-pack-struct">, Group<f_Group>;
def fpack_struct_EQ : Joined<["-"], "fpack-struct=">, Group<f_Group>, Flags<[CC1Option]>,
  HelpText<"Specify the default maximum struct packing alignment">,
  MarshallingInfoInt<LangOpts<"PackStruct">>;
def fmax_type_align_EQ : Joined<["-"], "fmax-type-align=">, Group<f_Group>, Flags<[CC1Option]>,
  HelpText<"Specify the maximum alignment to enforce on pointers lacking an explicit alignment">,
  MarshallingInfoInt<LangOpts<"MaxTypeAlign">>;
def fno_max_type_align : Flag<["-"], "fno-max-type-align">, Group<f_Group>;
defm pascal_strings : BoolFOption<"pascal-strings",
  LangOpts<"PascalStrings">, DefaultFalse,
  PosFlag<SetTrue, [CC1Option], "Recognize and construct Pascal-style string literals">,
  NegFlag<SetFalse>>;
// Note: This flag has different semantics in the driver and in -cc1. The driver accepts -fpatchable-function-entry=M,N
// and forwards it to -cc1 as -fpatchable-function-entry=M and -fpatchable-function-entry-offset=N. In -cc1, both flags
// are treated as a single integer.
def fpatchable_function_entry_EQ : Joined<["-"], "fpatchable-function-entry=">, Group<f_Group>, Flags<[CC1Option]>,
  MetaVarName<"<N,M>">, HelpText<"Generate M NOPs before function entry and N-M NOPs after function entry">,
  MarshallingInfoInt<CodeGenOpts<"PatchableFunctionEntryCount">>;
def fms_hotpatch : Flag<["-"], "fms-hotpatch">, Group<f_Group>, Flags<[CC1Option, CoreOption]>,
  HelpText<"Ensure that all functions can be hotpatched at runtime">,
  MarshallingInfoFlag<CodeGenOpts<"HotPatch">>;
def fpcc_struct_return : Flag<["-"], "fpcc-struct-return">, Group<f_Group>, Flags<[CC1Option]>,
  HelpText<"Override the default ABI to return all structs on the stack">;
def fpch_preprocess : Flag<["-"], "fpch-preprocess">, Group<f_Group>;
def fpic : Flag<["-"], "fpic">, Group<f_Group>;
def fno_pic : Flag<["-"], "fno-pic">, Group<f_Group>;
def fpie : Flag<["-"], "fpie">, Group<f_Group>;
def fno_pie : Flag<["-"], "fno-pie">, Group<f_Group>;
def fdirect_access_external_data : Flag<["-"], "fdirect-access-external-data">, Group<f_Group>, Flags<[CC1Option]>,
  HelpText<"Don't use GOT indirection to reference external data symbols">;
def fno_direct_access_external_data : Flag<["-"], "fno-direct-access-external-data">, Group<f_Group>, Flags<[CC1Option]>,
  HelpText<"Use GOT indirection to reference external data symbols">;
defm plt : BoolFOption<"plt",
  CodeGenOpts<"NoPLT">, DefaultFalse,
  NegFlag<SetTrue, [CC1Option], "Use GOT indirection instead of PLT to make external function calls (x86 only)">,
  PosFlag<SetFalse>>;
defm ropi : BoolFOption<"ropi",
  LangOpts<"ROPI">, DefaultFalse,
  PosFlag<SetTrue, [CC1Option], "Generate read-only position independent code (ARM only)">,
  NegFlag<SetFalse>>;
defm rwpi : BoolFOption<"rwpi",
  LangOpts<"RWPI">, DefaultFalse,
  PosFlag<SetTrue, [CC1Option], "Generate read-write position independent code (ARM only)">,
  NegFlag<SetFalse>>;
def fplugin_EQ : Joined<["-"], "fplugin=">, Group<f_Group>, Flags<[NoXarchOption]>, MetaVarName<"<dsopath>">,
  HelpText<"Load the named plugin (dynamic shared object)">;
def fplugin_arg : Joined<["-"], "fplugin-arg-">,
  MetaVarName<"<name>-<arg>">,
  HelpText<"Pass <arg> to plugin <name>">;
def fpass_plugin_EQ : Joined<["-"], "fpass-plugin=">,
  Group<f_Group>, Flags<[CC1Option]>, MetaVarName<"<dsopath>">,
  HelpText<"Load pass plugin from a dynamic shared object file (only with new pass manager).">,
  MarshallingInfoStringVector<CodeGenOpts<"PassPlugins">>;
defm preserve_as_comments : BoolFOption<"preserve-as-comments",
  CodeGenOpts<"PreserveAsmComments">, DefaultTrue,
  NegFlag<SetFalse, [CC1Option], "Do not preserve comments in inline assembly">,
  PosFlag<SetTrue>>;
def framework : Separate<["-"], "framework">, Flags<[LinkerInput]>;
def frandom_seed_EQ : Joined<["-"], "frandom-seed=">, Group<clang_ignored_f_Group>;
def freg_struct_return : Flag<["-"], "freg-struct-return">, Group<f_Group>, Flags<[CC1Option]>,
  HelpText<"Override the default ABI to return small structs in registers">;
defm rtti : BoolFOption<"rtti",
  LangOpts<"RTTI">, Default<cplusplus.KeyPath>,
  NegFlag<SetFalse, [CC1Option], "Disable generation of rtti information">,
  PosFlag<SetTrue>>, ShouldParseIf<cplusplus.KeyPath>;
defm rtti_data : BoolFOption<"rtti-data",
  LangOpts<"RTTIData">, Default<frtti.KeyPath>,
  NegFlag<SetFalse, [CC1Option], "Disable generation of RTTI data">,
  PosFlag<SetTrue>>, ShouldParseIf<frtti.KeyPath>;
def : Flag<["-"], "fsched-interblock">, Group<clang_ignored_f_Group>;
defm short_enums : BoolFOption<"short-enums",
  LangOpts<"ShortEnums">, DefaultFalse,
  PosFlag<SetTrue, [CC1Option], "Allocate to an enum type only as many bytes as it"
           " needs for the declared range of possible values">,
  NegFlag<SetFalse>>;
defm char8__t : BoolFOption<"char8_t",
  LangOpts<"Char8">, Default<cpp20.KeyPath>,
  PosFlag<SetTrue, [], "Enable">, NegFlag<SetFalse, [], "Disable">,
  BothFlags<[CC1Option], " C++ builtin type char8_t">>;
def fshort_wchar : Flag<["-"], "fshort-wchar">, Group<f_Group>,
  HelpText<"Force wchar_t to be a short unsigned int">;
def fno_short_wchar : Flag<["-"], "fno-short-wchar">, Group<f_Group>,
  HelpText<"Force wchar_t to be an unsigned int">;
def fshow_overloads_EQ : Joined<["-"], "fshow-overloads=">, Group<f_Group>, Flags<[CC1Option]>,
  HelpText<"Which overload candidates to show when overload resolution fails. Defaults to 'all'">,
  Values<"best,all">,
  NormalizedValues<["Ovl_Best", "Ovl_All"]>,
  MarshallingInfoEnum<DiagnosticOpts<"ShowOverloads">, "Ovl_All">;
defm show_column : BoolFOption<"show-column",
  DiagnosticOpts<"ShowColumn">, DefaultTrue,
  NegFlag<SetFalse, [CC1Option], "Do not include column number on diagnostics">,
  PosFlag<SetTrue>>;
defm show_source_location : BoolFOption<"show-source-location",
  DiagnosticOpts<"ShowLocation">, DefaultTrue,
  NegFlag<SetFalse, [CC1Option], "Do not include source location information with diagnostics">,
  PosFlag<SetTrue>>;
defm spell_checking : BoolFOption<"spell-checking",
  LangOpts<"SpellChecking">, DefaultTrue,
  NegFlag<SetFalse, [CC1Option], "Disable spell-checking">, PosFlag<SetTrue>>;
def fspell_checking_limit_EQ : Joined<["-"], "fspell-checking-limit=">, Group<f_Group>;
def fsigned_bitfields : Flag<["-"], "fsigned-bitfields">, Group<f_Group>;
defm signed_char : BoolFOption<"signed-char",
  LangOpts<"CharIsSigned">, DefaultTrue,
  NegFlag<SetFalse, [CC1Option], "char is unsigned">, PosFlag<SetTrue, [], "char is signed">>,
  ShouldParseIf<!strconcat("!", open_cl.KeyPath)>;
defm split_stack : BoolFOption<"split-stack",
  CodeGenOpts<"EnableSegmentedStacks">, DefaultFalse,
  NegFlag<SetFalse, [], "Wouldn't use segmented stack">,
  PosFlag<SetTrue, [CC1Option], "Use segmented stack">>;
def fstack_protector_all : Flag<["-"], "fstack-protector-all">, Group<f_Group>,
  HelpText<"Enable stack protectors for all functions">;
defm stack_clash_protection : BoolFOption<"stack-clash-protection",
  CodeGenOpts<"StackClashProtector">, DefaultFalse,
  PosFlag<SetTrue, [CC1Option], "Enable">, NegFlag<SetFalse, [], "Disable">,
  BothFlags<[], " stack clash protection">>;
def fstack_protector_strong : Flag<["-"], "fstack-protector-strong">, Group<f_Group>,
  HelpText<"Enable stack protectors for some functions vulnerable to stack smashing. "
           "Compared to -fstack-protector, this uses a stronger heuristic "
           "that includes functions containing arrays of any size (and any type), "
           "as well as any calls to alloca or the taking of an address from a local variable">;
def fstack_protector : Flag<["-"], "fstack-protector">, Group<f_Group>,
  HelpText<"Enable stack protectors for some functions vulnerable to stack smashing. "
           "This uses a loose heuristic which considers functions vulnerable if they "
           "contain a char (or 8bit integer) array or constant sized calls to alloca "
           ", which are of greater size than ssp-buffer-size (default: 8 bytes). All "
           "variable sized calls to alloca are considered vulnerable. A function with "
           "a stack protector has a guard value added to the stack frame that is "
           "checked on function exit. The guard value must be positioned in the "
           "stack frame such that a buffer overflow from a vulnerable variable will "
           "overwrite the guard value before overwriting the function's return "
           "address. The reference stack guard value is stored in a global variable.">;
def ftrivial_auto_var_init : Joined<["-"], "ftrivial-auto-var-init=">, Group<f_Group>,
  Flags<[CC1Option, CoreOption]>, HelpText<"Initialize trivial automatic stack variables. Defaults to 'uninitialized'">,
  Values<"uninitialized,zero,pattern">,
  NormalizedValuesScope<"LangOptions::TrivialAutoVarInitKind">,
  NormalizedValues<["Uninitialized", "Zero", "Pattern"]>,
  MarshallingInfoEnum<LangOpts<"TrivialAutoVarInit">, "Uninitialized">;
def enable_trivial_var_init_zero : Flag<["-"], "enable-trivial-auto-var-init-zero-knowing-it-will-be-removed-from-clang">,
  Flags<[CC1Option, CoreOption, NoArgumentUnused]>,
  HelpText<"Trivial automatic variable initialization to zero is only here for benchmarks, it'll eventually be removed, and I'm OK with that because I'm only using it to benchmark">;
def ftrivial_auto_var_init_stop_after : Joined<["-"], "ftrivial-auto-var-init-stop-after=">, Group<f_Group>,
  Flags<[CC1Option, CoreOption]>, HelpText<"Stop initializing trivial automatic stack variables after the specified number of instances">,
  MarshallingInfoInt<LangOpts<"TrivialAutoVarInitStopAfter">>;
def fstandalone_debug : Flag<["-"], "fstandalone-debug">, Group<f_Group>, Flags<[CoreOption]>,
  HelpText<"Emit full debug info for all types used by the program">;
def fno_standalone_debug : Flag<["-"], "fno-standalone-debug">, Group<f_Group>, Flags<[CoreOption]>,
  HelpText<"Limit debug information produced to reduce size of debug binary">;
def flimit_debug_info : Flag<["-"], "flimit-debug-info">, Flags<[CoreOption]>, Alias<fno_standalone_debug>;
def fno_limit_debug_info : Flag<["-"], "fno-limit-debug-info">, Flags<[CoreOption]>, Alias<fstandalone_debug>;
def fdebug_macro : Flag<["-"], "fdebug-macro">, Group<f_Group>, Flags<[CoreOption]>,
  HelpText<"Emit macro debug information">;
def fno_debug_macro : Flag<["-"], "fno-debug-macro">, Group<f_Group>, Flags<[CoreOption]>,
  HelpText<"Do not emit macro debug information">;
def fstrict_aliasing : Flag<["-"], "fstrict-aliasing">, Group<f_Group>,
  Flags<[NoXarchOption, CoreOption]>;
def fstrict_enums : Flag<["-"], "fstrict-enums">, Group<f_Group>, Flags<[CC1Option]>,
  HelpText<"Enable optimizations based on the strict definition of an enum's "
           "value range">,
  MarshallingInfoFlag<CodeGenOpts<"StrictEnums">>;
defm strict_vtable_pointers : BoolFOption<"strict-vtable-pointers",
  CodeGenOpts<"StrictVTablePointers">, DefaultFalse,
  PosFlag<SetTrue, [CC1Option], "Enable optimizations based on the strict rules for"
            " overwriting polymorphic C++ objects">,
  NegFlag<SetFalse>>;
def fstrict_overflow : Flag<["-"], "fstrict-overflow">, Group<f_Group>;
<<<<<<< HEAD
def fintelfpga : Flag<["-"], "fintelfpga">, Group<f_Group>,
  Flags<[CC1Option, CoreOption]>, HelpText<"Perform ahead of time compilation for FPGA">;
def fsycl_device_only : Flag<["-"], "fsycl-device-only">, Flags<[CoreOption]>,
  HelpText<"Compile SYCL kernels for device">;
def fsycl_targets_EQ : CommaJoined<["-"], "fsycl-targets=">, Flags<[NoXarchOption, CC1Option, CoreOption]>,
  HelpText<"Specify comma-separated list of triples SYCL offloading targets to be supported">;
def fsycl_add_targets_EQ : CommaJoined<["-"], "fsycl-add-targets=">,
  Flags<[NoXarchOption, CoreOption, Deprecated]>,
  HelpText<"Specify comma-separated list of triple and device binary image "
           "pairs to add to the final SYCL binary (deprecated)">;
def fsycl_link_targets_EQ : CommaJoined<["-"], "fsycl-link-targets=">,
  Flags<[NoXarchOption, CC1Option, CoreOption, Deprecated]>,
  HelpText<"Specify comma-separated list of triples SYCL offloading targets "
           "to produce linked device images (deprecated)">;
def fsycl_device_code_split_EQ : Joined<["-"], "fsycl-device-code-split=">,
   Flags<[CC1Option, CoreOption]>, HelpText<"Perform SYCL device code split: per_kernel (device code module is "
  "created for each SYCL kernel) | per_source (device code module is created for each source (translation unit)) | off (no device code split). | auto (use heuristic to select the best way of splitting device code). "
  "Default is 'auto' - use heuristic to distribute device code across modules">, Values<"per_source, per_kernel, off, auto">;
def fsycl_device_code_split : Flag<["-"], "fsycl-device-code-split">, Alias<fsycl_device_code_split_EQ>,
  AliasArgs<["auto"]>, Flags<[CC1Option, CoreOption]>,
  HelpText<"Perform SYCL device code split in the 'auto' mode, i.e. use heuristic to distribute device code across modules">;
def fsycl_device_code_split_esimd : Flag<["-"], "fsycl-device-code-split-esimd">,
  Flags<[CoreOption]>, HelpText<"split ESIMD device code from SYCL into a separate device binary image (default). Has effect only for SPIR-based targets. (experimental)">;
def fno_sycl_device_code_split_esimd : Flag<["-"], "fno-sycl-device-code-split-esimd">,
  Flags<[CoreOption]>, HelpText<"do not split ESIMD and SYCL device code into separate device binary images. Has effect only for SPIR-based targets. (experimental)">;
defm sycl_instrument_device_code
    : BoolFOption<"sycl-instrument-device-code",
          CodeGenOpts<"SPIRITTAnnotations">, DefaultFalse,
          PosFlag<SetTrue, [], "Add">,
          NegFlag<SetFalse, [], "Do not add">,
          BothFlags<[CC1Option, CoreOption], " Instrumentation and Tracing "
                    "Technology (ITT) instrumentation intrinsics calls "
                    "(experimental)">>;
defm sycl_id_queries_fit_in_int: BoolFOption<"sycl-id-queries-fit-in-int",
  LangOpts<"SYCLValueFitInMaxInt">, DefaultTrue,
  PosFlag<SetTrue, [], "Assume">, NegFlag<SetFalse, [], "Do not assume">,
  BothFlags<[CC1Option, CoreOption], " that SYCL ID queries fit within MAX_INT.">>;
def fsycl_device_obj_EQ : Joined<["-"], "fsycl-device-obj=">,
  Flags<[CoreOption]>, Values<"spirv,llvmir">, HelpText<"Specify format of "
  "device code stored in the resulting object. Valid values are: spirv, llvmir "
  "(default)">;
def fsycl_use_bitcode : Flag<["-"], "fsycl-use-bitcode">,
  Alias<fsycl_device_obj_EQ>, AliasArgs<["llvmir"]>, Flags<[CoreOption]>,
  HelpText<"Use LLVM bitcode instead of SPIR-V in fat objects">;
def fno_sycl_use_bitcode : Flag<["-"], "fno-sycl-use-bitcode">,
  Alias<fsycl_device_obj_EQ>, AliasArgs<["spirv"]>, Flags<[CoreOption]>,
  HelpText<"Use SPIR-V instead of LLVM bitcode in fat objects">;
def fsycl_link_EQ : Joined<["-"], "fsycl-link=">,
  Flags<[CC1Option, CoreOption]>, HelpText<"Generate partially linked device and host object to be used at various stages of compilation">, Values<"image,early">;
def fsycl_link : Flag<["-"], "fsycl-link">, Alias<fsycl_link_EQ>,
  AliasArgs<["early"]>, Flags<[CC1Option, CoreOption]>,
  HelpText<"Generate partially linked device object to be used with the host link">;
defm sycl_unnamed_lambda
    : BoolFOption<
          "sycl-unnamed-lambda", LangOpts<"SYCLUnnamedLambda">,
          Default<!strconcat(
              sycl_ver.KeyPath,
              " >= clang::LangOptions::SYCLMajorVersion::SYCL_2020")>,
          PosFlag<SetTrue, [], "Allow">, NegFlag<SetFalse, [], "Disallow">,
          BothFlags<[CC1Option, CoreOption], " unnamed SYCL lambda kernels">>;
def fsycl_help_EQ : Joined<["-"], "fsycl-help=">,
  Flags<[NoXarchOption, CoreOption]>, HelpText<"Emit help information from the "
  "related offline compilation tool. Valid values: all, fpga, gen, x86_64.">,
  Values<"all,fpga,gen,x86_64">;
def fsycl_help : Flag<["-"], "fsycl-help">, Alias<fsycl_help_EQ>,
  Flags<[NoXarchOption, CoreOption]>, AliasArgs<["all"]>, HelpText<"Emit help information "
  "from all of the offline compilation tools">;
def fsycl_libspirv_path_EQ : Joined<["-"], "fsycl-libspirv-path=">,
  Flags<[CC1Option, CoreOption]>, HelpText<"Path to libspirv library">;
def fno_sycl_libspirv : Flag<["-"], "fno-sycl-libspirv">, Flags<[CoreOption]>, HelpText<"Disable check for libspirv">;
def fsycl_host_compiler_EQ : Joined<["-"], "fsycl-host-compiler=">,
  Flags<[CoreOption, NoArgumentUnused]>, HelpText<"Specify C++ compiler binary to perform host "
  "compilation with during SYCL offload compiles.">;
def fsycl_host_compiler_options_EQ : Joined<["-"], "fsycl-host-compiler-options=">,
  Flags<[CoreOption]>, HelpText<"When performing the host compilation with "
  "-fsycl-host-compiler specified, use the given options during that compile. "
  "Options are expected to be a quoted list of space separated options.">;
def fno_sycl_use_footer : Flag<["-"], "fno-sycl-use-footer">, Flags<[CoreOption]>,
  HelpText<"Disable usage of the integration footer during SYCL enabled "
   "compilations.">;
def fsycl_footer_path_EQ : Joined<["-"], "fsycl-footer-path=">,
  Flags<[CoreOption]>, HelpText<"Specify the location of the temporary "
  "source file with the included integration footer.">;
def fno_sycl_link_spirv : Flag<["-"], "fno-sycl-link-spirv">,
  Flags<[CoreOption]>, HelpText<"Disable adding of the default (spir64) triple "
  "when discovered in user specified objects and archives.">;
def fsycl_max_parallel_jobs_EQ : Joined<["-"], "fsycl-max-parallel-link-jobs=">,
  Flags<[CoreOption]>, Group<f_Group>,
  HelpText<"Experimental feature: Controls the maximum parallelism of actions performed "
  "on SYCL device code post-link, i.e. the generation of SPIR-V device images "
  "or AOT compilation of each device image.">;
=======
def fdriver_only : Flag<["-"], "fdriver-only">, Flags<[NoXarchOption, CoreOption]>,
  Group<Action_Group>, HelpText<"Only run the driver.">;
>>>>>>> c12577c6
def fsyntax_only : Flag<["-"], "fsyntax-only">,
  Flags<[NoXarchOption,CoreOption,CC1Option,FC1Option]>, Group<Action_Group>;
def ftabstop_EQ : Joined<["-"], "ftabstop=">, Group<f_Group>;
def ftemplate_depth_EQ : Joined<["-"], "ftemplate-depth=">, Group<f_Group>;
def ftemplate_depth_ : Joined<["-"], "ftemplate-depth-">, Group<f_Group>;
def ftemplate_backtrace_limit_EQ : Joined<["-"], "ftemplate-backtrace-limit=">,
                                   Group<f_Group>;
def foperator_arrow_depth_EQ : Joined<["-"], "foperator-arrow-depth=">,
                               Group<f_Group>;

def fsave_optimization_record : Flag<["-"], "fsave-optimization-record">,
  Group<f_Group>, HelpText<"Generate a YAML optimization record file">;
def fsave_optimization_record_EQ : Joined<["-"], "fsave-optimization-record=">,
  Group<f_Group>, HelpText<"Generate an optimization record file in a specific format">,
  MetaVarName<"<format>">;
def fno_save_optimization_record : Flag<["-"], "fno-save-optimization-record">,
  Group<f_Group>, Flags<[NoArgumentUnused]>;
def foptimization_record_file_EQ : Joined<["-"], "foptimization-record-file=">,
  Group<f_Group>,
  HelpText<"Specify the output name of the file containing the optimization remarks. Implies -fsave-optimization-record. On Darwin platforms, this cannot be used with multiple -arch <arch> options.">,
  MetaVarName<"<file>">;
def foptimization_record_passes_EQ : Joined<["-"], "foptimization-record-passes=">,
  Group<f_Group>,
  HelpText<"Only include passes which match a specified regular expression in the generated optimization record (by default, include all passes)">,
  MetaVarName<"<regex>">;

def fvectorize : Flag<["-"], "fvectorize">, Group<f_Group>,
  HelpText<"Enable the loop vectorization passes">;
def fno_vectorize : Flag<["-"], "fno-vectorize">, Group<f_Group>;
def : Flag<["-"], "ftree-vectorize">, Alias<fvectorize>;
def : Flag<["-"], "fno-tree-vectorize">, Alias<fno_vectorize>;
def fslp_vectorize : Flag<["-"], "fslp-vectorize">, Group<f_Group>,
  HelpText<"Enable the superword-level parallelism vectorization passes">;
def fno_slp_vectorize : Flag<["-"], "fno-slp-vectorize">, Group<f_Group>;
def : Flag<["-"], "ftree-slp-vectorize">, Alias<fslp_vectorize>;
def : Flag<["-"], "fno-tree-slp-vectorize">, Alias<fno_slp_vectorize>;
def Wlarge_by_value_copy_def : Flag<["-"], "Wlarge-by-value-copy">,
  HelpText<"Warn if a function definition returns or accepts an object larger "
           "in bytes than a given value">, Flags<[HelpHidden]>;
def Wlarge_by_value_copy_EQ : Joined<["-"], "Wlarge-by-value-copy=">, Flags<[CC1Option]>,
  MarshallingInfoInt<LangOpts<"NumLargeByValueCopy">>;

// These "special" warning flags are effectively processed as f_Group flags by the driver:
// Just silence warnings about -Wlarger-than for now.
def Wlarger_than_EQ : Joined<["-"], "Wlarger-than=">, Group<clang_ignored_f_Group>;
def Wlarger_than_ : Joined<["-"], "Wlarger-than-">, Alias<Wlarger_than_EQ>;

// This is converted to -fwarn-stack-size=N and also passed through by the driver.
// FIXME: The driver should strip out the =<value> when passing W_value_Group through.
def Wframe_larger_than_EQ : Joined<["-"], "Wframe-larger-than=">, Group<W_value_Group>,
                            Flags<[NoXarchOption, CC1Option]>;
def Wframe_larger_than : Flag<["-"], "Wframe-larger-than">, Alias<Wframe_larger_than_EQ>;

def : Flag<["-"], "fterminated-vtables">, Alias<fapple_kext>;
defm threadsafe_statics : BoolFOption<"threadsafe-statics",
  LangOpts<"ThreadsafeStatics">, DefaultTrue,
  NegFlag<SetFalse, [CC1Option], "Do not emit code to make initialization of local statics thread safe">,
  PosFlag<SetTrue>>;
def ftime_report : Flag<["-"], "ftime-report">, Group<f_Group>, Flags<[CC1Option]>,
  MarshallingInfoFlag<CodeGenOpts<"TimePasses">>;
def ftime_report_EQ: Joined<["-"], "ftime-report=">, Group<f_Group>,
  Flags<[CC1Option]>, Values<"per-pass,per-pass-run">,
  MarshallingInfoFlag<CodeGenOpts<"TimePassesPerRun">>,
  HelpText<"(For new pass manager) 'per-pass': one report for each pass; "
           "'per-pass-run': one report for each pass invocation">;
def ftime_trace : Flag<["-"], "ftime-trace">, Group<f_Group>,
  HelpText<"Turn on time profiler. Generates JSON file based on output filename.">,
  DocBrief<[{
Turn on time profiler. Generates JSON file based on output filename. Results
can be analyzed with chrome://tracing or `Speedscope App
<https://www.speedscope.app>`_ for flamegraph visualization.}]>,
  Flags<[CC1Option, CoreOption]>,
  MarshallingInfoFlag<FrontendOpts<"TimeTrace">>;
def ftime_trace_granularity_EQ : Joined<["-"], "ftime-trace-granularity=">, Group<f_Group>,
  HelpText<"Minimum time granularity (in microseconds) traced by time profiler">,
  Flags<[CC1Option, CoreOption]>,
  MarshallingInfoInt<FrontendOpts<"TimeTraceGranularity">, "500u">;
def fproc_stat_report : Joined<["-"], "fproc-stat-report">, Group<f_Group>,
  HelpText<"Print subprocess statistics">;
def fproc_stat_report_EQ : Joined<["-"], "fproc-stat-report=">, Group<f_Group>,
  HelpText<"Save subprocess statistics to the given file">;
def ftlsmodel_EQ : Joined<["-"], "ftls-model=">, Group<f_Group>, Flags<[CC1Option]>,
  Values<"global-dynamic,local-dynamic,initial-exec,local-exec">,
  NormalizedValuesScope<"CodeGenOptions">,
  NormalizedValues<["GeneralDynamicTLSModel", "LocalDynamicTLSModel", "InitialExecTLSModel", "LocalExecTLSModel"]>,
  MarshallingInfoEnum<CodeGenOpts<"DefaultTLSModel">, "GeneralDynamicTLSModel">;
def ftrapv : Flag<["-"], "ftrapv">, Group<f_Group>, Flags<[CC1Option]>,
  HelpText<"Trap on integer overflow">;
def ftrapv_handler_EQ : Joined<["-"], "ftrapv-handler=">, Group<f_Group>,
  MetaVarName<"<function name>">,
  HelpText<"Specify the function to be called on overflow">;
def ftrapv_handler : Separate<["-"], "ftrapv-handler">, Group<f_Group>, Flags<[CC1Option]>;
def ftrap_function_EQ : Joined<["-"], "ftrap-function=">, Group<f_Group>, Flags<[CC1Option]>,
  HelpText<"Issue call to specified function rather than a trap instruction">,
  MarshallingInfoString<CodeGenOpts<"TrapFuncName">>;
def funroll_loops : Flag<["-"], "funroll-loops">, Group<f_Group>,
  HelpText<"Turn on loop unroller">, Flags<[CC1Option]>;
def fno_unroll_loops : Flag<["-"], "fno-unroll-loops">, Group<f_Group>,
  HelpText<"Turn off loop unroller">, Flags<[CC1Option]>;
defm reroll_loops : BoolFOption<"reroll-loops",
  CodeGenOpts<"RerollLoops">, DefaultFalse,
  PosFlag<SetTrue, [CC1Option], "Turn on loop reroller">, NegFlag<SetFalse>>;
def ffinite_loops: Flag<["-"],  "ffinite-loops">, Group<f_Group>,
  HelpText<"Assume all loops are finite.">, Flags<[CC1Option]>;
def fno_finite_loops: Flag<["-"], "fno-finite-loops">, Group<f_Group>,
  HelpText<"Do not assume that any loop is finite.">, Flags<[CC1Option]>;

def ftrigraphs : Flag<["-"], "ftrigraphs">, Group<f_Group>,
  HelpText<"Process trigraph sequences">, Flags<[CC1Option]>;
def fno_trigraphs : Flag<["-"], "fno-trigraphs">, Group<f_Group>,
  HelpText<"Do not process trigraph sequences">, Flags<[CC1Option]>;
def funsigned_bitfields : Flag<["-"], "funsigned-bitfields">, Group<f_Group>;
def funsigned_char : Flag<["-"], "funsigned-char">, Group<f_Group>;
def fno_unsigned_char : Flag<["-"], "fno-unsigned-char">;
def funwind_tables : Flag<["-"], "funwind-tables">, Group<f_Group>;
defm register_global_dtors_with_atexit : BoolFOption<"register-global-dtors-with-atexit",
  CodeGenOpts<"RegisterGlobalDtorsWithAtExit">, DefaultFalse,
  PosFlag<SetTrue, [CC1Option], "Use">, NegFlag<SetFalse, [], "Don't use">,
  BothFlags<[], " atexit or __cxa_atexit to register global destructors">>;
defm use_init_array : BoolFOption<"use-init-array",
  CodeGenOpts<"UseInitArray">, DefaultTrue,
  NegFlag<SetFalse, [CC1Option], "Use .ctors/.dtors instead of .init_array/.fini_array">,
  PosFlag<SetTrue>>;
def fno_var_tracking : Flag<["-"], "fno-var-tracking">, Group<clang_ignored_f_Group>;
def fverbose_asm : Flag<["-"], "fverbose-asm">, Group<f_Group>,
  HelpText<"Generate verbose assembly output">;
def dA : Flag<["-"], "dA">, Alias<fverbose_asm>;
defm visibility_from_dllstorageclass : BoolFOption<"visibility-from-dllstorageclass",
  LangOpts<"VisibilityFromDLLStorageClass">, DefaultFalse,
  PosFlag<SetTrue, [CC1Option], "Set the visibility of symbols in the generated code from their DLL storage class">,
  NegFlag<SetFalse>>;
def fvisibility_dllexport_EQ : Joined<["-"], "fvisibility-dllexport=">, Group<f_Group>, Flags<[CC1Option]>,
  HelpText<"The visibility for dllexport definitions [-fvisibility-from-dllstorageclass]">,
  MarshallingInfoVisibility<LangOpts<"DLLExportVisibility">, "DefaultVisibility">,
  ShouldParseIf<fvisibility_from_dllstorageclass.KeyPath>;
def fvisibility_nodllstorageclass_EQ : Joined<["-"], "fvisibility-nodllstorageclass=">, Group<f_Group>, Flags<[CC1Option]>,
  HelpText<"The visibility for definitions without an explicit DLL export class [-fvisibility-from-dllstorageclass]">,
  MarshallingInfoVisibility<LangOpts<"NoDLLStorageClassVisibility">, "HiddenVisibility">,
  ShouldParseIf<fvisibility_from_dllstorageclass.KeyPath>;
def fvisibility_externs_dllimport_EQ : Joined<["-"], "fvisibility-externs-dllimport=">, Group<f_Group>, Flags<[CC1Option]>,
  HelpText<"The visibility for dllimport external declarations [-fvisibility-from-dllstorageclass]">,
  MarshallingInfoVisibility<LangOpts<"ExternDeclDLLImportVisibility">, "DefaultVisibility">,
  ShouldParseIf<fvisibility_from_dllstorageclass.KeyPath>;
def fvisibility_externs_nodllstorageclass_EQ : Joined<["-"], "fvisibility-externs-nodllstorageclass=">, Group<f_Group>, Flags<[CC1Option]>,
  HelpText<"The visibility for external declarations without an explicit DLL dllstorageclass [-fvisibility-from-dllstorageclass]">,
  MarshallingInfoVisibility<LangOpts<"ExternDeclNoDLLStorageClassVisibility">, "HiddenVisibility">,
  ShouldParseIf<fvisibility_from_dllstorageclass.KeyPath>;
def fvisibility_EQ : Joined<["-"], "fvisibility=">, Group<f_Group>,
  HelpText<"Set the default symbol visibility for all global declarations">, Values<"hidden,default">;
defm visibility_inlines_hidden : BoolFOption<"visibility-inlines-hidden",
  LangOpts<"InlineVisibilityHidden">, DefaultFalse,
  PosFlag<SetTrue, [CC1Option], "Give inline C++ member functions hidden visibility by default">,
  NegFlag<SetFalse>>;
defm visibility_inlines_hidden_static_local_var : BoolFOption<"visibility-inlines-hidden-static-local-var",
  LangOpts<"VisibilityInlinesHiddenStaticLocalVar">, DefaultFalse,
  PosFlag<SetTrue, [CC1Option], "When -fvisibility-inlines-hidden is enabled, static variables in"
            " inline C++ member functions will also be given hidden visibility by default">,
  NegFlag<SetFalse, [], "Disables -fvisibility-inlines-hidden-static-local-var"
         " (this is the default on non-darwin targets)">, BothFlags<[CC1Option]>>;
def fvisibility_ms_compat : Flag<["-"], "fvisibility-ms-compat">, Group<f_Group>,
  HelpText<"Give global types 'default' visibility and global functions and "
           "variables 'hidden' visibility by default">;
def fvisibility_global_new_delete_hidden : Flag<["-"], "fvisibility-global-new-delete-hidden">, Group<f_Group>,
  HelpText<"Give global C++ operator new and delete declarations hidden visibility">, Flags<[CC1Option]>,
  MarshallingInfoFlag<LangOpts<"GlobalAllocationFunctionVisibilityHidden">>;
defm new_infallible : BoolFOption<"new-infallible",
  LangOpts<"NewInfallible">, DefaultFalse,
  PosFlag<SetTrue, [], "Enable">, NegFlag<SetFalse, [], "Disable">,
  BothFlags<[CC1Option], " treating throwing global C++ operator new as always returning valid memory "
  "(annotates with __attribute__((returns_nonnull)) and throw()). This is detectable in source.">>;
defm whole_program_vtables : BoolFOption<"whole-program-vtables",
  CodeGenOpts<"WholeProgramVTables">, DefaultFalse,
  PosFlag<SetTrue, [CC1Option], "Enables whole-program vtable optimization. Requires -flto">,
  NegFlag<SetFalse>, BothFlags<[CoreOption]>>;
defm split_lto_unit : BoolFOption<"split-lto-unit",
  CodeGenOpts<"EnableSplitLTOUnit">, DefaultFalse,
  PosFlag<SetTrue, [CC1Option], "Enables splitting of the LTO unit">,
  NegFlag<SetFalse>, BothFlags<[CoreOption]>>;
defm force_emit_vtables : BoolFOption<"force-emit-vtables",
  CodeGenOpts<"ForceEmitVTables">, DefaultFalse,
  PosFlag<SetTrue, [CC1Option], "Emits more virtual tables to improve devirtualization">,
  NegFlag<SetFalse>, BothFlags<[CoreOption]>>;
defm virtual_function_elimination : BoolFOption<"virtual-function-elimination",
  CodeGenOpts<"VirtualFunctionElimination">, DefaultFalse,
  PosFlag<SetTrue, [CC1Option], "Enables dead virtual function elimination optimization. Requires -flto=full">,
  NegFlag<SetFalse>, BothFlags<[CoreOption]>>;

def fwrapv : Flag<["-"], "fwrapv">, Group<f_Group>, Flags<[CC1Option]>,
  HelpText<"Treat signed integer overflow as two's complement">;
def fwritable_strings : Flag<["-"], "fwritable-strings">, Group<f_Group>, Flags<[CC1Option]>,
  HelpText<"Store string literals as writable data">,
  MarshallingInfoFlag<LangOpts<"WritableStrings">>;
defm zero_initialized_in_bss : BoolFOption<"zero-initialized-in-bss",
  CodeGenOpts<"NoZeroInitializedInBSS">, DefaultFalse,
  NegFlag<SetTrue, [CC1Option], "Don't place zero initialized data in BSS">,
  PosFlag<SetFalse>>;
defm function_sections : BoolFOption<"function-sections",
  CodeGenOpts<"FunctionSections">, DefaultFalse,
  PosFlag<SetTrue, [CC1Option], "Place each function in its own section">,
  NegFlag<SetFalse>>;
def fbasic_block_sections_EQ : Joined<["-"], "fbasic-block-sections=">, Group<f_Group>,
  Flags<[CC1Option, CC1AsOption]>,
  HelpText<"Place each function's basic blocks in unique sections (ELF Only)">,
  DocBrief<[{Generate labels for each basic block or place each basic block or a subset of basic blocks in its own section.}]>,
  Values<"all,labels,none,list=">,
  MarshallingInfoString<CodeGenOpts<"BBSections">, [{"none"}]>;
defm data_sections : BoolFOption<"data-sections",
  CodeGenOpts<"DataSections">, DefaultFalse,
  PosFlag<SetTrue, [CC1Option], "Place each data in its own section">, NegFlag<SetFalse>>;
defm stack_size_section : BoolFOption<"stack-size-section",
  CodeGenOpts<"StackSizeSection">, DefaultFalse,
  PosFlag<SetTrue, [CC1Option], "Emit section containing metadata on function stack sizes">,
  NegFlag<SetFalse>>;
def fstack_usage : Flag<["-"], "fstack-usage">, Group<f_Group>,
  HelpText<"Emit .su file containing information on function stack sizes">;
def stack_usage_file : Separate<["-"], "stack-usage-file">,
  Flags<[CC1Option, NoDriverOption]>,
  HelpText<"Filename (or -) to write stack usage output to">,
  MarshallingInfoString<CodeGenOpts<"StackUsageOutput">>;

defm unique_basic_block_section_names : BoolFOption<"unique-basic-block-section-names",
  CodeGenOpts<"UniqueBasicBlockSectionNames">, DefaultFalse,
  PosFlag<SetTrue, [CC1Option], "Use unique names for basic block sections (ELF Only)">,
  NegFlag<SetFalse>>;
defm unique_internal_linkage_names : BoolFOption<"unique-internal-linkage-names",
  CodeGenOpts<"UniqueInternalLinkageNames">, DefaultFalse,
  PosFlag<SetTrue, [CC1Option], "Uniqueify Internal Linkage Symbol Names by appending"
            " the MD5 hash of the module path">,
  NegFlag<SetFalse>>;
defm unique_section_names : BoolFOption<"unique-section-names",
  CodeGenOpts<"UniqueSectionNames">, DefaultTrue,
  NegFlag<SetFalse, [CC1Option], "Don't use unique names for text and data sections">,
  PosFlag<SetTrue>>;

defm split_machine_functions: BoolFOption<"split-machine-functions",
  CodeGenOpts<"SplitMachineFunctions">, DefaultFalse,
  PosFlag<SetTrue, [CC1Option], "Enable">, NegFlag<SetFalse, [], "Disable">,
  BothFlags<[], " late function splitting using profile information (x86 ELF)">>;

defm strict_return : BoolFOption<"strict-return",
  CodeGenOpts<"StrictReturn">, DefaultTrue,
  NegFlag<SetFalse, [CC1Option], "Don't treat control flow paths that fall off the end"
            " of a non-void function as unreachable">,
  PosFlag<SetTrue>>;

def fenable_matrix : Flag<["-"], "fenable-matrix">, Group<f_Group>,
    Flags<[CC1Option]>,
    HelpText<"Enable matrix data type and related builtin functions">,
    MarshallingInfoFlag<LangOpts<"MatrixTypes">>;

def fzero_call_used_regs_EQ
    : Joined<["-"], "fzero-call-used-regs=">, Group<f_Group>, Flags<[CC1Option]>,
      HelpText<"Clear call-used registers upon function return (AArch64/x86 only)">,
      Values<"skip,used-gpr-arg,used-gpr,used-arg,used,all-gpr-arg,all-gpr,all-arg,all">,
      NormalizedValues<["Skip", "UsedGPRArg", "UsedGPR", "UsedArg", "Used",
                        "AllGPRArg", "AllGPR", "AllArg", "All"]>,
      NormalizedValuesScope<"llvm::ZeroCallUsedRegs::ZeroCallUsedRegsKind">,
      MarshallingInfoEnum<CodeGenOpts<"ZeroCallUsedRegs">, "Skip">;

def fdebug_types_section: Flag <["-"], "fdebug-types-section">, Group<f_Group>,
  HelpText<"Place debug types in their own section (ELF Only)">;
def fno_debug_types_section: Flag<["-"], "fno-debug-types-section">, Group<f_Group>;
defm debug_ranges_base_address : BoolFOption<"debug-ranges-base-address",
  CodeGenOpts<"DebugRangesBaseAddress">, DefaultFalse,
  PosFlag<SetTrue, [CC1Option], "Use DWARF base address selection entries in .debug_ranges">,
  NegFlag<SetFalse>>;
defm split_dwarf_inlining : BoolFOption<"split-dwarf-inlining",
  CodeGenOpts<"SplitDwarfInlining">, DefaultFalse,
  NegFlag<SetFalse, []>,
  PosFlag<SetTrue, [CC1Option], "Provide minimal debug info in the object/executable"
          " to facilitate online symbolication/stack traces in the absence of"
          " .dwo/.dwp files when using Split DWARF">>;
def fdebug_default_version: Joined<["-"], "fdebug-default-version=">, Group<f_Group>,
  HelpText<"Default DWARF version to use, if a -g option caused DWARF debug info to be produced">;
def fdebug_prefix_map_EQ
  : Joined<["-"], "fdebug-prefix-map=">, Group<f_Group>,
    Flags<[CC1Option,CC1AsOption]>,
    HelpText<"remap file source paths in debug info">;
def fcoverage_prefix_map_EQ
  : Joined<["-"], "fcoverage-prefix-map=">, Group<f_Group>,
    Flags<[CC1Option]>,
    HelpText<"remap file source paths in coverage mapping">;
def ffile_prefix_map_EQ
  : Joined<["-"], "ffile-prefix-map=">, Group<f_Group>,
    HelpText<"remap file source paths in debug info, predefined preprocessor "
             "macros and __builtin_FILE(). Implies -ffile-reproducible.">;
def fmacro_prefix_map_EQ
  : Joined<["-"], "fmacro-prefix-map=">, Group<f_Group>, Flags<[CC1Option]>,
    HelpText<"remap file source paths in predefined preprocessor macros and "
             "__builtin_FILE(). Implies -ffile-reproducible.">;
defm force_dwarf_frame : BoolFOption<"force-dwarf-frame",
  CodeGenOpts<"ForceDwarfFrameSection">, DefaultFalse,
  PosFlag<SetTrue, [CC1Option], "Always emit a debug frame section">, NegFlag<SetFalse>>;
def femit_dwarf_unwind_EQ : Joined<["-"], "femit-dwarf-unwind=">,
  Group<f_Group>, Flags<[CC1Option, CC1AsOption]>,
  HelpText<"When to emit DWARF unwind (EH frame) info">,
  Values<"always,no-compact-unwind,default">,
  NormalizedValues<["Always", "NoCompactUnwind", "Default"]>,
  NormalizedValuesScope<"llvm::EmitDwarfUnwindType">,
  MarshallingInfoEnum<CodeGenOpts<"EmitDwarfUnwind">, "Default">;
def g_Flag : Flag<["-"], "g">, Group<g_Group>,
  HelpText<"Generate source-level debug information">;
def gline_tables_only : Flag<["-"], "gline-tables-only">, Group<gN_Group>,
  Flags<[CoreOption]>, HelpText<"Emit debug line number tables only">;
def gline_directives_only : Flag<["-"], "gline-directives-only">, Group<gN_Group>,
  Flags<[CoreOption]>, HelpText<"Emit debug line info directives only">;
def gmlt : Flag<["-"], "gmlt">, Alias<gline_tables_only>;
def g0 : Flag<["-"], "g0">, Group<gN_Group>;
def g1 : Flag<["-"], "g1">, Group<gN_Group>, Alias<gline_tables_only>;
def g2 : Flag<["-"], "g2">, Group<gN_Group>;
def g3 : Flag<["-"], "g3">, Group<gN_Group>;
def ggdb : Flag<["-"], "ggdb">, Group<gTune_Group>;
def ggdb0 : Flag<["-"], "ggdb0">, Group<ggdbN_Group>;
def ggdb1 : Flag<["-"], "ggdb1">, Group<ggdbN_Group>;
def ggdb2 : Flag<["-"], "ggdb2">, Group<ggdbN_Group>;
def ggdb3 : Flag<["-"], "ggdb3">, Group<ggdbN_Group>;
def glldb : Flag<["-"], "glldb">, Group<gTune_Group>;
def gsce : Flag<["-"], "gsce">, Group<gTune_Group>;
def gdbx : Flag<["-"], "gdbx">, Group<gTune_Group>;
// Equivalent to our default dwarf version. Forces usual dwarf emission when
// CodeView is enabled.
def gdwarf : Flag<["-"], "gdwarf">, Group<g_Group>, Flags<[CoreOption]>,
  HelpText<"Generate source-level debug information with the default dwarf version">;
def gdwarf_2 : Flag<["-"], "gdwarf-2">, Group<g_Group>,
  HelpText<"Generate source-level debug information with dwarf version 2">;
def gdwarf_3 : Flag<["-"], "gdwarf-3">, Group<g_Group>,
  HelpText<"Generate source-level debug information with dwarf version 3">;
def gdwarf_4 : Flag<["-"], "gdwarf-4">, Group<g_Group>,
  HelpText<"Generate source-level debug information with dwarf version 4">;
def gdwarf_5 : Flag<["-"], "gdwarf-5">, Group<g_Group>,
  HelpText<"Generate source-level debug information with dwarf version 5">;
def gdwarf64 : Flag<["-"], "gdwarf64">, Group<g_Group>,
  Flags<[CC1Option, CC1AsOption]>,
  HelpText<"Enables DWARF64 format for ELF binaries, if debug information emission is enabled.">,
  MarshallingInfoFlag<CodeGenOpts<"Dwarf64">>;
def gdwarf32 : Flag<["-"], "gdwarf32">, Group<g_Group>,
  Flags<[CC1Option, CC1AsOption]>,
  HelpText<"Enables DWARF32 format for ELF binaries, if debug information emission is enabled.">;

def gcodeview : Flag<["-"], "gcodeview">,
  HelpText<"Generate CodeView debug information">,
  Flags<[CC1Option, CC1AsOption, CoreOption]>,
  MarshallingInfoFlag<CodeGenOpts<"EmitCodeView">>;
defm codeview_ghash : BoolOption<"g", "codeview-ghash",
  CodeGenOpts<"CodeViewGHash">, DefaultFalse,
  PosFlag<SetTrue, [CC1Option], "Emit type record hashes in a .debug$H section">,
  NegFlag<SetFalse>, BothFlags<[CoreOption]>>;
defm inline_line_tables : BoolGOption<"inline-line-tables",
  CodeGenOpts<"NoInlineLineTables">, DefaultFalse,
  NegFlag<SetTrue, [CC1Option], "Don't emit inline line tables.">,
  PosFlag<SetFalse>, BothFlags<[CoreOption]>>;

def gfull : Flag<["-"], "gfull">, Group<g_Group>;
def gused : Flag<["-"], "gused">, Group<g_Group>;
def gstabs : Joined<["-"], "gstabs">, Group<g_Group>, Flags<[Unsupported]>;
def gcoff : Joined<["-"], "gcoff">, Group<g_Group>, Flags<[Unsupported]>;
def gxcoff : Joined<["-"], "gxcoff">, Group<g_Group>, Flags<[Unsupported]>;
def gvms : Joined<["-"], "gvms">, Group<g_Group>, Flags<[Unsupported]>;
def gtoggle : Flag<["-"], "gtoggle">, Group<g_flags_Group>, Flags<[Unsupported]>;
def grecord_command_line : Flag<["-"], "grecord-command-line">,
  Group<g_flags_Group>;
def gno_record_command_line : Flag<["-"], "gno-record-command-line">,
  Group<g_flags_Group>;
def : Flag<["-"], "grecord-gcc-switches">, Alias<grecord_command_line>;
def : Flag<["-"], "gno-record-gcc-switches">, Alias<gno_record_command_line>;
defm strict_dwarf : BoolOption<"g", "strict-dwarf",
  CodeGenOpts<"DebugStrictDwarf">, DefaultFalse,
  PosFlag<SetTrue, [CC1Option]>, NegFlag<SetFalse>, BothFlags<[CoreOption]>>,
  Group<g_flags_Group>;
defm column_info : BoolOption<"g", "column-info",
  CodeGenOpts<"DebugColumnInfo">, DefaultTrue,
  NegFlag<SetFalse, [CC1Option]>, PosFlag<SetTrue>, BothFlags<[CoreOption]>>,
  Group<g_flags_Group>;
def gsplit_dwarf : Flag<["-"], "gsplit-dwarf">, Group<g_flags_Group>;
def gsplit_dwarf_EQ : Joined<["-"], "gsplit-dwarf=">, Group<g_flags_Group>,
  HelpText<"Set DWARF fission mode">,
  Values<"split,single">;
def gno_split_dwarf : Flag<["-"], "gno-split-dwarf">, Group<g_flags_Group>;
def gsimple_template_names : Flag<["-"], "gsimple-template-names">, Group<g_flags_Group>;
def gsimple_template_names_EQ
    : Joined<["-"], "gsimple-template-names=">,
      HelpText<"Use simple template names in DWARF, or include the full "
               "template name with a modified prefix for validation">,
      Values<"simple,mangled">, Flags<[CC1Option, NoDriverOption]>;
def gno_simple_template_names : Flag<["-"], "gno-simple-template-names">,
                                Group<g_flags_Group>;
def ggnu_pubnames : Flag<["-"], "ggnu-pubnames">, Group<g_flags_Group>, Flags<[CC1Option]>;
def gno_gnu_pubnames : Flag<["-"], "gno-gnu-pubnames">, Group<g_flags_Group>;
def gpubnames : Flag<["-"], "gpubnames">, Group<g_flags_Group>, Flags<[CC1Option]>;
def gno_pubnames : Flag<["-"], "gno-pubnames">, Group<g_flags_Group>;
def gdwarf_aranges : Flag<["-"], "gdwarf-aranges">, Group<g_flags_Group>;
def gmodules : Flag <["-"], "gmodules">, Group<gN_Group>,
  HelpText<"Generate debug info with external references to clang modules"
           " or precompiled headers">;
def gz_EQ : Joined<["-"], "gz=">, Group<g_flags_Group>,
    HelpText<"DWARF debug sections compression type">;
def gz : Flag<["-"], "gz">, Alias<gz_EQ>, AliasArgs<["zlib"]>, Group<g_flags_Group>;
def gembed_source : Flag<["-"], "gembed-source">, Group<g_flags_Group>, Flags<[CC1Option]>,
    HelpText<"Embed source text in DWARF debug sections">,
    MarshallingInfoFlag<CodeGenOpts<"EmbedSource">>;
def gno_embed_source : Flag<["-"], "gno-embed-source">, Group<g_flags_Group>,
    Flags<[NoXarchOption]>,
    HelpText<"Restore the default behavior of not embedding source text in DWARF debug sections">;
def headerpad__max__install__names : Joined<["-"], "headerpad_max_install_names">;
def help : Flag<["-", "--"], "help">, Flags<[CC1Option,CC1AsOption, FC1Option,
    FlangOption]>, HelpText<"Display available options">,
    MarshallingInfoFlag<FrontendOpts<"ShowHelp">>;
def ibuiltininc : Flag<["-"], "ibuiltininc">,
  HelpText<"Enable builtin #include directories even when -nostdinc is used "
           "before or after -ibuiltininc. "
           "Using -nobuiltininc after the option disables it">;
def index_header_map : Flag<["-"], "index-header-map">, Flags<[CC1Option]>,
  HelpText<"Make the next included directory (-I or -F) an indexer header map">;
def idirafter : JoinedOrSeparate<["-"], "idirafter">, Group<clang_i_Group>, Flags<[CC1Option]>,
  HelpText<"Add directory to AFTER include search path">;
def iframework : JoinedOrSeparate<["-"], "iframework">, Group<clang_i_Group>, Flags<[CC1Option]>,
  HelpText<"Add directory to SYSTEM framework search path">;
def iframeworkwithsysroot : JoinedOrSeparate<["-"], "iframeworkwithsysroot">,
  Group<clang_i_Group>,
  HelpText<"Add directory to SYSTEM framework search path, "
           "absolute paths are relative to -isysroot">,
  MetaVarName<"<directory>">, Flags<[CC1Option]>;
def imacros : JoinedOrSeparate<["-", "--"], "imacros">, Group<clang_i_Group>, Flags<[CC1Option]>,
  HelpText<"Include macros from file before parsing">, MetaVarName<"<file>">,
  MarshallingInfoStringVector<PreprocessorOpts<"MacroIncludes">>;
def image__base : Separate<["-"], "image_base">;
def include_ : JoinedOrSeparate<["-", "--"], "include">, Group<clang_i_Group>, EnumName<"include">,
    MetaVarName<"<file>">, HelpText<"Include file before parsing">, Flags<[CC1Option]>;
def include_pch : Separate<["-"], "include-pch">, Group<clang_i_Group>, Flags<[CC1Option]>,
  HelpText<"Include precompiled header file">, MetaVarName<"<file>">,
  MarshallingInfoString<PreprocessorOpts<"ImplicitPCHInclude">>;
def relocatable_pch : Flag<["-", "--"], "relocatable-pch">, Flags<[CC1Option]>,
  HelpText<"Whether to build a relocatable precompiled header">,
  MarshallingInfoFlag<FrontendOpts<"RelocatablePCH">>;
def verify_pch : Flag<["-"], "verify-pch">, Group<Action_Group>, Flags<[CC1Option]>,
  HelpText<"Load and verify that a pre-compiled header file is not stale">;
def init : Separate<["-"], "init">;
def install__name : Separate<["-"], "install_name">;
def iprefix : JoinedOrSeparate<["-"], "iprefix">, Group<clang_i_Group>, Flags<[CC1Option]>,
  HelpText<"Set the -iwithprefix/-iwithprefixbefore prefix">, MetaVarName<"<dir>">;
def iquote : JoinedOrSeparate<["-"], "iquote">, Group<clang_i_Group>, Flags<[CC1Option]>,
  HelpText<"Add directory to QUOTE include search path">, MetaVarName<"<directory>">;
def isysroot : JoinedOrSeparate<["-"], "isysroot">, Group<clang_i_Group>, Flags<[CC1Option]>,
  HelpText<"Set the system root directory (usually /)">, MetaVarName<"<dir>">,
  MarshallingInfoString<HeaderSearchOpts<"Sysroot">, [{"/"}]>;
def isystem : JoinedOrSeparate<["-"], "isystem">, Group<clang_i_Group>,
  Flags<[CC1Option]>,
  HelpText<"Add directory to SYSTEM include search path">, MetaVarName<"<directory>">;
def isystem_after : JoinedOrSeparate<["-"], "isystem-after">,
  Group<clang_i_Group>, Flags<[NoXarchOption]>, MetaVarName<"<directory>">,
  HelpText<"Add directory to end of the SYSTEM include search path">;
def iwithprefixbefore : JoinedOrSeparate<["-"], "iwithprefixbefore">, Group<clang_i_Group>,
  HelpText<"Set directory to include search path with prefix">, MetaVarName<"<dir>">,
  Flags<[CC1Option]>;
def iwithprefix : JoinedOrSeparate<["-"], "iwithprefix">, Group<clang_i_Group>, Flags<[CC1Option]>,
  HelpText<"Set directory to SYSTEM include search path with prefix">, MetaVarName<"<dir>">;
def iwithsysroot : JoinedOrSeparate<["-"], "iwithsysroot">, Group<clang_i_Group>,
  HelpText<"Add directory to SYSTEM include search path, "
           "absolute paths are relative to -isysroot">, MetaVarName<"<directory>">,
  Flags<[CC1Option]>;
def ivfsoverlay : JoinedOrSeparate<["-"], "ivfsoverlay">, Group<clang_i_Group>, Flags<[CC1Option]>,
  HelpText<"Overlay the virtual filesystem described by file over the real file system">;
def imultilib : Separate<["-"], "imultilib">, Group<gfortran_Group>;
def keep__private__externs : Flag<["-"], "keep_private_externs">;
def l : JoinedOrSeparate<["-"], "l">, Flags<[LinkerInput, RenderJoined]>,
        Group<Link_Group>;
def lazy__framework : Separate<["-"], "lazy_framework">, Flags<[LinkerInput]>;
def lazy__library : Separate<["-"], "lazy_library">, Flags<[LinkerInput]>;
def mlittle_endian : Flag<["-"], "mlittle-endian">, Flags<[NoXarchOption]>;
def EL : Flag<["-"], "EL">, Alias<mlittle_endian>;
def mbig_endian : Flag<["-"], "mbig-endian">, Flags<[NoXarchOption]>;
def EB : Flag<["-"], "EB">, Alias<mbig_endian>;
def m16 : Flag<["-"], "m16">, Group<m_Group>, Flags<[NoXarchOption, CoreOption]>;
def m32 : Flag<["-"], "m32">, Group<m_Group>, Flags<[NoXarchOption, CoreOption]>;
def mqdsp6_compat : Flag<["-"], "mqdsp6-compat">, Group<m_Group>, Flags<[NoXarchOption,CC1Option]>,
  HelpText<"Enable hexagon-qdsp6 backward compatibility">,
  MarshallingInfoFlag<LangOpts<"HexagonQdsp6Compat">>;
def m64 : Flag<["-"], "m64">, Group<m_Group>, Flags<[NoXarchOption, CoreOption]>;
def mx32 : Flag<["-"], "mx32">, Group<m_Group>, Flags<[NoXarchOption, CoreOption]>;
def mabi_EQ : Joined<["-"], "mabi=">, Group<m_Group>;
def miamcu : Flag<["-"], "miamcu">, Group<m_Group>, Flags<[NoXarchOption, CoreOption]>,
  HelpText<"Use Intel MCU ABI">;
def mno_iamcu : Flag<["-"], "mno-iamcu">, Group<m_Group>, Flags<[NoXarchOption, CoreOption]>;
def malign_functions_EQ : Joined<["-"], "malign-functions=">, Group<clang_ignored_m_Group>;
def malign_loops_EQ : Joined<["-"], "malign-loops=">, Group<clang_ignored_m_Group>;
def malign_jumps_EQ : Joined<["-"], "malign-jumps=">, Group<clang_ignored_m_Group>;
def malign_branch_EQ : CommaJoined<["-"], "malign-branch=">, Group<m_Group>, Flags<[NoXarchOption]>,
  HelpText<"Specify types of branches to align">;
def malign_branch_boundary_EQ : Joined<["-"], "malign-branch-boundary=">, Group<m_Group>, Flags<[NoXarchOption]>,
  HelpText<"Specify the boundary's size to align branches">;
def mpad_max_prefix_size_EQ : Joined<["-"], "mpad-max-prefix-size=">, Group<m_Group>, Flags<[NoXarchOption]>,
  HelpText<"Specify maximum number of prefixes to use for padding">;
def mbranches_within_32B_boundaries : Flag<["-"], "mbranches-within-32B-boundaries">, Flags<[NoXarchOption]>, Group<m_Group>,
  HelpText<"Align selected branches (fused, jcc, jmp) within 32-byte boundary">;
def mfancy_math_387 : Flag<["-"], "mfancy-math-387">, Group<clang_ignored_m_Group>;
def mlong_calls : Flag<["-"], "mlong-calls">, Group<m_Group>,
  HelpText<"Generate branches with extended addressability, usually via indirect jumps.">;
def mdouble_EQ : Joined<["-"], "mdouble=">, Group<m_Group>,
  MetaVarName<"<n">, Values<"32,64">, Flags<[CC1Option]>,
  HelpText<"Force double to be <n> bits">,
  MarshallingInfoInt<LangOpts<"DoubleSize">, "0">;
def LongDouble_Group : OptionGroup<"<LongDouble group>">, Group<m_Group>,
  DocName<"Long double flags">,
  DocBrief<[{Selects the long double implementation}]>;
def mlong_double_64 : Flag<["-"], "mlong-double-64">, Group<LongDouble_Group>, Flags<[CC1Option]>,
  HelpText<"Force long double to be 64 bits">;
def mlong_double_80 : Flag<["-"], "mlong-double-80">, Group<LongDouble_Group>, Flags<[CC1Option]>,
  HelpText<"Force long double to be 80 bits, padded to 128 bits for storage">;
def mlong_double_128 : Flag<["-"], "mlong-double-128">, Group<LongDouble_Group>, Flags<[CC1Option]>,
  HelpText<"Force long double to be 128 bits">;
def mno_long_calls : Flag<["-"], "mno-long-calls">, Group<m_Group>,
  HelpText<"Restore the default behaviour of not generating long calls">;
def mexecute_only : Flag<["-"], "mexecute-only">, Group<m_arm_Features_Group>,
  HelpText<"Disallow generation of data access to code sections (ARM only)">;
def mno_execute_only : Flag<["-"], "mno-execute-only">, Group<m_arm_Features_Group>,
  HelpText<"Allow generation of data access to code sections (ARM only)">;
def mtp_mode_EQ : Joined<["-"], "mtp=">, Group<m_arm_Features_Group>, Values<"soft,cp15,el0,el1,el2,el3">,
  HelpText<"Thread pointer access method (AArch32/AArch64 only)">;
def mpure_code : Flag<["-"], "mpure-code">, Alias<mexecute_only>; // Alias for GCC compatibility
def mno_pure_code : Flag<["-"], "mno-pure-code">, Alias<mno_execute_only>;
def mtvos_version_min_EQ : Joined<["-"], "mtvos-version-min=">, Group<m_Group>;
def mappletvos_version_min_EQ : Joined<["-"], "mappletvos-version-min=">, Alias<mtvos_version_min_EQ>;
def mtvos_simulator_version_min_EQ : Joined<["-"], "mtvos-simulator-version-min=">;
def mappletvsimulator_version_min_EQ : Joined<["-"], "mappletvsimulator-version-min=">, Alias<mtvos_simulator_version_min_EQ>;
def mwatchos_version_min_EQ : Joined<["-"], "mwatchos-version-min=">, Group<m_Group>;
def mwatchos_simulator_version_min_EQ : Joined<["-"], "mwatchos-simulator-version-min=">;
def mwatchsimulator_version_min_EQ : Joined<["-"], "mwatchsimulator-version-min=">, Alias<mwatchos_simulator_version_min_EQ>;
def march_EQ : Joined<["-"], "march=">, Group<m_Group>, Flags<[CoreOption]>;
def masm_EQ : Joined<["-"], "masm=">, Group<m_Group>, Flags<[NoXarchOption]>;
def inline_asm_EQ : Joined<["-"], "inline-asm=">, Group<m_Group>, Flags<[CC1Option]>,
  Values<"att,intel">,
  NormalizedValuesScope<"CodeGenOptions">, NormalizedValues<["IAD_ATT", "IAD_Intel"]>,
  MarshallingInfoEnum<CodeGenOpts<"InlineAsmDialect">, "IAD_ATT">;
def mcmodel_EQ : Joined<["-"], "mcmodel=">, Group<m_Group>, Flags<[CC1Option]>,
  MarshallingInfoString<TargetOpts<"CodeModel">, [{"default"}]>;
def mtls_size_EQ : Joined<["-"], "mtls-size=">, Group<m_Group>, Flags<[NoXarchOption, CC1Option]>,
  HelpText<"Specify bit size of immediate TLS offsets (AArch64 ELF only): "
           "12 (for 4KB) | 24 (for 16MB, default) | 32 (for 4GB) | 48 (for 256TB, needs -mcmodel=large)">,
  MarshallingInfoInt<CodeGenOpts<"TLSSize">>;
def mimplicit_it_EQ : Joined<["-"], "mimplicit-it=">, Group<m_Group>;
def mdefault_build_attributes : Joined<["-"], "mdefault-build-attributes">, Group<m_Group>;
def mno_default_build_attributes : Joined<["-"], "mno-default-build-attributes">, Group<m_Group>;
def mconstant_cfstrings : Flag<["-"], "mconstant-cfstrings">, Group<clang_ignored_m_Group>;
def mconsole : Joined<["-"], "mconsole">, Group<m_Group>, Flags<[NoXarchOption]>;
def mwindows : Joined<["-"], "mwindows">, Group<m_Group>, Flags<[NoXarchOption]>;
def mdll : Joined<["-"], "mdll">, Group<m_Group>, Flags<[NoXarchOption]>;
def municode : Joined<["-"], "municode">, Group<m_Group>, Flags<[NoXarchOption]>;
def mthreads : Joined<["-"], "mthreads">, Group<m_Group>, Flags<[NoXarchOption]>;
def mcpu_EQ : Joined<["-"], "mcpu=">, Group<m_Group>;
def mmcu_EQ : Joined<["-"], "mmcu=">, Group<m_Group>;
def msim : Flag<["-"], "msim">, Group<m_Group>;
def mdynamic_no_pic : Joined<["-"], "mdynamic-no-pic">, Group<m_Group>;
def mfix_and_continue : Flag<["-"], "mfix-and-continue">, Group<clang_ignored_m_Group>;
def mieee_fp : Flag<["-"], "mieee-fp">, Group<clang_ignored_m_Group>;
def minline_all_stringops : Flag<["-"], "minline-all-stringops">, Group<clang_ignored_m_Group>;
def mno_inline_all_stringops : Flag<["-"], "mno-inline-all-stringops">, Group<clang_ignored_m_Group>;
def malign_double : Flag<["-"], "malign-double">, Group<m_Group>, Flags<[CC1Option]>,
  HelpText<"Align doubles to two words in structs (x86 only)">,
  MarshallingInfoFlag<LangOpts<"AlignDouble">>;
def mfloat_abi_EQ : Joined<["-"], "mfloat-abi=">, Group<m_Group>, Values<"soft,softfp,hard">;
def mfpmath_EQ : Joined<["-"], "mfpmath=">, Group<m_Group>;
def mfpu_EQ : Joined<["-"], "mfpu=">, Group<m_Group>;
def mhwdiv_EQ : Joined<["-"], "mhwdiv=">, Group<m_Group>;
def mhwmult_EQ : Joined<["-"], "mhwmult=">, Group<m_Group>;
def mglobal_merge : Flag<["-"], "mglobal-merge">, Group<m_Group>, Flags<[CC1Option]>,
  HelpText<"Enable merging of globals">;
def mhard_float : Flag<["-"], "mhard-float">, Group<m_Group>;
def miphoneos_version_min_EQ : Joined<["-"], "miphoneos-version-min=">, Group<m_Group>;
def mios_version_min_EQ : Joined<["-"], "mios-version-min=">,
  Alias<miphoneos_version_min_EQ>, HelpText<"Set iOS deployment target">;
def mios_simulator_version_min_EQ : Joined<["-"], "mios-simulator-version-min=">;
def miphonesimulator_version_min_EQ : Joined<["-"], "miphonesimulator-version-min=">, Alias<mios_simulator_version_min_EQ>;
def mkernel : Flag<["-"], "mkernel">, Group<m_Group>;
def mlinker_version_EQ : Joined<["-"], "mlinker-version=">,
  Flags<[NoXarchOption]>;
def mllvm : Separate<["-"], "mllvm">,Flags<[CC1Option,CC1AsOption,CoreOption,FC1Option,FlangOption]>,
  HelpText<"Additional arguments to forward to LLVM's option processing">,
  MarshallingInfoStringVector<FrontendOpts<"LLVMArgs">>;
def mmlir : Separate<["-"], "mmlir">, Flags<[CoreOption,FC1Option,FlangOption]>,
  HelpText<"Additional arguments to forward to MLIR's option processing">;
def ffuchsia_api_level_EQ : Joined<["-"], "ffuchsia-api-level=">,
  Group<m_Group>, Flags<[CC1Option]>, HelpText<"Set Fuchsia API level">,
  MarshallingInfoInt<LangOpts<"FuchsiaAPILevel">>;
def mmacosx_version_min_EQ : Joined<["-"], "mmacosx-version-min=">,
  Group<m_Group>, HelpText<"Set Mac OS X deployment target">;
def mmacos_version_min_EQ : Joined<["-"], "mmacos-version-min=">,
  Group<m_Group>, Alias<mmacosx_version_min_EQ>;
def mms_bitfields : Flag<["-"], "mms-bitfields">, Group<m_Group>, Flags<[CC1Option]>,
  HelpText<"Set the default structure layout to be compatible with the Microsoft compiler standard">,
  MarshallingInfoFlag<LangOpts<"MSBitfields">>;
def moutline : Flag<["-"], "moutline">, Group<f_clang_Group>, Flags<[CC1Option]>,
    HelpText<"Enable function outlining (AArch64 only)">;
def mno_outline : Flag<["-"], "mno-outline">, Group<f_clang_Group>, Flags<[CC1Option]>,
    HelpText<"Disable function outlining (AArch64 only)">;
def mno_ms_bitfields : Flag<["-"], "mno-ms-bitfields">, Group<m_Group>,
  HelpText<"Do not set the default structure layout to be compatible with the Microsoft compiler standard">;
def mskip_rax_setup : Flag<["-"], "mskip-rax-setup">, Group<m_Group>, Flags<[CC1Option]>,
  HelpText<"Skip setting up RAX register when passing variable arguments (x86 only)">,
  MarshallingInfoFlag<CodeGenOpts<"SkipRaxSetup">>;
def mno_skip_rax_setup : Flag<["-"], "mno-skip-rax-setup">, Group<m_Group>, Flags<[CC1Option]>;
def mstackrealign : Flag<["-"], "mstackrealign">, Group<m_Group>, Flags<[CC1Option]>,
  HelpText<"Force realign the stack at entry to every function">,
  MarshallingInfoFlag<CodeGenOpts<"StackRealignment">>;
def mstack_alignment : Joined<["-"], "mstack-alignment=">, Group<m_Group>, Flags<[CC1Option]>,
  HelpText<"Set the stack alignment">,
  MarshallingInfoInt<CodeGenOpts<"StackAlignment">>;
def mstack_probe_size : Joined<["-"], "mstack-probe-size=">, Group<m_Group>, Flags<[CC1Option]>,
  HelpText<"Set the stack probe size">,
  MarshallingInfoInt<CodeGenOpts<"StackProbeSize">, "4096">;
def mstack_arg_probe : Flag<["-"], "mstack-arg-probe">, Group<m_Group>,
  HelpText<"Enable stack probes">;
def mno_stack_arg_probe : Flag<["-"], "mno-stack-arg-probe">, Group<m_Group>, Flags<[CC1Option]>,
  HelpText<"Disable stack probes which are enabled by default">,
  MarshallingInfoFlag<CodeGenOpts<"NoStackArgProbe">>;
def mthread_model : Separate<["-"], "mthread-model">, Group<m_Group>, Flags<[CC1Option]>,
  HelpText<"The thread model to use. Defaults to 'posix')">, Values<"posix,single">,
  NormalizedValues<["POSIX", "Single"]>, NormalizedValuesScope<"LangOptions::ThreadModelKind">,
  MarshallingInfoEnum<LangOpts<"ThreadModel">, "POSIX">;
def meabi : Separate<["-"], "meabi">, Group<m_Group>, Flags<[CC1Option]>,
  HelpText<"Set EABI type. Default depends on triple)">, Values<"default,4,5,gnu">,
  MarshallingInfoEnum<TargetOpts<"EABIVersion">, "Default">,
  NormalizedValuesScope<"llvm::EABI">,
  NormalizedValues<["Default", "EABI4", "EABI5", "GNU"]>;
def mtargetos_EQ : Joined<["-"], "mtargetos=">, Group<m_Group>,
  HelpText<"Set the deployment target to be the specified OS and OS version">;

def mno_constant_cfstrings : Flag<["-"], "mno-constant-cfstrings">, Group<m_Group>;
def mno_global_merge : Flag<["-"], "mno-global-merge">, Group<m_Group>, Flags<[CC1Option]>,
  HelpText<"Disable merging of globals">;
def mno_pascal_strings : Flag<["-"], "mno-pascal-strings">,
  Alias<fno_pascal_strings>;
def mno_red_zone : Flag<["-"], "mno-red-zone">, Group<m_Group>;
def mno_tls_direct_seg_refs : Flag<["-"], "mno-tls-direct-seg-refs">, Group<m_Group>, Flags<[CC1Option]>,
  HelpText<"Disable direct TLS access through segment registers">,
  MarshallingInfoFlag<CodeGenOpts<"IndirectTlsSegRefs">>;
def mno_relax_all : Flag<["-"], "mno-relax-all">, Group<m_Group>;
def mno_rtd: Flag<["-"], "mno-rtd">, Group<m_Group>;
def mno_soft_float : Flag<["-"], "mno-soft-float">, Group<m_Group>;
def mno_stackrealign : Flag<["-"], "mno-stackrealign">, Group<m_Group>;

def mretpoline : Flag<["-"], "mretpoline">, Group<m_Group>, Flags<[CoreOption,NoXarchOption]>;
def mno_retpoline : Flag<["-"], "mno-retpoline">, Group<m_Group>, Flags<[CoreOption,NoXarchOption]>;
defm speculative_load_hardening : BoolOption<"m", "speculative-load-hardening",
  CodeGenOpts<"SpeculativeLoadHardening">, DefaultFalse,
  PosFlag<SetTrue, [CC1Option]>, NegFlag<SetFalse>, BothFlags<[CoreOption]>>,
  Group<m_Group>;
def mlvi_hardening : Flag<["-"], "mlvi-hardening">, Group<m_Group>, Flags<[CoreOption,NoXarchOption]>,
  HelpText<"Enable all mitigations for Load Value Injection (LVI)">;
def mno_lvi_hardening : Flag<["-"], "mno-lvi-hardening">, Group<m_Group>, Flags<[CoreOption,NoXarchOption]>,
  HelpText<"Disable mitigations for Load Value Injection (LVI)">;
def mlvi_cfi : Flag<["-"], "mlvi-cfi">, Group<m_Group>, Flags<[CoreOption,NoXarchOption]>,
  HelpText<"Enable only control-flow mitigations for Load Value Injection (LVI)">;
def mno_lvi_cfi : Flag<["-"], "mno-lvi-cfi">, Group<m_Group>, Flags<[CoreOption,NoXarchOption]>,
  HelpText<"Disable control-flow mitigations for Load Value Injection (LVI)">;
def m_seses : Flag<["-"], "mseses">, Group<m_Group>, Flags<[CoreOption, NoXarchOption]>,
  HelpText<"Enable speculative execution side effect suppression (SESES). "
    "Includes LVI control flow integrity mitigations">;
def mno_seses : Flag<["-"], "mno-seses">, Group<m_Group>, Flags<[CoreOption, NoXarchOption]>,
  HelpText<"Disable speculative execution side effect suppression (SESES)">;

def mrelax : Flag<["-"], "mrelax">, Group<m_Group>,
  HelpText<"Enable linker relaxation">;
def mno_relax : Flag<["-"], "mno-relax">, Group<m_Group>,
  HelpText<"Disable linker relaxation">;
def msmall_data_limit_EQ : Joined<["-"], "msmall-data-limit=">, Group<m_Group>,
  Alias<G>,
  HelpText<"Put global and static data smaller than the limit into a special section">;
def msave_restore : Flag<["-"], "msave-restore">, Group<m_riscv_Features_Group>,
  HelpText<"Enable using library calls for save and restore">;
def mno_save_restore : Flag<["-"], "mno-save-restore">, Group<m_riscv_Features_Group>,
  HelpText<"Disable using library calls for save and restore">;
def mcmodel_EQ_medlow : Flag<["-"], "mcmodel=medlow">, Group<m_riscv_Features_Group>,
  Flags<[CC1Option]>, Alias<mcmodel_EQ>, AliasArgs<["small"]>,
  HelpText<"Equivalent to -mcmodel=small, compatible with RISC-V gcc.">;
def mcmodel_EQ_medany : Flag<["-"], "mcmodel=medany">, Group<m_riscv_Features_Group>,
  Flags<[CC1Option]>, Alias<mcmodel_EQ>, AliasArgs<["medium"]>,
  HelpText<"Equivalent to -mcmodel=medium, compatible with RISC-V gcc.">;
def menable_experimental_extensions : Flag<["-"], "menable-experimental-extensions">, Group<m_Group>,
  HelpText<"Enable use of experimental RISC-V extensions.">;

def munaligned_access : Flag<["-"], "munaligned-access">, Group<m_arm_Features_Group>,
  HelpText<"Allow memory accesses to be unaligned (AArch32/AArch64 only)">;
def mno_unaligned_access : Flag<["-"], "mno-unaligned-access">, Group<m_arm_Features_Group>,
  HelpText<"Force all memory accesses to be aligned (AArch32/AArch64 only)">;
def mstrict_align : Flag<["-"], "mstrict-align">, Alias<mno_unaligned_access>, Flags<[CC1Option,HelpHidden]>,
  HelpText<"Force all memory accesses to be aligned (same as mno-unaligned-access)">;
def mno_thumb : Flag<["-"], "mno-thumb">, Group<m_arm_Features_Group>;
def mrestrict_it: Flag<["-"], "mrestrict-it">, Group<m_arm_Features_Group>,
  HelpText<"Disallow generation of complex IT blocks.">;
def mno_restrict_it: Flag<["-"], "mno-restrict-it">, Group<m_arm_Features_Group>,
  HelpText<"Allow generation of complex IT blocks.">;
def marm : Flag<["-"], "marm">, Alias<mno_thumb>;
def ffixed_r9 : Flag<["-"], "ffixed-r9">, Group<m_arm_Features_Group>,
  HelpText<"Reserve the r9 register (ARM only)">;
def mno_movt : Flag<["-"], "mno-movt">, Group<m_arm_Features_Group>,
  HelpText<"Disallow use of movt/movw pairs (ARM only)">;
def mcrc : Flag<["-"], "mcrc">, Group<m_Group>,
  HelpText<"Allow use of CRC instructions (ARM/Mips only)">;
def mnocrc : Flag<["-"], "mnocrc">, Group<m_arm_Features_Group>,
  HelpText<"Disallow use of CRC instructions (ARM only)">;
def mno_neg_immediates: Flag<["-"], "mno-neg-immediates">, Group<m_arm_Features_Group>,
  HelpText<"Disallow converting instructions with negative immediates to their negation or inversion.">;
def mcmse : Flag<["-"], "mcmse">, Group<m_arm_Features_Group>,
  Flags<[NoXarchOption,CC1Option]>,
  HelpText<"Allow use of CMSE (Armv8-M Security Extensions)">,
  MarshallingInfoFlag<LangOpts<"Cmse">>;
def ForceAAPCSBitfieldLoad : Flag<["-"], "faapcs-bitfield-load">, Group<m_arm_Features_Group>,
  Flags<[NoXarchOption,CC1Option]>,
  HelpText<"Follows the AAPCS standard that all volatile bit-field write generates at least one load. (ARM only).">,
  MarshallingInfoFlag<CodeGenOpts<"ForceAAPCSBitfieldLoad">>;
defm aapcs_bitfield_width : BoolOption<"f", "aapcs-bitfield-width",
  CodeGenOpts<"AAPCSBitfieldWidth">, DefaultTrue,
  NegFlag<SetFalse, [], "Do not follow">, PosFlag<SetTrue, [], "Follow">,
  BothFlags<[NoXarchOption, CC1Option], " the AAPCS standard requirement stating that"
            " volatile bit-field width is dictated by the field container type. (ARM only).">>,
  Group<m_arm_Features_Group>;

def mgeneral_regs_only : Flag<["-"], "mgeneral-regs-only">, Group<m_Group>,
  HelpText<"Generate code which only uses the general purpose registers (AArch64/x86 only)">;
def mfix_cmse_cve_2021_35465 : Flag<["-"], "mfix-cmse-cve-2021-35465">,
  Group<m_arm_Features_Group>,
  HelpText<"Work around VLLDM erratum CVE-2021-35465 (ARM only)">;
def mno_fix_cmse_cve_2021_35465 : Flag<["-"], "mno-fix-cmse-cve-2021-35465">,
  Group<m_arm_Features_Group>,
  HelpText<"Don't work around VLLDM erratum CVE-2021-35465 (ARM only)">;
def mfix_cortex_a57_aes_1742098 : Flag<["-"], "mfix-cortex-a57-aes-1742098">,
  Group<m_arm_Features_Group>,
  HelpText<"Work around Cortex-A57 Erratum 1742098 (ARM only)">;
def mno_fix_cortex_a57_aes_1742098 : Flag<["-"], "mno-fix-cortex-a57-aes-1742098">,
  Group<m_arm_Features_Group>,
  HelpText<"Don't work around Cortex-A57 Erratum 1742098 (ARM only)">;
def mfix_cortex_a72_aes_1655431 : Flag<["-"], "mfix-cortex-a72-aes-1655431">,
  Group<m_arm_Features_Group>,
  HelpText<"Work around Cortex-A72 Erratum 1655431 (ARM only)">,
  Alias<mfix_cortex_a57_aes_1742098>;
def mno_fix_cortex_a72_aes_1655431 : Flag<["-"], "mno-fix-cortex-a72-aes-1655431">,
  Group<m_arm_Features_Group>,
  HelpText<"Don't work around Cortex-A72 Erratum 1655431 (ARM only)">,
  Alias<mno_fix_cortex_a57_aes_1742098>;
def mfix_cortex_a53_835769 : Flag<["-"], "mfix-cortex-a53-835769">,
  Group<m_aarch64_Features_Group>,
  HelpText<"Workaround Cortex-A53 erratum 835769 (AArch64 only)">;
def mno_fix_cortex_a53_835769 : Flag<["-"], "mno-fix-cortex-a53-835769">,
  Group<m_aarch64_Features_Group>,
  HelpText<"Don't workaround Cortex-A53 erratum 835769 (AArch64 only)">;
def mmark_bti_property : Flag<["-"], "mmark-bti-property">,
  Group<m_aarch64_Features_Group>,
  HelpText<"Add .note.gnu.property with BTI to assembly files (AArch64 only)">;
def mno_bti_at_return_twice : Flag<["-"], "mno-bti-at-return-twice">,
  Group<m_arm_Features_Group>,
  HelpText<"Do not add a BTI instruction after a setjmp or other"
           " return-twice construct (Arm/AArch64 only)">;

foreach i = {1-31} in
  def ffixed_x#i : Flag<["-"], "ffixed-x"#i>, Group<m_Group>,
    HelpText<"Reserve the x"#i#" register (AArch64/RISC-V only)">;

foreach i = {8-15,18} in
  def fcall_saved_x#i : Flag<["-"], "fcall-saved-x"#i>, Group<m_aarch64_Features_Group>,
    HelpText<"Make the x"#i#" register call-saved (AArch64 only)">;

def msve_vector_bits_EQ : Joined<["-"], "msve-vector-bits=">, Group<m_aarch64_Features_Group>,
  HelpText<"Specify the size in bits of an SVE vector register. Defaults to the"
           " vector length agnostic value of \"scalable\". (AArch64 only)">;

def mvscale_min_EQ : Joined<["-"], "mvscale-min=">,
  Group<m_aarch64_Features_Group>, Flags<[NoXarchOption,CC1Option]>,
  HelpText<"Specify the vscale minimum. Defaults to \"1\". (AArch64 only)">,
  MarshallingInfoInt<LangOpts<"VScaleMin">>;
def mvscale_max_EQ : Joined<["-"], "mvscale-max=">,
  Group<m_aarch64_Features_Group>, Flags<[NoXarchOption,CC1Option]>,
  HelpText<"Specify the vscale maximum. Defaults to the"
           " vector length agnostic value of \"0\". (AArch64 only)">,
  MarshallingInfoInt<LangOpts<"VScaleMax">>;

def msign_return_address_EQ : Joined<["-"], "msign-return-address=">,
  Flags<[CC1Option]>, Group<m_Group>, Values<"none,all,non-leaf">,
  HelpText<"Select return address signing scope">;
def mbranch_protection_EQ : Joined<["-"], "mbranch-protection=">,
  Group<m_Group>,
  HelpText<"Enforce targets of indirect branches and function returns">;

def mharden_sls_EQ : Joined<["-"], "mharden-sls=">,
  HelpText<"Select straight-line speculation hardening scope (ARM/AArch64/X86"
           " only). <arg> must be: all, none, retbr(ARM/AArch64),"
           " blr(ARM/AArch64), comdat(ARM/AArch64), nocomdat(ARM/AArch64),"
           " return(X86), indirect-jmp(X86)">;

def msimd128 : Flag<["-"], "msimd128">, Group<m_wasm_Features_Group>;
def mno_simd128 : Flag<["-"], "mno-simd128">, Group<m_wasm_Features_Group>;
def mrelaxed_simd : Flag<["-"], "mrelaxed-simd">, Group<m_wasm_Features_Group>;
def mno_relaxed_simd : Flag<["-"], "mno-relaxed-simd">, Group<m_wasm_Features_Group>;
def mnontrapping_fptoint : Flag<["-"], "mnontrapping-fptoint">, Group<m_wasm_Features_Group>;
def mno_nontrapping_fptoint : Flag<["-"], "mno-nontrapping-fptoint">, Group<m_wasm_Features_Group>;
def msign_ext : Flag<["-"], "msign-ext">, Group<m_wasm_Features_Group>;
def mno_sign_ext : Flag<["-"], "mno-sign-ext">, Group<m_wasm_Features_Group>;
def mexception_handing : Flag<["-"], "mexception-handling">, Group<m_wasm_Features_Group>;
def mno_exception_handing : Flag<["-"], "mno-exception-handling">, Group<m_wasm_Features_Group>;
def matomics : Flag<["-"], "matomics">, Group<m_wasm_Features_Group>;
def mno_atomics : Flag<["-"], "mno-atomics">, Group<m_wasm_Features_Group>;
def mbulk_memory : Flag<["-"], "mbulk-memory">, Group<m_wasm_Features_Group>;
def mno_bulk_memory : Flag<["-"], "mno-bulk-memory">, Group<m_wasm_Features_Group>;
def mmutable_globals : Flag<["-"], "mmutable-globals">, Group<m_wasm_Features_Group>;
def mno_mutable_globals : Flag<["-"], "mno-mutable-globals">, Group<m_wasm_Features_Group>;
def mmultivalue : Flag<["-"], "mmultivalue">, Group<m_wasm_Features_Group>;
def mno_multivalue : Flag<["-"], "mno-multivalue">, Group<m_wasm_Features_Group>;
def mtail_call : Flag<["-"], "mtail-call">, Group<m_wasm_Features_Group>;
def mno_tail_call : Flag<["-"], "mno-tail-call">, Group<m_wasm_Features_Group>;
def mreference_types : Flag<["-"], "mreference-types">, Group<m_wasm_Features_Group>;
def mno_reference_types : Flag<["-"], "mno-reference-types">, Group<m_wasm_Features_Group>;
def mextended_const : Flag<["-"], "mextended-const">, Group<m_wasm_Features_Group>;
def mno_extended_const : Flag<["-"], "mno-extended-const">, Group<m_wasm_Features_Group>;
def mexec_model_EQ : Joined<["-"], "mexec-model=">, Group<m_wasm_Features_Driver_Group>,
                     Values<"command,reactor">,
                     HelpText<"Execution model (WebAssembly only)">;

defm amdgpu_ieee : BoolOption<"m", "amdgpu-ieee",
  CodeGenOpts<"EmitIEEENaNCompliantInsts">, DefaultTrue,
  PosFlag<SetTrue, [], "Sets the IEEE bit in the expected default floating point "
  " mode register. Floating point opcodes that support exception flag "
  "gathering quiet and propagate signaling NaN inputs per IEEE 754-2008. "
  "This option changes the ABI. (AMDGPU only)">,
  NegFlag<SetFalse, [CC1Option]>>, Group<m_Group>;

def mcode_object_version_EQ : Joined<["-"], "mcode-object-version=">, Group<m_Group>,
  HelpText<"Specify code object ABI version. Defaults to 4. (AMDGPU only)">,
  Flags<[CC1Option]>,
  Values<"none,2,3,4,5">,
  NormalizedValuesScope<"TargetOptions">,
  NormalizedValues<["COV_None", "COV_2", "COV_3", "COV_4", "COV_5"]>,
  MarshallingInfoEnum<TargetOpts<"CodeObjectVersion">, "COV_4">;

defm code_object_v3_legacy : SimpleMFlag<"code-object-v3",
  "Legacy option to specify code object ABI V3",
  "Legacy option to specify code object ABI V2",
  " (AMDGPU only)">;
defm cumode : SimpleMFlag<"cumode",
  "Specify CU wavefront", "Specify WGP wavefront",
  " execution mode (AMDGPU only)", m_amdgpu_Features_Group>;
defm tgsplit : SimpleMFlag<"tgsplit", "Enable", "Disable",
  " threadgroup split execution mode (AMDGPU only)", m_amdgpu_Features_Group>;
defm wavefrontsize64 : SimpleMFlag<"wavefrontsize64",
  "Specify wavefront size 64", "Specify wavefront size 32",
  " mode (AMDGPU only)">;

defm unsafe_fp_atomics : BoolOption<"m", "unsafe-fp-atomics",
  TargetOpts<"AllowAMDGPUUnsafeFPAtomics">, DefaultFalse,
  PosFlag<SetTrue, [CC1Option], "Enable unsafe floating point atomic instructions (AMDGPU only)">,
  NegFlag<SetFalse>>, Group<m_Group>;

def faltivec : Flag<["-"], "faltivec">, Group<f_Group>, Flags<[NoXarchOption]>;
def fno_altivec : Flag<["-"], "fno-altivec">, Group<f_Group>, Flags<[NoXarchOption]>;
def maltivec : Flag<["-"], "maltivec">, Group<m_ppc_Features_Group>;
def mno_altivec : Flag<["-"], "mno-altivec">, Group<m_ppc_Features_Group>;
def mpcrel: Flag<["-"], "mpcrel">, Group<m_ppc_Features_Group>;
def mno_pcrel: Flag<["-"], "mno-pcrel">, Group<m_ppc_Features_Group>;
def mprefixed: Flag<["-"], "mprefixed">, Group<m_ppc_Features_Group>;
def mno_prefixed: Flag<["-"], "mno-prefixed">, Group<m_ppc_Features_Group>;
def mspe : Flag<["-"], "mspe">, Group<m_ppc_Features_Group>;
def mno_spe : Flag<["-"], "mno-spe">, Group<m_ppc_Features_Group>;
def mefpu2 : Flag<["-"], "mefpu2">, Group<m_ppc_Features_Group>;
def mabi_EQ_vec_extabi : Flag<["-"], "mabi=vec-extabi">, Group<m_Group>, Flags<[CC1Option]>,
  HelpText<"Enable the extended Altivec ABI on AIX (AIX only). Uses volatile and nonvolatile vector registers">,
  MarshallingInfoFlag<LangOpts<"EnableAIXExtendedAltivecABI">>;
def mabi_EQ_vec_default : Flag<["-"], "mabi=vec-default">, Group<m_Group>, Flags<[CC1Option]>,
  HelpText<"Enable the default Altivec ABI on AIX (AIX only). Uses only volatile vector registers.">;
def mvsx : Flag<["-"], "mvsx">, Group<m_ppc_Features_Group>;
def mno_vsx : Flag<["-"], "mno-vsx">, Group<m_ppc_Features_Group>;
def msecure_plt : Flag<["-"], "msecure-plt">, Group<m_ppc_Features_Group>;
def mpower8_vector : Flag<["-"], "mpower8-vector">,
    Group<m_ppc_Features_Group>;
def mno_power8_vector : Flag<["-"], "mno-power8-vector">,
    Group<m_ppc_Features_Group>;
def mpower9_vector : Flag<["-"], "mpower9-vector">,
    Group<m_ppc_Features_Group>;
def mno_power9_vector : Flag<["-"], "mno-power9-vector">,
    Group<m_ppc_Features_Group>;
def mpower10_vector : Flag<["-"], "mpower10-vector">,
    Group<m_ppc_Features_Group>;
def mno_power10_vector : Flag<["-"], "mno-power10-vector">,
    Group<m_ppc_Features_Group>;
def mpower8_crypto : Flag<["-"], "mcrypto">,
    Group<m_ppc_Features_Group>;
def mnopower8_crypto : Flag<["-"], "mno-crypto">,
    Group<m_ppc_Features_Group>;
def mdirect_move : Flag<["-"], "mdirect-move">,
    Group<m_ppc_Features_Group>;
def mnodirect_move : Flag<["-"], "mno-direct-move">,
    Group<m_ppc_Features_Group>;
def mpaired_vector_memops: Flag<["-"], "mpaired-vector-memops">,
    Group<m_ppc_Features_Group>;
def mnopaired_vector_memops: Flag<["-"], "mno-paired-vector-memops">,
    Group<m_ppc_Features_Group>;
def mhtm : Flag<["-"], "mhtm">, Group<m_ppc_Features_Group>;
def mno_htm : Flag<["-"], "mno-htm">, Group<m_ppc_Features_Group>;
def mfprnd : Flag<["-"], "mfprnd">, Group<m_ppc_Features_Group>;
def mno_fprnd : Flag<["-"], "mno-fprnd">, Group<m_ppc_Features_Group>;
def mcmpb : Flag<["-"], "mcmpb">, Group<m_ppc_Features_Group>;
def mno_cmpb : Flag<["-"], "mno-cmpb">, Group<m_ppc_Features_Group>;
def misel : Flag<["-"], "misel">, Group<m_ppc_Features_Group>;
def mno_isel : Flag<["-"], "mno-isel">, Group<m_ppc_Features_Group>;
def mmfocrf : Flag<["-"], "mmfocrf">, Group<m_ppc_Features_Group>;
def mmfcrf : Flag<["-"], "mmfcrf">, Alias<mmfocrf>;
def mno_mfocrf : Flag<["-"], "mno-mfocrf">, Group<m_ppc_Features_Group>;
def mno_mfcrf : Flag<["-"], "mno-mfcrf">, Alias<mno_mfocrf>;
def mpopcntd : Flag<["-"], "mpopcntd">, Group<m_ppc_Features_Group>;
def mno_popcntd : Flag<["-"], "mno-popcntd">, Group<m_ppc_Features_Group>;
def mcrbits : Flag<["-"], "mcrbits">, Group<m_ppc_Features_Group>;
def mno_crbits : Flag<["-"], "mno-crbits">, Group<m_ppc_Features_Group>;
def minvariant_function_descriptors :
  Flag<["-"], "minvariant-function-descriptors">, Group<m_ppc_Features_Group>;
def mno_invariant_function_descriptors :
  Flag<["-"], "mno-invariant-function-descriptors">,
  Group<m_ppc_Features_Group>;
def mfloat128: Flag<["-"], "mfloat128">,
    Group<m_ppc_Features_Group>;
def mno_float128 : Flag<["-"], "mno-float128">,
    Group<m_ppc_Features_Group>;
def mlongcall: Flag<["-"], "mlongcall">,
    Group<m_ppc_Features_Group>;
def mno_longcall : Flag<["-"], "mno-longcall">,
    Group<m_ppc_Features_Group>;
def mmma: Flag<["-"], "mmma">, Group<m_ppc_Features_Group>;
def mno_mma: Flag<["-"], "mno-mma">, Group<m_ppc_Features_Group>;
def mrop_protect : Flag<["-"], "mrop-protect">,
    Group<m_ppc_Features_Group>;
def mprivileged : Flag<["-"], "mprivileged">,
    Group<m_ppc_Features_Group>;
def maix_struct_return : Flag<["-"], "maix-struct-return">,
  Group<m_Group>, Flags<[CC1Option]>,
  HelpText<"Return all structs in memory (PPC32 only)">;
def msvr4_struct_return : Flag<["-"], "msvr4-struct-return">,
  Group<m_Group>, Flags<[CC1Option]>,
  HelpText<"Return small structs in registers (PPC32 only)">;

def mvx : Flag<["-"], "mvx">, Group<m_Group>;
def mno_vx : Flag<["-"], "mno-vx">, Group<m_Group>;

defm zvector : BoolFOption<"zvector",
  LangOpts<"ZVector">, DefaultFalse,
  PosFlag<SetTrue, [CC1Option], "Enable System z vector language extension">,
  NegFlag<SetFalse>>;
def mzvector : Flag<["-"], "mzvector">, Alias<fzvector>;
def mno_zvector : Flag<["-"], "mno-zvector">, Alias<fno_zvector>;

def mignore_xcoff_visibility : Flag<["-"], "mignore-xcoff-visibility">, Group<m_Group>,
HelpText<"Not emit the visibility attribute for asm in AIX OS or give all symbols 'unspecified' visibility in XCOFF object file">,
  Flags<[CC1Option]>;
defm backchain : BoolOption<"m", "backchain",
  CodeGenOpts<"Backchain">, DefaultFalse,
  PosFlag<SetTrue, [], "Link stack frames through backchain on System Z">,
  NegFlag<SetFalse>, BothFlags<[NoXarchOption,CC1Option]>>, Group<m_Group>;

def mno_warn_nonportable_cfstrings : Flag<["-"], "mno-warn-nonportable-cfstrings">, Group<m_Group>;
def mno_omit_leaf_frame_pointer : Flag<["-"], "mno-omit-leaf-frame-pointer">, Group<m_Group>;
def momit_leaf_frame_pointer : Flag<["-"], "momit-leaf-frame-pointer">, Group<m_Group>,
  HelpText<"Omit frame pointer setup for leaf functions">;
def moslib_EQ : Joined<["-"], "moslib=">, Group<m_Group>;
def mpascal_strings : Flag<["-"], "mpascal-strings">, Alias<fpascal_strings>;
def mred_zone : Flag<["-"], "mred-zone">, Group<m_Group>;
def mtls_direct_seg_refs : Flag<["-"], "mtls-direct-seg-refs">, Group<m_Group>,
  HelpText<"Enable direct TLS access through segment registers (default)">;
def mregparm_EQ : Joined<["-"], "mregparm=">, Group<m_Group>;
def mrelax_all : Flag<["-"], "mrelax-all">, Group<m_Group>, Flags<[CC1Option,CC1AsOption]>,
  HelpText<"(integrated-as) Relax all machine instructions">,
  MarshallingInfoFlag<CodeGenOpts<"RelaxAll">>;
def mincremental_linker_compatible : Flag<["-"], "mincremental-linker-compatible">, Group<m_Group>,
  Flags<[CC1Option,CC1AsOption]>,
  HelpText<"(integrated-as) Emit an object file which can be used with an incremental linker">,
  MarshallingInfoFlag<CodeGenOpts<"IncrementalLinkerCompatible">>;
def mno_incremental_linker_compatible : Flag<["-"], "mno-incremental-linker-compatible">, Group<m_Group>,
  HelpText<"(integrated-as) Emit an object file which cannot be used with an incremental linker">;
def mrtd : Flag<["-"], "mrtd">, Group<m_Group>, Flags<[CC1Option]>,
  HelpText<"Make StdCall calling convention the default">;
def msmall_data_threshold_EQ : Joined <["-"], "msmall-data-threshold=">,
  Group<m_Group>, Alias<G>;
def msoft_float : Flag<["-"], "msoft-float">, Group<m_Group>, Flags<[CC1Option]>,
  HelpText<"Use software floating point">,
  MarshallingInfoFlag<CodeGenOpts<"SoftFloat">>;
def moutline_atomics : Flag<["-"], "moutline-atomics">, Group<f_clang_Group>, Flags<[CC1Option]>,
  HelpText<"Generate local calls to out-of-line atomic operations">;
def mno_outline_atomics : Flag<["-"], "mno-outline-atomics">, Group<f_clang_Group>, Flags<[CC1Option]>,
  HelpText<"Don't generate local calls to out-of-line atomic operations">;
def mno_implicit_float : Flag<["-"], "mno-implicit-float">, Group<m_Group>,
  HelpText<"Don't generate implicit floating point instructions">;
def mimplicit_float : Flag<["-"], "mimplicit-float">, Group<m_Group>;
def mrecip : Flag<["-"], "mrecip">, Group<m_Group>;
def mrecip_EQ : CommaJoined<["-"], "mrecip=">, Group<m_Group>, Flags<[CC1Option]>,
  MarshallingInfoStringVector<CodeGenOpts<"Reciprocals">>;
def mprefer_vector_width_EQ : Joined<["-"], "mprefer-vector-width=">, Group<m_Group>, Flags<[CC1Option]>,
  HelpText<"Specifies preferred vector width for auto-vectorization. Defaults to 'none' which allows target specific decisions.">,
  MarshallingInfoString<CodeGenOpts<"PreferVectorWidth">>;
def mstack_protector_guard_EQ : Joined<["-"], "mstack-protector-guard=">, Group<m_Group>, Flags<[CC1Option]>,
  HelpText<"Use the given guard (global, tls) for addressing the stack-protector guard">,
  MarshallingInfoString<CodeGenOpts<"StackProtectorGuard">>;
def mstack_protector_guard_offset_EQ : Joined<["-"], "mstack-protector-guard-offset=">, Group<m_Group>, Flags<[CC1Option]>,
  HelpText<"Use the given offset for addressing the stack-protector guard">,
  MarshallingInfoInt<CodeGenOpts<"StackProtectorGuardOffset">, "INT_MAX", "int">;
def mstack_protector_guard_reg_EQ : Joined<["-"], "mstack-protector-guard-reg=">, Group<m_Group>, Flags<[CC1Option]>,
  HelpText<"Use the given reg for addressing the stack-protector guard">,
  MarshallingInfoString<CodeGenOpts<"StackProtectorGuardReg">>;
def mfentry : Flag<["-"], "mfentry">, HelpText<"Insert calls to fentry at function entry (x86/SystemZ only)">,
  Flags<[CC1Option]>, Group<m_Group>,
  MarshallingInfoFlag<CodeGenOpts<"CallFEntry">>;
def mnop_mcount : Flag<["-"], "mnop-mcount">, HelpText<"Generate mcount/__fentry__ calls as nops. To activate they need to be patched in.">,
  Flags<[CC1Option]>, Group<m_Group>,
  MarshallingInfoFlag<CodeGenOpts<"MNopMCount">>;
def mrecord_mcount : Flag<["-"], "mrecord-mcount">, HelpText<"Generate a __mcount_loc section entry for each __fentry__ call.">,
  Flags<[CC1Option]>, Group<m_Group>,
  MarshallingInfoFlag<CodeGenOpts<"RecordMCount">>;
def mpacked_stack : Flag<["-"], "mpacked-stack">, HelpText<"Use packed stack layout (SystemZ only).">,
  Flags<[CC1Option]>, Group<m_Group>,
  MarshallingInfoFlag<CodeGenOpts<"PackedStack">>;
def mno_packed_stack : Flag<["-"], "mno-packed-stack">, Flags<[CC1Option]>, Group<m_Group>;
def mips16 : Flag<["-"], "mips16">, Group<m_mips_Features_Group>;
def mno_mips16 : Flag<["-"], "mno-mips16">, Group<m_mips_Features_Group>;
def mmicromips : Flag<["-"], "mmicromips">, Group<m_mips_Features_Group>;
def mno_micromips : Flag<["-"], "mno-micromips">, Group<m_mips_Features_Group>;
def mxgot : Flag<["-"], "mxgot">, Group<m_mips_Features_Group>;
def mno_xgot : Flag<["-"], "mno-xgot">, Group<m_mips_Features_Group>;
def mldc1_sdc1 : Flag<["-"], "mldc1-sdc1">, Group<m_mips_Features_Group>;
def mno_ldc1_sdc1 : Flag<["-"], "mno-ldc1-sdc1">, Group<m_mips_Features_Group>;
def mcheck_zero_division : Flag<["-"], "mcheck-zero-division">,
                           Group<m_mips_Features_Group>;
def mno_check_zero_division : Flag<["-"], "mno-check-zero-division">,
                              Group<m_mips_Features_Group>;
def mfix4300 : Flag<["-"], "mfix4300">, Group<m_mips_Features_Group>;
def mcompact_branches_EQ : Joined<["-"], "mcompact-branches=">,
                           Group<m_mips_Features_Group>;
def mbranch_likely : Flag<["-"], "mbranch-likely">, Group<m_Group>,
  IgnoredGCCCompat;
def mno_branch_likely : Flag<["-"], "mno-branch-likely">, Group<m_Group>,
  IgnoredGCCCompat;
def mindirect_jump_EQ : Joined<["-"], "mindirect-jump=">,
  Group<m_mips_Features_Group>,
  HelpText<"Change indirect jump instructions to inhibit speculation">;
def mdsp : Flag<["-"], "mdsp">, Group<m_mips_Features_Group>;
def mno_dsp : Flag<["-"], "mno-dsp">, Group<m_mips_Features_Group>;
def mdspr2 : Flag<["-"], "mdspr2">, Group<m_mips_Features_Group>;
def mno_dspr2 : Flag<["-"], "mno-dspr2">, Group<m_mips_Features_Group>;
def msingle_float : Flag<["-"], "msingle-float">, Group<m_mips_Features_Group>;
def mdouble_float : Flag<["-"], "mdouble-float">, Group<m_mips_Features_Group>;
def mmadd4 : Flag<["-"], "mmadd4">, Group<m_mips_Features_Group>,
  HelpText<"Enable the generation of 4-operand madd.s, madd.d and related instructions.">;
def mno_madd4 : Flag<["-"], "mno-madd4">, Group<m_mips_Features_Group>,
  HelpText<"Disable the generation of 4-operand madd.s, madd.d and related instructions.">;
def mmsa : Flag<["-"], "mmsa">, Group<m_mips_Features_Group>,
  HelpText<"Enable MSA ASE (MIPS only)">;
def mno_msa : Flag<["-"], "mno-msa">, Group<m_mips_Features_Group>,
  HelpText<"Disable MSA ASE (MIPS only)">;
def mmt : Flag<["-"], "mmt">, Group<m_mips_Features_Group>,
  HelpText<"Enable MT ASE (MIPS only)">;
def mno_mt : Flag<["-"], "mno-mt">, Group<m_mips_Features_Group>,
  HelpText<"Disable MT ASE (MIPS only)">;
def mfp64 : Flag<["-"], "mfp64">, Group<m_mips_Features_Group>,
  HelpText<"Use 64-bit floating point registers (MIPS only)">;
def mfp32 : Flag<["-"], "mfp32">, Group<m_mips_Features_Group>,
  HelpText<"Use 32-bit floating point registers (MIPS only)">;
def mgpopt : Flag<["-"], "mgpopt">, Group<m_mips_Features_Group>,
  HelpText<"Use GP relative accesses for symbols known to be in a small"
           " data section (MIPS)">;
def mno_gpopt : Flag<["-"], "mno-gpopt">, Group<m_mips_Features_Group>,
  HelpText<"Do not use GP relative accesses for symbols known to be in a small"
           " data section (MIPS)">;
def mlocal_sdata : Flag<["-"], "mlocal-sdata">,
  Group<m_mips_Features_Group>,
  HelpText<"Extend the -G behaviour to object local data (MIPS)">;
def mno_local_sdata : Flag<["-"], "mno-local-sdata">,
  Group<m_mips_Features_Group>,
  HelpText<"Do not extend the -G behaviour to object local data (MIPS)">;
def mextern_sdata : Flag<["-"], "mextern-sdata">,
  Group<m_mips_Features_Group>,
  HelpText<"Assume that externally defined data is in the small data if it"
           " meets the -G <size> threshold (MIPS)">;
def mno_extern_sdata : Flag<["-"], "mno-extern-sdata">,
  Group<m_mips_Features_Group>,
  HelpText<"Do not assume that externally defined data is in the small data if"
           " it meets the -G <size> threshold (MIPS)">;
def membedded_data : Flag<["-"], "membedded-data">,
  Group<m_mips_Features_Group>,
  HelpText<"Place constants in the .rodata section instead of the .sdata "
           "section even if they meet the -G <size> threshold (MIPS)">;
def mno_embedded_data : Flag<["-"], "mno-embedded-data">,
  Group<m_mips_Features_Group>,
  HelpText<"Do not place constants in the .rodata section instead of the "
           ".sdata if they meet the -G <size> threshold (MIPS)">;
def mnan_EQ : Joined<["-"], "mnan=">, Group<m_mips_Features_Group>;
def mabs_EQ : Joined<["-"], "mabs=">, Group<m_mips_Features_Group>;
def mabicalls : Flag<["-"], "mabicalls">, Group<m_mips_Features_Group>,
  HelpText<"Enable SVR4-style position-independent code (Mips only)">;
def mno_abicalls : Flag<["-"], "mno-abicalls">, Group<m_mips_Features_Group>,
  HelpText<"Disable SVR4-style position-independent code (Mips only)">;
def mno_crc : Flag<["-"], "mno-crc">, Group<m_mips_Features_Group>,
  HelpText<"Disallow use of CRC instructions (Mips only)">;
def mvirt : Flag<["-"], "mvirt">, Group<m_mips_Features_Group>;
def mno_virt : Flag<["-"], "mno-virt">, Group<m_mips_Features_Group>;
def mginv : Flag<["-"], "mginv">, Group<m_mips_Features_Group>;
def mno_ginv : Flag<["-"], "mno-ginv">, Group<m_mips_Features_Group>;
def mips1 : Flag<["-"], "mips1">,
  Alias<march_EQ>, AliasArgs<["mips1"]>, Group<m_mips_Features_Group>,
  HelpText<"Equivalent to -march=mips1">, Flags<[HelpHidden]>;
def mips2 : Flag<["-"], "mips2">,
  Alias<march_EQ>, AliasArgs<["mips2"]>, Group<m_mips_Features_Group>,
  HelpText<"Equivalent to -march=mips2">, Flags<[HelpHidden]>;
def mips3 : Flag<["-"], "mips3">,
  Alias<march_EQ>, AliasArgs<["mips3"]>, Group<m_mips_Features_Group>,
  HelpText<"Equivalent to -march=mips3">, Flags<[HelpHidden]>;
def mips4 : Flag<["-"], "mips4">,
  Alias<march_EQ>, AliasArgs<["mips4"]>, Group<m_mips_Features_Group>,
  HelpText<"Equivalent to -march=mips4">, Flags<[HelpHidden]>;
def mips5 : Flag<["-"], "mips5">,
  Alias<march_EQ>, AliasArgs<["mips5"]>, Group<m_mips_Features_Group>,
  HelpText<"Equivalent to -march=mips5">, Flags<[HelpHidden]>;
def mips32 : Flag<["-"], "mips32">,
  Alias<march_EQ>, AliasArgs<["mips32"]>, Group<m_mips_Features_Group>,
  HelpText<"Equivalent to -march=mips32">, Flags<[HelpHidden]>;
def mips32r2 : Flag<["-"], "mips32r2">,
  Alias<march_EQ>, AliasArgs<["mips32r2"]>, Group<m_mips_Features_Group>,
  HelpText<"Equivalent to -march=mips32r2">, Flags<[HelpHidden]>;
def mips32r3 : Flag<["-"], "mips32r3">,
  Alias<march_EQ>, AliasArgs<["mips32r3"]>, Group<m_mips_Features_Group>,
  HelpText<"Equivalent to -march=mips32r3">, Flags<[HelpHidden]>;
def mips32r5 : Flag<["-"], "mips32r5">,
  Alias<march_EQ>, AliasArgs<["mips32r5"]>, Group<m_mips_Features_Group>,
  HelpText<"Equivalent to -march=mips32r5">, Flags<[HelpHidden]>;
def mips32r6 : Flag<["-"], "mips32r6">,
  Alias<march_EQ>, AliasArgs<["mips32r6"]>, Group<m_mips_Features_Group>,
  HelpText<"Equivalent to -march=mips32r6">, Flags<[HelpHidden]>;
def mips64 : Flag<["-"], "mips64">,
  Alias<march_EQ>, AliasArgs<["mips64"]>, Group<m_mips_Features_Group>,
  HelpText<"Equivalent to -march=mips64">, Flags<[HelpHidden]>;
def mips64r2 : Flag<["-"], "mips64r2">,
  Alias<march_EQ>, AliasArgs<["mips64r2"]>, Group<m_mips_Features_Group>,
  HelpText<"Equivalent to -march=mips64r2">, Flags<[HelpHidden]>;
def mips64r3 : Flag<["-"], "mips64r3">,
  Alias<march_EQ>, AliasArgs<["mips64r3"]>, Group<m_mips_Features_Group>,
  HelpText<"Equivalent to -march=mips64r3">, Flags<[HelpHidden]>;
def mips64r5 : Flag<["-"], "mips64r5">,
  Alias<march_EQ>, AliasArgs<["mips64r5"]>, Group<m_mips_Features_Group>,
  HelpText<"Equivalent to -march=mips64r5">, Flags<[HelpHidden]>;
def mips64r6 : Flag<["-"], "mips64r6">,
  Alias<march_EQ>, AliasArgs<["mips64r6"]>, Group<m_mips_Features_Group>,
  HelpText<"Equivalent to -march=mips64r6">, Flags<[HelpHidden]>;
def mfpxx : Flag<["-"], "mfpxx">, Group<m_mips_Features_Group>,
  HelpText<"Avoid FPU mode dependent operations when used with the O32 ABI">,
  Flags<[HelpHidden]>;
def modd_spreg : Flag<["-"], "modd-spreg">, Group<m_mips_Features_Group>,
  HelpText<"Enable odd single-precision floating point registers">,
  Flags<[HelpHidden]>;
def mno_odd_spreg : Flag<["-"], "mno-odd-spreg">, Group<m_mips_Features_Group>,
  HelpText<"Disable odd single-precision floating point registers">,
  Flags<[HelpHidden]>;
def mrelax_pic_calls : Flag<["-"], "mrelax-pic-calls">,
  Group<m_mips_Features_Group>,
  HelpText<"Produce relaxation hints for linkers to try optimizing PIC "
           "call sequences into direct calls (MIPS only)">, Flags<[HelpHidden]>;
def mno_relax_pic_calls : Flag<["-"], "mno-relax-pic-calls">,
  Group<m_mips_Features_Group>,
  HelpText<"Do not produce relaxation hints for linkers to try optimizing PIC "
           "call sequences into direct calls (MIPS only)">, Flags<[HelpHidden]>;
def mglibc : Flag<["-"], "mglibc">, Group<m_libc_Group>, Flags<[HelpHidden]>;
def muclibc : Flag<["-"], "muclibc">, Group<m_libc_Group>, Flags<[HelpHidden]>;
def module_file_info : Flag<["-"], "module-file-info">, Flags<[NoXarchOption,CC1Option]>, Group<Action_Group>,
  HelpText<"Provide information about a particular module file">;
def mthumb : Flag<["-"], "mthumb">, Group<m_Group>;
def mtune_EQ : Joined<["-"], "mtune=">, Group<m_Group>,
  HelpText<"Only supported on X86 and RISC-V. Otherwise accepted for compatibility with GCC.">;
def multi__module : Flag<["-"], "multi_module">;
def multiply__defined__unused : Separate<["-"], "multiply_defined_unused">;
def multiply__defined : Separate<["-"], "multiply_defined">;
def mwarn_nonportable_cfstrings : Flag<["-"], "mwarn-nonportable-cfstrings">, Group<m_Group>;
def canonical_prefixes : Flag<["-"], "canonical-prefixes">, Flags<[HelpHidden, CoreOption]>,
  HelpText<"Use absolute paths for invoking subcommands (default)">;
def no_canonical_prefixes : Flag<["-"], "no-canonical-prefixes">, Flags<[HelpHidden, CoreOption]>,
  HelpText<"Use relative paths for invoking subcommands">;
def no_cpp_precomp : Flag<["-"], "no-cpp-precomp">, Group<clang_ignored_f_Group>;
def no_integrated_cpp : Flag<["-", "--"], "no-integrated-cpp">, Flags<[NoXarchOption]>;
def no_pedantic : Flag<["-", "--"], "no-pedantic">, Group<pedantic_Group>;
def no__dead__strip__inits__and__terms : Flag<["-"], "no_dead_strip_inits_and_terms">;
def nobuiltininc : Flag<["-"], "nobuiltininc">, Flags<[CC1Option, CoreOption]>,
  HelpText<"Disable builtin #include directories">,
  MarshallingInfoNegativeFlag<HeaderSearchOpts<"UseBuiltinIncludes">>;
def nogpuinc : Flag<["-"], "nogpuinc">, HelpText<"Do not add include paths for CUDA/HIP and"
  " do not include the default CUDA/HIP wrapper headers">;
def nohipwrapperinc : Flag<["-"], "nohipwrapperinc">,
  HelpText<"Do not include the default HIP wrapper headers and include paths">;
def : Flag<["-"], "nocudainc">, Alias<nogpuinc>;
def nogpulib : Flag<["-"], "nogpulib">, MarshallingInfoFlag<LangOpts<"NoGPULib">>,
  Flags<[CC1Option]>, HelpText<"Do not link device library for CUDA/HIP device compilation">;
def : Flag<["-"], "nocudalib">, Flags<[CoreOption]>, Alias<nogpulib>;
def nodefaultlibs : Flag<["-"], "nodefaultlibs">;
def nodriverkitlib : Flag<["-"], "nodriverkitlib">;
def nofixprebinding : Flag<["-"], "nofixprebinding">;
def nolibc : Flag<["-"], "nolibc">;
def nomultidefs : Flag<["-"], "nomultidefs">;
def nopie : Flag<["-"], "nopie">;
def no_pie : Flag<["-"], "no-pie">, Alias<nopie>;
def noprebind : Flag<["-"], "noprebind">;
def noprofilelib : Flag<["-"], "noprofilelib">;
def noseglinkedit : Flag<["-"], "noseglinkedit">;
def nostartfiles : Flag<["-"], "nostartfiles">, Group<Link_Group>;
def nostdinc : Flag<["-"], "nostdinc">, Flags<[CoreOption]>;
def nostdlibinc : Flag<["-"], "nostdlibinc">;
def nostdincxx : Flag<["-"], "nostdinc++">, Flags<[CC1Option]>,
  HelpText<"Disable standard #include directories for the C++ standard library">,
  MarshallingInfoNegativeFlag<HeaderSearchOpts<"UseStandardCXXIncludes">>;
def nostdlib : Flag<["-"], "nostdlib">, Group<Link_Group>;
def nostdlibxx : Flag<["-"], "nostdlib++">;
def nolibsycl : Flag<["-"], "nolibsycl">, Flags<[NoXarchOption, CoreOption]>,
  HelpText<"Do not link SYCL runtime library">;
def object : Flag<["-"], "object">;
def o : JoinedOrSeparate<["-"], "o">, Flags<[NoXarchOption, RenderAsInput,
  CC1Option, CC1AsOption, FC1Option, FlangOption]>,
  HelpText<"Write output to <file>">, MetaVarName<"<file>">,
  MarshallingInfoString<FrontendOpts<"OutputFile">>;
def object_file_name_EQ : Joined<["-"], "object-file-name=">, Flags<[CC1Option, CC1AsOption, CoreOption]>,
  HelpText<"Set the output <file> for debug infos">, MetaVarName<"<file>">,
  MarshallingInfoString<CodeGenOpts<"ObjectFilenameForDebug">>;
def object_file_name : Separate<["-"], "object-file-name">, Flags<[CC1Option, CC1AsOption, CoreOption]>,
    Alias<object_file_name_EQ>;
def pagezero__size : JoinedOrSeparate<["-"], "pagezero_size">;
def pass_exit_codes : Flag<["-", "--"], "pass-exit-codes">, Flags<[Unsupported]>;
def pedantic_errors : Flag<["-", "--"], "pedantic-errors">, Group<pedantic_Group>, Flags<[CC1Option]>,
  MarshallingInfoFlag<DiagnosticOpts<"PedanticErrors">>;
def pedantic : Flag<["-", "--"], "pedantic">, Group<pedantic_Group>, Flags<[CC1Option,FlangOption,FC1Option]>,
  HelpText<"Warn on language extensions">, MarshallingInfoFlag<DiagnosticOpts<"Pedantic">>;
def pg : Flag<["-"], "pg">, HelpText<"Enable mcount instrumentation">, Flags<[CC1Option]>,
  MarshallingInfoFlag<CodeGenOpts<"InstrumentForProfiling">>;
def pipe : Flag<["-", "--"], "pipe">,
  HelpText<"Use pipes between commands, when possible">;
def prebind__all__twolevel__modules : Flag<["-"], "prebind_all_twolevel_modules">;
def prebind : Flag<["-"], "prebind">;
def preload : Flag<["-"], "preload">;
def print_file_name_EQ : Joined<["-", "--"], "print-file-name=">,
  HelpText<"Print the full library path of <file>">, MetaVarName<"<file>">;
def print_ivar_layout : Flag<["-"], "print-ivar-layout">, Flags<[CC1Option]>,
  HelpText<"Enable Objective-C Ivar layout bitmap print trace">,
  MarshallingInfoFlag<LangOpts<"ObjCGCBitmapPrint">>;
def print_libgcc_file_name : Flag<["-", "--"], "print-libgcc-file-name">,
  HelpText<"Print the library path for the currently used compiler runtime "
           "library (\"libgcc.a\" or \"libclang_rt.builtins.*.a\")">;
def print_multi_directory : Flag<["-", "--"], "print-multi-directory">;
def print_multi_lib : Flag<["-", "--"], "print-multi-lib">;
def print_multi_os_directory : Flag<["-", "--"], "print-multi-os-directory">,
  Flags<[Unsupported]>;
def print_target_triple : Flag<["-", "--"], "print-target-triple">,
  HelpText<"Print the normalized target triple">, Flags<[FlangOption]>;
def print_effective_triple : Flag<["-", "--"], "print-effective-triple">,
  HelpText<"Print the effective target triple">, Flags<[FlangOption]>;
def print_multiarch : Flag<["-", "--"], "print-multiarch">,
  HelpText<"Print the multiarch target triple">;
def print_prog_name_EQ : Joined<["-", "--"], "print-prog-name=">,
  HelpText<"Print the full program path of <name>">, MetaVarName<"<name>">;
def print_resource_dir : Flag<["-", "--"], "print-resource-dir">,
  HelpText<"Print the resource directory pathname">;
def print_search_dirs : Flag<["-", "--"], "print-search-dirs">,
  HelpText<"Print the paths used for finding libraries and programs">;
def print_targets : Flag<["-", "--"], "print-targets">,
  HelpText<"Print the registered targets">;
def print_rocm_search_dirs : Flag<["-", "--"], "print-rocm-search-dirs">,
  HelpText<"Print the paths used for finding ROCm installation">;
def print_runtime_dir : Flag<["-", "--"], "print-runtime-dir">,
  HelpText<"Print the directory pathname containing clangs runtime libraries">;
def print_diagnostic_options : Flag<["-", "--"], "print-diagnostic-options">,
  HelpText<"Print all of Clang's warning options">;
def private__bundle : Flag<["-"], "private_bundle">;
def pthreads : Flag<["-"], "pthreads">;
defm pthread : BoolOption<"", "pthread",
  LangOpts<"POSIXThreads">, DefaultFalse,
  PosFlag<SetTrue, [], "Support POSIX threads in generated code">,
  NegFlag<SetFalse>, BothFlags<[CC1Option]>>;
def p : Flag<["-"], "p">;
def pie : Flag<["-"], "pie">, Group<Link_Group>;
def static_pie : Flag<["-"], "static-pie">, Group<Link_Group>;
def read__only__relocs : Separate<["-"], "read_only_relocs">;
def remap : Flag<["-"], "remap">;
def rewrite_objc : Flag<["-"], "rewrite-objc">, Flags<[NoXarchOption,CC1Option]>,
  HelpText<"Rewrite Objective-C source to C++">, Group<Action_Group>;
def rewrite_legacy_objc : Flag<["-"], "rewrite-legacy-objc">, Flags<[NoXarchOption]>,
  HelpText<"Rewrite Legacy Objective-C source to C++">;
def rdynamic : Flag<["-"], "rdynamic">, Group<Link_Group>;
def resource_dir : Separate<["-"], "resource-dir">,
  Flags<[NoXarchOption, CC1Option, CoreOption, HelpHidden]>,
  HelpText<"The directory which holds the compiler resource files">,
  MarshallingInfoString<HeaderSearchOpts<"ResourceDir">>;
def resource_dir_EQ : Joined<["-"], "resource-dir=">, Flags<[NoXarchOption, CoreOption]>,
  Alias<resource_dir>;
def rpath : Separate<["-"], "rpath">, Flags<[LinkerInput]>, Group<Link_Group>;
def rtlib_EQ : Joined<["-", "--"], "rtlib=">,
  HelpText<"Compiler runtime library to use">;
def frtlib_add_rpath: Flag<["-"], "frtlib-add-rpath">, Flags<[NoArgumentUnused]>,
  HelpText<"Add -rpath with architecture-specific resource directory to the linker flags">;
def fno_rtlib_add_rpath: Flag<["-"], "fno-rtlib-add-rpath">, Flags<[NoArgumentUnused]>,
  HelpText<"Do not add -rpath with architecture-specific resource directory to the linker flags">;
defm openmp_implicit_rpath: BoolFOption<"openmp-implicit-rpath",
  LangOpts<"OpenMP">,
  DefaultTrue,
  PosFlag<SetTrue, [], "Set rpath on OpenMP executables">,
  NegFlag<SetFalse>>;
def r : Flag<["-"], "r">, Flags<[LinkerInput,NoArgumentUnused]>,
        Group<Link_Group>;
def save_temps_EQ : Joined<["-", "--"], "save-temps=">, Flags<[CC1Option, FlangOption, NoXarchOption]>,
  HelpText<"Save intermediate compilation results.">;
def save_temps : Flag<["-", "--"], "save-temps">, Flags<[FlangOption, NoXarchOption]>,
  Alias<save_temps_EQ>, AliasArgs<["cwd"]>,
  HelpText<"Save intermediate compilation results">;
def save_stats_EQ : Joined<["-", "--"], "save-stats=">, Flags<[NoXarchOption]>,
  HelpText<"Save llvm statistics.">;
def save_stats : Flag<["-", "--"], "save-stats">, Flags<[NoXarchOption]>,
  Alias<save_stats_EQ>, AliasArgs<["cwd"]>,
  HelpText<"Save llvm statistics.">;
def via_file_asm : Flag<["-", "--"], "via-file-asm">, InternalDebugOpt,
  HelpText<"Write assembly to file for input to assemble jobs">;
def sectalign : MultiArg<["-"], "sectalign", 3>;
def sectcreate : MultiArg<["-"], "sectcreate", 3>;
def sectobjectsymbols : MultiArg<["-"], "sectobjectsymbols", 2>;
def sectorder : MultiArg<["-"], "sectorder", 3>;
def seg1addr : JoinedOrSeparate<["-"], "seg1addr">;
def seg__addr__table__filename : Separate<["-"], "seg_addr_table_filename">;
def seg__addr__table : Separate<["-"], "seg_addr_table">;
def segaddr : MultiArg<["-"], "segaddr", 2>;
def segcreate : MultiArg<["-"], "segcreate", 3>;
def seglinkedit : Flag<["-"], "seglinkedit">;
def segprot : MultiArg<["-"], "segprot", 3>;
def segs__read__only__addr : Separate<["-"], "segs_read_only_addr">;
def segs__read__write__addr : Separate<["-"], "segs_read_write_addr">;
def segs__read__ : Joined<["-"], "segs_read_">;
def shared_libgcc : Flag<["-"], "shared-libgcc">;
def shared : Flag<["-", "--"], "shared">, Group<Link_Group>;
def single__module : Flag<["-"], "single_module">;
def specs_EQ : Joined<["-", "--"], "specs=">, Group<Link_Group>;
def specs : Separate<["-", "--"], "specs">, Flags<[Unsupported]>;
def start_no_unused_arguments : Flag<["--"], "start-no-unused-arguments">, Flags<[CoreOption]>,
  HelpText<"Don't emit warnings about unused arguments for the following arguments">;
def static_libgcc : Flag<["-"], "static-libgcc">;
def static_libstdcxx : Flag<["-"], "static-libstdc++">;
def static : Flag<["-", "--"], "static">, Group<Link_Group>, Flags<[NoArgumentUnused]>;
def std_default_EQ : Joined<["-"], "std-default=">;
def std_EQ : Joined<["-", "--"], "std=">, Flags<[CC1Option,FlangOption,FC1Option]>,
  Group<CompileOnly_Group>, HelpText<"Language standard to compile for">,
  ValuesCode<[{
    const char *Values =
    #define LANGSTANDARD(id, name, lang, desc, features) name ","
    #define LANGSTANDARD_ALIAS(id, alias) alias ","
    #include "clang/Basic/LangStandards.def"
    ;
  }]>;
def stdlib_EQ : Joined<["-", "--"], "stdlib=">, Flags<[CC1Option]>,
  HelpText<"C++ standard library to use">, Values<"libc++,libstdc++,platform">;
def stdlibxx_isystem : JoinedOrSeparate<["-"], "stdlib++-isystem">,
  Group<clang_i_Group>,
  HelpText<"Use directory as the C++ standard library include path">,
  Flags<[NoXarchOption]>, MetaVarName<"<directory>">;
def unwindlib_EQ : Joined<["-", "--"], "unwindlib=">, Flags<[CC1Option]>,
  HelpText<"Unwind library to use">, Values<"libgcc,unwindlib,platform">;
def sub__library : JoinedOrSeparate<["-"], "sub_library">;
def sub__umbrella : JoinedOrSeparate<["-"], "sub_umbrella">;
def system_header_prefix : Joined<["--"], "system-header-prefix=">,
  Group<clang_i_Group>, Flags<[CC1Option]>, MetaVarName<"<prefix>">,
  HelpText<"Treat all #include paths starting with <prefix> as including a "
           "system header.">;
def : Separate<["--"], "system-header-prefix">, Alias<system_header_prefix>;
def no_system_header_prefix : Joined<["--"], "no-system-header-prefix=">,
  Group<clang_i_Group>, Flags<[CC1Option]>, MetaVarName<"<prefix>">,
  HelpText<"Treat all #include paths starting with <prefix> as not including a "
           "system header.">;
def : Separate<["--"], "no-system-header-prefix">, Alias<no_system_header_prefix>;
def s : Flag<["-"], "s">, Group<Link_Group>;
def target : Joined<["--"], "target=">, Flags<[NoXarchOption, CoreOption, FlangOption]>,
  HelpText<"Generate code for the given target">;
def darwin_target_variant : Separate<["-"], "darwin-target-variant">,
  Flags<[NoXarchOption, CoreOption]>,
  HelpText<"Generate code for an additional runtime variant of the deployment target">;
def print_supported_cpus : Flag<["-", "--"], "print-supported-cpus">,
  Group<CompileOnly_Group>, Flags<[CC1Option, CoreOption]>,
  HelpText<"Print supported cpu models for the given target (if target is not specified,"
           " it will print the supported cpus for the default target)">,
  MarshallingInfoFlag<FrontendOpts<"PrintSupportedCPUs">>;
def mcpu_EQ_QUESTION : Flag<["-"], "mcpu=?">, Alias<print_supported_cpus>;
def mtune_EQ_QUESTION : Flag<["-"], "mtune=?">, Alias<print_supported_cpus>;
def time : Flag<["-"], "time">,
  HelpText<"Time individual commands">;
def traditional_cpp : Flag<["-", "--"], "traditional-cpp">, Flags<[CC1Option]>,
  HelpText<"Enable some traditional CPP emulation">,
  MarshallingInfoFlag<LangOpts<"TraditionalCPP">>;
def traditional : Flag<["-", "--"], "traditional">;
def trigraphs : Flag<["-", "--"], "trigraphs">, Alias<ftrigraphs>,
  HelpText<"Process trigraph sequences">;
def twolevel__namespace__hints : Flag<["-"], "twolevel_namespace_hints">;
def twolevel__namespace : Flag<["-"], "twolevel_namespace">;
def t : Flag<["-"], "t">, Group<Link_Group>;
def umbrella : Separate<["-"], "umbrella">;
def undefined : JoinedOrSeparate<["-"], "undefined">, Group<u_Group>;
def undef : Flag<["-"], "undef">, Group<u_Group>, Flags<[CC1Option]>,
  HelpText<"undef all system defines">,
  MarshallingInfoNegativeFlag<PreprocessorOpts<"UsePredefines">>;
def unexported__symbols__list : Separate<["-"], "unexported_symbols_list">;
def u : JoinedOrSeparate<["-"], "u">, Group<u_Group>;
def v : Flag<["-"], "v">, Flags<[CC1Option, CoreOption]>,
  HelpText<"Show commands to run and use verbose output">,
  MarshallingInfoFlag<HeaderSearchOpts<"Verbose">>;
def altivec_src_compat : Joined<["-"], "faltivec-src-compat=">,
  Flags<[CC1Option]>, Group<f_Group>,
  HelpText<"Source-level compatibility for Altivec vectors (for PowerPC "
           "targets). This includes results of vector comparison (scalar for "
           "'xl', vector for 'gcc') as well as behavior when initializing with "
           "a scalar (splatting for 'xl', element zero only for 'gcc'). For "
           "'mixed', the compatibility is as 'gcc' for 'vector bool/vector "
           "pixel' and as 'xl' for other types. Current default is 'mixed'.">,
  Values<"mixed,gcc,xl">,
  NormalizedValuesScope<"LangOptions::AltivecSrcCompatKind">,
  NormalizedValues<["Mixed", "GCC", "XL"]>,
  MarshallingInfoEnum<LangOpts<"AltivecSrcCompat">, "Mixed">;
def verify_debug_info : Flag<["--"], "verify-debug-info">, Flags<[NoXarchOption]>,
  HelpText<"Verify the binary representation of debug output">;
def weak_l : Joined<["-"], "weak-l">, Flags<[LinkerInput]>;
def weak__framework : Separate<["-"], "weak_framework">, Flags<[LinkerInput]>;
def weak__library : Separate<["-"], "weak_library">, Flags<[LinkerInput]>;
def weak__reference__mismatches : Separate<["-"], "weak_reference_mismatches">;
def whatsloaded : Flag<["-"], "whatsloaded">;
def why_load : Flag<["-"], "why_load">;
def whyload : Flag<["-"], "whyload">, Alias<why_load>;
def w : Flag<["-"], "w">, HelpText<"Suppress all warnings">, Flags<[CC1Option]>,
  MarshallingInfoFlag<DiagnosticOpts<"IgnoreWarnings">>;
def x : JoinedOrSeparate<["-"], "x">,
Flags<[NoXarchOption,CC1Option,FlangOption,FC1Option]>,
  HelpText<"Treat subsequent input files as having type <language>">,
  MetaVarName<"<language>">;
def y : Joined<["-"], "y">;

defm integrated_as : BoolFOption<"integrated-as",
  CodeGenOpts<"DisableIntegratedAS">, DefaultFalse,
  NegFlag<SetTrue, [CC1Option, FlangOption], "Disable">, PosFlag<SetFalse, [], "Enable">,
  BothFlags<[], " the integrated assembler">>;

def fintegrated_cc1 : Flag<["-"], "fintegrated-cc1">,
                      Flags<[CoreOption, NoXarchOption]>, Group<f_Group>,
                      HelpText<"Run cc1 in-process">;
def fno_integrated_cc1 : Flag<["-"], "fno-integrated-cc1">,
                         Flags<[CoreOption, NoXarchOption]>, Group<f_Group>,
                         HelpText<"Spawn a separate process for each cc1">;

def fintegrated_objemitter : Flag<["-"], "fintegrated-objemitter">,
  Flags<[CoreOption, NoXarchOption]>, Group<f_Group>,
  HelpText<"Use internal machine object code emitter.">;
def fno_integrated_objemitter : Flag<["-"], "fno-integrated-objemitter">,
  Flags<[CoreOption, NoXarchOption]>, Group<f_Group>,
  HelpText<"Use external machine object code emitter.">;

def : Flag<["-"], "integrated-as">, Alias<fintegrated_as>, Flags<[NoXarchOption]>;
def : Flag<["-"], "no-integrated-as">, Alias<fno_integrated_as>,
      Flags<[CC1Option, FlangOption, NoXarchOption]>;

def working_directory : JoinedOrSeparate<["-"], "working-directory">, Flags<[CC1Option]>,
  HelpText<"Resolve file paths relative to the specified directory">,
  MarshallingInfoString<FileSystemOpts<"WorkingDir">>;
def working_directory_EQ : Joined<["-"], "working-directory=">, Flags<[CC1Option]>,
  Alias<working_directory>;

// Double dash options, which are usually an alias for one of the previous
// options.

def _mhwdiv_EQ : Joined<["--"], "mhwdiv=">, Alias<mhwdiv_EQ>;
def _mhwdiv : Separate<["--"], "mhwdiv">, Alias<mhwdiv_EQ>;
def _CLASSPATH_EQ : Joined<["--"], "CLASSPATH=">, Alias<fclasspath_EQ>;
def _CLASSPATH : Separate<["--"], "CLASSPATH">, Alias<fclasspath_EQ>;
def _all_warnings : Flag<["--"], "all-warnings">, Alias<Wall>;
def _analyzer_no_default_checks : Flag<["--"], "analyzer-no-default-checks">, Flags<[NoXarchOption]>;
def _analyzer_output : JoinedOrSeparate<["--"], "analyzer-output">, Flags<[NoXarchOption]>,
  HelpText<"Static analyzer report output format (html|plist|plist-multi-file|plist-html|sarif|sarif-html|text).">;
def _analyze : Flag<["--"], "analyze">, Flags<[NoXarchOption, CoreOption]>,
  HelpText<"Run the static analyzer">;
def _assemble : Flag<["--"], "assemble">, Alias<S>;
def _assert_EQ : Joined<["--"], "assert=">, Alias<A>;
def _assert : Separate<["--"], "assert">, Alias<A>;
def _bootclasspath_EQ : Joined<["--"], "bootclasspath=">, Alias<fbootclasspath_EQ>;
def _bootclasspath : Separate<["--"], "bootclasspath">, Alias<fbootclasspath_EQ>;
def _classpath_EQ : Joined<["--"], "classpath=">, Alias<fclasspath_EQ>;
def _classpath : Separate<["--"], "classpath">, Alias<fclasspath_EQ>;
def _comments_in_macros : Flag<["--"], "comments-in-macros">, Alias<CC>;
def _comments : Flag<["--"], "comments">, Alias<C>;
def _compile : Flag<["--"], "compile">, Alias<c>;
def _constant_cfstrings : Flag<["--"], "constant-cfstrings">;
def _debug_EQ : Joined<["--"], "debug=">, Alias<g_Flag>;
def _debug : Flag<["--"], "debug">, Alias<g_Flag>;
def _define_macro_EQ : Joined<["--"], "define-macro=">, Alias<D>;
def _define_macro : Separate<["--"], "define-macro">, Alias<D>;
def _dependencies : Flag<["--"], "dependencies">, Alias<M>;
def _dyld_prefix_EQ : Joined<["--"], "dyld-prefix=">;
def _dyld_prefix : Separate<["--"], "dyld-prefix">, Alias<_dyld_prefix_EQ>;
def _encoding_EQ : Joined<["--"], "encoding=">, Alias<fencoding_EQ>;
def _encoding : Separate<["--"], "encoding">, Alias<fencoding_EQ>;
def _entry : Flag<["--"], "entry">, Alias<e>;
def _extdirs_EQ : Joined<["--"], "extdirs=">, Alias<fextdirs_EQ>;
def _extdirs : Separate<["--"], "extdirs">, Alias<fextdirs_EQ>;
def _extra_warnings : Flag<["--"], "extra-warnings">, Alias<W_Joined>;
def _for_linker_EQ : Joined<["--"], "for-linker=">, Alias<Xlinker>;
def _for_linker : Separate<["--"], "for-linker">, Alias<Xlinker>;
def _force_link_EQ : Joined<["--"], "force-link=">, Alias<u>;
def _force_link : Separate<["--"], "force-link">, Alias<u>;
def _help_hidden : Flag<["--"], "help-hidden">,
  HelpText<"Display help for hidden options">;
def _imacros_EQ : Joined<["--"], "imacros=">, Alias<imacros>;
def _include_barrier : Flag<["--"], "include-barrier">, Alias<I_>;
def _include_directory_after_EQ : Joined<["--"], "include-directory-after=">, Alias<idirafter>;
def _include_directory_after : Separate<["--"], "include-directory-after">, Alias<idirafter>;
def _include_directory_EQ : Joined<["--"], "include-directory=">, Alias<I>;
def _include_directory : Separate<["--"], "include-directory">, Alias<I>;
def _include_prefix_EQ : Joined<["--"], "include-prefix=">, Alias<iprefix>;
def _include_prefix : Separate<["--"], "include-prefix">, Alias<iprefix>;
def _include_with_prefix_after_EQ : Joined<["--"], "include-with-prefix-after=">, Alias<iwithprefix>;
def _include_with_prefix_after : Separate<["--"], "include-with-prefix-after">, Alias<iwithprefix>;
def _include_with_prefix_before_EQ : Joined<["--"], "include-with-prefix-before=">, Alias<iwithprefixbefore>;
def _include_with_prefix_before : Separate<["--"], "include-with-prefix-before">, Alias<iwithprefixbefore>;
def _include_with_prefix_EQ : Joined<["--"], "include-with-prefix=">, Alias<iwithprefix>;
def _include_with_prefix : Separate<["--"], "include-with-prefix">, Alias<iwithprefix>;
def _include_EQ : Joined<["--"], "include=">, Alias<include_>;
def _language_EQ : Joined<["--"], "language=">, Alias<x>;
def _language : Separate<["--"], "language">, Alias<x>;
def _library_directory_EQ : Joined<["--"], "library-directory=">, Alias<L>;
def _library_directory : Separate<["--"], "library-directory">, Alias<L>;
def _no_line_commands : Flag<["--"], "no-line-commands">, Alias<P>;
def _no_standard_includes : Flag<["--"], "no-standard-includes">, Alias<nostdinc>;
def _no_standard_libraries : Flag<["--"], "no-standard-libraries">, Alias<nostdlib>;
def _no_undefined : Flag<["--"], "no-undefined">, Flags<[LinkerInput]>;
def _no_warnings : Flag<["--"], "no-warnings">, Alias<w>;
def _optimize_EQ : Joined<["--"], "optimize=">, Alias<O>;
def _optimize : Flag<["--"], "optimize">, Alias<O>;
def _output_class_directory_EQ : Joined<["--"], "output-class-directory=">, Alias<foutput_class_dir_EQ>;
def _output_class_directory : Separate<["--"], "output-class-directory">, Alias<foutput_class_dir_EQ>;
def _output_EQ : Joined<["--"], "output=">, Alias<o>;
def _output : Separate<["--"], "output">, Alias<o>;
def _param : Separate<["--"], "param">, Group<CompileOnly_Group>;
def _param_EQ : Joined<["--"], "param=">, Alias<_param>;
def _precompile : Flag<["--"], "precompile">, Flags<[NoXarchOption]>,
  Group<Action_Group>, HelpText<"Only precompile the input">;
def _prefix_EQ : Joined<["--"], "prefix=">, Alias<B>;
def _prefix : Separate<["--"], "prefix">, Alias<B>;
def _preprocess : Flag<["--"], "preprocess">, Alias<E>;
def _print_diagnostic_categories : Flag<["--"], "print-diagnostic-categories">;
def _print_file_name : Separate<["--"], "print-file-name">, Alias<print_file_name_EQ>;
def _print_missing_file_dependencies : Flag<["--"], "print-missing-file-dependencies">, Alias<MG>;
def _print_prog_name : Separate<["--"], "print-prog-name">, Alias<print_prog_name_EQ>;
def _profile_blocks : Flag<["--"], "profile-blocks">, Alias<a>;
def _profile : Flag<["--"], "profile">, Alias<p>;
def _resource_EQ : Joined<["--"], "resource=">, Alias<fcompile_resource_EQ>;
def _resource : Separate<["--"], "resource">, Alias<fcompile_resource_EQ>;
def _rtlib : Separate<["--"], "rtlib">, Alias<rtlib_EQ>;
def _serialize_diags : Separate<["-", "--"], "serialize-diagnostics">, Flags<[NoXarchOption]>,
  HelpText<"Serialize compiler diagnostics to a file">;
// We give --version different semantics from -version.
def _version : Flag<["--"], "version">,
  Flags<[CoreOption, FlangOption]>,
  HelpText<"Print version information">;
def _signed_char : Flag<["--"], "signed-char">, Alias<fsigned_char>;
def _std : Separate<["--"], "std">, Alias<std_EQ>;
def _stdlib : Separate<["--"], "stdlib">, Alias<stdlib_EQ>;
def _sysroot_EQ : Joined<["--"], "sysroot=">;
def _sysroot : Separate<["--"], "sysroot">, Alias<_sysroot_EQ>;
def _target_help : Flag<["--"], "target-help">;
def _trace_includes : Flag<["--"], "trace-includes">, Alias<H>;
def _undefine_macro_EQ : Joined<["--"], "undefine-macro=">, Alias<U>;
def _undefine_macro : Separate<["--"], "undefine-macro">, Alias<U>;
def _unsigned_char : Flag<["--"], "unsigned-char">, Alias<funsigned_char>;
def _user_dependencies : Flag<["--"], "user-dependencies">, Alias<MM>;
def _verbose : Flag<["--"], "verbose">, Alias<v>;
def _warn__EQ : Joined<["--"], "warn-=">, Alias<W_Joined>;
def _warn_ : Joined<["--"], "warn-">, Alias<W_Joined>;
def _write_dependencies : Flag<["--"], "write-dependencies">, Alias<MD>;
def _write_user_dependencies : Flag<["--"], "write-user-dependencies">, Alias<MMD>;
def _ : Joined<["--"], "">, Flags<[Unsupported]>;

// Hexagon feature flags.
def mieee_rnd_near : Flag<["-"], "mieee-rnd-near">,
  Group<m_hexagon_Features_Group>;
def mv5 : Flag<["-"], "mv5">, Group<m_hexagon_Features_Group>, Alias<mcpu_EQ>,
  AliasArgs<["hexagonv5"]>;
def mv55 : Flag<["-"], "mv55">, Group<m_hexagon_Features_Group>,
  Alias<mcpu_EQ>, AliasArgs<["hexagonv55"]>;
def mv60 : Flag<["-"], "mv60">, Group<m_hexagon_Features_Group>,
  Alias<mcpu_EQ>, AliasArgs<["hexagonv60"]>;
def mv62 : Flag<["-"], "mv62">, Group<m_hexagon_Features_Group>,
  Alias<mcpu_EQ>, AliasArgs<["hexagonv62"]>;
def mv65 : Flag<["-"], "mv65">, Group<m_hexagon_Features_Group>,
  Alias<mcpu_EQ>, AliasArgs<["hexagonv65"]>;
def mv66 : Flag<["-"], "mv66">, Group<m_hexagon_Features_Group>,
  Alias<mcpu_EQ>, AliasArgs<["hexagonv66"]>;
def mv67 : Flag<["-"], "mv67">, Group<m_hexagon_Features_Group>,
  Alias<mcpu_EQ>, AliasArgs<["hexagonv67"]>;
def mv67t : Flag<["-"], "mv67t">, Group<m_hexagon_Features_Group>,
  Alias<mcpu_EQ>, AliasArgs<["hexagonv67t"]>;
def mv68 : Flag<["-"], "mv68">, Group<m_hexagon_Features_Group>,
  Alias<mcpu_EQ>, AliasArgs<["hexagonv68"]>;
def mv69 : Flag<["-"], "mv69">, Group<m_hexagon_Features_Group>,
  Alias<mcpu_EQ>, AliasArgs<["hexagonv69"]>;
def mhexagon_hvx : Flag<["-"], "mhvx">, Group<m_hexagon_Features_HVX_Group>,
  HelpText<"Enable Hexagon Vector eXtensions">;
def mhexagon_hvx_EQ : Joined<["-"], "mhvx=">,
  Group<m_hexagon_Features_HVX_Group>,
  HelpText<"Enable Hexagon Vector eXtensions">;
def mno_hexagon_hvx : Flag<["-"], "mno-hvx">,
  Group<m_hexagon_Features_HVX_Group>,
  HelpText<"Disable Hexagon Vector eXtensions">;
def mhexagon_hvx_length_EQ : Joined<["-"], "mhvx-length=">,
  Group<m_hexagon_Features_HVX_Group>, HelpText<"Set Hexagon Vector Length">,
  Values<"64B,128B">;
def mhexagon_hvx_qfloat : Flag<["-"], "mhvx-qfloat">,
  Group<m_hexagon_Features_HVX_Group>,
  HelpText<"Enable Hexagon HVX QFloat instructions">;
def mno_hexagon_hvx_qfloat : Flag<["-"], "mno-hvx-qfloat">,
  Group<m_hexagon_Features_HVX_Group>,
  HelpText<"Disable Hexagon HVX QFloat instructions">;
def mhexagon_hvx_ieee_fp : Flag<["-"], "mhvx-ieee-fp">,
  Group<m_hexagon_Features_Group>,
  HelpText<"Enable Hexagon HVX IEEE floating-point">;
def mno_hexagon_hvx_ieee_fp : Flag<["-"], "mno-hvx-ieee-fp">,
  Group<m_hexagon_Features_Group>,
  HelpText<"Disable Hexagon HVX IEEE floating-point">;
def ffixed_r19: Flag<["-"], "ffixed-r19">,
  HelpText<"Reserve register r19 (Hexagon only)">;
def mmemops : Flag<["-"], "mmemops">, Group<m_hexagon_Features_Group>,
  Flags<[CC1Option]>, HelpText<"Enable generation of memop instructions">;
def mno_memops : Flag<["-"], "mno-memops">, Group<m_hexagon_Features_Group>,
  Flags<[CC1Option]>, HelpText<"Disable generation of memop instructions">;
def mpackets : Flag<["-"], "mpackets">, Group<m_hexagon_Features_Group>,
  Flags<[CC1Option]>, HelpText<"Enable generation of instruction packets">;
def mno_packets : Flag<["-"], "mno-packets">, Group<m_hexagon_Features_Group>,
  Flags<[CC1Option]>, HelpText<"Disable generation of instruction packets">;
def mnvj : Flag<["-"], "mnvj">, Group<m_hexagon_Features_Group>,
  Flags<[CC1Option]>, HelpText<"Enable generation of new-value jumps">;
def mno_nvj : Flag<["-"], "mno-nvj">, Group<m_hexagon_Features_Group>,
  Flags<[CC1Option]>, HelpText<"Disable generation of new-value jumps">;
def mnvs : Flag<["-"], "mnvs">, Group<m_hexagon_Features_Group>,
  Flags<[CC1Option]>, HelpText<"Enable generation of new-value stores">;
def mno_nvs : Flag<["-"], "mno-nvs">, Group<m_hexagon_Features_Group>,
  Flags<[CC1Option]>, HelpText<"Disable generation of new-value stores">;

// M68k features flags
def m68000 : Flag<["-"], "m68000">, Group<m_m68k_Features_Group>;
def m68010 : Flag<["-"], "m68010">, Group<m_m68k_Features_Group>;
def m68020 : Flag<["-"], "m68020">, Group<m_m68k_Features_Group>;
def m68030 : Flag<["-"], "m68030">, Group<m_m68k_Features_Group>;
def m68040 : Flag<["-"], "m68040">, Group<m_m68k_Features_Group>;
def m68060 : Flag<["-"], "m68060">, Group<m_m68k_Features_Group>;

foreach i = {0-6} in
  def ffixed_a#i : Flag<["-"], "ffixed-a"#i>, Group<m_m68k_Features_Group>,
    HelpText<"Reserve the a"#i#" register (M68k only)">;
foreach i = {0-7} in
  def ffixed_d#i : Flag<["-"], "ffixed-d"#i>, Group<m_m68k_Features_Group>,
    HelpText<"Reserve the d"#i#" register (M68k only)">;

// X86 feature flags
def mx87 : Flag<["-"], "mx87">, Group<m_x86_Features_Group>;
def mno_x87 : Flag<["-"], "mno-x87">, Group<m_x86_Features_Group>;
def m80387 : Flag<["-"], "m80387">, Alias<mx87>;
def mno_80387 : Flag<["-"], "mno-80387">, Alias<mno_x87>;
def mno_fp_ret_in_387 : Flag<["-"], "mno-fp-ret-in-387">, Alias<mno_x87>;
def mmmx : Flag<["-"], "mmmx">, Group<m_x86_Features_Group>;
def mno_mmx : Flag<["-"], "mno-mmx">, Group<m_x86_Features_Group>;
def m3dnow : Flag<["-"], "m3dnow">, Group<m_x86_Features_Group>;
def mno_3dnow : Flag<["-"], "mno-3dnow">, Group<m_x86_Features_Group>;
def m3dnowa : Flag<["-"], "m3dnowa">, Group<m_x86_Features_Group>;
def mno_3dnowa : Flag<["-"], "mno-3dnowa">, Group<m_x86_Features_Group>;
def mamx_bf16 : Flag<["-"], "mamx-bf16">, Group<m_x86_Features_Group>;
def mno_amx_bf16 : Flag<["-"], "mno-amx-bf16">, Group<m_x86_Features_Group>;
def mtamx_int8 : Flag<["-"], "mamx-int8">, Group<m_x86_Features_Group>;
def mno_amx_int8 : Flag<["-"], "mno-amx-int8">, Group<m_x86_Features_Group>;
def mamx_tile : Flag<["-"], "mamx-tile">, Group<m_x86_Features_Group>;
def mno_amx_tile : Flag<["-"], "mno-amx-tile">, Group<m_x86_Features_Group>;
def msse : Flag<["-"], "msse">, Group<m_x86_Features_Group>;
def mno_sse : Flag<["-"], "mno-sse">, Group<m_x86_Features_Group>;
def msse2 : Flag<["-"], "msse2">, Group<m_x86_Features_Group>;
def mno_sse2 : Flag<["-"], "mno-sse2">, Group<m_x86_Features_Group>;
def msse3 : Flag<["-"], "msse3">, Group<m_x86_Features_Group>;
def mno_sse3 : Flag<["-"], "mno-sse3">, Group<m_x86_Features_Group>;
def mssse3 : Flag<["-"], "mssse3">, Group<m_x86_Features_Group>;
def mno_ssse3 : Flag<["-"], "mno-ssse3">, Group<m_x86_Features_Group>;
def msse4_1 : Flag<["-"], "msse4.1">, Group<m_x86_Features_Group>;
def mno_sse4_1 : Flag<["-"], "mno-sse4.1">, Group<m_x86_Features_Group>;
def msse4_2 : Flag<["-"], "msse4.2">, Group<m_x86_Features_Group>;
def mno_sse4_2 : Flag<["-"], "mno-sse4.2">, Group<m_x86_Features_Group>;
def msse4 : Flag<["-"], "msse4">, Alias<msse4_2>;
// -mno-sse4 turns off sse4.1 which has the effect of turning off everything
// later than 4.1. -msse4 turns on 4.2 which has the effect of turning on
// everything earlier than 4.2.
def mno_sse4 : Flag<["-"], "mno-sse4">, Alias<mno_sse4_1>;
def msse4a : Flag<["-"], "msse4a">, Group<m_x86_Features_Group>;
def mno_sse4a : Flag<["-"], "mno-sse4a">, Group<m_x86_Features_Group>;
def mavx : Flag<["-"], "mavx">, Group<m_x86_Features_Group>;
def mno_avx : Flag<["-"], "mno-avx">, Group<m_x86_Features_Group>;
def mavx2 : Flag<["-"], "mavx2">, Group<m_x86_Features_Group>;
def mno_avx2 : Flag<["-"], "mno-avx2">, Group<m_x86_Features_Group>;
def mavx512f : Flag<["-"], "mavx512f">, Group<m_x86_Features_Group>;
def mno_avx512f : Flag<["-"], "mno-avx512f">, Group<m_x86_Features_Group>;
def mavx512bf16 : Flag<["-"], "mavx512bf16">, Group<m_x86_Features_Group>;
def mno_avx512bf16 : Flag<["-"], "mno-avx512bf16">, Group<m_x86_Features_Group>;
def mavx512bitalg : Flag<["-"], "mavx512bitalg">, Group<m_x86_Features_Group>;
def mno_avx512bitalg : Flag<["-"], "mno-avx512bitalg">, Group<m_x86_Features_Group>;
def mavx512bw : Flag<["-"], "mavx512bw">, Group<m_x86_Features_Group>;
def mno_avx512bw : Flag<["-"], "mno-avx512bw">, Group<m_x86_Features_Group>;
def mavx512cd : Flag<["-"], "mavx512cd">, Group<m_x86_Features_Group>;
def mno_avx512cd : Flag<["-"], "mno-avx512cd">, Group<m_x86_Features_Group>;
def mavx512dq : Flag<["-"], "mavx512dq">, Group<m_x86_Features_Group>;
def mno_avx512dq : Flag<["-"], "mno-avx512dq">, Group<m_x86_Features_Group>;
def mavx512er : Flag<["-"], "mavx512er">, Group<m_x86_Features_Group>;
def mno_avx512er : Flag<["-"], "mno-avx512er">, Group<m_x86_Features_Group>;
def mavx512fp16 : Flag<["-"], "mavx512fp16">, Group<m_x86_Features_Group>;
def mno_avx512fp16 : Flag<["-"], "mno-avx512fp16">, Group<m_x86_Features_Group>;
def mavx512ifma : Flag<["-"], "mavx512ifma">, Group<m_x86_Features_Group>;
def mno_avx512ifma : Flag<["-"], "mno-avx512ifma">, Group<m_x86_Features_Group>;
def mavx512pf : Flag<["-"], "mavx512pf">, Group<m_x86_Features_Group>;
def mno_avx512pf : Flag<["-"], "mno-avx512pf">, Group<m_x86_Features_Group>;
def mavx512vbmi : Flag<["-"], "mavx512vbmi">, Group<m_x86_Features_Group>;
def mno_avx512vbmi : Flag<["-"], "mno-avx512vbmi">, Group<m_x86_Features_Group>;
def mavx512vbmi2 : Flag<["-"], "mavx512vbmi2">, Group<m_x86_Features_Group>;
def mno_avx512vbmi2 : Flag<["-"], "mno-avx512vbmi2">, Group<m_x86_Features_Group>;
def mavx512vl : Flag<["-"], "mavx512vl">, Group<m_x86_Features_Group>;
def mno_avx512vl : Flag<["-"], "mno-avx512vl">, Group<m_x86_Features_Group>;
def mavx512vnni : Flag<["-"], "mavx512vnni">, Group<m_x86_Features_Group>;
def mno_avx512vnni : Flag<["-"], "mno-avx512vnni">, Group<m_x86_Features_Group>;
def mavx512vpopcntdq : Flag<["-"], "mavx512vpopcntdq">, Group<m_x86_Features_Group>;
def mno_avx512vpopcntdq : Flag<["-"], "mno-avx512vpopcntdq">, Group<m_x86_Features_Group>;
def mavx512vp2intersect : Flag<["-"], "mavx512vp2intersect">, Group<m_x86_Features_Group>;
def mno_avx512vp2intersect : Flag<["-"], "mno-avx512vp2intersect">, Group<m_x86_Features_Group>;
def mavxvnni : Flag<["-"], "mavxvnni">, Group<m_x86_Features_Group>;
def mno_avxvnni : Flag<["-"], "mno-avxvnni">, Group<m_x86_Features_Group>;
def madx : Flag<["-"], "madx">, Group<m_x86_Features_Group>;
def mno_adx : Flag<["-"], "mno-adx">, Group<m_x86_Features_Group>;
def maes : Flag<["-"], "maes">, Group<m_x86_Features_Group>;
def mno_aes : Flag<["-"], "mno-aes">, Group<m_x86_Features_Group>;
def mbmi : Flag<["-"], "mbmi">, Group<m_x86_Features_Group>;
def mno_bmi : Flag<["-"], "mno-bmi">, Group<m_x86_Features_Group>;
def mbmi2 : Flag<["-"], "mbmi2">, Group<m_x86_Features_Group>;
def mno_bmi2 : Flag<["-"], "mno-bmi2">, Group<m_x86_Features_Group>;
def mcldemote : Flag<["-"], "mcldemote">, Group<m_x86_Features_Group>;
def mno_cldemote : Flag<["-"], "mno-cldemote">, Group<m_x86_Features_Group>;
def mclflushopt : Flag<["-"], "mclflushopt">, Group<m_x86_Features_Group>;
def mno_clflushopt : Flag<["-"], "mno-clflushopt">, Group<m_x86_Features_Group>;
def mclwb : Flag<["-"], "mclwb">, Group<m_x86_Features_Group>;
def mno_clwb : Flag<["-"], "mno-clwb">, Group<m_x86_Features_Group>;
def mwbnoinvd : Flag<["-"], "mwbnoinvd">, Group<m_x86_Features_Group>;
def mno_wbnoinvd : Flag<["-"], "mno-wbnoinvd">, Group<m_x86_Features_Group>;
def mclzero : Flag<["-"], "mclzero">, Group<m_x86_Features_Group>;
def mno_clzero : Flag<["-"], "mno-clzero">, Group<m_x86_Features_Group>;
def mcrc32 : Flag<["-"], "mcrc32">, Group<m_x86_Features_Group>;
def mno_crc32 : Flag<["-"], "mno-crc32">, Group<m_x86_Features_Group>;
def mcx16 : Flag<["-"], "mcx16">, Group<m_x86_Features_Group>;
def mno_cx16 : Flag<["-"], "mno-cx16">, Group<m_x86_Features_Group>;
def menqcmd : Flag<["-"], "menqcmd">, Group<m_x86_Features_Group>;
def mno_enqcmd : Flag<["-"], "mno-enqcmd">, Group<m_x86_Features_Group>;
def mf16c : Flag<["-"], "mf16c">, Group<m_x86_Features_Group>;
def mno_f16c : Flag<["-"], "mno-f16c">, Group<m_x86_Features_Group>;
def mfma : Flag<["-"], "mfma">, Group<m_x86_Features_Group>;
def mno_fma : Flag<["-"], "mno-fma">, Group<m_x86_Features_Group>;
def mfma4 : Flag<["-"], "mfma4">, Group<m_x86_Features_Group>;
def mno_fma4 : Flag<["-"], "mno-fma4">, Group<m_x86_Features_Group>;
def mfsgsbase : Flag<["-"], "mfsgsbase">, Group<m_x86_Features_Group>;
def mno_fsgsbase : Flag<["-"], "mno-fsgsbase">, Group<m_x86_Features_Group>;
def mfxsr : Flag<["-"], "mfxsr">, Group<m_x86_Features_Group>;
def mno_fxsr : Flag<["-"], "mno-fxsr">, Group<m_x86_Features_Group>;
def minvpcid : Flag<["-"], "minvpcid">, Group<m_x86_Features_Group>;
def mno_invpcid : Flag<["-"], "mno-invpcid">, Group<m_x86_Features_Group>;
def mgfni : Flag<["-"], "mgfni">, Group<m_x86_Features_Group>;
def mno_gfni : Flag<["-"], "mno-gfni">, Group<m_x86_Features_Group>;
def mhreset : Flag<["-"], "mhreset">, Group<m_x86_Features_Group>;
def mno_hreset : Flag<["-"], "mno-hreset">, Group<m_x86_Features_Group>;
def mkl : Flag<["-"], "mkl">, Group<m_x86_Features_Group>;
def mno_kl : Flag<["-"], "mno-kl">, Group<m_x86_Features_Group>;
def mwidekl : Flag<["-"], "mwidekl">, Group<m_x86_Features_Group>;
def mno_widekl : Flag<["-"], "mno-widekl">, Group<m_x86_Features_Group>;
def mlwp : Flag<["-"], "mlwp">, Group<m_x86_Features_Group>;
def mno_lwp : Flag<["-"], "mno-lwp">, Group<m_x86_Features_Group>;
def mlzcnt : Flag<["-"], "mlzcnt">, Group<m_x86_Features_Group>;
def mno_lzcnt : Flag<["-"], "mno-lzcnt">, Group<m_x86_Features_Group>;
def mmovbe : Flag<["-"], "mmovbe">, Group<m_x86_Features_Group>;
def mno_movbe : Flag<["-"], "mno-movbe">, Group<m_x86_Features_Group>;
def mmovdiri : Flag<["-"], "mmovdiri">, Group<m_x86_Features_Group>;
def mno_movdiri : Flag<["-"], "mno-movdiri">, Group<m_x86_Features_Group>;
def mmovdir64b : Flag<["-"], "mmovdir64b">, Group<m_x86_Features_Group>;
def mno_movdir64b : Flag<["-"], "mno-movdir64b">, Group<m_x86_Features_Group>;
def mmwaitx : Flag<["-"], "mmwaitx">, Group<m_x86_Features_Group>;
def mno_mwaitx : Flag<["-"], "mno-mwaitx">, Group<m_x86_Features_Group>;
def mpku : Flag<["-"], "mpku">, Group<m_x86_Features_Group>;
def mno_pku : Flag<["-"], "mno-pku">, Group<m_x86_Features_Group>;
def mpclmul : Flag<["-"], "mpclmul">, Group<m_x86_Features_Group>;
def mno_pclmul : Flag<["-"], "mno-pclmul">, Group<m_x86_Features_Group>;
def mpconfig : Flag<["-"], "mpconfig">, Group<m_x86_Features_Group>;
def mno_pconfig : Flag<["-"], "mno-pconfig">, Group<m_x86_Features_Group>;
def mpopcnt : Flag<["-"], "mpopcnt">, Group<m_x86_Features_Group>;
def mno_popcnt : Flag<["-"], "mno-popcnt">, Group<m_x86_Features_Group>;
def mprefetchwt1 : Flag<["-"], "mprefetchwt1">, Group<m_x86_Features_Group>;
def mno_prefetchwt1 : Flag<["-"], "mno-prefetchwt1">, Group<m_x86_Features_Group>;
def mprfchw : Flag<["-"], "mprfchw">, Group<m_x86_Features_Group>;
def mno_prfchw : Flag<["-"], "mno-prfchw">, Group<m_x86_Features_Group>;
def mptwrite : Flag<["-"], "mptwrite">, Group<m_x86_Features_Group>;
def mno_ptwrite : Flag<["-"], "mno-ptwrite">, Group<m_x86_Features_Group>;
def mrdpid : Flag<["-"], "mrdpid">, Group<m_x86_Features_Group>;
def mno_rdpid : Flag<["-"], "mno-rdpid">, Group<m_x86_Features_Group>;
def mrdrnd : Flag<["-"], "mrdrnd">, Group<m_x86_Features_Group>;
def mno_rdrnd : Flag<["-"], "mno-rdrnd">, Group<m_x86_Features_Group>;
def mrtm : Flag<["-"], "mrtm">, Group<m_x86_Features_Group>;
def mno_rtm : Flag<["-"], "mno-rtm">, Group<m_x86_Features_Group>;
def mrdseed : Flag<["-"], "mrdseed">, Group<m_x86_Features_Group>;
def mno_rdseed : Flag<["-"], "mno-rdseed">, Group<m_x86_Features_Group>;
def msahf : Flag<["-"], "msahf">, Group<m_x86_Features_Group>;
def mno_sahf : Flag<["-"], "mno-sahf">, Group<m_x86_Features_Group>;
def mserialize : Flag<["-"], "mserialize">, Group<m_x86_Features_Group>;
def mno_serialize : Flag<["-"], "mno-serialize">, Group<m_x86_Features_Group>;
def msgx : Flag<["-"], "msgx">, Group<m_x86_Features_Group>;
def mno_sgx : Flag<["-"], "mno-sgx">, Group<m_x86_Features_Group>;
def msha : Flag<["-"], "msha">, Group<m_x86_Features_Group>;
def mno_sha : Flag<["-"], "mno-sha">, Group<m_x86_Features_Group>;
def mtbm : Flag<["-"], "mtbm">, Group<m_x86_Features_Group>;
def mno_tbm : Flag<["-"], "mno-tbm">, Group<m_x86_Features_Group>;
def mtsxldtrk : Flag<["-"], "mtsxldtrk">, Group<m_x86_Features_Group>;
def mno_tsxldtrk : Flag<["-"], "mno-tsxldtrk">, Group<m_x86_Features_Group>;
def muintr : Flag<["-"], "muintr">, Group<m_x86_Features_Group>;
def mno_uintr : Flag<["-"], "mno-uintr">, Group<m_x86_Features_Group>;
def mvaes : Flag<["-"], "mvaes">, Group<m_x86_Features_Group>;
def mno_vaes : Flag<["-"], "mno-vaes">, Group<m_x86_Features_Group>;
def mvpclmulqdq : Flag<["-"], "mvpclmulqdq">, Group<m_x86_Features_Group>;
def mno_vpclmulqdq : Flag<["-"], "mno-vpclmulqdq">, Group<m_x86_Features_Group>;
def mwaitpkg : Flag<["-"], "mwaitpkg">, Group<m_x86_Features_Group>;
def mno_waitpkg : Flag<["-"], "mno-waitpkg">, Group<m_x86_Features_Group>;
def mxop : Flag<["-"], "mxop">, Group<m_x86_Features_Group>;
def mno_xop : Flag<["-"], "mno-xop">, Group<m_x86_Features_Group>;
def mxsave : Flag<["-"], "mxsave">, Group<m_x86_Features_Group>;
def mno_xsave : Flag<["-"], "mno-xsave">, Group<m_x86_Features_Group>;
def mxsavec : Flag<["-"], "mxsavec">, Group<m_x86_Features_Group>;
def mno_xsavec : Flag<["-"], "mno-xsavec">, Group<m_x86_Features_Group>;
def mxsaveopt : Flag<["-"], "mxsaveopt">, Group<m_x86_Features_Group>;
def mno_xsaveopt : Flag<["-"], "mno-xsaveopt">, Group<m_x86_Features_Group>;
def mxsaves : Flag<["-"], "mxsaves">, Group<m_x86_Features_Group>;
def mno_xsaves : Flag<["-"], "mno-xsaves">, Group<m_x86_Features_Group>;
def mshstk : Flag<["-"], "mshstk">, Group<m_x86_Features_Group>;
def mno_shstk : Flag<["-"], "mno-shstk">, Group<m_x86_Features_Group>;
def mretpoline_external_thunk : Flag<["-"], "mretpoline-external-thunk">, Group<m_x86_Features_Group>;
def mno_retpoline_external_thunk : Flag<["-"], "mno-retpoline-external-thunk">, Group<m_x86_Features_Group>;
def mvzeroupper : Flag<["-"], "mvzeroupper">, Group<m_x86_Features_Group>;
def mno_vzeroupper : Flag<["-"], "mno-vzeroupper">, Group<m_x86_Features_Group>;

// These are legacy user-facing driver-level option spellings. They are always
// aliases for options that are spelled using the more common Unix / GNU flag
// style of double-dash and equals-joined flags.
def target_legacy_spelling : Separate<["-"], "target">,
                             Alias<target>,
                             Flags<[CoreOption]>;

// Special internal option to handle -Xlinker --no-demangle.
def Z_Xlinker__no_demangle : Flag<["-"], "Z-Xlinker-no-demangle">,
    Flags<[Unsupported, NoArgumentUnused]>;

// Special internal option to allow forwarding arbitrary arguments to linker.
def Zlinker_input : Separate<["-"], "Zlinker-input">,
    Flags<[Unsupported, NoArgumentUnused]>;

// Reserved library options.
def Z_reserved_lib_stdcxx : Flag<["-"], "Z-reserved-lib-stdc++">,
    Flags<[LinkerInput, NoArgumentUnused, Unsupported]>, Group<reserved_lib_Group>;
def Z_reserved_lib_cckext : Flag<["-"], "Z-reserved-lib-cckext">,
    Flags<[LinkerInput, NoArgumentUnused, Unsupported]>, Group<reserved_lib_Group>;

// Ignored options
multiclass BooleanFFlag<string name> {
  def f#NAME : Flag<["-"], "f"#name>;
  def fno_#NAME : Flag<["-"], "fno-"#name>;
}

defm : BooleanFFlag<"keep-inline-functions">, Group<clang_ignored_gcc_optimization_f_Group>;

def fprofile_dir : Joined<["-"], "fprofile-dir=">, Group<f_Group>;

// The default value matches BinutilsVersion in MCAsmInfo.h.
def fbinutils_version_EQ : Joined<["-"], "fbinutils-version=">,
  MetaVarName<"<major.minor>">, Group<f_Group>, Flags<[CC1Option]>,
  HelpText<"Produced object files can use all ELF features supported by this "
  "binutils version and newer. If -fno-integrated-as is specified, the "
  "generated assembly will consider GNU as support. 'none' means that all ELF "
  "features can be used, regardless of binutils support. Defaults to 2.26.">;
def fuse_ld_EQ : Joined<["-"], "fuse-ld=">, Group<f_Group>, Flags<[CoreOption, LinkOption]>;
def ld_path_EQ : Joined<["--"], "ld-path=">, Group<Link_Group>;

defm align_labels : BooleanFFlag<"align-labels">, Group<clang_ignored_gcc_optimization_f_Group>;
def falign_labels_EQ : Joined<["-"], "falign-labels=">, Group<clang_ignored_gcc_optimization_f_Group>;
defm align_loops : BooleanFFlag<"align-loops">, Group<clang_ignored_gcc_optimization_f_Group>;
defm align_jumps : BooleanFFlag<"align-jumps">, Group<clang_ignored_gcc_optimization_f_Group>;
def falign_jumps_EQ : Joined<["-"], "falign-jumps=">, Group<clang_ignored_gcc_optimization_f_Group>;

// FIXME: This option should be supported and wired up to our diognostics, but
// ignore it for now to avoid breaking builds that use it.
def fdiagnostics_show_location_EQ : Joined<["-"], "fdiagnostics-show-location=">, Group<clang_ignored_f_Group>;

defm fcheck_new : BooleanFFlag<"check-new">, Group<clang_ignored_f_Group>;
defm caller_saves : BooleanFFlag<"caller-saves">, Group<clang_ignored_gcc_optimization_f_Group>;
defm reorder_blocks : BooleanFFlag<"reorder-blocks">, Group<clang_ignored_gcc_optimization_f_Group>;
defm branch_count_reg : BooleanFFlag<"branch-count-reg">, Group<clang_ignored_gcc_optimization_f_Group>;
defm default_inline : BooleanFFlag<"default-inline">, Group<clang_ignored_gcc_optimization_f_Group>;
defm fat_lto_objects : BooleanFFlag<"fat-lto-objects">, Group<clang_ignored_gcc_optimization_f_Group>;
defm float_store : BooleanFFlag<"float-store">, Group<clang_ignored_gcc_optimization_f_Group>;
defm friend_injection : BooleanFFlag<"friend-injection">, Group<clang_ignored_f_Group>;
defm function_attribute_list : BooleanFFlag<"function-attribute-list">, Group<clang_ignored_f_Group>;
defm gcse : BooleanFFlag<"gcse">, Group<clang_ignored_gcc_optimization_f_Group>;
defm gcse_after_reload: BooleanFFlag<"gcse-after-reload">, Group<clang_ignored_gcc_optimization_f_Group>;
defm gcse_las: BooleanFFlag<"gcse-las">, Group<clang_ignored_gcc_optimization_f_Group>;
defm gcse_sm: BooleanFFlag<"gcse-sm">, Group<clang_ignored_gcc_optimization_f_Group>;
defm gnu : BooleanFFlag<"gnu">, Group<clang_ignored_f_Group>;
defm implicit_templates : BooleanFFlag<"implicit-templates">, Group<clang_ignored_f_Group>;
defm implement_inlines : BooleanFFlag<"implement-inlines">, Group<clang_ignored_f_Group>;
defm merge_constants : BooleanFFlag<"merge-constants">, Group<clang_ignored_gcc_optimization_f_Group>;
defm modulo_sched : BooleanFFlag<"modulo-sched">, Group<clang_ignored_gcc_optimization_f_Group>;
defm modulo_sched_allow_regmoves : BooleanFFlag<"modulo-sched-allow-regmoves">,
    Group<clang_ignored_gcc_optimization_f_Group>;
defm inline_functions_called_once : BooleanFFlag<"inline-functions-called-once">,
    Group<clang_ignored_gcc_optimization_f_Group>;
def finline_limit_EQ : Joined<["-"], "finline-limit=">, Group<clang_ignored_gcc_optimization_f_Group>;
defm finline_limit : BooleanFFlag<"inline-limit">, Group<clang_ignored_gcc_optimization_f_Group>;
defm inline_small_functions : BooleanFFlag<"inline-small-functions">,
    Group<clang_ignored_gcc_optimization_f_Group>;
defm ipa_cp : BooleanFFlag<"ipa-cp">,
    Group<clang_ignored_gcc_optimization_f_Group>;
defm ivopts : BooleanFFlag<"ivopts">, Group<clang_ignored_gcc_optimization_f_Group>;
defm semantic_interposition : BoolFOption<"semantic-interposition",
  LangOpts<"SemanticInterposition">, DefaultFalse,
  PosFlag<SetTrue, [CC1Option]>, NegFlag<SetFalse>>;
defm non_call_exceptions : BooleanFFlag<"non-call-exceptions">, Group<clang_ignored_f_Group>;
defm peel_loops : BooleanFFlag<"peel-loops">, Group<clang_ignored_gcc_optimization_f_Group>;
defm permissive : BooleanFFlag<"permissive">, Group<clang_ignored_f_Group>;
defm prefetch_loop_arrays : BooleanFFlag<"prefetch-loop-arrays">, Group<clang_ignored_gcc_optimization_f_Group>;
defm printf : BooleanFFlag<"printf">, Group<clang_ignored_f_Group>;
defm profile : BooleanFFlag<"profile">, Group<clang_ignored_f_Group>;
defm profile_correction : BooleanFFlag<"profile-correction">, Group<clang_ignored_gcc_optimization_f_Group>;
defm profile_generate_sampling : BooleanFFlag<"profile-generate-sampling">, Group<clang_ignored_f_Group>;
defm profile_reusedist : BooleanFFlag<"profile-reusedist">, Group<clang_ignored_f_Group>;
defm profile_values : BooleanFFlag<"profile-values">, Group<clang_ignored_gcc_optimization_f_Group>;
defm regs_graph : BooleanFFlag<"regs-graph">, Group<clang_ignored_f_Group>;
defm rename_registers : BooleanFFlag<"rename-registers">, Group<clang_ignored_gcc_optimization_f_Group>;
defm ripa : BooleanFFlag<"ripa">, Group<clang_ignored_f_Group>;
defm schedule_insns : BooleanFFlag<"schedule-insns">, Group<clang_ignored_gcc_optimization_f_Group>;
defm schedule_insns2 : BooleanFFlag<"schedule-insns2">, Group<clang_ignored_gcc_optimization_f_Group>;
defm see : BooleanFFlag<"see">, Group<clang_ignored_f_Group>;
defm signaling_nans : BooleanFFlag<"signaling-nans">, Group<clang_ignored_gcc_optimization_f_Group>;
defm single_precision_constant : BooleanFFlag<"single-precision-constant">,
    Group<clang_ignored_gcc_optimization_f_Group>;
defm spec_constr_count : BooleanFFlag<"spec-constr-count">, Group<clang_ignored_f_Group>;
defm stack_check : BooleanFFlag<"stack-check">, Group<clang_ignored_f_Group>;
defm strength_reduce :
    BooleanFFlag<"strength-reduce">, Group<clang_ignored_gcc_optimization_f_Group>;
defm tls_model : BooleanFFlag<"tls-model">, Group<clang_ignored_f_Group>;
defm tracer : BooleanFFlag<"tracer">, Group<clang_ignored_gcc_optimization_f_Group>;
defm tree_dce : BooleanFFlag<"tree-dce">, Group<clang_ignored_gcc_optimization_f_Group>;
defm tree_salias : BooleanFFlag<"tree-salias">, Group<clang_ignored_f_Group>;
defm tree_ter : BooleanFFlag<"tree-ter">, Group<clang_ignored_gcc_optimization_f_Group>;
defm tree_vectorizer_verbose : BooleanFFlag<"tree-vectorizer-verbose">, Group<clang_ignored_f_Group>;
defm tree_vrp : BooleanFFlag<"tree-vrp">, Group<clang_ignored_gcc_optimization_f_Group>;
defm : BooleanFFlag<"unit-at-a-time">, Group<clang_ignored_gcc_optimization_f_Group>;
defm unroll_all_loops : BooleanFFlag<"unroll-all-loops">, Group<clang_ignored_gcc_optimization_f_Group>;
defm unsafe_loop_optimizations : BooleanFFlag<"unsafe-loop-optimizations">,
    Group<clang_ignored_gcc_optimization_f_Group>;
defm unswitch_loops : BooleanFFlag<"unswitch-loops">, Group<clang_ignored_gcc_optimization_f_Group>;
defm use_linker_plugin : BooleanFFlag<"use-linker-plugin">, Group<clang_ignored_gcc_optimization_f_Group>;
defm vect_cost_model : BooleanFFlag<"vect-cost-model">, Group<clang_ignored_gcc_optimization_f_Group>;
defm variable_expansion_in_unroller : BooleanFFlag<"variable-expansion-in-unroller">,
    Group<clang_ignored_gcc_optimization_f_Group>;
defm web : BooleanFFlag<"web">, Group<clang_ignored_gcc_optimization_f_Group>;
defm whole_program : BooleanFFlag<"whole-program">, Group<clang_ignored_gcc_optimization_f_Group>;
defm devirtualize : BooleanFFlag<"devirtualize">, Group<clang_ignored_gcc_optimization_f_Group>;
defm devirtualize_speculatively : BooleanFFlag<"devirtualize-speculatively">,
    Group<clang_ignored_gcc_optimization_f_Group>;

// Generic gfortran options.
def A_DASH : Joined<["-"], "A-">, Group<gfortran_Group>;
def static_libgfortran : Flag<["-"], "static-libgfortran">, Group<gfortran_Group>;

// "f" options with values for gfortran.
def fblas_matmul_limit_EQ : Joined<["-"], "fblas-matmul-limit=">, Group<gfortran_Group>;
def fcheck_EQ : Joined<["-"], "fcheck=">, Group<gfortran_Group>;
def fcoarray_EQ : Joined<["-"], "fcoarray=">, Group<gfortran_Group>;
def fconvert_EQ : Joined<["-"], "fconvert=">, Group<gfortran_Group>;
def ffpe_trap_EQ : Joined<["-"], "ffpe-trap=">, Group<gfortran_Group>;
def ffree_line_length_VALUE : Joined<["-"], "ffree-line-length-">, Group<gfortran_Group>;
def finit_character_EQ : Joined<["-"], "finit-character=">, Group<gfortran_Group>;
def finit_integer_EQ : Joined<["-"], "finit-integer=">, Group<gfortran_Group>;
def finit_logical_EQ : Joined<["-"], "finit-logical=">, Group<gfortran_Group>;
def finit_real_EQ : Joined<["-"], "finit-real=">, Group<gfortran_Group>;
def fmax_array_constructor_EQ : Joined<["-"], "fmax-array-constructor=">, Group<gfortran_Group>;
def fmax_errors_EQ : Joined<["-"], "fmax-errors=">, Group<gfortran_Group>;
def fmax_stack_var_size_EQ : Joined<["-"], "fmax-stack-var-size=">, Group<gfortran_Group>;
def fmax_subrecord_length_EQ : Joined<["-"], "fmax-subrecord-length=">, Group<gfortran_Group>;
def frecord_marker_EQ : Joined<["-"], "frecord-marker=">, Group<gfortran_Group>;

// "f" flags for gfortran.
defm aggressive_function_elimination : BooleanFFlag<"aggressive-function-elimination">, Group<gfortran_Group>;
defm align_commons : BooleanFFlag<"align-commons">, Group<gfortran_Group>;
defm all_intrinsics : BooleanFFlag<"all-intrinsics">, Group<gfortran_Group>;
def fautomatic : Flag<["-"], "fautomatic">; // -fno-automatic is significant
defm backtrace : BooleanFFlag<"backtrace">, Group<gfortran_Group>;
defm bounds_check : BooleanFFlag<"bounds-check">, Group<gfortran_Group>;
defm check_array_temporaries : BooleanFFlag<"check-array-temporaries">, Group<gfortran_Group>;
defm cray_pointer : BooleanFFlag<"cray-pointer">, Group<gfortran_Group>;
defm d_lines_as_code : BooleanFFlag<"d-lines-as-code">, Group<gfortran_Group>;
defm d_lines_as_comments : BooleanFFlag<"d-lines-as-comments">, Group<gfortran_Group>;
defm dollar_ok : BooleanFFlag<"dollar-ok">, Group<gfortran_Group>;
defm dump_fortran_optimized : BooleanFFlag<"dump-fortran-optimized">, Group<gfortran_Group>;
defm dump_fortran_original : BooleanFFlag<"dump-fortran-original">, Group<gfortran_Group>;
defm dump_parse_tree : BooleanFFlag<"dump-parse-tree">, Group<gfortran_Group>;
defm external_blas : BooleanFFlag<"external-blas">, Group<gfortran_Group>;
defm f2c : BooleanFFlag<"f2c">, Group<gfortran_Group>;
defm frontend_optimize : BooleanFFlag<"frontend-optimize">, Group<gfortran_Group>;
defm init_local_zero : BooleanFFlag<"init-local-zero">, Group<gfortran_Group>;
defm integer_4_integer_8 : BooleanFFlag<"integer-4-integer-8">, Group<gfortran_Group>;
defm max_identifier_length : BooleanFFlag<"max-identifier-length">, Group<gfortran_Group>;
defm module_private : BooleanFFlag<"module-private">, Group<gfortran_Group>;
defm pack_derived : BooleanFFlag<"pack-derived">, Group<gfortran_Group>;
//defm protect_parens : BooleanFFlag<"protect-parens">, Group<gfortran_Group>;
defm range_check : BooleanFFlag<"range-check">, Group<gfortran_Group>;
defm real_4_real_10 : BooleanFFlag<"real-4-real-10">, Group<gfortran_Group>;
defm real_4_real_16 : BooleanFFlag<"real-4-real-16">, Group<gfortran_Group>;
defm real_4_real_8 : BooleanFFlag<"real-4-real-8">, Group<gfortran_Group>;
defm real_8_real_10 : BooleanFFlag<"real-8-real-10">, Group<gfortran_Group>;
defm real_8_real_16 : BooleanFFlag<"real-8-real-16">, Group<gfortran_Group>;
defm real_8_real_4 : BooleanFFlag<"real-8-real-4">, Group<gfortran_Group>;
defm realloc_lhs : BooleanFFlag<"realloc-lhs">, Group<gfortran_Group>;
defm recursive : BooleanFFlag<"recursive">, Group<gfortran_Group>;
defm repack_arrays : BooleanFFlag<"repack-arrays">, Group<gfortran_Group>;
defm second_underscore : BooleanFFlag<"second-underscore">, Group<gfortran_Group>;
defm sign_zero : BooleanFFlag<"sign-zero">, Group<gfortran_Group>;
defm stack_arrays : BooleanFFlag<"stack-arrays">, Group<gfortran_Group>;
defm underscoring : BooleanFFlag<"underscoring">, Group<gfortran_Group>;
defm whole_file : BooleanFFlag<"whole-file">, Group<gfortran_Group>;

// C++ SYCL options
def reuse_exe_EQ : Joined<["-"], "reuse-exe=">, Flags<[CoreOption]>,
  HelpText<"Speed up FPGA aoc compile if the device code in <exe> is unchanged.">,
  MetaVarName<"<exe>">;
def fsycl : Flag<["-"], "fsycl">, Flags<[NoXarchOption, CoreOption]>, Group<sycl_Group>,
  HelpText<"Enables SYCL kernels compilation for device">;
def fno_sycl : Flag<["-"], "fno-sycl">, Flags<[NoXarchOption, CoreOption]>, Group<sycl_Group>,
  HelpText<"Disables SYCL kernels compilation for device">;
// FIXME: -fsycl-explicit-simd is deprecated. remove it when support is dropped.
def : Flag<["-"], "fsycl-explicit-simd">, Flags<[CoreOption, Deprecated]>,
  Group<clang_ignored_legacy_options_Group>,
  HelpText<"Enable SYCL explicit SIMD extension. (deprecated)">;
def : Flag<["-"], "fno-sycl-explicit-simd">,
  Flags<[CoreOption, Deprecated]>,
  Group<clang_ignored_legacy_options_Group>,
  HelpText<"Disable SYCL explicit SIMD extension. (deprecated)">;
defm sycl_early_optimizations : OptOutCC1FFlag<"sycl-early-optimizations", "Enable", "Disable", " standard optimization pipeline for SYCL device compiler", [CoreOption]>;
def fsycl_dead_args_optimization : Flag<["-"], "fsycl-dead-args-optimization">,
  Group<sycl_Group>, Flags<[NoArgumentUnused, CoreOption]>, HelpText<"Enables "
  "elimination of DPC++ dead kernel arguments">;
def fno_sycl_dead_args_optimization : Flag<["-"], "fno-sycl-dead-args-optimization">,
  Group<sycl_Group>, Flags<[NoArgumentUnused, CoreOption]>, HelpText<"Disables "
  "elimination of DPC++ dead kernel arguments">;
def fsycl_device_lib_EQ : CommaJoined<["-"], "fsycl-device-lib=">, Group<sycl_Group>, Flags<[NoXarchOption, CoreOption]>,
  Values<"libc, libm-fp32, libm-fp64, all">, HelpText<"Control inclusion of "
  "device libraries into device binary linkage. Valid arguments "
  "are libc, libm-fp32, libm-fp64, all">;
def fno_sycl_device_lib_EQ : CommaJoined<["-"], "fno-sycl-device-lib=">, Group<sycl_Group>, Flags<[NoXarchOption, CoreOption]>,
  Values<"libc, libm-fp32, libm-fp64, all">, HelpText<"Control exclusion of "
  "device libraries from device binary linkage. Valid arguments "
  "are libc, libm-fp32, libm-fp64, all">;
def fsycl_device_lib_jit_link : Flag<["-"], "fsycl-device-lib-jit-link">,
  Group<sycl_Group>, Flags<[NoArgumentUnused, CoreOption]>, HelpText<"Enables "
  "sycl device library jit link (experimental)">;
def fno_sycl_device_lib_jit_link : Flag<["-"], "fno-sycl-device-lib-jit-link">,
  Group<sycl_Group>, Flags<[NoArgumentUnused, CoreOption]>, HelpText<"Disables "
  "sycl device library jit link (experimental)">;
def fsycl_fp32_prec_sqrt : Flag<["-"], "fsycl-fp32-prec-sqrt">, Group<sycl_Group>, Flags<[CC1Option]>,
  HelpText<"SYCL only. Specify that single precision floating-point sqrt is correctly rounded.">,
  MarshallingInfoFlag<CodeGenOpts<"SYCLFp32PrecSqrt">>;

//===----------------------------------------------------------------------===//
// FLangOption + NoXarchOption
//===----------------------------------------------------------------------===//

def flang_experimental_exec : Flag<["-"], "flang-experimental-exec">,
  Flags<[FlangOption, FlangOnlyOption, NoXarchOption, HelpHidden]>,
  HelpText<"Enable support for generating executables (experimental)">;

//===----------------------------------------------------------------------===//
// FLangOption + CoreOption + NoXarchOption
//===----------------------------------------------------------------------===//

def Xflang : Separate<["-"], "Xflang">,
  HelpText<"Pass <arg> to the flang compiler">, MetaVarName<"<arg>">,
  Flags<[FlangOption, FlangOnlyOption, NoXarchOption, CoreOption]>,
  Group<CompileOnly_Group>;

//===----------------------------------------------------------------------===//
// FlangOption and FC1 Options
//===----------------------------------------------------------------------===//

let Flags = [FC1Option, FlangOption, FlangOnlyOption] in {

def cpp : Flag<["-"], "cpp">, Group<f_Group>,
  HelpText<"Enable predefined and command line preprocessor macros">;
def nocpp : Flag<["-"], "nocpp">, Group<f_Group>,
  HelpText<"Disable predefined and command line preprocessor macros">;
def module_dir : JoinedOrSeparate<["-"], "module-dir">, MetaVarName<"<dir>">,
  HelpText<"Put MODULE files in <dir>">,
  DocBrief<[{This option specifies where to put .mod files for compiled modules.
It is also added to the list of directories to be searched by an USE statement.
The default is the current directory.}]>;

def ffixed_form : Flag<["-"], "ffixed-form">, Group<f_Group>,
  HelpText<"Process source files in fixed form">;
def ffree_form : Flag<["-"], "ffree-form">, Group<f_Group>,
  HelpText<"Process source files in free form">;
def ffixed_line_length_EQ : Joined<["-"], "ffixed-line-length=">, Group<f_Group>,
  HelpText<"Use <value> as character line width in fixed mode">,
  DocBrief<[{Set column after which characters are ignored in typical fixed-form lines in the source
file}]>;
def ffixed_line_length_VALUE : Joined<["-"], "ffixed-line-length-">, Group<f_Group>, Alias<ffixed_line_length_EQ>;
def fopenacc : Flag<["-"], "fopenacc">, Group<f_Group>,
  HelpText<"Enable OpenACC">;
def fdefault_double_8 : Flag<["-"],"fdefault-double-8">, Group<f_Group>,
  HelpText<"Set the default double precision kind to an 8 byte wide type">;
def fdefault_integer_8 : Flag<["-"],"fdefault-integer-8">, Group<f_Group>,
  HelpText<"Set the default integer kind to an 8 byte wide type">;
def fdefault_real_8 : Flag<["-"],"fdefault-real-8">, Group<f_Group>,
  HelpText<"Set the default real kind to an 8 byte wide type">;
def flarge_sizes : Flag<["-"],"flarge-sizes">, Group<f_Group>,
  HelpText<"Use INTEGER(KIND=8) for the result type in size-related intrinsics">;

def falternative_parameter_statement : Flag<["-"], "falternative-parameter-statement">, Group<f_Group>,
  HelpText<"Enable the old style PARAMETER statement">;
def fintrinsic_modules_path : Separate<["-"], "fintrinsic-modules-path">,  Group<f_Group>, MetaVarName<"<dir>">,
  HelpText<"Specify where to find the compiled intrinsic modules">,
  DocBrief<[{This option specifies the location of pre-compiled intrinsic modules,
  if they are not in the default location expected by the compiler.}]>;

defm backslash : OptInFC1FFlag<"backslash", "Specify that backslash in string introduces an escape character">;
defm xor_operator : OptInFC1FFlag<"xor-operator", "Enable .XOR. as a synonym of .NEQV.">;
defm logical_abbreviations : OptInFC1FFlag<"logical-abbreviations", "Enable logical abbreviations">;
defm implicit_none : OptInFC1FFlag<"implicit-none", "No implicit typing allowed unless overridden by IMPLICIT statements">;

def fno_automatic : Flag<["-"], "fno-automatic">, Group<f_Group>,
  HelpText<"Implies the SAVE attribute for non-automatic local objects in subprograms unless RECURSIVE">;

} // let Flags = [FC1Option, FlangOption, FlangOnlyOption]

def J : JoinedOrSeparate<["-"], "J">,
  Flags<[RenderJoined, FlangOption, FC1Option, FlangOnlyOption]>,
  Group<gfortran_Group>,
  Alias<module_dir>;

//===----------------------------------------------------------------------===//
// FC1 Options
//===----------------------------------------------------------------------===//

let Flags = [FC1Option, FlangOnlyOption] in {

def fget_definition : MultiArg<["-"], "fget-definition", 3>,
  HelpText<"Get the symbol definition from <line> <start-column> <end-column>">,
  Group<Action_Group>;
def test_io : Flag<["-"], "test-io">, Group<Action_Group>,
  HelpText<"Run the InputOuputTest action. Use for development and testing only.">;
def fdebug_unparse_no_sema : Flag<["-"], "fdebug-unparse-no-sema">, Group<Action_Group>,
  HelpText<"Unparse and stop (skips the semantic checks)">,
  DocBrief<[{Only run the parser, then unparse the parse-tree and output the
generated Fortran source file. Semantic checks are disabled.}]>;
def fdebug_unparse : Flag<["-"], "fdebug-unparse">, Group<Action_Group>,
  HelpText<"Unparse and stop.">,
  DocBrief<[{Run the parser and the semantic checks. Then unparse the
parse-tree and output the generated Fortran source file.}]>;
def fdebug_unparse_with_symbols : Flag<["-"], "fdebug-unparse-with-symbols">, Group<Action_Group>,
  HelpText<"Unparse and stop.">;
def fdebug_dump_symbols : Flag<["-"], "fdebug-dump-symbols">, Group<Action_Group>,
  HelpText<"Dump symbols after the semantic analysis">;
def fdebug_dump_parse_tree : Flag<["-"], "fdebug-dump-parse-tree">, Group<Action_Group>,
  HelpText<"Dump the parse tree">,
  DocBrief<[{Run the Parser and the semantic checks, and then output the
parse tree.}]>;
def fdebug_dump_pft : Flag<["-"], "fdebug-dump-pft">, Group<Action_Group>,
  HelpText<"Dump the pre-fir parse tree">;
def fdebug_dump_parse_tree_no_sema : Flag<["-"], "fdebug-dump-parse-tree-no-sema">, Group<Action_Group>,
  HelpText<"Dump the parse tree (skips the semantic checks)">,
  DocBrief<[{Run the Parser and then output the parse tree. Semantic
checks are disabled.}]>;
def fdebug_dump_all : Flag<["-"], "fdebug-dump-all">, Group<Action_Group>,
  HelpText<"Dump symbols and the parse tree after the semantic checks">;
def fdebug_dump_provenance : Flag<["-"], "fdebug-dump-provenance">, Group<Action_Group>,
  HelpText<"Dump provenance">;
def fdebug_dump_parsing_log : Flag<["-"], "fdebug-dump-parsing-log">, Group<Action_Group>,
  HelpText<"Run instrumented parse and dump the parsing log">;
def fdebug_measure_parse_tree : Flag<["-"], "fdebug-measure-parse-tree">, Group<Action_Group>,
  HelpText<"Measure the parse tree">;
def fdebug_pre_fir_tree : Flag<["-"], "fdebug-pre-fir-tree">, Group<Action_Group>,
  HelpText<"Dump the pre-FIR tree">;
def fdebug_module_writer : Flag<["-"],"fdebug-module-writer">,
  HelpText<"Enable debug messages while writing module files">;
def fget_symbols_sources : Flag<["-"], "fget-symbols-sources">, Group<Action_Group>,
  HelpText<"Dump symbols and their source code locations">;

def module_suffix : Separate<["-"], "module-suffix">,  Group<f_Group>, MetaVarName<"<suffix>">,
  HelpText<"Use <suffix> as the suffix for module files (the default value is `.mod`)">;
def fno_reformat : Flag<["-"], "fno-reformat">, Group<Preprocessor_Group>,
  HelpText<"Dump the cooked character stream in -E mode">;
defm analyzed_objects_for_unparse : OptOutFC1FFlag<"analyzed-objects-for-unparse", "", "Do not use the analyzed objects when unparsing">;

def emit_mlir : Flag<["-"], "emit-mlir">, Group<Action_Group>,
  HelpText<"Build the parse tree, then lower it to MLIR">;
def emit_fir : Flag<["-"], "emit-fir">, Alias<emit_mlir>;

} // let Flags = [FC1Option, FlangOnlyOption]

//===----------------------------------------------------------------------===//
// Target Options (cc1 + cc1as)
//===----------------------------------------------------------------------===//

let Flags = [CC1Option, CC1AsOption, NoDriverOption] in {

def target_cpu : Separate<["-"], "target-cpu">,
  HelpText<"Target a specific cpu type">,
  MarshallingInfoString<TargetOpts<"CPU">>;
def tune_cpu : Separate<["-"], "tune-cpu">,
  HelpText<"Tune for a specific cpu type">,
  MarshallingInfoString<TargetOpts<"TuneCPU">>;
def target_feature : Separate<["-"], "target-feature">,
  HelpText<"Target specific attributes">,
  MarshallingInfoStringVector<TargetOpts<"FeaturesAsWritten">>;
def target_abi : Separate<["-"], "target-abi">,
  HelpText<"Target a particular ABI type">,
  MarshallingInfoString<TargetOpts<"ABI">>;
def target_sdk_version_EQ : Joined<["-"], "target-sdk-version=">,
  HelpText<"The version of target SDK used for compilation">;
def darwin_target_variant_sdk_version_EQ : Joined<["-"],
  "darwin-target-variant-sdk-version=">,
  HelpText<"The version of darwin target variant SDK used for compilation">;

} // let Flags = [CC1Option, CC1AsOption, NoDriverOption]

let Flags = [CC1Option, CC1AsOption] in {

def darwin_target_variant_triple : Separate<["-"], "darwin-target-variant-triple">,
  HelpText<"Specify the darwin target variant triple">,
  MarshallingInfoString<TargetOpts<"DarwinTargetVariantTriple">>,
  Normalizer<"normalizeTriple">;

} // let Flags = [CC1Option, CC1AsOption]

//===----------------------------------------------------------------------===//
// Target Options (cc1 + cc1as + fc1)
//===----------------------------------------------------------------------===//

let Flags = [CC1Option, CC1AsOption, FC1Option, NoDriverOption] in {

def triple : Separate<["-"], "triple">,
  HelpText<"Specify target triple (e.g. i686-apple-darwin9)">,
  MarshallingInfoString<TargetOpts<"Triple">, "llvm::Triple::normalize(llvm::sys::getDefaultTargetTriple())">,
  AlwaysEmit, Normalizer<"normalizeTriple">;

} // let Flags = [CC1Option, CC1ASOption, FC1Option, NoDriverOption]

//===----------------------------------------------------------------------===//
// Target Options (other)
//===----------------------------------------------------------------------===//

let Flags = [CC1Option, NoDriverOption] in {

def target_linker_version : Separate<["-"], "target-linker-version">,
  HelpText<"Target linker version">,
  MarshallingInfoString<TargetOpts<"LinkerVersion">>;
def triple_EQ : Joined<["-"], "triple=">, Alias<triple>;
def mfpmath : Separate<["-"], "mfpmath">,
  HelpText<"Which unit to use for fp math">,
  MarshallingInfoString<TargetOpts<"FPMath">>;

defm padding_on_unsigned_fixed_point : BoolOption<"f", "padding-on-unsigned-fixed-point",
  LangOpts<"PaddingOnUnsignedFixedPoint">, DefaultFalse,
  PosFlag<SetTrue, [], "Force each unsigned fixed point type to have an extra bit of padding to align their scales with those of signed fixed point types">,
  NegFlag<SetFalse>>,
  ShouldParseIf<ffixed_point.KeyPath>;

} // let Flags = [CC1Option, NoDriverOption]

//===----------------------------------------------------------------------===//
// Analyzer Options
//===----------------------------------------------------------------------===//

let Flags = [CC1Option, NoDriverOption] in {

def analysis_UnoptimizedCFG : Flag<["-"], "unoptimized-cfg">,
  HelpText<"Generate unoptimized CFGs for all analyses">,
  MarshallingInfoFlag<AnalyzerOpts<"UnoptimizedCFG">>;
def analysis_CFGAddImplicitDtors : Flag<["-"], "cfg-add-implicit-dtors">,
  HelpText<"Add C++ implicit destructors to CFGs for all analyses">;

def analyzer_store : Separate<["-"], "analyzer-store">,
  HelpText<"Source Code Analysis - Abstract Memory Store Models">;
def analyzer_store_EQ : Joined<["-"], "analyzer-store=">, Alias<analyzer_store>;

def analyzer_constraints : Separate<["-"], "analyzer-constraints">,
  HelpText<"Source Code Analysis - Symbolic Constraint Engines">;
def analyzer_constraints_EQ : Joined<["-"], "analyzer-constraints=">,
  Alias<analyzer_constraints>;

def analyzer_output : Separate<["-"], "analyzer-output">,
  HelpText<"Source Code Analysis - Output Options">;
def analyzer_output_EQ : Joined<["-"], "analyzer-output=">,
  Alias<analyzer_output>;

def analyzer_purge : Separate<["-"], "analyzer-purge">,
  HelpText<"Source Code Analysis - Dead Symbol Removal Frequency">;
def analyzer_purge_EQ : Joined<["-"], "analyzer-purge=">, Alias<analyzer_purge>;

def analyzer_opt_analyze_headers : Flag<["-"], "analyzer-opt-analyze-headers">,
  HelpText<"Force the static analyzer to analyze functions defined in header files">,
  MarshallingInfoFlag<AnalyzerOpts<"AnalyzeAll">>;
def analyzer_opt_analyze_nested_blocks : Flag<["-"], "analyzer-opt-analyze-nested-blocks">,
  HelpText<"Analyze the definitions of blocks in addition to functions">,
  MarshallingInfoFlag<AnalyzerOpts<"AnalyzeNestedBlocks">>;
def analyzer_display_progress : Flag<["-"], "analyzer-display-progress">,
  HelpText<"Emit verbose output about the analyzer's progress">,
  MarshallingInfoFlag<AnalyzerOpts<"AnalyzerDisplayProgress">>;
def analyze_function : Separate<["-"], "analyze-function">,
  HelpText<"Run analysis on specific function (for C++ include parameters in name)">,
  MarshallingInfoString<AnalyzerOpts<"AnalyzeSpecificFunction">>;
def analyze_function_EQ : Joined<["-"], "analyze-function=">, Alias<analyze_function>;
def trim_egraph : Flag<["-"], "trim-egraph">,
  HelpText<"Only show error-related paths in the analysis graph">,
  MarshallingInfoFlag<AnalyzerOpts<"TrimGraph">>;
def analyzer_viz_egraph_graphviz : Flag<["-"], "analyzer-viz-egraph-graphviz">,
  HelpText<"Display exploded graph using GraphViz">,
  MarshallingInfoFlag<AnalyzerOpts<"visualizeExplodedGraphWithGraphViz">>;
def analyzer_dump_egraph : Separate<["-"], "analyzer-dump-egraph">,
  HelpText<"Dump exploded graph to the specified file">,
  MarshallingInfoString<AnalyzerOpts<"DumpExplodedGraphTo">>;
def analyzer_dump_egraph_EQ : Joined<["-"], "analyzer-dump-egraph=">, Alias<analyzer_dump_egraph>;

def analyzer_inline_max_stack_depth : Separate<["-"], "analyzer-inline-max-stack-depth">,
  HelpText<"Bound on stack depth while inlining (4 by default)">,
  // Cap the stack depth at 4 calls (5 stack frames, base + 4 calls).
  MarshallingInfoInt<AnalyzerOpts<"InlineMaxStackDepth">, "5">;
def analyzer_inline_max_stack_depth_EQ : Joined<["-"], "analyzer-inline-max-stack-depth=">,
  Alias<analyzer_inline_max_stack_depth>;

def analyzer_inlining_mode : Separate<["-"], "analyzer-inlining-mode">,
  HelpText<"Specify the function selection heuristic used during inlining">;
def analyzer_inlining_mode_EQ : Joined<["-"], "analyzer-inlining-mode=">, Alias<analyzer_inlining_mode>;

def analyzer_disable_retry_exhausted : Flag<["-"], "analyzer-disable-retry-exhausted">,
  HelpText<"Do not re-analyze paths leading to exhausted nodes with a different strategy (may decrease code coverage)">,
  MarshallingInfoFlag<AnalyzerOpts<"NoRetryExhausted">>;

def analyzer_max_loop : Separate<["-"], "analyzer-max-loop">,
  HelpText<"The maximum number of times the analyzer will go through a loop">,
  MarshallingInfoInt<AnalyzerOpts<"maxBlockVisitOnPath">, "4">;
def analyzer_stats : Flag<["-"], "analyzer-stats">,
  HelpText<"Print internal analyzer statistics.">,
  MarshallingInfoFlag<AnalyzerOpts<"PrintStats">>;

def analyzer_checker : Separate<["-"], "analyzer-checker">,
  HelpText<"Choose analyzer checkers to enable">,
  ValuesCode<[{
    const char *Values =
    #define GET_CHECKERS
    #define CHECKER(FULLNAME, CLASS, HT, DOC_URI, IS_HIDDEN)  FULLNAME ","
    #include "clang/StaticAnalyzer/Checkers/Checkers.inc"
    #undef GET_CHECKERS
    #define GET_PACKAGES
    #define PACKAGE(FULLNAME)  FULLNAME ","
    #include "clang/StaticAnalyzer/Checkers/Checkers.inc"
    #undef GET_PACKAGES
    ;
  }]>;
def analyzer_checker_EQ : Joined<["-"], "analyzer-checker=">,
  Alias<analyzer_checker>;

def analyzer_disable_checker : Separate<["-"], "analyzer-disable-checker">,
  HelpText<"Choose analyzer checkers to disable">;
def analyzer_disable_checker_EQ : Joined<["-"], "analyzer-disable-checker=">,
  Alias<analyzer_disable_checker>;

def analyzer_disable_all_checks : Flag<["-"], "analyzer-disable-all-checks">,
  HelpText<"Disable all static analyzer checks">,
  MarshallingInfoFlag<AnalyzerOpts<"DisableAllCheckers">>;

def analyzer_checker_help : Flag<["-"], "analyzer-checker-help">,
  HelpText<"Display the list of analyzer checkers that are available">,
  MarshallingInfoFlag<AnalyzerOpts<"ShowCheckerHelp">>;

def analyzer_checker_help_alpha : Flag<["-"], "analyzer-checker-help-alpha">,
  HelpText<"Display the list of in development analyzer checkers. These "
           "are NOT considered safe, they are unstable and will emit incorrect "
           "reports. Enable ONLY FOR DEVELOPMENT purposes">,
  MarshallingInfoFlag<AnalyzerOpts<"ShowCheckerHelpAlpha">>;

def analyzer_checker_help_developer : Flag<["-"], "analyzer-checker-help-developer">,
  HelpText<"Display the list of developer-only checkers such as modeling "
           "and debug checkers">,
  MarshallingInfoFlag<AnalyzerOpts<"ShowCheckerHelpDeveloper">>;

def analyzer_config_help : Flag<["-"], "analyzer-config-help">,
  HelpText<"Display the list of -analyzer-config options. These are meant for "
           "development purposes only!">,
  MarshallingInfoFlag<AnalyzerOpts<"ShowConfigOptionsList">>;

def analyzer_list_enabled_checkers : Flag<["-"], "analyzer-list-enabled-checkers">,
  HelpText<"Display the list of enabled analyzer checkers">,
  MarshallingInfoFlag<AnalyzerOpts<"ShowEnabledCheckerList">>;

def analyzer_config : Separate<["-"], "analyzer-config">,
  HelpText<"Choose analyzer options to enable">;

def analyzer_checker_option_help : Flag<["-"], "analyzer-checker-option-help">,
  HelpText<"Display the list of checker and package options">,
  MarshallingInfoFlag<AnalyzerOpts<"ShowCheckerOptionList">>;

def analyzer_checker_option_help_alpha : Flag<["-"], "analyzer-checker-option-help-alpha">,
  HelpText<"Display the list of in development checker and package options. "
           "These are NOT considered safe, they are unstable and will emit "
           "incorrect reports. Enable ONLY FOR DEVELOPMENT purposes">,
  MarshallingInfoFlag<AnalyzerOpts<"ShowCheckerOptionAlphaList">>;

def analyzer_checker_option_help_developer : Flag<["-"], "analyzer-checker-option-help-developer">,
  HelpText<"Display the list of checker and package options meant for "
           "development purposes only">,
  MarshallingInfoFlag<AnalyzerOpts<"ShowCheckerOptionDeveloperList">>;

def analyzer_config_compatibility_mode : Separate<["-"], "analyzer-config-compatibility-mode">,
  HelpText<"Don't emit errors on invalid analyzer-config inputs">,
  Values<"true,false">, NormalizedValues<[[{false}], [{true}]]>,
  MarshallingInfoEnum<AnalyzerOpts<"ShouldEmitErrorsOnInvalidConfigValue">, [{true}]>;

def analyzer_config_compatibility_mode_EQ : Joined<["-"], "analyzer-config-compatibility-mode=">,
  Alias<analyzer_config_compatibility_mode>;

def analyzer_werror : Flag<["-"], "analyzer-werror">,
  HelpText<"Emit analyzer results as errors rather than warnings">,
  MarshallingInfoFlag<AnalyzerOpts<"AnalyzerWerror">>;

} // let Flags = [CC1Option, NoDriverOption]

//===----------------------------------------------------------------------===//
// Migrator Options
//===----------------------------------------------------------------------===//

def migrator_no_nsalloc_error : Flag<["-"], "no-ns-alloc-error">,
  HelpText<"Do not error on use of NSAllocateCollectable/NSReallocateCollectable">,
  Flags<[CC1Option, NoDriverOption]>,
  MarshallingInfoFlag<MigratorOpts<"NoNSAllocReallocError">>;

def migrator_no_finalize_removal : Flag<["-"], "no-finalize-removal">,
  HelpText<"Do not remove finalize method in gc mode">,
  Flags<[CC1Option, NoDriverOption]>,
  MarshallingInfoFlag<MigratorOpts<"NoFinalizeRemoval">>;

//===----------------------------------------------------------------------===//
// CodeGen Options
//===----------------------------------------------------------------------===//

let Flags = [CC1Option, CC1AsOption, NoDriverOption] in {

def debug_info_kind_EQ : Joined<["-"], "debug-info-kind=">;
def debug_info_macro : Flag<["-"], "debug-info-macro">,
  HelpText<"Emit macro debug information">,
  MarshallingInfoFlag<CodeGenOpts<"MacroDebugInfo">>;
def default_function_attr : Separate<["-"], "default-function-attr">,
  HelpText<"Apply given attribute to all functions">,
  MarshallingInfoStringVector<CodeGenOpts<"DefaultFunctionAttrs">>;
def dwarf_version_EQ : Joined<["-"], "dwarf-version=">,
  MarshallingInfoInt<CodeGenOpts<"DwarfVersion">>;
def debugger_tuning_EQ : Joined<["-"], "debugger-tuning=">,
  Values<"gdb,lldb,sce,dbx">,
  NormalizedValuesScope<"llvm::DebuggerKind">, NormalizedValues<["GDB", "LLDB", "SCE", "DBX"]>,
  MarshallingInfoEnum<CodeGenOpts<"DebuggerTuning">, "Default">;
def dwarf_debug_flags : Separate<["-"], "dwarf-debug-flags">,
  HelpText<"The string to embed in the Dwarf debug flags record.">,
  MarshallingInfoString<CodeGenOpts<"DwarfDebugFlags">>;
def record_command_line : Separate<["-"], "record-command-line">,
  HelpText<"The string to embed in the .LLVM.command.line section.">,
  MarshallingInfoString<CodeGenOpts<"RecordCommandLine">>;
def compress_debug_sections_EQ : Joined<["-", "--"], "compress-debug-sections=">,
    HelpText<"DWARF debug sections compression type">, Values<"none,zlib">,
    NormalizedValuesScope<"llvm::DebugCompressionType">, NormalizedValues<["None", "Z"]>,
    MarshallingInfoEnum<CodeGenOpts<"CompressDebugSections">, "None">;
def compress_debug_sections : Flag<["-", "--"], "compress-debug-sections">,
  Alias<compress_debug_sections_EQ>, AliasArgs<["zlib"]>;
def mno_exec_stack : Flag<["-"], "mnoexecstack">,
  HelpText<"Mark the file as not needing an executable stack">,
  MarshallingInfoFlag<CodeGenOpts<"NoExecStack">>;
def massembler_no_warn : Flag<["-"], "massembler-no-warn">,
  HelpText<"Make assembler not emit warnings">,
  MarshallingInfoFlag<CodeGenOpts<"NoWarn">>;
def massembler_fatal_warnings : Flag<["-"], "massembler-fatal-warnings">,
  HelpText<"Make assembler warnings fatal">,
  MarshallingInfoFlag<CodeGenOpts<"FatalWarnings">>;
def mrelax_relocations : Flag<["--"], "mrelax-relocations">,
    HelpText<"Use relaxable elf relocations">,
    MarshallingInfoFlag<CodeGenOpts<"RelaxELFRelocations">>;
def msave_temp_labels : Flag<["-"], "msave-temp-labels">,
  HelpText<"Save temporary labels in the symbol table. "
           "Note this may change .s semantics and shouldn't generally be used "
           "on compiler-generated code.">,
  MarshallingInfoFlag<CodeGenOpts<"SaveTempLabels">>;
def mrelocation_model : Separate<["-"], "mrelocation-model">,
  HelpText<"The relocation model to use">, Values<"static,pic,ropi,rwpi,ropi-rwpi,dynamic-no-pic">,
  NormalizedValuesScope<"llvm::Reloc">,
  NormalizedValues<["Static", "PIC_", "ROPI", "RWPI", "ROPI_RWPI", "DynamicNoPIC"]>,
  MarshallingInfoEnum<CodeGenOpts<"RelocationModel">, "PIC_">;
def fno_math_builtin : Flag<["-"], "fno-math-builtin">,
  HelpText<"Disable implicit builtin knowledge of math functions">,
  MarshallingInfoFlag<LangOpts<"NoMathBuiltin">>;
def fno_use_ctor_homing: Flag<["-"], "fno-use-ctor-homing">,
    HelpText<"Don't use constructor homing for debug info">;
def fuse_ctor_homing: Flag<["-"], "fuse-ctor-homing">,
    HelpText<"Use constructor homing if we are using limited debug info already">;

} // let Flags = [CC1Option, CC1AsOption, NoDriverOption]

let Flags = [CC1Option, NoDriverOption] in {

def disable_llvm_verifier : Flag<["-"], "disable-llvm-verifier">,
  HelpText<"Don't run the LLVM IR verifier pass">,
  MarshallingInfoNegativeFlag<CodeGenOpts<"VerifyModule">>;
def disable_llvm_passes : Flag<["-"], "disable-llvm-passes">,
  HelpText<"Use together with -emit-llvm to get pristine LLVM IR from the "
           "frontend by not running any LLVM passes at all">,
  MarshallingInfoFlag<CodeGenOpts<"DisableLLVMPasses">>;
def disable_llvm_optzns : Flag<["-"], "disable-llvm-optzns">,
  Alias<disable_llvm_passes>;
def disable_lifetimemarkers : Flag<["-"], "disable-lifetime-markers">,
  HelpText<"Disable lifetime-markers emission even when optimizations are "
           "enabled">,
  MarshallingInfoFlag<CodeGenOpts<"DisableLifetimeMarkers">>;
def disable_O0_optnone : Flag<["-"], "disable-O0-optnone">,
  HelpText<"Disable adding the optnone attribute to functions at O0">,
  MarshallingInfoFlag<CodeGenOpts<"DisableO0ImplyOptNone">>;
def disable_red_zone : Flag<["-"], "disable-red-zone">,
  HelpText<"Do not emit code that uses the red zone.">,
  MarshallingInfoFlag<CodeGenOpts<"DisableRedZone">>;
def dwarf_ext_refs : Flag<["-"], "dwarf-ext-refs">,
  HelpText<"Generate debug info with external references to clang modules"
           " or precompiled headers">,
  MarshallingInfoFlag<CodeGenOpts<"DebugTypeExtRefs">>;
def dwarf_explicit_import : Flag<["-"], "dwarf-explicit-import">,
  HelpText<"Generate explicit import from anonymous namespace to containing"
           " scope">,
  MarshallingInfoFlag<CodeGenOpts<"DebugExplicitImport">>;
def debug_forward_template_params : Flag<["-"], "debug-forward-template-params">,
  HelpText<"Emit complete descriptions of template parameters in forward"
           " declarations">,
  MarshallingInfoFlag<CodeGenOpts<"DebugFwdTemplateParams">>;
def fforbid_guard_variables : Flag<["-"], "fforbid-guard-variables">,
  HelpText<"Emit an error if a C++ static local initializer would need a guard variable">,
  MarshallingInfoFlag<CodeGenOpts<"ForbidGuardVariables">>;
def no_implicit_float : Flag<["-"], "no-implicit-float">,
  HelpText<"Don't generate implicit floating point instructions">,
  MarshallingInfoFlag<CodeGenOpts<"NoImplicitFloat">>;
def fdump_vtable_layouts : Flag<["-"], "fdump-vtable-layouts">,
  HelpText<"Dump the layouts of all vtables that will be emitted in a translation unit">,
  MarshallingInfoFlag<LangOpts<"DumpVTableLayouts">>;
def fmerge_functions : Flag<["-"], "fmerge-functions">,
  HelpText<"Permit merging of identical functions when optimizing.">,
  MarshallingInfoFlag<CodeGenOpts<"MergeFunctions">>;
def coverage_data_file : Separate<["-"], "coverage-data-file">,
  HelpText<"Emit coverage data to this filename.">,
  MarshallingInfoString<CodeGenOpts<"CoverageDataFile">>,
  ShouldParseIf<!strconcat(fprofile_arcs.KeyPath, "||", ftest_coverage.KeyPath)>;
def coverage_data_file_EQ : Joined<["-"], "coverage-data-file=">,
  Alias<coverage_data_file>;
def coverage_notes_file : Separate<["-"], "coverage-notes-file">,
  HelpText<"Emit coverage notes to this filename.">,
  MarshallingInfoString<CodeGenOpts<"CoverageNotesFile">>,
  ShouldParseIf<!strconcat(fprofile_arcs.KeyPath, "||", ftest_coverage.KeyPath)>;
def coverage_notes_file_EQ : Joined<["-"], "coverage-notes-file=">,
  Alias<coverage_notes_file>;
def coverage_version_EQ : Joined<["-"], "coverage-version=">,
  HelpText<"Four-byte version string for gcov files.">;
def dump_coverage_mapping : Flag<["-"], "dump-coverage-mapping">,
  HelpText<"Dump the coverage mapping records, for testing">,
  MarshallingInfoFlag<CodeGenOpts<"DumpCoverageMapping">>;
def fuse_register_sized_bitfield_access: Flag<["-"], "fuse-register-sized-bitfield-access">,
  HelpText<"Use register sized accesses to bit-fields, when possible.">,
  MarshallingInfoFlag<CodeGenOpts<"UseRegisterSizedBitfieldAccess">>;
def relaxed_aliasing : Flag<["-"], "relaxed-aliasing">,
  HelpText<"Turn off Type Based Alias Analysis">,
  MarshallingInfoFlag<CodeGenOpts<"RelaxedAliasing">>;
def no_struct_path_tbaa : Flag<["-"], "no-struct-path-tbaa">,
  HelpText<"Turn off struct-path aware Type Based Alias Analysis">,
  MarshallingInfoNegativeFlag<CodeGenOpts<"StructPathTBAA">>;
def new_struct_path_tbaa : Flag<["-"], "new-struct-path-tbaa">,
  HelpText<"Enable enhanced struct-path aware Type Based Alias Analysis">;
def mdebug_pass : Separate<["-"], "mdebug-pass">,
  HelpText<"Enable additional debug output">,
  MarshallingInfoString<CodeGenOpts<"DebugPass">>;
def mframe_pointer_EQ : Joined<["-"], "mframe-pointer=">,
  HelpText<"Specify which frame pointers to retain.">, Values<"all,non-leaf,none">,
  NormalizedValuesScope<"CodeGenOptions::FramePointerKind">, NormalizedValues<["All", "NonLeaf", "None"]>,
  MarshallingInfoEnum<CodeGenOpts<"FramePointer">, "None">;
def menable_no_infinities : Flag<["-"], "menable-no-infs">,
  HelpText<"Allow optimization to assume there are no infinities.">,
  MarshallingInfoFlag<LangOpts<"NoHonorInfs">>, ImpliedByAnyOf<[ffinite_math_only.KeyPath]>;
def menable_no_nans : Flag<["-"], "menable-no-nans">,
  HelpText<"Allow optimization to assume there are no NaNs.">,
  MarshallingInfoFlag<LangOpts<"NoHonorNaNs">>, ImpliedByAnyOf<[ffinite_math_only.KeyPath]>;
def mreassociate : Flag<["-"], "mreassociate">,
  HelpText<"Allow reassociation transformations for floating-point instructions">,
  MarshallingInfoFlag<LangOpts<"AllowFPReassoc">>, ImpliedByAnyOf<[menable_unsafe_fp_math.KeyPath]>;
def mabi_EQ_ieeelongdouble : Flag<["-"], "mabi=ieeelongdouble">,
  HelpText<"Use IEEE 754 quadruple-precision for long double">,
  MarshallingInfoFlag<LangOpts<"PPCIEEELongDouble">>;
def mfloat_abi : Separate<["-"], "mfloat-abi">,
  HelpText<"The float ABI to use">,
  MarshallingInfoString<CodeGenOpts<"FloatABI">>;
def mtp : Separate<["-"], "mtp">,
  HelpText<"Mode for reading thread pointer">;
def mlimit_float_precision : Separate<["-"], "mlimit-float-precision">,
  HelpText<"Limit float precision to the given value">,
  MarshallingInfoString<CodeGenOpts<"LimitFloatPrecision">>;
def mregparm : Separate<["-"], "mregparm">,
  HelpText<"Limit the number of registers available for integer arguments">,
  MarshallingInfoInt<CodeGenOpts<"NumRegisterParameters">>;
def msmall_data_limit : Separate<["-"], "msmall-data-limit">,
  HelpText<"Put global and static data smaller than the limit into a special section">,
  MarshallingInfoInt<CodeGenOpts<"SmallDataLimit">>;
def funwind_tables_EQ : Joined<["-"], "funwind-tables=">,
  HelpText<"Generate unwinding tables for all functions">,
  MarshallingInfoInt<CodeGenOpts<"UnwindTables">>;
defm constructor_aliases : BoolOption<"m", "constructor-aliases",
  CodeGenOpts<"CXXCtorDtorAliases">, DefaultFalse,
  PosFlag<SetTrue, [], "Enable">, NegFlag<SetFalse, [], "Disable">,
  BothFlags<[CC1Option], " emitting complete constructors and destructors as aliases when possible">>;
def mlink_bitcode_file : Separate<["-"], "mlink-bitcode-file">,
  HelpText<"Link the given bitcode file before performing optimizations.">;
def mlink_builtin_bitcode : Separate<["-"], "mlink-builtin-bitcode">,
  HelpText<"Link and internalize needed symbols from the given bitcode file "
           "before performing optimizations.">;
def mlink_cuda_bitcode : Separate<["-"], "mlink-cuda-bitcode">,
  Alias<mlink_builtin_bitcode>;
def vectorize_loops : Flag<["-"], "vectorize-loops">,
  HelpText<"Run the Loop vectorization passes">,
  MarshallingInfoFlag<CodeGenOpts<"VectorizeLoop">>;
def vectorize_slp : Flag<["-"], "vectorize-slp">,
  HelpText<"Run the SLP vectorization passes">,
  MarshallingInfoFlag<CodeGenOpts<"VectorizeSLP">>;
def dependent_lib : Joined<["--"], "dependent-lib=">,
  HelpText<"Add dependent library">,
  MarshallingInfoStringVector<CodeGenOpts<"DependentLibraries">>;
def linker_option : Joined<["--"], "linker-option=">,
  HelpText<"Add linker option">,
  MarshallingInfoStringVector<CodeGenOpts<"LinkerOptions">>;
def fsanitize_coverage_type : Joined<["-"], "fsanitize-coverage-type=">,
                              HelpText<"Sanitizer coverage type">,
                              MarshallingInfoInt<CodeGenOpts<"SanitizeCoverageType">>;
def fsanitize_coverage_indirect_calls
    : Flag<["-"], "fsanitize-coverage-indirect-calls">,
      HelpText<"Enable sanitizer coverage for indirect calls">,
      MarshallingInfoFlag<CodeGenOpts<"SanitizeCoverageIndirectCalls">>;
def fsanitize_coverage_trace_bb
    : Flag<["-"], "fsanitize-coverage-trace-bb">,
      HelpText<"Enable basic block tracing in sanitizer coverage">,
      MarshallingInfoFlag<CodeGenOpts<"SanitizeCoverageTraceBB">>;
def fsanitize_coverage_trace_cmp
    : Flag<["-"], "fsanitize-coverage-trace-cmp">,
      HelpText<"Enable cmp instruction tracing in sanitizer coverage">,
      MarshallingInfoFlag<CodeGenOpts<"SanitizeCoverageTraceCmp">>;
def fsanitize_coverage_trace_div
    : Flag<["-"], "fsanitize-coverage-trace-div">,
      HelpText<"Enable div instruction tracing in sanitizer coverage">,
      MarshallingInfoFlag<CodeGenOpts<"SanitizeCoverageTraceDiv">>;
def fsanitize_coverage_trace_gep
    : Flag<["-"], "fsanitize-coverage-trace-gep">,
      HelpText<"Enable gep instruction tracing in sanitizer coverage">,
      MarshallingInfoFlag<CodeGenOpts<"SanitizeCoverageTraceGep">>;
def fsanitize_coverage_8bit_counters
    : Flag<["-"], "fsanitize-coverage-8bit-counters">,
      HelpText<"Enable frequency counters in sanitizer coverage">,
      MarshallingInfoFlag<CodeGenOpts<"SanitizeCoverage8bitCounters">>;
def fsanitize_coverage_inline_8bit_counters
    : Flag<["-"], "fsanitize-coverage-inline-8bit-counters">,
      HelpText<"Enable inline 8-bit counters in sanitizer coverage">,
      MarshallingInfoFlag<CodeGenOpts<"SanitizeCoverageInline8bitCounters">>;
def fsanitize_coverage_inline_bool_flag
    : Flag<["-"], "fsanitize-coverage-inline-bool-flag">,
      HelpText<"Enable inline bool flag in sanitizer coverage">,
      MarshallingInfoFlag<CodeGenOpts<"SanitizeCoverageInlineBoolFlag">>;
def fsanitize_coverage_pc_table
    : Flag<["-"], "fsanitize-coverage-pc-table">,
      HelpText<"Create a table of coverage-instrumented PCs">,
      MarshallingInfoFlag<CodeGenOpts<"SanitizeCoveragePCTable">>;
def fsanitize_coverage_trace_pc
    : Flag<["-"], "fsanitize-coverage-trace-pc">,
      HelpText<"Enable PC tracing in sanitizer coverage">,
      MarshallingInfoFlag<CodeGenOpts<"SanitizeCoverageTracePC">>;
def fsanitize_coverage_trace_pc_guard
    : Flag<["-"], "fsanitize-coverage-trace-pc-guard">,
      HelpText<"Enable PC tracing with guard in sanitizer coverage">,
      MarshallingInfoFlag<CodeGenOpts<"SanitizeCoverageTracePCGuard">>;
def fsanitize_coverage_no_prune
    : Flag<["-"], "fsanitize-coverage-no-prune">,
      HelpText<"Disable coverage pruning (i.e. instrument all blocks/edges)">,
      MarshallingInfoFlag<CodeGenOpts<"SanitizeCoverageNoPrune">>;
def fsanitize_coverage_stack_depth
    : Flag<["-"], "fsanitize-coverage-stack-depth">,
      HelpText<"Enable max stack depth tracing">,
      MarshallingInfoFlag<CodeGenOpts<"SanitizeCoverageStackDepth">>;
def fsanitize_coverage_trace_loads
    : Flag<["-"], "fsanitize-coverage-trace-loads">,
      HelpText<"Enable tracing of loads">,
      MarshallingInfoFlag<CodeGenOpts<"SanitizeCoverageTraceLoads">>;
def fsanitize_coverage_trace_stores
    : Flag<["-"], "fsanitize-coverage-trace-stores">,
      HelpText<"Enable tracing of stores">,
      MarshallingInfoFlag<CodeGenOpts<"SanitizeCoverageTraceStores">>;
def fpatchable_function_entry_offset_EQ
    : Joined<["-"], "fpatchable-function-entry-offset=">, MetaVarName<"<M>">,
      HelpText<"Generate M NOPs before function entry">,
      MarshallingInfoInt<CodeGenOpts<"PatchableFunctionEntryOffset">>;
def fprofile_instrument_EQ : Joined<["-"], "fprofile-instrument=">,
    HelpText<"Enable PGO instrumentation">, Values<"none,clang,llvm,csllvm">,
    NormalizedValuesScope<"CodeGenOptions">,
    NormalizedValues<["ProfileNone", "ProfileClangInstr", "ProfileIRInstr", "ProfileCSIRInstr"]>,
    MarshallingInfoEnum<CodeGenOpts<"ProfileInstr">, "ProfileNone">;
def fprofile_instrument_path_EQ : Joined<["-"], "fprofile-instrument-path=">,
    HelpText<"Generate instrumented code to collect execution counts into "
             "<file> (overridden by LLVM_PROFILE_FILE env var)">,
    MarshallingInfoString<CodeGenOpts<"InstrProfileOutput">>;
def fprofile_instrument_use_path_EQ :
    Joined<["-"], "fprofile-instrument-use-path=">,
    HelpText<"Specify the profile path in PGO use compilation">,
    MarshallingInfoString<CodeGenOpts<"ProfileInstrumentUsePath">>;
def flto_visibility_public_std:
    Flag<["-"], "flto-visibility-public-std">,
    HelpText<"Use public LTO visibility for classes in std and stdext namespaces">,
    MarshallingInfoFlag<CodeGenOpts<"LTOVisibilityPublicStd">>;
defm lto_unit : BoolOption<"f", "lto-unit",
  CodeGenOpts<"LTOUnit">, DefaultFalse,
  PosFlag<SetTrue, [CC1Option], "Emit IR to support LTO unit features (CFI, whole program vtable opt)">,
  NegFlag<SetFalse>>;
defm debug_pass_manager : BoolOption<"f", "debug-pass-manager",
  CodeGenOpts<"DebugPassManager">, DefaultFalse,
  PosFlag<SetTrue, [], "Prints debug information for the new pass manager">,
  NegFlag<SetFalse, [], "Disables debug printing for the new pass manager">>;
def fverify_debuginfo_preserve
    : Flag<["-"], "fverify-debuginfo-preserve">,
      HelpText<"Enable Debug Info Metadata preservation testing in "
               "optimizations.">,
      MarshallingInfoFlag<CodeGenOpts<"EnableDIPreservationVerify">>;
def fverify_debuginfo_preserve_export
    : Joined<["-"], "fverify-debuginfo-preserve-export=">,
      MetaVarName<"<file>">,
      HelpText<"Export debug info (by testing original Debug Info) failures "
               "into specified (JSON) file (should be abs path as we use "
               "append mode to insert new JSON objects).">,
      MarshallingInfoString<CodeGenOpts<"DIBugsReportFilePath">>;
def fwarn_stack_size_EQ
    : Joined<["-"], "fwarn-stack-size=">,
      MarshallingInfoInt<CodeGenOpts<"WarnStackSize">, "UINT_MAX">;
// The driver option takes the key as a parameter to the -msign-return-address=
// and -mbranch-protection= options, but CC1 has a separate option so we
// don't have to parse the parameter twice.
def msign_return_address_key_EQ : Joined<["-"], "msign-return-address-key=">,
    Values<"a_key,b_key">;
def mbranch_target_enforce : Flag<["-"], "mbranch-target-enforce">,
  MarshallingInfoFlag<LangOpts<"BranchTargetEnforcement">>;
def fno_dllexport_inlines : Flag<["-"], "fno-dllexport-inlines">,
  MarshallingInfoNegativeFlag<LangOpts<"DllExportInlines">>;
def cfguard_no_checks : Flag<["-"], "cfguard-no-checks">,
    HelpText<"Emit Windows Control Flow Guard tables only (no checks)">,
    MarshallingInfoFlag<CodeGenOpts<"ControlFlowGuardNoChecks">>;
def cfguard : Flag<["-"], "cfguard">,
    HelpText<"Emit Windows Control Flow Guard tables and checks">,
    MarshallingInfoFlag<CodeGenOpts<"ControlFlowGuard">>;
def ehcontguard : Flag<["-"], "ehcontguard">,
    HelpText<"Emit Windows EH Continuation Guard tables">,
    MarshallingInfoFlag<CodeGenOpts<"EHContGuard">>;

def fdenormal_fp_math_f32_EQ : Joined<["-"], "fdenormal-fp-math-f32=">,
   Group<f_Group>;

} // let Flags = [CC1Option, NoDriverOption]

//===----------------------------------------------------------------------===//
// Dependency Output Options
//===----------------------------------------------------------------------===//

let Flags = [CC1Option, NoDriverOption] in {

def sys_header_deps : Flag<["-"], "sys-header-deps">,
  HelpText<"Include system headers in dependency output">,
  MarshallingInfoFlag<DependencyOutputOpts<"IncludeSystemHeaders">>;
def module_file_deps : Flag<["-"], "module-file-deps">,
  HelpText<"Include module files in dependency output">,
  MarshallingInfoFlag<DependencyOutputOpts<"IncludeModuleFiles">>;
def header_include_file : Separate<["-"], "header-include-file">,
  HelpText<"Filename (or -) to write header include output to">,
  MarshallingInfoString<DependencyOutputOpts<"HeaderIncludeOutputFile">>;
def show_includes : Flag<["--"], "show-includes">,
  HelpText<"Print cl.exe style /showIncludes to stdout">;
def dependency_filter : Separate<["-"], "dependency-filter">,
  HelpText<"Filter dependencies with prefix from the dependency output.">,
  MarshallingInfoString<DependencyOutputOpts<"DependencyFilter">>;

} // let Flags = [CC1Option, NoDriverOption]

//===----------------------------------------------------------------------===//
// Diagnostic Options
//===----------------------------------------------------------------------===//

let Flags = [CC1Option, NoDriverOption] in {

def diagnostic_log_file : Separate<["-"], "diagnostic-log-file">,
  HelpText<"Filename (or -) to log diagnostics to">,
  MarshallingInfoString<DiagnosticOpts<"DiagnosticLogFile">>;
def diagnostic_serialized_file : Separate<["-"], "serialize-diagnostic-file">,
  MetaVarName<"<filename>">,
  HelpText<"File for serializing diagnostics in a binary format">;

def fdiagnostics_format : Separate<["-"], "fdiagnostics-format">,
  HelpText<"Change diagnostic formatting to match IDE and command line tools">,
  Values<"clang,msvc,vi">,
  NormalizedValuesScope<"DiagnosticOptions">, NormalizedValues<["Clang", "MSVC", "Vi"]>,
  MarshallingInfoEnum<DiagnosticOpts<"Format">, "Clang">;
def fdiagnostics_show_category : Separate<["-"], "fdiagnostics-show-category">,
  HelpText<"Print diagnostic category">,
  Values<"none,id,name">,
  NormalizedValues<["0", "1", "2"]>,
  MarshallingInfoEnum<DiagnosticOpts<"ShowCategories">, "0">;
def fno_diagnostics_use_presumed_location : Flag<["-"], "fno-diagnostics-use-presumed-location">,
  HelpText<"Ignore #line directives when displaying diagnostic locations">,
  MarshallingInfoNegativeFlag<DiagnosticOpts<"ShowPresumedLoc">>;
def ftabstop : Separate<["-"], "ftabstop">, MetaVarName<"<N>">,
  HelpText<"Set the tab stop distance.">,
  MarshallingInfoInt<DiagnosticOpts<"TabStop">, "DiagnosticOptions::DefaultTabStop">;
def ferror_limit : Separate<["-"], "ferror-limit">, MetaVarName<"<N>">,
  HelpText<"Set the maximum number of errors to emit before stopping (0 = no limit).">,
  MarshallingInfoInt<DiagnosticOpts<"ErrorLimit">>;
def fmacro_backtrace_limit : Separate<["-"], "fmacro-backtrace-limit">, MetaVarName<"<N>">,
  HelpText<"Set the maximum number of entries to print in a macro expansion backtrace (0 = no limit).">,
  MarshallingInfoInt<DiagnosticOpts<"MacroBacktraceLimit">, "DiagnosticOptions::DefaultMacroBacktraceLimit">;
def ftemplate_backtrace_limit : Separate<["-"], "ftemplate-backtrace-limit">, MetaVarName<"<N>">,
  HelpText<"Set the maximum number of entries to print in a template instantiation backtrace (0 = no limit).">,
  MarshallingInfoInt<DiagnosticOpts<"TemplateBacktraceLimit">, "DiagnosticOptions::DefaultTemplateBacktraceLimit">;
def fconstexpr_backtrace_limit : Separate<["-"], "fconstexpr-backtrace-limit">, MetaVarName<"<N>">,
  HelpText<"Set the maximum number of entries to print in a constexpr evaluation backtrace (0 = no limit).">,
  MarshallingInfoInt<DiagnosticOpts<"ConstexprBacktraceLimit">, "DiagnosticOptions::DefaultConstexprBacktraceLimit">;
def fspell_checking_limit : Separate<["-"], "fspell-checking-limit">, MetaVarName<"<N>">,
  HelpText<"Set the maximum number of times to perform spell checking on unrecognized identifiers (0 = no limit).">,
  MarshallingInfoInt<DiagnosticOpts<"SpellCheckingLimit">, "DiagnosticOptions::DefaultSpellCheckingLimit">;
def fcaret_diagnostics_max_lines :
  Separate<["-"], "fcaret-diagnostics-max-lines">, MetaVarName<"<N>">,
  HelpText<"Set the maximum number of source lines to show in a caret diagnostic">,
  MarshallingInfoInt<DiagnosticOpts<"SnippetLineLimit">, "DiagnosticOptions::DefaultSnippetLineLimit">;
def verify_EQ : CommaJoined<["-"], "verify=">,
  MetaVarName<"<prefixes>">,
  HelpText<"Verify diagnostic output using comment directives that start with"
           " prefixes in the comma-separated sequence <prefixes>">;
def verify : Flag<["-"], "verify">,
  HelpText<"Equivalent to -verify=expected">;
def verify_ignore_unexpected : Flag<["-"], "verify-ignore-unexpected">,
  HelpText<"Ignore unexpected diagnostic messages">;
def verify_ignore_unexpected_EQ : CommaJoined<["-"], "verify-ignore-unexpected=">,
  HelpText<"Ignore unexpected diagnostic messages">;
def Wno_rewrite_macros : Flag<["-"], "Wno-rewrite-macros">,
  HelpText<"Silence ObjC rewriting warnings">,
  MarshallingInfoFlag<DiagnosticOpts<"NoRewriteMacros">>;

} // let Flags = [CC1Option, NoDriverOption]

//===----------------------------------------------------------------------===//
// Frontend Options
//===----------------------------------------------------------------------===//

let Flags = [CC1Option, NoDriverOption] in {

// This isn't normally used, it is just here so we can parse a
// CompilerInvocation out of a driver-derived argument vector.
def cc1 : Flag<["-"], "cc1">;
def cc1as : Flag<["-"], "cc1as">;

def ast_merge : Separate<["-"], "ast-merge">,
  MetaVarName<"<ast file>">,
  HelpText<"Merge the given AST file into the translation unit being compiled.">,
  MarshallingInfoStringVector<FrontendOpts<"ASTMergeFiles">>;
def aux_target_cpu : Separate<["-"], "aux-target-cpu">,
  HelpText<"Target a specific auxiliary cpu type">;
def aux_target_feature : Separate<["-"], "aux-target-feature">,
  HelpText<"Target specific auxiliary attributes">;
def aux_triple : Separate<["-"], "aux-triple">,
  HelpText<"Auxiliary target triple.">,
  MarshallingInfoString<FrontendOpts<"AuxTriple">>;
def code_completion_at : Separate<["-"], "code-completion-at">,
  MetaVarName<"<file>:<line>:<column>">,
  HelpText<"Dump code-completion information at a location">;
def remap_file : Separate<["-"], "remap-file">,
  MetaVarName<"<from>;<to>">,
  HelpText<"Replace the contents of the <from> file with the contents of the <to> file">;
def code_completion_at_EQ : Joined<["-"], "code-completion-at=">,
  Alias<code_completion_at>;
def code_completion_macros : Flag<["-"], "code-completion-macros">,
  HelpText<"Include macros in code-completion results">,
  MarshallingInfoFlag<FrontendOpts<"CodeCompleteOpts.IncludeMacros">>;
def code_completion_patterns : Flag<["-"], "code-completion-patterns">,
  HelpText<"Include code patterns in code-completion results">,
  MarshallingInfoFlag<FrontendOpts<"CodeCompleteOpts.IncludeCodePatterns">>;
def no_code_completion_globals : Flag<["-"], "no-code-completion-globals">,
  HelpText<"Do not include global declarations in code-completion results.">,
  MarshallingInfoNegativeFlag<FrontendOpts<"CodeCompleteOpts.IncludeGlobals">>;
def no_code_completion_ns_level_decls : Flag<["-"], "no-code-completion-ns-level-decls">,
  HelpText<"Do not include declarations inside namespaces (incl. global namespace) in the code-completion results.">,
  MarshallingInfoNegativeFlag<FrontendOpts<"CodeCompleteOpts.IncludeNamespaceLevelDecls">>;
def code_completion_brief_comments : Flag<["-"], "code-completion-brief-comments">,
  HelpText<"Include brief documentation comments in code-completion results.">,
  MarshallingInfoFlag<FrontendOpts<"CodeCompleteOpts.IncludeBriefComments">>;
def code_completion_with_fixits : Flag<["-"], "code-completion-with-fixits">,
  HelpText<"Include code completion results which require small fix-its.">,
  MarshallingInfoFlag<FrontendOpts<"CodeCompleteOpts.IncludeFixIts">>;
def disable_free : Flag<["-"], "disable-free">,
  HelpText<"Disable freeing of memory on exit">,
  MarshallingInfoFlag<FrontendOpts<"DisableFree">>;
defm clear_ast_before_backend : BoolOption<"",
  "clear-ast-before-backend",
  CodeGenOpts<"ClearASTBeforeBackend">,
  DefaultFalse,
  PosFlag<SetTrue, [], "Clear">,
  NegFlag<SetFalse, [], "Don't clear">,
  BothFlags<[], " the Clang AST before running backend code generation">>;
defm enable_noundef_analysis : BoolOption<"",
  "enable-noundef-analysis",
  CodeGenOpts<"EnableNoundefAttrs">,
  DefaultTrue,
  PosFlag<SetTrue, [], "Enable">,
  NegFlag<SetFalse, [], "Disable">,
  BothFlags<[], " analyzing function argument and return types for mandatory definedness">>;
defm opaque_pointers : BoolOption<"",
  "opaque-pointers",
  CodeGenOpts<"OpaquePointers">,
  // FIXME: Upstream default is DefaultTrue, but llvm-spirv is broken after this
  //        change. Override to DefaultFalse until fixed downstream.
  DefaultFalse,
  PosFlag<SetTrue, [], "Enable">,
  NegFlag<SetFalse, [], "Disable">,
  BothFlags<[], " opaque pointers">>;
def discard_value_names : Flag<["-"], "discard-value-names">,
  HelpText<"Discard value names in LLVM IR">,
  MarshallingInfoFlag<CodeGenOpts<"DiscardValueNames">>;
def plugin_arg : JoinedAndSeparate<["-"], "plugin-arg-">,
    MetaVarName<"<name> <arg>">,
    HelpText<"Pass <arg> to plugin <name>">;
def add_plugin : Separate<["-"], "add-plugin">, MetaVarName<"<name>">,
  HelpText<"Use the named plugin action in addition to the default action">,
  MarshallingInfoStringVector<FrontendOpts<"AddPluginActions">>;
def ast_dump_filter : Separate<["-"], "ast-dump-filter">,
  MetaVarName<"<dump_filter>">,
  HelpText<"Use with -ast-dump or -ast-print to dump/print only AST declaration"
           " nodes having a certain substring in a qualified name. Use"
           " -ast-list to list all filterable declaration node names.">,
  MarshallingInfoString<FrontendOpts<"ASTDumpFilter">>;
def ast_dump_filter_EQ : Joined<["-"], "ast-dump-filter=">,
  Alias<ast_dump_filter>;
def fno_modules_global_index : Flag<["-"], "fno-modules-global-index">,
  HelpText<"Do not automatically generate or update the global module index">,
  MarshallingInfoNegativeFlag<FrontendOpts<"UseGlobalModuleIndex">>;
def fno_modules_error_recovery : Flag<["-"], "fno-modules-error-recovery">,
  HelpText<"Do not automatically import modules for error recovery">,
  MarshallingInfoNegativeFlag<LangOpts<"ModulesErrorRecovery">>;
def fmodule_map_file_home_is_cwd : Flag<["-"], "fmodule-map-file-home-is-cwd">,
  HelpText<"Use the current working directory as the home directory of "
           "module maps specified by -fmodule-map-file=<FILE>">,
  MarshallingInfoFlag<HeaderSearchOpts<"ModuleMapFileHomeIsCwd">>;
def fmodule_file_home_is_cwd : Flag<["-"], "fmodule-file-home-is-cwd">,
  HelpText<"Use the current working directory as the base directory of "
           "compiled module files.">,
  MarshallingInfoFlag<HeaderSearchOpts<"ModuleFileHomeIsCwd">>;
def fmodule_feature : Separate<["-"], "fmodule-feature">,
  MetaVarName<"<feature>">,
  HelpText<"Enable <feature> in module map requires declarations">,
  MarshallingInfoStringVector<LangOpts<"ModuleFeatures">>;
def fmodules_embed_file_EQ : Joined<["-"], "fmodules-embed-file=">,
  MetaVarName<"<file>">,
  HelpText<"Embed the contents of the specified file into the module file "
           "being compiled.">,
  MarshallingInfoStringVector<FrontendOpts<"ModulesEmbedFiles">>;
def fmodules_embed_all_files : Joined<["-"], "fmodules-embed-all-files">,
  HelpText<"Embed the contents of all files read by this compilation into "
           "the produced module file.">,
  MarshallingInfoFlag<FrontendOpts<"ModulesEmbedAllFiles">>;
defm fimplicit_modules_use_lock : BoolOption<"f", "implicit-modules-use-lock",
  FrontendOpts<"BuildingImplicitModuleUsesLock">, DefaultTrue,
  NegFlag<SetFalse>,
  PosFlag<SetTrue, [],
          "Use filesystem locks for implicit modules builds to avoid "
          "duplicating work in competing clang invocations.">>;
// FIXME: We only need this in C++ modules / Modules TS if we might textually
// enter a different module (eg, when building a header unit).
def fmodules_local_submodule_visibility :
  Flag<["-"], "fmodules-local-submodule-visibility">,
  HelpText<"Enforce name visibility rules across submodules of the same "
           "top-level module.">,
  MarshallingInfoFlag<LangOpts<"ModulesLocalVisibility">>,
  ImpliedByAnyOf<[fmodules_ts.KeyPath, fcxx_modules.KeyPath]>;
def fmodules_codegen :
  Flag<["-"], "fmodules-codegen">,
  HelpText<"Generate code for uses of this module that assumes an explicit "
           "object file will be built for the module">,
  MarshallingInfoFlag<LangOpts<"ModulesCodegen">>;
def fmodules_debuginfo :
  Flag<["-"], "fmodules-debuginfo">,
  HelpText<"Generate debug info for types in an object file built from this "
           "module and do not generate them elsewhere">,
  MarshallingInfoFlag<LangOpts<"ModulesDebugInfo">>;
def fmodule_format_EQ : Joined<["-"], "fmodule-format=">,
  HelpText<"Select the container format for clang modules and PCH. "
           "Supported options are 'raw' and 'obj'.">,
  MarshallingInfoString<HeaderSearchOpts<"ModuleFormat">, [{"raw"}]>;
def ftest_module_file_extension_EQ :
  Joined<["-"], "ftest-module-file-extension=">,
  HelpText<"introduce a module file extension for testing purposes. "
           "The argument is parsed as blockname:major:minor:hashed:user info">;
def fconcepts_ts : Flag<["-"], "fconcepts-ts">,
  HelpText<"Enable C++ Extensions for Concepts. (deprecated - use -std=c++2a)">;

defm recovery_ast : BoolOption<"f", "recovery-ast",
  LangOpts<"RecoveryAST">, DefaultTrue,
  NegFlag<SetFalse>, PosFlag<SetTrue, [], "Preserve expressions in AST rather "
                              "than dropping them when encountering semantic errors">>;
defm recovery_ast_type : BoolOption<"f", "recovery-ast-type",
  LangOpts<"RecoveryASTType">, DefaultTrue,
  NegFlag<SetFalse>, PosFlag<SetTrue, [], "Preserve the type for recovery "
                              "expressions when possible">>;

let Group = Action_Group in {

def Eonly : Flag<["-"], "Eonly">,
  HelpText<"Just run preprocessor, no output (for timings)">;
def dump_raw_tokens : Flag<["-"], "dump-raw-tokens">,
  HelpText<"Lex file in raw mode and dump raw tokens">;
def analyze : Flag<["-"], "analyze">,
  HelpText<"Run static analysis engine">;
def dump_tokens : Flag<["-"], "dump-tokens">,
  HelpText<"Run preprocessor, dump internal rep of tokens">;
def fixit : Flag<["-"], "fixit">,
  HelpText<"Apply fix-it advice to the input source">;
def fixit_EQ : Joined<["-"], "fixit=">,
  HelpText<"Apply fix-it advice creating a file with the given suffix">;
def print_preamble : Flag<["-"], "print-preamble">,
  HelpText<"Print the \"preamble\" of a file, which is a candidate for implicit"
           " precompiled headers.">;
def emit_html : Flag<["-"], "emit-html">,
  HelpText<"Output input source as HTML">;
def ast_print : Flag<["-"], "ast-print">,
  HelpText<"Build ASTs and then pretty-print them">;
def ast_list : Flag<["-"], "ast-list">,
  HelpText<"Build ASTs and print the list of declaration node qualified names">;
def ast_dump : Flag<["-"], "ast-dump">,
  HelpText<"Build ASTs and then debug dump them">;
def ast_dump_EQ : Joined<["-"], "ast-dump=">,
  HelpText<"Build ASTs and then debug dump them in the specified format. "
           "Supported formats include: default, json">;
def ast_dump_all : Flag<["-"], "ast-dump-all">,
  HelpText<"Build ASTs and then debug dump them, forcing deserialization">;
def ast_dump_all_EQ : Joined<["-"], "ast-dump-all=">,
  HelpText<"Build ASTs and then debug dump them in the specified format, "
           "forcing deserialization. Supported formats include: default, json">;
def ast_dump_decl_types : Flag<["-"], "ast-dump-decl-types">,
  HelpText<"Include declaration types in AST dumps">,
  MarshallingInfoFlag<FrontendOpts<"ASTDumpDeclTypes">>;
def templight_dump : Flag<["-"], "templight-dump">,
  HelpText<"Dump templight information to stdout">;
def ast_dump_lookups : Flag<["-"], "ast-dump-lookups">,
  HelpText<"Build ASTs and then debug dump their name lookup tables">,
  MarshallingInfoFlag<FrontendOpts<"ASTDumpLookups">>;
def ast_view : Flag<["-"], "ast-view">,
  HelpText<"Build ASTs and view them with GraphViz">;
def emit_module : Flag<["-"], "emit-module">,
  HelpText<"Generate pre-compiled module file from a module map">;
def emit_module_interface : Flag<["-"], "emit-module-interface">,
  HelpText<"Generate pre-compiled module file from a C++ module interface">;
def emit_header_module : Flag<["-"], "emit-header-module">,
  HelpText<"Generate pre-compiled module file from a set of header files">;
def emit_header_unit : Flag<["-"], "emit-header-unit">,
  HelpText<"Generate C++20 header units from header files">;
def emit_pch : Flag<["-"], "emit-pch">,
  HelpText<"Generate pre-compiled header file">;
def emit_llvm_only : Flag<["-"], "emit-llvm-only">,
  HelpText<"Build ASTs and convert to LLVM, discarding output">;
def emit_spirv : Flag<["-"], "emit-spirv">,
  HelpText<"Build ASTs then convert to LLVM then convert to SPIR-V, emit .spv file">;
def emit_codegen_only : Flag<["-"], "emit-codegen-only">,
  HelpText<"Generate machine code, but discard output">;
def rewrite_test : Flag<["-"], "rewrite-test">,
  HelpText<"Rewriter playground">;
def rewrite_macros : Flag<["-"], "rewrite-macros">,
  HelpText<"Expand macros without full preprocessing">;
def migrate : Flag<["-"], "migrate">,
  HelpText<"Migrate source code">;
def compiler_options_dump : Flag<["-"], "compiler-options-dump">,
  HelpText<"Dump the compiler configuration options">;
def print_dependency_directives_minimized_source : Flag<["-"],
  "print-dependency-directives-minimized-source">,
  HelpText<"Print the output of the dependency directives source minimizer">;
}

defm emit_llvm_uselists : BoolOption<"", "emit-llvm-uselists",
  CodeGenOpts<"EmitLLVMUseLists">, DefaultFalse,
  PosFlag<SetTrue, [], "Preserve">,
  NegFlag<SetFalse, [], "Don't preserve">,
  BothFlags<[], " order of LLVM use-lists when serializing">>;

def mt_migrate_directory : Separate<["-"], "mt-migrate-directory">,
  HelpText<"Directory for temporary files produced during ARC or ObjC migration">,
  MarshallingInfoString<FrontendOpts<"MTMigrateDir">>;

def arcmt_action_EQ : Joined<["-"], "arcmt-action=">, Flags<[CC1Option, NoDriverOption]>,
  HelpText<"The ARC migration action to take">,
  Values<"check,modify,migrate">,
  NormalizedValuesScope<"FrontendOptions">,
  NormalizedValues<["ARCMT_Check", "ARCMT_Modify", "ARCMT_Migrate"]>,
  MarshallingInfoEnum<FrontendOpts<"ARCMTAction">, "ARCMT_None">;

def opt_record_file : Separate<["-"], "opt-record-file">,
  HelpText<"File name to use for YAML optimization record output">,
  MarshallingInfoString<LangOpts<"OptRecordFile">>;
def opt_record_passes : Separate<["-"], "opt-record-passes">,
  HelpText<"Only record remark information for passes whose names match the given regular expression">;
def opt_record_format : Separate<["-"], "opt-record-format">,
  HelpText<"The format used for serializing remarks (default: YAML)">;

def print_stats : Flag<["-"], "print-stats">,
  HelpText<"Print performance metrics and statistics">,
  MarshallingInfoFlag<FrontendOpts<"ShowStats">>;
def stats_file : Joined<["-"], "stats-file=">,
  HelpText<"Filename to write statistics to">,
  MarshallingInfoString<FrontendOpts<"StatsFile">>;
def fdump_record_layouts_simple : Flag<["-"], "fdump-record-layouts-simple">,
  HelpText<"Dump record layout information in a simple form used for testing">,
  MarshallingInfoFlag<LangOpts<"DumpRecordLayoutsSimple">>;
def fdump_record_layouts_canonical : Flag<["-"], "fdump-record-layouts-canonical">,
  HelpText<"Dump record layout information with canonical field types">,
  MarshallingInfoFlag<LangOpts<"DumpRecordLayoutsCanonical">>;
def fdump_record_layouts_complete : Flag<["-"], "fdump-record-layouts-complete">,
  HelpText<"Dump record layout information for all complete types">,
  MarshallingInfoFlag<LangOpts<"DumpRecordLayoutsComplete">>;
def fdump_record_layouts : Flag<["-"], "fdump-record-layouts">,
  HelpText<"Dump record layout information">,
  MarshallingInfoFlag<LangOpts<"DumpRecordLayouts">>,
  ImpliedByAnyOf<[fdump_record_layouts_simple.KeyPath, fdump_record_layouts_complete.KeyPath, fdump_record_layouts_canonical.KeyPath]>;
def fix_what_you_can : Flag<["-"], "fix-what-you-can">,
  HelpText<"Apply fix-it advice even in the presence of unfixable errors">,
  MarshallingInfoFlag<FrontendOpts<"FixWhatYouCan">>;
def fix_only_warnings : Flag<["-"], "fix-only-warnings">,
  HelpText<"Apply fix-it advice only for warnings, not errors">,
  MarshallingInfoFlag<FrontendOpts<"FixOnlyWarnings">>;
def fixit_recompile : Flag<["-"], "fixit-recompile">,
  HelpText<"Apply fix-it changes and recompile">,
  MarshallingInfoFlag<FrontendOpts<"FixAndRecompile">>;
def fixit_to_temp : Flag<["-"], "fixit-to-temporary">,
  HelpText<"Apply fix-it changes to temporary files">,
  MarshallingInfoFlag<FrontendOpts<"FixToTemporaries">>;

def foverride_record_layout_EQ : Joined<["-"], "foverride-record-layout=">,
  HelpText<"Override record layouts with those in the given file">,
  MarshallingInfoString<FrontendOpts<"OverrideRecordLayoutsFile">>;
def pch_through_header_EQ : Joined<["-"], "pch-through-header=">,
  HelpText<"Stop PCH generation after including this file.  When using a PCH, "
           "skip tokens until after this file is included.">,
  MarshallingInfoString<PreprocessorOpts<"PCHThroughHeader">>;
def pch_through_hdrstop_create : Flag<["-"], "pch-through-hdrstop-create">,
  HelpText<"When creating a PCH, stop PCH generation after #pragma hdrstop.">,
  MarshallingInfoFlag<PreprocessorOpts<"PCHWithHdrStopCreate">>;
def pch_through_hdrstop_use : Flag<["-"], "pch-through-hdrstop-use">,
  HelpText<"When using a PCH, skip tokens until after a #pragma hdrstop.">;
def fno_pch_timestamp : Flag<["-"], "fno-pch-timestamp">,
  HelpText<"Disable inclusion of timestamp in precompiled headers">,
  MarshallingInfoNegativeFlag<FrontendOpts<"IncludeTimestamps">>;
def building_pch_with_obj : Flag<["-"], "building-pch-with-obj">,
  HelpText<"This compilation is part of building a PCH with corresponding object file.">,
  MarshallingInfoFlag<LangOpts<"BuildingPCHWithObjectFile">>;

def aligned_alloc_unavailable : Flag<["-"], "faligned-alloc-unavailable">,
  HelpText<"Aligned allocation/deallocation functions are unavailable">,
  MarshallingInfoFlag<LangOpts<"AlignedAllocationUnavailable">>,
  ShouldParseIf<faligned_allocation.KeyPath>;

} // let Flags = [CC1Option, NoDriverOption]

//===----------------------------------------------------------------------===//
// Language Options
//===----------------------------------------------------------------------===//

def version : Flag<["-"], "version">,
  HelpText<"Print the compiler version">,
  Flags<[CC1Option, CC1AsOption, FC1Option, NoDriverOption]>,
  MarshallingInfoFlag<FrontendOpts<"ShowVersion">>;

def main_file_name : Separate<["-"], "main-file-name">,
  HelpText<"Main file name to use for debug info and source if missing">,
  Flags<[CC1Option, CC1AsOption, NoDriverOption]>,
  MarshallingInfoString<CodeGenOpts<"MainFileName">>;
def split_dwarf_output : Separate<["-"], "split-dwarf-output">,
  HelpText<"File name to use for split dwarf debug info output">,
  Flags<[CC1Option, CC1AsOption, NoDriverOption]>,
  MarshallingInfoString<CodeGenOpts<"SplitDwarfOutput">>;

let Flags = [CC1Option, NoDriverOption] in {

def fblocks_runtime_optional : Flag<["-"], "fblocks-runtime-optional">,
  HelpText<"Weakly link in the blocks runtime">,
  MarshallingInfoFlag<LangOpts<"BlocksRuntimeOptional">>;
def fexternc_nounwind : Flag<["-"], "fexternc-nounwind">,
  HelpText<"Assume all functions with C linkage do not unwind">,
  MarshallingInfoFlag<LangOpts<"ExternCNoUnwind">>;
def split_dwarf_file : Separate<["-"], "split-dwarf-file">,
  HelpText<"Name of the split dwarf debug info file to encode in the object file">,
  MarshallingInfoString<CodeGenOpts<"SplitDwarfFile">>;
def fno_wchar : Flag<["-"], "fno-wchar">,
  HelpText<"Disable C++ builtin type wchar_t">,
  MarshallingInfoNegativeFlag<LangOpts<"WChar">, cplusplus.KeyPath>,
  ShouldParseIf<cplusplus.KeyPath>;
def fconstant_string_class : Separate<["-"], "fconstant-string-class">,
  MetaVarName<"<class name>">,
  HelpText<"Specify the class to use for constant Objective-C string objects.">,
  MarshallingInfoString<LangOpts<"ObjCConstantStringClass">>;
def fobjc_arc_cxxlib_EQ : Joined<["-"], "fobjc-arc-cxxlib=">,
  HelpText<"Objective-C++ Automatic Reference Counting standard library kind">,
  Values<"libc++,libstdc++,none">,
  NormalizedValues<["ARCXX_libcxx", "ARCXX_libstdcxx", "ARCXX_nolib"]>,
  MarshallingInfoEnum<PreprocessorOpts<"ObjCXXARCStandardLibrary">, "ARCXX_nolib">;
def fobjc_runtime_has_weak : Flag<["-"], "fobjc-runtime-has-weak">,
  HelpText<"The target Objective-C runtime supports ARC weak operations">;
def fobjc_dispatch_method_EQ : Joined<["-"], "fobjc-dispatch-method=">,
  HelpText<"Objective-C dispatch method to use">,
  Values<"legacy,non-legacy,mixed">,
  NormalizedValuesScope<"CodeGenOptions">, NormalizedValues<["Legacy", "NonLegacy", "Mixed"]>,
  MarshallingInfoEnum<CodeGenOpts<"ObjCDispatchMethod">, "Legacy">;
def disable_objc_default_synthesize_properties : Flag<["-"], "disable-objc-default-synthesize-properties">,
  HelpText<"disable the default synthesis of Objective-C properties">,
  MarshallingInfoNegativeFlag<LangOpts<"ObjCDefaultSynthProperties">>;
def fencode_extended_block_signature : Flag<["-"], "fencode-extended-block-signature">,
  HelpText<"enable extended encoding of block type signature">,
  MarshallingInfoFlag<LangOpts<"EncodeExtendedBlockSig">>;
def function_alignment : Separate<["-"], "function-alignment">,
    HelpText<"default alignment for functions">,
    MarshallingInfoInt<LangOpts<"FunctionAlignment">>;
def pic_level : Separate<["-"], "pic-level">,
  HelpText<"Value for __PIC__">,
  MarshallingInfoInt<LangOpts<"PICLevel">>;
def pic_is_pie : Flag<["-"], "pic-is-pie">,
  HelpText<"File is for a position independent executable">,
  MarshallingInfoFlag<LangOpts<"PIE">>;
def fhalf_no_semantic_interposition : Flag<["-"], "fhalf-no-semantic-interposition">,
  HelpText<"Like -fno-semantic-interposition but don't use local aliases">,
  MarshallingInfoFlag<LangOpts<"HalfNoSemanticInterposition">>;
def fno_validate_pch : Flag<["-"], "fno-validate-pch">,
  HelpText<"Disable validation of precompiled headers">,
  MarshallingInfoFlag<PreprocessorOpts<"DisablePCHOrModuleValidation">, "DisableValidationForModuleKind::None">,
  Normalizer<"makeFlagToValueNormalizer(DisableValidationForModuleKind::All)">;
def fallow_pcm_with_errors : Flag<["-"], "fallow-pcm-with-compiler-errors">,
  HelpText<"Accept a PCM file that was created with compiler errors">,
  MarshallingInfoFlag<FrontendOpts<"AllowPCMWithCompilerErrors">>;
def fallow_pch_with_errors : Flag<["-"], "fallow-pch-with-compiler-errors">,
  HelpText<"Accept a PCH file that was created with compiler errors">,
  MarshallingInfoFlag<PreprocessorOpts<"AllowPCHWithCompilerErrors">>,
  ImpliedByAnyOf<[fallow_pcm_with_errors.KeyPath]>;
def fallow_pch_with_different_modules_cache_path :
  Flag<["-"], "fallow-pch-with-different-modules-cache-path">,
  HelpText<"Accept a PCH file that was created with a different modules cache path">,
  MarshallingInfoFlag<PreprocessorOpts<"AllowPCHWithDifferentModulesCachePath">>;
def dump_deserialized_pch_decls : Flag<["-"], "dump-deserialized-decls">,
  HelpText<"Dump declarations that are deserialized from PCH, for testing">,
  MarshallingInfoFlag<PreprocessorOpts<"DumpDeserializedPCHDecls">>;
def error_on_deserialized_pch_decl : Separate<["-"], "error-on-deserialized-decl">,
  HelpText<"Emit error if a specific declaration is deserialized from PCH, for testing">;
def error_on_deserialized_pch_decl_EQ : Joined<["-"], "error-on-deserialized-decl=">,
  Alias<error_on_deserialized_pch_decl>;
def static_define : Flag<["-"], "static-define">,
  HelpText<"Should __STATIC__ be defined">,
  MarshallingInfoFlag<LangOpts<"Static">>;
def stack_protector : Separate<["-"], "stack-protector">,
  HelpText<"Enable stack protectors">,
  Values<"0,1,2,3">,
  NormalizedValuesScope<"LangOptions">,
  NormalizedValues<["SSPOff", "SSPOn", "SSPStrong", "SSPReq"]>,
  MarshallingInfoEnum<LangOpts<"StackProtector">, "SSPOff">;
def stack_protector_buffer_size : Separate<["-"], "stack-protector-buffer-size">,
  HelpText<"Lower bound for a buffer to be considered for stack protection">,
  MarshallingInfoInt<CodeGenOpts<"SSPBufferSize">, "8">;
def fvisibility : Separate<["-"], "fvisibility">,
  HelpText<"Default type and symbol visibility">,
  MarshallingInfoVisibility<LangOpts<"ValueVisibilityMode">, "DefaultVisibility">;
def ftype_visibility : Separate<["-"], "ftype-visibility">,
  HelpText<"Default type visibility">,
  MarshallingInfoVisibility<LangOpts<"TypeVisibilityMode">, fvisibility.KeyPath>;
def fapply_global_visibility_to_externs : Flag<["-"], "fapply-global-visibility-to-externs">,
  HelpText<"Apply global symbol visibility to external declarations without an explicit visibility">,
  MarshallingInfoFlag<LangOpts<"SetVisibilityForExternDecls">>;
def ftemplate_depth : Separate<["-"], "ftemplate-depth">,
  HelpText<"Maximum depth of recursive template instantiation">,
  MarshallingInfoInt<LangOpts<"InstantiationDepth">, "1024">;
def foperator_arrow_depth : Separate<["-"], "foperator-arrow-depth">,
  HelpText<"Maximum number of 'operator->'s to call for a member access">,
  MarshallingInfoInt<LangOpts<"ArrowDepth">, "256">;
def fconstexpr_depth : Separate<["-"], "fconstexpr-depth">,
  HelpText<"Maximum depth of recursive constexpr function calls">,
  MarshallingInfoInt<LangOpts<"ConstexprCallDepth">, "512">;
def fconstexpr_steps : Separate<["-"], "fconstexpr-steps">,
  HelpText<"Maximum number of steps in constexpr function evaluation">,
  MarshallingInfoInt<LangOpts<"ConstexprStepLimit">, "1048576">;
def fbracket_depth : Separate<["-"], "fbracket-depth">,
  HelpText<"Maximum nesting level for parentheses, brackets, and braces">,
  MarshallingInfoInt<LangOpts<"BracketDepth">, "256">;
defm const_strings : BoolOption<"f", "const-strings",
  LangOpts<"ConstStrings">, DefaultFalse,
  PosFlag<SetTrue, [CC1Option], "Use">, NegFlag<SetFalse, [], "Don't use">,
  BothFlags<[], " a const qualified type for string literals in C and ObjC">>;
def fno_bitfield_type_align : Flag<["-"], "fno-bitfield-type-align">,
  HelpText<"Ignore bit-field types when aligning structures">,
  MarshallingInfoFlag<LangOpts<"NoBitFieldTypeAlign">>;
def ffake_address_space_map : Flag<["-"], "ffake-address-space-map">,
  HelpText<"Use a fake address space map; OpenCL testing purposes only">,
  MarshallingInfoFlag<LangOpts<"FakeAddressSpaceMap">>;
def faddress_space_map_mangling_EQ : Joined<["-"], "faddress-space-map-mangling=">,
  HelpText<"Set the mode for address space map based mangling; OpenCL testing purposes only">,
  Values<"target,no,yes">,
  NormalizedValuesScope<"LangOptions">,
  NormalizedValues<["ASMM_Target", "ASMM_Off", "ASMM_On"]>,
  MarshallingInfoEnum<LangOpts<"AddressSpaceMapMangling">, "ASMM_Target">;
def funknown_anytype : Flag<["-"], "funknown-anytype">,
  HelpText<"Enable parser support for the __unknown_anytype type; for testing purposes only">,
  MarshallingInfoFlag<LangOpts<"ParseUnknownAnytype">>;
def fdebugger_support : Flag<["-"], "fdebugger-support">,
  HelpText<"Enable special debugger support behavior">,
  MarshallingInfoFlag<LangOpts<"DebuggerSupport">>;
def fdebugger_cast_result_to_id : Flag<["-"], "fdebugger-cast-result-to-id">,
  HelpText<"Enable casting unknown expression results to id">,
  MarshallingInfoFlag<LangOpts<"DebuggerCastResultToId">>;
def fdebugger_objc_literal : Flag<["-"], "fdebugger-objc-literal">,
  HelpText<"Enable special debugger support for Objective-C subscripting and literals">,
  MarshallingInfoFlag<LangOpts<"DebuggerObjCLiteral">>;
defm deprecated_macro : BoolOption<"f", "deprecated-macro",
  LangOpts<"Deprecated">, DefaultFalse,
  PosFlag<SetTrue, [], "Defines">, NegFlag<SetFalse, [], "Undefines">,
  BothFlags<[], " the __DEPRECATED macro">>;
def fobjc_subscripting_legacy_runtime : Flag<["-"], "fobjc-subscripting-legacy-runtime">,
  HelpText<"Allow Objective-C array and dictionary subscripting in legacy runtime">;
// TODO: Enforce values valid for MSVtorDispMode.
def vtordisp_mode_EQ : Joined<["-"], "vtordisp-mode=">,
  HelpText<"Control vtordisp placement on win32 targets">,
  MarshallingInfoInt<LangOpts<"VtorDispMode">, "1">;
def fnative_half_type: Flag<["-"], "fnative-half-type">,
  HelpText<"Use the native half type for __fp16 instead of promoting to float">,
  MarshallingInfoFlag<LangOpts<"NativeHalfType">>,
  ImpliedByAnyOf<[open_cl.KeyPath, render_script.KeyPath]>;
def fnative_half_arguments_and_returns : Flag<["-"], "fnative-half-arguments-and-returns">,
  HelpText<"Use the native __fp16 type for arguments and returns (and skip ABI-specific lowering)">,
  MarshallingInfoFlag<LangOpts<"NativeHalfArgsAndReturns">>,
  ImpliedByAnyOf<[open_cl.KeyPath, render_script.KeyPath]>;
def fallow_half_arguments_and_returns : Flag<["-"], "fallow-half-arguments-and-returns">,
  HelpText<"Allow function arguments and returns of type half">,
  MarshallingInfoFlag<LangOpts<"HalfArgsAndReturns">>,
  ImpliedByAnyOf<[fnative_half_arguments_and_returns.KeyPath]>;
def fdefault_calling_conv_EQ : Joined<["-"], "fdefault-calling-conv=">,
  HelpText<"Set default calling convention">,
  Values<"cdecl,fastcall,stdcall,vectorcall,regcall">,
  NormalizedValuesScope<"LangOptions">,
  NormalizedValues<["DCC_CDecl", "DCC_FastCall", "DCC_StdCall", "DCC_VectorCall", "DCC_RegCall"]>,
  MarshallingInfoEnum<LangOpts<"DefaultCallingConv">, "DCC_None">;

// These options cannot be marshalled, because they are used to set up the LangOptions defaults.
def finclude_default_header : Flag<["-"], "finclude-default-header">,
  HelpText<"Include default header file for OpenCL and HLSL">;
def fdeclare_opencl_builtins : Flag<["-"], "fdeclare-opencl-builtins">,
  HelpText<"Add OpenCL builtin function declarations (experimental)">;
def fdeclare_spirv_builtins
    : Flag<["-"], "fdeclare-spirv-builtins">,
      HelpText<"Add SPIR-V builtin function declarations (experimental)">,
      MarshallingInfoFlag<LangOpts<"DeclareSPIRVBuiltins">>;

def fpreserve_vec3_type : Flag<["-"], "fpreserve-vec3-type">,
  HelpText<"Preserve 3-component vector type">,
  MarshallingInfoFlag<CodeGenOpts<"PreserveVec3Type">>;
def fwchar_type_EQ : Joined<["-"], "fwchar-type=">,
  HelpText<"Select underlying type for wchar_t">,
  Values<"char,short,int">,
  NormalizedValues<["1", "2", "4"]>,
  MarshallingInfoEnum<LangOpts<"WCharSize">, "0">;
defm signed_wchar : BoolOption<"f", "signed-wchar",
  LangOpts<"WCharIsSigned">, DefaultTrue,
  NegFlag<SetFalse, [CC1Option], "Use an unsigned">, PosFlag<SetTrue, [], "Use a signed">,
  BothFlags<[], " type for wchar_t">>;
def fcompatibility_qualified_id_block_param_type_checking : Flag<["-"], "fcompatibility-qualified-id-block-type-checking">,
  HelpText<"Allow using blocks with parameters of more specific type than "
           "the type system guarantees when a parameter is qualified id">,
  MarshallingInfoFlag<LangOpts<"CompatibilityQualifiedIdBlockParamTypeChecking">>;
def fpass_by_value_is_noalias: Flag<["-"], "fpass-by-value-is-noalias">,
  HelpText<"Allows assuming by-value parameters do not alias any other value. "
           "Has no effect on non-trivially-copyable classes in C++.">, Group<f_Group>,
  MarshallingInfoFlag<CodeGenOpts<"PassByValueIsNoAlias">>;

// FIXME: Remove these entirely once functionality/tests have been excised.
def fobjc_gc_only : Flag<["-"], "fobjc-gc-only">, Group<f_Group>,
  HelpText<"Use GC exclusively for Objective-C related memory management">;
def fobjc_gc : Flag<["-"], "fobjc-gc">, Group<f_Group>,
  HelpText<"Enable Objective-C garbage collection">;

def fexperimental_max_bitint_width_EQ:
  Joined<["-"], "fexperimental-max-bitint-width=">, Group<f_Group>,
  MetaVarName<"<N>">,
  HelpText<"Set the maximum bitwidth for _BitInt (this option is expected to be removed in the future)">,
  MarshallingInfoInt<LangOpts<"MaxBitIntWidth">>;

} // let Flags = [CC1Option, NoDriverOption]

//===----------------------------------------------------------------------===//
// Header Search Options
//===----------------------------------------------------------------------===//

let Flags = [CC1Option, NoDriverOption] in {

def nostdsysteminc : Flag<["-"], "nostdsysteminc">,
  HelpText<"Disable standard system #include directories">,
  MarshallingInfoNegativeFlag<HeaderSearchOpts<"UseStandardSystemIncludes">>;
def fdisable_module_hash : Flag<["-"], "fdisable-module-hash">,
  HelpText<"Disable the module hash">,
  MarshallingInfoFlag<HeaderSearchOpts<"DisableModuleHash">>;
def fmodules_hash_content : Flag<["-"], "fmodules-hash-content">,
  HelpText<"Enable hashing the content of a module file">,
  MarshallingInfoFlag<HeaderSearchOpts<"ModulesHashContent">>;
def fmodules_strict_context_hash : Flag<["-"], "fmodules-strict-context-hash">,
  HelpText<"Enable hashing of all compiler options that could impact the "
           "semantics of a module in an implicit build">,
  MarshallingInfoFlag<HeaderSearchOpts<"ModulesStrictContextHash">>;
def c_isystem : JoinedOrSeparate<["-"], "c-isystem">, MetaVarName<"<directory>">,
  HelpText<"Add directory to the C SYSTEM include search path">;
def objc_isystem : JoinedOrSeparate<["-"], "objc-isystem">,
  MetaVarName<"<directory>">,
  HelpText<"Add directory to the ObjC SYSTEM include search path">;
def objcxx_isystem : JoinedOrSeparate<["-"], "objcxx-isystem">,
  MetaVarName<"<directory>">,
  HelpText<"Add directory to the ObjC++ SYSTEM include search path">;
def internal_isystem : JoinedOrSeparate<["-"], "internal-isystem">,
  MetaVarName<"<directory>">,
  HelpText<"Add directory to the internal system include search path; these "
           "are assumed to not be user-provided and are used to model system "
           "and standard headers' paths.">;
def internal_externc_isystem : JoinedOrSeparate<["-"], "internal-externc-isystem">,
  MetaVarName<"<directory>">,
  HelpText<"Add directory to the internal system include search path with "
           "implicit extern \"C\" semantics; these are assumed to not be "
           "user-provided and are used to model system and standard headers' "
           "paths.">;

} // let Flags = [CC1Option, NoDriverOption]

//===----------------------------------------------------------------------===//
// Preprocessor Options
//===----------------------------------------------------------------------===//

let Flags = [CC1Option, NoDriverOption] in {

def chain_include : Separate<["-"], "chain-include">, MetaVarName<"<file>">,
  HelpText<"Include and chain a header file after turning it into PCH">;
def preamble_bytes_EQ : Joined<["-"], "preamble-bytes=">,
  HelpText<"Assume that the precompiled header is a precompiled preamble "
           "covering the first N bytes of the main file">;
def detailed_preprocessing_record : Flag<["-"], "detailed-preprocessing-record">,
  HelpText<"include a detailed record of preprocessing actions">,
  MarshallingInfoFlag<PreprocessorOpts<"DetailedRecord">>;
def setup_static_analyzer : Flag<["-"], "setup-static-analyzer">,
  HelpText<"Set up preprocessor for static analyzer (done automatically when static analyzer is run).">,
  MarshallingInfoFlag<PreprocessorOpts<"SetUpStaticAnalyzer">>;
def disable_pragma_debug_crash : Flag<["-"], "disable-pragma-debug-crash">,
  HelpText<"Disable any #pragma clang __debug that can lead to crashing behavior. This is meant for testing.">,
  MarshallingInfoFlag<PreprocessorOpts<"DisablePragmaDebugCrash">>;

} // let Flags = [CC1Option, NoDriverOption]

//===----------------------------------------------------------------------===//
// CUDA Options
//===----------------------------------------------------------------------===//

let Flags = [CC1Option, NoDriverOption] in {

def fcuda_is_device : Flag<["-"], "fcuda-is-device">,
  HelpText<"Generate code for CUDA device">,
  MarshallingInfoFlag<LangOpts<"CUDAIsDevice">>;
def fcuda_include_gpubinary : Separate<["-"], "fcuda-include-gpubinary">,
  HelpText<"Incorporate CUDA device-side binary into host object file.">,
  MarshallingInfoString<CodeGenOpts<"CudaGpuBinaryFileName">>;
def fcuda_allow_variadic_functions : Flag<["-"], "fcuda-allow-variadic-functions">,
  HelpText<"Allow variadic functions in CUDA device code.">,
  MarshallingInfoFlag<LangOpts<"CUDAAllowVariadicFunctions">>;
def fno_cuda_host_device_constexpr : Flag<["-"], "fno-cuda-host-device-constexpr">,
  HelpText<"Don't treat unattributed constexpr functions as __host__ __device__.">,
  MarshallingInfoNegativeFlag<LangOpts<"CUDAHostDeviceConstexpr">>;

} // let Flags = [CC1Option, NoDriverOption]

//===----------------------------------------------------------------------===//
// OpenMP Options
//===----------------------------------------------------------------------===//

def fopenmp_is_device : Flag<["-"], "fopenmp-is-device">,
  HelpText<"Generate code only for an OpenMP target device.">,
  Flags<[CC1Option, NoDriverOption]>;
def fopenmp_host_ir_file_path : Separate<["-"], "fopenmp-host-ir-file-path">,
  HelpText<"Path to the IR file produced by the frontend for the host.">,
  Flags<[CC1Option, NoDriverOption]>;

//===----------------------------------------------------------------------===//
// SYCL Options
//===----------------------------------------------------------------------===//

let Flags = [CC1Option, NoDriverOption] in {

def fsycl_is_device : Flag<["-"], "fsycl-is-device">,
  HelpText<"Generate code for SYCL device.">,
  Flags<[CC1Option, NoDriverOption]>,
  MarshallingInfoFlag<LangOpts<"SYCLIsDevice">>;
def fsycl_is_host : Flag<["-"], "fsycl-is-host">,
  HelpText<"SYCL host compilation">,
  Flags<[CC1Option, NoDriverOption]>,
  MarshallingInfoFlag<LangOpts<"SYCLIsHost">>;
def fsycl_int_header : Separate<["-"], "fsycl-int-header">,
  HelpText<"Generate SYCL integration header into this file.">,
  MarshallingInfoString<LangOpts<"SYCLIntHeader">>;
def fsycl_int_header_EQ : Joined<["-"], "fsycl-int-header=">,
  Alias<fsycl_int_header>;
def fsycl_int_footer : Separate<["-"], "fsycl-int-footer">,
  HelpText<"Generate SYCL integration footer into this file.">,
  MarshallingInfoString<LangOpts<"SYCLIntFooter">>;
def fsycl_int_footer_EQ : Joined<["-"], "fsycl-int-footer=">,
  Alias<fsycl_int_footer>;
def fsycl_unique_prefix_EQ
    : Joined<["-"], "fsycl-unique-prefix=">,
      HelpText<"A unique prefix for this translation unit across devices, used "
               "to generate a unique name for local variables.">,
      MarshallingInfoString<LangOpts<"SYCLUniquePrefix">>;
def fsycl_std_layout_kernel_params: Flag<["-"], "fsycl-std-layout-kernel-params">,
  HelpText<"Enable standard layout requirement for SYCL kernel parameters.">,
  MarshallingInfoFlag<LangOpts<"SYCLStdLayoutKernelParams">>;
defm sycl_allow_func_ptr: BoolFOption<"sycl-allow-func-ptr",
  LangOpts<"SYCLAllowFuncPtr">, DefaultFalse,
  PosFlag<SetTrue, [], "Allow">,
  NegFlag<SetFalse, [], "Disallow">,
  BothFlags<[CC1Option, CoreOption], " function pointers in SYCL device.">>;
def fenable_sycl_dae : Flag<["-"], "fenable-sycl-dae">,
  HelpText<"Enable Dead Argument Elimination in SPIR kernels">,
  MarshallingInfoFlag<LangOpts<"EnableDAEInSpirKernels">>;
def fsycl_disable_range_rounding : Flag<["-"], "fsycl-disable-range-rounding">,
  HelpText<"Disable parallel for range rounding.">,
  MarshallingInfoFlag<LangOpts<"SYCLDisableRangeRounding">>;
def fsycl_enable_int_header_diags: Flag<["-"], "fsycl-enable-int-header-diags">,
  HelpText<"Enable diagnostics that require the SYCL integration header.">,
  MarshallingInfoFlag<LangOpts<"SYCLEnableIntHeaderDiags">>;

} // let Flags = [CC1Option, NoDriverOption]

def sycl_std_EQ : Joined<["-"], "sycl-std=">, Group<sycl_Group>,
  Flags<[CC1Option, NoArgumentUnused, CoreOption]>,
  HelpText<"SYCL language standard to compile for.">,
  Values<"2020,2017,121,1.2.1,sycl-1.2.1">,
  ShouldParseIf<!strconcat(fsycl_is_device.KeyPath, "||", fsycl_is_host.KeyPath)>;

def fsycl_default_sub_group_size
    : Separate<["-"], "fsycl-default-sub-group-size">,
      HelpText<"Set the default sub group size for SYCL kernels">,
      Flags<[CC1Option]>;
def fsycl_default_sub_group_size_EQ
    : Joined<["-"], "fsycl-default-sub-group-size=">,
      Alias<fsycl_default_sub_group_size>, Flags<[CC1Option]>;

defm cuda_approx_transcendentals : BoolFOption<"cuda-approx-transcendentals",
  LangOpts<"CUDADeviceApproxTranscendentals">, DefaultFalse,
  PosFlag<SetTrue, [CC1Option], "Use">, NegFlag<SetFalse, [], "Don't use">,
  BothFlags<[], " approximate transcendental functions">>,
  ShouldParseIf<fcuda_is_device.KeyPath>;

//===----------------------------------------------------------------------===//
// Frontend Options - cc1 + fc1
//===----------------------------------------------------------------------===//

let Flags = [CC1Option, FC1Option, NoDriverOption] in {
let Group = Action_Group in {

def emit_obj : Flag<["-"], "emit-obj">,
  HelpText<"Emit native object files">;
def init_only : Flag<["-"], "init-only">,
  HelpText<"Only execute frontend initialization">;
def emit_llvm_bc : Flag<["-"], "emit-llvm-bc">,
  HelpText<"Build ASTs then convert to LLVM, emit .bc file">;

} // let Group = Action_Group

def load : Separate<["-"], "load">, MetaVarName<"<dsopath>">,
  HelpText<"Load the named plugin (dynamic shared object)">;
def plugin : Separate<["-"], "plugin">, MetaVarName<"<name>">,
  HelpText<"Use the named plugin action instead of the default action (use \"help\" to list available options)">;

} // let Flags = [CC1Option, FC1Option, NoDriverOption]

//===----------------------------------------------------------------------===//
// cc1as-only Options
//===----------------------------------------------------------------------===//

let Flags = [CC1AsOption, NoDriverOption] in {

// Language Options
def n : Flag<["-"], "n">,
  HelpText<"Don't automatically start assembly file with a text section">;

// Frontend Options
def filetype : Separate<["-"], "filetype">,
    HelpText<"Specify the output file type ('asm', 'null', or 'obj')">;

// Transliterate Options
def output_asm_variant : Separate<["-"], "output-asm-variant">,
    HelpText<"Select the asm variant index to use for output">;
def show_encoding : Flag<["-"], "show-encoding">,
    HelpText<"Show instruction encoding information in transliterate mode">;
def show_inst : Flag<["-"], "show-inst">,
    HelpText<"Show internal instruction representation in transliterate mode">;

// Assemble Options
def dwarf_debug_producer : Separate<["-"], "dwarf-debug-producer">,
  HelpText<"The string to embed in the Dwarf debug AT_producer record.">;

def defsym : Separate<["-"], "defsym">,
  HelpText<"Define a value for a symbol">;

} // let Flags = [CC1AsOption]

//===----------------------------------------------------------------------===//
// clang-cl Options
//===----------------------------------------------------------------------===//

def cl_Group : OptionGroup<"<clang-cl options>">, Flags<[CLOption]>,
  HelpText<"CL.EXE COMPATIBILITY OPTIONS">;

def cl_compile_Group : OptionGroup<"<clang-cl compile-only options>">,
  Group<cl_Group>;

def cl_ignored_Group : OptionGroup<"<clang-cl ignored options>">,
  Group<cl_Group>;

class CLFlag<string name> : Option<["/", "-"], name, KIND_FLAG>,
  Group<cl_Group>, Flags<[CLOption, NoXarchOption]>;

class CLCompileFlag<string name> : Option<["/", "-"], name, KIND_FLAG>,
  Group<cl_compile_Group>, Flags<[CLOption, NoXarchOption]>;

class CLIgnoredFlag<string name> : Option<["/", "-"], name, KIND_FLAG>,
  Group<cl_ignored_Group>, Flags<[CLOption, NoXarchOption]>;

class CLJoined<string name> : Option<["/", "-"], name, KIND_JOINED>,
  Group<cl_Group>, Flags<[CLOption, NoXarchOption]>;

class CLCompileJoined<string name> : Option<["/", "-"], name, KIND_JOINED>,
  Group<cl_compile_Group>, Flags<[CLOption, NoXarchOption]>;

class CLIgnoredJoined<string name> : Option<["/", "-"], name, KIND_JOINED>,
  Group<cl_ignored_Group>, Flags<[CLOption, NoXarchOption, HelpHidden]>;

class CLJoinedOrSeparate<string name> : Option<["/", "-"], name,
  KIND_JOINED_OR_SEPARATE>, Group<cl_Group>, Flags<[CLOption, NoXarchOption]>;

class CLCompileJoinedOrSeparate<string name> : Option<["/", "-"], name,
  KIND_JOINED_OR_SEPARATE>, Group<cl_compile_Group>,
  Flags<[CLOption, NoXarchOption]>;

class CLRemainingArgsJoined<string name> : Option<["/", "-"], name,
  KIND_REMAINING_ARGS_JOINED>, Group<cl_Group>, Flags<[CLOption, NoXarchOption]>;

// Aliases:
// (We don't put any of these in cl_compile_Group as the options they alias are
// already in the right group.)

def _SLASH_Brepro : CLFlag<"Brepro">,
  HelpText<"Do not write current time into COFF output (breaks link.exe /incremental)">,
  Alias<mno_incremental_linker_compatible>;
def _SLASH_Brepro_ : CLFlag<"Brepro-">,
  HelpText<"Write current time into COFF output (default)">,
  Alias<mincremental_linker_compatible>;
def _SLASH_C : CLFlag<"C">,
  HelpText<"Do not discard comments when preprocessing">, Alias<C>;
def _SLASH_c : CLFlag<"c">, HelpText<"Compile only">, Alias<c>;
def _SLASH_d1PP : CLFlag<"d1PP">,
  HelpText<"Retain macro definitions in /E mode">, Alias<dD>;
def _SLASH_d1reportAllClassLayout : CLFlag<"d1reportAllClassLayout">,
  HelpText<"Dump record layout information">,
  Alias<Xclang>, AliasArgs<["-fdump-record-layouts"]>;
def _SLASH_diagnostics_caret : CLFlag<"diagnostics:caret">,
  HelpText<"Enable caret and column diagnostics (default)">;
def _SLASH_diagnostics_column : CLFlag<"diagnostics:column">,
  HelpText<"Disable caret diagnostics but keep column info">;
def _SLASH_diagnostics_classic : CLFlag<"diagnostics:classic">,
  HelpText<"Disable column and caret diagnostics">;
def _SLASH_D : CLJoinedOrSeparate<"D">, HelpText<"Define macro">,
  MetaVarName<"<macro[=value]>">, Alias<D>;
def _SLASH_E : CLFlag<"E">, HelpText<"Preprocess to stdout">, Alias<E>;
def _SLASH_external_COLON_I : CLJoinedOrSeparate<"external:I">, Alias<isystem>,
  HelpText<"Add directory to include search path with warnings suppressed">,
  MetaVarName<"<dir>">;
def _SLASH_fp_except : CLFlag<"fp:except">, HelpText<"">, Alias<ftrapping_math>;
def _SLASH_fp_except_ : CLFlag<"fp:except-">,
  HelpText<"">, Alias<fno_trapping_math>;
def _SLASH_fp_fast : CLFlag<"fp:fast">, HelpText<"">, Alias<ffast_math>;
def _SLASH_fp_precise : CLFlag<"fp:precise">,
  HelpText<"">, Alias<fno_fast_math>;
def _SLASH_fp_strict : CLFlag<"fp:strict">, HelpText<"">, Alias<fno_fast_math>;
def _SLASH_fsanitize_EQ_address : CLFlag<"fsanitize=address">,
  HelpText<"Enable AddressSanitizer">,
  Alias<fsanitize_EQ>, AliasArgs<["address"]>;
def _SLASH_GA : CLFlag<"GA">, Alias<ftlsmodel_EQ>, AliasArgs<["local-exec"]>,
  HelpText<"Assume thread-local variables are defined in the executable">;
def _SLASH_GR : CLFlag<"GR">, HelpText<"Emit RTTI data (default)">;
def _SLASH_GR_ : CLFlag<"GR-">, HelpText<"Do not emit RTTI data">;
def _SLASH_GF : CLIgnoredFlag<"GF">,
  HelpText<"Enable string pooling (default)">;
def _SLASH_GF_ : CLFlag<"GF-">, HelpText<"Disable string pooling">,
  Alias<fwritable_strings>;
def _SLASH_GS : CLFlag<"GS">,
  HelpText<"Enable buffer security check (default)">;
def _SLASH_GS_ : CLFlag<"GS-">, HelpText<"Disable buffer security check">;
def : CLFlag<"Gs">, HelpText<"Use stack probes (default)">,
  Alias<mstack_probe_size>, AliasArgs<["4096"]>;
def _SLASH_Gs : CLJoined<"Gs">,
  HelpText<"Set stack probe size (default 4096)">, Alias<mstack_probe_size>;
def _SLASH_Gy : CLFlag<"Gy">, HelpText<"Put each function in its own section">,
  Alias<ffunction_sections>;
def _SLASH_Gy_ : CLFlag<"Gy-">,
  HelpText<"Do not put each function in its own section (default)">,
  Alias<fno_function_sections>;
def _SLASH_Gw : CLFlag<"Gw">, HelpText<"Put each data item in its own section">,
  Alias<fdata_sections>;
def _SLASH_Gw_ : CLFlag<"Gw-">,
  HelpText<"Do not put each data item in its own section (default)">,
  Alias<fno_data_sections>;
def _SLASH_help : CLFlag<"help">, Alias<help>,
  HelpText<"Display available options">;
def _SLASH_HELP : CLFlag<"HELP">, Alias<help>;
def _SLASH_hotpatch : CLFlag<"hotpatch">, Alias<fms_hotpatch>,
  HelpText<"Create hotpatchable image">;
def _SLASH_I : CLJoinedOrSeparate<"I">,
  HelpText<"Add directory to include search path">, MetaVarName<"<dir>">,
  Alias<I>;
def _SLASH_J : CLFlag<"J">, HelpText<"Make char type unsigned">,
  Alias<funsigned_char>;

// The _SLASH_O option handles all the /O flags, but we also provide separate
// aliased options to provide separate help messages.
def _SLASH_O : CLJoined<"O">,
  HelpText<"Set multiple /O flags at once; e.g. '/O2y-' for '/O2 /Oy-'">,
  MetaVarName<"<flags>">;
def : CLFlag<"O1">, Alias<_SLASH_O>, AliasArgs<["1"]>,
  HelpText<"Optimize for size  (like /Og     /Os /Oy /Ob2 /GF /Gy)">;
def : CLFlag<"O2">, Alias<_SLASH_O>, AliasArgs<["2"]>,
  HelpText<"Optimize for speed (like /Og /Oi /Ot /Oy /Ob2 /GF /Gy)">;
def : CLFlag<"Ob0">, Alias<_SLASH_O>, AliasArgs<["b0"]>,
  HelpText<"Disable function inlining">;
def : CLFlag<"Ob1">, Alias<_SLASH_O>, AliasArgs<["b1"]>,
  HelpText<"Only inline functions explicitly or implicitly marked inline">;
def : CLFlag<"Ob2">, Alias<_SLASH_O>, AliasArgs<["b2"]>,
  HelpText<"Inline functions as deemed beneficial by the compiler">;
def : CLFlag<"Od">, Alias<_SLASH_O>, AliasArgs<["d"]>,
  HelpText<"Disable optimization">;
def : CLFlag<"Og">, Alias<_SLASH_O>, AliasArgs<["g"]>,
  HelpText<"No effect">;
def : CLFlag<"Oi">, Alias<_SLASH_O>, AliasArgs<["i"]>,
  HelpText<"Enable use of builtin functions">;
def : CLFlag<"Oi-">, Alias<_SLASH_O>, AliasArgs<["i-"]>,
  HelpText<"Disable use of builtin functions">;
def : CLFlag<"Os">, Alias<_SLASH_O>, AliasArgs<["s"]>,
  HelpText<"Optimize for size">;
def : CLFlag<"Ot">, Alias<_SLASH_O>, AliasArgs<["t"]>,
  HelpText<"Optimize for speed">;
def : CLFlag<"Ox">, Alias<_SLASH_O>, AliasArgs<["x"]>,
  HelpText<"Deprecated (like /Og /Oi /Ot /Oy /Ob2); use /O2">;
def : CLFlag<"Oy">, Alias<_SLASH_O>, AliasArgs<["y"]>,
  HelpText<"Enable frame pointer omission (x86 only)">;
def : CLFlag<"Oy-">, Alias<_SLASH_O>, AliasArgs<["y-"]>,
  HelpText<"Disable frame pointer omission (x86 only, default)">;

def _SLASH_QUESTION : CLFlag<"?">, Alias<help>,
  HelpText<"Display available options">;
def _SLASH_Qvec : CLFlag<"Qvec">,
  HelpText<"Enable the loop vectorization passes">, Alias<fvectorize>;
def _SLASH_Qvec_ : CLFlag<"Qvec-">,
  HelpText<"Disable the loop vectorization passes">, Alias<fno_vectorize>;
def _SLASH_showIncludes : CLFlag<"showIncludes">,
  HelpText<"Print info about included files to stderr">;
def _SLASH_showIncludes_user : CLFlag<"showIncludes:user">,
  HelpText<"Like /showIncludes but omit system headers">;
def _SLASH_showFilenames : CLFlag<"showFilenames">,
  HelpText<"Print the name of each compiled file">;
def _SLASH_showFilenames_ : CLFlag<"showFilenames-">,
  HelpText<"Do not print the name of each compiled file (default)">;
def _SLASH_source_charset : CLCompileJoined<"source-charset:">,
  HelpText<"Set source encoding, supports only UTF-8">,
  Alias<finput_charset_EQ>;
def _SLASH_execution_charset : CLCompileJoined<"execution-charset:">,
  HelpText<"Set runtime encoding, supports only UTF-8">,
  Alias<fexec_charset_EQ>;
def _SLASH_std : CLCompileJoined<"std:">,
  HelpText<"Set language version (c++14,c++17,c++20,c++latest,c11,c17)">;
def _SLASH_U : CLJoinedOrSeparate<"U">, HelpText<"Undefine macro">,
  MetaVarName<"<macro>">, Alias<U>;
def _SLASH_validate_charset : CLFlag<"validate-charset">,
  Alias<W_Joined>, AliasArgs<["invalid-source-encoding"]>;
def _SLASH_validate_charset_ : CLFlag<"validate-charset-">,
  Alias<W_Joined>, AliasArgs<["no-invalid-source-encoding"]>;
def _SLASH_W0 : CLFlag<"W0">, HelpText<"Disable all warnings">, Alias<w>;
def _SLASH_W1 : CLFlag<"W1">, HelpText<"Enable -Wall">, Alias<Wall>;
def _SLASH_W2 : CLFlag<"W2">, HelpText<"Enable -Wall">, Alias<Wall>;
def _SLASH_W3 : CLFlag<"W3">, HelpText<"Enable -Wall">, Alias<Wall>;
def _SLASH_W4 : CLFlag<"W4">, HelpText<"Enable -Wall and -Wextra">, Alias<WCL4>;
def _SLASH_Wall : CLFlag<"Wall">, HelpText<"Enable -Weverything">,
  Alias<W_Joined>, AliasArgs<["everything"]>;
def _SLASH_WX : CLFlag<"WX">, HelpText<"Treat warnings as errors">,
  Alias<W_Joined>, AliasArgs<["error"]>;
def _SLASH_WX_ : CLFlag<"WX-">,
  HelpText<"Do not treat warnings as errors (default)">,
  Alias<W_Joined>, AliasArgs<["no-error"]>;
def _SLASH_w_flag : CLFlag<"w">, HelpText<"Disable all warnings">, Alias<w>;
def _SLASH_wd : CLCompileJoined<"wd">;
def _SLASH_vd : CLJoined<"vd">, HelpText<"Control vtordisp placement">,
  Alias<vtordisp_mode_EQ>;
def _SLASH_X : CLFlag<"X">,
  HelpText<"Do not add %INCLUDE% to include search path">, Alias<nostdlibinc>;
def _SLASH_Zc_sizedDealloc : CLFlag<"Zc:sizedDealloc">,
  HelpText<"Enable C++14 sized global deallocation functions">,
  Alias<fsized_deallocation>;
def _SLASH_Zc_sizedDealloc_ : CLFlag<"Zc:sizedDealloc-">,
  HelpText<"Disable C++14 sized global deallocation functions">,
  Alias<fno_sized_deallocation>;
def _SLASH_Zc_alignedNew : CLFlag<"Zc:alignedNew">,
  HelpText<"Enable C++17 aligned allocation functions">,
  Alias<faligned_allocation>;
def _SLASH_Zc_alignedNew_ : CLFlag<"Zc:alignedNew-">,
  HelpText<"Disable C++17 aligned allocation functions">,
  Alias<fno_aligned_allocation>;
def _SLASH_Zc_char8_t : CLFlag<"Zc:char8_t">,
  HelpText<"Enable char8_t from C++2a">,
  Alias<fchar8__t>;
def _SLASH_Zc_char8_t_ : CLFlag<"Zc:char8_t-">,
  HelpText<"Disable char8_t from c++2a">,
  Alias<fno_char8__t>;
def _SLASH_Zc_strictStrings : CLFlag<"Zc:strictStrings">,
  HelpText<"Treat string literals as const">, Alias<W_Joined>,
  AliasArgs<["error=c++11-compat-deprecated-writable-strings"]>;
def _SLASH_Zc_threadSafeInit : CLFlag<"Zc:threadSafeInit">,
  HelpText<"Enable thread-safe initialization of static variables">,
  Alias<fthreadsafe_statics>;
def _SLASH_Zc_threadSafeInit_ : CLFlag<"Zc:threadSafeInit-">,
  HelpText<"Disable thread-safe initialization of static variables">,
  Alias<fno_threadsafe_statics>;
def _SLASH_Zc_trigraphs : CLFlag<"Zc:trigraphs">,
  HelpText<"Enable trigraphs">, Alias<ftrigraphs>;
def _SLASH_Zc_trigraphs_off : CLFlag<"Zc:trigraphs-">,
  HelpText<"Disable trigraphs (default)">, Alias<fno_trigraphs>;
def _SLASH_Zc_twoPhase : CLFlag<"Zc:twoPhase">,
  HelpText<"Enable two-phase name lookup in templates">,
  Alias<fno_delayed_template_parsing>;
def _SLASH_Zc_twoPhase_ : CLFlag<"Zc:twoPhase-">,
  HelpText<"Disable two-phase name lookup in templates (default)">,
  Alias<fdelayed_template_parsing>;
def _SLASH_Zc_wchar_t : CLFlag<"Zc:wchar_t">,
  HelpText<"Enable C++ builtin type wchar_t (default)">;
def _SLASH_Zc_wchar_t_ : CLFlag<"Zc:wchar_t-">,
  HelpText<"Disable C++ builtin type wchar_t">;
def _SLASH_Z7 : CLFlag<"Z7">,
  HelpText<"Enable CodeView debug information in object files">;
def _SLASH_Zi : CLFlag<"Zi">, Alias<_SLASH_Z7>,
  HelpText<"Like /Z7">;
def _SLASH_Zp : CLJoined<"Zp">,
  HelpText<"Set default maximum struct packing alignment">,
  Alias<fpack_struct_EQ>;
def _SLASH_Zp_flag : CLFlag<"Zp">,
  HelpText<"Set default maximum struct packing alignment to 1">,
  Alias<fpack_struct_EQ>, AliasArgs<["1"]>;
def _SLASH_Zs : CLFlag<"Zs">, HelpText<"Syntax-check only">,
  Alias<fsyntax_only>;
def _SLASH_openmp_ : CLFlag<"openmp-">,
  HelpText<"Disable OpenMP support">, Alias<fno_openmp>;
def _SLASH_openmp : CLFlag<"openmp">, HelpText<"Enable OpenMP support">,
  Alias<fopenmp>;
def _SLASH_openmp_experimental : CLFlag<"openmp:experimental">,
  HelpText<"Enable OpenMP support with experimental SIMD support">,
  Alias<fopenmp>;
def _SLASH_tune : CLCompileJoined<"tune:">,
  HelpText<"Set CPU for optimization without affecting instruction set">,
  Alias<mtune_EQ>;
def _SLASH_QIntel_jcc_erratum : CLFlag<"QIntel-jcc-erratum">,
  HelpText<"Align branches within 32-byte boundaries to mitigate the performance impact of the Intel JCC erratum.">,
  Alias<mbranches_within_32B_boundaries>;

// Non-aliases:

def _SLASH_arch : CLCompileJoined<"arch:">,
  HelpText<"Set architecture for code generation">;

def _SLASH_M_Group : OptionGroup<"</M group>">, Group<cl_compile_Group>;
def _SLASH_volatile_Group : OptionGroup<"</volatile group>">,
  Group<cl_compile_Group>;

def _SLASH_EH : CLJoined<"EH">, HelpText<"Set exception handling model">;
def _SLASH_EP : CLFlag<"EP">,
  HelpText<"Disable linemarker output and preprocess to stdout">;
def _SLASH_external_env : CLJoined<"external:env:">,
  HelpText<"Add dirs in env var <var> to include search path with warnings suppressed">,
  MetaVarName<"<var>">;
def _SLASH_FA : CLFlag<"FA">,
  HelpText<"Output assembly code file during compilation">;
def _SLASH_Fa : CLJoined<"Fa">,
  HelpText<"Set assembly output file name (with /FA)">,
  MetaVarName<"<file or dir/>">;
def _SLASH_FI : CLJoinedOrSeparate<"FI">,
  HelpText<"Include file before parsing">, Alias<include_>;
def _SLASH_Fe : CLJoined<"Fe">,
  HelpText<"Set output executable file name">,
  MetaVarName<"<file or dir/>">;
def _SLASH_Fe_COLON : CLJoined<"Fe:">, Alias<_SLASH_Fe>;
def _SLASH_Fi : CLCompileJoined<"Fi">,
  HelpText<"Set preprocess output file name (with /P)">,
  MetaVarName<"<file>">;
def _SLASH_Fo : CLCompileJoined<"Fo">,
  HelpText<"Set output object file (with /c)">,
  MetaVarName<"<file or dir/>">;
def _SLASH_guard : CLJoined<"guard:">,
  HelpText<"Enable Control Flow Guard with /guard:cf, or only the table with /guard:cf,nochecks. "
           "Enable EH Continuation Guard with /guard:ehcont">;
def _SLASH_GX : CLFlag<"GX">,
  HelpText<"Deprecated; use /EHsc">;
def _SLASH_GX_ : CLFlag<"GX-">,
  HelpText<"Deprecated (like not passing /EH)">;
def _SLASH_imsvc : CLJoinedOrSeparate<"imsvc">,
  HelpText<"Add <dir> to system include search path, as if in %INCLUDE%">,
  MetaVarName<"<dir>">;
def _SLASH_JMC : CLFlag<"JMC">,
  HelpText<"Enable just-my-code debugging">;
def _SLASH_JMC_ : CLFlag<"JMC-">,
  HelpText<"Disable just-my-code debugging (default)">;
def _SLASH_LD : CLFlag<"LD">, HelpText<"Create DLL">;
def _SLASH_LDd : CLFlag<"LDd">, HelpText<"Create debug DLL">;
def _SLASH_link : CLRemainingArgsJoined<"link">,
  HelpText<"Forward options to the linker">, MetaVarName<"<options>">;
def _SLASH_MD : Option<["/", "-"], "MD", KIND_FLAG>, Group<_SLASH_M_Group>,
  Flags<[CLOption, NoXarchOption]>, HelpText<"Use DLL run-time">;
def _SLASH_MDd : Option<["/", "-"], "MDd", KIND_FLAG>, Group<_SLASH_M_Group>,
  Flags<[CLOption, NoXarchOption]>, HelpText<"Use DLL debug run-time">;
def _SLASH_MT : Option<["/", "-"], "MT", KIND_FLAG>, Group<_SLASH_M_Group>,
  Flags<[CLOption, NoXarchOption]>, HelpText<"Use static run-time">;
def _SLASH_MTd : Option<["/", "-"], "MTd", KIND_FLAG>, Group<_SLASH_M_Group>,
  Flags<[CLOption, NoXarchOption]>, HelpText<"Use static debug run-time">;
def _SLASH_o : CLJoinedOrSeparate<"o">,
  HelpText<"Deprecated (set output file name); use /Fe or /Fe">,
  MetaVarName<"<file or dir/>">;
def _SLASH_P : CLFlag<"P">, HelpText<"Preprocess to file">;
def _SLASH_permissive : CLFlag<"permissive">,
  HelpText<"Enable some non conforming code to compile">;
def _SLASH_permissive_ : CLFlag<"permissive-">,
  HelpText<"Disable non conforming code from compiling (default)">;
def _SLASH_Tc : CLCompileJoinedOrSeparate<"Tc">,
  HelpText<"Treat <file> as C source file">, MetaVarName<"<file>">;
def _SLASH_TC : CLCompileFlag<"TC">, HelpText<"Treat all source files as C">;
def _SLASH_Tp : CLCompileJoinedOrSeparate<"Tp">,
  HelpText<"Treat <file> as C++ source file">, MetaVarName<"<file>">;
def _SLASH_TP : CLCompileFlag<"TP">, HelpText<"Treat all source files as C++">;
def _SLASH_diasdkdir : CLJoinedOrSeparate<"diasdkdir">,
  HelpText<"Path to the DIA SDK">, MetaVarName<"<dir>">;
def _SLASH_vctoolsdir : CLJoinedOrSeparate<"vctoolsdir">,
  HelpText<"Path to the VCToolChain">, MetaVarName<"<dir>">;
def _SLASH_vctoolsversion : CLJoinedOrSeparate<"vctoolsversion">,
  HelpText<"For use with /winsysroot, defaults to newest found">;
def _SLASH_winsdkdir : CLJoinedOrSeparate<"winsdkdir">,
  HelpText<"Path to the Windows SDK">, MetaVarName<"<dir>">;
def _SLASH_winsdkversion : CLJoinedOrSeparate<"winsdkversion">,
  HelpText<"Full version of the Windows SDK, defaults to newest found">;
def _SLASH_winsysroot : CLJoinedOrSeparate<"winsysroot">,
  HelpText<"Same as \"/diasdkdir <dir>/DIA SDK\" /vctoolsdir <dir>/VC/Tools/MSVC/<vctoolsversion> \"/winsdkdir <dir>/Windows Kits/10\"">,
  MetaVarName<"<dir>">;
def _SLASH_volatile_iso : Option<["/", "-"], "volatile:iso", KIND_FLAG>,
  Group<_SLASH_volatile_Group>, Flags<[CLOption, NoXarchOption]>,
  HelpText<"Volatile loads and stores have standard semantics">;
def _SLASH_vmb : CLFlag<"vmb">,
  HelpText<"Use a best-case representation method for member pointers">;
def _SLASH_vmg : CLFlag<"vmg">,
  HelpText<"Use a most-general representation for member pointers">;
def _SLASH_vms : CLFlag<"vms">,
  HelpText<"Set the default most-general representation to single inheritance">;
def _SLASH_vmm : CLFlag<"vmm">,
  HelpText<"Set the default most-general representation to "
           "multiple inheritance">;
def _SLASH_vmv : CLFlag<"vmv">,
  HelpText<"Set the default most-general representation to "
           "virtual inheritance">;
def _SLASH_volatile_ms  : Option<["/", "-"], "volatile:ms", KIND_FLAG>,
  Group<_SLASH_volatile_Group>, Flags<[CLOption, NoXarchOption]>,
  HelpText<"Volatile loads and stores have acquire and release semantics">;
def _SLASH_clang : CLJoined<"clang:">,
  HelpText<"Pass <arg> to the clang driver">, MetaVarName<"<arg>">;
def _SLASH_Zl : CLFlag<"Zl">,
  HelpText<"Do not let object file auto-link default libraries">;

def _SLASH_Yc : CLJoined<"Yc">,
  HelpText<"Generate a pch file for all code up to and including <filename>">,
  MetaVarName<"<filename>">;
def _SLASH_Yu : CLJoined<"Yu">,
  HelpText<"Load a pch file and use it instead of all code up to "
           "and including <filename>">,
  MetaVarName<"<filename>">;
def _SLASH_Y_ : CLFlag<"Y-">,
  HelpText<"Disable precompiled headers, overrides /Yc and /Yu">;
def _SLASH_Zc_dllexportInlines : CLFlag<"Zc:dllexportInlines">,
  HelpText<"dllexport/dllimport inline member functions of dllexport/import classes (default)">;
def _SLASH_Zc_dllexportInlines_ : CLFlag<"Zc:dllexportInlines-">,
  HelpText<"Do not dllexport/dllimport inline member functions of dllexport/import classes">;
def _SLASH_Fp : CLJoined<"Fp">,
  HelpText<"Set pch file name (with /Yc and /Yu)">, MetaVarName<"<file>">;

def _SLASH_Gd : CLFlag<"Gd">,
  HelpText<"Set __cdecl as a default calling convention">;
def _SLASH_Gr : CLFlag<"Gr">,
  HelpText<"Set __fastcall as a default calling convention">;
def _SLASH_Gz : CLFlag<"Gz">,
  HelpText<"Set __stdcall as a default calling convention">;
def _SLASH_Gv : CLFlag<"Gv">,
  HelpText<"Set __vectorcall as a default calling convention">;
def _SLASH_Gregcall : CLFlag<"Gregcall">,
  HelpText<"Set __regcall as a default calling convention">;

// Ignored:

def _SLASH_analyze_ : CLIgnoredFlag<"analyze-">;
def _SLASH_bigobj : CLIgnoredFlag<"bigobj">;
def _SLASH_cgthreads : CLIgnoredJoined<"cgthreads">;
def _SLASH_d2FastFail : CLIgnoredFlag<"d2FastFail">;
def _SLASH_d2Zi_PLUS : CLIgnoredFlag<"d2Zi+">;
def _SLASH_errorReport : CLIgnoredJoined<"errorReport">;
def _SLASH_FC : CLIgnoredFlag<"FC">;
def _SLASH_Fd : CLIgnoredJoined<"Fd">;
def _SLASH_FS : CLIgnoredFlag<"FS">;
def _SLASH_kernel_ : CLIgnoredFlag<"kernel-">;
def _SLASH_nologo : CLIgnoredFlag<"nologo">;
def _SLASH_RTC : CLIgnoredJoined<"RTC">;
def _SLASH_sdl : CLIgnoredFlag<"sdl">;
def _SLASH_sdl_ : CLIgnoredFlag<"sdl-">;
def _SLASH_utf8 : CLIgnoredFlag<"utf-8">,
  HelpText<"Set source and runtime encoding to UTF-8 (default)">;
def _SLASH_w : CLIgnoredJoined<"w">;
def _SLASH_Wv_ : CLIgnoredJoined<"Wv">;
def _SLASH_Zc___cplusplus : CLIgnoredFlag<"Zc:__cplusplus">;
def _SLASH_Zc_auto : CLIgnoredFlag<"Zc:auto">;
def _SLASH_Zc_forScope : CLIgnoredFlag<"Zc:forScope">;
def _SLASH_Zc_inline : CLIgnoredFlag<"Zc:inline">;
def _SLASH_Zc_rvalueCast : CLIgnoredFlag<"Zc:rvalueCast">;
def _SLASH_Zc_ternary : CLIgnoredFlag<"Zc:ternary">;
def _SLASH_ZH_MD5 : CLIgnoredFlag<"ZH:MD5">;
def _SLASH_ZH_SHA1 : CLIgnoredFlag<"ZH:SHA1">;
def _SLASH_ZH_SHA_256 : CLIgnoredFlag<"ZH:SHA_256">;
def _SLASH_Zm : CLIgnoredJoined<"Zm">;
def _SLASH_Zo : CLIgnoredFlag<"Zo">;
def _SLASH_Zo_ : CLIgnoredFlag<"Zo-">;


// Unsupported:

def _SLASH_await : CLFlag<"await">;
def _SLASH_await_COLON : CLJoined<"await:">;
def _SLASH_constexpr : CLJoined<"constexpr:">;
def _SLASH_AI : CLJoinedOrSeparate<"AI">;
def _SLASH_Bt : CLFlag<"Bt">;
def _SLASH_Bt_plus : CLFlag<"Bt+">;
def _SLASH_clr : CLJoined<"clr">;
def _SLASH_d2 : CLJoined<"d2">;
def _SLASH_doc : CLJoined<"doc">;
def _SLASH_experimental : CLJoined<"experimental:">;
def _SLASH_exportHeader : CLFlag<"exportHeader">;
def _SLASH_external : CLJoined<"external:">;
def _SLASH_FA_joined : CLJoined<"FA">;
def _SLASH_favor : CLJoined<"favor">;
def _SLASH_fsanitize_address_use_after_return : CLJoined<"fsanitize-address-use-after-return">;
def _SLASH_fno_sanitize_address_vcasan_lib : CLJoined<"fno-sanitize-address-vcasan-lib">;
def _SLASH_F : CLJoinedOrSeparate<"F">;
def _SLASH_Fm : CLJoined<"Fm">;
def _SLASH_Fr : CLJoined<"Fr">;
def _SLASH_FR : CLJoined<"FR">;
def _SLASH_FU : CLJoinedOrSeparate<"FU">;
def _SLASH_Fx : CLFlag<"Fx">;
def _SLASH_G1 : CLFlag<"G1">;
def _SLASH_G2 : CLFlag<"G2">;
def _SLASH_Ge : CLFlag<"Ge">;
def _SLASH_Gh : CLFlag<"Gh">;
def _SLASH_GH : CLFlag<"GH">;
def _SLASH_GL : CLFlag<"GL">;
def _SLASH_GL_ : CLFlag<"GL-">;
def _SLASH_Gm : CLFlag<"Gm">;
def _SLASH_Gm_ : CLFlag<"Gm-">;
def _SLASH_GT : CLFlag<"GT">;
def _SLASH_GZ : CLFlag<"GZ">;
def _SLASH_H : CLFlag<"H">;
def _SLASH_headername : CLJoined<"headerName:">;
def _SLASH_headerUnit : CLJoinedOrSeparate<"headerUnit">;
def _SLASH_headerUnitAngle : CLJoinedOrSeparate<"headerUnit:angle">;
def _SLASH_headerUnitQuote : CLJoinedOrSeparate<"headerUnit:quote">;
def _SLASH_homeparams : CLFlag<"homeparams">;
def _SLASH_kernel : CLFlag<"kernel">;
def _SLASH_LN : CLFlag<"LN">;
def _SLASH_MP : CLJoined<"MP">;
def _SLASH_Qfast_transcendentals : CLFlag<"Qfast_transcendentals">;
def _SLASH_QIfist : CLFlag<"QIfist">;
def _SLASH_Qimprecise_fwaits : CLFlag<"Qimprecise_fwaits">;
def _SLASH_Qpar : CLFlag<"Qpar">;
def _SLASH_Qpar_report : CLJoined<"Qpar-report">;
def _SLASH_Qsafe_fp_loads : CLFlag<"Qsafe_fp_loads">;
def _SLASH_Qspectre : CLFlag<"Qspectre">;
def _SLASH_Qspectre_load : CLFlag<"Qspectre-load">;
def _SLASH_Qspectre_load_cf : CLFlag<"Qspectre-load-cf">;
def _SLASH_Qvec_report : CLJoined<"Qvec-report">;
def _SLASH_reference : CLJoinedOrSeparate<"reference">;
def _SLASH_sourceDependencies : CLJoinedOrSeparate<"sourceDependencies">;
def _SLASH_sourceDependenciesDirectives : CLJoinedOrSeparate<"sourceDependencies:directives">;
def _SLASH_translateInclude : CLFlag<"translateInclude">;
def _SLASH_u : CLFlag<"u">;
def _SLASH_V : CLFlag<"V">;
def _SLASH_WL : CLFlag<"WL">;
def _SLASH_Wp64 : CLFlag<"Wp64">;
def _SLASH_Yd : CLFlag<"Yd">;
def _SLASH_Yl : CLJoined<"Yl">;
def _SLASH_Za : CLFlag<"Za">;
def _SLASH_Zc : CLJoined<"Zc:">;
def _SLASH_Ze : CLFlag<"Ze">;
def _SLASH_Zg : CLFlag<"Zg">;
def _SLASH_ZI : CLFlag<"ZI">;
def _SLASH_ZW : CLJoined<"ZW">;

//===----------------------------------------------------------------------===//
// clang-dxc Options
//===----------------------------------------------------------------------===//

def dxc_Group : OptionGroup<"<clang-dxc options>">, Flags<[DXCOption]>,
  HelpText<"dxc compatibility options">;
class DXCFlag<string name> : Option<["/", "-"], name, KIND_FLAG>,
  Group<dxc_Group>, Flags<[DXCOption, NoXarchOption]>;
class DXCJoinedOrSeparate<string name> : Option<["/", "-"], name,
  KIND_JOINED_OR_SEPARATE>, Group<dxc_Group>, Flags<[DXCOption, NoXarchOption]>;

def dxc_help : Option<["/", "-", "--"], "help", KIND_JOINED>,
  Group<dxc_Group>, Flags<[DXCOption, NoXarchOption]>, Alias<help>,
  HelpText<"Display available options">;
def dxc_no_stdinc : DXCFlag<"hlsl-no-stdinc">,
  HelpText<"HLSL only. Disables all standard includes containing non-native compiler types and functions.">;
def Fo : DXCJoinedOrSeparate<"Fo">, Alias<o>,
  HelpText<"Output object file">;
def dxil_validator_version : Option<["/", "-"], "validator-version", KIND_SEPARATE>,
  Group<dxc_Group>, Flags<[DXCOption, NoXarchOption, CC1Option, HelpHidden]>,
  HelpText<"Override validator version for module. Format: <major.minor>;"
           "Default: DXIL.dll version or current internal version">,
  MarshallingInfoString<TargetOpts<"DxilValidatorVersion">>;
def target_profile : DXCJoinedOrSeparate<"T">, MetaVarName<"<profile>">,
  HelpText<"Set target profile">,
  Values<"ps_6_0, ps_6_1, ps_6_2, ps_6_3, ps_6_4, ps_6_5, ps_6_6, ps_6_7,"
         "vs_6_0, vs_6_1, vs_6_2, vs_6_3, vs_6_4, vs_6_5, vs_6_6, vs_6_7,"
         "gs_6_0, gs_6_1, gs_6_2, gs_6_3, gs_6_4, gs_6_5, gs_6_6, gs_6_7,"
         "hs_6_0, hs_6_1, hs_6_2, hs_6_3, hs_6_4, hs_6_5, hs_6_6, hs_6_7,"
         "ds_6_0, ds_6_1, ds_6_2, ds_6_3, ds_6_4, ds_6_5, ds_6_6, ds_6_7,"
         "cs_6_0, cs_6_1, cs_6_2, cs_6_3, cs_6_4, cs_6_5, cs_6_6, cs_6_7,"
         "lib_6_3, lib_6_4, lib_6_5, lib_6_6, lib_6_7, lib_6_x,"
         "ms_6_5, ms_6_6, ms_6_7,"
         "as_6_5, as_6_6, as_6_7">;
def dxc_D : Option<["--", "/", "-"], "D", KIND_JOINED_OR_SEPARATE>,
  Group<dxc_Group>, Flags<[DXCOption, NoXarchOption]>, Alias<D>;
def emit_pristine_llvm : DXCFlag<"emit-pristine-llvm">,
  HelpText<"Emit pristine LLVM IR from the frontend by not running any LLVM passes at all."
           "Same as -S + -emit-llvm + -disable-llvm-passes.">;
def fcgl : DXCFlag<"fcgl">, Alias<emit_pristine_llvm>;<|MERGE_RESOLUTION|>--- conflicted
+++ resolved
@@ -2784,7 +2784,8 @@
             " overwriting polymorphic C++ objects">,
   NegFlag<SetFalse>>;
 def fstrict_overflow : Flag<["-"], "fstrict-overflow">, Group<f_Group>;
-<<<<<<< HEAD
+def fdriver_only : Flag<["-"], "fdriver-only">, Flags<[NoXarchOption, CoreOption]>,
+  Group<Action_Group>, HelpText<"Only run the driver.">;
 def fintelfpga : Flag<["-"], "fintelfpga">, Group<f_Group>,
   Flags<[CC1Option, CoreOption]>, HelpText<"Perform ahead of time compilation for FPGA">;
 def fsycl_device_only : Flag<["-"], "fsycl-device-only">, Flags<[CoreOption]>,
@@ -2876,10 +2877,6 @@
   HelpText<"Experimental feature: Controls the maximum parallelism of actions performed "
   "on SYCL device code post-link, i.e. the generation of SPIR-V device images "
   "or AOT compilation of each device image.">;
-=======
-def fdriver_only : Flag<["-"], "fdriver-only">, Flags<[NoXarchOption, CoreOption]>,
-  Group<Action_Group>, HelpText<"Only run the driver.">;
->>>>>>> c12577c6
 def fsyntax_only : Flag<["-"], "fsyntax-only">,
   Flags<[NoXarchOption,CoreOption,CC1Option,FC1Option]>, Group<Action_Group>;
 def ftabstop_EQ : Joined<["-"], "ftabstop=">, Group<f_Group>;
