--- conflicted
+++ resolved
@@ -3291,18 +3291,15 @@
 def ftarget_compile_fast : Flag<["-"], "ftarget-compile-fast">,
   Flags<[CoreOption]>, HelpText<"Experimental feature: Reduce target "
   "compilation time, with potential runtime performance trade-off.">;
-<<<<<<< HEAD
 def ftarget_device_link : Flag<["-"], "ftarget-device-link">,
   Flags<[CoreOption]>, HelpText<"Perform device link during compilation as "
   "opposed to during the link step. Use for AOT based offload compilation to "
   "produce final device images within the generated fat object.">;
-=======
 def ftarget_export_symbols : Flag<["-"], "ftarget-export-symbols">,
   Flags<[CoreOption]>, HelpText<"Expose exported symbols in a generated "
   "target library to allow for visibilty to other modules.">;
 def fno_target_export_symbols : Flag<["-"], "fno-target-export-symbols">,
   Flags<[CoreOption]>;
->>>>>>> 7897517c
 def : Flag<["-"], "fsycl-rdc">, Flags<[CoreOption]>, Alias<fgpu_rdc>;
 def : Flag<["-"], "fno-sycl-rdc">, Flags<[CoreOption]>, Alias<fno_gpu_rdc>;
 def fsycl_optimize_non_user_code : Flag<["-"], "fsycl-optimize-non-user-code">,
