//===--- Options.td - Options for clang -----------------------------------===//
//
// Part of the LLVM Project, under the Apache License v2.0 with LLVM Exceptions.
// See https://llvm.org/LICENSE.txt for license information.
// SPDX-License-Identifier: Apache-2.0 WITH LLVM-exception
//
//===----------------------------------------------------------------------===//
//
//  This file defines the options accepted by clang.
//
//===----------------------------------------------------------------------===//

// Include the common option parsing interfaces.
include "llvm/Option/OptParser.td"

/////////
// Flags

// DriverOption - The option is a "driver" option, and should not be forwarded
// to other tools.
def DriverOption : OptionFlag;

// LinkerInput - The option is a linker input.
def LinkerInput : OptionFlag;

// NoArgumentUnused - Don't report argument unused warnings for this option; this
// is useful for options like -static or -dynamic which a user may always end up
// passing, even if the platform defaults to (or only supports) that option.
def NoArgumentUnused : OptionFlag;

// Unsupported - The option is unsupported, and the driver will reject command
// lines that use it.
def Unsupported : OptionFlag;

// Ignored - The option is unsupported, and the driver will silently ignore it.
def Ignored : OptionFlag;

// CoreOption - This is considered a "core" Clang option, available in both
// clang and clang-cl modes.
def CoreOption : OptionFlag;

// CLOption - This is a cl.exe compatibility option. Options with this flag
// are made available when the driver is running in CL compatibility mode.
def CLOption : OptionFlag;

// CC1Option - This option should be accepted by clang -cc1.
def CC1Option : OptionFlag;

// CC1AsOption - This option should be accepted by clang -cc1as.
def CC1AsOption : OptionFlag;

// NoDriverOption - This option should not be accepted by the driver.
def NoDriverOption : OptionFlag;

// A short name to show in documentation. The name will be interpreted as rST.
class DocName<string name> { string DocName = name; }

// A brief description to show in documentation, interpreted as rST.
class DocBrief<code descr> { code DocBrief = descr; }

// Indicates that this group should be flattened into its parent when generating
// documentation.
class DocFlatten { bit DocFlatten = 1; }

// Indicates that this warning is ignored, but accepted with a warning for
// GCC compatibility.
class IgnoredGCCCompat : Flags<[HelpHidden]> {}

/////////
// Groups

def Action_Group : OptionGroup<"<action group>">, DocName<"Actions">,
                   DocBrief<[{The action to perform on the input.}]>;

// Meta-group for options which are only used for compilation,
// and not linking etc.
def CompileOnly_Group : OptionGroup<"<CompileOnly group>">,
                        DocName<"Compilation flags">, DocBrief<[{
Flags controlling the behavior of Clang during compilation. These flags have
no effect during actions that do not perform compilation.}]>;

def Preprocessor_Group : OptionGroup<"<Preprocessor group>">,
                         Group<CompileOnly_Group>,
                         DocName<"Preprocessor flags">, DocBrief<[{
Flags controlling the behavior of the Clang preprocessor.}]>;

def IncludePath_Group : OptionGroup<"<I/i group>">, Group<Preprocessor_Group>,
                        DocName<"Include path management">,
                        DocBrief<[{
Flags controlling how ``#include``\s are resolved to files.}]>;

def I_Group : OptionGroup<"<I group>">, Group<IncludePath_Group>, DocFlatten;
def i_Group : OptionGroup<"<i group>">, Group<IncludePath_Group>, DocFlatten;
def clang_i_Group : OptionGroup<"<clang i group>">, Group<i_Group>, DocFlatten;

def M_Group : OptionGroup<"<M group>">, Group<Preprocessor_Group>,
              DocName<"Dependency file generation">, DocBrief<[{
Flags controlling generation of a dependency file for ``make``-like build
systems.}]>;

def d_Group : OptionGroup<"<d group>">, Group<Preprocessor_Group>,
              DocName<"Dumping preprocessor state">, DocBrief<[{
Flags allowing the state of the preprocessor to be dumped in various ways.}]>;

def Diag_Group : OptionGroup<"<W/R group>">, Group<CompileOnly_Group>,
                 DocName<"Diagnostic flags">, DocBrief<[{
Flags controlling which warnings, errors, and remarks Clang will generate.
See the :doc:`full list of warning and remark flags <DiagnosticsReference>`.}]>;

def R_Group : OptionGroup<"<R group>">, Group<Diag_Group>, DocFlatten;
def R_value_Group : OptionGroup<"<R (with value) group>">, Group<R_Group>,
                    DocFlatten;
def W_Group : OptionGroup<"<W group>">, Group<Diag_Group>, DocFlatten;
def W_value_Group : OptionGroup<"<W (with value) group>">, Group<W_Group>,
                    DocFlatten;

def f_Group : OptionGroup<"<f group>">, Group<CompileOnly_Group>,
              DocName<"Target-independent compilation options">;

def f_clang_Group : OptionGroup<"<f (clang-only) group>">,
                    Group<CompileOnly_Group>, DocFlatten;
def pedantic_Group : OptionGroup<"<pedantic group>">, Group<f_Group>,
                     DocFlatten;
def opencl_Group : OptionGroup<"<opencl group>">, Group<f_Group>,
                   DocName<"OpenCL flags">;

<<<<<<< HEAD
def sycl_Group : OptionGroup<"<sycl group>">, Group<f_Group>, 
                  DocName<"SYCL flags">;
=======
def sycl_Group : OptionGroup<"<SYCL group>">, Group<f_Group>,
                 DocName<"SYCL flags">;
>>>>>>> 863d9752

def m_Group : OptionGroup<"<m group>">, Group<CompileOnly_Group>,
              DocName<"Target-dependent compilation options">;

// Feature groups - these take command line options that correspond directly to
// target specific features and can be translated directly from command line
// options.
def m_aarch64_Features_Group : OptionGroup<"<aarch64 features group>">,
                               Group<m_Group>, DocName<"AARCH64">;
def m_amdgpu_Features_Group : OptionGroup<"<amdgpu features group>">,
                              Group<m_Group>, DocName<"AMDGPU">;
def m_arm_Features_Group : OptionGroup<"<arm features group>">,
                           Group<m_Group>, DocName<"ARM">;
def m_hexagon_Features_Group : OptionGroup<"<hexagon features group>">,
                               Group<m_Group>, DocName<"Hexagon">;
// The features added by this group will not be added to target features.
// These are explicitly handled.
def m_hexagon_Features_HVX_Group : OptionGroup<"<hexagon features group>">,
                                   Group<m_Group>, DocName<"Hexagon">;
def m_mips_Features_Group : OptionGroup<"<mips features group>">,
                            Group<m_Group>, DocName<"MIPS">;
def m_ppc_Features_Group : OptionGroup<"<ppc features group>">,
                           Group<m_Group>, DocName<"PowerPC">;
def m_wasm_Features_Group : OptionGroup<"<wasm features group>">,
                            Group<m_Group>, DocName<"WebAssembly">;
def m_x86_Features_Group : OptionGroup<"<x86 features group>">,
                           Group<m_Group>, Flags<[CoreOption]>, DocName<"X86">;
def m_riscv_Features_Group : OptionGroup<"<riscv features group>">,
                             Group<m_Group>, DocName<"RISCV">;

def m_libc_Group : OptionGroup<"<m libc group>">, Group<m_mips_Features_Group>,
                   Flags<[HelpHidden]>;

def O_Group : OptionGroup<"<O group>">, Group<CompileOnly_Group>,
              DocName<"Optimization level">, DocBrief<[{
Flags controlling how much optimization should be performed.}]>;

def DebugInfo_Group : OptionGroup<"<g group>">, Group<CompileOnly_Group>,
                      DocName<"Debug information generation">, DocBrief<[{
Flags controlling how much and what kind of debug information should be
generated.}]>;

def g_Group : OptionGroup<"<g group>">, Group<DebugInfo_Group>,
              DocName<"Kind and level of debug information">;
def gN_Group : OptionGroup<"<gN group>">, Group<g_Group>,
               DocName<"Debug level">;
def ggdbN_Group : OptionGroup<"<ggdbN group>">, Group<gN_Group>, DocFlatten;
def gTune_Group : OptionGroup<"<gTune group>">, Group<g_Group>,
                  DocName<"Debugger to tune debug information for">;
def g_flags_Group : OptionGroup<"<g flags group>">, Group<DebugInfo_Group>,
                    DocName<"Debug information flags">;

def StaticAnalyzer_Group : OptionGroup<"<Static analyzer group>">,
                           DocName<"Static analyzer flags">, DocBrief<[{
Flags controlling the behavior of the Clang Static Analyzer.}]>;

// gfortran options that we recognize in the driver and pass along when
// invoking GCC to compile Fortran code.
def gfortran_Group : OptionGroup<"<gfortran group>">,
                     DocName<"Fortran compilation flags">, DocBrief<[{
Flags that will be passed onto the ``gfortran`` compiler when Clang is given
a Fortran input.}]>;

def Link_Group : OptionGroup<"<T/e/s/t/u group>">, DocName<"Linker flags">,
                 DocBrief<[{Flags that are passed on to the linker}]>;
def T_Group : OptionGroup<"<T group>">, Group<Link_Group>, DocFlatten;
def u_Group : OptionGroup<"<u group>">, Group<Link_Group>, DocFlatten;

def reserved_lib_Group : OptionGroup<"<reserved libs group>">,
                         Flags<[Unsupported]>;

// Temporary groups for clang options which we know we don't support,
// but don't want to verbosely warn the user about.
def clang_ignored_f_Group : OptionGroup<"<clang ignored f group>">,
  Group<f_Group>, Flags<[Ignored]>;
def clang_ignored_m_Group : OptionGroup<"<clang ignored m group>">,
  Group<m_Group>, Flags<[Ignored]>;

// Group for clang options in the process of deprecation.
// Please include the version that deprecated the flag as comment to allow
// easier garbage collection.
def clang_ignored_legacy_options_Group : OptionGroup<"<clang legacy flags>">,
  Group<f_Group>, Flags<[Ignored]>;

// Retired with clang-5.0
def : Flag<["-"], "fslp-vectorize-aggressive">, Group<clang_ignored_legacy_options_Group>;
def : Flag<["-"], "fno-slp-vectorize-aggressive">, Group<clang_ignored_legacy_options_Group>;

// Retired with clang-10.0. Previously controlled X86 MPX ISA.
def mmpx : Flag<["-"], "mmpx">, Group<clang_ignored_legacy_options_Group>;
def mno_mpx : Flag<["-"], "mno-mpx">, Group<clang_ignored_legacy_options_Group>;

// Group that ignores all gcc optimizations that won't be implemented
def clang_ignored_gcc_optimization_f_Group : OptionGroup<
  "<clang_ignored_gcc_optimization_f_Group>">, Group<f_Group>, Flags<[Ignored]>;

/////////
// Options

// The internal option ID must be a valid C++ identifier and results in a
// clang::driver::options::OPT_XX enum constant for XX.
//
// We want to unambiguously be able to refer to options from the driver source
// code, for this reason the option name is mangled into an ID. This mangling
// isn't guaranteed to have an inverse, but for practical purposes it does.
//
// The mangling scheme is to ignore the leading '-', and perform the following
// substitutions:
//   _ => __
//   - => _
//   / => _SLASH
//   # => _HASH
//   ? => _QUESTION
//   , => _COMMA
//   = => _EQ
//   C++ => CXX
//   . => _

// Developer Driver Options

def internal_Group : OptionGroup<"<clang internal options>">, Flags<[HelpHidden]>;
def internal_driver_Group : OptionGroup<"<clang driver internal options>">,
  Group<internal_Group>, HelpText<"DRIVER OPTIONS">;
def internal_debug_Group :
  OptionGroup<"<clang debug/development internal options>">,
  Group<internal_Group>, HelpText<"DEBUG/DEVELOPMENT OPTIONS">;

class InternalDriverOpt : Group<internal_driver_Group>,
  Flags<[DriverOption, HelpHidden]>;
def driver_mode : Joined<["--"], "driver-mode=">, Group<internal_driver_Group>,
  Flags<[CoreOption, DriverOption, HelpHidden]>,
  HelpText<"Set the driver mode to either 'gcc', 'g++', 'cpp', or 'cl'">;
def rsp_quoting : Joined<["--"], "rsp-quoting=">, Group<internal_driver_Group>,
  Flags<[CoreOption, DriverOption, HelpHidden]>,
  HelpText<"Set the rsp quoting to either 'posix', or 'windows'">;
def ccc_gcc_name : Separate<["-"], "ccc-gcc-name">, InternalDriverOpt,
  HelpText<"Name for native GCC compiler">,
  MetaVarName<"<gcc-path>">;

class InternalDebugOpt : Group<internal_debug_Group>,
  Flags<[DriverOption, HelpHidden, CoreOption]>;
def ccc_install_dir : Separate<["-"], "ccc-install-dir">, InternalDebugOpt,
  HelpText<"Simulate installation in the given directory">;
def ccc_print_phases : Flag<["-"], "ccc-print-phases">, InternalDebugOpt,
  HelpText<"Dump list of actions to perform">;
def ccc_print_bindings : Flag<["-"], "ccc-print-bindings">, InternalDebugOpt,
  HelpText<"Show bindings of tools to actions">;

def ccc_arcmt_check : Flag<["-"], "ccc-arcmt-check">, InternalDriverOpt,
  HelpText<"Check for ARC migration issues that need manual handling">;
def ccc_arcmt_modify : Flag<["-"], "ccc-arcmt-modify">, InternalDriverOpt,
  HelpText<"Apply modifications to files to conform to ARC">;
def ccc_arcmt_migrate : Separate<["-"], "ccc-arcmt-migrate">, InternalDriverOpt,
  HelpText<"Apply modifications and produces temporary files that conform to ARC">;
def arcmt_migrate_report_output : Separate<["-"], "arcmt-migrate-report-output">,
  HelpText<"Output path for the plist report">,  Flags<[CC1Option]>;
def arcmt_migrate_emit_arc_errors : Flag<["-"], "arcmt-migrate-emit-errors">,
  HelpText<"Emit ARC errors even if the migrator can fix them">,
  Flags<[CC1Option]>;
def gen_reproducer: Flag<["-"], "gen-reproducer">, InternalDebugOpt,
  HelpText<"Auto-generates preprocessed source files and a reproduction script">;
def gen_cdb_fragment_path: Separate<["-"], "gen-cdb-fragment-path">, InternalDebugOpt,
  HelpText<"Emit a compilation database fragment to the specified directory">;

def _migrate : Flag<["--"], "migrate">, Flags<[DriverOption]>,
  HelpText<"Run the migrator">;
def ccc_objcmt_migrate : Separate<["-"], "ccc-objcmt-migrate">,
  InternalDriverOpt,
  HelpText<"Apply modifications and produces temporary files to migrate to "
   "modern ObjC syntax">;
def objcmt_migrate_literals : Flag<["-"], "objcmt-migrate-literals">, Flags<[CC1Option]>,
  HelpText<"Enable migration to modern ObjC literals">;
def objcmt_migrate_subscripting : Flag<["-"], "objcmt-migrate-subscripting">, Flags<[CC1Option]>,
  HelpText<"Enable migration to modern ObjC subscripting">;
def objcmt_migrate_property : Flag<["-"], "objcmt-migrate-property">, Flags<[CC1Option]>,
  HelpText<"Enable migration to modern ObjC property">;
def objcmt_migrate_all : Flag<["-"], "objcmt-migrate-all">, Flags<[CC1Option]>,
  HelpText<"Enable migration to modern ObjC">;
def objcmt_migrate_readonly_property : Flag<["-"], "objcmt-migrate-readonly-property">, Flags<[CC1Option]>,
  HelpText<"Enable migration to modern ObjC readonly property">;
def objcmt_migrate_readwrite_property : Flag<["-"], "objcmt-migrate-readwrite-property">, Flags<[CC1Option]>,
  HelpText<"Enable migration to modern ObjC readwrite property">;
def objcmt_migrate_property_dot_syntax : Flag<["-"], "objcmt-migrate-property-dot-syntax">, Flags<[CC1Option]>,
  HelpText<"Enable migration of setter/getter messages to property-dot syntax">;
def objcmt_migrate_annotation : Flag<["-"], "objcmt-migrate-annotation">, Flags<[CC1Option]>,
  HelpText<"Enable migration to property and method annotations">;
def objcmt_migrate_instancetype : Flag<["-"], "objcmt-migrate-instancetype">, Flags<[CC1Option]>,
  HelpText<"Enable migration to infer instancetype for method result type">;
def objcmt_migrate_nsmacros : Flag<["-"], "objcmt-migrate-ns-macros">, Flags<[CC1Option]>,
  HelpText<"Enable migration to NS_ENUM/NS_OPTIONS macros">;
def objcmt_migrate_protocol_conformance : Flag<["-"], "objcmt-migrate-protocol-conformance">, Flags<[CC1Option]>,
  HelpText<"Enable migration to add protocol conformance on classes">;
def objcmt_atomic_property : Flag<["-"], "objcmt-atomic-property">, Flags<[CC1Option]>,
  HelpText<"Make migration to 'atomic' properties">;
def objcmt_returns_innerpointer_property : Flag<["-"], "objcmt-returns-innerpointer-property">, Flags<[CC1Option]>,
  HelpText<"Enable migration to annotate property with NS_RETURNS_INNER_POINTER">;
def objcmt_ns_nonatomic_iosonly: Flag<["-"], "objcmt-ns-nonatomic-iosonly">, Flags<[CC1Option]>,
  HelpText<"Enable migration to use NS_NONATOMIC_IOSONLY macro for setting property's 'atomic' attribute">;
def objcmt_migrate_designated_init : Flag<["-"], "objcmt-migrate-designated-init">, Flags<[CC1Option]>,
  HelpText<"Enable migration to infer NS_DESIGNATED_INITIALIZER for initializer methods">;
def objcmt_whitelist_dir_path: Joined<["-"], "objcmt-whitelist-dir-path=">, Flags<[CC1Option]>,
  HelpText<"Only modify files with a filename contained in the provided directory path">;
// The misspelt "white-list" [sic] alias is due for removal.
def : Joined<["-"], "objcmt-white-list-dir-path=">, Flags<[CC1Option]>,
    Alias<objcmt_whitelist_dir_path>;

// Make sure all other -ccc- options are rejected.
def ccc_ : Joined<["-"], "ccc-">, Group<internal_Group>, Flags<[Unsupported]>;

// Standard Options

def _HASH_HASH_HASH : Flag<["-"], "###">, Flags<[DriverOption, CoreOption]>,
    HelpText<"Print (but do not run) the commands to run for this compilation">;
def _DASH_DASH : Option<["--"], "", KIND_REMAINING_ARGS>,
    Flags<[DriverOption, CoreOption]>;
def A : JoinedOrSeparate<["-"], "A">, Flags<[RenderJoined]>, Group<gfortran_Group>;
def B : JoinedOrSeparate<["-"], "B">, MetaVarName<"<dir>">,
    HelpText<"Add <dir> to search path for binaries and object files used implicitly">;
def CC : Flag<["-"], "CC">, Flags<[CC1Option]>, Group<Preprocessor_Group>,
    HelpText<"Include comments from within macros in preprocessed output">;
def C : Flag<["-"], "C">, Flags<[CC1Option]>, Group<Preprocessor_Group>,
    HelpText<"Include comments in preprocessed output">;
def D : JoinedOrSeparate<["-"], "D">, Group<Preprocessor_Group>,
    Flags<[CC1Option]>, MetaVarName<"<macro>=<value>">,
    HelpText<"Define <macro> to <value> (or 1 if <value> omitted)">;
def E : Flag<["-"], "E">, Flags<[DriverOption,CC1Option]>, Group<Action_Group>,
    HelpText<"Only run the preprocessor">;
def F : JoinedOrSeparate<["-"], "F">, Flags<[RenderJoined,CC1Option]>,
    HelpText<"Add directory to framework include search path">;
def G : JoinedOrSeparate<["-"], "G">, Flags<[DriverOption]>, Group<m_Group>,
    MetaVarName<"<size>">, HelpText<"Put objects of at most <size> bytes "
    "into small data section (MIPS / Hexagon)">;
def G_EQ : Joined<["-"], "G=">, Flags<[DriverOption]>, Group<m_Group>, Alias<G>;
def H : Flag<["-"], "H">, Flags<[CC1Option]>, Group<Preprocessor_Group>,
    HelpText<"Show header includes and nesting depth">;
def I_ : Flag<["-"], "I-">, Group<I_Group>,
    HelpText<"Restrict all prior -I flags to double-quoted inclusion and "
             "remove current directory from include path">;
def I : JoinedOrSeparate<["-"], "I">, Group<I_Group>,
    Flags<[CC1Option,CC1AsOption]>, MetaVarName<"<dir>">,
    HelpText<"Add directory to include search path">;
def L : JoinedOrSeparate<["-"], "L">, Flags<[RenderJoined]>, Group<Link_Group>,
    MetaVarName<"<dir>">, HelpText<"Add directory to library search path">;
def MD : Flag<["-"], "MD">, Group<M_Group>,
    HelpText<"Write a depfile containing user and system headers">;
def MMD : Flag<["-"], "MMD">, Group<M_Group>,
    HelpText<"Write a depfile containing user headers">;
def M : Flag<["-"], "M">, Group<M_Group>,
    HelpText<"Like -MD, but also implies -E and writes to stdout by default">;
def MM : Flag<["-"], "MM">, Group<M_Group>,
    HelpText<"Like -MMD, but also implies -E and writes to stdout by default">;
def MF : JoinedOrSeparate<["-"], "MF">, Group<M_Group>,
    HelpText<"Write depfile output from -MMD, -MD, -MM, or -M to <file>">,
    MetaVarName<"<file>">;
def MG : Flag<["-"], "MG">, Group<M_Group>, Flags<[CC1Option]>,
    HelpText<"Add missing headers to depfile">;
def MJ : JoinedOrSeparate<["-"], "MJ">, Group<M_Group>,
    HelpText<"Write a compilation database entry per input">;
def MP : Flag<["-"], "MP">, Group<M_Group>, Flags<[CC1Option]>,
    HelpText<"Create phony target for each dependency (other than main file)">;
def MQ : JoinedOrSeparate<["-"], "MQ">, Group<M_Group>, Flags<[CC1Option]>,
    HelpText<"Specify name of main file output to quote in depfile">;
def MT : JoinedOrSeparate<["-"], "MT">, Group<M_Group>, Flags<[CC1Option]>,
    HelpText<"Specify name of main file output in depfile">;
def MV : Flag<["-"], "MV">, Group<M_Group>, Flags<[CC1Option]>,
    HelpText<"Use NMake/Jom format for the depfile">;
def Mach : Flag<["-"], "Mach">, Group<Link_Group>;
def O0 : Flag<["-"], "O0">, Group<O_Group>, Flags<[CC1Option, HelpHidden]>;
def O4 : Flag<["-"], "O4">, Group<O_Group>, Flags<[CC1Option, HelpHidden]>;
def ObjCXX : Flag<["-"], "ObjC++">, Flags<[DriverOption]>,
  HelpText<"Treat source input files as Objective-C++ inputs">;
def ObjC : Flag<["-"], "ObjC">, Flags<[DriverOption]>,
  HelpText<"Treat source input files as Objective-C inputs">;
def O : Joined<["-"], "O">, Group<O_Group>, Flags<[CC1Option]>;
def O_flag : Flag<["-"], "O">, Flags<[CC1Option]>, Alias<O>, AliasArgs<["2"]>;
def Ofast : Joined<["-"], "Ofast">, Group<O_Group>, Flags<[CC1Option]>;
def P : Flag<["-"], "P">, Flags<[CC1Option]>, Group<Preprocessor_Group>,
  HelpText<"Disable linemarker output in -E mode">;
def Qy : Flag<["-"], "Qy">, Flags<[CC1Option]>,
  HelpText<"Emit metadata containing compiler name and version">;
def Qn : Flag<["-"], "Qn">, Flags<[CC1Option]>,
  HelpText<"Do not emit metadata containing compiler name and version">;
def : Flag<["-"], "fident">, Group<f_Group>, Alias<Qy>, Flags<[CC1Option]>;
def : Flag<["-"], "fno-ident">, Group<f_Group>, Alias<Qn>, Flags<[CC1Option]>;
def Qunused_arguments : Flag<["-"], "Qunused-arguments">, Flags<[DriverOption, CoreOption]>,
  HelpText<"Don't emit warning for unused driver arguments">;
def Q : Flag<["-"], "Q">, IgnoredGCCCompat;
def Rpass_EQ : Joined<["-"], "Rpass=">, Group<R_value_Group>, Flags<[CC1Option]>,
  HelpText<"Report transformations performed by optimization passes whose "
           "name matches the given POSIX regular expression">;
def Rpass_missed_EQ : Joined<["-"], "Rpass-missed=">, Group<R_value_Group>,
  Flags<[CC1Option]>,
  HelpText<"Report missed transformations by optimization passes whose "
           "name matches the given POSIX regular expression">;
def Rpass_analysis_EQ : Joined<["-"], "Rpass-analysis=">, Group<R_value_Group>,
  Flags<[CC1Option]>,
  HelpText<"Report transformation analysis from optimization passes whose "
           "name matches the given POSIX regular expression">;
def R_Joined : Joined<["-"], "R">, Group<R_Group>, Flags<[CC1Option, CoreOption]>,
  MetaVarName<"<remark>">, HelpText<"Enable the specified remark">;
def S : Flag<["-"], "S">, Flags<[DriverOption,CC1Option]>, Group<Action_Group>,
  HelpText<"Only run preprocess and compilation steps">;
def Tbss : JoinedOrSeparate<["-"], "Tbss">, Group<T_Group>,
  MetaVarName<"<addr>">, HelpText<"Set starting address of BSS to <addr>">;
def Tdata : JoinedOrSeparate<["-"], "Tdata">, Group<T_Group>,
  MetaVarName<"<addr>">, HelpText<"Set starting address of DATA to <addr>">;
def Ttext : JoinedOrSeparate<["-"], "Ttext">, Group<T_Group>,
  MetaVarName<"<addr>">, HelpText<"Set starting address of TEXT to <addr>">;
def T : JoinedOrSeparate<["-"], "T">, Group<T_Group>,
  MetaVarName<"<script>">, HelpText<"Specify <script> as linker script">;
def U : JoinedOrSeparate<["-"], "U">, Group<Preprocessor_Group>,
  Flags<[CC1Option]>, MetaVarName<"<macro>">, HelpText<"Undefine macro <macro>">;
def V : JoinedOrSeparate<["-"], "V">, Flags<[DriverOption, Unsupported]>;
def Wa_COMMA : CommaJoined<["-"], "Wa,">,
  HelpText<"Pass the comma separated arguments in <arg> to the assembler">,
  MetaVarName<"<arg>">;
def Wall : Flag<["-"], "Wall">, Group<W_Group>, Flags<[CC1Option, HelpHidden]>;
def WCL4 : Flag<["-"], "WCL4">, Group<W_Group>, Flags<[CC1Option, HelpHidden]>;
def Wdeprecated : Flag<["-"], "Wdeprecated">, Group<W_Group>, Flags<[CC1Option]>,
  HelpText<"Enable warnings for deprecated constructs and define __DEPRECATED">;
def Wno_deprecated : Flag<["-"], "Wno-deprecated">, Group<W_Group>, Flags<[CC1Option]>;
def Wl_COMMA : CommaJoined<["-"], "Wl,">, Flags<[LinkerInput, RenderAsInput]>,
  HelpText<"Pass the comma separated arguments in <arg> to the linker">,
  MetaVarName<"<arg>">, Group<Link_Group>;
// FIXME: This is broken; these should not be Joined arguments.
def Wno_nonportable_cfstrings : Joined<["-"], "Wno-nonportable-cfstrings">, Group<W_Group>,
  Flags<[CC1Option]>;
def Wnonportable_cfstrings : Joined<["-"], "Wnonportable-cfstrings">, Group<W_Group>,
  Flags<[CC1Option]>;
def Wp_COMMA : CommaJoined<["-"], "Wp,">,
  HelpText<"Pass the comma separated arguments in <arg> to the preprocessor">,
  MetaVarName<"<arg>">, Group<Preprocessor_Group>;
def Wwrite_strings : Flag<["-"], "Wwrite-strings">, Group<W_Group>, Flags<[CC1Option, HelpHidden]>;
def Wno_write_strings : Flag<["-"], "Wno-write-strings">, Group<W_Group>, Flags<[CC1Option, HelpHidden]>;
def W_Joined : Joined<["-"], "W">, Group<W_Group>, Flags<[CC1Option, CoreOption]>,
  MetaVarName<"<warning>">, HelpText<"Enable the specified warning">;
def Xanalyzer : Separate<["-"], "Xanalyzer">,
  HelpText<"Pass <arg> to the static analyzer">, MetaVarName<"<arg>">,
  Group<StaticAnalyzer_Group>;
def Xarch__ : JoinedAndSeparate<["-"], "Xarch_">, Flags<[DriverOption]>;
def Xassembler : Separate<["-"], "Xassembler">,
  HelpText<"Pass <arg> to the assembler">, MetaVarName<"<arg>">,
  Group<CompileOnly_Group>;
def Xclang : Separate<["-"], "Xclang">,
  HelpText<"Pass <arg> to the clang compiler">, MetaVarName<"<arg>">,
  Flags<[DriverOption, CoreOption]>, Group<CompileOnly_Group>;
def Xcuda_fatbinary : Separate<["-"], "Xcuda-fatbinary">,
  HelpText<"Pass <arg> to fatbinary invocation">, MetaVarName<"<arg>">;
def Xcuda_ptxas : Separate<["-"], "Xcuda-ptxas">,
  HelpText<"Pass <arg> to the ptxas assembler">, MetaVarName<"<arg>">;
def Xopenmp_target : Separate<["-"], "Xopenmp-target">,
  HelpText<"Pass <arg> to the target offloading toolchain.">, MetaVarName<"<arg>">;
def Xopenmp_target_EQ : JoinedAndSeparate<["-"], "Xopenmp-target=">,
  HelpText<"Pass <arg> to the target offloading toolchain identified by <triple>.">,
  MetaVarName<"<triple> <arg>">;
def Xsycl_backend : Separate<["-"], "Xsycl-target-backend">,
  HelpText<"Pass <arg> to the SYCL based target backend.">, MetaVarName<"<arg>">, Flags<[CoreOption]>;
def Xsycl_backend_EQ : JoinedAndSeparate<["-"], "Xsycl-target-backend=">,
  HelpText<"Pass <arg> to the SYCL based backend identified by <triple>.">,
  MetaVarName<"<triple> <arg>">, Flags<[CoreOption]>;
def Xsycl_frontend : Separate<["-"], "Xsycl-target-frontend">,
  HelpText<"Pass <arg> to the SYCL based target frontend.">, MetaVarName<"<arg>">, Flags<[CoreOption]>;
def Xsycl_frontend_EQ : JoinedAndSeparate<["-"], "Xsycl-target-frontend=">,
  HelpText<"Pass <arg> to the SYCL based target frontend identified by <triple>.">, Flags<[CoreOption]>,
  MetaVarName<"<triple> <arg>">;
def Xsycl_linker : Separate<["-"], "Xsycl-target-linker">,
  HelpText<"Pass <arg> to the SYCL based target linker.">, MetaVarName<"<arg>">, Flags<[CoreOption]>;
def Xsycl_linker_EQ : JoinedAndSeparate<["-"], "Xsycl-target-linker=">,
  HelpText<"Pass <arg> to the SYCL based target linker identified by <triple>.">,
  MetaVarName<"<triple> <arg>">, Flags<[CoreOption]>;
def Xs : Joined<["-"], "Xs">, HelpText<"Pass <arg> to the offline compiler.">, MetaVarName<"<arg">, Flags<[CoreOption]>;
def Xs_separate : Separate<["-"], "Xs">, HelpText<"Pass <arg> to the offline compiler.">, MetaVarName<"<arg">, Flags<[CoreOption]>;
def z : Separate<["-"], "z">, Flags<[LinkerInput, RenderAsInput]>,
  HelpText<"Pass -z <arg> to the linker">, MetaVarName<"<arg>">,
  Group<Link_Group>;
def Xlinker : Separate<["-"], "Xlinker">, Flags<[LinkerInput, RenderAsInput]>,
  HelpText<"Pass <arg> to the linker">, MetaVarName<"<arg>">,
  Group<Link_Group>;
def Xpreprocessor : Separate<["-"], "Xpreprocessor">, Group<Preprocessor_Group>,
  HelpText<"Pass <arg> to the preprocessor">, MetaVarName<"<arg>">;
def X_Flag : Flag<["-"], "X">, Group<Link_Group>;
def X_Joined : Joined<["-"], "X">, IgnoredGCCCompat;
def Z_Flag : Flag<["-"], "Z">, Group<Link_Group>;
// FIXME: All we do with this is reject it. Remove.
def Z_Joined : Joined<["-"], "Z">;
def all__load : Flag<["-"], "all_load">;
def allowable__client : Separate<["-"], "allowable_client">;
def ansi : Flag<["-", "--"], "ansi">;
def arch__errors__fatal : Flag<["-"], "arch_errors_fatal">;
def arch : Separate<["-"], "arch">, Flags<[DriverOption]>;
def arch__only : Separate<["-"], "arch_only">;
def a : Joined<["-"], "a">;
def autocomplete : Joined<["--"], "autocomplete=">;
def bind__at__load : Flag<["-"], "bind_at_load">;
def bundle__loader : Separate<["-"], "bundle_loader">;
def bundle : Flag<["-"], "bundle">;
def b : JoinedOrSeparate<["-"], "b">, Flags<[Unsupported]>;
def cl_opt_disable : Flag<["-"], "cl-opt-disable">, Group<opencl_Group>, Flags<[CC1Option]>,
  HelpText<"OpenCL only. This option disables all optimizations. By default optimizations are enabled.">;
def cl_strict_aliasing : Flag<["-"], "cl-strict-aliasing">, Group<opencl_Group>, Flags<[CC1Option]>,
  HelpText<"OpenCL only. This option is added for compatibility with OpenCL 1.0.">;
def cl_single_precision_constant : Flag<["-"], "cl-single-precision-constant">, Group<opencl_Group>, Flags<[CC1Option]>,
  HelpText<"OpenCL only. Treat double precision floating-point constant as single precision constant.">;
def cl_finite_math_only : Flag<["-"], "cl-finite-math-only">, Group<opencl_Group>, Flags<[CC1Option]>,
  HelpText<"OpenCL only. Allow floating-point optimizations that assume arguments and results are not NaNs or +-Inf.">;
def cl_kernel_arg_info : Flag<["-"], "cl-kernel-arg-info">, Group<opencl_Group>, Flags<[CC1Option]>,
  HelpText<"OpenCL only. Generate kernel argument metadata.">;
def cl_unsafe_math_optimizations : Flag<["-"], "cl-unsafe-math-optimizations">, Group<opencl_Group>, Flags<[CC1Option]>,
  HelpText<"OpenCL only. Allow unsafe floating-point optimizations.  Also implies -cl-no-signed-zeros and -cl-mad-enable.">;
def cl_fast_relaxed_math : Flag<["-"], "cl-fast-relaxed-math">, Group<opencl_Group>, Flags<[CC1Option]>,
  HelpText<"OpenCL only. Sets -cl-finite-math-only and -cl-unsafe-math-optimizations, and defines __FAST_RELAXED_MATH__.">;
def cl_mad_enable : Flag<["-"], "cl-mad-enable">, Group<opencl_Group>, Flags<[CC1Option]>,
  HelpText<"OpenCL only. Allow use of less precise MAD computations in the generated binary.">;
def cl_no_signed_zeros : Flag<["-"], "cl-no-signed-zeros">, Group<opencl_Group>, Flags<[CC1Option]>,
  HelpText<"OpenCL only. Allow use of less precise no signed zeros computations in the generated binary.">;
def cl_std_EQ : Joined<["-"], "cl-std=">, Group<opencl_Group>, Flags<[CC1Option]>,
  HelpText<"OpenCL language standard to compile for.">, Values<"cl,CL,cl1.1,CL1.1,cl1.2,CL1.2,cl2.0,CL2.0,clc++,CLC++">;
def sycl_std_EQ : Joined<["-"], "sycl-std=">, Group<sycl_Group>, Flags<[CC1Option]>,
  HelpText<"SYCL language standard to compile for.">, Values<"1.2.1">;
def cl_denorms_are_zero : Flag<["-"], "cl-denorms-are-zero">, Group<opencl_Group>,
  HelpText<"OpenCL only. Allow denormals to be flushed to zero.">;
def cl_fp32_correctly_rounded_divide_sqrt : Flag<["-"], "cl-fp32-correctly-rounded-divide-sqrt">, Group<opencl_Group>, Flags<[CC1Option]>,
  HelpText<"OpenCL only. Specify that single precision floating-point divide and sqrt used in the program source are correctly rounded.">;
def cl_uniform_work_group_size : Flag<["-"], "cl-uniform-work-group-size">, Group<opencl_Group>, Flags<[CC1Option]>,
  HelpText<"OpenCL only. Defines that the global work-size be a multiple of the work-group size specified to clEnqueueNDRangeKernel">;
def client__name : JoinedOrSeparate<["-"], "client_name">;
def combine : Flag<["-", "--"], "combine">, Flags<[DriverOption, Unsupported]>;
def compatibility__version : JoinedOrSeparate<["-"], "compatibility_version">;
def config : Separate<["--"], "config">, Flags<[DriverOption]>,
  HelpText<"Specifies configuration file">;
def config_system_dir_EQ : Joined<["--"], "config-system-dir=">, Flags<[DriverOption, HelpHidden]>,
  HelpText<"System directory for configuration files">;
def config_user_dir_EQ : Joined<["--"], "config-user-dir=">, Flags<[DriverOption, HelpHidden]>,
  HelpText<"User directory for configuration files">;
def coverage : Flag<["-", "--"], "coverage">, Flags<[CoreOption]>;
def cpp_precomp : Flag<["-"], "cpp-precomp">, Group<clang_ignored_f_Group>;
def current__version : JoinedOrSeparate<["-"], "current_version">;
def cxx_isystem : JoinedOrSeparate<["-"], "cxx-isystem">, Group<clang_i_Group>,
  HelpText<"Add directory to the C++ SYSTEM include search path">, Flags<[CC1Option]>,
  MetaVarName<"<directory>">;
def c : Flag<["-"], "c">, Flags<[DriverOption]>, Group<Action_Group>,
  HelpText<"Only run preprocess, compile, and assemble steps">;
def fconvergent_functions : Flag<["-"], "fconvergent-functions">, Group<f_Group>, Flags<[CC1Option]>,
  HelpText<"Assume functions may be convergent">;

def gpu_use_aux_triple_only : Flag<["--"], "gpu-use-aux-triple-only">,
  InternalDriverOpt, HelpText<"Prepare '-aux-triple' only without populating "
                              "'-aux-target-cpu' and '-aux-target-feature'.">;
def cuda_device_only : Flag<["--"], "cuda-device-only">,
  HelpText<"Compile CUDA code for device only">;
def cuda_host_only : Flag<["--"], "cuda-host-only">,
  HelpText<"Compile CUDA code for host only.  Has no effect on non-CUDA "
           "compilations.">;
def cuda_compile_host_device : Flag<["--"], "cuda-compile-host-device">,
  HelpText<"Compile CUDA code for both host and device (default).  Has no "
           "effect on non-CUDA compilations.">;
def cuda_include_ptx_EQ : Joined<["--"], "cuda-include-ptx=">, Flags<[DriverOption]>,
  HelpText<"Include PTX for the following GPU architecture (e.g. sm_35) or 'all'. May be specified more than once.">;
def no_cuda_include_ptx_EQ : Joined<["--"], "no-cuda-include-ptx=">, Flags<[DriverOption]>,
  HelpText<"Do not include PTX for the following GPU architecture (e.g. sm_35) or 'all'. May be specified more than once.">;
def cuda_gpu_arch_EQ : Joined<["--"], "cuda-gpu-arch=">, Flags<[DriverOption]>,
  HelpText<"CUDA GPU architecture (e.g. sm_35).  May be specified more than once.">;
def hip_link : Flag<["--"], "hip-link">,
  HelpText<"Link clang-offload-bundler bundles for HIP">;
def no_cuda_gpu_arch_EQ : Joined<["--"], "no-cuda-gpu-arch=">, Flags<[DriverOption]>,
  HelpText<"Remove GPU architecture (e.g. sm_35) from the list of GPUs to compile for. "
           "'all' resets the list to its default value.">;
def cuda_noopt_device_debug : Flag<["--"], "cuda-noopt-device-debug">,
  HelpText<"Enable device-side debug info generation. Disables ptxas optimizations.">;
def no_cuda_version_check : Flag<["--"], "no-cuda-version-check">,
  HelpText<"Don't error out if the detected version of the CUDA install is "
           "too low for the requested CUDA gpu architecture.">;
def no_cuda_noopt_device_debug : Flag<["--"], "no-cuda-noopt-device-debug">;
def cuda_path_EQ : Joined<["--"], "cuda-path=">, Group<i_Group>,
  HelpText<"CUDA installation path">;
def cuda_path_ignore_env : Flag<["--"], "cuda-path-ignore-env">, Group<i_Group>,
  HelpText<"Ignore environment variables to detect CUDA installation">;
def ptxas_path_EQ : Joined<["--"], "ptxas-path=">, Group<i_Group>,
  HelpText<"Path to ptxas (used for compiling CUDA code)">;
def fcuda_flush_denormals_to_zero : Flag<["-"], "fcuda-flush-denormals-to-zero">,
  HelpText<"Flush denormal floating point values to zero in CUDA device mode.">;
def fno_cuda_flush_denormals_to_zero : Flag<["-"], "fno-cuda-flush-denormals-to-zero">;
def fcuda_approx_transcendentals : Flag<["-"], "fcuda-approx-transcendentals">,
  Flags<[CC1Option]>, HelpText<"Use approximate transcendental functions">;
def fno_cuda_approx_transcendentals : Flag<["-"], "fno-cuda-approx-transcendentals">;
def fgpu_rdc : Flag<["-"], "fgpu-rdc">, Flags<[CC1Option]>,
  HelpText<"Generate relocatable device code, also known as separate compilation mode.">;
def fno_gpu_rdc : Flag<["-"], "fno-gpu-rdc">;
def : Flag<["-"], "fcuda-rdc">, Alias<fgpu_rdc>;
def : Flag<["-"], "fno-cuda-rdc">, Alias<fno_gpu_rdc>;
def fcuda_short_ptr : Flag<["-"], "fcuda-short-ptr">, Flags<[CC1Option]>,
  HelpText<"Use 32-bit pointers for accessing const/local/shared address spaces.">;
def fno_cuda_short_ptr : Flag<["-"], "fno-cuda-short-ptr">;
def hip_device_lib_path_EQ : Joined<["--"], "hip-device-lib-path=">, Group<Link_Group>,
  HelpText<"HIP device library path">;
def hip_device_lib_EQ : Joined<["--"], "hip-device-lib=">, Group<Link_Group>,
  HelpText<"HIP device library">;
def fhip_dump_offload_linker_script : Flag<["-"], "fhip-dump-offload-linker-script">,
  Group<f_Group>, Flags<[NoArgumentUnused, HelpHidden]>;
def fhip_new_launch_api : Flag<["-"], "fhip-new-launch-api">,
  Flags<[CC1Option]>, HelpText<"Use new kernel launching API for HIP.">;
def fno_hip_new_launch_api : Flag<["-"], "fno-hip-new-launch-api">;
def fgpu_allow_device_init : Flag<["-"], "fgpu-allow-device-init">,
  Flags<[CC1Option]>, HelpText<"Allow device side init function in HIP">;
def fno_gpu_allow_device_init : Flag<["-"], "fno-gpu-allow-device-init">;
def gpu_max_threads_per_block_EQ : Joined<["--"], "gpu-max-threads-per-block=">,
  Flags<[CC1Option]>,
  HelpText<"Default max threads per block for kernel launch bounds for HIP">;
def libomptarget_nvptx_path_EQ : Joined<["--"], "libomptarget-nvptx-path=">, Group<i_Group>,
  HelpText<"Path to libomptarget-nvptx libraries">;
def dD : Flag<["-"], "dD">, Group<d_Group>, Flags<[CC1Option]>,
  HelpText<"Print macro definitions in -E mode in addition to normal output">;
def dI : Flag<["-"], "dI">, Group<d_Group>, Flags<[CC1Option]>,
  HelpText<"Print include directives in -E mode in addition to normal output">;
def dM : Flag<["-"], "dM">, Group<d_Group>, Flags<[CC1Option]>,
  HelpText<"Print macro definitions in -E mode instead of normal output">;
def dead__strip : Flag<["-"], "dead_strip">;
def dependency_file : Separate<["-"], "dependency-file">, Flags<[CC1Option]>,
  HelpText<"Filename (or -) to write dependency output to">;
def dependency_dot : Separate<["-"], "dependency-dot">, Flags<[CC1Option]>,
  HelpText<"Filename to write DOT-formatted header dependencies to">;
def module_dependency_dir : Separate<["-"], "module-dependency-dir">,
  Flags<[CC1Option]>, HelpText<"Directory to dump module dependencies to">;
def dumpmachine : Flag<["-"], "dumpmachine">;
def dumpspecs : Flag<["-"], "dumpspecs">, Flags<[Unsupported]>;
def dumpversion : Flag<["-"], "dumpversion">;
def dylib__file : Separate<["-"], "dylib_file">;
def dylinker__install__name : JoinedOrSeparate<["-"], "dylinker_install_name">;
def dylinker : Flag<["-"], "dylinker">;
def dynamiclib : Flag<["-"], "dynamiclib">;
def dynamic : Flag<["-"], "dynamic">, Flags<[NoArgumentUnused]>;
def d_Flag : Flag<["-"], "d">, Group<d_Group>;
def d_Joined : Joined<["-"], "d">, Group<d_Group>;
def emit_ast : Flag<["-"], "emit-ast">,
  HelpText<"Emit Clang AST files for source inputs">;
def emit_llvm : Flag<["-"], "emit-llvm">, Flags<[CC1Option]>, Group<Action_Group>,
  HelpText<"Use the LLVM representation for assembler and object files">;
def emit_interface_stubs : Flag<["-"], "emit-interface-stubs">, Flags<[CC1Option]>, Group<Action_Group>,
  HelpText<"Generate Inteface Stub Files.">;
def emit_merged_ifs : Flag<["-"], "emit-merged-ifs">,
  Flags<[CC1Option]>, Group<Action_Group>,
  HelpText<"Generate Interface Stub Files, emit merged text not binary.">;
def interface_stub_version_EQ : JoinedOrSeparate<["-"], "interface-stub-version=">, Flags<[CC1Option]>;
def exported__symbols__list : Separate<["-"], "exported_symbols_list">;
def e : JoinedOrSeparate<["-"], "e">, Group<Link_Group>;
def fmax_tokens_EQ : Joined<["-"], "fmax-tokens=">, Group<f_Group>, Flags<[CC1Option]>,
  HelpText<"Max total number of preprocessed tokens for -Wmax-tokens.">;
def fPIC : Flag<["-"], "fPIC">, Group<f_Group>;
def fno_PIC : Flag<["-"], "fno-PIC">, Group<f_Group>;
def fPIE : Flag<["-"], "fPIE">, Group<f_Group>;
def fno_PIE : Flag<["-"], "fno-PIE">, Group<f_Group>;
def faccess_control : Flag<["-"], "faccess-control">, Group<f_Group>;
def falign_functions : Flag<["-"], "falign-functions">, Group<f_Group>;
def falign_functions_EQ : Joined<["-"], "falign-functions=">, Group<f_Group>;
def fno_align_functions: Flag<["-"], "fno-align-functions">, Group<f_Group>;
def fallow_unsupported : Flag<["-"], "fallow-unsupported">, Group<f_Group>;
def fapple_kext : Flag<["-"], "fapple-kext">, Group<f_Group>, Flags<[CC1Option]>,
  HelpText<"Use Apple's kernel extensions ABI">;
def fapple_pragma_pack : Flag<["-"], "fapple-pragma-pack">, Group<f_Group>, Flags<[CC1Option]>,
  HelpText<"Enable Apple gcc-compatible #pragma pack handling">;
def shared_libsan : Flag<["-"], "shared-libsan">,
  HelpText<"Dynamically link the sanitizer runtime">;
def static_libsan : Flag<["-"], "static-libsan">,
  HelpText<"Statically link the sanitizer runtime">;
def : Flag<["-"], "shared-libasan">, Alias<shared_libsan>;
def fasm : Flag<["-"], "fasm">, Group<f_Group>;

def fasm_blocks : Flag<["-"], "fasm-blocks">, Group<f_Group>, Flags<[CC1Option]>;
def fno_asm_blocks : Flag<["-"], "fno-asm-blocks">, Group<f_Group>;

def fassume_sane_operator_new : Flag<["-"], "fassume-sane-operator-new">, Group<f_Group>;
def fastcp : Flag<["-"], "fastcp">, Group<f_Group>;
def fastf : Flag<["-"], "fastf">, Group<f_Group>;
def fast : Flag<["-"], "fast">, Group<f_Group>;
def fasynchronous_unwind_tables : Flag<["-"], "fasynchronous-unwind-tables">, Group<f_Group>;

def fdouble_square_bracket_attributes : Flag<[ "-" ], "fdouble-square-bracket-attributes">,
  Group<f_Group>, Flags<[DriverOption, CC1Option]>,
  HelpText<"Enable '[[]]' attributes in all C and C++ language modes">;
def fno_double_square_bracket_attributes : Flag<[ "-" ], "fno-double-square-bracket-attributes">,
  Group<f_Group>, Flags<[DriverOption, CC1Option]>,
  HelpText<"Disable '[[]]' attributes in all C and C++ language modes">;

def fautolink : Flag <["-"], "fautolink">, Group<f_Group>;
def fno_autolink : Flag <["-"], "fno-autolink">, Group<f_Group>,
  Flags<[DriverOption, CC1Option]>,
  HelpText<"Disable generation of linker directives for automatic library linking">;

// C++ Coroutines TS
def fcoroutines_ts : Flag <["-"], "fcoroutines-ts">, Group<f_Group>,
  Flags<[DriverOption, CC1Option]>,
  HelpText<"Enable support for the C++ Coroutines TS">;
def fno_coroutines_ts : Flag <["-"], "fno-coroutines-ts">, Group<f_Group>,
  Flags<[DriverOption]>;

def fembed_bitcode_EQ : Joined<["-"], "fembed-bitcode=">,
    Group<f_Group>, Flags<[DriverOption, CC1Option, CC1AsOption]>, MetaVarName<"<option>">,
    HelpText<"Embed LLVM bitcode (option: off, all, bitcode, marker)">;
def fembed_bitcode : Flag<["-"], "fembed-bitcode">, Group<f_Group>,
  Alias<fembed_bitcode_EQ>, AliasArgs<["all"]>,
  HelpText<"Embed LLVM IR bitcode as data">;
def fembed_bitcode_marker : Flag<["-"], "fembed-bitcode-marker">,
  Alias<fembed_bitcode_EQ>, AliasArgs<["marker"]>,
  HelpText<"Embed placeholder LLVM IR data as a marker">;
def fgnu_inline_asm : Flag<["-"], "fgnu-inline-asm">, Group<f_Group>, Flags<[DriverOption]>;
def fno_gnu_inline_asm : Flag<["-"], "fno-gnu-inline-asm">, Group<f_Group>,
  Flags<[DriverOption, CC1Option]>,
  HelpText<"Disable GNU style inline asm">;

def fprofile_sample_use : Flag<["-"], "fprofile-sample-use">, Group<f_Group>,
    Flags<[CoreOption]>;
def fno_profile_sample_use : Flag<["-"], "fno-profile-sample-use">, Group<f_Group>,
    Flags<[CoreOption]>;
def fprofile_sample_use_EQ : Joined<["-"], "fprofile-sample-use=">,
    Group<f_Group>, Flags<[DriverOption, CC1Option]>,
    HelpText<"Enable sample-based profile guided optimizations">;
def fprofile_sample_accurate : Flag<["-"], "fprofile-sample-accurate">,
    Group<f_Group>, Flags<[DriverOption, CC1Option]>,
    HelpText<"Specifies that the sample profile is accurate">,
    DocBrief<[{Specifies that the sample profile is accurate. If the sample
               profile is accurate, callsites without profile samples are marked
               as cold. Otherwise, treat callsites without profile samples as if
               we have no profile}]>;
def fno_profile_sample_accurate : Flag<["-"], "fno-profile-sample-accurate">,
  Group<f_Group>, Flags<[DriverOption]>;
def fauto_profile : Flag<["-"], "fauto-profile">, Group<f_Group>,
    Alias<fprofile_sample_use>;
def fno_auto_profile : Flag<["-"], "fno-auto-profile">, Group<f_Group>,
    Alias<fno_profile_sample_use>;
def fauto_profile_EQ : Joined<["-"], "fauto-profile=">,
    Alias<fprofile_sample_use_EQ>;
def fauto_profile_accurate : Flag<["-"], "fauto-profile-accurate">,
    Group<f_Group>, Alias<fprofile_sample_accurate>;
def fno_auto_profile_accurate : Flag<["-"], "fno-auto-profile-accurate">,
    Group<f_Group>, Alias<fno_profile_sample_accurate>;
def fdebug_compilation_dir : Separate<["-"], "fdebug-compilation-dir">,
    Group<f_Group>, Flags<[CC1Option, CC1AsOption, CoreOption]>,
    HelpText<"The compilation directory to embed in the debug info.">;
def fdebug_compilation_dir_EQ : Joined<["-"], "fdebug-compilation-dir=">,
    Group<f_Group>, Flags<[CC1Option, CC1AsOption, CoreOption]>,
    Alias<fdebug_compilation_dir>;
def fdebug_info_for_profiling : Flag<["-"], "fdebug-info-for-profiling">,
    Group<f_Group>, Flags<[CC1Option]>,
    HelpText<"Emit extra debug info to make sample profile more accurate.">;
def fno_debug_info_for_profiling : Flag<["-"], "fno-debug-info-for-profiling">,
    Group<f_Group>, Flags<[DriverOption]>,
    HelpText<"Do not emit extra debug info for sample profiler.">;
def fprofile_instr_generate : Flag<["-"], "fprofile-instr-generate">,
    Group<f_Group>, Flags<[CoreOption]>,
    HelpText<"Generate instrumented code to collect execution counts into default.profraw file (overridden by '=' form of option or LLVM_PROFILE_FILE env var)">;
def fprofile_instr_generate_EQ : Joined<["-"], "fprofile-instr-generate=">,
    Group<f_Group>, Flags<[CoreOption]>, MetaVarName<"<file>">,
    HelpText<"Generate instrumented code to collect execution counts into <file> (overridden by LLVM_PROFILE_FILE env var)">;
def fprofile_instr_use : Flag<["-"], "fprofile-instr-use">, Group<f_Group>,
    Flags<[CoreOption]>;
def fprofile_instr_use_EQ : Joined<["-"], "fprofile-instr-use=">,
    Group<f_Group>, Flags<[CoreOption]>,
    HelpText<"Use instrumentation data for profile-guided optimization">;
def fprofile_remapping_file_EQ : Joined<["-"], "fprofile-remapping-file=">,
    Group<f_Group>, Flags<[CC1Option, CoreOption]>, MetaVarName<"<file>">,
    HelpText<"Use the remappings described in <file> to match the profile data against names in the program">;
def fprofile_remapping_file : Separate<["-"], "fprofile-remapping-file">,
    Group<f_Group>, Flags<[CoreOption]>, Alias<fprofile_remapping_file_EQ>;
def fcoverage_mapping : Flag<["-"], "fcoverage-mapping">,
    Group<f_Group>, Flags<[CC1Option, CoreOption]>,
    HelpText<"Generate coverage mapping to enable code coverage analysis">;
def fno_coverage_mapping : Flag<["-"], "fno-coverage-mapping">,
    Group<f_Group>, Flags<[DriverOption, CoreOption]>,
    HelpText<"Disable code coverage analysis">;
def fprofile_generate : Flag<["-"], "fprofile-generate">,
    Group<f_Group>, Flags<[CoreOption]>,
    HelpText<"Generate instrumented code to collect execution counts into default.profraw (overridden by LLVM_PROFILE_FILE env var)">;
def fprofile_generate_EQ : Joined<["-"], "fprofile-generate=">,
    Group<f_Group>, Flags<[CoreOption]>, MetaVarName<"<directory>">,
    HelpText<"Generate instrumented code to collect execution counts into <directory>/default.profraw (overridden by LLVM_PROFILE_FILE env var)">;
def fcs_profile_generate : Flag<["-"], "fcs-profile-generate">,
    Group<f_Group>, Flags<[CoreOption]>,
    HelpText<"Generate instrumented code to collect context sensitive execution counts into default.profraw (overridden by LLVM_PROFILE_FILE env var)">;
def fcs_profile_generate_EQ : Joined<["-"], "fcs-profile-generate=">,
    Group<f_Group>, Flags<[CoreOption]>, MetaVarName<"<directory>">,
    HelpText<"Generate instrumented code to collect context sensitive execution counts into <directory>/default.profraw (overridden by LLVM_PROFILE_FILE env var)">;
def fprofile_use : Flag<["-"], "fprofile-use">, Group<f_Group>,
    Alias<fprofile_instr_use>;
def fprofile_use_EQ : Joined<["-"], "fprofile-use=">,
    Group<f_Group>, Flags<[DriverOption]>, MetaVarName<"<pathname>">,
    HelpText<"Use instrumentation data for profile-guided optimization. If pathname is a directory, it reads from <pathname>/default.profdata. Otherwise, it reads from file <pathname>.">;
def fno_profile_instr_generate : Flag<["-"], "fno-profile-instr-generate">,
    Group<f_Group>, Flags<[CoreOption]>,
    HelpText<"Disable generation of profile instrumentation.">;
def fno_profile_generate : Flag<["-"], "fno-profile-generate">,
    Group<f_Group>, Flags<[CoreOption]>,
    HelpText<"Disable generation of profile instrumentation.">;
def fno_profile_instr_use : Flag<["-"], "fno-profile-instr-use">,
    Group<f_Group>, Flags<[CoreOption]>,
    HelpText<"Disable using instrumentation data for profile-guided optimization">;
def fno_profile_use : Flag<["-"], "fno-profile-use">,
    Alias<fno_profile_instr_use>;
def fprofile_filter_files_EQ : Joined<["-"], "fprofile-filter-files=">,
    Group<f_Group>, Flags<[CC1Option, CoreOption]>,
    HelpText<"Instrument only functions from files where names match any regex separated by a semi-colon">;
def fprofile_exclude_files_EQ : Joined<["-"], "fprofile-exclude-files=">,
    Group<f_Group>, Flags<[CC1Option, CoreOption]>,
    HelpText<"Instrument only functions from files where names don't match all the regexes separated by a semi-colon">;
def forder_file_instrumentation : Flag<["-"], "forder-file-instrumentation">,
    Group<f_Group>, Flags<[CC1Option, CoreOption]>,
    HelpText<"Generate instrumented code to collect order file into default.profraw file (overridden by '=' form of option or LLVM_PROFILE_FILE env var)">;

def faddrsig : Flag<["-"], "faddrsig">, Group<f_Group>, Flags<[CoreOption, CC1Option]>,
  HelpText<"Emit an address-significance table">;
def fno_addrsig : Flag<["-"], "fno-addrsig">, Group<f_Group>, Flags<[CoreOption]>,
  HelpText<"Don't emit an address-significance table">;
def fblocks : Flag<["-"], "fblocks">, Group<f_Group>, Flags<[CoreOption, CC1Option]>,
  HelpText<"Enable the 'blocks' language feature">;
def fbootclasspath_EQ : Joined<["-"], "fbootclasspath=">, Group<f_Group>;
def fborland_extensions : Flag<["-"], "fborland-extensions">, Group<f_Group>, Flags<[CC1Option]>,
  HelpText<"Accept non-standard constructs supported by the Borland compiler">;
def fbuiltin : Flag<["-"], "fbuiltin">, Group<f_Group>, Flags<[CoreOption]>;
def fbuiltin_module_map : Flag <["-"], "fbuiltin-module-map">, Group<f_Group>,
  Flags<[DriverOption]>, HelpText<"Load the clang builtins module map file.">;
def fcaret_diagnostics : Flag<["-"], "fcaret-diagnostics">, Group<f_Group>;
def fclang_abi_compat_EQ : Joined<["-"], "fclang-abi-compat=">, Group<f_clang_Group>,
  Flags<[CC1Option]>, MetaVarName<"<version>">, Values<"<major>.<minor>,latest">,
  HelpText<"Attempt to match the ABI of Clang <version>">;
def fclasspath_EQ : Joined<["-"], "fclasspath=">, Group<f_Group>;
def fcolor_diagnostics : Flag<["-"], "fcolor-diagnostics">, Group<f_Group>,
  Flags<[CoreOption, CC1Option]>, HelpText<"Use colors in diagnostics">;
def fdiagnostics_color : Flag<["-"], "fdiagnostics-color">, Group<f_Group>,
  Flags<[CoreOption, DriverOption]>;
def fdiagnostics_color_EQ : Joined<["-"], "fdiagnostics-color=">, Group<f_Group>;
def fansi_escape_codes : Flag<["-"], "fansi-escape-codes">, Group<f_Group>,
  Flags<[CoreOption, CC1Option]>, HelpText<"Use ANSI escape codes for diagnostics">;
def fcomment_block_commands : CommaJoined<["-"], "fcomment-block-commands=">, Group<f_clang_Group>, Flags<[CC1Option]>,
  HelpText<"Treat each comma separated argument in <arg> as a documentation comment block command">,
  MetaVarName<"<arg>">;
def fparse_all_comments : Flag<["-"], "fparse-all-comments">, Group<f_clang_Group>, Flags<[CC1Option]>;
def frecord_command_line : Flag<["-"], "frecord-command-line">,
  Group<f_clang_Group>;
def fno_record_command_line : Flag<["-"], "fno-record-command-line">,
  Group<f_clang_Group>;
def : Flag<["-"], "frecord-gcc-switches">, Alias<frecord_command_line>;
def : Flag<["-"], "fno-record-gcc-switches">, Alias<fno_record_command_line>;
def fcommon : Flag<["-"], "fcommon">, Group<f_Group>;
def fcompile_resource_EQ : Joined<["-"], "fcompile-resource=">, Group<f_Group>;
def fcomplete_member_pointers : Flag<["-"], "fcomplete-member-pointers">, Group<f_clang_Group>,
   Flags<[CoreOption, CC1Option]>,
   HelpText<"Require member pointer base types to be complete if they would be significant under the Microsoft ABI">;
def fno_complete_member_pointers : Flag<["-"], "fno-complete-member-pointers">, Group<f_clang_Group>,
   Flags<[CoreOption]>,
   HelpText<"Do not require member pointer base types to be complete if they would be significant under the Microsoft ABI">;
def fcf_runtime_abi_EQ : Joined<["-"], "fcf-runtime-abi=">, Group<f_Group>,
    Flags<[CC1Option]>;
def fconstant_cfstrings : Flag<["-"], "fconstant-cfstrings">, Group<f_Group>;
def fconstant_string_class_EQ : Joined<["-"], "fconstant-string-class=">, Group<f_Group>;
def fconstexpr_depth_EQ : Joined<["-"], "fconstexpr-depth=">, Group<f_Group>;
def fconstexpr_steps_EQ : Joined<["-"], "fconstexpr-steps=">, Group<f_Group>;
def fexperimental_new_constant_interpreter : Flag<["-"], "fexperimental-new-constant-interpreter">, Group<f_Group>,
  HelpText<"Enable the experimental new constant interpreter">, Flags<[CC1Option]>;
def fconstexpr_backtrace_limit_EQ : Joined<["-"], "fconstexpr-backtrace-limit=">,
                                    Group<f_Group>;
def fno_crash_diagnostics : Flag<["-"], "fno-crash-diagnostics">, Group<f_clang_Group>, Flags<[NoArgumentUnused, CoreOption]>,
  HelpText<"Disable auto-generation of preprocessed source files and a script for reproduction during a clang crash">;
def fcrash_diagnostics_dir : Joined<["-"], "fcrash-diagnostics-dir=">, Group<f_clang_Group>, Flags<[NoArgumentUnused, CoreOption]>;
def fcreate_profile : Flag<["-"], "fcreate-profile">, Group<f_Group>;
def fcxx_exceptions: Flag<["-"], "fcxx-exceptions">, Group<f_Group>,
  HelpText<"Enable C++ exceptions">, Flags<[CC1Option]>;
def fcxx_modules : Flag <["-"], "fcxx-modules">, Group<f_Group>,
  Flags<[DriverOption]>;
def fdebug_pass_arguments : Flag<["-"], "fdebug-pass-arguments">, Group<f_Group>;
def fdebug_pass_structure : Flag<["-"], "fdebug-pass-structure">, Group<f_Group>;
def fdepfile_entry : Joined<["-"], "fdepfile-entry=">,
    Group<f_clang_Group>, Flags<[CC1Option]>;
def fdiagnostics_fixit_info : Flag<["-"], "fdiagnostics-fixit-info">, Group<f_clang_Group>;
def fdiagnostics_parseable_fixits : Flag<["-"], "fdiagnostics-parseable-fixits">, Group<f_clang_Group>,
    Flags<[CoreOption, CC1Option]>, HelpText<"Print fix-its in machine parseable form">;
def fdiagnostics_print_source_range_info : Flag<["-"], "fdiagnostics-print-source-range-info">,
    Group<f_clang_Group>,  Flags<[CC1Option]>,
    HelpText<"Print source range spans in numeric form">;
def fdiagnostics_show_hotness : Flag<["-"], "fdiagnostics-show-hotness">, Group<f_Group>,
    Flags<[CC1Option]>, HelpText<"Enable profile hotness information in diagnostic line">;
def fdiagnostics_hotness_threshold_EQ : Joined<["-"], "fdiagnostics-hotness-threshold=">,
    Group<f_Group>, Flags<[CC1Option]>, MetaVarName<"<number>">,
    HelpText<"Prevent optimization remarks from being output if they do not have at least this profile count">;
def fdiagnostics_show_option : Flag<["-"], "fdiagnostics-show-option">, Group<f_Group>,
    Flags<[CC1Option]>, HelpText<"Print option name with mappable diagnostics">;
def fdiagnostics_show_note_include_stack : Flag<["-"], "fdiagnostics-show-note-include-stack">,
    Group<f_Group>,  Flags<[CC1Option]>, HelpText<"Display include stacks for diagnostic notes">;
def fdiagnostics_format_EQ : Joined<["-"], "fdiagnostics-format=">, Group<f_clang_Group>;
def fdiagnostics_show_category_EQ : Joined<["-"], "fdiagnostics-show-category=">, Group<f_clang_Group>;
def fdiagnostics_show_template_tree : Flag<["-"], "fdiagnostics-show-template-tree">,
    Group<f_Group>, Flags<[CC1Option]>,
    HelpText<"Print a template comparison tree for differing templates">;
def fdeclspec : Flag<["-"], "fdeclspec">, Group<f_clang_Group>,
  HelpText<"Allow __declspec as a keyword">, Flags<[CC1Option]>;
def fdiscard_value_names : Flag<["-"], "fdiscard-value-names">, Group<f_clang_Group>,
  HelpText<"Discard value names in LLVM IR">, Flags<[DriverOption]>;
def fno_discard_value_names : Flag<["-"], "fno-discard-value-names">, Group<f_clang_Group>,
  HelpText<"Do not discard value names in LLVM IR">, Flags<[DriverOption]>;
def fdollars_in_identifiers : Flag<["-"], "fdollars-in-identifiers">, Group<f_Group>,
  HelpText<"Allow '$' in identifiers">, Flags<[CC1Option]>;
def fdwarf2_cfi_asm : Flag<["-"], "fdwarf2-cfi-asm">, Group<clang_ignored_f_Group>;
def fno_dwarf2_cfi_asm : Flag<["-"], "fno-dwarf2-cfi-asm">, Group<clang_ignored_f_Group>;
def fdwarf_directory_asm : Flag<["-"], "fdwarf-directory-asm">, Group<f_Group>;
def fno_dwarf_directory_asm : Flag<["-"], "fno-dwarf-directory-asm">, Group<f_Group>, Flags<[CC1Option]>;
def felide_constructors : Flag<["-"], "felide-constructors">, Group<f_Group>;
def fno_elide_type : Flag<["-"], "fno-elide-type">, Group<f_Group>,
    Flags<[CC1Option]>,
    HelpText<"Do not elide types when printing diagnostics">;
def feliminate_unused_debug_symbols : Flag<["-"], "feliminate-unused-debug-symbols">, Group<f_Group>;
def femit_all_decls : Flag<["-"], "femit-all-decls">, Group<f_Group>, Flags<[CC1Option]>,
  HelpText<"Emit all declarations, even if unused">;
def femulated_tls : Flag<["-"], "femulated-tls">, Group<f_Group>, Flags<[CC1Option]>,
  HelpText<"Use emutls functions to access thread_local variables">;
def fno_emulated_tls : Flag<["-"], "fno-emulated-tls">, Group<f_Group>, Flags<[CC1Option]>;
def fencoding_EQ : Joined<["-"], "fencoding=">, Group<f_Group>;
def ferror_limit_EQ : Joined<["-"], "ferror-limit=">, Group<f_Group>, Flags<[CoreOption]>;
def fexceptions : Flag<["-"], "fexceptions">, Group<f_Group>, Flags<[CC1Option]>,
  HelpText<"Enable support for exception handling">;
def fdwarf_exceptions : Flag<["-"], "fdwarf-exceptions">, Group<f_Group>,
  Flags<[CC1Option]>, HelpText<"Use DWARF style exceptions">;
def fsjlj_exceptions : Flag<["-"], "fsjlj-exceptions">, Group<f_Group>,
  Flags<[CC1Option]>, HelpText<"Use SjLj style exceptions">;
def fseh_exceptions : Flag<["-"], "fseh-exceptions">, Group<f_Group>,
  Flags<[CC1Option]>, HelpText<"Use SEH style exceptions">;
def fwasm_exceptions : Flag<["-"], "fwasm-exceptions">, Group<f_Group>,
  Flags<[CC1Option]>, HelpText<"Use WebAssembly style exceptions">;
def fexcess_precision_EQ : Joined<["-"], "fexcess-precision=">,
    Group<clang_ignored_gcc_optimization_f_Group>;
def : Flag<["-"], "fexpensive-optimizations">, Group<clang_ignored_gcc_optimization_f_Group>;
def : Flag<["-"], "fno-expensive-optimizations">, Group<clang_ignored_gcc_optimization_f_Group>;
def fextdirs_EQ : Joined<["-"], "fextdirs=">, Group<f_Group>;
def : Flag<["-"], "fdefer-pop">, Group<clang_ignored_gcc_optimization_f_Group>;
def : Flag<["-"], "fno-defer-pop">, Group<clang_ignored_gcc_optimization_f_Group>;
def : Flag<["-"], "fextended-identifiers">, Group<clang_ignored_f_Group>;
def : Flag<["-"], "fno-extended-identifiers">, Group<f_Group>, Flags<[Unsupported]>;
def fhosted : Flag<["-"], "fhosted">, Group<f_Group>;
def fdenormal_fp_math_EQ : Joined<["-"], "fdenormal-fp-math=">, Group<f_Group>, Flags<[CC1Option]>;
def ffp_model_EQ : Joined<["-"], "ffp-model=">, Group<f_Group>, Flags<[DriverOption]>,
  HelpText<"Controls the semantics of floating-point calculations.">;
def ffp_exception_behavior_EQ : Joined<["-"], "ffp-exception-behavior=">, Group<f_Group>, Flags<[CC1Option]>,
  HelpText<"Specifies the exception behavior of floating-point operations.">;
def ffast_math : Flag<["-"], "ffast-math">, Group<f_Group>, Flags<[CC1Option]>,
  HelpText<"Allow aggressive, lossy floating-point optimizations">;
def fno_fast_math : Flag<["-"], "fno-fast-math">, Group<f_Group>;
def fmath_errno : Flag<["-"], "fmath-errno">, Group<f_Group>, Flags<[CC1Option]>,
  HelpText<"Require math functions to indicate errors by setting errno">;
def fno_math_errno : Flag<["-"], "fno-math-errno">, Group<f_Group>;
def fbracket_depth_EQ : Joined<["-"], "fbracket-depth=">, Group<f_Group>, Flags<[CoreOption]>;
def fsignaling_math : Flag<["-"], "fsignaling-math">, Group<f_Group>;
def fno_signaling_math : Flag<["-"], "fno-signaling-math">, Group<f_Group>;
def fjump_tables : Flag<["-"], "fjump-tables">, Group<f_Group>;
def fno_jump_tables : Flag<["-"], "fno-jump-tables">, Group<f_Group>, Flags<[CC1Option]>,
  HelpText<"Do not use jump tables for lowering switches">;
def fforce_enable_int128 : Flag<["-"], "fforce-enable-int128">,
  Group<f_Group>, Flags<[CC1Option]>,
  HelpText<"Enable support for int128_t type">;
def fno_force_enable_int128 : Flag<["-"], "fno-force-enable-int128">,
  Group<f_Group>, Flags<[CC1Option]>,
  HelpText<"Disable support for int128_t type">;
def fkeep_static_consts : Flag<["-"], "fkeep-static-consts">, Group<f_Group>, Flags<[CC1Option]>,
  HelpText<"Keep static const variables even if unused">;
def ffixed_point : Flag<["-"], "ffixed-point">, Group<f_Group>,
                   Flags<[CC1Option]>, HelpText<"Enable fixed point types">;
def fno_fixed_point : Flag<["-"], "fno-fixed-point">, Group<f_Group>,
                      HelpText<"Disable fixed point types">;
def fcxx_static_destructors : Flag<["-"], "fc++-static-destructors">,
  Group<f_Group>,
  HelpText<"Enable C++ static destructor registration (the default)">;
def fno_cxx_static_destructors : Flag<["-"], "fno-c++-static-destructors">,
  Group<f_Group>,
  Flags<[CC1Option]>,
  HelpText<"Disable C++ static destructor registration">;
def fsymbol_partition_EQ : Joined<["-"], "fsymbol-partition=">, Group<f_Group>,
  Flags<[CC1Option]>;

// Begin sanitizer flags. These should all be core options exposed in all driver
// modes.
let Flags = [CC1Option, CoreOption] in {

def fsanitize_EQ : CommaJoined<["-"], "fsanitize=">, Group<f_clang_Group>,
                   MetaVarName<"<check>">,
                   HelpText<"Turn on runtime checks for various forms of undefined "
                            "or suspicious behavior. See user manual for available checks">;
def fno_sanitize_EQ : CommaJoined<["-"], "fno-sanitize=">, Group<f_clang_Group>,
                      Flags<[CoreOption, DriverOption]>;
def fsanitize_blacklist : Joined<["-"], "fsanitize-blacklist=">,
                          Group<f_clang_Group>,
                          HelpText<"Path to blacklist file for sanitizers">;
def fsanitize_system_blacklist : Joined<["-"], "fsanitize-system-blacklist=">,
  HelpText<"Path to system blacklist file for sanitizers">,
  Flags<[CC1Option]>;
def fno_sanitize_blacklist : Flag<["-"], "fno-sanitize-blacklist">,
                             Group<f_clang_Group>,
                             HelpText<"Don't use blacklist file for sanitizers">;
def fsanitize_coverage
    : CommaJoined<["-"], "fsanitize-coverage=">,
      Group<f_clang_Group>,
      HelpText<"Specify the type of coverage instrumentation for Sanitizers">;
def fno_sanitize_coverage
    : CommaJoined<["-"], "fno-sanitize-coverage=">,
      Group<f_clang_Group>, Flags<[CoreOption, DriverOption]>,
      HelpText<"Disable specified features of coverage instrumentation for "
               "Sanitizers">, Values<"func,bb,edge,indirect-calls,trace-bb,trace-cmp,trace-div,trace-gep,8bit-counters,trace-pc,trace-pc-guard,no-prune,inline-8bit-counters">;
def fsanitize_memory_track_origins_EQ : Joined<["-"], "fsanitize-memory-track-origins=">,
                                        Group<f_clang_Group>,
                                        HelpText<"Enable origins tracking in MemorySanitizer">;
def fsanitize_memory_track_origins : Flag<["-"], "fsanitize-memory-track-origins">,
                                     Group<f_clang_Group>,
                                     HelpText<"Enable origins tracking in MemorySanitizer">;
def fno_sanitize_memory_track_origins : Flag<["-"], "fno-sanitize-memory-track-origins">,
                                        Group<f_clang_Group>,
                                        Flags<[CoreOption, DriverOption]>,
                                        HelpText<"Disable origins tracking in MemorySanitizer">;
def fsanitize_memory_use_after_dtor : Flag<["-"], "fsanitize-memory-use-after-dtor">,
                                     Group<f_clang_Group>,
                                     HelpText<"Enable use-after-destroy detection in MemorySanitizer">;
def fno_sanitize_memory_use_after_dtor : Flag<["-"], "fno-sanitize-memory-use-after-dtor">,
                                     Group<f_clang_Group>,
                                     HelpText<"Disable use-after-destroy detection in MemorySanitizer">;
def fsanitize_address_field_padding : Joined<["-"], "fsanitize-address-field-padding=">,
                                        Group<f_clang_Group>,
                                        HelpText<"Level of field padding for AddressSanitizer">;
def fsanitize_address_use_after_scope : Flag<["-"], "fsanitize-address-use-after-scope">,
                                        Group<f_clang_Group>,
                                        HelpText<"Enable use-after-scope detection in AddressSanitizer">;
def fno_sanitize_address_use_after_scope : Flag<["-"], "fno-sanitize-address-use-after-scope">,
                                           Group<f_clang_Group>,
                                           Flags<[CoreOption, DriverOption]>,
                                           HelpText<"Disable use-after-scope detection in AddressSanitizer">;
def fsanitize_address_poison_custom_array_cookie
    : Flag<[ "-" ], "fsanitize-address-poison-custom-array-cookie">,
      Group<f_clang_Group>,
      HelpText<"Enable poisoning array cookies when using custom operator new[] in AddressSanitizer">;
def fno_sanitize_address_poison_custom_array_cookie
    : Flag<[ "-" ], "fno-sanitize-address-poison-custom-array-cookie">,
      Group<f_clang_Group>,
      HelpText<"Disable poisoning array cookies when using custom operator new[] in AddressSanitizer">;
def fsanitize_address_globals_dead_stripping : Flag<["-"], "fsanitize-address-globals-dead-stripping">,
                                        Group<f_clang_Group>,
                                        HelpText<"Enable linker dead stripping of globals in AddressSanitizer">;
def fsanitize_address_use_odr_indicator
    : Flag<["-"], "fsanitize-address-use-odr-indicator">,
      Group<f_clang_Group>,
      HelpText<"Enable ODR indicator globals to avoid false ODR violation reports in partially sanitized programs at the cost of an increase in binary size">;
def fno_sanitize_address_use_odr_indicator
    : Flag<["-"], "fno-sanitize-address-use-odr-indicator">,
      Group<f_clang_Group>,
      HelpText<"Disable ODR indicator globals">;
// Note: This flag was introduced when it was necessary to distinguish between
//       ABI for correct codegen.  This is no longer needed, but the flag is
//       not removed since targeting either ABI will behave the same.
//       This way we cause no disturbance to existing scripts & code, and if we
//       want to use this flag in the future we will cause no disturbance then
//       either.
def fsanitize_hwaddress_abi_EQ
    : Joined<["-"], "fsanitize-hwaddress-abi=">,
      Group<f_clang_Group>,
      HelpText<"Select the HWAddressSanitizer ABI to target (interceptor or platform, default interceptor). This option is currently unused.">;
def fsanitize_recover : Flag<["-"], "fsanitize-recover">, Group<f_clang_Group>;
def fno_sanitize_recover : Flag<["-"], "fno-sanitize-recover">,
                           Flags<[CoreOption, DriverOption]>,
                           Group<f_clang_Group>;
def fsanitize_recover_EQ : CommaJoined<["-"], "fsanitize-recover=">,
                           Group<f_clang_Group>,
                           HelpText<"Enable recovery for specified sanitizers">;
def fno_sanitize_recover_EQ
    : CommaJoined<["-"], "fno-sanitize-recover=">,
      Group<f_clang_Group>,
      Flags<[CoreOption, DriverOption]>,
      HelpText<"Disable recovery for specified sanitizers">;
def fsanitize_trap_EQ : CommaJoined<["-"], "fsanitize-trap=">, Group<f_clang_Group>,
                        HelpText<"Enable trapping for specified sanitizers">;
def fno_sanitize_trap_EQ : CommaJoined<["-"], "fno-sanitize-trap=">, Group<f_clang_Group>,
                           Flags<[CoreOption, DriverOption]>,
                           HelpText<"Disable trapping for specified sanitizers">;
def fsanitize_undefined_trap_on_error : Flag<["-"], "fsanitize-undefined-trap-on-error">,
                                        Group<f_clang_Group>;
def fno_sanitize_undefined_trap_on_error : Flag<["-"], "fno-sanitize-undefined-trap-on-error">,
                                           Group<f_clang_Group>;
def fsanitize_minimal_runtime : Flag<["-"], "fsanitize-minimal-runtime">,
                                        Group<f_clang_Group>;
def fno_sanitize_minimal_runtime : Flag<["-"], "fno-sanitize-minimal-runtime">,
                                        Group<f_clang_Group>;
def fsanitize_link_runtime : Flag<["-"], "fsanitize-link-runtime">,
                           Group<f_clang_Group>;
def fno_sanitize_link_runtime : Flag<["-"], "fno-sanitize-link-runtime">,
                              Group<f_clang_Group>;
def fsanitize_link_cxx_runtime : Flag<["-"], "fsanitize-link-c++-runtime">,
                                 Group<f_clang_Group>;
def fno_sanitize_link_cxx_runtime : Flag<["-"], "fno-sanitize-link-c++-runtime">,
                                    Group<f_clang_Group>;
def fsanitize_cfi_cross_dso : Flag<["-"], "fsanitize-cfi-cross-dso">,
                              Group<f_clang_Group>,
                              HelpText<"Enable control flow integrity (CFI) checks for cross-DSO calls.">;
def fno_sanitize_cfi_cross_dso : Flag<["-"], "fno-sanitize-cfi-cross-dso">,
                                 Flags<[CoreOption, DriverOption]>,
                                 Group<f_clang_Group>,
                                 HelpText<"Disable control flow integrity (CFI) checks for cross-DSO calls.">;
def fsanitize_cfi_icall_generalize_pointers : Flag<["-"], "fsanitize-cfi-icall-generalize-pointers">,
                                              Group<f_clang_Group>,
                                              HelpText<"Generalize pointers in CFI indirect call type signature checks">;
def fsanitize_cfi_canonical_jump_tables : Flag<["-"], "fsanitize-cfi-canonical-jump-tables">,
                                          Group<f_clang_Group>,
                                          HelpText<"Make the jump table addresses canonical in the symbol table">;
def fno_sanitize_cfi_canonical_jump_tables : Flag<["-"], "fno-sanitize-cfi-canonical-jump-tables">,
                                             Group<f_clang_Group>,
                                             Flags<[CoreOption, DriverOption]>,
                                             HelpText<"Do not make the jump table addresses canonical in the symbol table">;
def fsanitize_stats : Flag<["-"], "fsanitize-stats">,
                              Group<f_clang_Group>,
                              HelpText<"Enable sanitizer statistics gathering.">;
def fno_sanitize_stats : Flag<["-"], "fno-sanitize-stats">,
                                 Group<f_clang_Group>,
                                 Flags<[CoreOption, DriverOption]>,
                                 HelpText<"Disable sanitizer statistics gathering.">;
def fsanitize_thread_memory_access : Flag<["-"], "fsanitize-thread-memory-access">,
                                     Group<f_clang_Group>,
                                     HelpText<"Enable memory access instrumentation in ThreadSanitizer (default)">;
def fno_sanitize_thread_memory_access : Flag<["-"], "fno-sanitize-thread-memory-access">,
                                        Group<f_clang_Group>,
                                        Flags<[CoreOption, DriverOption]>,
                                        HelpText<"Disable memory access instrumentation in ThreadSanitizer">;
def fsanitize_thread_func_entry_exit : Flag<["-"], "fsanitize-thread-func-entry-exit">,
                                       Group<f_clang_Group>,
                                       HelpText<"Enable function entry/exit instrumentation in ThreadSanitizer (default)">;
def fno_sanitize_thread_func_entry_exit : Flag<["-"], "fno-sanitize-thread-func-entry-exit">,
                                          Group<f_clang_Group>,
                                          Flags<[CoreOption, DriverOption]>,
                                          HelpText<"Disable function entry/exit instrumentation in ThreadSanitizer">;
def fsanitize_thread_atomics : Flag<["-"], "fsanitize-thread-atomics">,
                               Group<f_clang_Group>,
                               HelpText<"Enable atomic operations instrumentation in ThreadSanitizer (default)">;
def fno_sanitize_thread_atomics : Flag<["-"], "fno-sanitize-thread-atomics">,
                                  Group<f_clang_Group>,
                                  Flags<[CoreOption, DriverOption]>,
                                  HelpText<"Disable atomic operations instrumentation in ThreadSanitizer">;
def fsanitize_undefined_strip_path_components_EQ : Joined<["-"], "fsanitize-undefined-strip-path-components=">,
  Group<f_clang_Group>, MetaVarName<"<number>">,
  HelpText<"Strip (or keep only, if negative) a given number of path components "
           "when emitting check metadata.">;

} // end -f[no-]sanitize* flags

def funsafe_math_optimizations : Flag<["-"], "funsafe-math-optimizations">,
  Group<f_Group>;
def fno_unsafe_math_optimizations : Flag<["-"], "fno-unsafe-math-optimizations">,
  Group<f_Group>;
def fassociative_math : Flag<["-"], "fassociative-math">, Group<f_Group>;
def fno_associative_math : Flag<["-"], "fno-associative-math">, Group<f_Group>;
def freciprocal_math :
  Flag<["-"], "freciprocal-math">, Group<f_Group>, Flags<[CC1Option]>,
  HelpText<"Allow division operations to be reassociated">;
def fno_reciprocal_math : Flag<["-"], "fno-reciprocal-math">, Group<f_Group>;
def ffinite_math_only : Flag<["-"], "ffinite-math-only">, Group<f_Group>, Flags<[CC1Option]>;
def fno_finite_math_only : Flag<["-"], "fno-finite-math-only">, Group<f_Group>;
def fsigned_zeros : Flag<["-"], "fsigned-zeros">, Group<f_Group>;
def fno_signed_zeros :
  Flag<["-"], "fno-signed-zeros">, Group<f_Group>, Flags<[CC1Option]>,
  HelpText<"Allow optimizations that ignore the sign of floating point zeros">;
def fhonor_nans : Flag<["-"], "fhonor-nans">, Group<f_Group>;
def fno_honor_nans : Flag<["-"], "fno-honor-nans">, Group<f_Group>;
def fhonor_infinities : Flag<["-"], "fhonor-infinities">, Group<f_Group>;
def fno_honor_infinities : Flag<["-"], "fno-honor-infinities">, Group<f_Group>;
// This option was originally misspelt "infinites" [sic].
def : Flag<["-"], "fhonor-infinites">, Alias<fhonor_infinities>;
def : Flag<["-"], "fno-honor-infinites">, Alias<fno_honor_infinities>;
def frounding_math : Flag<["-"], "frounding-math">, Group<f_Group>, Flags<[CC1Option]>;
def fno_rounding_math : Flag<["-"], "fno-rounding-math">, Group<f_Group>, Flags<[CC1Option]>;
def ftrapping_math : Flag<["-"], "ftrapping-math">, Group<f_Group>, Flags<[CC1Option]>;
def fno_trapping_math : Flag<["-"], "fno-trapping-math">, Group<f_Group>, Flags<[CC1Option]>;
def ffp_contract : Joined<["-"], "ffp-contract=">, Group<f_Group>,
  Flags<[CC1Option]>, HelpText<"Form fused FP ops (e.g. FMAs): fast (everywhere)"
  " | on (according to FP_CONTRACT pragma) | off (never fuse). Default"
  " is 'fast' for CUDA/HIP and 'on' otherwise.">, Values<"fast,on,off">;

def fstrict_float_cast_overflow : Flag<["-"],
  "fstrict-float-cast-overflow">, Group<f_Group>, Flags<[CC1Option]>,
  HelpText<"Assume that overflowing float-to-int casts are undefined (default)">;
def fno_strict_float_cast_overflow : Flag<["-"],
  "fno-strict-float-cast-overflow">, Group<f_Group>, Flags<[CC1Option]>,
  HelpText<"Relax language rules and try to match the behavior of the target's native float-to-int conversion instructions">;

def ffor_scope : Flag<["-"], "ffor-scope">, Group<f_Group>;
def fno_for_scope : Flag<["-"], "fno-for-scope">, Group<f_Group>;

def frewrite_includes : Flag<["-"], "frewrite-includes">, Group<f_Group>,
  Flags<[CC1Option]>;
def fno_rewrite_includes : Flag<["-"], "fno-rewrite-includes">, Group<f_Group>;

def frewrite_imports : Flag<["-"], "frewrite-imports">, Group<f_Group>,
  Flags<[CC1Option]>;
def fno_rewrite_imports : Flag<["-"], "fno-rewrite-imports">, Group<f_Group>;

def fdelete_null_pointer_checks : Flag<["-"],
  "fdelete-null-pointer-checks">, Group<f_Group>,
  HelpText<"Treat usage of null pointers as undefined behavior.">;
def fno_delete_null_pointer_checks : Flag<["-"],
  "fno-delete-null-pointer-checks">, Group<f_Group>, Flags<[CC1Option]>,
  HelpText<"Do not treat usage of null pointers as undefined behavior.">;

def frewrite_map_file : Separate<["-"], "frewrite-map-file">,
                        Group<f_Group>,
                        Flags<[ DriverOption, CC1Option ]>;
def frewrite_map_file_EQ : Joined<["-"], "frewrite-map-file=">,
                           Group<f_Group>,
                           Flags<[DriverOption]>;

def fuse_line_directives : Flag<["-"], "fuse-line-directives">, Group<f_Group>,
  Flags<[CC1Option]>;
def fno_use_line_directives : Flag<["-"], "fno-use-line-directives">, Group<f_Group>;

def ffreestanding : Flag<["-"], "ffreestanding">, Group<f_Group>, Flags<[CC1Option]>,
  HelpText<"Assert that the compilation takes place in a freestanding environment">;
def fgnuc_version_EQ : Joined<["-"], "fgnuc-version=">, Group<f_Group>,
  HelpText<"Sets various macros to claim compatibility with the given GCC version (default is 4.2.1)">,
  Flags<[CC1Option, CoreOption]>;
def fgnu_keywords : Flag<["-"], "fgnu-keywords">, Group<f_Group>, Flags<[CC1Option]>,
  HelpText<"Allow GNU-extension keywords regardless of language standard">;
def fgnu89_inline : Flag<["-"], "fgnu89-inline">, Group<f_Group>, Flags<[CC1Option]>,
  HelpText<"Use the gnu89 inline semantics">;
def fno_gnu89_inline : Flag<["-"], "fno-gnu89-inline">, Group<f_Group>;
def fgnu_runtime : Flag<["-"], "fgnu-runtime">, Group<f_Group>,
  HelpText<"Generate output compatible with the standard GNU Objective-C runtime">;
def fheinous_gnu_extensions : Flag<["-"], "fheinous-gnu-extensions">, Flags<[CC1Option]>;
def filelist : Separate<["-"], "filelist">, Flags<[LinkerInput]>,
               Group<Link_Group>;
def : Flag<["-"], "findirect-virtual-calls">, Alias<fapple_kext>;
def finline_functions : Flag<["-"], "finline-functions">, Group<f_clang_Group>, Flags<[CC1Option]>,
  HelpText<"Inline suitable functions">;
def finline_hint_functions: Flag<["-"], "finline-hint-functions">, Group<f_clang_Group>, Flags<[CC1Option]>,
  HelpText<"Inline functions which are (explicitly or implicitly) marked inline">;
def finline : Flag<["-"], "finline">, Group<clang_ignored_f_Group>;
def fexperimental_isel : Flag<["-"], "fexperimental-isel">, Group<f_clang_Group>,
  HelpText<"Enables the experimental global instruction selector">;
def fexperimental_new_pass_manager : Flag<["-"], "fexperimental-new-pass-manager">,
  Group<f_clang_Group>, Flags<[CC1Option]>,
  HelpText<"Enables an experimental new pass manager in LLVM.">;
def finput_charset_EQ : Joined<["-"], "finput-charset=">, Group<f_Group>;
def fexec_charset_EQ : Joined<["-"], "fexec-charset=">, Group<f_Group>;
def finstrument_functions : Flag<["-"], "finstrument-functions">, Group<f_Group>, Flags<[CC1Option]>,
  HelpText<"Generate calls to instrument function entry and exit">;
def finstrument_functions_after_inlining : Flag<["-"], "finstrument-functions-after-inlining">, Group<f_Group>, Flags<[CC1Option]>,
  HelpText<"Like -finstrument-functions, but insert the calls after inlining">;
def finstrument_function_entry_bare : Flag<["-"], "finstrument-function-entry-bare">, Group<f_Group>, Flags<[CC1Option]>,
  HelpText<"Instrument function entry only, after inlining, without arguments to the instrumentation call">;
def fcf_protection_EQ : Joined<["-"], "fcf-protection=">, Flags<[CoreOption, CC1Option]>, Group<f_Group>,
  HelpText<"Instrument control-flow architecture protection. Options: return, branch, full, none.">, Values<"return,branch,full,none">;
def fcf_protection : Flag<["-"], "fcf-protection">, Group<f_Group>, Flags<[CoreOption, CC1Option]>,
  Alias<fcf_protection_EQ>, AliasArgs<["full"]>,
  HelpText<"Enable cf-protection in 'full' mode">;

def fxray_instrument : Flag<["-"], "fxray-instrument">, Group<f_Group>,
  Flags<[CC1Option]>,
  HelpText<"Generate XRay instrumentation sleds on function entry and exit">;
def fno_xray_instrument : Flag<["-"], "fno-xray-instrument">, Group<f_Group>;

def fxray_instruction_threshold_EQ :
  JoinedOrSeparate<["-"], "fxray-instruction-threshold=">,
  Group<f_Group>, Flags<[CC1Option]>,
  HelpText<"Sets the minimum function size to instrument with XRay">;
def fxray_instruction_threshold_ :
  JoinedOrSeparate<["-"], "fxray-instruction-threshold">,
  Group<f_Group>, Flags<[CC1Option]>;

def fxray_always_instrument :
  JoinedOrSeparate<["-"], "fxray-always-instrument=">,
  Group<f_Group>, Flags<[CC1Option]>,
  HelpText<"DEPRECATED: Filename defining the whitelist for imbuing the 'always instrument' XRay attribute.">;
def fxray_never_instrument :
  JoinedOrSeparate<["-"], "fxray-never-instrument=">,
  Group<f_Group>, Flags<[CC1Option]>,
  HelpText<"DEPRECATED: Filename defining the whitelist for imbuing the 'never instrument' XRay attribute.">;
def fxray_attr_list :
  JoinedOrSeparate<["-"], "fxray-attr-list=">,
  Group<f_Group>, Flags<[CC1Option]>,
  HelpText<"Filename defining the list of functions/types for imbuing XRay attributes.">;
def fxray_modes :
  JoinedOrSeparate<["-"], "fxray-modes=">,
  Group<f_Group>, Flags<[CC1Option]>,
  HelpText<"List of modes to link in by default into XRay instrumented binaries.">;

def fxray_always_emit_customevents : Flag<["-"], "fxray-always-emit-customevents">, Group<f_Group>,
  Flags<[CC1Option]>,
  HelpText<"Determine whether to always emit __xray_customevent(...) calls even if the function it appears in is not always instrumented.">;
def fno_xray_always_emit_customevents : Flag<["-"], "fno-xray-always-emit-customevents">, Group<f_Group>;

def fxray_always_emit_typedevents : Flag<["-"], "fxray-always-emit-typedevents">, Group<f_Group>,
  Flags<[CC1Option]>,
  HelpText<"Determine whether to always emit __xray_typedevent(...) calls even if the function it appears in is not always instrumented.">;
def fno_xray_always_emit_typedevents : Flag<["-"], "fno-xray-always-emit-typedevents">, Group<f_Group>;

def fxray_ignore_loops : Flag<["-"], "fxray-ignore-loops">, Group<f_Group>,
  Flags<[CC1Option]>,
  HelpText<"Don't instrument functions with loops unless they also meet the minimum function size">;
def fno_xray_ignore_loops : Flag<["-"], "fno-xray-ignore-loops">, Group<f_Group>,
  Flags<[CC1Option]>;


def fxray_link_deps : Flag<["-"], "fxray-link-deps">, Group<f_Group>,
  Flags<[CC1Option]>,
  HelpText<"Tells clang to add the link dependencies for XRay.">;
def fnoxray_link_deps : Flag<["-"], "fnoxray-link-deps">, Group<f_Group>,
  Flags<[CC1Option]>;

def fxray_instrumentation_bundle :
  JoinedOrSeparate<["-"], "fxray-instrumentation-bundle=">,
  Group<f_Group>, Flags<[CC1Option]>,
  HelpText<"Select which XRay instrumentation points to emit. Options: all, none, function-entry, function-exit, function, custom. Default is 'all'.  'function' includes both 'function-entry' and 'function-exit'.">;

def ffine_grained_bitfield_accesses : Flag<["-"],
  "ffine-grained-bitfield-accesses">, Group<f_clang_Group>, Flags<[CC1Option]>,
  HelpText<"Use separate accesses for consecutive bitfield runs with legal widths and alignments.">;
def fno_fine_grained_bitfield_accesses : Flag<["-"],
  "fno-fine-grained-bitfield-accesses">, Group<f_clang_Group>, Flags<[CC1Option]>,
  HelpText<"Use large-integer access for consecutive bitfield runs.">;

def flat__namespace : Flag<["-"], "flat_namespace">;
def flax_vector_conversions_EQ : Joined<["-"], "flax-vector-conversions=">, Group<f_Group>,
  HelpText<"Enable implicit vector bit-casts">, Values<"none,integer,all">, Flags<[CC1Option]>;
def flax_vector_conversions : Flag<["-"], "flax-vector-conversions">, Group<f_Group>,
  Alias<flax_vector_conversions_EQ>, AliasArgs<["integer"]>;
def flimited_precision_EQ : Joined<["-"], "flimited-precision=">, Group<f_Group>;
def fapple_link_rtlib : Flag<["-"], "fapple-link-rtlib">, Group<f_Group>,
  HelpText<"Force linking the clang builtins runtime library">;
def flto_EQ : Joined<["-"], "flto=">, Flags<[CoreOption, CC1Option]>, Group<f_Group>,
  HelpText<"Set LTO mode to either 'full' or 'thin'">, Values<"thin,full">;
def flto : Flag<["-"], "flto">, Flags<[CoreOption, CC1Option]>, Group<f_Group>,
  HelpText<"Enable LTO in 'full' mode">;
def fno_lto : Flag<["-"], "fno-lto">, Group<f_Group>,
  HelpText<"Disable LTO mode (default)">;
def flto_jobs_EQ : Joined<["-"], "flto-jobs=">,
  Flags<[CC1Option]>, Group<f_Group>,
  HelpText<"Controls the backend parallelism of -flto=thin (default "
           "of 0 means the number of threads will be derived from "
           "the number of CPUs detected)">;
def fthinlto_index_EQ : Joined<["-"], "fthinlto-index=">,
  Flags<[CoreOption, CC1Option]>, Group<f_Group>,
  HelpText<"Perform ThinLTO importing using provided function summary index">;
def fthin_link_bitcode_EQ : Joined<["-"], "fthin-link-bitcode=">,
  Flags<[CoreOption, CC1Option]>, Group<f_Group>,
  HelpText<"Write minimized bitcode to <file> for the ThinLTO thin link only">;
def fmacro_backtrace_limit_EQ : Joined<["-"], "fmacro-backtrace-limit=">,
                                Group<f_Group>, Flags<[DriverOption, CoreOption]>;
def fmerge_all_constants : Flag<["-"], "fmerge-all-constants">, Group<f_Group>,
  Flags<[CC1Option, CoreOption]>, HelpText<"Allow merging of constants">;
def fmessage_length_EQ : Joined<["-"], "fmessage-length=">, Group<f_Group>;
def fms_extensions : Flag<["-"], "fms-extensions">, Group<f_Group>, Flags<[CC1Option, CoreOption]>,
  HelpText<"Accept some non-standard constructs supported by the Microsoft compiler">;
def fms_compatibility : Flag<["-"], "fms-compatibility">, Group<f_Group>, Flags<[CC1Option, CoreOption]>,
  HelpText<"Enable full Microsoft Visual C++ compatibility">;
def fms_volatile : Flag<["-"], "fms-volatile">, Group<f_Group>, Flags<[CC1Option]>;
def fmsc_version : Joined<["-"], "fmsc-version=">, Group<f_Group>, Flags<[DriverOption, CoreOption]>,
  HelpText<"Microsoft compiler version number to report in _MSC_VER (0 = don't define it (default))">;
def fms_compatibility_version
    : Joined<["-"], "fms-compatibility-version=">,
      Group<f_Group>,
      Flags<[ CC1Option, CoreOption ]>,
      HelpText<"Dot-separated value representing the Microsoft compiler "
               "version number to report in _MSC_VER (0 = don't define it "
               "(default))">;
def fdelayed_template_parsing : Flag<["-"], "fdelayed-template-parsing">, Group<f_Group>,
  HelpText<"Parse templated function definitions at the end of the "
           "translation unit">,  Flags<[CC1Option, CoreOption]>;
def fms_memptr_rep_EQ : Joined<["-"], "fms-memptr-rep=">, Group<f_Group>, Flags<[CC1Option]>;
def fmodules_cache_path : Joined<["-"], "fmodules-cache-path=">, Group<i_Group>,
  Flags<[DriverOption, CC1Option]>, MetaVarName<"<directory>">,
  HelpText<"Specify the module cache path">;
def fmodules_user_build_path : Separate<["-"], "fmodules-user-build-path">, Group<i_Group>,
  Flags<[DriverOption, CC1Option]>, MetaVarName<"<directory>">,
  HelpText<"Specify the module user build path">;
def fprebuilt_module_path : Joined<["-"], "fprebuilt-module-path=">, Group<i_Group>,
  Flags<[DriverOption, CC1Option]>, MetaVarName<"<directory>">,
  HelpText<"Specify the prebuilt module path">;
def fmodules_prune_interval : Joined<["-"], "fmodules-prune-interval=">, Group<i_Group>,
  Flags<[CC1Option]>, MetaVarName<"<seconds>">,
  HelpText<"Specify the interval (in seconds) between attempts to prune the module cache">;
def fmodules_prune_after : Joined<["-"], "fmodules-prune-after=">, Group<i_Group>,
  Flags<[CC1Option]>, MetaVarName<"<seconds>">,
  HelpText<"Specify the interval (in seconds) after which a module file will be considered unused">;
def fmodules_search_all : Flag <["-"], "fmodules-search-all">, Group<f_Group>,
  Flags<[DriverOption, CC1Option]>,
  HelpText<"Search even non-imported modules to resolve references">;
def fbuild_session_timestamp : Joined<["-"], "fbuild-session-timestamp=">,
  Group<i_Group>, Flags<[CC1Option]>, MetaVarName<"<time since Epoch in seconds>">,
  HelpText<"Time when the current build session started">;
def fbuild_session_file : Joined<["-"], "fbuild-session-file=">,
  Group<i_Group>, MetaVarName<"<file>">,
  HelpText<"Use the last modification time of <file> as the build session timestamp">;
def fmodules_validate_once_per_build_session : Flag<["-"], "fmodules-validate-once-per-build-session">,
  Group<i_Group>, Flags<[CC1Option]>,
  HelpText<"Don't verify input files for the modules if the module has been "
           "successfully validated or loaded during this build session">;
def fmodules_disable_diagnostic_validation : Flag<["-"], "fmodules-disable-diagnostic-validation">,
  Group<i_Group>, Flags<[CC1Option]>,
  HelpText<"Disable validation of the diagnostic options when loading the module">;
def fmodules_validate_system_headers : Flag<["-"], "fmodules-validate-system-headers">,
  Group<i_Group>, Flags<[CC1Option]>,
  HelpText<"Validate the system headers that a module depends on when loading the module">;
def fno_modules_validate_system_headers : Flag<["-"], "fno-modules-validate-system-headers">,
  Group<i_Group>, Flags<[DriverOption]>;

def fvalidate_ast_input_files_content:
  Flag <["-"], "fvalidate-ast-input-files-content">,
  Group<f_Group>, Flags<[CC1Option]>,
  HelpText<"Compute and store the hash of input files used to build an AST."
           " Files with mismatching mtime's are considered valid"
           " if both contents is identical">;
def fmodules_validate_input_files_content:
  Flag <["-"], "fmodules-validate-input-files-content">,
  Group<f_Group>, Flags<[DriverOption]>,
  HelpText<"Validate PCM input files based on content if mtime differs">;
def fno_modules_validate_input_files_content:
  Flag <["-"], "fno_modules-validate-input-files-content">,
  Group<f_Group>, Flags<[DriverOption]>;
def fpch_validate_input_files_content:
  Flag <["-"], "fpch-validate-input-files-content">,
  Group<f_Group>, Flags<[DriverOption]>,
  HelpText<"Validate PCH input files based on content if mtime differs">;
def fno_pch_validate_input_files_content:
  Flag <["-"], "fno_pch-validate-input-files-content">,
  Group<f_Group>, Flags<[DriverOption]>;

def fmodules : Flag <["-"], "fmodules">, Group<f_Group>,
  Flags<[DriverOption, CC1Option]>,
  HelpText<"Enable the 'modules' language feature">;
def fimplicit_module_maps : Flag <["-"], "fimplicit-module-maps">, Group<f_Group>,
  Flags<[DriverOption, CC1Option]>,
  HelpText<"Implicitly search the file system for module map files.">;
def fmodules_ts : Flag <["-"], "fmodules-ts">, Group<f_Group>,
  Flags<[CC1Option]>, HelpText<"Enable support for the C++ Modules TS">;
def fmodule_maps : Flag <["-"], "fmodule-maps">, Alias<fimplicit_module_maps>;
def fmodule_name_EQ : Joined<["-"], "fmodule-name=">, Group<f_Group>,
  Flags<[DriverOption,CC1Option]>, MetaVarName<"<name>">,
  HelpText<"Specify the name of the module to build">;
def fmodule_name : Separate<["-"], "fmodule-name">, Alias<fmodule_name_EQ>;
def fmodule_implementation_of : Separate<["-"], "fmodule-implementation-of">,
  Flags<[CC1Option]>, Alias<fmodule_name_EQ>;
def fmodule_map_file : Joined<["-"], "fmodule-map-file=">,
  Group<f_Group>, Flags<[DriverOption,CC1Option]>, MetaVarName<"<file>">,
  HelpText<"Load this module map file">;
def fmodule_file : Joined<["-"], "fmodule-file=">,
  Group<i_Group>, Flags<[DriverOption,CC1Option]>, MetaVarName<"[<name>=]<file>">,
  HelpText<"Specify the mapping of module name to precompiled module file, or load a module file if name is omitted.">;
def fmodules_ignore_macro : Joined<["-"], "fmodules-ignore-macro=">, Group<f_Group>, Flags<[CC1Option]>,
  HelpText<"Ignore the definition of the given macro when building and loading modules">;
def fmodules_decluse : Flag <["-"], "fmodules-decluse">, Group<f_Group>,
  Flags<[DriverOption,CC1Option]>,
  HelpText<"Require declaration of modules used within a module">;
def fmodules_strict_decluse : Flag <["-"], "fmodules-strict-decluse">, Group<f_Group>,
  Flags<[DriverOption,CC1Option]>,
  HelpText<"Like -fmodules-decluse but requires all headers to be in modules">;
def fno_modules_search_all : Flag <["-"], "fno-modules-search-all">, Group<f_Group>,
  Flags<[DriverOption, CC1Option]>;
def fno_implicit_modules :
  Flag <["-"], "fno-implicit-modules">,
  Group<f_Group>, Flags<[DriverOption, CC1Option]>;
def fretain_comments_from_system_headers : Flag<["-"], "fretain-comments-from-system-headers">, Group<f_Group>, Flags<[CC1Option]>;

def fmudflapth : Flag<["-"], "fmudflapth">, Group<f_Group>;
def fmudflap : Flag<["-"], "fmudflap">, Group<f_Group>;
def fnested_functions : Flag<["-"], "fnested-functions">, Group<f_Group>;
def fnext_runtime : Flag<["-"], "fnext-runtime">, Group<f_Group>;
def fno_access_control : Flag<["-"], "fno-access-control">, Group<f_Group>, Flags<[CC1Option]>,
  HelpText<"Disable C++ access control">;
def fno_apple_pragma_pack : Flag<["-"], "fno-apple-pragma-pack">, Group<f_Group>;
def fno_asm : Flag<["-"], "fno-asm">, Group<f_Group>;
def fno_asynchronous_unwind_tables : Flag<["-"], "fno-asynchronous-unwind-tables">, Group<f_Group>;
def fno_assume_sane_operator_new : Flag<["-"], "fno-assume-sane-operator-new">, Group<f_Group>,
  HelpText<"Don't assume that C++'s global operator new can't alias any pointer">,
  Flags<[CC1Option]>;
def fno_blocks : Flag<["-"], "fno-blocks">, Group<f_Group>, Flags<[CoreOption]>;
def fno_borland_extensions : Flag<["-"], "fno-borland-extensions">, Group<f_Group>;
def fno_builtin : Flag<["-"], "fno-builtin">, Group<f_Group>, Flags<[CC1Option, CoreOption]>,
  HelpText<"Disable implicit builtin knowledge of functions">;
def fno_builtin_ : Joined<["-"], "fno-builtin-">, Group<f_Group>, Flags<[CC1Option, CoreOption]>,
  HelpText<"Disable implicit builtin knowledge of a specific function">;
def fno_caret_diagnostics : Flag<["-"], "fno-caret-diagnostics">, Group<f_Group>,
 Flags<[CC1Option]>;
def fno_color_diagnostics : Flag<["-"], "fno-color-diagnostics">, Group<f_Group>,
  Flags<[CoreOption, CC1Option]>;
def fno_diagnostics_color : Flag<["-"], "fno-diagnostics-color">, Group<f_Group>,
  Flags<[CoreOption, DriverOption]>;
def fno_common : Flag<["-"], "fno-common">, Group<f_Group>, Flags<[CC1Option]>,
    HelpText<"Compile common globals like normal definitions">;
def fno_constant_cfstrings : Flag<["-"], "fno-constant-cfstrings">, Group<f_Group>,
  Flags<[CC1Option]>,
  HelpText<"Disable creation of CodeFoundation-type constant strings">;
def fno_cxx_exceptions: Flag<["-"], "fno-cxx-exceptions">, Group<f_Group>;
def fno_cxx_modules : Flag <["-"], "fno-cxx-modules">, Group<f_Group>,
  Flags<[DriverOption]>;
def fno_diagnostics_fixit_info : Flag<["-"], "fno-diagnostics-fixit-info">, Group<f_Group>,
  Flags<[CC1Option]>, HelpText<"Do not include fixit information in diagnostics">;
def fno_diagnostics_show_hotness : Flag<["-"], "fno-diagnostics-show-hotness">, Group<f_Group>;
def fno_diagnostics_show_option : Flag<["-"], "fno-diagnostics-show-option">, Group<f_Group>;
def fno_diagnostics_show_note_include_stack : Flag<["-"], "fno-diagnostics-show-note-include-stack">,
    Flags<[CC1Option]>, Group<f_Group>;
def fdigraphs : Flag<["-"], "fdigraphs">, Group<f_Group>, Flags<[CC1Option]>,
  HelpText<"Enable alternative token representations '<:', ':>', '<%', '%>', '%:', '%:%:' (default)">;
def fno_digraphs : Flag<["-"], "fno-digraphs">, Group<f_Group>, Flags<[CC1Option]>,
  HelpText<"Disallow alternative token representations '<:', ':>', '<%', '%>', '%:', '%:%:'">;
def fno_declspec : Flag<["-"], "fno-declspec">, Group<f_clang_Group>,
  HelpText<"Disallow __declspec as a keyword">, Flags<[CC1Option]>;
def fno_dollars_in_identifiers : Flag<["-"], "fno-dollars-in-identifiers">, Group<f_Group>,
  HelpText<"Disallow '$' in identifiers">, Flags<[CC1Option]>;
def fno_elide_constructors : Flag<["-"], "fno-elide-constructors">, Group<f_Group>,
  HelpText<"Disable C++ copy constructor elision">, Flags<[CC1Option]>;
def fno_eliminate_unused_debug_symbols : Flag<["-"], "fno-eliminate-unused-debug-symbols">, Group<f_Group>;
def fno_exceptions : Flag<["-"], "fno-exceptions">, Group<f_Group>;
def fno_gnu_keywords : Flag<["-"], "fno-gnu-keywords">, Group<f_Group>, Flags<[CC1Option]>;
def fno_inline_functions : Flag<["-"], "fno-inline-functions">, Group<f_clang_Group>, Flags<[CC1Option]>;
def fno_inline : Flag<["-"], "fno-inline">, Group<f_clang_Group>, Flags<[CC1Option]>;
def fno_experimental_isel : Flag<["-"], "fno-experimental-isel">, Group<f_clang_Group>,
  HelpText<"Disables the experimental global instruction selector">;
def fno_experimental_new_pass_manager : Flag<["-"], "fno-experimental-new-pass-manager">,
  Group<f_clang_Group>, Flags<[CC1Option]>,
  HelpText<"Disables an experimental new pass manager in LLVM.">;
def fveclib : Joined<["-"], "fveclib=">, Group<f_Group>, Flags<[CC1Option]>,
    HelpText<"Use the given vector functions library">, Values<"Accelerate,MASSV,SVML,none">;
def fno_lax_vector_conversions : Flag<["-"], "fno-lax-vector-conversions">, Group<f_Group>,
  Alias<flax_vector_conversions_EQ>, AliasArgs<["none"]>;
def fno_merge_all_constants : Flag<["-"], "fno-merge-all-constants">, Group<f_Group>,
  HelpText<"Disallow merging of constants">;
def fno_modules : Flag <["-"], "fno-modules">, Group<f_Group>,
  Flags<[DriverOption]>;
def fno_implicit_module_maps : Flag <["-"], "fno-implicit-module-maps">, Group<f_Group>,
  Flags<[DriverOption]>;
def fno_module_maps : Flag <["-"], "fno-module-maps">, Alias<fno_implicit_module_maps>;
def fno_modules_decluse : Flag <["-"], "fno-modules-decluse">, Group<f_Group>,
  Flags<[DriverOption]>;
def fno_modules_strict_decluse : Flag <["-"], "fno-strict-modules-decluse">, Group<f_Group>,
  Flags<[DriverOption]>;
def fimplicit_modules : Flag <["-"], "fimplicit-modules">, Group<f_Group>,
  Flags<[DriverOption]>;
def fmodule_file_deps : Flag <["-"], "fmodule-file-deps">, Group<f_Group>,
  Flags<[DriverOption]>;
def fno_module_file_deps : Flag <["-"], "fno-module-file-deps">, Group<f_Group>,
  Flags<[DriverOption]>;
def fno_ms_extensions : Flag<["-"], "fno-ms-extensions">, Group<f_Group>,
  Flags<[CoreOption]>;
def fno_ms_compatibility : Flag<["-"], "fno-ms-compatibility">, Group<f_Group>,
  Flags<[CoreOption]>;
def fno_delayed_template_parsing : Flag<["-"], "fno-delayed-template-parsing">, Group<f_Group>,
  HelpText<"Disable delayed template parsing">,
  Flags<[DriverOption, CoreOption]>;
def fno_objc_exceptions: Flag<["-"], "fno-objc-exceptions">, Group<f_Group>;
def fno_objc_legacy_dispatch : Flag<["-"], "fno-objc-legacy-dispatch">, Group<f_Group>;
def fno_objc_weak : Flag<["-"], "fno-objc-weak">, Group<f_Group>, Flags<[CC1Option]>;
def fno_omit_frame_pointer : Flag<["-"], "fno-omit-frame-pointer">, Group<f_Group>;
def fno_operator_names : Flag<["-"], "fno-operator-names">, Group<f_Group>,
  HelpText<"Do not treat C++ operator name keywords as synonyms for operators">,
  Flags<[CC1Option]>;
def fno_pascal_strings : Flag<["-"], "fno-pascal-strings">, Group<f_Group>;
def fno_rtti : Flag<["-"], "fno-rtti">, Group<f_Group>, Flags<[CC1Option]>,
  HelpText<"Disable generation of rtti information">;
def fno_rtti_data : Flag<["-"], "fno-rtti-data">, Group<f_Group>, Flags<[CC1Option]>,
  HelpText<"Control emission of RTTI data">;
def fno_short_enums : Flag<["-"], "fno-short-enums">, Group<f_Group>;
def fno_show_source_location : Flag<["-"], "fno-show-source-location">, Group<f_Group>,
  Flags<[CC1Option]>, HelpText<"Do not include source location information with diagnostics">;
def fdiagnostics_absolute_paths : Flag<["-"], "fdiagnostics-absolute-paths">, Group<f_Group>,
  Flags<[CC1Option, CoreOption]>, HelpText<"Print absolute paths in diagnostics">;
def fno_spell_checking : Flag<["-"], "fno-spell-checking">, Group<f_Group>,
  Flags<[CC1Option]>, HelpText<"Disable spell-checking">;
def fno_stack_protector : Flag<["-"], "fno-stack-protector">, Group<f_Group>,
  HelpText<"Disable the use of stack protectors">;
def fno_strict_aliasing : Flag<["-"], "fno-strict-aliasing">, Group<f_Group>,
  Flags<[DriverOption, CoreOption]>;
def fstruct_path_tbaa : Flag<["-"], "fstruct-path-tbaa">, Group<f_Group>;
def fno_struct_path_tbaa : Flag<["-"], "fno-struct-path-tbaa">, Group<f_Group>;
def fno_strict_enums : Flag<["-"], "fno-strict-enums">, Group<f_Group>;
def fno_strict_vtable_pointers: Flag<["-"], "fno-strict-vtable-pointers">,
  Group<f_Group>;
def fno_strict_overflow : Flag<["-"], "fno-strict-overflow">, Group<f_Group>;
def fno_temp_file : Flag<["-"], "fno-temp-file">, Group<f_Group>,
  Flags<[CC1Option, CoreOption]>, HelpText<
  "Directly create compilation output files. This may lead to incorrect incremental builds if the compiler crashes">;
def fno_threadsafe_statics : Flag<["-"], "fno-threadsafe-statics">, Group<f_Group>,
  Flags<[CC1Option]>, HelpText<"Do not emit code to make initialization of local statics thread safe">;
def fno_use_cxa_atexit : Flag<["-"], "fno-use-cxa-atexit">, Group<f_Group>, Flags<[CC1Option]>,
  HelpText<"Don't use __cxa_atexit for calling destructors">;
def fno_register_global_dtors_with_atexit : Flag<["-"], "fno-register-global-dtors-with-atexit">, Group<f_Group>,
  HelpText<"Don't use atexit or __cxa_atexit to register global destructors">;
def fno_unit_at_a_time : Flag<["-"], "fno-unit-at-a-time">, Group<f_Group>;
def fno_unwind_tables : Flag<["-"], "fno-unwind-tables">, Group<f_Group>;
def fno_verbose_asm : Flag<["-"], "fno-verbose-asm">, Group<f_Group>;
def fno_working_directory : Flag<["-"], "fno-working-directory">, Group<f_Group>;
def fno_wrapv : Flag<["-"], "fno-wrapv">, Group<f_Group>;
def fno_zero_initialized_in_bss : Flag<["-"], "fno-zero-initialized-in-bss">, Group<f_Group>;
def fobjc_arc : Flag<["-"], "fobjc-arc">, Group<f_Group>, Flags<[CC1Option]>,
  HelpText<"Synthesize retain and release calls for Objective-C pointers">;
def fno_objc_arc : Flag<["-"], "fno-objc-arc">, Group<f_Group>;
def fobjc_convert_messages_to_runtime_calls :
  Flag<["-"], "fobjc-convert-messages-to-runtime-calls">, Group<f_Group>;
def fno_objc_convert_messages_to_runtime_calls :
  Flag<["-"], "fno-objc-convert-messages-to-runtime-calls">, Group<f_Group>, Flags<[CC1Option]>;
def fobjc_arc_exceptions : Flag<["-"], "fobjc-arc-exceptions">, Group<f_Group>, Flags<[CC1Option]>,
  HelpText<"Use EH-safe code when synthesizing retains and releases in -fobjc-arc">;
def fno_objc_arc_exceptions : Flag<["-"], "fno-objc-arc-exceptions">, Group<f_Group>;
def fobjc_atdefs : Flag<["-"], "fobjc-atdefs">, Group<clang_ignored_f_Group>;
def fobjc_call_cxx_cdtors : Flag<["-"], "fobjc-call-cxx-cdtors">, Group<clang_ignored_f_Group>;
def fobjc_exceptions: Flag<["-"], "fobjc-exceptions">, Group<f_Group>,
  HelpText<"Enable Objective-C exceptions">, Flags<[CC1Option]>;
def fapplication_extension : Flag<["-"], "fapplication-extension">,
  Group<f_Group>, Flags<[CC1Option]>,
  HelpText<"Restrict code to those available for App Extensions">;
def fno_application_extension : Flag<["-"], "fno-application-extension">,
  Group<f_Group>;
def frelaxed_template_template_args : Flag<["-"], "frelaxed-template-template-args">,
  Flags<[CC1Option]>, HelpText<"Enable C++17 relaxed template template argument matching">,
  Group<f_Group>;
def fno_relaxed_template_template_args : Flag<["-"], "fno-relaxed-template-template-args">,
  Group<f_Group>;
def fsized_deallocation : Flag<["-"], "fsized-deallocation">, Flags<[CC1Option]>,
  HelpText<"Enable C++14 sized global deallocation functions">, Group<f_Group>;
def fno_sized_deallocation: Flag<["-"], "fno-sized-deallocation">, Group<f_Group>;
def faligned_allocation : Flag<["-"], "faligned-allocation">, Flags<[CC1Option]>,
  HelpText<"Enable C++17 aligned allocation functions">, Group<f_Group>;
def fno_aligned_allocation: Flag<["-"], "fno-aligned-allocation">,
  Group<f_Group>, Flags<[CC1Option]>;
def fnew_alignment_EQ : Joined<["-"], "fnew-alignment=">,
  HelpText<"Specifies the largest alignment guaranteed by '::operator new(size_t)'">,
  MetaVarName<"<align>">, Group<f_Group>, Flags<[CC1Option]>;
def : Separate<["-"], "fnew-alignment">, Alias<fnew_alignment_EQ>;
def : Flag<["-"], "faligned-new">, Alias<faligned_allocation>;
def : Flag<["-"], "fno-aligned-new">, Alias<fno_aligned_allocation>;
def faligned_new_EQ : Joined<["-"], "faligned-new=">;

def fobjc_legacy_dispatch : Flag<["-"], "fobjc-legacy-dispatch">, Group<f_Group>;
def fobjc_new_property : Flag<["-"], "fobjc-new-property">, Group<clang_ignored_f_Group>;
def fobjc_infer_related_result_type : Flag<["-"], "fobjc-infer-related-result-type">,
                                      Group<f_Group>;
def fno_objc_infer_related_result_type : Flag<["-"],
  "fno-objc-infer-related-result-type">, Group<f_Group>,
  HelpText<
    "do not infer Objective-C related result type based on method family">,
  Flags<[CC1Option]>;
def fobjc_link_runtime: Flag<["-"], "fobjc-link-runtime">, Group<f_Group>;
def fobjc_weak : Flag<["-"], "fobjc-weak">, Group<f_Group>, Flags<[CC1Option]>,
  HelpText<"Enable ARC-style weak references in Objective-C">;

// Objective-C ABI options.
def fobjc_runtime_EQ : Joined<["-"], "fobjc-runtime=">, Group<f_Group>, Flags<[CC1Option, CoreOption]>,
  HelpText<"Specify the target Objective-C runtime kind and version">;
def fobjc_abi_version_EQ : Joined<["-"], "fobjc-abi-version=">, Group<f_Group>;
def fobjc_nonfragile_abi_version_EQ : Joined<["-"], "fobjc-nonfragile-abi-version=">, Group<f_Group>;
def fobjc_nonfragile_abi : Flag<["-"], "fobjc-nonfragile-abi">, Group<f_Group>;
def fno_objc_nonfragile_abi : Flag<["-"], "fno-objc-nonfragile-abi">, Group<f_Group>;

def fobjc_sender_dependent_dispatch : Flag<["-"], "fobjc-sender-dependent-dispatch">, Group<f_Group>;
def foffload_static_lib_EQ : CommaJoined<["-"], "foffload-static-lib=">, Flags<[DriverOption, CoreOption]>;
def fomit_frame_pointer : Flag<["-"], "fomit-frame-pointer">, Group<f_Group>;
def fopenmp : Flag<["-"], "fopenmp">, Group<f_Group>, Flags<[CC1Option, NoArgumentUnused]>,
  HelpText<"Parse OpenMP pragmas and generate parallel code.">;
def fno_openmp : Flag<["-"], "fno-openmp">, Group<f_Group>, Flags<[NoArgumentUnused]>;
def fopenmp_version_EQ : Joined<["-"], "fopenmp-version=">, Group<f_Group>, Flags<[CC1Option, NoArgumentUnused]>;
def fopenmp_EQ : Joined<["-"], "fopenmp=">, Group<f_Group>;
def fopenmp_use_tls : Flag<["-"], "fopenmp-use-tls">, Group<f_Group>,
  Flags<[NoArgumentUnused, HelpHidden]>;
def fnoopenmp_use_tls : Flag<["-"], "fnoopenmp-use-tls">, Group<f_Group>,
  Flags<[CC1Option, NoArgumentUnused, HelpHidden]>;
def fopenmp_targets_EQ : CommaJoined<["-"], "fopenmp-targets=">, Flags<[DriverOption, CC1Option]>,
  HelpText<"Specify comma-separated list of triples OpenMP offloading targets to be supported">;
def fopenmp_relocatable_target : Flag<["-"], "fopenmp-relocatable-target">,
  Group<f_Group>, Flags<[CC1Option, NoArgumentUnused, HelpHidden]>;
def fnoopenmp_relocatable_target : Flag<["-"], "fnoopenmp-relocatable-target">,
  Group<f_Group>, Flags<[CC1Option, NoArgumentUnused, HelpHidden]>;
def fopenmp_simd : Flag<["-"], "fopenmp-simd">, Group<f_Group>, Flags<[CC1Option, NoArgumentUnused]>,
  HelpText<"Emit OpenMP code only for SIMD-based constructs.">;
def fopenmp_enable_irbuilder : Flag<["-"], "fopenmp-enable-irbuilder">, Group<f_Group>, Flags<[CC1Option, NoArgumentUnused, HelpHidden]>,
  HelpText<"Use the experimental OpenMP-IR-Builder codegen path.">;
def fno_openmp_simd : Flag<["-"], "fno-openmp-simd">, Group<f_Group>, Flags<[CC1Option, NoArgumentUnused]>;
def fopenmp_cuda_mode : Flag<["-"], "fopenmp-cuda-mode">, Group<f_Group>,
  Flags<[CC1Option, NoArgumentUnused, HelpHidden]>;
def fno_openmp_cuda_mode : Flag<["-"], "fno-openmp-cuda-mode">, Group<f_Group>,
  Flags<[NoArgumentUnused, HelpHidden]>;
def fopenmp_cuda_force_full_runtime : Flag<["-"], "fopenmp-cuda-force-full-runtime">, Group<f_Group>,
  Flags<[CC1Option, NoArgumentUnused, HelpHidden]>;
def fno_openmp_cuda_force_full_runtime : Flag<["-"], "fno-openmp-cuda-force-full-runtime">, Group<f_Group>,
  Flags<[NoArgumentUnused, HelpHidden]>;
def fopenmp_cuda_number_of_sm_EQ : Joined<["-"], "fopenmp-cuda-number-of-sm=">, Group<f_Group>,
  Flags<[CC1Option, NoArgumentUnused, HelpHidden]>;
def fopenmp_cuda_blocks_per_sm_EQ : Joined<["-"], "fopenmp-cuda-blocks-per-sm=">, Group<f_Group>,
  Flags<[CC1Option, NoArgumentUnused, HelpHidden]>;
def fopenmp_cuda_teams_reduction_recs_num_EQ : Joined<["-"], "fopenmp-cuda-teams-reduction-recs-num=">, Group<f_Group>,
  Flags<[CC1Option, NoArgumentUnused, HelpHidden]>;
def fopenmp_optimistic_collapse : Flag<["-"], "fopenmp-optimistic-collapse">, Group<f_Group>,
  Flags<[CC1Option, NoArgumentUnused, HelpHidden]>;
def fno_openmp_optimistic_collapse : Flag<["-"], "fno-openmp-optimistic-collapse">, Group<f_Group>,
  Flags<[NoArgumentUnused, HelpHidden]>;
def static_openmp: Flag<["-"], "static-openmp">,
  HelpText<"Use the static host OpenMP runtime while linking.">;
def fno_optimize_sibling_calls : Flag<["-"], "fno-optimize-sibling-calls">, Group<f_Group>;
def foptimize_sibling_calls : Flag<["-"], "foptimize-sibling-calls">, Group<f_Group>;
def fno_escaping_block_tail_calls : Flag<["-"], "fno-escaping-block-tail-calls">, Group<f_Group>, Flags<[CC1Option]>;
def fescaping_block_tail_calls : Flag<["-"], "fescaping-block-tail-calls">, Group<f_Group>;
def force__cpusubtype__ALL : Flag<["-"], "force_cpusubtype_ALL">;
def force__flat__namespace : Flag<["-"], "force_flat_namespace">;
def force__load : Separate<["-"], "force_load">;
def force_addr : Joined<["-"], "fforce-addr">, Group<clang_ignored_f_Group>;
def foutput_class_dir_EQ : Joined<["-"], "foutput-class-dir=">, Group<f_Group>;
def fpack_struct : Flag<["-"], "fpack-struct">, Group<f_Group>;
def fno_pack_struct : Flag<["-"], "fno-pack-struct">, Group<f_Group>;
def fpack_struct_EQ : Joined<["-"], "fpack-struct=">, Group<f_Group>, Flags<[CC1Option]>,
  HelpText<"Specify the default maximum struct packing alignment">;
def fmax_type_align_EQ : Joined<["-"], "fmax-type-align=">, Group<f_Group>, Flags<[CC1Option]>,
  HelpText<"Specify the maximum alignment to enforce on pointers lacking an explicit alignment">;
def fno_max_type_align : Flag<["-"], "fno-max-type-align">, Group<f_Group>;
def fpascal_strings : Flag<["-"], "fpascal-strings">, Group<f_Group>, Flags<[CC1Option]>,
  HelpText<"Recognize and construct Pascal-style string literals">;
def fpatchable_function_entry_EQ : Joined<["-"], "fpatchable-function-entry=">, Group<f_Group>, Flags<[CC1Option]>,
  MetaVarName<"<N,M>">, HelpText<"Generate M NOPs before function entry and N-M NOPs after function entry">;
def fpcc_struct_return : Flag<["-"], "fpcc-struct-return">, Group<f_Group>, Flags<[CC1Option]>,
  HelpText<"Override the default ABI to return all structs on the stack">;
def fpch_preprocess : Flag<["-"], "fpch-preprocess">, Group<f_Group>;
def fpic : Flag<["-"], "fpic">, Group<f_Group>;
def fno_pic : Flag<["-"], "fno-pic">, Group<f_Group>;
def fpie : Flag<["-"], "fpie">, Group<f_Group>;
def fno_pie : Flag<["-"], "fno-pie">, Group<f_Group>;
def fplt : Flag<["-"], "fplt">, Group<f_Group>, Flags<[CC1Option]>,
  HelpText<"Use the PLT to make function calls">;
def fno_plt : Flag<["-"], "fno-plt">, Group<f_Group>, Flags<[CC1Option]>,
  HelpText<"Do not use the PLT to make function calls">;
def fropi : Flag<["-"], "fropi">, Group<f_Group>, Flags<[CC1Option]>;
def fno_ropi : Flag<["-"], "fno-ropi">, Group<f_Group>;
def frwpi : Flag<["-"], "frwpi">, Group<f_Group>, Flags<[CC1Option]>;
def fno_rwpi : Flag<["-"], "fno-rwpi">, Group<f_Group>;
def fplugin_EQ : Joined<["-"], "fplugin=">, Group<f_Group>, Flags<[DriverOption]>, MetaVarName<"<dsopath>">,
  HelpText<"Load the named plugin (dynamic shared object)">;
def fpass_plugin_EQ : Joined<["-"], "fpass-plugin=">,
  Group<f_Group>, Flags<[CC1Option]>, MetaVarName<"<dsopath>">,
  HelpText<"Load pass plugin from a dynamic shared object file (only with new pass manager).">;
def fpreserve_as_comments : Flag<["-"], "fpreserve-as-comments">, Group<f_Group>;
def fno_preserve_as_comments : Flag<["-"], "fno-preserve-as-comments">, Group<f_Group>, Flags<[CC1Option]>,
  HelpText<"Do not preserve comments in inline assembly">;
def fprofile_arcs : Flag<["-"], "fprofile-arcs">, Group<f_Group>;
def fno_profile_arcs : Flag<["-"], "fno-profile-arcs">, Group<f_Group>;
def framework : Separate<["-"], "framework">, Flags<[LinkerInput]>;
def frandom_seed_EQ : Joined<["-"], "frandom-seed=">, Group<clang_ignored_f_Group>;
def freg_struct_return : Flag<["-"], "freg-struct-return">, Group<f_Group>, Flags<[CC1Option]>,
  HelpText<"Override the default ABI to return small structs in registers">;
def frtti : Flag<["-"], "frtti">, Group<f_Group>;
def : Flag<["-"], "fsched-interblock">, Group<clang_ignored_f_Group>;
def fshort_enums : Flag<["-"], "fshort-enums">, Group<f_Group>, Flags<[CC1Option]>,
  HelpText<"Allocate to an enum type only as many bytes as it needs for the declared range of possible values">;
def fchar8__t : Flag<["-"], "fchar8_t">, Group<f_Group>, Flags<[CC1Option]>,
  HelpText<"Enable C++ builtin type char8_t">;
def fno_char8__t : Flag<["-"], "fno-char8_t">, Group<f_Group>, Flags<[CC1Option]>,
  HelpText<"Disable C++ builtin type char8_t">;
def fshort_wchar : Flag<["-"], "fshort-wchar">, Group<f_Group>,
  HelpText<"Force wchar_t to be a short unsigned int">;
def fno_short_wchar : Flag<["-"], "fno-short-wchar">, Group<f_Group>,
  HelpText<"Force wchar_t to be an unsigned int">;
def fshow_overloads_EQ : Joined<["-"], "fshow-overloads=">, Group<f_Group>, Flags<[CC1Option]>,
  HelpText<"Which overload candidates to show when overload resolution fails: "
           "best|all; defaults to all">, Values<"best,all">;
def fshow_column : Flag<["-"], "fshow-column">, Group<f_Group>;
def fno_show_column : Flag<["-"], "fno-show-column">, Group<f_Group>, Flags<[CC1Option]>,
  HelpText<"Do not include column number on diagnostics">;
def fshow_source_location : Flag<["-"], "fshow-source-location">, Group<f_Group>;
def fspell_checking : Flag<["-"], "fspell-checking">, Group<f_Group>;
def fspell_checking_limit_EQ : Joined<["-"], "fspell-checking-limit=">, Group<f_Group>;
def fsigned_bitfields : Flag<["-"], "fsigned-bitfields">, Group<f_Group>;
def fsigned_char : Flag<["-"], "fsigned-char">, Group<f_Group>;
def fno_signed_char : Flag<["-"], "fno-signed-char">, Group<f_Group>,
    Flags<[CC1Option]>, HelpText<"Char is unsigned">;
def fsplit_stack : Flag<["-"], "fsplit-stack">, Group<f_Group>;
def fstack_protector_all : Flag<["-"], "fstack-protector-all">, Group<f_Group>,
  HelpText<"Enable stack protectors for all functions">;
def fstack_protector_strong : Flag<["-"], "fstack-protector-strong">, Group<f_Group>,
  HelpText<"Enable stack protectors for some functions vulnerable to stack smashing. "
           "Compared to -fstack-protector, this uses a stronger heuristic "
           "that includes functions containing arrays of any size (and any type), "
           "as well as any calls to alloca or the taking of an address from a local variable">;
def fstack_protector : Flag<["-"], "fstack-protector">, Group<f_Group>,
  HelpText<"Enable stack protectors for some functions vulnerable to stack smashing. "
           "This uses a loose heuristic which considers functions vulnerable "
           "if they contain a char (or 8bit integer) array or constant sized calls to "
           "alloca, which are of greater size than ssp-buffer-size (default: 8 bytes). "
           "All variable sized calls to alloca are considered vulnerable">;
def ftrivial_auto_var_init : Joined<["-"], "ftrivial-auto-var-init=">, Group<f_Group>,
  Flags<[CC1Option, CoreOption]>, HelpText<"Initialize trivial automatic stack variables: uninitialized (default)"
  " | pattern">, Values<"uninitialized,pattern">;
def enable_trivial_var_init_zero : Flag<["-"], "enable-trivial-auto-var-init-zero-knowing-it-will-be-removed-from-clang">,
  Flags<[CC1Option, CoreOption]>,
  HelpText<"Trivial automatic variable initialization to zero is only here for benchmarks, it'll eventually be removed, and I'm OK with that because I'm only using it to benchmark">;
def fstandalone_debug : Flag<["-"], "fstandalone-debug">, Group<f_Group>, Flags<[CoreOption]>,
  HelpText<"Emit full debug info for all types used by the program">;
def fno_standalone_debug : Flag<["-"], "fno-standalone-debug">, Group<f_Group>, Flags<[CoreOption]>,
  HelpText<"Limit debug information produced to reduce size of debug binary">;
def flimit_debug_info : Flag<["-"], "flimit-debug-info">, Flags<[CoreOption]>, Alias<fno_standalone_debug>;
def fno_limit_debug_info : Flag<["-"], "fno-limit-debug-info">, Flags<[CoreOption]>, Alias<fstandalone_debug>;
def fdebug_macro : Flag<["-"], "fdebug-macro">, Group<f_Group>, Flags<[CoreOption]>,
  HelpText<"Emit macro debug information">;
def fno_debug_macro : Flag<["-"], "fno-debug-macro">, Group<f_Group>, Flags<[CoreOption]>,
  HelpText<"Do not emit macro debug information">;
def fstrict_aliasing : Flag<["-"], "fstrict-aliasing">, Group<f_Group>,
  Flags<[DriverOption, CoreOption]>;
def fstrict_enums : Flag<["-"], "fstrict-enums">, Group<f_Group>, Flags<[CC1Option]>,
  HelpText<"Enable optimizations based on the strict definition of an enum's "
           "value range">;
def fstrict_vtable_pointers: Flag<["-"], "fstrict-vtable-pointers">,
  Group<f_Group>, Flags<[CC1Option]>,
  HelpText<"Enable optimizations based on the strict rules for overwriting "
             "polymorphic C++ objects">;
def fstrict_overflow : Flag<["-"], "fstrict-overflow">, Group<f_Group>;
def fintelfpga : Flag<["-"], "fintelfpga">, Group<f_Group>,
  Flags<[CC1Option, CoreOption]>, HelpText<"Perform ahead of time compilation for FPGA">;
def fsycl : Flag<["-"], "fsycl">, Group<f_Group>, Flags<[CC1Option, NoArgumentUnused, CoreOption]>,
  HelpText<"Generate SYCL code">;
def fno_sycl : Flag<["-"], "fno-sycl">, Group<f_Group>, Flags<[NoArgumentUnused, CoreOption]>;
def fsycl_device_only : Flag<["-"], "fsycl-device-only">, Flags<[CoreOption]>,
  HelpText<"Compile SYCL kernels for device">;
def fsycl_targets_EQ : CommaJoined<["-"], "fsycl-targets=">, Flags<[DriverOption, CC1Option, CoreOption]>,
  HelpText<"Specify comma-separated list of triples SYCL offloading targets to be supported">;
def fsycl_add_targets_EQ : CommaJoined<["-"], "fsycl-add-targets=">, Flags<[DriverOption, CoreOption]>,
  HelpText<"Specify comma-separated list of triple and device binary image pairs to add to the final SYCL binary">;
def fsycl_link_targets_EQ : CommaJoined<["-"], "fsycl-link-targets=">, Flags<[DriverOption, CC1Option, CoreOption]>,
  HelpText<"Specify comma-separated list of triples SYCL offloading targets to produce linked device images">;
def fsycl_device_code_split_EQ : Joined<["-"], "fsycl-device-code-split=">,
   Flags<[CC1Option, CoreOption]>, HelpText<"Perform SYCL device code split: per_kernel (device code module is "
  "created for each SYCL kernel) | per_source (device code module is created for each source (translation unit)) | off (no device code split). "
  "Default is 'off' - all kernels go into a single module`">, Values<"per_source, per_kernel, off">;
def fsycl_device_code_split : Flag<["-"], "fsycl-device-code-split">, Alias<fsycl_device_code_split_EQ>,
  AliasArgs<["per_source"]>, Flags<[CC1Option, CoreOption]>,
  HelpText<"Perform SYCL device code split in the per_source mode i.e. create a device code module for each source (translation unit)">;
def fsycl_use_bitcode : Flag<["-"], "fsycl-use-bitcode">,
  Flags<[CC1Option, CoreOption]>, HelpText<"Use LLVM bitcode instead of SPIR-V in fat objects">;
def fno_sycl_use_bitcode : Flag<["-"], "fno-sycl-use-bitcode">,
  Flags<[CC1Option, CoreOption]>, HelpText<"Use SPIR-V instead of LLVM bitcode in fat objects">;
def fsycl_link_EQ : Joined<["-"], "fsycl-link=">,
  Flags<[CC1Option, CoreOption]>, HelpText<"Generate partially linked device and host object to be used at various stages of compilation">, Values<"image,early">;
def fsycl_link : Flag<["-"], "fsycl-link">, Alias<fsycl_link_EQ>,
  AliasArgs<["early"]>, Flags<[CC1Option, CoreOption]>,
  HelpText<"Generate partially linked device object to be used with the host link">;
def fsycl_unnamed_lambda : Flag<["-"], "fsycl-unnamed-lambda">,
  Flags<[CC1Option, CoreOption]>, HelpText<"Allow unnamed SYCL lambda kernels">;
def fsycl_help_EQ : Joined<["-"], "fsycl-help=">,
  Flags<[DriverOption, CoreOption]>, HelpText<"Emit help information from the related offline compilation tool">, Values<"all,fpga,gen,x86_64">;
def fsycl_help : Flag<["-"], "fsycl-help">, Alias<fsycl_help_EQ>,
  Flags<[DriverOption, CoreOption]>, AliasArgs<["all"]>, HelpText<"Emit help information "
  "from all of the offline compilation tools">;
def fsyntax_only : Flag<["-"], "fsyntax-only">,
  Flags<[DriverOption,CoreOption,CC1Option]>, Group<Action_Group>;
def ftabstop_EQ : Joined<["-"], "ftabstop=">, Group<f_Group>;
def ftemplate_depth_EQ : Joined<["-"], "ftemplate-depth=">, Group<f_Group>;
def ftemplate_depth_ : Joined<["-"], "ftemplate-depth-">, Group<f_Group>;
def ftemplate_backtrace_limit_EQ : Joined<["-"], "ftemplate-backtrace-limit=">,
                                   Group<f_Group>;
def foperator_arrow_depth_EQ : Joined<["-"], "foperator-arrow-depth=">,
                               Group<f_Group>;

def fsave_optimization_record : Flag<["-"], "fsave-optimization-record">,
  Group<f_Group>, HelpText<"Generate a YAML optimization record file">;
def fsave_optimization_record_EQ : Joined<["-"], "fsave-optimization-record=">,
  Group<f_Group>, HelpText<"Generate an optimization record file in a specific format">,
  MetaVarName<"<format>">;
def fno_save_optimization_record : Flag<["-"], "fno-save-optimization-record">,
  Group<f_Group>, Flags<[NoArgumentUnused]>;
def foptimization_record_file_EQ : Joined<["-"], "foptimization-record-file=">,
  Group<f_Group>,
  HelpText<"Specify the output name of the file containing the optimization remarks. Implies -fsave-optimization-record. On Darwin platforms, this cannot be used with multiple -arch <arch> options.">,
  MetaVarName<"<file>">;
def foptimization_record_passes_EQ : Joined<["-"], "foptimization-record-passes=">,
  Group<f_Group>,
  HelpText<"Only include passes which match a specified regular expression in the generated optimization record (by default, include all passes)">,
  MetaVarName<"<regex>">;

def ftest_coverage : Flag<["-"], "ftest-coverage">, Group<f_Group>;
def fvectorize : Flag<["-"], "fvectorize">, Group<f_Group>,
  HelpText<"Enable the loop vectorization passes">;
def fno_vectorize : Flag<["-"], "fno-vectorize">, Group<f_Group>;
def : Flag<["-"], "ftree-vectorize">, Alias<fvectorize>;
def : Flag<["-"], "fno-tree-vectorize">, Alias<fno_vectorize>;
def fslp_vectorize : Flag<["-"], "fslp-vectorize">, Group<f_Group>,
  HelpText<"Enable the superword-level parallelism vectorization passes">;
def fno_slp_vectorize : Flag<["-"], "fno-slp-vectorize">, Group<f_Group>;
def : Flag<["-"], "ftree-slp-vectorize">, Alias<fslp_vectorize>;
def : Flag<["-"], "fno-tree-slp-vectorize">, Alias<fno_slp_vectorize>;
def Wlarge_by_value_copy_def : Flag<["-"], "Wlarge-by-value-copy">,
  HelpText<"Warn if a function definition returns or accepts an object larger "
           "in bytes than a given value">, Flags<[HelpHidden]>;
def Wlarge_by_value_copy_EQ : Joined<["-"], "Wlarge-by-value-copy=">, Flags<[CC1Option]>;

// These "special" warning flags are effectively processed as f_Group flags by the driver:
// Just silence warnings about -Wlarger-than for now.
def Wlarger_than_EQ : Joined<["-"], "Wlarger-than=">, Group<clang_ignored_f_Group>;
def Wlarger_than_ : Joined<["-"], "Wlarger-than-">, Alias<Wlarger_than_EQ>;
def Wframe_larger_than_EQ : Joined<["-"], "Wframe-larger-than=">, Group<f_Group>, Flags<[DriverOption]>;

def : Flag<["-"], "fterminated-vtables">, Alias<fapple_kext>;
def fthreadsafe_statics : Flag<["-"], "fthreadsafe-statics">, Group<f_Group>;
def ftime_report : Flag<["-"], "ftime-report">, Group<f_Group>, Flags<[CC1Option]>;
def ftime_trace : Flag<["-"], "ftime-trace">, Group<f_Group>,
  HelpText<"Turn on time profiler. Generates JSON file based on output filename.">,
  DocBrief<[{
Turn on time profiler. Generates JSON file based on output filename. Results
can be analyzed with chrome://tracing or `Speedscope App
<https://www.speedscope.app>`_ for flamegraph visualization.}]>,
  Flags<[CC1Option, CoreOption]>;
def ftime_trace_granularity_EQ : Joined<["-"], "ftime-trace-granularity=">, Group<f_Group>,
  HelpText<"Minimum time granularity (in microseconds) traced by time profiler">,
  Flags<[CC1Option, CoreOption]>;
def ftlsmodel_EQ : Joined<["-"], "ftls-model=">, Group<f_Group>, Flags<[CC1Option]>;
def ftrapv : Flag<["-"], "ftrapv">, Group<f_Group>, Flags<[CC1Option]>,
  HelpText<"Trap on integer overflow">;
def ftrapv_handler_EQ : Joined<["-"], "ftrapv-handler=">, Group<f_Group>,
  MetaVarName<"<function name>">,
  HelpText<"Specify the function to be called on overflow">;
def ftrapv_handler : Separate<["-"], "ftrapv-handler">, Group<f_Group>, Flags<[CC1Option]>;
def ftrap_function_EQ : Joined<["-"], "ftrap-function=">, Group<f_Group>, Flags<[CC1Option]>,
  HelpText<"Issue call to specified function rather than a trap instruction">;
def funit_at_a_time : Flag<["-"], "funit-at-a-time">, Group<f_Group>;
def funroll_loops : Flag<["-"], "funroll-loops">, Group<f_Group>,
  HelpText<"Turn on loop unroller">, Flags<[CC1Option]>;
def fno_unroll_loops : Flag<["-"], "fno-unroll-loops">, Group<f_Group>,
  HelpText<"Turn off loop unroller">, Flags<[CC1Option]>;
def freroll_loops : Flag<["-"], "freroll-loops">, Group<f_Group>,
  HelpText<"Turn on loop reroller">, Flags<[CC1Option]>;
def fno_reroll_loops : Flag<["-"], "fno-reroll-loops">, Group<f_Group>,
  HelpText<"Turn off loop reroller">;
def ftrigraphs : Flag<["-"], "ftrigraphs">, Group<f_Group>,
  HelpText<"Process trigraph sequences">, Flags<[CC1Option]>;
def fno_trigraphs : Flag<["-"], "fno-trigraphs">, Group<f_Group>,
  HelpText<"Do not process trigraph sequences">, Flags<[CC1Option]>;
def funsigned_bitfields : Flag<["-"], "funsigned-bitfields">, Group<f_Group>;
def funsigned_char : Flag<["-"], "funsigned-char">, Group<f_Group>;
def fno_unsigned_char : Flag<["-"], "fno-unsigned-char">;
def funwind_tables : Flag<["-"], "funwind-tables">, Group<f_Group>;
def fuse_cxa_atexit : Flag<["-"], "fuse-cxa-atexit">, Group<f_Group>;
def fregister_global_dtors_with_atexit : Flag<["-"], "fregister-global-dtors-with-atexit">, Group<f_Group>, Flags<[CC1Option]>,
  HelpText<"Use atexit or __cxa_atexit to register global destructors">;
def fuse_init_array : Flag<["-"], "fuse-init-array">, Group<f_Group>,
  HelpText<"Use .init_array instead of .ctors">;
def fno_use_init_array : Flag<["-"], "fno-use-init-array">, Group<f_Group>, Flags<[CC1Option]>,
  HelpText<"Don't use .init_array instead of .ctors">;
def fno_var_tracking : Flag<["-"], "fno-var-tracking">, Group<clang_ignored_f_Group>;
def fverbose_asm : Flag<["-"], "fverbose-asm">, Group<f_Group>;
def dA : Flag<["-"], "dA">, Alias<fverbose_asm>;
def fvisibility_EQ : Joined<["-"], "fvisibility=">, Group<f_Group>,
  HelpText<"Set the default symbol visibility for all global declarations">, Values<"hidden,default">;
def fvisibility_inlines_hidden : Flag<["-"], "fvisibility-inlines-hidden">, Group<f_Group>,
  HelpText<"Give inline C++ member functions hidden visibility by default">,
  Flags<[CC1Option]>;
def fvisibility_ms_compat : Flag<["-"], "fvisibility-ms-compat">, Group<f_Group>,
  HelpText<"Give global types 'default' visibility and global functions and "
           "variables 'hidden' visibility by default">;
def fvisibility_global_new_delete_hidden : Flag<["-"], "fvisibility-global-new-delete-hidden">, Group<f_Group>,
  HelpText<"Give global C++ operator new and delete declarations hidden visibility">, Flags<[CC1Option]>;
def fwhole_program_vtables : Flag<["-"], "fwhole-program-vtables">, Group<f_Group>,
  Flags<[CoreOption, CC1Option]>,
  HelpText<"Enables whole-program vtable optimization. Requires -flto">;
def fno_whole_program_vtables : Flag<["-"], "fno-whole-program-vtables">, Group<f_Group>,
  Flags<[CoreOption]>;
def fsplit_lto_unit : Flag<["-"], "fsplit-lto-unit">, Group<f_Group>,
  Flags<[CoreOption, CC1Option]>,
  HelpText<"Enables splitting of the LTO unit.">;
def fno_split_lto_unit : Flag<["-"], "fno-split-lto-unit">, Group<f_Group>,
  Flags<[CoreOption]>;
def fforce_emit_vtables : Flag<["-"], "fforce-emit-vtables">, Group<f_Group>,
    Flags<[CC1Option]>,
    HelpText<"Emits more virtual tables to improve devirtualization">;
def fno_force_emit_vtables : Flag<["-"], "fno-force-emit-vtables">, Group<f_Group>,
  Flags<[CoreOption]>;

def fvirtual_function_elimination : Flag<["-"], "fvirtual-function-elimination">, Group<f_Group>,
  Flags<[CoreOption, CC1Option]>,
  HelpText<"Enables dead virtual function elimination optimization. Requires -flto=full">;
def fno_virtual_function_elimination : Flag<["-"], "fno-virtual-function_elimination">, Group<f_Group>,
  Flags<[CoreOption]>;

def fwrapv : Flag<["-"], "fwrapv">, Group<f_Group>, Flags<[CC1Option]>,
  HelpText<"Treat signed integer overflow as two's complement">;
def fwritable_strings : Flag<["-"], "fwritable-strings">, Group<f_Group>, Flags<[CC1Option]>,
  HelpText<"Store string literals as writable data">;
def fzero_initialized_in_bss : Flag<["-"], "fzero-initialized-in-bss">, Group<f_Group>;
def ffunction_sections : Flag<["-"], "ffunction-sections">, Group<f_Group>,
  Flags<[CC1Option]>,
  HelpText<"Place each function in its own section (ELF Only)">;
def fno_function_sections : Flag<["-"], "fno-function-sections">, Group<f_Group>;
def fdata_sections : Flag <["-"], "fdata-sections">, Group<f_Group>,
 Flags<[CC1Option]>, HelpText<"Place each data in its own section (ELF Only)">;
def fno_data_sections : Flag <["-"], "fno-data-sections">, Group<f_Group>;
def fstack_size_section : Flag<["-"], "fstack-size-section">, Group<f_Group>, Flags<[CC1Option]>,
  HelpText<"Emit section containing metadata on function stack sizes">;
def fno_stack_size_section : Flag<["-"], "fno-stack-size-section">, Group<f_Group>,
  HelpText<"Don't emit section containing metadata on function stack sizes">;

def funique_section_names : Flag <["-"], "funique-section-names">,
  Group<f_Group>,
  HelpText<"Use unique names for text and data sections (ELF Only)">;
def fno_unique_section_names : Flag <["-"], "fno-unique-section-names">,
  Group<f_Group>, Flags<[CC1Option]>;

def fstrict_return : Flag<["-"], "fstrict-return">, Group<f_Group>,
  Flags<[CC1Option]>,
  HelpText<"Always treat control flow paths that fall off the end of a "
           "non-void function as unreachable">;
def fno_strict_return : Flag<["-"], "fno-strict-return">, Group<f_Group>,
  Flags<[CC1Option]>;

def fallow_editor_placeholders : Flag<["-"], "fallow-editor-placeholders">,
  Group<f_Group>, Flags<[CC1Option]>,
  HelpText<"Treat editor placeholders as valid source code">;
def fno_allow_editor_placeholders : Flag<["-"],
  "fno-allow-editor-placeholders">, Group<f_Group>;

def fdebug_types_section: Flag <["-"], "fdebug-types-section">, Group<f_Group>,
  Flags<[CC1Option]>, HelpText<"Place debug types in their own section (ELF Only)">;
def fno_debug_types_section: Flag<["-"], "fno-debug-types-section">, Group<f_Group>,
  Flags<[CC1Option]>;
def fdebug_ranges_base_address: Flag <["-"], "fdebug-ranges-base-address">, Group<f_Group>,
  Flags<[CC1Option]>, HelpText<"Use DWARF base address selection entries in debug_ranges">;
def fno_debug_ranges_base_address: Flag <["-"], "fno-debug-ranges-base-address">, Group<f_Group>,
  Flags<[CC1Option]>;
def fsplit_dwarf_inlining: Flag <["-"], "fsplit-dwarf-inlining">, Group<f_Group>,
  Flags<[CC1Option]>, HelpText<"Provide minimal debug info in the object/executable to facilitate online symbolication/stack traces in the absence of .dwo/.dwp files when using Split DWARF">;
def fno_split_dwarf_inlining: Flag<["-"], "fno-split-dwarf-inlining">, Group<f_Group>,
  Flags<[CC1Option]>;
def fdebug_default_version: Joined<["-"], "fdebug-default-version=">, Group<f_Group>,
  HelpText<"Default DWARF version to use, if a -g option caused DWARF debug info to be produced">;
def fdebug_prefix_map_EQ
  : Joined<["-"], "fdebug-prefix-map=">, Group<f_Group>,
    Flags<[CC1Option,CC1AsOption]>,
    HelpText<"remap file source paths in debug info">;
def ffile_prefix_map_EQ
  : Joined<["-"], "ffile-prefix-map=">, Group<f_Group>, Flags<[CC1Option]>,
    HelpText<"remap file source paths in debug info and predefined preprocessor macros">;
def fmacro_prefix_map_EQ
  : Joined<["-"], "fmacro-prefix-map=">, Group<Preprocessor_Group>, Flags<[CC1Option]>,
    HelpText<"remap file source paths in predefined preprocessor macros">;
def fforce_dwarf_frame : Flag<["-"], "fforce-dwarf-frame">, Group<f_Group>, Flags<[CC1Option]>,
    HelpText<"Always emit a debug frame section">;
def fno_force_dwarf_frame : Flag<["-"], "fno-force-dwarf-frame">, Group<f_Group>, Flags<[CC1Option]>,
    HelpText<"Don't always emit a debug frame section">;
def g_Flag : Flag<["-"], "g">, Group<g_Group>,
  HelpText<"Generate source-level debug information">;
def gline_tables_only : Flag<["-"], "gline-tables-only">, Group<gN_Group>,
  Flags<[CoreOption]>, HelpText<"Emit debug line number tables only">;
def gline_directives_only : Flag<["-"], "gline-directives-only">, Group<gN_Group>,
  Flags<[CoreOption]>, HelpText<"Emit debug line info directives only">;
def gmlt : Flag<["-"], "gmlt">, Alias<gline_tables_only>;
def g0 : Flag<["-"], "g0">, Group<gN_Group>;
def g1 : Flag<["-"], "g1">, Group<gN_Group>, Alias<gline_tables_only>;
def g2 : Flag<["-"], "g2">, Group<gN_Group>;
def g3 : Flag<["-"], "g3">, Group<gN_Group>;
def ggdb : Flag<["-"], "ggdb">, Group<gTune_Group>;
def ggdb0 : Flag<["-"], "ggdb0">, Group<ggdbN_Group>;
def ggdb1 : Flag<["-"], "ggdb1">, Group<ggdbN_Group>;
def ggdb2 : Flag<["-"], "ggdb2">, Group<ggdbN_Group>;
def ggdb3 : Flag<["-"], "ggdb3">, Group<ggdbN_Group>;
def glldb : Flag<["-"], "glldb">, Group<gTune_Group>;
def gsce : Flag<["-"], "gsce">, Group<gTune_Group>;
// Equivalent to our default dwarf version. Forces usual dwarf emission when
// CodeView is enabled.
def gdwarf : Flag<["-"], "gdwarf">, Group<g_Group>, Flags<[CoreOption]>,
  HelpText<"Generate source-level debug information with the default dwarf version">;
def gdwarf_2 : Flag<["-"], "gdwarf-2">, Group<g_Group>,
  HelpText<"Generate source-level debug information with dwarf version 2">;
def gdwarf_3 : Flag<["-"], "gdwarf-3">, Group<g_Group>,
  HelpText<"Generate source-level debug information with dwarf version 3">;
def gdwarf_4 : Flag<["-"], "gdwarf-4">, Group<g_Group>,
  HelpText<"Generate source-level debug information with dwarf version 4">;
def gdwarf_5 : Flag<["-"], "gdwarf-5">, Group<g_Group>,
  HelpText<"Generate source-level debug information with dwarf version 5">;

def gcodeview : Flag<["-"], "gcodeview">,
  HelpText<"Generate CodeView debug information">,
  Flags<[CC1Option, CC1AsOption, CoreOption]>;
def gcodeview_ghash : Flag<["-"], "gcodeview-ghash">,
  HelpText<"Emit type record hashes in a .debug$H section">,
  Flags<[CC1Option, CoreOption]>;
def gno_codeview_ghash : Flag<["-"], "gno-codeview-ghash">, Flags<[CoreOption]>;
def ginline_line_tables : Flag<["-"], "ginline-line-tables">, Flags<[CoreOption]>;
def gno_inline_line_tables : Flag<["-"], "gno-inline-line-tables">,
  Flags<[CC1Option, CoreOption]>, HelpText<"Don't emit inline line tables">;

def gfull : Flag<["-"], "gfull">, Group<g_Group>;
def gused : Flag<["-"], "gused">, Group<g_Group>;
def gstabs : Joined<["-"], "gstabs">, Group<g_Group>, Flags<[Unsupported]>;
def gcoff : Joined<["-"], "gcoff">, Group<g_Group>, Flags<[Unsupported]>;
def gxcoff : Joined<["-"], "gxcoff">, Group<g_Group>, Flags<[Unsupported]>;
def gvms : Joined<["-"], "gvms">, Group<g_Group>, Flags<[Unsupported]>;
def gtoggle : Flag<["-"], "gtoggle">, Group<g_flags_Group>, Flags<[Unsupported]>;
def grecord_command_line : Flag<["-"], "grecord-command-line">,
  Group<g_flags_Group>;
def gno_record_command_line : Flag<["-"], "gno-record-command-line">,
  Group<g_flags_Group>;
def : Flag<["-"], "grecord-gcc-switches">, Alias<grecord_command_line>;
def : Flag<["-"], "gno-record-gcc-switches">, Alias<gno_record_command_line>;
def gstrict_dwarf : Flag<["-"], "gstrict-dwarf">, Group<g_flags_Group>;
def gno_strict_dwarf : Flag<["-"], "gno-strict-dwarf">, Group<g_flags_Group>;
def gcolumn_info : Flag<["-"], "gcolumn-info">, Group<g_flags_Group>, Flags<[CoreOption]>;
def gno_column_info : Flag<["-"], "gno-column-info">, Group<g_flags_Group>, Flags<[CoreOption]>;
def gsplit_dwarf : Flag<["-"], "gsplit-dwarf">, Group<g_flags_Group>;
def gsplit_dwarf_EQ : Joined<["-"], "gsplit-dwarf=">, Group<g_flags_Group>,
  HelpText<"Set DWARF fission mode to either 'split' or 'single'">,
  Values<"split,single">;
def ggnu_pubnames : Flag<["-"], "ggnu-pubnames">, Group<g_flags_Group>, Flags<[CC1Option]>;
def gno_gnu_pubnames : Flag<["-"], "gno-gnu-pubnames">, Group<g_flags_Group>, Flags<[CC1Option]>;
def gpubnames : Flag<["-"], "gpubnames">, Group<g_flags_Group>, Flags<[CC1Option]>;
def gno_pubnames : Flag<["-"], "gno-pubnames">, Group<g_flags_Group>, Flags<[CC1Option]>;
def gdwarf_aranges : Flag<["-"], "gdwarf-aranges">, Group<g_flags_Group>;
def gmodules : Flag <["-"], "gmodules">, Group<gN_Group>,
  HelpText<"Generate debug info with external references to clang modules"
           " or precompiled headers">;
def gz : Flag<["-"], "gz">, Group<g_flags_Group>,
    HelpText<"DWARF debug sections compression type">;
def gz_EQ : Joined<["-"], "gz=">, Group<g_flags_Group>,
    HelpText<"DWARF debug sections compression type">;
def gembed_source : Flag<["-"], "gembed-source">, Group<g_flags_Group>, Flags<[CC1Option]>,
    HelpText<"Embed source text in DWARF debug sections">;
def gno_embed_source : Flag<["-"], "gno-embed-source">, Group<g_flags_Group>,
    Flags<[DriverOption]>,
    HelpText<"Restore the default behavior of not embedding source text in DWARF debug sections">;
def headerpad__max__install__names : Joined<["-"], "headerpad_max_install_names">;
def help : Flag<["-", "--"], "help">, Flags<[CC1Option,CC1AsOption]>,
  HelpText<"Display available options">;
def ibuiltininc : Flag<["-"], "ibuiltininc">,
  HelpText<"Enable builtin #include directories even when -nostdinc is used "
           "before or after -ibuiltininc. "
           "Using -nobuiltininc after the option disables it">;
def index_header_map : Flag<["-"], "index-header-map">, Flags<[CC1Option]>,
  HelpText<"Make the next included directory (-I or -F) an indexer header map">;
def idirafter : JoinedOrSeparate<["-"], "idirafter">, Group<clang_i_Group>, Flags<[CC1Option]>,
  HelpText<"Add directory to AFTER include search path">;
def iframework : JoinedOrSeparate<["-"], "iframework">, Group<clang_i_Group>, Flags<[CC1Option]>,
  HelpText<"Add directory to SYSTEM framework search path">;
def iframeworkwithsysroot : JoinedOrSeparate<["-"], "iframeworkwithsysroot">,
  Group<clang_i_Group>,
  HelpText<"Add directory to SYSTEM framework search path, "
           "absolute paths are relative to -isysroot">,
  MetaVarName<"<directory>">, Flags<[CC1Option]>;
def imacros : JoinedOrSeparate<["-", "--"], "imacros">, Group<clang_i_Group>, Flags<[CC1Option]>,
  HelpText<"Include macros from file before parsing">, MetaVarName<"<file>">;
def image__base : Separate<["-"], "image_base">;
def include_ : JoinedOrSeparate<["-", "--"], "include">, Group<clang_i_Group>, EnumName<"include">,
    MetaVarName<"<file>">, HelpText<"Include file before parsing">, Flags<[CC1Option]>;
def include_pch : Separate<["-"], "include-pch">, Group<clang_i_Group>, Flags<[CC1Option]>,
  HelpText<"Include precompiled header file">, MetaVarName<"<file>">;
def relocatable_pch : Flag<["-", "--"], "relocatable-pch">, Flags<[CC1Option]>,
  HelpText<"Whether to build a relocatable precompiled header">;
def verify_pch : Flag<["-"], "verify-pch">, Group<Action_Group>, Flags<[CC1Option]>,
  HelpText<"Load and verify that a pre-compiled header file is not stale">;
def init : Separate<["-"], "init">;
def install__name : Separate<["-"], "install_name">;
def iprefix : JoinedOrSeparate<["-"], "iprefix">, Group<clang_i_Group>, Flags<[CC1Option]>,
  HelpText<"Set the -iwithprefix/-iwithprefixbefore prefix">, MetaVarName<"<dir>">;
def iquote : JoinedOrSeparate<["-"], "iquote">, Group<clang_i_Group>, Flags<[CC1Option]>,
  HelpText<"Add directory to QUOTE include search path">, MetaVarName<"<directory>">;
def isysroot : JoinedOrSeparate<["-"], "isysroot">, Group<clang_i_Group>, Flags<[CC1Option]>,
  HelpText<"Set the system root directory (usually /)">, MetaVarName<"<dir>">;
def isystem : JoinedOrSeparate<["-"], "isystem">, Group<clang_i_Group>,
  Flags<[CC1Option]>,
  HelpText<"Add directory to SYSTEM include search path">, MetaVarName<"<directory>">;
def isystem_after : JoinedOrSeparate<["-"], "isystem-after">,
  Group<clang_i_Group>, Flags<[DriverOption]>, MetaVarName<"<directory>">,
  HelpText<"Add directory to end of the SYSTEM include search path">;
def iwithprefixbefore : JoinedOrSeparate<["-"], "iwithprefixbefore">, Group<clang_i_Group>,
  HelpText<"Set directory to include search path with prefix">, MetaVarName<"<dir>">,
  Flags<[CC1Option]>;
def iwithprefix : JoinedOrSeparate<["-"], "iwithprefix">, Group<clang_i_Group>, Flags<[CC1Option]>,
  HelpText<"Set directory to SYSTEM include search path with prefix">, MetaVarName<"<dir>">;
def iwithsysroot : JoinedOrSeparate<["-"], "iwithsysroot">, Group<clang_i_Group>,
  HelpText<"Add directory to SYSTEM include search path, "
           "absolute paths are relative to -isysroot">, MetaVarName<"<directory>">,
  Flags<[CC1Option]>;
def ivfsoverlay : JoinedOrSeparate<["-"], "ivfsoverlay">, Group<clang_i_Group>, Flags<[CC1Option]>,
  HelpText<"Overlay the virtual filesystem described by file over the real file system">;
def imultilib : Separate<["-"], "imultilib">, Group<gfortran_Group>;
def keep__private__externs : Flag<["-"], "keep_private_externs">;
def l : JoinedOrSeparate<["-"], "l">, Flags<[LinkerInput, RenderJoined]>,
        Group<Link_Group>;
def lazy__framework : Separate<["-"], "lazy_framework">, Flags<[LinkerInput]>;
def lazy__library : Separate<["-"], "lazy_library">, Flags<[LinkerInput]>;
def mlittle_endian : Flag<["-"], "mlittle-endian">, Flags<[DriverOption]>;
def EL : Flag<["-"], "EL">, Alias<mlittle_endian>;
def mbig_endian : Flag<["-"], "mbig-endian">, Flags<[DriverOption]>;
def EB : Flag<["-"], "EB">, Alias<mbig_endian>;
def m16 : Flag<["-"], "m16">, Group<m_Group>, Flags<[DriverOption, CoreOption]>;
def m32 : Flag<["-"], "m32">, Group<m_Group>, Flags<[DriverOption, CoreOption]>;
def mqdsp6_compat : Flag<["-"], "mqdsp6-compat">, Group<m_Group>, Flags<[DriverOption,CC1Option]>,
  HelpText<"Enable hexagon-qdsp6 backward compatibility">;
def m64 : Flag<["-"], "m64">, Group<m_Group>, Flags<[DriverOption, CoreOption]>;
def mx32 : Flag<["-"], "mx32">, Group<m_Group>, Flags<[DriverOption, CoreOption]>;
def mabi_EQ : Joined<["-"], "mabi=">, Group<m_Group>;
def miamcu : Flag<["-"], "miamcu">, Group<m_Group>, Flags<[DriverOption, CoreOption]>,
  HelpText<"Use Intel MCU ABI">;
def mno_iamcu : Flag<["-"], "mno-iamcu">, Group<m_Group>, Flags<[DriverOption, CoreOption]>;
def malign_functions_EQ : Joined<["-"], "malign-functions=">, Group<clang_ignored_m_Group>;
def malign_loops_EQ : Joined<["-"], "malign-loops=">, Group<clang_ignored_m_Group>;
def malign_jumps_EQ : Joined<["-"], "malign-jumps=">, Group<clang_ignored_m_Group>;
def malign_branch_EQ : CommaJoined<["-"], "malign-branch=">, Group<m_Group>;
def malign_branch_boundary_EQ : Joined<["-"], "malign-branch-boundary=">, Group<m_Group>;
def malign_branch_prefix_size_EQ : Joined<["-"], "malign-branch-prefix-size=">, Group<m_Group>;
def mbranches_within_32B_boundaries : Flag<["-"], "mbranches-within-32B-boundaries">, Flags<[DriverOption]>, Group<m_Group>;
def mfancy_math_387 : Flag<["-"], "mfancy-math-387">, Group<clang_ignored_m_Group>;
def mlong_calls : Flag<["-"], "mlong-calls">, Group<m_Group>,
  HelpText<"Generate branches with extended addressability, usually via indirect jumps.">;
def LongDouble_Group : OptionGroup<"<LongDouble group>">, Group<m_Group>,
  DocName<"Long double flags">,
  DocBrief<[{Selects the long double implementation}]>;
def mlong_double_64 : Flag<["-"], "mlong-double-64">, Group<LongDouble_Group>, Flags<[CC1Option]>,
  HelpText<"Force long double to be 64 bits">;
def mlong_double_80 : Flag<["-"], "mlong-double-80">, Group<LongDouble_Group>, Flags<[CC1Option]>,
  HelpText<"Force long double to be 80 bits, padded to 128 bits for storage">;
def mlong_double_128 : Flag<["-"], "mlong-double-128">, Group<LongDouble_Group>, Flags<[CC1Option]>,
  HelpText<"Force long double to be 128 bits">;
def mno_long_calls : Flag<["-"], "mno-long-calls">, Group<m_Group>,
  HelpText<"Restore the default behaviour of not generating long calls">;
def mexecute_only : Flag<["-"], "mexecute-only">, Group<m_arm_Features_Group>,
  HelpText<"Disallow generation of data access to code sections (ARM only)">;
def mno_execute_only : Flag<["-"], "mno-execute-only">, Group<m_arm_Features_Group>,
  HelpText<"Allow generation of data access to code sections (ARM only)">;
def mtp_mode_EQ : Joined<["-"], "mtp=">, Group<m_arm_Features_Group>, Values<"soft,cp15,el0,el1,el2,el3">,
  HelpText<"Thread pointer access method (AArch32/AArch64 only)">;
def mpure_code : Flag<["-"], "mpure-code">, Alias<mexecute_only>; // Alias for GCC compatibility
def mno_pure_code : Flag<["-"], "mno-pure-code">, Alias<mno_execute_only>;
def mtvos_version_min_EQ : Joined<["-"], "mtvos-version-min=">, Group<m_Group>;
def mappletvos_version_min_EQ : Joined<["-"], "mappletvos-version-min=">, Alias<mtvos_version_min_EQ>;
def mtvos_simulator_version_min_EQ : Joined<["-"], "mtvos-simulator-version-min=">;
def mappletvsimulator_version_min_EQ : Joined<["-"], "mappletvsimulator-version-min=">, Alias<mtvos_simulator_version_min_EQ>;
def mwatchos_version_min_EQ : Joined<["-"], "mwatchos-version-min=">, Group<m_Group>;
def mwatchos_simulator_version_min_EQ : Joined<["-"], "mwatchos-simulator-version-min=">;
def mwatchsimulator_version_min_EQ : Joined<["-"], "mwatchsimulator-version-min=">, Alias<mwatchos_simulator_version_min_EQ>;
def march_EQ : Joined<["-"], "march=">, Group<m_Group>, Flags<[CoreOption]>;
def masm_EQ : Joined<["-"], "masm=">, Group<m_Group>, Flags<[DriverOption]>;
def mcmodel_EQ : Joined<["-"], "mcmodel=">, Group<m_Group>;
def mtls_size_EQ : Joined<["-"], "mtls-size=">, Group<m_Group>, Flags<[DriverOption, CC1Option]>,
  HelpText<"Specify bit size of immediate TLS offsets (AArch64 ELF only): "
           "12 (for 4KB) | 24 (for 16MB, default) | 32 (for 4GB) | 48 (for 256TB, needs -mcmodel=large)">;
def mimplicit_it_EQ : Joined<["-"], "mimplicit-it=">, Group<m_Group>;
def mdefault_build_attributes : Joined<["-"], "mdefault-build-attributes">, Group<m_Group>;
def mno_default_build_attributes : Joined<["-"], "mno-default-build-attributes">, Group<m_Group>;
def mconstant_cfstrings : Flag<["-"], "mconstant-cfstrings">, Group<clang_ignored_m_Group>;
def mconsole : Joined<["-"], "mconsole">, Group<m_Group>, Flags<[DriverOption]>;
def mwindows : Joined<["-"], "mwindows">, Group<m_Group>, Flags<[DriverOption]>;
def mdll : Joined<["-"], "mdll">, Group<m_Group>, Flags<[DriverOption]>;
def municode : Joined<["-"], "municode">, Group<m_Group>, Flags<[DriverOption]>;
def mthreads : Joined<["-"], "mthreads">, Group<m_Group>, Flags<[DriverOption]>;
def mcpu_EQ : Joined<["-"], "mcpu=">, Group<m_Group>;
def mmcu_EQ : Joined<["-"], "mmcu=">, Group<m_Group>;
def mdynamic_no_pic : Joined<["-"], "mdynamic-no-pic">, Group<m_Group>;
def mfix_and_continue : Flag<["-"], "mfix-and-continue">, Group<clang_ignored_m_Group>;
def mieee_fp : Flag<["-"], "mieee-fp">, Group<clang_ignored_m_Group>;
def minline_all_stringops : Flag<["-"], "minline-all-stringops">, Group<clang_ignored_m_Group>;
def mno_inline_all_stringops : Flag<["-"], "mno-inline-all-stringops">, Group<clang_ignored_m_Group>;
def malign_double : Flag<["-"], "malign-double">, Group<m_Group>, Flags<[CC1Option]>,
  HelpText<"Align doubles to two words in structs (x86 only)">;
def mfloat_abi_EQ : Joined<["-"], "mfloat-abi=">, Group<m_Group>, Values<"soft,softfp,hard">;
def mfpmath_EQ : Joined<["-"], "mfpmath=">, Group<m_Group>;
def mfpu_EQ : Joined<["-"], "mfpu=">, Group<m_Group>;
def mhwdiv_EQ : Joined<["-"], "mhwdiv=">, Group<m_Group>;
def mhwmult_EQ : Joined<["-"], "mhwmult=">, Group<m_Group>;
def mglobal_merge : Flag<["-"], "mglobal-merge">, Group<m_Group>, Flags<[CC1Option]>,
  HelpText<"Enable merging of globals">;
def mhard_float : Flag<["-"], "mhard-float">, Group<m_Group>;
def miphoneos_version_min_EQ : Joined<["-"], "miphoneos-version-min=">, Group<m_Group>;
def mios_version_min_EQ : Joined<["-"], "mios-version-min=">,
  Alias<miphoneos_version_min_EQ>, HelpText<"Set iOS deployment target">;
def mios_simulator_version_min_EQ : Joined<["-"], "mios-simulator-version-min=">;
def miphonesimulator_version_min_EQ : Joined<["-"], "miphonesimulator-version-min=">, Alias<mios_simulator_version_min_EQ>;
def mkernel : Flag<["-"], "mkernel">, Group<m_Group>;
def mlinker_version_EQ : Joined<["-"], "mlinker-version=">,
  Flags<[DriverOption]>;
def mllvm : Separate<["-"], "mllvm">, Flags<[CC1Option,CC1AsOption,CoreOption]>,
  HelpText<"Additional arguments to forward to LLVM's option processing">;
def mmacosx_version_min_EQ : Joined<["-"], "mmacosx-version-min=">,
  Group<m_Group>, HelpText<"Set Mac OS X deployment target">;
def mmacos_version_min_EQ : Joined<["-"], "mmacos-version-min=">,
  Group<m_Group>, Alias<mmacosx_version_min_EQ>;
def mms_bitfields : Flag<["-"], "mms-bitfields">, Group<m_Group>, Flags<[CC1Option]>,
  HelpText<"Set the default structure layout to be compatible with the Microsoft compiler standard">;
def moutline : Flag<["-"], "moutline">, Group<f_clang_Group>, Flags<[CC1Option]>,
    HelpText<"Enable function outlining (AArch64 only)">;
def mno_outline : Flag<["-"], "mno-outline">, Group<f_clang_Group>, Flags<[CC1Option]>,
    HelpText<"Disable function outlining (AArch64 only)">;
def mno_ms_bitfields : Flag<["-"], "mno-ms-bitfields">, Group<m_Group>,
  HelpText<"Do not set the default structure layout to be compatible with the Microsoft compiler standard">;
def mstackrealign : Flag<["-"], "mstackrealign">, Group<m_Group>, Flags<[CC1Option]>,
  HelpText<"Force realign the stack at entry to every function">;
def mstack_alignment : Joined<["-"], "mstack-alignment=">, Group<m_Group>, Flags<[CC1Option]>,
  HelpText<"Set the stack alignment">;
def mstack_probe_size : Joined<["-"], "mstack-probe-size=">, Group<m_Group>, Flags<[CC1Option]>,
  HelpText<"Set the stack probe size">;
def mstack_arg_probe : Flag<["-"], "mstack-arg-probe">, Group<m_Group>,
  HelpText<"Enable stack probes">;
def mno_stack_arg_probe : Flag<["-"], "mno-stack-arg-probe">, Group<m_Group>, Flags<[CC1Option]>,
  HelpText<"Disable stack probes which are enabled by default">;
def mthread_model : Separate<["-"], "mthread-model">, Group<m_Group>, Flags<[CC1Option]>,
  HelpText<"The thread model to use, e.g. posix, single (posix by default)">, Values<"posix,single">;
def meabi : Separate<["-"], "meabi">, Group<m_Group>, Flags<[CC1Option]>,
  HelpText<"Set EABI type, e.g. 4, 5 or gnu (default depends on triple)">, Values<"default,4,5,gnu">;

def mno_constant_cfstrings : Flag<["-"], "mno-constant-cfstrings">, Group<m_Group>;
def mno_global_merge : Flag<["-"], "mno-global-merge">, Group<m_Group>, Flags<[CC1Option]>,
  HelpText<"Disable merging of globals">;
def mno_pascal_strings : Flag<["-"], "mno-pascal-strings">,
  Alias<fno_pascal_strings>;
def mno_red_zone : Flag<["-"], "mno-red-zone">, Group<m_Group>;
def mno_tls_direct_seg_refs : Flag<["-"], "mno-tls-direct-seg-refs">, Group<m_Group>, Flags<[CC1Option]>,
  HelpText<"Disable direct TLS access through segment registers">;
def mno_relax_all : Flag<["-"], "mno-relax-all">, Group<m_Group>;
def mno_rtd: Flag<["-"], "mno-rtd">, Group<m_Group>;
def mno_soft_float : Flag<["-"], "mno-soft-float">, Group<m_Group>;
def mno_stackrealign : Flag<["-"], "mno-stackrealign">, Group<m_Group>;

def mretpoline : Flag<["-"], "mretpoline">, Group<m_Group>, Flags<[CoreOption,DriverOption]>;
def mno_retpoline : Flag<["-"], "mno-retpoline">, Group<m_Group>, Flags<[CoreOption,DriverOption]>;
def mspeculative_load_hardening : Flag<["-"], "mspeculative-load-hardening">,
  Group<m_Group>, Flags<[CoreOption,CC1Option]>;
def mno_speculative_load_hardening : Flag<["-"], "mno-speculative-load-hardening">,
  Group<m_Group>, Flags<[CoreOption]>;

def mrelax : Flag<["-"], "mrelax">, Group<m_riscv_Features_Group>,
  HelpText<"Enable linker relaxation">;
def mno_relax : Flag<["-"], "mno-relax">, Group<m_riscv_Features_Group>,
  HelpText<"Disable linker relaxation">;
def msave_restore : Flag<["-"], "msave-restore">, Group<m_riscv_Features_Group>,
  HelpText<"Enable using library calls for save and restore">;
def mno_save_restore : Flag<["-"], "mno-save-restore">, Group<m_riscv_Features_Group>,
  HelpText<"Disable using library calls for save and restore">;
def mcmodel_EQ_medlow : Flag<["-"], "mcmodel=medlow">, Group<m_riscv_Features_Group>,
  Flags<[CC1Option]>, Alias<mcmodel_EQ>, AliasArgs<["small"]>,
  HelpText<"Equivalent to -mcmodel=small, compatible with RISC-V gcc.">;
def mcmodel_EQ_medany : Flag<["-"], "mcmodel=medany">, Group<m_riscv_Features_Group>,
  Flags<[CC1Option]>, Alias<mcmodel_EQ>, AliasArgs<["medium"]>,
  HelpText<"Equivalent to -mcmodel=medium, compatible with RISC-V gcc.">;

def munaligned_access : Flag<["-"], "munaligned-access">, Group<m_arm_Features_Group>,
  HelpText<"Allow memory accesses to be unaligned (AArch32/AArch64 only)">;
def mno_unaligned_access : Flag<["-"], "mno-unaligned-access">, Group<m_arm_Features_Group>,
  HelpText<"Force all memory accesses to be aligned (AArch32/AArch64 only)">;
def mstrict_align : Flag<["-"], "mstrict-align">, Alias<mno_unaligned_access>, Flags<[CC1Option,HelpHidden]>,
  HelpText<"Force all memory accesses to be aligned (same as mno-unaligned-access)">;
def mno_thumb : Flag<["-"], "mno-thumb">, Group<m_arm_Features_Group>;
def mrestrict_it: Flag<["-"], "mrestrict-it">, Group<m_arm_Features_Group>,
  HelpText<"Disallow generation of deprecated IT blocks for ARMv8. It is on by default for ARMv8 Thumb mode.">;
def mno_restrict_it: Flag<["-"], "mno-restrict-it">, Group<m_arm_Features_Group>,
  HelpText<"Allow generation of deprecated IT blocks for ARMv8. It is off by default for ARMv8 Thumb mode">;
def marm : Flag<["-"], "marm">, Alias<mno_thumb>;
def ffixed_r9 : Flag<["-"], "ffixed-r9">, Group<m_arm_Features_Group>,
  HelpText<"Reserve the r9 register (ARM only)">;
def mno_movt : Flag<["-"], "mno-movt">, Group<m_arm_Features_Group>,
  HelpText<"Disallow use of movt/movw pairs (ARM only)">;
def mcrc : Flag<["-"], "mcrc">, Group<m_Group>,
  HelpText<"Allow use of CRC instructions (ARM/Mips only)">;
def mnocrc : Flag<["-"], "mnocrc">, Group<m_arm_Features_Group>,
  HelpText<"Disallow use of CRC instructions (ARM only)">;
def mno_neg_immediates: Flag<["-"], "mno-neg-immediates">, Group<m_arm_Features_Group>,
  HelpText<"Disallow converting instructions with negative immediates to their negation or inversion.">;
def mcmse : Flag<["-"], "mcmse">, Group<m_arm_Features_Group>,
  Flags<[DriverOption,CC1Option]>,
  HelpText<"Allow use of CMSE (Armv8-M Security Extensions)">;

def mgeneral_regs_only : Flag<["-"], "mgeneral-regs-only">, Group<m_aarch64_Features_Group>,
  HelpText<"Generate code which only uses the general purpose registers (AArch64 only)">;
def mfix_cortex_a53_835769 : Flag<["-"], "mfix-cortex-a53-835769">,
  Group<m_aarch64_Features_Group>,
  HelpText<"Workaround Cortex-A53 erratum 835769 (AArch64 only)">;
def mno_fix_cortex_a53_835769 : Flag<["-"], "mno-fix-cortex-a53-835769">,
  Group<m_aarch64_Features_Group>,
  HelpText<"Don't workaround Cortex-A53 erratum 835769 (AArch64 only)">;
foreach i = {1-31} in
  def ffixed_x#i : Flag<["-"], "ffixed-x"#i>, Group<m_Group>,
    HelpText<"Reserve the "#i#" register (AArch64/RISC-V only)">;

foreach i = {8-15,18} in
  def fcall_saved_x#i : Flag<["-"], "fcall-saved-x"#i>, Group<m_aarch64_Features_Group>,
    HelpText<"Make the x"#i#" register call-saved (AArch64 only)">;

def msign_return_address_EQ : Joined<["-"], "msign-return-address=">,
  Flags<[CC1Option]>, Group<m_Group>, Values<"none,all,non-leaf">,
  HelpText<"Select return address signing scope">;
def mbranch_protection_EQ : Joined<["-"], "mbranch-protection=">,
  HelpText<"Enforce targets of indirect branches and function returns">;

def msimd128 : Flag<["-"], "msimd128">, Group<m_wasm_Features_Group>;
def munimplemented_simd128 : Flag<["-"], "munimplemented-simd128">, Group<m_wasm_Features_Group>;
def mno_unimplemented_simd128 : Flag<["-"], "mno-unimplemented-simd128">, Group<m_wasm_Features_Group>;
def mno_simd128 : Flag<["-"], "mno-simd128">, Group<m_wasm_Features_Group>;
def mnontrapping_fptoint : Flag<["-"], "mnontrapping-fptoint">, Group<m_wasm_Features_Group>;
def mno_nontrapping_fptoint : Flag<["-"], "mno-nontrapping-fptoint">, Group<m_wasm_Features_Group>;
def msign_ext : Flag<["-"], "msign-ext">, Group<m_wasm_Features_Group>;
def mno_sign_ext : Flag<["-"], "mno-sign-ext">, Group<m_wasm_Features_Group>;
def mexception_handing : Flag<["-"], "mexception-handling">, Group<m_wasm_Features_Group>;
def mno_exception_handing : Flag<["-"], "mno-exception-handling">, Group<m_wasm_Features_Group>;
def matomics : Flag<["-"], "matomics">, Group<m_wasm_Features_Group>;
def mno_atomics : Flag<["-"], "mno-atomics">, Group<m_wasm_Features_Group>;
def mbulk_memory : Flag<["-"], "mbulk-memory">, Group<m_wasm_Features_Group>;
def mno_bulk_memory : Flag<["-"], "mno-bulk-memory">, Group<m_wasm_Features_Group>;
def mmutable_globals : Flag<["-"], "mmutable-globals">, Group<m_wasm_Features_Group>;
def mno_mutable_globals : Flag<["-"], "mno-mutable-globals">, Group<m_wasm_Features_Group>;
def mmultivalue : Flag<["-"], "mmultivalue">, Group<m_wasm_Features_Group>;
def mno_multivalue : Flag<["-"], "mno-multivalue">, Group<m_wasm_Features_Group>;
def mtail_call : Flag<["-"], "mtail-call">, Group<m_wasm_Features_Group>;
def mno_tail_call : Flag<["-"], "mno-tail-call">, Group<m_wasm_Features_Group>;
def mreference_types : Flag<["-"], "mreference-types">, Group<m_wasm_Features_Group>;
def mno_reference_types : Flag<["-"], "mno-reference-types">, Group<m_wasm_Features_Group>;

def mamdgpu_debugger_abi : Joined<["-"], "mamdgpu-debugger-abi=">,
  Flags<[HelpHidden]>,
  Group<m_Group>,
  HelpText<"Generate additional code for specified <version> of debugger ABI (AMDGPU only)">,
  MetaVarName<"<version>">;

def mcode_object_v3 : Flag<["-"], "mcode-object-v3">, Group<m_amdgpu_Features_Group>,
  HelpText<"Enable code object v3 (AMDGPU only)">;
def mno_code_object_v3 : Flag<["-"], "mno-code-object-v3">, Group<m_amdgpu_Features_Group>,
  HelpText<"Disable code object v3 (AMDGPU only)">;
def mxnack : Flag<["-"], "mxnack">, Group<m_amdgpu_Features_Group>,
  HelpText<"Enable XNACK (AMDGPU only)">;
def mno_xnack : Flag<["-"], "mno-xnack">, Group<m_amdgpu_Features_Group>,
  HelpText<"Disable XNACK (AMDGPU only)">;
def msram_ecc : Flag<["-"], "msram-ecc">, Group<m_amdgpu_Features_Group>,
  HelpText<"Enable SRAM ECC (AMDGPU only)">;
def mno_sram_ecc : Flag<["-"], "mno-sram-ecc">, Group<m_amdgpu_Features_Group>,
  HelpText<"Disable SRAM ECC (AMDGPU only)">;

def mcumode : Flag<["-"], "mcumode">, Group<m_amdgpu_Features_Group>,
  HelpText<"CU wavefront execution mode is used (AMDGPU only)">;
def mno_cumode : Flag<["-"], "mno-cumode">, Group<m_amdgpu_Features_Group>,
  HelpText<"WGP wavefront execution mode is used (AMDGPU only)">;

def mwavefrontsize64 : Flag<["-"], "mwavefrontsize64">,
  Group<m_Group>, HelpText<"Wavefront size 64 is used">;
def mno_wavefrontsize64 : Flag<["-"], "mno-wavefrontsize64">,
  Group<m_Group>, HelpText<"Wavefront size 32 is used">;

def faltivec : Flag<["-"], "faltivec">, Group<f_Group>, Flags<[DriverOption]>;
def fno_altivec : Flag<["-"], "fno-altivec">, Group<f_Group>, Flags<[DriverOption]>;
def maltivec : Flag<["-"], "maltivec">, Group<m_ppc_Features_Group>;
def mno_altivec : Flag<["-"], "mno-altivec">, Group<m_ppc_Features_Group>;
def mspe : Flag<["-"], "mspe">, Group<m_ppc_Features_Group>;
def mno_spe : Flag<["-"], "mno-spe">, Group<m_ppc_Features_Group>;
def mvsx : Flag<["-"], "mvsx">, Group<m_ppc_Features_Group>;
def mno_vsx : Flag<["-"], "mno-vsx">, Group<m_ppc_Features_Group>;
def msecure_plt : Flag<["-"], "msecure-plt">, Group<m_ppc_Features_Group>;
def mpower8_vector : Flag<["-"], "mpower8-vector">,
    Group<m_ppc_Features_Group>;
def mno_power8_vector : Flag<["-"], "mno-power8-vector">,
    Group<m_ppc_Features_Group>;
def mpower9_vector : Flag<["-"], "mpower9-vector">,
    Group<m_ppc_Features_Group>;
def mno_power9_vector : Flag<["-"], "mno-power9-vector">,
    Group<m_ppc_Features_Group>;
def mpower8_crypto : Flag<["-"], "mcrypto">,
    Group<m_ppc_Features_Group>;
def mnopower8_crypto : Flag<["-"], "mno-crypto">,
    Group<m_ppc_Features_Group>;
def mdirect_move : Flag<["-"], "mdirect-move">,
    Group<m_ppc_Features_Group>;
def mnodirect_move : Flag<["-"], "mno-direct-move">,
    Group<m_ppc_Features_Group>;
def mhtm : Flag<["-"], "mhtm">, Group<m_ppc_Features_Group>;
def mno_htm : Flag<["-"], "mno-htm">, Group<m_ppc_Features_Group>;
def mfprnd : Flag<["-"], "mfprnd">, Group<m_ppc_Features_Group>;
def mno_fprnd : Flag<["-"], "mno-fprnd">, Group<m_ppc_Features_Group>;
def mcmpb : Flag<["-"], "mcmpb">, Group<m_ppc_Features_Group>;
def mno_cmpb : Flag<["-"], "mno-cmpb">, Group<m_ppc_Features_Group>;
def misel : Flag<["-"], "misel">, Group<m_ppc_Features_Group>;
def mno_isel : Flag<["-"], "mno-isel">, Group<m_ppc_Features_Group>;
def mmfocrf : Flag<["-"], "mmfocrf">, Group<m_ppc_Features_Group>;
def mmfcrf : Flag<["-"], "mmfcrf">, Alias<mmfocrf>;
def mno_mfocrf : Flag<["-"], "mno-mfocrf">, Group<m_ppc_Features_Group>;
def mno_mfcrf : Flag<["-"], "mno-mfcrf">, Alias<mno_mfocrf>;
def mpopcntd : Flag<["-"], "mpopcntd">, Group<m_ppc_Features_Group>;
def mno_popcntd : Flag<["-"], "mno-popcntd">, Group<m_ppc_Features_Group>;
def mqpx : Flag<["-"], "mqpx">, Group<m_ppc_Features_Group>;
def mno_qpx : Flag<["-"], "mno-qpx">, Group<m_ppc_Features_Group>;
def mcrbits : Flag<["-"], "mcrbits">, Group<m_ppc_Features_Group>;
def mno_crbits : Flag<["-"], "mno-crbits">, Group<m_ppc_Features_Group>;
def minvariant_function_descriptors :
  Flag<["-"], "minvariant-function-descriptors">, Group<m_ppc_Features_Group>;
def mno_invariant_function_descriptors :
  Flag<["-"], "mno-invariant-function-descriptors">,
  Group<m_ppc_Features_Group>;
def mfloat128: Flag<["-"], "mfloat128">,
    Group<m_ppc_Features_Group>;
def mno_float128 : Flag<["-"], "mno-float128">,
    Group<m_ppc_Features_Group>;
def mlongcall: Flag<["-"], "mlongcall">,
    Group<m_ppc_Features_Group>;
def mno_longcall : Flag<["-"], "mno-longcall">,
    Group<m_ppc_Features_Group>;

def mvx : Flag<["-"], "mvx">, Group<m_Group>;
def mno_vx : Flag<["-"], "mno-vx">, Group<m_Group>;

def fzvector : Flag<["-"], "fzvector">, Group<f_Group>, Flags<[CC1Option]>,
  HelpText<"Enable System z vector language extension">;
def fno_zvector : Flag<["-"], "fno-zvector">, Group<f_Group>,
  Flags<[CC1Option]>;
def mzvector : Flag<["-"], "mzvector">, Alias<fzvector>;
def mno_zvector : Flag<["-"], "mno-zvector">, Alias<fno_zvector>;

def mbackchain : Flag<["-"], "mbackchain">, Group<m_Group>, Flags<[DriverOption,CC1Option]>,
  HelpText<"Link stack frames through backchain on System Z">;
def mno_backchain : Flag<["-"], "mno-backchain">, Group<m_Group>, Flags<[DriverOption,CC1Option]>;

def mno_warn_nonportable_cfstrings : Flag<["-"], "mno-warn-nonportable-cfstrings">, Group<m_Group>;
def mno_omit_leaf_frame_pointer : Flag<["-"], "mno-omit-leaf-frame-pointer">, Group<m_Group>;
def momit_leaf_frame_pointer : Flag<["-"], "momit-leaf-frame-pointer">, Group<m_Group>,
  HelpText<"Omit frame pointer setup for leaf functions">;
def moslib_EQ : Joined<["-"], "moslib=">, Group<m_Group>;
def mpascal_strings : Flag<["-"], "mpascal-strings">, Alias<fpascal_strings>;
def mred_zone : Flag<["-"], "mred-zone">, Group<m_Group>;
def mtls_direct_seg_refs : Flag<["-"], "mtls-direct-seg-refs">, Group<m_Group>,
  HelpText<"Enable direct TLS access through segment registers (default)">;
def mregparm_EQ : Joined<["-"], "mregparm=">, Group<m_Group>;
def mrelax_all : Flag<["-"], "mrelax-all">, Group<m_Group>, Flags<[CC1Option,CC1AsOption]>,
  HelpText<"(integrated-as) Relax all machine instructions">;
def mincremental_linker_compatible : Flag<["-"], "mincremental-linker-compatible">, Group<m_Group>,
  Flags<[CC1Option,CC1AsOption]>,
  HelpText<"(integrated-as) Emit an object file which can be used with an incremental linker">;
def mno_incremental_linker_compatible : Flag<["-"], "mno-incremental-linker-compatible">, Group<m_Group>,
  HelpText<"(integrated-as) Emit an object file which cannot be used with an incremental linker">;
def mrtd : Flag<["-"], "mrtd">, Group<m_Group>, Flags<[CC1Option]>,
  HelpText<"Make StdCall calling convention the default">;
def msmall_data_threshold_EQ : Joined <["-"], "msmall-data-threshold=">,
  Group<m_Group>, Alias<G>;
def msoft_float : Flag<["-"], "msoft-float">, Group<m_Group>, Flags<[CC1Option]>,
  HelpText<"Use software floating point">;
def mno_implicit_float : Flag<["-"], "mno-implicit-float">, Group<m_Group>,
  HelpText<"Don't generate implicit floating point instructions">;
def mimplicit_float : Flag<["-"], "mimplicit-float">, Group<m_Group>;
def mrecip : Flag<["-"], "mrecip">, Group<m_Group>;
def mrecip_EQ : CommaJoined<["-"], "mrecip=">, Group<m_Group>, Flags<[CC1Option]>;
def mprefer_vector_width_EQ : Joined<["-"], "mprefer-vector-width=">, Group<m_Group>, Flags<[CC1Option]>,
  HelpText<"Specifies preferred vector width for auto-vectorization. Defaults to 'none' which allows target specific decisions.">;
def mpie_copy_relocations : Flag<["-"], "mpie-copy-relocations">, Group<m_Group>,
  Flags<[CC1Option]>,
  HelpText<"Use copy relocations support for PIE builds">;
def mno_pie_copy_relocations : Flag<["-"], "mno-pie-copy-relocations">, Group<m_Group>;
def mfentry : Flag<["-"], "mfentry">, HelpText<"Insert calls to fentry at function entry (x86/SystemZ only)">,
  Flags<[CC1Option]>, Group<m_Group>;
def mnop_mcount : Flag<["-"], "mnop-mcount">, HelpText<"Generate mcount/__fentry__ calls as nops. To activate they need to be patched in.">,
  Flags<[CC1Option]>, Group<m_Group>;
def mrecord_mcount : Flag<["-"], "mrecord-mcount">, HelpText<"Generate a __mcount_loc section entry for each __fentry__ call.">,
  Flags<[CC1Option]>, Group<m_Group>;
def mpacked_stack : Flag<["-"], "mpacked-stack">, HelpText<"Use packed stack layout (SystemZ only).">,
  Flags<[CC1Option]>, Group<m_Group>;
def mno_packed_stack : Flag<["-"], "mno-packed-stack">, Flags<[CC1Option]>, Group<m_Group>;
def mips16 : Flag<["-"], "mips16">, Group<m_mips_Features_Group>;
def mno_mips16 : Flag<["-"], "mno-mips16">, Group<m_mips_Features_Group>;
def mmicromips : Flag<["-"], "mmicromips">, Group<m_mips_Features_Group>;
def mno_micromips : Flag<["-"], "mno-micromips">, Group<m_mips_Features_Group>;
def mxgot : Flag<["-"], "mxgot">, Group<m_mips_Features_Group>;
def mno_xgot : Flag<["-"], "mno-xgot">, Group<m_mips_Features_Group>;
def mldc1_sdc1 : Flag<["-"], "mldc1-sdc1">, Group<m_mips_Features_Group>;
def mno_ldc1_sdc1 : Flag<["-"], "mno-ldc1-sdc1">, Group<m_mips_Features_Group>;
def mcheck_zero_division : Flag<["-"], "mcheck-zero-division">,
                           Group<m_mips_Features_Group>;
def mno_check_zero_division : Flag<["-"], "mno-check-zero-division">,
                              Group<m_mips_Features_Group>;
def mcompact_branches_EQ : Joined<["-"], "mcompact-branches=">,
                           Group<m_mips_Features_Group>;
def mbranch_likely : Flag<["-"], "mbranch-likely">, Group<m_Group>,
  IgnoredGCCCompat;
def mno_branch_likely : Flag<["-"], "mno-branch-likely">, Group<m_Group>,
  IgnoredGCCCompat;
def mindirect_jump_EQ : Joined<["-"], "mindirect-jump=">,
  Group<m_mips_Features_Group>,
  HelpText<"Change indirect jump instructions to inhibit speculation">;
def mdsp : Flag<["-"], "mdsp">, Group<m_mips_Features_Group>;
def mno_dsp : Flag<["-"], "mno-dsp">, Group<m_mips_Features_Group>;
def mdspr2 : Flag<["-"], "mdspr2">, Group<m_mips_Features_Group>;
def mno_dspr2 : Flag<["-"], "mno-dspr2">, Group<m_mips_Features_Group>;
def msingle_float : Flag<["-"], "msingle-float">, Group<m_mips_Features_Group>;
def mdouble_float : Flag<["-"], "mdouble-float">, Group<m_mips_Features_Group>;
def mmadd4 : Flag<["-"], "mmadd4">, Group<m_mips_Features_Group>,
  HelpText<"Enable the generation of 4-operand madd.s, madd.d and related instructions.">;
def mno_madd4 : Flag<["-"], "mno-madd4">, Group<m_mips_Features_Group>,
  HelpText<"Disable the generation of 4-operand madd.s, madd.d and related instructions.">;
def mmsa : Flag<["-"], "mmsa">, Group<m_mips_Features_Group>,
  HelpText<"Enable MSA ASE (MIPS only)">;
def mno_msa : Flag<["-"], "mno-msa">, Group<m_mips_Features_Group>,
  HelpText<"Disable MSA ASE (MIPS only)">;
def mmt : Flag<["-"], "mmt">, Group<m_mips_Features_Group>,
  HelpText<"Enable MT ASE (MIPS only)">;
def mno_mt : Flag<["-"], "mno-mt">, Group<m_mips_Features_Group>,
  HelpText<"Disable MT ASE (MIPS only)">;
def mfp64 : Flag<["-"], "mfp64">, Group<m_mips_Features_Group>,
  HelpText<"Use 64-bit floating point registers (MIPS only)">;
def mfp32 : Flag<["-"], "mfp32">, Group<m_mips_Features_Group>,
  HelpText<"Use 32-bit floating point registers (MIPS only)">;
def mgpopt : Flag<["-"], "mgpopt">, Group<m_mips_Features_Group>,
  HelpText<"Use GP relative accesses for symbols known to be in a small"
           " data section (MIPS)">;
def mno_gpopt : Flag<["-"], "mno-gpopt">, Group<m_mips_Features_Group>,
  HelpText<"Do not use GP relative accesses for symbols known to be in a small"
           " data section (MIPS)">;
def mlocal_sdata : Flag<["-"], "mlocal-sdata">,
  Group<m_mips_Features_Group>,
  HelpText<"Extend the -G behaviour to object local data (MIPS)">;
def mno_local_sdata : Flag<["-"], "mno-local-sdata">,
  Group<m_mips_Features_Group>,
  HelpText<"Do not extend the -G behaviour to object local data (MIPS)">;
def mextern_sdata : Flag<["-"], "mextern-sdata">,
  Group<m_mips_Features_Group>,
  HelpText<"Assume that externally defined data is in the small data if it"
           " meets the -G <size> threshold (MIPS)">;
def mno_extern_sdata : Flag<["-"], "mno-extern-sdata">,
  Group<m_mips_Features_Group>,
  HelpText<"Do not assume that externally defined data is in the small data if"
           " it meets the -G <size> threshold (MIPS)">;
def membedded_data : Flag<["-"], "membedded-data">,
  Group<m_mips_Features_Group>,
  HelpText<"Place constants in the .rodata section instead of the .sdata "
           "section even if they meet the -G <size> threshold (MIPS)">;
def mno_embedded_data : Flag<["-"], "mno-embedded-data">,
  Group<m_mips_Features_Group>,
  HelpText<"Do not place constants in the .rodata section instead of the "
           ".sdata if they meet the -G <size> threshold (MIPS)">;
def mnan_EQ : Joined<["-"], "mnan=">, Group<m_mips_Features_Group>;
def mabs_EQ : Joined<["-"], "mabs=">, Group<m_mips_Features_Group>;
def mabicalls : Flag<["-"], "mabicalls">, Group<m_mips_Features_Group>,
  HelpText<"Enable SVR4-style position-independent code (Mips only)">;
def mno_abicalls : Flag<["-"], "mno-abicalls">, Group<m_mips_Features_Group>,
  HelpText<"Disable SVR4-style position-independent code (Mips only)">;
def mno_crc : Flag<["-"], "mno-crc">, Group<m_mips_Features_Group>,
  HelpText<"Disallow use of CRC instructions (Mips only)">;
def mvirt : Flag<["-"], "mvirt">, Group<m_mips_Features_Group>;
def mno_virt : Flag<["-"], "mno-virt">, Group<m_mips_Features_Group>;
def mginv : Flag<["-"], "mginv">, Group<m_mips_Features_Group>;
def mno_ginv : Flag<["-"], "mno-ginv">, Group<m_mips_Features_Group>;
def mips1 : Flag<["-"], "mips1">,
  Alias<march_EQ>, AliasArgs<["mips1"]>, Group<m_mips_Features_Group>,
  HelpText<"Equivalent to -march=mips1">, Flags<[HelpHidden]>;
def mips2 : Flag<["-"], "mips2">,
  Alias<march_EQ>, AliasArgs<["mips2"]>, Group<m_mips_Features_Group>,
  HelpText<"Equivalent to -march=mips2">, Flags<[HelpHidden]>;
def mips3 : Flag<["-"], "mips3">,
  Alias<march_EQ>, AliasArgs<["mips3"]>, Group<m_mips_Features_Group>,
  HelpText<"Equivalent to -march=mips3">, Flags<[HelpHidden]>;
def mips4 : Flag<["-"], "mips4">,
  Alias<march_EQ>, AliasArgs<["mips4"]>, Group<m_mips_Features_Group>,
  HelpText<"Equivalent to -march=mips4">, Flags<[HelpHidden]>;
def mips5 : Flag<["-"], "mips5">,
  Alias<march_EQ>, AliasArgs<["mips5"]>, Group<m_mips_Features_Group>,
  HelpText<"Equivalent to -march=mips5">, Flags<[HelpHidden]>;
def mips32 : Flag<["-"], "mips32">,
  Alias<march_EQ>, AliasArgs<["mips32"]>, Group<m_mips_Features_Group>,
  HelpText<"Equivalent to -march=mips32">, Flags<[HelpHidden]>;
def mips32r2 : Flag<["-"], "mips32r2">,
  Alias<march_EQ>, AliasArgs<["mips32r2"]>, Group<m_mips_Features_Group>,
  HelpText<"Equivalent to -march=mips32r2">, Flags<[HelpHidden]>;
def mips32r3 : Flag<["-"], "mips32r3">,
  Alias<march_EQ>, AliasArgs<["mips32r3"]>, Group<m_mips_Features_Group>,
  HelpText<"Equivalent to -march=mips32r3">, Flags<[HelpHidden]>;
def mips32r5 : Flag<["-"], "mips32r5">,
  Alias<march_EQ>, AliasArgs<["mips32r5"]>, Group<m_mips_Features_Group>,
  HelpText<"Equivalent to -march=mips32r5">, Flags<[HelpHidden]>;
def mips32r6 : Flag<["-"], "mips32r6">,
  Alias<march_EQ>, AliasArgs<["mips32r6"]>, Group<m_mips_Features_Group>,
  HelpText<"Equivalent to -march=mips32r6">, Flags<[HelpHidden]>;
def mips64 : Flag<["-"], "mips64">,
  Alias<march_EQ>, AliasArgs<["mips64"]>, Group<m_mips_Features_Group>,
  HelpText<"Equivalent to -march=mips64">, Flags<[HelpHidden]>;
def mips64r2 : Flag<["-"], "mips64r2">,
  Alias<march_EQ>, AliasArgs<["mips64r2"]>, Group<m_mips_Features_Group>,
  HelpText<"Equivalent to -march=mips64r2">, Flags<[HelpHidden]>;
def mips64r3 : Flag<["-"], "mips64r3">,
  Alias<march_EQ>, AliasArgs<["mips64r3"]>, Group<m_mips_Features_Group>,
  HelpText<"Equivalent to -march=mips64r3">, Flags<[HelpHidden]>;
def mips64r5 : Flag<["-"], "mips64r5">,
  Alias<march_EQ>, AliasArgs<["mips64r5"]>, Group<m_mips_Features_Group>,
  HelpText<"Equivalent to -march=mips64r5">, Flags<[HelpHidden]>;
def mips64r6 : Flag<["-"], "mips64r6">,
  Alias<march_EQ>, AliasArgs<["mips64r6"]>, Group<m_mips_Features_Group>,
  HelpText<"Equivalent to -march=mips64r6">, Flags<[HelpHidden]>;
def mfpxx : Flag<["-"], "mfpxx">, Group<m_mips_Features_Group>,
  HelpText<"Avoid FPU mode dependent operations when used with the O32 ABI">,
  Flags<[HelpHidden]>;
def modd_spreg : Flag<["-"], "modd-spreg">, Group<m_mips_Features_Group>,
  HelpText<"Enable odd single-precision floating point registers">,
  Flags<[HelpHidden]>;
def mno_odd_spreg : Flag<["-"], "mno-odd-spreg">, Group<m_mips_Features_Group>,
  HelpText<"Disable odd single-precision floating point registers">,
  Flags<[HelpHidden]>;
def mrelax_pic_calls : Flag<["-"], "mrelax-pic-calls">,
  Group<m_mips_Features_Group>,
  HelpText<"Produce relaxation hints for linkers to try optimizing PIC "
           "call sequences into direct calls (MIPS only)">, Flags<[HelpHidden]>;
def mno_relax_pic_calls : Flag<["-"], "mno-relax-pic-calls">,
  Group<m_mips_Features_Group>,
  HelpText<"Do not produce relaxation hints for linkers to try optimizing PIC "
           "call sequences into direct calls (MIPS only)">, Flags<[HelpHidden]>;
def mglibc : Flag<["-"], "mglibc">, Group<m_libc_Group>, Flags<[HelpHidden]>;
def muclibc : Flag<["-"], "muclibc">, Group<m_libc_Group>, Flags<[HelpHidden]>;
def module_file_info : Flag<["-"], "module-file-info">, Flags<[DriverOption,CC1Option]>, Group<Action_Group>,
  HelpText<"Provide information about a particular module file">;
def mthumb : Flag<["-"], "mthumb">, Group<m_Group>;
def mtune_EQ : Joined<["-"], "mtune=">, Group<m_Group>;
def multi__module : Flag<["-"], "multi_module">;
def multiply__defined__unused : Separate<["-"], "multiply_defined_unused">;
def multiply__defined : Separate<["-"], "multiply_defined">;
def mwarn_nonportable_cfstrings : Flag<["-"], "mwarn-nonportable-cfstrings">, Group<m_Group>;
def no_canonical_prefixes : Flag<["-"], "no-canonical-prefixes">, Flags<[HelpHidden, CoreOption]>,
  HelpText<"Use relative instead of canonical paths">;
def no_cpp_precomp : Flag<["-"], "no-cpp-precomp">, Group<clang_ignored_f_Group>;
def no_integrated_cpp : Flag<["-", "--"], "no-integrated-cpp">, Flags<[DriverOption]>;
def no_pedantic : Flag<["-", "--"], "no-pedantic">, Group<pedantic_Group>;
def no__dead__strip__inits__and__terms : Flag<["-"], "no_dead_strip_inits_and_terms">;
def nobuiltininc : Flag<["-"], "nobuiltininc">, Flags<[CC1Option, CoreOption]>,
  HelpText<"Disable builtin #include directories">;
def nocudainc : Flag<["-"], "nocudainc">;
def nogpulib : Flag<["-"], "nogpulib">,
  HelpText<"Do not link device library for CUDA/HIP device compilation">;
def : Flag<["-"], "nocudalib">, Alias<nogpulib>;
def nodefaultlibs : Flag<["-"], "nodefaultlibs">;
def nofixprebinding : Flag<["-"], "nofixprebinding">;
def nolibc : Flag<["-"], "nolibc">;
def nomultidefs : Flag<["-"], "nomultidefs">;
def nopie : Flag<["-"], "nopie">;
def no_pie : Flag<["-"], "no-pie">, Alias<nopie>;
def noprebind : Flag<["-"], "noprebind">;
def noprofilelib : Flag<["-"], "noprofilelib">;
def noseglinkedit : Flag<["-"], "noseglinkedit">;
def nostartfiles : Flag<["-"], "nostartfiles">;
def nostdinc : Flag<["-"], "nostdinc">, Flags<[CoreOption]>;
def nostdlibinc : Flag<["-"], "nostdlibinc">;
def nostdincxx : Flag<["-"], "nostdinc++">, Flags<[CC1Option]>,
  HelpText<"Disable standard #include directories for the C++ standard library">;
def nostdlib : Flag<["-"], "nostdlib">;
def nostdlibxx : Flag<["-"], "nostdlib++">;
def object : Flag<["-"], "object">;
def o : JoinedOrSeparate<["-"], "o">, Flags<[DriverOption, RenderAsInput, CC1Option, CC1AsOption]>,
  HelpText<"Write output to <file>">, MetaVarName<"<file>">;
def pagezero__size : JoinedOrSeparate<["-"], "pagezero_size">;
def pass_exit_codes : Flag<["-", "--"], "pass-exit-codes">, Flags<[Unsupported]>;
def pedantic_errors : Flag<["-", "--"], "pedantic-errors">, Group<pedantic_Group>, Flags<[CC1Option]>;
def pedantic : Flag<["-", "--"], "pedantic">, Group<pedantic_Group>, Flags<[CC1Option]>;
def pg : Flag<["-"], "pg">, HelpText<"Enable mcount instrumentation">, Flags<[CC1Option]>;
def pipe : Flag<["-", "--"], "pipe">,
  HelpText<"Use pipes between commands, when possible">;
def prebind__all__twolevel__modules : Flag<["-"], "prebind_all_twolevel_modules">;
def prebind : Flag<["-"], "prebind">;
def preload : Flag<["-"], "preload">;
def print_file_name_EQ : Joined<["-", "--"], "print-file-name=">,
  HelpText<"Print the full library path of <file>">, MetaVarName<"<file>">;
def print_ivar_layout : Flag<["-"], "print-ivar-layout">, Flags<[CC1Option]>,
  HelpText<"Enable Objective-C Ivar layout bitmap print trace">;
def print_libgcc_file_name : Flag<["-", "--"], "print-libgcc-file-name">,
  HelpText<"Print the library path for the currently used compiler runtime "
           "library (\"libgcc.a\" or \"libclang_rt.builtins.*.a\")">;
def print_multi_directory : Flag<["-", "--"], "print-multi-directory">;
def print_multi_lib : Flag<["-", "--"], "print-multi-lib">;
def print_multi_os_directory : Flag<["-", "--"], "print-multi-os-directory">,
  Flags<[Unsupported]>;
def print_target_triple : Flag<["-", "--"], "print-target-triple">,
  HelpText<"Print the normalized target triple">;
def print_effective_triple : Flag<["-", "--"], "print-effective-triple">,
  HelpText<"Print the effective target triple">;
def print_prog_name_EQ : Joined<["-", "--"], "print-prog-name=">,
  HelpText<"Print the full program path of <name>">, MetaVarName<"<name>">;
def print_resource_dir : Flag<["-", "--"], "print-resource-dir">,
  HelpText<"Print the resource directory pathname">;
def print_search_dirs : Flag<["-", "--"], "print-search-dirs">,
  HelpText<"Print the paths used for finding libraries and programs">;
def private__bundle : Flag<["-"], "private_bundle">;
def pthreads : Flag<["-"], "pthreads">;
def pthread : Flag<["-"], "pthread">, Flags<[CC1Option]>,
  HelpText<"Support POSIX threads in generated code">;
def no_pthread : Flag<["-"], "no-pthread">, Flags<[CC1Option]>;
def p : Flag<["-"], "p">;
def pie : Flag<["-"], "pie">;
def static_pie : Flag<["-"], "static-pie">;
def read__only__relocs : Separate<["-"], "read_only_relocs">;
def remap : Flag<["-"], "remap">;
def rewrite_objc : Flag<["-"], "rewrite-objc">, Flags<[DriverOption,CC1Option]>,
  HelpText<"Rewrite Objective-C source to C++">, Group<Action_Group>;
def rewrite_legacy_objc : Flag<["-"], "rewrite-legacy-objc">, Flags<[DriverOption]>,
  HelpText<"Rewrite Legacy Objective-C source to C++">;
def rdynamic : Flag<["-"], "rdynamic">;
def resource_dir : Separate<["-"], "resource-dir">,
  Flags<[DriverOption, CC1Option, CoreOption, HelpHidden]>,
  HelpText<"The directory which holds the compiler resource files">;
def resource_dir_EQ : Joined<["-"], "resource-dir=">, Flags<[DriverOption, CoreOption]>,
  Alias<resource_dir>;
def rpath : Separate<["-"], "rpath">, Flags<[LinkerInput]>, Group<Link_Group>;
def rtlib_EQ : Joined<["-", "--"], "rtlib=">,
  HelpText<"Compiler runtime library to use">;
def frtlib_add_rpath: Flag<["-"], "frtlib-add-rpath">, Flags<[NoArgumentUnused]>,
  HelpText<"Add -rpath with architecture-specific resource directory to the linker flags">;
def fno_rtlib_add_rpath: Flag<["-"], "fno-rtlib-add-rpath">, Flags<[NoArgumentUnused]>,
  HelpText<"Do not add -rpath with architecture-specific resource directory to the linker flags">;
def r : Flag<["-"], "r">, Flags<[LinkerInput,NoArgumentUnused]>,
        Group<Link_Group>;
def save_temps_EQ : Joined<["-", "--"], "save-temps=">, Flags<[CC1Option, DriverOption]>,
  HelpText<"Save intermediate compilation results.">;
def save_temps : Flag<["-", "--"], "save-temps">, Flags<[DriverOption]>,
  Alias<save_temps_EQ>, AliasArgs<["cwd"]>,
  HelpText<"Save intermediate compilation results">;
def save_stats_EQ : Joined<["-", "--"], "save-stats=">, Flags<[DriverOption]>,
  HelpText<"Save llvm statistics.">;
def save_stats : Flag<["-", "--"], "save-stats">, Flags<[DriverOption]>,
  Alias<save_stats_EQ>, AliasArgs<["cwd"]>,
  HelpText<"Save llvm statistics.">;
def via_file_asm : Flag<["-", "--"], "via-file-asm">, InternalDebugOpt,
  HelpText<"Write assembly to file for input to assemble jobs">;
def sectalign : MultiArg<["-"], "sectalign", 3>;
def sectcreate : MultiArg<["-"], "sectcreate", 3>;
def sectobjectsymbols : MultiArg<["-"], "sectobjectsymbols", 2>;
def sectorder : MultiArg<["-"], "sectorder", 3>;
def seg1addr : JoinedOrSeparate<["-"], "seg1addr">;
def seg__addr__table__filename : Separate<["-"], "seg_addr_table_filename">;
def seg__addr__table : Separate<["-"], "seg_addr_table">;
def segaddr : MultiArg<["-"], "segaddr", 2>;
def segcreate : MultiArg<["-"], "segcreate", 3>;
def seglinkedit : Flag<["-"], "seglinkedit">;
def segprot : MultiArg<["-"], "segprot", 3>;
def segs__read__only__addr : Separate<["-"], "segs_read_only_addr">;
def segs__read__write__addr : Separate<["-"], "segs_read_write_addr">;
def segs__read__ : Joined<["-"], "segs_read_">;
def shared_libgcc : Flag<["-"], "shared-libgcc">;
def shared : Flag<["-", "--"], "shared">;
def single__module : Flag<["-"], "single_module">;
def specs_EQ : Joined<["-", "--"], "specs=">;
def specs : Separate<["-", "--"], "specs">, Flags<[Unsupported]>;
def static_libgcc : Flag<["-"], "static-libgcc">;
def static_libstdcxx : Flag<["-"], "static-libstdc++">;
def static : Flag<["-", "--"], "static">, Flags<[NoArgumentUnused]>;
def std_default_EQ : Joined<["-"], "std-default=">;
def std_EQ : Joined<["-", "--"], "std=">, Flags<[CC1Option]>,
  Group<CompileOnly_Group>, HelpText<"Language standard to compile for">,
  ValuesCode<[{
    const char *Values =
    #define LANGSTANDARD(id, name, lang, desc, features) name ","
    #define LANGSTANDARD_ALIAS(id, alias) alias ","
    #include "clang/Basic/LangStandards.def"
    ;
  }]>;
def stdlib_EQ : Joined<["-", "--"], "stdlib=">, Flags<[CC1Option]>,
  HelpText<"C++ standard library to use">, Values<"libc++,libstdc++,platform">;
def stdlibxx_isystem : JoinedOrSeparate<["-"], "stdlib++-isystem">,
  Group<clang_i_Group>,
  HelpText<"Use directory as the C++ standard library include path">,
  Flags<[DriverOption]>, MetaVarName<"<directory>">;
def unwindlib_EQ : Joined<["-", "--"], "unwindlib=">, Flags<[CC1Option]>,
  HelpText<"Unwind library to use">, Values<"libgcc,unwindlib,platform">;
def sub__library : JoinedOrSeparate<["-"], "sub_library">;
def sub__umbrella : JoinedOrSeparate<["-"], "sub_umbrella">;
def system_header_prefix : Joined<["--"], "system-header-prefix=">,
  Group<clang_i_Group>, Flags<[CC1Option]>, MetaVarName<"<prefix>">,
  HelpText<"Treat all #include paths starting with <prefix> as including a "
           "system header.">;
def : Separate<["--"], "system-header-prefix">, Alias<system_header_prefix>;
def no_system_header_prefix : Joined<["--"], "no-system-header-prefix=">,
  Group<clang_i_Group>, Flags<[CC1Option]>, MetaVarName<"<prefix>">,
  HelpText<"Treat all #include paths starting with <prefix> as not including a "
           "system header.">;
def : Separate<["--"], "no-system-header-prefix">, Alias<no_system_header_prefix>;
def s : Flag<["-"], "s">, Group<Link_Group>;
def target : Joined<["--"], "target=">, Flags<[DriverOption, CoreOption]>,
  HelpText<"Generate code for the given target">;
def print_supported_cpus : Flag<["-", "--"], "print-supported-cpus">,
  Group<CompileOnly_Group>, Flags<[CC1Option, CoreOption]>,
  HelpText<"Print supported cpu models for the given target (if target is not specified,"
           " it will print the supported cpus for the default target)">;
def mcpu_EQ_QUESTION : Flag<["-"], "mcpu=?">, Alias<print_supported_cpus>;
def mtune_EQ_QUESTION : Flag<["-"], "mtune=?">, Alias<print_supported_cpus>;
def gcc_toolchain : Joined<["--"], "gcc-toolchain=">, Flags<[DriverOption]>,
  HelpText<"Use the gcc toolchain at the given directory">;
def time : Flag<["-"], "time">,
  HelpText<"Time individual commands">;
def traditional_cpp : Flag<["-", "--"], "traditional-cpp">, Flags<[CC1Option]>,
  HelpText<"Enable some traditional CPP emulation">;
def traditional : Flag<["-", "--"], "traditional">;
def trigraphs : Flag<["-", "--"], "trigraphs">, Alias<ftrigraphs>,
  HelpText<"Process trigraph sequences">;
def twolevel__namespace__hints : Flag<["-"], "twolevel_namespace_hints">;
def twolevel__namespace : Flag<["-"], "twolevel_namespace">;
def t : Flag<["-"], "t">, Group<Link_Group>;
def umbrella : Separate<["-"], "umbrella">;
def undefined : JoinedOrSeparate<["-"], "undefined">, Group<u_Group>;
def undef : Flag<["-"], "undef">, Group<u_Group>, Flags<[CC1Option]>,
  HelpText<"undef all system defines">;
def unexported__symbols__list : Separate<["-"], "unexported_symbols_list">;
def u : JoinedOrSeparate<["-"], "u">, Group<u_Group>;
def v : Flag<["-"], "v">, Flags<[CC1Option, CoreOption]>,
  HelpText<"Show commands to run and use verbose output">;
def verify_debug_info : Flag<["--"], "verify-debug-info">, Flags<[DriverOption]>,
  HelpText<"Verify the binary representation of debug output">;
def weak_l : Joined<["-"], "weak-l">, Flags<[LinkerInput]>;
def weak__framework : Separate<["-"], "weak_framework">, Flags<[LinkerInput]>;
def weak__library : Separate<["-"], "weak_library">, Flags<[LinkerInput]>;
def weak__reference__mismatches : Separate<["-"], "weak_reference_mismatches">;
def whatsloaded : Flag<["-"], "whatsloaded">;
def whyload : Flag<["-"], "whyload">;
def w : Flag<["-"], "w">, HelpText<"Suppress all warnings">, Flags<[CC1Option]>;
def x : JoinedOrSeparate<["-"], "x">, Flags<[DriverOption,CC1Option]>,
  HelpText<"Treat subsequent input files as having type <language>">,
  MetaVarName<"<language>">;
def y : Joined<["-"], "y">;

def fintegrated_as : Flag<["-"], "fintegrated-as">, Flags<[DriverOption]>,
                     Group<f_Group>, HelpText<"Enable the integrated assembler">;
def fno_integrated_as : Flag<["-"], "fno-integrated-as">,
                        Flags<[CC1Option, DriverOption]>, Group<f_Group>,
                        HelpText<"Disable the integrated assembler">;

def fintegrated_cc1 : Flag<["-"], "fintegrated-cc1">,
                      Flags<[CoreOption, DriverOption]>, Group<f_Group>,
                      HelpText<"Run cc1 in-process">;
def fno_integrated_cc1 : Flag<["-"], "fno-integrated-cc1">,
                         Flags<[CoreOption, DriverOption]>, Group<f_Group>,
                         HelpText<"Spawn a separate process for each cc1">;

def : Flag<["-"], "integrated-as">, Alias<fintegrated_as>, Flags<[DriverOption]>;
def : Flag<["-"], "no-integrated-as">, Alias<fno_integrated_as>,
      Flags<[CC1Option, DriverOption]>;

def working_directory : JoinedOrSeparate<["-"], "working-directory">, Flags<[CC1Option]>,
  HelpText<"Resolve file paths relative to the specified directory">;
def working_directory_EQ : Joined<["-"], "working-directory=">, Flags<[CC1Option]>,
  Alias<working_directory>;

// Double dash options, which are usually an alias for one of the previous
// options.

def _mhwdiv_EQ : Joined<["--"], "mhwdiv=">, Alias<mhwdiv_EQ>;
def _mhwdiv : Separate<["--"], "mhwdiv">, Alias<mhwdiv_EQ>;
def _CLASSPATH_EQ : Joined<["--"], "CLASSPATH=">, Alias<fclasspath_EQ>;
def _CLASSPATH : Separate<["--"], "CLASSPATH">, Alias<fclasspath_EQ>;
def _all_warnings : Flag<["--"], "all-warnings">, Alias<Wall>;
def _analyzer_no_default_checks : Flag<["--"], "analyzer-no-default-checks">, Flags<[DriverOption]>;
def _analyzer_output : JoinedOrSeparate<["--"], "analyzer-output">, Flags<[DriverOption]>,
  HelpText<"Static analyzer report output format (html|plist|plist-multi-file|plist-html|sarif|text).">;
def _analyze : Flag<["--"], "analyze">, Flags<[DriverOption, CoreOption]>,
  HelpText<"Run the static analyzer">;
def _assemble : Flag<["--"], "assemble">, Alias<S>;
def _assert_EQ : Joined<["--"], "assert=">, Alias<A>;
def _assert : Separate<["--"], "assert">, Alias<A>;
def _bootclasspath_EQ : Joined<["--"], "bootclasspath=">, Alias<fbootclasspath_EQ>;
def _bootclasspath : Separate<["--"], "bootclasspath">, Alias<fbootclasspath_EQ>;
def _classpath_EQ : Joined<["--"], "classpath=">, Alias<fclasspath_EQ>;
def _classpath : Separate<["--"], "classpath">, Alias<fclasspath_EQ>;
def _comments_in_macros : Flag<["--"], "comments-in-macros">, Alias<CC>;
def _comments : Flag<["--"], "comments">, Alias<C>;
def _compile : Flag<["--"], "compile">, Alias<c>;
def _constant_cfstrings : Flag<["--"], "constant-cfstrings">;
def _debug_EQ : Joined<["--"], "debug=">, Alias<g_Flag>;
def _debug : Flag<["--"], "debug">, Alias<g_Flag>;
def _define_macro_EQ : Joined<["--"], "define-macro=">, Alias<D>;
def _define_macro : Separate<["--"], "define-macro">, Alias<D>;
def _dependencies : Flag<["--"], "dependencies">, Alias<M>;
def _dyld_prefix_EQ : Joined<["--"], "dyld-prefix=">;
def _dyld_prefix : Separate<["--"], "dyld-prefix">, Alias<_dyld_prefix_EQ>;
def _encoding_EQ : Joined<["--"], "encoding=">, Alias<fencoding_EQ>;
def _encoding : Separate<["--"], "encoding">, Alias<fencoding_EQ>;
def _entry : Flag<["--"], "entry">, Alias<e>;
def _extdirs_EQ : Joined<["--"], "extdirs=">, Alias<fextdirs_EQ>;
def _extdirs : Separate<["--"], "extdirs">, Alias<fextdirs_EQ>;
def _extra_warnings : Flag<["--"], "extra-warnings">, Alias<W_Joined>;
def _for_linker_EQ : Joined<["--"], "for-linker=">, Alias<Xlinker>;
def _for_linker : Separate<["--"], "for-linker">, Alias<Xlinker>;
def _force_link_EQ : Joined<["--"], "force-link=">, Alias<u>;
def _force_link : Separate<["--"], "force-link">, Alias<u>;
def _help_hidden : Flag<["--"], "help-hidden">,
  HelpText<"Display help for hidden options">;
def _imacros_EQ : Joined<["--"], "imacros=">, Alias<imacros>;
def _include_barrier : Flag<["--"], "include-barrier">, Alias<I_>;
def _include_directory_after_EQ : Joined<["--"], "include-directory-after=">, Alias<idirafter>;
def _include_directory_after : Separate<["--"], "include-directory-after">, Alias<idirafter>;
def _include_directory_EQ : Joined<["--"], "include-directory=">, Alias<I>;
def _include_directory : Separate<["--"], "include-directory">, Alias<I>;
def _include_prefix_EQ : Joined<["--"], "include-prefix=">, Alias<iprefix>;
def _include_prefix : Separate<["--"], "include-prefix">, Alias<iprefix>;
def _include_with_prefix_after_EQ : Joined<["--"], "include-with-prefix-after=">, Alias<iwithprefix>;
def _include_with_prefix_after : Separate<["--"], "include-with-prefix-after">, Alias<iwithprefix>;
def _include_with_prefix_before_EQ : Joined<["--"], "include-with-prefix-before=">, Alias<iwithprefixbefore>;
def _include_with_prefix_before : Separate<["--"], "include-with-prefix-before">, Alias<iwithprefixbefore>;
def _include_with_prefix_EQ : Joined<["--"], "include-with-prefix=">, Alias<iwithprefix>;
def _include_with_prefix : Separate<["--"], "include-with-prefix">, Alias<iwithprefix>;
def _include_EQ : Joined<["--"], "include=">, Alias<include_>;
def _language_EQ : Joined<["--"], "language=">, Alias<x>;
def _language : Separate<["--"], "language">, Alias<x>;
def _library_directory_EQ : Joined<["--"], "library-directory=">, Alias<L>;
def _library_directory : Separate<["--"], "library-directory">, Alias<L>;
def _no_line_commands : Flag<["--"], "no-line-commands">, Alias<P>;
def _no_standard_includes : Flag<["--"], "no-standard-includes">, Alias<nostdinc>;
def _no_standard_libraries : Flag<["--"], "no-standard-libraries">, Alias<nostdlib>;
def _no_undefined : Flag<["--"], "no-undefined">, Flags<[LinkerInput]>;
def _no_warnings : Flag<["--"], "no-warnings">, Alias<w>;
def _optimize_EQ : Joined<["--"], "optimize=">, Alias<O>;
def _optimize : Flag<["--"], "optimize">, Alias<O>;
def _output_class_directory_EQ : Joined<["--"], "output-class-directory=">, Alias<foutput_class_dir_EQ>;
def _output_class_directory : Separate<["--"], "output-class-directory">, Alias<foutput_class_dir_EQ>;
def _output_EQ : Joined<["--"], "output=">, Alias<o>;
def _output : Separate<["--"], "output">, Alias<o>;
def _param : Separate<["--"], "param">, Group<CompileOnly_Group>;
def _param_EQ : Joined<["--"], "param=">, Alias<_param>;
def _precompile : Flag<["--"], "precompile">, Flags<[DriverOption]>,
  Group<Action_Group>, HelpText<"Only precompile the input">;
def _prefix_EQ : Joined<["--"], "prefix=">, Alias<B>;
def _prefix : Separate<["--"], "prefix">, Alias<B>;
def _preprocess : Flag<["--"], "preprocess">, Alias<E>;
def _print_diagnostic_categories : Flag<["--"], "print-diagnostic-categories">;
def _print_file_name : Separate<["--"], "print-file-name">, Alias<print_file_name_EQ>;
def _print_missing_file_dependencies : Flag<["--"], "print-missing-file-dependencies">, Alias<MG>;
def _print_prog_name : Separate<["--"], "print-prog-name">, Alias<print_prog_name_EQ>;
def _profile_blocks : Flag<["--"], "profile-blocks">, Alias<a>;
def _profile : Flag<["--"], "profile">, Alias<p>;
def _resource_EQ : Joined<["--"], "resource=">, Alias<fcompile_resource_EQ>;
def _resource : Separate<["--"], "resource">, Alias<fcompile_resource_EQ>;
def _rtlib : Separate<["--"], "rtlib">, Alias<rtlib_EQ>;
def _serialize_diags : Separate<["-", "--"], "serialize-diagnostics">, Flags<[DriverOption]>,
  HelpText<"Serialize compiler diagnostics to a file">;
// We give --version different semantics from -version.
def _version : Flag<["--"], "version">, Flags<[CoreOption, CC1Option]>,
  HelpText<"Print version information">;
def _signed_char : Flag<["--"], "signed-char">, Alias<fsigned_char>;
def _std : Separate<["--"], "std">, Alias<std_EQ>;
def _stdlib : Separate<["--"], "stdlib">, Alias<stdlib_EQ>;
def _sysroot_EQ : Joined<["--"], "sysroot=">;
def _sysroot : Separate<["--"], "sysroot">, Alias<_sysroot_EQ>;
def _target_help : Flag<["--"], "target-help">;
def _trace_includes : Flag<["--"], "trace-includes">, Alias<H>;
def _undefine_macro_EQ : Joined<["--"], "undefine-macro=">, Alias<U>;
def _undefine_macro : Separate<["--"], "undefine-macro">, Alias<U>;
def _unsigned_char : Flag<["--"], "unsigned-char">, Alias<funsigned_char>;
def _user_dependencies : Flag<["--"], "user-dependencies">, Alias<MM>;
def _verbose : Flag<["--"], "verbose">, Alias<v>;
def _warn__EQ : Joined<["--"], "warn-=">, Alias<W_Joined>;
def _warn_ : Joined<["--"], "warn-">, Alias<W_Joined>;
def _write_dependencies : Flag<["--"], "write-dependencies">, Alias<MD>;
def _write_user_dependencies : Flag<["--"], "write-user-dependencies">, Alias<MMD>;
def _ : Joined<["--"], "">, Flags<[Unsupported]>;

// Hexagon feature flags.
def mieee_rnd_near : Flag<["-"], "mieee-rnd-near">,
  Group<m_hexagon_Features_Group>;
def mv5 : Flag<["-"], "mv5">, Group<m_hexagon_Features_Group>, Alias<mcpu_EQ>,
  AliasArgs<["hexagonv5"]>;
def mv55 : Flag<["-"], "mv55">, Group<m_hexagon_Features_Group>,
  Alias<mcpu_EQ>, AliasArgs<["hexagonv55"]>;
def mv60 : Flag<["-"], "mv60">, Group<m_hexagon_Features_Group>,
  Alias<mcpu_EQ>, AliasArgs<["hexagonv60"]>;
def mv62 : Flag<["-"], "mv62">, Group<m_hexagon_Features_Group>,
  Alias<mcpu_EQ>, AliasArgs<["hexagonv62"]>;
def mv65 : Flag<["-"], "mv65">, Group<m_hexagon_Features_Group>,
  Alias<mcpu_EQ>, AliasArgs<["hexagonv65"]>;
def mv66 : Flag<["-"], "mv66">, Group<m_hexagon_Features_Group>,
  Alias<mcpu_EQ>, AliasArgs<["hexagonv66"]>;
def mv67 : Flag<["-"], "mv67">, Group<m_hexagon_Features_Group>,
  Alias<mcpu_EQ>, AliasArgs<["hexagonv67"]>;
def mv67t : Flag<["-"], "mv67t">, Group<m_hexagon_Features_Group>,
  Alias<mcpu_EQ>, AliasArgs<["hexagonv67t"]>;
def mhexagon_hvx : Flag<["-"], "mhvx">, Group<m_hexagon_Features_HVX_Group>,
  HelpText<"Enable Hexagon Vector eXtensions">;
def mhexagon_hvx_EQ : Joined<["-"], "mhvx=">,
  Group<m_hexagon_Features_HVX_Group>,
  HelpText<"Enable Hexagon Vector eXtensions">;
def mno_hexagon_hvx : Flag<["-"], "mno-hvx">,
  Group<m_hexagon_Features_HVX_Group>,
  HelpText<"Disable Hexagon Vector eXtensions">;
def mhexagon_hvx_length_EQ : Joined<["-"], "mhvx-length=">,
  Group<m_hexagon_Features_HVX_Group>, HelpText<"Set Hexagon Vector Length">,
  Values<"64B,128B">;
def ffixed_r19: Flag<["-"], "ffixed-r19">,
  HelpText<"Reserve register r19 (Hexagon only)">;
def mmemops : Flag<["-"], "mmemops">, Group<m_hexagon_Features_Group>,
  Flags<[CC1Option]>, HelpText<"Enable generation of memop instructions">;
def mno_memops : Flag<["-"], "mno-memops">, Group<m_hexagon_Features_Group>,
  Flags<[CC1Option]>, HelpText<"Disable generation of memop instructions">;
def mpackets : Flag<["-"], "mpackets">, Group<m_hexagon_Features_Group>,
  Flags<[CC1Option]>, HelpText<"Enable generation of instruction packets">;
def mno_packets : Flag<["-"], "mno-packets">, Group<m_hexagon_Features_Group>,
  Flags<[CC1Option]>, HelpText<"Disable generation of instruction packets">;
def mnvj : Flag<["-"], "mnvj">, Group<m_hexagon_Features_Group>,
  Flags<[CC1Option]>, HelpText<"Enable generation of new-value jumps">;
def mno_nvj : Flag<["-"], "mno-nvj">, Group<m_hexagon_Features_Group>,
  Flags<[CC1Option]>, HelpText<"Disable generation of new-value jumps">;
def mnvs : Flag<["-"], "mnvs">, Group<m_hexagon_Features_Group>,
  Flags<[CC1Option]>, HelpText<"Enable generation of new-value stores">;
def mno_nvs : Flag<["-"], "mno-nvs">, Group<m_hexagon_Features_Group>,
  Flags<[CC1Option]>, HelpText<"Disable generation of new-value stores">;


// X86 feature flags
def mx87 : Flag<["-"], "mx87">, Group<m_x86_Features_Group>;
def mno_x87 : Flag<["-"], "mno-x87">, Group<m_x86_Features_Group>;
def m80387 : Flag<["-"], "m80387">, Alias<mx87>;
def mno_80387 : Flag<["-"], "mno-80387">, Alias<mno_x87>;
def mmmx : Flag<["-"], "mmmx">, Group<m_x86_Features_Group>;
def mno_mmx : Flag<["-"], "mno-mmx">, Group<m_x86_Features_Group>;
def m3dnow : Flag<["-"], "m3dnow">, Group<m_x86_Features_Group>;
def mno_3dnow : Flag<["-"], "mno-3dnow">, Group<m_x86_Features_Group>;
def m3dnowa : Flag<["-"], "m3dnowa">, Group<m_x86_Features_Group>;
def mno_3dnowa : Flag<["-"], "mno-3dnowa">, Group<m_x86_Features_Group>;
def msse : Flag<["-"], "msse">, Group<m_x86_Features_Group>;
def mno_sse : Flag<["-"], "mno-sse">, Group<m_x86_Features_Group>;
def msse2 : Flag<["-"], "msse2">, Group<m_x86_Features_Group>;
def mno_sse2 : Flag<["-"], "mno-sse2">, Group<m_x86_Features_Group>;
def msse3 : Flag<["-"], "msse3">, Group<m_x86_Features_Group>;
def mno_sse3 : Flag<["-"], "mno-sse3">, Group<m_x86_Features_Group>;
def mssse3 : Flag<["-"], "mssse3">, Group<m_x86_Features_Group>;
def mno_ssse3 : Flag<["-"], "mno-ssse3">, Group<m_x86_Features_Group>;
def msse4_1 : Flag<["-"], "msse4.1">, Group<m_x86_Features_Group>;
def mno_sse4_1 : Flag<["-"], "mno-sse4.1">, Group<m_x86_Features_Group>;
def msse4_2 : Flag<["-"], "msse4.2">, Group<m_x86_Features_Group>;
def mno_sse4_2 : Flag<["-"], "mno-sse4.2">, Group<m_x86_Features_Group>;
def msse4 : Flag<["-"], "msse4">, Alias<msse4_2>;
// -mno-sse4 turns off sse4.1 which has the effect of turning off everything
// later than 4.1. -msse4 turns on 4.2 which has the effect of turning on
// everything earlier than 4.2.
def mno_sse4 : Flag<["-"], "mno-sse4">, Alias<mno_sse4_1>;
def msse4a : Flag<["-"], "msse4a">, Group<m_x86_Features_Group>;
def mno_sse4a : Flag<["-"], "mno-sse4a">, Group<m_x86_Features_Group>;
def mavx : Flag<["-"], "mavx">, Group<m_x86_Features_Group>;
def mno_avx : Flag<["-"], "mno-avx">, Group<m_x86_Features_Group>;
def mavx2 : Flag<["-"], "mavx2">, Group<m_x86_Features_Group>;
def mno_avx2 : Flag<["-"], "mno-avx2">, Group<m_x86_Features_Group>;
def mavx512f : Flag<["-"], "mavx512f">, Group<m_x86_Features_Group>;
def mno_avx512f : Flag<["-"], "mno-avx512f">, Group<m_x86_Features_Group>;
def mavx512bf16 : Flag<["-"], "mavx512bf16">, Group<m_x86_Features_Group>;
def mno_avx512bf16 : Flag<["-"], "mno-avx512bf16">, Group<m_x86_Features_Group>;
def mavx512bitalg : Flag<["-"], "mavx512bitalg">, Group<m_x86_Features_Group>;
def mno_avx512bitalg : Flag<["-"], "mno-avx512bitalg">, Group<m_x86_Features_Group>;
def mavx512bw : Flag<["-"], "mavx512bw">, Group<m_x86_Features_Group>;
def mno_avx512bw : Flag<["-"], "mno-avx512bw">, Group<m_x86_Features_Group>;
def mavx512cd : Flag<["-"], "mavx512cd">, Group<m_x86_Features_Group>;
def mno_avx512cd : Flag<["-"], "mno-avx512cd">, Group<m_x86_Features_Group>;
def mavx512dq : Flag<["-"], "mavx512dq">, Group<m_x86_Features_Group>;
def mno_avx512dq : Flag<["-"], "mno-avx512dq">, Group<m_x86_Features_Group>;
def mavx512er : Flag<["-"], "mavx512er">, Group<m_x86_Features_Group>;
def mno_avx512er : Flag<["-"], "mno-avx512er">, Group<m_x86_Features_Group>;
def mavx512ifma : Flag<["-"], "mavx512ifma">, Group<m_x86_Features_Group>;
def mno_avx512ifma : Flag<["-"], "mno-avx512ifma">, Group<m_x86_Features_Group>;
def mavx512pf : Flag<["-"], "mavx512pf">, Group<m_x86_Features_Group>;
def mno_avx512pf : Flag<["-"], "mno-avx512pf">, Group<m_x86_Features_Group>;
def mavx512vbmi : Flag<["-"], "mavx512vbmi">, Group<m_x86_Features_Group>;
def mno_avx512vbmi : Flag<["-"], "mno-avx512vbmi">, Group<m_x86_Features_Group>;
def mavx512vbmi2 : Flag<["-"], "mavx512vbmi2">, Group<m_x86_Features_Group>;
def mno_avx512vbmi2 : Flag<["-"], "mno-avx512vbmi2">, Group<m_x86_Features_Group>;
def mavx512vl : Flag<["-"], "mavx512vl">, Group<m_x86_Features_Group>;
def mno_avx512vl : Flag<["-"], "mno-avx512vl">, Group<m_x86_Features_Group>;
def mavx512vnni : Flag<["-"], "mavx512vnni">, Group<m_x86_Features_Group>;
def mno_avx512vnni : Flag<["-"], "mno-avx512vnni">, Group<m_x86_Features_Group>;
def mavx512vpopcntdq : Flag<["-"], "mavx512vpopcntdq">, Group<m_x86_Features_Group>;
def mno_avx512vpopcntdq : Flag<["-"], "mno-avx512vpopcntdq">, Group<m_x86_Features_Group>;
def mavx512vp2intersect : Flag<["-"], "mavx512vp2intersect">, Group<m_x86_Features_Group>;
def mno_avx512vp2intersect : Flag<["-"], "mno-avx512vp2intersect">, Group<m_x86_Features_Group>;
def madx : Flag<["-"], "madx">, Group<m_x86_Features_Group>;
def mno_adx : Flag<["-"], "mno-adx">, Group<m_x86_Features_Group>;
def maes : Flag<["-"], "maes">, Group<m_x86_Features_Group>;
def mno_aes : Flag<["-"], "mno-aes">, Group<m_x86_Features_Group>;
def mbmi : Flag<["-"], "mbmi">, Group<m_x86_Features_Group>;
def mno_bmi : Flag<["-"], "mno-bmi">, Group<m_x86_Features_Group>;
def mbmi2 : Flag<["-"], "mbmi2">, Group<m_x86_Features_Group>;
def mno_bmi2 : Flag<["-"], "mno-bmi2">, Group<m_x86_Features_Group>;
def mcldemote : Flag<["-"], "mcldemote">, Group<m_x86_Features_Group>;
def mno_cldemote : Flag<["-"], "mno-cldemote">, Group<m_x86_Features_Group>;
def mclflushopt : Flag<["-"], "mclflushopt">, Group<m_x86_Features_Group>;
def mno_clflushopt : Flag<["-"], "mno-clflushopt">, Group<m_x86_Features_Group>;
def mclwb : Flag<["-"], "mclwb">, Group<m_x86_Features_Group>;
def mno_clwb : Flag<["-"], "mno-clwb">, Group<m_x86_Features_Group>;
def mwbnoinvd : Flag<["-"], "mwbnoinvd">, Group<m_x86_Features_Group>;
def mno_wbnoinvd : Flag<["-"], "mno-wbnoinvd">, Group<m_x86_Features_Group>;
def mclzero : Flag<["-"], "mclzero">, Group<m_x86_Features_Group>;
def mno_clzero : Flag<["-"], "mno-clzero">, Group<m_x86_Features_Group>;
def mcx16 : Flag<["-"], "mcx16">, Group<m_x86_Features_Group>;
def mno_cx16 : Flag<["-"], "mno-cx16">, Group<m_x86_Features_Group>;
def menqcmd : Flag<["-"], "menqcmd">, Group<m_x86_Features_Group>;
def mno_enqcmd : Flag<["-"], "mno-enqcmd">, Group<m_x86_Features_Group>;
def mf16c : Flag<["-"], "mf16c">, Group<m_x86_Features_Group>;
def mno_f16c : Flag<["-"], "mno-f16c">, Group<m_x86_Features_Group>;
def mfma : Flag<["-"], "mfma">, Group<m_x86_Features_Group>;
def mno_fma : Flag<["-"], "mno-fma">, Group<m_x86_Features_Group>;
def mfma4 : Flag<["-"], "mfma4">, Group<m_x86_Features_Group>;
def mno_fma4 : Flag<["-"], "mno-fma4">, Group<m_x86_Features_Group>;
def mfsgsbase : Flag<["-"], "mfsgsbase">, Group<m_x86_Features_Group>;
def mno_fsgsbase : Flag<["-"], "mno-fsgsbase">, Group<m_x86_Features_Group>;
def mfxsr : Flag<["-"], "mfxsr">, Group<m_x86_Features_Group>;
def mno_fxsr : Flag<["-"], "mno-fxsr">, Group<m_x86_Features_Group>;
def minvpcid : Flag<["-"], "minvpcid">, Group<m_x86_Features_Group>;
def mno_invpcid : Flag<["-"], "mno-invpcid">, Group<m_x86_Features_Group>;
def mgfni : Flag<["-"], "mgfni">, Group<m_x86_Features_Group>;
def mno_gfni : Flag<["-"], "mno-gfni">, Group<m_x86_Features_Group>;
def mlwp : Flag<["-"], "mlwp">, Group<m_x86_Features_Group>;
def mno_lwp : Flag<["-"], "mno-lwp">, Group<m_x86_Features_Group>;
def mlzcnt : Flag<["-"], "mlzcnt">, Group<m_x86_Features_Group>;
def mno_lzcnt : Flag<["-"], "mno-lzcnt">, Group<m_x86_Features_Group>;
def mmovbe : Flag<["-"], "mmovbe">, Group<m_x86_Features_Group>;
def mno_movbe : Flag<["-"], "mno-movbe">, Group<m_x86_Features_Group>;
def mmovdiri : Flag<["-"], "mmovdiri">, Group<m_x86_Features_Group>;
def mno_movdiri : Flag<["-"], "mno-movdiri">, Group<m_x86_Features_Group>;
def mmovdir64b : Flag<["-"], "mmovdir64b">, Group<m_x86_Features_Group>;
def mno_movdir64b : Flag<["-"], "mno-movdir64b">, Group<m_x86_Features_Group>;
def mmwaitx : Flag<["-"], "mmwaitx">, Group<m_x86_Features_Group>;
def mno_mwaitx : Flag<["-"], "mno-mwaitx">, Group<m_x86_Features_Group>;
def mpku : Flag<["-"], "mpku">, Group<m_x86_Features_Group>;
def mno_pku : Flag<["-"], "mno-pku">, Group<m_x86_Features_Group>;
def mpclmul : Flag<["-"], "mpclmul">, Group<m_x86_Features_Group>;
def mno_pclmul : Flag<["-"], "mno-pclmul">, Group<m_x86_Features_Group>;
def mpconfig : Flag<["-"], "mpconfig">, Group<m_x86_Features_Group>;
def mno_pconfig : Flag<["-"], "mno-pconfig">, Group<m_x86_Features_Group>;
def mpopcnt : Flag<["-"], "mpopcnt">, Group<m_x86_Features_Group>;
def mno_popcnt : Flag<["-"], "mno-popcnt">, Group<m_x86_Features_Group>;
def mprefetchwt1 : Flag<["-"], "mprefetchwt1">, Group<m_x86_Features_Group>;
def mno_prefetchwt1 : Flag<["-"], "mno-prefetchwt1">, Group<m_x86_Features_Group>;
def mprfchw : Flag<["-"], "mprfchw">, Group<m_x86_Features_Group>;
def mno_prfchw : Flag<["-"], "mno-prfchw">, Group<m_x86_Features_Group>;
def mptwrite : Flag<["-"], "mptwrite">, Group<m_x86_Features_Group>;
def mno_ptwrite : Flag<["-"], "mno-ptwrite">, Group<m_x86_Features_Group>;
def mrdpid : Flag<["-"], "mrdpid">, Group<m_x86_Features_Group>;
def mno_rdpid : Flag<["-"], "mno-rdpid">, Group<m_x86_Features_Group>;
def mrdrnd : Flag<["-"], "mrdrnd">, Group<m_x86_Features_Group>;
def mno_rdrnd : Flag<["-"], "mno-rdrnd">, Group<m_x86_Features_Group>;
def mrtm : Flag<["-"], "mrtm">, Group<m_x86_Features_Group>;
def mno_rtm : Flag<["-"], "mno-rtm">, Group<m_x86_Features_Group>;
def mrdseed : Flag<["-"], "mrdseed">, Group<m_x86_Features_Group>;
def mno_rdseed : Flag<["-"], "mno-rdseed">, Group<m_x86_Features_Group>;
def msahf : Flag<["-"], "msahf">, Group<m_x86_Features_Group>;
def mno_sahf : Flag<["-"], "mno-sahf">, Group<m_x86_Features_Group>;
def msgx : Flag<["-"], "msgx">, Group<m_x86_Features_Group>;
def mno_sgx : Flag<["-"], "mno-sgx">, Group<m_x86_Features_Group>;
def msha : Flag<["-"], "msha">, Group<m_x86_Features_Group>;
def mno_sha : Flag<["-"], "mno-sha">, Group<m_x86_Features_Group>;
def mtbm : Flag<["-"], "mtbm">, Group<m_x86_Features_Group>;
def mno_tbm : Flag<["-"], "mno-tbm">, Group<m_x86_Features_Group>;
def mvaes : Flag<["-"], "mvaes">, Group<m_x86_Features_Group>;
def mno_vaes : Flag<["-"], "mno-vaes">, Group<m_x86_Features_Group>;
def mvpclmulqdq : Flag<["-"], "mvpclmulqdq">, Group<m_x86_Features_Group>;
def mno_vpclmulqdq : Flag<["-"], "mno-vpclmulqdq">, Group<m_x86_Features_Group>;
def mwaitpkg : Flag<["-"], "mwaitpkg">, Group<m_x86_Features_Group>;
def mno_waitpkg : Flag<["-"], "mno-waitpkg">, Group<m_x86_Features_Group>;
def mxop : Flag<["-"], "mxop">, Group<m_x86_Features_Group>;
def mno_xop : Flag<["-"], "mno-xop">, Group<m_x86_Features_Group>;
def mxsave : Flag<["-"], "mxsave">, Group<m_x86_Features_Group>;
def mno_xsave : Flag<["-"], "mno-xsave">, Group<m_x86_Features_Group>;
def mxsavec : Flag<["-"], "mxsavec">, Group<m_x86_Features_Group>;
def mno_xsavec : Flag<["-"], "mno-xsavec">, Group<m_x86_Features_Group>;
def mxsaveopt : Flag<["-"], "mxsaveopt">, Group<m_x86_Features_Group>;
def mno_xsaveopt : Flag<["-"], "mno-xsaveopt">, Group<m_x86_Features_Group>;
def mxsaves : Flag<["-"], "mxsaves">, Group<m_x86_Features_Group>;
def mno_xsaves : Flag<["-"], "mno-xsaves">, Group<m_x86_Features_Group>;
def mshstk : Flag<["-"], "mshstk">, Group<m_x86_Features_Group>;
def mno_shstk : Flag<["-"], "mno-shstk">, Group<m_x86_Features_Group>;
def mretpoline_external_thunk : Flag<["-"], "mretpoline-external-thunk">, Group<m_x86_Features_Group>;
def mno_retpoline_external_thunk : Flag<["-"], "mno-retpoline-external-thunk">, Group<m_x86_Features_Group>;
def mvzeroupper : Flag<["-"], "mvzeroupper">, Group<m_x86_Features_Group>;
def mno_vzeroupper : Flag<["-"], "mno-vzeroupper">, Group<m_x86_Features_Group>;

// These are legacy user-facing driver-level option spellings. They are always
// aliases for options that are spelled using the more common Unix / GNU flag
// style of double-dash and equals-joined flags.
def gcc_toolchain_legacy_spelling : Separate<["-"], "gcc-toolchain">, Alias<gcc_toolchain>;
def target_legacy_spelling : Separate<["-"], "target">, Alias<target>;

// Special internal option to handle -Xlinker --no-demangle.
def Z_Xlinker__no_demangle : Flag<["-"], "Z-Xlinker-no-demangle">,
    Flags<[Unsupported, NoArgumentUnused]>;

// Special internal option to allow forwarding arbitrary arguments to linker.
def Zlinker_input : Separate<["-"], "Zlinker-input">,
    Flags<[Unsupported, NoArgumentUnused]>;

// Reserved library options.
def Z_reserved_lib_stdcxx : Flag<["-"], "Z-reserved-lib-stdc++">,
    Flags<[LinkerInput, NoArgumentUnused, Unsupported]>, Group<reserved_lib_Group>;
def Z_reserved_lib_cckext : Flag<["-"], "Z-reserved-lib-cckext">,
    Flags<[LinkerInput, NoArgumentUnused, Unsupported]>, Group<reserved_lib_Group>;

// Ignored options
// FIXME: multiclasess produce suffixes, not prefixes. This is fine for now
// since it is only used in ignored options.
multiclass BooleanFFlag<string name> {
  def _f : Flag<["-"], "f"#name>;
  def _fno : Flag<["-"], "fno-"#name>;
}

defm : BooleanFFlag<"keep-inline-functions">, Group<clang_ignored_gcc_optimization_f_Group>;

def fprofile_dir : Joined<["-"], "fprofile-dir=">, Group<f_Group>;

def fuse_ld_EQ : Joined<["-"], "fuse-ld=">, Group<f_Group>, Flags<[CoreOption]>;

defm align_labels : BooleanFFlag<"align-labels">, Group<clang_ignored_gcc_optimization_f_Group>;
def falign_labels_EQ : Joined<["-"], "falign-labels=">, Group<clang_ignored_gcc_optimization_f_Group>;
defm align_loops : BooleanFFlag<"align-loops">, Group<clang_ignored_gcc_optimization_f_Group>;
def falign_loops_EQ : Joined<["-"], "falign-loops=">, Group<clang_ignored_gcc_optimization_f_Group>;
defm align_jumps : BooleanFFlag<"align-jumps">, Group<clang_ignored_gcc_optimization_f_Group>;
def falign_jumps_EQ : Joined<["-"], "falign-jumps=">, Group<clang_ignored_gcc_optimization_f_Group>;

// FIXME: This option should be supported and wired up to our diognostics, but
// ignore it for now to avoid breaking builds that use it.
def fdiagnostics_show_location_EQ : Joined<["-"], "fdiagnostics-show-location=">, Group<clang_ignored_f_Group>;

defm fcheck_new : BooleanFFlag<"check-new">, Group<clang_ignored_f_Group>;
defm caller_saves : BooleanFFlag<"caller-saves">, Group<clang_ignored_gcc_optimization_f_Group>;
defm reorder_blocks : BooleanFFlag<"reorder-blocks">, Group<clang_ignored_gcc_optimization_f_Group>;
defm eliminate_unused_debug_types : BooleanFFlag<"eliminate-unused-debug-types">, Group<clang_ignored_f_Group>;
defm branch_count_reg : BooleanFFlag<"branch-count-reg">, Group<clang_ignored_gcc_optimization_f_Group>;
defm default_inline : BooleanFFlag<"default-inline">, Group<clang_ignored_gcc_optimization_f_Group>;
defm fat_lto_objects : BooleanFFlag<"fat-lto-objects">, Group<clang_ignored_gcc_optimization_f_Group>;
defm float_store : BooleanFFlag<"float-store">, Group<clang_ignored_gcc_optimization_f_Group>;
defm friend_injection : BooleanFFlag<"friend-injection">, Group<clang_ignored_f_Group>;
defm function_attribute_list : BooleanFFlag<"function-attribute-list">, Group<clang_ignored_f_Group>;
defm gcse : BooleanFFlag<"gcse">, Group<clang_ignored_gcc_optimization_f_Group>;
defm gcse_after_reload: BooleanFFlag<"gcse-after-reload">, Group<clang_ignored_gcc_optimization_f_Group>;
defm gcse_las: BooleanFFlag<"gcse-las">, Group<clang_ignored_gcc_optimization_f_Group>;
defm gcse_sm: BooleanFFlag<"gcse-sm">, Group<clang_ignored_gcc_optimization_f_Group>;
defm gnu : BooleanFFlag<"gnu">, Group<clang_ignored_f_Group>;
defm implicit_templates : BooleanFFlag<"implicit-templates">, Group<clang_ignored_f_Group>;
defm implement_inlines : BooleanFFlag<"implement-inlines">, Group<clang_ignored_f_Group>;
defm merge_constants : BooleanFFlag<"merge-constants">, Group<clang_ignored_gcc_optimization_f_Group>;
defm modulo_sched : BooleanFFlag<"modulo-sched">, Group<clang_ignored_gcc_optimization_f_Group>;
defm modulo_sched_allow_regmoves : BooleanFFlag<"modulo-sched-allow-regmoves">,
    Group<clang_ignored_gcc_optimization_f_Group>;
defm inline_functions_called_once : BooleanFFlag<"inline-functions-called-once">,
    Group<clang_ignored_gcc_optimization_f_Group>;
def finline_limit_EQ : Joined<["-"], "finline-limit=">, Group<clang_ignored_gcc_optimization_f_Group>;
defm finline_limit : BooleanFFlag<"inline-limit">, Group<clang_ignored_gcc_optimization_f_Group>;
defm inline_small_functions : BooleanFFlag<"inline-small-functions">,
    Group<clang_ignored_gcc_optimization_f_Group>;
defm ipa_cp : BooleanFFlag<"ipa-cp">,
    Group<clang_ignored_gcc_optimization_f_Group>;
defm ivopts : BooleanFFlag<"ivopts">, Group<clang_ignored_gcc_optimization_f_Group>;
def fsemantic_interposition : Flag<["-"], "fsemantic-interposition">, Group<f_Group>, Flags<[CC1Option]>;
def fno_semantic_interposition: Flag<["-"], "fno-semantic-interposition">, Group<f_Group>;
defm non_call_exceptions : BooleanFFlag<"non-call-exceptions">, Group<clang_ignored_f_Group>;
defm peel_loops : BooleanFFlag<"peel-loops">, Group<clang_ignored_gcc_optimization_f_Group>;
defm permissive : BooleanFFlag<"permissive">, Group<clang_ignored_f_Group>;
defm prefetch_loop_arrays : BooleanFFlag<"prefetch-loop-arrays">, Group<clang_ignored_gcc_optimization_f_Group>;
defm printf : BooleanFFlag<"printf">, Group<clang_ignored_f_Group>;
defm profile : BooleanFFlag<"profile">, Group<clang_ignored_f_Group>;
defm profile_correction : BooleanFFlag<"profile-correction">, Group<clang_ignored_gcc_optimization_f_Group>;
defm profile_generate_sampling : BooleanFFlag<"profile-generate-sampling">, Group<clang_ignored_f_Group>;
defm profile_reusedist : BooleanFFlag<"profile-reusedist">, Group<clang_ignored_f_Group>;
defm profile_values : BooleanFFlag<"profile-values">, Group<clang_ignored_gcc_optimization_f_Group>;
defm regs_graph : BooleanFFlag<"regs-graph">, Group<clang_ignored_f_Group>;
defm rename_registers : BooleanFFlag<"rename-registers">, Group<clang_ignored_gcc_optimization_f_Group>;
defm ripa : BooleanFFlag<"ripa">, Group<clang_ignored_f_Group>;
defm schedule_insns : BooleanFFlag<"schedule-insns">, Group<clang_ignored_gcc_optimization_f_Group>;
defm schedule_insns2 : BooleanFFlag<"schedule-insns2">, Group<clang_ignored_gcc_optimization_f_Group>;
defm see : BooleanFFlag<"see">, Group<clang_ignored_f_Group>;
defm signaling_nans : BooleanFFlag<"signaling-nans">, Group<clang_ignored_gcc_optimization_f_Group>;
defm single_precision_constant : BooleanFFlag<"single-precision-constant">,
    Group<clang_ignored_gcc_optimization_f_Group>;
defm spec_constr_count : BooleanFFlag<"spec-constr-count">, Group<clang_ignored_f_Group>;
defm stack_check : BooleanFFlag<"stack-check">, Group<clang_ignored_f_Group>;
defm strength_reduce :
    BooleanFFlag<"strength-reduce">, Group<clang_ignored_gcc_optimization_f_Group>;
defm tls_model : BooleanFFlag<"tls-model">, Group<clang_ignored_f_Group>;
defm tracer : BooleanFFlag<"tracer">, Group<clang_ignored_gcc_optimization_f_Group>;
defm tree_dce : BooleanFFlag<"tree-dce">, Group<clang_ignored_gcc_optimization_f_Group>;
defm tree_loop_im : BooleanFFlag<"tree_loop_im">,  Group<clang_ignored_gcc_optimization_f_Group>;
defm tree_loop_ivcanon : BooleanFFlag<"tree_loop_ivcanon">,  Group<clang_ignored_gcc_optimization_f_Group>;
defm tree_loop_linear : BooleanFFlag<"tree_loop_linear">,  Group<clang_ignored_gcc_optimization_f_Group>;
defm tree_salias : BooleanFFlag<"tree-salias">, Group<clang_ignored_f_Group>;
defm tree_ter : BooleanFFlag<"tree-ter">, Group<clang_ignored_gcc_optimization_f_Group>;
defm tree_vectorizer_verbose : BooleanFFlag<"tree-vectorizer-verbose">, Group<clang_ignored_f_Group>;
defm tree_vrp : BooleanFFlag<"tree-vrp">, Group<clang_ignored_gcc_optimization_f_Group>;
defm unroll_all_loops : BooleanFFlag<"unroll-all-loops">, Group<clang_ignored_gcc_optimization_f_Group>;
defm unsafe_loop_optimizations : BooleanFFlag<"unsafe-loop-optimizations">,
    Group<clang_ignored_gcc_optimization_f_Group>;
defm unswitch_loops : BooleanFFlag<"unswitch-loops">, Group<clang_ignored_gcc_optimization_f_Group>;
defm use_linker_plugin : BooleanFFlag<"use-linker-plugin">, Group<clang_ignored_gcc_optimization_f_Group>;
defm vect_cost_model : BooleanFFlag<"vect-cost-model">, Group<clang_ignored_gcc_optimization_f_Group>;
defm variable_expansion_in_unroller : BooleanFFlag<"variable-expansion-in-unroller">,
    Group<clang_ignored_gcc_optimization_f_Group>;
defm web : BooleanFFlag<"web">, Group<clang_ignored_gcc_optimization_f_Group>;
defm whole_program : BooleanFFlag<"whole-program">, Group<clang_ignored_gcc_optimization_f_Group>;
defm devirtualize : BooleanFFlag<"devirtualize">, Group<clang_ignored_gcc_optimization_f_Group>;
defm devirtualize_speculatively : BooleanFFlag<"devirtualize-speculatively">,
    Group<clang_ignored_gcc_optimization_f_Group>;

// Generic gfortran options.
def A_DASH : Joined<["-"], "A-">, Group<gfortran_Group>;
def J : JoinedOrSeparate<["-"], "J">, Flags<[RenderJoined]>, Group<gfortran_Group>;
def cpp : Flag<["-"], "cpp">, Group<gfortran_Group>;
def nocpp : Flag<["-"], "nocpp">, Group<gfortran_Group>;
def static_libgfortran : Flag<["-"], "static-libgfortran">, Group<gfortran_Group>;

// "f" options with values for gfortran.
def fblas_matmul_limit_EQ : Joined<["-"], "fblas-matmul-limit=">, Group<gfortran_Group>;
def fcheck_EQ : Joined<["-"], "fcheck=">, Group<gfortran_Group>;
def fcoarray_EQ : Joined<["-"], "fcoarray=">, Group<gfortran_Group>;
def fconvert_EQ : Joined<["-"], "fconvert=">, Group<gfortran_Group>;
def ffixed_line_length_VALUE : Joined<["-"], "ffixed-line-length-">, Group<gfortran_Group>;
def ffpe_trap_EQ : Joined<["-"], "ffpe-trap=">, Group<gfortran_Group>;
def ffree_line_length_VALUE : Joined<["-"], "ffree-line-length-">, Group<gfortran_Group>;
def finit_character_EQ : Joined<["-"], "finit-character=">, Group<gfortran_Group>;
def finit_integer_EQ : Joined<["-"], "finit-integer=">, Group<gfortran_Group>;
def finit_logical_EQ : Joined<["-"], "finit-logical=">, Group<gfortran_Group>;
def finit_real_EQ : Joined<["-"], "finit-real=">, Group<gfortran_Group>;
def fmax_array_constructor_EQ : Joined<["-"], "fmax-array-constructor=">, Group<gfortran_Group>;
def fmax_errors_EQ : Joined<["-"], "fmax-errors=">, Group<gfortran_Group>;
def fmax_stack_var_size_EQ : Joined<["-"], "fmax-stack-var-size=">, Group<gfortran_Group>;
def fmax_subrecord_length_EQ : Joined<["-"], "fmax-subrecord-length=">, Group<gfortran_Group>;
def frecord_marker_EQ : Joined<["-"], "frecord-marker=">, Group<gfortran_Group>;

// "f" flags for gfortran.
defm aggressive_function_elimination : BooleanFFlag<"aggressive-function-elimination">, Group<gfortran_Group>;
defm align_commons : BooleanFFlag<"align-commons">, Group<gfortran_Group>;
defm all_intrinsics : BooleanFFlag<"all-intrinsics">, Group<gfortran_Group>;
defm automatic : BooleanFFlag<"automatic">, Group<gfortran_Group>;
defm backslash : BooleanFFlag<"backslash">, Group<gfortran_Group>;
defm backtrace : BooleanFFlag<"backtrace">, Group<gfortran_Group>;
defm bounds_check : BooleanFFlag<"bounds-check">, Group<gfortran_Group>;
defm check_array_temporaries : BooleanFFlag<"check-array-temporaries">, Group<gfortran_Group>;
defm cray_pointer : BooleanFFlag<"cray-pointer">, Group<gfortran_Group>;
defm d_lines_as_code : BooleanFFlag<"d-lines-as-code">, Group<gfortran_Group>;
defm d_lines_as_comments : BooleanFFlag<"d-lines-as-comments">, Group<gfortran_Group>;
defm default_double_8 : BooleanFFlag<"default-double-8">, Group<gfortran_Group>;
defm default_integer_8 : BooleanFFlag<"default-integer-8">, Group<gfortran_Group>;
defm default_real_8 : BooleanFFlag<"default-real-8">, Group<gfortran_Group>;
defm dollar_ok : BooleanFFlag<"dollar-ok">, Group<gfortran_Group>;
defm dump_fortran_optimized : BooleanFFlag<"dump-fortran-optimized">, Group<gfortran_Group>;
defm dump_fortran_original : BooleanFFlag<"dump-fortran-original">, Group<gfortran_Group>;
defm dump_parse_tree : BooleanFFlag<"dump-parse-tree">, Group<gfortran_Group>;
defm external_blas : BooleanFFlag<"external-blas">, Group<gfortran_Group>;
defm f2c : BooleanFFlag<"f2c">, Group<gfortran_Group>;
defm fixed_form : BooleanFFlag<"fixed-form">, Group<gfortran_Group>;
defm free_form : BooleanFFlag<"free-form">, Group<gfortran_Group>;
defm frontend_optimize : BooleanFFlag<"frontend-optimize">, Group<gfortran_Group>;
defm implicit_none : BooleanFFlag<"implicit-none">, Group<gfortran_Group>;
defm init_local_zero : BooleanFFlag<"init-local-zero">, Group<gfortran_Group>;
defm integer_4_integer_8 : BooleanFFlag<"integer-4-integer-8">, Group<gfortran_Group>;
defm intrinsic_modules_path : BooleanFFlag<"intrinsic-modules-path">, Group<gfortran_Group>;
defm max_identifier_length : BooleanFFlag<"max-identifier-length">, Group<gfortran_Group>;
defm module_private : BooleanFFlag<"module-private">, Group<gfortran_Group>;
defm pack_derived : BooleanFFlag<"pack-derived">, Group<gfortran_Group>;
defm protect_parens : BooleanFFlag<"protect-parens">, Group<gfortran_Group>;
defm range_check : BooleanFFlag<"range-check">, Group<gfortran_Group>;
defm real_4_real_10 : BooleanFFlag<"real-4-real-10">, Group<gfortran_Group>;
defm real_4_real_16 : BooleanFFlag<"real-4-real-16">, Group<gfortran_Group>;
defm real_4_real_8 : BooleanFFlag<"real-4-real-8">, Group<gfortran_Group>;
defm real_8_real_10 : BooleanFFlag<"real-8-real-10">, Group<gfortran_Group>;
defm real_8_real_16 : BooleanFFlag<"real-8-real-16">, Group<gfortran_Group>;
defm real_8_real_4 : BooleanFFlag<"real-8-real-4">, Group<gfortran_Group>;
defm realloc_lhs : BooleanFFlag<"realloc-lhs">, Group<gfortran_Group>;
defm recursive : BooleanFFlag<"recursive">, Group<gfortran_Group>;
defm repack_arrays : BooleanFFlag<"repack-arrays">, Group<gfortran_Group>;
defm second_underscore : BooleanFFlag<"second-underscore">, Group<gfortran_Group>;
defm sign_zero : BooleanFFlag<"sign-zero">, Group<gfortran_Group>;
defm stack_arrays : BooleanFFlag<"stack-arrays">, Group<gfortran_Group>;
defm underscoring : BooleanFFlag<"underscoring">, Group<gfortran_Group>;
defm whole_file : BooleanFFlag<"whole-file">, Group<gfortran_Group>;

<<<<<<< HEAD
def reuse_exe_EQ : Joined<["-"], "reuse-exe=">,
  HelpText<"Speed up FPGA aoc compile if the device code in <exe> is unchanged.">,
  MetaVarName<"<exe>">;
=======
// C++ SYCL options
def fsycl : Flag<["-"], "fsycl">, Group<sycl_Group>,
  HelpText<"Enable SYCL kernels compilation for device">;
def fno_sycl : Flag<["-"], "fno-sycl">, Group<sycl_Group>,
  HelpText<"Disable SYCL kernels compilation for device">;
>>>>>>> 863d9752

include "CC1Options.td"

include "CLCompatOptions.td"<|MERGE_RESOLUTION|>--- conflicted
+++ resolved
@@ -124,13 +124,8 @@
 def opencl_Group : OptionGroup<"<opencl group>">, Group<f_Group>,
                    DocName<"OpenCL flags">;
 
-<<<<<<< HEAD
-def sycl_Group : OptionGroup<"<sycl group>">, Group<f_Group>, 
-                  DocName<"SYCL flags">;
-=======
 def sycl_Group : OptionGroup<"<SYCL group>">, Group<f_Group>,
                  DocName<"SYCL flags">;
->>>>>>> 863d9752
 
 def m_Group : OptionGroup<"<m group>">, Group<CompileOnly_Group>,
               DocName<"Target-dependent compilation options">;
@@ -1837,9 +1832,6 @@
 def fstrict_overflow : Flag<["-"], "fstrict-overflow">, Group<f_Group>;
 def fintelfpga : Flag<["-"], "fintelfpga">, Group<f_Group>,
   Flags<[CC1Option, CoreOption]>, HelpText<"Perform ahead of time compilation for FPGA">;
-def fsycl : Flag<["-"], "fsycl">, Group<f_Group>, Flags<[CC1Option, NoArgumentUnused, CoreOption]>,
-  HelpText<"Generate SYCL code">;
-def fno_sycl : Flag<["-"], "fno-sycl">, Group<f_Group>, Flags<[NoArgumentUnused, CoreOption]>;
 def fsycl_device_only : Flag<["-"], "fsycl-device-only">, Flags<[CoreOption]>,
   HelpText<"Compile SYCL kernels for device">;
 def fsycl_targets_EQ : CommaJoined<["-"], "fsycl-targets=">, Flags<[DriverOption, CC1Option, CoreOption]>,
@@ -3471,17 +3463,14 @@
 defm underscoring : BooleanFFlag<"underscoring">, Group<gfortran_Group>;
 defm whole_file : BooleanFFlag<"whole-file">, Group<gfortran_Group>;
 
-<<<<<<< HEAD
+// C++ SYCL options
+def fsycl : Flag<["-"], "fsycl">, Group<sycl_Group>, Flags<[CC1Option, NoArgumentUnused, CoreOption]>,
+  HelpText<"Enable SYCL kernels compilation for device">;
+def fno_sycl : Flag<["-"], "fno-sycl">, Group<sycl_Group>,
+  HelpText<"Disable SYCL kernels compilation for device">, Flags<[NoArgumentUnused, CoreOption]>;
 def reuse_exe_EQ : Joined<["-"], "reuse-exe=">,
   HelpText<"Speed up FPGA aoc compile if the device code in <exe> is unchanged.">,
   MetaVarName<"<exe>">;
-=======
-// C++ SYCL options
-def fsycl : Flag<["-"], "fsycl">, Group<sycl_Group>,
-  HelpText<"Enable SYCL kernels compilation for device">;
-def fno_sycl : Flag<["-"], "fno-sycl">, Group<sycl_Group>,
-  HelpText<"Disable SYCL kernels compilation for device">;
->>>>>>> 863d9752
 
 include "CC1Options.td"
 
