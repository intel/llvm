//===--- Options.td - Options for clang -----------------------------------===//
//
// Part of the LLVM Project, under the Apache License v2.0 with LLVM Exceptions.
// See https://llvm.org/LICENSE.txt for license information.
// SPDX-License-Identifier: Apache-2.0 WITH LLVM-exception
//
//===----------------------------------------------------------------------===//
//
//  This file defines the options accepted by clang.
//
//===----------------------------------------------------------------------===//

// Include the common option parsing interfaces.
include "llvm/Option/OptParser.td"

/////////
// Flags

// DriverOption - The option is a "driver" option, and should not be forwarded
// to other tools.
def DriverOption : OptionFlag;

// LinkerInput - The option is a linker input.
def LinkerInput : OptionFlag;

// NoArgumentUnused - Don't report argument unused warnings for this option; this
// is useful for options like -static or -dynamic which a user may always end up
// passing, even if the platform defaults to (or only supports) that option.
def NoArgumentUnused : OptionFlag;

// Unsupported - The option is unsupported, and the driver will reject command
// lines that use it.
def Unsupported : OptionFlag;

// Ignored - The option is unsupported, and the driver will silently ignore it.
def Ignored : OptionFlag;

// CoreOption - This is considered a "core" Clang option, available in both
// clang and clang-cl modes.
def CoreOption : OptionFlag;

// CLOption - This is a cl.exe compatibility option. Options with this flag
// are made available when the driver is running in CL compatibility mode.
def CLOption : OptionFlag;

// CC1Option - This option should be accepted by clang -cc1.
def CC1Option : OptionFlag;

// CC1AsOption - This option should be accepted by clang -cc1as.
def CC1AsOption : OptionFlag;

// NoDriverOption - This option should not be accepted by the driver.
def NoDriverOption : OptionFlag;

// If an option affects linking, but has a primary group (so Link_Group cannot
// be used), add this flag.
def LinkOption : OptionFlag;

// A short name to show in documentation. The name will be interpreted as rST.
class DocName<string name> { string DocName = name; }

// A brief description to show in documentation, interpreted as rST.
class DocBrief<code descr> { code DocBrief = descr; }

// Indicates that this group should be flattened into its parent when generating
// documentation.
class DocFlatten { bit DocFlatten = 1; }

// Indicates that this warning is ignored, but accepted with a warning for
// GCC compatibility.
class IgnoredGCCCompat : Flags<[HelpHidden]> {}

/////////
// Groups

def Action_Group : OptionGroup<"<action group>">, DocName<"Actions">,
                   DocBrief<[{The action to perform on the input.}]>;

// Meta-group for options which are only used for compilation,
// and not linking etc.
def CompileOnly_Group : OptionGroup<"<CompileOnly group>">,
                        DocName<"Compilation flags">, DocBrief<[{
Flags controlling the behavior of Clang during compilation. These flags have
no effect during actions that do not perform compilation.}]>;

def Preprocessor_Group : OptionGroup<"<Preprocessor group>">,
                         Group<CompileOnly_Group>,
                         DocName<"Preprocessor flags">, DocBrief<[{
Flags controlling the behavior of the Clang preprocessor.}]>;

def IncludePath_Group : OptionGroup<"<I/i group>">, Group<Preprocessor_Group>,
                        DocName<"Include path management">,
                        DocBrief<[{
Flags controlling how ``#include``\s are resolved to files.}]>;

def I_Group : OptionGroup<"<I group>">, Group<IncludePath_Group>, DocFlatten;
def i_Group : OptionGroup<"<i group>">, Group<IncludePath_Group>, DocFlatten;
def clang_i_Group : OptionGroup<"<clang i group>">, Group<i_Group>, DocFlatten;

def M_Group : OptionGroup<"<M group>">, Group<Preprocessor_Group>,
              DocName<"Dependency file generation">, DocBrief<[{
Flags controlling generation of a dependency file for ``make``-like build
systems.}]>;

def d_Group : OptionGroup<"<d group>">, Group<Preprocessor_Group>,
              DocName<"Dumping preprocessor state">, DocBrief<[{
Flags allowing the state of the preprocessor to be dumped in various ways.}]>;

def Diag_Group : OptionGroup<"<W/R group>">, Group<CompileOnly_Group>,
                 DocName<"Diagnostic flags">, DocBrief<[{
Flags controlling which warnings, errors, and remarks Clang will generate.
See the :doc:`full list of warning and remark flags <DiagnosticsReference>`.}]>;

def R_Group : OptionGroup<"<R group>">, Group<Diag_Group>, DocFlatten;
def R_value_Group : OptionGroup<"<R (with value) group>">, Group<R_Group>,
                    DocFlatten;
def W_Group : OptionGroup<"<W group>">, Group<Diag_Group>, DocFlatten;
def W_value_Group : OptionGroup<"<W (with value) group>">, Group<W_Group>,
                    DocFlatten;

def f_Group : OptionGroup<"<f group>">, Group<CompileOnly_Group>,
              DocName<"Target-independent compilation options">;

def f_clang_Group : OptionGroup<"<f (clang-only) group>">,
                    Group<CompileOnly_Group>, DocFlatten;
def pedantic_Group : OptionGroup<"<pedantic group>">, Group<f_Group>,
                     DocFlatten;
def opencl_Group : OptionGroup<"<opencl group>">, Group<f_Group>,
                   DocName<"OpenCL flags">;

def sycl_Group : OptionGroup<"<SYCL group>">, Group<f_Group>,
                 DocName<"SYCL flags">;

def m_Group : OptionGroup<"<m group>">, Group<CompileOnly_Group>,
              DocName<"Target-dependent compilation options">;

// Feature groups - these take command line options that correspond directly to
// target specific features and can be translated directly from command line
// options.
def m_aarch64_Features_Group : OptionGroup<"<aarch64 features group>">,
                               Group<m_Group>, DocName<"AARCH64">;
def m_amdgpu_Features_Group : OptionGroup<"<amdgpu features group>">,
                              Group<m_Group>, DocName<"AMDGPU">;
def m_arm_Features_Group : OptionGroup<"<arm features group>">,
                           Group<m_Group>, DocName<"ARM">;
def m_hexagon_Features_Group : OptionGroup<"<hexagon features group>">,
                               Group<m_Group>, DocName<"Hexagon">;
// The features added by this group will not be added to target features.
// These are explicitly handled.
def m_hexagon_Features_HVX_Group : OptionGroup<"<hexagon features group>">,
                                   Group<m_Group>, DocName<"Hexagon">;
def m_mips_Features_Group : OptionGroup<"<mips features group>">,
                            Group<m_Group>, DocName<"MIPS">;
def m_ppc_Features_Group : OptionGroup<"<ppc features group>">,
                           Group<m_Group>, DocName<"PowerPC">;
def m_wasm_Features_Group : OptionGroup<"<wasm features group>">,
                            Group<m_Group>, DocName<"WebAssembly">;
// The features added by this group will not be added to target features.
// These are explicitly handled.
def m_wasm_Features_Driver_Group : OptionGroup<"<wasm driver features group>">,
                                   Group<m_Group>, DocName<"WebAssembly Driver">;
def m_x86_Features_Group : OptionGroup<"<x86 features group>">,
                           Group<m_Group>, Flags<[CoreOption]>, DocName<"X86">;
def m_riscv_Features_Group : OptionGroup<"<riscv features group>">,
                             Group<m_Group>, DocName<"RISCV">;

def m_libc_Group : OptionGroup<"<m libc group>">, Group<m_mips_Features_Group>,
                   Flags<[HelpHidden]>;

def O_Group : OptionGroup<"<O group>">, Group<CompileOnly_Group>,
              DocName<"Optimization level">, DocBrief<[{
Flags controlling how much optimization should be performed.}]>;

def DebugInfo_Group : OptionGroup<"<g group>">, Group<CompileOnly_Group>,
                      DocName<"Debug information generation">, DocBrief<[{
Flags controlling how much and what kind of debug information should be
generated.}]>;

def g_Group : OptionGroup<"<g group>">, Group<DebugInfo_Group>,
              DocName<"Kind and level of debug information">;
def gN_Group : OptionGroup<"<gN group>">, Group<g_Group>,
               DocName<"Debug level">;
def ggdbN_Group : OptionGroup<"<ggdbN group>">, Group<gN_Group>, DocFlatten;
def gTune_Group : OptionGroup<"<gTune group>">, Group<g_Group>,
                  DocName<"Debugger to tune debug information for">;
def g_flags_Group : OptionGroup<"<g flags group>">, Group<DebugInfo_Group>,
                    DocName<"Debug information flags">;

def StaticAnalyzer_Group : OptionGroup<"<Static analyzer group>">,
                           DocName<"Static analyzer flags">, DocBrief<[{
Flags controlling the behavior of the Clang Static Analyzer.}]>;

// gfortran options that we recognize in the driver and pass along when
// invoking GCC to compile Fortran code.
def gfortran_Group : OptionGroup<"<gfortran group>">,
                     DocName<"Fortran compilation flags">, DocBrief<[{
Flags that will be passed onto the ``gfortran`` compiler when Clang is given
a Fortran input.}]>;

def Link_Group : OptionGroup<"<T/e/s/t/u group>">, DocName<"Linker flags">,
                 DocBrief<[{Flags that are passed on to the linker}]>;
def T_Group : OptionGroup<"<T group>">, Group<Link_Group>, DocFlatten;
def u_Group : OptionGroup<"<u group>">, Group<Link_Group>, DocFlatten;

def reserved_lib_Group : OptionGroup<"<reserved libs group>">,
                         Flags<[Unsupported]>;

def offload_lib_Group : OptionGroup<"<offload libs group>">;

// Temporary groups for clang options which we know we don't support,
// but don't want to verbosely warn the user about.
def clang_ignored_f_Group : OptionGroup<"<clang ignored f group>">,
  Group<f_Group>, Flags<[Ignored]>;
def clang_ignored_m_Group : OptionGroup<"<clang ignored m group>">,
  Group<m_Group>, Flags<[Ignored]>;

// Group for clang options in the process of deprecation.
// Please include the version that deprecated the flag as comment to allow
// easier garbage collection.
def clang_ignored_legacy_options_Group : OptionGroup<"<clang legacy flags>">,
  Group<f_Group>, Flags<[Ignored]>;

// Retired with clang-5.0
def : Flag<["-"], "fslp-vectorize-aggressive">, Group<clang_ignored_legacy_options_Group>;
def : Flag<["-"], "fno-slp-vectorize-aggressive">, Group<clang_ignored_legacy_options_Group>;

// Retired with clang-10.0. Previously controlled X86 MPX ISA.
def mmpx : Flag<["-"], "mmpx">, Group<clang_ignored_legacy_options_Group>;
def mno_mpx : Flag<["-"], "mno-mpx">, Group<clang_ignored_legacy_options_Group>;

// Group that ignores all gcc optimizations that won't be implemented
def clang_ignored_gcc_optimization_f_Group : OptionGroup<
  "<clang_ignored_gcc_optimization_f_Group>">, Group<f_Group>, Flags<[Ignored]>;

// A boolean option which is opt-in in CC1. The positive option exists in CC1 and
// Args.hasArg(OPT_ffoo) is used to check that the flag is enabled.
// This is useful if the option is usually disabled.
multiclass OptInFFlag<string name, string pos_prefix, string neg_prefix="",
                      string help="", list<OptionFlag> flags=[]> {
  def f#NAME : Flag<["-"], "f"#name>, Flags<!listconcat([CC1Option], flags)>,
               Group<f_Group>, HelpText<!strconcat(pos_prefix, help)>;
  def fno_#NAME : Flag<["-"], "fno-"#name>, Flags<flags>,
               Group<f_Group>, HelpText<!strconcat(neg_prefix, help)>;
}

// A boolean option which is opt-out in CC1. The negative option exists in CC1 and
// Args.hasArg(OPT_fno_foo) is used to check that the flag is disabled.
multiclass OptOutFFlag<string name, string pos_prefix, string neg_prefix,
                       string help="", list<OptionFlag> flags=[]> {
  def f#NAME : Flag<["-"], "f"#name>, Flags<flags>,
               Group<f_Group>, HelpText<!strconcat(pos_prefix, help)>;
  def fno_#NAME : Flag<["-"], "fno-"#name>, Flags<!listconcat([CC1Option], flags)>,
               Group<f_Group>, HelpText<!strconcat(neg_prefix, help)>;
}

/////////
// Options

// The internal option ID must be a valid C++ identifier and results in a
// clang::driver::options::OPT_XX enum constant for XX.
//
// We want to unambiguously be able to refer to options from the driver source
// code, for this reason the option name is mangled into an ID. This mangling
// isn't guaranteed to have an inverse, but for practical purposes it does.
//
// The mangling scheme is to ignore the leading '-', and perform the following
// substitutions:
//   _ => __
//   - => _
//   / => _SLASH
//   # => _HASH
//   ? => _QUESTION
//   , => _COMMA
//   = => _EQ
//   C++ => CXX
//   . => _

// Developer Driver Options

def internal_Group : OptionGroup<"<clang internal options>">, Flags<[HelpHidden]>;
def internal_driver_Group : OptionGroup<"<clang driver internal options>">,
  Group<internal_Group>, HelpText<"DRIVER OPTIONS">;
def internal_debug_Group :
  OptionGroup<"<clang debug/development internal options>">,
  Group<internal_Group>, HelpText<"DEBUG/DEVELOPMENT OPTIONS">;

class InternalDriverOpt : Group<internal_driver_Group>,
  Flags<[DriverOption, HelpHidden]>;
def driver_mode : Joined<["--"], "driver-mode=">, Group<internal_driver_Group>,
  Flags<[CoreOption, DriverOption, HelpHidden]>,
  HelpText<"Set the driver mode to either 'gcc', 'g++', 'cpp', or 'cl'">;
def rsp_quoting : Joined<["--"], "rsp-quoting=">, Group<internal_driver_Group>,
  Flags<[CoreOption, DriverOption, HelpHidden]>,
  HelpText<"Set the rsp quoting to either 'posix', or 'windows'">;
def ccc_gcc_name : Separate<["-"], "ccc-gcc-name">, InternalDriverOpt,
  HelpText<"Name for native GCC compiler">,
  MetaVarName<"<gcc-path>">;

class InternalDebugOpt : Group<internal_debug_Group>,
  Flags<[DriverOption, HelpHidden, CoreOption]>;
def ccc_install_dir : Separate<["-"], "ccc-install-dir">, InternalDebugOpt,
  HelpText<"Simulate installation in the given directory">;
def ccc_print_phases : Flag<["-"], "ccc-print-phases">, InternalDebugOpt,
  HelpText<"Dump list of actions to perform">;
def ccc_print_bindings : Flag<["-"], "ccc-print-bindings">, InternalDebugOpt,
  HelpText<"Show bindings of tools to actions">;

def ccc_arcmt_check : Flag<["-"], "ccc-arcmt-check">, InternalDriverOpt,
  HelpText<"Check for ARC migration issues that need manual handling">;
def ccc_arcmt_modify : Flag<["-"], "ccc-arcmt-modify">, InternalDriverOpt,
  HelpText<"Apply modifications to files to conform to ARC">;
def ccc_arcmt_migrate : Separate<["-"], "ccc-arcmt-migrate">, InternalDriverOpt,
  HelpText<"Apply modifications and produces temporary files that conform to ARC">;
def arcmt_migrate_report_output : Separate<["-"], "arcmt-migrate-report-output">,
  HelpText<"Output path for the plist report">,  Flags<[CC1Option]>;
def arcmt_migrate_emit_arc_errors : Flag<["-"], "arcmt-migrate-emit-errors">,
  HelpText<"Emit ARC errors even if the migrator can fix them">,
  Flags<[CC1Option]>;
def gen_reproducer: Flag<["-"], "gen-reproducer">, InternalDebugOpt,
  HelpText<"Auto-generates preprocessed source files and a reproduction script">;
def gen_cdb_fragment_path: Separate<["-"], "gen-cdb-fragment-path">, InternalDebugOpt,
  HelpText<"Emit a compilation database fragment to the specified directory">;

def _migrate : Flag<["--"], "migrate">, Flags<[DriverOption]>,
  HelpText<"Run the migrator">;
def ccc_objcmt_migrate : Separate<["-"], "ccc-objcmt-migrate">,
  InternalDriverOpt,
  HelpText<"Apply modifications and produces temporary files to migrate to "
   "modern ObjC syntax">;
def objcmt_migrate_literals : Flag<["-"], "objcmt-migrate-literals">, Flags<[CC1Option]>,
  HelpText<"Enable migration to modern ObjC literals">;
def objcmt_migrate_subscripting : Flag<["-"], "objcmt-migrate-subscripting">, Flags<[CC1Option]>,
  HelpText<"Enable migration to modern ObjC subscripting">;
def objcmt_migrate_property : Flag<["-"], "objcmt-migrate-property">, Flags<[CC1Option]>,
  HelpText<"Enable migration to modern ObjC property">;
def objcmt_migrate_all : Flag<["-"], "objcmt-migrate-all">, Flags<[CC1Option]>,
  HelpText<"Enable migration to modern ObjC">;
def objcmt_migrate_readonly_property : Flag<["-"], "objcmt-migrate-readonly-property">, Flags<[CC1Option]>,
  HelpText<"Enable migration to modern ObjC readonly property">;
def objcmt_migrate_readwrite_property : Flag<["-"], "objcmt-migrate-readwrite-property">, Flags<[CC1Option]>,
  HelpText<"Enable migration to modern ObjC readwrite property">;
def objcmt_migrate_property_dot_syntax : Flag<["-"], "objcmt-migrate-property-dot-syntax">, Flags<[CC1Option]>,
  HelpText<"Enable migration of setter/getter messages to property-dot syntax">;
def objcmt_migrate_annotation : Flag<["-"], "objcmt-migrate-annotation">, Flags<[CC1Option]>,
  HelpText<"Enable migration to property and method annotations">;
def objcmt_migrate_instancetype : Flag<["-"], "objcmt-migrate-instancetype">, Flags<[CC1Option]>,
  HelpText<"Enable migration to infer instancetype for method result type">;
def objcmt_migrate_nsmacros : Flag<["-"], "objcmt-migrate-ns-macros">, Flags<[CC1Option]>,
  HelpText<"Enable migration to NS_ENUM/NS_OPTIONS macros">;
def objcmt_migrate_protocol_conformance : Flag<["-"], "objcmt-migrate-protocol-conformance">, Flags<[CC1Option]>,
  HelpText<"Enable migration to add protocol conformance on classes">;
def objcmt_atomic_property : Flag<["-"], "objcmt-atomic-property">, Flags<[CC1Option]>,
  HelpText<"Make migration to 'atomic' properties">;
def objcmt_returns_innerpointer_property : Flag<["-"], "objcmt-returns-innerpointer-property">, Flags<[CC1Option]>,
  HelpText<"Enable migration to annotate property with NS_RETURNS_INNER_POINTER">;
def objcmt_ns_nonatomic_iosonly: Flag<["-"], "objcmt-ns-nonatomic-iosonly">, Flags<[CC1Option]>,
  HelpText<"Enable migration to use NS_NONATOMIC_IOSONLY macro for setting property's 'atomic' attribute">;
def objcmt_migrate_designated_init : Flag<["-"], "objcmt-migrate-designated-init">, Flags<[CC1Option]>,
  HelpText<"Enable migration to infer NS_DESIGNATED_INITIALIZER for initializer methods">;
def objcmt_whitelist_dir_path: Joined<["-"], "objcmt-whitelist-dir-path=">, Flags<[CC1Option]>,
  HelpText<"Only modify files with a filename contained in the provided directory path">;
// The misspelt "white-list" [sic] alias is due for removal.
def : Joined<["-"], "objcmt-white-list-dir-path=">, Flags<[CC1Option]>,
    Alias<objcmt_whitelist_dir_path>;

// Make sure all other -ccc- options are rejected.
def ccc_ : Joined<["-"], "ccc-">, Group<internal_Group>, Flags<[Unsupported]>;

// Standard Options

def _HASH_HASH_HASH : Flag<["-"], "###">, Flags<[DriverOption, CoreOption]>,
    HelpText<"Print (but do not run) the commands to run for this compilation">;
def _DASH_DASH : Option<["--"], "", KIND_REMAINING_ARGS>,
    Flags<[DriverOption, CoreOption]>;
def A : JoinedOrSeparate<["-"], "A">, Flags<[RenderJoined]>, Group<gfortran_Group>;
def B : JoinedOrSeparate<["-"], "B">, MetaVarName<"<dir>">,
    HelpText<"Add <dir> to search path for binaries and object files used implicitly">;
def CC : Flag<["-"], "CC">, Flags<[CC1Option]>, Group<Preprocessor_Group>,
    HelpText<"Include comments from within macros in preprocessed output">;
def C : Flag<["-"], "C">, Flags<[CC1Option]>, Group<Preprocessor_Group>,
    HelpText<"Include comments in preprocessed output">;
def D : JoinedOrSeparate<["-"], "D">, Group<Preprocessor_Group>,
    Flags<[CC1Option]>, MetaVarName<"<macro>=<value>">,
    HelpText<"Define <macro> to <value> (or 1 if <value> omitted)">;
def E : Flag<["-"], "E">, Flags<[DriverOption,CC1Option]>, Group<Action_Group>,
    HelpText<"Only run the preprocessor">;
def F : JoinedOrSeparate<["-"], "F">, Flags<[RenderJoined,CC1Option]>,
    HelpText<"Add directory to framework include search path">;
def G : JoinedOrSeparate<["-"], "G">, Flags<[DriverOption]>, Group<m_Group>,
    MetaVarName<"<size>">, HelpText<"Put objects of at most <size> bytes "
    "into small data section (MIPS / Hexagon)">;
def G_EQ : Joined<["-"], "G=">, Flags<[DriverOption]>, Group<m_Group>, Alias<G>;
def H : Flag<["-"], "H">, Flags<[CC1Option]>, Group<Preprocessor_Group>,
    HelpText<"Show header includes and nesting depth">;
def I_ : Flag<["-"], "I-">, Group<I_Group>,
    HelpText<"Restrict all prior -I flags to double-quoted inclusion and "
             "remove current directory from include path">;
def I : JoinedOrSeparate<["-"], "I">, Group<I_Group>,
    Flags<[CC1Option,CC1AsOption]>, MetaVarName<"<dir>">,
    HelpText<"Add directory to include search path">;
def L : JoinedOrSeparate<["-"], "L">, Flags<[RenderJoined]>, Group<Link_Group>,
    MetaVarName<"<dir>">, HelpText<"Add directory to library search path">;
def MD : Flag<["-"], "MD">, Group<M_Group>,
    HelpText<"Write a depfile containing user and system headers">;
def MMD : Flag<["-"], "MMD">, Group<M_Group>,
    HelpText<"Write a depfile containing user headers">;
def M : Flag<["-"], "M">, Group<M_Group>,
    HelpText<"Like -MD, but also implies -E and writes to stdout by default">;
def MM : Flag<["-"], "MM">, Group<M_Group>,
    HelpText<"Like -MMD, but also implies -E and writes to stdout by default">;
def MF : JoinedOrSeparate<["-"], "MF">, Group<M_Group>,
    HelpText<"Write depfile output from -MMD, -MD, -MM, or -M to <file>">,
    MetaVarName<"<file>">;
def MG : Flag<["-"], "MG">, Group<M_Group>, Flags<[CC1Option]>,
    HelpText<"Add missing headers to depfile">;
def MJ : JoinedOrSeparate<["-"], "MJ">, Group<M_Group>,
    HelpText<"Write a compilation database entry per input">;
def MP : Flag<["-"], "MP">, Group<M_Group>, Flags<[CC1Option]>,
    HelpText<"Create phony target for each dependency (other than main file)">;
def MQ : JoinedOrSeparate<["-"], "MQ">, Group<M_Group>, Flags<[CC1Option]>,
    HelpText<"Specify name of main file output to quote in depfile">;
def MT : JoinedOrSeparate<["-"], "MT">, Group<M_Group>, Flags<[CC1Option]>,
    HelpText<"Specify name of main file output in depfile">;
def MV : Flag<["-"], "MV">, Group<M_Group>, Flags<[CC1Option]>,
    HelpText<"Use NMake/Jom format for the depfile">;
def Mach : Flag<["-"], "Mach">, Group<Link_Group>;
def O0 : Flag<["-"], "O0">, Group<O_Group>, Flags<[CC1Option, HelpHidden]>;
def O4 : Flag<["-"], "O4">, Group<O_Group>, Flags<[CC1Option, HelpHidden]>;
def ObjCXX : Flag<["-"], "ObjC++">, Flags<[DriverOption]>,
  HelpText<"Treat source input files as Objective-C++ inputs">;
def ObjC : Flag<["-"], "ObjC">, Flags<[DriverOption]>,
  HelpText<"Treat source input files as Objective-C inputs">;
def O : Joined<["-"], "O">, Group<O_Group>, Flags<[CC1Option]>;
def O_flag : Flag<["-"], "O">, Flags<[CC1Option]>, Alias<O>, AliasArgs<["1"]>;
def Ofast : Joined<["-"], "Ofast">, Group<O_Group>, Flags<[CC1Option]>;
def P : Flag<["-"], "P">, Flags<[CC1Option]>, Group<Preprocessor_Group>,
  HelpText<"Disable linemarker output in -E mode">;
def Qy : Flag<["-"], "Qy">, Flags<[CC1Option]>,
  HelpText<"Emit metadata containing compiler name and version">;
def Qn : Flag<["-"], "Qn">, Flags<[CC1Option]>,
  HelpText<"Do not emit metadata containing compiler name and version">;
def : Flag<["-"], "fident">, Group<f_Group>, Alias<Qy>, Flags<[CC1Option]>;
def : Flag<["-"], "fno-ident">, Group<f_Group>, Alias<Qn>, Flags<[CC1Option]>;
def Qunused_arguments : Flag<["-"], "Qunused-arguments">, Flags<[DriverOption, CoreOption]>,
  HelpText<"Don't emit warning for unused driver arguments">;
def Q : Flag<["-"], "Q">, IgnoredGCCCompat;
def Rpass_EQ : Joined<["-"], "Rpass=">, Group<R_value_Group>, Flags<[CC1Option]>,
  HelpText<"Report transformations performed by optimization passes whose "
           "name matches the given POSIX regular expression">;
def Rpass_missed_EQ : Joined<["-"], "Rpass-missed=">, Group<R_value_Group>,
  Flags<[CC1Option]>,
  HelpText<"Report missed transformations by optimization passes whose "
           "name matches the given POSIX regular expression">;
def Rpass_analysis_EQ : Joined<["-"], "Rpass-analysis=">, Group<R_value_Group>,
  Flags<[CC1Option]>,
  HelpText<"Report transformation analysis from optimization passes whose "
           "name matches the given POSIX regular expression">;
def R_Joined : Joined<["-"], "R">, Group<R_Group>, Flags<[CC1Option, CoreOption]>,
  MetaVarName<"<remark>">, HelpText<"Enable the specified remark">;
def S : Flag<["-"], "S">, Flags<[DriverOption,CC1Option]>, Group<Action_Group>,
  HelpText<"Only run preprocess and compilation steps">;
def Tbss : JoinedOrSeparate<["-"], "Tbss">, Group<T_Group>,
  MetaVarName<"<addr>">, HelpText<"Set starting address of BSS to <addr>">;
def Tdata : JoinedOrSeparate<["-"], "Tdata">, Group<T_Group>,
  MetaVarName<"<addr>">, HelpText<"Set starting address of DATA to <addr>">;
def Ttext : JoinedOrSeparate<["-"], "Ttext">, Group<T_Group>,
  MetaVarName<"<addr>">, HelpText<"Set starting address of TEXT to <addr>">;
def T : JoinedOrSeparate<["-"], "T">, Group<T_Group>,
  MetaVarName<"<script>">, HelpText<"Specify <script> as linker script">;
def U : JoinedOrSeparate<["-"], "U">, Group<Preprocessor_Group>,
  Flags<[CC1Option]>, MetaVarName<"<macro>">, HelpText<"Undefine macro <macro>">;
def V : JoinedOrSeparate<["-"], "V">, Flags<[DriverOption, Unsupported]>;
def Wa_COMMA : CommaJoined<["-"], "Wa,">,
  HelpText<"Pass the comma separated arguments in <arg> to the assembler">,
  MetaVarName<"<arg>">;
def Wall : Flag<["-"], "Wall">, Group<W_Group>, Flags<[CC1Option, HelpHidden]>;
def WCL4 : Flag<["-"], "WCL4">, Group<W_Group>, Flags<[CC1Option, HelpHidden]>;
def Wdeprecated : Flag<["-"], "Wdeprecated">, Group<W_Group>, Flags<[CC1Option]>,
  HelpText<"Enable warnings for deprecated constructs and define __DEPRECATED">;
def Wno_deprecated : Flag<["-"], "Wno-deprecated">, Group<W_Group>, Flags<[CC1Option]>;
def Wl_COMMA : CommaJoined<["-"], "Wl,">, Flags<[LinkerInput, RenderAsInput]>,
  HelpText<"Pass the comma separated arguments in <arg> to the linker">,
  MetaVarName<"<arg>">, Group<Link_Group>;
// FIXME: This is broken; these should not be Joined arguments.
def Wno_nonportable_cfstrings : Joined<["-"], "Wno-nonportable-cfstrings">, Group<W_Group>,
  Flags<[CC1Option]>;
def Wnonportable_cfstrings : Joined<["-"], "Wnonportable-cfstrings">, Group<W_Group>,
  Flags<[CC1Option]>;
def Wp_COMMA : CommaJoined<["-"], "Wp,">,
  HelpText<"Pass the comma separated arguments in <arg> to the preprocessor">,
  MetaVarName<"<arg>">, Group<Preprocessor_Group>;
def Wundef_prefix_EQ : CommaJoined<["-"], "Wundef-prefix=">, Group<W_value_Group>,
  Flags<[CC1Option, CoreOption, HelpHidden]>, MetaVarName<"<arg>">,
  HelpText<"Enable warnings for undefined macros with a prefix in the comma separated list <arg>">;
def Wwrite_strings : Flag<["-"], "Wwrite-strings">, Group<W_Group>, Flags<[CC1Option, HelpHidden]>;
def Wno_write_strings : Flag<["-"], "Wno-write-strings">, Group<W_Group>, Flags<[CC1Option, HelpHidden]>;
def W_Joined : Joined<["-"], "W">, Group<W_Group>, Flags<[CC1Option, CoreOption]>,
  MetaVarName<"<warning>">, HelpText<"Enable the specified warning">;
def Xanalyzer : Separate<["-"], "Xanalyzer">,
  HelpText<"Pass <arg> to the static analyzer">, MetaVarName<"<arg>">,
  Group<StaticAnalyzer_Group>;
def Xarch__ : JoinedAndSeparate<["-"], "Xarch_">, Flags<[DriverOption]>;
def Xarch_host : Separate<["-"], "Xarch_host">, Flags<[DriverOption]>,
  HelpText<"Pass <arg> to the CUDA/HIP host compilation">, MetaVarName<"<arg>">;
def Xarch_device : Separate<["-"], "Xarch_device">, Flags<[DriverOption]>,
  HelpText<"Pass <arg> to the CUDA/HIP device compilation">, MetaVarName<"<arg>">;
def Xassembler : Separate<["-"], "Xassembler">,
  HelpText<"Pass <arg> to the assembler">, MetaVarName<"<arg>">,
  Group<CompileOnly_Group>;
def Xclang : Separate<["-"], "Xclang">,
  HelpText<"Pass <arg> to the clang compiler">, MetaVarName<"<arg>">,
  Flags<[DriverOption, CoreOption]>, Group<CompileOnly_Group>;
def Xcuda_fatbinary : Separate<["-"], "Xcuda-fatbinary">,
  HelpText<"Pass <arg> to fatbinary invocation">, MetaVarName<"<arg>">;
def Xcuda_ptxas : Separate<["-"], "Xcuda-ptxas">,
  HelpText<"Pass <arg> to the ptxas assembler">, MetaVarName<"<arg>">;
def Xopenmp_target : Separate<["-"], "Xopenmp-target">,
  HelpText<"Pass <arg> to the target offloading toolchain.">, MetaVarName<"<arg>">;
def Xopenmp_target_EQ : JoinedAndSeparate<["-"], "Xopenmp-target=">,
  HelpText<"Pass <arg> to the target offloading toolchain identified by <triple>.">,
  MetaVarName<"<triple> <arg>">;
def Xsycl_backend : Separate<["-"], "Xsycl-target-backend">,
  HelpText<"Pass <arg> to the SYCL based target backend.">, MetaVarName<"<arg>">, Flags<[CoreOption]>;
def Xsycl_backend_EQ : JoinedAndSeparate<["-"], "Xsycl-target-backend=">,
  HelpText<"Pass <arg> to the SYCL based backend identified by <triple>.">,
  MetaVarName<"<triple> <arg>">, Flags<[CoreOption]>;
def Xsycl_frontend : Separate<["-"], "Xsycl-target-frontend">,
  HelpText<"Pass <arg> to the SYCL based target frontend.">, MetaVarName<"<arg>">, Flags<[CoreOption]>;
def Xsycl_frontend_EQ : JoinedAndSeparate<["-"], "Xsycl-target-frontend=">,
  HelpText<"Pass <arg> to the SYCL based target frontend identified by <triple>.">, Flags<[CoreOption]>,
  MetaVarName<"<triple> <arg>">;
def Xsycl_linker : Separate<["-"], "Xsycl-target-linker">,
  HelpText<"Pass <arg> to the SYCL based target linker.">, MetaVarName<"<arg>">, Flags<[CoreOption]>;
def Xsycl_linker_EQ : JoinedAndSeparate<["-"], "Xsycl-target-linker=">,
  HelpText<"Pass <arg> to the SYCL based target linker identified by <triple>.">,
  MetaVarName<"<triple> <arg>">, Flags<[CoreOption]>;
def Xs : Joined<["-"], "Xs">, HelpText<"Pass <arg> to the offline compiler, adding the option specifier '-' to the <arg>.">, MetaVarName<"<arg>">, Flags<[CoreOption]>;
def Xs_separate : Separate<["-"], "Xs">, HelpText<"Pass <arg> to the offline compiler.">, MetaVarName<"<arg>">, Flags<[CoreOption]>;
def z : Separate<["-"], "z">, Flags<[LinkerInput, RenderAsInput]>,
  HelpText<"Pass -z <arg> to the linker">, MetaVarName<"<arg>">,
  Group<Link_Group>;
def Xlinker : Separate<["-"], "Xlinker">, Flags<[LinkerInput, RenderAsInput]>,
  HelpText<"Pass <arg> to the linker">, MetaVarName<"<arg>">,
  Group<Link_Group>;
def Xpreprocessor : Separate<["-"], "Xpreprocessor">, Group<Preprocessor_Group>,
  HelpText<"Pass <arg> to the preprocessor">, MetaVarName<"<arg>">;
def X_Flag : Flag<["-"], "X">, Group<Link_Group>;
def X_Joined : Joined<["-"], "X">, IgnoredGCCCompat;
def Z_Flag : Flag<["-"], "Z">, Group<Link_Group>;
// FIXME: All we do with this is reject it. Remove.
def Z_Joined : Joined<["-"], "Z">;
def all__load : Flag<["-"], "all_load">;
def allowable__client : Separate<["-"], "allowable_client">;
def ansi : Flag<["-", "--"], "ansi">;
def arch__errors__fatal : Flag<["-"], "arch_errors_fatal">;
def arch : Separate<["-"], "arch">, Flags<[DriverOption]>;
def arch__only : Separate<["-"], "arch_only">;
def a : Joined<["-"], "a">;
def autocomplete : Joined<["--"], "autocomplete=">;
def bind__at__load : Flag<["-"], "bind_at_load">;
def bundle__loader : Separate<["-"], "bundle_loader">;
def bundle : Flag<["-"], "bundle">;
def b : JoinedOrSeparate<["-"], "b">, Flags<[Unsupported]>;
def cl_opt_disable : Flag<["-"], "cl-opt-disable">, Group<opencl_Group>, Flags<[CC1Option]>,
  HelpText<"OpenCL only. This option disables all optimizations. By default optimizations are enabled.">;
def cl_strict_aliasing : Flag<["-"], "cl-strict-aliasing">, Group<opencl_Group>, Flags<[CC1Option]>,
  HelpText<"OpenCL only. This option is added for compatibility with OpenCL 1.0.">;
def cl_single_precision_constant : Flag<["-"], "cl-single-precision-constant">, Group<opencl_Group>, Flags<[CC1Option]>,
  HelpText<"OpenCL only. Treat double precision floating-point constant as single precision constant.">;
def cl_finite_math_only : Flag<["-"], "cl-finite-math-only">, Group<opencl_Group>, Flags<[CC1Option]>,
  HelpText<"OpenCL only. Allow floating-point optimizations that assume arguments and results are not NaNs or +-Inf.">;
def cl_kernel_arg_info : Flag<["-"], "cl-kernel-arg-info">, Group<opencl_Group>, Flags<[CC1Option]>,
  HelpText<"OpenCL only. Generate kernel argument metadata.">;
def cl_unsafe_math_optimizations : Flag<["-"], "cl-unsafe-math-optimizations">, Group<opencl_Group>, Flags<[CC1Option]>,
  HelpText<"OpenCL only. Allow unsafe floating-point optimizations.  Also implies -cl-no-signed-zeros and -cl-mad-enable.">;
def cl_fast_relaxed_math : Flag<["-"], "cl-fast-relaxed-math">, Group<opencl_Group>, Flags<[CC1Option]>,
  HelpText<"OpenCL only. Sets -cl-finite-math-only and -cl-unsafe-math-optimizations, and defines __FAST_RELAXED_MATH__.">;
def cl_mad_enable : Flag<["-"], "cl-mad-enable">, Group<opencl_Group>, Flags<[CC1Option]>,
  HelpText<"OpenCL only. Allow use of less precise MAD computations in the generated binary.">;
def cl_no_signed_zeros : Flag<["-"], "cl-no-signed-zeros">, Group<opencl_Group>, Flags<[CC1Option]>,
  HelpText<"OpenCL only. Allow use of less precise no signed zeros computations in the generated binary.">;
def cl_std_EQ : Joined<["-"], "cl-std=">, Group<opencl_Group>, Flags<[CC1Option]>,
  HelpText<"OpenCL language standard to compile for.">, Values<"cl,CL,cl1.1,CL1.1,cl1.2,CL1.2,cl2.0,CL2.0,clc++,CLC++">;
def cl_denorms_are_zero : Flag<["-"], "cl-denorms-are-zero">, Group<opencl_Group>,
  HelpText<"OpenCL only. Allow denormals to be flushed to zero.">;
def cl_fp32_correctly_rounded_divide_sqrt : Flag<["-"], "cl-fp32-correctly-rounded-divide-sqrt">, Group<opencl_Group>, Flags<[CC1Option]>,
  HelpText<"OpenCL only. Specify that single precision floating-point divide and sqrt used in the program source are correctly rounded.">;
def cl_uniform_work_group_size : Flag<["-"], "cl-uniform-work-group-size">, Group<opencl_Group>, Flags<[CC1Option]>,
  HelpText<"OpenCL only. Defines that the global work-size be a multiple of the work-group size specified to clEnqueueNDRangeKernel">;
def client__name : JoinedOrSeparate<["-"], "client_name">;
def combine : Flag<["-", "--"], "combine">, Flags<[DriverOption, Unsupported]>;
def compatibility__version : JoinedOrSeparate<["-"], "compatibility_version">;
def config : Separate<["--"], "config">, Flags<[DriverOption]>,
  HelpText<"Specifies configuration file">;
def config_system_dir_EQ : Joined<["--"], "config-system-dir=">, Flags<[DriverOption, HelpHidden]>,
  HelpText<"System directory for configuration files">;
def config_user_dir_EQ : Joined<["--"], "config-user-dir=">, Flags<[DriverOption, HelpHidden]>,
  HelpText<"User directory for configuration files">;
def coverage : Flag<["-", "--"], "coverage">, Group<Link_Group>, Flags<[CoreOption]>;
def cpp_precomp : Flag<["-"], "cpp-precomp">, Group<clang_ignored_f_Group>;
def current__version : JoinedOrSeparate<["-"], "current_version">;
def cxx_isystem : JoinedOrSeparate<["-"], "cxx-isystem">, Group<clang_i_Group>,
  HelpText<"Add directory to the C++ SYSTEM include search path">, Flags<[CC1Option]>,
  MetaVarName<"<directory>">;
def c : Flag<["-"], "c">, Flags<[DriverOption]>, Group<Action_Group>,
  HelpText<"Only run preprocess, compile, and assemble steps">;
def fconvergent_functions : Flag<["-"], "fconvergent-functions">, Group<f_Group>, Flags<[CC1Option]>,
  HelpText<"Assume functions may be convergent">;

def gpu_use_aux_triple_only : Flag<["--"], "gpu-use-aux-triple-only">,
  InternalDriverOpt, HelpText<"Prepare '-aux-triple' only without populating "
                              "'-aux-target-cpu' and '-aux-target-feature'.">;
def cuda_device_only : Flag<["--"], "cuda-device-only">,
  HelpText<"Compile CUDA code for device only">;
def cuda_host_only : Flag<["--"], "cuda-host-only">,
  HelpText<"Compile CUDA code for host only.  Has no effect on non-CUDA "
           "compilations.">;
def cuda_compile_host_device : Flag<["--"], "cuda-compile-host-device">,
  HelpText<"Compile CUDA code for both host and device (default).  Has no "
           "effect on non-CUDA compilations.">;
def cuda_include_ptx_EQ : Joined<["--"], "cuda-include-ptx=">, Flags<[DriverOption]>,
  HelpText<"Include PTX for the following GPU architecture (e.g. sm_35) or 'all'. May be specified more than once.">;
def no_cuda_include_ptx_EQ : Joined<["--"], "no-cuda-include-ptx=">, Flags<[DriverOption]>,
  HelpText<"Do not include PTX for the following GPU architecture (e.g. sm_35) or 'all'. May be specified more than once.">;
def offload_arch_EQ : Joined<["--"], "offload-arch=">, Flags<[DriverOption]>,
  HelpText<"CUDA/HIP offloading device architecture (e.g. sm_35, gfx906).  May be specified more than once.">;
def cuda_gpu_arch_EQ : Joined<["--"], "cuda-gpu-arch=">, Flags<[DriverOption]>,
  Alias<offload_arch_EQ>;
def hip_link : Flag<["--"], "hip-link">,
  HelpText<"Link clang-offload-bundler bundles for HIP">;
def no_offload_arch_EQ : Joined<["--"], "no-offload-arch=">, Flags<[DriverOption]>,
  HelpText<"Remove CUDA/HIP offloading device architecture (e.g. sm_35, gfx906) from the list of devices to compile for. "
           "'all' resets the list to its default value.">;
def emit_static_lib : Flag<["--"], "emit-static-lib">,
  HelpText<"Enable linker job to emit a static library.">;
def no_cuda_gpu_arch_EQ : Joined<["--"], "no-cuda-gpu-arch=">, Flags<[DriverOption]>,
  Alias<no_offload_arch_EQ>;
def cuda_noopt_device_debug : Flag<["--"], "cuda-noopt-device-debug">,
  HelpText<"Enable device-side debug info generation. Disables ptxas optimizations.">;
def no_cuda_version_check : Flag<["--"], "no-cuda-version-check">,
  HelpText<"Don't error out if the detected version of the CUDA install is "
           "too low for the requested CUDA gpu architecture.">;
def no_cuda_noopt_device_debug : Flag<["--"], "no-cuda-noopt-device-debug">;
def cuda_path_EQ : Joined<["--"], "cuda-path=">, Group<i_Group>,
  HelpText<"CUDA installation path">;
def cuda_path_ignore_env : Flag<["--"], "cuda-path-ignore-env">, Group<i_Group>,
  HelpText<"Ignore environment variables to detect CUDA installation">;
def ptxas_path_EQ : Joined<["--"], "ptxas-path=">, Group<i_Group>,
  HelpText<"Path to ptxas (used for compiling CUDA code)">;
def fcuda_flush_denormals_to_zero : Flag<["-"], "fcuda-flush-denormals-to-zero">,
  HelpText<"Flush denormal floating point values to zero in CUDA device mode.">;
def fno_cuda_flush_denormals_to_zero : Flag<["-"], "fno-cuda-flush-denormals-to-zero">;
defm cuda_approx_transcendentals : OptInFFlag<"cuda-approx-transcendentals", "Use", "Don't use",
  " approximate transcendental functions">;
defm gpu_rdc : OptInFFlag<"gpu-rdc",
  "Generate relocatable device code, also known as separate compilation mode", "", "">;
def : Flag<["-"], "fcuda-rdc">, Alias<fgpu_rdc>;
def : Flag<["-"], "fno-cuda-rdc">, Alias<fno_gpu_rdc>;
defm cuda_short_ptr : OptInFFlag<"cuda-short-ptr",
  "Use 32-bit pointers for accessing const/local/shared address spaces">;
def rocm_path_EQ : Joined<["--"], "rocm-path=">, Group<i_Group>,
  HelpText<"ROCm installation path, used for finding and automatically linking required bitcode libraries.">;
def rocm_device_lib_path_EQ : Joined<["--"], "rocm-device-lib-path=">, Group<Link_Group>,
  HelpText<"ROCm device library path. Alternative to rocm-path.">;
def : Joined<["--"], "hip-device-lib-path=">, Alias<rocm_device_lib_path_EQ>;
def hip_device_lib_EQ : Joined<["--"], "hip-device-lib=">, Group<Link_Group>,
  HelpText<"HIP device library">;
def hip_version_EQ : Joined<["--"], "hip-version=">,
  HelpText<"HIP version in the format of major.minor.patch">;
def fhip_dump_offload_linker_script : Flag<["-"], "fhip-dump-offload-linker-script">,
  Group<f_Group>, Flags<[NoArgumentUnused, HelpHidden]>;
defm hip_new_launch_api : OptInFFlag<"hip-new-launch-api",
  "Use", "Don't use", " new kernel launching API for HIP">;
defm gpu_allow_device_init : OptInFFlag<"gpu-allow-device-init",
  "Allow", "Don't allow", " device side init function in HIP">;
def gpu_max_threads_per_block_EQ : Joined<["--"], "gpu-max-threads-per-block=">,
  Flags<[CC1Option]>,
  HelpText<"Default max threads per block for kernel launch bounds for HIP">;
def libomptarget_nvptx_path_EQ : Joined<["--"], "libomptarget-nvptx-path=">, Group<i_Group>,
  HelpText<"Path to libomptarget-nvptx libraries">;
def dD : Flag<["-"], "dD">, Group<d_Group>, Flags<[CC1Option]>,
  HelpText<"Print macro definitions in -E mode in addition to normal output">;
def dI : Flag<["-"], "dI">, Group<d_Group>, Flags<[CC1Option]>,
  HelpText<"Print include directives in -E mode in addition to normal output">;
def dM : Flag<["-"], "dM">, Group<d_Group>, Flags<[CC1Option]>,
  HelpText<"Print macro definitions in -E mode instead of normal output">;
def dead__strip : Flag<["-"], "dead_strip">;
def dependency_file : Separate<["-"], "dependency-file">, Flags<[CC1Option]>,
  HelpText<"Filename (or -) to write dependency output to">;
def dependency_dot : Separate<["-"], "dependency-dot">, Flags<[CC1Option]>,
  HelpText<"Filename to write DOT-formatted header dependencies to">;
def module_dependency_dir : Separate<["-"], "module-dependency-dir">,
  Flags<[CC1Option]>, HelpText<"Directory to dump module dependencies to">;
def dumpmachine : Flag<["-"], "dumpmachine">;
def dumpspecs : Flag<["-"], "dumpspecs">, Flags<[Unsupported]>;
def dumpversion : Flag<["-"], "dumpversion">;
def dylib__file : Separate<["-"], "dylib_file">;
def dylinker__install__name : JoinedOrSeparate<["-"], "dylinker_install_name">;
def dylinker : Flag<["-"], "dylinker">;
def dynamiclib : Flag<["-"], "dynamiclib">;
def dynamic : Flag<["-"], "dynamic">, Flags<[NoArgumentUnused]>;
def d_Flag : Flag<["-"], "d">, Group<d_Group>;
def d_Joined : Joined<["-"], "d">, Group<d_Group>;
def emit_ast : Flag<["-"], "emit-ast">,
  HelpText<"Emit Clang AST files for source inputs">;
def emit_llvm : Flag<["-"], "emit-llvm">, Flags<[CC1Option]>, Group<Action_Group>,
  HelpText<"Use the LLVM representation for assembler and object files">;
def emit_interface_stubs : Flag<["-"], "emit-interface-stubs">, Flags<[CC1Option]>, Group<Action_Group>,
  HelpText<"Generate Inteface Stub Files.">;
def emit_merged_ifs : Flag<["-"], "emit-merged-ifs">,
  Flags<[CC1Option]>, Group<Action_Group>,
  HelpText<"Generate Interface Stub Files, emit merged text not binary.">;
def interface_stub_version_EQ : JoinedOrSeparate<["-"], "interface-stub-version=">, Flags<[CC1Option]>;
def exported__symbols__list : Separate<["-"], "exported_symbols_list">;
def e : JoinedOrSeparate<["-"], "e">, Flags<[LinkerInput]>, Group<Link_Group>;
def fmax_tokens_EQ : Joined<["-"], "fmax-tokens=">, Group<f_Group>, Flags<[CC1Option]>,
  HelpText<"Max total number of preprocessed tokens for -Wmax-tokens.">;
def fPIC : Flag<["-"], "fPIC">, Group<f_Group>;
def fno_PIC : Flag<["-"], "fno-PIC">, Group<f_Group>;
def fPIE : Flag<["-"], "fPIE">, Group<f_Group>;
def fno_PIE : Flag<["-"], "fno-PIE">, Group<f_Group>;
defm access_control : OptOutFFlag<"no-access-control", "", "Disable C++ access control">;
def falign_functions : Flag<["-"], "falign-functions">, Group<f_Group>;
def falign_functions_EQ : Joined<["-"], "falign-functions=">, Group<f_Group>;
def fno_align_functions: Flag<["-"], "fno-align-functions">, Group<f_Group>;
defm allow_editor_placeholders : OptInFFlag<"allow-editor-placeholders", "Treat editor placeholders as valid source code">;
def fallow_unsupported : Flag<["-"], "fallow-unsupported">, Group<f_Group>;
def fapple_kext : Flag<["-"], "fapple-kext">, Group<f_Group>, Flags<[CC1Option]>,
  HelpText<"Use Apple's kernel extensions ABI">;
def fapple_pragma_pack : Flag<["-"], "fapple-pragma-pack">, Group<f_Group>, Flags<[CC1Option]>,
  HelpText<"Enable Apple gcc-compatible #pragma pack handling">;
def shared_libsan : Flag<["-"], "shared-libsan">,
  HelpText<"Dynamically link the sanitizer runtime">;
def static_libsan : Flag<["-"], "static-libsan">,
  HelpText<"Statically link the sanitizer runtime">;
def : Flag<["-"], "shared-libasan">, Alias<shared_libsan>;
def fasm : Flag<["-"], "fasm">, Group<f_Group>;

defm asm_blocks : OptInFFlag<"asm-blocks", "">;

def fassume_sane_operator_new : Flag<["-"], "fassume-sane-operator-new">, Group<f_Group>;
def fastcp : Flag<["-"], "fastcp">, Group<f_Group>;
def fastf : Flag<["-"], "fastf">, Group<f_Group>;
def fast : Flag<["-"], "fast">, Group<f_Group>;
def fasynchronous_unwind_tables : Flag<["-"], "fasynchronous-unwind-tables">, Group<f_Group>;

def fdouble_square_bracket_attributes : Flag<[ "-" ], "fdouble-square-bracket-attributes">,
  Group<f_Group>, Flags<[DriverOption, CC1Option]>,
  HelpText<"Enable '[[]]' attributes in all C and C++ language modes">;
def fno_double_square_bracket_attributes : Flag<[ "-" ], "fno-double-square-bracket-attributes">,
  Group<f_Group>, Flags<[DriverOption, CC1Option]>,
  HelpText<"Disable '[[]]' attributes in all C and C++ language modes">;

defm autolink : OptOutFFlag<"autolink", "", "Disable generation of linker directives for automatic library linking">;

// C++ Coroutines TS
defm coroutines_ts : OptInFFlag<"coroutines-ts", "Enable support for the C++ Coroutines TS">;

def fembed_bitcode_EQ : Joined<["-"], "fembed-bitcode=">,
    Group<f_Group>, Flags<[DriverOption, CC1Option, CC1AsOption]>, MetaVarName<"<option>">,
    HelpText<"Embed LLVM bitcode (option: off, all, bitcode, marker)">;
def fembed_bitcode : Flag<["-"], "fembed-bitcode">, Group<f_Group>,
  Alias<fembed_bitcode_EQ>, AliasArgs<["all"]>,
  HelpText<"Embed LLVM IR bitcode as data">;
def fembed_bitcode_marker : Flag<["-"], "fembed-bitcode-marker">,
  Alias<fembed_bitcode_EQ>, AliasArgs<["marker"]>,
  HelpText<"Embed placeholder LLVM IR data as a marker">;
defm gnu_inline_asm : OptOutFFlag<"gnu-inline-asm", "", "Disable GNU style inline asm">;

def fprofile_sample_use : Flag<["-"], "fprofile-sample-use">, Group<f_Group>,
    Flags<[CoreOption]>;
def fno_profile_sample_use : Flag<["-"], "fno-profile-sample-use">, Group<f_Group>,
    Flags<[CoreOption]>;
def fprofile_sample_use_EQ : Joined<["-"], "fprofile-sample-use=">,
    Group<f_Group>, Flags<[DriverOption, CC1Option]>,
    HelpText<"Enable sample-based profile guided optimizations">;
def fprofile_sample_accurate : Flag<["-"], "fprofile-sample-accurate">,
    Group<f_Group>, Flags<[DriverOption, CC1Option]>,
    HelpText<"Specifies that the sample profile is accurate">,
    DocBrief<[{Specifies that the sample profile is accurate. If the sample
               profile is accurate, callsites without profile samples are marked
               as cold. Otherwise, treat callsites without profile samples as if
               we have no profile}]>;
def fno_profile_sample_accurate : Flag<["-"], "fno-profile-sample-accurate">,
  Group<f_Group>, Flags<[DriverOption]>;
def fauto_profile : Flag<["-"], "fauto-profile">, Group<f_Group>,
    Alias<fprofile_sample_use>;
def fno_auto_profile : Flag<["-"], "fno-auto-profile">, Group<f_Group>,
    Alias<fno_profile_sample_use>;
def fauto_profile_EQ : Joined<["-"], "fauto-profile=">,
    Alias<fprofile_sample_use_EQ>;
def fauto_profile_accurate : Flag<["-"], "fauto-profile-accurate">,
    Group<f_Group>, Alias<fprofile_sample_accurate>;
def fno_auto_profile_accurate : Flag<["-"], "fno-auto-profile-accurate">,
    Group<f_Group>, Alias<fno_profile_sample_accurate>;
def fdebug_compilation_dir : Separate<["-"], "fdebug-compilation-dir">,
    Group<f_Group>, Flags<[CC1Option, CC1AsOption, CoreOption]>,
    HelpText<"The compilation directory to embed in the debug info.">;
def fdebug_compilation_dir_EQ : Joined<["-"], "fdebug-compilation-dir=">,
    Group<f_Group>, Flags<[CC1Option, CC1AsOption, CoreOption]>,
    Alias<fdebug_compilation_dir>;
defm debug_info_for_profiling : OptInFFlag<"debug-info-for-profiling",
  "Emit extra debug info to make sample profile more accurate">;
def fprofile_instr_generate : Flag<["-"], "fprofile-instr-generate">,
    Group<f_Group>, Flags<[CoreOption]>,
    HelpText<"Generate instrumented code to collect execution counts into default.profraw file (overridden by '=' form of option or LLVM_PROFILE_FILE env var)">;
def fprofile_instr_generate_EQ : Joined<["-"], "fprofile-instr-generate=">,
    Group<f_Group>, Flags<[CoreOption]>, MetaVarName<"<file>">,
    HelpText<"Generate instrumented code to collect execution counts into <file> (overridden by LLVM_PROFILE_FILE env var)">;
def fprofile_instr_use : Flag<["-"], "fprofile-instr-use">, Group<f_Group>,
    Flags<[CoreOption]>;
def fprofile_instr_use_EQ : Joined<["-"], "fprofile-instr-use=">,
    Group<f_Group>, Flags<[CoreOption]>,
    HelpText<"Use instrumentation data for profile-guided optimization">;
def fprofile_remapping_file_EQ : Joined<["-"], "fprofile-remapping-file=">,
    Group<f_Group>, Flags<[CC1Option, CoreOption]>, MetaVarName<"<file>">,
    HelpText<"Use the remappings described in <file> to match the profile data against names in the program">;
def fprofile_remapping_file : Separate<["-"], "fprofile-remapping-file">,
    Group<f_Group>, Flags<[CoreOption]>, Alias<fprofile_remapping_file_EQ>;
defm coverage_mapping : OptInFFlag<"coverage-mapping",
  "Generate coverage mapping to enable code coverage analysis", "Disable code coverage analysis", "",
  [CoreOption]>;
def fprofile_generate : Flag<["-"], "fprofile-generate">,
    Group<f_Group>, Flags<[CoreOption]>,
    HelpText<"Generate instrumented code to collect execution counts into default.profraw (overridden by LLVM_PROFILE_FILE env var)">;
def fprofile_generate_EQ : Joined<["-"], "fprofile-generate=">,
    Group<f_Group>, Flags<[CoreOption]>, MetaVarName<"<directory>">,
    HelpText<"Generate instrumented code to collect execution counts into <directory>/default.profraw (overridden by LLVM_PROFILE_FILE env var)">;
def fcs_profile_generate : Flag<["-"], "fcs-profile-generate">,
    Group<f_Group>, Flags<[CoreOption]>,
    HelpText<"Generate instrumented code to collect context sensitive execution counts into default.profraw (overridden by LLVM_PROFILE_FILE env var)">;
def fcs_profile_generate_EQ : Joined<["-"], "fcs-profile-generate=">,
    Group<f_Group>, Flags<[CoreOption]>, MetaVarName<"<directory>">,
    HelpText<"Generate instrumented code to collect context sensitive execution counts into <directory>/default.profraw (overridden by LLVM_PROFILE_FILE env var)">;
def fprofile_use : Flag<["-"], "fprofile-use">, Group<f_Group>,
    Alias<fprofile_instr_use>;
def fprofile_use_EQ : Joined<["-"], "fprofile-use=">,
    Group<f_Group>, Flags<[DriverOption]>, MetaVarName<"<pathname>">,
    HelpText<"Use instrumentation data for profile-guided optimization. If pathname is a directory, it reads from <pathname>/default.profdata. Otherwise, it reads from file <pathname>.">;
def fno_profile_instr_generate : Flag<["-"], "fno-profile-instr-generate">,
    Group<f_Group>, Flags<[CoreOption]>,
    HelpText<"Disable generation of profile instrumentation.">;
def fno_profile_generate : Flag<["-"], "fno-profile-generate">,
    Group<f_Group>, Flags<[CoreOption]>,
    HelpText<"Disable generation of profile instrumentation.">;
def fno_profile_instr_use : Flag<["-"], "fno-profile-instr-use">,
    Group<f_Group>, Flags<[CoreOption]>,
    HelpText<"Disable using instrumentation data for profile-guided optimization">;
def fno_profile_use : Flag<["-"], "fno-profile-use">,
    Alias<fno_profile_instr_use>;
def fprofile_filter_files_EQ : Joined<["-"], "fprofile-filter-files=">,
    Group<f_Group>, Flags<[CC1Option, CoreOption]>,
    HelpText<"Instrument only functions from files where names match any regex separated by a semi-colon">;
def fprofile_exclude_files_EQ : Joined<["-"], "fprofile-exclude-files=">,
    Group<f_Group>, Flags<[CC1Option, CoreOption]>,
    HelpText<"Instrument only functions from files where names don't match all the regexes separated by a semi-colon">;
def forder_file_instrumentation : Flag<["-"], "forder-file-instrumentation">,
    Group<f_Group>, Flags<[CC1Option, CoreOption]>,
    HelpText<"Generate instrumented code to collect order file into default.profraw file (overridden by '=' form of option or LLVM_PROFILE_FILE env var)">;

defm addrsig : OptInFFlag<"addrsig", "Emit", "Don't emit", " an address-significance table", [CoreOption]>;
defm blocks : OptInFFlag<"blocks", "Enable the 'blocks' language feature", "", "", [CoreOption]>;
def fbootclasspath_EQ : Joined<["-"], "fbootclasspath=">, Group<f_Group>;
def fborland_extensions : Flag<["-"], "fborland-extensions">, Group<f_Group>, Flags<[CC1Option]>,
  HelpText<"Accept non-standard constructs supported by the Borland compiler">;
def fbuiltin : Flag<["-"], "fbuiltin">, Group<f_Group>, Flags<[CoreOption]>;
def fbuiltin_module_map : Flag <["-"], "fbuiltin-module-map">, Group<f_Group>,
  Flags<[DriverOption]>, HelpText<"Load the clang builtins module map file.">;
defm caret_diagnostics : OptOutFFlag<"caret-diagnostics", "", "">;
def fclang_abi_compat_EQ : Joined<["-"], "fclang-abi-compat=">, Group<f_clang_Group>,
  Flags<[CC1Option]>, MetaVarName<"<version>">, Values<"<major>.<minor>,latest">,
  HelpText<"Attempt to match the ABI of Clang <version>">;
def fclasspath_EQ : Joined<["-"], "fclasspath=">, Group<f_Group>;
defm color_diagnostics : OptInFFlag<"color-diagnostics", "Enable", "Disable", " colors in diagnostics", [CoreOption]>;
def fdiagnostics_color : Flag<["-"], "fdiagnostics-color">, Group<f_Group>,
  Flags<[CoreOption, DriverOption]>;
def fdiagnostics_color_EQ : Joined<["-"], "fdiagnostics-color=">, Group<f_Group>;
def fansi_escape_codes : Flag<["-"], "fansi-escape-codes">, Group<f_Group>,
  Flags<[CoreOption, CC1Option]>, HelpText<"Use ANSI escape codes for diagnostics">,
  MarshallingInfoFlag<"DiagnosticOpts->UseANSIEscapeCodes", "false">;
def fcomment_block_commands : CommaJoined<["-"], "fcomment-block-commands=">, Group<f_clang_Group>, Flags<[CC1Option]>,
  HelpText<"Treat each comma separated argument in <arg> as a documentation comment block command">,
  MetaVarName<"<arg>">;
def fparse_all_comments : Flag<["-"], "fparse-all-comments">, Group<f_clang_Group>, Flags<[CC1Option]>;
def frecord_command_line : Flag<["-"], "frecord-command-line">,
  Group<f_clang_Group>;
def fno_record_command_line : Flag<["-"], "fno-record-command-line">,
  Group<f_clang_Group>;
def : Flag<["-"], "frecord-gcc-switches">, Alias<frecord_command_line>;
def : Flag<["-"], "fno-record-gcc-switches">, Alias<fno_record_command_line>;
def fcommon : Flag<["-"], "fcommon">, Group<f_Group>,
  Flags<[CoreOption, CC1Option]>, HelpText<"Place uninitialized global variables in a common block">;
def fcompile_resource_EQ : Joined<["-"], "fcompile-resource=">, Group<f_Group>;
def fcomplete_member_pointers : Flag<["-"], "fcomplete-member-pointers">, Group<f_clang_Group>,
   Flags<[CoreOption, CC1Option]>,
   HelpText<"Require member pointer base types to be complete if they would be significant under the Microsoft ABI">;
def fno_complete_member_pointers : Flag<["-"], "fno-complete-member-pointers">, Group<f_clang_Group>,
   Flags<[CoreOption]>,
   HelpText<"Do not require member pointer base types to be complete if they would be significant under the Microsoft ABI">;
def fcf_runtime_abi_EQ : Joined<["-"], "fcf-runtime-abi=">, Group<f_Group>,
    Flags<[CC1Option]>;
def fconstant_cfstrings : Flag<["-"], "fconstant-cfstrings">, Group<f_Group>;
def fconstant_string_class_EQ : Joined<["-"], "fconstant-string-class=">, Group<f_Group>;
def fconstexpr_depth_EQ : Joined<["-"], "fconstexpr-depth=">, Group<f_Group>;
def fconstexpr_steps_EQ : Joined<["-"], "fconstexpr-steps=">, Group<f_Group>;
def fexperimental_new_constant_interpreter : Flag<["-"], "fexperimental-new-constant-interpreter">, Group<f_Group>,
  HelpText<"Enable the experimental new constant interpreter">, Flags<[CC1Option]>;
def fconstexpr_backtrace_limit_EQ : Joined<["-"], "fconstexpr-backtrace-limit=">,
                                    Group<f_Group>;
def fno_crash_diagnostics : Flag<["-"], "fno-crash-diagnostics">, Group<f_clang_Group>, Flags<[NoArgumentUnused, CoreOption]>,
  HelpText<"Disable auto-generation of preprocessed source files and a script for reproduction during a clang crash">;
def fcrash_diagnostics_dir : Joined<["-"], "fcrash-diagnostics-dir=">, Group<f_clang_Group>, Flags<[NoArgumentUnused, CoreOption]>;
def fcreate_profile : Flag<["-"], "fcreate-profile">, Group<f_Group>;
defm cxx_exceptions: OptInFFlag<"cxx-exceptions", "Enable C++ exceptions">;
def fcxx_modules : Flag <["-"], "fcxx-modules">, Group<f_Group>,
  Flags<[DriverOption]>;
def fdebug_pass_arguments : Flag<["-"], "fdebug-pass-arguments">, Group<f_Group>;
def fdebug_pass_structure : Flag<["-"], "fdebug-pass-structure">, Group<f_Group>;
def fdepfile_entry : Joined<["-"], "fdepfile-entry=">,
    Group<f_clang_Group>, Flags<[CC1Option]>;
def fdiagnostics_fixit_info : Flag<["-"], "fdiagnostics-fixit-info">, Group<f_clang_Group>;
def fdiagnostics_parseable_fixits : Flag<["-"], "fdiagnostics-parseable-fixits">, Group<f_clang_Group>,
    Flags<[CoreOption, CC1Option]>, HelpText<"Print fix-its in machine parseable form">;
def fdiagnostics_print_source_range_info : Flag<["-"], "fdiagnostics-print-source-range-info">,
    Group<f_clang_Group>,  Flags<[CC1Option]>,
    HelpText<"Print source range spans in numeric form">;
def fdiagnostics_show_hotness : Flag<["-"], "fdiagnostics-show-hotness">, Group<f_Group>,
    Flags<[CC1Option]>, HelpText<"Enable profile hotness information in diagnostic line">;
def fdiagnostics_hotness_threshold_EQ : Joined<["-"], "fdiagnostics-hotness-threshold=">,
    Group<f_Group>, Flags<[CC1Option]>, MetaVarName<"<number>">,
    HelpText<"Prevent optimization remarks from being output if they do not have at least this profile count">;
def fdiagnostics_show_option : Flag<["-"], "fdiagnostics-show-option">, Group<f_Group>,
    HelpText<"Print option name with mappable diagnostics">;
def fdiagnostics_show_note_include_stack : Flag<["-"], "fdiagnostics-show-note-include-stack">,
    Group<f_Group>, Flags<[CC1Option]>, HelpText<"Display include stacks for diagnostic notes">;
def fdiagnostics_format_EQ : Joined<["-"], "fdiagnostics-format=">, Group<f_clang_Group>;
def fdiagnostics_show_category_EQ : Joined<["-"], "fdiagnostics-show-category=">, Group<f_clang_Group>;
def fdiagnostics_show_template_tree : Flag<["-"], "fdiagnostics-show-template-tree">,
    Group<f_Group>, Flags<[CC1Option]>,
    HelpText<"Print a template comparison tree for differing templates">;
def fdeclspec : Flag<["-"], "fdeclspec">, Group<f_clang_Group>,
  HelpText<"Allow __declspec as a keyword">, Flags<[CC1Option]>;
def fdiscard_value_names : Flag<["-"], "fdiscard-value-names">, Group<f_clang_Group>,
  HelpText<"Discard value names in LLVM IR">, Flags<[DriverOption]>;
def fno_discard_value_names : Flag<["-"], "fno-discard-value-names">, Group<f_clang_Group>,
  HelpText<"Do not discard value names in LLVM IR">, Flags<[DriverOption]>;
def fdollars_in_identifiers : Flag<["-"], "fdollars-in-identifiers">, Group<f_Group>,
  HelpText<"Allow '$' in identifiers">, Flags<[CC1Option]>;
def fdwarf2_cfi_asm : Flag<["-"], "fdwarf2-cfi-asm">, Group<clang_ignored_f_Group>;
def fno_dwarf2_cfi_asm : Flag<["-"], "fno-dwarf2-cfi-asm">, Group<clang_ignored_f_Group>;
defm dwarf_directory_asm : OptOutFFlag<"dwarf-directory-asm", "", "">;
def felide_constructors : Flag<["-"], "felide-constructors">, Group<f_Group>;
def fno_elide_type : Flag<["-"], "fno-elide-type">, Group<f_Group>,
    Flags<[CC1Option]>,
    HelpText<"Do not elide types when printing diagnostics">;
def feliminate_unused_debug_symbols : Flag<["-"], "feliminate-unused-debug-symbols">, Group<f_Group>;
def femit_all_decls : Flag<["-"], "femit-all-decls">, Group<f_Group>, Flags<[CC1Option]>,
  HelpText<"Emit all declarations, even if unused">;
def femulated_tls : Flag<["-"], "femulated-tls">, Group<f_Group>, Flags<[CC1Option]>,
  HelpText<"Use emutls functions to access thread_local variables">;
def fno_emulated_tls : Flag<["-"], "fno-emulated-tls">, Group<f_Group>, Flags<[CC1Option]>;
def fencoding_EQ : Joined<["-"], "fencoding=">, Group<f_Group>;
def ferror_limit_EQ : Joined<["-"], "ferror-limit=">, Group<f_Group>, Flags<[CoreOption]>;
defm exceptions : OptInFFlag<"exceptions", "Enable", "Disable", " support for exception handling">;
def fdwarf_exceptions : Flag<["-"], "fdwarf-exceptions">, Group<f_Group>,
  Flags<[CC1Option]>, HelpText<"Use DWARF style exceptions">;
def fsjlj_exceptions : Flag<["-"], "fsjlj-exceptions">, Group<f_Group>,
  Flags<[CC1Option]>, HelpText<"Use SjLj style exceptions">;
def fseh_exceptions : Flag<["-"], "fseh-exceptions">, Group<f_Group>,
  Flags<[CC1Option]>, HelpText<"Use SEH style exceptions">;
def fwasm_exceptions : Flag<["-"], "fwasm-exceptions">, Group<f_Group>,
  Flags<[CC1Option]>, HelpText<"Use WebAssembly style exceptions">;
def fignore_exceptions : Flag<["-"], "fignore-exceptions">, Group<f_Group>, Flags<[CC1Option]>,
  HelpText<"Enable support for ignoring exception handling constructs">;
def fexcess_precision_EQ : Joined<["-"], "fexcess-precision=">,
    Group<clang_ignored_gcc_optimization_f_Group>;
def : Flag<["-"], "fexpensive-optimizations">, Group<clang_ignored_gcc_optimization_f_Group>;
def : Flag<["-"], "fno-expensive-optimizations">, Group<clang_ignored_gcc_optimization_f_Group>;
def fextdirs_EQ : Joined<["-"], "fextdirs=">, Group<f_Group>;
def : Flag<["-"], "fdefer-pop">, Group<clang_ignored_gcc_optimization_f_Group>;
def : Flag<["-"], "fno-defer-pop">, Group<clang_ignored_gcc_optimization_f_Group>;
def : Flag<["-"], "fextended-identifiers">, Group<clang_ignored_f_Group>;
def : Flag<["-"], "fno-extended-identifiers">, Group<f_Group>, Flags<[Unsupported]>;
def fhosted : Flag<["-"], "fhosted">, Group<f_Group>;
def fdenormal_fp_math_EQ : Joined<["-"], "fdenormal-fp-math=">, Group<f_Group>, Flags<[CC1Option]>;
def ffp_model_EQ : Joined<["-"], "ffp-model=">, Group<f_Group>, Flags<[DriverOption]>,
  HelpText<"Controls the semantics of floating-point calculations.">;
def ffp_exception_behavior_EQ : Joined<["-"], "ffp-exception-behavior=">, Group<f_Group>, Flags<[CC1Option]>,
  HelpText<"Specifies the exception behavior of floating-point operations.">;
defm fast_math : OptInFFlag<"fast-math", "Allow aggressive, lossy floating-point optimizations">;
defm math_errno : OptInFFlag<"math-errno", "Require math functions to indicate errors by setting errno">;
def fbracket_depth_EQ : Joined<["-"], "fbracket-depth=">, Group<f_Group>, Flags<[CoreOption]>;
def fsignaling_math : Flag<["-"], "fsignaling-math">, Group<f_Group>;
def fno_signaling_math : Flag<["-"], "fno-signaling-math">, Group<f_Group>;
defm jump_tables : OptOutFFlag<"jump-tables", "Use", "Do not use", " jump tables for lowering switches">;
defm force_enable_int128 : OptInFFlag<"force-enable-int128", "Enable", "Disable", " support for int128_t type">;
defm keep_static_consts : OptInFFlag<"keep-static-consts", "Keep", "Don't keep", " static const variables if unused", [DriverOption]>;
defm fixed_point : OptInFFlag<"fixed-point", "Enable", "Disable", " fixed point types">;
defm cxx_static_destructors : OptOutFFlag<"c++-static-destructors", "",
  "Disable C++ static destructor registration">;
def fsymbol_partition_EQ : Joined<["-"], "fsymbol-partition=">, Group<f_Group>,
  Flags<[CC1Option]>;

// Begin sanitizer flags. These should all be core options exposed in all driver
// modes.
let Flags = [CC1Option, CoreOption] in {

def fsanitize_EQ : CommaJoined<["-"], "fsanitize=">, Group<f_clang_Group>,
                   MetaVarName<"<check>">,
                   HelpText<"Turn on runtime checks for various forms of undefined "
                            "or suspicious behavior. See user manual for available checks">;
def fno_sanitize_EQ : CommaJoined<["-"], "fno-sanitize=">, Group<f_clang_Group>,
                      Flags<[CoreOption, DriverOption]>;
def fsanitize_blacklist : Joined<["-"], "fsanitize-blacklist=">,
                          Group<f_clang_Group>,
                          HelpText<"Path to blacklist file for sanitizers">;
def fsanitize_system_blacklist : Joined<["-"], "fsanitize-system-blacklist=">,
  HelpText<"Path to system blacklist file for sanitizers">,
  Flags<[CC1Option]>;
def fno_sanitize_blacklist : Flag<["-"], "fno-sanitize-blacklist">,
                             Group<f_clang_Group>,
                             HelpText<"Don't use blacklist file for sanitizers">;
def fsanitize_coverage
    : CommaJoined<["-"], "fsanitize-coverage=">,
      Group<f_clang_Group>,
      HelpText<"Specify the type of coverage instrumentation for Sanitizers">;
def fno_sanitize_coverage
    : CommaJoined<["-"], "fno-sanitize-coverage=">,
      Group<f_clang_Group>, Flags<[CoreOption, DriverOption]>,
      HelpText<"Disable specified features of coverage instrumentation for "
               "Sanitizers">, Values<"func,bb,edge,indirect-calls,trace-bb,trace-cmp,trace-div,trace-gep,8bit-counters,trace-pc,trace-pc-guard,no-prune,inline-8bit-counters,inline-bool-flag">;
def fsanitize_coverage_allowlist : Joined<["-"], "fsanitize-coverage-allowlist=">,
    Group<f_clang_Group>, Flags<[CoreOption, DriverOption]>,
    HelpText<"Restrict sanitizer coverage instrumentation exclusively to modules and functions that match the provided special case list, except the blocked ones">;
def : Joined<["-"], "fsanitize-coverage-whitelist=">,
  Group<f_clang_Group>, Flags<[CoreOption, HelpHidden]>, Alias<fsanitize_coverage_allowlist>,
  HelpText<"Deprecated, use -fsanitize-coverage-allowlist= instead">;
def fsanitize_coverage_blocklist : Joined<["-"], "fsanitize-coverage-blocklist=">,
    Group<f_clang_Group>, Flags<[CoreOption, DriverOption]>,
    HelpText<"Disable sanitizer coverage instrumentation for modules and functions that match the provided special case list, even the allowed ones">;
def : Joined<["-"], "fsanitize-coverage-blacklist=">,
  Group<f_clang_Group>, Flags<[CoreOption, HelpHidden]>, Alias<fsanitize_coverage_blocklist>,
  HelpText<"Deprecated, use -fsanitize-coverage-blocklist= instead">;
def fsanitize_memory_track_origins_EQ : Joined<["-"], "fsanitize-memory-track-origins=">,
                                        Group<f_clang_Group>,
                                        HelpText<"Enable origins tracking in MemorySanitizer">;
def fsanitize_memory_track_origins : Flag<["-"], "fsanitize-memory-track-origins">,
                                     Group<f_clang_Group>,
                                     HelpText<"Enable origins tracking in MemorySanitizer">;
def fno_sanitize_memory_track_origins : Flag<["-"], "fno-sanitize-memory-track-origins">,
                                        Group<f_clang_Group>,
                                        Flags<[CoreOption, DriverOption]>,
                                        HelpText<"Disable origins tracking in MemorySanitizer">;
def fsanitize_memory_use_after_dtor : Flag<["-"], "fsanitize-memory-use-after-dtor">,
                                     Group<f_clang_Group>,
                                     HelpText<"Enable use-after-destroy detection in MemorySanitizer">;
def fno_sanitize_memory_use_after_dtor : Flag<["-"], "fno-sanitize-memory-use-after-dtor">,
                                     Group<f_clang_Group>,
                                     HelpText<"Disable use-after-destroy detection in MemorySanitizer">;
def fsanitize_address_field_padding : Joined<["-"], "fsanitize-address-field-padding=">,
                                        Group<f_clang_Group>,
                                        HelpText<"Level of field padding for AddressSanitizer">;
def fsanitize_address_use_after_scope : Flag<["-"], "fsanitize-address-use-after-scope">,
                                        Group<f_clang_Group>,
                                        HelpText<"Enable use-after-scope detection in AddressSanitizer">;
def fno_sanitize_address_use_after_scope : Flag<["-"], "fno-sanitize-address-use-after-scope">,
                                           Group<f_clang_Group>,
                                           Flags<[CoreOption, DriverOption]>,
                                           HelpText<"Disable use-after-scope detection in AddressSanitizer">;
def fsanitize_address_poison_custom_array_cookie
    : Flag<[ "-" ], "fsanitize-address-poison-custom-array-cookie">,
      Group<f_clang_Group>,
      HelpText<"Enable poisoning array cookies when using custom operator new[] in AddressSanitizer">;
def fno_sanitize_address_poison_custom_array_cookie
    : Flag<[ "-" ], "fno-sanitize-address-poison-custom-array-cookie">,
      Group<f_clang_Group>,
      HelpText<"Disable poisoning array cookies when using custom operator new[] in AddressSanitizer">;
def fsanitize_address_globals_dead_stripping : Flag<["-"], "fsanitize-address-globals-dead-stripping">,
                                        Group<f_clang_Group>,
                                        HelpText<"Enable linker dead stripping of globals in AddressSanitizer">;
def fsanitize_address_use_odr_indicator
    : Flag<["-"], "fsanitize-address-use-odr-indicator">,
      Group<f_clang_Group>,
      HelpText<"Enable ODR indicator globals to avoid false ODR violation reports in partially sanitized programs at the cost of an increase in binary size">;
def fno_sanitize_address_use_odr_indicator
    : Flag<["-"], "fno-sanitize-address-use-odr-indicator">,
      Group<f_clang_Group>,
      HelpText<"Disable ODR indicator globals">;
// Note: This flag was introduced when it was necessary to distinguish between
//       ABI for correct codegen.  This is no longer needed, but the flag is
//       not removed since targeting either ABI will behave the same.
//       This way we cause no disturbance to existing scripts & code, and if we
//       want to use this flag in the future we will cause no disturbance then
//       either.
def fsanitize_hwaddress_abi_EQ
    : Joined<["-"], "fsanitize-hwaddress-abi=">,
      Group<f_clang_Group>,
      HelpText<"Select the HWAddressSanitizer ABI to target (interceptor or platform, default interceptor). This option is currently unused.">;
def fsanitize_recover_EQ : CommaJoined<["-"], "fsanitize-recover=">,
                           Group<f_clang_Group>,
                           HelpText<"Enable recovery for specified sanitizers">;
def fno_sanitize_recover_EQ : CommaJoined<["-"], "fno-sanitize-recover=">,
                              Group<f_clang_Group>, Flags<[CoreOption, DriverOption]>,
                              HelpText<"Disable recovery for specified sanitizers">;
def fsanitize_recover : Flag<["-"], "fsanitize-recover">, Group<f_clang_Group>,
                        Alias<fsanitize_recover_EQ>, AliasArgs<["all"]>;
def fno_sanitize_recover : Flag<["-"], "fno-sanitize-recover">,
                           Flags<[CoreOption, DriverOption]>, Group<f_clang_Group>,
                           Alias<fno_sanitize_recover_EQ>, AliasArgs<["all"]>;
def fsanitize_trap_EQ : CommaJoined<["-"], "fsanitize-trap=">, Group<f_clang_Group>,
                        HelpText<"Enable trapping for specified sanitizers">;
def fno_sanitize_trap_EQ : CommaJoined<["-"], "fno-sanitize-trap=">, Group<f_clang_Group>,
                           Flags<[CoreOption, DriverOption]>,
                           HelpText<"Disable trapping for specified sanitizers">;
def fsanitize_trap : Flag<["-"], "fsanitize-trap">, Group<f_clang_Group>,
                     Alias<fsanitize_trap_EQ>, AliasArgs<["all"]>,
                     HelpText<"Enable trapping for all sanitizers">;
def fno_sanitize_trap : Flag<["-"], "fno-sanitize-trap">, Group<f_clang_Group>,
                        Alias<fno_sanitize_trap_EQ>, AliasArgs<["all"]>,
                        Flags<[CoreOption, DriverOption]>,
                        HelpText<"Disable trapping for all sanitizers">;
def fsanitize_undefined_trap_on_error
    : Flag<["-"], "fsanitize-undefined-trap-on-error">, Group<f_clang_Group>,
      Alias<fsanitize_trap_EQ>, AliasArgs<["undefined"]>;
def fno_sanitize_undefined_trap_on_error
    : Flag<["-"], "fno-sanitize-undefined-trap-on-error">, Group<f_clang_Group>,
      Alias<fno_sanitize_trap_EQ>, AliasArgs<["undefined"]>;
def fsanitize_minimal_runtime : Flag<["-"], "fsanitize-minimal-runtime">,
                                        Group<f_clang_Group>;
def fno_sanitize_minimal_runtime : Flag<["-"], "fno-sanitize-minimal-runtime">,
                                        Group<f_clang_Group>;
def fsanitize_link_runtime : Flag<["-"], "fsanitize-link-runtime">,
                           Group<f_clang_Group>;
def fno_sanitize_link_runtime : Flag<["-"], "fno-sanitize-link-runtime">,
                              Group<f_clang_Group>;
def fsanitize_link_cxx_runtime : Flag<["-"], "fsanitize-link-c++-runtime">,
                                 Group<f_clang_Group>;
def fno_sanitize_link_cxx_runtime : Flag<["-"], "fno-sanitize-link-c++-runtime">,
                                    Group<f_clang_Group>;
def fsanitize_cfi_cross_dso : Flag<["-"], "fsanitize-cfi-cross-dso">,
                              Group<f_clang_Group>,
                              HelpText<"Enable control flow integrity (CFI) checks for cross-DSO calls.">;
def fno_sanitize_cfi_cross_dso : Flag<["-"], "fno-sanitize-cfi-cross-dso">,
                                 Flags<[CoreOption, DriverOption]>,
                                 Group<f_clang_Group>,
                                 HelpText<"Disable control flow integrity (CFI) checks for cross-DSO calls.">;
def fsanitize_cfi_icall_generalize_pointers : Flag<["-"], "fsanitize-cfi-icall-generalize-pointers">,
                                              Group<f_clang_Group>,
                                              HelpText<"Generalize pointers in CFI indirect call type signature checks">;
def fsanitize_cfi_canonical_jump_tables : Flag<["-"], "fsanitize-cfi-canonical-jump-tables">,
                                          Group<f_clang_Group>,
                                          HelpText<"Make the jump table addresses canonical in the symbol table">;
def fno_sanitize_cfi_canonical_jump_tables : Flag<["-"], "fno-sanitize-cfi-canonical-jump-tables">,
                                             Group<f_clang_Group>,
                                             Flags<[CoreOption, DriverOption]>,
                                             HelpText<"Do not make the jump table addresses canonical in the symbol table">;
def fsanitize_stats : Flag<["-"], "fsanitize-stats">,
                              Group<f_clang_Group>,
                              HelpText<"Enable sanitizer statistics gathering.">;
def fno_sanitize_stats : Flag<["-"], "fno-sanitize-stats">,
                                 Group<f_clang_Group>,
                                 Flags<[CoreOption, DriverOption]>,
                                 HelpText<"Disable sanitizer statistics gathering.">;
def fsanitize_thread_memory_access : Flag<["-"], "fsanitize-thread-memory-access">,
                                     Group<f_clang_Group>,
                                     HelpText<"Enable memory access instrumentation in ThreadSanitizer (default)">;
def fno_sanitize_thread_memory_access : Flag<["-"], "fno-sanitize-thread-memory-access">,
                                        Group<f_clang_Group>,
                                        Flags<[CoreOption, DriverOption]>,
                                        HelpText<"Disable memory access instrumentation in ThreadSanitizer">;
def fsanitize_thread_func_entry_exit : Flag<["-"], "fsanitize-thread-func-entry-exit">,
                                       Group<f_clang_Group>,
                                       HelpText<"Enable function entry/exit instrumentation in ThreadSanitizer (default)">;
def fno_sanitize_thread_func_entry_exit : Flag<["-"], "fno-sanitize-thread-func-entry-exit">,
                                          Group<f_clang_Group>,
                                          Flags<[CoreOption, DriverOption]>,
                                          HelpText<"Disable function entry/exit instrumentation in ThreadSanitizer">;
def fsanitize_thread_atomics : Flag<["-"], "fsanitize-thread-atomics">,
                               Group<f_clang_Group>,
                               HelpText<"Enable atomic operations instrumentation in ThreadSanitizer (default)">;
def fno_sanitize_thread_atomics : Flag<["-"], "fno-sanitize-thread-atomics">,
                                  Group<f_clang_Group>,
                                  Flags<[CoreOption, DriverOption]>,
                                  HelpText<"Disable atomic operations instrumentation in ThreadSanitizer">;
def fsanitize_undefined_strip_path_components_EQ : Joined<["-"], "fsanitize-undefined-strip-path-components=">,
  Group<f_clang_Group>, MetaVarName<"<number>">,
  HelpText<"Strip (or keep only, if negative) a given number of path components "
           "when emitting check metadata.">;

} // end -f[no-]sanitize* flags

def funsafe_math_optimizations : Flag<["-"], "funsafe-math-optimizations">,
  Group<f_Group>;
def fno_unsafe_math_optimizations : Flag<["-"], "fno-unsafe-math-optimizations">,
  Group<f_Group>;
def fassociative_math : Flag<["-"], "fassociative-math">, Group<f_Group>;
def fno_associative_math : Flag<["-"], "fno-associative-math">, Group<f_Group>;
def freciprocal_math :
  Flag<["-"], "freciprocal-math">, Group<f_Group>, Flags<[CC1Option]>,
  HelpText<"Allow division operations to be reassociated">;
def fno_reciprocal_math : Flag<["-"], "fno-reciprocal-math">, Group<f_Group>;
def ffinite_math_only : Flag<["-"], "ffinite-math-only">, Group<f_Group>, Flags<[CC1Option]>;
def fno_finite_math_only : Flag<["-"], "fno-finite-math-only">, Group<f_Group>;
def fsigned_zeros : Flag<["-"], "fsigned-zeros">, Group<f_Group>;
def fno_signed_zeros :
  Flag<["-"], "fno-signed-zeros">, Group<f_Group>, Flags<[CC1Option]>,
  HelpText<"Allow optimizations that ignore the sign of floating point zeros">;
def fhonor_nans : Flag<["-"], "fhonor-nans">, Group<f_Group>;
def fno_honor_nans : Flag<["-"], "fno-honor-nans">, Group<f_Group>;
def fhonor_infinities : Flag<["-"], "fhonor-infinities">, Group<f_Group>;
def fno_honor_infinities : Flag<["-"], "fno-honor-infinities">, Group<f_Group>;
// This option was originally misspelt "infinites" [sic].
def : Flag<["-"], "fhonor-infinites">, Alias<fhonor_infinities>;
def : Flag<["-"], "fno-honor-infinites">, Alias<fno_honor_infinities>;
def frounding_math : Flag<["-"], "frounding-math">, Group<f_Group>, Flags<[CC1Option]>;
def fno_rounding_math : Flag<["-"], "fno-rounding-math">, Group<f_Group>, Flags<[CC1Option]>;
def ftrapping_math : Flag<["-"], "ftrapping-math">, Group<f_Group>, Flags<[CC1Option]>;
def fno_trapping_math : Flag<["-"], "fno-trapping-math">, Group<f_Group>, Flags<[CC1Option]>;
def ffp_contract : Joined<["-"], "ffp-contract=">, Group<f_Group>,
  Flags<[CC1Option]>, HelpText<"Form fused FP ops (e.g. FMAs): fast (everywhere)"
  " | on (according to FP_CONTRACT pragma) | off (never fuse). Default"
  " is 'fast' for CUDA/HIP and 'on' otherwise.">, Values<"fast,on,off">;

defm strict_float_cast_overflow : OptOutFFlag<"strict-float-cast-overflow",
  "Assume that overflowing float-to-int casts are undefined (default)",
  "Relax language rules and try to match the behavior of the target's native float-to-int conversion instructions">;

def ffor_scope : Flag<["-"], "ffor-scope">, Group<f_Group>;
def fno_for_scope : Flag<["-"], "fno-for-scope">, Group<f_Group>;

defm rewrite_imports : OptInFFlag<"rewrite-imports", "">;
defm rewrite_includes : OptInFFlag<"rewrite-includes", "">;

defm delete_null_pointer_checks : OptOutFFlag<"delete-null-pointer-checks",
  "Treat usage of null pointers as undefined behavior (default)",
  "Do not treat usage of null pointers as undefined behavior">;

def frewrite_map_file : Separate<["-"], "frewrite-map-file">,
                        Group<f_Group>,
                        Flags<[ DriverOption, CC1Option ]>;
def frewrite_map_file_EQ : Joined<["-"], "frewrite-map-file=">,
                           Group<f_Group>,
                           Flags<[DriverOption]>;

defm use_line_directives : OptInFFlag<"use-line-directives", "Use #line in preprocessed output">;

def ffreestanding : Flag<["-"], "ffreestanding">, Group<f_Group>, Flags<[CC1Option]>,
  HelpText<"Assert that the compilation takes place in a freestanding environment">;
def fgnuc_version_EQ : Joined<["-"], "fgnuc-version=">, Group<f_Group>,
  HelpText<"Sets various macros to claim compatibility with the given GCC version (default is 4.2.1)">,
  Flags<[CC1Option, CoreOption]>;
def fgnu_keywords : Flag<["-"], "fgnu-keywords">, Group<f_Group>, Flags<[CC1Option]>,
  HelpText<"Allow GNU-extension keywords regardless of language standard">;
defm gnu89_inline : OptInFFlag<"gnu89-inline", "Use the gnu89 inline semantics">;
def fgnu_runtime : Flag<["-"], "fgnu-runtime">, Group<f_Group>,
  HelpText<"Generate output compatible with the standard GNU Objective-C runtime">;
def fheinous_gnu_extensions : Flag<["-"], "fheinous-gnu-extensions">, Flags<[CC1Option]>;
def filelist : Separate<["-"], "filelist">, Flags<[LinkerInput]>,
               Group<Link_Group>;
def : Flag<["-"], "findirect-virtual-calls">, Alias<fapple_kext>;
def finline_functions : Flag<["-"], "finline-functions">, Group<f_clang_Group>, Flags<[CC1Option]>,
  HelpText<"Inline suitable functions">;
def finline_hint_functions: Flag<["-"], "finline-hint-functions">, Group<f_clang_Group>, Flags<[CC1Option]>,
  HelpText<"Inline functions which are (explicitly or implicitly) marked inline">;
def finline : Flag<["-"], "finline">, Group<clang_ignored_f_Group>;
def fglobal_isel : Flag<["-"], "fglobal-isel">, Group<f_clang_Group>, 
  HelpText<"Enables the global instruction selector">;
def fexperimental_isel : Flag<["-"], "fexperimental-isel">, Group<f_clang_Group>,
  Alias<fglobal_isel>;
def fexperimental_new_pass_manager : Flag<["-"], "fexperimental-new-pass-manager">,
  Group<f_clang_Group>, Flags<[CC1Option]>,
  HelpText<"Enables an experimental new pass manager in LLVM.">;
def fexperimental_strict_floating_point : Flag<["-"], "fexperimental-strict-floating-point">,
  Group<f_clang_Group>, Flags<[CC1Option]>,
  HelpText<"Enables experimental strict floating point in LLVM.">;
def finput_charset_EQ : Joined<["-"], "finput-charset=">, Group<f_Group>;
def fexec_charset_EQ : Joined<["-"], "fexec-charset=">, Group<f_Group>;
def finstrument_functions : Flag<["-"], "finstrument-functions">, Group<f_Group>, Flags<[CC1Option]>,
  HelpText<"Generate calls to instrument function entry and exit">;
def finstrument_functions_after_inlining : Flag<["-"], "finstrument-functions-after-inlining">, Group<f_Group>, Flags<[CC1Option]>,
  HelpText<"Like -finstrument-functions, but insert the calls after inlining">;
def finstrument_function_entry_bare : Flag<["-"], "finstrument-function-entry-bare">, Group<f_Group>, Flags<[CC1Option]>,
  HelpText<"Instrument function entry only, after inlining, without arguments to the instrumentation call">;
def fcf_protection_EQ : Joined<["-"], "fcf-protection=">, Flags<[CoreOption, CC1Option]>, Group<f_Group>,
  HelpText<"Instrument control-flow architecture protection. Options: return, branch, full, none.">, Values<"return,branch,full,none">;
def fcf_protection : Flag<["-"], "fcf-protection">, Group<f_Group>, Flags<[CoreOption, CC1Option]>,
  Alias<fcf_protection_EQ>, AliasArgs<["full"]>,
  HelpText<"Enable cf-protection in 'full' mode">;

defm xray_instrument : OptInFFlag<"xray-instrument", "Generate XRay instrumentation sleds on function entry and exit">;

def fxray_instruction_threshold_EQ :
  JoinedOrSeparate<["-"], "fxray-instruction-threshold=">,
  Group<f_Group>, Flags<[CC1Option]>,
  HelpText<"Sets the minimum function size to instrument with XRay">;
def fxray_instruction_threshold_ :
  JoinedOrSeparate<["-"], "fxray-instruction-threshold">,
  Group<f_Group>, Flags<[CC1Option]>;

def fxray_always_instrument :
  JoinedOrSeparate<["-"], "fxray-always-instrument=">,
  Group<f_Group>, Flags<[CC1Option]>,
  HelpText<"DEPRECATED: Filename defining the whitelist for imbuing the 'always instrument' XRay attribute.">;
def fxray_never_instrument :
  JoinedOrSeparate<["-"], "fxray-never-instrument=">,
  Group<f_Group>, Flags<[CC1Option]>,
  HelpText<"DEPRECATED: Filename defining the whitelist for imbuing the 'never instrument' XRay attribute.">;
def fxray_attr_list :
  JoinedOrSeparate<["-"], "fxray-attr-list=">,
  Group<f_Group>, Flags<[CC1Option]>,
  HelpText<"Filename defining the list of functions/types for imbuing XRay attributes.">;
def fxray_modes :
  JoinedOrSeparate<["-"], "fxray-modes=">,
  Group<f_Group>, Flags<[CC1Option]>,
  HelpText<"List of modes to link in by default into XRay instrumented binaries.">;

defm xray_always_emit_customevents : OptInFFlag<"xray-always-emit-customevents",
  "Always emit __xray_customevent(...) calls even if the containing function is not always instrumented">;

defm xray_always_emit_typedevents : OptInFFlag<"xray-always-emit-typedevents",
  "Always emit __xray_typedevent(...) calls even if the containing function is not always instrumented">;

defm xray_ignore_loops : OptInFFlag<"xray-ignore-loops",
  "Don't instrument functions with loops unless they also meet the minimum function size">;
defm xray_function_index : OptOutFFlag<"xray-function-index", "",
  "Omit function index section at the expense of single-function patching performance">;

def fxray_link_deps : Flag<["-"], "fxray-link-deps">, Group<f_Group>,
  Flags<[CC1Option]>,
  HelpText<"Tells clang to add the link dependencies for XRay.">;
def fnoxray_link_deps : Flag<["-"], "fnoxray-link-deps">, Group<f_Group>,
  Flags<[CC1Option]>;

def fxray_instrumentation_bundle :
  JoinedOrSeparate<["-"], "fxray-instrumentation-bundle=">,
  Group<f_Group>, Flags<[CC1Option]>,
  HelpText<"Select which XRay instrumentation points to emit. Options: all, none, function-entry, function-exit, function, custom. Default is 'all'.  'function' includes both 'function-entry' and 'function-exit'.">;

def ffine_grained_bitfield_accesses : Flag<["-"],
  "ffine-grained-bitfield-accesses">, Group<f_clang_Group>, Flags<[CC1Option]>,
  HelpText<"Use separate accesses for consecutive bitfield runs with legal widths and alignments.">;
def fno_fine_grained_bitfield_accesses : Flag<["-"],
  "fno-fine-grained-bitfield-accesses">, Group<f_clang_Group>, Flags<[CC1Option]>,
  HelpText<"Use large-integer access for consecutive bitfield runs.">;

def fexperimental_relative_cxx_abi_vtables : Flag<["-"], "fexperimental-relative-c++-abi-vtables">,
  Group<f_Group>, Flags<[CC1Option]>,
  HelpText<"Use the experimental C++ class ABI for classes with virtual tables">;
def fno_experimental_relative_cxx_abi_vtables : Flag<["-"], "fno-experimental-relative-c++-abi-vtables">,
  Group<f_Group>, Flags<[CC1Option]>,
  HelpText<"Do not use the experimental C++ class ABI for classes with virtual tables">;

def flat__namespace : Flag<["-"], "flat_namespace">;
def flax_vector_conversions_EQ : Joined<["-"], "flax-vector-conversions=">, Group<f_Group>,
  HelpText<"Enable implicit vector bit-casts">, Values<"none,integer,all">, Flags<[CC1Option]>;
def flax_vector_conversions : Flag<["-"], "flax-vector-conversions">, Group<f_Group>,
  Alias<flax_vector_conversions_EQ>, AliasArgs<["integer"]>;
def flimited_precision_EQ : Joined<["-"], "flimited-precision=">, Group<f_Group>;
def fapple_link_rtlib : Flag<["-"], "fapple-link-rtlib">, Group<f_Group>,
  HelpText<"Force linking the clang builtins runtime library">;
def flto_EQ : Joined<["-"], "flto=">, Flags<[CoreOption, CC1Option]>, Group<f_Group>,
  HelpText<"Set LTO mode to either 'full' or 'thin'">, Values<"thin,full">;
def flto : Flag<["-"], "flto">, Flags<[CoreOption, CC1Option]>, Group<f_Group>,
  HelpText<"Enable LTO in 'full' mode">;
def fno_lto : Flag<["-"], "fno-lto">, Group<f_Group>,
  HelpText<"Disable LTO mode (default)">;
def flto_jobs_EQ : Joined<["-"], "flto-jobs=">,
  Flags<[CC1Option]>, Group<f_Group>,
  HelpText<"Controls the backend parallelism of -flto=thin (default "
           "of 0 means the number of threads will be derived from "
           "the number of CPUs detected)">;
def fthinlto_index_EQ : Joined<["-"], "fthinlto-index=">,
  Flags<[CoreOption, CC1Option]>, Group<f_Group>,
  HelpText<"Perform ThinLTO importing using provided function summary index">;
def fthin_link_bitcode_EQ : Joined<["-"], "fthin-link-bitcode=">,
  Flags<[CoreOption, CC1Option]>, Group<f_Group>,
  HelpText<"Write minimized bitcode to <file> for the ThinLTO thin link only">;
def fmacro_backtrace_limit_EQ : Joined<["-"], "fmacro-backtrace-limit=">,
                                Group<f_Group>, Flags<[DriverOption, CoreOption]>;
def fmerge_all_constants : Flag<["-"], "fmerge-all-constants">, Group<f_Group>,
  Flags<[CC1Option, CoreOption]>, HelpText<"Allow merging of constants">;
def fmessage_length_EQ : Joined<["-"], "fmessage-length=">, Group<f_Group>, Flags<[CC1Option]>,
  HelpText<"Format message diagnostics so that they fit within N columns">;
def fms_extensions : Flag<["-"], "fms-extensions">, Group<f_Group>, Flags<[CC1Option, CoreOption]>,
  HelpText<"Accept some non-standard constructs supported by the Microsoft compiler">;
def fms_compatibility : Flag<["-"], "fms-compatibility">, Group<f_Group>, Flags<[CC1Option, CoreOption]>,
  HelpText<"Enable full Microsoft Visual C++ compatibility">;
def fms_volatile : Flag<["-"], "fms-volatile">, Group<f_Group>, Flags<[CC1Option]>;
def fmsc_version : Joined<["-"], "fmsc-version=">, Group<f_Group>, Flags<[DriverOption, CoreOption]>,
  HelpText<"Microsoft compiler version number to report in _MSC_VER (0 = don't define it (default))">;
def fms_compatibility_version
    : Joined<["-"], "fms-compatibility-version=">,
      Group<f_Group>,
      Flags<[ CC1Option, CoreOption ]>,
      HelpText<"Dot-separated value representing the Microsoft compiler "
               "version number to report in _MSC_VER (0 = don't define it "
               "(default))">;
def fdelayed_template_parsing : Flag<["-"], "fdelayed-template-parsing">, Group<f_Group>,
  HelpText<"Parse templated function definitions at the end of the "
           "translation unit">,  Flags<[CC1Option, CoreOption]>;
def fms_memptr_rep_EQ : Joined<["-"], "fms-memptr-rep=">, Group<f_Group>, Flags<[CC1Option]>;
def fmodules_cache_path : Joined<["-"], "fmodules-cache-path=">, Group<i_Group>,
  Flags<[DriverOption, CC1Option]>, MetaVarName<"<directory>">,
  HelpText<"Specify the module cache path">;
def fmodules_user_build_path : Separate<["-"], "fmodules-user-build-path">, Group<i_Group>,
  Flags<[DriverOption, CC1Option]>, MetaVarName<"<directory>">,
  HelpText<"Specify the module user build path">;
def fprebuilt_module_path : Joined<["-"], "fprebuilt-module-path=">, Group<i_Group>,
  Flags<[DriverOption, CC1Option]>, MetaVarName<"<directory>">,
  HelpText<"Specify the prebuilt module path">;
def fmodules_prune_interval : Joined<["-"], "fmodules-prune-interval=">, Group<i_Group>,
  Flags<[CC1Option]>, MetaVarName<"<seconds>">,
  HelpText<"Specify the interval (in seconds) between attempts to prune the module cache">;
def fmodules_prune_after : Joined<["-"], "fmodules-prune-after=">, Group<i_Group>,
  Flags<[CC1Option]>, MetaVarName<"<seconds>">,
  HelpText<"Specify the interval (in seconds) after which a module file will be considered unused">;
def fmodules_search_all : Flag <["-"], "fmodules-search-all">, Group<f_Group>,
  Flags<[DriverOption, CC1Option]>,
  HelpText<"Search even non-imported modules to resolve references">;
def fbuild_session_timestamp : Joined<["-"], "fbuild-session-timestamp=">,
  Group<i_Group>, Flags<[CC1Option]>, MetaVarName<"<time since Epoch in seconds>">,
  HelpText<"Time when the current build session started">;
def fbuild_session_file : Joined<["-"], "fbuild-session-file=">,
  Group<i_Group>, MetaVarName<"<file>">,
  HelpText<"Use the last modification time of <file> as the build session timestamp">;
def fmodules_validate_once_per_build_session : Flag<["-"], "fmodules-validate-once-per-build-session">,
  Group<i_Group>, Flags<[CC1Option]>,
  HelpText<"Don't verify input files for the modules if the module has been "
           "successfully validated or loaded during this build session">;
def fmodules_disable_diagnostic_validation : Flag<["-"], "fmodules-disable-diagnostic-validation">,
  Group<i_Group>, Flags<[CC1Option]>,
  HelpText<"Disable validation of the diagnostic options when loading the module">;
def fmodules_validate_system_headers : Flag<["-"], "fmodules-validate-system-headers">,
  Group<i_Group>, Flags<[CC1Option]>,
  HelpText<"Validate the system headers that a module depends on when loading the module">;
def fno_modules_validate_system_headers : Flag<["-"], "fno-modules-validate-system-headers">,
  Group<i_Group>, Flags<[DriverOption]>;

def fvalidate_ast_input_files_content:
  Flag <["-"], "fvalidate-ast-input-files-content">,
  Group<f_Group>, Flags<[CC1Option]>,
  HelpText<"Compute and store the hash of input files used to build an AST."
           " Files with mismatching mtime's are considered valid"
           " if both contents is identical">;
def fmodules_validate_input_files_content:
  Flag <["-"], "fmodules-validate-input-files-content">,
  Group<f_Group>, Flags<[DriverOption]>,
  HelpText<"Validate PCM input files based on content if mtime differs">;
def fno_modules_validate_input_files_content:
  Flag <["-"], "fno_modules-validate-input-files-content">,
  Group<f_Group>, Flags<[DriverOption]>;
def fpch_validate_input_files_content:
  Flag <["-"], "fpch-validate-input-files-content">,
  Group<f_Group>, Flags<[DriverOption]>,
  HelpText<"Validate PCH input files based on content if mtime differs">;
def fno_pch_validate_input_files_content:
  Flag <["-"], "fno_pch-validate-input-files-content">,
  Group<f_Group>, Flags<[DriverOption]>;
def fpch_instantiate_templates:
  Flag <["-"], "fpch-instantiate-templates">,
  Group<f_Group>, Flags<[CC1Option]>,
  HelpText<"Instantiate templates already while building a PCH">;
def fno_pch_instantiate_templates:
  Flag <["-"], "fno-pch-instantiate-templates">,
  Group<f_Group>, Flags<[CC1Option]>;
defm pch_codegen: OptInFFlag<"pch-codegen", "Generate ", "Do not generate ",
  "code for uses of this PCH that assumes an explicit object file will be built for the PCH">;
defm pch_debuginfo: OptInFFlag<"pch-debuginfo", "Generate ", "Do not generate ",
  "debug info for types in an object file built from this PCH and do not generate them elsewhere">;

def fmodules : Flag <["-"], "fmodules">, Group<f_Group>,
  Flags<[DriverOption, CC1Option]>,
  HelpText<"Enable the 'modules' language feature">;
def fimplicit_module_maps : Flag <["-"], "fimplicit-module-maps">, Group<f_Group>,
  Flags<[DriverOption, CC1Option]>,
  HelpText<"Implicitly search the file system for module map files.">;
def fmodules_ts : Flag <["-"], "fmodules-ts">, Group<f_Group>,
  Flags<[CC1Option]>, HelpText<"Enable support for the C++ Modules TS">;
def fmodule_maps : Flag <["-"], "fmodule-maps">, Alias<fimplicit_module_maps>;
def fmodule_name_EQ : Joined<["-"], "fmodule-name=">, Group<f_Group>,
  Flags<[DriverOption,CC1Option]>, MetaVarName<"<name>">,
  HelpText<"Specify the name of the module to build">;
def fmodule_name : Separate<["-"], "fmodule-name">, Alias<fmodule_name_EQ>;
def fmodule_implementation_of : Separate<["-"], "fmodule-implementation-of">,
  Flags<[CC1Option]>, Alias<fmodule_name_EQ>;
def fsystem_module : Flag<["-"], "fsystem-module">, Flags<[CC1Option]>,
  HelpText<"Build this module as a system module. Only used with -emit-module">;
def fmodule_map_file : Joined<["-"], "fmodule-map-file=">,
  Group<f_Group>, Flags<[DriverOption,CC1Option]>, MetaVarName<"<file>">,
  HelpText<"Load this module map file">;
def fmodule_file : Joined<["-"], "fmodule-file=">,
  Group<i_Group>, Flags<[DriverOption,CC1Option]>, MetaVarName<"[<name>=]<file>">,
  HelpText<"Specify the mapping of module name to precompiled module file, or load a module file if name is omitted.">;
def fmodules_ignore_macro : Joined<["-"], "fmodules-ignore-macro=">, Group<f_Group>, Flags<[CC1Option]>,
  HelpText<"Ignore the definition of the given macro when building and loading modules">;
def fmodules_decluse : Flag <["-"], "fmodules-decluse">, Group<f_Group>,
  Flags<[DriverOption,CC1Option]>,
  HelpText<"Require declaration of modules used within a module">;
def fmodules_strict_decluse : Flag <["-"], "fmodules-strict-decluse">, Group<f_Group>,
  Flags<[DriverOption,CC1Option]>,
  HelpText<"Like -fmodules-decluse but requires all headers to be in modules">;
def fno_modules_search_all : Flag <["-"], "fno-modules-search-all">, Group<f_Group>,
  Flags<[DriverOption, CC1Option]>;
def fno_implicit_modules :
  Flag <["-"], "fno-implicit-modules">,
  Group<f_Group>, Flags<[DriverOption, CC1Option]>;
def fretain_comments_from_system_headers : Flag<["-"], "fretain-comments-from-system-headers">, Group<f_Group>, Flags<[CC1Option]>;

def fmudflapth : Flag<["-"], "fmudflapth">, Group<f_Group>;
def fmudflap : Flag<["-"], "fmudflap">, Group<f_Group>;
def fnested_functions : Flag<["-"], "fnested-functions">, Group<f_Group>;
def fnext_runtime : Flag<["-"], "fnext-runtime">, Group<f_Group>;
def fno_apple_pragma_pack : Flag<["-"], "fno-apple-pragma-pack">, Group<f_Group>;
def fno_asm : Flag<["-"], "fno-asm">, Group<f_Group>;
def fno_asynchronous_unwind_tables : Flag<["-"], "fno-asynchronous-unwind-tables">, Group<f_Group>;
def fno_assume_sane_operator_new : Flag<["-"], "fno-assume-sane-operator-new">, Group<f_Group>,
  HelpText<"Don't assume that C++'s global operator new can't alias any pointer">,
  Flags<[CC1Option]>;
def fno_borland_extensions : Flag<["-"], "fno-borland-extensions">, Group<f_Group>;
def fno_builtin : Flag<["-"], "fno-builtin">, Group<f_Group>, Flags<[CC1Option, CoreOption]>,
  HelpText<"Disable implicit builtin knowledge of functions">;
def fno_builtin_ : Joined<["-"], "fno-builtin-">, Group<f_Group>, Flags<[CC1Option, CoreOption]>,
  HelpText<"Disable implicit builtin knowledge of a specific function">;
def fno_diagnostics_color : Flag<["-"], "fno-diagnostics-color">, Group<f_Group>,
  Flags<[CoreOption, DriverOption]>;
def fno_common : Flag<["-"], "fno-common">, Group<f_Group>, Flags<[CC1Option]>,
    HelpText<"Compile common globals like normal definitions">;
def fno_constant_cfstrings : Flag<["-"], "fno-constant-cfstrings">, Group<f_Group>,
  Flags<[CC1Option]>,
  HelpText<"Disable creation of CodeFoundation-type constant strings">;
def fno_cxx_modules : Flag <["-"], "fno-cxx-modules">, Group<f_Group>,
  Flags<[DriverOption]>;
def fno_diagnostics_fixit_info : Flag<["-"], "fno-diagnostics-fixit-info">, Group<f_Group>,
  Flags<[CC1Option]>, HelpText<"Do not include fixit information in diagnostics">;
def fno_diagnostics_show_hotness : Flag<["-"], "fno-diagnostics-show-hotness">, Group<f_Group>;
def fno_diagnostics_show_option : Flag<["-"], "fno-diagnostics-show-option">, Group<f_Group>, Flags<[CC1Option]>;
def fno_diagnostics_show_note_include_stack : Flag<["-"], "fno-diagnostics-show-note-include-stack">,
    Flags<[CC1Option]>, Group<f_Group>;
def fdigraphs : Flag<["-"], "fdigraphs">, Group<f_Group>, Flags<[CC1Option]>,
  HelpText<"Enable alternative token representations '<:', ':>', '<%', '%>', '%:', '%:%:' (default)">;
def fno_digraphs : Flag<["-"], "fno-digraphs">, Group<f_Group>, Flags<[CC1Option]>,
  HelpText<"Disallow alternative token representations '<:', ':>', '<%', '%>', '%:', '%:%:'">;
def fno_declspec : Flag<["-"], "fno-declspec">, Group<f_clang_Group>,
  HelpText<"Disallow __declspec as a keyword">, Flags<[CC1Option]>;
def fno_dollars_in_identifiers : Flag<["-"], "fno-dollars-in-identifiers">, Group<f_Group>,
  HelpText<"Disallow '$' in identifiers">, Flags<[CC1Option]>;
def fno_elide_constructors : Flag<["-"], "fno-elide-constructors">, Group<f_Group>,
  HelpText<"Disable C++ copy constructor elision">, Flags<[CC1Option]>;
def fno_eliminate_unused_debug_symbols : Flag<["-"], "fno-eliminate-unused-debug-symbols">, Group<f_Group>;
def fno_gnu_keywords : Flag<["-"], "fno-gnu-keywords">, Group<f_Group>, Flags<[CC1Option]>;
def fno_inline_functions : Flag<["-"], "fno-inline-functions">, Group<f_clang_Group>, Flags<[CC1Option]>;
def fno_inline : Flag<["-"], "fno-inline">, Group<f_clang_Group>, Flags<[CC1Option]>;
def fno_global_isel : Flag<["-"], "fno-global-isel">, Group<f_clang_Group>,
  HelpText<"Disables the global instruction selector">;
def fno_experimental_isel : Flag<["-"], "fno-experimental-isel">, Group<f_clang_Group>,
  Alias<fno_global_isel>;
def fno_experimental_new_pass_manager : Flag<["-"], "fno-experimental-new-pass-manager">,
  Group<f_clang_Group>, Flags<[CC1Option]>,
  HelpText<"Disables an experimental new pass manager in LLVM.">;
def fveclib : Joined<["-"], "fveclib=">, Group<f_Group>, Flags<[CC1Option]>,
    HelpText<"Use the given vector functions library">, Values<"Accelerate,MASSV,SVML,none">;
def fno_lax_vector_conversions : Flag<["-"], "fno-lax-vector-conversions">, Group<f_Group>,
  Alias<flax_vector_conversions_EQ>, AliasArgs<["none"]>;
def fno_merge_all_constants : Flag<["-"], "fno-merge-all-constants">, Group<f_Group>,
  HelpText<"Disallow merging of constants">;
def fno_modules : Flag <["-"], "fno-modules">, Group<f_Group>,
  Flags<[DriverOption]>;
def fno_implicit_module_maps : Flag <["-"], "fno-implicit-module-maps">, Group<f_Group>,
  Flags<[DriverOption]>;
def fno_module_maps : Flag <["-"], "fno-module-maps">, Alias<fno_implicit_module_maps>;
def fno_modules_decluse : Flag <["-"], "fno-modules-decluse">, Group<f_Group>,
  Flags<[DriverOption]>;
def fno_modules_strict_decluse : Flag <["-"], "fno-strict-modules-decluse">, Group<f_Group>,
  Flags<[DriverOption]>;
def fimplicit_modules : Flag <["-"], "fimplicit-modules">, Group<f_Group>,
  Flags<[DriverOption]>;
def fmodule_file_deps : Flag <["-"], "fmodule-file-deps">, Group<f_Group>,
  Flags<[DriverOption]>;
def fno_module_file_deps : Flag <["-"], "fno-module-file-deps">, Group<f_Group>,
  Flags<[DriverOption]>;
def fno_ms_extensions : Flag<["-"], "fno-ms-extensions">, Group<f_Group>,
  Flags<[CoreOption]>;
def fno_ms_compatibility : Flag<["-"], "fno-ms-compatibility">, Group<f_Group>,
  Flags<[CoreOption]>;
def fno_delayed_template_parsing : Flag<["-"], "fno-delayed-template-parsing">, Group<f_Group>,
  HelpText<"Disable delayed template parsing">,
  Flags<[DriverOption, CoreOption]>;
def fno_objc_exceptions: Flag<["-"], "fno-objc-exceptions">, Group<f_Group>;
def fno_objc_legacy_dispatch : Flag<["-"], "fno-objc-legacy-dispatch">, Group<f_Group>;
def fno_objc_weak : Flag<["-"], "fno-objc-weak">, Group<f_Group>, Flags<[CC1Option]>;
def fno_omit_frame_pointer : Flag<["-"], "fno-omit-frame-pointer">, Group<f_Group>;
def fno_operator_names : Flag<["-"], "fno-operator-names">, Group<f_Group>,
  HelpText<"Do not treat C++ operator name keywords as synonyms for operators">,
  Flags<[CC1Option]>;
def fno_pascal_strings : Flag<["-"], "fno-pascal-strings">, Group<f_Group>;
def fno_short_enums : Flag<["-"], "fno-short-enums">, Group<f_Group>;
def fno_show_source_location : Flag<["-"], "fno-show-source-location">, Group<f_Group>,
  Flags<[CC1Option]>, HelpText<"Do not include source location information with diagnostics">;
def fdiagnostics_absolute_paths : Flag<["-"], "fdiagnostics-absolute-paths">, Group<f_Group>,
  Flags<[CC1Option, CoreOption]>, HelpText<"Print absolute paths in diagnostics">;
def fno_spell_checking : Flag<["-"], "fno-spell-checking">, Group<f_Group>,
  Flags<[CC1Option]>, HelpText<"Disable spell-checking">;
def fno_stack_protector : Flag<["-"], "fno-stack-protector">, Group<f_Group>,
  HelpText<"Disable the use of stack protectors">;
def fno_strict_aliasing : Flag<["-"], "fno-strict-aliasing">, Group<f_Group>,
  Flags<[DriverOption, CoreOption]>;
def fstruct_path_tbaa : Flag<["-"], "fstruct-path-tbaa">, Group<f_Group>;
def fno_struct_path_tbaa : Flag<["-"], "fno-struct-path-tbaa">, Group<f_Group>;
def fno_strict_enums : Flag<["-"], "fno-strict-enums">, Group<f_Group>;
def fno_strict_vtable_pointers: Flag<["-"], "fno-strict-vtable-pointers">,
  Group<f_Group>;
def fno_strict_overflow : Flag<["-"], "fno-strict-overflow">, Group<f_Group>;
def fno_temp_file : Flag<["-"], "fno-temp-file">, Group<f_Group>,
  Flags<[CC1Option, CoreOption]>, HelpText<
  "Directly create compilation output files. This may lead to incorrect incremental builds if the compiler crashes">;
def fno_threadsafe_statics : Flag<["-"], "fno-threadsafe-statics">, Group<f_Group>,
  Flags<[CC1Option]>, HelpText<"Do not emit code to make initialization of local statics thread safe">;
def fno_use_cxa_atexit : Flag<["-"], "fno-use-cxa-atexit">, Group<f_Group>, Flags<[CC1Option]>,
  HelpText<"Don't use __cxa_atexit for calling destructors">;
def fno_register_global_dtors_with_atexit : Flag<["-"], "fno-register-global-dtors-with-atexit">, Group<f_Group>,
  HelpText<"Don't use atexit or __cxa_atexit to register global destructors">;
def fno_unit_at_a_time : Flag<["-"], "fno-unit-at-a-time">, Group<f_Group>;
def fno_unwind_tables : Flag<["-"], "fno-unwind-tables">, Group<f_Group>;
def fno_verbose_asm : Flag<["-"], "fno-verbose-asm">, Group<f_Group>, Flags<[CC1Option]>;
def fno_working_directory : Flag<["-"], "fno-working-directory">, Group<f_Group>;
def fno_wrapv : Flag<["-"], "fno-wrapv">, Group<f_Group>;
def fobjc_arc : Flag<["-"], "fobjc-arc">, Group<f_Group>, Flags<[CC1Option]>,
  HelpText<"Synthesize retain and release calls for Objective-C pointers">;
def fno_objc_arc : Flag<["-"], "fno-objc-arc">, Group<f_Group>;
def fobjc_convert_messages_to_runtime_calls :
  Flag<["-"], "fobjc-convert-messages-to-runtime-calls">, Group<f_Group>;
def fno_objc_convert_messages_to_runtime_calls :
  Flag<["-"], "fno-objc-convert-messages-to-runtime-calls">, Group<f_Group>, Flags<[CC1Option]>;
def fobjc_arc_exceptions : Flag<["-"], "fobjc-arc-exceptions">, Group<f_Group>, Flags<[CC1Option]>,
  HelpText<"Use EH-safe code when synthesizing retains and releases in -fobjc-arc">;
def fno_objc_arc_exceptions : Flag<["-"], "fno-objc-arc-exceptions">, Group<f_Group>;
def fobjc_atdefs : Flag<["-"], "fobjc-atdefs">, Group<clang_ignored_f_Group>;
def fobjc_call_cxx_cdtors : Flag<["-"], "fobjc-call-cxx-cdtors">, Group<clang_ignored_f_Group>;
def fobjc_exceptions: Flag<["-"], "fobjc-exceptions">, Group<f_Group>,
  HelpText<"Enable Objective-C exceptions">, Flags<[CC1Option]>;
def fapplication_extension : Flag<["-"], "fapplication-extension">,
  Group<f_Group>, Flags<[CC1Option]>,
  HelpText<"Restrict code to those available for App Extensions">;
def fno_application_extension : Flag<["-"], "fno-application-extension">,
  Group<f_Group>;
def frelaxed_template_template_args : Flag<["-"], "frelaxed-template-template-args">,
  Flags<[CC1Option]>, HelpText<"Enable C++17 relaxed template template argument matching">,
  Group<f_Group>;
def fno_relaxed_template_template_args : Flag<["-"], "fno-relaxed-template-template-args">,
  Group<f_Group>;
def fsized_deallocation : Flag<["-"], "fsized-deallocation">, Flags<[CC1Option]>,
  HelpText<"Enable C++14 sized global deallocation functions">, Group<f_Group>;
def fno_sized_deallocation: Flag<["-"], "fno-sized-deallocation">, Group<f_Group>;
def faligned_allocation : Flag<["-"], "faligned-allocation">, Flags<[CC1Option]>,
  HelpText<"Enable C++17 aligned allocation functions">, Group<f_Group>;
def fno_aligned_allocation: Flag<["-"], "fno-aligned-allocation">,
  Group<f_Group>, Flags<[CC1Option]>;
def fnew_alignment_EQ : Joined<["-"], "fnew-alignment=">,
  HelpText<"Specifies the largest alignment guaranteed by '::operator new(size_t)'">,
  MetaVarName<"<align>">, Group<f_Group>, Flags<[CC1Option]>;
def : Separate<["-"], "fnew-alignment">, Alias<fnew_alignment_EQ>;
def : Flag<["-"], "faligned-new">, Alias<faligned_allocation>;
def : Flag<["-"], "fno-aligned-new">, Alias<fno_aligned_allocation>;
def faligned_new_EQ : Joined<["-"], "faligned-new=">;

def fobjc_legacy_dispatch : Flag<["-"], "fobjc-legacy-dispatch">, Group<f_Group>;
def fobjc_new_property : Flag<["-"], "fobjc-new-property">, Group<clang_ignored_f_Group>;
def fobjc_infer_related_result_type : Flag<["-"], "fobjc-infer-related-result-type">,
                                      Group<f_Group>;
def fno_objc_infer_related_result_type : Flag<["-"],
  "fno-objc-infer-related-result-type">, Group<f_Group>,
  HelpText<
    "do not infer Objective-C related result type based on method family">,
  Flags<[CC1Option]>;
def fobjc_link_runtime: Flag<["-"], "fobjc-link-runtime">, Group<f_Group>;
def fobjc_weak : Flag<["-"], "fobjc-weak">, Group<f_Group>, Flags<[CC1Option]>,
  HelpText<"Enable ARC-style weak references in Objective-C">;

// Objective-C ABI options.
def fobjc_runtime_EQ : Joined<["-"], "fobjc-runtime=">, Group<f_Group>, Flags<[CC1Option, CoreOption]>,
  HelpText<"Specify the target Objective-C runtime kind and version">;
def fobjc_abi_version_EQ : Joined<["-"], "fobjc-abi-version=">, Group<f_Group>;
def fobjc_nonfragile_abi_version_EQ : Joined<["-"], "fobjc-nonfragile-abi-version=">, Group<f_Group>;
def fobjc_nonfragile_abi : Flag<["-"], "fobjc-nonfragile-abi">, Group<f_Group>;
def fno_objc_nonfragile_abi : Flag<["-"], "fno-objc-nonfragile-abi">, Group<f_Group>;

def fobjc_sender_dependent_dispatch : Flag<["-"], "fobjc-sender-dependent-dispatch">, Group<f_Group>;
def foffload_static_lib_EQ : CommaJoined<["-"], "foffload-static-lib=">, Flags<[DriverOption, CoreOption]>, Group<offload_lib_Group>;
def foffload_whole_static_lib_EQ : CommaJoined<["-"], "foffload-whole-static-lib=">, Flags<[DriverOption, CoreOption]>, Group<offload_lib_Group>;
def fomit_frame_pointer : Flag<["-"], "fomit-frame-pointer">, Group<f_Group>;
def fopenmp : Flag<["-"], "fopenmp">, Group<f_Group>, Flags<[CC1Option, NoArgumentUnused]>,
  HelpText<"Parse OpenMP pragmas and generate parallel code.">;
def fno_openmp : Flag<["-"], "fno-openmp">, Group<f_Group>, Flags<[NoArgumentUnused]>;
def fopenmp_version_EQ : Joined<["-"], "fopenmp-version=">, Group<f_Group>, Flags<[CC1Option, NoArgumentUnused]>;
def fopenmp_EQ : Joined<["-"], "fopenmp=">, Group<f_Group>;
def fopenmp_use_tls : Flag<["-"], "fopenmp-use-tls">, Group<f_Group>,
  Flags<[NoArgumentUnused, HelpHidden]>;
def fnoopenmp_use_tls : Flag<["-"], "fnoopenmp-use-tls">, Group<f_Group>,
  Flags<[CC1Option, NoArgumentUnused, HelpHidden]>;
def fopenmp_targets_EQ : CommaJoined<["-"], "fopenmp-targets=">, Flags<[DriverOption, CC1Option]>,
  HelpText<"Specify comma-separated list of triples OpenMP offloading targets to be supported">;
def fopenmp_relocatable_target : Flag<["-"], "fopenmp-relocatable-target">,
  Group<f_Group>, Flags<[CC1Option, NoArgumentUnused, HelpHidden]>;
def fnoopenmp_relocatable_target : Flag<["-"], "fnoopenmp-relocatable-target">,
  Group<f_Group>, Flags<[CC1Option, NoArgumentUnused, HelpHidden]>;
def fopenmp_simd : Flag<["-"], "fopenmp-simd">, Group<f_Group>, Flags<[CC1Option, NoArgumentUnused]>,
  HelpText<"Emit OpenMP code only for SIMD-based constructs.">;
def fopenmp_enable_irbuilder : Flag<["-"], "fopenmp-enable-irbuilder">, Group<f_Group>, Flags<[CC1Option, NoArgumentUnused, HelpHidden]>,
  HelpText<"Use the experimental OpenMP-IR-Builder codegen path.">;
def fno_openmp_simd : Flag<["-"], "fno-openmp-simd">, Group<f_Group>, Flags<[CC1Option, NoArgumentUnused]>;
def fopenmp_cuda_mode : Flag<["-"], "fopenmp-cuda-mode">, Group<f_Group>,
  Flags<[CC1Option, NoArgumentUnused, HelpHidden]>;
def fno_openmp_cuda_mode : Flag<["-"], "fno-openmp-cuda-mode">, Group<f_Group>,
  Flags<[NoArgumentUnused, HelpHidden]>;
def fopenmp_cuda_force_full_runtime : Flag<["-"], "fopenmp-cuda-force-full-runtime">, Group<f_Group>,
  Flags<[CC1Option, NoArgumentUnused, HelpHidden]>;
def fno_openmp_cuda_force_full_runtime : Flag<["-"], "fno-openmp-cuda-force-full-runtime">, Group<f_Group>,
  Flags<[NoArgumentUnused, HelpHidden]>;
def fopenmp_cuda_number_of_sm_EQ : Joined<["-"], "fopenmp-cuda-number-of-sm=">, Group<f_Group>,
  Flags<[CC1Option, NoArgumentUnused, HelpHidden]>;
def fopenmp_cuda_blocks_per_sm_EQ : Joined<["-"], "fopenmp-cuda-blocks-per-sm=">, Group<f_Group>,
  Flags<[CC1Option, NoArgumentUnused, HelpHidden]>;
def fopenmp_cuda_teams_reduction_recs_num_EQ : Joined<["-"], "fopenmp-cuda-teams-reduction-recs-num=">, Group<f_Group>,
  Flags<[CC1Option, NoArgumentUnused, HelpHidden]>;
def fopenmp_optimistic_collapse : Flag<["-"], "fopenmp-optimistic-collapse">, Group<f_Group>,
  Flags<[CC1Option, NoArgumentUnused, HelpHidden]>;
def fno_openmp_optimistic_collapse : Flag<["-"], "fno-openmp-optimistic-collapse">, Group<f_Group>,
  Flags<[NoArgumentUnused, HelpHidden]>;
def fopenmp_cuda_parallel_target_regions : Flag<["-"], "fopenmp-cuda-parallel-target-regions">, Group<f_Group>,
  Flags<[CC1Option, NoArgumentUnused, HelpHidden]>,
  HelpText<"Support parallel execution of target regions on Cuda-based devices.">;
def fno_openmp_cuda_parallel_target_regions : Flag<["-"], "fno-openmp-cuda-parallel-target-regions">, Group<f_Group>,
  Flags<[NoArgumentUnused, HelpHidden]>,
  HelpText<"Support only serial execution of target regions on Cuda-based devices.">;
def static_openmp: Flag<["-"], "static-openmp">,
  HelpText<"Use the static host OpenMP runtime while linking.">;
def fno_optimize_sibling_calls : Flag<["-"], "fno-optimize-sibling-calls">, Group<f_Group>;
def foptimize_sibling_calls : Flag<["-"], "foptimize-sibling-calls">, Group<f_Group>;
def fno_escaping_block_tail_calls : Flag<["-"], "fno-escaping-block-tail-calls">, Group<f_Group>, Flags<[CC1Option]>;
def fescaping_block_tail_calls : Flag<["-"], "fescaping-block-tail-calls">, Group<f_Group>;
def force__cpusubtype__ALL : Flag<["-"], "force_cpusubtype_ALL">;
def force__flat__namespace : Flag<["-"], "force_flat_namespace">;
def force__load : Separate<["-"], "force_load">;
def force_addr : Joined<["-"], "fforce-addr">, Group<clang_ignored_f_Group>;
def foutput_class_dir_EQ : Joined<["-"], "foutput-class-dir=">, Group<f_Group>;
def fpack_struct : Flag<["-"], "fpack-struct">, Group<f_Group>;
def fno_pack_struct : Flag<["-"], "fno-pack-struct">, Group<f_Group>;
def fpack_struct_EQ : Joined<["-"], "fpack-struct=">, Group<f_Group>, Flags<[CC1Option]>,
  HelpText<"Specify the default maximum struct packing alignment">;
def fmax_type_align_EQ : Joined<["-"], "fmax-type-align=">, Group<f_Group>, Flags<[CC1Option]>,
  HelpText<"Specify the maximum alignment to enforce on pointers lacking an explicit alignment">;
def fno_max_type_align : Flag<["-"], "fno-max-type-align">, Group<f_Group>;
def fpascal_strings : Flag<["-"], "fpascal-strings">, Group<f_Group>, Flags<[CC1Option]>,
  HelpText<"Recognize and construct Pascal-style string literals">;
def fpatchable_function_entry_EQ : Joined<["-"], "fpatchable-function-entry=">, Group<f_Group>, Flags<[CC1Option]>,
  MetaVarName<"<N,M>">, HelpText<"Generate M NOPs before function entry and N-M NOPs after function entry">;
def fpcc_struct_return : Flag<["-"], "fpcc-struct-return">, Group<f_Group>, Flags<[CC1Option]>,
  HelpText<"Override the default ABI to return all structs on the stack">;
def fpch_preprocess : Flag<["-"], "fpch-preprocess">, Group<f_Group>;
def fpic : Flag<["-"], "fpic">, Group<f_Group>;
def fno_pic : Flag<["-"], "fno-pic">, Group<f_Group>;
def fpie : Flag<["-"], "fpie">, Group<f_Group>;
def fno_pie : Flag<["-"], "fno-pie">, Group<f_Group>;
defm plt : OptOutFFlag<"plt", "",
  "Use GOT indirection instead of PLT to make external function calls (x86 only)">;
defm ropi : OptInFFlag<"ropi", "Generate read-only position independent code (ARM only)">;
defm rwpi : OptInFFlag<"rwpi", "Generate read-write position independent code (ARM only)">;
def fplugin_EQ : Joined<["-"], "fplugin=">, Group<f_Group>, Flags<[DriverOption]>, MetaVarName<"<dsopath>">,
  HelpText<"Load the named plugin (dynamic shared object)">;
def fpass_plugin_EQ : Joined<["-"], "fpass-plugin=">,
  Group<f_Group>, Flags<[CC1Option]>, MetaVarName<"<dsopath>">,
  HelpText<"Load pass plugin from a dynamic shared object file (only with new pass manager).">;
defm preserve_as_comments : OptOutFFlag<"preserve-as-comments", "",
  "Do not preserve comments in inline assembly">;
def fprofile_arcs : Flag<["-"], "fprofile-arcs">, Group<f_Group>, Flags<[LinkOption]>;
def fno_profile_arcs : Flag<["-"], "fno-profile-arcs">, Group<f_Group>;
def framework : Separate<["-"], "framework">, Flags<[LinkerInput]>;
def frandom_seed_EQ : Joined<["-"], "frandom-seed=">, Group<clang_ignored_f_Group>;
def freg_struct_return : Flag<["-"], "freg-struct-return">, Group<f_Group>, Flags<[CC1Option]>,
  HelpText<"Override the default ABI to return small structs in registers">;
defm rtti : OptOutFFlag<"rtti", "", "Disable generation of rtti information">;
defm rtti_data : OptOutFFlag<"rtti-data", "", "Disable generation of RTTI data">;
def : Flag<["-"], "fsched-interblock">, Group<clang_ignored_f_Group>;
def fshort_enums : Flag<["-"], "fshort-enums">, Group<f_Group>, Flags<[CC1Option]>,
  HelpText<"Allocate to an enum type only as many bytes as it needs for the declared range of possible values">;
def fchar8__t : Flag<["-"], "fchar8_t">, Group<f_Group>, Flags<[CC1Option]>,
  HelpText<"Enable C++ builtin type char8_t">;
def fno_char8__t : Flag<["-"], "fno-char8_t">, Group<f_Group>, Flags<[CC1Option]>,
  HelpText<"Disable C++ builtin type char8_t">;
def fshort_wchar : Flag<["-"], "fshort-wchar">, Group<f_Group>,
  HelpText<"Force wchar_t to be a short unsigned int">;
def fno_short_wchar : Flag<["-"], "fno-short-wchar">, Group<f_Group>,
  HelpText<"Force wchar_t to be an unsigned int">;
def fshow_overloads_EQ : Joined<["-"], "fshow-overloads=">, Group<f_Group>, Flags<[CC1Option]>,
  HelpText<"Which overload candidates to show when overload resolution fails: "
           "best|all; defaults to all">, Values<"best,all">;
defm show_column : OptOutFFlag<"show-column", "", "Do not include column number on diagnostics">;
def fshow_source_location : Flag<["-"], "fshow-source-location">, Group<f_Group>;
def fspell_checking : Flag<["-"], "fspell-checking">, Group<f_Group>;
def fspell_checking_limit_EQ : Joined<["-"], "fspell-checking-limit=">, Group<f_Group>;
def fsigned_bitfields : Flag<["-"], "fsigned-bitfields">, Group<f_Group>;
defm signed_char : OptOutFFlag<"signed-char", "char is signed", "char is unsigned">;
def fsplit_stack : Flag<["-"], "fsplit-stack">, Group<f_Group>;
def fstack_protector_all : Flag<["-"], "fstack-protector-all">, Group<f_Group>,
  HelpText<"Enable stack protectors for all functions">;
def fstack_clash_protection : Flag<["-"], "fstack-clash-protection">, Group<f_Group>, Flags<[CC1Option]>,
  HelpText<"Enable stack clash protection">;
def fnostack_clash_protection : Flag<["-"], "fnostack-clash-protection">, Group<f_Group>,
  HelpText<"Disable stack clash protection">;
def fstack_protector_strong : Flag<["-"], "fstack-protector-strong">, Group<f_Group>,
  HelpText<"Enable stack protectors for some functions vulnerable to stack smashing. "
           "Compared to -fstack-protector, this uses a stronger heuristic "
           "that includes functions containing arrays of any size (and any type), "
           "as well as any calls to alloca or the taking of an address from a local variable">;
def fstack_protector : Flag<["-"], "fstack-protector">, Group<f_Group>,
  HelpText<"Enable stack protectors for some functions vulnerable to stack smashing. "
           "This uses a loose heuristic which considers functions vulnerable "
           "if they contain a char (or 8bit integer) array or constant sized calls to "
           "alloca, which are of greater size than ssp-buffer-size (default: 8 bytes). "
           "All variable sized calls to alloca are considered vulnerable">;
def ftrivial_auto_var_init : Joined<["-"], "ftrivial-auto-var-init=">, Group<f_Group>,
  Flags<[CC1Option, CoreOption]>, HelpText<"Initialize trivial automatic stack variables: uninitialized (default)"
  " | pattern">, Values<"uninitialized,pattern">;
def enable_trivial_var_init_zero : Flag<["-"], "enable-trivial-auto-var-init-zero-knowing-it-will-be-removed-from-clang">,
  Flags<[CC1Option, CoreOption]>,
  HelpText<"Trivial automatic variable initialization to zero is only here for benchmarks, it'll eventually be removed, and I'm OK with that because I'm only using it to benchmark">;
def ftrivial_auto_var_init_stop_after : Joined<["-"], "ftrivial-auto-var-init-stop-after=">, Group<f_Group>,
  Flags<[CC1Option, CoreOption]>, HelpText<"Stop initializing trivial automatic stack variables after the specified number of instances">;
def fstandalone_debug : Flag<["-"], "fstandalone-debug">, Group<f_Group>, Flags<[CoreOption]>,
  HelpText<"Emit full debug info for all types used by the program">;
def fno_standalone_debug : Flag<["-"], "fno-standalone-debug">, Group<f_Group>, Flags<[CoreOption]>,
  HelpText<"Limit debug information produced to reduce size of debug binary">;
def flimit_debug_info : Flag<["-"], "flimit-debug-info">, Flags<[CoreOption]>, Alias<fno_standalone_debug>;
def fno_limit_debug_info : Flag<["-"], "fno-limit-debug-info">, Flags<[CoreOption]>, Alias<fstandalone_debug>;
def fdebug_macro : Flag<["-"], "fdebug-macro">, Group<f_Group>, Flags<[CoreOption]>,
  HelpText<"Emit macro debug information">;
def fno_debug_macro : Flag<["-"], "fno-debug-macro">, Group<f_Group>, Flags<[CoreOption]>,
  HelpText<"Do not emit macro debug information">;
def fstrict_aliasing : Flag<["-"], "fstrict-aliasing">, Group<f_Group>,
  Flags<[DriverOption, CoreOption]>;
def fstrict_enums : Flag<["-"], "fstrict-enums">, Group<f_Group>, Flags<[CC1Option]>,
  HelpText<"Enable optimizations based on the strict definition of an enum's "
           "value range">;
def fstrict_vtable_pointers: Flag<["-"], "fstrict-vtable-pointers">,
  Group<f_Group>, Flags<[CC1Option]>,
  HelpText<"Enable optimizations based on the strict rules for overwriting "
             "polymorphic C++ objects">;
def fstrict_overflow : Flag<["-"], "fstrict-overflow">, Group<f_Group>;
def fintelfpga : Flag<["-"], "fintelfpga">, Group<f_Group>,
  Flags<[CC1Option, CoreOption]>, HelpText<"Perform ahead of time compilation for FPGA">;
def fsycl_enable_usm_address_spaces : Flag<["-"], "fsycl-enable-usm-address-spaces">,
 Group<f_Group>, Flags<[CC1Option, CoreOption]>,
 HelpText<"Enable USM address spaces">;
def fsycl_device_only : Flag<["-"], "fsycl-device-only">, Flags<[CoreOption]>,
  HelpText<"Compile SYCL kernels for device">;
def fsycl_targets_EQ : CommaJoined<["-"], "fsycl-targets=">, Flags<[DriverOption, CC1Option, CoreOption]>,
  HelpText<"Specify comma-separated list of triples SYCL offloading targets to be supported">;
def fsycl_add_targets_EQ : CommaJoined<["-"], "fsycl-add-targets=">, Flags<[DriverOption, CoreOption]>,
  HelpText<"Specify comma-separated list of triple and device binary image pairs to add to the final SYCL binary">;
def fsycl_link_targets_EQ : CommaJoined<["-"], "fsycl-link-targets=">, Flags<[DriverOption, CC1Option, CoreOption]>,
  HelpText<"Specify comma-separated list of triples SYCL offloading targets to produce linked device images">;
def fsycl_device_code_split_EQ : Joined<["-"], "fsycl-device-code-split=">,
   Flags<[CC1Option, CoreOption]>, HelpText<"Perform SYCL device code split: per_kernel (device code module is "
  "created for each SYCL kernel) | per_source (device code module is created for each source (translation unit)) | off (no device code split). "
  "Default is 'off' - all kernels go into a single module`">, Values<"per_source, per_kernel, off">;
def fsycl_device_code_split : Flag<["-"], "fsycl-device-code-split">, Alias<fsycl_device_code_split_EQ>,
  AliasArgs<["per_source"]>, Flags<[CC1Option, CoreOption]>,
  HelpText<"Perform SYCL device code split in the per_source mode i.e. create a device code module for each source (translation unit)">;
def fsycl_use_bitcode : Flag<["-"], "fsycl-use-bitcode">,
  Flags<[CC1Option, CoreOption]>, HelpText<"Use LLVM bitcode instead of SPIR-V in fat objects">;
def fno_sycl_use_bitcode : Flag<["-"], "fno-sycl-use-bitcode">,
  Flags<[CC1Option, CoreOption]>, HelpText<"Use SPIR-V instead of LLVM bitcode in fat objects">;
def fsycl_link_EQ : Joined<["-"], "fsycl-link=">,
  Flags<[CC1Option, CoreOption]>, HelpText<"Generate partially linked device and host object to be used at various stages of compilation">, Values<"image,early">;
def fsycl_link : Flag<["-"], "fsycl-link">, Alias<fsycl_link_EQ>,
  AliasArgs<["early"]>, Flags<[CC1Option, CoreOption]>,
  HelpText<"Generate partially linked device object to be used with the host link">;
def fsycl_unnamed_lambda : Flag<["-"], "fsycl-unnamed-lambda">,
  Flags<[CC1Option, CoreOption]>, HelpText<"Allow unnamed SYCL lambda kernels">;
def fsycl_help_EQ : Joined<["-"], "fsycl-help=">,
  Flags<[DriverOption, CoreOption]>, HelpText<"Emit help information from the related offline compilation tool">, Values<"all,fpga,gen,x86_64">;
def fsycl_help : Flag<["-"], "fsycl-help">, Alias<fsycl_help_EQ>,
  Flags<[DriverOption, CoreOption]>, AliasArgs<["all"]>, HelpText<"Emit help information "
  "from all of the offline compilation tools">;
def fsycl_libspirv_path_EQ : Joined<["-"], "fsycl-libspirv-path=">,
  Flags<[CC1Option, CoreOption]>, HelpText<"Path to libspirv library">;
def fno_sycl_libspirv : Flag<["-"], "fno-sycl-libspirv">, HelpText<"Disable check for libspirv">;
def fsyntax_only : Flag<["-"], "fsyntax-only">,
  Flags<[DriverOption,CoreOption,CC1Option]>, Group<Action_Group>;
def ftabstop_EQ : Joined<["-"], "ftabstop=">, Group<f_Group>;
def ftemplate_depth_EQ : Joined<["-"], "ftemplate-depth=">, Group<f_Group>;
def ftemplate_depth_ : Joined<["-"], "ftemplate-depth-">, Group<f_Group>;
def ftemplate_backtrace_limit_EQ : Joined<["-"], "ftemplate-backtrace-limit=">,
                                   Group<f_Group>;
def foperator_arrow_depth_EQ : Joined<["-"], "foperator-arrow-depth=">,
                               Group<f_Group>;

def fsave_optimization_record : Flag<["-"], "fsave-optimization-record">,
  Group<f_Group>, HelpText<"Generate a YAML optimization record file">;
def fsave_optimization_record_EQ : Joined<["-"], "fsave-optimization-record=">,
  Group<f_Group>, HelpText<"Generate an optimization record file in a specific format">,
  MetaVarName<"<format>">;
def fno_save_optimization_record : Flag<["-"], "fno-save-optimization-record">,
  Group<f_Group>, Flags<[NoArgumentUnused]>;
def foptimization_record_file_EQ : Joined<["-"], "foptimization-record-file=">,
  Group<f_Group>,
  HelpText<"Specify the output name of the file containing the optimization remarks. Implies -fsave-optimization-record. On Darwin platforms, this cannot be used with multiple -arch <arch> options.">,
  MetaVarName<"<file>">;
def foptimization_record_passes_EQ : Joined<["-"], "foptimization-record-passes=">,
  Group<f_Group>,
  HelpText<"Only include passes which match a specified regular expression in the generated optimization record (by default, include all passes)">,
  MetaVarName<"<regex>">;

def ftest_coverage : Flag<["-"], "ftest-coverage">, Group<f_Group>;
def fno_test_coverage : Flag<["-"], "fno-test-coverage">, Group<f_Group>;
def fvectorize : Flag<["-"], "fvectorize">, Group<f_Group>,
  HelpText<"Enable the loop vectorization passes">;
def fno_vectorize : Flag<["-"], "fno-vectorize">, Group<f_Group>;
def : Flag<["-"], "ftree-vectorize">, Alias<fvectorize>;
def : Flag<["-"], "fno-tree-vectorize">, Alias<fno_vectorize>;
def fslp_vectorize : Flag<["-"], "fslp-vectorize">, Group<f_Group>,
  HelpText<"Enable the superword-level parallelism vectorization passes">;
def fno_slp_vectorize : Flag<["-"], "fno-slp-vectorize">, Group<f_Group>;
def : Flag<["-"], "ftree-slp-vectorize">, Alias<fslp_vectorize>;
def : Flag<["-"], "fno-tree-slp-vectorize">, Alias<fno_slp_vectorize>;
def Wlarge_by_value_copy_def : Flag<["-"], "Wlarge-by-value-copy">,
  HelpText<"Warn if a function definition returns or accepts an object larger "
           "in bytes than a given value">, Flags<[HelpHidden]>;
def Wlarge_by_value_copy_EQ : Joined<["-"], "Wlarge-by-value-copy=">, Flags<[CC1Option]>;

// These "special" warning flags are effectively processed as f_Group flags by the driver:
// Just silence warnings about -Wlarger-than for now.
def Wlarger_than_EQ : Joined<["-"], "Wlarger-than=">, Group<clang_ignored_f_Group>;
def Wlarger_than_ : Joined<["-"], "Wlarger-than-">, Alias<Wlarger_than_EQ>;
def Wframe_larger_than_EQ : Joined<["-"], "Wframe-larger-than=">, Group<f_Group>, Flags<[DriverOption]>;

def : Flag<["-"], "fterminated-vtables">, Alias<fapple_kext>;
def fthreadsafe_statics : Flag<["-"], "fthreadsafe-statics">, Group<f_Group>;
def ftime_report : Flag<["-"], "ftime-report">, Group<f_Group>, Flags<[CC1Option]>;
def ftime_trace : Flag<["-"], "ftime-trace">, Group<f_Group>,
  HelpText<"Turn on time profiler. Generates JSON file based on output filename.">,
  DocBrief<[{
Turn on time profiler. Generates JSON file based on output filename. Results
can be analyzed with chrome://tracing or `Speedscope App
<https://www.speedscope.app>`_ for flamegraph visualization.}]>,
  Flags<[CC1Option, CoreOption]>;
def ftime_trace_granularity_EQ : Joined<["-"], "ftime-trace-granularity=">, Group<f_Group>,
  HelpText<"Minimum time granularity (in microseconds) traced by time profiler">,
  Flags<[CC1Option, CoreOption]>;
def ftlsmodel_EQ : Joined<["-"], "ftls-model=">, Group<f_Group>, Flags<[CC1Option]>;
def ftrapv : Flag<["-"], "ftrapv">, Group<f_Group>, Flags<[CC1Option]>,
  HelpText<"Trap on integer overflow">;
def ftrapv_handler_EQ : Joined<["-"], "ftrapv-handler=">, Group<f_Group>,
  MetaVarName<"<function name>">,
  HelpText<"Specify the function to be called on overflow">;
def ftrapv_handler : Separate<["-"], "ftrapv-handler">, Group<f_Group>, Flags<[CC1Option]>;
def ftrap_function_EQ : Joined<["-"], "ftrap-function=">, Group<f_Group>, Flags<[CC1Option]>,
  HelpText<"Issue call to specified function rather than a trap instruction">;
def funit_at_a_time : Flag<["-"], "funit-at-a-time">, Group<f_Group>;
def funroll_loops : Flag<["-"], "funroll-loops">, Group<f_Group>,
  HelpText<"Turn on loop unroller">, Flags<[CC1Option]>;
def fno_unroll_loops : Flag<["-"], "fno-unroll-loops">, Group<f_Group>,
  HelpText<"Turn off loop unroller">, Flags<[CC1Option]>;
defm reroll_loops : OptInFFlag<"reroll-loops", "Turn on loop reroller">;
def ftrigraphs : Flag<["-"], "ftrigraphs">, Group<f_Group>,
  HelpText<"Process trigraph sequences">, Flags<[CC1Option]>;
def fno_trigraphs : Flag<["-"], "fno-trigraphs">, Group<f_Group>,
  HelpText<"Do not process trigraph sequences">, Flags<[CC1Option]>;
def funsigned_bitfields : Flag<["-"], "funsigned-bitfields">, Group<f_Group>;
def funsigned_char : Flag<["-"], "funsigned-char">, Group<f_Group>;
def fno_unsigned_char : Flag<["-"], "fno-unsigned-char">;
def funwind_tables : Flag<["-"], "funwind-tables">, Group<f_Group>;
def fuse_cxa_atexit : Flag<["-"], "fuse-cxa-atexit">, Group<f_Group>;
def fregister_global_dtors_with_atexit : Flag<["-"], "fregister-global-dtors-with-atexit">, Group<f_Group>, Flags<[CC1Option]>,
  HelpText<"Use atexit or __cxa_atexit to register global destructors">;
defm use_init_array : OptOutFFlag<"use-init-array", "", "Use .ctors/.dtors instead of .init_array/.fini_array">;
def fno_var_tracking : Flag<["-"], "fno-var-tracking">, Group<clang_ignored_f_Group>;
def fverbose_asm : Flag<["-"], "fverbose-asm">, Group<f_Group>,
  HelpText<"Generate verbose assembly output">;
def dA : Flag<["-"], "dA">, Alias<fverbose_asm>;
def fvisibility_EQ : Joined<["-"], "fvisibility=">, Group<f_Group>,
  HelpText<"Set the default symbol visibility for all global declarations">, Values<"hidden,default">;
def fvisibility_inlines_hidden : Flag<["-"], "fvisibility-inlines-hidden">, Group<f_Group>,
  HelpText<"Give inline C++ member functions hidden visibility by default">,
  Flags<[CC1Option]>;
def fvisibility_ms_compat : Flag<["-"], "fvisibility-ms-compat">, Group<f_Group>,
  HelpText<"Give global types 'default' visibility and global functions and "
           "variables 'hidden' visibility by default">;
def fvisibility_global_new_delete_hidden : Flag<["-"], "fvisibility-global-new-delete-hidden">, Group<f_Group>,
  HelpText<"Give global C++ operator new and delete declarations hidden visibility">, Flags<[CC1Option]>;
defm whole_program_vtables : OptInFFlag<"whole-program-vtables",
  "Enables whole-program vtable optimization. Requires -flto", "", "", [CoreOption]>;
defm split_lto_unit : OptInFFlag<"split-lto-unit",
  "Enables splitting of the LTO unit", "", "", [CoreOption]>;
defm force_emit_vtables : OptInFFlag<"force-emit-vtables",
  "Emits more virtual tables to improve devirtualization", "", "", [CoreOption]>;
defm virtual_function_elimination : OptInFFlag<"virtual-function-elimination",
  "Enables dead virtual function elimination optimization. Requires -flto=full", "", "", [CoreOption]>;

def fwrapv : Flag<["-"], "fwrapv">, Group<f_Group>, Flags<[CC1Option]>,
  HelpText<"Treat signed integer overflow as two's complement">;
def fwritable_strings : Flag<["-"], "fwritable-strings">, Group<f_Group>, Flags<[CC1Option]>,
  HelpText<"Store string literals as writable data">;
defm zero_initialized_in_bss : OptOutFFlag<"zero-initialized-in-bss", "", "Don't place zero initialized data in BSS">;
defm function_sections : OptInFFlag<"function-sections", "Place each function in its own section">;
def fbasic_block_sections_EQ : Joined<["-"], "fbasic-block-sections=">, Group<f_Group>,
  Flags<[CC1Option, CC1AsOption]>,
  HelpText<"Place each function's basic blocks in unique sections (ELF Only) : all | labels | none | list=<file>">,
  DocBrief<[{Generate labels for each basic block or place each basic block or a subset of basic blocks in its own section.}]>,
  Values<"all,labels,none,list=">;
defm data_sections : OptInFFlag<"data-sections", "Place each data in its own section">;
defm stack_size_section : OptInFFlag<"stack-size-section", "Emit section containing metadata on function stack sizes">;

defm unique_basic_block_section_names : OptInFFlag<"unique-basic-block-section-names",
 "Use unique names for basic block sections (ELF Only)">;
defm unique_internal_linkage_names : OptInFFlag<"unique-internal-linkage-names",
 "Uniqueify Internal Linkage Symbol Names by appending the MD5 hash of the module path">;
defm unique_section_names : OptOutFFlag<"unique-section-names",
  "", "Don't use unique names for text and data sections">;

defm strict_return : OptOutFFlag<"strict-return", "",
  "Don't treat control flow paths that fall off the end of a non-void function as unreachable">;

def fenable_matrix : Flag<["-"], "fenable-matrix">, Group<f_Group>,
    Flags<[CC1Option]>,
    HelpText<"Enable matrix data type and related builtin functions">;


def fdebug_types_section: Flag <["-"], "fdebug-types-section">, Group<f_Group>,
  HelpText<"Place debug types in their own section (ELF Only)">;
def fno_debug_types_section: Flag<["-"], "fno-debug-types-section">, Group<f_Group>;
defm debug_ranges_base_address : OptInFFlag<"debug-ranges-base-address",
  "Use DWARF base address selection entries in .debug_ranges">;
def fsplit_dwarf_inlining: Flag <["-"], "fsplit-dwarf-inlining">, Group<f_Group>,
  HelpText<"Provide minimal debug info in the object/executable to facilitate online symbolication/stack traces in the absence of .dwo/.dwp files when using Split DWARF">;
def fno_split_dwarf_inlining: Flag<["-"], "fno-split-dwarf-inlining">, Group<f_Group>,
  Flags<[CC1Option]>;
def fdebug_default_version: Joined<["-"], "fdebug-default-version=">, Group<f_Group>,
  HelpText<"Default DWARF version to use, if a -g option caused DWARF debug info to be produced">;
def fdebug_prefix_map_EQ
  : Joined<["-"], "fdebug-prefix-map=">, Group<f_Group>,
    Flags<[CC1Option,CC1AsOption]>,
    HelpText<"remap file source paths in debug info">;
def ffile_prefix_map_EQ
  : Joined<["-"], "ffile-prefix-map=">, Group<f_Group>,
    HelpText<"remap file source paths in debug info and predefined preprocessor macros">;
def fmacro_prefix_map_EQ
  : Joined<["-"], "fmacro-prefix-map=">, Group<Preprocessor_Group>, Flags<[CC1Option]>,
    HelpText<"remap file source paths in predefined preprocessor macros">;
defm force_dwarf_frame : OptInFFlag<"force-dwarf-frame", "Always emit a debug frame section">;
def g_Flag : Flag<["-"], "g">, Group<g_Group>,
  HelpText<"Generate source-level debug information">;
def gline_tables_only : Flag<["-"], "gline-tables-only">, Group<gN_Group>,
  Flags<[CoreOption]>, HelpText<"Emit debug line number tables only">;
def gline_directives_only : Flag<["-"], "gline-directives-only">, Group<gN_Group>,
  Flags<[CoreOption]>, HelpText<"Emit debug line info directives only">;
def gmlt : Flag<["-"], "gmlt">, Alias<gline_tables_only>;
def g0 : Flag<["-"], "g0">, Group<gN_Group>;
def g1 : Flag<["-"], "g1">, Group<gN_Group>, Alias<gline_tables_only>;
def g2 : Flag<["-"], "g2">, Group<gN_Group>;
def g3 : Flag<["-"], "g3">, Group<gN_Group>;
def ggdb : Flag<["-"], "ggdb">, Group<gTune_Group>;
def ggdb0 : Flag<["-"], "ggdb0">, Group<ggdbN_Group>;
def ggdb1 : Flag<["-"], "ggdb1">, Group<ggdbN_Group>;
def ggdb2 : Flag<["-"], "ggdb2">, Group<ggdbN_Group>;
def ggdb3 : Flag<["-"], "ggdb3">, Group<ggdbN_Group>;
def glldb : Flag<["-"], "glldb">, Group<gTune_Group>;
def gsce : Flag<["-"], "gsce">, Group<gTune_Group>;
// Equivalent to our default dwarf version. Forces usual dwarf emission when
// CodeView is enabled.
def gdwarf : Flag<["-"], "gdwarf">, Group<g_Group>, Flags<[CoreOption]>,
  HelpText<"Generate source-level debug information with the default dwarf version">;
def gdwarf_2 : Flag<["-"], "gdwarf-2">, Group<g_Group>,
  HelpText<"Generate source-level debug information with dwarf version 2">;
def gdwarf_3 : Flag<["-"], "gdwarf-3">, Group<g_Group>,
  HelpText<"Generate source-level debug information with dwarf version 3">;
def gdwarf_4 : Flag<["-"], "gdwarf-4">, Group<g_Group>,
  HelpText<"Generate source-level debug information with dwarf version 4">;
def gdwarf_5 : Flag<["-"], "gdwarf-5">, Group<g_Group>,
  HelpText<"Generate source-level debug information with dwarf version 5">;

def gcodeview : Flag<["-"], "gcodeview">,
  HelpText<"Generate CodeView debug information">,
  Flags<[CC1Option, CC1AsOption, CoreOption]>;
def gcodeview_ghash : Flag<["-"], "gcodeview-ghash">,
  HelpText<"Emit type record hashes in a .debug$H section">,
  Flags<[CC1Option, CoreOption]>;
def gno_codeview_ghash : Flag<["-"], "gno-codeview-ghash">, Flags<[CoreOption]>;
def ginline_line_tables : Flag<["-"], "ginline-line-tables">, Flags<[CoreOption]>;
def gno_inline_line_tables : Flag<["-"], "gno-inline-line-tables">,
  Flags<[CC1Option, CoreOption]>, HelpText<"Don't emit inline line tables">;

def gfull : Flag<["-"], "gfull">, Group<g_Group>;
def gused : Flag<["-"], "gused">, Group<g_Group>;
def gstabs : Joined<["-"], "gstabs">, Group<g_Group>, Flags<[Unsupported]>;
def gcoff : Joined<["-"], "gcoff">, Group<g_Group>, Flags<[Unsupported]>;
def gxcoff : Joined<["-"], "gxcoff">, Group<g_Group>, Flags<[Unsupported]>;
def gvms : Joined<["-"], "gvms">, Group<g_Group>, Flags<[Unsupported]>;
def gtoggle : Flag<["-"], "gtoggle">, Group<g_flags_Group>, Flags<[Unsupported]>;
def grecord_command_line : Flag<["-"], "grecord-command-line">,
  Group<g_flags_Group>;
def gno_record_command_line : Flag<["-"], "gno-record-command-line">,
  Group<g_flags_Group>;
def : Flag<["-"], "grecord-gcc-switches">, Alias<grecord_command_line>;
def : Flag<["-"], "gno-record-gcc-switches">, Alias<gno_record_command_line>;
def gstrict_dwarf : Flag<["-"], "gstrict-dwarf">, Group<g_flags_Group>;
def gno_strict_dwarf : Flag<["-"], "gno-strict-dwarf">, Group<g_flags_Group>;
def gcolumn_info : Flag<["-"], "gcolumn-info">, Group<g_flags_Group>, Flags<[CoreOption]>;
def gno_column_info : Flag<["-"], "gno-column-info">, Group<g_flags_Group>, Flags<[CoreOption, CC1Option]>;
def gsplit_dwarf : Flag<["-"], "gsplit-dwarf">, Group<g_flags_Group>;
def gsplit_dwarf_EQ : Joined<["-"], "gsplit-dwarf=">, Group<g_flags_Group>,
  HelpText<"Set DWARF fission mode to either 'split' or 'single'">,
  Values<"split,single">;
def ggnu_pubnames : Flag<["-"], "ggnu-pubnames">, Group<g_flags_Group>, Flags<[CC1Option]>;
def gno_gnu_pubnames : Flag<["-"], "gno-gnu-pubnames">, Group<g_flags_Group>;
def gpubnames : Flag<["-"], "gpubnames">, Group<g_flags_Group>, Flags<[CC1Option]>;
def gno_pubnames : Flag<["-"], "gno-pubnames">, Group<g_flags_Group>;
def gdwarf_aranges : Flag<["-"], "gdwarf-aranges">, Group<g_flags_Group>;
def gmodules : Flag <["-"], "gmodules">, Group<gN_Group>,
  HelpText<"Generate debug info with external references to clang modules"
           " or precompiled headers">;
def gz : Flag<["-"], "gz">, Group<g_flags_Group>,
    HelpText<"DWARF debug sections compression type">;
def gz_EQ : Joined<["-"], "gz=">, Group<g_flags_Group>,
    HelpText<"DWARF debug sections compression type">;
def gembed_source : Flag<["-"], "gembed-source">, Group<g_flags_Group>, Flags<[CC1Option]>,
    HelpText<"Embed source text in DWARF debug sections">;
def gno_embed_source : Flag<["-"], "gno-embed-source">, Group<g_flags_Group>,
    Flags<[DriverOption]>,
    HelpText<"Restore the default behavior of not embedding source text in DWARF debug sections">;
def headerpad__max__install__names : Joined<["-"], "headerpad_max_install_names">;
def help : Flag<["-", "--"], "help">, Flags<[CC1Option,CC1AsOption]>,
  HelpText<"Display available options">;
def ibuiltininc : Flag<["-"], "ibuiltininc">,
  HelpText<"Enable builtin #include directories even when -nostdinc is used "
           "before or after -ibuiltininc. "
           "Using -nobuiltininc after the option disables it">;
def index_header_map : Flag<["-"], "index-header-map">, Flags<[CC1Option]>,
  HelpText<"Make the next included directory (-I or -F) an indexer header map">;
def idirafter : JoinedOrSeparate<["-"], "idirafter">, Group<clang_i_Group>, Flags<[CC1Option]>,
  HelpText<"Add directory to AFTER include search path">;
def iframework : JoinedOrSeparate<["-"], "iframework">, Group<clang_i_Group>, Flags<[CC1Option]>,
  HelpText<"Add directory to SYSTEM framework search path">;
def iframeworkwithsysroot : JoinedOrSeparate<["-"], "iframeworkwithsysroot">,
  Group<clang_i_Group>,
  HelpText<"Add directory to SYSTEM framework search path, "
           "absolute paths are relative to -isysroot">,
  MetaVarName<"<directory>">, Flags<[CC1Option]>;
def imacros : JoinedOrSeparate<["-", "--"], "imacros">, Group<clang_i_Group>, Flags<[CC1Option]>,
  HelpText<"Include macros from file before parsing">, MetaVarName<"<file>">;
def image__base : Separate<["-"], "image_base">;
def include_ : JoinedOrSeparate<["-", "--"], "include">, Group<clang_i_Group>, EnumName<"include">,
    MetaVarName<"<file>">, HelpText<"Include file before parsing">, Flags<[CC1Option]>;
def include_pch : Separate<["-"], "include-pch">, Group<clang_i_Group>, Flags<[CC1Option]>,
  HelpText<"Include precompiled header file">, MetaVarName<"<file>">;
def relocatable_pch : Flag<["-", "--"], "relocatable-pch">, Flags<[CC1Option]>,
  HelpText<"Whether to build a relocatable precompiled header">;
def verify_pch : Flag<["-"], "verify-pch">, Group<Action_Group>, Flags<[CC1Option]>,
  HelpText<"Load and verify that a pre-compiled header file is not stale">;
def init : Separate<["-"], "init">;
def install__name : Separate<["-"], "install_name">;
def iprefix : JoinedOrSeparate<["-"], "iprefix">, Group<clang_i_Group>, Flags<[CC1Option]>,
  HelpText<"Set the -iwithprefix/-iwithprefixbefore prefix">, MetaVarName<"<dir>">;
def iquote : JoinedOrSeparate<["-"], "iquote">, Group<clang_i_Group>, Flags<[CC1Option]>,
  HelpText<"Add directory to QUOTE include search path">, MetaVarName<"<directory>">;
def isysroot : JoinedOrSeparate<["-"], "isysroot">, Group<clang_i_Group>, Flags<[CC1Option]>,
  HelpText<"Set the system root directory (usually /)">, MetaVarName<"<dir>">;
def isystem : JoinedOrSeparate<["-"], "isystem">, Group<clang_i_Group>,
  Flags<[CC1Option]>,
  HelpText<"Add directory to SYSTEM include search path">, MetaVarName<"<directory>">;
def isystem_after : JoinedOrSeparate<["-"], "isystem-after">,
  Group<clang_i_Group>, Flags<[DriverOption]>, MetaVarName<"<directory>">,
  HelpText<"Add directory to end of the SYSTEM include search path">;
def iwithprefixbefore : JoinedOrSeparate<["-"], "iwithprefixbefore">, Group<clang_i_Group>,
  HelpText<"Set directory to include search path with prefix">, MetaVarName<"<dir>">,
  Flags<[CC1Option]>;
def iwithprefix : JoinedOrSeparate<["-"], "iwithprefix">, Group<clang_i_Group>, Flags<[CC1Option]>,
  HelpText<"Set directory to SYSTEM include search path with prefix">, MetaVarName<"<dir>">;
def iwithsysroot : JoinedOrSeparate<["-"], "iwithsysroot">, Group<clang_i_Group>,
  HelpText<"Add directory to SYSTEM include search path, "
           "absolute paths are relative to -isysroot">, MetaVarName<"<directory>">,
  Flags<[CC1Option]>;
def ivfsoverlay : JoinedOrSeparate<["-"], "ivfsoverlay">, Group<clang_i_Group>, Flags<[CC1Option]>,
  HelpText<"Overlay the virtual filesystem described by file over the real file system">;
def imultilib : Separate<["-"], "imultilib">, Group<gfortran_Group>;
def keep__private__externs : Flag<["-"], "keep_private_externs">;
def l : JoinedOrSeparate<["-"], "l">, Flags<[LinkerInput, RenderJoined]>,
        Group<Link_Group>;
def lazy__framework : Separate<["-"], "lazy_framework">, Flags<[LinkerInput]>;
def lazy__library : Separate<["-"], "lazy_library">, Flags<[LinkerInput]>;
def mlittle_endian : Flag<["-"], "mlittle-endian">, Flags<[DriverOption]>;
def EL : Flag<["-"], "EL">, Alias<mlittle_endian>;
def mbig_endian : Flag<["-"], "mbig-endian">, Flags<[DriverOption]>;
def EB : Flag<["-"], "EB">, Alias<mbig_endian>;
def m16 : Flag<["-"], "m16">, Group<m_Group>, Flags<[DriverOption, CoreOption]>;
def m32 : Flag<["-"], "m32">, Group<m_Group>, Flags<[DriverOption, CoreOption]>;
def mqdsp6_compat : Flag<["-"], "mqdsp6-compat">, Group<m_Group>, Flags<[DriverOption,CC1Option]>,
  HelpText<"Enable hexagon-qdsp6 backward compatibility">;
def m64 : Flag<["-"], "m64">, Group<m_Group>, Flags<[DriverOption, CoreOption]>;
def mx32 : Flag<["-"], "mx32">, Group<m_Group>, Flags<[DriverOption, CoreOption]>;
def mabi_EQ : Joined<["-"], "mabi=">, Group<m_Group>;
def miamcu : Flag<["-"], "miamcu">, Group<m_Group>, Flags<[DriverOption, CoreOption]>,
  HelpText<"Use Intel MCU ABI">;
def mno_iamcu : Flag<["-"], "mno-iamcu">, Group<m_Group>, Flags<[DriverOption, CoreOption]>;
def malign_functions_EQ : Joined<["-"], "malign-functions=">, Group<clang_ignored_m_Group>;
def malign_loops_EQ : Joined<["-"], "malign-loops=">, Group<clang_ignored_m_Group>;
def malign_jumps_EQ : Joined<["-"], "malign-jumps=">, Group<clang_ignored_m_Group>;
def malign_branch_EQ : CommaJoined<["-"], "malign-branch=">, Group<m_Group>, Flags<[DriverOption]>,
  HelpText<"Specify types of branches to align">;
def malign_branch_boundary_EQ : Joined<["-"], "malign-branch-boundary=">, Group<m_Group>, Flags<[DriverOption]>,
  HelpText<"Specify the boundary's size to align branches">;
def mpad_max_prefix_size_EQ : Joined<["-"], "mpad-max-prefix-size=">, Group<m_Group>, Flags<[DriverOption]>,
  HelpText<"Specify maximum number of prefixes to use for padding">;
def mbranches_within_32B_boundaries : Flag<["-"], "mbranches-within-32B-boundaries">, Flags<[DriverOption]>, Group<m_Group>,
  HelpText<"Align selected branches (fused, jcc, jmp) within 32-byte boundary">;
def mfancy_math_387 : Flag<["-"], "mfancy-math-387">, Group<clang_ignored_m_Group>;
def mlong_calls : Flag<["-"], "mlong-calls">, Group<m_Group>,
  HelpText<"Generate branches with extended addressability, usually via indirect jumps.">;
def mdouble_EQ : Joined<["-"], "mdouble=">, Group<m_Group>, Values<"32,64">, Flags<[CC1Option]>,
  HelpText<"Force double to be 32 bits or 64 bits">;
def LongDouble_Group : OptionGroup<"<LongDouble group>">, Group<m_Group>,
  DocName<"Long double flags">,
  DocBrief<[{Selects the long double implementation}]>;
def mlong_double_64 : Flag<["-"], "mlong-double-64">, Group<LongDouble_Group>, Flags<[CC1Option]>,
  HelpText<"Force long double to be 64 bits">;
def mlong_double_80 : Flag<["-"], "mlong-double-80">, Group<LongDouble_Group>, Flags<[CC1Option]>,
  HelpText<"Force long double to be 80 bits, padded to 128 bits for storage">;
def mlong_double_128 : Flag<["-"], "mlong-double-128">, Group<LongDouble_Group>, Flags<[CC1Option]>,
  HelpText<"Force long double to be 128 bits">;
def mno_long_calls : Flag<["-"], "mno-long-calls">, Group<m_Group>,
  HelpText<"Restore the default behaviour of not generating long calls">;
def mexecute_only : Flag<["-"], "mexecute-only">, Group<m_arm_Features_Group>,
  HelpText<"Disallow generation of data access to code sections (ARM only)">;
def mno_execute_only : Flag<["-"], "mno-execute-only">, Group<m_arm_Features_Group>,
  HelpText<"Allow generation of data access to code sections (ARM only)">;
def mtp_mode_EQ : Joined<["-"], "mtp=">, Group<m_arm_Features_Group>, Values<"soft,cp15,el0,el1,el2,el3">,
  HelpText<"Thread pointer access method (AArch32/AArch64 only)">;
def mpure_code : Flag<["-"], "mpure-code">, Alias<mexecute_only>; // Alias for GCC compatibility
def mno_pure_code : Flag<["-"], "mno-pure-code">, Alias<mno_execute_only>;
def mtvos_version_min_EQ : Joined<["-"], "mtvos-version-min=">, Group<m_Group>;
def mappletvos_version_min_EQ : Joined<["-"], "mappletvos-version-min=">, Alias<mtvos_version_min_EQ>;
def mtvos_simulator_version_min_EQ : Joined<["-"], "mtvos-simulator-version-min=">;
def mappletvsimulator_version_min_EQ : Joined<["-"], "mappletvsimulator-version-min=">, Alias<mtvos_simulator_version_min_EQ>;
def mwatchos_version_min_EQ : Joined<["-"], "mwatchos-version-min=">, Group<m_Group>;
def mwatchos_simulator_version_min_EQ : Joined<["-"], "mwatchos-simulator-version-min=">;
def mwatchsimulator_version_min_EQ : Joined<["-"], "mwatchsimulator-version-min=">, Alias<mwatchos_simulator_version_min_EQ>;
def march_EQ : Joined<["-"], "march=">, Group<m_Group>, Flags<[CoreOption]>;
def masm_EQ : Joined<["-"], "masm=">, Group<m_Group>, Flags<[DriverOption]>;
def mcmodel_EQ : Joined<["-"], "mcmodel=">, Group<m_Group>, Flags<[CC1Option]>;
def mtls_size_EQ : Joined<["-"], "mtls-size=">, Group<m_Group>, Flags<[DriverOption, CC1Option]>,
  HelpText<"Specify bit size of immediate TLS offsets (AArch64 ELF only): "
           "12 (for 4KB) | 24 (for 16MB, default) | 32 (for 4GB) | 48 (for 256TB, needs -mcmodel=large)">;
def mimplicit_it_EQ : Joined<["-"], "mimplicit-it=">, Group<m_Group>;
def mdefault_build_attributes : Joined<["-"], "mdefault-build-attributes">, Group<m_Group>;
def mno_default_build_attributes : Joined<["-"], "mno-default-build-attributes">, Group<m_Group>;
def mconstant_cfstrings : Flag<["-"], "mconstant-cfstrings">, Group<clang_ignored_m_Group>;
def mconsole : Joined<["-"], "mconsole">, Group<m_Group>, Flags<[DriverOption]>;
def mwindows : Joined<["-"], "mwindows">, Group<m_Group>, Flags<[DriverOption]>;
def mdll : Joined<["-"], "mdll">, Group<m_Group>, Flags<[DriverOption]>;
def municode : Joined<["-"], "municode">, Group<m_Group>, Flags<[DriverOption]>;
def mthreads : Joined<["-"], "mthreads">, Group<m_Group>, Flags<[DriverOption]>;
def mcpu_EQ : Joined<["-"], "mcpu=">, Group<m_Group>;
def mmcu_EQ : Joined<["-"], "mmcu=">, Group<m_Group>;
def msim : Flag<["-"], "msim">, Group<m_Group>;
def mdynamic_no_pic : Joined<["-"], "mdynamic-no-pic">, Group<m_Group>;
def mfix_and_continue : Flag<["-"], "mfix-and-continue">, Group<clang_ignored_m_Group>;
def mieee_fp : Flag<["-"], "mieee-fp">, Group<clang_ignored_m_Group>;
def minline_all_stringops : Flag<["-"], "minline-all-stringops">, Group<clang_ignored_m_Group>;
def mno_inline_all_stringops : Flag<["-"], "mno-inline-all-stringops">, Group<clang_ignored_m_Group>;
def malign_double : Flag<["-"], "malign-double">, Group<m_Group>, Flags<[CC1Option]>,
  HelpText<"Align doubles to two words in structs (x86 only)">;
def mfloat_abi_EQ : Joined<["-"], "mfloat-abi=">, Group<m_Group>, Values<"soft,softfp,hard">;
def mfpmath_EQ : Joined<["-"], "mfpmath=">, Group<m_Group>;
def mfpu_EQ : Joined<["-"], "mfpu=">, Group<m_Group>;
def mhwdiv_EQ : Joined<["-"], "mhwdiv=">, Group<m_Group>;
def mhwmult_EQ : Joined<["-"], "mhwmult=">, Group<m_Group>;
def mglobal_merge : Flag<["-"], "mglobal-merge">, Group<m_Group>, Flags<[CC1Option]>,
  HelpText<"Enable merging of globals">;
def mhard_float : Flag<["-"], "mhard-float">, Group<m_Group>;
def miphoneos_version_min_EQ : Joined<["-"], "miphoneos-version-min=">, Group<m_Group>;
def mios_version_min_EQ : Joined<["-"], "mios-version-min=">,
  Alias<miphoneos_version_min_EQ>, HelpText<"Set iOS deployment target">;
def mios_simulator_version_min_EQ : Joined<["-"], "mios-simulator-version-min=">;
def miphonesimulator_version_min_EQ : Joined<["-"], "miphonesimulator-version-min=">, Alias<mios_simulator_version_min_EQ>;
def mkernel : Flag<["-"], "mkernel">, Group<m_Group>;
def mlinker_version_EQ : Joined<["-"], "mlinker-version=">,
  Flags<[DriverOption]>;
def mllvm : Separate<["-"], "mllvm">, Flags<[CC1Option,CC1AsOption,CoreOption]>,
  HelpText<"Additional arguments to forward to LLVM's option processing">;
def mmacosx_version_min_EQ : Joined<["-"], "mmacosx-version-min=">,
  Group<m_Group>, HelpText<"Set Mac OS X deployment target">;
def mmacos_version_min_EQ : Joined<["-"], "mmacos-version-min=">,
  Group<m_Group>, Alias<mmacosx_version_min_EQ>;
def mms_bitfields : Flag<["-"], "mms-bitfields">, Group<m_Group>, Flags<[CC1Option]>,
  HelpText<"Set the default structure layout to be compatible with the Microsoft compiler standard">;
def moutline : Flag<["-"], "moutline">, Group<f_clang_Group>, Flags<[CC1Option]>,
    HelpText<"Enable function outlining (AArch64 only)">;
def mno_outline : Flag<["-"], "mno-outline">, Group<f_clang_Group>, Flags<[CC1Option]>,
    HelpText<"Disable function outlining (AArch64 only)">;
def mno_ms_bitfields : Flag<["-"], "mno-ms-bitfields">, Group<m_Group>,
  HelpText<"Do not set the default structure layout to be compatible with the Microsoft compiler standard">;
def mstackrealign : Flag<["-"], "mstackrealign">, Group<m_Group>, Flags<[CC1Option]>,
  HelpText<"Force realign the stack at entry to every function">;
def mstack_alignment : Joined<["-"], "mstack-alignment=">, Group<m_Group>, Flags<[CC1Option]>,
  HelpText<"Set the stack alignment">;
def mstack_probe_size : Joined<["-"], "mstack-probe-size=">, Group<m_Group>, Flags<[CC1Option]>,
  HelpText<"Set the stack probe size">;
def mstack_arg_probe : Flag<["-"], "mstack-arg-probe">, Group<m_Group>,
  HelpText<"Enable stack probes">;
def mno_stack_arg_probe : Flag<["-"], "mno-stack-arg-probe">, Group<m_Group>, Flags<[CC1Option]>,
  HelpText<"Disable stack probes which are enabled by default">;
def mthread_model : Separate<["-"], "mthread-model">, Group<m_Group>, Flags<[CC1Option]>,
  HelpText<"The thread model to use, e.g. posix, single (posix by default)">, Values<"posix,single">;
def meabi : Separate<["-"], "meabi">, Group<m_Group>, Flags<[CC1Option]>,
  HelpText<"Set EABI type, e.g. 4, 5 or gnu (default depends on triple)">, Values<"default,4,5,gnu">;

def mno_constant_cfstrings : Flag<["-"], "mno-constant-cfstrings">, Group<m_Group>;
def mno_global_merge : Flag<["-"], "mno-global-merge">, Group<m_Group>, Flags<[CC1Option]>,
  HelpText<"Disable merging of globals">;
def mno_pascal_strings : Flag<["-"], "mno-pascal-strings">,
  Alias<fno_pascal_strings>;
def mno_red_zone : Flag<["-"], "mno-red-zone">, Group<m_Group>;
def mno_tls_direct_seg_refs : Flag<["-"], "mno-tls-direct-seg-refs">, Group<m_Group>, Flags<[CC1Option]>,
  HelpText<"Disable direct TLS access through segment registers">;
def mno_relax_all : Flag<["-"], "mno-relax-all">, Group<m_Group>;
def mno_rtd: Flag<["-"], "mno-rtd">, Group<m_Group>;
def mno_soft_float : Flag<["-"], "mno-soft-float">, Group<m_Group>;
def mno_stackrealign : Flag<["-"], "mno-stackrealign">, Group<m_Group>;

def mretpoline : Flag<["-"], "mretpoline">, Group<m_Group>, Flags<[CoreOption,DriverOption]>;
def mno_retpoline : Flag<["-"], "mno-retpoline">, Group<m_Group>, Flags<[CoreOption,DriverOption]>;
def mspeculative_load_hardening : Flag<["-"], "mspeculative-load-hardening">,
  Group<m_Group>, Flags<[CoreOption,CC1Option]>;
def mno_speculative_load_hardening : Flag<["-"], "mno-speculative-load-hardening">,
  Group<m_Group>, Flags<[CoreOption]>;
def mlvi_hardening : Flag<["-"], "mlvi-hardening">, Group<m_Group>, Flags<[CoreOption,DriverOption]>,
  HelpText<"Enable all mitigations for Load Value Injection (LVI)">;
def mno_lvi_hardening : Flag<["-"], "mno-lvi-hardening">, Group<m_Group>, Flags<[CoreOption,DriverOption]>,
  HelpText<"Disable mitigations for Load Value Injection (LVI)">;
def mlvi_cfi : Flag<["-"], "mlvi-cfi">, Group<m_Group>, Flags<[CoreOption,DriverOption]>,
  HelpText<"Enable only control-flow mitigations for Load Value Injection (LVI)">;
def mno_lvi_cfi : Flag<["-"], "mno-lvi-cfi">, Group<m_Group>, Flags<[CoreOption,DriverOption]>,
  HelpText<"Disable control-flow mitigations for Load Value Injection (LVI)">;
def m_seses : Flag<["-"], "mseses">, Group<m_Group>, Flags<[CoreOption, DriverOption]>,
  HelpText<"Enable speculative execution side effect suppression (SESES). "
    "Includes LVI control flow integrity mitigations">;
def mno_seses : Flag<["-"], "mno-seses">, Group<m_Group>, Flags<[CoreOption, DriverOption]>,
  HelpText<"Disable speculative execution side effect suppression (SESES)">;

def mrelax : Flag<["-"], "mrelax">, Group<m_Group>,
  HelpText<"Enable linker relaxation">;
def mno_relax : Flag<["-"], "mno-relax">, Group<m_Group>,
  HelpText<"Disable linker relaxation">;
def msmall_data_limit_EQ : Joined<["-"], "msmall-data-limit=">, Group<m_Group>,
  Alias<G>,
  HelpText<"Put global and static data smaller than the limit into a special section">;
def msave_restore : Flag<["-"], "msave-restore">, Group<m_riscv_Features_Group>,
  HelpText<"Enable using library calls for save and restore">;
def mno_save_restore : Flag<["-"], "mno-save-restore">, Group<m_riscv_Features_Group>,
  HelpText<"Disable using library calls for save and restore">;
def mcmodel_EQ_medlow : Flag<["-"], "mcmodel=medlow">, Group<m_riscv_Features_Group>,
  Flags<[CC1Option]>, Alias<mcmodel_EQ>, AliasArgs<["small"]>,
  HelpText<"Equivalent to -mcmodel=small, compatible with RISC-V gcc.">;
def mcmodel_EQ_medany : Flag<["-"], "mcmodel=medany">, Group<m_riscv_Features_Group>,
  Flags<[CC1Option]>, Alias<mcmodel_EQ>, AliasArgs<["medium"]>,
  HelpText<"Equivalent to -mcmodel=medium, compatible with RISC-V gcc.">;
def menable_experimental_extensions : Flag<["-"], "menable-experimental-extensions">, Group<m_Group>,
  HelpText<"Enable use of experimental RISC-V extensions.">;

def munaligned_access : Flag<["-"], "munaligned-access">, Group<m_arm_Features_Group>,
  HelpText<"Allow memory accesses to be unaligned (AArch32/AArch64 only)">;
def mno_unaligned_access : Flag<["-"], "mno-unaligned-access">, Group<m_arm_Features_Group>,
  HelpText<"Force all memory accesses to be aligned (AArch32/AArch64 only)">;
def mstrict_align : Flag<["-"], "mstrict-align">, Alias<mno_unaligned_access>, Flags<[CC1Option,HelpHidden]>,
  HelpText<"Force all memory accesses to be aligned (same as mno-unaligned-access)">;
def mno_thumb : Flag<["-"], "mno-thumb">, Group<m_arm_Features_Group>;
def mrestrict_it: Flag<["-"], "mrestrict-it">, Group<m_arm_Features_Group>,
  HelpText<"Disallow generation of deprecated IT blocks for ARMv8. It is on by default for ARMv8 Thumb mode.">;
def mno_restrict_it: Flag<["-"], "mno-restrict-it">, Group<m_arm_Features_Group>,
  HelpText<"Allow generation of deprecated IT blocks for ARMv8. It is off by default for ARMv8 Thumb mode">;
def marm : Flag<["-"], "marm">, Alias<mno_thumb>;
def ffixed_r9 : Flag<["-"], "ffixed-r9">, Group<m_arm_Features_Group>,
  HelpText<"Reserve the r9 register (ARM only)">;
def mno_movt : Flag<["-"], "mno-movt">, Group<m_arm_Features_Group>,
  HelpText<"Disallow use of movt/movw pairs (ARM only)">;
def mcrc : Flag<["-"], "mcrc">, Group<m_Group>,
  HelpText<"Allow use of CRC instructions (ARM/Mips only)">;
def mnocrc : Flag<["-"], "mnocrc">, Group<m_arm_Features_Group>,
  HelpText<"Disallow use of CRC instructions (ARM only)">;
def mno_neg_immediates: Flag<["-"], "mno-neg-immediates">, Group<m_arm_Features_Group>,
  HelpText<"Disallow converting instructions with negative immediates to their negation or inversion.">;
def mcmse : Flag<["-"], "mcmse">, Group<m_arm_Features_Group>,
  Flags<[DriverOption,CC1Option]>,
  HelpText<"Allow use of CMSE (Armv8-M Security Extensions)">;
def ForceAAPCSBitfieldLoad : Flag<["-"], "fAAPCSBitfieldLoad">, Group<m_arm_Features_Group>,
  Flags<[DriverOption,CC1Option]>,
  HelpText<"Follows the AAPCS standard that all volatile bit-field write generates at least one load. (ARM only).">;

def mgeneral_regs_only : Flag<["-"], "mgeneral-regs-only">, Group<m_aarch64_Features_Group>,
  HelpText<"Generate code which only uses the general purpose registers (AArch64 only)">;
def mfix_cortex_a53_835769 : Flag<["-"], "mfix-cortex-a53-835769">,
  Group<m_aarch64_Features_Group>,
  HelpText<"Workaround Cortex-A53 erratum 835769 (AArch64 only)">;
def mno_fix_cortex_a53_835769 : Flag<["-"], "mno-fix-cortex-a53-835769">,
  Group<m_aarch64_Features_Group>,
  HelpText<"Don't workaround Cortex-A53 erratum 835769 (AArch64 only)">;
foreach i = {1-31} in
  def ffixed_x#i : Flag<["-"], "ffixed-x"#i>, Group<m_Group>,
    HelpText<"Reserve the x"#i#" register (AArch64/RISC-V only)">;

foreach i = {8-15,18} in
  def fcall_saved_x#i : Flag<["-"], "fcall-saved-x"#i>, Group<m_aarch64_Features_Group>,
    HelpText<"Make the x"#i#" register call-saved (AArch64 only)">;

def msve_vector_bits_EQ : Joined<["-"], "msve-vector-bits=">,
  Group<m_aarch64_Features_Group>, Flags<[DriverOption,CC1Option]>,
  HelpText<"Specify the size in bits of an SVE vector register. Defaults to the"
           " vector length agnostic value of \"scalable\". (AArch64 only)">,
  Values<"128,256,512,1024,2048,scalable">;

def msign_return_address_EQ : Joined<["-"], "msign-return-address=">,
  Flags<[CC1Option]>, Group<m_Group>, Values<"none,all,non-leaf">,
  HelpText<"Select return address signing scope">;
def mbranch_protection_EQ : Joined<["-"], "mbranch-protection=">,
  HelpText<"Enforce targets of indirect branches and function returns">;

def mharden_sls_EQ : Joined<["-"], "mharden-sls=">,
  HelpText<"Select straight-line speculation hardening scope">;

def msimd128 : Flag<["-"], "msimd128">, Group<m_wasm_Features_Group>;
def munimplemented_simd128 : Flag<["-"], "munimplemented-simd128">, Group<m_wasm_Features_Group>;
def mno_unimplemented_simd128 : Flag<["-"], "mno-unimplemented-simd128">, Group<m_wasm_Features_Group>;
def mno_simd128 : Flag<["-"], "mno-simd128">, Group<m_wasm_Features_Group>;
def mnontrapping_fptoint : Flag<["-"], "mnontrapping-fptoint">, Group<m_wasm_Features_Group>;
def mno_nontrapping_fptoint : Flag<["-"], "mno-nontrapping-fptoint">, Group<m_wasm_Features_Group>;
def msign_ext : Flag<["-"], "msign-ext">, Group<m_wasm_Features_Group>;
def mno_sign_ext : Flag<["-"], "mno-sign-ext">, Group<m_wasm_Features_Group>;
def mexception_handing : Flag<["-"], "mexception-handling">, Group<m_wasm_Features_Group>;
def mno_exception_handing : Flag<["-"], "mno-exception-handling">, Group<m_wasm_Features_Group>;
def matomics : Flag<["-"], "matomics">, Group<m_wasm_Features_Group>;
def mno_atomics : Flag<["-"], "mno-atomics">, Group<m_wasm_Features_Group>;
def mbulk_memory : Flag<["-"], "mbulk-memory">, Group<m_wasm_Features_Group>;
def mno_bulk_memory : Flag<["-"], "mno-bulk-memory">, Group<m_wasm_Features_Group>;
def mmutable_globals : Flag<["-"], "mmutable-globals">, Group<m_wasm_Features_Group>;
def mno_mutable_globals : Flag<["-"], "mno-mutable-globals">, Group<m_wasm_Features_Group>;
def mmultivalue : Flag<["-"], "mmultivalue">, Group<m_wasm_Features_Group>;
def mno_multivalue : Flag<["-"], "mno-multivalue">, Group<m_wasm_Features_Group>;
def mtail_call : Flag<["-"], "mtail-call">, Group<m_wasm_Features_Group>;
def mno_tail_call : Flag<["-"], "mno-tail-call">, Group<m_wasm_Features_Group>;
def mreference_types : Flag<["-"], "mreference-types">, Group<m_wasm_Features_Group>;
def mno_reference_types : Flag<["-"], "mno-reference-types">, Group<m_wasm_Features_Group>;
def mexec_model_EQ : Joined<["-"], "mexec-model=">, Group<m_wasm_Features_Driver_Group>,
                     Values<"command,reactor">,
                     HelpText<"Execution model (WebAssembly only)">;

def mamdgpu_debugger_abi : Joined<["-"], "mamdgpu-debugger-abi=">,
  Flags<[HelpHidden]>,
  Group<m_Group>,
  HelpText<"Generate additional code for specified <version> of debugger ABI (AMDGPU only)">,
  MetaVarName<"<version>">;

def mcode_object_v3 : Flag<["-"], "mcode-object-v3">, Group<m_amdgpu_Features_Group>,
  HelpText<"Enable code object v3 (AMDGPU only)">;
def mno_code_object_v3 : Flag<["-"], "mno-code-object-v3">, Group<m_amdgpu_Features_Group>,
  HelpText<"Disable code object v3 (AMDGPU only)">;
def mxnack : Flag<["-"], "mxnack">, Group<m_amdgpu_Features_Group>,
  HelpText<"Enable XNACK (AMDGPU only)">;
def mno_xnack : Flag<["-"], "mno-xnack">, Group<m_amdgpu_Features_Group>,
  HelpText<"Disable XNACK (AMDGPU only)">;
def msram_ecc : Flag<["-"], "msram-ecc">, Group<m_amdgpu_Features_Group>,
  HelpText<"Enable SRAM ECC (AMDGPU only)">;
def mno_sram_ecc : Flag<["-"], "mno-sram-ecc">, Group<m_amdgpu_Features_Group>,
  HelpText<"Disable SRAM ECC (AMDGPU only)">;

def mcumode : Flag<["-"], "mcumode">, Group<m_amdgpu_Features_Group>,
  HelpText<"CU wavefront execution mode is used (AMDGPU only)">;
def mno_cumode : Flag<["-"], "mno-cumode">, Group<m_amdgpu_Features_Group>,
  HelpText<"WGP wavefront execution mode is used (AMDGPU only)">;

def mwavefrontsize64 : Flag<["-"], "mwavefrontsize64">,
  Group<m_Group>, HelpText<"Wavefront size 64 is used">;
def mno_wavefrontsize64 : Flag<["-"], "mno-wavefrontsize64">,
  Group<m_Group>, HelpText<"Wavefront size 32 is used">;

def faltivec : Flag<["-"], "faltivec">, Group<f_Group>, Flags<[DriverOption]>;
def fno_altivec : Flag<["-"], "fno-altivec">, Group<f_Group>, Flags<[DriverOption]>;
def maltivec : Flag<["-"], "maltivec">, Group<m_ppc_Features_Group>;
def mno_altivec : Flag<["-"], "mno-altivec">, Group<m_ppc_Features_Group>;
def mpcrel: Flag<["-"], "mpcrel">, Group<m_ppc_Features_Group>;
def mno_pcrel: Flag<["-"], "mno-pcrel">, Group<m_ppc_Features_Group>;
def mspe : Flag<["-"], "mspe">, Group<m_ppc_Features_Group>;
def mno_spe : Flag<["-"], "mno-spe">, Group<m_ppc_Features_Group>;
def mvsx : Flag<["-"], "mvsx">, Group<m_ppc_Features_Group>;
def mno_vsx : Flag<["-"], "mno-vsx">, Group<m_ppc_Features_Group>;
def msecure_plt : Flag<["-"], "msecure-plt">, Group<m_ppc_Features_Group>;
def mpower8_vector : Flag<["-"], "mpower8-vector">,
    Group<m_ppc_Features_Group>;
def mno_power8_vector : Flag<["-"], "mno-power8-vector">,
    Group<m_ppc_Features_Group>;
def mpower9_vector : Flag<["-"], "mpower9-vector">,
    Group<m_ppc_Features_Group>;
def mno_power9_vector : Flag<["-"], "mno-power9-vector">,
    Group<m_ppc_Features_Group>;
def mpower10_vector : Flag<["-"], "mpower10-vector">,
    Group<m_ppc_Features_Group>;
def mno_power10_vector : Flag<["-"], "mno-power10-vector">,
    Group<m_ppc_Features_Group>;
def mpower8_crypto : Flag<["-"], "mcrypto">,
    Group<m_ppc_Features_Group>;
def mnopower8_crypto : Flag<["-"], "mno-crypto">,
    Group<m_ppc_Features_Group>;
def mdirect_move : Flag<["-"], "mdirect-move">,
    Group<m_ppc_Features_Group>;
def mnodirect_move : Flag<["-"], "mno-direct-move">,
    Group<m_ppc_Features_Group>;
def mpaired_vector_memops: Flag<["-"], "mpaired-vector-memops">,
    Group<m_ppc_Features_Group>;
def mnopaired_vector_memops: Flag<["-"], "mno-paired-vector-memops">,
    Group<m_ppc_Features_Group>;
def mhtm : Flag<["-"], "mhtm">, Group<m_ppc_Features_Group>;
def mno_htm : Flag<["-"], "mno-htm">, Group<m_ppc_Features_Group>;
def mfprnd : Flag<["-"], "mfprnd">, Group<m_ppc_Features_Group>;
def mno_fprnd : Flag<["-"], "mno-fprnd">, Group<m_ppc_Features_Group>;
def mcmpb : Flag<["-"], "mcmpb">, Group<m_ppc_Features_Group>;
def mno_cmpb : Flag<["-"], "mno-cmpb">, Group<m_ppc_Features_Group>;
def misel : Flag<["-"], "misel">, Group<m_ppc_Features_Group>;
def mno_isel : Flag<["-"], "mno-isel">, Group<m_ppc_Features_Group>;
def mmfocrf : Flag<["-"], "mmfocrf">, Group<m_ppc_Features_Group>;
def mmfcrf : Flag<["-"], "mmfcrf">, Alias<mmfocrf>;
def mno_mfocrf : Flag<["-"], "mno-mfocrf">, Group<m_ppc_Features_Group>;
def mno_mfcrf : Flag<["-"], "mno-mfcrf">, Alias<mno_mfocrf>;
def mpopcntd : Flag<["-"], "mpopcntd">, Group<m_ppc_Features_Group>;
def mno_popcntd : Flag<["-"], "mno-popcntd">, Group<m_ppc_Features_Group>;
def mqpx : Flag<["-"], "mqpx">, Group<m_ppc_Features_Group>;
def mno_qpx : Flag<["-"], "mno-qpx">, Group<m_ppc_Features_Group>;
def mcrbits : Flag<["-"], "mcrbits">, Group<m_ppc_Features_Group>;
def mno_crbits : Flag<["-"], "mno-crbits">, Group<m_ppc_Features_Group>;
def minvariant_function_descriptors :
  Flag<["-"], "minvariant-function-descriptors">, Group<m_ppc_Features_Group>;
def mno_invariant_function_descriptors :
  Flag<["-"], "mno-invariant-function-descriptors">,
  Group<m_ppc_Features_Group>;
def mfloat128: Flag<["-"], "mfloat128">,
    Group<m_ppc_Features_Group>;
def mno_float128 : Flag<["-"], "mno-float128">,
    Group<m_ppc_Features_Group>;
def mlongcall: Flag<["-"], "mlongcall">,
    Group<m_ppc_Features_Group>;
def mno_longcall : Flag<["-"], "mno-longcall">,
    Group<m_ppc_Features_Group>;
def maix_struct_return : Flag<["-"], "maix-struct-return">,
  Group<m_Group>, Flags<[CC1Option]>,
  HelpText<"Return all structs in memory (PPC32 only)">;
def msvr4_struct_return : Flag<["-"], "msvr4-struct-return">,
  Group<m_Group>, Flags<[CC1Option]>,
  HelpText<"Return small structs in registers (PPC32 only)">;

def mvx : Flag<["-"], "mvx">, Group<m_Group>;
def mno_vx : Flag<["-"], "mno-vx">, Group<m_Group>;

defm zvector : OptInFFlag<"zvector", "Enable System z vector language extension">;
def mzvector : Flag<["-"], "mzvector">, Alias<fzvector>;
def mno_zvector : Flag<["-"], "mno-zvector">, Alias<fno_zvector>;

def mbackchain : Flag<["-"], "mbackchain">, Group<m_Group>, Flags<[DriverOption,CC1Option]>,
  HelpText<"Link stack frames through backchain on System Z">;
def mno_backchain : Flag<["-"], "mno-backchain">, Group<m_Group>, Flags<[DriverOption,CC1Option]>;

def mno_warn_nonportable_cfstrings : Flag<["-"], "mno-warn-nonportable-cfstrings">, Group<m_Group>;
def mno_omit_leaf_frame_pointer : Flag<["-"], "mno-omit-leaf-frame-pointer">, Group<m_Group>;
def momit_leaf_frame_pointer : Flag<["-"], "momit-leaf-frame-pointer">, Group<m_Group>,
  HelpText<"Omit frame pointer setup for leaf functions">;
def moslib_EQ : Joined<["-"], "moslib=">, Group<m_Group>;
def mpascal_strings : Flag<["-"], "mpascal-strings">, Alias<fpascal_strings>;
def mred_zone : Flag<["-"], "mred-zone">, Group<m_Group>;
def mtls_direct_seg_refs : Flag<["-"], "mtls-direct-seg-refs">, Group<m_Group>,
  HelpText<"Enable direct TLS access through segment registers (default)">;
def mregparm_EQ : Joined<["-"], "mregparm=">, Group<m_Group>;
def mrelax_all : Flag<["-"], "mrelax-all">, Group<m_Group>, Flags<[CC1Option,CC1AsOption]>,
  HelpText<"(integrated-as) Relax all machine instructions">;
def mincremental_linker_compatible : Flag<["-"], "mincremental-linker-compatible">, Group<m_Group>,
  Flags<[CC1Option,CC1AsOption]>,
  HelpText<"(integrated-as) Emit an object file which can be used with an incremental linker">;
def mno_incremental_linker_compatible : Flag<["-"], "mno-incremental-linker-compatible">, Group<m_Group>,
  HelpText<"(integrated-as) Emit an object file which cannot be used with an incremental linker">;
def mrtd : Flag<["-"], "mrtd">, Group<m_Group>, Flags<[CC1Option]>,
  HelpText<"Make StdCall calling convention the default">;
def msmall_data_threshold_EQ : Joined <["-"], "msmall-data-threshold=">,
  Group<m_Group>, Alias<G>;
def msoft_float : Flag<["-"], "msoft-float">, Group<m_Group>, Flags<[CC1Option]>,
  HelpText<"Use software floating point">;
def mno_implicit_float : Flag<["-"], "mno-implicit-float">, Group<m_Group>,
  HelpText<"Don't generate implicit floating point instructions">;
def mimplicit_float : Flag<["-"], "mimplicit-float">, Group<m_Group>;
def mrecip : Flag<["-"], "mrecip">, Group<m_Group>;
def mrecip_EQ : CommaJoined<["-"], "mrecip=">, Group<m_Group>, Flags<[CC1Option]>;
def mprefer_vector_width_EQ : Joined<["-"], "mprefer-vector-width=">, Group<m_Group>, Flags<[CC1Option]>,
  HelpText<"Specifies preferred vector width for auto-vectorization. Defaults to 'none' which allows target specific decisions.">;
def mpie_copy_relocations : Flag<["-"], "mpie-copy-relocations">, Group<m_Group>,
  Flags<[CC1Option]>,
  HelpText<"Use copy relocations support for PIE builds">;
def mno_pie_copy_relocations : Flag<["-"], "mno-pie-copy-relocations">, Group<m_Group>;
def mfentry : Flag<["-"], "mfentry">, HelpText<"Insert calls to fentry at function entry (x86/SystemZ only)">,
  Flags<[CC1Option]>, Group<m_Group>;
def mnop_mcount : Flag<["-"], "mnop-mcount">, HelpText<"Generate mcount/__fentry__ calls as nops. To activate they need to be patched in.">,
  Flags<[CC1Option]>, Group<m_Group>;
def mrecord_mcount : Flag<["-"], "mrecord-mcount">, HelpText<"Generate a __mcount_loc section entry for each __fentry__ call.">,
  Flags<[CC1Option]>, Group<m_Group>;
def mpacked_stack : Flag<["-"], "mpacked-stack">, HelpText<"Use packed stack layout (SystemZ only).">,
  Flags<[CC1Option]>, Group<m_Group>;
def mno_packed_stack : Flag<["-"], "mno-packed-stack">, Flags<[CC1Option]>, Group<m_Group>;
def mips16 : Flag<["-"], "mips16">, Group<m_mips_Features_Group>;
def mno_mips16 : Flag<["-"], "mno-mips16">, Group<m_mips_Features_Group>;
def mmicromips : Flag<["-"], "mmicromips">, Group<m_mips_Features_Group>;
def mno_micromips : Flag<["-"], "mno-micromips">, Group<m_mips_Features_Group>;
def mxgot : Flag<["-"], "mxgot">, Group<m_mips_Features_Group>;
def mno_xgot : Flag<["-"], "mno-xgot">, Group<m_mips_Features_Group>;
def mldc1_sdc1 : Flag<["-"], "mldc1-sdc1">, Group<m_mips_Features_Group>;
def mno_ldc1_sdc1 : Flag<["-"], "mno-ldc1-sdc1">, Group<m_mips_Features_Group>;
def mcheck_zero_division : Flag<["-"], "mcheck-zero-division">,
                           Group<m_mips_Features_Group>;
def mno_check_zero_division : Flag<["-"], "mno-check-zero-division">,
                              Group<m_mips_Features_Group>;
def mcompact_branches_EQ : Joined<["-"], "mcompact-branches=">,
                           Group<m_mips_Features_Group>;
def mbranch_likely : Flag<["-"], "mbranch-likely">, Group<m_Group>,
  IgnoredGCCCompat;
def mno_branch_likely : Flag<["-"], "mno-branch-likely">, Group<m_Group>,
  IgnoredGCCCompat;
def mindirect_jump_EQ : Joined<["-"], "mindirect-jump=">,
  Group<m_mips_Features_Group>,
  HelpText<"Change indirect jump instructions to inhibit speculation">;
def mdsp : Flag<["-"], "mdsp">, Group<m_mips_Features_Group>;
def mno_dsp : Flag<["-"], "mno-dsp">, Group<m_mips_Features_Group>;
def mdspr2 : Flag<["-"], "mdspr2">, Group<m_mips_Features_Group>;
def mno_dspr2 : Flag<["-"], "mno-dspr2">, Group<m_mips_Features_Group>;
def msingle_float : Flag<["-"], "msingle-float">, Group<m_mips_Features_Group>;
def mdouble_float : Flag<["-"], "mdouble-float">, Group<m_mips_Features_Group>;
def mmadd4 : Flag<["-"], "mmadd4">, Group<m_mips_Features_Group>,
  HelpText<"Enable the generation of 4-operand madd.s, madd.d and related instructions.">;
def mno_madd4 : Flag<["-"], "mno-madd4">, Group<m_mips_Features_Group>,
  HelpText<"Disable the generation of 4-operand madd.s, madd.d and related instructions.">;
def mmsa : Flag<["-"], "mmsa">, Group<m_mips_Features_Group>,
  HelpText<"Enable MSA ASE (MIPS only)">;
def mno_msa : Flag<["-"], "mno-msa">, Group<m_mips_Features_Group>,
  HelpText<"Disable MSA ASE (MIPS only)">;
def mmt : Flag<["-"], "mmt">, Group<m_mips_Features_Group>,
  HelpText<"Enable MT ASE (MIPS only)">;
def mno_mt : Flag<["-"], "mno-mt">, Group<m_mips_Features_Group>,
  HelpText<"Disable MT ASE (MIPS only)">;
def mfp64 : Flag<["-"], "mfp64">, Group<m_mips_Features_Group>,
  HelpText<"Use 64-bit floating point registers (MIPS only)">;
def mfp32 : Flag<["-"], "mfp32">, Group<m_mips_Features_Group>,
  HelpText<"Use 32-bit floating point registers (MIPS only)">;
def mgpopt : Flag<["-"], "mgpopt">, Group<m_mips_Features_Group>,
  HelpText<"Use GP relative accesses for symbols known to be in a small"
           " data section (MIPS)">;
def mno_gpopt : Flag<["-"], "mno-gpopt">, Group<m_mips_Features_Group>,
  HelpText<"Do not use GP relative accesses for symbols known to be in a small"
           " data section (MIPS)">;
def mlocal_sdata : Flag<["-"], "mlocal-sdata">,
  Group<m_mips_Features_Group>,
  HelpText<"Extend the -G behaviour to object local data (MIPS)">;
def mno_local_sdata : Flag<["-"], "mno-local-sdata">,
  Group<m_mips_Features_Group>,
  HelpText<"Do not extend the -G behaviour to object local data (MIPS)">;
def mextern_sdata : Flag<["-"], "mextern-sdata">,
  Group<m_mips_Features_Group>,
  HelpText<"Assume that externally defined data is in the small data if it"
           " meets the -G <size> threshold (MIPS)">;
def mno_extern_sdata : Flag<["-"], "mno-extern-sdata">,
  Group<m_mips_Features_Group>,
  HelpText<"Do not assume that externally defined data is in the small data if"
           " it meets the -G <size> threshold (MIPS)">;
def membedded_data : Flag<["-"], "membedded-data">,
  Group<m_mips_Features_Group>,
  HelpText<"Place constants in the .rodata section instead of the .sdata "
           "section even if they meet the -G <size> threshold (MIPS)">;
def mno_embedded_data : Flag<["-"], "mno-embedded-data">,
  Group<m_mips_Features_Group>,
  HelpText<"Do not place constants in the .rodata section instead of the "
           ".sdata if they meet the -G <size> threshold (MIPS)">;
def mnan_EQ : Joined<["-"], "mnan=">, Group<m_mips_Features_Group>;
def mabs_EQ : Joined<["-"], "mabs=">, Group<m_mips_Features_Group>;
def mabicalls : Flag<["-"], "mabicalls">, Group<m_mips_Features_Group>,
  HelpText<"Enable SVR4-style position-independent code (Mips only)">;
def mno_abicalls : Flag<["-"], "mno-abicalls">, Group<m_mips_Features_Group>,
  HelpText<"Disable SVR4-style position-independent code (Mips only)">;
def mno_crc : Flag<["-"], "mno-crc">, Group<m_mips_Features_Group>,
  HelpText<"Disallow use of CRC instructions (Mips only)">;
def mvirt : Flag<["-"], "mvirt">, Group<m_mips_Features_Group>;
def mno_virt : Flag<["-"], "mno-virt">, Group<m_mips_Features_Group>;
def mginv : Flag<["-"], "mginv">, Group<m_mips_Features_Group>;
def mno_ginv : Flag<["-"], "mno-ginv">, Group<m_mips_Features_Group>;
def mips1 : Flag<["-"], "mips1">,
  Alias<march_EQ>, AliasArgs<["mips1"]>, Group<m_mips_Features_Group>,
  HelpText<"Equivalent to -march=mips1">, Flags<[HelpHidden]>;
def mips2 : Flag<["-"], "mips2">,
  Alias<march_EQ>, AliasArgs<["mips2"]>, Group<m_mips_Features_Group>,
  HelpText<"Equivalent to -march=mips2">, Flags<[HelpHidden]>;
def mips3 : Flag<["-"], "mips3">,
  Alias<march_EQ>, AliasArgs<["mips3"]>, Group<m_mips_Features_Group>,
  HelpText<"Equivalent to -march=mips3">, Flags<[HelpHidden]>;
def mips4 : Flag<["-"], "mips4">,
  Alias<march_EQ>, AliasArgs<["mips4"]>, Group<m_mips_Features_Group>,
  HelpText<"Equivalent to -march=mips4">, Flags<[HelpHidden]>;
def mips5 : Flag<["-"], "mips5">,
  Alias<march_EQ>, AliasArgs<["mips5"]>, Group<m_mips_Features_Group>,
  HelpText<"Equivalent to -march=mips5">, Flags<[HelpHidden]>;
def mips32 : Flag<["-"], "mips32">,
  Alias<march_EQ>, AliasArgs<["mips32"]>, Group<m_mips_Features_Group>,
  HelpText<"Equivalent to -march=mips32">, Flags<[HelpHidden]>;
def mips32r2 : Flag<["-"], "mips32r2">,
  Alias<march_EQ>, AliasArgs<["mips32r2"]>, Group<m_mips_Features_Group>,
  HelpText<"Equivalent to -march=mips32r2">, Flags<[HelpHidden]>;
def mips32r3 : Flag<["-"], "mips32r3">,
  Alias<march_EQ>, AliasArgs<["mips32r3"]>, Group<m_mips_Features_Group>,
  HelpText<"Equivalent to -march=mips32r3">, Flags<[HelpHidden]>;
def mips32r5 : Flag<["-"], "mips32r5">,
  Alias<march_EQ>, AliasArgs<["mips32r5"]>, Group<m_mips_Features_Group>,
  HelpText<"Equivalent to -march=mips32r5">, Flags<[HelpHidden]>;
def mips32r6 : Flag<["-"], "mips32r6">,
  Alias<march_EQ>, AliasArgs<["mips32r6"]>, Group<m_mips_Features_Group>,
  HelpText<"Equivalent to -march=mips32r6">, Flags<[HelpHidden]>;
def mips64 : Flag<["-"], "mips64">,
  Alias<march_EQ>, AliasArgs<["mips64"]>, Group<m_mips_Features_Group>,
  HelpText<"Equivalent to -march=mips64">, Flags<[HelpHidden]>;
def mips64r2 : Flag<["-"], "mips64r2">,
  Alias<march_EQ>, AliasArgs<["mips64r2"]>, Group<m_mips_Features_Group>,
  HelpText<"Equivalent to -march=mips64r2">, Flags<[HelpHidden]>;
def mips64r3 : Flag<["-"], "mips64r3">,
  Alias<march_EQ>, AliasArgs<["mips64r3"]>, Group<m_mips_Features_Group>,
  HelpText<"Equivalent to -march=mips64r3">, Flags<[HelpHidden]>;
def mips64r5 : Flag<["-"], "mips64r5">,
  Alias<march_EQ>, AliasArgs<["mips64r5"]>, Group<m_mips_Features_Group>,
  HelpText<"Equivalent to -march=mips64r5">, Flags<[HelpHidden]>;
def mips64r6 : Flag<["-"], "mips64r6">,
  Alias<march_EQ>, AliasArgs<["mips64r6"]>, Group<m_mips_Features_Group>,
  HelpText<"Equivalent to -march=mips64r6">, Flags<[HelpHidden]>;
def mfpxx : Flag<["-"], "mfpxx">, Group<m_mips_Features_Group>,
  HelpText<"Avoid FPU mode dependent operations when used with the O32 ABI">,
  Flags<[HelpHidden]>;
def modd_spreg : Flag<["-"], "modd-spreg">, Group<m_mips_Features_Group>,
  HelpText<"Enable odd single-precision floating point registers">,
  Flags<[HelpHidden]>;
def mno_odd_spreg : Flag<["-"], "mno-odd-spreg">, Group<m_mips_Features_Group>,
  HelpText<"Disable odd single-precision floating point registers">,
  Flags<[HelpHidden]>;
def mrelax_pic_calls : Flag<["-"], "mrelax-pic-calls">,
  Group<m_mips_Features_Group>,
  HelpText<"Produce relaxation hints for linkers to try optimizing PIC "
           "call sequences into direct calls (MIPS only)">, Flags<[HelpHidden]>;
def mno_relax_pic_calls : Flag<["-"], "mno-relax-pic-calls">,
  Group<m_mips_Features_Group>,
  HelpText<"Do not produce relaxation hints for linkers to try optimizing PIC "
           "call sequences into direct calls (MIPS only)">, Flags<[HelpHidden]>;
def mglibc : Flag<["-"], "mglibc">, Group<m_libc_Group>, Flags<[HelpHidden]>;
def muclibc : Flag<["-"], "muclibc">, Group<m_libc_Group>, Flags<[HelpHidden]>;
def module_file_info : Flag<["-"], "module-file-info">, Flags<[DriverOption,CC1Option]>, Group<Action_Group>,
  HelpText<"Provide information about a particular module file">;
def mthumb : Flag<["-"], "mthumb">, Group<m_Group>;
def mtune_EQ : Joined<["-"], "mtune=">, Group<m_Group>,
  HelpText<"Accepted for compatibility with GCC. Currently has no effect.">;
def multi__module : Flag<["-"], "multi_module">;
def multiply__defined__unused : Separate<["-"], "multiply_defined_unused">;
def multiply__defined : Separate<["-"], "multiply_defined">;
def mwarn_nonportable_cfstrings : Flag<["-"], "mwarn-nonportable-cfstrings">, Group<m_Group>;
def no_canonical_prefixes : Flag<["-"], "no-canonical-prefixes">, Flags<[HelpHidden, CoreOption]>,
  HelpText<"Use relative instead of canonical paths">;
def no_cpp_precomp : Flag<["-"], "no-cpp-precomp">, Group<clang_ignored_f_Group>;
def no_integrated_cpp : Flag<["-", "--"], "no-integrated-cpp">, Flags<[DriverOption]>;
def no_pedantic : Flag<["-", "--"], "no-pedantic">, Group<pedantic_Group>;
def no__dead__strip__inits__and__terms : Flag<["-"], "no_dead_strip_inits_and_terms">;
def nobuiltininc : Flag<["-"], "nobuiltininc">, Flags<[CC1Option, CoreOption]>,
  HelpText<"Disable builtin #include directories">;
def nogpuinc : Flag<["-"], "nogpuinc">;
def : Flag<["-"], "nocudainc">, Alias<nogpuinc>;
def nogpulib : Flag<["-"], "nogpulib">,
  HelpText<"Do not link device library for CUDA/HIP device compilation">;
def : Flag<["-"], "nocudalib">, Alias<nogpulib>;
def nodefaultlibs : Flag<["-"], "nodefaultlibs">;
def nofixprebinding : Flag<["-"], "nofixprebinding">;
def nolibc : Flag<["-"], "nolibc">;
def nomultidefs : Flag<["-"], "nomultidefs">;
def nopie : Flag<["-"], "nopie">;
def no_pie : Flag<["-"], "no-pie">, Alias<nopie>;
def noprebind : Flag<["-"], "noprebind">;
def noprofilelib : Flag<["-"], "noprofilelib">;
def noseglinkedit : Flag<["-"], "noseglinkedit">;
def nostartfiles : Flag<["-"], "nostartfiles">;
def nostdinc : Flag<["-"], "nostdinc">, Flags<[CoreOption]>;
def nostdlibinc : Flag<["-"], "nostdlibinc">;
def nostdincxx : Flag<["-"], "nostdinc++">, Flags<[CC1Option]>,
  HelpText<"Disable standard #include directories for the C++ standard library">;
def nostdlib : Flag<["-"], "nostdlib">, Group<Link_Group>;
def nostdlibxx : Flag<["-"], "nostdlib++">;
def nolibsycl : Flag<["-"], "nolibsycl">, Flags<[DriverOption, CoreOption]>,
  HelpText<"Do not link SYCL runtime library">;
def object : Flag<["-"], "object">;
def o : JoinedOrSeparate<["-"], "o">, Flags<[DriverOption, RenderAsInput, CC1Option, CC1AsOption]>,
  HelpText<"Write output to <file>">, MetaVarName<"<file>">;
def pagezero__size : JoinedOrSeparate<["-"], "pagezero_size">;
def pass_exit_codes : Flag<["-", "--"], "pass-exit-codes">, Flags<[Unsupported]>;
def pedantic_errors : Flag<["-", "--"], "pedantic-errors">, Group<pedantic_Group>, Flags<[CC1Option]>;
def pedantic : Flag<["-", "--"], "pedantic">, Group<pedantic_Group>, Flags<[CC1Option]>;
def pg : Flag<["-"], "pg">, HelpText<"Enable mcount instrumentation">, Flags<[CC1Option]>;
def pipe : Flag<["-", "--"], "pipe">,
  HelpText<"Use pipes between commands, when possible">;
def prebind__all__twolevel__modules : Flag<["-"], "prebind_all_twolevel_modules">;
def prebind : Flag<["-"], "prebind">;
def preload : Flag<["-"], "preload">;
def print_file_name_EQ : Joined<["-", "--"], "print-file-name=">,
  HelpText<"Print the full library path of <file>">, MetaVarName<"<file>">;
def print_ivar_layout : Flag<["-"], "print-ivar-layout">, Flags<[CC1Option]>,
  HelpText<"Enable Objective-C Ivar layout bitmap print trace">;
def print_libgcc_file_name : Flag<["-", "--"], "print-libgcc-file-name">,
  HelpText<"Print the library path for the currently used compiler runtime "
           "library (\"libgcc.a\" or \"libclang_rt.builtins.*.a\")">;
def print_multi_directory : Flag<["-", "--"], "print-multi-directory">;
def print_multi_lib : Flag<["-", "--"], "print-multi-lib">;
def print_multi_os_directory : Flag<["-", "--"], "print-multi-os-directory">,
  Flags<[Unsupported]>;
def print_target_triple : Flag<["-", "--"], "print-target-triple">,
  HelpText<"Print the normalized target triple">;
def print_effective_triple : Flag<["-", "--"], "print-effective-triple">,
  HelpText<"Print the effective target triple">;
def print_prog_name_EQ : Joined<["-", "--"], "print-prog-name=">,
  HelpText<"Print the full program path of <name>">, MetaVarName<"<name>">;
def print_resource_dir : Flag<["-", "--"], "print-resource-dir">,
  HelpText<"Print the resource directory pathname">;
def print_search_dirs : Flag<["-", "--"], "print-search-dirs">,
  HelpText<"Print the paths used for finding libraries and programs">;
def print_targets : Flag<["-", "--"], "print-targets">,
  HelpText<"Print the registered targets">;
def private__bundle : Flag<["-"], "private_bundle">;
def pthreads : Flag<["-"], "pthreads">;
def pthread : Flag<["-"], "pthread">, Flags<[CC1Option]>,
  HelpText<"Support POSIX threads in generated code">;
def no_pthread : Flag<["-"], "no-pthread">, Flags<[CC1Option]>;
def p : Flag<["-"], "p">;
def pie : Flag<["-"], "pie">, Group<Link_Group>;
def static_pie : Flag<["-"], "static-pie">, Group<Link_Group>;
def read__only__relocs : Separate<["-"], "read_only_relocs">;
def remap : Flag<["-"], "remap">;
def rewrite_objc : Flag<["-"], "rewrite-objc">, Flags<[DriverOption,CC1Option]>,
  HelpText<"Rewrite Objective-C source to C++">, Group<Action_Group>;
def rewrite_legacy_objc : Flag<["-"], "rewrite-legacy-objc">, Flags<[DriverOption]>,
  HelpText<"Rewrite Legacy Objective-C source to C++">;
def rdynamic : Flag<["-"], "rdynamic">, Group<Link_Group>;
def resource_dir : Separate<["-"], "resource-dir">,
  Flags<[DriverOption, CC1Option, CoreOption, HelpHidden]>,
  HelpText<"The directory which holds the compiler resource files">;
def resource_dir_EQ : Joined<["-"], "resource-dir=">, Flags<[DriverOption, CoreOption]>,
  Alias<resource_dir>;
def rpath : Separate<["-"], "rpath">, Flags<[LinkerInput]>, Group<Link_Group>;
def rtlib_EQ : Joined<["-", "--"], "rtlib=">,
  HelpText<"Compiler runtime library to use">;
def frtlib_add_rpath: Flag<["-"], "frtlib-add-rpath">, Flags<[NoArgumentUnused]>,
  HelpText<"Add -rpath with architecture-specific resource directory to the linker flags">;
def fno_rtlib_add_rpath: Flag<["-"], "fno-rtlib-add-rpath">, Flags<[NoArgumentUnused]>,
  HelpText<"Do not add -rpath with architecture-specific resource directory to the linker flags">;
def r : Flag<["-"], "r">, Flags<[LinkerInput,NoArgumentUnused]>,
        Group<Link_Group>;
def save_temps_EQ : Joined<["-", "--"], "save-temps=">, Flags<[CC1Option, DriverOption]>,
  HelpText<"Save intermediate compilation results.">;
def save_temps : Flag<["-", "--"], "save-temps">, Flags<[DriverOption]>,
  Alias<save_temps_EQ>, AliasArgs<["cwd"]>,
  HelpText<"Save intermediate compilation results">;
def save_stats_EQ : Joined<["-", "--"], "save-stats=">, Flags<[DriverOption]>,
  HelpText<"Save llvm statistics.">;
def save_stats : Flag<["-", "--"], "save-stats">, Flags<[DriverOption]>,
  Alias<save_stats_EQ>, AliasArgs<["cwd"]>,
  HelpText<"Save llvm statistics.">;
def via_file_asm : Flag<["-", "--"], "via-file-asm">, InternalDebugOpt,
  HelpText<"Write assembly to file for input to assemble jobs">;
def sectalign : MultiArg<["-"], "sectalign", 3>;
def sectcreate : MultiArg<["-"], "sectcreate", 3>;
def sectobjectsymbols : MultiArg<["-"], "sectobjectsymbols", 2>;
def sectorder : MultiArg<["-"], "sectorder", 3>;
def seg1addr : JoinedOrSeparate<["-"], "seg1addr">;
def seg__addr__table__filename : Separate<["-"], "seg_addr_table_filename">;
def seg__addr__table : Separate<["-"], "seg_addr_table">;
def segaddr : MultiArg<["-"], "segaddr", 2>;
def segcreate : MultiArg<["-"], "segcreate", 3>;
def seglinkedit : Flag<["-"], "seglinkedit">;
def segprot : MultiArg<["-"], "segprot", 3>;
def segs__read__only__addr : Separate<["-"], "segs_read_only_addr">;
def segs__read__write__addr : Separate<["-"], "segs_read_write_addr">;
def segs__read__ : Joined<["-"], "segs_read_">;
def shared_libgcc : Flag<["-"], "shared-libgcc">;
def shared : Flag<["-", "--"], "shared">, Group<Link_Group>;
def single__module : Flag<["-"], "single_module">;
def specs_EQ : Joined<["-", "--"], "specs=">;
def specs : Separate<["-", "--"], "specs">, Flags<[Unsupported]>;
def static_libgcc : Flag<["-"], "static-libgcc">;
def static_libstdcxx : Flag<["-"], "static-libstdc++">;
def static : Flag<["-", "--"], "static">, Group<Link_Group>, Flags<[NoArgumentUnused]>;
def std_default_EQ : Joined<["-"], "std-default=">;
def std_EQ : Joined<["-", "--"], "std=">, Flags<[CC1Option]>,
  Group<CompileOnly_Group>, HelpText<"Language standard to compile for">,
  ValuesCode<[{
    const char *Values =
    #define LANGSTANDARD(id, name, lang, desc, features) name ","
    #define LANGSTANDARD_ALIAS(id, alias) alias ","
    #include "clang/Basic/LangStandards.def"
    ;
  }]>;
def stdlib_EQ : Joined<["-", "--"], "stdlib=">, Flags<[CC1Option]>,
  HelpText<"C++ standard library to use">, Values<"libc++,libstdc++,platform">;
def stdlibxx_isystem : JoinedOrSeparate<["-"], "stdlib++-isystem">,
  Group<clang_i_Group>,
  HelpText<"Use directory as the C++ standard library include path">,
  Flags<[DriverOption]>, MetaVarName<"<directory>">;
def unwindlib_EQ : Joined<["-", "--"], "unwindlib=">, Flags<[CC1Option]>,
  HelpText<"Unwind library to use">, Values<"libgcc,unwindlib,platform">;
def sub__library : JoinedOrSeparate<["-"], "sub_library">;
def sub__umbrella : JoinedOrSeparate<["-"], "sub_umbrella">;
def system_header_prefix : Joined<["--"], "system-header-prefix=">,
  Group<clang_i_Group>, Flags<[CC1Option]>, MetaVarName<"<prefix>">,
  HelpText<"Treat all #include paths starting with <prefix> as including a "
           "system header.">;
def : Separate<["--"], "system-header-prefix">, Alias<system_header_prefix>;
def no_system_header_prefix : Joined<["--"], "no-system-header-prefix=">,
  Group<clang_i_Group>, Flags<[CC1Option]>, MetaVarName<"<prefix>">,
  HelpText<"Treat all #include paths starting with <prefix> as not including a "
           "system header.">;
def : Separate<["--"], "no-system-header-prefix">, Alias<no_system_header_prefix>;
def s : Flag<["-"], "s">, Group<Link_Group>;
def target : Joined<["--"], "target=">, Flags<[DriverOption, CoreOption]>,
  HelpText<"Generate code for the given target">;
def print_supported_cpus : Flag<["-", "--"], "print-supported-cpus">,
  Group<CompileOnly_Group>, Flags<[CC1Option, CoreOption]>,
  HelpText<"Print supported cpu models for the given target (if target is not specified,"
           " it will print the supported cpus for the default target)">;
def mcpu_EQ_QUESTION : Flag<["-"], "mcpu=?">, Alias<print_supported_cpus>;
def mtune_EQ_QUESTION : Flag<["-"], "mtune=?">, Alias<print_supported_cpus>;
def gcc_toolchain : Joined<["--"], "gcc-toolchain=">, Flags<[DriverOption]>,
  HelpText<"Use the gcc toolchain at the given directory">;
def time : Flag<["-"], "time">,
  HelpText<"Time individual commands">;
def traditional_cpp : Flag<["-", "--"], "traditional-cpp">, Flags<[CC1Option]>,
  HelpText<"Enable some traditional CPP emulation">;
def traditional : Flag<["-", "--"], "traditional">;
def trigraphs : Flag<["-", "--"], "trigraphs">, Alias<ftrigraphs>,
  HelpText<"Process trigraph sequences">;
def twolevel__namespace__hints : Flag<["-"], "twolevel_namespace_hints">;
def twolevel__namespace : Flag<["-"], "twolevel_namespace">;
def t : Flag<["-"], "t">, Group<Link_Group>;
def umbrella : Separate<["-"], "umbrella">;
def undefined : JoinedOrSeparate<["-"], "undefined">, Group<u_Group>;
def undef : Flag<["-"], "undef">, Group<u_Group>, Flags<[CC1Option]>,
  HelpText<"undef all system defines">;
def unexported__symbols__list : Separate<["-"], "unexported_symbols_list">;
def u : JoinedOrSeparate<["-"], "u">, Group<u_Group>;
def v : Flag<["-"], "v">, Flags<[CC1Option, CoreOption]>,
  HelpText<"Show commands to run and use verbose output">;
def verify_debug_info : Flag<["--"], "verify-debug-info">, Flags<[DriverOption]>,
  HelpText<"Verify the binary representation of debug output">;
def weak_l : Joined<["-"], "weak-l">, Flags<[LinkerInput]>;
def weak__framework : Separate<["-"], "weak_framework">, Flags<[LinkerInput]>;
def weak__library : Separate<["-"], "weak_library">, Flags<[LinkerInput]>;
def weak__reference__mismatches : Separate<["-"], "weak_reference_mismatches">;
def whatsloaded : Flag<["-"], "whatsloaded">;
def whyload : Flag<["-"], "whyload">;
def w : Flag<["-"], "w">, HelpText<"Suppress all warnings">, Flags<[CC1Option]>;
def x : JoinedOrSeparate<["-"], "x">, Flags<[DriverOption,CC1Option]>,
  HelpText<"Treat subsequent input files as having type <language>">,
  MetaVarName<"<language>">;
def y : Joined<["-"], "y">;

defm integrated_as : OptOutFFlag<"integrated-as", "Enable the integrated assembler", "Disable the integrated assembler">;

def fintegrated_cc1 : Flag<["-"], "fintegrated-cc1">,
                      Flags<[CoreOption, DriverOption]>, Group<f_Group>,
                      HelpText<"Run cc1 in-process">;
def fno_integrated_cc1 : Flag<["-"], "fno-integrated-cc1">,
                         Flags<[CoreOption, DriverOption]>, Group<f_Group>,
                         HelpText<"Spawn a separate process for each cc1">;

def : Flag<["-"], "integrated-as">, Alias<fintegrated_as>, Flags<[DriverOption]>;
def : Flag<["-"], "no-integrated-as">, Alias<fno_integrated_as>,
      Flags<[CC1Option, DriverOption]>;

def working_directory : JoinedOrSeparate<["-"], "working-directory">, Flags<[CC1Option]>,
  HelpText<"Resolve file paths relative to the specified directory">;
def working_directory_EQ : Joined<["-"], "working-directory=">, Flags<[CC1Option]>,
  Alias<working_directory>;

// Double dash options, which are usually an alias for one of the previous
// options.

def _mhwdiv_EQ : Joined<["--"], "mhwdiv=">, Alias<mhwdiv_EQ>;
def _mhwdiv : Separate<["--"], "mhwdiv">, Alias<mhwdiv_EQ>;
def _CLASSPATH_EQ : Joined<["--"], "CLASSPATH=">, Alias<fclasspath_EQ>;
def _CLASSPATH : Separate<["--"], "CLASSPATH">, Alias<fclasspath_EQ>;
def _all_warnings : Flag<["--"], "all-warnings">, Alias<Wall>;
def _analyzer_no_default_checks : Flag<["--"], "analyzer-no-default-checks">, Flags<[DriverOption]>;
def _analyzer_output : JoinedOrSeparate<["--"], "analyzer-output">, Flags<[DriverOption]>,
  HelpText<"Static analyzer report output format (html|plist|plist-multi-file|plist-html|sarif|text).">;
def _analyze : Flag<["--"], "analyze">, Flags<[DriverOption, CoreOption]>,
  HelpText<"Run the static analyzer">;
def _assemble : Flag<["--"], "assemble">, Alias<S>;
def _assert_EQ : Joined<["--"], "assert=">, Alias<A>;
def _assert : Separate<["--"], "assert">, Alias<A>;
def _bootclasspath_EQ : Joined<["--"], "bootclasspath=">, Alias<fbootclasspath_EQ>;
def _bootclasspath : Separate<["--"], "bootclasspath">, Alias<fbootclasspath_EQ>;
def _classpath_EQ : Joined<["--"], "classpath=">, Alias<fclasspath_EQ>;
def _classpath : Separate<["--"], "classpath">, Alias<fclasspath_EQ>;
def _comments_in_macros : Flag<["--"], "comments-in-macros">, Alias<CC>;
def _comments : Flag<["--"], "comments">, Alias<C>;
def _compile : Flag<["--"], "compile">, Alias<c>;
def _constant_cfstrings : Flag<["--"], "constant-cfstrings">;
def _debug_EQ : Joined<["--"], "debug=">, Alias<g_Flag>;
def _debug : Flag<["--"], "debug">, Alias<g_Flag>;
def _define_macro_EQ : Joined<["--"], "define-macro=">, Alias<D>;
def _define_macro : Separate<["--"], "define-macro">, Alias<D>;
def _dependencies : Flag<["--"], "dependencies">, Alias<M>;
def _dyld_prefix_EQ : Joined<["--"], "dyld-prefix=">;
def _dyld_prefix : Separate<["--"], "dyld-prefix">, Alias<_dyld_prefix_EQ>;
def _encoding_EQ : Joined<["--"], "encoding=">, Alias<fencoding_EQ>;
def _encoding : Separate<["--"], "encoding">, Alias<fencoding_EQ>;
def _entry : Flag<["--"], "entry">, Alias<e>;
def _extdirs_EQ : Joined<["--"], "extdirs=">, Alias<fextdirs_EQ>;
def _extdirs : Separate<["--"], "extdirs">, Alias<fextdirs_EQ>;
def _extra_warnings : Flag<["--"], "extra-warnings">, Alias<W_Joined>;
def _for_linker_EQ : Joined<["--"], "for-linker=">, Alias<Xlinker>;
def _for_linker : Separate<["--"], "for-linker">, Alias<Xlinker>;
def _force_link_EQ : Joined<["--"], "force-link=">, Alias<u>;
def _force_link : Separate<["--"], "force-link">, Alias<u>;
def _help_hidden : Flag<["--"], "help-hidden">,
  HelpText<"Display help for hidden options">;
def _imacros_EQ : Joined<["--"], "imacros=">, Alias<imacros>;
def _include_barrier : Flag<["--"], "include-barrier">, Alias<I_>;
def _include_directory_after_EQ : Joined<["--"], "include-directory-after=">, Alias<idirafter>;
def _include_directory_after : Separate<["--"], "include-directory-after">, Alias<idirafter>;
def _include_directory_EQ : Joined<["--"], "include-directory=">, Alias<I>;
def _include_directory : Separate<["--"], "include-directory">, Alias<I>;
def _include_prefix_EQ : Joined<["--"], "include-prefix=">, Alias<iprefix>;
def _include_prefix : Separate<["--"], "include-prefix">, Alias<iprefix>;
def _include_with_prefix_after_EQ : Joined<["--"], "include-with-prefix-after=">, Alias<iwithprefix>;
def _include_with_prefix_after : Separate<["--"], "include-with-prefix-after">, Alias<iwithprefix>;
def _include_with_prefix_before_EQ : Joined<["--"], "include-with-prefix-before=">, Alias<iwithprefixbefore>;
def _include_with_prefix_before : Separate<["--"], "include-with-prefix-before">, Alias<iwithprefixbefore>;
def _include_with_prefix_EQ : Joined<["--"], "include-with-prefix=">, Alias<iwithprefix>;
def _include_with_prefix : Separate<["--"], "include-with-prefix">, Alias<iwithprefix>;
def _include_EQ : Joined<["--"], "include=">, Alias<include_>;
def _language_EQ : Joined<["--"], "language=">, Alias<x>;
def _language : Separate<["--"], "language">, Alias<x>;
def _library_directory_EQ : Joined<["--"], "library-directory=">, Alias<L>;
def _library_directory : Separate<["--"], "library-directory">, Alias<L>;
def _no_line_commands : Flag<["--"], "no-line-commands">, Alias<P>;
def _no_standard_includes : Flag<["--"], "no-standard-includes">, Alias<nostdinc>;
def _no_standard_libraries : Flag<["--"], "no-standard-libraries">, Alias<nostdlib>;
def _no_undefined : Flag<["--"], "no-undefined">, Flags<[LinkerInput]>;
def _no_warnings : Flag<["--"], "no-warnings">, Alias<w>;
def _optimize_EQ : Joined<["--"], "optimize=">, Alias<O>;
def _optimize : Flag<["--"], "optimize">, Alias<O>;
def _output_class_directory_EQ : Joined<["--"], "output-class-directory=">, Alias<foutput_class_dir_EQ>;
def _output_class_directory : Separate<["--"], "output-class-directory">, Alias<foutput_class_dir_EQ>;
def _output_EQ : Joined<["--"], "output=">, Alias<o>;
def _output : Separate<["--"], "output">, Alias<o>;
def _param : Separate<["--"], "param">, Group<CompileOnly_Group>;
def _param_EQ : Joined<["--"], "param=">, Alias<_param>;
def _precompile : Flag<["--"], "precompile">, Flags<[DriverOption]>,
  Group<Action_Group>, HelpText<"Only precompile the input">;
def _prefix_EQ : Joined<["--"], "prefix=">, Alias<B>;
def _prefix : Separate<["--"], "prefix">, Alias<B>;
def _preprocess : Flag<["--"], "preprocess">, Alias<E>;
def _print_diagnostic_categories : Flag<["--"], "print-diagnostic-categories">;
def _print_file_name : Separate<["--"], "print-file-name">, Alias<print_file_name_EQ>;
def _print_missing_file_dependencies : Flag<["--"], "print-missing-file-dependencies">, Alias<MG>;
def _print_prog_name : Separate<["--"], "print-prog-name">, Alias<print_prog_name_EQ>;
def _profile_blocks : Flag<["--"], "profile-blocks">, Alias<a>;
def _profile : Flag<["--"], "profile">, Alias<p>;
def _resource_EQ : Joined<["--"], "resource=">, Alias<fcompile_resource_EQ>;
def _resource : Separate<["--"], "resource">, Alias<fcompile_resource_EQ>;
def _rtlib : Separate<["--"], "rtlib">, Alias<rtlib_EQ>;
def _serialize_diags : Separate<["-", "--"], "serialize-diagnostics">, Flags<[DriverOption]>,
  HelpText<"Serialize compiler diagnostics to a file">;
// We give --version different semantics from -version.
def _version : Flag<["--"], "version">, Flags<[CoreOption, CC1Option]>,
  HelpText<"Print version information">;
def _signed_char : Flag<["--"], "signed-char">, Alias<fsigned_char>;
def _std : Separate<["--"], "std">, Alias<std_EQ>;
def _stdlib : Separate<["--"], "stdlib">, Alias<stdlib_EQ>;
def _sysroot_EQ : Joined<["--"], "sysroot=">;
def _sysroot : Separate<["--"], "sysroot">, Alias<_sysroot_EQ>;
def _target_help : Flag<["--"], "target-help">;
def _trace_includes : Flag<["--"], "trace-includes">, Alias<H>;
def _undefine_macro_EQ : Joined<["--"], "undefine-macro=">, Alias<U>;
def _undefine_macro : Separate<["--"], "undefine-macro">, Alias<U>;
def _unsigned_char : Flag<["--"], "unsigned-char">, Alias<funsigned_char>;
def _user_dependencies : Flag<["--"], "user-dependencies">, Alias<MM>;
def _verbose : Flag<["--"], "verbose">, Alias<v>;
def _warn__EQ : Joined<["--"], "warn-=">, Alias<W_Joined>;
def _warn_ : Joined<["--"], "warn-">, Alias<W_Joined>;
def _write_dependencies : Flag<["--"], "write-dependencies">, Alias<MD>;
def _write_user_dependencies : Flag<["--"], "write-user-dependencies">, Alias<MMD>;
def _ : Joined<["--"], "">, Flags<[Unsupported]>;

// Hexagon feature flags.
def mieee_rnd_near : Flag<["-"], "mieee-rnd-near">,
  Group<m_hexagon_Features_Group>;
def mv5 : Flag<["-"], "mv5">, Group<m_hexagon_Features_Group>, Alias<mcpu_EQ>,
  AliasArgs<["hexagonv5"]>;
def mv55 : Flag<["-"], "mv55">, Group<m_hexagon_Features_Group>,
  Alias<mcpu_EQ>, AliasArgs<["hexagonv55"]>;
def mv60 : Flag<["-"], "mv60">, Group<m_hexagon_Features_Group>,
  Alias<mcpu_EQ>, AliasArgs<["hexagonv60"]>;
def mv62 : Flag<["-"], "mv62">, Group<m_hexagon_Features_Group>,
  Alias<mcpu_EQ>, AliasArgs<["hexagonv62"]>;
def mv65 : Flag<["-"], "mv65">, Group<m_hexagon_Features_Group>,
  Alias<mcpu_EQ>, AliasArgs<["hexagonv65"]>;
def mv66 : Flag<["-"], "mv66">, Group<m_hexagon_Features_Group>,
  Alias<mcpu_EQ>, AliasArgs<["hexagonv66"]>;
def mv67 : Flag<["-"], "mv67">, Group<m_hexagon_Features_Group>,
  Alias<mcpu_EQ>, AliasArgs<["hexagonv67"]>;
def mv67t : Flag<["-"], "mv67t">, Group<m_hexagon_Features_Group>,
  Alias<mcpu_EQ>, AliasArgs<["hexagonv67t"]>;
def mhexagon_hvx : Flag<["-"], "mhvx">, Group<m_hexagon_Features_HVX_Group>,
  HelpText<"Enable Hexagon Vector eXtensions">;
def mhexagon_hvx_EQ : Joined<["-"], "mhvx=">,
  Group<m_hexagon_Features_HVX_Group>,
  HelpText<"Enable Hexagon Vector eXtensions">;
def mno_hexagon_hvx : Flag<["-"], "mno-hvx">,
  Group<m_hexagon_Features_HVX_Group>,
  HelpText<"Disable Hexagon Vector eXtensions">;
def mhexagon_hvx_length_EQ : Joined<["-"], "mhvx-length=">,
  Group<m_hexagon_Features_HVX_Group>, HelpText<"Set Hexagon Vector Length">,
  Values<"64B,128B">;
def ffixed_r19: Flag<["-"], "ffixed-r19">,
  HelpText<"Reserve register r19 (Hexagon only)">;
def mmemops : Flag<["-"], "mmemops">, Group<m_hexagon_Features_Group>,
  Flags<[CC1Option]>, HelpText<"Enable generation of memop instructions">;
def mno_memops : Flag<["-"], "mno-memops">, Group<m_hexagon_Features_Group>,
  Flags<[CC1Option]>, HelpText<"Disable generation of memop instructions">;
def mpackets : Flag<["-"], "mpackets">, Group<m_hexagon_Features_Group>,
  Flags<[CC1Option]>, HelpText<"Enable generation of instruction packets">;
def mno_packets : Flag<["-"], "mno-packets">, Group<m_hexagon_Features_Group>,
  Flags<[CC1Option]>, HelpText<"Disable generation of instruction packets">;
def mnvj : Flag<["-"], "mnvj">, Group<m_hexagon_Features_Group>,
  Flags<[CC1Option]>, HelpText<"Enable generation of new-value jumps">;
def mno_nvj : Flag<["-"], "mno-nvj">, Group<m_hexagon_Features_Group>,
  Flags<[CC1Option]>, HelpText<"Disable generation of new-value jumps">;
def mnvs : Flag<["-"], "mnvs">, Group<m_hexagon_Features_Group>,
  Flags<[CC1Option]>, HelpText<"Enable generation of new-value stores">;
def mno_nvs : Flag<["-"], "mno-nvs">, Group<m_hexagon_Features_Group>,
  Flags<[CC1Option]>, HelpText<"Disable generation of new-value stores">;


// X86 feature flags
def mx87 : Flag<["-"], "mx87">, Group<m_x86_Features_Group>;
def mno_x87 : Flag<["-"], "mno-x87">, Group<m_x86_Features_Group>;
def m80387 : Flag<["-"], "m80387">, Alias<mx87>;
def mno_80387 : Flag<["-"], "mno-80387">, Alias<mno_x87>;
def mmmx : Flag<["-"], "mmmx">, Group<m_x86_Features_Group>;
def mno_mmx : Flag<["-"], "mno-mmx">, Group<m_x86_Features_Group>;
def m3dnow : Flag<["-"], "m3dnow">, Group<m_x86_Features_Group>;
def mno_3dnow : Flag<["-"], "mno-3dnow">, Group<m_x86_Features_Group>;
def m3dnowa : Flag<["-"], "m3dnowa">, Group<m_x86_Features_Group>;
def mno_3dnowa : Flag<["-"], "mno-3dnowa">, Group<m_x86_Features_Group>;
def mamx_bf16 : Flag<["-"], "mamx-bf16">, Group<m_x86_Features_Group>;
def mno_amx_bf16 : Flag<["-"], "mno-amx-bf16">, Group<m_x86_Features_Group>;
def mtamx_int8 : Flag<["-"], "mamx-int8">, Group<m_x86_Features_Group>;
def mno_amx_int8 : Flag<["-"], "mno-amx-int8">, Group<m_x86_Features_Group>;
def mamx_tile : Flag<["-"], "mamx-tile">, Group<m_x86_Features_Group>;
def mno_amx_tile : Flag<["-"], "mno-amx-tile">, Group<m_x86_Features_Group>;
def msse : Flag<["-"], "msse">, Group<m_x86_Features_Group>;
def mno_sse : Flag<["-"], "mno-sse">, Group<m_x86_Features_Group>;
def msse2 : Flag<["-"], "msse2">, Group<m_x86_Features_Group>;
def mno_sse2 : Flag<["-"], "mno-sse2">, Group<m_x86_Features_Group>;
def msse3 : Flag<["-"], "msse3">, Group<m_x86_Features_Group>;
def mno_sse3 : Flag<["-"], "mno-sse3">, Group<m_x86_Features_Group>;
def mssse3 : Flag<["-"], "mssse3">, Group<m_x86_Features_Group>;
def mno_ssse3 : Flag<["-"], "mno-ssse3">, Group<m_x86_Features_Group>;
def msse4_1 : Flag<["-"], "msse4.1">, Group<m_x86_Features_Group>;
def mno_sse4_1 : Flag<["-"], "mno-sse4.1">, Group<m_x86_Features_Group>;
def msse4_2 : Flag<["-"], "msse4.2">, Group<m_x86_Features_Group>;
def mno_sse4_2 : Flag<["-"], "mno-sse4.2">, Group<m_x86_Features_Group>;
def msse4 : Flag<["-"], "msse4">, Alias<msse4_2>;
// -mno-sse4 turns off sse4.1 which has the effect of turning off everything
// later than 4.1. -msse4 turns on 4.2 which has the effect of turning on
// everything earlier than 4.2.
def mno_sse4 : Flag<["-"], "mno-sse4">, Alias<mno_sse4_1>;
def msse4a : Flag<["-"], "msse4a">, Group<m_x86_Features_Group>;
def mno_sse4a : Flag<["-"], "mno-sse4a">, Group<m_x86_Features_Group>;
def mavx : Flag<["-"], "mavx">, Group<m_x86_Features_Group>;
def mno_avx : Flag<["-"], "mno-avx">, Group<m_x86_Features_Group>;
def mavx2 : Flag<["-"], "mavx2">, Group<m_x86_Features_Group>;
def mno_avx2 : Flag<["-"], "mno-avx2">, Group<m_x86_Features_Group>;
def mavx512f : Flag<["-"], "mavx512f">, Group<m_x86_Features_Group>;
def mno_avx512f : Flag<["-"], "mno-avx512f">, Group<m_x86_Features_Group>;
def mavx512bf16 : Flag<["-"], "mavx512bf16">, Group<m_x86_Features_Group>;
def mno_avx512bf16 : Flag<["-"], "mno-avx512bf16">, Group<m_x86_Features_Group>;
def mavx512bitalg : Flag<["-"], "mavx512bitalg">, Group<m_x86_Features_Group>;
def mno_avx512bitalg : Flag<["-"], "mno-avx512bitalg">, Group<m_x86_Features_Group>;
def mavx512bw : Flag<["-"], "mavx512bw">, Group<m_x86_Features_Group>;
def mno_avx512bw : Flag<["-"], "mno-avx512bw">, Group<m_x86_Features_Group>;
def mavx512cd : Flag<["-"], "mavx512cd">, Group<m_x86_Features_Group>;
def mno_avx512cd : Flag<["-"], "mno-avx512cd">, Group<m_x86_Features_Group>;
def mavx512dq : Flag<["-"], "mavx512dq">, Group<m_x86_Features_Group>;
def mno_avx512dq : Flag<["-"], "mno-avx512dq">, Group<m_x86_Features_Group>;
def mavx512er : Flag<["-"], "mavx512er">, Group<m_x86_Features_Group>;
def mno_avx512er : Flag<["-"], "mno-avx512er">, Group<m_x86_Features_Group>;
def mavx512ifma : Flag<["-"], "mavx512ifma">, Group<m_x86_Features_Group>;
def mno_avx512ifma : Flag<["-"], "mno-avx512ifma">, Group<m_x86_Features_Group>;
def mavx512pf : Flag<["-"], "mavx512pf">, Group<m_x86_Features_Group>;
def mno_avx512pf : Flag<["-"], "mno-avx512pf">, Group<m_x86_Features_Group>;
def mavx512vbmi : Flag<["-"], "mavx512vbmi">, Group<m_x86_Features_Group>;
def mno_avx512vbmi : Flag<["-"], "mno-avx512vbmi">, Group<m_x86_Features_Group>;
def mavx512vbmi2 : Flag<["-"], "mavx512vbmi2">, Group<m_x86_Features_Group>;
def mno_avx512vbmi2 : Flag<["-"], "mno-avx512vbmi2">, Group<m_x86_Features_Group>;
def mavx512vl : Flag<["-"], "mavx512vl">, Group<m_x86_Features_Group>;
def mno_avx512vl : Flag<["-"], "mno-avx512vl">, Group<m_x86_Features_Group>;
def mavx512vnni : Flag<["-"], "mavx512vnni">, Group<m_x86_Features_Group>;
def mno_avx512vnni : Flag<["-"], "mno-avx512vnni">, Group<m_x86_Features_Group>;
def mavx512vpopcntdq : Flag<["-"], "mavx512vpopcntdq">, Group<m_x86_Features_Group>;
def mno_avx512vpopcntdq : Flag<["-"], "mno-avx512vpopcntdq">, Group<m_x86_Features_Group>;
def mavx512vp2intersect : Flag<["-"], "mavx512vp2intersect">, Group<m_x86_Features_Group>;
def mno_avx512vp2intersect : Flag<["-"], "mno-avx512vp2intersect">, Group<m_x86_Features_Group>;
def madx : Flag<["-"], "madx">, Group<m_x86_Features_Group>;
def mno_adx : Flag<["-"], "mno-adx">, Group<m_x86_Features_Group>;
def maes : Flag<["-"], "maes">, Group<m_x86_Features_Group>;
def mno_aes : Flag<["-"], "mno-aes">, Group<m_x86_Features_Group>;
def mbmi : Flag<["-"], "mbmi">, Group<m_x86_Features_Group>;
def mno_bmi : Flag<["-"], "mno-bmi">, Group<m_x86_Features_Group>;
def mbmi2 : Flag<["-"], "mbmi2">, Group<m_x86_Features_Group>;
def mno_bmi2 : Flag<["-"], "mno-bmi2">, Group<m_x86_Features_Group>;
def mcldemote : Flag<["-"], "mcldemote">, Group<m_x86_Features_Group>;
def mno_cldemote : Flag<["-"], "mno-cldemote">, Group<m_x86_Features_Group>;
def mclflushopt : Flag<["-"], "mclflushopt">, Group<m_x86_Features_Group>;
def mno_clflushopt : Flag<["-"], "mno-clflushopt">, Group<m_x86_Features_Group>;
def mclwb : Flag<["-"], "mclwb">, Group<m_x86_Features_Group>;
def mno_clwb : Flag<["-"], "mno-clwb">, Group<m_x86_Features_Group>;
def mwbnoinvd : Flag<["-"], "mwbnoinvd">, Group<m_x86_Features_Group>;
def mno_wbnoinvd : Flag<["-"], "mno-wbnoinvd">, Group<m_x86_Features_Group>;
def mclzero : Flag<["-"], "mclzero">, Group<m_x86_Features_Group>;
def mno_clzero : Flag<["-"], "mno-clzero">, Group<m_x86_Features_Group>;
def mcx16 : Flag<["-"], "mcx16">, Group<m_x86_Features_Group>;
def mno_cx16 : Flag<["-"], "mno-cx16">, Group<m_x86_Features_Group>;
def menqcmd : Flag<["-"], "menqcmd">, Group<m_x86_Features_Group>;
def mno_enqcmd : Flag<["-"], "mno-enqcmd">, Group<m_x86_Features_Group>;
def mf16c : Flag<["-"], "mf16c">, Group<m_x86_Features_Group>;
def mno_f16c : Flag<["-"], "mno-f16c">, Group<m_x86_Features_Group>;
def mfma : Flag<["-"], "mfma">, Group<m_x86_Features_Group>;
def mno_fma : Flag<["-"], "mno-fma">, Group<m_x86_Features_Group>;
def mfma4 : Flag<["-"], "mfma4">, Group<m_x86_Features_Group>;
def mno_fma4 : Flag<["-"], "mno-fma4">, Group<m_x86_Features_Group>;
def mfsgsbase : Flag<["-"], "mfsgsbase">, Group<m_x86_Features_Group>;
def mno_fsgsbase : Flag<["-"], "mno-fsgsbase">, Group<m_x86_Features_Group>;
def mfxsr : Flag<["-"], "mfxsr">, Group<m_x86_Features_Group>;
def mno_fxsr : Flag<["-"], "mno-fxsr">, Group<m_x86_Features_Group>;
def minvpcid : Flag<["-"], "minvpcid">, Group<m_x86_Features_Group>;
def mno_invpcid : Flag<["-"], "mno-invpcid">, Group<m_x86_Features_Group>;
def mgfni : Flag<["-"], "mgfni">, Group<m_x86_Features_Group>;
def mno_gfni : Flag<["-"], "mno-gfni">, Group<m_x86_Features_Group>;
def mlwp : Flag<["-"], "mlwp">, Group<m_x86_Features_Group>;
def mno_lwp : Flag<["-"], "mno-lwp">, Group<m_x86_Features_Group>;
def mlzcnt : Flag<["-"], "mlzcnt">, Group<m_x86_Features_Group>;
def mno_lzcnt : Flag<["-"], "mno-lzcnt">, Group<m_x86_Features_Group>;
def mmovbe : Flag<["-"], "mmovbe">, Group<m_x86_Features_Group>;
def mno_movbe : Flag<["-"], "mno-movbe">, Group<m_x86_Features_Group>;
def mmovdiri : Flag<["-"], "mmovdiri">, Group<m_x86_Features_Group>;
def mno_movdiri : Flag<["-"], "mno-movdiri">, Group<m_x86_Features_Group>;
def mmovdir64b : Flag<["-"], "mmovdir64b">, Group<m_x86_Features_Group>;
def mno_movdir64b : Flag<["-"], "mno-movdir64b">, Group<m_x86_Features_Group>;
def mmwaitx : Flag<["-"], "mmwaitx">, Group<m_x86_Features_Group>;
def mno_mwaitx : Flag<["-"], "mno-mwaitx">, Group<m_x86_Features_Group>;
def mpku : Flag<["-"], "mpku">, Group<m_x86_Features_Group>;
def mno_pku : Flag<["-"], "mno-pku">, Group<m_x86_Features_Group>;
def mpclmul : Flag<["-"], "mpclmul">, Group<m_x86_Features_Group>;
def mno_pclmul : Flag<["-"], "mno-pclmul">, Group<m_x86_Features_Group>;
def mpconfig : Flag<["-"], "mpconfig">, Group<m_x86_Features_Group>;
def mno_pconfig : Flag<["-"], "mno-pconfig">, Group<m_x86_Features_Group>;
def mpopcnt : Flag<["-"], "mpopcnt">, Group<m_x86_Features_Group>;
def mno_popcnt : Flag<["-"], "mno-popcnt">, Group<m_x86_Features_Group>;
def mprefetchwt1 : Flag<["-"], "mprefetchwt1">, Group<m_x86_Features_Group>;
def mno_prefetchwt1 : Flag<["-"], "mno-prefetchwt1">, Group<m_x86_Features_Group>;
def mprfchw : Flag<["-"], "mprfchw">, Group<m_x86_Features_Group>;
def mno_prfchw : Flag<["-"], "mno-prfchw">, Group<m_x86_Features_Group>;
def mptwrite : Flag<["-"], "mptwrite">, Group<m_x86_Features_Group>;
def mno_ptwrite : Flag<["-"], "mno-ptwrite">, Group<m_x86_Features_Group>;
def mrdpid : Flag<["-"], "mrdpid">, Group<m_x86_Features_Group>;
def mno_rdpid : Flag<["-"], "mno-rdpid">, Group<m_x86_Features_Group>;
def mrdrnd : Flag<["-"], "mrdrnd">, Group<m_x86_Features_Group>;
def mno_rdrnd : Flag<["-"], "mno-rdrnd">, Group<m_x86_Features_Group>;
def mrtm : Flag<["-"], "mrtm">, Group<m_x86_Features_Group>;
def mno_rtm : Flag<["-"], "mno-rtm">, Group<m_x86_Features_Group>;
def mrdseed : Flag<["-"], "mrdseed">, Group<m_x86_Features_Group>;
def mno_rdseed : Flag<["-"], "mno-rdseed">, Group<m_x86_Features_Group>;
def msahf : Flag<["-"], "msahf">, Group<m_x86_Features_Group>;
def mno_sahf : Flag<["-"], "mno-sahf">, Group<m_x86_Features_Group>;
def mserialize : Flag<["-"], "mserialize">, Group<m_x86_Features_Group>;
def mno_serialize : Flag<["-"], "mno-serialize">, Group<m_x86_Features_Group>;
def msgx : Flag<["-"], "msgx">, Group<m_x86_Features_Group>;
def mno_sgx : Flag<["-"], "mno-sgx">, Group<m_x86_Features_Group>;
def msha : Flag<["-"], "msha">, Group<m_x86_Features_Group>;
def mno_sha : Flag<["-"], "mno-sha">, Group<m_x86_Features_Group>;
def mtbm : Flag<["-"], "mtbm">, Group<m_x86_Features_Group>;
def mno_tbm : Flag<["-"], "mno-tbm">, Group<m_x86_Features_Group>;
def mtsxldtrk : Flag<["-"], "mtsxldtrk">, Group<m_x86_Features_Group>;
def mno_tsxldtrk : Flag<["-"], "mno-tsxldtrk">, Group<m_x86_Features_Group>;
def mvaes : Flag<["-"], "mvaes">, Group<m_x86_Features_Group>;
def mno_vaes : Flag<["-"], "mno-vaes">, Group<m_x86_Features_Group>;
def mvpclmulqdq : Flag<["-"], "mvpclmulqdq">, Group<m_x86_Features_Group>;
def mno_vpclmulqdq : Flag<["-"], "mno-vpclmulqdq">, Group<m_x86_Features_Group>;
def mwaitpkg : Flag<["-"], "mwaitpkg">, Group<m_x86_Features_Group>;
def mno_waitpkg : Flag<["-"], "mno-waitpkg">, Group<m_x86_Features_Group>;
def mxop : Flag<["-"], "mxop">, Group<m_x86_Features_Group>;
def mno_xop : Flag<["-"], "mno-xop">, Group<m_x86_Features_Group>;
def mxsave : Flag<["-"], "mxsave">, Group<m_x86_Features_Group>;
def mno_xsave : Flag<["-"], "mno-xsave">, Group<m_x86_Features_Group>;
def mxsavec : Flag<["-"], "mxsavec">, Group<m_x86_Features_Group>;
def mno_xsavec : Flag<["-"], "mno-xsavec">, Group<m_x86_Features_Group>;
def mxsaveopt : Flag<["-"], "mxsaveopt">, Group<m_x86_Features_Group>;
def mno_xsaveopt : Flag<["-"], "mno-xsaveopt">, Group<m_x86_Features_Group>;
def mxsaves : Flag<["-"], "mxsaves">, Group<m_x86_Features_Group>;
def mno_xsaves : Flag<["-"], "mno-xsaves">, Group<m_x86_Features_Group>;
def mshstk : Flag<["-"], "mshstk">, Group<m_x86_Features_Group>;
def mno_shstk : Flag<["-"], "mno-shstk">, Group<m_x86_Features_Group>;
def mretpoline_external_thunk : Flag<["-"], "mretpoline-external-thunk">, Group<m_x86_Features_Group>;
def mno_retpoline_external_thunk : Flag<["-"], "mno-retpoline-external-thunk">, Group<m_x86_Features_Group>;
def mvzeroupper : Flag<["-"], "mvzeroupper">, Group<m_x86_Features_Group>;
def mno_vzeroupper : Flag<["-"], "mno-vzeroupper">, Group<m_x86_Features_Group>;

// These are legacy user-facing driver-level option spellings. They are always
// aliases for options that are spelled using the more common Unix / GNU flag
// style of double-dash and equals-joined flags.
def gcc_toolchain_legacy_spelling : Separate<["-"], "gcc-toolchain">, Alias<gcc_toolchain>;
def target_legacy_spelling : Separate<["-"], "target">, Alias<target>;

// Special internal option to handle -Xlinker --no-demangle.
def Z_Xlinker__no_demangle : Flag<["-"], "Z-Xlinker-no-demangle">,
    Flags<[Unsupported, NoArgumentUnused]>;

// Special internal option to allow forwarding arbitrary arguments to linker.
def Zlinker_input : Separate<["-"], "Zlinker-input">,
    Flags<[Unsupported, NoArgumentUnused]>;

// Reserved library options.
def Z_reserved_lib_stdcxx : Flag<["-"], "Z-reserved-lib-stdc++">,
    Flags<[LinkerInput, NoArgumentUnused, Unsupported]>, Group<reserved_lib_Group>;
def Z_reserved_lib_cckext : Flag<["-"], "Z-reserved-lib-cckext">,
    Flags<[LinkerInput, NoArgumentUnused, Unsupported]>, Group<reserved_lib_Group>;

// Ignored options
multiclass BooleanFFlag<string name> {
  def f#NAME : Flag<["-"], "f"#name>;
  def fno_#NAME : Flag<["-"], "fno-"#name>;
}

defm : BooleanFFlag<"keep-inline-functions">, Group<clang_ignored_gcc_optimization_f_Group>;

def fprofile_dir : Joined<["-"], "fprofile-dir=">, Group<f_Group>;

def fuse_ld_EQ : Joined<["-"], "fuse-ld=">, Group<f_Group>, Flags<[CoreOption, LinkOption]>;
def ld_path_EQ : Joined<["--"], "ld-path=">, Group<Link_Group>;

defm align_labels : BooleanFFlag<"align-labels">, Group<clang_ignored_gcc_optimization_f_Group>;
def falign_labels_EQ : Joined<["-"], "falign-labels=">, Group<clang_ignored_gcc_optimization_f_Group>;
defm align_loops : BooleanFFlag<"align-loops">, Group<clang_ignored_gcc_optimization_f_Group>;
def falign_loops_EQ : Joined<["-"], "falign-loops=">, Group<clang_ignored_gcc_optimization_f_Group>;
defm align_jumps : BooleanFFlag<"align-jumps">, Group<clang_ignored_gcc_optimization_f_Group>;
def falign_jumps_EQ : Joined<["-"], "falign-jumps=">, Group<clang_ignored_gcc_optimization_f_Group>;

// FIXME: This option should be supported and wired up to our diognostics, but
// ignore it for now to avoid breaking builds that use it.
def fdiagnostics_show_location_EQ : Joined<["-"], "fdiagnostics-show-location=">, Group<clang_ignored_f_Group>;

defm fcheck_new : BooleanFFlag<"check-new">, Group<clang_ignored_f_Group>;
defm caller_saves : BooleanFFlag<"caller-saves">, Group<clang_ignored_gcc_optimization_f_Group>;
defm reorder_blocks : BooleanFFlag<"reorder-blocks">, Group<clang_ignored_gcc_optimization_f_Group>;
defm eliminate_unused_debug_types : BooleanFFlag<"eliminate-unused-debug-types">, Group<clang_ignored_f_Group>;
defm branch_count_reg : BooleanFFlag<"branch-count-reg">, Group<clang_ignored_gcc_optimization_f_Group>;
defm default_inline : BooleanFFlag<"default-inline">, Group<clang_ignored_gcc_optimization_f_Group>;
defm fat_lto_objects : BooleanFFlag<"fat-lto-objects">, Group<clang_ignored_gcc_optimization_f_Group>;
defm float_store : BooleanFFlag<"float-store">, Group<clang_ignored_gcc_optimization_f_Group>;
defm friend_injection : BooleanFFlag<"friend-injection">, Group<clang_ignored_f_Group>;
defm function_attribute_list : BooleanFFlag<"function-attribute-list">, Group<clang_ignored_f_Group>;
defm gcse : BooleanFFlag<"gcse">, Group<clang_ignored_gcc_optimization_f_Group>;
defm gcse_after_reload: BooleanFFlag<"gcse-after-reload">, Group<clang_ignored_gcc_optimization_f_Group>;
defm gcse_las: BooleanFFlag<"gcse-las">, Group<clang_ignored_gcc_optimization_f_Group>;
defm gcse_sm: BooleanFFlag<"gcse-sm">, Group<clang_ignored_gcc_optimization_f_Group>;
defm gnu : BooleanFFlag<"gnu">, Group<clang_ignored_f_Group>;
defm implicit_templates : BooleanFFlag<"implicit-templates">, Group<clang_ignored_f_Group>;
defm implement_inlines : BooleanFFlag<"implement-inlines">, Group<clang_ignored_f_Group>;
defm merge_constants : BooleanFFlag<"merge-constants">, Group<clang_ignored_gcc_optimization_f_Group>;
defm modulo_sched : BooleanFFlag<"modulo-sched">, Group<clang_ignored_gcc_optimization_f_Group>;
defm modulo_sched_allow_regmoves : BooleanFFlag<"modulo-sched-allow-regmoves">,
    Group<clang_ignored_gcc_optimization_f_Group>;
defm inline_functions_called_once : BooleanFFlag<"inline-functions-called-once">,
    Group<clang_ignored_gcc_optimization_f_Group>;
def finline_limit_EQ : Joined<["-"], "finline-limit=">, Group<clang_ignored_gcc_optimization_f_Group>;
defm finline_limit : BooleanFFlag<"inline-limit">, Group<clang_ignored_gcc_optimization_f_Group>;
defm inline_small_functions : BooleanFFlag<"inline-small-functions">,
    Group<clang_ignored_gcc_optimization_f_Group>;
defm ipa_cp : BooleanFFlag<"ipa-cp">,
    Group<clang_ignored_gcc_optimization_f_Group>;
defm ivopts : BooleanFFlag<"ivopts">, Group<clang_ignored_gcc_optimization_f_Group>;
def fsemantic_interposition : Flag<["-"], "fsemantic-interposition">, Group<f_Group>, Flags<[CC1Option]>;
def fno_semantic_interposition: Flag<["-"], "fno-semantic-interposition">, Group<f_Group>, Flags<[CC1Option]>;
defm non_call_exceptions : BooleanFFlag<"non-call-exceptions">, Group<clang_ignored_f_Group>;
defm peel_loops : BooleanFFlag<"peel-loops">, Group<clang_ignored_gcc_optimization_f_Group>;
defm permissive : BooleanFFlag<"permissive">, Group<clang_ignored_f_Group>;
defm prefetch_loop_arrays : BooleanFFlag<"prefetch-loop-arrays">, Group<clang_ignored_gcc_optimization_f_Group>;
defm printf : BooleanFFlag<"printf">, Group<clang_ignored_f_Group>;
defm profile : BooleanFFlag<"profile">, Group<clang_ignored_f_Group>;
defm profile_correction : BooleanFFlag<"profile-correction">, Group<clang_ignored_gcc_optimization_f_Group>;
defm profile_generate_sampling : BooleanFFlag<"profile-generate-sampling">, Group<clang_ignored_f_Group>;
defm profile_reusedist : BooleanFFlag<"profile-reusedist">, Group<clang_ignored_f_Group>;
defm profile_values : BooleanFFlag<"profile-values">, Group<clang_ignored_gcc_optimization_f_Group>;
defm regs_graph : BooleanFFlag<"regs-graph">, Group<clang_ignored_f_Group>;
defm rename_registers : BooleanFFlag<"rename-registers">, Group<clang_ignored_gcc_optimization_f_Group>;
defm ripa : BooleanFFlag<"ripa">, Group<clang_ignored_f_Group>;
defm schedule_insns : BooleanFFlag<"schedule-insns">, Group<clang_ignored_gcc_optimization_f_Group>;
defm schedule_insns2 : BooleanFFlag<"schedule-insns2">, Group<clang_ignored_gcc_optimization_f_Group>;
defm see : BooleanFFlag<"see">, Group<clang_ignored_f_Group>;
defm signaling_nans : BooleanFFlag<"signaling-nans">, Group<clang_ignored_gcc_optimization_f_Group>;
defm single_precision_constant : BooleanFFlag<"single-precision-constant">,
    Group<clang_ignored_gcc_optimization_f_Group>;
defm spec_constr_count : BooleanFFlag<"spec-constr-count">, Group<clang_ignored_f_Group>;
defm stack_check : BooleanFFlag<"stack-check">, Group<clang_ignored_f_Group>;
defm strength_reduce :
    BooleanFFlag<"strength-reduce">, Group<clang_ignored_gcc_optimization_f_Group>;
defm tls_model : BooleanFFlag<"tls-model">, Group<clang_ignored_f_Group>;
defm tracer : BooleanFFlag<"tracer">, Group<clang_ignored_gcc_optimization_f_Group>;
defm tree_dce : BooleanFFlag<"tree-dce">, Group<clang_ignored_gcc_optimization_f_Group>;
defm tree_salias : BooleanFFlag<"tree-salias">, Group<clang_ignored_f_Group>;
defm tree_ter : BooleanFFlag<"tree-ter">, Group<clang_ignored_gcc_optimization_f_Group>;
defm tree_vectorizer_verbose : BooleanFFlag<"tree-vectorizer-verbose">, Group<clang_ignored_f_Group>;
defm tree_vrp : BooleanFFlag<"tree-vrp">, Group<clang_ignored_gcc_optimization_f_Group>;
defm unroll_all_loops : BooleanFFlag<"unroll-all-loops">, Group<clang_ignored_gcc_optimization_f_Group>;
defm unsafe_loop_optimizations : BooleanFFlag<"unsafe-loop-optimizations">,
    Group<clang_ignored_gcc_optimization_f_Group>;
defm unswitch_loops : BooleanFFlag<"unswitch-loops">, Group<clang_ignored_gcc_optimization_f_Group>;
defm use_linker_plugin : BooleanFFlag<"use-linker-plugin">, Group<clang_ignored_gcc_optimization_f_Group>;
defm vect_cost_model : BooleanFFlag<"vect-cost-model">, Group<clang_ignored_gcc_optimization_f_Group>;
defm variable_expansion_in_unroller : BooleanFFlag<"variable-expansion-in-unroller">,
    Group<clang_ignored_gcc_optimization_f_Group>;
defm web : BooleanFFlag<"web">, Group<clang_ignored_gcc_optimization_f_Group>;
defm whole_program : BooleanFFlag<"whole-program">, Group<clang_ignored_gcc_optimization_f_Group>;
defm devirtualize : BooleanFFlag<"devirtualize">, Group<clang_ignored_gcc_optimization_f_Group>;
defm devirtualize_speculatively : BooleanFFlag<"devirtualize-speculatively">,
    Group<clang_ignored_gcc_optimization_f_Group>;

// Generic gfortran options.
def A_DASH : Joined<["-"], "A-">, Group<gfortran_Group>;
def J : JoinedOrSeparate<["-"], "J">, Flags<[RenderJoined]>, Group<gfortran_Group>;
def cpp : Flag<["-"], "cpp">, Group<gfortran_Group>;
def nocpp : Flag<["-"], "nocpp">, Group<gfortran_Group>;
def static_libgfortran : Flag<["-"], "static-libgfortran">, Group<gfortran_Group>;

// "f" options with values for gfortran.
def fblas_matmul_limit_EQ : Joined<["-"], "fblas-matmul-limit=">, Group<gfortran_Group>;
def fcheck_EQ : Joined<["-"], "fcheck=">, Group<gfortran_Group>;
def fcoarray_EQ : Joined<["-"], "fcoarray=">, Group<gfortran_Group>;
def fconvert_EQ : Joined<["-"], "fconvert=">, Group<gfortran_Group>;
def ffixed_line_length_VALUE : Joined<["-"], "ffixed-line-length-">, Group<gfortran_Group>;
def ffpe_trap_EQ : Joined<["-"], "ffpe-trap=">, Group<gfortran_Group>;
def ffree_line_length_VALUE : Joined<["-"], "ffree-line-length-">, Group<gfortran_Group>;
def finit_character_EQ : Joined<["-"], "finit-character=">, Group<gfortran_Group>;
def finit_integer_EQ : Joined<["-"], "finit-integer=">, Group<gfortran_Group>;
def finit_logical_EQ : Joined<["-"], "finit-logical=">, Group<gfortran_Group>;
def finit_real_EQ : Joined<["-"], "finit-real=">, Group<gfortran_Group>;
def fmax_array_constructor_EQ : Joined<["-"], "fmax-array-constructor=">, Group<gfortran_Group>;
def fmax_errors_EQ : Joined<["-"], "fmax-errors=">, Group<gfortran_Group>;
def fmax_stack_var_size_EQ : Joined<["-"], "fmax-stack-var-size=">, Group<gfortran_Group>;
def fmax_subrecord_length_EQ : Joined<["-"], "fmax-subrecord-length=">, Group<gfortran_Group>;
def frecord_marker_EQ : Joined<["-"], "frecord-marker=">, Group<gfortran_Group>;

// "f" flags for gfortran.
defm aggressive_function_elimination : BooleanFFlag<"aggressive-function-elimination">, Group<gfortran_Group>;
defm align_commons : BooleanFFlag<"align-commons">, Group<gfortran_Group>;
defm all_intrinsics : BooleanFFlag<"all-intrinsics">, Group<gfortran_Group>;
defm automatic : BooleanFFlag<"automatic">, Group<gfortran_Group>;
defm backslash : BooleanFFlag<"backslash">, Group<gfortran_Group>;
defm backtrace : BooleanFFlag<"backtrace">, Group<gfortran_Group>;
defm bounds_check : BooleanFFlag<"bounds-check">, Group<gfortran_Group>;
defm check_array_temporaries : BooleanFFlag<"check-array-temporaries">, Group<gfortran_Group>;
defm cray_pointer : BooleanFFlag<"cray-pointer">, Group<gfortran_Group>;
defm d_lines_as_code : BooleanFFlag<"d-lines-as-code">, Group<gfortran_Group>;
defm d_lines_as_comments : BooleanFFlag<"d-lines-as-comments">, Group<gfortran_Group>;
defm default_double_8 : BooleanFFlag<"default-double-8">, Group<gfortran_Group>;
defm default_integer_8 : BooleanFFlag<"default-integer-8">, Group<gfortran_Group>;
defm default_real_8 : BooleanFFlag<"default-real-8">, Group<gfortran_Group>;
defm dollar_ok : BooleanFFlag<"dollar-ok">, Group<gfortran_Group>;
defm dump_fortran_optimized : BooleanFFlag<"dump-fortran-optimized">, Group<gfortran_Group>;
defm dump_fortran_original : BooleanFFlag<"dump-fortran-original">, Group<gfortran_Group>;
defm dump_parse_tree : BooleanFFlag<"dump-parse-tree">, Group<gfortran_Group>;
defm external_blas : BooleanFFlag<"external-blas">, Group<gfortran_Group>;
defm f2c : BooleanFFlag<"f2c">, Group<gfortran_Group>;
defm fixed_form : BooleanFFlag<"fixed-form">, Group<gfortran_Group>;
defm free_form : BooleanFFlag<"free-form">, Group<gfortran_Group>;
defm frontend_optimize : BooleanFFlag<"frontend-optimize">, Group<gfortran_Group>;
defm implicit_none : BooleanFFlag<"implicit-none">, Group<gfortran_Group>;
defm init_local_zero : BooleanFFlag<"init-local-zero">, Group<gfortran_Group>;
defm integer_4_integer_8 : BooleanFFlag<"integer-4-integer-8">, Group<gfortran_Group>;
defm intrinsic_modules_path : BooleanFFlag<"intrinsic-modules-path">, Group<gfortran_Group>;
defm max_identifier_length : BooleanFFlag<"max-identifier-length">, Group<gfortran_Group>;
defm module_private : BooleanFFlag<"module-private">, Group<gfortran_Group>;
defm pack_derived : BooleanFFlag<"pack-derived">, Group<gfortran_Group>;
defm protect_parens : BooleanFFlag<"protect-parens">, Group<gfortran_Group>;
defm range_check : BooleanFFlag<"range-check">, Group<gfortran_Group>;
defm real_4_real_10 : BooleanFFlag<"real-4-real-10">, Group<gfortran_Group>;
defm real_4_real_16 : BooleanFFlag<"real-4-real-16">, Group<gfortran_Group>;
defm real_4_real_8 : BooleanFFlag<"real-4-real-8">, Group<gfortran_Group>;
defm real_8_real_10 : BooleanFFlag<"real-8-real-10">, Group<gfortran_Group>;
defm real_8_real_16 : BooleanFFlag<"real-8-real-16">, Group<gfortran_Group>;
defm real_8_real_4 : BooleanFFlag<"real-8-real-4">, Group<gfortran_Group>;
defm realloc_lhs : BooleanFFlag<"realloc-lhs">, Group<gfortran_Group>;
defm recursive : BooleanFFlag<"recursive">, Group<gfortran_Group>;
defm repack_arrays : BooleanFFlag<"repack-arrays">, Group<gfortran_Group>;
defm second_underscore : BooleanFFlag<"second-underscore">, Group<gfortran_Group>;
defm sign_zero : BooleanFFlag<"sign-zero">, Group<gfortran_Group>;
defm stack_arrays : BooleanFFlag<"stack-arrays">, Group<gfortran_Group>;
defm underscoring : BooleanFFlag<"underscoring">, Group<gfortran_Group>;
defm whole_file : BooleanFFlag<"whole-file">, Group<gfortran_Group>;

// C++ SYCL options
def reuse_exe_EQ : Joined<["-"], "reuse-exe=">,
  HelpText<"Speed up FPGA aoc compile if the device code in <exe> is unchanged.">,
  MetaVarName<"<exe>">;
def fsycl : Flag<["-"], "fsycl">, Group<sycl_Group>, Flags<[CC1Option, CoreOption]>,
  HelpText<"Enable SYCL kernels compilation for device">;
def fno_sycl : Flag<["-"], "fno-sycl">, Group<sycl_Group>, Flags<[CoreOption]>,
  HelpText<"Disable SYCL kernels compilation for device">;
def sycl_std_EQ : Joined<["-"], "sycl-std=">, Group<sycl_Group>, Flags<[CC1Option, NoArgumentUnused, CoreOption]>,
  HelpText<"SYCL language standard to compile for.">, Values<"2017, 121, 1.2.1, sycl-1.2.1">;
def fsycl_esimd : Flag<["-"], "fsycl-explicit-simd">, Group<sycl_Group>, Flags<[CC1Option, NoArgumentUnused, CoreOption]>,
  HelpText<"Enable SYCL explicit SIMD extension">;
def fno_sycl_esimd : Flag<["-"], "fno-sycl-explicit-simd">, Group<sycl_Group>,
  HelpText<"Disable SYCL explicit SIMD extension">, Flags<[NoArgumentUnused, CoreOption]>;
defm sycl_std_optimizations : OptOutFFlag<"sycl-std-optimizations", "Enable", "Disable", " standard optimization pipeline for SYCL device compiler">;

//===----------------------------------------------------------------------===//
// CC1 Options
//===----------------------------------------------------------------------===//

let Flags = [CC1Option, NoDriverOption] in {

//===----------------------------------------------------------------------===//
// Target Options
//===----------------------------------------------------------------------===//

let Flags = [CC1Option, CC1AsOption, NoDriverOption] in {

def target_cpu : Separate<["-"], "target-cpu">,
  HelpText<"Target a specific cpu type">;
def target_feature : Separate<["-"], "target-feature">,
  HelpText<"Target specific attributes">;
def triple : Separate<["-"], "triple">,
  HelpText<"Specify target triple (e.g. i686-apple-darwin9)">,
  MarshallingInfoString<"TargetOpts->Triple", "llvm::Triple::normalize(llvm::sys::getDefaultTargetTriple())", "std::string">,
  AlwaysEmit, Normalizer<"normalizeTriple">, DenormalizeString;
def target_abi : Separate<["-"], "target-abi">,
  HelpText<"Target a particular ABI type">;
def target_sdk_version_EQ : Joined<["-"], "target-sdk-version=">,
  HelpText<"The version of target SDK used for compilation">;

}

def target_linker_version : Separate<["-"], "target-linker-version">,
  HelpText<"Target linker version">;
def triple_EQ : Joined<["-"], "triple=">, Alias<triple>;
def mfpmath : Separate<["-"], "mfpmath">,
  HelpText<"Which unit to use for fp math">;

def fpadding_on_unsigned_fixed_point : Flag<["-"], "fpadding-on-unsigned-fixed-point">,
  HelpText<"Force each unsigned fixed point type to have an extra bit of padding to align their scales with those of signed fixed point types">;
def fno_padding_on_unsigned_fixed_point : Flag<["-"], "fno-padding-on-unsigned-fixed-point">;

//===----------------------------------------------------------------------===//
// Analyzer Options
//===----------------------------------------------------------------------===//

def analysis_UnoptimizedCFG : Flag<["-"], "unoptimized-cfg">,
  HelpText<"Generate unoptimized CFGs for all analyses">;
def analysis_CFGAddImplicitDtors : Flag<["-"], "cfg-add-implicit-dtors">,
  HelpText<"Add C++ implicit destructors to CFGs for all analyses">;

def analyzer_store : Separate<["-"], "analyzer-store">,
  HelpText<"Source Code Analysis - Abstract Memory Store Models">;
def analyzer_store_EQ : Joined<["-"], "analyzer-store=">, Alias<analyzer_store>;

def analyzer_constraints : Separate<["-"], "analyzer-constraints">,
  HelpText<"Source Code Analysis - Symbolic Constraint Engines">;
def analyzer_constraints_EQ : Joined<["-"], "analyzer-constraints=">,
  Alias<analyzer_constraints>;

def analyzer_output : Separate<["-"], "analyzer-output">,
  HelpText<"Source Code Analysis - Output Options">;
def analyzer_output_EQ : Joined<["-"], "analyzer-output=">,
  Alias<analyzer_output>;

def analyzer_purge : Separate<["-"], "analyzer-purge">,
  HelpText<"Source Code Analysis - Dead Symbol Removal Frequency">;
def analyzer_purge_EQ : Joined<["-"], "analyzer-purge=">, Alias<analyzer_purge>;

def analyzer_opt_analyze_headers : Flag<["-"], "analyzer-opt-analyze-headers">,
  HelpText<"Force the static analyzer to analyze functions defined in header files">;
def analyzer_opt_analyze_nested_blocks : Flag<["-"], "analyzer-opt-analyze-nested-blocks">,
  HelpText<"Analyze the definitions of blocks in addition to functions">;
def analyzer_display_progress : Flag<["-"], "analyzer-display-progress">,
  HelpText<"Emit verbose output about the analyzer's progress">;
def analyze_function : Separate<["-"], "analyze-function">,
  HelpText<"Run analysis on specific function (for C++ include parameters in name)">;
def analyze_function_EQ : Joined<["-"], "analyze-function=">, Alias<analyze_function>;
def trim_egraph : Flag<["-"], "trim-egraph">,
  HelpText<"Only show error-related paths in the analysis graph">;
def analyzer_viz_egraph_graphviz : Flag<["-"], "analyzer-viz-egraph-graphviz">,
  HelpText<"Display exploded graph using GraphViz">;
def analyzer_dump_egraph : Separate<["-"], "analyzer-dump-egraph">,
  HelpText<"Dump exploded graph to the specified file">;
def analyzer_dump_egraph_EQ : Joined<["-"], "analyzer-dump-egraph=">, Alias<analyzer_dump_egraph>;

def analyzer_inline_max_stack_depth : Separate<["-"], "analyzer-inline-max-stack-depth">,
  HelpText<"Bound on stack depth while inlining (4 by default)">;
def analyzer_inline_max_stack_depth_EQ : Joined<["-"], "analyzer-inline-max-stack-depth=">,
  Alias<analyzer_inline_max_stack_depth>;

def analyzer_inlining_mode : Separate<["-"], "analyzer-inlining-mode">,
  HelpText<"Specify the function selection heuristic used during inlining">;
def analyzer_inlining_mode_EQ : Joined<["-"], "analyzer-inlining-mode=">, Alias<analyzer_inlining_mode>;

def analyzer_disable_retry_exhausted : Flag<["-"], "analyzer-disable-retry-exhausted">,
  HelpText<"Do not re-analyze paths leading to exhausted nodes with a different strategy (may decrease code coverage)">;

def analyzer_max_loop : Separate<["-"], "analyzer-max-loop">,
  HelpText<"The maximum number of times the analyzer will go through a loop">;
def analyzer_stats : Flag<["-"], "analyzer-stats">,
  HelpText<"Print internal analyzer statistics.">;

def analyzer_checker : Separate<["-"], "analyzer-checker">,
  HelpText<"Choose analyzer checkers to enable">,
  ValuesCode<[{
    const char *Values =
    #define GET_CHECKERS
    #define CHECKER(FULLNAME, CLASS, HT, DOC_URI, IS_HIDDEN)  FULLNAME ","
    #include "clang/StaticAnalyzer/Checkers/Checkers.inc"
    #undef GET_CHECKERS
    #define GET_PACKAGES
    #define PACKAGE(FULLNAME)  FULLNAME ","
    #include "clang/StaticAnalyzer/Checkers/Checkers.inc"
    #undef GET_PACKAGES
    ;
  }]>;
def analyzer_checker_EQ : Joined<["-"], "analyzer-checker=">,
  Alias<analyzer_checker>;

def analyzer_disable_checker : Separate<["-"], "analyzer-disable-checker">,
  HelpText<"Choose analyzer checkers to disable">;
def analyzer_disable_checker_EQ : Joined<["-"], "analyzer-disable-checker=">,
  Alias<analyzer_disable_checker>;

def analyzer_disable_all_checks : Flag<["-"], "analyzer-disable-all-checks">,
  HelpText<"Disable all static analyzer checks">;

def analyzer_checker_help : Flag<["-"], "analyzer-checker-help">,
  HelpText<"Display the list of analyzer checkers that are available">;

def analyzer_checker_help_alpha : Flag<["-"], "analyzer-checker-help-alpha">,
  HelpText<"Display the list of in development analyzer checkers. These "
           "are NOT considered safe, they are unstable and will emit incorrect "
           "reports. Enable ONLY FOR DEVELOPMENT purposes">;

def analyzer_checker_help_developer : Flag<["-"], "analyzer-checker-help-developer">,
  HelpText<"Display the list of developer-only checkers such as modeling "
           "and debug checkers">;

def analyzer_config_help : Flag<["-"], "analyzer-config-help">,
  HelpText<"Display the list of -analyzer-config options. These are meant for "
           "development purposes only!">;

def analyzer_list_enabled_checkers : Flag<["-"], "analyzer-list-enabled-checkers">,
  HelpText<"Display the list of enabled analyzer checkers">;

def analyzer_config : Separate<["-"], "analyzer-config">,
  HelpText<"Choose analyzer options to enable">;

def analyzer_checker_option_help : Flag<["-"], "analyzer-checker-option-help">,
  HelpText<"Display the list of checker and package options">;

def analyzer_checker_option_help_alpha : Flag<["-"], "analyzer-checker-option-help-alpha">,
  HelpText<"Display the list of in development checker and package options. "
           "These are NOT considered safe, they are unstable and will emit "
           "incorrect reports. Enable ONLY FOR DEVELOPMENT purposes">;

def analyzer_checker_option_help_developer : Flag<["-"], "analyzer-checker-option-help-developer">,
  HelpText<"Display the list of checker and package options meant for "
           "development purposes only">;

def analyzer_config_compatibility_mode : Separate<["-"], "analyzer-config-compatibility-mode">,
  HelpText<"Don't emit errors on invalid analyzer-config inputs">;

def analyzer_config_compatibility_mode_EQ : Joined<["-"], "analyzer-config-compatibility-mode=">,
  Alias<analyzer_config_compatibility_mode>;

def analyzer_werror : Flag<["-"], "analyzer-werror">,
  HelpText<"Emit analyzer results as errors rather than warnings">;

//===----------------------------------------------------------------------===//
// Migrator Options
//===----------------------------------------------------------------------===//
def migrator_no_nsalloc_error : Flag<["-"], "no-ns-alloc-error">,
  HelpText<"Do not error on use of NSAllocateCollectable/NSReallocateCollectable">;

def migrator_no_finalize_removal : Flag<["-"], "no-finalize-removal">,
  HelpText<"Do not remove finalize method in gc mode">;

//===----------------------------------------------------------------------===//
// CodeGen Options
//===----------------------------------------------------------------------===//

let Flags = [CC1Option, CC1AsOption, NoDriverOption] in {
def debug_info_kind_EQ : Joined<["-"], "debug-info-kind=">;
def debug_info_macro : Flag<["-"], "debug-info-macro">,
  HelpText<"Emit macro debug information">;
def default_function_attr : Separate<["-"], "default-function-attr">,
  HelpText<"Apply given attribute to all functions">;
def dwarf_version_EQ : Joined<["-"], "dwarf-version=">;
def debugger_tuning_EQ : Joined<["-"], "debugger-tuning=">;
def dwarf_debug_flags : Separate<["-"], "dwarf-debug-flags">,
  HelpText<"The string to embed in the Dwarf debug flags record.">;
def record_command_line : Separate<["-"], "record-command-line">,
  HelpText<"The string to embed in the .LLVM.command.line section.">;
def compress_debug_sections : Flag<["-", "--"], "compress-debug-sections">,
    HelpText<"DWARF debug sections compression">;
def compress_debug_sections_EQ : Joined<["-", "--"], "compress-debug-sections=">,
    HelpText<"DWARF debug sections compression type">;
def mno_exec_stack : Flag<["-"], "mnoexecstack">,
  HelpText<"Mark the file as not needing an executable stack">;
def massembler_no_warn : Flag<["-"], "massembler-no-warn">,
  HelpText<"Make assembler not emit warnings">;
def massembler_fatal_warnings : Flag<["-"], "massembler-fatal-warnings">,
  HelpText<"Make assembler warnings fatal">;
def mrelax_relocations : Flag<["--"], "mrelax-relocations">,
    HelpText<"Use relaxable elf relocations">;
def msave_temp_labels : Flag<["-"], "msave-temp-labels">,
  HelpText<"Save temporary labels in the symbol table. "
           "Note this may change .s semantics and shouldn't generally be used "
           "on compiler-generated code.">;
def mrelocation_model : Separate<["-"], "mrelocation-model">,
  HelpText<"The relocation model to use">, Values<"static,pic,ropi,rwpi,ropi-rwpi,dynamic-no-pic">,
  NormalizedValuesScope<"llvm::Reloc">,
  NormalizedValues<["Static", "PIC_", "ROPI", "RWPI", "ROPI_RWPI", "DynamicNoPIC"]>,
  MarshallingInfoString<"CodeGenOpts.RelocationModel", "PIC_", "Model">,
  AutoNormalizeEnum;
def fno_math_builtin : Flag<["-"], "fno-math-builtin">,
  HelpText<"Disable implicit builtin knowledge of math functions">;
}

def disable_llvm_verifier : Flag<["-"], "disable-llvm-verifier">,
  HelpText<"Don't run the LLVM IR verifier pass">;
def disable_llvm_passes : Flag<["-"], "disable-llvm-passes">,
  HelpText<"Use together with -emit-llvm to get pristine LLVM IR from the "
           "frontend by not running any LLVM passes at all">;
def disable_llvm_optzns : Flag<["-"], "disable-llvm-optzns">,
  Alias<disable_llvm_passes>;
def disable_lifetimemarkers : Flag<["-"], "disable-lifetime-markers">,
  HelpText<"Disable lifetime-markers emission even when optimizations are "
           "enabled">;
def disable_O0_optnone : Flag<["-"], "disable-O0-optnone">,
  HelpText<"Disable adding the optnone attribute to functions at O0">;
def disable_red_zone : Flag<["-"], "disable-red-zone">,
  HelpText<"Do not emit code that uses the red zone.">;
def dwarf_ext_refs : Flag<["-"], "dwarf-ext-refs">,
  HelpText<"Generate debug info with external references to clang modules"
           " or precompiled headers">;
def dwarf_explicit_import : Flag<["-"], "dwarf-explicit-import">,
  HelpText<"Generate explicit import from anonymous namespace to containing"
           " scope">;
def debug_forward_template_params : Flag<["-"], "debug-forward-template-params">,
  HelpText<"Emit complete descriptions of template parameters in forward"
           " declarations">;
def fforbid_guard_variables : Flag<["-"], "fforbid-guard-variables">,
  HelpText<"Emit an error if a C++ static local initializer would need a guard variable">;
def no_implicit_float : Flag<["-"], "no-implicit-float">,
  HelpText<"Don't generate implicit floating point instructions">;
def fdump_vtable_layouts : Flag<["-"], "fdump-vtable-layouts">,
  HelpText<"Dump the layouts of all vtables that will be emitted in a translation unit">;
def fmerge_functions : Flag<["-"], "fmerge-functions">,
  HelpText<"Permit merging of identical functions when optimizing.">;
def femit_coverage_notes : Flag<["-"], "femit-coverage-notes">,
  HelpText<"Emit a gcov coverage notes file when compiling.">;
def femit_coverage_data: Flag<["-"], "femit-coverage-data">,
  HelpText<"Instrument the program to emit gcov coverage data when run.">;
def coverage_data_file : Separate<["-"], "coverage-data-file">,
  HelpText<"Emit coverage data to this filename.">;
def coverage_data_file_EQ : Joined<["-"], "coverage-data-file=">,
  Alias<coverage_data_file>;
def coverage_notes_file : Separate<["-"], "coverage-notes-file">,
  HelpText<"Emit coverage notes to this filename.">;
def coverage_notes_file_EQ : Joined<["-"], "coverage-notes-file=">,
  Alias<coverage_notes_file>;
def coverage_version_EQ : Joined<["-"], "coverage-version=">,
  HelpText<"Four-byte version string for gcov files.">;
def test_coverage : Flag<["-"], "test-coverage">,
  HelpText<"Do not generate coverage files or remove coverage changes from IR">;
def dump_coverage_mapping : Flag<["-"], "dump-coverage-mapping">,
  HelpText<"Dump the coverage mapping records, for testing">;
def fuse_register_sized_bitfield_access: Flag<["-"], "fuse-register-sized-bitfield-access">,
  HelpText<"Use register sized accesses to bit-fields, when possible.">;
def relaxed_aliasing : Flag<["-"], "relaxed-aliasing">,
  HelpText<"Turn off Type Based Alias Analysis">;
def no_struct_path_tbaa : Flag<["-"], "no-struct-path-tbaa">,
  HelpText<"Turn off struct-path aware Type Based Alias Analysis">;
def new_struct_path_tbaa : Flag<["-"], "new-struct-path-tbaa">,
  HelpText<"Enable enhanced struct-path aware Type Based Alias Analysis">;
def mdebug_pass : Separate<["-"], "mdebug-pass">,
  HelpText<"Enable additional debug output">;
def mframe_pointer_EQ : Joined<["-"], "mframe-pointer=">,
  HelpText<"Specify which frame pointers to retain (all, non-leaf, none).">, Values<"all,non-leaf,none">;
def mdisable_tail_calls : Flag<["-"], "mdisable-tail-calls">,
  HelpText<"Disable tail call optimization, keeping the call stack accurate">;
def menable_no_infinities : Flag<["-"], "menable-no-infs">,
  HelpText<"Allow optimization to assume there are no infinities.">;
def menable_no_nans : Flag<["-"], "menable-no-nans">,
  HelpText<"Allow optimization to assume there are no NaNs.">;
def menable_unsafe_fp_math : Flag<["-"], "menable-unsafe-fp-math">,
  HelpText<"Allow unsafe floating-point math optimizations which may decrease "
           "precision">;
def mreassociate : Flag<["-"], "mreassociate">,
  HelpText<"Allow reassociation transformations for floating-point instructions">;
def mabi_EQ_ieeelongdouble : Flag<["-"], "mabi=ieeelongdouble">,
  HelpText<"Use IEEE 754 quadruple-precision for long double">;
def mfloat_abi : Separate<["-"], "mfloat-abi">,
  HelpText<"The float ABI to use">;
def mtp : Separate<["-"], "mtp">,
  HelpText<"Mode for reading thread pointer">;
def mlimit_float_precision : Separate<["-"], "mlimit-float-precision">,
  HelpText<"Limit float precision to the given value">;
def split_stacks : Flag<["-"], "split-stacks">,
  HelpText<"Try to use a split stack if possible.">;
def mregparm : Separate<["-"], "mregparm">,
  HelpText<"Limit the number of registers available for integer arguments">;
def msmall_data_limit : Separate<["-"], "msmall-data-limit">,
  HelpText<"Put global and static data smaller than the limit into a special section">;
def munwind_tables : Flag<["-"], "munwind-tables">,
  HelpText<"Generate unwinding tables for all functions">;
def mconstructor_aliases : Flag<["-"], "mconstructor-aliases">,
  HelpText<"Emit complete constructors and destructors as aliases when possible">;
def mlink_bitcode_file : Separate<["-"], "mlink-bitcode-file">,
  HelpText<"Link the given bitcode file before performing optimizations.">;
def mlink_builtin_bitcode : Separate<["-"], "mlink-builtin-bitcode">,
  HelpText<"Link and internalize needed symbols from the given bitcode file "
           "before performing optimizations.">;
def mlink_cuda_bitcode : Separate<["-"], "mlink-cuda-bitcode">,
  Alias<mlink_builtin_bitcode>;
def vectorize_loops : Flag<["-"], "vectorize-loops">,
  HelpText<"Run the Loop vectorization passes">;
def vectorize_slp : Flag<["-"], "vectorize-slp">,
  HelpText<"Run the SLP vectorization passes">;
def dependent_lib : Joined<["--"], "dependent-lib=">,
  HelpText<"Add dependent library">;
def linker_option : Joined<["--"], "linker-option=">,
  HelpText<"Add linker option">;
def fsanitize_coverage_type : Joined<["-"], "fsanitize-coverage-type=">,
                              HelpText<"Sanitizer coverage type">;
def fsanitize_coverage_indirect_calls
    : Flag<["-"], "fsanitize-coverage-indirect-calls">,
      HelpText<"Enable sanitizer coverage for indirect calls">;
def fsanitize_coverage_trace_bb
    : Flag<["-"], "fsanitize-coverage-trace-bb">,
      HelpText<"Enable basic block tracing in sanitizer coverage">;
def fsanitize_coverage_trace_cmp
    : Flag<["-"], "fsanitize-coverage-trace-cmp">,
      HelpText<"Enable cmp instruction tracing in sanitizer coverage">;
def fsanitize_coverage_trace_div
    : Flag<["-"], "fsanitize-coverage-trace-div">,
      HelpText<"Enable div instruction tracing in sanitizer coverage">;
def fsanitize_coverage_trace_gep
    : Flag<["-"], "fsanitize-coverage-trace-gep">,
      HelpText<"Enable gep instruction tracing in sanitizer coverage">;
def fsanitize_coverage_8bit_counters
    : Flag<["-"], "fsanitize-coverage-8bit-counters">,
      HelpText<"Enable frequency counters in sanitizer coverage">;
def fsanitize_coverage_inline_8bit_counters
    : Flag<["-"], "fsanitize-coverage-inline-8bit-counters">,
      HelpText<"Enable inline 8-bit counters in sanitizer coverage">;
def fsanitize_coverage_inline_bool_flag
    : Flag<["-"], "fsanitize-coverage-inline-bool-flag">,
      HelpText<"Enable inline bool flag in sanitizer coverage">;
def fsanitize_coverage_pc_table
    : Flag<["-"], "fsanitize-coverage-pc-table">,
      HelpText<"Create a table of coverage-instrumented PCs">;
def fsanitize_coverage_trace_pc
    : Flag<["-"], "fsanitize-coverage-trace-pc">,
      HelpText<"Enable PC tracing in sanitizer coverage">;
def fsanitize_coverage_trace_pc_guard
    : Flag<["-"], "fsanitize-coverage-trace-pc-guard">,
      HelpText<"Enable PC tracing with guard in sanitizer coverage">;
def fsanitize_coverage_no_prune
    : Flag<["-"], "fsanitize-coverage-no-prune">,
      HelpText<"Disable coverage pruning (i.e. instrument all blocks/edges)">;
def fsanitize_coverage_stack_depth
    : Flag<["-"], "fsanitize-coverage-stack-depth">,
      HelpText<"Enable max stack depth tracing">;
def fpatchable_function_entry_offset_EQ
    : Joined<["-"], "fpatchable-function-entry-offset=">, MetaVarName<"<M>">,
      HelpText<"Generate M NOPs before function entry">;
def fprofile_instrument_EQ : Joined<["-"], "fprofile-instrument=">,
    HelpText<"Enable PGO instrumentation. The accepted value is clang, llvm, "
             "or none">, Values<"none,clang,llvm">;
def fprofile_instrument_path_EQ : Joined<["-"], "fprofile-instrument-path=">,
    HelpText<"Generate instrumented code to collect execution counts into "
             "<file> (overridden by LLVM_PROFILE_FILE env var)">;
def fprofile_instrument_use_path_EQ :
    Joined<["-"], "fprofile-instrument-use-path=">,
    HelpText<"Specify the profile path in PGO use compilation">;
def flto_visibility_public_std:
    Flag<["-"], "flto-visibility-public-std">,
    HelpText<"Use public LTO visibility for classes in std and stdext namespaces">;
def flto_unit: Flag<["-"], "flto-unit">,
    HelpText<"Emit IR to support LTO unit features (CFI, whole program vtable opt)">;
def fno_lto_unit: Flag<["-"], "fno-lto-unit">;
def fdebug_pass_manager : Flag<["-"], "fdebug-pass-manager">,
    HelpText<"Prints debug information for the new pass manager">;
def fno_debug_pass_manager : Flag<["-"], "fno-debug-pass-manager">,
    HelpText<"Disables debug printing for the new pass manager">;
// The driver option takes the key as a parameter to the -msign-return-address=
// and -mbranch-protection= options, but CC1 has a separate option so we
// don't have to parse the parameter twice.
def msign_return_address_key_EQ : Joined<["-"], "msign-return-address-key=">,
    Values<"a_key,b_key">;
def mbranch_target_enforce : Flag<["-"], "mbranch-target-enforce">;
def fno_dllexport_inlines : Flag<["-"], "fno-dllexport-inlines">;
def cfguard_no_checks : Flag<["-"], "cfguard-no-checks">,
    HelpText<"Emit Windows Control Flow Guard tables only (no checks)">;
def cfguard : Flag<["-"], "cfguard">,
    HelpText<"Emit Windows Control Flow Guard tables and checks">;

def fdenormal_fp_math_f32_EQ : Joined<["-"], "fdenormal-fp-math-f32=">,
   Group<f_Group>;

//===----------------------------------------------------------------------===//
// Dependency Output Options
//===----------------------------------------------------------------------===//

def sys_header_deps : Flag<["-"], "sys-header-deps">,
  HelpText<"Include system headers in dependency output">;
def module_file_deps : Flag<["-"], "module-file-deps">,
  HelpText<"Include module files in dependency output">;
def header_include_file : Separate<["-"], "header-include-file">,
  HelpText<"Filename (or -) to write header include output to">;
def show_includes : Flag<["--"], "show-includes">,
  HelpText<"Print cl.exe style /showIncludes to stdout">;
def dependency_filter : Separate<["-"], "dependency-filter">,
  HelpText<"Filter dependencies with prefix from the dependency output.">;

//===----------------------------------------------------------------------===//
// Diagnostic Options
//===----------------------------------------------------------------------===//

def diagnostic_log_file : Separate<["-"], "diagnostic-log-file">,
  HelpText<"Filename (or -) to log diagnostics to">;
def diagnostic_serialized_file : Separate<["-"], "serialize-diagnostic-file">,
  MetaVarName<"<filename>">,
  HelpText<"File for serializing diagnostics in a binary format">;

def fdiagnostics_format : Separate<["-"], "fdiagnostics-format">,
  HelpText<"Change diagnostic formatting to match IDE and command line tools">, Values<"clang,msvc,msvc-fallback,vi">;
def fdiagnostics_show_category : Separate<["-"], "fdiagnostics-show-category">,
  HelpText<"Print diagnostic category">, Values<"none,id,name">;
def fno_diagnostics_use_presumed_location : Flag<["-"], "fno-diagnostics-use-presumed-location">,
  HelpText<"Ignore #line directives when displaying diagnostic locations">;
def ftabstop : Separate<["-"], "ftabstop">, MetaVarName<"<N>">,
  HelpText<"Set the tab stop distance.">;
def ferror_limit : Separate<["-"], "ferror-limit">, MetaVarName<"<N>">,
  HelpText<"Set the maximum number of errors to emit before stopping (0 = no limit).">;
def fmacro_backtrace_limit : Separate<["-"], "fmacro-backtrace-limit">, MetaVarName<"<N>">,
  HelpText<"Set the maximum number of entries to print in a macro expansion backtrace (0 = no limit).">;
def ftemplate_backtrace_limit : Separate<["-"], "ftemplate-backtrace-limit">, MetaVarName<"<N>">,
  HelpText<"Set the maximum number of entries to print in a template instantiation backtrace (0 = no limit).">;
def fconstexpr_backtrace_limit : Separate<["-"], "fconstexpr-backtrace-limit">, MetaVarName<"<N>">,
  HelpText<"Set the maximum number of entries to print in a constexpr evaluation backtrace (0 = no limit).">;
def fspell_checking_limit : Separate<["-"], "fspell-checking-limit">, MetaVarName<"<N>">,
  HelpText<"Set the maximum number of times to perform spell checking on unrecognized identifiers (0 = no limit).">;
def fcaret_diagnostics_max_lines :
  Separate<["-"], "fcaret-diagnostics-max-lines">, MetaVarName<"<N>">,
  HelpText<"Set the maximum number of source lines to show in a caret diagnostic">;
def verify_EQ : CommaJoined<["-"], "verify=">,
  MetaVarName<"<prefixes>">,
  HelpText<"Verify diagnostic output using comment directives that start with"
           " prefixes in the comma-separated sequence <prefixes>">;
def verify : Flag<["-"], "verify">,
  HelpText<"Equivalent to -verify=expected">;
def verify_ignore_unexpected : Flag<["-"], "verify-ignore-unexpected">,
  HelpText<"Ignore unexpected diagnostic messages">;
def verify_ignore_unexpected_EQ : CommaJoined<["-"], "verify-ignore-unexpected=">,
  HelpText<"Ignore unexpected diagnostic messages">;
def Wno_rewrite_macros : Flag<["-"], "Wno-rewrite-macros">,
  HelpText<"Silence ObjC rewriting warnings">;

//===----------------------------------------------------------------------===//
// Frontend Options
//===----------------------------------------------------------------------===//

// This isn't normally used, it is just here so we can parse a
// CompilerInvocation out of a driver-derived argument vector.
def cc1 : Flag<["-"], "cc1">;
def cc1as : Flag<["-"], "cc1as">;

def ast_merge : Separate<["-"], "ast-merge">,
  MetaVarName<"<ast file>">,
  HelpText<"Merge the given AST file into the translation unit being compiled.">;
def aux_target_cpu : Separate<["-"], "aux-target-cpu">,
  HelpText<"Target a specific auxiliary cpu type">;
def aux_target_feature : Separate<["-"], "aux-target-feature">,
  HelpText<"Target specific auxiliary attributes">;
def aux_triple : Separate<["-"], "aux-triple">,
  HelpText<"Auxiliary target triple.">;
def code_completion_at : Separate<["-"], "code-completion-at">,
  MetaVarName<"<file>:<line>:<column>">,
  HelpText<"Dump code-completion information at a location">;
def remap_file : Separate<["-"], "remap-file">,
  MetaVarName<"<from>;<to>">,
  HelpText<"Replace the contents of the <from> file with the contents of the <to> file">;
def code_completion_at_EQ : Joined<["-"], "code-completion-at=">,
  Alias<code_completion_at>;
def code_completion_macros : Flag<["-"], "code-completion-macros">,
  HelpText<"Include macros in code-completion results">;
def code_completion_patterns : Flag<["-"], "code-completion-patterns">,
  HelpText<"Include code patterns in code-completion results">;
def no_code_completion_globals : Flag<["-"], "no-code-completion-globals">,
  HelpText<"Do not include global declarations in code-completion results.">;
def no_code_completion_ns_level_decls : Flag<["-"], "no-code-completion-ns-level-decls">,
  HelpText<"Do not include declarations inside namespaces (incl. global namespace) in the code-completion results.">;
def code_completion_brief_comments : Flag<["-"], "code-completion-brief-comments">,
  HelpText<"Include brief documentation comments in code-completion results.">;
def code_completion_with_fixits : Flag<["-"], "code-completion-with-fixits">,
  HelpText<"Include code completion results which require small fix-its.">;
def disable_free : Flag<["-"], "disable-free">,
  HelpText<"Disable freeing of memory on exit">;
def discard_value_names : Flag<["-"], "discard-value-names">,
  HelpText<"Discard value names in LLVM IR">;
def load : Separate<["-"], "load">, MetaVarName<"<dsopath>">,
  HelpText<"Load the named plugin (dynamic shared object)">;
def plugin : Separate<["-"], "plugin">, MetaVarName<"<name>">,
  HelpText<"Use the named plugin action instead of the default action (use \"help\" to list available options)">;
def plugin_arg : JoinedAndSeparate<["-"], "plugin-arg-">,
    MetaVarName<"<name> <arg>">,
    HelpText<"Pass <arg> to plugin <name>">;
def add_plugin : Separate<["-"], "add-plugin">, MetaVarName<"<name>">,
  HelpText<"Use the named plugin action in addition to the default action">;
def ast_dump_filter : Separate<["-"], "ast-dump-filter">,
  MetaVarName<"<dump_filter>">,
  HelpText<"Use with -ast-dump or -ast-print to dump/print only AST declaration"
           " nodes having a certain substring in a qualified name. Use"
           " -ast-list to list all filterable declaration node names.">;
def fno_modules_global_index : Flag<["-"], "fno-modules-global-index">,
  HelpText<"Do not automatically generate or update the global module index">;
def fno_modules_error_recovery : Flag<["-"], "fno-modules-error-recovery">,
  HelpText<"Do not automatically import modules for error recovery">;
def fmodule_map_file_home_is_cwd : Flag<["-"], "fmodule-map-file-home-is-cwd">,
  HelpText<"Use the current working directory as the home directory of "
           "module maps specified by -fmodule-map-file=<FILE>">;
def fmodule_feature : Separate<["-"], "fmodule-feature">,
  MetaVarName<"<feature>">,
  HelpText<"Enable <feature> in module map requires declarations">;
def fmodules_embed_file_EQ : Joined<["-"], "fmodules-embed-file=">,
  MetaVarName<"<file>">,
  HelpText<"Embed the contents of the specified file into the module file "
           "being compiled.">;
def fmodules_embed_all_files : Joined<["-"], "fmodules-embed-all-files">,
  HelpText<"Embed the contents of all files read by this compilation into "
           "the produced module file.">;
def fmodules_local_submodule_visibility :
  Flag<["-"], "fmodules-local-submodule-visibility">,
  HelpText<"Enforce name visibility rules across submodules of the same "
           "top-level module.">;
def fmodules_codegen :
  Flag<["-"], "fmodules-codegen">,
  HelpText<"Generate code for uses of this module that assumes an explicit "
           "object file will be built for the module">;
def fmodules_debuginfo :
  Flag<["-"], "fmodules-debuginfo">,
  HelpText<"Generate debug info for types in an object file built from this "
           "module and do not generate them elsewhere">;
def fmodule_format_EQ : Joined<["-"], "fmodule-format=">,
  HelpText<"Select the container format for clang modules and PCH. "
           "Supported options are 'raw' and 'obj'.">;
def ftest_module_file_extension_EQ :
  Joined<["-"], "ftest-module-file-extension=">,
  HelpText<"introduce a module file extension for testing purposes. "
           "The argument is parsed as blockname:major:minor:hashed:user info">;
def fconcepts_ts : Flag<["-"], "fconcepts-ts">,
  HelpText<"Enable C++ Extensions for Concepts. (deprecated - use -std=c++2a)">;
def fno_concept_satisfaction_caching : Flag<["-"],
                                            "fno-concept-satisfaction-caching">,
  HelpText<"Disable satisfaction caching for C++2a Concepts.">;

def frecovery_ast : Flag<["-"], "frecovery-ast">,
  HelpText<"Preserve expressions in AST rather than dropping them when "
           "encountering semantic errors">;
def fno_recovery_ast : Flag<["-"], "fno-recovery-ast">;
def frecovery_ast_type : Flag<["-"], "frecovery-ast-type">,
  HelpText<"Preserve the type for recovery expressions when possible "
          "(experimental)">;
def fno_recovery_ast_type : Flag<["-"], "fno-recovery-ast-type">;

let Group = Action_Group in {

def Eonly : Flag<["-"], "Eonly">,
  HelpText<"Just run preprocessor, no output (for timings)">;
def dump_raw_tokens : Flag<["-"], "dump-raw-tokens">,
  HelpText<"Lex file in raw mode and dump raw tokens">;
def analyze : Flag<["-"], "analyze">,
  HelpText<"Run static analysis engine">;
def dump_tokens : Flag<["-"], "dump-tokens">,
  HelpText<"Run preprocessor, dump internal rep of tokens">;
def init_only : Flag<["-"], "init-only">,
  HelpText<"Only execute frontend initialization">;
def fixit : Flag<["-"], "fixit">,
  HelpText<"Apply fix-it advice to the input source">;
def fixit_EQ : Joined<["-"], "fixit=">,
  HelpText<"Apply fix-it advice creating a file with the given suffix">;
def print_preamble : Flag<["-"], "print-preamble">,
  HelpText<"Print the \"preamble\" of a file, which is a candidate for implicit"
           " precompiled headers.">;
def emit_html : Flag<["-"], "emit-html">,
  HelpText<"Output input source as HTML">;
def ast_print : Flag<["-"], "ast-print">,
  HelpText<"Build ASTs and then pretty-print them">;
def ast_list : Flag<["-"], "ast-list">,
  HelpText<"Build ASTs and print the list of declaration node qualified names">;
def ast_dump : Flag<["-"], "ast-dump">,
  HelpText<"Build ASTs and then debug dump them">;
def ast_dump_EQ : Joined<["-"], "ast-dump=">,
  HelpText<"Build ASTs and then debug dump them in the specified format. "
           "Supported formats include: default, json">;
def ast_dump_all : Flag<["-"], "ast-dump-all">,
  HelpText<"Build ASTs and then debug dump them, forcing deserialization">;
def ast_dump_all_EQ : Joined<["-"], "ast-dump-all=">,
  HelpText<"Build ASTs and then debug dump them in the specified format, "
           "forcing deserialization. Supported formats include: default, json">;
def ast_dump_decl_types : Flag<["-"], "ast-dump-decl-types">,
  HelpText<"Include declaration types in AST dumps">;
def templight_dump : Flag<["-"], "templight-dump">,
  HelpText<"Dump templight information to stdout">;
def ast_dump_lookups : Flag<["-"], "ast-dump-lookups">,
  HelpText<"Build ASTs and then debug dump their name lookup tables">;
def ast_view : Flag<["-"], "ast-view">,
  HelpText<"Build ASTs and view them with GraphViz">;
def emit_module : Flag<["-"], "emit-module">,
  HelpText<"Generate pre-compiled module file from a module map">;
def emit_module_interface : Flag<["-"], "emit-module-interface">,
  HelpText<"Generate pre-compiled module file from a C++ module interface">;
def emit_header_module : Flag<["-"], "emit-header-module">,
  HelpText<"Generate pre-compiled module file from a set of header files">;
def emit_pch : Flag<["-"], "emit-pch">,
  HelpText<"Generate pre-compiled header file">;
def emit_llvm_bc : Flag<["-"], "emit-llvm-bc">,
  HelpText<"Build ASTs then convert to LLVM, emit .bc file">;
def emit_llvm_only : Flag<["-"], "emit-llvm-only">,
  HelpText<"Build ASTs and convert to LLVM, discarding output">;
def emit_spirv : Flag<["-"], "emit-spirv">,
  HelpText<"Build ASTs then convert to LLVM then convert to SPIR-V, emit .spv file">;
def emit_codegen_only : Flag<["-"], "emit-codegen-only">,
  HelpText<"Generate machine code, but discard output">;
def emit_obj : Flag<["-"], "emit-obj">,
  HelpText<"Emit native object files">;
def rewrite_test : Flag<["-"], "rewrite-test">,
  HelpText<"Rewriter playground">;
def rewrite_macros : Flag<["-"], "rewrite-macros">,
  HelpText<"Expand macros without full preprocessing">;
def migrate : Flag<["-"], "migrate">,
  HelpText<"Migrate source code">;
def compiler_options_dump : Flag<["-"], "compiler-options-dump">,
  HelpText<"Dump the compiler configuration options">;
def print_dependency_directives_minimized_source : Flag<["-"],
  "print-dependency-directives-minimized-source">,
  HelpText<"Print the output of the dependency directives source minimizer">;
}

def emit_llvm_uselists : Flag<["-"], "emit-llvm-uselists">,
  HelpText<"Preserve order of LLVM use-lists when serializing">;
def no_emit_llvm_uselists : Flag<["-"], "no-emit-llvm-uselists">,
  HelpText<"Don't preserve order of LLVM use-lists when serializing">;

def mt_migrate_directory : Separate<["-"], "mt-migrate-directory">,
  HelpText<"Directory for temporary files produced during ARC or ObjC migration">;
def arcmt_check : Flag<["-"], "arcmt-check">,
  HelpText<"Check for ARC migration issues that need manual handling">;
def arcmt_modify : Flag<["-"], "arcmt-modify">,
  HelpText<"Apply modifications to files to conform to ARC">;
def arcmt_migrate : Flag<["-"], "arcmt-migrate">,
  HelpText<"Apply modifications and produces temporary files that conform to ARC">;

def opt_record_file : Separate<["-"], "opt-record-file">,
  HelpText<"File name to use for YAML optimization record output">;
def opt_record_passes : Separate<["-"], "opt-record-passes">,
  HelpText<"Only record remark information for passes whose names match the given regular expression">;
def opt_record_format : Separate<["-"], "opt-record-format">,
  HelpText<"The format used for serializing remarks (default: YAML)">;

def print_stats : Flag<["-"], "print-stats">,
  HelpText<"Print performance metrics and statistics">;
def stats_file : Joined<["-"], "stats-file=">,
  HelpText<"Filename to write statistics to">;
def fdump_record_layouts : Flag<["-"], "fdump-record-layouts">,
  HelpText<"Dump record layout information">;
def fdump_record_layouts_simple : Flag<["-"], "fdump-record-layouts-simple">,
  HelpText<"Dump record layout information in a simple form used for testing">;
def fix_what_you_can : Flag<["-"], "fix-what-you-can">,
  HelpText<"Apply fix-it advice even in the presence of unfixable errors">;
def fix_only_warnings : Flag<["-"], "fix-only-warnings">,
  HelpText<"Apply fix-it advice only for warnings, not errors">;
def fixit_recompile : Flag<["-"], "fixit-recompile">,
  HelpText<"Apply fix-it changes and recompile">;
def fixit_to_temp : Flag<["-"], "fixit-to-temporary">,
  HelpText<"Apply fix-it changes to temporary files">;

def foverride_record_layout_EQ : Joined<["-"], "foverride-record-layout=">,
  HelpText<"Override record layouts with those in the given file">;
def pch_through_header_EQ : Joined<["-"], "pch-through-header=">,
  HelpText<"Stop PCH generation after including this file.  When using a PCH, "
           "skip tokens until after this file is included.">;
def pch_through_hdrstop_create : Flag<["-"], "pch-through-hdrstop-create">,
  HelpText<"When creating a PCH, stop PCH generation after #pragma hdrstop.">;
def pch_through_hdrstop_use : Flag<["-"], "pch-through-hdrstop-use">,
  HelpText<"When using a PCH, skip tokens until after a #pragma hdrstop.">;
def fno_pch_timestamp : Flag<["-"], "fno-pch-timestamp">,
  HelpText<"Disable inclusion of timestamp in precompiled headers">;
def building_pch_with_obj : Flag<["-"], "building-pch-with-obj">,
  HelpText<"This compilation is part of building a PCH with corresponding object file.">;

def aligned_alloc_unavailable : Flag<["-"], "faligned-alloc-unavailable">,
  HelpText<"Aligned allocation/deallocation functions are unavailable">;

//===----------------------------------------------------------------------===//
// Language Options
//===----------------------------------------------------------------------===//

let Flags = [CC1Option, CC1AsOption, NoDriverOption] in {

def version : Flag<["-"], "version">,
  HelpText<"Print the compiler version">;
def main_file_name : Separate<["-"], "main-file-name">,
  HelpText<"Main file name to use for debug info and source if missing">;
def split_dwarf_output : Separate<["-"], "split-dwarf-output">,
  HelpText<"File name to use for split dwarf debug info output">;

}

def fblocks_runtime_optional : Flag<["-"], "fblocks-runtime-optional">,
  HelpText<"Weakly link in the blocks runtime">;
def fexternc_nounwind : Flag<["-"], "fexternc-nounwind">,
  HelpText<"Assume all functions with C linkage do not unwind">;
def split_dwarf_file : Separate<["-"], "split-dwarf-file">,
  HelpText<"Name of the split dwarf debug info file to encode in the object file">;
def fno_wchar : Flag<["-"], "fno-wchar">,
  HelpText<"Disable C++ builtin type wchar_t">;
def fconstant_string_class : Separate<["-"], "fconstant-string-class">,
  MetaVarName<"<class name>">,
  HelpText<"Specify the class to use for constant Objective-C string objects.">;
def fobjc_arc_cxxlib_EQ : Joined<["-"], "fobjc-arc-cxxlib=">,
  HelpText<"Objective-C++ Automatic Reference Counting standard library kind">, Values<"libc++,libstdc++,none">;
def fobjc_runtime_has_weak : Flag<["-"], "fobjc-runtime-has-weak">,
  HelpText<"The target Objective-C runtime supports ARC weak operations">;
def fobjc_dispatch_method_EQ : Joined<["-"], "fobjc-dispatch-method=">,
  HelpText<"Objective-C dispatch method to use">, Values<"legacy,non-legacy,mixed">;
def disable_objc_default_synthesize_properties : Flag<["-"], "disable-objc-default-synthesize-properties">,
  HelpText<"disable the default synthesis of Objective-C properties">;
def fencode_extended_block_signature : Flag<["-"], "fencode-extended-block-signature">,
  HelpText<"enable extended encoding of block type signature">;
def function_alignment : Separate<["-"], "function-alignment">,
    HelpText<"default alignment for functions">;
def pic_level : Separate<["-"], "pic-level">,
  HelpText<"Value for __PIC__">;
def pic_is_pie : Flag<["-"], "pic-is-pie">,
  HelpText<"File is for a position independent executable">;
def fno_validate_pch : Flag<["-"], "fno-validate-pch">,
  HelpText<"Disable validation of precompiled headers">;
def fallow_pch_with_errors : Flag<["-"], "fallow-pch-with-compiler-errors">,
  HelpText<"Accept a PCH file that was created with compiler errors">;
def dump_deserialized_pch_decls : Flag<["-"], "dump-deserialized-decls">,
  HelpText<"Dump declarations that are deserialized from PCH, for testing">;
def error_on_deserialized_pch_decl : Separate<["-"], "error-on-deserialized-decl">,
  HelpText<"Emit error if a specific declaration is deserialized from PCH, for testing">;
def error_on_deserialized_pch_decl_EQ : Joined<["-"], "error-on-deserialized-decl=">,
  Alias<error_on_deserialized_pch_decl>;
def static_define : Flag<["-"], "static-define">,
  HelpText<"Should __STATIC__ be defined">;
def stack_protector : Separate<["-"], "stack-protector">,
  HelpText<"Enable stack protectors">;
def stack_protector_buffer_size : Separate<["-"], "stack-protector-buffer-size">,
  HelpText<"Lower bound for a buffer to be considered for stack protection">;
def fvisibility : Separate<["-"], "fvisibility">,
  HelpText<"Default type and symbol visibility">;
def ftype_visibility : Separate<["-"], "ftype-visibility">,
  HelpText<"Default type visibility">;
def fapply_global_visibility_to_externs : Flag<["-"], "fapply-global-visibility-to-externs">,
  HelpText<"Apply global symbol visibility to external declarations without an explicit visibility">;
def ftemplate_depth : Separate<["-"], "ftemplate-depth">,
  HelpText<"Maximum depth of recursive template instantiation">;
def foperator_arrow_depth : Separate<["-"], "foperator-arrow-depth">,
  HelpText<"Maximum number of 'operator->'s to call for a member access">;
def fconstexpr_depth : Separate<["-"], "fconstexpr-depth">,
  HelpText<"Maximum depth of recursive constexpr function calls">;
def fconstexpr_steps : Separate<["-"], "fconstexpr-steps">,
  HelpText<"Maximum number of steps in constexpr function evaluation">;
def fbracket_depth : Separate<["-"], "fbracket-depth">,
  HelpText<"Maximum nesting level for parentheses, brackets, and braces">;
def fconst_strings : Flag<["-"], "fconst-strings">,
  HelpText<"Use a const qualified type for string literals in C and ObjC">;
def fno_const_strings : Flag<["-"], "fno-const-strings">,
  HelpText<"Don't use a const qualified type for string literals in C and ObjC">;
def fno_bitfield_type_align : Flag<["-"], "fno-bitfield-type-align">,
  HelpText<"Ignore bit-field types when aligning structures">;
def ffake_address_space_map : Flag<["-"], "ffake-address-space-map">,
  HelpText<"Use a fake address space map; OpenCL testing purposes only">;
def faddress_space_map_mangling_EQ : Joined<["-"], "faddress-space-map-mangling=">, MetaVarName<"<yes|no|target>">,
  HelpText<"Set the mode for address space map based mangling; OpenCL testing purposes only">;
def funknown_anytype : Flag<["-"], "funknown-anytype">,
  HelpText<"Enable parser support for the __unknown_anytype type; for testing purposes only">;
def fdebugger_support : Flag<["-"], "fdebugger-support">,
  HelpText<"Enable special debugger support behavior">;
def fdebugger_cast_result_to_id : Flag<["-"], "fdebugger-cast-result-to-id">,
  HelpText<"Enable casting unknown expression results to id">;
def fdebugger_objc_literal : Flag<["-"], "fdebugger-objc-literal">,
  HelpText<"Enable special debugger support for Objective-C subscripting and literals">;
def fdeprecated_macro : Flag<["-"], "fdeprecated-macro">,
  HelpText<"Defines the __DEPRECATED macro">;
def fno_deprecated_macro : Flag<["-"], "fno-deprecated-macro">,
  HelpText<"Undefines the __DEPRECATED macro">;
def fobjc_subscripting_legacy_runtime : Flag<["-"], "fobjc-subscripting-legacy-runtime">,
  HelpText<"Allow Objective-C array and dictionary subscripting in legacy runtime">;
def vtordisp_mode_EQ : Joined<["-"], "vtordisp-mode=">,
  HelpText<"Control vtordisp placement on win32 targets">;
def fnative_half_type: Flag<["-"], "fnative-half-type">,
  HelpText<"Use the native half type for __fp16 instead of promoting to float">;
def fnative_half_arguments_and_returns : Flag<["-"], "fnative-half-arguments-and-returns">,
  HelpText<"Use the native __fp16 type for arguments and returns (and skip ABI-specific lowering)">;
def fallow_half_arguments_and_returns : Flag<["-"], "fallow-half-arguments-and-returns">,
  HelpText<"Allow function arguments and returns of type half">;
def fdefault_calling_conv_EQ : Joined<["-"], "fdefault-calling-conv=">,
  HelpText<"Set default calling convention">, Values<"cdecl,fastcall,stdcall,vectorcall,regcall">;
def finclude_default_header : Flag<["-"], "finclude-default-header">,
  HelpText<"Include default header file for OpenCL">;
def fdeclare_opencl_builtins : Flag<["-"], "fdeclare-opencl-builtins">,
  HelpText<"Add OpenCL builtin function declarations (experimental)">;
def fdeclare_spirv_builtins : Flag<["-"], "fdeclare-spirv-builtins">,
  HelpText<"Add SPIR-V builtin function declarations (experimental)">;
def fpreserve_vec3_type : Flag<["-"], "fpreserve-vec3-type">,
  HelpText<"Preserve 3-component vector type">;
def fwchar_type_EQ : Joined<["-"], "fwchar-type=">,
  HelpText<"Select underlying type for wchar_t">, Values<"char,short,int">;
def fsigned_wchar : Flag<["-"], "fsigned-wchar">,
  HelpText<"Use a signed type for wchar_t">;
def fno_signed_wchar : Flag<["-"], "fno-signed-wchar">,
  HelpText<"Use an unsigned type for wchar_t">;
def fcompatibility_qualified_id_block_param_type_checking : Flag<["-"], "fcompatibility-qualified-id-block-type-checking">,
  HelpText<"Allow using blocks with parameters of more specific type than "
           "the type system guarantees when a parameter is qualified id">;

// FIXME: Remove these entirely once functionality/tests have been excised.
def fobjc_gc_only : Flag<["-"], "fobjc-gc-only">, Group<f_Group>,
  HelpText<"Use GC exclusively for Objective-C related memory management">;
def fobjc_gc : Flag<["-"], "fobjc-gc">, Group<f_Group>,
  HelpText<"Enable Objective-C garbage collection">;

//===----------------------------------------------------------------------===//
// Header Search Options
//===----------------------------------------------------------------------===//

def nostdsysteminc : Flag<["-"], "nostdsysteminc">,
  HelpText<"Disable standard system #include directories">;
def fdisable_module_hash : Flag<["-"], "fdisable-module-hash">,
  HelpText<"Disable the module hash">;
def fmodules_hash_content : Flag<["-"], "fmodules-hash-content">,
  HelpText<"Enable hashing the content of a module file">;
def fmodules_strict_context_hash : Flag<["-"], "fmodules-strict-context-hash">,
  HelpText<"Enable hashing of all compiler options that could impact the "
           "semantics of a module in an implicit build">,
  MarshallingInfoFlag<"HeaderSearchOpts->ModulesStrictContextHash", "false">;
def c_isystem : JoinedOrSeparate<["-"], "c-isystem">, MetaVarName<"<directory>">,
  HelpText<"Add directory to the C SYSTEM include search path">;
def objc_isystem : JoinedOrSeparate<["-"], "objc-isystem">,
  MetaVarName<"<directory>">,
  HelpText<"Add directory to the ObjC SYSTEM include search path">;
def objcxx_isystem : JoinedOrSeparate<["-"], "objcxx-isystem">,
  MetaVarName<"<directory>">,
  HelpText<"Add directory to the ObjC++ SYSTEM include search path">;
def internal_isystem : JoinedOrSeparate<["-"], "internal-isystem">,
  MetaVarName<"<directory>">,
  HelpText<"Add directory to the internal system include search path; these "
           "are assumed to not be user-provided and are used to model system "
           "and standard headers' paths.">;
def internal_externc_isystem : JoinedOrSeparate<["-"], "internal-externc-isystem">,
  MetaVarName<"<directory>">,
  HelpText<"Add directory to the internal system include search path with "
           "implicit extern \"C\" semantics; these are assumed to not be "
           "user-provided and are used to model system and standard headers' "
           "paths.">;

//===----------------------------------------------------------------------===//
// Preprocessor Options
//===----------------------------------------------------------------------===//

def chain_include : Separate<["-"], "chain-include">, MetaVarName<"<file>">,
  HelpText<"Include and chain a header file after turning it into PCH">;
def preamble_bytes_EQ : Joined<["-"], "preamble-bytes=">,
  HelpText<"Assume that the precompiled header is a precompiled preamble "
           "covering the first N bytes of the main file">;
def detailed_preprocessing_record : Flag<["-"], "detailed-preprocessing-record">,
  HelpText<"include a detailed record of preprocessing actions">;
def setup_static_analyzer : Flag<["-"], "setup-static-analyzer">,
  HelpText<"Set up preprocessor for static analyzer (done automatically when static analyzer is run).">;
def disable_pragma_debug_crash : Flag<["-"], "disable-pragma-debug-crash">,
  HelpText<"Disable any #pragma clang __debug that can lead to crashing behavior. This is meant for testing.">;

//===----------------------------------------------------------------------===//
// OpenCL Options
//===----------------------------------------------------------------------===//

def cl_ext_EQ : CommaJoined<["-"], "cl-ext=">,
  HelpText<"OpenCL only. Enable or disable OpenCL extensions. The argument is a comma-separated sequence of one or more extension names, each prefixed by '+' or '-'.">;

//===----------------------------------------------------------------------===//
// CUDA Options
//===----------------------------------------------------------------------===//

def fcuda_is_device : Flag<["-"], "fcuda-is-device">,
  HelpText<"Generate code for CUDA device">;
def fcuda_include_gpubinary : Separate<["-"], "fcuda-include-gpubinary">,
  HelpText<"Incorporate CUDA device-side binary into host object file.">;
def fcuda_allow_variadic_functions : Flag<["-"], "fcuda-allow-variadic-functions">,
  HelpText<"Allow variadic functions in CUDA device code.">;
def fno_cuda_host_device_constexpr : Flag<["-"], "fno-cuda-host-device-constexpr">,
  HelpText<"Don't treat unattributed constexpr functions as __host__ __device__.">;

//===----------------------------------------------------------------------===//
// OpenMP Options
//===----------------------------------------------------------------------===//

def fopenmp_is_device : Flag<["-"], "fopenmp-is-device">,
  HelpText<"Generate code only for an OpenMP target device.">;
def fopenmp_host_ir_file_path : Separate<["-"], "fopenmp-host-ir-file-path">,
  HelpText<"Path to the IR file produced by the frontend for the host.">;

//===----------------------------------------------------------------------===//
// SYCL Options
//===----------------------------------------------------------------------===//

def fsycl_is_device : Flag<["-"], "fsycl-is-device">,
  HelpText<"Generate code for SYCL device.">;
def fsycl_is_host : Flag<["-"], "fsycl-is-host">,
  HelpText<"SYCL host compilation">;
def fsycl_int_header : Separate<["-"], "fsycl-int-header">,
  HelpText<"Generate SYCL integration header into this file.">;
def fsycl_int_header_EQ : Joined<["-"], "fsycl-int-header=">,
  Alias<fsycl_int_header>;
def fsycl_std_layout_kernel_params: Flag<["-"], "fsycl-std-layout-kernel-params">,
  HelpText<"Enable standard layout requirement for SYCL kernel parameters.">;
def fsycl_allow_func_ptr : Flag<["-"], "fsycl-allow-func-ptr">,
  HelpText<"Allow function pointers in SYCL device.">;
def fno_sycl_allow_func_ptr : Flag<["-"], "fno-sycl-allow-func-ptr">;
<<<<<<< HEAD
def fsycl_enable_optimizations: Flag<["-"], "fsycl-enable-optimizations">,
  HelpText<"Experimental flag enabling standard optimization in the front-end.">;
def fenable_sycl_dae : Flag<["-"], "fenable-sycl-dae">,
  HelpText<"Enable Dead Argument Elimination in SPIR kernels">;
=======
>>>>>>> 1a71a4a9

} // let Flags = [CC1Option]

//===----------------------------------------------------------------------===//
// cc1as-only Options
//===----------------------------------------------------------------------===//

let Flags = [CC1AsOption, NoDriverOption] in {

// Language Options
def n : Flag<["-"], "n">,
  HelpText<"Don't automatically start assembly file with a text section">;

// Frontend Options
def filetype : Separate<["-"], "filetype">,
    HelpText<"Specify the output file type ('asm', 'null', or 'obj')">;

// Transliterate Options
def output_asm_variant : Separate<["-"], "output-asm-variant">,
    HelpText<"Select the asm variant index to use for output">;
def show_encoding : Flag<["-"], "show-encoding">,
    HelpText<"Show instruction encoding information in transliterate mode">;
def show_inst : Flag<["-"], "show-inst">,
    HelpText<"Show internal instruction representation in transliterate mode">;

// Assemble Options
def dwarf_debug_producer : Separate<["-"], "dwarf-debug-producer">,
  HelpText<"The string to embed in the Dwarf debug AT_producer record.">;

def defsym : Separate<["-"], "defsym">,
  HelpText<"Define a value for a symbol">;

} // let Flags = [CC1AsOption]

//===----------------------------------------------------------------------===//
// clang-cl Options
//===----------------------------------------------------------------------===//

def cl_Group : OptionGroup<"<clang-cl options>">, Flags<[CLOption]>,
  HelpText<"CL.EXE COMPATIBILITY OPTIONS">;

def cl_compile_Group : OptionGroup<"<clang-cl compile-only options>">,
  Group<cl_Group>;

def cl_ignored_Group : OptionGroup<"<clang-cl ignored options>">,
  Group<cl_Group>;

class CLFlag<string name> : Option<["/", "-"], name, KIND_FLAG>,
  Group<cl_Group>, Flags<[CLOption, DriverOption]>;

class CLCompileFlag<string name> : Option<["/", "-"], name, KIND_FLAG>,
  Group<cl_compile_Group>, Flags<[CLOption, DriverOption]>;

class CLIgnoredFlag<string name> : Option<["/", "-"], name, KIND_FLAG>,
  Group<cl_ignored_Group>, Flags<[CLOption, DriverOption]>;

class CLJoined<string name> : Option<["/", "-"], name, KIND_JOINED>,
  Group<cl_Group>, Flags<[CLOption, DriverOption]>;

class CLCompileJoined<string name> : Option<["/", "-"], name, KIND_JOINED>,
  Group<cl_compile_Group>, Flags<[CLOption, DriverOption]>;

class CLIgnoredJoined<string name> : Option<["/", "-"], name, KIND_JOINED>,
  Group<cl_ignored_Group>, Flags<[CLOption, DriverOption, HelpHidden]>;

class CLJoinedOrSeparate<string name> : Option<["/", "-"], name,
  KIND_JOINED_OR_SEPARATE>, Group<cl_Group>, Flags<[CLOption, DriverOption]>;

class CLCompileJoinedOrSeparate<string name> : Option<["/", "-"], name,
  KIND_JOINED_OR_SEPARATE>, Group<cl_compile_Group>,
  Flags<[CLOption, DriverOption]>;

class CLRemainingArgsJoined<string name> : Option<["/", "-"], name,
  KIND_REMAINING_ARGS_JOINED>, Group<cl_Group>, Flags<[CLOption, DriverOption]>;

// Aliases:
// (We don't put any of these in cl_compile_Group as the options they alias are
// already in the right group.)

def _SLASH_Brepro : CLFlag<"Brepro">,
  HelpText<"Do not write current time into COFF output (breaks link.exe /incremental)">,
  Alias<mno_incremental_linker_compatible>;
def _SLASH_Brepro_ : CLFlag<"Brepro-">,
  HelpText<"Write current time into COFF output (default)">,
  Alias<mincremental_linker_compatible>;
def _SLASH_C : CLFlag<"C">,
  HelpText<"Do not discard comments when preprocessing">, Alias<C>;
def _SLASH_c : CLFlag<"c">, HelpText<"Compile only">, Alias<c>;
def _SLASH_d1PP : CLFlag<"d1PP">,
  HelpText<"Retain macro definitions in /E mode">, Alias<dD>;
def _SLASH_d1reportAllClassLayout : CLFlag<"d1reportAllClassLayout">,
  HelpText<"Dump record layout information">,
  Alias<Xclang>, AliasArgs<["-fdump-record-layouts"]>;
def _SLASH_diagnostics_caret : CLFlag<"diagnostics:caret">,
  HelpText<"Enable caret and column diagnostics (default)">;
def _SLASH_diagnostics_column : CLFlag<"diagnostics:column">,
  HelpText<"Disable caret diagnostics but keep column info">;
def _SLASH_diagnostics_classic : CLFlag<"diagnostics:classic">,
  HelpText<"Disable column and caret diagnostics">;
def _SLASH_D : CLJoinedOrSeparate<"D">, HelpText<"Define macro">,
  MetaVarName<"<macro[=value]>">, Alias<D>;
def _SLASH_E : CLFlag<"E">, HelpText<"Preprocess to stdout">, Alias<E>;
def _SLASH_fp_except : CLFlag<"fp:except">, HelpText<"">, Alias<ftrapping_math>;
def _SLASH_fp_except_ : CLFlag<"fp:except-">,
  HelpText<"">, Alias<fno_trapping_math>;
def _SLASH_fp_fast : CLFlag<"fp:fast">, HelpText<"">, Alias<ffast_math>;
def _SLASH_fp_precise : CLFlag<"fp:precise">,
  HelpText<"">, Alias<fno_fast_math>;
def _SLASH_fp_strict : CLFlag<"fp:strict">, HelpText<"">, Alias<fno_fast_math>;
def _SLASH_GA : CLFlag<"GA">, Alias<ftlsmodel_EQ>, AliasArgs<["local-exec"]>,
  HelpText<"Assume thread-local variables are defined in the executable">;
def _SLASH_GR : CLFlag<"GR">, HelpText<"Emit RTTI data (default)">;
def _SLASH_GR_ : CLFlag<"GR-">, HelpText<"Do not emit RTTI data">;
def _SLASH_GF : CLIgnoredFlag<"GF">,
  HelpText<"Enable string pooling (default)">;
def _SLASH_GF_ : CLFlag<"GF-">, HelpText<"Disable string pooling">,
  Alias<fwritable_strings>;
def _SLASH_GS : CLFlag<"GS">,
  HelpText<"Enable buffer security check (default)">;
def _SLASH_GS_ : CLFlag<"GS-">, HelpText<"Disable buffer security check">;
def : CLFlag<"Gs">, HelpText<"Use stack probes (default)">,
  Alias<mstack_probe_size>, AliasArgs<["4096"]>;
def _SLASH_Gs : CLJoined<"Gs">,
  HelpText<"Set stack probe size (default 4096)">, Alias<mstack_probe_size>;
def _SLASH_Gy : CLFlag<"Gy">, HelpText<"Put each function in its own section">,
  Alias<ffunction_sections>;
def _SLASH_Gy_ : CLFlag<"Gy-">,
  HelpText<"Do not put each function in its own section (default)">,
  Alias<fno_function_sections>;
def _SLASH_Gw : CLFlag<"Gw">, HelpText<"Put each data item in its own section">,
  Alias<fdata_sections>;
def _SLASH_Gw_ : CLFlag<"Gw-">,
  HelpText<"Do not put each data item in its own section (default)">,
  Alias<fno_data_sections>;
def _SLASH_help : CLFlag<"help">, Alias<help>,
  HelpText<"Display available options">;
def _SLASH_HELP : CLFlag<"HELP">, Alias<help>;
def _SLASH_I : CLJoinedOrSeparate<"I">,
  HelpText<"Add directory to include search path">, MetaVarName<"<dir>">,
  Alias<I>;
def _SLASH_J : CLFlag<"J">, HelpText<"Make char type unsigned">,
  Alias<funsigned_char>;

// The _SLASH_O option handles all the /O flags, but we also provide separate
// aliased options to provide separate help messages.
def _SLASH_O : CLJoined<"O">,
  HelpText<"Set multiple /O flags at once; e.g. '/O2y-' for '/O2 /Oy-'">,
  MetaVarName<"<flags>">;
def : CLFlag<"O1">, Alias<_SLASH_O>, AliasArgs<["1"]>,
  HelpText<"Optimize for size  (like /Og     /Os /Oy /Ob2 /GF /Gy)">;
def : CLFlag<"O2">, Alias<_SLASH_O>, AliasArgs<["2"]>,
  HelpText<"Optimize for speed (like /Og /Oi /Ot /Oy /Ob2 /GF /Gy)">;
def : CLFlag<"Ob0">, Alias<_SLASH_O>, AliasArgs<["b0"]>,
  HelpText<"Disable function inlining">;
def : CLFlag<"Ob1">, Alias<_SLASH_O>, AliasArgs<["b1"]>,
  HelpText<"Only inline functions explicitly or implicitly marked inline">;
def : CLFlag<"Ob2">, Alias<_SLASH_O>, AliasArgs<["b2"]>,
  HelpText<"Inline functions as deemed beneficial by the compiler">;
def : CLFlag<"Od">, Alias<_SLASH_O>, AliasArgs<["d"]>,
  HelpText<"Disable optimization">;
def : CLFlag<"Og">, Alias<_SLASH_O>, AliasArgs<["g"]>,
  HelpText<"No effect">;
def : CLFlag<"Oi">, Alias<_SLASH_O>, AliasArgs<["i"]>,
  HelpText<"Enable use of builtin functions">;
def : CLFlag<"Oi-">, Alias<_SLASH_O>, AliasArgs<["i-"]>,
  HelpText<"Disable use of builtin functions">;
def : CLFlag<"Os">, Alias<_SLASH_O>, AliasArgs<["s"]>,
  HelpText<"Optimize for size">;
def : CLFlag<"Ot">, Alias<_SLASH_O>, AliasArgs<["t"]>,
  HelpText<"Optimize for speed">;
def : CLFlag<"Ox">, Alias<_SLASH_O>, AliasArgs<["x"]>,
  HelpText<"Deprecated (like /Og /Oi /Ot /Oy /Ob2); use /O2">;
def : CLFlag<"Oy">, Alias<_SLASH_O>, AliasArgs<["y"]>,
  HelpText<"Enable frame pointer omission (x86 only)">;
def : CLFlag<"Oy-">, Alias<_SLASH_O>, AliasArgs<["y-"]>,
  HelpText<"Disable frame pointer omission (x86 only, default)">;

def _SLASH_QUESTION : CLFlag<"?">, Alias<help>,
  HelpText<"Display available options">;
def _SLASH_Qvec : CLFlag<"Qvec">,
  HelpText<"Enable the loop vectorization passes">, Alias<fvectorize>;
def _SLASH_Qvec_ : CLFlag<"Qvec-">,
  HelpText<"Disable the loop vectorization passes">, Alias<fno_vectorize>;
def _SLASH_showIncludes : CLFlag<"showIncludes">,
  HelpText<"Print info about included files to stderr">;
def _SLASH_showIncludes_user : CLFlag<"showIncludes:user">,
  HelpText<"Like /showIncludes but omit system headers">;
def _SLASH_showFilenames : CLFlag<"showFilenames">,
  HelpText<"Print the name of each compiled file">;
def _SLASH_showFilenames_ : CLFlag<"showFilenames-">,
  HelpText<"Do not print the name of each compiled file (default)">;
def _SLASH_source_charset : CLCompileJoined<"source-charset:">,
  HelpText<"Set source encoding, supports only UTF-8">,
  Alias<finput_charset_EQ>;
def _SLASH_execution_charset : CLCompileJoined<"execution-charset:">,
  HelpText<"Set runtime encoding, supports only UTF-8">,
  Alias<fexec_charset_EQ>;
def _SLASH_std : CLCompileJoined<"std:">,
  HelpText<"Set C++ version (c++14,c++17,c++latest)">;
def _SLASH_U : CLJoinedOrSeparate<"U">, HelpText<"Undefine macro">,
  MetaVarName<"<macro>">, Alias<U>;
def _SLASH_validate_charset : CLFlag<"validate-charset">,
  Alias<W_Joined>, AliasArgs<["invalid-source-encoding"]>;
def _SLASH_validate_charset_ : CLFlag<"validate-charset-">,
  Alias<W_Joined>, AliasArgs<["no-invalid-source-encoding"]>;
def _SLASH_W0 : CLFlag<"W0">, HelpText<"Disable all warnings">, Alias<w>;
def _SLASH_W1 : CLFlag<"W1">, HelpText<"Enable -Wall">, Alias<Wall>;
def _SLASH_W2 : CLFlag<"W2">, HelpText<"Enable -Wall">, Alias<Wall>;
def _SLASH_W3 : CLFlag<"W3">, HelpText<"Enable -Wall">, Alias<Wall>;
def _SLASH_W4 : CLFlag<"W4">, HelpText<"Enable -Wall and -Wextra">, Alias<WCL4>;
def _SLASH_Wall : CLFlag<"Wall">, HelpText<"Enable -Weverything">,
  Alias<W_Joined>, AliasArgs<["everything"]>;
def _SLASH_WX : CLFlag<"WX">, HelpText<"Treat warnings as errors">,
  Alias<W_Joined>, AliasArgs<["error"]>;
def _SLASH_WX_ : CLFlag<"WX-">,
  HelpText<"Do not treat warnings as errors (default)">,
  Alias<W_Joined>, AliasArgs<["no-error"]>;
def _SLASH_w_flag : CLFlag<"w">, HelpText<"Disable all warnings">, Alias<w>;
def _SLASH_wd4005 : CLFlag<"wd4005">, Alias<W_Joined>,
  AliasArgs<["no-macro-redefined"]>;
def _SLASH_wd4018 : CLFlag<"wd4018">, Alias<W_Joined>,
  AliasArgs<["no-sign-compare"]>;
def _SLASH_wd4100 : CLFlag<"wd4100">, Alias<W_Joined>,
  AliasArgs<["no-unused-parameter"]>;
def _SLASH_wd4910 : CLFlag<"wd4910">, Alias<W_Joined>,
  AliasArgs<["no-dllexport-explicit-instantiation-decl"]>;
def _SLASH_wd4996 : CLFlag<"wd4996">, Alias<W_Joined>,
  AliasArgs<["no-deprecated-declarations"]>;
def _SLASH_vd : CLJoined<"vd">, HelpText<"Control vtordisp placement">,
  Alias<vtordisp_mode_EQ>;
def _SLASH_X : CLFlag<"X">,
  HelpText<"Do not add %INCLUDE% to include search path">, Alias<nostdlibinc>;
def _SLASH_Zc_sizedDealloc : CLFlag<"Zc:sizedDealloc">,
  HelpText<"Enable C++14 sized global deallocation functions">,
  Alias<fsized_deallocation>;
def _SLASH_Zc_sizedDealloc_ : CLFlag<"Zc:sizedDealloc-">,
  HelpText<"Disable C++14 sized global deallocation functions">,
  Alias<fno_sized_deallocation>;
def _SLASH_Zc_alignedNew : CLFlag<"Zc:alignedNew">,
  HelpText<"Enable C++17 aligned allocation functions">,
  Alias<faligned_allocation>;
def _SLASH_Zc_alignedNew_ : CLFlag<"Zc:alignedNew-">,
  HelpText<"Disable C++17 aligned allocation functions">,
  Alias<fno_aligned_allocation>;
def _SLASH_Zc_char8_t : CLFlag<"Zc:char8_t">,
  HelpText<"Enable char8_t from C++2a">,
  Alias<fchar8__t>;
def _SLASH_Zc_char8_t_ : CLFlag<"Zc:char8_t-">,
  HelpText<"Disable char8_t from c++2a">,
  Alias<fno_char8__t>;
def _SLASH_Zc_strictStrings : CLFlag<"Zc:strictStrings">,
  HelpText<"Treat string literals as const">, Alias<W_Joined>,
  AliasArgs<["error=c++11-compat-deprecated-writable-strings"]>;
def _SLASH_Zc_threadSafeInit : CLFlag<"Zc:threadSafeInit">,
  HelpText<"Enable thread-safe initialization of static variables">,
  Alias<fthreadsafe_statics>;
def _SLASH_Zc_threadSafeInit_ : CLFlag<"Zc:threadSafeInit-">,
  HelpText<"Disable thread-safe initialization of static variables">,
  Alias<fno_threadsafe_statics>;
def _SLASH_Zc_trigraphs : CLFlag<"Zc:trigraphs">,
  HelpText<"Enable trigraphs">, Alias<ftrigraphs>;
def _SLASH_Zc_trigraphs_off : CLFlag<"Zc:trigraphs-">,
  HelpText<"Disable trigraphs (default)">, Alias<fno_trigraphs>;
def _SLASH_Zc_twoPhase : CLFlag<"Zc:twoPhase">,
  HelpText<"Enable two-phase name lookup in templates">,
  Alias<fno_delayed_template_parsing>;
def _SLASH_Zc_twoPhase_ : CLFlag<"Zc:twoPhase-">,
  HelpText<"Disable two-phase name lookup in templates (default)">,
  Alias<fdelayed_template_parsing>;
def _SLASH_Z7 : CLFlag<"Z7">,
  HelpText<"Enable CodeView debug information in object files">;
def _SLASH_Zd : CLFlag<"Zd">,
  HelpText<"Emit debug line number tables only">;
def _SLASH_Zi : CLFlag<"Zi">, Alias<_SLASH_Z7>,
  HelpText<"Like /Z7">;
def _SLASH_Zp : CLJoined<"Zp">,
  HelpText<"Set default maximum struct packing alignment">,
  Alias<fpack_struct_EQ>;
def _SLASH_Zp_flag : CLFlag<"Zp">,
  HelpText<"Set default maximum struct packing alignment to 1">,
  Alias<fpack_struct_EQ>, AliasArgs<["1"]>;
def _SLASH_Zs : CLFlag<"Zs">, HelpText<"Syntax-check only">,
  Alias<fsyntax_only>;
def _SLASH_openmp_ : CLFlag<"openmp-">,
  HelpText<"Disable OpenMP support">, Alias<fno_openmp>;
def _SLASH_openmp : CLFlag<"openmp">, HelpText<"Enable OpenMP support">,
  Alias<fopenmp>;
def _SLASH_openmp_experimental : CLFlag<"openmp:experimental">,
  HelpText<"Enable OpenMP support with experimental SIMD support">,
  Alias<fopenmp>;

// Non-aliases:

def _SLASH_arch : CLCompileJoined<"arch:">,
  HelpText<"Set architecture for code generation">;

def _SLASH_M_Group : OptionGroup<"</M group>">, Group<cl_compile_Group>;
def _SLASH_volatile_Group : OptionGroup<"</volatile group>">,
  Group<cl_compile_Group>;

def _SLASH_EH : CLJoined<"EH">, HelpText<"Set exception handling model">;
def _SLASH_EP : CLFlag<"EP">,
  HelpText<"Disable linemarker output and preprocess to stdout">;
def _SLASH_FA : CLFlag<"FA">,
  HelpText<"Output assembly code file during compilation">;
def _SLASH_Fa : CLJoined<"Fa">,
  HelpText<"Set assembly output file name (with /FA)">,
  MetaVarName<"<file or dir/>">;
def _SLASH_fallback : CLCompileFlag<"fallback">,
  HelpText<"Fall back to cl.exe if clang-cl fails to compile">;
def _SLASH_FI : CLJoinedOrSeparate<"FI">,
  HelpText<"Include file before parsing">, Alias<include_>;
def _SLASH_Fe : CLJoined<"Fe">,
  HelpText<"Set output executable file name">,
  MetaVarName<"<file or dir/>">;
def _SLASH_Fe_COLON : CLJoined<"Fe:">, Alias<_SLASH_Fe>;
def _SLASH_Fi : CLCompileJoined<"Fi">,
  HelpText<"Set preprocess output file name (with /P)">,
  MetaVarName<"<file>">;
def _SLASH_Fo : CLCompileJoined<"Fo">,
  HelpText<"Set output object file (with /c)">,
  MetaVarName<"<file or dir/>">;
def _SLASH_guard : CLJoined<"guard:">,
  HelpText<"Enable Control Flow Guard with /guard:cf, or only the table with /guard:cf,nochecks">;
def _SLASH_GX : CLFlag<"GX">,
  HelpText<"Deprecated; use /EHsc">;
def _SLASH_GX_ : CLFlag<"GX-">,
  HelpText<"Deprecated (like not passing /EH)">;
def _SLASH_imsvc : CLJoinedOrSeparate<"imsvc">,
  HelpText<"Add <dir> to system include search path, as if in %INCLUDE%">,
  MetaVarName<"<dir>">;
def _SLASH_LD : CLFlag<"LD">, HelpText<"Create DLL">;
def _SLASH_LDd : CLFlag<"LDd">, HelpText<"Create debug DLL">;
def _SLASH_link : CLRemainingArgsJoined<"link">,
  HelpText<"Forward options to the linker">, MetaVarName<"<options>">;
def _SLASH_MD : Option<["/", "-"], "MD", KIND_FLAG>, Group<_SLASH_M_Group>,
  Flags<[CLOption, DriverOption]>, HelpText<"Use DLL run-time">;
def _SLASH_MDd : Option<["/", "-"], "MDd", KIND_FLAG>, Group<_SLASH_M_Group>,
  Flags<[CLOption, DriverOption]>, HelpText<"Use DLL debug run-time">;
def _SLASH_MT : Option<["/", "-"], "MT", KIND_FLAG>, Group<_SLASH_M_Group>,
  Flags<[CLOption, DriverOption]>, HelpText<"Use static run-time">;
def _SLASH_MTd : Option<["/", "-"], "MTd", KIND_FLAG>, Group<_SLASH_M_Group>,
  Flags<[CLOption, DriverOption]>, HelpText<"Use static debug run-time">;
def _SLASH_o : CLJoinedOrSeparate<"o">,
  HelpText<"Deprecated (set output file name); use /Fe or /Fe">,
  MetaVarName<"<file or dir/>">;
def _SLASH_P : CLFlag<"P">, HelpText<"Preprocess to file">;
def _SLASH_Tc : CLCompileJoinedOrSeparate<"Tc">,
  HelpText<"Treat <file> as C source file">, MetaVarName<"<file>">;
def _SLASH_TC : CLCompileFlag<"TC">, HelpText<"Treat all source files as C">;
def _SLASH_Tp : CLCompileJoinedOrSeparate<"Tp">,
  HelpText<"Treat <file> as C++ source file">, MetaVarName<"<file>">;
def _SLASH_TP : CLCompileFlag<"TP">, HelpText<"Treat all source files as C++">;
def _SLASH_volatile_iso : Option<["/", "-"], "volatile:iso", KIND_FLAG>,
  Group<_SLASH_volatile_Group>, Flags<[CLOption, DriverOption]>,
  HelpText<"Volatile loads and stores have standard semantics">;
def _SLASH_vmb : CLFlag<"vmb">,
  HelpText<"Use a best-case representation method for member pointers">;
def _SLASH_vmg : CLFlag<"vmg">,
  HelpText<"Use a most-general representation for member pointers">;
def _SLASH_vms : CLFlag<"vms">,
  HelpText<"Set the default most-general representation to single inheritance">;
def _SLASH_vmm : CLFlag<"vmm">,
  HelpText<"Set the default most-general representation to "
           "multiple inheritance">;
def _SLASH_vmv : CLFlag<"vmv">,
  HelpText<"Set the default most-general representation to "
           "virtual inheritance">;
def _SLASH_volatile_ms  : Option<["/", "-"], "volatile:ms", KIND_FLAG>,
  Group<_SLASH_volatile_Group>, Flags<[CLOption, DriverOption]>,
  HelpText<"Volatile loads and stores have acquire and release semantics">;
def _SLASH_clang : CLJoined<"clang:">,
  HelpText<"Pass <arg> to the clang driver">, MetaVarName<"<arg>">;
def _SLASH_Zl : CLFlag<"Zl">,
  HelpText<"Do not let object file auto-link default libraries">;

def _SLASH_Yc : CLJoined<"Yc">,
  HelpText<"Generate a pch file for all code up to and including <filename>">,
  MetaVarName<"<filename>">;
def _SLASH_Yu : CLJoined<"Yu">,
  HelpText<"Load a pch file and use it instead of all code up to "
           "and including <filename>">,
  MetaVarName<"<filename>">;
def _SLASH_Y_ : CLFlag<"Y-">,
  HelpText<"Disable precompiled headers, overrides /Yc and /Yu">;
def _SLASH_Zc_dllexportInlines : CLFlag<"Zc:dllexportInlines">,
  HelpText<"dllexport/dllimport inline member functions of dllexport/import classes (default)">;
def _SLASH_Zc_dllexportInlines_ : CLFlag<"Zc:dllexportInlines-">,
  HelpText<"Do not dllexport/dllimport inline member functions of dllexport/import classes">;
def _SLASH_Fp : CLJoined<"Fp">,
  HelpText<"Set pch file name (with /Yc and /Yu)">, MetaVarName<"<file>">;

def _SLASH_Gd : CLFlag<"Gd">,
  HelpText<"Set __cdecl as a default calling convention">;
def _SLASH_Gr : CLFlag<"Gr">,
  HelpText<"Set __fastcall as a default calling convention">;
def _SLASH_Gz : CLFlag<"Gz">,
  HelpText<"Set __stdcall as a default calling convention">;
def _SLASH_Gv : CLFlag<"Gv">,
  HelpText<"Set __vectorcall as a default calling convention">;
def _SLASH_Gregcall : CLFlag<"Gregcall">,
  HelpText<"Set __regcall as a default calling convention">;

// Ignored:

def _SLASH_analyze_ : CLIgnoredFlag<"analyze-">;
def _SLASH_bigobj : CLIgnoredFlag<"bigobj">;
def _SLASH_cgthreads : CLIgnoredJoined<"cgthreads">;
def _SLASH_d2FastFail : CLIgnoredFlag<"d2FastFail">;
def _SLASH_d2Zi_PLUS : CLIgnoredFlag<"d2Zi+">;
def _SLASH_errorReport : CLIgnoredJoined<"errorReport">;
def _SLASH_FC : CLIgnoredFlag<"FC">;
def _SLASH_Fd : CLIgnoredJoined<"Fd">;
def _SLASH_FS : CLIgnoredFlag<"FS">;
def _SLASH_JMC : CLIgnoredFlag<"JMC">;
def _SLASH_kernel_ : CLIgnoredFlag<"kernel-">;
def _SLASH_nologo : CLIgnoredFlag<"nologo">;
def _SLASH_permissive_ : CLIgnoredFlag<"permissive-">;
def _SLASH_RTC : CLIgnoredJoined<"RTC">;
def _SLASH_sdl : CLIgnoredFlag<"sdl">;
def _SLASH_sdl_ : CLIgnoredFlag<"sdl-">;
def _SLASH_utf8 : CLIgnoredFlag<"utf-8">,
  HelpText<"Set source and runtime encoding to UTF-8 (default)">;
def _SLASH_w : CLIgnoredJoined<"w">;
def _SLASH_Zc___cplusplus : CLIgnoredFlag<"Zc:__cplusplus">;
def _SLASH_Zc_auto : CLIgnoredFlag<"Zc:auto">;
def _SLASH_Zc_forScope : CLIgnoredFlag<"Zc:forScope">;
def _SLASH_Zc_inline : CLIgnoredFlag<"Zc:inline">;
def _SLASH_Zc_rvalueCast : CLIgnoredFlag<"Zc:rvalueCast">;
def _SLASH_Zc_ternary : CLIgnoredFlag<"Zc:ternary">;
def _SLASH_Zc_wchar_t : CLIgnoredFlag<"Zc:wchar_t">;
def _SLASH_ZH_MD5 : CLIgnoredFlag<"ZH:MD5">;
def _SLASH_ZH_SHA1 : CLIgnoredFlag<"ZH:SHA1">;
def _SLASH_ZH_SHA_256 : CLIgnoredFlag<"ZH:SHA_256">;
def _SLASH_Zm : CLIgnoredJoined<"Zm">;
def _SLASH_Zo : CLIgnoredFlag<"Zo">;
def _SLASH_Zo_ : CLIgnoredFlag<"Zo-">;


// Unsupported:

def _SLASH_await : CLFlag<"await">;
def _SLASH_constexpr : CLJoined<"constexpr:">;
def _SLASH_AI : CLJoinedOrSeparate<"AI">;
def _SLASH_Bt : CLFlag<"Bt">;
def _SLASH_Bt_plus : CLFlag<"Bt+">;
def _SLASH_clr : CLJoined<"clr">;
def _SLASH_d2 : CLJoined<"d2">;
def _SLASH_doc : CLJoined<"doc">;
def _SLASH_FA_joined : CLJoined<"FA">;
def _SLASH_favor : CLJoined<"favor">;
def _SLASH_F : CLJoinedOrSeparate<"F">;
def _SLASH_Fm : CLJoined<"Fm">;
def _SLASH_Fr : CLJoined<"Fr">;
def _SLASH_FR : CLJoined<"FR">;
def _SLASH_FU : CLJoinedOrSeparate<"FU">;
def _SLASH_Fx : CLFlag<"Fx">;
def _SLASH_G1 : CLFlag<"G1">;
def _SLASH_G2 : CLFlag<"G2">;
def _SLASH_Ge : CLFlag<"Ge">;
def _SLASH_Gh : CLFlag<"Gh">;
def _SLASH_GH : CLFlag<"GH">;
def _SLASH_GL : CLFlag<"GL">;
def _SLASH_GL_ : CLFlag<"GL-">;
def _SLASH_Gm : CLFlag<"Gm">;
def _SLASH_Gm_ : CLFlag<"Gm-">;
def _SLASH_GT : CLFlag<"GT">;
def _SLASH_GZ : CLFlag<"GZ">;
def _SLASH_H : CLFlag<"H">;
def _SLASH_homeparams : CLFlag<"homeparams">;
def _SLASH_hotpatch : CLFlag<"hotpatch">;
def _SLASH_kernel : CLFlag<"kernel">;
def _SLASH_LN : CLFlag<"LN">;
def _SLASH_MP : CLJoined<"MP">;
def _SLASH_Qfast_transcendentals : CLFlag<"Qfast_transcendentals">;
def _SLASH_QIfist : CLFlag<"QIfist">;
def _SLASH_QIntel_jcc_erratum : CLFlag<"QIntel-jcc-erratum">;
def _SLASH_Qimprecise_fwaits : CLFlag<"Qimprecise_fwaits">;
def _SLASH_Qpar : CLFlag<"Qpar">;
def _SLASH_Qpar_report : CLJoined<"Qpar-report">;
def _SLASH_Qsafe_fp_loads : CLFlag<"Qsafe_fp_loads">;
def _SLASH_Qspectre : CLFlag<"Qspectre">;
def _SLASH_Qspectre_load : CLFlag<"Qspectre-load">;
def _SLASH_Qspectre_load_cf : CLFlag<"Qspectre-load-cf">;
def _SLASH_Qvec_report : CLJoined<"Qvec-report">;
def _SLASH_u : CLFlag<"u">;
def _SLASH_V : CLFlag<"V">;
def _SLASH_WL : CLFlag<"WL">;
def _SLASH_Wp64 : CLFlag<"Wp64">;
def _SLASH_Yd : CLFlag<"Yd">;
def _SLASH_Yl : CLJoined<"Yl">;
def _SLASH_Za : CLFlag<"Za">;
def _SLASH_Zc : CLJoined<"Zc:">;
def _SLASH_Ze : CLFlag<"Ze">;
def _SLASH_Zg : CLFlag<"Zg">;
def _SLASH_ZI : CLFlag<"ZI">;
def _SLASH_ZW : CLJoined<"ZW">;<|MERGE_RESOLUTION|>--- conflicted
+++ resolved
@@ -4455,13 +4455,10 @@
 def fsycl_allow_func_ptr : Flag<["-"], "fsycl-allow-func-ptr">,
   HelpText<"Allow function pointers in SYCL device.">;
 def fno_sycl_allow_func_ptr : Flag<["-"], "fno-sycl-allow-func-ptr">;
-<<<<<<< HEAD
 def fsycl_enable_optimizations: Flag<["-"], "fsycl-enable-optimizations">,
   HelpText<"Experimental flag enabling standard optimization in the front-end.">;
 def fenable_sycl_dae : Flag<["-"], "fenable-sycl-dae">,
   HelpText<"Enable Dead Argument Elimination in SPIR kernels">;
-=======
->>>>>>> 1a71a4a9
 
 } // let Flags = [CC1Option]
 
