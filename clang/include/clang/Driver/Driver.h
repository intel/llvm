--- conflicted
+++ resolved
@@ -694,11 +694,10 @@
   const std::string getFPGATempDepFile(const std::string &FileName) const {
     return FPGATempDepFiles[FileName];
   }
-<<<<<<< HEAD
+
   /// isFPGAEmulationMode - Compilation mode is determined to be used for
   /// FPGA Emulation.  This is only used for SYCL offloading to FPGA device.
   bool isFPGAEmulationMode() const { return FPGAEmulationMode; };
-=======
 
   /// addIntegrationFiles - Add the integration files that will be populated
   /// by the device compilation and used by the host compile.
@@ -709,7 +708,6 @@
   StringRef getIntegrationHeader(StringRef FileName) const {
     return IntegrationFileList[FileName];
   }
->>>>>>> bc21ab28
 };
 
 /// \return True if the last defined optimization level is -Ofast.
