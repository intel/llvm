//======- AttributeCommonInfo.h - Base info about Attributes-----*- C++ -*-===//
//
// Part of the LLVM Project, under the Apache License v2.0 with LLVM Exceptions.
// See https://llvm.org/LICENSE.txt for license information.
// SPDX-License-Identifier: Apache-2.0 WITH LLVM-exception
//
//===----------------------------------------------------------------------===//
//
// This file defines the AttributeCommonInfo type, which is the base for a
// ParsedAttr and is used by Attr as a way to share info between the two.
//
//===----------------------------------------------------------------------===//

#ifndef LLVM_CLANG_BASIC_ATTRIBUTECOMMONINFO_H
#define LLVM_CLANG_BASIC_ATTRIBUTECOMMONINFO_H

#include "clang/Basic/SourceLocation.h"
#include "clang/Basic/TokenKinds.h"

namespace clang {

class ASTRecordWriter;
class IdentifierInfo;

class AttributeCommonInfo {
public:
  /// The style used to specify an attribute.
  enum Syntax {
    /// __attribute__((...))
    AS_GNU = 1,

    /// [[...]]
    AS_CXX11,

    /// [[...]]
    AS_C23,

    /// __declspec(...)
    AS_Declspec,

    /// [uuid("...")] class Foo
    AS_Microsoft,

    /// __ptr16, alignas(...), etc.
    AS_Keyword,

    /// #pragma ...
    AS_Pragma,

    // Note TableGen depends on the order above.  Do not add or change the order
    // without adding related code to TableGen/ClangAttrEmitter.cpp.
    /// Context-sensitive version of a keyword attribute.
    AS_ContextSensitiveKeyword,

    /// <vardecl> : <annotation>
    AS_HLSLAnnotation,

    /// The attibute has no source code manifestation and is only created
    /// implicitly.
    AS_Implicit
  };
  enum Kind {
#define PARSED_ATTR(NAME) AT_##NAME,
#include "clang/Basic/AttrParsedAttrList.inc"
#undef PARSED_ATTR
    NoSemaHandlerAttribute,
    IgnoredAttribute,
    UnknownAttribute,
  };
<<<<<<< HEAD
  enum class Scope {
    NONE,
    CLANG,
    GNU,
    MSVC,
    OMP,
    HLSL,
    GSL,
    RISCV,
    INTEL,
    SYCL,
    CL,
    SYCL_DETAIL
=======
  enum class Scope { NONE, CLANG, GNU, MSVC, OMP, HLSL, GSL, RISCV };
  enum class AttrArgsInfo {
    None,
    Optional,
    Required,
>>>>>>> 40183174
  };

private:
  const IdentifierInfo *AttrName = nullptr;
  const IdentifierInfo *ScopeName = nullptr;
  SourceRange AttrRange;
  const SourceLocation ScopeLoc;
  // Corresponds to the Kind enum.
  LLVM_PREFERRED_TYPE(Kind)
  unsigned AttrKind : 16;
  /// Corresponds to the Syntax enum.
  LLVM_PREFERRED_TYPE(Syntax)
  unsigned SyntaxUsed : 4;
  LLVM_PREFERRED_TYPE(bool)
  unsigned SpellingIndex : 4;
  LLVM_PREFERRED_TYPE(bool)
  unsigned IsAlignas : 1;
  LLVM_PREFERRED_TYPE(bool)
  unsigned IsRegularKeywordAttribute : 1;

protected:
  static constexpr unsigned SpellingNotCalculated = 0xf;

public:
  /// Combines information about the source-code form of an attribute,
  /// including its syntax and spelling.
  class Form {
  public:
    constexpr Form(Syntax SyntaxUsed, unsigned SpellingIndex, bool IsAlignas,
                   bool IsRegularKeywordAttribute)
        : SyntaxUsed(SyntaxUsed), SpellingIndex(SpellingIndex),
          IsAlignas(IsAlignas),
          IsRegularKeywordAttribute(IsRegularKeywordAttribute) {}
    constexpr Form(tok::TokenKind Tok)
        : SyntaxUsed(AS_Keyword), SpellingIndex(SpellingNotCalculated),
          IsAlignas(Tok == tok::kw_alignas),
          IsRegularKeywordAttribute(tok::isRegularKeywordAttribute(Tok)) {}

    Syntax getSyntax() const { return Syntax(SyntaxUsed); }
    unsigned getSpellingIndex() const { return SpellingIndex; }
    bool isAlignas() const { return IsAlignas; }
    bool isRegularKeywordAttribute() const { return IsRegularKeywordAttribute; }

    static Form GNU() { return AS_GNU; }
    static Form CXX11() { return AS_CXX11; }
    static Form C23() { return AS_C23; }
    static Form Declspec() { return AS_Declspec; }
    static Form Microsoft() { return AS_Microsoft; }
    static Form Keyword(bool IsAlignas, bool IsRegularKeywordAttribute) {
      return Form(AS_Keyword, SpellingNotCalculated, IsAlignas,
                  IsRegularKeywordAttribute);
    }
    static Form Pragma() { return AS_Pragma; }
    static Form ContextSensitiveKeyword() { return AS_ContextSensitiveKeyword; }
    static Form HLSLAnnotation() { return AS_HLSLAnnotation; }
    static Form Implicit() { return AS_Implicit; }

  private:
    constexpr Form(Syntax SyntaxUsed)
        : SyntaxUsed(SyntaxUsed), SpellingIndex(SpellingNotCalculated),
          IsAlignas(0), IsRegularKeywordAttribute(0) {}

    LLVM_PREFERRED_TYPE(Syntax)
    unsigned SyntaxUsed : 4;
    unsigned SpellingIndex : 4;
    LLVM_PREFERRED_TYPE(bool)
    unsigned IsAlignas : 1;
    LLVM_PREFERRED_TYPE(bool)
    unsigned IsRegularKeywordAttribute : 1;
  };

  AttributeCommonInfo(const IdentifierInfo *AttrName,
                      const IdentifierInfo *ScopeName, SourceRange AttrRange,
                      SourceLocation ScopeLoc, Kind AttrKind, Form FormUsed)
      : AttrName(AttrName), ScopeName(ScopeName), AttrRange(AttrRange),
        ScopeLoc(ScopeLoc), AttrKind(AttrKind),
        SyntaxUsed(FormUsed.getSyntax()),
        SpellingIndex(FormUsed.getSpellingIndex()),
        IsAlignas(FormUsed.isAlignas()),
        IsRegularKeywordAttribute(FormUsed.isRegularKeywordAttribute()) {
    assert(SyntaxUsed >= AS_GNU && SyntaxUsed <= AS_Implicit &&
           "Invalid syntax!");
  }

  AttributeCommonInfo(const IdentifierInfo *AttrName,
                      const IdentifierInfo *ScopeName, SourceRange AttrRange,
                      SourceLocation ScopeLoc, Form FormUsed)
      : AttributeCommonInfo(
            AttrName, ScopeName, AttrRange, ScopeLoc,
            getParsedKind(AttrName, ScopeName, FormUsed.getSyntax()),
            FormUsed) {}

  AttributeCommonInfo(const IdentifierInfo *AttrName, SourceRange AttrRange,
                      Form FormUsed)
      : AttributeCommonInfo(AttrName, nullptr, AttrRange, SourceLocation(),
                            FormUsed) {}

  AttributeCommonInfo(SourceRange AttrRange, Kind K, Form FormUsed)
      : AttributeCommonInfo(nullptr, nullptr, AttrRange, SourceLocation(), K,
                            FormUsed) {}

  AttributeCommonInfo(AttributeCommonInfo &&) = default;
  AttributeCommonInfo(const AttributeCommonInfo &) = default;

  Kind getParsedKind() const { return Kind(AttrKind); }
  Syntax getSyntax() const { return Syntax(SyntaxUsed); }
  Form getForm() const {
    return Form(getSyntax(), SpellingIndex, IsAlignas,
                IsRegularKeywordAttribute);
  }
  const IdentifierInfo *getAttrName() const { return AttrName; }
  void setAttrName(const IdentifierInfo *AttrNameII) { AttrName = AttrNameII; }
  SourceLocation getLoc() const { return AttrRange.getBegin(); }
  SourceRange getRange() const { return AttrRange; }
  void setRange(SourceRange R) { AttrRange = R; }

  bool hasScope() const { return ScopeName; }
  const IdentifierInfo *getScopeName() const { return ScopeName; }
  SourceLocation getScopeLoc() const { return ScopeLoc; }

  /// Gets the normalized full name, which consists of both scope and name and
  /// with surrounding underscores removed as appropriate (e.g.
  /// __gnu__::__attr__ will be normalized to gnu::attr).
  std::string getNormalizedFullName() const;

  bool isDeclspecAttribute() const { return SyntaxUsed == AS_Declspec; }
  bool isMicrosoftAttribute() const { return SyntaxUsed == AS_Microsoft; }

  bool isGNUScope() const;
  bool isClangScope() const;

  bool isCXX11Attribute() const { return SyntaxUsed == AS_CXX11 || IsAlignas; }

  bool isC23Attribute() const { return SyntaxUsed == AS_C23; }

  bool isAlignas() const {
    // FIXME: In the current state, the IsAlignas member variable is only true
    // with the C++  `alignas` keyword but not `_Alignas`. The following
    // expression works around the otherwise lost information so it will return
    // true for `alignas` or `_Alignas` while still returning false for things
    // like  `__attribute__((aligned))`.
    return (getParsedKind() == AT_Aligned && isKeywordAttribute());
  }

  /// The attribute is spelled [[]] in either C or C++ mode, including standard
  /// attributes spelled with a keyword, like alignas.
  bool isStandardAttributeSyntax() const {
    return isCXX11Attribute() || isC23Attribute();
  }

  bool isGNUAttribute() const { return SyntaxUsed == AS_GNU; }

  bool isKeywordAttribute() const {
    return SyntaxUsed == AS_Keyword || SyntaxUsed == AS_ContextSensitiveKeyword;
  }

  bool isRegularKeywordAttribute() const { return IsRegularKeywordAttribute; }

  bool isContextSensitiveKeywordAttribute() const {
    return SyntaxUsed == AS_ContextSensitiveKeyword;
  }

  unsigned getAttributeSpellingListIndex() const {
    assert((isAttributeSpellingListCalculated() || AttrName) &&
           "Spelling cannot be found");
    return isAttributeSpellingListCalculated()
               ? SpellingIndex
               : calculateAttributeSpellingListIndex();
  }
  void setAttributeSpellingListIndex(unsigned V) { SpellingIndex = V; }

  static Kind getParsedKind(const IdentifierInfo *Name,
                            const IdentifierInfo *Scope, Syntax SyntaxUsed);

  static AttrArgsInfo getCXX11AttrArgsInfo(const IdentifierInfo *Name);

private:
  /// Get an index into the attribute spelling list
  /// defined in Attr.td. This index is used by an attribute
  /// to pretty print itself.
  unsigned calculateAttributeSpellingListIndex() const;

  friend class clang::ASTRecordWriter;
  // Used exclusively by ASTDeclWriter to get the raw spelling list state.
  unsigned getAttributeSpellingListIndexRaw() const { return SpellingIndex; }

protected:
  bool isAttributeSpellingListCalculated() const {
    return SpellingIndex != SpellingNotCalculated;
  }
};

inline bool doesKeywordAttributeTakeArgs(tok::TokenKind Kind) {
  switch (Kind) {
  default:
    return false;
#define KEYWORD_ATTRIBUTE(NAME, HASARG, ...)                                   \
  case tok::kw_##NAME:                                                         \
    return HASARG;
#include "clang/Basic/RegularKeywordAttrInfo.inc"
#undef KEYWORD_ATTRIBUTE
  }
}

} // namespace clang

#endif // LLVM_CLANG_BASIC_ATTRIBUTECOMMONINFO_H<|MERGE_RESOLUTION|>--- conflicted
+++ resolved
@@ -67,7 +67,6 @@
     IgnoredAttribute,
     UnknownAttribute,
   };
-<<<<<<< HEAD
   enum class Scope {
     NONE,
     CLANG,
@@ -81,13 +80,11 @@
     SYCL,
     CL,
     SYCL_DETAIL
-=======
-  enum class Scope { NONE, CLANG, GNU, MSVC, OMP, HLSL, GSL, RISCV };
+  };
   enum class AttrArgsInfo {
     None,
     Optional,
     Required,
->>>>>>> 40183174
   };
 
 private:
