//======- AttributeCommonInfo.h - Base info about Attributes-----*- C++ -*-===//
//
// Part of the LLVM Project, under the Apache License v2.0 with LLVM Exceptions.
// See https://llvm.org/LICENSE.txt for license information.
// SPDX-License-Identifier: Apache-2.0 WITH LLVM-exception
//
//===----------------------------------------------------------------------===//
//
// This file defines the AttributeCommonInfo type, which is the base for a
// ParsedAttr and is used by Attr as a way to share info between the two.
//
//===----------------------------------------------------------------------===//

#ifndef LLVM_CLANG_BASIC_ATTRIBUTECOMMONINFO_H
#define LLVM_CLANG_BASIC_ATTRIBUTECOMMONINFO_H

#include "clang/Basic/SourceLocation.h"
#include "clang/Basic/TokenKinds.h"

namespace clang {

class ASTRecordWriter;
class IdentifierInfo;
class LangOptions;
class TargetInfo;

class AttributeCommonInfo {
public:
  /// The style used to specify an attribute.
  enum Syntax {
    /// __attribute__((...))
    AS_GNU = 1,

    /// [[...]]
    AS_CXX11,

    /// [[...]]
    AS_C23,

    /// __declspec(...)
    AS_Declspec,

    /// [uuid("...")] class Foo
    AS_Microsoft,

    /// __ptr16, alignas(...), etc.
    AS_Keyword,

    /// #pragma ...
    AS_Pragma,

    // Note TableGen depends on the order above.  Do not add or change the order
    // without adding related code to TableGen/ClangAttrEmitter.cpp.
    /// Context-sensitive version of a keyword attribute.
    AS_ContextSensitiveKeyword,

    /// <vardecl> : <annotation>
    AS_HLSLAnnotation,

    /// The attibute has no source code manifestation and is only created
    /// implicitly.
    AS_Implicit
  };
  enum Kind {
#define PARSED_ATTR(NAME) AT_##NAME,
#include "clang/Basic/AttrParsedAttrList.inc"
#undef PARSED_ATTR
    NoSemaHandlerAttribute,
    IgnoredAttribute,
    UnknownAttribute,
  };
<<<<<<< HEAD
  enum class Scope {
    NONE,
    CLANG,
    GNU,
    MSVC,
    OMP,
    HLSL,
    GSL,
    RISCV,
    INTEL,
    SYCL,
    CL,
    SYCL_DETAIL
  };
=======
  enum class Scope { NONE, CLANG, GNU, MSVC, OMP, HLSL, VK, GSL, RISCV };
>>>>>>> 20d70196
  enum class AttrArgsInfo {
    None,
    Optional,
    Required,
  };

private:
  const IdentifierInfo *AttrName = nullptr;
  const IdentifierInfo *ScopeName = nullptr;
  SourceRange AttrRange;
  const SourceLocation ScopeLoc;
  // Corresponds to the Kind enum.
  LLVM_PREFERRED_TYPE(Kind)
  unsigned AttrKind : 16;
  /// Corresponds to the Syntax enum.
  LLVM_PREFERRED_TYPE(Syntax)
  unsigned SyntaxUsed : 4;
  LLVM_PREFERRED_TYPE(bool)
  unsigned SpellingIndex : 4;
  LLVM_PREFERRED_TYPE(bool)
  unsigned IsAlignas : 1;
  LLVM_PREFERRED_TYPE(bool)
  unsigned IsRegularKeywordAttribute : 1;

protected:
  static constexpr unsigned SpellingNotCalculated = 0xf;

public:
  /// Combines information about the source-code form of an attribute,
  /// including its syntax and spelling.
  class Form {
  public:
    constexpr Form(Syntax SyntaxUsed, unsigned SpellingIndex, bool IsAlignas,
                   bool IsRegularKeywordAttribute)
        : SyntaxUsed(SyntaxUsed), SpellingIndex(SpellingIndex),
          IsAlignas(IsAlignas),
          IsRegularKeywordAttribute(IsRegularKeywordAttribute) {}
    constexpr Form(tok::TokenKind Tok)
        : SyntaxUsed(AS_Keyword), SpellingIndex(SpellingNotCalculated),
          IsAlignas(Tok == tok::kw_alignas),
          IsRegularKeywordAttribute(tok::isRegularKeywordAttribute(Tok)) {}

    Syntax getSyntax() const { return Syntax(SyntaxUsed); }
    unsigned getSpellingIndex() const { return SpellingIndex; }
    bool isAlignas() const { return IsAlignas; }
    bool isRegularKeywordAttribute() const { return IsRegularKeywordAttribute; }

    static Form GNU() { return AS_GNU; }
    static Form CXX11() { return AS_CXX11; }
    static Form C23() { return AS_C23; }
    static Form Declspec() { return AS_Declspec; }
    static Form Microsoft() { return AS_Microsoft; }
    static Form Keyword(bool IsAlignas, bool IsRegularKeywordAttribute) {
      return Form(AS_Keyword, SpellingNotCalculated, IsAlignas,
                  IsRegularKeywordAttribute);
    }
    static Form Pragma() { return AS_Pragma; }
    static Form ContextSensitiveKeyword() { return AS_ContextSensitiveKeyword; }
    static Form HLSLAnnotation() { return AS_HLSLAnnotation; }
    static Form Implicit() { return AS_Implicit; }

  private:
    constexpr Form(Syntax SyntaxUsed)
        : SyntaxUsed(SyntaxUsed), SpellingIndex(SpellingNotCalculated),
          IsAlignas(0), IsRegularKeywordAttribute(0) {}

    LLVM_PREFERRED_TYPE(Syntax)
    unsigned SyntaxUsed : 4;
    unsigned SpellingIndex : 4;
    LLVM_PREFERRED_TYPE(bool)
    unsigned IsAlignas : 1;
    LLVM_PREFERRED_TYPE(bool)
    unsigned IsRegularKeywordAttribute : 1;
  };

  AttributeCommonInfo(const IdentifierInfo *AttrName,
                      const IdentifierInfo *ScopeName, SourceRange AttrRange,
                      SourceLocation ScopeLoc, Kind AttrKind, Form FormUsed)
      : AttrName(AttrName), ScopeName(ScopeName), AttrRange(AttrRange),
        ScopeLoc(ScopeLoc), AttrKind(AttrKind),
        SyntaxUsed(FormUsed.getSyntax()),
        SpellingIndex(FormUsed.getSpellingIndex()),
        IsAlignas(FormUsed.isAlignas()),
        IsRegularKeywordAttribute(FormUsed.isRegularKeywordAttribute()) {
    assert(SyntaxUsed >= AS_GNU && SyntaxUsed <= AS_Implicit &&
           "Invalid syntax!");
  }

  AttributeCommonInfo(const IdentifierInfo *AttrName,
                      const IdentifierInfo *ScopeName, SourceRange AttrRange,
                      SourceLocation ScopeLoc, Form FormUsed)
      : AttributeCommonInfo(
            AttrName, ScopeName, AttrRange, ScopeLoc,
            getParsedKind(AttrName, ScopeName, FormUsed.getSyntax()),
            FormUsed) {}

  AttributeCommonInfo(const IdentifierInfo *AttrName, SourceRange AttrRange,
                      Form FormUsed)
      : AttributeCommonInfo(AttrName, nullptr, AttrRange, SourceLocation(),
                            FormUsed) {}

  AttributeCommonInfo(SourceRange AttrRange, Kind K, Form FormUsed)
      : AttributeCommonInfo(nullptr, nullptr, AttrRange, SourceLocation(), K,
                            FormUsed) {}

  AttributeCommonInfo(AttributeCommonInfo &&) = default;
  AttributeCommonInfo(const AttributeCommonInfo &) = default;

  Kind getParsedKind() const { return Kind(AttrKind); }
  Syntax getSyntax() const { return Syntax(SyntaxUsed); }
  Form getForm() const {
    return Form(getSyntax(), SpellingIndex, IsAlignas,
                IsRegularKeywordAttribute);
  }
  const IdentifierInfo *getAttrName() const { return AttrName; }
  void setAttrName(const IdentifierInfo *AttrNameII) { AttrName = AttrNameII; }
  SourceLocation getLoc() const { return AttrRange.getBegin(); }
  SourceRange getRange() const { return AttrRange; }
  void setRange(SourceRange R) { AttrRange = R; }

  bool hasScope() const { return ScopeName; }
  const IdentifierInfo *getScopeName() const { return ScopeName; }
  SourceLocation getScopeLoc() const { return ScopeLoc; }

  /// Gets the normalized full name, which consists of both scope and name and
  /// with surrounding underscores removed as appropriate (e.g.
  /// __gnu__::__attr__ will be normalized to gnu::attr).
  std::string getNormalizedFullName() const;
  std::optional<std::string>
  getCorrectedFullName(const TargetInfo &Target,
                       const LangOptions &LangOpts) const;
  SourceRange getNormalizedRange() const;

  bool isDeclspecAttribute() const { return SyntaxUsed == AS_Declspec; }
  bool isMicrosoftAttribute() const { return SyntaxUsed == AS_Microsoft; }

  bool isGNUScope() const;
  bool isClangScope() const;

  bool isCXX11Attribute() const { return SyntaxUsed == AS_CXX11 || IsAlignas; }

  bool isC23Attribute() const { return SyntaxUsed == AS_C23; }

  bool isAlignas() const {
    // FIXME: In the current state, the IsAlignas member variable is only true
    // with the C++  `alignas` keyword but not `_Alignas`. The following
    // expression works around the otherwise lost information so it will return
    // true for `alignas` or `_Alignas` while still returning false for things
    // like  `__attribute__((aligned))`.
    return (getParsedKind() == AT_Aligned && isKeywordAttribute());
  }

  /// The attribute is spelled [[]] in either C or C++ mode, including standard
  /// attributes spelled with a keyword, like alignas.
  bool isStandardAttributeSyntax() const {
    return isCXX11Attribute() || isC23Attribute();
  }

  bool isGNUAttribute() const { return SyntaxUsed == AS_GNU; }

  bool isKeywordAttribute() const {
    return SyntaxUsed == AS_Keyword || SyntaxUsed == AS_ContextSensitiveKeyword;
  }

  bool isRegularKeywordAttribute() const { return IsRegularKeywordAttribute; }

  bool isContextSensitiveKeywordAttribute() const {
    return SyntaxUsed == AS_ContextSensitiveKeyword;
  }

  unsigned getAttributeSpellingListIndex() const {
    assert((isAttributeSpellingListCalculated() || AttrName) &&
           "Spelling cannot be found");
    return isAttributeSpellingListCalculated()
               ? SpellingIndex
               : calculateAttributeSpellingListIndex();
  }
  void setAttributeSpellingListIndex(unsigned V) { SpellingIndex = V; }

  static Kind getParsedKind(const IdentifierInfo *Name,
                            const IdentifierInfo *Scope, Syntax SyntaxUsed);

  static AttrArgsInfo getCXX11AttrArgsInfo(const IdentifierInfo *Name);

private:
  /// Get an index into the attribute spelling list
  /// defined in Attr.td. This index is used by an attribute
  /// to pretty print itself.
  unsigned calculateAttributeSpellingListIndex() const;

  friend class clang::ASTRecordWriter;
  // Used exclusively by ASTDeclWriter to get the raw spelling list state.
  unsigned getAttributeSpellingListIndexRaw() const { return SpellingIndex; }

protected:
  bool isAttributeSpellingListCalculated() const {
    return SpellingIndex != SpellingNotCalculated;
  }
};

inline bool doesKeywordAttributeTakeArgs(tok::TokenKind Kind) {
  switch (Kind) {
  default:
    return false;
#define KEYWORD_ATTRIBUTE(NAME, HASARG, ...)                                   \
  case tok::kw_##NAME:                                                         \
    return HASARG;
#include "clang/Basic/RegularKeywordAttrInfo.inc"
#undef KEYWORD_ATTRIBUTE
  }
}

} // namespace clang

#endif // LLVM_CLANG_BASIC_ATTRIBUTECOMMONINFO_H<|MERGE_RESOLUTION|>--- conflicted
+++ resolved
@@ -69,7 +69,6 @@
     IgnoredAttribute,
     UnknownAttribute,
   };
-<<<<<<< HEAD
   enum class Scope {
     NONE,
     CLANG,
@@ -77,6 +76,7 @@
     MSVC,
     OMP,
     HLSL,
+    VK,
     GSL,
     RISCV,
     INTEL,
@@ -84,9 +84,6 @@
     CL,
     SYCL_DETAIL
   };
-=======
-  enum class Scope { NONE, CLANG, GNU, MSVC, OMP, HLSL, VK, GSL, RISCV };
->>>>>>> 20d70196
   enum class AttrArgsInfo {
     None,
     Optional,
