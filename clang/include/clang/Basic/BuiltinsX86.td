--- conflicted
+++ resolved
@@ -223,12 +223,9 @@
   def pshuflw : X86Builtin<"_Vector<8, short>(_Vector<8, short>, _Constant int)">;
   def pshufd : X86Builtin<"_Vector<4, int>(_Vector<4, int>, _Constant int)">;
   def pshufhw : X86Builtin<"_Vector<8, short>(_Vector<8, short>, _Constant int)">;
-<<<<<<< HEAD
-=======
   def movmskpd : X86Builtin<"int(_Vector<2, double>)">;
   def pmovmskb128 : X86Builtin<"int(_Vector<16, char>)">;
   def shufpd : X86Builtin<"_Vector<2, double>(_Vector<2, double>, _Vector<2, double>, _Constant int)">;
->>>>>>> 54c4ef26
 }
 
 let Features = "sse2", Attributes = [NoThrow, Const, RequiredVectorWidth<128>] in {
@@ -286,12 +283,6 @@
   def psllw128 : X86Builtin<"_Vector<8, short>(_Vector<8, short>, _Vector<8, short>)">;
   def pslld128 : X86Builtin<"_Vector<4, int>(_Vector<4, int>, _Vector<4, int>)">;
   def psllq128 : X86Builtin<"_Vector<2, long long int>(_Vector<2, long long int>, _Vector<2, long long int>)">;
-<<<<<<< HEAD
-  def pmaddwd128 : X86Builtin<"_Vector<4, int>(_Vector<8, short>, _Vector<8, short>)">;
-  def pslldqi128_byteshift : X86Builtin<"_Vector<16, char>(_Vector<16, char>, _Constant int)">;
-  def psrldqi128_byteshift : X86Builtin<"_Vector<16, char>(_Vector<16, char>, _Constant int)">;
-=======
->>>>>>> 54c4ef26
 }
 
 let Features = "sse2",
@@ -343,14 +334,6 @@
   def roundsd : X86Builtin<"_Vector<2, double>(_Vector<2, double>, _Vector<2, double>, _Constant int)">;
   def roundpd : X86Builtin<"_Vector<2, double>(_Vector<2, double>, _Constant int)">;
   def dpps : X86Builtin<"_Vector<4, float>(_Vector<4, float>, _Vector<4, float>, _Constant char)">;
-<<<<<<< HEAD
-  def dppd : X86Builtin<"_Vector<2, double>(_Vector<2, double>, _Vector<2, double>, _Constant char)">;
-  def ptestz128 : X86Builtin<"int(_Vector<2, long long int>, _Vector<2, long long int>)">;
-  def ptestc128 : X86Builtin<"int(_Vector<2, long long int>, _Vector<2, long long int>)">;
-  def ptestnzc128 : X86Builtin<"int(_Vector<2, long long int>, _Vector<2, long long int>)">;
-  def mpsadbw128 : X86Builtin<"_Vector<16, char>(_Vector<16, char>, _Vector<16, char>, _Constant char)">;
-  def phminposuw128 : X86Builtin<"_Vector<8, short>(_Vector<8, short>)">;
-=======
   def dppd : X86Builtin<"_Vector<2, double>(_Vector<2, double>, "
                         "_Vector<2,double>, _Constant char)">;
   def mpsadbw128 : X86Builtin<"_Vector<16, char>(_Vector<16, char>, "
@@ -365,7 +348,6 @@
       : X86Builtin<"int(_Vector<2, long long int>, _Vector<2, long long int>)">;
   def ptestnzc128
       : X86Builtin<"int(_Vector<2, long long int>, _Vector<2, long long int>)">;
->>>>>>> 54c4ef26
 }
 
 let Features = "sse4.1", Attributes = [NoThrow, Const, Constexpr, RequiredVectorWidth<128>] in {
@@ -378,10 +360,7 @@
 
   def pmuldq128 : X86Builtin<"_Vector<2, long long int>(_Vector<4, int>, _Vector<4, int>)">;
   def packusdw128 : X86Builtin<"_Vector<8, short>(_Vector<4, int>, _Vector<4, int>)">;
-<<<<<<< HEAD
-=======
   def phminposuw128 : X86Builtin<"_Vector<8, short>(_Vector<8, short>)">;
->>>>>>> 54c4ef26
 
   def vec_ext_v16qi : X86Builtin<"char(_Vector<16, char>, _Constant int)">;
   def vec_set_v16qi : X86Builtin<"_Vector<16, char>(_Vector<16, char>, char, _Constant int)">;
@@ -522,11 +501,6 @@
   def vpermilvarps : X86Builtin<"_Vector<4, float>(_Vector<4, float>, _Vector<4, int>)">;
   def vpermilvarpd256 : X86Builtin<"_Vector<4, double>(_Vector<4, double>, _Vector<4, long long int>)">;
   def vpermilvarps256 : X86Builtin<"_Vector<8, float>(_Vector<8, float>, _Vector<8, int>)">;
-<<<<<<< HEAD
-  def shufpd256 : X86Builtin<"_Vector<4, double>(_Vector<4, double>, _Vector<4, double>, _Constant int)">;
-  def shufps256 : X86Builtin<"_Vector<8, float>(_Vector<8, float>, _Vector<8, float>, _Constant int)">;
-=======
->>>>>>> 54c4ef26
   def dpps256 : X86Builtin<"_Vector<8, float>(_Vector<8, float>, _Vector<8, float>, _Constant char)">;
   def cmppd256 : X86Builtin<"_Vector<4, double>(_Vector<4, double>, _Vector<4, double>, _Constant char)">;
   def cmpps256 : X86Builtin<"_Vector<8, float>(_Vector<8, float>, _Vector<8, float>, _Constant char)">;
@@ -550,11 +524,6 @@
   def blendps256 : X86Builtin<"_Vector<8, float>(_Vector<8, float>, _Vector<8, float>, _Constant int)">;
   def blendvpd256 : X86Builtin<"_Vector<4, double>(_Vector<4, double>, _Vector<4, double>, _Vector<4, double>)">;
   def blendvps256 : X86Builtin<"_Vector<8, float>(_Vector<8, float>, _Vector<8, float>, _Vector<8, float>)">;
-<<<<<<< HEAD
-  def vinsertf128_pd256 : X86Builtin<"_Vector<4, double>(_Vector<4, double>, _Vector<2, double>, _Constant int)">;
-  def vinsertf128_ps256 : X86Builtin<"_Vector<8, float>(_Vector<8, float>, _Vector<4, float>, _Constant int)">;
-  def vinsertf128_si256 : X86Builtin<"_Vector<8, int>(_Vector<8, int>, _Vector<4, int>, _Constant int)">;
-=======
   def vextractf128_pd256 : X86Builtin<"_Vector<2, double>(_Vector<4, double>, _Constant int)">;
   def vextractf128_ps256 : X86Builtin<"_Vector<4, float>(_Vector<8, float>, _Constant int)">;
   def vextractf128_si256 : X86Builtin<"_Vector<4, int>(_Vector<8, int>, _Constant int)">;
@@ -566,7 +535,6 @@
     def Op#pd256 : X86Builtin<"_Vector<4, double>(_Vector<4, double>, _Vector<4, double>)">;
     def Op#ps256 : X86Builtin<"_Vector<8, float>(_Vector<8, float>, _Vector<8, float>)">;
   }
->>>>>>> 54c4ef26
 }
 
 let Features = "avx", Attributes = [NoThrow, Const, RequiredVectorWidth<256>] in {
@@ -580,13 +548,8 @@
   def roundps256 : X86Builtin<"_Vector<8, float>(_Vector<8, float>, _Constant int)">;
 }
 
-<<<<<<< HEAD
-
-let Features = "avx", Attributes = [NoThrow, Const, RequiredVectorWidth<128>] in {
-=======
 let Features = "avx",
     Attributes = [NoThrow, Const, Constexpr, RequiredVectorWidth<128>] in {
->>>>>>> 54c4ef26
   def vtestzpd : X86Builtin<"int(_Vector<2, double>, _Vector<2, double>)">;
   def vtestcpd : X86Builtin<"int(_Vector<2, double>, _Vector<2, double>)">;
   def vtestnzcpd : X86Builtin<"int(_Vector<2, double>, _Vector<2, double>)">;
@@ -645,41 +608,16 @@
 
 let Features = "avx2", Attributes = [NoThrow, Const, RequiredVectorWidth<256>] in {
   def mpsadbw256 : X86Builtin<"_Vector<32, char>(_Vector<32, char>, _Vector<32, char>, _Constant char)">;
-<<<<<<< HEAD
-  def palignr256 : X86Builtin<"_Vector<32, char>(_Vector<32, char>, _Vector<32, char>, _Constant int)">;
-  def phaddw256 : X86Builtin<"_Vector<16, short>(_Vector<16, short>, _Vector<16, short>)">;
-  def phaddd256 : X86Builtin<"_Vector<8, int>(_Vector<8, int>, _Vector<8, int>)">;
-  def phaddsw256 : X86Builtin<"_Vector<16, short>(_Vector<16, short>, _Vector<16, short>)">;
-  def phsubw256 : X86Builtin<"_Vector<16, short>(_Vector<16, short>, _Vector<16, short>)">;
-  def phsubd256 : X86Builtin<"_Vector<8, int>(_Vector<8, int>, _Vector<8, int>)">;
-  def phsubsw256 : X86Builtin<"_Vector<16, short>(_Vector<16, short>, _Vector<16, short>)">;
-  def pmaddubsw256 : X86Builtin<"_Vector<16, short>(_Vector<32, char>, _Vector<32, char>)">;
-  def pmaddwd256 : X86Builtin<"_Vector<8, int>(_Vector<16, short>, _Vector<16, short>)">;
-  def pmovmskb256 : X86Builtin<"int(_Vector<32, char>)">;
-  def pmulhrsw256 : X86Builtin<"_Vector<16, short>(_Vector<16, short>, _Vector<16, short>)">;
-  def psadbw256 : X86Builtin<"_Vector<4, long long int>(_Vector<32, char>, _Vector<32, char>)">;
-  def pshufb256 : X86Builtin<"_Vector<32, char>(_Vector<32, char>, _Vector<32, char>)">;
-  def psignb256 : X86Builtin<"_Vector<32, char>(_Vector<32, char>, _Vector<32, char>)">;
-  def psignw256 : X86Builtin<"_Vector<16, short>(_Vector<16, short>, _Vector<16, short>)">;
-  def psignd256 : X86Builtin<"_Vector<8, int>(_Vector<8, int>, _Vector<8, int>)">;
-  def psllw256 : X86Builtin<"_Vector<16, short>(_Vector<16, short>, _Vector<8, short>)">;
-  def pslldqi256_byteshift : X86Builtin<"_Vector<32, char>(_Vector<32, char>, _Constant int)">;
-=======
   def palignr256 : X86Builtin<"_Vector<32, char>(_Vector<32, char>, "
                               "_Vector<32, char>, _Constant int)">;
   def psadbw256
       : X86Builtin<
             "_Vector<4, long long int>(_Vector<32, char>, _Vector<32, char>)">;
   def psllw256 : X86Builtin<"_Vector<16, short>(_Vector<16, short>, _Vector<8, short>)">;
->>>>>>> 54c4ef26
   def pslld256 : X86Builtin<"_Vector<8, int>(_Vector<8, int>, _Vector<4, int>)">;
   def psllq256 : X86Builtin<"_Vector<4, long long int>(_Vector<4, long long int>, _Vector<2, long long int>)">;
   def psraw256 : X86Builtin<"_Vector<16, short>(_Vector<16, short>, _Vector<8, short>)">;
   def psrad256 : X86Builtin<"_Vector<8, int>(_Vector<8, int>, _Vector<4, int>)">;
-<<<<<<< HEAD
-  def psrldqi256_byteshift : X86Builtin<"_Vector<32, char>(_Vector<32, char>, _Constant int)">;
-=======
->>>>>>> 54c4ef26
   def psrlw256 : X86Builtin<"_Vector<16, short>(_Vector<16, short>, _Vector<8, short>)">;
   def psrld256 : X86Builtin<"_Vector<8, int>(_Vector<8, int>, _Vector<4, int>)">;
   def psrlq256 : X86Builtin<"_Vector<4, long long int>(_Vector<4, long long int>, _Vector<2, long long int>)">;
@@ -688,10 +626,6 @@
   def permvarsf256 : X86Builtin<"_Vector<8, float>(_Vector<8, float>, _Vector<8, int>)">;
   def permti256 : X86Builtin<"_Vector<4, long long int>(_Vector<4, long long int>, _Vector<4, long long int>, _Constant int)">;
   def permdi256 : X86Builtin<"_Vector<4, long long int>(_Vector<4, long long int>, _Constant int)">;
-<<<<<<< HEAD
-  def extract128i256 : X86Builtin<"_Vector<2, long long int>(_Vector<4, long long int>, _Constant int)">;
-=======
->>>>>>> 54c4ef26
 }
 
 
@@ -743,8 +677,6 @@
   def packssdw256 : X86Builtin<"_Vector<16, short>(_Vector<8, int>, _Vector<8, int>)">;
   def packuswb256 : X86Builtin<"_Vector<32, char>(_Vector<16, short>, _Vector<16, short>)">;
 
-<<<<<<< HEAD
-=======
   def phaddw256 : X86Builtin<"_Vector<16, short>(_Vector<16, short>, _Vector<16, short>)">;
   def phaddd256 : X86Builtin<"_Vector<8, int>(_Vector<8, int>, _Vector<8, int>)">;
   def phaddsw256 : X86Builtin<"_Vector<16, short>(_Vector<16, short>, _Vector<16, short>)">;
@@ -760,7 +692,6 @@
   def psignd256
       : X86Builtin<"_Vector<8, int>(_Vector<8, int>, _Vector<8, int>)">;
 
->>>>>>> 54c4ef26
   def pshuflw256 : X86Builtin<"_Vector<16, short>(_Vector<16, short>, _Constant int)">;
   def pshufhw256 : X86Builtin<"_Vector<16, short>(_Vector<16, short>, _Constant int)">;
   def pshufd256  : X86Builtin<"_Vector<8, int>(_Vector<8, int>, _Constant int)">;
@@ -1427,10 +1358,6 @@
 
 let Features = "avx512bw", Attributes = [NoThrow, Const, RequiredVectorWidth<512>] in {
   def ucmpw512_mask : X86Builtin<"unsigned int(_Vector<32, short>, _Vector<32, short>, _Constant int, unsigned int)">;
-<<<<<<< HEAD
-  def pshufb512 : X86Builtin<"_Vector<64, char>(_Vector<64, char>, _Vector<64, char>)">;
-=======
->>>>>>> 54c4ef26
 }
 
 let Features = "avx512bw", Attributes = [NoThrow, Const, Constexpr, RequiredVectorWidth<512>] in {
@@ -1438,11 +1365,8 @@
   def packssdw512 : X86Builtin<"_Vector<32, short>(_Vector<16, int>, _Vector<16, int>)">;
   def packuswb512 : X86Builtin<"_Vector<64, char>(_Vector<32, short>, _Vector<32, short>)">;
   def packusdw512 : X86Builtin<"_Vector<32, short>(_Vector<16, int>, _Vector<16, int>)">;
-<<<<<<< HEAD
-=======
 
   def pshufb512 : X86Builtin<"_Vector<64, char>(_Vector<64, char>, _Vector<64, char>)">;
->>>>>>> 54c4ef26
 }
 
 let Features = "avx512cd,avx512vl", Attributes = [NoThrow, Const, Constexpr, RequiredVectorWidth<128>] in {
@@ -2173,12 +2097,9 @@
       : X86Builtin<"_Vector<32, short>(_Vector<32, short>, _Vector<8, short>)">;
   def psrlw512
       : X86Builtin<"_Vector<32, short>(_Vector<32, short>, _Vector<8, short>)">;
-<<<<<<< HEAD
-=======
 }
 
 let Features = "avx512bw", Attributes = [NoThrow, Const, Constexpr, RequiredVectorWidth<512>] in {
->>>>>>> 54c4ef26
   def pslldqi512_byteshift : X86Builtin<"_Vector<64, char>(_Vector<64, char>, _Constant int)">;
   def psrldqi512_byteshift : X86Builtin<"_Vector<64, char>(_Vector<64, char>, _Constant int)">;
 }
