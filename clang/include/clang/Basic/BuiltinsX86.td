//===--- BuiltinsX86.td - X86 Builtin function database ---------*- C++ -*-===//
//
// Part of the LLVM Project, under the Apache License v2.0 with LLVM Exceptions.
// See https://llvm.org/LICENSE.txt for license information.
// SPDX-License-Identifier: Apache-2.0 WITH LLVM-exception
//
//===----------------------------------------------------------------------===//
//
// This file defines the X86-specific builtin function database.
//
//===----------------------------------------------------------------------===//

include "clang/Basic/BuiltinsX86Base.td"

def rdpmc : X86Builtin<"unsigned long long int(int)">;
def rdtsc : X86Builtin<"unsigned long long int()">;
def __rdtsc : X86NoPrefixBuiltin<"unsigned long long int()"> {
  let EnableOpenCLLong = 1;
}
def rdtscp : X86Builtin<"unsigned long long int(unsigned int*)">;

// Undefined Values
def undef128 : X86Builtin<"_Vector<2, double>()"> {
  let Attributes = [Const, NoThrow, RequiredVectorWidth<128>];
}

def undef256 : X86Builtin<"_Vector<4, double>()"> {
  let Attributes = [Const, NoThrow, RequiredVectorWidth<256>];
}

def undef512 : X86Builtin<"_Vector<8, double>()"> {
  let Attributes = [Const, NoThrow, RequiredVectorWidth<512>];
}

// FLAGS
def readeflags_u32 : X86Builtin<"unsigned int()"> {
  let Attributes = [NoThrow];
}

def writeeflags_u32 : X86Builtin<"void(unsigned int)"> {
  let Attributes = [NoThrow];
}

// MMX
//
// All MMX instructions will be generated via builtins. Any MMX vector
// types (<1 x i64>, <2 x i32>, etc.) that aren't used by these builtins will be
// expanded by the back-end.

def emms : X86Builtin<"void()"> {
  let Attributes = [NoThrow];
  let Features = "mmx";
}

let Attributes = [NoThrow, Const, RequiredVectorWidth<64>], Features = "sse" in {
  def vec_ext_v4hi : X86Builtin<"short(_Vector<4, short>, _Constant int)">;
  def vec_set_v4hi : X86Builtin<"_Vector<4, short>(_Vector<4, short>, short, _Constant int)">;
}

// SSE intrinsics
let Attributes = [Const, NoThrow, RequiredVectorWidth<128>] in {
  foreach Cmp = ["eq", "lt", "le", "gt", "ge", "neq"] in {
    let Features = "sse" in {
      def comi#Cmp : X86Builtin<"int(_Vector<4, float>, _Vector<4, float>)">;
      def ucomi#Cmp : X86Builtin<"int(_Vector<4, float>, _Vector<4, float>)">;
    }
    let Features = "sse2" in {
      def comisd#Cmp : X86Builtin<"int(_Vector<2, double>, _Vector<2, double>)">;
      def ucomisd#Cmp : X86Builtin<"int(_Vector<2, double>, _Vector<2, double>)">;
    }
  }

  foreach Cmp = ["cmpeq", "cmplt", "cmple", "cmpunord", "cmpneq", "cmpnlt",
                 "cmpnle", "cmpord", "min", "max"] in {
    let Features = "sse" in {
      def Cmp#ps : X86Builtin<"_Vector<4, float>(_Vector<4, float>, _Vector<4, float>)">;
      def Cmp#ss : X86Builtin<"_Vector<4, float>(_Vector<4, float>, _Vector<4, float>)">;
    }
    let Features = "sse2" in {
      def Cmp#pd : X86Builtin<"_Vector<2, double>(_Vector<2, double>, _Vector<2, double>)">;
      def Cmp#sd : X86Builtin<"_Vector<2, double>(_Vector<2, double>, _Vector<2, double>)">;
    }
  }

  let Features = "sse" in {
    def cmpps : X86Builtin<"_Vector<4, float>(_Vector<4, float>, _Vector<4, float>, _Constant char)">;
    def cmpss : X86Builtin<"_Vector<4, float>(_Vector<4, float>, _Vector<4, float>, _Constant char)">;
  }

  let Features = "sse2" in {
    def cmppd : X86Builtin<"_Vector<2, double>(_Vector<2, double>, _Vector<2, double>, _Constant char)">;
    def cmpsd : X86Builtin<"_Vector<2, double>(_Vector<2, double>, _Vector<2, double>, _Constant char)">;
  }

  let Features = "sse2" in {
<<<<<<< HEAD
    def pavgb128 : X86Builtin<"_Vector<16, char>(_Vector<16, char>, _Vector<16, char>)">;
    def pavgw128 : X86Builtin<"_Vector<8, short>(_Vector<8, short>, _Vector<8, short>)">;
=======
>>>>>>> 35227056
    def packsswb128 : X86Builtin<"_Vector<16, char>(_Vector<8, short>, _Vector<8, short>)">;
    def packssdw128 : X86Builtin<"_Vector<8, short>(_Vector<4, int>, _Vector<4, int>)">;
    def packuswb128 : X86Builtin<"_Vector<16, char>(_Vector<8, short>, _Vector<8, short>)">;
    def vec_ext_v2di : X86Builtin<"long long int(_Vector<2, long long int>, _Constant int)">;
    def vec_ext_v4si : X86Builtin<"int(_Vector<4, int>, _Constant int)">;
    def vec_ext_v4sf : X86Builtin<"float(_Vector<4, float>, _Constant int)">;
    def vec_ext_v8hi : X86Builtin<"short(_Vector<8, short>, _Constant int)">;
    def vec_set_v8hi : X86Builtin<"_Vector<8, short>(_Vector<8, short>, short, _Constant int)">;
  }

  let Features = "sse2", Attributes = [NoThrow, Const, Constexpr, RequiredVectorWidth<128>] in {
<<<<<<< HEAD
=======
    def pavgb128 : X86Builtin<"_Vector<16, unsigned char>(_Vector<16, unsigned char>, _Vector<16, unsigned char>)">;
    def pavgw128 : X86Builtin<"_Vector<8, unsigned short>(_Vector<8, unsigned short>, _Vector<8, unsigned short>)">;
>>>>>>> 35227056
    def pmulhw128 : X86Builtin<"_Vector<8, short>(_Vector<8, short>, _Vector<8, short>)">;
    def pmulhuw128 : X86Builtin<"_Vector<8, unsigned short>(_Vector<8, unsigned short>, _Vector<8, unsigned short>)">;
  }

  let Features = "sse3" in {
    foreach Op = ["addsub", "hadd", "hsub"] in {
      def Op#ps : X86Builtin<"_Vector<4, float>(_Vector<4, float>, _Vector<4, float>)">;
      def Op#pd : X86Builtin<"_Vector<2, double>(_Vector<2, double>, _Vector<2, double>)">;
    }
  }

  let Features = "ssse3" in {
    foreach Op = ["phadd", "phsub"] in {
      def Op#w128 : X86Builtin<"_Vector<8, short>(_Vector<8, short>, _Vector<8, short>)">;
      def Op#sw128 : X86Builtin<"_Vector<8, short>(_Vector<8, short>, _Vector<8, short>)">;
      def Op#d128 : X86Builtin<"_Vector<4, int>(_Vector<4, int>, _Vector<4, int>)">;
    }

    def pmaddubsw128 : X86Builtin<"_Vector<8, short>(_Vector<16, char>, _Vector<16, char>)">;
    def pmulhrsw128 : X86Builtin<"_Vector<8, short>(_Vector<8, short>, _Vector<8, short>)">;
    def pshufb128 : X86Builtin<"_Vector<16, char>(_Vector<16, char>, _Vector<16, char>)">;
    def psignb128 : X86Builtin<"_Vector<16, char>(_Vector<16, char>, _Vector<16, char>)">;
    def psignw128 : X86Builtin<"_Vector<8, short>(_Vector<8, short>, _Vector<8, short>)">;
    def psignd128 : X86Builtin<"_Vector<4, int>(_Vector<4, int>, _Vector<4, int>)">;
  }
}

// AVX
let Attributes = [Const, NoThrow, RequiredVectorWidth<256>], Features = "avx" in {
  foreach Op = ["addsub", "hadd", "hsub", "max", "min"] in {
    def Op#pd256 : X86Builtin<"_Vector<4, double>(_Vector<4, double>, _Vector<4, double>)">;
    def Op#ps256 : X86Builtin<"_Vector<8, float>(_Vector<8, float>, _Vector<8, float>)">;
  }
}

let Features = "mmx", Header = "mmintrin.h", Attributes = [NoThrow, Const] in {
  def _m_prefetch : X86LibBuiltin<"void(void *)">;
}

// PRFCHW
let Features = "prfchw", Header = "intrin.h", Attributes = [NoThrow, Const] in {
  def _m_prefetchw : X86LibBuiltin<"void(void volatile const *)">;
}

// Mechanically ported builtins from the original `.def` file.
//
// TODO: Build structured ways of synthesizing relevant groups and improve the
// organization of the builtins below this point (and move them above it). The
// current formulation is based on what was easiest to recognize from the
// pre-TableGen version.

let Features = "sse", Header = "xmmintrin.h", Attributes = [NoThrow, Const] in {
  def _mm_prefetch : X86LibBuiltin<"void(char const *, int)">;
}

let Features = "sse", Attributes = [NoThrow] in {
  def ldmxcsr : X86Builtin<"void(unsigned int)">;
}

let Features = "sse", Header = "xmmintrin.h", Attributes = [NoThrow, RequireDeclaration] in {
  def _mm_setcsr : X86LibBuiltin<"void(unsigned int)">;
}

let Features = "sse", Attributes = [NoThrow] in {
  def stmxcsr : X86Builtin<"unsigned int()">;
}

let Features = "sse", Header = "xmmintrin.h", Attributes = [NoThrow, RequireDeclaration] in {
  def _mm_getcsr : X86LibBuiltin<"unsigned int()">;
}

let Features = "sse", Attributes = [NoThrow, Const, RequiredVectorWidth<128>] in {
  def cvtss2si : X86Builtin<"int(_Vector<4, float>)">;
  def cvttss2si : X86Builtin<"int(_Vector<4, float>)">;
}

let Features = "sse", Attributes = [NoThrow, RequiredVectorWidth<128>] in {
  def movmskps : X86Builtin<"int(_Vector<4, float>)">;
}

let Features = "sse", Attributes = [NoThrow] in {
  def sfence : X86Builtin<"void()">;
}

let Features = "sse", Header = "xmmintrin.h", Attributes = [NoThrow, RequireDeclaration] in {
  def _mm_sfence : X86LibBuiltin<"void()">;
}

let Features = "sse", Attributes = [NoThrow, Const, RequiredVectorWidth<128>] in {
  def rcpps : X86Builtin<"_Vector<4, float>(_Vector<4, float>)">;
  def rcpss : X86Builtin<"_Vector<4, float>(_Vector<4, float>)">;
  def rsqrtps : X86Builtin<"_Vector<4, float>(_Vector<4, float>)">;
  def rsqrtss : X86Builtin<"_Vector<4, float>(_Vector<4, float>)">;
  def sqrtps : X86Builtin<"_Vector<4, float>(_Vector<4, float>)">;
  def sqrtss : X86Builtin<"_Vector<4, float>(_Vector<4, float>)">;
  def shufps : X86Builtin<"_Vector<4, float>(_Vector<4, float>, _Vector<4, float>, _Constant int)">;
}

let Features = "sse2", Attributes = [NoThrow, RequiredVectorWidth<128>] in {
  def maskmovdqu : X86Builtin<"void(_Vector<16, char>, _Vector<16, char>, char *)">;
}

let Features = "sse2", Attributes = [NoThrow, Const, RequiredVectorWidth<128>] in {
  def movmskpd : X86Builtin<"int(_Vector<2, double>)">;
  def pmovmskb128 : X86Builtin<"int(_Vector<16, char>)">;
}

let Features = "sse2", Attributes = [NoThrow] in {
  def movnti : X86Builtin<"void(int *, int)">;
}

let Features = "sse2", Attributes = [NoThrow, Const, RequiredVectorWidth<128>] in {
  def pshufd : X86Builtin<"_Vector<4, int>(_Vector<4, int>, _Constant int)">;
  def pshuflw : X86Builtin<"_Vector<8, short>(_Vector<8, short>, _Constant int)">;
  def pshufhw : X86Builtin<"_Vector<8, short>(_Vector<8, short>, _Constant int)">;
  def psadbw128 : X86Builtin<"_Vector<2, long long int>(_Vector<16, char>, _Vector<16, char>)">;
  def sqrtpd : X86Builtin<"_Vector<2, double>(_Vector<2, double>)">;
  def sqrtsd : X86Builtin<"_Vector<2, double>(_Vector<2, double>)">;
  def shufpd : X86Builtin<"_Vector<2, double>(_Vector<2, double>, _Vector<2, double>, _Constant int)">;
  def cvtpd2dq : X86Builtin<"_Vector<2, long long int>(_Vector<2, double>)">;
  def cvtpd2ps : X86Builtin<"_Vector<4, float>(_Vector<2, double>)">;
  def cvttpd2dq : X86Builtin<"_Vector<4, int>(_Vector<2, double>)">;
  def cvtsd2si : X86Builtin<"int(_Vector<2, double>)">;
  def cvttsd2si : X86Builtin<"int(_Vector<2, double>)">;
  def cvtsd2ss : X86Builtin<"_Vector<4, float>(_Vector<4, float>, _Vector<2, double>)">;
  def cvtps2dq : X86Builtin<"_Vector<4, int>(_Vector<4, float>)">;
  def cvttps2dq : X86Builtin<"_Vector<4, int>(_Vector<4, float>)">;
}

let Features = "sse2", Attributes = [NoThrow] in {
  def clflush : X86Builtin<"void(void const *)">;
}

let Features = "sse2", Header = "emmintrin.h", Attributes = [NoThrow, RequireDeclaration] in {
  def _mm_clflush : X86LibBuiltin<"void(void const *)">;
}

let Features = "sse2", Attributes = [NoThrow] in {
  def lfence : X86Builtin<"void()">;
}

let Features = "sse2", Header = "emmintrin.h", Attributes = [NoThrow, RequireDeclaration] in {
  def _mm_lfence : X86LibBuiltin<"void()">;
}

let Features = "sse2", Attributes = [NoThrow] in {
  def mfence : X86Builtin<"void()">;
}

let Features = "sse2", Header = "emmintrin.h", Attributes = [NoThrow, RequireDeclaration] in {
  def _mm_mfence : X86LibBuiltin<"void()">;
}

let Attributes = [NoThrow] in {
  def pause : X86Builtin<"void()">;
}

let Header = "emmintrin.h", Attributes = [NoThrow, RequireDeclaration] in {
  def _mm_pause : X86LibBuiltin<"void()">;
}

let Features = "sse2", Attributes = [NoThrow, Const, RequiredVectorWidth<128>] in {
  def psraw128 : X86Builtin<"_Vector<8, short>(_Vector<8, short>, _Vector<8, short>)">;
  def psrad128 : X86Builtin<"_Vector<4, int>(_Vector<4, int>, _Vector<4, int>)">;
  def psrlw128 : X86Builtin<"_Vector<8, short>(_Vector<8, short>, _Vector<8, short>)">;
  def psrld128 : X86Builtin<"_Vector<4, int>(_Vector<4, int>, _Vector<4, int>)">;
  def psrlq128 : X86Builtin<"_Vector<2, long long int>(_Vector<2, long long int>, _Vector<2, long long int>)">;
  def psllw128 : X86Builtin<"_Vector<8, short>(_Vector<8, short>, _Vector<8, short>)">;
  def pslld128 : X86Builtin<"_Vector<4, int>(_Vector<4, int>, _Vector<4, int>)">;
  def psllq128 : X86Builtin<"_Vector<2, long long int>(_Vector<2, long long int>, _Vector<2, long long int>)">;
  def pmaddwd128 : X86Builtin<"_Vector<4, int>(_Vector<8, short>, _Vector<8, short>)">;
  def pslldqi128_byteshift : X86Builtin<"_Vector<2, long long int>(_Vector<2, long long int>, _Constant int)">;
  def psrldqi128_byteshift : X86Builtin<"_Vector<2, long long int>(_Vector<2, long long int>, _Constant int)">;
}

let Features = "sse2",
    Attributes = [NoThrow, Const, Constexpr, RequiredVectorWidth<128>] in {
  def pmuludq128 : X86Builtin<"_Vector<2, long long int>(_Vector<4, int>, _Vector<4, int>)">;

  def psllwi128 : X86Builtin<"_Vector<8, short>(_Vector<8, short>, int)">;
  def pslldi128 : X86Builtin<"_Vector<4, int>(_Vector<4, int>, int)">;
  def psllqi128 : X86Builtin<"_Vector<2, long long int>(_Vector<2, long long int>, int)">;

  def psrlwi128 : X86Builtin<"_Vector<8, short>(_Vector<8, short>, int)">;
  def psrldi128 : X86Builtin<"_Vector<4, int>(_Vector<4, int>, int)">;
  def psrlqi128 : X86Builtin<"_Vector<2, long long int>(_Vector<2, long long int>, int)">;

  def psrawi128 : X86Builtin<"_Vector<8, short>(_Vector<8, short>, int)">;
  def psradi128 : X86Builtin<"_Vector<4, int>(_Vector<4, int>, int)">;
}

let Features = "sse3", Attributes = [NoThrow] in {
  def monitor : X86Builtin<"void(void const *, unsigned int, unsigned int)">;
  def mwait : X86Builtin<"void(unsigned int, unsigned int)">;
}

let Features = "sse3", Attributes = [NoThrow, RequiredVectorWidth<128>] in {
  def lddqu : X86Builtin<"_Vector<16, char>(char const *)">;
}

let Features = "ssse3", Attributes = [NoThrow, Const, RequiredVectorWidth<128>] in {
  def palignr128 : X86Builtin<"_Vector<16, char>(_Vector<16, char>, _Vector<16, char>, _Constant int)">;
}

let Features = "sse4.1", Attributes = [NoThrow, Const, RequiredVectorWidth<128>] in {
  def insertps128 : X86Builtin<"_Vector<4, float>(_Vector<4, float>, _Vector<4, float>, _Constant char)">;
  def pblendw128 : X86Builtin<"_Vector<8, short>(_Vector<8, short>, _Vector<8, short>, _Constant int)">;
  def blendpd : X86Builtin<"_Vector<2, double>(_Vector<2, double>, _Vector<2, double>, _Constant int)">;
  def blendps : X86Builtin<"_Vector<4, float>(_Vector<4, float>, _Vector<4, float>, _Constant int)">;
  def packusdw128 : X86Builtin<"_Vector<8, short>(_Vector<4, int>, _Vector<4, int>)">;
  def roundps : X86Builtin<"_Vector<4, float>(_Vector<4, float>, _Constant int)">;
  def roundss : X86Builtin<"_Vector<4, float>(_Vector<4, float>, _Vector<4, float>, _Constant int)">;
  def roundsd : X86Builtin<"_Vector<2, double>(_Vector<2, double>, _Vector<2, double>, _Constant int)">;
  def roundpd : X86Builtin<"_Vector<2, double>(_Vector<2, double>, _Constant int)">;
  def dpps : X86Builtin<"_Vector<4, float>(_Vector<4, float>, _Vector<4, float>, _Constant char)">;
  def dppd : X86Builtin<"_Vector<2, double>(_Vector<2, double>, _Vector<2, double>, _Constant char)">;
  def ptestz128 : X86Builtin<"int(_Vector<2, long long int>, _Vector<2, long long int>)">;
  def ptestc128 : X86Builtin<"int(_Vector<2, long long int>, _Vector<2, long long int>)">;
  def ptestnzc128 : X86Builtin<"int(_Vector<2, long long int>, _Vector<2, long long int>)">;
  def mpsadbw128 : X86Builtin<"_Vector<16, char>(_Vector<16, char>, _Vector<16, char>, _Constant char)">;
  def phminposuw128 : X86Builtin<"_Vector<8, short>(_Vector<8, short>)">;
  def vec_ext_v16qi : X86Builtin<"char(_Vector<16, char>, _Constant int)">;
  def vec_set_v16qi : X86Builtin<"_Vector<16, char>(_Vector<16, char>, char, _Constant int)">;
  def vec_set_v4si : X86Builtin<"_Vector<4, int>(_Vector<4, int>, int, _Constant int)">;
}

let Features = "sse4.1", Attributes = [NoThrow, Const, Constexpr, RequiredVectorWidth<128>] in {
  def blendvpd : X86Builtin<"_Vector<2, double>(_Vector<2, double>, _Vector<2, double>, _Vector<2, double>)">;
  def blendvps : X86Builtin<"_Vector<4, float>(_Vector<4, float>, _Vector<4, float>, _Vector<4, float>)">;
  def pblendvb128 : X86Builtin<"_Vector<16, char>(_Vector<16, char>, _Vector<16, char>, _Vector<16, char>)">;

  def pmuldq128 : X86Builtin<"_Vector<2, long long int>(_Vector<4, int>, _Vector<4, int>)">;
}

let Features = "sse4.2", Attributes = [NoThrow, Const, RequiredVectorWidth<128>] in {
  def pcmpistrm128 : X86Builtin<"_Vector<16, char>(_Vector<16, char>, _Vector<16, char>, _Constant char)">;
  def pcmpistri128 : X86Builtin<"int(_Vector<16, char>, _Vector<16, char>, _Constant char)">;
  def pcmpestrm128 : X86Builtin<"_Vector<16, char>(_Vector<16, char>, int, _Vector<16, char>, int, _Constant char)">;
  def pcmpestri128 : X86Builtin<"int(_Vector<16, char>, int, _Vector<16, char>, int, _Constant char)">;
  def pcmpistria128 : X86Builtin<"int(_Vector<16, char>, _Vector<16, char>, _Constant char)">;
  def pcmpistric128 : X86Builtin<"int(_Vector<16, char>, _Vector<16, char>, _Constant char)">;
  def pcmpistrio128 : X86Builtin<"int(_Vector<16, char>, _Vector<16, char>, _Constant char)">;
  def pcmpistris128 : X86Builtin<"int(_Vector<16, char>, _Vector<16, char>, _Constant char)">;
  def pcmpistriz128 : X86Builtin<"int(_Vector<16, char>, _Vector<16, char>, _Constant char)">;
  def pcmpestria128 : X86Builtin<"int(_Vector<16, char>, int, _Vector<16, char>, int, _Constant char)">;
  def pcmpestric128 : X86Builtin<"int(_Vector<16, char>, int, _Vector<16, char>, int, _Constant char)">;
  def pcmpestrio128 : X86Builtin<"int(_Vector<16, char>, int, _Vector<16, char>, int, _Constant char)">;
  def pcmpestris128 : X86Builtin<"int(_Vector<16, char>, int, _Vector<16, char>, int, _Constant char)">;
  def pcmpestriz128 : X86Builtin<"int(_Vector<16, char>, int, _Vector<16, char>, int, _Constant char)">;
}

let Features = "crc32", Attributes = [NoThrow, Const] in {
  def crc32qi : X86Builtin<"unsigned int(unsigned int, unsigned char)">;
  def crc32hi : X86Builtin<"unsigned int(unsigned int, unsigned short)">;
  def crc32si : X86Builtin<"unsigned int(unsigned int, unsigned int)">;
}

let Features = "sse4a", Attributes = [NoThrow, Const, RequiredVectorWidth<128>] in {
  def extrqi : X86Builtin<"_Vector<2, long long int>(_Vector<2, long long int>, _Constant char, _Constant char)">;
  def extrq : X86Builtin<"_Vector<2, long long int>(_Vector<2, long long int>, _Vector<16, char>)">;
  def insertqi : X86Builtin<"_Vector<2, long long int>(_Vector<2, long long int>, _Vector<2, long long int>, _Constant char, _Constant char)">;
  def insertq : X86Builtin<"_Vector<2, long long int>(_Vector<2, long long int>, _Vector<2, long long int>)">;
}

let Features = "sse4a", Attributes = [NoThrow, RequiredVectorWidth<128>] in {
  def movntsd : X86Builtin<"void(double *, _Vector<2, double>)">;
  def movntss : X86Builtin<"void(float *, _Vector<4, float>)">;
}

let Features = "aes", Attributes = [NoThrow, Const, RequiredVectorWidth<128>] in {
  def aesenc128 : X86Builtin<"_Vector<2, long long int>(_Vector<2, long long int>, _Vector<2, long long int>)">;
  def aesenclast128 : X86Builtin<"_Vector<2, long long int>(_Vector<2, long long int>, _Vector<2, long long int>)">;
  def aesdec128 : X86Builtin<"_Vector<2, long long int>(_Vector<2, long long int>, _Vector<2, long long int>)">;
  def aesdeclast128 : X86Builtin<"_Vector<2, long long int>(_Vector<2, long long int>, _Vector<2, long long int>)">;
  def aesimc128 : X86Builtin<"_Vector<2, long long int>(_Vector<2, long long int>)">;
  def aeskeygenassist128 : X86Builtin<"_Vector<2, long long int>(_Vector<2, long long int>, _Constant char)">;
}

let Features = "vaes", Attributes = [NoThrow, Const, RequiredVectorWidth<256>] in {
  def aesenc256 : X86Builtin<"_Vector<4, long long int>(_Vector<4, long long int>, _Vector<4, long long int>)">;
}

let Features = "avx512f,vaes", Attributes = [NoThrow, Const, RequiredVectorWidth<512>] in {
  def aesenc512 : X86Builtin<"_Vector<8, long long int>(_Vector<8, long long int>, _Vector<8, long long int>)">;
}

let Features = "vaes", Attributes = [NoThrow, Const, RequiredVectorWidth<256>] in {
  def aesenclast256 : X86Builtin<"_Vector<4, long long int>(_Vector<4, long long int>, _Vector<4, long long int>)">;
}

let Features = "avx512f,vaes", Attributes = [NoThrow, Const, RequiredVectorWidth<512>] in {
  def aesenclast512 : X86Builtin<"_Vector<8, long long int>(_Vector<8, long long int>, _Vector<8, long long int>)">;
}

let Features = "vaes", Attributes = [NoThrow, Const, RequiredVectorWidth<256>] in {
  def aesdec256 : X86Builtin<"_Vector<4, long long int>(_Vector<4, long long int>, _Vector<4, long long int>)">;
}

let Features = "avx512f,vaes", Attributes = [NoThrow, Const, RequiredVectorWidth<512>] in {
  def aesdec512 : X86Builtin<"_Vector<8, long long int>(_Vector<8, long long int>, _Vector<8, long long int>)">;
}

let Features = "vaes", Attributes = [NoThrow, Const, RequiredVectorWidth<256>] in {
  def aesdeclast256 : X86Builtin<"_Vector<4, long long int>(_Vector<4, long long int>, _Vector<4, long long int>)">;
}

let Features = "avx512f,vaes", Attributes = [NoThrow, Const, RequiredVectorWidth<512>] in {
  def aesdeclast512 : X86Builtin<"_Vector<8, long long int>(_Vector<8, long long int>, _Vector<8, long long int>)">;
}

let Features = "gfni", Attributes = [NoThrow, Const, RequiredVectorWidth<128>] in {
  def vgf2p8affineinvqb_v16qi : X86Builtin<"_Vector<16, char>(_Vector<16, char>, _Vector<16, char>, _Constant char)">;
}

let Features = "avx,gfni", Attributes = [NoThrow, Const, RequiredVectorWidth<256>] in {
  def vgf2p8affineinvqb_v32qi : X86Builtin<"_Vector<32, char>(_Vector<32, char>, _Vector<32, char>, _Constant char)">;
}

let Features = "avx512f,gfni", Attributes = [NoThrow, Const, RequiredVectorWidth<512>] in {
  def vgf2p8affineinvqb_v64qi : X86Builtin<"_Vector<64, char>(_Vector<64, char>, _Vector<64, char>, _Constant char)">;
}

let Features = "gfni", Attributes = [NoThrow, Const, RequiredVectorWidth<128>] in {
  def vgf2p8affineqb_v16qi : X86Builtin<"_Vector<16, char>(_Vector<16, char>, _Vector<16, char>, _Constant char)">;
}

let Features = "avx,gfni", Attributes = [NoThrow, Const, RequiredVectorWidth<256>] in {
  def vgf2p8affineqb_v32qi : X86Builtin<"_Vector<32, char>(_Vector<32, char>, _Vector<32, char>, _Constant char)">;
}

let Features = "avx512f,gfni", Attributes = [NoThrow, Const, RequiredVectorWidth<512>] in {
  def vgf2p8affineqb_v64qi : X86Builtin<"_Vector<64, char>(_Vector<64, char>, _Vector<64, char>, _Constant char)">;
}

let Features = "gfni", Attributes = [NoThrow, Const, RequiredVectorWidth<128>] in {
  def vgf2p8mulb_v16qi : X86Builtin<"_Vector<16, char>(_Vector<16, char>, _Vector<16, char>)">;
}

let Features = "avx,gfni", Attributes = [NoThrow, Const, RequiredVectorWidth<256>] in {
  def vgf2p8mulb_v32qi : X86Builtin<"_Vector<32, char>(_Vector<32, char>, _Vector<32, char>)">;
}

let Features = "avx512f,gfni", Attributes = [NoThrow, Const, RequiredVectorWidth<512>] in {
  def vgf2p8mulb_v64qi : X86Builtin<"_Vector<64, char>(_Vector<64, char>, _Vector<64, char>)">;
}

let Features = "pclmul", Attributes = [NoThrow, Const, RequiredVectorWidth<128>] in {
  def pclmulqdq128 : X86Builtin<"_Vector<2, long long int>(_Vector<2, long long int>, _Vector<2, long long int>, _Constant char)">;
}

let Features = "vpclmulqdq", Attributes = [NoThrow, Const, RequiredVectorWidth<256>] in {
  def pclmulqdq256 : X86Builtin<"_Vector<4, long long int>(_Vector<4, long long int>, _Vector<4, long long int>, _Constant char)">;
}

let Features = "avx512f,vpclmulqdq", Attributes = [NoThrow, Const, RequiredVectorWidth<512>] in {
  def pclmulqdq512 : X86Builtin<"_Vector<8, long long int>(_Vector<8, long long int>, _Vector<8, long long int>, _Constant char)">;
}

let Features = "avx", Attributes = [NoThrow, Const, RequiredVectorWidth<256>] in {
  def vpermilvarpd : X86Builtin<"_Vector<2, double>(_Vector<2, double>, _Vector<2, long long int>)">;
  def vpermilvarps : X86Builtin<"_Vector<4, float>(_Vector<4, float>, _Vector<4, int>)">;
  def vpermilvarpd256 : X86Builtin<"_Vector<4, double>(_Vector<4, double>, _Vector<4, long long int>)">;
  def vpermilvarps256 : X86Builtin<"_Vector<8, float>(_Vector<8, float>, _Vector<8, int>)">;
  def blendpd256 : X86Builtin<"_Vector<4, double>(_Vector<4, double>, _Vector<4, double>, _Constant int)">;
  def blendps256 : X86Builtin<"_Vector<8, float>(_Vector<8, float>, _Vector<8, float>, _Constant int)">;
  def shufpd256 : X86Builtin<"_Vector<4, double>(_Vector<4, double>, _Vector<4, double>, _Constant int)">;
  def shufps256 : X86Builtin<"_Vector<8, float>(_Vector<8, float>, _Vector<8, float>, _Constant int)">;
  def dpps256 : X86Builtin<"_Vector<8, float>(_Vector<8, float>, _Vector<8, float>, _Constant char)">;
  def cmppd256 : X86Builtin<"_Vector<4, double>(_Vector<4, double>, _Vector<4, double>, _Constant char)">;
  def cmpps256 : X86Builtin<"_Vector<8, float>(_Vector<8, float>, _Vector<8, float>, _Constant char)">;
  def vextractf128_pd256 : X86Builtin<"_Vector<2, double>(_Vector<4, double>, _Constant int)">;
  def vextractf128_ps256 : X86Builtin<"_Vector<4, float>(_Vector<8, float>, _Constant int)">;
  def vextractf128_si256 : X86Builtin<"_Vector<4, int>(_Vector<8, int>, _Constant int)">;
  def cvtpd2ps256 : X86Builtin<"_Vector<4, float>(_Vector<4, double>)">;
  def cvtps2dq256 : X86Builtin<"_Vector<8, int>(_Vector<8, float>)">;
  def cvttpd2dq256 : X86Builtin<"_Vector<4, int>(_Vector<4, double>)">;
  def cvtpd2dq256 : X86Builtin<"_Vector<4, int>(_Vector<4, double>)">;
  def cvttps2dq256 : X86Builtin<"_Vector<8, int>(_Vector<8, float>)">;
  def vperm2f128_pd256 : X86Builtin<"_Vector<4, double>(_Vector<4, double>, _Vector<4, double>, _Constant int)">;
  def vperm2f128_ps256 : X86Builtin<"_Vector<8, float>(_Vector<8, float>, _Vector<8, float>, _Constant int)">;
  def vperm2f128_si256 : X86Builtin<"_Vector<8, int>(_Vector<8, int>, _Vector<8, int>, _Constant int)">;
}

let Features = "avx", Attributes = [NoThrow, Const, RequiredVectorWidth<128>] in {
  def vpermilpd : X86Builtin<"_Vector<2, double>(_Vector<2, double>, _Constant int)">;
  def vpermilps : X86Builtin<"_Vector<4, float>(_Vector<4, float>, _Constant int)">;
}

let Features = "avx", Attributes = [NoThrow, Const, Constexpr, RequiredVectorWidth<256>] in {
  def blendvpd256 : X86Builtin<"_Vector<4, double>(_Vector<4, double>, _Vector<4, double>, _Vector<4, double>)">;
  def blendvps256 : X86Builtin<"_Vector<8, float>(_Vector<8, float>, _Vector<8, float>, _Vector<8, float>)">;
}

let Features = "avx", Attributes = [NoThrow, Const, RequiredVectorWidth<256>] in {
  def vpermilpd256 : X86Builtin<"_Vector<4, double>(_Vector<4, double>, _Constant int)">;
  def vpermilps256 : X86Builtin<"_Vector<8, float>(_Vector<8, float>, _Constant int)">;
  def vinsertf128_pd256 : X86Builtin<"_Vector<4, double>(_Vector<4, double>, _Vector<2, double>, _Constant int)">;
  def vinsertf128_ps256 : X86Builtin<"_Vector<8, float>(_Vector<8, float>, _Vector<4, float>, _Constant int)">;
  def vinsertf128_si256 : X86Builtin<"_Vector<8, int>(_Vector<8, int>, _Vector<4, int>, _Constant int)">;
  def sqrtpd256 : X86Builtin<"_Vector<4, double>(_Vector<4, double>)">;
  def sqrtps256 : X86Builtin<"_Vector<8, float>(_Vector<8, float>)">;
  def rsqrtps256 : X86Builtin<"_Vector<8, float>(_Vector<8, float>)">;
  def rcpps256 : X86Builtin<"_Vector<8, float>(_Vector<8, float>)">;
  def roundpd256 : X86Builtin<"_Vector<4, double>(_Vector<4, double>, _Constant int)">;
  def roundps256 : X86Builtin<"_Vector<8, float>(_Vector<8, float>, _Constant int)">;
}

let Features = "avx", Attributes = [NoThrow, Const, RequiredVectorWidth<128>] in {
  def vtestzpd : X86Builtin<"int(_Vector<2, double>, _Vector<2, double>)">;
  def vtestcpd : X86Builtin<"int(_Vector<2, double>, _Vector<2, double>)">;
  def vtestnzcpd : X86Builtin<"int(_Vector<2, double>, _Vector<2, double>)">;
  def vtestzps : X86Builtin<"int(_Vector<4, float>, _Vector<4, float>)">;
  def vtestcps : X86Builtin<"int(_Vector<4, float>, _Vector<4, float>)">;
  def vtestnzcps : X86Builtin<"int(_Vector<4, float>, _Vector<4, float>)">;
}

let Features = "avx", Attributes = [NoThrow, Const, RequiredVectorWidth<256>] in {
  def vtestzpd256 : X86Builtin<"int(_Vector<4, double>, _Vector<4, double>)">;
  def vtestcpd256 : X86Builtin<"int(_Vector<4, double>, _Vector<4, double>)">;
  def vtestnzcpd256 : X86Builtin<"int(_Vector<4, double>, _Vector<4, double>)">;
  def vtestzps256 : X86Builtin<"int(_Vector<8, float>, _Vector<8, float>)">;
  def vtestcps256 : X86Builtin<"int(_Vector<8, float>, _Vector<8, float>)">;
  def vtestnzcps256 : X86Builtin<"int(_Vector<8, float>, _Vector<8, float>)">;
  def ptestz256 : X86Builtin<"int(_Vector<4, long long int>, _Vector<4, long long int>)">;
  def ptestc256 : X86Builtin<"int(_Vector<4, long long int>, _Vector<4, long long int>)">;
  def ptestnzc256 : X86Builtin<"int(_Vector<4, long long int>, _Vector<4, long long int>)">;
  def movmskpd256 : X86Builtin<"int(_Vector<4, double>)">;
  def movmskps256 : X86Builtin<"int(_Vector<8, float>)">;
}

let Features = "avx", Attributes = [NoThrow] in {
  def vzeroall : X86Builtin<"void()">;
  def vzeroupper : X86Builtin<"void()">;
}

let Features = "avx", Attributes = [NoThrow, RequiredVectorWidth<256>] in {
  def lddqu256 : X86Builtin<"_Vector<32, char>(char const *)">;

  def maskloadpd256 : X86Builtin<"_Vector<4, double>(_Vector<4, double const *>, _Vector<4, long long int>)">;
  def maskloadps256 : X86Builtin<"_Vector<8, float>(_Vector<8, float const *>, _Vector<8, int>)">;

  def maskstorepd256 : X86Builtin<"void(_Vector<4, double *>, _Vector<4, long long int>, _Vector<4, double>)">;
  def maskstoreps256 : X86Builtin<"void(_Vector<8, float *>, _Vector<8, int>, _Vector<8, float>)">;
}

let Features = "avx", Attributes = [NoThrow, RequiredVectorWidth<128>] in {
  def maskloadpd : X86Builtin<"_Vector<2, double>(_Vector<2, double const *>, _Vector<2, long long int>)">;
  def maskloadps : X86Builtin<"_Vector<4, float>(_Vector<4, float const *>, _Vector<4, int>)">;

  def maskstorepd : X86Builtin<"void(_Vector<2, double *>, _Vector<2, long long int>, _Vector<2, double>)">;
  def maskstoreps : X86Builtin<"void(_Vector<4, float *>, _Vector<4, int>, _Vector<4, float>)">;
}

let Features = "avx", Attributes = [NoThrow, Const, RequiredVectorWidth<256>] in {
  def vec_ext_v32qi : X86Builtin<"char(_Vector<32, char>, _Constant int)">;
  def vec_ext_v16hi : X86Builtin<"short(_Vector<16, short>, _Constant int)">;
  def vec_ext_v8si : X86Builtin<"int(_Vector<8, int>, _Constant int)">;
  def vec_set_v32qi : X86Builtin<"_Vector<32, char>(_Vector<32, char>, char, _Constant int)">;
  def vec_set_v16hi : X86Builtin<"_Vector<16, short>(_Vector<16, short>, short, _Constant int)">;
  def vec_set_v8si : X86Builtin<"_Vector<8, int>(_Vector<8, int>, int, _Constant int)">;
}

let Features = "avx2", Attributes = [NoThrow, Const, RequiredVectorWidth<256>] in {
  def mpsadbw256 : X86Builtin<"_Vector<32, char>(_Vector<32, char>, _Vector<32, char>, _Constant char)">;
  def packsswb256 : X86Builtin<"_Vector<32, char>(_Vector<16, short>, _Vector<16, short>)">;
  def packssdw256 : X86Builtin<"_Vector<16, short>(_Vector<8, int>, _Vector<8, int>)">;
  def packuswb256 : X86Builtin<"_Vector<32, char>(_Vector<16, short>, _Vector<16, short>)">;
  def packusdw256 : X86Builtin<"_Vector<16, short>(_Vector<8, int>, _Vector<8, int>)">;
  def palignr256 : X86Builtin<"_Vector<32, char>(_Vector<32, char>, _Vector<32, char>, _Constant int)">;
  def pblendw256 : X86Builtin<"_Vector<16, short>(_Vector<16, short>, _Vector<16, short>, _Constant int)">;
  def phaddw256 : X86Builtin<"_Vector<16, short>(_Vector<16, short>, _Vector<16, short>)">;
  def phaddd256 : X86Builtin<"_Vector<8, int>(_Vector<8, int>, _Vector<8, int>)">;
  def phaddsw256 : X86Builtin<"_Vector<16, short>(_Vector<16, short>, _Vector<16, short>)">;
  def phsubw256 : X86Builtin<"_Vector<16, short>(_Vector<16, short>, _Vector<16, short>)">;
  def phsubd256 : X86Builtin<"_Vector<8, int>(_Vector<8, int>, _Vector<8, int>)">;
  def phsubsw256 : X86Builtin<"_Vector<16, short>(_Vector<16, short>, _Vector<16, short>)">;
  def pmaddubsw256 : X86Builtin<"_Vector<16, short>(_Vector<32, char>, _Vector<32, char>)">;
  def pmaddwd256 : X86Builtin<"_Vector<8, int>(_Vector<16, short>, _Vector<16, short>)">;
  def pmovmskb256 : X86Builtin<"int(_Vector<32, char>)">;
  def pmulhrsw256 : X86Builtin<"_Vector<16, short>(_Vector<16, short>, _Vector<16, short>)">;
<<<<<<< HEAD
  def pmuludq256 : X86Builtin<"_Vector<4, long long int>(_Vector<8, int>, _Vector<8, int>)">;
=======
>>>>>>> 35227056
  def psadbw256 : X86Builtin<"_Vector<4, long long int>(_Vector<32, char>, _Vector<32, char>)">;
  def pshufb256 : X86Builtin<"_Vector<32, char>(_Vector<32, char>, _Vector<32, char>)">;
  def pshufd256 : X86Builtin<"_Vector<8, int>(_Vector<8, int>, _Constant int)">;
  def pshuflw256 : X86Builtin<"_Vector<16, short>(_Vector<16, short>, _Constant int)">;
  def pshufhw256 : X86Builtin<"_Vector<16, short>(_Vector<16, short>, _Constant int)">;
  def psignb256 : X86Builtin<"_Vector<32, char>(_Vector<32, char>, _Vector<32, char>)">;
  def psignw256 : X86Builtin<"_Vector<16, short>(_Vector<16, short>, _Vector<16, short>)">;
  def psignd256 : X86Builtin<"_Vector<8, int>(_Vector<8, int>, _Vector<8, int>)">;
  def psllw256 : X86Builtin<"_Vector<16, short>(_Vector<16, short>, _Vector<8, short>)">;
  def pslldqi256_byteshift : X86Builtin<"_Vector<4, long long int>(_Vector<4, long long int>, _Constant int)">;
  def pslld256 : X86Builtin<"_Vector<8, int>(_Vector<8, int>, _Vector<4, int>)">;
  def psllq256 : X86Builtin<"_Vector<4, long long int>(_Vector<4, long long int>, _Vector<2, long long int>)">;
  def psraw256 : X86Builtin<"_Vector<16, short>(_Vector<16, short>, _Vector<8, short>)">;
  def psrad256 : X86Builtin<"_Vector<8, int>(_Vector<8, int>, _Vector<4, int>)">;
  def psrldqi256_byteshift : X86Builtin<"_Vector<4, long long int>(_Vector<4, long long int>, _Constant int)">;
  def psrlw256 : X86Builtin<"_Vector<16, short>(_Vector<16, short>, _Vector<8, short>)">;
  def psrld256 : X86Builtin<"_Vector<8, int>(_Vector<8, int>, _Vector<4, int>)">;
  def psrlq256 : X86Builtin<"_Vector<4, long long int>(_Vector<4, long long int>, _Vector<2, long long int>)">;
  def pblendd128 : X86Builtin<"_Vector<4, int>(_Vector<4, int>, _Vector<4, int>, _Constant int)">;
  def pblendd256 : X86Builtin<"_Vector<8, int>(_Vector<8, int>, _Vector<8, int>, _Constant int)">;
  def permvarsi256 : X86Builtin<"_Vector<8, int>(_Vector<8, int>, _Vector<8, int>)">;
  def permdf256 : X86Builtin<"_Vector<4, double>(_Vector<4, double>, _Constant int)">;
  def permvarsf256 : X86Builtin<"_Vector<8, float>(_Vector<8, float>, _Vector<8, int>)">;
  def permti256 : X86Builtin<"_Vector<4, long long int>(_Vector<4, long long int>, _Vector<4, long long int>, _Constant int)">;
  def permdi256 : X86Builtin<"_Vector<4, long long int>(_Vector<4, long long int>, _Constant int)">;
  def extract128i256 : X86Builtin<"_Vector<2, long long int>(_Vector<4, long long int>, _Constant int)">;
  def insert128i256 : X86Builtin<"_Vector<4, long long int>(_Vector<4, long long int>, _Vector<2, long long int>, _Constant int)">;
}

let Features = "avx2", Attributes = [NoThrow, Const, Constexpr, RequiredVectorWidth<256>] in {
<<<<<<< HEAD
  def pmulhuw256 : X86Builtin<"_Vector<16, unsigned short>(_Vector<16, unsigned short>, _Vector<16, unsigned short>)">;
  def pmulhw256 : X86Builtin<"_Vector<16, short>(_Vector<16, short>, _Vector<16, short>)">;
}

let Features = "avx2", Attributes = [NoThrow, RequiredVectorWidth<256>] in {
  def maskloadd256 : X86Builtin<"_Vector<8, int>(_Vector<8, int const *>, _Vector<8, int>)">;
  def maskloadq256 : X86Builtin<"_Vector<4, long long int>(_Vector<4, long long int const *>, _Vector<4, long long int>)">;
}
=======
  def pavgb256 : X86Builtin<"_Vector<32, unsigned char>(_Vector<32, unsigned char>, _Vector<32, unsigned char>)">;
  def pavgw256 : X86Builtin<"_Vector<16, unsigned short>(_Vector<16, unsigned short>, _Vector<16, unsigned short>)">;
>>>>>>> 35227056

  def pblendvb256 : X86Builtin<"_Vector<32, char>(_Vector<32, char>, _Vector<32, char>, _Vector<32, char>)">;

  def pmuldq256 : X86Builtin<"_Vector<4, long long int>(_Vector<8, int>, _Vector<8, int>)">;
  def pmuludq256 : X86Builtin<"_Vector<4, long long int>(_Vector<8, int>, _Vector<8, int>)">;

  def psllwi256 : X86Builtin<"_Vector<16, short>(_Vector<16, short>, int)">;
  def pslldi256 : X86Builtin<"_Vector<8, int>(_Vector<8, int>, int)">;
  def psllqi256 : X86Builtin<"_Vector<4, long long int>(_Vector<4, long long int>, int)">;

  def psrlwi256 : X86Builtin<"_Vector<16, short>(_Vector<16, short>, int)">;
  def psrldi256 : X86Builtin<"_Vector<8, int>(_Vector<8, int>, int)">;
  def psrlqi256 : X86Builtin<"_Vector<4, long long int>(_Vector<4, long long int>, int)">;

  def psrawi256 : X86Builtin<"_Vector<16, short>(_Vector<16, short>, int)">;
  def psradi256 : X86Builtin<"_Vector<8, int>(_Vector<8, int>, int)">;

  def pmulhuw256 : X86Builtin<"_Vector<16, unsigned short>(_Vector<16, unsigned short>, _Vector<16, unsigned short>)">;
  def pmulhw256 : X86Builtin<"_Vector<16, short>(_Vector<16, short>, _Vector<16, short>)">;

  def psllv8si : X86Builtin<"_Vector<8, int>(_Vector<8, int>, _Vector<8, int>)">;
  def psrav8si : X86Builtin<"_Vector<8, int>(_Vector<8, int>, _Vector<8, int>)">;
  def psrlv8si : X86Builtin<"_Vector<8, int>(_Vector<8, int>, _Vector<8, int>)">;
  def psllv4di : X86Builtin<"_Vector<4, long long int>(_Vector<4, long long int>, _Vector<4, long long int>)">;
  def psrlv4di : X86Builtin<"_Vector<4, long long int>(_Vector<4, long long int>, _Vector<4, long long int>)">;
}

let Features = "avx2", Attributes = [NoThrow, Const, Constexpr, RequiredVectorWidth<128>] in {
  def psllv4si : X86Builtin<"_Vector<4, int>(_Vector<4, int>, _Vector<4, int>)">;
  def psrav4si : X86Builtin<"_Vector<4, int>(_Vector<4, int>, _Vector<4, int>)">;
  def psrlv4si : X86Builtin<"_Vector<4, int>(_Vector<4, int>, _Vector<4, int>)">;
  def psllv2di : X86Builtin<"_Vector<2, long long int>(_Vector<2, long long int>, _Vector<2, long long int>)">;
  def psrlv2di : X86Builtin<"_Vector<2, long long int>(_Vector<2, long long int>, _Vector<2, long long int>)">;
}

let Features = "avx2", Attributes = [NoThrow, RequiredVectorWidth<256>] in {
  def maskloadd256 : X86Builtin<"_Vector<8, int>(_Vector<8, int const *>, _Vector<8, int>)">;
  def maskloadq256 : X86Builtin<"_Vector<4, long long int>(_Vector<4, long long int const *>, _Vector<4, long long int>)">;

  def maskstored256 : X86Builtin<"void(_Vector<8, int *>, _Vector<8, int>, _Vector<8, int>)">;
  def maskstoreq256 : X86Builtin<"void(_Vector<4, long long int *>, _Vector<4, long long int>, _Vector<4, long long int>)">;

  def gatherd_pd256 : X86Builtin<"_Vector<4, double>(_Vector<4, double>, double const *, _Vector<4, int>, _Vector<4, double>, _Constant char)">;
  def gatherq_pd256 : X86Builtin<"_Vector<4, double>(_Vector<4, double>, double const *, _Vector<4, long long int>, _Vector<4, double>, _Constant char)">;
  def gatherd_ps256 : X86Builtin<"_Vector<8, float>(_Vector<8, float>, float const *, _Vector<8, int>, _Vector<8, float>, _Constant char)">;
  def gatherq_ps256 : X86Builtin<"_Vector<4, float>(_Vector<4, float>, float const *, _Vector<4, long long int>, _Vector<4, float>, _Constant char)">;

  def gatherd_q256 : X86Builtin<"_Vector<4, long long int>(_Vector<4, long long int>, long long int const *, _Vector<4, int>, _Vector<4, long long int>, _Constant char)">;
  def gatherq_q256 : X86Builtin<"_Vector<4, long long int>(_Vector<4, long long int>, long long int const *, _Vector<4, long long int>, _Vector<4, long long int>, _Constant char)">;
  def gatherd_d256 : X86Builtin<"_Vector<8, int>(_Vector<8, int>, int const *, _Vector<8, int>, _Vector<8, int>, _Constant char)">;
  def gatherq_d256 : X86Builtin<"_Vector<4, int>(_Vector<4, int>, int const *, _Vector<4, long long int>, _Vector<4, int>, _Constant char)">;
}

let Features = "avx2", Attributes = [NoThrow, RequiredVectorWidth<128>] in {
  def maskloadd : X86Builtin<"_Vector<4, int>(_Vector<4, int const *>, _Vector<4, int>)">;
  def maskloadq : X86Builtin<"_Vector<2, long long int>(_Vector<2, long long int const *>, _Vector<2, long long int>)">;

  def maskstored : X86Builtin<"void(_Vector<4, int *>, _Vector<4, int>, _Vector<4, int>)">;
  def maskstoreq : X86Builtin<"void(_Vector<2, long long int *>, _Vector<2, long long int>, _Vector<2, long long int>)">;

  def gatherd_pd : X86Builtin<"_Vector<2, double>(_Vector<2, double>, double const *, _Vector<4, int>, _Vector<2, double>, _Constant char)">;
  def gatherq_pd : X86Builtin<"_Vector<2, double>(_Vector<2, double>, double const *, _Vector<2, long long int>, _Vector<2, double>, _Constant char)">;
  def gatherd_ps : X86Builtin<"_Vector<4, float>(_Vector<4, float>, float const *, _Vector<4, int>, _Vector<4, float>, _Constant char)">;
  def gatherq_ps : X86Builtin<"_Vector<4, float>(_Vector<4, float>, float const *, _Vector<2, long long int>, _Vector<4, float>, _Constant char)">;

  def gatherd_q : X86Builtin<"_Vector<2, long long int>(_Vector<2, long long int>, long long int const *, _Vector<4, int>, _Vector<2, long long int>, _Constant char)">;
  def gatherq_q : X86Builtin<"_Vector<2, long long int>(_Vector<2, long long int>, long long int const *, _Vector<2, long long int>, _Vector<2, long long int>, _Constant char)">;
  def gatherd_d : X86Builtin<"_Vector<4, int>(_Vector<4, int>, int const *, _Vector<4, int>, _Vector<4, int>, _Constant char)">;
  def gatherq_d : X86Builtin<"_Vector<4, int>(_Vector<4, int>, int const *, _Vector<2, long long int>, _Vector<4, int>, _Constant char)">;
}

let Features = "f16c", Attributes = [NoThrow, Const, RequiredVectorWidth<128>] in {
  def vcvtps2ph : X86Builtin<"_Vector<8, short>(_Vector<4, float>, _Constant int)">;
}

let Features = "f16c", Attributes = [NoThrow, Const, RequiredVectorWidth<256>] in {
  def vcvtps2ph256 : X86Builtin<"_Vector<8, short>(_Vector<8, float>, _Constant int)">;
}

let Features = "rdrnd", Attributes = [NoThrow] in {
  def rdrand16_step : X86Builtin<"unsigned int(unsigned short *)">;
  def rdrand32_step : X86Builtin<"unsigned int(unsigned int *)">;
}

let Features = "fxsr", Attributes = [NoThrow] in {
  def fxrstor : X86Builtin<"void(void *)">;
  def fxsave : X86Builtin<"void(void *)">;
}

let Features = "xsave", Attributes = [NoThrow] in {
  def xsave : X86Builtin<"void(void *, unsigned long long int)">;
  def xrstor : X86Builtin<"void(void *, unsigned long long int)">;
  def xgetbv : X86Builtin<"unsigned long long int(unsigned int)">;
}

let Header = "immintrin.h", Languages = "ALL_MS_LANGUAGES", Attributes = [NoThrow, RequireDeclaration] in {
  def _xgetbv : X86LibBuiltin<"uint64_t(unsigned int)">;
}

let Features = "xsave", Attributes = [NoThrow] in {
  def xsetbv : X86Builtin<"void(unsigned int, unsigned long long int)">;
}

let Header = "immintrin.h", Languages = "ALL_MS_LANGUAGES", Attributes = [NoThrow, RequireDeclaration] in {
  def _xsetbv : X86LibBuiltin<"void(unsigned int, uint64_t)">;
}

let Features = "xsaveopt", Attributes = [NoThrow] in {
  def xsaveopt : X86Builtin<"void(void *, unsigned long long int)">;
}

let Features = "xsaves", Attributes = [NoThrow] in {
  def xrstors : X86Builtin<"void(void *, unsigned long long int)">;
}

let Features = "xsavec", Attributes = [NoThrow] in {
  def xsavec : X86Builtin<"void(void *, unsigned long long int)">;
}

let Features = "xsaves", Attributes = [NoThrow] in {
  def xsaves : X86Builtin<"void(void *, unsigned long long int)">;
}

let Features = "shstk", Attributes = [NoThrow] in {
  def incsspd : X86Builtin<"void(unsigned int)">;
  def rdsspd : X86Builtin<"unsigned int(unsigned int)">;
  def saveprevssp : X86Builtin<"void()">;
  def rstorssp : X86Builtin<"void(void *)">;
  def wrssd : X86Builtin<"void(unsigned int, void *)">;
  def wrussd : X86Builtin<"void(unsigned int, void *)">;
  def setssbsy : X86Builtin<"void()">;
  def clrssbsy : X86Builtin<"void(void *)">;
}

let Features = "clflushopt", Attributes = [NoThrow] in {
  def clflushopt : X86Builtin<"void(void const *)">;
}

let Features = "clwb", Attributes = [NoThrow] in {
  def clwb : X86Builtin<"void(void const *)">;
}

let Attributes = [NoThrow] in {
  def wbinvd : X86Builtin<"void()">;
}

let Features = "wbnoinvd", Attributes = [NoThrow] in {
  def wbnoinvd : X86Builtin<"void()">;
}

let Attributes = [NoThrow, Constexpr] in {
  def addcarryx_u32 : X86Builtin<"unsigned char(unsigned char, unsigned int, unsigned int, unsigned int *)">;
  def subborrow_u32 : X86Builtin<"unsigned char(unsigned char, unsigned int, unsigned int, unsigned int *)">;
}

let Features = "rdseed", Attributes = [NoThrow] in {
  def rdseed16_step : X86Builtin<"unsigned int(unsigned short *)">;
  def rdseed32_step : X86Builtin<"unsigned int(unsigned int *)">;
}

let Features = "bmi", Attributes = [NoThrow, Const, Constexpr] in {
  def bextr_u32 : X86Builtin<"unsigned int(unsigned int, unsigned int)">;
}

let Attributes = [NoThrow, Const, Constexpr] in {
  def tzcnt_u16 : X86Builtin<"unsigned short(unsigned short)">;
  def tzcnt_u32 : X86Builtin<"unsigned int(unsigned int)">;
  def lzcnt_u16 : X86Builtin<"unsigned short(unsigned short)">;
  def lzcnt_u32 : X86Builtin<"unsigned int(unsigned int)">;
}

let Features = "bmi2", Attributes = [NoThrow, Const, Constexpr] in {
  def bzhi_si : X86Builtin<"unsigned int(unsigned int, unsigned int)">;
  def pdep_si : X86Builtin<"unsigned int(unsigned int, unsigned int)">;
  def pext_si : X86Builtin<"unsigned int(unsigned int, unsigned int)">;
}

let Features = "tbm", Attributes = [NoThrow, Const, Constexpr] in {
  def bextri_u32 : X86Builtin<"unsigned int(unsigned int, _Constant unsigned int)">;
}

let Features = "lwp", Attributes = [NoThrow] in {
  def llwpcb : X86Builtin<"void(void *)">;
  def slwpcb : X86Builtin<"void *()">;
  def lwpins32 : X86Builtin<"unsigned char(unsigned int, unsigned int, _Constant unsigned int)">;
  def lwpval32 : X86Builtin<"void(unsigned int, unsigned int, _Constant unsigned int)">;
}

let Features = "sha", Attributes = [NoThrow, Const, RequiredVectorWidth<128>] in {
  def sha1rnds4 : X86Builtin<"_Vector<4, int>(_Vector<4, int>, _Vector<4, int>, _Constant char)">;
  def sha1nexte : X86Builtin<"_Vector<4, int>(_Vector<4, int>, _Vector<4, int>)">;
  def sha1msg1 : X86Builtin<"_Vector<4, int>(_Vector<4, int>, _Vector<4, int>)">;
  def sha1msg2 : X86Builtin<"_Vector<4, int>(_Vector<4, int>, _Vector<4, int>)">;
  def sha256rnds2 : X86Builtin<"_Vector<4, int>(_Vector<4, int>, _Vector<4, int>, _Vector<4, int>)">;
  def sha256msg1 : X86Builtin<"_Vector<4, int>(_Vector<4, int>, _Vector<4, int>)">;
  def sha256msg2 : X86Builtin<"_Vector<4, int>(_Vector<4, int>, _Vector<4, int>)">;
}

let Features = "fma", Attributes = [NoThrow, Const, RequiredVectorWidth<128>] in {
  def vfmaddss3 : X86Builtin<"_Vector<4, float>(_Vector<4, float>, _Vector<4, float>, _Vector<4, float>)">;
  def vfmaddsd3 : X86Builtin<"_Vector<2, double>(_Vector<2, double>, _Vector<2, double>, _Vector<2, double>)">;
}

let Features = "fma4", Attributes = [NoThrow, Const, RequiredVectorWidth<128>] in {
  def vfmaddss : X86Builtin<"_Vector<4, float>(_Vector<4, float>, _Vector<4, float>, _Vector<4, float>)">;
  def vfmaddsd : X86Builtin<"_Vector<2, double>(_Vector<2, double>, _Vector<2, double>, _Vector<2, double>)">;
}

let Features = "fma|fma4", Attributes = [NoThrow, Const, RequiredVectorWidth<128>] in {
  def vfmaddsubps : X86Builtin<"_Vector<4, float>(_Vector<4, float>, _Vector<4, float>, _Vector<4, float>)">;
  def vfmaddsubpd : X86Builtin<"_Vector<2, double>(_Vector<2, double>, _Vector<2, double>, _Vector<2, double>)">;
}

<<<<<<< HEAD
let Features = "fma|fma4",
    Attributes = [NoThrow, Const, RequiredVectorWidth<256>] in {
=======
let Features = "fma|fma4", Attributes = [NoThrow, Const, RequiredVectorWidth<256>] in {
>>>>>>> 35227056
  def vfmaddsubps256 : X86Builtin<"_Vector<8, float>(_Vector<8, float>, _Vector<8, float>, _Vector<8, float>)">;
  def vfmaddsubpd256 : X86Builtin<"_Vector<4, double>(_Vector<4, double>, _Vector<4, double>, _Vector<4, double>)">;
}

let Features = "avx512f", Attributes = [NoThrow, Const, RequiredVectorWidth<512>] in {
  def vfmaddpd512_mask : X86Builtin<"_Vector<8, double>(_Vector<8, double>, _Vector<8, double>, _Vector<8, double>, unsigned char, _Constant int)">;
  def vfmaddpd512_maskz : X86Builtin<"_Vector<8, double>(_Vector<8, double>, _Vector<8, double>, _Vector<8, double>, unsigned char, _Constant int)">;
  def vfmaddpd512_mask3 : X86Builtin<"_Vector<8, double>(_Vector<8, double>, _Vector<8, double>, _Vector<8, double>, unsigned char, _Constant int)">;
  def vfmsubpd512_mask3 : X86Builtin<"_Vector<8, double>(_Vector<8, double>, _Vector<8, double>, _Vector<8, double>, unsigned char, _Constant int)">;
  def vfmaddps512_mask : X86Builtin<"_Vector<16, float>(_Vector<16, float>, _Vector<16, float>, _Vector<16, float>, unsigned short, _Constant int)">;
  def vfmaddps512_maskz : X86Builtin<"_Vector<16, float>(_Vector<16, float>, _Vector<16, float>, _Vector<16, float>, unsigned short, _Constant int)">;
  def vfmaddps512_mask3 : X86Builtin<"_Vector<16, float>(_Vector<16, float>, _Vector<16, float>, _Vector<16, float>, unsigned short, _Constant int)">;
  def vfmsubps512_mask3 : X86Builtin<"_Vector<16, float>(_Vector<16, float>, _Vector<16, float>, _Vector<16, float>, unsigned short, _Constant int)">;
  def vfmaddsubpd512_mask : X86Builtin<"_Vector<8, double>(_Vector<8, double>, _Vector<8, double>, _Vector<8, double>, unsigned char, _Constant int)">;
  def vfmaddsubpd512_maskz : X86Builtin<"_Vector<8, double>(_Vector<8, double>, _Vector<8, double>, _Vector<8, double>, unsigned char, _Constant int)">;
  def vfmaddsubpd512_mask3 : X86Builtin<"_Vector<8, double>(_Vector<8, double>, _Vector<8, double>, _Vector<8, double>, unsigned char, _Constant int)">;
  def vfmsubaddpd512_mask3 : X86Builtin<"_Vector<8, double>(_Vector<8, double>, _Vector<8, double>, _Vector<8, double>, unsigned char, _Constant int)">;
  def vfmaddsubps512_mask : X86Builtin<"_Vector<16, float>(_Vector<16, float>, _Vector<16, float>, _Vector<16, float>, unsigned short, _Constant int)">;
  def vfmaddsubps512_maskz : X86Builtin<"_Vector<16, float>(_Vector<16, float>, _Vector<16, float>, _Vector<16, float>, unsigned short, _Constant int)">;
  def vfmaddsubps512_mask3 : X86Builtin<"_Vector<16, float>(_Vector<16, float>, _Vector<16, float>, _Vector<16, float>, unsigned short, _Constant int)">;
  def vfmsubaddps512_mask3 : X86Builtin<"_Vector<16, float>(_Vector<16, float>, _Vector<16, float>, _Vector<16, float>, unsigned short, _Constant int)">;
}

let Features = "xop", Attributes = [NoThrow, Const, RequiredVectorWidth<128>] in {
  def vpmacssww : X86Builtin<"_Vector<8, short>(_Vector<8, short>, _Vector<8, short>, _Vector<8, short>)">;
  def vpmacsww : X86Builtin<"_Vector<8, short>(_Vector<8, short>, _Vector<8, short>, _Vector<8, short>)">;
  def vpmacsswd : X86Builtin<"_Vector<4, int>(_Vector<8, short>, _Vector<8, short>, _Vector<4, int>)">;
  def vpmacswd : X86Builtin<"_Vector<4, int>(_Vector<8, short>, _Vector<8, short>, _Vector<4, int>)">;
  def vpmacssdd : X86Builtin<"_Vector<4, int>(_Vector<4, int>, _Vector<4, int>, _Vector<4, int>)">;
  def vpmacsdd : X86Builtin<"_Vector<4, int>(_Vector<4, int>, _Vector<4, int>, _Vector<4, int>)">;
  def vpmacssdql : X86Builtin<"_Vector<2, long long int>(_Vector<4, int>, _Vector<4, int>, _Vector<2, long long int>)">;
  def vpmacsdql : X86Builtin<"_Vector<2, long long int>(_Vector<4, int>, _Vector<4, int>, _Vector<2, long long int>)">;
  def vpmacssdqh : X86Builtin<"_Vector<2, long long int>(_Vector<4, int>, _Vector<4, int>, _Vector<2, long long int>)">;
  def vpmacsdqh : X86Builtin<"_Vector<2, long long int>(_Vector<4, int>, _Vector<4, int>, _Vector<2, long long int>)">;
  def vpmadcsswd : X86Builtin<"_Vector<4, int>(_Vector<8, short>, _Vector<8, short>, _Vector<4, int>)">;
  def vpmadcswd : X86Builtin<"_Vector<4, int>(_Vector<8, short>, _Vector<8, short>, _Vector<4, int>)">;
  def vphaddbw : X86Builtin<"_Vector<8, short>(_Vector<16, char>)">;
  def vphaddbd : X86Builtin<"_Vector<4, int>(_Vector<16, char>)">;
  def vphaddbq : X86Builtin<"_Vector<2, long long int>(_Vector<16, char>)">;
  def vphaddwd : X86Builtin<"_Vector<4, int>(_Vector<8, short>)">;
  def vphaddwq : X86Builtin<"_Vector<2, long long int>(_Vector<8, short>)">;
  def vphadddq : X86Builtin<"_Vector<2, long long int>(_Vector<4, int>)">;
  def vphaddubw : X86Builtin<"_Vector<8, short>(_Vector<16, char>)">;
  def vphaddubd : X86Builtin<"_Vector<4, int>(_Vector<16, char>)">;
  def vphaddubq : X86Builtin<"_Vector<2, long long int>(_Vector<16, char>)">;
  def vphadduwd : X86Builtin<"_Vector<4, int>(_Vector<8, short>)">;
  def vphadduwq : X86Builtin<"_Vector<2, long long int>(_Vector<8, short>)">;
  def vphaddudq : X86Builtin<"_Vector<2, long long int>(_Vector<4, int>)">;
  def vphsubbw : X86Builtin<"_Vector<8, short>(_Vector<16, char>)">;
  def vphsubwd : X86Builtin<"_Vector<4, int>(_Vector<8, short>)">;
  def vphsubdq : X86Builtin<"_Vector<2, long long int>(_Vector<4, int>)">;
  def vpperm : X86Builtin<"_Vector<16, char>(_Vector<16, char>, _Vector<16, char>, _Vector<16, char>)">;
<<<<<<< HEAD
  def vprotbi : X86Builtin<"_Vector<16, char>(_Vector<16, char>, _Constant char)">;
  def vprotwi : X86Builtin<"_Vector<8, short>(_Vector<8, short>, _Constant char)">;
  def vprotdi : X86Builtin<"_Vector<4, int>(_Vector<4, int>, _Constant char)">;
  def vprotqi : X86Builtin<"_Vector<2, long long int>(_Vector<2, long long int>, _Constant char)">;
=======
>>>>>>> 35227056
  def vpshlb : X86Builtin<"_Vector<16, char>(_Vector<16, char>, _Vector<16, char>)">;
  def vpshlw : X86Builtin<"_Vector<8, short>(_Vector<8, short>, _Vector<8, short>)">;
  def vpshld : X86Builtin<"_Vector<4, int>(_Vector<4, int>, _Vector<4, int>)">;
  def vpshlq : X86Builtin<"_Vector<2, long long int>(_Vector<2, long long int>, _Vector<2, long long int>)">;
  def vpshab : X86Builtin<"_Vector<16, char>(_Vector<16, char>, _Vector<16, char>)">;
  def vpshaw : X86Builtin<"_Vector<8, short>(_Vector<8, short>, _Vector<8, short>)">;
  def vpshad : X86Builtin<"_Vector<4, int>(_Vector<4, int>, _Vector<4, int>)">;
  def vpshaq : X86Builtin<"_Vector<2, long long int>(_Vector<2, long long int>, _Vector<2, long long int>)">;
  def vpcomub : X86Builtin<"_Vector<16, char>(_Vector<16, char>, _Vector<16, char>, _Constant char)">;
  def vpcomuw : X86Builtin<"_Vector<8, short>(_Vector<8, short>, _Vector<8, short>, _Constant char)">;
  def vpcomud : X86Builtin<"_Vector<4, int>(_Vector<4, int>, _Vector<4, int>, _Constant char)">;
  def vpcomuq : X86Builtin<"_Vector<2, long long int>(_Vector<2, long long int>, _Vector<2, long long int>, _Constant char)">;
  def vpcomb : X86Builtin<"_Vector<16, char>(_Vector<16, char>, _Vector<16, char>, _Constant char)">;
  def vpcomw : X86Builtin<"_Vector<8, short>(_Vector<8, short>, _Vector<8, short>, _Constant char)">;
  def vpcomd : X86Builtin<"_Vector<4, int>(_Vector<4, int>, _Vector<4, int>, _Constant char)">;
  def vpcomq : X86Builtin<"_Vector<2, long long int>(_Vector<2, long long int>, _Vector<2, long long int>, _Constant char)">;
  def vpermil2pd : X86Builtin<"_Vector<2, double>(_Vector<2, double>, _Vector<2, double>, _Vector<2, long long int>, _Constant char)">;
  def vpermil2ps : X86Builtin<"_Vector<4, float>(_Vector<4, float>, _Vector<4, float>, _Vector<4, int>, _Constant char)">;
  def vfrczss : X86Builtin<"_Vector<4, float>(_Vector<4, float>)">;
  def vfrczsd : X86Builtin<"_Vector<2, double>(_Vector<2, double>)">;
  def vfrczps : X86Builtin<"_Vector<4, float>(_Vector<4, float>)">;
  def vfrczpd : X86Builtin<"_Vector<2, double>(_Vector<2, double>)">;
}

let Features = "xop", Attributes = [NoThrow, Const, Constexpr, RequiredVectorWidth<128>] in {
  def vprotbi : X86Builtin<"_Vector<16, char>(_Vector<16, char>, _Constant char)">;
  def vprotwi : X86Builtin<"_Vector<8, short>(_Vector<8, short>, _Constant char)">;
  def vprotdi : X86Builtin<"_Vector<4, int>(_Vector<4, int>, _Constant char)">;
  def vprotqi : X86Builtin<"_Vector<2, long long int>(_Vector<2, long long int>, _Constant char)">;
}

let Features = "xop", Attributes = [NoThrow, Const, RequiredVectorWidth<256>] in {
  def vpermil2pd256 : X86Builtin<"_Vector<4, double>(_Vector<4, double>, _Vector<4, double>, _Vector<4, long long int>, _Constant char)">;
  def vpermil2ps256 : X86Builtin<"_Vector<8, float>(_Vector<8, float>, _Vector<8, float>, _Vector<8, int>, _Constant char)">;
  def vfrczps256 : X86Builtin<"_Vector<8, float>(_Vector<8, float>)">;
  def vfrczpd256 : X86Builtin<"_Vector<4, double>(_Vector<4, double>)">;
}

let Features = "rtm", Attributes = [NoThrow] in {
  def xbegin : X86Builtin<"int()">;
  def xend : X86Builtin<"void()">;
  def xabort : X86Builtin<"void(_Constant char)">;
  def xtest : X86Builtin<"int()">;
}

let Features = "rdpid", Attributes = [NoThrow] in {
  def rdpid : X86Builtin<"unsigned int()">;
}

let Features = "rdpru", Attributes = [NoThrow], EnableOpenCLLong = 0 in {
  def rdpru : X86Builtin<"unsigned long long int(int)">;
}

let Features = "pku", Attributes = [NoThrow] in {
  def rdpkru : X86Builtin<"unsigned int()">;
  def wrpkru : X86Builtin<"void(unsigned int)">;
}

let Features = "avx512f", Attributes = [NoThrow, Const, RequiredVectorWidth<512>] in {
  def sqrtpd512 : X86Builtin<"_Vector<8, double>(_Vector<8, double>, _Constant int)">;
  def sqrtps512 : X86Builtin<"_Vector<16, float>(_Vector<16, float>, _Constant int)">;
}

let Features = "avx512f", Attributes = [NoThrow, Const, RequiredVectorWidth<128>] in {
  def rsqrt14sd_mask : X86Builtin<"_Vector<2, double>(_Vector<2, double>, _Vector<2, double>, _Vector<2, double>, unsigned char)">;
  def rsqrt14ss_mask : X86Builtin<"_Vector<4, float>(_Vector<4, float>, _Vector<4, float>, _Vector<4, float>, unsigned char)">;
}

let Features = "avx512f", Attributes = [NoThrow, Const, RequiredVectorWidth<512>] in {
  def rsqrt14pd512_mask : X86Builtin<"_Vector<8, double>(_Vector<8, double>, _Vector<8, double>, unsigned char)">;
  def rsqrt14ps512_mask : X86Builtin<"_Vector<16, float>(_Vector<16, float>, _Vector<16, float>, unsigned short)">;
}

let Features = "avx512f", Attributes = [NoThrow, Const, RequiredVectorWidth<128>] in {
  def rcp14sd_mask : X86Builtin<"_Vector<2, double>(_Vector<2, double>, _Vector<2, double>, _Vector<2, double>, unsigned char)">;
  def rcp14ss_mask : X86Builtin<"_Vector<4, float>(_Vector<4, float>, _Vector<4, float>, _Vector<4, float>, unsigned char)">;
}

let Features = "avx512f", Attributes = [NoThrow, Const, RequiredVectorWidth<512>] in {
  def rcp14pd512_mask : X86Builtin<"_Vector<8, double>(_Vector<8, double>, _Vector<8, double>, unsigned char)">;
  def rcp14ps512_mask : X86Builtin<"_Vector<16, float>(_Vector<16, float>, _Vector<16, float>, unsigned short)">;
  def cvttps2dq512_mask : X86Builtin<"_Vector<16, int>(_Vector<16, float>, _Vector<16, int>, unsigned short, _Constant int)">;
  def cvttps2udq512_mask : X86Builtin<"_Vector<16, int>(_Vector<16, float>, _Vector<16, int>, unsigned short, _Constant int)">;
  def cvttpd2dq512_mask : X86Builtin<"_Vector<8, int>(_Vector<8, double>, _Vector<8, int>, unsigned char, _Constant int)">;
  def cvttpd2udq512_mask : X86Builtin<"_Vector<8, int>(_Vector<8, double>, _Vector<8, int>, unsigned char, _Constant int)">;
  def cmpps512_mask : X86Builtin<"unsigned short(_Vector<16, float>, _Vector<16, float>, _Constant int, unsigned short, _Constant int)">;
}

let Features = "avx512vl", Attributes = [NoThrow, Const, RequiredVectorWidth<256>] in {
  def cmpps256_mask : X86Builtin<"unsigned char(_Vector<8, float>, _Vector<8, float>, _Constant int, unsigned char)">;
}

let Features = "avx512vl", Attributes = [NoThrow, Const, RequiredVectorWidth<128>] in {
  def cmpps128_mask : X86Builtin<"unsigned char(_Vector<4, float>, _Vector<4, float>, _Constant int, unsigned char)">;
}

let Features = "avx512f", Attributes = [NoThrow, Const, RequiredVectorWidth<512>] in {
  def cmppd512_mask : X86Builtin<"unsigned char(_Vector<8, double>, _Vector<8, double>, _Constant int, unsigned char, _Constant int)">;
}

let Features = "avx512vl", Attributes = [NoThrow, Const, RequiredVectorWidth<256>] in {
  def cmppd256_mask : X86Builtin<"unsigned char(_Vector<4, double>, _Vector<4, double>, _Constant int, unsigned char)">;
}

let Features = "avx512vl", Attributes = [NoThrow, Const, RequiredVectorWidth<128>] in {
  def cmppd128_mask : X86Builtin<"unsigned char(_Vector<2, double>, _Vector<2, double>, _Constant int, unsigned char)">;
}

let Features = "avx512f", Attributes = [NoThrow, Const, RequiredVectorWidth<512>] in {
  def rndscaleps_mask : X86Builtin<"_Vector<16, float>(_Vector<16, float>, _Constant int, _Vector<16, float>, unsigned short, _Constant int)">;
  def rndscalepd_mask : X86Builtin<"_Vector<8, double>(_Vector<8, double>, _Constant int, _Vector<8, double>, unsigned char, _Constant int)">;
  def cvtps2dq512_mask : X86Builtin<"_Vector<16, int>(_Vector<16, float>, _Vector<16, int>, unsigned short, _Constant int)">;
  def cvtpd2dq512_mask : X86Builtin<"_Vector<8, int>(_Vector<8, double>, _Vector<8, int>, unsigned char, _Constant int)">;
  def cvtps2udq512_mask : X86Builtin<"_Vector<16, int>(_Vector<16, float>, _Vector<16, int>, unsigned short, _Constant int)">;
  def cvtpd2udq512_mask : X86Builtin<"_Vector<8, int>(_Vector<8, double>, _Vector<8, int>, unsigned char, _Constant int)">;
  def minps512 : X86Builtin<"_Vector<16, float>(_Vector<16, float>, _Vector<16, float>, _Constant int)">;
  def minpd512 : X86Builtin<"_Vector<8, double>(_Vector<8, double>, _Vector<8, double>, _Constant int)">;
  def maxps512 : X86Builtin<"_Vector<16, float>(_Vector<16, float>, _Vector<16, float>, _Constant int)">;
  def maxpd512 : X86Builtin<"_Vector<8, double>(_Vector<8, double>, _Vector<8, double>, _Constant int)">;
  def cvtdq2ps512_mask : X86Builtin<"_Vector<16, float>(_Vector<16, int>, _Vector<16, float>, unsigned short, _Constant int)">;
  def cvtudq2ps512_mask : X86Builtin<"_Vector<16, float>(_Vector<16, int>, _Vector<16, float>, unsigned short, _Constant int)">;
  def cvtpd2ps512_mask : X86Builtin<"_Vector<8, float>(_Vector<8, double>, _Vector<8, float>, unsigned char, _Constant int)">;
  def vcvtps2ph512_mask : X86Builtin<"_Vector<16, short>(_Vector<16, float>, _Constant int, _Vector<16, short>, unsigned short)">;
  def vcvtph2ps512_mask : X86Builtin<"_Vector<16, float>(_Vector<16, short>, _Vector<16, float>, unsigned short, _Constant int)">;
}

let Features = "avx512f", Attributes = [NoThrow, Const, Constexpr, RequiredVectorWidth<512>] in {
  def pmuldq512 : X86Builtin<"_Vector<8, long long int>(_Vector<16, int>, _Vector<16, int>)">;
  def pmuludq512 : X86Builtin<"_Vector<8, long long int>(_Vector<16, int>, _Vector<16, int>)">;
}

let Features = "avx512f", Attributes = [NoThrow, RequiredVectorWidth<512>] in {
  def loaddqusi512_mask : X86Builtin<"_Vector<16, int>(int const *, _Vector<16, int>, unsigned short)">;
  def loaddqudi512_mask : X86Builtin<"_Vector<8, long long int>(long long int const *, _Vector<8, long long int>, unsigned char)">;
  def loadups512_mask : X86Builtin<"_Vector<16, float>(float const *, _Vector<16, float>, unsigned short)">;
  def loadaps512_mask : X86Builtin<"_Vector<16, float>(_Vector<16, float const *>, _Vector<16, float>, unsigned short)">;
  def loadupd512_mask : X86Builtin<"_Vector<8, double>(double const *, _Vector<8, double>, unsigned char)">;
  def loadapd512_mask : X86Builtin<"_Vector<8, double>(_Vector<8, double const *>, _Vector<8, double>, unsigned char)">;
  def storedqudi512_mask : X86Builtin<"void(long long int *, _Vector<8, long long int>, unsigned char)">;
  def storedqusi512_mask : X86Builtin<"void(int *, _Vector<16, int>, unsigned short)">;
  def storeupd512_mask : X86Builtin<"void(double *, _Vector<8, double>, unsigned char)">;
  def storeapd512_mask : X86Builtin<"void(_Vector<8, double *>, _Vector<8, double>, unsigned char)">;
  def storeups512_mask : X86Builtin<"void(float *, _Vector<16, float>, unsigned short)">;
  def storeaps512_mask : X86Builtin<"void(_Vector<16, float *>, _Vector<16, float>, unsigned short)">;
}

let Features = "avx512f", Attributes = [NoThrow, Const, RequiredVectorWidth<512>] in {
  def alignq512 : X86Builtin<"_Vector<8, long long int>(_Vector<8, long long int>, _Vector<8, long long int>, _Constant int)">;
  def alignd512 : X86Builtin<"_Vector<16, int>(_Vector<16, int>, _Vector<16, int>, _Constant int)">;
}

let Features = "avx512vl", Attributes = [NoThrow, Const, RequiredVectorWidth<128>] in {
  def alignd128 : X86Builtin<"_Vector<4, int>(_Vector<4, int>, _Vector<4, int>, _Constant int)">;
}

let Features = "avx512vl", Attributes = [NoThrow, Const, RequiredVectorWidth<256>] in {
  def alignd256 : X86Builtin<"_Vector<8, int>(_Vector<8, int>, _Vector<8, int>, _Constant int)">;
}

let Features = "avx512vl", Attributes = [NoThrow, Const, RequiredVectorWidth<128>] in {
  def alignq128 : X86Builtin<"_Vector<2, long long int>(_Vector<2, long long int>, _Vector<2, long long int>, _Constant int)">;
}

let Features = "avx512vl", Attributes = [NoThrow, Const, RequiredVectorWidth<256>] in {
  def alignq256 : X86Builtin<"_Vector<4, long long int>(_Vector<4, long long int>, _Vector<4, long long int>, _Constant int)">;
}

let Features = "avx512f", Attributes = [NoThrow, Const, RequiredVectorWidth<512>] in {
  def extractf64x4_mask : X86Builtin<"_Vector<4, double>(_Vector<8, double>, _Constant int, _Vector<4, double>, unsigned char)">;
  def extractf32x4_mask : X86Builtin<"_Vector<4, float>(_Vector<16, float>, _Constant int, _Vector<4, float>, unsigned char)">;
}

let Features = "avx512vl,avx512vnni|avxvnni", Attributes = [NoThrow, Const, RequiredVectorWidth<128>] in {
  def vpdpbusd128 : X86Builtin<"_Vector<4, int>(_Vector<4, int>, _Vector<16, unsigned char>, _Vector<16, char>)">;
}

let Features = "avx512vl,avx512vnni|avxvnni", Attributes = [NoThrow, Const, RequiredVectorWidth<256>] in {
  def vpdpbusd256 : X86Builtin<"_Vector<8, int>(_Vector<8, int>, _Vector<32, unsigned char>, _Vector<32, char>)">;
}

let Features = "avx512vnni", Attributes = [NoThrow, Const, RequiredVectorWidth<512>] in {
  def vpdpbusd512 : X86Builtin<"_Vector<16, int>(_Vector<16, int>, _Vector<64, unsigned char>, _Vector<64, char>)">;
}

let Features = "avx512vl,avx512vnni|avxvnni", Attributes = [NoThrow, Const, RequiredVectorWidth<128>] in {
  def vpdpbusds128 : X86Builtin<"_Vector<4, int>(_Vector<4, int>, _Vector<16, unsigned char>, _Vector<16, char>)">;
}

let Features = "avx512vl,avx512vnni|avxvnni", Attributes = [NoThrow, Const, RequiredVectorWidth<256>] in {
  def vpdpbusds256 : X86Builtin<"_Vector<8, int>(_Vector<8, int>, _Vector<32, unsigned char>, _Vector<32, char>)">;
}

let Features = "avx512vnni", Attributes = [NoThrow, Const, RequiredVectorWidth<512>] in {
  def vpdpbusds512 : X86Builtin<"_Vector<16, int>(_Vector<16, int>, _Vector<64, unsigned char>, _Vector<64, char>)">;
}

let Features = "avx512vl,avx512vnni|avxvnni", Attributes = [NoThrow, Const, RequiredVectorWidth<128>] in {
  def vpdpwssd128 : X86Builtin<"_Vector<4, int>(_Vector<4, int>, _Vector<4, int>, _Vector<4, int>)">;
}

let Features = "avx512vl,avx512vnni|avxvnni", Attributes = [NoThrow, Const, RequiredVectorWidth<256>] in {
  def vpdpwssd256 : X86Builtin<"_Vector<8, int>(_Vector<8, int>, _Vector<8, int>, _Vector<8, int>)">;
}

let Features = "avx512vnni", Attributes = [NoThrow, Const, RequiredVectorWidth<512>] in {
  def vpdpwssd512 : X86Builtin<"_Vector<16, int>(_Vector<16, int>, _Vector<16, int>, _Vector<16, int>)">;
}

let Features = "avx512vl,avx512vnni|avxvnni", Attributes = [NoThrow, Const, RequiredVectorWidth<128>] in {
  def vpdpwssds128 : X86Builtin<"_Vector<4, int>(_Vector<4, int>, _Vector<4, int>, _Vector<4, int>)">;
}

let Features = "avx512vl,avx512vnni|avxvnni", Attributes = [NoThrow, Const, RequiredVectorWidth<256>] in {
  def vpdpwssds256 : X86Builtin<"_Vector<8, int>(_Vector<8, int>, _Vector<8, int>, _Vector<8, int>)">;
}

let Features = "avx512vnni", Attributes = [NoThrow, Const, RequiredVectorWidth<512>] in {
  def vpdpwssds512 : X86Builtin<"_Vector<16, int>(_Vector<16, int>, _Vector<16, int>, _Vector<16, int>)">;
}

let Features = "avxvnniint8|avx10.2", Attributes = [NoThrow, Const, RequiredVectorWidth<128>] in {
  def vpdpbssd128 : X86Builtin<"_Vector<4, int>(_Vector<4, int>, _Vector<4, int>, _Vector<4, int>)">;
}

let Features = "avxvnniint8|avx10.2", Attributes = [NoThrow, Const, RequiredVectorWidth<256>] in {
  def vpdpbssd256 : X86Builtin<"_Vector<8, int>(_Vector<8, int>, _Vector<8, int>, _Vector<8, int>)">;
}

let Features = "avxvnniint8|avx10.2", Attributes = [NoThrow, Const, RequiredVectorWidth<128>] in {
  def vpdpbssds128 : X86Builtin<"_Vector<4, int>(_Vector<4, int>, _Vector<4, int>, _Vector<4, int>)">;
}

let Features = "avxvnniint8|avx10.2", Attributes = [NoThrow, Const, RequiredVectorWidth<256>] in {
  def vpdpbssds256 : X86Builtin<"_Vector<8, int>(_Vector<8, int>, _Vector<8, int>, _Vector<8, int>)">;
}

let Features = "avxvnniint8|avx10.2", Attributes = [NoThrow, Const, RequiredVectorWidth<128>] in {
  def vpdpbsud128 : X86Builtin<"_Vector<4, int>(_Vector<4, int>, _Vector<4, int>, _Vector<4, int>)">;
}

let Features = "avxvnniint8|avx10.2", Attributes = [NoThrow, Const, RequiredVectorWidth<256>] in {
  def vpdpbsud256 : X86Builtin<"_Vector<8, int>(_Vector<8, int>, _Vector<8, int>, _Vector<8, int>)">;
}

let Features = "avxvnniint8|avx10.2", Attributes = [NoThrow, Const, RequiredVectorWidth<128>] in {
  def vpdpbsuds128 : X86Builtin<"_Vector<4, int>(_Vector<4, int>, _Vector<4, int>, _Vector<4, int>)">;
}

let Features = "avxvnniint8|avx10.2", Attributes = [NoThrow, Const, RequiredVectorWidth<256>] in {
  def vpdpbsuds256 : X86Builtin<"_Vector<8, int>(_Vector<8, int>, _Vector<8, int>, _Vector<8, int>)">;
}

let Features = "avxvnniint8|avx10.2", Attributes = [NoThrow, Const, RequiredVectorWidth<128>] in {
  def vpdpbuud128 : X86Builtin<"_Vector<4, int>(_Vector<4, int>, _Vector<4, int>, _Vector<4, int>)">;
}

let Features = "avxvnniint8|avx10.2", Attributes = [NoThrow, Const, RequiredVectorWidth<256>] in {
  def vpdpbuud256 : X86Builtin<"_Vector<8, int>(_Vector<8, int>, _Vector<8, int>, _Vector<8, int>)">;
}

let Features = "avxvnniint8|avx10.2", Attributes = [NoThrow, Const, RequiredVectorWidth<128>] in {
  def vpdpbuuds128 : X86Builtin<"_Vector<4, int>(_Vector<4, int>, _Vector<4, int>, _Vector<4, int>)">;
}

let Features = "avxvnniint8|avx10.2", Attributes = [NoThrow, Const, RequiredVectorWidth<256>] in {
  def vpdpbuuds256 : X86Builtin<"_Vector<8, int>(_Vector<8, int>, _Vector<8, int>, _Vector<8, int>)">;
}

let Features = "movrs", Attributes = [NoThrow, Const] in {
  def prefetchrs : X86Builtin<"void(void const *)">;
}

let Features = "avx512vl", Attributes = [NoThrow, RequiredVectorWidth<128>] in {
  def gather3div2df : X86Builtin<"_Vector<2, double>(_Vector<2, double>, void const *, _Vector<2, long long int>, unsigned char, _Constant int)">;
  def gather3div2di : X86Builtin<"_Vector<2, long long int>(_Vector<2, long long int>, void const *, _Vector<2, long long int>, unsigned char, _Constant int)">;
}

let Features = "avx512vl", Attributes = [NoThrow, RequiredVectorWidth<256>] in {
  def gather3div4df : X86Builtin<"_Vector<4, double>(_Vector<4, double>, void const *, _Vector<4, long long int>, unsigned char, _Constant int)">;
  def gather3div4di : X86Builtin<"_Vector<4, long long int>(_Vector<4, long long int>, void const *, _Vector<4, long long int>, unsigned char, _Constant int)">;
}

let Features = "avx512vl", Attributes = [NoThrow, RequiredVectorWidth<128>] in {
  def gather3div4sf : X86Builtin<"_Vector<4, float>(_Vector<4, float>, void const *, _Vector<2, long long int>, unsigned char, _Constant int)">;
  def gather3div4si : X86Builtin<"_Vector<4, int>(_Vector<4, int>, void const *, _Vector<2, long long int>, unsigned char, _Constant int)">;
}

let Features = "avx512vl", Attributes = [NoThrow, RequiredVectorWidth<256>] in {
  def gather3div8sf : X86Builtin<"_Vector<4, float>(_Vector<4, float>, void const *, _Vector<4, long long int>, unsigned char, _Constant int)">;
  def gather3div8si : X86Builtin<"_Vector<4, int>(_Vector<4, int>, void const *, _Vector<4, long long int>, unsigned char, _Constant int)">;
}

let Features = "avx512vl", Attributes = [NoThrow, RequiredVectorWidth<128>] in {
  def gather3siv2df : X86Builtin<"_Vector<2, double>(_Vector<2, double>, void const *, _Vector<4, int>, unsigned char, _Constant int)">;
  def gather3siv2di : X86Builtin<"_Vector<2, long long int>(_Vector<2, long long int>, void const *, _Vector<4, int>, unsigned char, _Constant int)">;
}

let Features = "avx512vl", Attributes = [NoThrow, RequiredVectorWidth<256>] in {
  def gather3siv4df : X86Builtin<"_Vector<4, double>(_Vector<4, double>, void const *, _Vector<4, int>, unsigned char, _Constant int)">;
  def gather3siv4di : X86Builtin<"_Vector<4, long long int>(_Vector<4, long long int>, void const *, _Vector<4, int>, unsigned char, _Constant int)">;
}

let Features = "avx512vl", Attributes = [NoThrow, RequiredVectorWidth<128>] in {
  def gather3siv4sf : X86Builtin<"_Vector<4, float>(_Vector<4, float>, void const *, _Vector<4, int>, unsigned char, _Constant int)">;
  def gather3siv4si : X86Builtin<"_Vector<4, int>(_Vector<4, int>, void const *, _Vector<4, int>, unsigned char, _Constant int)">;
}

let Features = "avx512vl", Attributes = [NoThrow, RequiredVectorWidth<256>] in {
  def gather3siv8sf : X86Builtin<"_Vector<8, float>(_Vector<8, float>, void const *, _Vector<8, int>, unsigned char, _Constant int)">;
  def gather3siv8si : X86Builtin<"_Vector<8, int>(_Vector<8, int>, void const *, _Vector<8, int>, unsigned char, _Constant int)">;
}

let Features = "avx512f", Attributes = [NoThrow, RequiredVectorWidth<512>] in {
  def gathersiv8df : X86Builtin<"_Vector<8, double>(_Vector<8, double>, void const *, _Vector<8, int>, unsigned char, _Constant int)">;
  def gathersiv16sf : X86Builtin<"_Vector<16, float>(_Vector<16, float>, void const *, _Vector<16, int>, unsigned short, _Constant int)">;
  def gatherdiv8df : X86Builtin<"_Vector<8, double>(_Vector<8, double>, void const *, _Vector<8, long long int>, unsigned char, _Constant int)">;
  def gatherdiv16sf : X86Builtin<"_Vector<8, float>(_Vector<8, float>, void const *, _Vector<8, long long int>, unsigned char, _Constant int)">;
  def gathersiv8di : X86Builtin<"_Vector<8, long long int>(_Vector<8, long long int>, void const *, _Vector<8, int>, unsigned char, _Constant int)">;
  def gathersiv16si : X86Builtin<"_Vector<16, int>(_Vector<16, int>, void const *, _Vector<16, int>, unsigned short, _Constant int)">;
  def gatherdiv8di : X86Builtin<"_Vector<8, long long int>(_Vector<8, long long int>, void const *, _Vector<8, long long int>, unsigned char, _Constant int)">;
  def gatherdiv16si : X86Builtin<"_Vector<8, int>(_Vector<8, int>, void const *, _Vector<8, long long int>, unsigned char, _Constant int)">;
  def scattersiv8df : X86Builtin<"void(void *, unsigned char, _Vector<8, int>, _Vector<8, double>, _Constant int)">;
  def scattersiv16sf : X86Builtin<"void(void *, unsigned short, _Vector<16, int>, _Vector<16, float>, _Constant int)">;
  def scatterdiv8df : X86Builtin<"void(void *, unsigned char, _Vector<8, long long int>, _Vector<8, double>, _Constant int)">;
  def scatterdiv16sf : X86Builtin<"void(void *, unsigned char, _Vector<8, long long int>, _Vector<8, float>, _Constant int)">;
  def scattersiv8di : X86Builtin<"void(void *, unsigned char, _Vector<8, int>, _Vector<8, long long int>, _Constant int)">;
  def scattersiv16si : X86Builtin<"void(void *, unsigned short, _Vector<16, int>, _Vector<16, int>, _Constant int)">;
  def scatterdiv8di : X86Builtin<"void(void *, unsigned char, _Vector<8, long long int>, _Vector<8, long long int>, _Constant int)">;
  def scatterdiv16si : X86Builtin<"void(void *, unsigned char, _Vector<8, long long int>, _Vector<8, int>, _Constant int)">;
}

let Features = "avx512dq", Attributes = [NoThrow, Const] in {
  def knotqi : X86Builtin<"unsigned char(unsigned char)">;
}

let Features = "avx512f", Attributes = [NoThrow, Const] in {
  def knothi : X86Builtin<"unsigned short(unsigned short)">;
}

let Features = "avx512bw", Attributes = [NoThrow, Const] in {
  def knotsi : X86Builtin<"unsigned int(unsigned int)">;
  def knotdi : X86Builtin<"unsigned long long int(unsigned long long int)">;
}

let Features = "avx512vl,avx512bw", Attributes = [NoThrow, Const, RequiredVectorWidth<128>] in {
  def cmpb128_mask : X86Builtin<"unsigned short(_Vector<16, char>, _Vector<16, char>, _Constant int, unsigned short)">;
}

let Features = "avx512vl", Attributes = [NoThrow, Const, RequiredVectorWidth<128>] in {
  def cmpd128_mask : X86Builtin<"unsigned char(_Vector<4, int>, _Vector<4, int>, _Constant int, unsigned char)">;
  def cmpq128_mask : X86Builtin<"unsigned char(_Vector<2, long long int>, _Vector<2, long long int>, _Constant int, unsigned char)">;
}

let Features = "avx512vl,avx512bw", Attributes = [NoThrow, Const, RequiredVectorWidth<128>] in {
  def cmpw128_mask : X86Builtin<"unsigned char(_Vector<8, short>, _Vector<8, short>, _Constant int, unsigned char)">;
}

let Features = "avx512vl,avx512bw", Attributes = [NoThrow, Const, RequiredVectorWidth<256>] in {
  def cmpb256_mask : X86Builtin<"unsigned int(_Vector<32, char>, _Vector<32, char>, _Constant int, unsigned int)">;
}

let Features = "avx512vl", Attributes = [NoThrow, Const, RequiredVectorWidth<256>] in {
  def cmpd256_mask : X86Builtin<"unsigned char(_Vector<8, int>, _Vector<8, int>, _Constant int, unsigned char)">;
  def cmpq256_mask : X86Builtin<"unsigned char(_Vector<4, long long int>, _Vector<4, long long int>, _Constant int, unsigned char)">;
}

let Features = "avx512vl,avx512bw", Attributes = [NoThrow, Const, RequiredVectorWidth<256>] in {
  def cmpw256_mask : X86Builtin<"unsigned short(_Vector<16, short>, _Vector<16, short>, _Constant int, unsigned short)">;
}

let Features = "avx512bw", Attributes = [NoThrow, Const, RequiredVectorWidth<512>] in {
  def cmpb512_mask : X86Builtin<"unsigned long long int(_Vector<64, char>, _Vector<64, char>, _Constant int, unsigned long long int)">;
}

let Features = "avx512f", Attributes = [NoThrow, Const, RequiredVectorWidth<512>] in {
  def cmpd512_mask : X86Builtin<"unsigned short(_Vector<16, int>, _Vector<16, int>, _Constant int, unsigned short)">;
  def cmpq512_mask : X86Builtin<"unsigned char(_Vector<8, long long int>, _Vector<8, long long int>, _Constant int, unsigned char)">;
}

let Features = "avx512bw", Attributes = [NoThrow, Const, RequiredVectorWidth<512>] in {
  def cmpw512_mask : X86Builtin<"unsigned int(_Vector<32, short>, _Vector<32, short>, _Constant int, unsigned int)">;
}

let Features = "avx512vl,avx512bw", Attributes = [NoThrow, Const, RequiredVectorWidth<128>] in {
  def ucmpb128_mask : X86Builtin<"unsigned short(_Vector<16, char>, _Vector<16, char>, _Constant int, unsigned short)">;
}

let Features = "avx512vl", Attributes = [NoThrow, Const, RequiredVectorWidth<128>] in {
  def ucmpd128_mask : X86Builtin<"unsigned char(_Vector<4, int>, _Vector<4, int>, _Constant int, unsigned char)">;
  def ucmpq128_mask : X86Builtin<"unsigned char(_Vector<2, long long int>, _Vector<2, long long int>, _Constant int, unsigned char)">;
}

let Features = "avx512vl,avx512bw", Attributes = [NoThrow, Const, RequiredVectorWidth<128>] in {
  def ucmpw128_mask : X86Builtin<"unsigned char(_Vector<8, short>, _Vector<8, short>, _Constant int, unsigned char)">;
}

let Features = "avx512vl,avx512bw", Attributes = [NoThrow, Const, RequiredVectorWidth<256>] in {
  def ucmpb256_mask : X86Builtin<"unsigned int(_Vector<32, char>, _Vector<32, char>, _Constant int, unsigned int)">;
}

let Features = "avx512vl", Attributes = [NoThrow, Const, RequiredVectorWidth<256>] in {
  def ucmpd256_mask : X86Builtin<"unsigned char(_Vector<8, int>, _Vector<8, int>, _Constant int, unsigned char)">;
  def ucmpq256_mask : X86Builtin<"unsigned char(_Vector<4, long long int>, _Vector<4, long long int>, _Constant int, unsigned char)">;
}

let Features = "avx512vl,avx512bw", Attributes = [NoThrow, Const, RequiredVectorWidth<256>] in {
  def ucmpw256_mask : X86Builtin<"unsigned short(_Vector<16, short>, _Vector<16, short>, _Constant int, unsigned short)">;
}

let Features = "avx512bw", Attributes = [NoThrow, Const, RequiredVectorWidth<512>] in {
  def ucmpb512_mask : X86Builtin<"unsigned long long int(_Vector<64, char>, _Vector<64, char>, _Constant int, unsigned long long int)">;
}

let Features = "avx512f", Attributes = [NoThrow, Const, RequiredVectorWidth<512>] in {
  def ucmpd512_mask : X86Builtin<"unsigned short(_Vector<16, int>, _Vector<16, int>, _Constant int, unsigned short)">;
  def ucmpq512_mask : X86Builtin<"unsigned char(_Vector<8, long long int>, _Vector<8, long long int>, _Constant int, unsigned char)">;
}

let Features = "avx512bw", Attributes = [NoThrow, Const, RequiredVectorWidth<512>] in {
  def ucmpw512_mask : X86Builtin<"unsigned int(_Vector<32, short>, _Vector<32, short>, _Constant int, unsigned int)">;
  def packssdw512 : X86Builtin<"_Vector<32, short>(_Vector<16, int>, _Vector<16, int>)">;
  def packsswb512 : X86Builtin<"_Vector<64, char>(_Vector<32, short>, _Vector<32, short>)">;
  def packusdw512 : X86Builtin<"_Vector<32, short>(_Vector<16, int>, _Vector<16, int>)">;
  def packuswb512 : X86Builtin<"_Vector<64, char>(_Vector<32, short>, _Vector<32, short>)">;
  def pshufb512 : X86Builtin<"_Vector<64, char>(_Vector<64, char>, _Vector<64, char>)">;
}

let Features = "avx512cd,avx512vl", Attributes = [NoThrow, Const, RequiredVectorWidth<128>] in {
  def vpconflictdi_128 : X86Builtin<"_Vector<2, long long int>(_Vector<2, long long int>)">;
}

let Features = "avx512cd,avx512vl", Attributes = [NoThrow, Const, RequiredVectorWidth<256>] in {
  def vpconflictdi_256 : X86Builtin<"_Vector<4, long long int>(_Vector<4, long long int>)">;
}

let Features = "avx512cd,avx512vl", Attributes = [NoThrow, Const, RequiredVectorWidth<128>] in {
  def vpconflictsi_128 : X86Builtin<"_Vector<4, int>(_Vector<4, int>)">;
}

let Features = "avx512cd,avx512vl", Attributes = [NoThrow, Const, RequiredVectorWidth<256>] in {
  def vpconflictsi_256 : X86Builtin<"_Vector<8, int>(_Vector<8, int>)">;
}

let Features = "avx512cd", Attributes = [NoThrow, Const, RequiredVectorWidth<512>] in {
  def vpconflictdi_512 : X86Builtin<"_Vector<8, long long int>(_Vector<8, long long int>)">;
  def vpconflictsi_512 : X86Builtin<"_Vector<16, int>(_Vector<16, int>)">;
}

let Features = "avx512vl,avx512bitalg", Attributes = [NoThrow, Const, RequiredVectorWidth<128>] in {
  def vpshufbitqmb128_mask : X86Builtin<"unsigned short(_Vector<16, char>, _Vector<16, char>, unsigned short)">;
}

let Features = "avx512vl,avx512bitalg", Attributes = [NoThrow, Const, RequiredVectorWidth<256>] in {
  def vpshufbitqmb256_mask : X86Builtin<"unsigned int(_Vector<32, char>, _Vector<32, char>, unsigned int)">;
}

let Features = "avx512bitalg", Attributes = [NoThrow, Const, RequiredVectorWidth<512>] in {
  def vpshufbitqmb512_mask : X86Builtin<"unsigned long long int(_Vector<64, char>, _Vector<64, char>, unsigned long long int)">;
}

let Features = "avx512bw", Attributes = [NoThrow, Const, RequiredVectorWidth<512>] in {
  def pmulhrsw512 : X86Builtin<"_Vector<32, short>(_Vector<32, short>, _Vector<32, short>)">;
}

<<<<<<< HEAD
let Features = "avx512bw,evex512", Attributes = [NoThrow, Const, Constexpr, RequiredVectorWidth<512>] in {
=======
let Features = "avx512bw", Attributes = [NoThrow, Const, Constexpr, RequiredVectorWidth<512>] in {
  def pavgb512 : X86Builtin<"_Vector<64, unsigned char>(_Vector<64, unsigned char>, _Vector<64, unsigned char>)">;
  def pavgw512 : X86Builtin<"_Vector<32, unsigned short>(_Vector<32, unsigned short>, _Vector<32, unsigned short>)">;
>>>>>>> 35227056
  def pmulhuw512 : X86Builtin<"_Vector<32, unsigned short>(_Vector<32, unsigned short>, _Vector<32, unsigned short>)">;
  def pmulhw512 : X86Builtin<"_Vector<32, short>(_Vector<32, short>, _Vector<32, short>)">;
}

let Features = "avx512f", Attributes = [NoThrow, Const, RequiredVectorWidth<512>] in {
  def addpd512 : X86Builtin<"_Vector<8, double>(_Vector<8, double>, _Vector<8, double>, _Constant int)">;
  def addps512 : X86Builtin<"_Vector<16, float>(_Vector<16, float>, _Vector<16, float>, _Constant int)">;
  def divpd512 : X86Builtin<"_Vector<8, double>(_Vector<8, double>, _Vector<8, double>, _Constant int)">;
  def divps512 : X86Builtin<"_Vector<16, float>(_Vector<16, float>, _Vector<16, float>, _Constant int)">;
  def mulpd512 : X86Builtin<"_Vector<8, double>(_Vector<8, double>, _Vector<8, double>, _Constant int)">;
  def mulps512 : X86Builtin<"_Vector<16, float>(_Vector<16, float>, _Vector<16, float>, _Constant int)">;
  def subpd512 : X86Builtin<"_Vector<8, double>(_Vector<8, double>, _Vector<8, double>, _Constant int)">;
  def subps512 : X86Builtin<"_Vector<16, float>(_Vector<16, float>, _Vector<16, float>, _Constant int)">;
}

let Features = "avx512bw", Attributes = [NoThrow, Const, RequiredVectorWidth<512>] in {
  def pmaddubsw512 : X86Builtin<"_Vector<32, short>(_Vector<64, char>, _Vector<64, char>)">;
  def pmaddwd512 : X86Builtin<"_Vector<16, int>(_Vector<32, short>, _Vector<32, short>)">;
}

let Features = "avx512f", Attributes = [NoThrow, Const, RequiredVectorWidth<128>] in {
  def addss_round_mask : X86Builtin<"_Vector<4, float>(_Vector<4, float>, _Vector<4, float>, _Vector<4, float>, unsigned char, _Constant int)">;
  def divss_round_mask : X86Builtin<"_Vector<4, float>(_Vector<4, float>, _Vector<4, float>, _Vector<4, float>, unsigned char, _Constant int)">;
  def mulss_round_mask : X86Builtin<"_Vector<4, float>(_Vector<4, float>, _Vector<4, float>, _Vector<4, float>, unsigned char, _Constant int)">;
  def subss_round_mask : X86Builtin<"_Vector<4, float>(_Vector<4, float>, _Vector<4, float>, _Vector<4, float>, unsigned char, _Constant int)">;
  def maxss_round_mask : X86Builtin<"_Vector<4, float>(_Vector<4, float>, _Vector<4, float>, _Vector<4, float>, unsigned char, _Constant int)">;
  def minss_round_mask : X86Builtin<"_Vector<4, float>(_Vector<4, float>, _Vector<4, float>, _Vector<4, float>, unsigned char, _Constant int)">;
  def addsd_round_mask : X86Builtin<"_Vector<2, double>(_Vector<2, double>, _Vector<2, double>, _Vector<2, double>, unsigned char, _Constant int)">;
  def divsd_round_mask : X86Builtin<"_Vector<2, double>(_Vector<2, double>, _Vector<2, double>, _Vector<2, double>, unsigned char, _Constant int)">;
  def mulsd_round_mask : X86Builtin<"_Vector<2, double>(_Vector<2, double>, _Vector<2, double>, _Vector<2, double>, unsigned char, _Constant int)">;
  def subsd_round_mask : X86Builtin<"_Vector<2, double>(_Vector<2, double>, _Vector<2, double>, _Vector<2, double>, unsigned char, _Constant int)">;
  def maxsd_round_mask : X86Builtin<"_Vector<2, double>(_Vector<2, double>, _Vector<2, double>, _Vector<2, double>, unsigned char, _Constant int)">;
  def minsd_round_mask : X86Builtin<"_Vector<2, double>(_Vector<2, double>, _Vector<2, double>, _Vector<2, double>, unsigned char, _Constant int)">;
}

let Features = "avx512vl", Attributes = [NoThrow, Const, RequiredVectorWidth<128>] in {
  def compressdf128_mask : X86Builtin<"_Vector<2, double>(_Vector<2, double>, _Vector<2, double>, unsigned char)">;
}

let Features = "avx512vl", Attributes = [NoThrow, Const, RequiredVectorWidth<256>] in {
  def compressdf256_mask : X86Builtin<"_Vector<4, double>(_Vector<4, double>, _Vector<4, double>, unsigned char)">;
}

let Features = "avx512vl", Attributes = [NoThrow, Const, RequiredVectorWidth<128>] in {
  def compressdi128_mask : X86Builtin<"_Vector<2, long long int>(_Vector<2, long long int>, _Vector<2, long long int>, unsigned char)">;
}

let Features = "avx512vl", Attributes = [NoThrow, Const, RequiredVectorWidth<256>] in {
  def compressdi256_mask : X86Builtin<"_Vector<4, long long int>(_Vector<4, long long int>, _Vector<4, long long int>, unsigned char)">;
}

let Features = "avx512vl,avx512vbmi2", Attributes = [NoThrow, Const, RequiredVectorWidth<128>] in {
  def compresshi128_mask : X86Builtin<"_Vector<8, short>(_Vector<8, short>, _Vector<8, short>, unsigned char)">;
}

let Features = "avx512vl,avx512vbmi2", Attributes = [NoThrow, Const, RequiredVectorWidth<256>] in {
  def compresshi256_mask : X86Builtin<"_Vector<16, short>(_Vector<16, short>, _Vector<16, short>, unsigned short)">;
}

let Features = "avx512vl,avx512vbmi2", Attributes = [NoThrow, Const, RequiredVectorWidth<128>] in {
  def compressqi128_mask : X86Builtin<"_Vector<16, char>(_Vector<16, char>, _Vector<16, char>, unsigned short)">;
}

let Features = "avx512vl,avx512vbmi2", Attributes = [NoThrow, Const, RequiredVectorWidth<256>] in {
  def compressqi256_mask : X86Builtin<"_Vector<32, char>(_Vector<32, char>, _Vector<32, char>, unsigned int)">;
}

let Features = "avx512vl", Attributes = [NoThrow, Const, RequiredVectorWidth<128>] in {
  def compresssf128_mask : X86Builtin<"_Vector<4, float>(_Vector<4, float>, _Vector<4, float>, unsigned char)">;
}

let Features = "avx512vl", Attributes = [NoThrow, Const, RequiredVectorWidth<256>] in {
  def compresssf256_mask : X86Builtin<"_Vector<8, float>(_Vector<8, float>, _Vector<8, float>, unsigned char)">;
}

let Features = "avx512vl", Attributes = [NoThrow, Const, RequiredVectorWidth<128>] in {
  def compresssi128_mask : X86Builtin<"_Vector<4, int>(_Vector<4, int>, _Vector<4, int>, unsigned char)">;
}

let Features = "avx512vl", Attributes = [NoThrow, Const, RequiredVectorWidth<256>] in {
  def compresssi256_mask : X86Builtin<"_Vector<8, int>(_Vector<8, int>, _Vector<8, int>, unsigned char)">;
}

let Features = "avx512vl", Attributes = [NoThrow, RequiredVectorWidth<128>] in {
  def compressstoredf128_mask : X86Builtin<"void(_Vector<2, double *>, _Vector<2, double>, unsigned char)">;
}

let Features = "avx512vl", Attributes = [NoThrow, RequiredVectorWidth<256>] in {
  def compressstoredf256_mask : X86Builtin<"void(_Vector<4, double *>, _Vector<4, double>, unsigned char)">;
}

let Features = "avx512vl", Attributes = [NoThrow, RequiredVectorWidth<128>] in {
  def compressstoredi128_mask : X86Builtin<"void(_Vector<2, long long int *>, _Vector<2, long long int>, unsigned char)">;
}

let Features = "avx512vl", Attributes = [NoThrow, RequiredVectorWidth<256>] in {
  def compressstoredi256_mask : X86Builtin<"void(_Vector<4, long long int *>, _Vector<4, long long int>, unsigned char)">;
}

let Features = "avx512vl,avx512vbmi2", Attributes = [NoThrow, RequiredVectorWidth<128>] in {
  def compressstorehi128_mask : X86Builtin<"void(_Vector<8, short *>, _Vector<8, short>, unsigned char)">;
}

let Features = "avx512vl,avx512vbmi2", Attributes = [NoThrow, RequiredVectorWidth<256>] in {
  def compressstorehi256_mask : X86Builtin<"void(_Vector<16, short *>, _Vector<16, short>, unsigned short)">;
}

let Features = "avx512vl,avx512vbmi2", Attributes = [NoThrow, RequiredVectorWidth<128>] in {
  def compressstoreqi128_mask : X86Builtin<"void(_Vector<16, char *>, _Vector<16, char>, unsigned short)">;
}

let Features = "avx512vl,avx512vbmi2", Attributes = [NoThrow, RequiredVectorWidth<256>] in {
  def compressstoreqi256_mask : X86Builtin<"void(_Vector<32, char *>, _Vector<32, char>, unsigned int)">;
}

let Features = "avx512vl", Attributes = [NoThrow, RequiredVectorWidth<128>] in {
  def compressstoresf128_mask : X86Builtin<"void(_Vector<4, float *>, _Vector<4, float>, unsigned char)">;
}

let Features = "avx512vl", Attributes = [NoThrow, RequiredVectorWidth<256>] in {
  def compressstoresf256_mask : X86Builtin<"void(_Vector<8, float *>, _Vector<8, float>, unsigned char)">;
}

let Features = "avx512vl", Attributes = [NoThrow, RequiredVectorWidth<128>] in {
  def compressstoresi128_mask : X86Builtin<"void(_Vector<4, int *>, _Vector<4, int>, unsigned char)">;
}

let Features = "avx512vl", Attributes = [NoThrow, RequiredVectorWidth<256>] in {
  def compressstoresi256_mask : X86Builtin<"void(_Vector<8, int *>, _Vector<8, int>, unsigned char)">;
}

let Features = "avx512vl", Attributes = [NoThrow, Const, RequiredVectorWidth<128>] in {
  def cvtpd2dq128_mask : X86Builtin<"_Vector<4, int>(_Vector<2, double>, _Vector<4, int>, unsigned char)">;
  def cvtpd2ps_mask : X86Builtin<"_Vector<4, float>(_Vector<2, double>, _Vector<4, float>, unsigned char)">;
  def cvtpd2udq128_mask : X86Builtin<"_Vector<4, int>(_Vector<2, double>, _Vector<4, int>, unsigned char)">;
}

let Features = "avx512vl", Attributes = [NoThrow, Const, RequiredVectorWidth<256>] in {
  def cvtpd2udq256_mask : X86Builtin<"_Vector<4, int>(_Vector<4, double>, _Vector<4, int>, unsigned char)">;
}

let Features = "avx512vl", Attributes = [NoThrow, Const, RequiredVectorWidth<128>] in {
  def cvtps2udq128_mask : X86Builtin<"_Vector<4, int>(_Vector<4, float>, _Vector<4, int>, unsigned char)">;
}

let Features = "avx512vl", Attributes = [NoThrow, Const, RequiredVectorWidth<256>] in {
  def cvtps2udq256_mask : X86Builtin<"_Vector<8, int>(_Vector<8, float>, _Vector<8, int>, unsigned char)">;
}

let Features = "avx512vl", Attributes = [NoThrow, Const, RequiredVectorWidth<128>] in {
  def cvttpd2dq128_mask : X86Builtin<"_Vector<4, int>(_Vector<2, double>, _Vector<4, int>, unsigned char)">;
  def cvttpd2udq128_mask : X86Builtin<"_Vector<4, int>(_Vector<2, double>, _Vector<4, int>, unsigned char)">;
}

let Features = "avx512vl", Attributes = [NoThrow, Const, RequiredVectorWidth<256>] in {
  def cvttpd2udq256_mask : X86Builtin<"_Vector<4, int>(_Vector<4, double>, _Vector<4, int>, unsigned char)">;
}

let Features = "avx512vl", Attributes = [NoThrow, Const, RequiredVectorWidth<128>] in {
  def cvttps2udq128_mask : X86Builtin<"_Vector<4, int>(_Vector<4, float>, _Vector<4, int>, unsigned char)">;
}

let Features = "avx512vl", Attributes = [NoThrow, Const, RequiredVectorWidth<256>] in {
  def cvttps2udq256_mask : X86Builtin<"_Vector<8, int>(_Vector<8, float>, _Vector<8, int>, unsigned char)">;
}

let Features = "avx512vl", Attributes = [NoThrow, Const, RequiredVectorWidth<128>] in {
  def expanddf128_mask : X86Builtin<"_Vector<2, double>(_Vector<2, double>, _Vector<2, double>, unsigned char)">;
}

let Features = "avx512vl", Attributes = [NoThrow, Const, RequiredVectorWidth<256>] in {
  def expanddf256_mask : X86Builtin<"_Vector<4, double>(_Vector<4, double>, _Vector<4, double>, unsigned char)">;
}

let Features = "avx512vl", Attributes = [NoThrow, Const, RequiredVectorWidth<128>] in {
  def expanddi128_mask : X86Builtin<"_Vector<2, long long int>(_Vector<2, long long int>, _Vector<2, long long int>, unsigned char)">;
}

let Features = "avx512vl", Attributes = [NoThrow, Const, RequiredVectorWidth<256>] in {
  def expanddi256_mask : X86Builtin<"_Vector<4, long long int>(_Vector<4, long long int>, _Vector<4, long long int>, unsigned char)">;
}

let Features = "avx512vl,avx512vbmi2", Attributes = [NoThrow, Const, RequiredVectorWidth<128>] in {
  def expandhi128_mask : X86Builtin<"_Vector<8, short>(_Vector<8, short>, _Vector<8, short>, unsigned char)">;
}

let Features = "avx512vl,avx512vbmi2", Attributes = [NoThrow, Const, RequiredVectorWidth<256>] in {
  def expandhi256_mask : X86Builtin<"_Vector<16, short>(_Vector<16, short>, _Vector<16, short>, unsigned short)">;
}

let Features = "avx512vl,avx512vbmi2", Attributes = [NoThrow, Const, RequiredVectorWidth<128>] in {
  def expandqi128_mask : X86Builtin<"_Vector<16, char>(_Vector<16, char>, _Vector<16, char>, unsigned short)">;
}

let Features = "avx512vl,avx512vbmi2", Attributes = [NoThrow, Const, RequiredVectorWidth<256>] in {
  def expandqi256_mask : X86Builtin<"_Vector<32, char>(_Vector<32, char>, _Vector<32, char>, unsigned int)">;
}

let Features = "avx512vl", Attributes = [NoThrow, RequiredVectorWidth<128>] in {
  def expandloaddf128_mask : X86Builtin<"_Vector<2, double>(_Vector<2, double const *>, _Vector<2, double>, unsigned char)">;
}

let Features = "avx512vl", Attributes = [NoThrow, RequiredVectorWidth<256>] in {
  def expandloaddf256_mask : X86Builtin<"_Vector<4, double>(_Vector<4, double const *>, _Vector<4, double>, unsigned char)">;
}

let Features = "avx512vl", Attributes = [NoThrow, RequiredVectorWidth<128>] in {
  def expandloaddi128_mask : X86Builtin<"_Vector<4, int>(_Vector<2, long long int const *>, _Vector<2, long long int>, unsigned char)">;
}

let Features = "avx512vl", Attributes = [NoThrow, RequiredVectorWidth<256>] in {
  def expandloaddi256_mask : X86Builtin<"_Vector<4, long long int>(_Vector<4, long long int const *>, _Vector<4, long long int>, unsigned char)">;
}

let Features = "avx512vl,avx512vbmi2", Attributes = [NoThrow, RequiredVectorWidth<128>] in {
  def expandloadhi128_mask : X86Builtin<"_Vector<8, short>(_Vector<8, short const *>, _Vector<8, short>, unsigned char)">;
}

let Features = "avx512vl,avx512vbmi2", Attributes = [NoThrow, RequiredVectorWidth<256>] in {
  def expandloadhi256_mask : X86Builtin<"_Vector<16, short>(_Vector<16, short const *>, _Vector<16, short>, unsigned short)">;
}

let Features = "avx512vl,avx512vbmi2", Attributes = [NoThrow, RequiredVectorWidth<128>] in {
  def expandloadqi128_mask : X86Builtin<"_Vector<16, char>(_Vector<16, char const *>, _Vector<16, char>, unsigned short)">;
}

let Features = "avx512vl,avx512vbmi2", Attributes = [NoThrow, RequiredVectorWidth<256>] in {
  def expandloadqi256_mask : X86Builtin<"_Vector<32, char>(_Vector<32, char const *>, _Vector<32, char>, unsigned int)">;
}

let Features = "avx512vl", Attributes = [NoThrow, RequiredVectorWidth<128>] in {
  def expandloadsf128_mask : X86Builtin<"_Vector<4, float>(_Vector<4, float const *>, _Vector<4, float>, unsigned char)">;
}

let Features = "avx512vl", Attributes = [NoThrow, RequiredVectorWidth<256>] in {
  def expandloadsf256_mask : X86Builtin<"_Vector<8, float>(_Vector<8, float const *>, _Vector<8, float>, unsigned char)">;
}

let Features = "avx512vl", Attributes = [NoThrow, RequiredVectorWidth<128>] in {
  def expandloadsi128_mask : X86Builtin<"_Vector<4, int>(_Vector<4, int const *>, _Vector<4, int>, unsigned char)">;
}

let Features = "avx512vl", Attributes = [NoThrow, RequiredVectorWidth<256>] in {
  def expandloadsi256_mask : X86Builtin<"_Vector<8, int>(_Vector<8, int const *>, _Vector<8, int>, unsigned char)">;
}

let Features = "avx512vl", Attributes = [NoThrow, Const, RequiredVectorWidth<128>] in {
  def expandsf128_mask : X86Builtin<"_Vector<4, float>(_Vector<4, float>, _Vector<4, float>, unsigned char)">;
}

let Features = "avx512vl", Attributes = [NoThrow, Const, RequiredVectorWidth<256>] in {
  def expandsf256_mask : X86Builtin<"_Vector<8, float>(_Vector<8, float>, _Vector<8, float>, unsigned char)">;
}

let Features = "avx512vl", Attributes = [NoThrow, Const, RequiredVectorWidth<128>] in {
  def expandsi128_mask : X86Builtin<"_Vector<4, int>(_Vector<4, int>, _Vector<4, int>, unsigned char)">;
}

let Features = "avx512vl", Attributes = [NoThrow, Const, RequiredVectorWidth<256>] in {
  def expandsi256_mask : X86Builtin<"_Vector<8, int>(_Vector<8, int>, _Vector<8, int>, unsigned char)">;
}

let Features = "avx512vl", Attributes = [NoThrow, Const, RequiredVectorWidth<128>] in {
  def getexppd128_mask : X86Builtin<"_Vector<2, double>(_Vector<2, double>, _Vector<2, double>, unsigned char)">;
}

let Features = "avx512vl", Attributes = [NoThrow, Const, RequiredVectorWidth<256>] in {
  def getexppd256_mask : X86Builtin<"_Vector<4, double>(_Vector<4, double>, _Vector<4, double>, unsigned char)">;
}

let Features = "avx512vl", Attributes = [NoThrow, Const, RequiredVectorWidth<128>] in {
  def getexpps128_mask : X86Builtin<"_Vector<4, float>(_Vector<4, float>, _Vector<4, float>, unsigned char)">;
}

let Features = "avx512vl", Attributes = [NoThrow, Const, RequiredVectorWidth<256>] in {
  def getexpps256_mask : X86Builtin<"_Vector<8, float>(_Vector<8, float>, _Vector<8, float>, unsigned char)">;
}

let Features = "avx512vl", Attributes = [NoThrow, Const, RequiredVectorWidth<128>] in {
  def rndscalepd_128_mask : X86Builtin<"_Vector<2, double>(_Vector<2, double>, _Constant int, _Vector<2, double>, unsigned char)">;
}

let Features = "avx512vl", Attributes = [NoThrow, Const, RequiredVectorWidth<256>] in {
  def rndscalepd_256_mask : X86Builtin<"_Vector<4, double>(_Vector<4, double>, _Constant int, _Vector<4, double>, unsigned char)">;
}

let Features = "avx512vl", Attributes = [NoThrow, Const, RequiredVectorWidth<128>] in {
  def rndscaleps_128_mask : X86Builtin<"_Vector<4, float>(_Vector<4, float>, _Constant int, _Vector<4, float>, unsigned char)">;
}

let Features = "avx512vl", Attributes = [NoThrow, Const, RequiredVectorWidth<256>] in {
  def rndscaleps_256_mask : X86Builtin<"_Vector<8, float>(_Vector<8, float>, _Constant int, _Vector<8, float>, unsigned char)">;
}

let Features = "avx512vl", Attributes = [NoThrow, Const, RequiredVectorWidth<128>] in {
  def scalefpd128_mask : X86Builtin<"_Vector<2, double>(_Vector<2, double>, _Vector<2, double>, _Vector<2, double>, unsigned char)">;
}

let Features = "avx512vl", Attributes = [NoThrow, Const, RequiredVectorWidth<256>] in {
  def scalefpd256_mask : X86Builtin<"_Vector<4, double>(_Vector<4, double>, _Vector<4, double>, _Vector<4, double>, unsigned char)">;
}

let Features = "avx512vl", Attributes = [NoThrow, Const, RequiredVectorWidth<128>] in {
  def scalefps128_mask : X86Builtin<"_Vector<4, float>(_Vector<4, float>, _Vector<4, float>, _Vector<4, float>, unsigned char)">;
}

let Features = "avx512vl", Attributes = [NoThrow, Const, RequiredVectorWidth<256>] in {
  def scalefps256_mask : X86Builtin<"_Vector<8, float>(_Vector<8, float>, _Vector<8, float>, _Vector<8, float>, unsigned char)">;
}

let Features = "avx512vl", Attributes = [NoThrow, RequiredVectorWidth<128>] in {
  def scatterdiv2df : X86Builtin<"void(void *, unsigned char, _Vector<2, long long int>, _Vector<2, double>, _Constant int)">;
  def scatterdiv2di : X86Builtin<"void(void *, unsigned char, _Vector<2, long long int>, _Vector<2, long long int>, _Constant int)">;
}

let Features = "avx512vl", Attributes = [NoThrow, RequiredVectorWidth<256>] in {
  def scatterdiv4df : X86Builtin<"void(void *, unsigned char, _Vector<4, long long int>, _Vector<4, double>, _Constant int)">;
  def scatterdiv4di : X86Builtin<"void(void *, unsigned char, _Vector<4, long long int>, _Vector<4, long long int>, _Constant int)">;
}

let Features = "avx512vl", Attributes = [NoThrow, RequiredVectorWidth<128>] in {
  def scatterdiv4sf : X86Builtin<"void(void *, unsigned char, _Vector<2, long long int>, _Vector<4, float>, _Constant int)">;
  def scatterdiv4si : X86Builtin<"void(void *, unsigned char, _Vector<2, long long int>, _Vector<4, int>, _Constant int)">;
}

let Features = "avx512vl", Attributes = [NoThrow, RequiredVectorWidth<256>] in {
  def scatterdiv8sf : X86Builtin<"void(void *, unsigned char, _Vector<4, long long int>, _Vector<4, float>, _Constant int)">;
  def scatterdiv8si : X86Builtin<"void(void *, unsigned char, _Vector<4, long long int>, _Vector<4, int>, _Constant int)">;
}

let Features = "avx512vl", Attributes = [NoThrow, RequiredVectorWidth<128>] in {
  def scattersiv2df : X86Builtin<"void(void *, unsigned char, _Vector<4, int>, _Vector<2, double>, _Constant int)">;
  def scattersiv2di : X86Builtin<"void(void *, unsigned char, _Vector<4, int>, _Vector<2, long long int>, _Constant int)">;
}

let Features = "avx512vl", Attributes = [NoThrow, RequiredVectorWidth<256>] in {
  def scattersiv4df : X86Builtin<"void(void *, unsigned char, _Vector<4, int>, _Vector<4, double>, _Constant int)">;
  def scattersiv4di : X86Builtin<"void(void *, unsigned char, _Vector<4, int>, _Vector<4, long long int>, _Constant int)">;
}

let Features = "avx512vl", Attributes = [NoThrow, RequiredVectorWidth<128>] in {
  def scattersiv4sf : X86Builtin<"void(void *, unsigned char, _Vector<4, int>, _Vector<4, float>, _Constant int)">;
  def scattersiv4si : X86Builtin<"void(void *, unsigned char, _Vector<4, int>, _Vector<4, int>, _Constant int)">;
}

let Features = "avx512vl", Attributes = [NoThrow, RequiredVectorWidth<256>] in {
  def scattersiv8sf : X86Builtin<"void(void *, unsigned char, _Vector<8, int>, _Vector<8, float>, _Constant int)">;
  def scattersiv8si : X86Builtin<"void(void *, unsigned char, _Vector<8, int>, _Vector<8, int>, _Constant int)">;
}

let Features = "avx512vl", Attributes = [NoThrow, Const, RequiredVectorWidth<128>] in {
  def vpermi2vard128 : X86Builtin<"_Vector<4, int>(_Vector<4, int>, _Vector<4, int>, _Vector<4, int>)">;
}

let Features = "avx512vl", Attributes = [NoThrow, Const, RequiredVectorWidth<256>] in {
  def vpermi2vard256 : X86Builtin<"_Vector<8, int>(_Vector<8, int>, _Vector<8, int>, _Vector<8, int>)">;
}

let Features = "avx512f", Attributes = [NoThrow, Const, RequiredVectorWidth<512>] in {
  def vpermi2vard512 : X86Builtin<"_Vector<16, int>(_Vector<16, int>, _Vector<16, int>, _Vector<16, int>)">;
}

let Features = "avx512vl", Attributes = [NoThrow, Const, RequiredVectorWidth<128>] in {
  def vpermi2varpd128 : X86Builtin<"_Vector<2, double>(_Vector<2, double>, _Vector<2, long long int>, _Vector<2, double>)">;
}

let Features = "avx512vl", Attributes = [NoThrow, Const, RequiredVectorWidth<256>] in {
  def vpermi2varpd256 : X86Builtin<"_Vector<4, double>(_Vector<4, double>, _Vector<4, long long int>, _Vector<4, double>)">;
}

let Features = "avx512f", Attributes = [NoThrow, Const, RequiredVectorWidth<512>] in {
  def vpermi2varpd512 : X86Builtin<"_Vector<8, double>(_Vector<8, double>, _Vector<8, long long int>, _Vector<8, double>)">;
}

let Features = "avx512vl", Attributes = [NoThrow, Const, RequiredVectorWidth<128>] in {
  def vpermi2varps128 : X86Builtin<"_Vector<4, float>(_Vector<4, float>, _Vector<4, int>, _Vector<4, float>)">;
}

let Features = "avx512vl", Attributes = [NoThrow, Const, RequiredVectorWidth<256>] in {
  def vpermi2varps256 : X86Builtin<"_Vector<8, float>(_Vector<8, float>, _Vector<8, int>, _Vector<8, float>)">;
}

let Features = "avx512f", Attributes = [NoThrow, Const, RequiredVectorWidth<512>] in {
  def vpermi2varps512 : X86Builtin<"_Vector<16, float>(_Vector<16, float>, _Vector<16, int>, _Vector<16, float>)">;
}

let Features = "avx512vl", Attributes = [NoThrow, Const, RequiredVectorWidth<128>] in {
  def vpermi2varq128 : X86Builtin<"_Vector<2, long long int>(_Vector<2, long long int>, _Vector<2, long long int>, _Vector<2, long long int>)">;
}

let Features = "avx512vl", Attributes = [NoThrow, Const, RequiredVectorWidth<256>] in {
  def vpermi2varq256 : X86Builtin<"_Vector<4, long long int>(_Vector<4, long long int>, _Vector<4, long long int>, _Vector<4, long long int>)">;
}

let Features = "avx512f", Attributes = [NoThrow, Const, RequiredVectorWidth<512>] in {
  def vpermi2varq512 : X86Builtin<"_Vector<8, long long int>(_Vector<8, long long int>, _Vector<8, long long int>, _Vector<8, long long int>)">;
}

let Features = "avx512vbmi,avx512vl", Attributes = [NoThrow, Const, RequiredVectorWidth<128>] in {
  def vpermi2varqi128 : X86Builtin<"_Vector<16, char>(_Vector<16, char>, _Vector<16, char>, _Vector<16, char>)">;
}

let Features = "avx512vbmi,avx512vl", Attributes = [NoThrow, Const, RequiredVectorWidth<256>] in {
  def vpermi2varqi256 : X86Builtin<"_Vector<32, char>(_Vector<32, char>, _Vector<32, char>, _Vector<32, char>)">;
}

let Features = "avx512vbmi", Attributes = [NoThrow, Const, RequiredVectorWidth<512>] in {
  def vpermi2varqi512 : X86Builtin<"_Vector<64, char>(_Vector<64, char>, _Vector<64, char>, _Vector<64, char>)">;
}

let Features = "avx512vl,avx512bw", Attributes = [NoThrow, Const, RequiredVectorWidth<128>] in {
  def vpermi2varhi128 : X86Builtin<"_Vector<8, short>(_Vector<8, short>, _Vector<8, short>, _Vector<8, short>)">;
}

let Features = "avx512vl,avx512bw", Attributes = [NoThrow, Const, RequiredVectorWidth<256>] in {
  def vpermi2varhi256 : X86Builtin<"_Vector<16, short>(_Vector<16, short>, _Vector<16, short>, _Vector<16, short>)">;
}

let Features = "avx512bw", Attributes = [NoThrow, Const, RequiredVectorWidth<512>] in {
  def vpermi2varhi512 : X86Builtin<"_Vector<32, short>(_Vector<32, short>, _Vector<32, short>, _Vector<32, short>)">;
}

let Features = "avx512vl,avx512vbmi2", Attributes = [NoThrow, Const, Constexpr, RequiredVectorWidth<128>] in {
  def vpshldd128 : X86Builtin<"_Vector<4, int>(_Vector<4, int>, _Vector<4, int>, _Constant int)">;
  def vpshrdd128 : X86Builtin<"_Vector<4, int>(_Vector<4, int>, _Vector<4, int>, _Constant int)">;
  def vpshldq128 : X86Builtin<"_Vector<2, long long int>(_Vector<2, long long int>, _Vector<2, long long int>, _Constant int)">;
  def vpshrdq128 : X86Builtin<"_Vector<2, long long int>(_Vector<2, long long int>, _Vector<2, long long int>, _Constant int)">;
  def vpshldw128 : X86Builtin<"_Vector<8, short>(_Vector<8, short>, _Vector<8, short>, _Constant int)">;
  def vpshrdw128 : X86Builtin<"_Vector<8, short>(_Vector<8, short>, _Vector<8, short>, _Constant int)">;
}

<<<<<<< HEAD
let Features = "avx512vl,avx512vbmi2", Attributes = [NoThrow, Const, RequiredVectorWidth<256>] in {
  def vpshldw256 : X86Builtin<"_Vector<16, short>(_Vector<16, short>, _Vector<16, short>, _Constant int)">;
}

let Features = "avx512vbmi2,evex512", Attributes = [NoThrow, Const, RequiredVectorWidth<512>] in {
  def vpshldw512 : X86Builtin<"_Vector<32, short>(_Vector<32, short>, _Vector<32, short>, _Constant int)">;
}

let Features = "avx512vl,avx512vbmi2", Attributes = [NoThrow, Const, RequiredVectorWidth<128>] in {
  def vpshrdd128 : X86Builtin<"_Vector<4, int>(_Vector<4, int>, _Vector<4, int>, _Constant int)">;
}

let Features = "avx512vl,avx512vbmi2", Attributes = [NoThrow, Const, RequiredVectorWidth<256>] in {
=======
let Features = "avx512vl,avx512vbmi2", Attributes = [NoThrow, Const, Constexpr, RequiredVectorWidth<256>] in {
  def vpshldd256 : X86Builtin<"_Vector<8, int>(_Vector<8, int>, _Vector<8, int>, _Constant int)">;
>>>>>>> 35227056
  def vpshrdd256 : X86Builtin<"_Vector<8, int>(_Vector<8, int>, _Vector<8, int>, _Constant int)">;
  def vpshldq256 : X86Builtin<"_Vector<4, long long int>(_Vector<4, long long int>, _Vector<4, long long int>, _Constant int)">;
  def vpshrdq256 : X86Builtin<"_Vector<4, long long int>(_Vector<4, long long int>, _Vector<4, long long int>, _Constant int)">;
  def vpshldw256 : X86Builtin<"_Vector<16, short>(_Vector<16, short>, _Vector<16, short>, _Constant int)">;
  def vpshrdw256 : X86Builtin<"_Vector<16, short>(_Vector<16, short>, _Vector<16, short>, _Constant int)">;
}

let Features = "avx512vbmi2", Attributes = [NoThrow, Const, Constexpr, RequiredVectorWidth<512>] in {
  def vpshldd512 : X86Builtin<"_Vector<16, int>(_Vector<16, int>, _Vector<16, int>, _Constant int)">;
  def vpshrdd512 : X86Builtin<"_Vector<16, int>(_Vector<16, int>, _Vector<16, int>, _Constant int)">;
  def vpshldq512 : X86Builtin<"_Vector<8, long long int>(_Vector<8, long long int>, _Vector<8, long long int>, _Constant int)">;
  def vpshrdq512 : X86Builtin<"_Vector<8, long long int>(_Vector<8, long long int>, _Vector<8, long long int>, _Constant int)">;
  def vpshldw512 : X86Builtin<"_Vector<32, short>(_Vector<32, short>, _Vector<32, short>, _Constant int)">;
  def vpshrdw512 : X86Builtin<"_Vector<32, short>(_Vector<32, short>, _Vector<32, short>, _Constant int)">;
}

let Features = "avx512bw", Attributes = [NoThrow, Const, RequiredVectorWidth<512>] in {
  def pmovswb512_mask : X86Builtin<"_Vector<32, char>(_Vector<32, short>, _Vector<32, char>, unsigned int)">;
  def pmovuswb512_mask : X86Builtin<"_Vector<32, char>(_Vector<32, short>, _Vector<32, char>, unsigned int)">;
  def pmovwb512_mask : X86Builtin<"_Vector<32, char>(_Vector<32, short>, _Vector<32, char>, unsigned int)">;
}

let Features = "avx512vl,avx512dq", Attributes = [NoThrow, Const, RequiredVectorWidth<128>] in {
  def cvtpd2qq128_mask : X86Builtin<"_Vector<2, long long int>(_Vector<2, double>, _Vector<2, long long int>, unsigned char)">;
}

let Features = "avx512vl,avx512dq", Attributes = [NoThrow, Const, RequiredVectorWidth<256>] in {
  def cvtpd2qq256_mask : X86Builtin<"_Vector<4, long long int>(_Vector<4, double>, _Vector<4, long long int>, unsigned char)">;
}

let Features = "avx512vl,avx512dq", Attributes = [NoThrow, Const, RequiredVectorWidth<128>] in {
  def cvtpd2uqq128_mask : X86Builtin<"_Vector<2, long long int>(_Vector<2, double>, _Vector<2, long long int>, unsigned char)">;
}

let Features = "avx512vl,avx512dq", Attributes = [NoThrow, Const, RequiredVectorWidth<256>] in {
  def cvtpd2uqq256_mask : X86Builtin<"_Vector<4, long long int>(_Vector<4, double>, _Vector<4, long long int>, unsigned char)">;
}

let Features = "avx512vl,avx512dq", Attributes = [NoThrow, Const, RequiredVectorWidth<128>] in {
  def cvtps2qq128_mask : X86Builtin<"_Vector<2, long long int>(_Vector<4, float>, _Vector<2, long long int>, unsigned char)">;
}

let Features = "avx512vl,avx512dq", Attributes = [NoThrow, Const, RequiredVectorWidth<256>] in {
  def cvtps2qq256_mask : X86Builtin<"_Vector<4, long long int>(_Vector<4, float>, _Vector<4, long long int>, unsigned char)">;
}

let Features = "avx512vl,avx512dq", Attributes = [NoThrow, Const, RequiredVectorWidth<128>] in {
  def cvtps2uqq128_mask : X86Builtin<"_Vector<2, long long int>(_Vector<4, float>, _Vector<2, long long int>, unsigned char)">;
}

let Features = "avx512vl,avx512dq", Attributes = [NoThrow, Const, RequiredVectorWidth<256>] in {
  def cvtps2uqq256_mask : X86Builtin<"_Vector<4, long long int>(_Vector<4, float>, _Vector<4, long long int>, unsigned char)">;
}

let Features = "avx512vl,avx512dq", Attributes = [NoThrow, Const, RequiredVectorWidth<128>] in {
  def cvtqq2ps128_mask : X86Builtin<"_Vector<4, float>(_Vector<2, long long int>, _Vector<4, float>, unsigned char)">;
  def cvttpd2qq128_mask : X86Builtin<"_Vector<2, long long int>(_Vector<2, double>, _Vector<2, long long int>, unsigned char)">;
}

let Features = "avx512vl,avx512dq", Attributes = [NoThrow, Const, RequiredVectorWidth<256>] in {
  def cvttpd2qq256_mask : X86Builtin<"_Vector<4, long long int>(_Vector<4, double>, _Vector<4, long long int>, unsigned char)">;
}

let Features = "avx512vl,avx512dq", Attributes = [NoThrow, Const, RequiredVectorWidth<128>] in {
  def cvttpd2uqq128_mask : X86Builtin<"_Vector<2, long long int>(_Vector<2, double>, _Vector<2, long long int>, unsigned char)">;
}

let Features = "avx512vl,avx512dq", Attributes = [NoThrow, Const, RequiredVectorWidth<256>] in {
  def cvttpd2uqq256_mask : X86Builtin<"_Vector<4, long long int>(_Vector<4, double>, _Vector<4, long long int>, unsigned char)">;
}

let Features = "avx512vl,avx512dq", Attributes = [NoThrow, Const, RequiredVectorWidth<128>] in {
  def cvttps2qq128_mask : X86Builtin<"_Vector<2, long long int>(_Vector<4, float>, _Vector<2, long long int>, unsigned char)">;
}

let Features = "avx512vl,avx512dq", Attributes = [NoThrow, Const, RequiredVectorWidth<256>] in {
  def cvttps2qq256_mask : X86Builtin<"_Vector<4, long long int>(_Vector<4, float>, _Vector<4, long long int>, unsigned char)">;
}

let Features = "avx512vl,avx512dq", Attributes = [NoThrow, Const, RequiredVectorWidth<128>] in {
  def cvttps2uqq128_mask : X86Builtin<"_Vector<2, long long int>(_Vector<4, float>, _Vector<2, long long int>, unsigned char)">;
}

let Features = "avx512vl,avx512dq", Attributes = [NoThrow, Const, RequiredVectorWidth<256>] in {
  def cvttps2uqq256_mask : X86Builtin<"_Vector<4, long long int>(_Vector<4, float>, _Vector<4, long long int>, unsigned char)">;
}

let Features = "avx512vl,avx512dq", Attributes = [NoThrow, Const, RequiredVectorWidth<128>] in {
  def cvtuqq2ps128_mask : X86Builtin<"_Vector<4, float>(_Vector<2, long long int>, _Vector<4, float>, unsigned char)">;
  def rangepd128_mask : X86Builtin<"_Vector<2, double>(_Vector<2, double>, _Vector<2, double>, _Constant int, _Vector<2, double>, unsigned char)">;
}

let Features = "avx512vl,avx512dq", Attributes = [NoThrow, Const, RequiredVectorWidth<256>] in {
  def rangepd256_mask : X86Builtin<"_Vector<4, double>(_Vector<4, double>, _Vector<4, double>, _Constant int, _Vector<4, double>, unsigned char)">;
}

let Features = "avx512vl,avx512dq", Attributes = [NoThrow, Const, RequiredVectorWidth<128>] in {
  def rangeps128_mask : X86Builtin<"_Vector<4, float>(_Vector<4, float>, _Vector<4, float>, _Constant int, _Vector<4, float>, unsigned char)">;
}

let Features = "avx512vl,avx512dq", Attributes = [NoThrow, Const, RequiredVectorWidth<256>] in {
  def rangeps256_mask : X86Builtin<"_Vector<8, float>(_Vector<8, float>, _Vector<8, float>, _Constant int, _Vector<8, float>, unsigned char)">;
}

let Features = "avx512dq", Attributes = [NoThrow, Const, RequiredVectorWidth<128>] in {
  def rangesd128_round_mask : X86Builtin<"_Vector<2, double>(_Vector<2, double>, _Vector<2, double>, _Vector<2, double>, unsigned char, _Constant int, _Constant int)">;
  def rangess128_round_mask : X86Builtin<"_Vector<4, float>(_Vector<4, float>, _Vector<4, float>, _Vector<4, float>, unsigned char, _Constant int, _Constant int)">;
}

let Features = "avx512vl,avx512dq", Attributes = [NoThrow, Const, RequiredVectorWidth<128>] in {
  def reducepd128_mask : X86Builtin<"_Vector<2, double>(_Vector<2, double>, _Constant int, _Vector<2, double>, unsigned char)">;
}

let Features = "avx512vl,avx512dq", Attributes = [NoThrow, Const, RequiredVectorWidth<256>] in {
  def reducepd256_mask : X86Builtin<"_Vector<4, double>(_Vector<4, double>, _Constant int, _Vector<4, double>, unsigned char)">;
}

let Features = "avx512vl,avx512dq", Attributes = [NoThrow, Const, RequiredVectorWidth<128>] in {
  def reduceps128_mask : X86Builtin<"_Vector<4, float>(_Vector<4, float>, _Constant int, _Vector<4, float>, unsigned char)">;
}

let Features = "avx512vl,avx512dq", Attributes = [NoThrow, Const, RequiredVectorWidth<256>] in {
  def reduceps256_mask : X86Builtin<"_Vector<8, float>(_Vector<8, float>, _Constant int, _Vector<8, float>, unsigned char)">;
}

let Features = "avx512dq", Attributes = [NoThrow, Const, RequiredVectorWidth<128>] in {
  def reducesd_mask : X86Builtin<"_Vector<2, double>(_Vector<2, double>, _Vector<2, double>, _Vector<2, double>, unsigned char, _Constant int, _Constant int)">;
  def reducess_mask : X86Builtin<"_Vector<4, float>(_Vector<4, float>, _Vector<4, float>, _Vector<4, float>, unsigned char, _Constant int, _Constant int)">;
}

let Features = "avx512vl,avx512bw", Attributes = [NoThrow, Const, RequiredVectorWidth<128>] in {
  def pmovswb128_mask : X86Builtin<"_Vector<16, char>(_Vector<8, short>, _Vector<16, char>, unsigned char)">;
}

let Features = "avx512vl,avx512bw", Attributes = [NoThrow, Const, RequiredVectorWidth<256>] in {
  def pmovswb256_mask : X86Builtin<"_Vector<16, char>(_Vector<16, short>, _Vector<16, char>, unsigned short)">;
}

let Features = "avx512vl,avx512bw", Attributes = [NoThrow, Const, RequiredVectorWidth<128>] in {
  def pmovuswb128_mask : X86Builtin<"_Vector<16, char>(_Vector<8, short>, _Vector<16, char>, unsigned char)">;
}

let Features = "avx512vl,avx512bw", Attributes = [NoThrow, Const, RequiredVectorWidth<256>] in {
  def pmovuswb256_mask : X86Builtin<"_Vector<16, char>(_Vector<16, short>, _Vector<16, char>, unsigned short)">;
}

let Features = "avx512vl,avx512bw", Attributes = [NoThrow, Const, RequiredVectorWidth<128>] in {
  def pmovwb128_mask : X86Builtin<"_Vector<16, char>(_Vector<8, short>, _Vector<16, char>, unsigned char)">;
}

let Features = "avx512dq", Attributes = [NoThrow, Const, RequiredVectorWidth<512>] in {
  def cvtpd2qq512_mask : X86Builtin<"_Vector<8, long long int>(_Vector<8, double>, _Vector<8, long long int>, unsigned char, _Constant int)">;
  def cvtpd2uqq512_mask : X86Builtin<"_Vector<8, long long int>(_Vector<8, double>, _Vector<8, long long int>, unsigned char, _Constant int)">;
  def cvtps2qq512_mask : X86Builtin<"_Vector<8, long long int>(_Vector<8, float>, _Vector<8, long long int>, unsigned char, _Constant int)">;
  def cvtps2uqq512_mask : X86Builtin<"_Vector<8, long long int>(_Vector<8, float>, _Vector<8, long long int>, unsigned char, _Constant int)">;
  def cvtqq2pd512_mask : X86Builtin<"_Vector<8, double>(_Vector<8, long long int>, _Vector<8, double>, unsigned char, _Constant int)">;
  def cvtqq2ps512_mask : X86Builtin<"_Vector<8, float>(_Vector<8, long long int>, _Vector<8, float>, unsigned char, _Constant int)">;
  def cvttpd2qq512_mask : X86Builtin<"_Vector<8, long long int>(_Vector<8, double>, _Vector<8, long long int>, unsigned char, _Constant int)">;
  def cvttpd2uqq512_mask : X86Builtin<"_Vector<8, long long int>(_Vector<8, double>, _Vector<8, long long int>, unsigned char, _Constant int)">;
  def cvttps2qq512_mask : X86Builtin<"_Vector<8, long long int>(_Vector<8, float>, _Vector<8, long long int>, unsigned char, _Constant int)">;
  def cvttps2uqq512_mask : X86Builtin<"_Vector<8, long long int>(_Vector<8, float>, _Vector<8, long long int>, unsigned char, _Constant int)">;
  def cvtuqq2pd512_mask : X86Builtin<"_Vector<8, double>(_Vector<8, long long int>, _Vector<8, double>, unsigned char, _Constant int)">;
  def cvtuqq2ps512_mask : X86Builtin<"_Vector<8, float>(_Vector<8, long long int>, _Vector<8, float>, unsigned char, _Constant int)">;
  def rangepd512_mask : X86Builtin<"_Vector<8, double>(_Vector<8, double>, _Vector<8, double>, _Constant int, _Vector<8, double>, unsigned char, _Constant int)">;
  def rangeps512_mask : X86Builtin<"_Vector<16, float>(_Vector<16, float>, _Vector<16, float>, _Constant int, _Vector<16, float>, unsigned short, _Constant int)">;
  def reducepd512_mask : X86Builtin<"_Vector<8, double>(_Vector<8, double>, _Constant int, _Vector<8, double>, unsigned char, _Constant int)">;
  def reduceps512_mask : X86Builtin<"_Vector<16, float>(_Vector<16, float>, _Constant int, _Vector<16, float>, unsigned short, _Constant int)">;
}

let Features = "avx512f", Attributes = [NoThrow, Const, Constexpr, RequiredVectorWidth<512>] in {
  def psllv16si : X86Builtin<"_Vector<16, int>(_Vector<16, int>, _Vector<16, int>)">;
  def psrav16si : X86Builtin<"_Vector<16, int>(_Vector<16, int>, _Vector<16, int>)">;
  def psrlv16si : X86Builtin<"_Vector<16, int>(_Vector<16, int>, _Vector<16, int>)">;

  def psllv8di : X86Builtin<"_Vector<8, long long int>(_Vector<8, long long int>, _Vector<8, long long int>)">;
  def psrav8di : X86Builtin<"_Vector<8, long long int>(_Vector<8, long long int>, _Vector<8, long long int>)">;
  def psrlv8di : X86Builtin<"_Vector<8, long long int>(_Vector<8, long long int>, _Vector<8, long long int>)">;

<<<<<<< HEAD
let Features = "avx512f,evex512", Attributes = [NoThrow, Const, RequiredVectorWidth<512>] in {
=======
  def prold512 : X86Builtin<"_Vector<16, int>(_Vector<16, int>, _Constant int)">;
>>>>>>> 35227056
  def prord512 : X86Builtin<"_Vector<16, int>(_Vector<16, int>, _Constant int)">;
  def prolq512 : X86Builtin<"_Vector<8, long long int>(_Vector<8, long long int>, _Constant int)">;
  def prorq512 : X86Builtin<"_Vector<8, long long int>(_Vector<8, long long int>, _Constant int)">;
}

<<<<<<< HEAD
let Features = "avx512vl", Attributes = [NoThrow, Const, RequiredVectorWidth<128>] in {
=======
let Features = "avx512vl", Attributes = [NoThrow, Const, Constexpr, RequiredVectorWidth<128>] in {
  def prold128 : X86Builtin<"_Vector<4, int>(_Vector<4, int>, _Constant int)">;
>>>>>>> 35227056
  def prord128 : X86Builtin<"_Vector<4, int>(_Vector<4, int>, _Constant int)">;
  def prolq128 : X86Builtin<"_Vector<2, long long int>(_Vector<2, long long int>, _Constant int)">;
  def prorq128 : X86Builtin<"_Vector<2, long long int>(_Vector<2, long long int>, _Constant int)">;
}

let Features = "avx512vl", Attributes = [NoThrow, Const, Constexpr, RequiredVectorWidth<256>] in {
  def prold256 : X86Builtin<"_Vector<8, int>(_Vector<8, int>, _Constant int)">;
  def prord256 : X86Builtin<"_Vector<8, int>(_Vector<8, int>, _Constant int)">;
  def prolq256 : X86Builtin<"_Vector<4, long long int>(_Vector<4, long long int>, _Constant int)">;
  def prorq256 : X86Builtin<"_Vector<4, long long int>(_Vector<4, long long int>, _Constant int)">;
}

<<<<<<< HEAD
let Features = "avx512bw,evex512", Attributes = [NoThrow, Const, RequiredVectorWidth<512>] in {
=======
let Features = "avx512bw", Attributes = [NoThrow, Const, RequiredVectorWidth<512>] in {
>>>>>>> 35227056
  def pshufhw512 : X86Builtin<"_Vector<32, short>(_Vector<32, short>, _Constant int)">;
  def pshuflw512 : X86Builtin<"_Vector<32, short>(_Vector<32, short>, _Constant int)">;
  def psllw512 : X86Builtin<"_Vector<32, short>(_Vector<32, short>, _Vector<8, short>)">;
}

let Features = "avx512bw", Attributes = [NoThrow, Const, Constexpr, RequiredVectorWidth<512>] in {
  def psllv32hi : X86Builtin<"_Vector<32, short>(_Vector<32, short>, _Vector<32, short>)">;
}

let Features = "avx512bw,avx512vl", Attributes = [NoThrow, Const, Constexpr, RequiredVectorWidth<256>] in {
  def psllv16hi : X86Builtin<"_Vector<16, short>(_Vector<16, short>, _Vector<16, short>)">;
}

let Features = "avx512bw,avx512vl", Attributes = [NoThrow, Const, Constexpr, RequiredVectorWidth<128>] in {
  def psllv8hi : X86Builtin<"_Vector<8, short>(_Vector<8, short>, _Vector<8, short>)">;
}

let Features = "avx512f",
    Attributes = [NoThrow, Const, Constexpr, RequiredVectorWidth<512>] in {
  def psllwi512 : X86Builtin<"_Vector<32, short>(_Vector<32, short>, int)">;
  def pslldi512 : X86Builtin<"_Vector<16, int>(_Vector<16, int>, int)">;
  def psllqi512 : X86Builtin<"_Vector<8, long long int>(_Vector<8, long long int>, int)">;
}

let Features = "avx512bw", Attributes = [NoThrow, Const, Constexpr, RequiredVectorWidth<512>] in {
  def psrlv32hi : X86Builtin<"_Vector<32, short>(_Vector<32, short>, _Vector<32, short>)">;
}

let Features = "avx512bw,avx512vl", Attributes = [NoThrow, Const, Constexpr, RequiredVectorWidth<256>] in {
  def psrlv16hi : X86Builtin<"_Vector<16, short>(_Vector<16, short>, _Vector<16, short>)">;
}

let Features = "avx512bw,avx512vl", Attributes = [NoThrow, Const, Constexpr, RequiredVectorWidth<128>] in {
  def psrlv8hi : X86Builtin<"_Vector<8, short>(_Vector<8, short>, _Vector<8, short>)">;
}

let Features = "avx512f",
    Attributes = [NoThrow, Const, Constexpr, RequiredVectorWidth<512>] in {
  def psrlwi512 : X86Builtin<"_Vector<32, short>(_Vector<32, short>, int)">;
  def psrldi512 : X86Builtin<"_Vector<16, int>(_Vector<16, int>, int)">;
  def psrlqi512 : X86Builtin<"_Vector<8, long long int>(_Vector<8, long long int>, int)">;
}

let Features = "avx512bw", Attributes = [NoThrow, Const, Constexpr, RequiredVectorWidth<512>] in {
  def psrav32hi : X86Builtin<"_Vector<32, short>(_Vector<32, short>, _Vector<32, short>)">;
}

let Features = "avx512bw,avx512vl", Attributes = [NoThrow, Const, Constexpr, RequiredVectorWidth<256>] in {
  def psrav16hi : X86Builtin<"_Vector<16, short>(_Vector<16, short>, _Vector<16, short>)">;
}

let Features = "avx512bw,avx512vl", Attributes = [NoThrow, Const, Constexpr, RequiredVectorWidth<128>] in {
  def psrav8hi : X86Builtin<"_Vector<8, short>(_Vector<8, short>, _Vector<8, short>)">;
}

let Features = "avx512vl", Attributes = [NoThrow, Const, Constexpr, RequiredVectorWidth<128>] in {
  def psravq128 : X86Builtin<"_Vector<2, long long int>(_Vector<2, long long int>, _Vector<2, long long int>)">;
}

let Features = "avx512vl", Attributes = [NoThrow, Const, Constexpr, RequiredVectorWidth<256>] in {
  def psravq256 : X86Builtin<"_Vector<4, long long int>(_Vector<4, long long int>, _Vector<4, long long int>)">;
}

let Features = "avx512bw", Attributes = [NoThrow, Const, RequiredVectorWidth<512>] in {
  def psraw512
      : X86Builtin<"_Vector<32, short>(_Vector<32, short>, _Vector<8, short>)">;
  def psrlw512
      : X86Builtin<"_Vector<32, short>(_Vector<32, short>, _Vector<8, short>)">;
  def pslldqi512_byteshift : X86Builtin<"_Vector<8, long long int>(_Vector<8, long long int>, _Constant int)">;
  def psrldqi512_byteshift : X86Builtin<"_Vector<8, long long int>(_Vector<8, long long int>, _Constant int)">;
}

let Features = "avx512vl", Attributes = [NoThrow, RequiredVectorWidth<128>] in {
  def movdqa32load128_mask : X86Builtin<"_Vector<4, int>(_Vector<4, int const *>, _Vector<4, int>, unsigned char)">;
}

let Features = "avx512vl", Attributes = [NoThrow, RequiredVectorWidth<256>] in {
  def movdqa32load256_mask : X86Builtin<"_Vector<8, int>(_Vector<8, int const *>, _Vector<8, int>, unsigned char)">;
}

let Features = "avx512f", Attributes = [NoThrow, RequiredVectorWidth<512>] in {
  def movdqa32load512_mask : X86Builtin<"_Vector<16, int>(_Vector<16, int const *>, _Vector<16, int>, unsigned short)">;
  def movdqa32store512_mask : X86Builtin<"void(_Vector<16, int *>, _Vector<16, int>, unsigned short)">;
  def movdqa64load512_mask : X86Builtin<"_Vector<8, long long int>(_Vector<8, long long int const *>, _Vector<8, long long int>, unsigned char)">;
  def movdqa64store512_mask : X86Builtin<"void(_Vector<8, long long int *>, _Vector<8, long long int>, unsigned char)">;
}

let Features = "avx512vl", Attributes = [NoThrow, RequiredVectorWidth<128>] in {
  def movdqa32store128_mask : X86Builtin<"void(_Vector<4, int *>, _Vector<4, int>, unsigned char)">;
}

let Features = "avx512vl", Attributes = [NoThrow, RequiredVectorWidth<256>] in {
  def movdqa32store256_mask : X86Builtin<"void(_Vector<8, int *>, _Vector<8, int>, unsigned char)">;
}

let Features = "avx512vl", Attributes = [NoThrow, RequiredVectorWidth<128>] in {
  def movdqa64load128_mask : X86Builtin<"_Vector<2, long long int>(_Vector<2, long long int const *>, _Vector<2, long long int>, unsigned char)">;
}

let Features = "avx512vl", Attributes = [NoThrow, RequiredVectorWidth<256>] in {
  def movdqa64load256_mask : X86Builtin<"_Vector<4, long long int>(_Vector<4, long long int const *>, _Vector<4, long long int>, unsigned char)">;
}

let Features = "avx512vl", Attributes = [NoThrow, RequiredVectorWidth<128>] in {
  def movdqa64store128_mask : X86Builtin<"void(_Vector<2, long long int *>, _Vector<2, long long int>, unsigned char)">;
}

let Features = "avx512vl", Attributes = [NoThrow, RequiredVectorWidth<256>] in {
  def movdqa64store256_mask : X86Builtin<"void(_Vector<4, long long int *>, _Vector<4, long long int>, unsigned char)">;
}

let Features = "avx512ifma", Attributes = [NoThrow, Const, RequiredVectorWidth<512>] in {
  def vpmadd52huq512 : X86Builtin<"_Vector<8, long long int>(_Vector<8, long long int>, _Vector<8, long long int>, _Vector<8, long long int>)">;
  def vpmadd52luq512 : X86Builtin<"_Vector<8, long long int>(_Vector<8, long long int>, _Vector<8, long long int>, _Vector<8, long long int>)">;
}

let Features = "avx512ifma,avx512vl|avxifma", Attributes = [NoThrow, Const, RequiredVectorWidth<128>] in {
  def vpmadd52huq128 : X86Builtin<"_Vector<2, long long int>(_Vector<2, long long int>, _Vector<2, long long int>, _Vector<2, long long int>)">;
}

let Features = "avx512ifma,avx512vl|avxifma", Attributes = [NoThrow, Const, RequiredVectorWidth<256>] in {
  def vpmadd52huq256 : X86Builtin<"_Vector<4, long long int>(_Vector<4, long long int>, _Vector<4, long long int>, _Vector<4, long long int>)">;
}

let Features = "avx512ifma,avx512vl|avxifma", Attributes = [NoThrow, Const, RequiredVectorWidth<128>] in {
  def vpmadd52luq128 : X86Builtin<"_Vector<2, long long int>(_Vector<2, long long int>, _Vector<2, long long int>, _Vector<2, long long int>)">;
}

let Features = "avx512ifma,avx512vl|avxifma", Attributes = [NoThrow, Const, RequiredVectorWidth<256>] in {
  def vpmadd52luq256 : X86Builtin<"_Vector<4, long long int>(_Vector<4, long long int>, _Vector<4, long long int>, _Vector<4, long long int>)">;
}

let Features = "avx512f", Attributes = [NoThrow, Const, RequiredVectorWidth<128>] in {
  def vcomisd : X86Builtin<"int(_Vector<2, double>, _Vector<2, double>, _Constant int, _Constant int)">;
  def vcomiss : X86Builtin<"int(_Vector<4, float>, _Vector<4, float>, _Constant int, _Constant int)">;
}

let Features = "avx512bw", Attributes = [NoThrow, Const] in {
  def kunpckdi : X86Builtin<"unsigned long long int(unsigned long long int, unsigned long long int)">;
  def kunpcksi : X86Builtin<"unsigned int(unsigned int, unsigned int)">;
}

let Features = "avx512bw", Attributes = [NoThrow, RequiredVectorWidth<512>] in {
  def loaddquhi512_mask : X86Builtin<"_Vector<32, short>(_Vector<32, short const *>, _Vector<32, short>, unsigned int)">;
  def loaddquqi512_mask : X86Builtin<"_Vector<64, char>(_Vector<64, char const *>, _Vector<64, char>, unsigned long long int)">;
}

let Features = "avx512f", Attributes = [NoThrow, Const, RequiredVectorWidth<512>] in {
  def fixupimmpd512_mask : X86Builtin<"_Vector<8, double>(_Vector<8, double>, _Vector<8, double>, _Vector<8, long long int>, _Constant int, unsigned char, _Constant int)">;
  def fixupimmpd512_maskz : X86Builtin<"_Vector<8, double>(_Vector<8, double>, _Vector<8, double>, _Vector<8, long long int>, _Constant int, unsigned char, _Constant int)">;
  def fixupimmps512_mask : X86Builtin<"_Vector<16, float>(_Vector<16, float>, _Vector<16, float>, _Vector<16, int>, _Constant int, unsigned short, _Constant int)">;
  def fixupimmps512_maskz : X86Builtin<"_Vector<16, float>(_Vector<16, float>, _Vector<16, float>, _Vector<16, int>, _Constant int, unsigned short, _Constant int)">;
}

let Features = "avx512f", Attributes = [NoThrow, Const, RequiredVectorWidth<128>] in {
  def fixupimmsd_mask : X86Builtin<"_Vector<2, double>(_Vector<2, double>, _Vector<2, double>, _Vector<2, long long int>, _Constant int, unsigned char, _Constant int)">;
  def fixupimmsd_maskz : X86Builtin<"_Vector<2, double>(_Vector<2, double>, _Vector<2, double>, _Vector<2, long long int>, _Constant int, unsigned char, _Constant int)">;
  def fixupimmss_mask : X86Builtin<"_Vector<4, float>(_Vector<4, float>, _Vector<4, float>, _Vector<4, int>, _Constant int, unsigned char, _Constant int)">;
  def fixupimmss_maskz : X86Builtin<"_Vector<4, float>(_Vector<4, float>, _Vector<4, float>, _Vector<4, int>, _Constant int, unsigned char, _Constant int)">;
  def getexpsd128_round_mask : X86Builtin<"_Vector<2, double>(_Vector<2, double>, _Vector<2, double>, _Vector<2, double>, unsigned char, _Constant int)">;
  def getexpss128_round_mask : X86Builtin<"_Vector<4, float>(_Vector<4, float>, _Vector<4, float>, _Vector<4, float>, unsigned char, _Constant int)">;
  def getmantsd_round_mask : X86Builtin<"_Vector<2, double>(_Vector<2, double>, _Vector<2, double>, _Constant int, _Vector<2, double>, unsigned char, _Constant int)">;
  def getmantss_round_mask : X86Builtin<"_Vector<4, float>(_Vector<4, float>, _Vector<4, float>, _Constant int, _Vector<4, float>, unsigned char, _Constant int)">;
}

let Features = "avx512bw,avx512vl", Attributes = [NoThrow, RequiredVectorWidth<128>] in {
  def loaddquhi128_mask : X86Builtin<"_Vector<8, short>(_Vector<8, short const *>, _Vector<8, short>, unsigned char)">;
}

let Features = "avx512bw,avx512vl", Attributes = [NoThrow, RequiredVectorWidth<256>] in {
  def loaddquhi256_mask : X86Builtin<"_Vector<16, short>(_Vector<16, short const *>, _Vector<16, short>, unsigned short)">;
}

let Features = "avx512bw,avx512vl", Attributes = [NoThrow, RequiredVectorWidth<128>] in {
  def loaddquqi128_mask : X86Builtin<"_Vector<16, char>(_Vector<16, char const *>, _Vector<16, char>, unsigned short)">;
}

let Features = "avx512bw,avx512vl", Attributes = [NoThrow, RequiredVectorWidth<256>] in {
  def loaddquqi256_mask : X86Builtin<"_Vector<32, char>(_Vector<32, char const *>, _Vector<32, char>, unsigned int)">;
}

let Features = "avx512vl", Attributes = [NoThrow, Const, RequiredVectorWidth<128>] in {
  def fixupimmpd128_mask : X86Builtin<"_Vector<2, double>(_Vector<2, double>, _Vector<2, double>, _Vector<2, long long int>, _Constant int, unsigned char)">;
  def fixupimmpd128_maskz : X86Builtin<"_Vector<2, double>(_Vector<2, double>, _Vector<2, double>, _Vector<2, long long int>, _Constant int, unsigned char)">;
}

let Features = "avx512vl", Attributes = [NoThrow, Const, RequiredVectorWidth<256>] in {
  def fixupimmpd256_mask : X86Builtin<"_Vector<4, double>(_Vector<4, double>, _Vector<4, double>, _Vector<4, long long int>, _Constant int, unsigned char)">;
  def fixupimmpd256_maskz : X86Builtin<"_Vector<4, double>(_Vector<4, double>, _Vector<4, double>, _Vector<4, long long int>, _Constant int, unsigned char)">;
}

let Features = "avx512vl", Attributes = [NoThrow, Const, RequiredVectorWidth<128>] in {
  def fixupimmps128_mask : X86Builtin<"_Vector<4, float>(_Vector<4, float>, _Vector<4, float>, _Vector<4, int>, _Constant int, unsigned char)">;
  def fixupimmps128_maskz : X86Builtin<"_Vector<4, float>(_Vector<4, float>, _Vector<4, float>, _Vector<4, int>, _Constant int, unsigned char)">;
}

let Features = "avx512vl", Attributes = [NoThrow, Const, RequiredVectorWidth<256>] in {
  def fixupimmps256_mask : X86Builtin<"_Vector<8, float>(_Vector<8, float>, _Vector<8, float>, _Vector<8, int>, _Constant int, unsigned char)">;
  def fixupimmps256_maskz : X86Builtin<"_Vector<8, float>(_Vector<8, float>, _Vector<8, float>, _Vector<8, int>, _Constant int, unsigned char)">;
}

let Features = "avx512vl", Attributes = [NoThrow, RequiredVectorWidth<128>] in {
  def loadapd128_mask : X86Builtin<"_Vector<2, double>(_Vector<2, double const *>, _Vector<2, double>, unsigned char)">;
}

let Features = "avx512f", Attributes = [NoThrow, RequiredVectorWidth<128>] in {
  def loadsd128_mask : X86Builtin<"_Vector<2, double>(_Vector<2, double const *>, _Vector<2, double>, unsigned char)">;
}

let Features = "avx512vl", Attributes = [NoThrow, RequiredVectorWidth<256>] in {
  def loadapd256_mask : X86Builtin<"_Vector<4, double>(_Vector<4, double const *>, _Vector<4, double>, unsigned char)">;
}

let Features = "avx512vl", Attributes = [NoThrow, RequiredVectorWidth<128>] in {
  def loadaps128_mask : X86Builtin<"_Vector<4, float>(_Vector<4, float const *>, _Vector<4, float>, unsigned char)">;
}

let Features = "avx512f", Attributes = [NoThrow, RequiredVectorWidth<128>] in {
  def loadss128_mask : X86Builtin<"_Vector<4, float>(_Vector<4, float const *>, _Vector<4, float>, unsigned char)">;
}

let Features = "avx512vl", Attributes = [NoThrow, RequiredVectorWidth<256>] in {
  def loadaps256_mask : X86Builtin<"_Vector<8, float>(_Vector<8, float const *>, _Vector<8, float>, unsigned char)">;
}

let Features = "avx512vl", Attributes = [NoThrow, RequiredVectorWidth<128>] in {
  def loaddqudi128_mask : X86Builtin<"_Vector<2, long long int>(_Vector<2, long long int const *>, _Vector<2, long long int>, unsigned char)">;
}

let Features = "avx512vl", Attributes = [NoThrow, RequiredVectorWidth<256>] in {
  def loaddqudi256_mask : X86Builtin<"_Vector<4, long long int>(_Vector<4, long long int const *>, _Vector<4, long long int>, unsigned char)">;
}

let Features = "avx512vl", Attributes = [NoThrow, RequiredVectorWidth<128>] in {
  def loaddqusi128_mask : X86Builtin<"_Vector<4, int>(_Vector<4, int const *>, _Vector<4, int>, unsigned char)">;
}

let Features = "avx512vl", Attributes = [NoThrow, RequiredVectorWidth<256>] in {
  def loaddqusi256_mask : X86Builtin<"_Vector<8, int>(_Vector<8, int const *>, _Vector<8, int>, unsigned char)">;
}

let Features = "avx512vl", Attributes = [NoThrow, RequiredVectorWidth<128>] in {
  def loadupd128_mask : X86Builtin<"_Vector<2, double>(_Vector<2, double const *>, _Vector<2, double>, unsigned char)">;
}

let Features = "avx512vl", Attributes = [NoThrow, RequiredVectorWidth<256>] in {
  def loadupd256_mask : X86Builtin<"_Vector<4, double>(_Vector<4, double const *>, _Vector<4, double>, unsigned char)">;
}

let Features = "avx512vl", Attributes = [NoThrow, RequiredVectorWidth<128>] in {
  def loadups128_mask : X86Builtin<"_Vector<4, float>(_Vector<4, float const *>, _Vector<4, float>, unsigned char)">;
}

let Features = "avx512vl", Attributes = [NoThrow, RequiredVectorWidth<256>] in {
  def loadups256_mask : X86Builtin<"_Vector<8, float>(_Vector<8, float const *>, _Vector<8, float>, unsigned char)">;
}

let Features = "avx512bw", Attributes = [NoThrow, RequiredVectorWidth<512>] in {
  def storedquhi512_mask : X86Builtin<"void(_Vector<32, short *>, _Vector<32, short>, unsigned int)">;
  def storedquqi512_mask : X86Builtin<"void(_Vector<64, char *>, _Vector<64, char>, unsigned long long int)">;
}

let Features = "avx512vl,avx512bw", Attributes = [NoThrow, RequiredVectorWidth<128>] in {
  def storedquhi128_mask : X86Builtin<"void(_Vector<8, short *>, _Vector<8, short>, unsigned char)">;
}

let Features = "avx512vl,avx512bw", Attributes = [NoThrow, RequiredVectorWidth<256>] in {
  def storedquhi256_mask : X86Builtin<"void(_Vector<16, short *>, _Vector<16, short>, unsigned short)">;
}

let Features = "avx512vl,avx512bw", Attributes = [NoThrow, RequiredVectorWidth<128>] in {
  def storedquqi128_mask : X86Builtin<"void(_Vector<16, char *>, _Vector<16, char>, unsigned short)">;
}

let Features = "avx512vl,avx512bw", Attributes = [NoThrow, RequiredVectorWidth<256>] in {
  def storedquqi256_mask : X86Builtin<"void(_Vector<32, char *>, _Vector<32, char>, unsigned int)">;
}

let Features = "avx512vl", Attributes = [NoThrow, RequiredVectorWidth<128>] in {
  def storeapd128_mask : X86Builtin<"void(_Vector<2, double *>, _Vector<2, double>, unsigned char)">;
}

let Features = "avx512f", Attributes = [NoThrow, RequiredVectorWidth<128>] in {
  def storesd128_mask : X86Builtin<"void(_Vector<2, double *>, _Vector<2, double>, unsigned char)">;
}

let Features = "avx512vl", Attributes = [NoThrow, RequiredVectorWidth<256>] in {
  def storeapd256_mask : X86Builtin<"void(_Vector<4, double *>, _Vector<4, double>, unsigned char)">;
}

let Features = "avx512vl", Attributes = [NoThrow, RequiredVectorWidth<128>] in {
  def storeaps128_mask : X86Builtin<"void(_Vector<4, float *>, _Vector<4, float>, unsigned char)">;
}

let Features = "avx512f", Attributes = [NoThrow, RequiredVectorWidth<128>] in {
  def storess128_mask : X86Builtin<"void(_Vector<4, float *>, _Vector<4, float>, unsigned char)">;
}

let Features = "avx512vl", Attributes = [NoThrow, RequiredVectorWidth<256>] in {
  def storeaps256_mask : X86Builtin<"void(_Vector<8, float *>, _Vector<8, float>, unsigned char)">;
}

let Features = "avx512vl", Attributes = [NoThrow, RequiredVectorWidth<128>] in {
  def storedqudi128_mask : X86Builtin<"void(_Vector<2, long long int *>, _Vector<2, long long int>, unsigned char)">;
}

let Features = "avx512vl", Attributes = [NoThrow, RequiredVectorWidth<256>] in {
  def storedqudi256_mask : X86Builtin<"void(_Vector<4, long long int *>, _Vector<4, long long int>, unsigned char)">;
}

let Features = "avx512vl", Attributes = [NoThrow, RequiredVectorWidth<128>] in {
  def storedqusi128_mask : X86Builtin<"void(_Vector<4, int *>, _Vector<4, int>, unsigned char)">;
}

let Features = "avx512vl", Attributes = [NoThrow, RequiredVectorWidth<256>] in {
  def storedqusi256_mask : X86Builtin<"void(_Vector<8, int *>, _Vector<8, int>, unsigned char)">;
}

let Features = "avx512vl", Attributes = [NoThrow, RequiredVectorWidth<128>] in {
  def storeupd128_mask : X86Builtin<"void(_Vector<2, double *>, _Vector<2, double>, unsigned char)">;
}

let Features = "avx512vl", Attributes = [NoThrow, RequiredVectorWidth<256>] in {
  def storeupd256_mask : X86Builtin<"void(_Vector<4, double *>, _Vector<4, double>, unsigned char)">;
}

let Features = "avx512vl", Attributes = [NoThrow, RequiredVectorWidth<128>] in {
  def storeups128_mask : X86Builtin<"void(_Vector<4, float *>, _Vector<4, float>, unsigned char)">;
}

let Features = "avx512vl", Attributes = [NoThrow, RequiredVectorWidth<256>] in {
  def storeups256_mask : X86Builtin<"void(_Vector<8, float *>, _Vector<8, float>, unsigned char)">;
}

let Features = "avx512vl", Attributes = [NoThrow, Const, RequiredVectorWidth<128>] in {
  def rcp14pd128_mask : X86Builtin<"_Vector<2, double>(_Vector<2, double>, _Vector<2, double>, unsigned char)">;
}

let Features = "avx512vl", Attributes = [NoThrow, Const, RequiredVectorWidth<256>] in {
  def rcp14pd256_mask : X86Builtin<"_Vector<4, double>(_Vector<4, double>, _Vector<4, double>, unsigned char)">;
}

let Features = "avx512vl", Attributes = [NoThrow, Const, RequiredVectorWidth<128>] in {
  def rcp14ps128_mask : X86Builtin<"_Vector<4, float>(_Vector<4, float>, _Vector<4, float>, unsigned char)">;
}

let Features = "avx512vl", Attributes = [NoThrow, Const, RequiredVectorWidth<256>] in {
  def rcp14ps256_mask : X86Builtin<"_Vector<8, float>(_Vector<8, float>, _Vector<8, float>, unsigned char)">;
}

let Features = "avx512f", Attributes = [NoThrow, Const, RequiredVectorWidth<128>] in {
  def vcvtsd2si32 : X86Builtin<"int(_Vector<2, double>, _Constant int)">;
  def vcvtsd2usi32 : X86Builtin<"unsigned int(_Vector<2, double>, _Constant int)">;
  def vcvtss2si32 : X86Builtin<"int(_Vector<4, float>, _Constant int)">;
  def vcvtss2usi32 : X86Builtin<"unsigned int(_Vector<4, float>, _Constant int)">;
  def vcvttsd2si32 : X86Builtin<"int(_Vector<2, double>, _Constant int)">;
  def vcvttsd2usi32 : X86Builtin<"unsigned int(_Vector<2, double>, _Constant int)">;
  def vcvttss2si32 : X86Builtin<"int(_Vector<4, float>, _Constant int)">;
  def vcvttss2usi32 : X86Builtin<"unsigned int(_Vector<4, float>, _Constant int)">;
}

let Features = "avx512f", Attributes = [NoThrow, Const, RequiredVectorWidth<512>] in {
  def vpermilpd512 : X86Builtin<"_Vector<8, double>(_Vector<8, double>, _Constant int)">;
  def vpermilps512 : X86Builtin<"_Vector<16, float>(_Vector<16, float>, _Constant int)">;
  def vpermilvarpd512 : X86Builtin<"_Vector<8, double>(_Vector<8, double>, _Vector<8, long long int>)">;
  def vpermilvarps512 : X86Builtin<"_Vector<16, float>(_Vector<16, float>, _Vector<16, int>)">;
}

let Features = "avx512f", Attributes = [NoThrow, Const, RequiredVectorWidth<128>] in {
  def rndscalesd_round_mask : X86Builtin<"_Vector<2, double>(_Vector<2, double>, _Vector<2, double>, _Vector<2, double>, unsigned char, _Constant int, _Constant int)">;
  def rndscaless_round_mask : X86Builtin<"_Vector<4, float>(_Vector<4, float>, _Vector<4, float>, _Vector<4, float>, unsigned char, _Constant int, _Constant int)">;
}

let Features = "avx512f", Attributes = [NoThrow, Const, RequiredVectorWidth<512>] in {
  def scalefpd512_mask : X86Builtin<"_Vector<8, double>(_Vector<8, double>, _Vector<8, double>, _Vector<8, double>, unsigned char, _Constant int)">;
  def scalefps512_mask : X86Builtin<"_Vector<16, float>(_Vector<16, float>, _Vector<16, float>, _Vector<16, float>, unsigned short, _Constant int)">;
}

let Features = "avx512f", Attributes = [NoThrow, Const, RequiredVectorWidth<128>] in {
  def scalefsd_round_mask : X86Builtin<"_Vector<2, double>(_Vector<2, double>, _Vector<2, double>, _Vector<2, double>, unsigned char, _Constant int)">;
  def scalefss_round_mask : X86Builtin<"_Vector<4, float>(_Vector<4, float>, _Vector<4, float>, _Vector<4, float>, unsigned char, _Constant int)">;
}

let Features = "avx512f",
    Attributes = [NoThrow, Const, Constexpr, RequiredVectorWidth<512>] in {
  def psrawi512 : X86Builtin<"_Vector<32, short>(_Vector<32, short>, int)">;
  def psradi512 : X86Builtin<"_Vector<16, int>(_Vector<16, int>, int)">;
  def psraqi512 : X86Builtin<"_Vector<8, long long int>(_Vector<8, long long int>, int)">;
}

let Features = "avx512vl", Attributes = [NoThrow, Const, RequiredVectorWidth<128>] in {
  def psraq128 : X86Builtin<"_Vector<2, long long int>(_Vector<2, long long int>, _Vector<2, long long int>)">;
}

let Features = "avx512vl", Attributes = [NoThrow, Const, RequiredVectorWidth<256>] in {
  def psraq256 : X86Builtin<"_Vector<4, long long int>(_Vector<4, long long int>, _Vector<2, long long int>)">;
}

let Features = "avx512vl",
    Attributes = [NoThrow, Const, Constexpr, RequiredVectorWidth<128>] in {
  def psraqi128 : X86Builtin<"_Vector<2, long long int>(_Vector<2, long long int>, int)">;
}

let Features = "avx512vl",
    Attributes = [NoThrow, Const, Constexpr, RequiredVectorWidth<256>] in {
  def psraqi256 : X86Builtin<"_Vector<4, long long int>(_Vector<4, long long int>, int)">;
}

let Features = "avx512f", Attributes = [NoThrow, Const, RequiredVectorWidth<512>] in {
  def pslld512 : X86Builtin<"_Vector<16, int>(_Vector<16, int>, _Vector<4, int>)">;
  def psllq512 : X86Builtin<"_Vector<8, long long int>(_Vector<8, long long int>, _Vector<2, long long int>)">;
  def psrad512 : X86Builtin<"_Vector<16, int>(_Vector<16, int>, _Vector<4, int>)">;
  def psraq512 : X86Builtin<"_Vector<8, long long int>(_Vector<8, long long int>, _Vector<2, long long int>)">;
  def psrld512 : X86Builtin<"_Vector<16, int>(_Vector<16, int>, _Vector<4, int>)">;
  def psrlq512 : X86Builtin<"_Vector<8, long long int>(_Vector<8, long long int>, _Vector<2, long long int>)">;
  def pternlogd512_mask : X86Builtin<"_Vector<16, int>(_Vector<16, int>, _Vector<16, int>, _Vector<16, int>, _Constant int, unsigned short)">;
  def pternlogd512_maskz : X86Builtin<"_Vector<16, int>(_Vector<16, int>, _Vector<16, int>, _Vector<16, int>, _Constant int, unsigned short)">;
  def pternlogq512_mask : X86Builtin<"_Vector<8, long long int>(_Vector<8, long long int>, _Vector<8, long long int>, _Vector<8, long long int>, _Constant int, unsigned char)">;
  def pternlogq512_maskz : X86Builtin<"_Vector<8, long long int>(_Vector<8, long long int>, _Vector<8, long long int>, _Vector<8, long long int>, _Constant int, unsigned char)">;
}

let Features = "avx512vl", Attributes = [NoThrow, Const, RequiredVectorWidth<128>] in {
  def pternlogd128_mask : X86Builtin<"_Vector<4, int>(_Vector<4, int>, _Vector<4, int>, _Vector<4, int>, _Constant int, unsigned char)">;
  def pternlogd128_maskz : X86Builtin<"_Vector<4, int>(_Vector<4, int>, _Vector<4, int>, _Vector<4, int>, _Constant int, unsigned char)">;
}

let Features = "avx512vl", Attributes = [NoThrow, Const, RequiredVectorWidth<256>] in {
  def pternlogd256_mask : X86Builtin<"_Vector<8, int>(_Vector<8, int>, _Vector<8, int>, _Vector<8, int>, _Constant int, unsigned char)">;
  def pternlogd256_maskz : X86Builtin<"_Vector<8, int>(_Vector<8, int>, _Vector<8, int>, _Vector<8, int>, _Constant int, unsigned char)">;
}

let Features = "avx512vl", Attributes = [NoThrow, Const, RequiredVectorWidth<128>] in {
  def pternlogq128_mask : X86Builtin<"_Vector<2, long long int>(_Vector<2, long long int>, _Vector<2, long long int>, _Vector<2, long long int>, _Constant int, unsigned char)">;
  def pternlogq128_maskz : X86Builtin<"_Vector<2, long long int>(_Vector<2, long long int>, _Vector<2, long long int>, _Vector<2, long long int>, _Constant int, unsigned char)">;
}

let Features = "avx512vl", Attributes = [NoThrow, Const, RequiredVectorWidth<256>] in {
  def pternlogq256_mask : X86Builtin<"_Vector<4, long long int>(_Vector<4, long long int>, _Vector<4, long long int>, _Vector<4, long long int>, _Constant int, unsigned char)">;
  def pternlogq256_maskz : X86Builtin<"_Vector<4, long long int>(_Vector<4, long long int>, _Vector<4, long long int>, _Vector<4, long long int>, _Constant int, unsigned char)">;
}

let Features = "avx512f", Attributes = [NoThrow, Const, RequiredVectorWidth<512>] in {
  def shuf_f32x4 : X86Builtin<"_Vector<16, float>(_Vector<16, float>, _Vector<16, float>, _Constant int)">;
  def shuf_f64x2 : X86Builtin<"_Vector<8, double>(_Vector<8, double>, _Vector<8, double>, _Constant int)">;
  def shuf_i32x4 : X86Builtin<"_Vector<16, int>(_Vector<16, int>, _Vector<16, int>, _Constant int)">;
  def shuf_i64x2 : X86Builtin<"_Vector<8, long long int>(_Vector<8, long long int>, _Vector<8, long long int>, _Constant int)">;
  def shufpd512 : X86Builtin<"_Vector<8, double>(_Vector<8, double>, _Vector<8, double>, _Constant int)">;
  def shufps512 : X86Builtin<"_Vector<16, float>(_Vector<16, float>, _Vector<16, float>, _Constant int)">;
}

let Features = "avx512vl", Attributes = [NoThrow, Const, RequiredVectorWidth<256>] in {
  def shuf_f32x4_256 : X86Builtin<"_Vector<8, float>(_Vector<8, float>, _Vector<8, float>, _Constant int)">;
  def shuf_f64x2_256 : X86Builtin<"_Vector<4, double>(_Vector<4, double>, _Vector<4, double>, _Constant int)">;
  def shuf_i32x4_256 : X86Builtin<"_Vector<8, int>(_Vector<8, int>, _Vector<8, int>, _Constant int)">;
  def shuf_i64x2_256 : X86Builtin<"_Vector<4, long long int>(_Vector<4, long long int>, _Vector<4, long long int>, _Constant int)">;
}

let Features = "avx512f", Attributes = [NoThrow, Const, RequiredVectorWidth<128>] in {
  def sqrtsd_round_mask : X86Builtin<"_Vector<2, double>(_Vector<2, double>, _Vector<2, double>, _Vector<2, double>, unsigned char, _Constant int)">;
  def sqrtss_round_mask : X86Builtin<"_Vector<4, float>(_Vector<4, float>, _Vector<4, float>, _Vector<4, float>, unsigned char, _Constant int)">;
}

let Features = "avx512vl", Attributes = [NoThrow, Const, RequiredVectorWidth<128>] in {
  def rsqrt14pd128_mask : X86Builtin<"_Vector<2, double>(_Vector<2, double>, _Vector<2, double>, unsigned char)">;
}

let Features = "avx512vl", Attributes = [NoThrow, Const, RequiredVectorWidth<256>] in {
  def rsqrt14pd256_mask : X86Builtin<"_Vector<4, double>(_Vector<4, double>, _Vector<4, double>, unsigned char)">;
}

let Features = "avx512vl", Attributes = [NoThrow, Const, RequiredVectorWidth<128>] in {
  def rsqrt14ps128_mask : X86Builtin<"_Vector<4, float>(_Vector<4, float>, _Vector<4, float>, unsigned char)">;
}

let Features = "avx512vl", Attributes = [NoThrow, Const, RequiredVectorWidth<256>] in {
  def rsqrt14ps256_mask : X86Builtin<"_Vector<8, float>(_Vector<8, float>, _Vector<8, float>, unsigned char)">;
}

let Features = "avx512bw", Attributes = [NoThrow, Const, RequiredVectorWidth<512>] in {
  def cvtb2mask512 : X86Builtin<"unsigned long long int(_Vector<64, char>)">;
  def cvtmask2b512 : X86Builtin<"_Vector<64, char>(unsigned long long int)">;
  def cvtmask2w512 : X86Builtin<"_Vector<32, short>(unsigned int)">;
}

let Features = "avx512dq", Attributes = [NoThrow, Const, RequiredVectorWidth<512>] in {
  def cvtd2mask512 : X86Builtin<"unsigned short(_Vector<16, int>)">;
  def cvtmask2d512 : X86Builtin<"_Vector<16, int>(unsigned short)">;
  def cvtmask2q512 : X86Builtin<"_Vector<8, long long int>(unsigned char)">;
  def cvtq2mask512 : X86Builtin<"unsigned char(_Vector<8, long long int>)">;
}

let Features = "avx512bw,avx512vl", Attributes = [NoThrow, Const, RequiredVectorWidth<128>] in {
  def cvtb2mask128 : X86Builtin<"unsigned short(_Vector<16, char>)">;
}

let Features = "avx512bw,avx512vl", Attributes = [NoThrow, Const, RequiredVectorWidth<256>] in {
  def cvtb2mask256 : X86Builtin<"unsigned int(_Vector<32, char>)">;
}

let Features = "avx512bw,avx512vl", Attributes = [NoThrow, Const, RequiredVectorWidth<128>] in {
  def cvtmask2b128 : X86Builtin<"_Vector<16, char>(unsigned short)">;
}

let Features = "avx512bw,avx512vl", Attributes = [NoThrow, Const, RequiredVectorWidth<256>] in {
  def cvtmask2b256 : X86Builtin<"_Vector<32, char>(unsigned int)">;
}

let Features = "avx512bw,avx512vl", Attributes = [NoThrow, Const, RequiredVectorWidth<128>] in {
  def cvtmask2w128 : X86Builtin<"_Vector<8, short>(unsigned char)">;
}

let Features = "avx512bw,avx512vl", Attributes = [NoThrow, Const, RequiredVectorWidth<256>] in {
  def cvtmask2w256 : X86Builtin<"_Vector<16, short>(unsigned short)">;
}

let Features = "avx512dq,avx512vl", Attributes = [NoThrow, Const, RequiredVectorWidth<128>] in {
  def cvtd2mask128 : X86Builtin<"unsigned char(_Vector<4, int>)">;
}

let Features = "avx512dq,avx512vl", Attributes = [NoThrow, Const, RequiredVectorWidth<256>] in {
  def cvtd2mask256 : X86Builtin<"unsigned char(_Vector<8, int>)">;
}

let Features = "avx512dq,avx512vl", Attributes = [NoThrow, Const, RequiredVectorWidth<128>] in {
  def cvtmask2d128 : X86Builtin<"_Vector<4, int>(unsigned char)">;
}

let Features = "avx512dq,avx512vl", Attributes = [NoThrow, Const, RequiredVectorWidth<256>] in {
  def cvtmask2d256 : X86Builtin<"_Vector<8, int>(unsigned char)">;
}

let Features = "avx512dq,avx512vl", Attributes = [NoThrow, Const, RequiredVectorWidth<128>] in {
  def cvtmask2q128 : X86Builtin<"_Vector<2, long long int>(unsigned char)">;
}

let Features = "avx512dq,avx512vl", Attributes = [NoThrow, Const, RequiredVectorWidth<256>] in {
  def cvtmask2q256 : X86Builtin<"_Vector<4, long long int>(unsigned char)">;
}

let Features = "avx512dq,avx512vl", Attributes = [NoThrow, Const, RequiredVectorWidth<128>] in {
  def cvtq2mask128 : X86Builtin<"unsigned char(_Vector<2, long long int>)">;
}

let Features = "avx512dq,avx512vl", Attributes = [NoThrow, Const, RequiredVectorWidth<256>] in {
  def cvtq2mask256 : X86Builtin<"unsigned char(_Vector<4, long long int>)">;
}

let Features = "avx512f", Attributes = [NoThrow, Const, RequiredVectorWidth<512>] in {
  def pmovsdb512_mask : X86Builtin<"_Vector<16, char>(_Vector<16, int>, _Vector<16, char>, unsigned short)">;
}

let Features = "avx512f", Attributes = [NoThrow, RequiredVectorWidth<512>] in {
  def pmovsdb512mem_mask : X86Builtin<"void(_Vector<16, char *>, _Vector<16, int>, unsigned short)">;
}

let Features = "avx512bw", Attributes = [NoThrow, RequiredVectorWidth<512>] in {
  def pmovswb512mem_mask : X86Builtin<"void(_Vector<32, char *>, _Vector<32, short>, unsigned int)">;
}

let Features = "avx512f", Attributes = [NoThrow, Const, RequiredVectorWidth<512>] in {
  def pmovsdw512_mask : X86Builtin<"_Vector<16, short>(_Vector<16, int>, _Vector<16, short>, unsigned short)">;
}

let Features = "avx512f", Attributes = [NoThrow, RequiredVectorWidth<512>] in {
  def pmovsdw512mem_mask : X86Builtin<"void(_Vector<16, short *>, _Vector<16, int>, unsigned short)">;
}

let Features = "avx512f", Attributes = [NoThrow, Const, RequiredVectorWidth<512>] in {
  def pmovsqb512_mask : X86Builtin<"_Vector<16, char>(_Vector<8, long long int>, _Vector<16, char>, unsigned char)">;
}

let Features = "avx512f", Attributes = [NoThrow, RequiredVectorWidth<512>] in {
  def pmovsqb512mem_mask : X86Builtin<"void(_Vector<16, char *>, _Vector<8, long long int>, unsigned char)">;
}

let Features = "avx512f", Attributes = [NoThrow, Const, RequiredVectorWidth<512>] in {
  def pmovsqd512_mask : X86Builtin<"_Vector<8, int>(_Vector<8, long long int>, _Vector<8, int>, unsigned char)">;
}

let Features = "avx512f", Attributes = [NoThrow, RequiredVectorWidth<512>] in {
  def pmovsqd512mem_mask : X86Builtin<"void(_Vector<8, int *>, _Vector<8, long long int>, unsigned char)">;
}

let Features = "avx512f", Attributes = [NoThrow, Const, RequiredVectorWidth<512>] in {
  def pmovsqw512_mask : X86Builtin<"_Vector<8, short>(_Vector<8, long long int>, _Vector<8, short>, unsigned char)">;
}

let Features = "avx512f", Attributes = [NoThrow, RequiredVectorWidth<512>] in {
  def pmovsqw512mem_mask : X86Builtin<"void(_Vector<8, short *>, _Vector<8, long long int>, unsigned char)">;
}

let Features = "avx512vl", Attributes = [NoThrow, Const, RequiredVectorWidth<128>] in {
  def pmovsdb128_mask : X86Builtin<"_Vector<16, char>(_Vector<4, int>, _Vector<16, char>, unsigned char)">;
}

let Features = "avx512vl", Attributes = [NoThrow, RequiredVectorWidth<128>] in {
  def pmovsdb128mem_mask : X86Builtin<"void(_Vector<16, char *>, _Vector<4, int>, unsigned char)">;
}

let Features = "avx512vl,avx512bw", Attributes = [NoThrow, RequiredVectorWidth<128>] in {
  def pmovswb128mem_mask : X86Builtin<"void(_Vector<16, char *>, _Vector<8, short>, unsigned char)">;
}

let Features = "avx512vl", Attributes = [NoThrow, Const, RequiredVectorWidth<256>] in {
  def pmovsdb256_mask : X86Builtin<"_Vector<16, char>(_Vector<8, int>, _Vector<16, char>, unsigned char)">;
}

let Features = "avx512vl", Attributes = [NoThrow, RequiredVectorWidth<256>] in {
  def pmovsdb256mem_mask : X86Builtin<"void(_Vector<16, char *>, _Vector<8, int>, unsigned char)">;
}

let Features = "avx512vl,avx512bw", Attributes = [NoThrow, RequiredVectorWidth<256>] in {
  def pmovswb256mem_mask : X86Builtin<"void(_Vector<16, char *>, _Vector<16, short>, unsigned short)">;
}

let Features = "avx512vl", Attributes = [NoThrow, Const, RequiredVectorWidth<128>] in {
  def pmovsdw128_mask : X86Builtin<"_Vector<8, short>(_Vector<4, int>, _Vector<8, short>, unsigned char)">;
}

let Features = "avx512vl", Attributes = [NoThrow, RequiredVectorWidth<128>] in {
  def pmovsdw128mem_mask : X86Builtin<"void(_Vector<8, short *>, _Vector<4, int>, unsigned char)">;
}

let Features = "avx512vl", Attributes = [NoThrow, Const, RequiredVectorWidth<256>] in {
  def pmovsdw256_mask : X86Builtin<"_Vector<8, short>(_Vector<8, int>, _Vector<8, short>, unsigned char)">;
}

let Features = "avx512vl", Attributes = [NoThrow, RequiredVectorWidth<256>] in {
  def pmovsdw256mem_mask : X86Builtin<"void(_Vector<8, short *>, _Vector<8, int>, unsigned char)">;
}

let Features = "avx512vl", Attributes = [NoThrow, Const, RequiredVectorWidth<128>] in {
  def pmovsqb128_mask : X86Builtin<"_Vector<16, char>(_Vector<2, long long int>, _Vector<16, char>, unsigned char)">;
}

let Features = "avx512vl", Attributes = [NoThrow, RequiredVectorWidth<128>] in {
  def pmovsqb128mem_mask : X86Builtin<"void(_Vector<16, char *>, _Vector<2, long long int>, unsigned char)">;
}

let Features = "avx512vl", Attributes = [NoThrow, Const, RequiredVectorWidth<256>] in {
  def pmovsqb256_mask : X86Builtin<"_Vector<16, char>(_Vector<4, long long int>, _Vector<16, char>, unsigned char)">;
}

let Features = "avx512vl", Attributes = [NoThrow, RequiredVectorWidth<256>] in {
  def pmovsqb256mem_mask : X86Builtin<"void(_Vector<16, char *>, _Vector<4, long long int>, unsigned char)">;
}

let Features = "avx512vl", Attributes = [NoThrow, Const, RequiredVectorWidth<128>] in {
  def pmovsqd128_mask : X86Builtin<"_Vector<4, int>(_Vector<2, long long int>, _Vector<4, int>, unsigned char)">;
}

let Features = "avx512vl", Attributes = [NoThrow, RequiredVectorWidth<128>] in {
  def pmovsqd128mem_mask : X86Builtin<"void(_Vector<4, int *>, _Vector<2, long long int>, unsigned char)">;
}

let Features = "avx512vl", Attributes = [NoThrow, Const, RequiredVectorWidth<256>] in {
  def pmovsqd256_mask : X86Builtin<"_Vector<4, int>(_Vector<4, long long int>, _Vector<4, int>, unsigned char)">;
}

let Features = "avx512vl", Attributes = [NoThrow, RequiredVectorWidth<256>] in {
  def pmovsqd256mem_mask : X86Builtin<"void(_Vector<4, int *>, _Vector<4, long long int>, unsigned char)">;
}

let Features = "avx512vl", Attributes = [NoThrow, Const, RequiredVectorWidth<128>] in {
  def pmovsqw128_mask : X86Builtin<"_Vector<8, short>(_Vector<2, long long int>, _Vector<8, short>, unsigned char)">;
}

let Features = "avx512vl", Attributes = [NoThrow, RequiredVectorWidth<128>] in {
  def pmovsqw128mem_mask : X86Builtin<"void(_Vector<8, short *>, _Vector<2, long long int>, unsigned char)">;
}

let Features = "avx512vl", Attributes = [NoThrow, Const, RequiredVectorWidth<256>] in {
  def pmovsqw256_mask : X86Builtin<"_Vector<8, short>(_Vector<4, long long int>, _Vector<8, short>, unsigned char)">;
}

let Features = "avx512vl", Attributes = [NoThrow, RequiredVectorWidth<256>] in {
  def pmovsqw256mem_mask : X86Builtin<"void(_Vector<8, short *>, _Vector<4, long long int>, unsigned char)">;
}

let Features = "avx512f", Attributes = [NoThrow, Const, RequiredVectorWidth<512>] in {
  def pmovusdb512_mask : X86Builtin<"_Vector<16, char>(_Vector<16, int>, _Vector<16, char>, unsigned short)">;
}

let Features = "avx512f", Attributes = [NoThrow, RequiredVectorWidth<512>] in {
  def pmovusdb512mem_mask : X86Builtin<"void(_Vector<16, char *>, _Vector<16, int>, unsigned short)">;
}

let Features = "avx512bw", Attributes = [NoThrow, RequiredVectorWidth<512>] in {
  def pmovuswb512mem_mask : X86Builtin<"void(_Vector<32, char *>, _Vector<32, short>, unsigned int)">;
}

let Features = "avx512f", Attributes = [NoThrow, Const, RequiredVectorWidth<512>] in {
  def pmovusdw512_mask : X86Builtin<"_Vector<16, short>(_Vector<16, int>, _Vector<16, short>, unsigned short)">;
}

let Features = "avx512f", Attributes = [NoThrow, RequiredVectorWidth<512>] in {
  def pmovusdw512mem_mask : X86Builtin<"void(_Vector<16, short *>, _Vector<16, int>, unsigned short)">;
}

let Features = "avx512f", Attributes = [NoThrow, Const, RequiredVectorWidth<512>] in {
  def pmovusqb512_mask : X86Builtin<"_Vector<16, char>(_Vector<8, long long int>, _Vector<16, char>, unsigned char)">;
}

let Features = "avx512f", Attributes = [NoThrow, RequiredVectorWidth<512>] in {
  def pmovusqb512mem_mask : X86Builtin<"void(_Vector<16, char *>, _Vector<8, long long int>, unsigned char)">;
}

let Features = "avx512f", Attributes = [NoThrow, Const, RequiredVectorWidth<512>] in {
  def pmovusqd512_mask : X86Builtin<"_Vector<8, int>(_Vector<8, long long int>, _Vector<8, int>, unsigned char)">;
}

let Features = "avx512f", Attributes = [NoThrow, RequiredVectorWidth<512>] in {
  def pmovusqd512mem_mask : X86Builtin<"void(_Vector<8, int *>, _Vector<8, long long int>, unsigned char)">;
}

let Features = "avx512f", Attributes = [NoThrow, Const, RequiredVectorWidth<512>] in {
  def pmovusqw512_mask : X86Builtin<"_Vector<8, short>(_Vector<8, long long int>, _Vector<8, short>, unsigned char)">;
}

let Features = "avx512f", Attributes = [NoThrow, RequiredVectorWidth<512>] in {
  def pmovusqw512mem_mask : X86Builtin<"void(_Vector<8, short *>, _Vector<8, long long int>, unsigned char)">;
}

let Features = "avx512vl", Attributes = [NoThrow, Const, RequiredVectorWidth<128>] in {
  def pmovusdb128_mask : X86Builtin<"_Vector<16, char>(_Vector<4, int>, _Vector<16, char>, unsigned char)">;
}

let Features = "avx512vl", Attributes = [NoThrow, RequiredVectorWidth<128>] in {
  def pmovusdb128mem_mask : X86Builtin<"void(_Vector<16, char *>, _Vector<4, int>, unsigned char)">;
}

let Features = "avx512vl,avx512bw", Attributes = [NoThrow, RequiredVectorWidth<128>] in {
  def pmovuswb128mem_mask : X86Builtin<"void(_Vector<16, char *>, _Vector<8, short>, unsigned char)">;
}

let Features = "avx512vl", Attributes = [NoThrow, Const, RequiredVectorWidth<256>] in {
  def pmovusdb256_mask : X86Builtin<"_Vector<16, char>(_Vector<8, int>, _Vector<16, char>, unsigned char)">;
}

let Features = "avx512vl", Attributes = [NoThrow, RequiredVectorWidth<256>] in {
  def pmovusdb256mem_mask : X86Builtin<"void(_Vector<16, char *>, _Vector<8, int>, unsigned char)">;
}

let Features = "avx512vl,avx512bw", Attributes = [NoThrow, RequiredVectorWidth<256>] in {
  def pmovuswb256mem_mask : X86Builtin<"void(_Vector<16, char *>, _Vector<16, short>, unsigned short)">;
}

let Features = "avx512vl", Attributes = [NoThrow, Const, RequiredVectorWidth<128>] in {
  def pmovusdw128_mask : X86Builtin<"_Vector<8, short>(_Vector<4, int>, _Vector<8, short>, unsigned char)">;
}

let Features = "avx512vl", Attributes = [NoThrow, RequiredVectorWidth<128>] in {
  def pmovusdw128mem_mask : X86Builtin<"void(_Vector<8, short *>, _Vector<4, int>, unsigned char)">;
}

let Features = "avx512vl", Attributes = [NoThrow, Const, RequiredVectorWidth<256>] in {
  def pmovusdw256_mask : X86Builtin<"_Vector<8, short>(_Vector<8, int>, _Vector<8, short>, unsigned char)">;
}

let Features = "avx512vl", Attributes = [NoThrow, RequiredVectorWidth<256>] in {
  def pmovusdw256mem_mask : X86Builtin<"void(_Vector<8, short *>, _Vector<8, int>, unsigned char)">;
}

let Features = "avx512vl", Attributes = [NoThrow, Const, RequiredVectorWidth<128>] in {
  def pmovusqb128_mask : X86Builtin<"_Vector<16, char>(_Vector<2, long long int>, _Vector<16, char>, unsigned char)">;
}

let Features = "avx512vl", Attributes = [NoThrow, RequiredVectorWidth<128>] in {
  def pmovusqb128mem_mask : X86Builtin<"void(_Vector<16, char *>, _Vector<2, long long int>, unsigned char)">;
}

let Features = "avx512vl", Attributes = [NoThrow, Const, RequiredVectorWidth<256>] in {
  def pmovusqb256_mask : X86Builtin<"_Vector<16, char>(_Vector<4, long long int>, _Vector<16, char>, unsigned char)">;
}

let Features = "avx512vl", Attributes = [NoThrow, RequiredVectorWidth<256>] in {
  def pmovusqb256mem_mask : X86Builtin<"void(_Vector<16, char *>, _Vector<4, long long int>, unsigned char)">;
}

let Features = "avx512vl", Attributes = [NoThrow, Const, RequiredVectorWidth<128>] in {
  def pmovusqd128_mask : X86Builtin<"_Vector<4, int>(_Vector<2, long long int>, _Vector<4, int>, unsigned char)">;
}

let Features = "avx512vl", Attributes = [NoThrow, RequiredVectorWidth<128>] in {
  def pmovusqd128mem_mask : X86Builtin<"void(_Vector<4, int *>, _Vector<2, long long int>, unsigned char)">;
}

let Features = "avx512vl", Attributes = [NoThrow, Const, RequiredVectorWidth<256>] in {
  def pmovusqd256_mask : X86Builtin<"_Vector<4, int>(_Vector<4, long long int>, _Vector<4, int>, unsigned char)">;
}

let Features = "avx512vl", Attributes = [NoThrow, RequiredVectorWidth<256>] in {
  def pmovusqd256mem_mask : X86Builtin<"void(_Vector<4, int *>, _Vector<4, long long int>, unsigned char)">;
}

let Features = "avx512vl", Attributes = [NoThrow, Const, RequiredVectorWidth<128>] in {
  def pmovusqw128_mask : X86Builtin<"_Vector<8, short>(_Vector<2, long long int>, _Vector<8, short>, unsigned char)">;
}

let Features = "avx512vl", Attributes = [NoThrow, RequiredVectorWidth<128>] in {
  def pmovusqw128mem_mask : X86Builtin<"void(_Vector<8, short *>, _Vector<2, long long int>, unsigned char)">;
}

let Features = "avx512vl", Attributes = [NoThrow, Const, RequiredVectorWidth<256>] in {
  def pmovusqw256_mask : X86Builtin<"_Vector<8, short>(_Vector<4, long long int>, _Vector<8, short>, unsigned char)">;
}

let Features = "avx512vl", Attributes = [NoThrow, RequiredVectorWidth<256>] in {
  def pmovusqw256mem_mask : X86Builtin<"void(_Vector<8, short *>, _Vector<4, long long int>, unsigned char)">;
}

let Features = "avx512f", Attributes = [NoThrow, Const, RequiredVectorWidth<512>] in {
  def pmovdb512_mask : X86Builtin<"_Vector<16, char>(_Vector<16, int>, _Vector<16, char>, unsigned short)">;
}

let Features = "avx512f", Attributes = [NoThrow, RequiredVectorWidth<512>] in {
  def pmovdb512mem_mask : X86Builtin<"void(_Vector<16, char *>, _Vector<16, int>, unsigned short)">;
}

let Features = "avx512bw", Attributes = [NoThrow, RequiredVectorWidth<512>] in {
  def pmovwb512mem_mask : X86Builtin<"void(_Vector<32, char *>, _Vector<32, short>, unsigned int)">;
}

let Features = "avx512f", Attributes = [NoThrow, Const, RequiredVectorWidth<512>] in {
  def pmovdw512_mask : X86Builtin<"_Vector<16, short>(_Vector<16, int>, _Vector<16, short>, unsigned short)">;
}

let Features = "avx512f", Attributes = [NoThrow, RequiredVectorWidth<512>] in {
  def pmovdw512mem_mask : X86Builtin<"void(_Vector<16, short *>, _Vector<16, int>, unsigned short)">;
}

let Features = "avx512f", Attributes = [NoThrow, Const, RequiredVectorWidth<512>] in {
  def pmovqb512_mask : X86Builtin<"_Vector<16, char>(_Vector<8, long long int>, _Vector<16, char>, unsigned char)">;
}

let Features = "avx512f", Attributes = [NoThrow, RequiredVectorWidth<512>] in {
  def pmovqb512mem_mask : X86Builtin<"void(_Vector<16, char *>, _Vector<8, long long int>, unsigned char)">;
}

let Features = "avx512f", Attributes = [NoThrow, Const, RequiredVectorWidth<512>] in {
  def pmovqd512_mask : X86Builtin<"_Vector<8, int>(_Vector<8, long long int>, _Vector<8, int>, unsigned char)">;
}

let Features = "avx512f", Attributes = [NoThrow, RequiredVectorWidth<512>] in {
  def pmovqd512mem_mask : X86Builtin<"void(_Vector<8, int *>, _Vector<8, long long int>, unsigned char)">;
}

let Features = "avx512f", Attributes = [NoThrow, Const, RequiredVectorWidth<512>] in {
  def pmovqw512_mask : X86Builtin<"_Vector<8, short>(_Vector<8, long long int>, _Vector<8, short>, unsigned char)">;
}

let Features = "avx512f", Attributes = [NoThrow, RequiredVectorWidth<512>] in {
  def pmovqw512mem_mask : X86Builtin<"void(_Vector<8, short *>, _Vector<8, long long int>, unsigned char)">;
}

let Features = "avx512vl", Attributes = [NoThrow, Const, RequiredVectorWidth<128>] in {
  def pmovdb128_mask : X86Builtin<"_Vector<16, char>(_Vector<4, int>, _Vector<16, char>, unsigned char)">;
}

let Features = "avx512vl,avx512bw", Attributes = [NoThrow, RequiredVectorWidth<128>] in {
  def pmovwb128mem_mask : X86Builtin<"void(_Vector<16, char *>, _Vector<8, short>, unsigned char)">;
}

let Features = "avx512vl", Attributes = [NoThrow, RequiredVectorWidth<128>] in {
  def pmovdb128mem_mask : X86Builtin<"void(_Vector<16, char *>, _Vector<4, int>, unsigned char)">;
}

let Features = "avx512vl", Attributes = [NoThrow, Const, RequiredVectorWidth<256>] in {
  def pmovdb256_mask : X86Builtin<"_Vector<16, char>(_Vector<8, int>, _Vector<16, char>, unsigned char)">;
}

let Features = "avx512vl", Attributes = [NoThrow, RequiredVectorWidth<256>] in {
  def pmovdb256mem_mask : X86Builtin<"void(_Vector<16, char *>, _Vector<8, int>, unsigned char)">;
}

let Features = "avx512vl,avx512bw", Attributes = [NoThrow, RequiredVectorWidth<256>] in {
  def pmovwb256mem_mask : X86Builtin<"void(_Vector<16, char *>, _Vector<16, short>, unsigned short)">;
}

let Features = "avx512vl", Attributes = [NoThrow, Const, RequiredVectorWidth<128>] in {
  def pmovdw128_mask : X86Builtin<"_Vector<8, short>(_Vector<4, int>, _Vector<8, short>, unsigned char)">;
}

let Features = "avx512vl", Attributes = [NoThrow, RequiredVectorWidth<128>] in {
  def pmovdw128mem_mask : X86Builtin<"void(_Vector<8, short *>, _Vector<4, int>, unsigned char)">;
}

let Features = "avx512vl", Attributes = [NoThrow, Const, RequiredVectorWidth<256>] in {
  def pmovdw256_mask : X86Builtin<"_Vector<8, short>(_Vector<8, int>, _Vector<8, short>, unsigned char)">;
}

let Features = "avx512vl", Attributes = [NoThrow, RequiredVectorWidth<256>] in {
  def pmovdw256mem_mask : X86Builtin<"void(_Vector<8, short *>, _Vector<8, int>, unsigned char)">;
}

let Features = "avx512vl", Attributes = [NoThrow, Const, RequiredVectorWidth<128>] in {
  def pmovqb128_mask : X86Builtin<"_Vector<16, char>(_Vector<2, long long int>, _Vector<16, char>, unsigned char)">;
}

let Features = "avx512vl", Attributes = [NoThrow, RequiredVectorWidth<128>] in {
  def pmovqb128mem_mask : X86Builtin<"void(_Vector<16, char *>, _Vector<2, long long int>, unsigned char)">;
}

let Features = "avx512vl", Attributes = [NoThrow, Const, RequiredVectorWidth<256>] in {
  def pmovqb256_mask : X86Builtin<"_Vector<16, char>(_Vector<4, long long int>, _Vector<16, char>, unsigned char)">;
}

let Features = "avx512vl", Attributes = [NoThrow, RequiredVectorWidth<256>] in {
  def pmovqb256mem_mask : X86Builtin<"void(_Vector<16, char *>, _Vector<4, long long int>, unsigned char)">;
}

let Features = "avx512vl", Attributes = [NoThrow, Const, RequiredVectorWidth<128>] in {
  def pmovqd128_mask : X86Builtin<"_Vector<4, int>(_Vector<2, long long int>, _Vector<4, int>, unsigned char)">;
}

let Features = "avx512vl", Attributes = [NoThrow, RequiredVectorWidth<128>] in {
  def pmovqd128mem_mask : X86Builtin<"void(_Vector<4, int *>, _Vector<2, long long int>, unsigned char)">;
}

let Features = "avx512vl", Attributes = [NoThrow, RequiredVectorWidth<256>] in {
  def pmovqd256mem_mask : X86Builtin<"void(_Vector<4, int *>, _Vector<4, long long int>, unsigned char)">;
}

let Features = "avx512vl", Attributes = [NoThrow, Const, RequiredVectorWidth<128>] in {
  def pmovqw128_mask : X86Builtin<"_Vector<8, short>(_Vector<2, long long int>, _Vector<8, short>, unsigned char)">;
}

let Features = "avx512vl", Attributes = [NoThrow, RequiredVectorWidth<128>] in {
  def pmovqw128mem_mask : X86Builtin<"void(_Vector<8, short *>, _Vector<2, long long int>, unsigned char)">;
}

let Features = "avx512vl", Attributes = [NoThrow, Const, RequiredVectorWidth<256>] in {
  def pmovqw256_mask : X86Builtin<"_Vector<8, short>(_Vector<4, long long int>, _Vector<8, short>, unsigned char)">;
}

let Features = "avx512vl", Attributes = [NoThrow, RequiredVectorWidth<256>] in {
  def pmovqw256mem_mask : X86Builtin<"void(_Vector<8, short *>, _Vector<4, long long int>, unsigned char)">;
}

let Features = "avx512dq", Attributes = [NoThrow, Const, RequiredVectorWidth<512>] in {
  def extractf32x8_mask : X86Builtin<"_Vector<8, float>(_Vector<16, float>, _Constant int, _Vector<8, float>, unsigned char)">;
  def extractf64x2_512_mask : X86Builtin<"_Vector<2, double>(_Vector<8, double>, _Constant int, _Vector<2, double>, unsigned char)">;
  def extracti32x8_mask : X86Builtin<"_Vector<8, int>(_Vector<16, int>, _Constant int, _Vector<8, int>, unsigned char)">;
  def extracti64x2_512_mask : X86Builtin<"_Vector<2, long long int>(_Vector<8, long long int>, _Constant int, _Vector<2, long long int>, unsigned char)">;
}

let Features = "avx512f", Attributes = [NoThrow, Const, RequiredVectorWidth<512>] in {
  def extracti32x4_mask : X86Builtin<"_Vector<4, int>(_Vector<16, int>, _Constant int, _Vector<4, int>, unsigned char)">;
  def extracti64x4_mask : X86Builtin<"_Vector<4, long long int>(_Vector<8, long long int>, _Constant int, _Vector<4, long long int>, unsigned char)">;
}

let Features = "avx512dq,avx512vl", Attributes = [NoThrow, Const, RequiredVectorWidth<256>] in {
  def extractf64x2_256_mask : X86Builtin<"_Vector<2, double>(_Vector<4, double>, _Constant int, _Vector<2, double>, unsigned char)">;
  def extracti64x2_256_mask : X86Builtin<"_Vector<2, long long int>(_Vector<4, long long int>, _Constant int, _Vector<2, long long int>, unsigned char)">;
}

let Features = "avx512vl", Attributes = [NoThrow, Const, RequiredVectorWidth<256>] in {
  def extractf32x4_256_mask : X86Builtin<"_Vector<4, float>(_Vector<8, float>, _Constant int, _Vector<4, float>, unsigned char)">;
  def extracti32x4_256_mask : X86Builtin<"_Vector<4, int>(_Vector<8, int>, _Constant int, _Vector<4, int>, unsigned char)">;
}

let Features = "avx512dq", Attributes = [NoThrow, Const, RequiredVectorWidth<512>] in {
  def insertf32x8 : X86Builtin<"_Vector<16, float>(_Vector<16, float>, _Vector<8, float>, _Constant int)">;
  def insertf64x2_512 : X86Builtin<"_Vector<8, double>(_Vector<8, double>, _Vector<2, double>, _Constant int)">;
  def inserti32x8 : X86Builtin<"_Vector<16, int>(_Vector<16, int>, _Vector<8, int>, _Constant int)">;
  def inserti64x2_512 : X86Builtin<"_Vector<8, long long int>(_Vector<8, long long int>, _Vector<2, long long int>, _Constant int)">;
}

let Features = "avx512f", Attributes = [NoThrow, Const, RequiredVectorWidth<512>] in {
  def insertf64x4 : X86Builtin<"_Vector<8, double>(_Vector<8, double>, _Vector<4, double>, _Constant int)">;
  def inserti64x4 : X86Builtin<"_Vector<8, long long int>(_Vector<8, long long int>, _Vector<4, long long int>, _Constant int)">;
}

let Features = "avx512dq,avx512vl", Attributes = [NoThrow, Const, RequiredVectorWidth<256>] in {
  def insertf64x2_256 : X86Builtin<"_Vector<4, double>(_Vector<4, double>, _Vector<2, double>, _Constant int)">;
  def inserti64x2_256 : X86Builtin<"_Vector<4, long long int>(_Vector<4, long long int>, _Vector<2, long long int>, _Constant int)">;
}

let Features = "avx512vl", Attributes = [NoThrow, Const, RequiredVectorWidth<256>] in {
  def insertf32x4_256 : X86Builtin<"_Vector<8, float>(_Vector<8, float>, _Vector<4, float>, _Constant int)">;
  def inserti32x4_256 : X86Builtin<"_Vector<8, int>(_Vector<8, int>, _Vector<4, int>, _Constant int)">;
}

let Features = "avx512f", Attributes = [NoThrow, Const, RequiredVectorWidth<512>] in {
  def insertf32x4 : X86Builtin<"_Vector<16, float>(_Vector<16, float>, _Vector<4, float>, _Constant int)">;
  def inserti32x4 : X86Builtin<"_Vector<16, int>(_Vector<16, int>, _Vector<4, int>, _Constant int)">;
}

let Features = "avx512vl", Attributes = [NoThrow, Const, RequiredVectorWidth<128>] in {
  def getmantpd128_mask : X86Builtin<"_Vector<2, double>(_Vector<2, double>, _Constant int, _Vector<2, double>, unsigned char)">;
}

let Features = "avx512vl", Attributes = [NoThrow, Const, RequiredVectorWidth<256>] in {
  def getmantpd256_mask : X86Builtin<"_Vector<4, double>(_Vector<4, double>, _Constant int, _Vector<4, double>, unsigned char)">;
}

let Features = "avx512vl", Attributes = [NoThrow, Const, RequiredVectorWidth<128>] in {
  def getmantps128_mask : X86Builtin<"_Vector<4, float>(_Vector<4, float>, _Constant int, _Vector<4, float>, unsigned char)">;
}

let Features = "avx512vl", Attributes = [NoThrow, Const, RequiredVectorWidth<256>] in {
  def getmantps256_mask : X86Builtin<"_Vector<8, float>(_Vector<8, float>, _Constant int, _Vector<8, float>, unsigned char)">;
}

let Features = "avx512f", Attributes = [NoThrow, Const, RequiredVectorWidth<512>] in {
  def getmantpd512_mask : X86Builtin<"_Vector<8, double>(_Vector<8, double>, _Constant int, _Vector<8, double>, unsigned char, _Constant int)">;
  def getmantps512_mask : X86Builtin<"_Vector<16, float>(_Vector<16, float>, _Constant int, _Vector<16, float>, unsigned short, _Constant int)">;
  def getexppd512_mask : X86Builtin<"_Vector<8, double>(_Vector<8, double>, _Vector<8, double>, unsigned char, _Constant int)">;
  def getexpps512_mask : X86Builtin<"_Vector<16, float>(_Vector<16, float>, _Vector<16, float>, unsigned short, _Constant int)">;
}

let Features = "avx512f", Attributes = [NoThrow, Const, RequiredVectorWidth<128>] in {
  def vfmaddss3_mask : X86Builtin<"_Vector<4, float>(_Vector<4, float>, _Vector<4, float>, _Vector<4, float>, unsigned char, _Constant int)">;
  def vfmaddss3_maskz : X86Builtin<"_Vector<4, float>(_Vector<4, float>, _Vector<4, float>, _Vector<4, float>, unsigned char, _Constant int)">;
  def vfmaddss3_mask3 : X86Builtin<"_Vector<4, float>(_Vector<4, float>, _Vector<4, float>, _Vector<4, float>, unsigned char, _Constant int)">;
  def vfmaddsd3_mask : X86Builtin<"_Vector<2, double>(_Vector<2, double>, _Vector<2, double>, _Vector<2, double>, unsigned char, _Constant int)">;
  def vfmaddsd3_maskz : X86Builtin<"_Vector<2, double>(_Vector<2, double>, _Vector<2, double>, _Vector<2, double>, unsigned char, _Constant int)">;
  def vfmaddsd3_mask3 : X86Builtin<"_Vector<2, double>(_Vector<2, double>, _Vector<2, double>, _Vector<2, double>, unsigned char, _Constant int)">;
  def vfmsubsd3_mask3 : X86Builtin<"_Vector<2, double>(_Vector<2, double>, _Vector<2, double>, _Vector<2, double>, unsigned char, _Constant int)">;
  def vfmsubss3_mask3 : X86Builtin<"_Vector<4, float>(_Vector<4, float>, _Vector<4, float>, _Vector<4, float>, unsigned char, _Constant int)">;
}

let Features = "avx512f", Attributes = [NoThrow, Const, RequiredVectorWidth<512>] in {
  def permdf512 : X86Builtin<"_Vector<8, double>(_Vector<8, double>, _Constant int)">;
  def permdi512 : X86Builtin<"_Vector<8, long long int>(_Vector<8, long long int>, _Constant int)">;
}

let Features = "avx512bw", Attributes = [NoThrow, Const, RequiredVectorWidth<512>] in {
  def permvarhi512 : X86Builtin<"_Vector<32, short>(_Vector<32, short>, _Vector<32, short>)">;
}

let Features = "avx512f", Attributes = [NoThrow, Const, RequiredVectorWidth<512>] in {
  def permvardf512 : X86Builtin<"_Vector<8, double>(_Vector<8, double>, _Vector<8, long long int>)">;
  def permvardi512 : X86Builtin<"_Vector<8, long long int>(_Vector<8, long long int>, _Vector<8, long long int>)">;
  def permvarsf512 : X86Builtin<"_Vector<16, float>(_Vector<16, float>, _Vector<16, int>)">;
  def permvarsi512 : X86Builtin<"_Vector<16, int>(_Vector<16, int>, _Vector<16, int>)">;
}

let Features = "avx512vbmi", Attributes = [NoThrow, Const, RequiredVectorWidth<512>] in {
  def permvarqi512 : X86Builtin<"_Vector<64, char>(_Vector<64, char>, _Vector<64, char>)">;
}

let Features = "avx512vbmi,avx512vl", Attributes = [NoThrow, Const, RequiredVectorWidth<128>] in {
  def permvarqi128 : X86Builtin<"_Vector<16, char>(_Vector<16, char>, _Vector<16, char>)">;
}

let Features = "avx512vbmi,avx512vl", Attributes = [NoThrow, Const, RequiredVectorWidth<256>] in {
  def permvarqi256 : X86Builtin<"_Vector<32, char>(_Vector<32, char>, _Vector<32, char>)">;
}

let Features = "avx512bw,avx512vl", Attributes = [NoThrow, Const, RequiredVectorWidth<128>] in {
  def permvarhi128 : X86Builtin<"_Vector<8, short>(_Vector<8, short>, _Vector<8, short>)">;
}

let Features = "avx512bw,avx512vl", Attributes = [NoThrow, Const, RequiredVectorWidth<256>] in {
  def permvarhi256 : X86Builtin<"_Vector<16, short>(_Vector<16, short>, _Vector<16, short>)">;
}

let Features = "avx512vl", Attributes = [NoThrow, Const, RequiredVectorWidth<256>] in {
  def permvardf256 : X86Builtin<"_Vector<4, double>(_Vector<4, double>, _Vector<4, long long int>)">;
  def permvardi256 : X86Builtin<"_Vector<4, long long int>(_Vector<4, long long int>, _Vector<4, long long int>)">;
}

let Features = "avx512dq,avx512vl", Attributes = [NoThrow, Const, RequiredVectorWidth<128>] in {
  def fpclasspd128_mask : X86Builtin<"unsigned char(_Vector<2, double>, _Constant int, unsigned char)">;
}

let Features = "avx512dq,avx512vl", Attributes = [NoThrow, Const, RequiredVectorWidth<256>] in {
  def fpclasspd256_mask : X86Builtin<"unsigned char(_Vector<4, double>, _Constant int, unsigned char)">;
}

let Features = "avx512dq,avx512vl", Attributes = [NoThrow, Const, RequiredVectorWidth<128>] in {
  def fpclassps128_mask : X86Builtin<"unsigned char(_Vector<4, float>, _Constant int, unsigned char)">;
}

let Features = "avx512dq,avx512vl", Attributes = [NoThrow, Const, RequiredVectorWidth<256>] in {
  def fpclassps256_mask : X86Builtin<"unsigned char(_Vector<8, float>, _Constant int, unsigned char)">;
}

let Features = "avx512dq", Attributes = [NoThrow, Const, RequiredVectorWidth<512>] in {
  def fpclassps512_mask : X86Builtin<"unsigned short(_Vector<16, float>, _Constant int, unsigned short)">;
  def fpclasspd512_mask : X86Builtin<"unsigned char(_Vector<8, double>, _Constant int, unsigned char)">;
}

let Features = "avx512dq", Attributes = [NoThrow, Const, RequiredVectorWidth<128>] in {
  def fpclasssd_mask : X86Builtin<"unsigned char(_Vector<2, double>, _Constant int, unsigned char)">;
  def fpclassss_mask : X86Builtin<"unsigned char(_Vector<4, float>, _Constant int, unsigned char)">;
}

let Features = "avx512dq", Attributes = [NoThrow, Const] in {
  def kaddqi : X86Builtin<"unsigned char(unsigned char, unsigned char)">;
  def kaddhi : X86Builtin<"unsigned short(unsigned short, unsigned short)">;
}

let Features = "avx512bw", Attributes = [NoThrow, Const] in {
  def kaddsi : X86Builtin<"unsigned int(unsigned int, unsigned int)">;
  def kadddi : X86Builtin<"unsigned long long int(unsigned long long int, unsigned long long int)">;
}

let Features = "avx512dq", Attributes = [NoThrow, Const] in {
  def kandqi : X86Builtin<"unsigned char(unsigned char, unsigned char)">;
}

let Features = "avx512f", Attributes = [NoThrow, Const] in {
  def kandhi : X86Builtin<"unsigned short(unsigned short, unsigned short)">;
}

let Features = "avx512bw", Attributes = [NoThrow, Const] in {
  def kandsi : X86Builtin<"unsigned int(unsigned int, unsigned int)">;
  def kanddi : X86Builtin<"unsigned long long int(unsigned long long int, unsigned long long int)">;
}

let Features = "avx512dq", Attributes = [NoThrow, Const] in {
  def kandnqi : X86Builtin<"unsigned char(unsigned char, unsigned char)">;
}

let Features = "avx512f", Attributes = [NoThrow, Const] in {
  def kandnhi : X86Builtin<"unsigned short(unsigned short, unsigned short)">;
}

let Features = "avx512bw", Attributes = [NoThrow, Const] in {
  def kandnsi : X86Builtin<"unsigned int(unsigned int, unsigned int)">;
  def kandndi : X86Builtin<"unsigned long long int(unsigned long long int, unsigned long long int)">;
}

let Features = "avx512dq", Attributes = [NoThrow, Const] in {
  def korqi : X86Builtin<"unsigned char(unsigned char, unsigned char)">;
}

let Features = "avx512f", Attributes = [NoThrow, Const] in {
  def korhi : X86Builtin<"unsigned short(unsigned short, unsigned short)">;
}

let Features = "avx512bw", Attributes = [NoThrow, Const] in {
  def korsi : X86Builtin<"unsigned int(unsigned int, unsigned int)">;
  def kordi : X86Builtin<"unsigned long long int(unsigned long long int, unsigned long long int)">;
}

let Features = "avx512dq", Attributes = [NoThrow, Const] in {
  def kortestcqi : X86Builtin<"int(unsigned char, unsigned char)">;
  def kortestzqi : X86Builtin<"int(unsigned char, unsigned char)">;
}

let Features = "avx512f", Attributes = [NoThrow, Const] in {
  def kortestchi : X86Builtin<"int(unsigned short, unsigned short)">;
  def kortestzhi : X86Builtin<"int(unsigned short, unsigned short)">;
}

let Features = "avx512bw", Attributes = [NoThrow, Const] in {
  def kortestcsi : X86Builtin<"int(unsigned int, unsigned int)">;
  def kortestzsi : X86Builtin<"int(unsigned int, unsigned int)">;
  def kortestcdi : X86Builtin<"int(unsigned long long int, unsigned long long int)">;
  def kortestzdi : X86Builtin<"int(unsigned long long int, unsigned long long int)">;
}

let Features = "avx512dq", Attributes = [NoThrow, Const] in {
  def ktestcqi : X86Builtin<"int(unsigned char, unsigned char)">;
  def ktestzqi : X86Builtin<"int(unsigned char, unsigned char)">;
  def ktestchi : X86Builtin<"int(unsigned short, unsigned short)">;
  def ktestzhi : X86Builtin<"int(unsigned short, unsigned short)">;
}

let Features = "avx512bw", Attributes = [NoThrow, Const] in {
  def ktestcsi : X86Builtin<"int(unsigned int, unsigned int)">;
  def ktestzsi : X86Builtin<"int(unsigned int, unsigned int)">;
  def ktestcdi : X86Builtin<"int(unsigned long long int, unsigned long long int)">;
  def ktestzdi : X86Builtin<"int(unsigned long long int, unsigned long long int)">;
}

let Features = "avx512f", Attributes = [NoThrow, Const] in {
  def kunpckhi : X86Builtin<"unsigned short(unsigned short, unsigned short)">;
}

let Features = "avx512dq", Attributes = [NoThrow, Const] in {
  def kxnorqi : X86Builtin<"unsigned char(unsigned char, unsigned char)">;
}

let Features = "avx512f", Attributes = [NoThrow, Const] in {
  def kxnorhi : X86Builtin<"unsigned short(unsigned short, unsigned short)">;
}

let Features = "avx512bw", Attributes = [NoThrow, Const] in {
  def kxnorsi : X86Builtin<"unsigned int(unsigned int, unsigned int)">;
  def kxnordi : X86Builtin<"unsigned long long int(unsigned long long int, unsigned long long int)">;
}

let Features = "avx512dq", Attributes = [NoThrow, Const] in {
  def kxorqi : X86Builtin<"unsigned char(unsigned char, unsigned char)">;
}

let Features = "avx512f", Attributes = [NoThrow, Const] in {
  def kxorhi : X86Builtin<"unsigned short(unsigned short, unsigned short)">;
}

let Features = "avx512bw", Attributes = [NoThrow, Const] in {
  def kxorsi : X86Builtin<"unsigned int(unsigned int, unsigned int)">;
  def kxordi : X86Builtin<"unsigned long long int(unsigned long long int, unsigned long long int)">;
}

let Features = "avx512dq", Attributes = [NoThrow, Const] in {
  def kshiftliqi : X86Builtin<"unsigned char(unsigned char, _Constant unsigned int)">;
}

let Features = "avx512f", Attributes = [NoThrow, Const] in {
  def kshiftlihi : X86Builtin<"unsigned short(unsigned short, _Constant unsigned int)">;
}

let Features = "avx512bw", Attributes = [NoThrow, Const] in {
  def kshiftlisi : X86Builtin<"unsigned int(unsigned int, _Constant unsigned int)">;
  def kshiftlidi : X86Builtin<"unsigned long long int(unsigned long long int, _Constant unsigned int)">;
}

let Features = "avx512dq", Attributes = [NoThrow, Const] in {
  def kshiftriqi : X86Builtin<"unsigned char(unsigned char, _Constant unsigned int)">;
}

let Features = "avx512f", Attributes = [NoThrow, Const] in {
  def kshiftrihi : X86Builtin<"unsigned short(unsigned short, _Constant unsigned int)">;
}

let Features = "avx512bw", Attributes = [NoThrow, Const] in {
  def kshiftrisi : X86Builtin<"unsigned int(unsigned int, _Constant unsigned int)">;
  def kshiftridi : X86Builtin<"unsigned long long int(unsigned long long int, _Constant unsigned int)">;
}

let Features = "avx512dq", Attributes = [NoThrow, Const] in {
  def kmovb : X86Builtin<"unsigned char(unsigned char)">;
}

let Features = "avx512f", Attributes = [NoThrow, Const] in {
  def kmovw : X86Builtin<"unsigned short(unsigned short)">;
}

let Features = "avx512bw", Attributes = [NoThrow, Const] in {
  def kmovd : X86Builtin<"unsigned int(unsigned int)">;
  def kmovq : X86Builtin<"unsigned long long int(unsigned long long int)">;
}

let Features = "avx512bw", Attributes = [NoThrow, Const, RequiredVectorWidth<512>] in {
  def palignr512 : X86Builtin<"_Vector<64, char>(_Vector<64, char>, _Vector<64, char>, _Constant int)">;
}

let Features = "avx512bw,avx512vl", Attributes = [NoThrow, Const, RequiredVectorWidth<128>] in {
  def dbpsadbw128 : X86Builtin<"_Vector<8, short>(_Vector<16, char>, _Vector<16, char>, _Constant int)">;
}

let Features = "avx512bw,avx512vl", Attributes = [NoThrow, Const, RequiredVectorWidth<256>] in {
  def dbpsadbw256 : X86Builtin<"_Vector<16, short>(_Vector<32, char>, _Vector<32, char>, _Constant int)">;
}

let Features = "avx512bw", Attributes = [NoThrow, Const, RequiredVectorWidth<512>] in {
  def dbpsadbw512 : X86Builtin<"_Vector<32, short>(_Vector<64, char>, _Vector<64, char>, _Constant int)">;
  def psadbw512 : X86Builtin<"_Vector<8, long long int>(_Vector<64, char>, _Vector<64, char>)">;
}

let Features = "avx512f", Attributes = [NoThrow, Const, RequiredVectorWidth<512>] in {
  def compressdf512_mask : X86Builtin<"_Vector<8, double>(_Vector<8, double>, _Vector<8, double>, unsigned char)">;
  def compressdi512_mask : X86Builtin<"_Vector<8, long long int>(_Vector<8, long long int>, _Vector<8, long long int>, unsigned char)">;
}

let Features = "avx512vbmi2", Attributes = [NoThrow, Const, RequiredVectorWidth<512>] in {
  def compresshi512_mask : X86Builtin<"_Vector<32, short>(_Vector<32, short>, _Vector<32, short>, unsigned int)">;
  def compressqi512_mask : X86Builtin<"_Vector<64, char>(_Vector<64, char>, _Vector<64, char>, unsigned long long int)">;
}

let Features = "avx512f", Attributes = [NoThrow, Const, RequiredVectorWidth<512>] in {
  def compresssf512_mask : X86Builtin<"_Vector<16, float>(_Vector<16, float>, _Vector<16, float>, unsigned short)">;
  def compresssi512_mask : X86Builtin<"_Vector<16, int>(_Vector<16, int>, _Vector<16, int>, unsigned short)">;
}

let Features = "avx512f", Attributes = [NoThrow, Const, RequiredVectorWidth<128>] in {
  def cmpsd_mask : X86Builtin<"unsigned char(_Vector<2, double>, _Vector<2, double>, _Constant int, unsigned char, _Constant int)">;
  def cmpss_mask : X86Builtin<"unsigned char(_Vector<4, float>, _Vector<4, float>, _Constant int, unsigned char, _Constant int)">;
}

let Features = "avx512f", Attributes = [NoThrow, Const, RequiredVectorWidth<512>] in {
  def pshufd512 : X86Builtin<"_Vector<16, int>(_Vector<16, int>, _Constant int)">;
  def expanddf512_mask : X86Builtin<"_Vector<8, double>(_Vector<8, double>, _Vector<8, double>, unsigned char)">;
  def expanddi512_mask : X86Builtin<"_Vector<8, long long int>(_Vector<8, long long int>, _Vector<8, long long int>, unsigned char)">;
}

let Features = "avx512vbmi2", Attributes = [NoThrow, Const, RequiredVectorWidth<512>] in {
  def expandhi512_mask : X86Builtin<"_Vector<32, short>(_Vector<32, short>, _Vector<32, short>, unsigned int)">;
  def expandqi512_mask : X86Builtin<"_Vector<64, char>(_Vector<64, char>, _Vector<64, char>, unsigned long long int)">;
}

let Features = "avx512f", Attributes = [NoThrow, RequiredVectorWidth<512>] in {
  def expandloaddf512_mask : X86Builtin<"_Vector<8, double>(_Vector<8, double const *>, _Vector<8, double>, unsigned char)">;
  def expandloaddi512_mask : X86Builtin<"_Vector<8, long long int>(_Vector<8, long long int const *>, _Vector<8, long long int>, unsigned char)">;
}

let Features = "avx512vbmi2", Attributes = [NoThrow, RequiredVectorWidth<512>] in {
  def expandloadhi512_mask : X86Builtin<"_Vector<32, short>(_Vector<32, short const *>, _Vector<32, short>, unsigned int)">;
  def expandloadqi512_mask : X86Builtin<"_Vector<64, char>(_Vector<64, char const *>, _Vector<64, char>, unsigned long long int)">;
}

let Features = "avx512f", Attributes = [NoThrow, RequiredVectorWidth<512>] in {
  def expandloadsf512_mask : X86Builtin<"_Vector<16, float>(_Vector<16, float const *>, _Vector<16, float>, unsigned short)">;
  def expandloadsi512_mask : X86Builtin<"_Vector<16, int>(_Vector<16, int const *>, _Vector<16, int>, unsigned short)">;
}

let Features = "avx512f", Attributes = [NoThrow, Const, RequiredVectorWidth<512>] in {
  def expandsf512_mask : X86Builtin<"_Vector<16, float>(_Vector<16, float>, _Vector<16, float>, unsigned short)">;
  def expandsi512_mask : X86Builtin<"_Vector<16, int>(_Vector<16, int>, _Vector<16, int>, unsigned short)">;
  def cvtps2pd512_mask : X86Builtin<"_Vector<8, double>(_Vector<8, float>, _Vector<8, double>, unsigned char, _Constant int)">;
}

let Features = "avx512f", Attributes = [NoThrow, RequiredVectorWidth<512>] in {
  def compressstoredf512_mask : X86Builtin<"void(_Vector<8, double *>, _Vector<8, double>, unsigned char)">;
  def compressstoredi512_mask : X86Builtin<"void(_Vector<8, long long int *>, _Vector<8, long long int>, unsigned char)">;
}

let Features = "avx512vbmi2", Attributes = [NoThrow, RequiredVectorWidth<512>] in {
  def compressstorehi512_mask : X86Builtin<"void(_Vector<32, short *>, _Vector<32, short>, unsigned int)">;
  def compressstoreqi512_mask : X86Builtin<"void(_Vector<64, char *>, _Vector<64, char>, unsigned long long int)">;
}

let Features = "avx512f", Attributes = [NoThrow, RequiredVectorWidth<512>] in {
  def compressstoresf512_mask : X86Builtin<"void(_Vector<16, float *>, _Vector<16, float>, unsigned short)">;
  def compressstoresi512_mask : X86Builtin<"void(_Vector<16, int *>, _Vector<16, int>, unsigned short)">;
}

let Features = "avx512vl", Attributes = [NoThrow, Const, RequiredVectorWidth<128>] in {
  def vcvtph2ps_mask : X86Builtin<"_Vector<4, float>(_Vector<8, short>, _Vector<4, float>, unsigned char)">;
}

let Features = "avx512vl", Attributes = [NoThrow, Const, RequiredVectorWidth<256>] in {
  def vcvtph2ps256_mask : X86Builtin<"_Vector<8, float>(_Vector<8, short>, _Vector<8, float>, unsigned char)">;
}

let Features = "avx512vl", Attributes = [NoThrow, Const, RequiredVectorWidth<128>] in {
  def vcvtps2ph_mask : X86Builtin<"_Vector<8, short>(_Vector<4, float>, _Constant int, _Vector<8, short>, unsigned char)">;
}

let Features = "avx512vl", Attributes = [NoThrow, Const, RequiredVectorWidth<256>] in {
  def vcvtps2ph256_mask : X86Builtin<"_Vector<8, short>(_Vector<8, float>, _Constant int, _Vector<8, short>, unsigned char)">;
}

let Features = "avx512bw", Attributes = [NoThrow, Const, RequiredVectorWidth<512>] in {
  def cvtw2mask512 : X86Builtin<"unsigned int(_Vector<32, short>)">;
}

let Features = "avx512bw,avx512vl", Attributes = [NoThrow, Const, RequiredVectorWidth<128>] in {
  def cvtw2mask128 : X86Builtin<"unsigned char(_Vector<8, short>)">;
}

let Features = "avx512bw,avx512vl", Attributes = [NoThrow, Const, RequiredVectorWidth<256>] in {
  def cvtw2mask256 : X86Builtin<"unsigned short(_Vector<16, short>)">;
}

let Features = "avx512f", Attributes = [NoThrow, Const, RequiredVectorWidth<128>] in {
  def cvtsd2ss_round_mask : X86Builtin<"_Vector<4, float>(_Vector<4, float>, _Vector<2, double>, _Vector<4, float>, unsigned char, _Constant int)">;
  def cvtsi2ss32 : X86Builtin<"_Vector<4, float>(_Vector<4, float>, int, _Constant int)">;
  def cvtss2sd_round_mask : X86Builtin<"_Vector<2, double>(_Vector<2, double>, _Vector<4, float>, _Vector<2, double>, unsigned char, _Constant int)">;
  def cvtusi2ss32 : X86Builtin<"_Vector<4, float>(_Vector<4, float>, unsigned int, _Constant int)">;
}

let Features = "avx512vbmi", Attributes = [NoThrow, Const, RequiredVectorWidth<512>] in {
  def vpmultishiftqb512 : X86Builtin<"_Vector<64, char>(_Vector<64, char>, _Vector<64, char>)">;
}

let Features = "avx512vbmi,avx512vl", Attributes = [NoThrow, Const, RequiredVectorWidth<128>] in {
  def vpmultishiftqb128 : X86Builtin<"_Vector<16, char>(_Vector<16, char>, _Vector<16, char>)">;
}

let Features = "avx512vbmi,avx512vl", Attributes = [NoThrow, Const, RequiredVectorWidth<256>] in {
  def vpmultishiftqb256 : X86Builtin<"_Vector<32, char>(_Vector<32, char>, _Vector<32, char>)">;
}

let Features = "avx512bf16,avx512vl", Attributes = [NoThrow, Const, RequiredVectorWidth<128>] in {
  def cvtne2ps2bf16_128 : X86Builtin<"_Vector<8, __bf16>(_Vector<4, float>, _Vector<4, float>)">;
}

let Features = "avx512bf16,avx512vl", Attributes = [NoThrow, Const, RequiredVectorWidth<256>] in {
  def cvtne2ps2bf16_256 : X86Builtin<"_Vector<16, __bf16>(_Vector<8, float>, _Vector<8, float>)">;
}

let Features = "avx512bf16", Attributes = [NoThrow, Const, RequiredVectorWidth<512>] in {
  def cvtne2ps2bf16_512 : X86Builtin<"_Vector<32, __bf16>(_Vector<16, float>, _Vector<16, float>)">;
}

let Features = "avx512bf16,avx512vl", Attributes = [NoThrow, Const, RequiredVectorWidth<128>] in {
  def cvtneps2bf16_128_mask : X86Builtin<"_Vector<8, __bf16>(_Vector<4, float>, _Vector<8, __bf16>, unsigned char)">;
}

let Features = "avx512bf16,avx512vl", Attributes = [NoThrow, Const, RequiredVectorWidth<256>] in {
  def cvtneps2bf16_256_mask : X86Builtin<"_Vector<8, __bf16>(_Vector<8, float>, _Vector<8, __bf16>, unsigned char)">;
}

let Features = "avx512bf16", Attributes = [NoThrow, Const, RequiredVectorWidth<512>] in {
  def cvtneps2bf16_512_mask : X86Builtin<"_Vector<16, __bf16>(_Vector<16, float>, _Vector<16, __bf16>, unsigned short)">;
}

let Features = "avx512bf16,avx512vl", Attributes = [NoThrow, Const, RequiredVectorWidth<128>] in {
  def dpbf16ps_128 : X86Builtin<"_Vector<4, float>(_Vector<4, float>, _Vector<8, __bf16>, _Vector<8, __bf16>)">;
}

let Features = "avx512bf16,avx512vl", Attributes = [NoThrow, Const, RequiredVectorWidth<256>] in {
  def dpbf16ps_256 : X86Builtin<"_Vector<8, float>(_Vector<8, float>, _Vector<16, __bf16>, _Vector<16, __bf16>)">;
}

let Features = "avx512bf16", Attributes = [NoThrow, Const, RequiredVectorWidth<512>] in {
  def dpbf16ps_512 : X86Builtin<"_Vector<16, float>(_Vector<16, float>, _Vector<32, __bf16>, _Vector<32, __bf16>)">;
}

let Features = "avx512bf16", Attributes = [NoThrow, Const] in {
  def cvtsbf162ss_32 : X86Builtin<"float(__bf16)">;
}

let Features = "avx512vp2intersect", Attributes = [NoThrow, RequiredVectorWidth<512>] in {
  def vp2intersect_q_512 : X86Builtin<"void(_Vector<8, long long int>, _Vector<8, long long int>, unsigned char *, unsigned char *)">;
}

let Features = "avx512vp2intersect,avx512vl", Attributes = [NoThrow, RequiredVectorWidth<256>] in {
  def vp2intersect_q_256 : X86Builtin<"void(_Vector<4, long long int>, _Vector<4, long long int>, unsigned char *, unsigned char *)">;
}

let Features = "avx512vp2intersect,avx512vl", Attributes = [NoThrow, RequiredVectorWidth<128>] in {
  def vp2intersect_q_128 : X86Builtin<"void(_Vector<2, long long int>, _Vector<2, long long int>, unsigned char *, unsigned char *)">;
}

let Features = "avx512vp2intersect", Attributes = [NoThrow, RequiredVectorWidth<512>] in {
  def vp2intersect_d_512 : X86Builtin<"void(_Vector<16, int>, _Vector<16, int>, unsigned short *, unsigned short *)">;
}

let Features = "avx512vp2intersect,avx512vl", Attributes = [NoThrow, RequiredVectorWidth<256>] in {
  def vp2intersect_d_256 : X86Builtin<"void(_Vector<8, int>, _Vector<8, int>, unsigned char *, unsigned char *)">;
}

let Features = "avx512vp2intersect,avx512vl", Attributes = [NoThrow, RequiredVectorWidth<128>] in {
  def vp2intersect_d_128 : X86Builtin<"void(_Vector<4, int>, _Vector<4, int>, unsigned char *, unsigned char *)">;
}

let Features = "avx512fp16", Attributes = [NoThrow, Const, RequiredVectorWidth<128>] in {
  def vcomish : X86Builtin<"int(_Vector<8, _Float16>, _Vector<8, _Float16>, _Constant int, _Constant int)">;
}

let Features = "avx512fp16", Attributes = [NoThrow, Const, RequiredVectorWidth<512>] in {
  def addph512 : X86Builtin<"_Vector<32, _Float16>(_Vector<32, _Float16>, _Vector<32, _Float16>, _Constant int)">;
  def subph512 : X86Builtin<"_Vector<32, _Float16>(_Vector<32, _Float16>, _Vector<32, _Float16>, _Constant int)">;
  def mulph512 : X86Builtin<"_Vector<32, _Float16>(_Vector<32, _Float16>, _Vector<32, _Float16>, _Constant int)">;
  def divph512 : X86Builtin<"_Vector<32, _Float16>(_Vector<32, _Float16>, _Vector<32, _Float16>, _Constant int)">;
  def maxph512 : X86Builtin<"_Vector<32, _Float16>(_Vector<32, _Float16>, _Vector<32, _Float16>, _Constant int)">;
  def minph512 : X86Builtin<"_Vector<32, _Float16>(_Vector<32, _Float16>, _Vector<32, _Float16>, _Constant int)">;
}

let Features = "avx512fp16,avx512vl", Attributes = [NoThrow, Const, RequiredVectorWidth<256>] in {
  def minph256 : X86Builtin<"_Vector<16, _Float16>(_Vector<16, _Float16>, _Vector<16, _Float16>)">;
}

let Features = "avx512fp16,avx512vl", Attributes = [NoThrow, Const, RequiredVectorWidth<128>] in {
  def minph128 : X86Builtin<"_Vector<8, _Float16>(_Vector<8, _Float16>, _Vector<8, _Float16>)">;
}

let Features = "avx512fp16,avx512vl", Attributes = [NoThrow, Const, RequiredVectorWidth<256>] in {
  def maxph256 : X86Builtin<"_Vector<16, _Float16>(_Vector<16, _Float16>, _Vector<16, _Float16>)">;
}

let Features = "avx512fp16,avx512vl", Attributes = [NoThrow, Const, RequiredVectorWidth<128>] in {
  def maxph128 : X86Builtin<"_Vector<8, _Float16>(_Vector<8, _Float16>, _Vector<8, _Float16>)">;
}

let Features = "avx512fp16", Attributes = [NoThrow, Const, RequiredVectorWidth<128>] in {
  def addsh_round_mask : X86Builtin<"_Vector<8, _Float16>(_Vector<8, _Float16>, _Vector<8, _Float16>, _Vector<8, _Float16>, unsigned char, _Constant int)">;
  def divsh_round_mask : X86Builtin<"_Vector<8, _Float16>(_Vector<8, _Float16>, _Vector<8, _Float16>, _Vector<8, _Float16>, unsigned char, _Constant int)">;
  def mulsh_round_mask : X86Builtin<"_Vector<8, _Float16>(_Vector<8, _Float16>, _Vector<8, _Float16>, _Vector<8, _Float16>, unsigned char, _Constant int)">;
  def subsh_round_mask : X86Builtin<"_Vector<8, _Float16>(_Vector<8, _Float16>, _Vector<8, _Float16>, _Vector<8, _Float16>, unsigned char, _Constant int)">;
  def maxsh_round_mask : X86Builtin<"_Vector<8, _Float16>(_Vector<8, _Float16>, _Vector<8, _Float16>, _Vector<8, _Float16>, unsigned char, _Constant int)">;
  def minsh_round_mask : X86Builtin<"_Vector<8, _Float16>(_Vector<8, _Float16>, _Vector<8, _Float16>, _Vector<8, _Float16>, unsigned char, _Constant int)">;
}

let Features = "avx512fp16", Attributes = [NoThrow, Const, RequiredVectorWidth<512>] in {
  def cmpph512_mask : X86Builtin<"unsigned int(_Vector<32, _Float16>, _Vector<32, _Float16>, _Constant int, unsigned int, _Constant int)">;
}

let Features = "avx512fp16,avx512vl", Attributes = [NoThrow, Const, RequiredVectorWidth<256>] in {
  def cmpph256_mask : X86Builtin<"unsigned short(_Vector<16, _Float16>, _Vector<16, _Float16>, _Constant int, unsigned short)">;
}

let Features = "avx512fp16,avx512vl", Attributes = [NoThrow, Const, RequiredVectorWidth<128>] in {
  def cmpph128_mask : X86Builtin<"unsigned char(_Vector<8, _Float16>, _Vector<8, _Float16>, _Constant int, unsigned char)">;
}

let Features = "avx512fp16", Attributes = [NoThrow, Const, RequiredVectorWidth<128>] in {
  def cmpsh_mask : X86Builtin<"unsigned char(_Vector<8, _Float16>, _Vector<8, _Float16>, _Constant int, unsigned char, _Constant int)">;
}

let Features = "avx512fp16", Attributes = [NoThrow, RequiredVectorWidth<128>] in {
  def loadsh128_mask : X86Builtin<"_Vector<8, _Float16>(_Vector<8, _Float16 const *>, _Vector<8, _Float16>, unsigned char)">;
  def storesh128_mask : X86Builtin<"void(_Vector<8, _Float16 *>, _Vector<8, _Float16>, unsigned char)">;
}

let Features = "avx512fp16,avx512vl", Attributes = [NoThrow, Const, RequiredVectorWidth<128>] in {
  def rcpph128_mask : X86Builtin<"_Vector<8, _Float16>(_Vector<8, _Float16>, _Vector<8, _Float16>, unsigned char)">;
}

let Features = "avx512fp16,avx512vl", Attributes = [NoThrow, Const, RequiredVectorWidth<256>] in {
  def rcpph256_mask : X86Builtin<"_Vector<16, _Float16>(_Vector<16, _Float16>, _Vector<16, _Float16>, unsigned short)">;
}

let Features = "avx512fp16", Attributes = [NoThrow, Const, RequiredVectorWidth<512>] in {
  def rcpph512_mask : X86Builtin<"_Vector<32, _Float16>(_Vector<32, _Float16>, _Vector<32, _Float16>, unsigned int)">;
}

let Features = "avx512fp16,avx512vl", Attributes = [NoThrow, Const, RequiredVectorWidth<128>] in {
  def rsqrtph128_mask : X86Builtin<"_Vector<8, _Float16>(_Vector<8, _Float16>, _Vector<8, _Float16>, unsigned char)">;
}

let Features = "avx512fp16,avx512vl", Attributes = [NoThrow, Const, RequiredVectorWidth<256>] in {
  def rsqrtph256_mask : X86Builtin<"_Vector<16, _Float16>(_Vector<16, _Float16>, _Vector<16, _Float16>, unsigned short)">;
}

let Features = "avx512fp16", Attributes = [NoThrow, Const, RequiredVectorWidth<512>] in {
  def rsqrtph512_mask : X86Builtin<"_Vector<32, _Float16>(_Vector<32, _Float16>, _Vector<32, _Float16>, unsigned int)">;
}

let Features = "avx512fp16,avx512vl", Attributes = [NoThrow, Const, RequiredVectorWidth<128>] in {
  def getmantph128_mask : X86Builtin<"_Vector<8, _Float16>(_Vector<8, _Float16>, _Constant int, _Vector<8, _Float16>, unsigned char)">;
}

let Features = "avx512fp16,avx512vl", Attributes = [NoThrow, Const, RequiredVectorWidth<256>] in {
  def getmantph256_mask : X86Builtin<"_Vector<16, _Float16>(_Vector<16, _Float16>, _Constant int, _Vector<16, _Float16>, unsigned short)">;
}

let Features = "avx512fp16", Attributes = [NoThrow, Const, RequiredVectorWidth<512>] in {
  def getmantph512_mask : X86Builtin<"_Vector<32, _Float16>(_Vector<32, _Float16>, _Constant int, _Vector<32, _Float16>, unsigned int, _Constant int)">;
}

let Features = "avx512fp16,avx512vl", Attributes = [NoThrow, Const, RequiredVectorWidth<128>] in {
  def getexpph128_mask : X86Builtin<"_Vector<8, _Float16>(_Vector<8, _Float16>, _Vector<8, _Float16>, unsigned char)">;
}

let Features = "avx512fp16,avx512vl", Attributes = [NoThrow, Const, RequiredVectorWidth<256>] in {
  def getexpph256_mask : X86Builtin<"_Vector<16, _Float16>(_Vector<16, _Float16>, _Vector<16, _Float16>, unsigned short)">;
}

let Features = "avx512fp16", Attributes = [NoThrow, Const, RequiredVectorWidth<512>] in {
  def getexpph512_mask : X86Builtin<"_Vector<32, _Float16>(_Vector<32, _Float16>, _Vector<32, _Float16>, unsigned int, _Constant int)">;
}

let Features = "avx512fp16,avx512vl", Attributes = [NoThrow, Const, RequiredVectorWidth<128>] in {
  def scalefph128_mask : X86Builtin<"_Vector<8, _Float16>(_Vector<8, _Float16>, _Vector<8, _Float16>, _Vector<8, _Float16>, unsigned char)">;
}

let Features = "avx512fp16,avx512vl", Attributes = [NoThrow, Const, RequiredVectorWidth<256>] in {
  def scalefph256_mask : X86Builtin<"_Vector<16, _Float16>(_Vector<16, _Float16>, _Vector<16, _Float16>, _Vector<16, _Float16>, unsigned short)">;
}

let Features = "avx512fp16", Attributes = [NoThrow, Const, RequiredVectorWidth<512>] in {
  def scalefph512_mask : X86Builtin<"_Vector<32, _Float16>(_Vector<32, _Float16>, _Vector<32, _Float16>, _Vector<32, _Float16>, unsigned int, _Constant int)">;
}

let Features = "avx512fp16,avx512vl", Attributes = [NoThrow, Const, RequiredVectorWidth<128>] in {
  def rndscaleph_128_mask : X86Builtin<"_Vector<8, _Float16>(_Vector<8, _Float16>, _Constant int, _Vector<8, _Float16>, unsigned char)">;
}

let Features = "avx512fp16,avx512vl", Attributes = [NoThrow, Const, RequiredVectorWidth<256>] in {
  def rndscaleph_256_mask : X86Builtin<"_Vector<16, _Float16>(_Vector<16, _Float16>, _Constant int, _Vector<16, _Float16>, unsigned short)">;
}

let Features = "avx512fp16", Attributes = [NoThrow, Const, RequiredVectorWidth<512>] in {
  def rndscaleph_mask : X86Builtin<"_Vector<32, _Float16>(_Vector<32, _Float16>, _Constant int, _Vector<32, _Float16>, unsigned int, _Constant int)">;
}

let Features = "avx512fp16,avx512vl", Attributes = [NoThrow, Const, RequiredVectorWidth<128>] in {
  def reduceph128_mask : X86Builtin<"_Vector<8, _Float16>(_Vector<8, _Float16>, _Constant int, _Vector<8, _Float16>, unsigned char)">;
}

let Features = "avx512fp16,avx512vl", Attributes = [NoThrow, Const, RequiredVectorWidth<256>] in {
  def reduceph256_mask : X86Builtin<"_Vector<16, _Float16>(_Vector<16, _Float16>, _Constant int, _Vector<16, _Float16>, unsigned short)">;
}

let Features = "avx512fp16", Attributes = [NoThrow, Const, RequiredVectorWidth<512>] in {
  def reduceph512_mask : X86Builtin<"_Vector<32, _Float16>(_Vector<32, _Float16>, _Constant int, _Vector<32, _Float16>, unsigned int, _Constant int)">;
}

let Features = "avx512fp16", Attributes = [NoThrow, Const, RequiredVectorWidth<128>] in {
  def rcpsh_mask : X86Builtin<"_Vector<8, _Float16>(_Vector<8, _Float16>, _Vector<8, _Float16>, _Vector<8, _Float16>, unsigned char)">;
  def rsqrtsh_mask : X86Builtin<"_Vector<8, _Float16>(_Vector<8, _Float16>, _Vector<8, _Float16>, _Vector<8, _Float16>, unsigned char)">;
  def getmantsh_round_mask : X86Builtin<"_Vector<8, _Float16>(_Vector<8, _Float16>, _Vector<8, _Float16>, _Constant int, _Vector<8, _Float16>, unsigned char, _Constant int)">;
  def getexpsh128_round_mask : X86Builtin<"_Vector<8, _Float16>(_Vector<8, _Float16>, _Vector<8, _Float16>, _Vector<8, _Float16>, unsigned char, _Constant int)">;
  def scalefsh_round_mask : X86Builtin<"_Vector<8, _Float16>(_Vector<8, _Float16>, _Vector<8, _Float16>, _Vector<8, _Float16>, unsigned char, _Constant int)">;
  def rndscalesh_round_mask : X86Builtin<"_Vector<8, _Float16>(_Vector<8, _Float16>, _Vector<8, _Float16>, _Vector<8, _Float16>, unsigned char, _Constant int, _Constant int)">;
  def reducesh_mask : X86Builtin<"_Vector<8, _Float16>(_Vector<8, _Float16>, _Vector<8, _Float16>, _Vector<8, _Float16>, unsigned char, _Constant int, _Constant int)">;
}

let Features = "avx512fp16,avx512vl", Attributes = [NoThrow, Const, RequiredVectorWidth<128>] in {
  def sqrtph : X86Builtin<"_Vector<8, _Float16>(_Vector<8, _Float16>)">;
}

let Features = "avx512fp16,avx512vl", Attributes = [NoThrow, Const, RequiredVectorWidth<256>] in {
  def sqrtph256 : X86Builtin<"_Vector<16, _Float16>(_Vector<16, _Float16>)">;
}

let Features = "avx512fp16", Attributes = [NoThrow, Const, RequiredVectorWidth<512>] in {
  def sqrtph512 : X86Builtin<"_Vector<32, _Float16>(_Vector<32, _Float16>, _Constant int)">;
}

let Features = "avx512fp16", Attributes = [NoThrow, Const, RequiredVectorWidth<128>] in {
  def sqrtsh_round_mask : X86Builtin<"_Vector<8, _Float16>(_Vector<8, _Float16>, _Vector<8, _Float16>, _Vector<8, _Float16>, unsigned char, _Constant int)">;
}

let Features = "avx512fp16,avx512vl", Attributes = [NoThrow, Const, RequiredVectorWidth<128>] in {
  def fpclassph128_mask : X86Builtin<"unsigned char(_Vector<8, _Float16>, _Constant int, unsigned char)">;
}

let Features = "avx512fp16,avx512vl", Attributes = [NoThrow, Const, RequiredVectorWidth<256>] in {
  def fpclassph256_mask : X86Builtin<"unsigned short(_Vector<16, _Float16>, _Constant int, unsigned short)">;
}

let Features = "avx512fp16", Attributes = [NoThrow, Const, RequiredVectorWidth<512>] in {
  def fpclassph512_mask : X86Builtin<"unsigned int(_Vector<32, _Float16>, _Constant int, unsigned int)">;
}

let Features = "avx512fp16", Attributes = [NoThrow, Const, RequiredVectorWidth<128>] in {
  def fpclasssh_mask : X86Builtin<"unsigned char(_Vector<8, _Float16>, _Constant int, unsigned char)">;
}

let Features = "avx512fp16,avx512vl", Attributes = [NoThrow, Const, RequiredVectorWidth<128>] in {
  def vcvtpd2ph128_mask : X86Builtin<"_Vector<8, _Float16>(_Vector<2, double>, _Vector<8, _Float16>, unsigned char)">;
}

let Features = "avx512fp16,avx512vl", Attributes = [NoThrow, Const, RequiredVectorWidth<256>] in {
  def vcvtpd2ph256_mask : X86Builtin<"_Vector<8, _Float16>(_Vector<4, double>, _Vector<8, _Float16>, unsigned char)">;
}

let Features = "avx512fp16", Attributes = [NoThrow, Const, RequiredVectorWidth<512>] in {
  def vcvtpd2ph512_mask : X86Builtin<"_Vector<8, _Float16>(_Vector<8, double>, _Vector<8, _Float16>, unsigned char, _Constant int)">;
}

let Features = "avx512fp16,avx512vl", Attributes = [NoThrow, Const, RequiredVectorWidth<128>] in {
  def vcvtph2pd128_mask : X86Builtin<"_Vector<2, double>(_Vector<8, _Float16>, _Vector<2, double>, unsigned char)">;
}

let Features = "avx512fp16,avx512vl", Attributes = [NoThrow, Const, RequiredVectorWidth<256>] in {
  def vcvtph2pd256_mask : X86Builtin<"_Vector<4, double>(_Vector<8, _Float16>, _Vector<4, double>, unsigned char)">;
}

let Features = "avx512fp16", Attributes = [NoThrow, Const, RequiredVectorWidth<512>] in {
  def vcvtph2pd512_mask : X86Builtin<"_Vector<8, double>(_Vector<8, _Float16>, _Vector<8, double>, unsigned char, _Constant int)">;
}

let Features = "avx512fp16", Attributes = [NoThrow, Const, RequiredVectorWidth<128>] in {
  def vcvtsh2ss_round_mask : X86Builtin<"_Vector<4, float>(_Vector<4, float>, _Vector<8, _Float16>, _Vector<4, float>, unsigned char, _Constant int)">;
  def vcvtss2sh_round_mask : X86Builtin<"_Vector<8, _Float16>(_Vector<8, _Float16>, _Vector<4, float>, _Vector<8, _Float16>, unsigned char, _Constant int)">;
  def vcvtsd2sh_round_mask : X86Builtin<"_Vector<8, _Float16>(_Vector<8, _Float16>, _Vector<2, double>, _Vector<8, _Float16>, unsigned char, _Constant int)">;
  def vcvtsh2sd_round_mask : X86Builtin<"_Vector<2, double>(_Vector<2, double>, _Vector<8, _Float16>, _Vector<2, double>, unsigned char, _Constant int)">;
}

let Features = "avx512fp16,avx512vl", Attributes = [NoThrow, Const, RequiredVectorWidth<128>] in {
  def vcvtph2w128_mask : X86Builtin<"_Vector<8, short>(_Vector<8, _Float16>, _Vector<8, short>, unsigned char)">;
}

let Features = "avx512fp16,avx512vl", Attributes = [NoThrow, Const, RequiredVectorWidth<256>] in {
  def vcvtph2w256_mask : X86Builtin<"_Vector<16, short>(_Vector<16, _Float16>, _Vector<16, short>, unsigned short)">;
}

let Features = "avx512fp16", Attributes = [NoThrow, Const, RequiredVectorWidth<512>] in {
  def vcvtph2w512_mask : X86Builtin<"_Vector<32, short>(_Vector<32, _Float16>, _Vector<32, short>, unsigned int, _Constant int)">;
}

let Features = "avx512fp16,avx512vl", Attributes = [NoThrow, Const, RequiredVectorWidth<128>] in {
  def vcvttph2w128_mask : X86Builtin<"_Vector<8, short>(_Vector<8, _Float16>, _Vector<8, short>, unsigned char)">;
}

let Features = "avx512fp16,avx512vl", Attributes = [NoThrow, Const, RequiredVectorWidth<256>] in {
  def vcvttph2w256_mask : X86Builtin<"_Vector<16, short>(_Vector<16, _Float16>, _Vector<16, short>, unsigned short)">;
}

let Features = "avx512fp16", Attributes = [NoThrow, Const, RequiredVectorWidth<512>] in {
  def vcvttph2w512_mask : X86Builtin<"_Vector<32, short>(_Vector<32, _Float16>, _Vector<32, short>, unsigned int, _Constant int)">;
}

let Features = "avx512fp16,avx512vl", Attributes = [NoThrow, Const, RequiredVectorWidth<128>] in {
  def vcvtw2ph128_mask : X86Builtin<"_Vector<8, _Float16>(_Vector<8, short>, _Vector<8, _Float16>, unsigned char)">;
}

let Features = "avx512fp16,avx512vl", Attributes = [NoThrow, Const, RequiredVectorWidth<256>] in {
  def vcvtw2ph256_mask : X86Builtin<"_Vector<16, _Float16>(_Vector<16, short>, _Vector<16, _Float16>, unsigned short)">;
}

let Features = "avx512fp16", Attributes = [NoThrow, Const, RequiredVectorWidth<512>] in {
  def vcvtw2ph512_mask : X86Builtin<"_Vector<32, _Float16>(_Vector<32, short>, _Vector<32, _Float16>, unsigned int, _Constant int)">;
}

let Features = "avx512fp16,avx512vl", Attributes = [NoThrow, Const, RequiredVectorWidth<128>] in {
  def vcvtph2uw128_mask : X86Builtin<"_Vector<8, unsigned short>(_Vector<8, _Float16>, _Vector<8, unsigned short>, unsigned char)">;
}

let Features = "avx512fp16,avx512vl", Attributes = [NoThrow, Const, RequiredVectorWidth<256>] in {
  def vcvtph2uw256_mask : X86Builtin<"_Vector<16, unsigned short>(_Vector<16, _Float16>, _Vector<16, unsigned short>, unsigned short)">;
}

let Features = "avx512fp16", Attributes = [NoThrow, Const, RequiredVectorWidth<512>] in {
  def vcvtph2uw512_mask : X86Builtin<"_Vector<32, unsigned short>(_Vector<32, _Float16>, _Vector<32, unsigned short>, unsigned int, _Constant int)">;
}

let Features = "avx512fp16,avx512vl", Attributes = [NoThrow, Const, RequiredVectorWidth<128>] in {
  def vcvttph2uw128_mask : X86Builtin<"_Vector<8, unsigned short>(_Vector<8, _Float16>, _Vector<8, unsigned short>, unsigned char)">;
}

let Features = "avx512fp16,avx512vl", Attributes = [NoThrow, Const, RequiredVectorWidth<256>] in {
  def vcvttph2uw256_mask : X86Builtin<"_Vector<16, unsigned short>(_Vector<16, _Float16>, _Vector<16, unsigned short>, unsigned short)">;
}

let Features = "avx512fp16", Attributes = [NoThrow, Const, RequiredVectorWidth<512>] in {
  def vcvttph2uw512_mask : X86Builtin<"_Vector<32, unsigned short>(_Vector<32, _Float16>, _Vector<32, unsigned short>, unsigned int, _Constant int)">;
}

let Features = "avx512fp16,avx512vl", Attributes = [NoThrow, Const, RequiredVectorWidth<128>] in {
  def vcvtuw2ph128_mask : X86Builtin<"_Vector<8, _Float16>(_Vector<8, unsigned short>, _Vector<8, _Float16>, unsigned char)">;
}

let Features = "avx512fp16,avx512vl", Attributes = [NoThrow, Const, RequiredVectorWidth<256>] in {
  def vcvtuw2ph256_mask : X86Builtin<"_Vector<16, _Float16>(_Vector<16, unsigned short>, _Vector<16, _Float16>, unsigned short)">;
}

let Features = "avx512fp16", Attributes = [NoThrow, Const, RequiredVectorWidth<512>] in {
  def vcvtuw2ph512_mask : X86Builtin<"_Vector<32, _Float16>(_Vector<32, unsigned short>, _Vector<32, _Float16>, unsigned int, _Constant int)">;
}

let Features = "avx512fp16,avx512vl", Attributes = [NoThrow, Const, RequiredVectorWidth<128>] in {
  def vcvtph2dq128_mask : X86Builtin<"_Vector<4, int>(_Vector<8, _Float16>, _Vector<4, int>, unsigned char)">;
}

let Features = "avx512fp16,avx512vl", Attributes = [NoThrow, Const, RequiredVectorWidth<256>] in {
  def vcvtph2dq256_mask : X86Builtin<"_Vector<8, int>(_Vector<8, _Float16>, _Vector<8, int>, unsigned char)">;
}

let Features = "avx512fp16", Attributes = [NoThrow, Const, RequiredVectorWidth<512>] in {
  def vcvtph2dq512_mask : X86Builtin<"_Vector<16, int>(_Vector<16, _Float16>, _Vector<16, int>, unsigned short, _Constant int)">;
}

let Features = "avx512fp16,avx512vl", Attributes = [NoThrow, Const, RequiredVectorWidth<128>] in {
  def vcvtph2udq128_mask : X86Builtin<"_Vector<4, unsigned int>(_Vector<8, _Float16>, _Vector<4, unsigned int>, unsigned char)">;
}

let Features = "avx512fp16,avx512vl", Attributes = [NoThrow, Const, RequiredVectorWidth<256>] in {
  def vcvtph2udq256_mask : X86Builtin<"_Vector<8, unsigned int>(_Vector<8, _Float16>, _Vector<8, unsigned int>, unsigned char)">;
}

let Features = "avx512fp16", Attributes = [NoThrow, Const, RequiredVectorWidth<512>] in {
  def vcvtph2udq512_mask : X86Builtin<"_Vector<16, unsigned int>(_Vector<16, _Float16>, _Vector<16, unsigned int>, unsigned short, _Constant int)">;
}

let Features = "avx512fp16,avx512vl", Attributes = [NoThrow, Const, RequiredVectorWidth<128>] in {
  def vcvtdq2ph128_mask : X86Builtin<"_Vector<8, _Float16>(_Vector<4, int>, _Vector<8, _Float16>, unsigned char)">;
}

let Features = "avx512fp16,avx512vl", Attributes = [NoThrow, Const, RequiredVectorWidth<256>] in {
  def vcvtdq2ph256_mask : X86Builtin<"_Vector<8, _Float16>(_Vector<8, int>, _Vector<8, _Float16>, unsigned char)">;
}

let Features = "avx512fp16", Attributes = [NoThrow, Const, RequiredVectorWidth<512>] in {
  def vcvtdq2ph512_mask : X86Builtin<"_Vector<16, _Float16>(_Vector<16, int>, _Vector<16, _Float16>, unsigned short, _Constant int)">;
}

let Features = "avx512fp16,avx512vl", Attributes = [NoThrow, Const, RequiredVectorWidth<128>] in {
  def vcvtudq2ph128_mask : X86Builtin<"_Vector<8, _Float16>(_Vector<4, unsigned int>, _Vector<8, _Float16>, unsigned char)">;
}

let Features = "avx512fp16,avx512vl", Attributes = [NoThrow, Const, RequiredVectorWidth<256>] in {
  def vcvtudq2ph256_mask : X86Builtin<"_Vector<8, _Float16>(_Vector<8, unsigned int>, _Vector<8, _Float16>, unsigned char)">;
}

let Features = "avx512fp16", Attributes = [NoThrow, Const, RequiredVectorWidth<512>] in {
  def vcvtudq2ph512_mask : X86Builtin<"_Vector<16, _Float16>(_Vector<16, unsigned int>, _Vector<16, _Float16>, unsigned short, _Constant int)">;
}

let Features = "avx512fp16,avx512vl", Attributes = [NoThrow, Const, RequiredVectorWidth<128>] in {
  def vcvttph2dq128_mask : X86Builtin<"_Vector<4, int>(_Vector<8, _Float16>, _Vector<4, int>, unsigned char)">;
}

let Features = "avx512fp16,avx512vl", Attributes = [NoThrow, Const, RequiredVectorWidth<256>] in {
  def vcvttph2dq256_mask : X86Builtin<"_Vector<8, int>(_Vector<8, _Float16>, _Vector<8, int>, unsigned char)">;
}

let Features = "avx512fp16", Attributes = [NoThrow, Const, RequiredVectorWidth<512>] in {
  def vcvttph2dq512_mask : X86Builtin<"_Vector<16, int>(_Vector<16, _Float16>, _Vector<16, int>, unsigned short, _Constant int)">;
}

let Features = "avx512fp16,avx512vl", Attributes = [NoThrow, Const, RequiredVectorWidth<128>] in {
  def vcvttph2udq128_mask : X86Builtin<"_Vector<4, unsigned int>(_Vector<8, _Float16>, _Vector<4, unsigned int>, unsigned char)">;
}

let Features = "avx512fp16,avx512vl", Attributes = [NoThrow, Const, RequiredVectorWidth<256>] in {
  def vcvttph2udq256_mask : X86Builtin<"_Vector<8, unsigned int>(_Vector<8, _Float16>, _Vector<8, unsigned int>, unsigned char)">;
}

let Features = "avx512fp16", Attributes = [NoThrow, Const, RequiredVectorWidth<512>] in {
  def vcvttph2udq512_mask : X86Builtin<"_Vector<16, unsigned int>(_Vector<16, _Float16>, _Vector<16, unsigned int>, unsigned short, _Constant int)">;
}

let Features = "avx512fp16,avx512vl", Attributes = [NoThrow, Const, RequiredVectorWidth<128>] in {
  def vcvtqq2ph128_mask : X86Builtin<"_Vector<8, _Float16>(_Vector<2, long long int>, _Vector<8, _Float16>, unsigned char)">;
}

let Features = "avx512fp16,avx512vl", Attributes = [NoThrow, Const, RequiredVectorWidth<256>] in {
  def vcvtqq2ph256_mask : X86Builtin<"_Vector<8, _Float16>(_Vector<4, long long int>, _Vector<8, _Float16>, unsigned char)">;
}

let Features = "avx512fp16", Attributes = [NoThrow, Const, RequiredVectorWidth<512>] in {
  def vcvtqq2ph512_mask : X86Builtin<"_Vector<8, _Float16>(_Vector<8, long long int>, _Vector<8, _Float16>, unsigned char, _Constant int)">;
}

let Features = "avx512fp16,avx512vl", Attributes = [NoThrow, Const, RequiredVectorWidth<128>] in {
  def vcvtph2qq128_mask : X86Builtin<"_Vector<2, long long int>(_Vector<8, _Float16>, _Vector<2, long long int>, unsigned char)">;
}

let Features = "avx512fp16,avx512vl", Attributes = [NoThrow, Const, RequiredVectorWidth<256>] in {
  def vcvtph2qq256_mask : X86Builtin<"_Vector<4, long long int>(_Vector<8, _Float16>, _Vector<4, long long int>, unsigned char)">;
}

let Features = "avx512fp16", Attributes = [NoThrow, Const, RequiredVectorWidth<512>] in {
  def vcvtph2qq512_mask : X86Builtin<"_Vector<8, long long int>(_Vector<8, _Float16>, _Vector<8, long long int>, unsigned char, _Constant int)">;
}

let Features = "avx512fp16,avx512vl", Attributes = [NoThrow, Const, RequiredVectorWidth<128>] in {
  def vcvtuqq2ph128_mask : X86Builtin<"_Vector<8, _Float16>(_Vector<2, unsigned long long int>, _Vector<8, _Float16>, unsigned char)">;
}

let Features = "avx512fp16,avx512vl", Attributes = [NoThrow, Const, RequiredVectorWidth<256>] in {
  def vcvtuqq2ph256_mask : X86Builtin<"_Vector<8, _Float16>(_Vector<4, unsigned long long int>, _Vector<8, _Float16>, unsigned char)">;
}

let Features = "avx512fp16", Attributes = [NoThrow, Const, RequiredVectorWidth<512>] in {
  def vcvtuqq2ph512_mask : X86Builtin<"_Vector<8, _Float16>(_Vector<8, unsigned long long int>, _Vector<8, _Float16>, unsigned char, _Constant int)">;
}

let Features = "avx512fp16,avx512vl", Attributes = [NoThrow, Const, RequiredVectorWidth<128>] in {
  def vcvtph2uqq128_mask : X86Builtin<"_Vector<2, unsigned long long int>(_Vector<8, _Float16>, _Vector<2, unsigned long long int>, unsigned char)">;
}

let Features = "avx512fp16,avx512vl", Attributes = [NoThrow, Const, RequiredVectorWidth<256>] in {
  def vcvtph2uqq256_mask : X86Builtin<"_Vector<4, unsigned long long int>(_Vector<8, _Float16>, _Vector<4, unsigned long long int>, unsigned char)">;
}

let Features = "avx512fp16", Attributes = [NoThrow, Const, RequiredVectorWidth<512>] in {
  def vcvtph2uqq512_mask : X86Builtin<"_Vector<8, unsigned long long int>(_Vector<8, _Float16>, _Vector<8, unsigned long long int>, unsigned char, _Constant int)">;
}

let Features = "avx512fp16,avx512vl", Attributes = [NoThrow, Const, RequiredVectorWidth<128>] in {
  def vcvttph2qq128_mask : X86Builtin<"_Vector<2, long long int>(_Vector<8, _Float16>, _Vector<2, long long int>, unsigned char)">;
}

let Features = "avx512fp16,avx512vl", Attributes = [NoThrow, Const, RequiredVectorWidth<256>] in {
  def vcvttph2qq256_mask : X86Builtin<"_Vector<4, long long int>(_Vector<8, _Float16>, _Vector<4, long long int>, unsigned char)">;
}

let Features = "avx512fp16", Attributes = [NoThrow, Const, RequiredVectorWidth<512>] in {
  def vcvttph2qq512_mask : X86Builtin<"_Vector<8, long long int>(_Vector<8, _Float16>, _Vector<8, long long int>, unsigned char, _Constant int)">;
}

let Features = "avx512fp16,avx512vl", Attributes = [NoThrow, Const, RequiredVectorWidth<128>] in {
  def vcvttph2uqq128_mask : X86Builtin<"_Vector<2, unsigned long long int>(_Vector<8, _Float16>, _Vector<2, unsigned long long int>, unsigned char)">;
}

let Features = "avx512fp16,avx512vl", Attributes = [NoThrow, Const, RequiredVectorWidth<256>] in {
  def vcvttph2uqq256_mask : X86Builtin<"_Vector<4, unsigned long long int>(_Vector<8, _Float16>, _Vector<4, unsigned long long int>, unsigned char)">;
}

let Features = "avx512fp16", Attributes = [NoThrow, Const, RequiredVectorWidth<512>] in {
  def vcvttph2uqq512_mask : X86Builtin<"_Vector<8, unsigned long long int>(_Vector<8, _Float16>, _Vector<8, unsigned long long int>, unsigned char, _Constant int)">;
}

let Features = "avx512fp16", Attributes = [NoThrow, Const, RequiredVectorWidth<128>] in {
  def vcvtsh2si32 : X86Builtin<"int(_Vector<8, _Float16>, _Constant int)">;
  def vcvtsh2usi32 : X86Builtin<"unsigned int(_Vector<8, _Float16>, _Constant int)">;
  def vcvtusi2sh : X86Builtin<"_Vector<8, _Float16>(_Vector<8, _Float16>, unsigned int, _Constant int)">;
  def vcvtsi2sh : X86Builtin<"_Vector<8, _Float16>(_Vector<8, _Float16>, int, _Constant int)">;
  def vcvttsh2si32 : X86Builtin<"int(_Vector<8, _Float16>, _Constant int)">;
  def vcvttsh2usi32 : X86Builtin<"unsigned int(_Vector<8, _Float16>, _Constant int)">;
}

let Features = "avx512fp16,avx512vl", Attributes = [NoThrow, Const, RequiredVectorWidth<128>] in {
  def vcvtph2psx128_mask : X86Builtin<"_Vector<4, float>(_Vector<8, _Float16>, _Vector<4, float>, unsigned char)">;
}

let Features = "avx512fp16,avx512vl", Attributes = [NoThrow, Const, RequiredVectorWidth<256>] in {
  def vcvtph2psx256_mask : X86Builtin<"_Vector<8, float>(_Vector<8, _Float16>, _Vector<8, float>, unsigned char)">;
}

let Features = "avx512fp16", Attributes = [NoThrow, Const, RequiredVectorWidth<512>] in {
  def vcvtph2psx512_mask : X86Builtin<"_Vector<16, float>(_Vector<16, _Float16>, _Vector<16, float>, unsigned short, _Constant int)">;
}

let Features = "avx512fp16,avx512vl", Attributes = [NoThrow, Const, RequiredVectorWidth<128>] in {
  def vcvtps2phx128_mask : X86Builtin<"_Vector<8, _Float16>(_Vector<4, float>, _Vector<8, _Float16>, unsigned char)">;
}

let Features = "avx512fp16,avx512vl", Attributes = [NoThrow, Const, RequiredVectorWidth<256>] in {
  def vcvtps2phx256_mask : X86Builtin<"_Vector<8, _Float16>(_Vector<8, float>, _Vector<8, _Float16>, unsigned char)">;
}

let Features = "avx512fp16", Attributes = [NoThrow, Const, RequiredVectorWidth<512>] in {
  def vcvtps2phx512_mask : X86Builtin<"_Vector<16, _Float16>(_Vector<16, float>, _Vector<16, _Float16>, unsigned short, _Constant int)">;
}

<<<<<<< HEAD
let Features = "avx512fp16,evex512", Attributes = [NoThrow, Const, RequiredVectorWidth<512>] in {
=======
let Features = "avx512fp16", Attributes = [NoThrow, Const, RequiredVectorWidth<512>] in {
>>>>>>> 35227056
  def vfmaddph512_mask : X86Builtin<"_Vector<32, _Float16>(_Vector<32, _Float16>, _Vector<32, _Float16>, _Vector<32, _Float16>, unsigned int, _Constant int)">;
  def vfmaddph512_mask3 : X86Builtin<"_Vector<32, _Float16>(_Vector<32, _Float16>, _Vector<32, _Float16>, _Vector<32, _Float16>, unsigned int, _Constant int)">;
  def vfmaddph512_maskz : X86Builtin<"_Vector<32, _Float16>(_Vector<32, _Float16>, _Vector<32, _Float16>, _Vector<32, _Float16>, unsigned int, _Constant int)">;
}

let Features = "avx512fp16,avx512vl", Attributes = [NoThrow, Const, RequiredVectorWidth<128>] in {
  def vfmaddsubph : X86Builtin<"_Vector<8, _Float16>(_Vector<8, _Float16>, _Vector<8, _Float16>, _Vector<8, _Float16>)">;
}

let Features = "avx512fp16,avx512vl", Attributes = [NoThrow, Const, RequiredVectorWidth<256>] in {
  def vfmaddsubph256 : X86Builtin<"_Vector<16, _Float16>(_Vector<16, _Float16>, _Vector<16, _Float16>, _Vector<16, _Float16>)">;
}

let Features = "avx512fp16", Attributes = [NoThrow, Const, RequiredVectorWidth<512>] in {
  def vfmaddsubph512_mask : X86Builtin<"_Vector<32, _Float16>(_Vector<32, _Float16>, _Vector<32, _Float16>, _Vector<32, _Float16>, unsigned int, _Constant int)">;
  def vfmaddsubph512_maskz : X86Builtin<"_Vector<32, _Float16>(_Vector<32, _Float16>, _Vector<32, _Float16>, _Vector<32, _Float16>, unsigned int, _Constant int)">;
  def vfmaddsubph512_mask3 : X86Builtin<"_Vector<32, _Float16>(_Vector<32, _Float16>, _Vector<32, _Float16>, _Vector<32, _Float16>, unsigned int, _Constant int)">;
  def vfmsubaddph512_mask3 : X86Builtin<"_Vector<32, _Float16>(_Vector<32, _Float16>, _Vector<32, _Float16>, _Vector<32, _Float16>, unsigned int, _Constant int)">;
  def vfmsubph512_mask3 : X86Builtin<"_Vector<32, _Float16>(_Vector<32, _Float16>, _Vector<32, _Float16>, _Vector<32, _Float16>, unsigned int, _Constant int)">;
}

let Features = "avx512fp16", Attributes = [NoThrow, Const, RequiredVectorWidth<128>] in {
  def vfmaddsh3_mask : X86Builtin<"_Vector<8, _Float16>(_Vector<8, _Float16>, _Vector<8, _Float16>, _Vector<8, _Float16>, unsigned char, _Constant int)">;
  def vfmaddsh3_maskz : X86Builtin<"_Vector<8, _Float16>(_Vector<8, _Float16>, _Vector<8, _Float16>, _Vector<8, _Float16>, unsigned char, _Constant int)">;
  def vfmaddsh3_mask3 : X86Builtin<"_Vector<8, _Float16>(_Vector<8, _Float16>, _Vector<8, _Float16>, _Vector<8, _Float16>, unsigned char, _Constant int)">;
  def vfmsubsh3_mask3 : X86Builtin<"_Vector<8, _Float16>(_Vector<8, _Float16>, _Vector<8, _Float16>, _Vector<8, _Float16>, unsigned char, _Constant int)">;
}

let Features = "avx512fp16,avx512vl", Attributes = [NoThrow, Const, RequiredVectorWidth<128>] in {
  def vfmaddcph128_mask : X86Builtin<"_Vector<4, float>(_Vector<4, float>, _Vector<4, float>, _Vector<4, float>, unsigned char)">;
  def vfmaddcph128_maskz : X86Builtin<"_Vector<4, float>(_Vector<4, float>, _Vector<4, float>, _Vector<4, float>, unsigned char)">;
}

let Features = "avx512fp16,avx512vl", Attributes = [NoThrow, Const, RequiredVectorWidth<256>] in {
  def vfmaddcph256_mask : X86Builtin<"_Vector<8, float>(_Vector<8, float>, _Vector<8, float>, _Vector<8, float>, unsigned char)">;
  def vfmaddcph256_maskz : X86Builtin<"_Vector<8, float>(_Vector<8, float>, _Vector<8, float>, _Vector<8, float>, unsigned char)">;
}

let Features = "avx512fp16", Attributes = [NoThrow, Const, RequiredVectorWidth<512>] in {
  def vfmaddcph512_mask : X86Builtin<"_Vector<16, float>(_Vector<16, float>, _Vector<16, float>, _Vector<16, float>, unsigned short, _Constant int)">;
  def vfmaddcph512_maskz : X86Builtin<"_Vector<16, float>(_Vector<16, float>, _Vector<16, float>, _Vector<16, float>, unsigned short, _Constant int)">;
  def vfmaddcph512_mask3 : X86Builtin<"_Vector<16, float>(_Vector<16, float>, _Vector<16, float>, _Vector<16, float>, unsigned short, _Constant int)">;
}

let Features = "avx512fp16,avx512vl", Attributes = [NoThrow, Const, RequiredVectorWidth<128>] in {
  def vfcmaddcph128_mask : X86Builtin<"_Vector<4, float>(_Vector<4, float>, _Vector<4, float>, _Vector<4, float>, unsigned char)">;
  def vfcmaddcph128_maskz : X86Builtin<"_Vector<4, float>(_Vector<4, float>, _Vector<4, float>, _Vector<4, float>, unsigned char)">;
}

let Features = "avx512fp16,avx512vl", Attributes = [NoThrow, Const, RequiredVectorWidth<256>] in {
  def vfcmaddcph256_mask : X86Builtin<"_Vector<8, float>(_Vector<8, float>, _Vector<8, float>, _Vector<8, float>, unsigned char)">;
  def vfcmaddcph256_maskz : X86Builtin<"_Vector<8, float>(_Vector<8, float>, _Vector<8, float>, _Vector<8, float>, unsigned char)">;
}

let Features = "avx512fp16", Attributes = [NoThrow, Const, RequiredVectorWidth<512>] in {
  def vfcmaddcph512_mask : X86Builtin<"_Vector<16, float>(_Vector<16, float>, _Vector<16, float>, _Vector<16, float>, unsigned short, _Constant int)">;
  def vfcmaddcph512_maskz : X86Builtin<"_Vector<16, float>(_Vector<16, float>, _Vector<16, float>, _Vector<16, float>, unsigned short, _Constant int)">;
  def vfcmaddcph512_mask3 : X86Builtin<"_Vector<16, float>(_Vector<16, float>, _Vector<16, float>, _Vector<16, float>, unsigned short, _Constant int)">;
}

let Features = "avx512fp16", Attributes = [NoThrow, Const, RequiredVectorWidth<128>] in {
  def vfmaddcsh_mask : X86Builtin<"_Vector<4, float>(_Vector<4, float>, _Vector<4, float>, _Vector<4, float>, unsigned char, _Constant int)">;
  def vfmaddcsh_maskz : X86Builtin<"_Vector<4, float>(_Vector<4, float>, _Vector<4, float>, _Vector<4, float>, unsigned char, _Constant int)">;
  def vfcmaddcsh_mask : X86Builtin<"_Vector<4, float>(_Vector<4, float>, _Vector<4, float>, _Vector<4, float>, unsigned char, _Constant int)">;
  def vfcmaddcsh_maskz : X86Builtin<"_Vector<4, float>(_Vector<4, float>, _Vector<4, float>, _Vector<4, float>, unsigned char, _Constant int)">;
  def vfmaddcsh_round_mask : X86Builtin<"_Vector<4, float>(_Vector<4, float>, _Vector<4, float>, _Vector<4, float>, unsigned char, _Constant int)">;
  def vfmaddcsh_round_mask3 : X86Builtin<"_Vector<4, float>(_Vector<4, float>, _Vector<4, float>, _Vector<4, float>, unsigned char, _Constant int)">;
  def vfcmaddcsh_round_mask : X86Builtin<"_Vector<4, float>(_Vector<4, float>, _Vector<4, float>, _Vector<4, float>, unsigned char, _Constant int)">;
  def vfcmaddcsh_round_mask3 : X86Builtin<"_Vector<4, float>(_Vector<4, float>, _Vector<4, float>, _Vector<4, float>, unsigned char, _Constant int)">;
  def vfmulcsh_mask : X86Builtin<"_Vector<4, float>(_Vector<4, float>, _Vector<4, float>, _Vector<4, float>, unsigned char, _Constant int)">;
  def vfcmulcsh_mask : X86Builtin<"_Vector<4, float>(_Vector<4, float>, _Vector<4, float>, _Vector<4, float>, unsigned char, _Constant int)">;
}

let Features = "avx512fp16,avx512vl", Attributes = [NoThrow, Const, RequiredVectorWidth<128>] in {
  def vfmulcph128_mask : X86Builtin<"_Vector<4, float>(_Vector<4, float>, _Vector<4, float>, _Vector<4, float>, unsigned char)">;
}

let Features = "avx512fp16,avx512vl", Attributes = [NoThrow, Const, RequiredVectorWidth<256>] in {
  def vfmulcph256_mask : X86Builtin<"_Vector<8, float>(_Vector<8, float>, _Vector<8, float>, _Vector<8, float>, unsigned char)">;
}

let Features = "avx512fp16", Attributes = [NoThrow, Const, RequiredVectorWidth<512>] in {
  def vfmulcph512_mask : X86Builtin<"_Vector<16, float>(_Vector<16, float>, _Vector<16, float>, _Vector<16, float>, unsigned short, _Constant int)">;
}

let Features = "avx512fp16,avx512vl", Attributes = [NoThrow, Const, RequiredVectorWidth<128>] in {
  def vfcmulcph128_mask : X86Builtin<"_Vector<4, float>(_Vector<4, float>, _Vector<4, float>, _Vector<4, float>, unsigned char)">;
}

let Features = "avx512fp16,avx512vl", Attributes = [NoThrow, Const, RequiredVectorWidth<256>] in {
  def vfcmulcph256_mask : X86Builtin<"_Vector<8, float>(_Vector<8, float>, _Vector<8, float>, _Vector<8, float>, unsigned char)">;
}

let Features = "avx512fp16", Attributes = [NoThrow, Const, RequiredVectorWidth<512>] in {
  def vfcmulcph512_mask : X86Builtin<"_Vector<16, float>(_Vector<16, float>, _Vector<16, float>, _Vector<16, float>, unsigned short, _Constant int)">;
}

let Features = "avx512bw,avx512vl", Attributes = [NoThrow, Const, Constexpr, RequiredVectorWidth<128>] in {
  def selectb_128 : X86Builtin<"_Vector<16, char>(unsigned short, _Vector<16, char>, _Vector<16, char>)">;
}

let Features = "avx512bw,avx512vl", Attributes = [NoThrow, Const, Constexpr, RequiredVectorWidth<256>] in {
  def selectb_256 : X86Builtin<"_Vector<32, char>(unsigned int, _Vector<32, char>, _Vector<32, char>)">;
}

let Features = "avx512bw", Attributes = [NoThrow, Const, Constexpr, RequiredVectorWidth<512>] in {
  def selectb_512 : X86Builtin<"_Vector<64, char>(unsigned long long int, _Vector<64, char>, _Vector<64, char>)">;
}

let Features = "avx512bw,avx512vl", Attributes = [NoThrow, Const, Constexpr, RequiredVectorWidth<128>] in {
  def selectw_128 : X86Builtin<"_Vector<8, short>(unsigned char, _Vector<8, short>, _Vector<8, short>)">;
}

let Features = "avx512bw,avx512vl", Attributes = [NoThrow, Const, Constexpr, RequiredVectorWidth<256>] in {
  def selectw_256 : X86Builtin<"_Vector<16, short>(unsigned short, _Vector<16, short>, _Vector<16, short>)">;
}

let Features = "avx512bw", Attributes = [NoThrow, Const, Constexpr, RequiredVectorWidth<512>] in {
  def selectw_512 : X86Builtin<"_Vector<32, short>(unsigned int, _Vector<32, short>, _Vector<32, short>)">;
}

let Features = "avx512vl", Attributes = [NoThrow, Const, Constexpr, RequiredVectorWidth<128>] in {
  def selectd_128 : X86Builtin<"_Vector<4, int>(unsigned char, _Vector<4, int>, _Vector<4, int>)">;
}

let Features = "avx512vl", Attributes = [NoThrow, Const, Constexpr, RequiredVectorWidth<256>] in {
  def selectd_256 : X86Builtin<"_Vector<8, int>(unsigned char, _Vector<8, int>, _Vector<8, int>)">;
}

let Features = "avx512f", Attributes = [NoThrow, Const, Constexpr, RequiredVectorWidth<512>] in {
  def selectd_512 : X86Builtin<"_Vector<16, int>(unsigned short, _Vector<16, int>, _Vector<16, int>)">;
}

let Features = "avx512fp16,avx512vl", Attributes = [NoThrow, Const, Constexpr, RequiredVectorWidth<128>] in {
  def selectph_128 : X86Builtin<"_Vector<8, _Float16>(unsigned char, _Vector<8, _Float16>, _Vector<8, _Float16>)">;
}

let Features = "avx512fp16,avx512vl", Attributes = [NoThrow, Const, Constexpr, RequiredVectorWidth<256>] in {
  def selectph_256 : X86Builtin<"_Vector<16, _Float16>(unsigned short, _Vector<16, _Float16>, _Vector<16, _Float16>)">;
}

let Features = "avx512fp16", Attributes = [NoThrow, Const, Constexpr, RequiredVectorWidth<512>] in {
  def selectph_512 : X86Builtin<"_Vector<32, _Float16>(unsigned int, _Vector<32, _Float16>, _Vector<32, _Float16>)">;
}

let Features = "avx512bf16,avx512vl", Attributes = [NoThrow, Const, Constexpr, RequiredVectorWidth<128>] in {
  def selectpbf_128 : X86Builtin<"_Vector<8, __bf16>(unsigned char, _Vector<8, __bf16>, _Vector<8, __bf16>)">;
}

let Features = "avx512bf16,avx512vl", Attributes = [NoThrow, Const, Constexpr, RequiredVectorWidth<256>] in {
  def selectpbf_256 : X86Builtin<"_Vector<16, __bf16>(unsigned short, _Vector<16, __bf16>, _Vector<16, __bf16>)">;
}

let Features = "avx512bf16", Attributes = [NoThrow, Const, Constexpr, RequiredVectorWidth<512>] in {
  def selectpbf_512 : X86Builtin<"_Vector<32, __bf16>(unsigned int, _Vector<32, __bf16>, _Vector<32, __bf16>)">;
}

let Features = "avx512vl", Attributes = [NoThrow, Const, Constexpr, RequiredVectorWidth<128>] in {
  def selectq_128 : X86Builtin<"_Vector<2, long long int>(unsigned char, _Vector<2, long long int>, _Vector<2, long long int>)">;
}

let Features = "avx512vl", Attributes = [NoThrow, Const, Constexpr, RequiredVectorWidth<256>] in {
  def selectq_256 : X86Builtin<"_Vector<4, long long int>(unsigned char, _Vector<4, long long int>, _Vector<4, long long int>)">;
}

let Features = "avx512f", Attributes = [NoThrow, Const, Constexpr, RequiredVectorWidth<512>] in {
  def selectq_512 : X86Builtin<"_Vector<8, long long int>(unsigned char, _Vector<8, long long int>, _Vector<8, long long int>)">;
}

let Features = "avx512vl", Attributes = [NoThrow, Const, Constexpr, RequiredVectorWidth<128>] in {
  def selectps_128 : X86Builtin<"_Vector<4, float>(unsigned char, _Vector<4, float>, _Vector<4, float>)">;
}

let Features = "avx512vl", Attributes = [NoThrow, Const, Constexpr, RequiredVectorWidth<256>] in {
  def selectps_256 : X86Builtin<"_Vector<8, float>(unsigned char, _Vector<8, float>, _Vector<8, float>)">;
}

let Features = "avx512f", Attributes = [NoThrow, Const, Constexpr, RequiredVectorWidth<512>] in {
  def selectps_512 : X86Builtin<"_Vector<16, float>(unsigned short, _Vector<16, float>, _Vector<16, float>)">;
}

let Features = "avx512vl", Attributes = [NoThrow, Const, Constexpr, RequiredVectorWidth<128>] in {
  def selectpd_128 : X86Builtin<"_Vector<2, double>(unsigned char, _Vector<2, double>, _Vector<2, double>)">;
}

let Features = "avx512vl", Attributes = [NoThrow, Const, Constexpr, RequiredVectorWidth<256>] in {
  def selectpd_256 : X86Builtin<"_Vector<4, double>(unsigned char, _Vector<4, double>, _Vector<4, double>)">;
}

let Features = "avx512f", Attributes = [NoThrow, Const, Constexpr, RequiredVectorWidth<512>] in {
  def selectpd_512 : X86Builtin<"_Vector<8, double>(unsigned char, _Vector<8, double>, _Vector<8, double>)">;
}

let Features = "avx512fp16", Attributes = [NoThrow, Const, RequiredVectorWidth<128>] in {
  def selectsh_128 : X86Builtin<"_Vector<8, _Float16>(unsigned char, _Vector<8, _Float16>, _Vector<8, _Float16>)">;
}

let Features = "avx512bf16", Attributes = [NoThrow, Const, RequiredVectorWidth<128>] in {
  def selectsbf_128 : X86Builtin<"_Vector<8, __bf16>(unsigned char, _Vector<8, __bf16>, _Vector<8, __bf16>)">;
}

let Features = "avx512f", Attributes = [NoThrow, Const, RequiredVectorWidth<128>] in {
  def selectss_128 : X86Builtin<"_Vector<4, float>(unsigned char, _Vector<4, float>, _Vector<4, float>)">;
  def selectsd_128 : X86Builtin<"_Vector<2, double>(unsigned char, _Vector<2, double>, _Vector<2, double>)">;
}

let Features = "avx512f", Attributes = [NoThrow, Const, RequiredVectorWidth<512>] in {
  def reduce_fadd_pd512 : X86Builtin<"double(double, _Vector<8, double>)">;
  def reduce_fadd_ps512 : X86Builtin<"float(float, _Vector<16, float>)">;
}

let Features = "avx512fp16", Attributes = [NoThrow, Const, RequiredVectorWidth<512>] in {
  def reduce_fadd_ph512 : X86Builtin<"_Float16(_Float16, _Vector<32, _Float16>)">;
}

let Features = "avx512fp16,avx512vl", Attributes = [NoThrow, Const, RequiredVectorWidth<256>] in {
  def reduce_fadd_ph256 : X86Builtin<"_Float16(_Float16, _Vector<16, _Float16>)">;
}

let Features = "avx512fp16,avx512vl", Attributes = [NoThrow, Const, RequiredVectorWidth<128>] in {
  def reduce_fadd_ph128 : X86Builtin<"_Float16(_Float16, _Vector<8, _Float16>)">;
}

let Features = "avx512f", Attributes = [NoThrow, Const, RequiredVectorWidth<512>] in {
  def reduce_fmax_pd512 : X86Builtin<"double(_Vector<8, double>)">;
  def reduce_fmax_ps512 : X86Builtin<"float(_Vector<16, float>)">;
}

let Features = "avx512fp16", Attributes = [NoThrow, Const, RequiredVectorWidth<512>] in {
  def reduce_fmax_ph512 : X86Builtin<"_Float16(_Vector<32, _Float16>)">;
}

let Features = "avx512fp16,avx512vl", Attributes = [NoThrow, Const, RequiredVectorWidth<256>] in {
  def reduce_fmax_ph256 : X86Builtin<"_Float16(_Vector<16, _Float16>)">;
}

let Features = "avx512fp16,avx512vl", Attributes = [NoThrow, Const, RequiredVectorWidth<128>] in {
  def reduce_fmax_ph128 : X86Builtin<"_Float16(_Vector<8, _Float16>)">;
}

let Features = "avx512f", Attributes = [NoThrow, Const, RequiredVectorWidth<512>] in {
  def reduce_fmin_pd512 : X86Builtin<"double(_Vector<8, double>)">;
  def reduce_fmin_ps512 : X86Builtin<"float(_Vector<16, float>)">;
}

let Features = "avx512fp16", Attributes = [NoThrow, Const, RequiredVectorWidth<512>] in {
  def reduce_fmin_ph512 : X86Builtin<"_Float16(_Vector<32, _Float16>)">;
}

let Features = "avx512fp16,avx512vl", Attributes = [NoThrow, Const, RequiredVectorWidth<256>] in {
  def reduce_fmin_ph256 : X86Builtin<"_Float16(_Vector<16, _Float16>)">;
}

let Features = "avx512fp16,avx512vl", Attributes = [NoThrow, Const, RequiredVectorWidth<128>] in {
  def reduce_fmin_ph128 : X86Builtin<"_Float16(_Vector<8, _Float16>)">;
}

let Features = "avx512f", Attributes = [NoThrow, Const, RequiredVectorWidth<512>] in {
  def reduce_fmul_pd512 : X86Builtin<"double(double, _Vector<8, double>)">;
  def reduce_fmul_ps512 : X86Builtin<"float(float, _Vector<16, float>)">;
}

let Features = "avx512fp16", Attributes = [NoThrow, Const, RequiredVectorWidth<512>] in {
  def reduce_fmul_ph512 : X86Builtin<"_Float16(_Float16, _Vector<32, _Float16>)">;
}

let Features = "avx512fp16,avx512vl", Attributes = [NoThrow, Const, RequiredVectorWidth<256>] in {
  def reduce_fmul_ph256 : X86Builtin<"_Float16(_Float16, _Vector<16, _Float16>)">;
}

let Features = "avx512fp16,avx512vl", Attributes = [NoThrow, Const, RequiredVectorWidth<128>] in {
  def reduce_fmul_ph128 : X86Builtin<"_Float16(_Float16, _Vector<8, _Float16>)">;
}

let Features = "mwaitx", Attributes = [NoThrow] in {
  def monitorx : X86Builtin<"void(void const *, unsigned int, unsigned int)">;
  def mwaitx : X86Builtin<"void(unsigned int, unsigned int, unsigned int)">;
}

let Features = "waitpkg", Attributes = [NoThrow] in {
  def umonitor : X86Builtin<"void(void const *)">;
  def umwait : X86Builtin<"unsigned char(unsigned int, unsigned int, unsigned int)">;
  def tpause : X86Builtin<"unsigned char(unsigned int, unsigned int, unsigned int)">;
}

let Features = "clzero", Attributes = [NoThrow] in {
  def clzero : X86Builtin<"void(void *)">;
}

let Features = "cldemote", Attributes = [NoThrow] in {
  def cldemote : X86Builtin<"void(void const *)">;
}

let Features = "movdiri", Attributes = [NoThrow] in {
  def directstore_u32 : X86Builtin<"void(unsigned int *, unsigned int)">;
}

let Features = "movdir64b", Attributes = [NoThrow] in {
  def movdir64b : X86Builtin<"void(void *, void const *)">;
}

let Features = "ptwrite", Attributes = [NoThrow] in {
  def ptwrite32 : X86Builtin<"void(unsigned int)">;
}

let Features = "invpcid", Attributes = [NoThrow, Const] in {
  def invpcid : X86Builtin<"void(unsigned int, void *)">;
}

let Features = "enqcmd", Attributes = [NoThrow] in {
  def enqcmd : X86Builtin<"unsigned char(void *, void const *)">;
  def enqcmds : X86Builtin<"unsigned char(void *, void const *)">;
}

let Features = "kl", Attributes = [NoThrow, RequiredVectorWidth<128>] in {
  def loadiwkey : X86Builtin<"void(_Vector<2, long long int>, _Vector<2, long long int>, _Vector<2, long long int>, unsigned int)">;
  def encodekey128_u32 : X86Builtin<"unsigned int(unsigned int, _Vector<2, long long int>, void *)">;
  def encodekey256_u32 : X86Builtin<"unsigned int(unsigned int, _Vector<2, long long int>, _Vector<2, long long int>, void *)">;
  def aesenc128kl_u8 : X86Builtin<"unsigned char(_Vector<2, long long int *>, _Vector<2, long long int>, void const *)">;
  def aesenc256kl_u8 : X86Builtin<"unsigned char(_Vector<2, long long int *>, _Vector<2, long long int>, void const *)">;
  def aesdec128kl_u8 : X86Builtin<"unsigned char(_Vector<2, long long int *>, _Vector<2, long long int>, void const *)">;
  def aesdec256kl_u8 : X86Builtin<"unsigned char(_Vector<2, long long int *>, _Vector<2, long long int>, void const *)">;
}

let Features = "kl,widekl", Attributes = [NoThrow, RequiredVectorWidth<128>] in {
  def aesencwide128kl_u8 : X86Builtin<"unsigned char(_Vector<2, long long int *>, _Vector<2, long long int const *>, void const *)">;
  def aesencwide256kl_u8 : X86Builtin<"unsigned char(_Vector<2, long long int *>, _Vector<2, long long int const *>, void const *)">;
  def aesdecwide128kl_u8 : X86Builtin<"unsigned char(_Vector<2, long long int *>, _Vector<2, long long int const *>, void const *)">;
  def aesdecwide256kl_u8 : X86Builtin<"unsigned char(_Vector<2, long long int *>, _Vector<2, long long int const *>, void const *)">;
}

let Features = "serialize", Attributes = [NoThrow] in {
  def serialize : X86Builtin<"void()">;
}

let Features = "tsxldtrk", Attributes = [NoThrow] in {
  def xsusldtrk : X86Builtin<"void()">;
  def xresldtrk : X86Builtin<"void()">;
}

let Features = "raoint", Attributes = [NoThrow] in {
  def aadd32 : X86Builtin<"void(void *, signed int)">;
  def aand32 : X86Builtin<"void(void *, signed int)">;
  def aor32 : X86Builtin<"void(void *, signed int)">;
  def axor32 : X86Builtin<"void(void *, signed int)">;
}

let Header = "intrin.h", Languages = "ALL_MS_LANGUAGES", Attributes = [NoThrow, RequireDeclaration] in {
  def _BitScanForward : X86LibBuiltin<"unsigned char(msuint32_t *, msuint32_t)">;
  def _BitScanReverse : X86LibBuiltin<"unsigned char(msuint32_t *, msuint32_t)">;
  def _ReadWriteBarrier : X86LibBuiltin<"void()">;
  def _ReadBarrier : X86LibBuiltin<"void()">;
  def _WriteBarrier : X86LibBuiltin<"void()">;
  def __cpuid : X86LibBuiltin<"void(int *, int)">;
  def __cpuidex : X86LibBuiltin<"void(int *, int, int)">;
}

let Header = "intrin.h", Languages = "ALL_MS_LANGUAGES", Attributes = [NoThrow, Const, RequireDeclaration] in {
  def __emul : X86LibBuiltin<"long long int(int, int)">;
  def __emulu : X86LibBuiltin<"unsigned long long int(unsigned int, unsigned int)">;
}

let Header = "intrin.h", Languages = "ALL_MS_LANGUAGES", Attributes = [NoThrow, RequireDeclaration] in {
  def _AddressOfReturnAddress : X86LibBuiltin<"void *()">;
  def __stosb : X86LibBuiltin<"void(unsigned char *, unsigned char, size_t)">;
}

let Header = "intrin.h", Languages = "ALL_MS_LANGUAGES", Attributes = [NoThrow, RequireDeclaration, NoReturn] in {
  def __int2c : X86LibBuiltin<"void()">;
  def __ud2 : X86LibBuiltin<"void()">;
}

let Header = "intrin.h", Languages = "ALL_MS_LANGUAGES", Attributes = [NoThrow, RequireDeclaration] in {
  def __readfsbyte : X86LibBuiltin<"unsigned char(msuint32_t)">;
  def __readfsword : X86LibBuiltin<"unsigned short(msuint32_t)">;
  def __readfsdword : X86LibBuiltin<"msuint32_t(msuint32_t)">;
  def __readfsqword : X86LibBuiltin<"unsigned long long int(msuint32_t)">;
  def __readgsbyte : X86LibBuiltin<"unsigned char(msuint32_t)">;
  def __readgsword : X86LibBuiltin<"unsigned short(msuint32_t)">;
  def __readgsdword : X86LibBuiltin<"msuint32_t(msuint32_t)">;
  def __readgsqword : X86LibBuiltin<"unsigned long long int(msuint32_t)">;
}

let Features = "avx10.2", Attributes = [NoThrow, Const, RequiredVectorWidth<128>] in {
  def vdpphps128 : X86Builtin<"_Vector<4, float>(_Vector<4, float>, _Vector<8, _Float16>, _Vector<8, _Float16>)">;
}

let Features = "avx10.2", Attributes = [NoThrow, Const, RequiredVectorWidth<256>] in {
  def vdpphps256 : X86Builtin<"_Vector<8, float>(_Vector<8, float>, _Vector<16, _Float16>, _Vector<16, _Float16>)">;
}

let Features = "avx10.2", Attributes = [NoThrow, Const, RequiredVectorWidth<512>] in {
  def vdpphps512 : X86Builtin<"_Vector<16, float>(_Vector<16, float>, _Vector<32, _Float16>, _Vector<32, _Float16>)">;
  def vpdpbssd512 : X86Builtin<"_Vector<16, int>(_Vector<16, int>, _Vector<16, int>, _Vector<16, int>)">;
  def vpdpbssds512 : X86Builtin<"_Vector<16, int>(_Vector<16, int>, _Vector<16, int>, _Vector<16, int>)">;
  def vpdpbsud512 : X86Builtin<"_Vector<16, int>(_Vector<16, int>, _Vector<16, int>, _Vector<16, int>)">;
  def vpdpbsuds512 : X86Builtin<"_Vector<16, int>(_Vector<16, int>, _Vector<16, int>, _Vector<16, int>)">;
  def vpdpbuud512 : X86Builtin<"_Vector<16, int>(_Vector<16, int>, _Vector<16, int>, _Vector<16, int>)">;
  def vpdpbuuds512 : X86Builtin<"_Vector<16, int>(_Vector<16, int>, _Vector<16, int>, _Vector<16, int>)">;
}

let Features = "avx10.2", Attributes = [NoThrow, RequiredVectorWidth<512>] in {
  def vpdpwsud512 : X86Builtin<"_Vector<16, int>(_Vector<16, int>, _Vector<16, int>, _Vector<16, int>)">;
  def vpdpwsuds512 : X86Builtin<"_Vector<16, int>(_Vector<16, int>, _Vector<16, int>, _Vector<16, int>)">;
  def vpdpwusd512 : X86Builtin<"_Vector<16, int>(_Vector<16, int>, _Vector<16, int>, _Vector<16, int>)">;
  def vpdpwusds512 : X86Builtin<"_Vector<16, int>(_Vector<16, int>, _Vector<16, int>, _Vector<16, int>)">;
  def vpdpwuud512 : X86Builtin<"_Vector<16, int>(_Vector<16, int>, _Vector<16, int>, _Vector<16, int>)">;
  def vpdpwuuds512 : X86Builtin<"_Vector<16, int>(_Vector<16, int>, _Vector<16, int>, _Vector<16, int>)">;
}

let Features = "avx10.2", Attributes = [NoThrow, Const, RequiredVectorWidth<512>] in {
  def mpsadbw512 : X86Builtin<"_Vector<32, short>(_Vector<64, char>, _Vector<64, char>, _Constant char)">;
}

let Features = "avxvnniint16|avx10.2", Attributes = [NoThrow, RequiredVectorWidth<128>] in {
  def vpdpwsud128 : X86Builtin<"_Vector<4, int>(_Vector<4, int>, _Vector<4, int>, _Vector<4, int>)">;
}

let Features = "avxvnniint16|avx10.2", Attributes = [NoThrow, RequiredVectorWidth<256>] in {
  def vpdpwsud256 : X86Builtin<"_Vector<8, int>(_Vector<8, int>, _Vector<8, int>, _Vector<8, int>)">;
}

let Features = "avxvnniint16|avx10.2", Attributes = [NoThrow, RequiredVectorWidth<128>] in {
  def vpdpwsuds128 : X86Builtin<"_Vector<4, int>(_Vector<4, int>, _Vector<4, int>, _Vector<4, int>)">;
}

let Features = "avxvnniint16|avx10.2", Attributes = [NoThrow, RequiredVectorWidth<256>] in {
  def vpdpwsuds256 : X86Builtin<"_Vector<8, int>(_Vector<8, int>, _Vector<8, int>, _Vector<8, int>)">;
}

let Features = "avxvnniint16|avx10.2", Attributes = [NoThrow, RequiredVectorWidth<128>] in {
  def vpdpwusd128 : X86Builtin<"_Vector<4, int>(_Vector<4, int>, _Vector<4, int>, _Vector<4, int>)">;
}

let Features = "avxvnniint16|avx10.2", Attributes = [NoThrow, RequiredVectorWidth<256>] in {
  def vpdpwusd256 : X86Builtin<"_Vector<8, int>(_Vector<8, int>, _Vector<8, int>, _Vector<8, int>)">;
}

let Features = "avxvnniint16|avx10.2", Attributes = [NoThrow, RequiredVectorWidth<128>] in {
  def vpdpwusds128 : X86Builtin<"_Vector<4, int>(_Vector<4, int>, _Vector<4, int>, _Vector<4, int>)">;
}

let Features = "avxvnniint16|avx10.2", Attributes = [NoThrow, RequiredVectorWidth<256>] in {
  def vpdpwusds256 : X86Builtin<"_Vector<8, int>(_Vector<8, int>, _Vector<8, int>, _Vector<8, int>)">;
}

let Features = "avxvnniint16|avx10.2", Attributes = [NoThrow, RequiredVectorWidth<128>] in {
  def vpdpwuud128 : X86Builtin<"_Vector<4, int>(_Vector<4, int>, _Vector<4, int>, _Vector<4, int>)">;
}

let Features = "avxvnniint16|avx10.2", Attributes = [NoThrow, RequiredVectorWidth<256>] in {
  def vpdpwuud256 : X86Builtin<"_Vector<8, int>(_Vector<8, int>, _Vector<8, int>, _Vector<8, int>)">;
}

let Features = "avxvnniint16|avx10.2", Attributes = [NoThrow, RequiredVectorWidth<128>] in {
  def vpdpwuuds128 : X86Builtin<"_Vector<4, int>(_Vector<4, int>, _Vector<4, int>, _Vector<4, int>)">;
}

let Features = "avxvnniint16|avx10.2", Attributes = [NoThrow, RequiredVectorWidth<256>] in {
  def vpdpwuuds256 : X86Builtin<"_Vector<8, int>(_Vector<8, int>, _Vector<8, int>, _Vector<8, int>)">;
}

let Features = "avx10.2", Attributes = [NoThrow, Const, RequiredVectorWidth<128>] in {
  def vcvttsd2sis32 : X86Builtin<"int(_Vector<2, double>, _Constant int)">;
  def vcvttsd2usis32 : X86Builtin<"unsigned int(_Vector<2, double>, _Constant int)">;
  def vcvttss2sis32 : X86Builtin<"int(_Vector<4, float>, _Constant int)">;
  def vcvttss2usis32 : X86Builtin<"unsigned int(_Vector<4, float>, _Constant int)">;
}

let Features = "avx10.2", Attributes = [NoThrow, RequiredVectorWidth<128>] in {
  def vcvttpd2dqs128_mask : X86Builtin<"_Vector<4, int>(_Vector<2, double>, _Vector<4, int>, unsigned char)">;
}

let Features = "avx10.2", Attributes = [NoThrow, RequiredVectorWidth<256>] in {
  def vcvttpd2dqs256_mask : X86Builtin<"_Vector<4, int>(_Vector<4, double>, _Vector<4, int>, unsigned char)">;
}

let Features = "avx10.2", Attributes = [NoThrow, RequiredVectorWidth<512>] in {
  def vcvttpd2dqs512_round_mask : X86Builtin<"_Vector<8, int>(_Vector<8, double>, _Vector<8, int>, unsigned char, _Constant int)">;
}

let Features = "avx10.2", Attributes = [NoThrow, RequiredVectorWidth<128>] in {
  def vcvttpd2udqs128_mask : X86Builtin<"_Vector<4, int>(_Vector<2, double>, _Vector<4, int>, unsigned char)">;
}

let Features = "avx10.2", Attributes = [NoThrow, RequiredVectorWidth<256>] in {
  def vcvttpd2udqs256_mask : X86Builtin<"_Vector<4, int>(_Vector<4, double>, _Vector<4, int>, unsigned char)">;
}

let Features = "avx10.2", Attributes = [NoThrow, RequiredVectorWidth<512>] in {
  def vcvttpd2udqs512_round_mask : X86Builtin<"_Vector<8, int>(_Vector<8, double>, _Vector<8, int>, unsigned char, _Constant int)">;
}

let Features = "avx10.2", Attributes = [NoThrow, RequiredVectorWidth<128>] in {
  def vcvttpd2qqs128_mask : X86Builtin<"_Vector<2, long long int>(_Vector<2, double>, _Vector<2, long long int>, unsigned char)">;
}

let Features = "avx10.2", Attributes = [NoThrow, RequiredVectorWidth<256>] in {
  def vcvttpd2qqs256_mask : X86Builtin<"_Vector<4, long long int>(_Vector<4, double>, _Vector<4, long long int>, unsigned char)">;
}

let Features = "avx10.2", Attributes = [NoThrow, RequiredVectorWidth<512>] in {
  def vcvttpd2qqs512_round_mask : X86Builtin<"_Vector<8, long long int>(_Vector<8, double>, _Vector<8, long long int>, unsigned char, _Constant int)">;
}

let Features = "avx10.2", Attributes = [NoThrow, RequiredVectorWidth<128>] in {
  def vcvttpd2uqqs128_mask : X86Builtin<"_Vector<2, long long int>(_Vector<2, double>, _Vector<2, long long int>, unsigned char)">;
}

let Features = "avx10.2", Attributes = [NoThrow, RequiredVectorWidth<256>] in {
  def vcvttpd2uqqs256_mask : X86Builtin<"_Vector<4, long long int>(_Vector<4, double>, _Vector<4, long long int>, unsigned char)">;
}

let Features = "avx10.2", Attributes = [NoThrow, RequiredVectorWidth<512>] in {
  def vcvttpd2uqqs512_round_mask : X86Builtin<"_Vector<8, long long int>(_Vector<8, double>, _Vector<8, long long int>, unsigned char, _Constant int)">;
}

let Features = "avx10.2", Attributes = [NoThrow, RequiredVectorWidth<128>] in {
  def vcvttps2dqs128_mask : X86Builtin<"_Vector<4, int>(_Vector<4, float>, _Vector<4, int>, unsigned char)">;
}

let Features = "avx10.2", Attributes = [NoThrow, RequiredVectorWidth<256>] in {
  def vcvttps2dqs256_mask : X86Builtin<"_Vector<8, int>(_Vector<8, float>, _Vector<8, int>, unsigned char)">;
}

let Features = "avx10.2", Attributes = [NoThrow, RequiredVectorWidth<512>] in {
  def vcvttps2dqs512_round_mask : X86Builtin<"_Vector<16, int>(_Vector<16, float>, _Vector<16, int>, unsigned short, _Constant int)">;
}

let Features = "avx10.2", Attributes = [NoThrow, RequiredVectorWidth<128>] in {
  def vcvttps2udqs128_mask : X86Builtin<"_Vector<4, int>(_Vector<4, float>, _Vector<4, int>, unsigned char)">;
}

let Features = "avx10.2", Attributes = [NoThrow, RequiredVectorWidth<256>] in {
  def vcvttps2udqs256_mask : X86Builtin<"_Vector<8, int>(_Vector<8, float>, _Vector<8, int>, unsigned char)">;
}

let Features = "avx10.2", Attributes = [NoThrow, RequiredVectorWidth<512>] in {
  def vcvttps2udqs512_round_mask : X86Builtin<"_Vector<16, int>(_Vector<16, float>, _Vector<16, int>, unsigned short, _Constant int)">;
}

let Features = "avx10.2", Attributes = [NoThrow, RequiredVectorWidth<128>] in {
  def vcvttps2qqs128_mask : X86Builtin<"_Vector<2, long long int>(_Vector<4, float>, _Vector<2, long long int>, unsigned char)">;
}

let Features = "avx10.2", Attributes = [NoThrow, RequiredVectorWidth<256>] in {
  def vcvttps2qqs256_mask : X86Builtin<"_Vector<4, long long int>(_Vector<4, float>, _Vector<4, long long int>, unsigned char)">;
}

let Features = "avx10.2", Attributes = [NoThrow, RequiredVectorWidth<512>] in {
  def vcvttps2qqs512_round_mask : X86Builtin<"_Vector<8, long long int>(_Vector<8, float>, _Vector<8, long long int>, unsigned char, _Constant int)">;
}

let Features = "avx10.2", Attributes = [NoThrow, RequiredVectorWidth<128>] in {
  def vcvttps2uqqs128_mask : X86Builtin<"_Vector<2, long long int>(_Vector<4, float>, _Vector<2, long long int>, unsigned char)">;
}

let Features = "avx10.2", Attributes = [NoThrow, RequiredVectorWidth<256>] in {
  def vcvttps2uqqs256_mask : X86Builtin<"_Vector<4, long long int>(_Vector<4, float>, _Vector<4, long long int>, unsigned char)">;
}

let Features = "avx10.2", Attributes = [NoThrow, RequiredVectorWidth<512>] in {
  def vcvttps2uqqs512_round_mask : X86Builtin<"_Vector<8, long long int>(_Vector<8, float>, _Vector<8, long long int>, unsigned char, _Constant int)">;
}

let Features = "avxneconvert", Attributes = [NoThrow, RequiredVectorWidth<128>] in {
  def vbcstnebf162ps128 : X86Builtin<"_Vector<4, float>(__bf16 const *)">;
}

let Features = "avxneconvert", Attributes = [NoThrow, RequiredVectorWidth<256>] in {
  def vbcstnebf162ps256 : X86Builtin<"_Vector<8, float>(__bf16 const *)">;
}

let Features = "avxneconvert", Attributes = [NoThrow, RequiredVectorWidth<128>] in {
  def vbcstnesh2ps128 : X86Builtin<"_Vector<4, float>(_Float16 const *)">;
}

let Features = "avxneconvert", Attributes = [NoThrow, RequiredVectorWidth<256>] in {
  def vbcstnesh2ps256 : X86Builtin<"_Vector<8, float>(_Float16 const *)">;
}

let Features = "avxneconvert", Attributes = [NoThrow, RequiredVectorWidth<128>] in {
  def vcvtneebf162ps128 : X86Builtin<"_Vector<4, float>(_Vector<8, __bf16 const *>)">;
}

let Features = "avxneconvert", Attributes = [NoThrow, RequiredVectorWidth<256>] in {
  def vcvtneebf162ps256 : X86Builtin<"_Vector<8, float>(_Vector<16, __bf16 const *>)">;
}

let Features = "avxneconvert", Attributes = [NoThrow, RequiredVectorWidth<128>] in {
  def vcvtneeph2ps128 : X86Builtin<"_Vector<4, float>(_Vector<8, _Float16 const *>)">;
}

let Features = "avxneconvert", Attributes = [NoThrow, RequiredVectorWidth<256>] in {
  def vcvtneeph2ps256 : X86Builtin<"_Vector<8, float>(_Vector<16, _Float16 const *>)">;
}

let Features = "avxneconvert", Attributes = [NoThrow, RequiredVectorWidth<128>] in {
  def vcvtneobf162ps128 : X86Builtin<"_Vector<4, float>(_Vector<8, __bf16 const *>)">;
}

let Features = "avxneconvert", Attributes = [NoThrow, RequiredVectorWidth<256>] in {
  def vcvtneobf162ps256 : X86Builtin<"_Vector<8, float>(_Vector<16, __bf16 const *>)">;
}

let Features = "avxneconvert", Attributes = [NoThrow, RequiredVectorWidth<128>] in {
  def vcvtneoph2ps128 : X86Builtin<"_Vector<4, float>(_Vector<8, _Float16 const *>)">;
}

let Features = "avxneconvert", Attributes = [NoThrow, RequiredVectorWidth<256>] in {
  def vcvtneoph2ps256 : X86Builtin<"_Vector<8, float>(_Vector<16, _Float16 const *>)">;
}

let Features = "avx512bf16,avx512vl|avxneconvert", Attributes = [NoThrow, RequiredVectorWidth<128>] in {
  def vcvtneps2bf16128 : X86Builtin<"_Vector<8, __bf16>(_Vector<4, float>)">;
}

let Features = "avx512bf16,avx512vl|avxneconvert", Attributes = [NoThrow, RequiredVectorWidth<256>] in {
  def vcvtneps2bf16256 : X86Builtin<"_Vector<8, __bf16>(_Vector<8, float>)">;
}

let Features = "sha512", Attributes = [NoThrow, RequiredVectorWidth<256>] in {
  def vsha512msg1 : X86Builtin<"_Vector<4, unsigned long long int>(_Vector<4, unsigned long long int>, _Vector<2, unsigned long long int>)">;
  def vsha512msg2 : X86Builtin<"_Vector<4, unsigned long long int>(_Vector<4, unsigned long long int>, _Vector<4, unsigned long long int>)">;
  def vsha512rnds2 : X86Builtin<"_Vector<4, unsigned long long int>(_Vector<4, unsigned long long int>, _Vector<4, unsigned long long int>, _Vector<2, unsigned long long int>)">;
}

let Header = "intrin.h", Languages = "ALL_MS_LANGUAGES", Attributes = [NoThrow, RequireDeclaration] in {
  def _InterlockedAnd64 : X86LibBuiltin<"int64_t(int64_t volatile *, int64_t)">;
  def _InterlockedDecrement64 : X86LibBuiltin<"int64_t(int64_t volatile *)">;
  def _InterlockedExchange64 : X86LibBuiltin<"int64_t(int64_t volatile *, int64_t)">;
  def _InterlockedExchangeAdd64 : X86LibBuiltin<"int64_t(int64_t volatile *, int64_t)">;
  def _InterlockedExchangeSub64 : X86LibBuiltin<"int64_t(int64_t volatile *, int64_t)">;
  def _InterlockedIncrement64 : X86LibBuiltin<"int64_t(int64_t volatile *)">;
  def _InterlockedOr64 : X86LibBuiltin<"int64_t(int64_t volatile *, int64_t)">;
  def _InterlockedXor64 : X86LibBuiltin<"int64_t(int64_t volatile *, int64_t)">;
}

let Features = "sm3", Attributes = [NoThrow, RequiredVectorWidth<128>] in {
  def vsm3msg1 : X86Builtin<"_Vector<4, unsigned int>(_Vector<4, unsigned int>, _Vector<4, unsigned int>, _Vector<4, unsigned int>)">;
  def vsm3msg2 : X86Builtin<"_Vector<4, unsigned int>(_Vector<4, unsigned int>, _Vector<4, unsigned int>, _Vector<4, unsigned int>)">;
  def vsm3rnds2 : X86Builtin<"_Vector<4, unsigned int>(_Vector<4, unsigned int>, _Vector<4, unsigned int>, _Vector<4, unsigned int>, _Constant unsigned int)">;
}

let Features = "sm4", Attributes = [NoThrow, RequiredVectorWidth<128>] in {
  def vsm4key4128 : X86Builtin<"_Vector<4, unsigned int>(_Vector<4, unsigned int>, _Vector<4, unsigned int>)">;
}

let Features = "sm4", Attributes = [NoThrow, RequiredVectorWidth<256>] in {
  def vsm4key4256 : X86Builtin<"_Vector<8, unsigned int>(_Vector<8, unsigned int>, _Vector<8, unsigned int>)">;
}

let Features = "sm4", Attributes = [NoThrow, RequiredVectorWidth<128>] in {
  def vsm4rnds4128 : X86Builtin<"_Vector<4, unsigned int>(_Vector<4, unsigned int>, _Vector<4, unsigned int>)">;
}

let Features = "sm4", Attributes = [NoThrow, RequiredVectorWidth<256>] in {
  def vsm4rnds4256 : X86Builtin<"_Vector<8, unsigned int>(_Vector<8, unsigned int>, _Vector<8, unsigned int>)">;
}

let Features = "avx10.2,sm4", Attributes = [NoThrow, RequiredVectorWidth<512>] in {
  def vsm4key4512 : X86Builtin<"_Vector<16, unsigned int>(_Vector<16, unsigned int>, _Vector<16, unsigned int>)">;
  def vsm4rnds4512 : X86Builtin<"_Vector<16, unsigned int>(_Vector<16, unsigned int>, _Vector<16, unsigned int>)">;
}

let Features = "avx10.2", Attributes = [NoThrow, RequiredVectorWidth<128>] in {
  def vminmaxbf16128 : X86Builtin<"_Vector<8, __bf16>(_Vector<8, __bf16>, _Vector<8, __bf16>, _Constant int)">;
}

let Features = "avx10.2", Attributes = [NoThrow, RequiredVectorWidth<256>] in {
  def vminmaxbf16256 : X86Builtin<"_Vector<16, __bf16>(_Vector<16, __bf16>, _Vector<16, __bf16>, _Constant int)">;
}

let Features = "avx10.2", Attributes = [NoThrow, RequiredVectorWidth<512>] in {
  def vminmaxbf16512 : X86Builtin<"_Vector<32, __bf16>(_Vector<32, __bf16>, _Vector<32, __bf16>, _Constant int)">;
}

let Features = "avx10.2", Attributes = [NoThrow, RequiredVectorWidth<128>] in {
  def vminmaxpd128_mask : X86Builtin<"_Vector<2, double>(_Vector<2, double>, _Vector<2, double>, _Constant int, _Vector<2, double>, unsigned char)">;
}

let Features = "avx10.2", Attributes = [NoThrow, RequiredVectorWidth<256>] in {
  def vminmaxpd256_mask : X86Builtin<"_Vector<4, double>(_Vector<4, double>, _Vector<4, double>, _Constant int, _Vector<4, double>, unsigned char)">;
}

let Features = "avx10.2", Attributes = [NoThrow, RequiredVectorWidth<512>] in {
  def vminmaxpd512_round_mask : X86Builtin<"_Vector<8, double>(_Vector<8, double>, _Vector<8, double>, _Constant int, _Vector<8, double>, unsigned char, _Constant int)">;
}

let Features = "avx10.2", Attributes = [NoThrow, RequiredVectorWidth<128>] in {
  def vminmaxph128_mask : X86Builtin<"_Vector<8, _Float16>(_Vector<8, _Float16>, _Vector<8, _Float16>, _Constant int, _Vector<8, _Float16>, unsigned char)">;
}

let Features = "avx10.2", Attributes = [NoThrow, RequiredVectorWidth<256>] in {
  def vminmaxph256_mask : X86Builtin<"_Vector<16, _Float16>(_Vector<16, _Float16>, _Vector<16, _Float16>, _Constant int, _Vector<16, _Float16>, unsigned short)">;
}

let Features = "avx10.2", Attributes = [NoThrow, RequiredVectorWidth<512>] in {
  def vminmaxph512_round_mask : X86Builtin<"_Vector<32, _Float16>(_Vector<32, _Float16>, _Vector<32, _Float16>, _Constant int, _Vector<32, _Float16>, unsigned int, _Constant int)">;
}

let Features = "avx10.2", Attributes = [NoThrow, RequiredVectorWidth<128>] in {
  def vminmaxps128_mask : X86Builtin<"_Vector<4, float>(_Vector<4, float>, _Vector<4, float>, _Constant int, _Vector<4, float>, unsigned char)">;
}

let Features = "avx10.2", Attributes = [NoThrow, RequiredVectorWidth<256>] in {
  def vminmaxps256_mask : X86Builtin<"_Vector<8, float>(_Vector<8, float>, _Vector<8, float>, _Constant int, _Vector<8, float>, unsigned char)">;
}

let Features = "avx10.2", Attributes = [NoThrow, RequiredVectorWidth<512>] in {
  def vminmaxps512_round_mask : X86Builtin<"_Vector<16, float>(_Vector<16, float>, _Vector<16, float>, _Constant int, _Vector<16, float>, unsigned short, _Constant int)">;
}

let Features = "avx10.2", Attributes = [NoThrow, RequiredVectorWidth<128>] in {
  def vminmaxsd_round_mask : X86Builtin<"_Vector<2, double>(_Vector<2, double>, _Vector<2, double>, _Constant int, _Vector<2, double>, unsigned char, _Constant int)">;
  def vminmaxsh_round_mask : X86Builtin<"_Vector<8, _Float16>(_Vector<8, _Float16>, _Vector<8, _Float16>, _Constant int, _Vector<8, _Float16>, unsigned char, _Constant int)">;
  def vminmaxss_round_mask : X86Builtin<"_Vector<4, float>(_Vector<4, float>, _Vector<4, float>, _Constant int, _Vector<4, float>, unsigned char, _Constant int)">;
  def vcvtbf162ibs128 : X86Builtin<"_Vector<8, unsigned short>(_Vector<8, __bf16>)">;
}

let Features = "avx10.2", Attributes = [NoThrow, RequiredVectorWidth<256>] in {
  def vcvtbf162ibs256 : X86Builtin<"_Vector<16, unsigned short>(_Vector<16, __bf16>)">;
}

let Features = "avx10.2", Attributes = [NoThrow, RequiredVectorWidth<512>] in {
  def vcvtbf162ibs512 : X86Builtin<"_Vector<32, unsigned short>(_Vector<32, __bf16>)">;
}

let Features = "avx10.2", Attributes = [NoThrow, RequiredVectorWidth<128>] in {
  def vcvtbf162iubs128 : X86Builtin<"_Vector<8, unsigned short>(_Vector<8, __bf16>)">;
}

let Features = "avx10.2", Attributes = [NoThrow, RequiredVectorWidth<256>] in {
  def vcvtbf162iubs256 : X86Builtin<"_Vector<16, unsigned short>(_Vector<16, __bf16>)">;
}

let Features = "avx10.2", Attributes = [NoThrow, RequiredVectorWidth<512>] in {
  def vcvtbf162iubs512 : X86Builtin<"_Vector<32, unsigned short>(_Vector<32, __bf16>)">;
}

let Features = "avx10.2", Attributes = [NoThrow, RequiredVectorWidth<128>] in {
  def vcvtph2ibs128_mask : X86Builtin<"_Vector<8, unsigned short>(_Vector<8, _Float16>, _Vector<8, unsigned short>, unsigned char)">;
}

let Features = "avx10.2", Attributes = [NoThrow, RequiredVectorWidth<256>] in {
  def vcvtph2ibs256_mask : X86Builtin<"_Vector<16, unsigned short>(_Vector<16, _Float16>, _Vector<16, unsigned short>, unsigned short)">;
}

let Features = "avx10.2", Attributes = [NoThrow, RequiredVectorWidth<512>] in {
  def vcvtph2ibs512_mask : X86Builtin<"_Vector<32, unsigned short>(_Vector<32, _Float16>, _Vector<32, unsigned short>, unsigned int, _Constant int)">;
}

let Features = "avx10.2", Attributes = [NoThrow, RequiredVectorWidth<128>] in {
  def vcvtph2iubs128_mask : X86Builtin<"_Vector<8, unsigned short>(_Vector<8, _Float16>, _Vector<8, unsigned short>, unsigned char)">;
}

let Features = "avx10.2", Attributes = [NoThrow, RequiredVectorWidth<256>] in {
  def vcvtph2iubs256_mask : X86Builtin<"_Vector<16, unsigned short>(_Vector<16, _Float16>, _Vector<16, unsigned short>, unsigned short)">;
}

let Features = "avx10.2", Attributes = [NoThrow, RequiredVectorWidth<512>] in {
  def vcvtph2iubs512_mask : X86Builtin<"_Vector<32, unsigned short>(_Vector<32, _Float16>, _Vector<32, unsigned short>, unsigned int, _Constant int)">;
}

let Features = "avx10.2", Attributes = [NoThrow, RequiredVectorWidth<128>] in {
  def vcvtps2ibs128_mask : X86Builtin<"_Vector<4, unsigned int>(_Vector<4, float>, _Vector<4, unsigned int>, unsigned char)">;
}

let Features = "avx10.2", Attributes = [NoThrow, RequiredVectorWidth<256>] in {
  def vcvtps2ibs256_mask : X86Builtin<"_Vector<8, unsigned int>(_Vector<8, float>, _Vector<8, unsigned int>, unsigned char)">;
}

let Features = "avx10.2", Attributes = [NoThrow, RequiredVectorWidth<512>] in {
  def vcvtps2ibs512_mask : X86Builtin<"_Vector<16, unsigned int>(_Vector<16, float>, _Vector<16, unsigned int>, unsigned short, _Constant int)">;
}

let Features = "avx10.2", Attributes = [NoThrow, RequiredVectorWidth<128>] in {
  def vcvtps2iubs128_mask : X86Builtin<"_Vector<4, unsigned int>(_Vector<4, float>, _Vector<4, unsigned int>, unsigned char)">;
}

let Features = "avx10.2", Attributes = [NoThrow, RequiredVectorWidth<256>] in {
  def vcvtps2iubs256_mask : X86Builtin<"_Vector<8, unsigned int>(_Vector<8, float>, _Vector<8, unsigned int>, unsigned char)">;
}

let Features = "avx10.2", Attributes = [NoThrow, RequiredVectorWidth<512>] in {
  def vcvtps2iubs512_mask : X86Builtin<"_Vector<16, unsigned int>(_Vector<16, float>, _Vector<16, unsigned int>, unsigned short, _Constant int)">;
}

let Features = "avx10.2", Attributes = [NoThrow, RequiredVectorWidth<128>] in {
  def vcvttbf162ibs128 : X86Builtin<"_Vector<8, unsigned short>(_Vector<8, __bf16>)">;
}

let Features = "avx10.2", Attributes = [NoThrow, RequiredVectorWidth<256>] in {
  def vcvttbf162ibs256 : X86Builtin<"_Vector<16, unsigned short>(_Vector<16, __bf16>)">;
}

let Features = "avx10.2", Attributes = [NoThrow, RequiredVectorWidth<512>] in {
  def vcvttbf162ibs512 : X86Builtin<"_Vector<32, unsigned short>(_Vector<32, __bf16>)">;
}

let Features = "avx10.2", Attributes = [NoThrow, RequiredVectorWidth<128>] in {
  def vcvttbf162iubs128 : X86Builtin<"_Vector<8, unsigned short>(_Vector<8, __bf16>)">;
}

let Features = "avx10.2", Attributes = [NoThrow, RequiredVectorWidth<256>] in {
  def vcvttbf162iubs256 : X86Builtin<"_Vector<16, unsigned short>(_Vector<16, __bf16>)">;
}

let Features = "avx10.2", Attributes = [NoThrow, RequiredVectorWidth<512>] in {
  def vcvttbf162iubs512 : X86Builtin<"_Vector<32, unsigned short>(_Vector<32, __bf16>)">;
}

let Features = "avx10.2", Attributes = [NoThrow, RequiredVectorWidth<128>] in {
  def vcvttph2ibs128_mask : X86Builtin<"_Vector<8, unsigned short>(_Vector<8, _Float16>, _Vector<8, unsigned short>, unsigned char)">;
}

let Features = "avx10.2", Attributes = [NoThrow, RequiredVectorWidth<256>] in {
  def vcvttph2ibs256_mask : X86Builtin<"_Vector<16, unsigned short>(_Vector<16, _Float16>, _Vector<16, unsigned short>, unsigned short)">;
}

let Features = "avx10.2", Attributes = [NoThrow, RequiredVectorWidth<512>] in {
  def vcvttph2ibs512_mask : X86Builtin<"_Vector<32, unsigned short>(_Vector<32, _Float16>, _Vector<32, unsigned short>, unsigned int, _Constant int)">;
}

let Features = "avx10.2", Attributes = [NoThrow, RequiredVectorWidth<128>] in {
  def vcvttph2iubs128_mask : X86Builtin<"_Vector<8, unsigned short>(_Vector<8, _Float16>, _Vector<8, unsigned short>, unsigned char)">;
}

let Features = "avx10.2", Attributes = [NoThrow, RequiredVectorWidth<256>] in {
  def vcvttph2iubs256_mask : X86Builtin<"_Vector<16, unsigned short>(_Vector<16, _Float16>, _Vector<16, unsigned short>, unsigned short)">;
}

let Features = "avx10.2", Attributes = [NoThrow, RequiredVectorWidth<512>] in {
  def vcvttph2iubs512_mask : X86Builtin<"_Vector<32, unsigned short>(_Vector<32, _Float16>, _Vector<32, unsigned short>, unsigned int, _Constant int)">;
}

let Features = "avx10.2", Attributes = [NoThrow, RequiredVectorWidth<128>] in {
  def vcvttps2ibs128_mask : X86Builtin<"_Vector<4, unsigned int>(_Vector<4, float>, _Vector<4, unsigned int>, unsigned char)">;
}

let Features = "avx10.2", Attributes = [NoThrow, RequiredVectorWidth<256>] in {
  def vcvttps2ibs256_mask : X86Builtin<"_Vector<8, unsigned int>(_Vector<8, float>, _Vector<8, unsigned int>, unsigned char)">;
}

let Features = "avx10.2", Attributes = [NoThrow, RequiredVectorWidth<512>] in {
  def vcvttps2ibs512_mask : X86Builtin<"_Vector<16, unsigned int>(_Vector<16, float>, _Vector<16, unsigned int>, unsigned short, _Constant int)">;
}

let Features = "avx10.2", Attributes = [NoThrow, RequiredVectorWidth<128>] in {
  def vcvttps2iubs128_mask : X86Builtin<"_Vector<4, unsigned int>(_Vector<4, float>, _Vector<4, unsigned int>, unsigned char)">;
}

let Features = "avx10.2", Attributes = [NoThrow, RequiredVectorWidth<256>] in {
  def vcvttps2iubs256_mask : X86Builtin<"_Vector<8, unsigned int>(_Vector<8, float>, _Vector<8, unsigned int>, unsigned char)">;
}

let Features = "avx10.2", Attributes = [NoThrow, RequiredVectorWidth<512>] in {
  def vcvttps2iubs512_mask : X86Builtin<"_Vector<16, unsigned int>(_Vector<16, float>, _Vector<16, unsigned int>, unsigned short, _Constant int)">;
}

let Features = "avx10.2", Attributes = [NoThrow, Const, RequiredVectorWidth<128>] in {
  def vcvt2ps2phx128_mask : X86Builtin<"_Vector<8, _Float16>(_Vector<4, float>, _Vector<4, float>, _Vector<8, _Float16>, unsigned char)">;
}

let Features = "avx10.2", Attributes = [NoThrow, Const, RequiredVectorWidth<256>] in {
  def vcvt2ps2phx256_mask : X86Builtin<"_Vector<16, _Float16>(_Vector<8, float>, _Vector<8, float>, _Vector<16, _Float16>, unsigned short)">;
}

let Features = "avx10.2", Attributes = [NoThrow, Const, RequiredVectorWidth<512>] in {
  def vcvt2ps2phx512_mask : X86Builtin<"_Vector<32, _Float16>(_Vector<16, float>, _Vector<16, float>, _Vector<32, _Float16>, unsigned int, _Constant int)">;
}

let Features = "avx10.2", Attributes = [NoThrow, RequiredVectorWidth<128>] in {
  def vcvtbiasph2bf8_128_mask : X86Builtin<"_Vector<16, char>(_Vector<16, char>, _Vector<8, _Float16>, _Vector<16, char>, unsigned char)">;
}

let Features = "avx10.2", Attributes = [NoThrow, RequiredVectorWidth<256>] in {
  def vcvtbiasph2bf8_256_mask : X86Builtin<"_Vector<16, char>(_Vector<32, char>, _Vector<16, _Float16>, _Vector<16, char>, unsigned short)">;
}

let Features = "avx10.2", Attributes = [NoThrow, RequiredVectorWidth<512>] in {
  def vcvtbiasph2bf8_512_mask : X86Builtin<"_Vector<32, char>(_Vector<64, char>, _Vector<32, _Float16>, _Vector<32, char>, unsigned int)">;
}

let Features = "avx10.2", Attributes = [NoThrow, RequiredVectorWidth<128>] in {
  def vcvtbiasph2bf8s_128_mask : X86Builtin<"_Vector<16, char>(_Vector<16, char>, _Vector<8, _Float16>, _Vector<16, char>, unsigned char)">;
}

let Features = "avx10.2", Attributes = [NoThrow, RequiredVectorWidth<256>] in {
  def vcvtbiasph2bf8s_256_mask : X86Builtin<"_Vector<16, char>(_Vector<32, char>, _Vector<16, _Float16>, _Vector<16, char>, unsigned short)">;
}

let Features = "avx10.2", Attributes = [NoThrow, RequiredVectorWidth<512>] in {
  def vcvtbiasph2bf8s_512_mask : X86Builtin<"_Vector<32, char>(_Vector<64, char>, _Vector<32, _Float16>, _Vector<32, char>, unsigned int)">;
}

let Features = "avx10.2", Attributes = [NoThrow, RequiredVectorWidth<128>] in {
  def vcvtbiasph2hf8_128_mask : X86Builtin<"_Vector<16, char>(_Vector<16, char>, _Vector<8, _Float16>, _Vector<16, char>, unsigned char)">;
}

let Features = "avx10.2", Attributes = [NoThrow, RequiredVectorWidth<256>] in {
  def vcvtbiasph2hf8_256_mask : X86Builtin<"_Vector<16, char>(_Vector<32, char>, _Vector<16, _Float16>, _Vector<16, char>, unsigned short)">;
}

let Features = "avx10.2", Attributes = [NoThrow, RequiredVectorWidth<512>] in {
  def vcvtbiasph2hf8_512_mask : X86Builtin<"_Vector<32, char>(_Vector<64, char>, _Vector<32, _Float16>, _Vector<32, char>, unsigned int)">;
}

let Features = "avx10.2", Attributes = [NoThrow, RequiredVectorWidth<128>] in {
  def vcvtbiasph2hf8s_128_mask : X86Builtin<"_Vector<16, char>(_Vector<16, char>, _Vector<8, _Float16>, _Vector<16, char>, unsigned char)">;
}

let Features = "avx10.2", Attributes = [NoThrow, RequiredVectorWidth<256>] in {
  def vcvtbiasph2hf8s_256_mask : X86Builtin<"_Vector<16, char>(_Vector<32, char>, _Vector<16, _Float16>, _Vector<16, char>, unsigned short)">;
}

let Features = "avx10.2", Attributes = [NoThrow, RequiredVectorWidth<512>] in {
  def vcvtbiasph2hf8s_512_mask : X86Builtin<"_Vector<32, char>(_Vector<64, char>, _Vector<32, _Float16>, _Vector<32, char>, unsigned int)">;
}

let Features = "avx10.2", Attributes = [NoThrow, RequiredVectorWidth<128>] in {
  def vcvt2ph2bf8_128 : X86Builtin<"_Vector<16, char>(_Vector<8, _Float16>, _Vector<8, _Float16>)">;
}

let Features = "avx10.2", Attributes = [NoThrow, RequiredVectorWidth<256>] in {
  def vcvt2ph2bf8_256 : X86Builtin<"_Vector<32, char>(_Vector<16, _Float16>, _Vector<16, _Float16>)">;
}

let Features = "avx10.2", Attributes = [NoThrow, RequiredVectorWidth<512>] in {
  def vcvt2ph2bf8_512 : X86Builtin<"_Vector<64, char>(_Vector<32, _Float16>, _Vector<32, _Float16>)">;
}

let Features = "avx10.2", Attributes = [NoThrow, RequiredVectorWidth<128>] in {
  def vcvt2ph2bf8s_128 : X86Builtin<"_Vector<16, char>(_Vector<8, _Float16>, _Vector<8, _Float16>)">;
}

let Features = "avx10.2", Attributes = [NoThrow, RequiredVectorWidth<256>] in {
  def vcvt2ph2bf8s_256 : X86Builtin<"_Vector<32, char>(_Vector<16, _Float16>, _Vector<16, _Float16>)">;
}

let Features = "avx10.2", Attributes = [NoThrow, RequiredVectorWidth<512>] in {
  def vcvt2ph2bf8s_512 : X86Builtin<"_Vector<64, char>(_Vector<32, _Float16>, _Vector<32, _Float16>)">;
}

let Features = "avx10.2", Attributes = [NoThrow, RequiredVectorWidth<128>] in {
  def vcvt2ph2hf8_128 : X86Builtin<"_Vector<16, char>(_Vector<8, _Float16>, _Vector<8, _Float16>)">;
}

let Features = "avx10.2", Attributes = [NoThrow, RequiredVectorWidth<256>] in {
  def vcvt2ph2hf8_256 : X86Builtin<"_Vector<32, char>(_Vector<16, _Float16>, _Vector<16, _Float16>)">;
}

let Features = "avx10.2", Attributes = [NoThrow, RequiredVectorWidth<512>] in {
  def vcvt2ph2hf8_512 : X86Builtin<"_Vector<64, char>(_Vector<32, _Float16>, _Vector<32, _Float16>)">;
}

let Features = "avx10.2", Attributes = [NoThrow, RequiredVectorWidth<128>] in {
  def vcvt2ph2hf8s_128 : X86Builtin<"_Vector<16, char>(_Vector<8, _Float16>, _Vector<8, _Float16>)">;
}

let Features = "avx10.2", Attributes = [NoThrow, RequiredVectorWidth<256>] in {
  def vcvt2ph2hf8s_256 : X86Builtin<"_Vector<32, char>(_Vector<16, _Float16>, _Vector<16, _Float16>)">;
}

let Features = "avx10.2", Attributes = [NoThrow, RequiredVectorWidth<512>] in {
  def vcvt2ph2hf8s_512 : X86Builtin<"_Vector<64, char>(_Vector<32, _Float16>, _Vector<32, _Float16>)">;
}

let Features = "avx10.2", Attributes = [NoThrow, RequiredVectorWidth<128>] in {
  def vcvthf8_2ph128_mask : X86Builtin<"_Vector<8, _Float16>(_Vector<16, char>, _Vector<8, _Float16>, unsigned char)">;
}

let Features = "avx10.2", Attributes = [NoThrow, RequiredVectorWidth<256>] in {
  def vcvthf8_2ph256_mask : X86Builtin<"_Vector<16, _Float16>(_Vector<16, char>, _Vector<16, _Float16>, unsigned short)">;
}

let Features = "avx10.2", Attributes = [NoThrow, RequiredVectorWidth<512>] in {
  def vcvthf8_2ph512_mask : X86Builtin<"_Vector<32, _Float16>(_Vector<32, char>, _Vector<32, _Float16>, unsigned int)">;
}

let Features = "avx10.2", Attributes = [NoThrow, RequiredVectorWidth<128>] in {
  def vcvtph2bf8_128_mask : X86Builtin<"_Vector<16, char>(_Vector<8, _Float16>, _Vector<16, char>, unsigned char)">;
}

let Features = "avx10.2", Attributes = [NoThrow, RequiredVectorWidth<256>] in {
  def vcvtph2bf8_256_mask : X86Builtin<"_Vector<16, char>(_Vector<16, _Float16>, _Vector<16, char>, unsigned short)">;
}

let Features = "avx10.2", Attributes = [NoThrow, RequiredVectorWidth<512>] in {
  def vcvtph2bf8_512_mask : X86Builtin<"_Vector<32, char>(_Vector<32, _Float16>, _Vector<32, char>, unsigned int)">;
}

let Features = "avx10.2", Attributes = [NoThrow, RequiredVectorWidth<128>] in {
  def vcvtph2bf8s_128_mask : X86Builtin<"_Vector<16, char>(_Vector<8, _Float16>, _Vector<16, char>, unsigned char)">;
}

let Features = "avx10.2", Attributes = [NoThrow, RequiredVectorWidth<256>] in {
  def vcvtph2bf8s_256_mask : X86Builtin<"_Vector<16, char>(_Vector<16, _Float16>, _Vector<16, char>, unsigned short)">;
}

let Features = "avx10.2", Attributes = [NoThrow, RequiredVectorWidth<512>] in {
  def vcvtph2bf8s_512_mask : X86Builtin<"_Vector<32, char>(_Vector<32, _Float16>, _Vector<32, char>, unsigned int)">;
}

let Features = "avx10.2", Attributes = [NoThrow, RequiredVectorWidth<128>] in {
  def vcvtph2hf8_128_mask : X86Builtin<"_Vector<16, char>(_Vector<8, _Float16>, _Vector<16, char>, unsigned char)">;
}

let Features = "avx10.2", Attributes = [NoThrow, RequiredVectorWidth<256>] in {
  def vcvtph2hf8_256_mask : X86Builtin<"_Vector<16, char>(_Vector<16, _Float16>, _Vector<16, char>, unsigned short)">;
}

let Features = "avx10.2", Attributes = [NoThrow, RequiredVectorWidth<512>] in {
  def vcvtph2hf8_512_mask : X86Builtin<"_Vector<32, char>(_Vector<32, _Float16>, _Vector<32, char>, unsigned int)">;
}

let Features = "avx10.2", Attributes = [NoThrow, RequiredVectorWidth<128>] in {
  def vcvtph2hf8s_128_mask : X86Builtin<"_Vector<16, char>(_Vector<8, _Float16>, _Vector<16, char>, unsigned char)">;
}

let Features = "avx10.2", Attributes = [NoThrow, RequiredVectorWidth<256>] in {
  def vcvtph2hf8s_256_mask : X86Builtin<"_Vector<16, char>(_Vector<16, _Float16>, _Vector<16, char>, unsigned short)">;
}

let Features = "avx10.2", Attributes = [NoThrow, RequiredVectorWidth<512>] in {
  def vcvtph2hf8s_512_mask : X86Builtin<"_Vector<32, char>(_Vector<32, _Float16>, _Vector<32, char>, unsigned int)">;
}

let Features = "avx10.2", Attributes = [NoThrow, RequiredVectorWidth<128>] in {
  def loadsbf16128_mask : X86Builtin<"_Vector<8, __bf16>(_Vector<8, __bf16 const *>, _Vector<8, __bf16>, unsigned char)">;
  def storesbf16128_mask : X86Builtin<"void(_Vector<8, __bf16 *>, _Vector<8, __bf16>, unsigned char)">;
}

let Features = "avx10.2", Attributes = [NoThrow, Const, RequiredVectorWidth<128>] in {
  def vaddbf16128 : X86Builtin<"_Vector<8, __bf16>(_Vector<8, __bf16>, _Vector<8, __bf16>)">;
}

let Features = "avx10.2", Attributes = [NoThrow, Const, RequiredVectorWidth<256>] in {
  def vaddbf16256 : X86Builtin<"_Vector<16, __bf16>(_Vector<16, __bf16>, _Vector<16, __bf16>)">;
}

let Features = "avx10.2", Attributes = [NoThrow, Const, RequiredVectorWidth<512>] in {
  def vaddbf16512 : X86Builtin<"_Vector<32, __bf16>(_Vector<32, __bf16>, _Vector<32, __bf16>)">;
}

let Features = "avx10.2", Attributes = [NoThrow, Const, RequiredVectorWidth<128>] in {
  def vdivbf16128 : X86Builtin<"_Vector<8, __bf16>(_Vector<8, __bf16>, _Vector<8, __bf16>)">;
}

let Features = "avx10.2", Attributes = [NoThrow, Const, RequiredVectorWidth<256>] in {
  def vdivbf16256 : X86Builtin<"_Vector<16, __bf16>(_Vector<16, __bf16>, _Vector<16, __bf16>)">;
}

let Features = "avx10.2", Attributes = [NoThrow, Const, RequiredVectorWidth<512>] in {
  def vdivbf16512 : X86Builtin<"_Vector<32, __bf16>(_Vector<32, __bf16>, _Vector<32, __bf16>)">;
}

let Features = "avx10.2", Attributes = [NoThrow, Const, RequiredVectorWidth<128>] in {
  def vmaxbf16128 : X86Builtin<"_Vector<8, __bf16>(_Vector<8, __bf16>, _Vector<8, __bf16>)">;
}

let Features = "avx10.2", Attributes = [NoThrow, Const, RequiredVectorWidth<256>] in {
  def vmaxbf16256 : X86Builtin<"_Vector<16, __bf16>(_Vector<16, __bf16>, _Vector<16, __bf16>)">;
}

let Features = "avx10.2", Attributes = [NoThrow, Const, RequiredVectorWidth<512>] in {
  def vmaxbf16512 : X86Builtin<"_Vector<32, __bf16>(_Vector<32, __bf16>, _Vector<32, __bf16>)">;
}

let Features = "avx10.2", Attributes = [NoThrow, Const, RequiredVectorWidth<128>] in {
  def vminbf16128 : X86Builtin<"_Vector<8, __bf16>(_Vector<8, __bf16>, _Vector<8, __bf16>)">;
}

let Features = "avx10.2", Attributes = [NoThrow, Const, RequiredVectorWidth<256>] in {
  def vminbf16256 : X86Builtin<"_Vector<16, __bf16>(_Vector<16, __bf16>, _Vector<16, __bf16>)">;
}

let Features = "avx10.2", Attributes = [NoThrow, Const, RequiredVectorWidth<512>] in {
  def vminbf16512 : X86Builtin<"_Vector<32, __bf16>(_Vector<32, __bf16>, _Vector<32, __bf16>)">;
}

let Features = "avx10.2", Attributes = [NoThrow, Const, RequiredVectorWidth<128>] in {
  def vmulbf16128 : X86Builtin<"_Vector<8, __bf16>(_Vector<8, __bf16>, _Vector<8, __bf16>)">;
}

let Features = "avx10.2", Attributes = [NoThrow, Const, RequiredVectorWidth<256>] in {
  def vmulbf16256 : X86Builtin<"_Vector<16, __bf16>(_Vector<16, __bf16>, _Vector<16, __bf16>)">;
}

let Features = "avx10.2", Attributes = [NoThrow, Const, RequiredVectorWidth<512>] in {
  def vmulbf16512 : X86Builtin<"_Vector<32, __bf16>(_Vector<32, __bf16>, _Vector<32, __bf16>)">;
}

let Features = "avx10.2", Attributes = [NoThrow, Const, RequiredVectorWidth<128>] in {
  def vsubbf16128 : X86Builtin<"_Vector<8, __bf16>(_Vector<8, __bf16>, _Vector<8, __bf16>)">;
}

let Features = "avx10.2", Attributes = [NoThrow, Const, RequiredVectorWidth<256>] in {
  def vsubbf16256 : X86Builtin<"_Vector<16, __bf16>(_Vector<16, __bf16>, _Vector<16, __bf16>)">;
}

let Features = "avx10.2", Attributes = [NoThrow, Const, RequiredVectorWidth<512>] in {
  def vsubbf16512 : X86Builtin<"_Vector<32, __bf16>(_Vector<32, __bf16>, _Vector<32, __bf16>)">;
}

let Features = "avx10.2", Attributes = [NoThrow, Const, RequiredVectorWidth<128>] in
  foreach Cmp = ["eq", "lt", "le", "gt", "ge", "neq"] in
    def vcomisbf16#Cmp : X86Builtin<"int(_Vector<8, __bf16>, _Vector<8, __bf16>)">;

let Features = "avx10.2", Attributes = [NoThrow, Const, RequiredVectorWidth<512>] in {
  def vcmpbf16512_mask : X86Builtin<"unsigned int(_Vector<32, __bf16>, _Vector<32, __bf16>, _Constant int, unsigned int)">;
}

let Features = "avx10.2", Attributes = [NoThrow, Const, RequiredVectorWidth<256>] in {
  def vcmpbf16256_mask : X86Builtin<"unsigned short(_Vector<16, __bf16>, _Vector<16, __bf16>, _Constant int, unsigned short)">;
}

let Features = "avx10.2", Attributes = [NoThrow, Const, RequiredVectorWidth<128>] in {
  def vcmpbf16128_mask : X86Builtin<"unsigned char(_Vector<8, __bf16>, _Vector<8, __bf16>, _Constant int, unsigned char)">;
  def vfpclassbf16128_mask : X86Builtin<"unsigned char(_Vector<8, __bf16>, _Constant int, unsigned char)">;
}

let Features = "avx10.2", Attributes = [NoThrow, Const, RequiredVectorWidth<256>] in {
  def vfpclassbf16256_mask : X86Builtin<"unsigned short(_Vector<16, __bf16>, _Constant int, unsigned short)">;
}

let Features = "avx10.2", Attributes = [NoThrow, Const, RequiredVectorWidth<512>] in {
  def vfpclassbf16512_mask : X86Builtin<"unsigned int(_Vector<32, __bf16>, _Constant int, unsigned int)">;
}

let Features = "avx10.2", Attributes = [NoThrow, Const, RequiredVectorWidth<128>] in {
  def vscalefbf16128_mask : X86Builtin<"_Vector<8, __bf16>(_Vector<8, __bf16>, _Vector<8, __bf16>, _Vector<8, __bf16>, unsigned char)">;
}

let Features = "avx10.2", Attributes = [NoThrow, Const, RequiredVectorWidth<256>] in {
  def vscalefbf16256_mask : X86Builtin<"_Vector<16, __bf16>(_Vector<16, __bf16>, _Vector<16, __bf16>, _Vector<16, __bf16>, unsigned short)">;
}

let Features = "avx10.2", Attributes = [NoThrow, Const, RequiredVectorWidth<512>] in {
  def vscalefbf16512_mask : X86Builtin<"_Vector<32, __bf16>(_Vector<32, __bf16>, _Vector<32, __bf16>, _Vector<32, __bf16>, unsigned int)">;
}

let Features = "avx10.2", Attributes = [NoThrow, Const, RequiredVectorWidth<128>] in {
  def vrcpbf16128_mask : X86Builtin<"_Vector<8, __bf16>(_Vector<8, __bf16>, _Vector<8, __bf16>, unsigned char)">;
}

let Features = "avx10.2", Attributes = [NoThrow, Const, RequiredVectorWidth<256>] in {
  def vrcpbf16256_mask : X86Builtin<"_Vector<16, __bf16>(_Vector<16, __bf16>, _Vector<16, __bf16>, unsigned short)">;
}

let Features = "avx10.2", Attributes = [NoThrow, Const, RequiredVectorWidth<512>] in {
  def vrcpbf16512_mask : X86Builtin<"_Vector<32, __bf16>(_Vector<32, __bf16>, _Vector<32, __bf16>, unsigned int)">;
}

let Features = "avx10.2", Attributes = [NoThrow, Const, RequiredVectorWidth<128>] in {
  def vgetexpbf16128_mask : X86Builtin<"_Vector<8, __bf16>(_Vector<8, __bf16>, _Vector<8, __bf16>, unsigned char)">;
}

let Features = "avx10.2", Attributes = [NoThrow, Const, RequiredVectorWidth<256>] in {
  def vgetexpbf16256_mask : X86Builtin<"_Vector<16, __bf16>(_Vector<16, __bf16>, _Vector<16, __bf16>, unsigned short)">;
}

let Features = "avx10.2", Attributes = [NoThrow, Const, RequiredVectorWidth<512>] in {
  def vgetexpbf16512_mask : X86Builtin<"_Vector<32, __bf16>(_Vector<32, __bf16>, _Vector<32, __bf16>, unsigned int)">;
}

let Features = "avx10.2", Attributes = [NoThrow, Const, RequiredVectorWidth<128>] in {
  def vrsqrtbf16128_mask : X86Builtin<"_Vector<8, __bf16>(_Vector<8, __bf16>, _Vector<8, __bf16>, unsigned char)">;
}

let Features = "avx10.2", Attributes = [NoThrow, Const, RequiredVectorWidth<256>] in {
  def vrsqrtbf16256_mask : X86Builtin<"_Vector<16, __bf16>(_Vector<16, __bf16>, _Vector<16, __bf16>, unsigned short)">;
}

let Features = "avx10.2", Attributes = [NoThrow, Const, RequiredVectorWidth<512>] in {
  def vrsqrtbf16512_mask : X86Builtin<"_Vector<32, __bf16>(_Vector<32, __bf16>, _Vector<32, __bf16>, unsigned int)">;
}

let Features = "avx10.2", Attributes = [NoThrow, Const, RequiredVectorWidth<128>] in {
  def vreducebf16128_mask : X86Builtin<"_Vector<8, __bf16>(_Vector<8, __bf16>, _Constant int, _Vector<8, __bf16>, unsigned char)">;
}

let Features = "avx10.2", Attributes = [NoThrow, Const, RequiredVectorWidth<256>] in {
  def vreducebf16256_mask : X86Builtin<"_Vector<16, __bf16>(_Vector<16, __bf16>, _Constant int, _Vector<16, __bf16>, unsigned short)">;
}

let Features = "avx10.2", Attributes = [NoThrow, Const, RequiredVectorWidth<512>] in {
  def vreducebf16512_mask : X86Builtin<"_Vector<32, __bf16>(_Vector<32, __bf16>, _Constant int, _Vector<32, __bf16>, unsigned int)">;
}

let Features = "avx10.2", Attributes = [NoThrow, Const, RequiredVectorWidth<128>] in {
  def vrndscalebf16_128_mask : X86Builtin<"_Vector<8, __bf16>(_Vector<8, __bf16>, _Constant int, _Vector<8, __bf16>, unsigned char)">;
}

let Features = "avx10.2", Attributes = [NoThrow, Const, RequiredVectorWidth<256>] in {
  def vrndscalebf16_256_mask : X86Builtin<"_Vector<16, __bf16>(_Vector<16, __bf16>, _Constant int, _Vector<16, __bf16>, unsigned short)">;
}

let Features = "avx10.2", Attributes = [NoThrow, Const, RequiredVectorWidth<512>] in {
  def vrndscalebf16_mask : X86Builtin<"_Vector<32, __bf16>(_Vector<32, __bf16>, _Constant int, _Vector<32, __bf16>, unsigned int)">;
}

let Features = "avx10.2", Attributes = [NoThrow, Const, RequiredVectorWidth<128>] in {
  def vgetmantbf16128_mask : X86Builtin<"_Vector<8, __bf16>(_Vector<8, __bf16>, _Constant int, _Vector<8, __bf16>, unsigned char)">;
}

let Features = "avx10.2", Attributes = [NoThrow, Const, RequiredVectorWidth<256>] in {
  def vgetmantbf16256_mask : X86Builtin<"_Vector<16, __bf16>(_Vector<16, __bf16>, _Constant int, _Vector<16, __bf16>, unsigned short)">;
}

let Features = "avx10.2", Attributes = [NoThrow, Const, RequiredVectorWidth<512>] in {
  def vgetmantbf16512_mask : X86Builtin<"_Vector<32, __bf16>(_Vector<32, __bf16>, _Constant int, _Vector<32, __bf16>, unsigned int)">;
}

let Features = "avx10.2", Attributes = [NoThrow, Const, RequiredVectorWidth<128>] in {
  def vsqrtbf16 : X86Builtin<"_Vector<8, __bf16>(_Vector<8, __bf16>)">;
}

let Features = "avx10.2", Attributes = [NoThrow, Const, RequiredVectorWidth<256>] in {
  def vsqrtbf16256 : X86Builtin<"_Vector<16, __bf16>(_Vector<16, __bf16>)">;
}

let Features = "avx10.2", Attributes = [NoThrow, Const, RequiredVectorWidth<512>] in {
  def vsqrtbf16512 : X86Builtin<"_Vector<32, __bf16>(_Vector<32, __bf16>)">;
}<|MERGE_RESOLUTION|>--- conflicted
+++ resolved
@@ -93,11 +93,6 @@
   }
 
   let Features = "sse2" in {
-<<<<<<< HEAD
-    def pavgb128 : X86Builtin<"_Vector<16, char>(_Vector<16, char>, _Vector<16, char>)">;
-    def pavgw128 : X86Builtin<"_Vector<8, short>(_Vector<8, short>, _Vector<8, short>)">;
-=======
->>>>>>> 35227056
     def packsswb128 : X86Builtin<"_Vector<16, char>(_Vector<8, short>, _Vector<8, short>)">;
     def packssdw128 : X86Builtin<"_Vector<8, short>(_Vector<4, int>, _Vector<4, int>)">;
     def packuswb128 : X86Builtin<"_Vector<16, char>(_Vector<8, short>, _Vector<8, short>)">;
@@ -109,11 +104,8 @@
   }
 
   let Features = "sse2", Attributes = [NoThrow, Const, Constexpr, RequiredVectorWidth<128>] in {
-<<<<<<< HEAD
-=======
     def pavgb128 : X86Builtin<"_Vector<16, unsigned char>(_Vector<16, unsigned char>, _Vector<16, unsigned char>)">;
     def pavgw128 : X86Builtin<"_Vector<8, unsigned short>(_Vector<8, unsigned short>, _Vector<8, unsigned short>)">;
->>>>>>> 35227056
     def pmulhw128 : X86Builtin<"_Vector<8, short>(_Vector<8, short>, _Vector<8, short>)">;
     def pmulhuw128 : X86Builtin<"_Vector<8, unsigned short>(_Vector<8, unsigned short>, _Vector<8, unsigned short>)">;
   }
@@ -594,10 +586,6 @@
   def pmaddwd256 : X86Builtin<"_Vector<8, int>(_Vector<16, short>, _Vector<16, short>)">;
   def pmovmskb256 : X86Builtin<"int(_Vector<32, char>)">;
   def pmulhrsw256 : X86Builtin<"_Vector<16, short>(_Vector<16, short>, _Vector<16, short>)">;
-<<<<<<< HEAD
-  def pmuludq256 : X86Builtin<"_Vector<4, long long int>(_Vector<8, int>, _Vector<8, int>)">;
-=======
->>>>>>> 35227056
   def psadbw256 : X86Builtin<"_Vector<4, long long int>(_Vector<32, char>, _Vector<32, char>)">;
   def pshufb256 : X86Builtin<"_Vector<32, char>(_Vector<32, char>, _Vector<32, char>)">;
   def pshufd256 : X86Builtin<"_Vector<8, int>(_Vector<8, int>, _Constant int)">;
@@ -628,19 +616,8 @@
 }
 
 let Features = "avx2", Attributes = [NoThrow, Const, Constexpr, RequiredVectorWidth<256>] in {
-<<<<<<< HEAD
-  def pmulhuw256 : X86Builtin<"_Vector<16, unsigned short>(_Vector<16, unsigned short>, _Vector<16, unsigned short>)">;
-  def pmulhw256 : X86Builtin<"_Vector<16, short>(_Vector<16, short>, _Vector<16, short>)">;
-}
-
-let Features = "avx2", Attributes = [NoThrow, RequiredVectorWidth<256>] in {
-  def maskloadd256 : X86Builtin<"_Vector<8, int>(_Vector<8, int const *>, _Vector<8, int>)">;
-  def maskloadq256 : X86Builtin<"_Vector<4, long long int>(_Vector<4, long long int const *>, _Vector<4, long long int>)">;
-}
-=======
   def pavgb256 : X86Builtin<"_Vector<32, unsigned char>(_Vector<32, unsigned char>, _Vector<32, unsigned char>)">;
   def pavgw256 : X86Builtin<"_Vector<16, unsigned short>(_Vector<16, unsigned short>, _Vector<16, unsigned short>)">;
->>>>>>> 35227056
 
   def pblendvb256 : X86Builtin<"_Vector<32, char>(_Vector<32, char>, _Vector<32, char>, _Vector<32, char>)">;
 
@@ -854,12 +831,7 @@
   def vfmaddsubpd : X86Builtin<"_Vector<2, double>(_Vector<2, double>, _Vector<2, double>, _Vector<2, double>)">;
 }
 
-<<<<<<< HEAD
-let Features = "fma|fma4",
-    Attributes = [NoThrow, Const, RequiredVectorWidth<256>] in {
-=======
 let Features = "fma|fma4", Attributes = [NoThrow, Const, RequiredVectorWidth<256>] in {
->>>>>>> 35227056
   def vfmaddsubps256 : X86Builtin<"_Vector<8, float>(_Vector<8, float>, _Vector<8, float>, _Vector<8, float>)">;
   def vfmaddsubpd256 : X86Builtin<"_Vector<4, double>(_Vector<4, double>, _Vector<4, double>, _Vector<4, double>)">;
 }
@@ -912,13 +884,6 @@
   def vphsubwd : X86Builtin<"_Vector<4, int>(_Vector<8, short>)">;
   def vphsubdq : X86Builtin<"_Vector<2, long long int>(_Vector<4, int>)">;
   def vpperm : X86Builtin<"_Vector<16, char>(_Vector<16, char>, _Vector<16, char>, _Vector<16, char>)">;
-<<<<<<< HEAD
-  def vprotbi : X86Builtin<"_Vector<16, char>(_Vector<16, char>, _Constant char)">;
-  def vprotwi : X86Builtin<"_Vector<8, short>(_Vector<8, short>, _Constant char)">;
-  def vprotdi : X86Builtin<"_Vector<4, int>(_Vector<4, int>, _Constant char)">;
-  def vprotqi : X86Builtin<"_Vector<2, long long int>(_Vector<2, long long int>, _Constant char)">;
-=======
->>>>>>> 35227056
   def vpshlb : X86Builtin<"_Vector<16, char>(_Vector<16, char>, _Vector<16, char>)">;
   def vpshlw : X86Builtin<"_Vector<8, short>(_Vector<8, short>, _Vector<8, short>)">;
   def vpshld : X86Builtin<"_Vector<4, int>(_Vector<4, int>, _Vector<4, int>)">;
@@ -1383,13 +1348,9 @@
   def pmulhrsw512 : X86Builtin<"_Vector<32, short>(_Vector<32, short>, _Vector<32, short>)">;
 }
 
-<<<<<<< HEAD
-let Features = "avx512bw,evex512", Attributes = [NoThrow, Const, Constexpr, RequiredVectorWidth<512>] in {
-=======
 let Features = "avx512bw", Attributes = [NoThrow, Const, Constexpr, RequiredVectorWidth<512>] in {
   def pavgb512 : X86Builtin<"_Vector<64, unsigned char>(_Vector<64, unsigned char>, _Vector<64, unsigned char>)">;
   def pavgw512 : X86Builtin<"_Vector<32, unsigned short>(_Vector<32, unsigned short>, _Vector<32, unsigned short>)">;
->>>>>>> 35227056
   def pmulhuw512 : X86Builtin<"_Vector<32, unsigned short>(_Vector<32, unsigned short>, _Vector<32, unsigned short>)">;
   def pmulhw512 : X86Builtin<"_Vector<32, short>(_Vector<32, short>, _Vector<32, short>)">;
 }
@@ -1821,24 +1782,8 @@
   def vpshrdw128 : X86Builtin<"_Vector<8, short>(_Vector<8, short>, _Vector<8, short>, _Constant int)">;
 }
 
-<<<<<<< HEAD
-let Features = "avx512vl,avx512vbmi2", Attributes = [NoThrow, Const, RequiredVectorWidth<256>] in {
-  def vpshldw256 : X86Builtin<"_Vector<16, short>(_Vector<16, short>, _Vector<16, short>, _Constant int)">;
-}
-
-let Features = "avx512vbmi2,evex512", Attributes = [NoThrow, Const, RequiredVectorWidth<512>] in {
-  def vpshldw512 : X86Builtin<"_Vector<32, short>(_Vector<32, short>, _Vector<32, short>, _Constant int)">;
-}
-
-let Features = "avx512vl,avx512vbmi2", Attributes = [NoThrow, Const, RequiredVectorWidth<128>] in {
-  def vpshrdd128 : X86Builtin<"_Vector<4, int>(_Vector<4, int>, _Vector<4, int>, _Constant int)">;
-}
-
-let Features = "avx512vl,avx512vbmi2", Attributes = [NoThrow, Const, RequiredVectorWidth<256>] in {
-=======
 let Features = "avx512vl,avx512vbmi2", Attributes = [NoThrow, Const, Constexpr, RequiredVectorWidth<256>] in {
   def vpshldd256 : X86Builtin<"_Vector<8, int>(_Vector<8, int>, _Vector<8, int>, _Constant int)">;
->>>>>>> 35227056
   def vpshrdd256 : X86Builtin<"_Vector<8, int>(_Vector<8, int>, _Vector<8, int>, _Constant int)">;
   def vpshldq256 : X86Builtin<"_Vector<4, long long int>(_Vector<4, long long int>, _Vector<4, long long int>, _Constant int)">;
   def vpshrdq256 : X86Builtin<"_Vector<4, long long int>(_Vector<4, long long int>, _Vector<4, long long int>, _Constant int)">;
@@ -2017,22 +1962,14 @@
   def psrav8di : X86Builtin<"_Vector<8, long long int>(_Vector<8, long long int>, _Vector<8, long long int>)">;
   def psrlv8di : X86Builtin<"_Vector<8, long long int>(_Vector<8, long long int>, _Vector<8, long long int>)">;
 
-<<<<<<< HEAD
-let Features = "avx512f,evex512", Attributes = [NoThrow, Const, RequiredVectorWidth<512>] in {
-=======
   def prold512 : X86Builtin<"_Vector<16, int>(_Vector<16, int>, _Constant int)">;
->>>>>>> 35227056
   def prord512 : X86Builtin<"_Vector<16, int>(_Vector<16, int>, _Constant int)">;
   def prolq512 : X86Builtin<"_Vector<8, long long int>(_Vector<8, long long int>, _Constant int)">;
   def prorq512 : X86Builtin<"_Vector<8, long long int>(_Vector<8, long long int>, _Constant int)">;
 }
 
-<<<<<<< HEAD
-let Features = "avx512vl", Attributes = [NoThrow, Const, RequiredVectorWidth<128>] in {
-=======
 let Features = "avx512vl", Attributes = [NoThrow, Const, Constexpr, RequiredVectorWidth<128>] in {
   def prold128 : X86Builtin<"_Vector<4, int>(_Vector<4, int>, _Constant int)">;
->>>>>>> 35227056
   def prord128 : X86Builtin<"_Vector<4, int>(_Vector<4, int>, _Constant int)">;
   def prolq128 : X86Builtin<"_Vector<2, long long int>(_Vector<2, long long int>, _Constant int)">;
   def prorq128 : X86Builtin<"_Vector<2, long long int>(_Vector<2, long long int>, _Constant int)">;
@@ -2045,11 +1982,7 @@
   def prorq256 : X86Builtin<"_Vector<4, long long int>(_Vector<4, long long int>, _Constant int)">;
 }
 
-<<<<<<< HEAD
-let Features = "avx512bw,evex512", Attributes = [NoThrow, Const, RequiredVectorWidth<512>] in {
-=======
 let Features = "avx512bw", Attributes = [NoThrow, Const, RequiredVectorWidth<512>] in {
->>>>>>> 35227056
   def pshufhw512 : X86Builtin<"_Vector<32, short>(_Vector<32, short>, _Constant int)">;
   def pshuflw512 : X86Builtin<"_Vector<32, short>(_Vector<32, short>, _Constant int)">;
   def psllw512 : X86Builtin<"_Vector<32, short>(_Vector<32, short>, _Vector<8, short>)">;
@@ -3948,11 +3881,7 @@
   def vcvtps2phx512_mask : X86Builtin<"_Vector<16, _Float16>(_Vector<16, float>, _Vector<16, _Float16>, unsigned short, _Constant int)">;
 }
 
-<<<<<<< HEAD
-let Features = "avx512fp16,evex512", Attributes = [NoThrow, Const, RequiredVectorWidth<512>] in {
-=======
 let Features = "avx512fp16", Attributes = [NoThrow, Const, RequiredVectorWidth<512>] in {
->>>>>>> 35227056
   def vfmaddph512_mask : X86Builtin<"_Vector<32, _Float16>(_Vector<32, _Float16>, _Vector<32, _Float16>, _Vector<32, _Float16>, unsigned int, _Constant int)">;
   def vfmaddph512_mask3 : X86Builtin<"_Vector<32, _Float16>(_Vector<32, _Float16>, _Vector<32, _Float16>, _Vector<32, _Float16>, unsigned int, _Constant int)">;
   def vfmaddph512_maskz : X86Builtin<"_Vector<32, _Float16>(_Vector<32, _Float16>, _Vector<32, _Float16>, _Vector<32, _Float16>, unsigned int, _Constant int)">;
