--- conflicted
+++ resolved
@@ -341,11 +341,8 @@
 
 let Features = "sse4.1",
     Attributes = [NoThrow, Const, Constexpr, RequiredVectorWidth<128>] in {
-<<<<<<< HEAD
-=======
   def insertps128 : X86Builtin<"_Vector<4, float>(_Vector<4, float>, "
                                "_Vector<4, float>, _Constant char)">;
->>>>>>> 811fe024
   def ptestz128
       : X86Builtin<"int(_Vector<2, long long int>, _Vector<2, long long int>)">;
   def ptestc128
