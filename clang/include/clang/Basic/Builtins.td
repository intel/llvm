--- conflicted
+++ resolved
@@ -4971,23 +4971,18 @@
   let Prototype = "void(...)";
 }
 
-<<<<<<< HEAD
-=======
 def HLSLResourceCounterHandleFromImplicitBinding : LangBuiltin<"HLSL_LANG"> {
   let Spellings = ["__builtin_hlsl_resource_counterhandlefromimplicitbinding"];
   let Attributes = [NoThrow, CustomTypeChecking];
   let Prototype = "void(...)";
 }
 
->>>>>>> 54c4ef26
 def HLSLResourceNonUniformIndex : LangBuiltin<"HLSL_LANG"> {
   let Spellings = ["__builtin_hlsl_resource_nonuniformindex"];
   let Attributes = [NoThrow];
   let Prototype = "uint32_t(uint32_t)";
 }
 
-<<<<<<< HEAD
-=======
 def HLSLResourceGetDimensionsX : LangBuiltin<"HLSL_LANG"> {
   let Spellings = ["__builtin_hlsl_resource_getdimensions_x"];
   let Attributes = [NoThrow];
@@ -5000,7 +4995,6 @@
   let Prototype = "void(...)";
 }
 
->>>>>>> 54c4ef26
 def HLSLAll : LangBuiltin<"HLSL_LANG"> {
   let Spellings = ["__builtin_hlsl_all"];
   let Attributes = [NoThrow, Const];
