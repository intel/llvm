--- conflicted
+++ resolved
@@ -1540,19 +1540,12 @@
 
 def ElementwiseFshl : Builtin {
   let Spellings = ["__builtin_elementwise_fshl"];
-<<<<<<< HEAD
-  let Attributes = [NoThrow, Const, CustomTypeChecking];
-=======
   let Attributes = [NoThrow, Const, CustomTypeChecking, Constexpr];
->>>>>>> 35227056
   let Prototype = "void(...)";
 }
 
 def ElementwiseFshr : Builtin {
   let Spellings = ["__builtin_elementwise_fshr"];
-<<<<<<< HEAD
-  let Attributes = [NoThrow, Const, CustomTypeChecking];
-=======
   let Attributes = [NoThrow, Const, CustomTypeChecking, Constexpr];
   let Prototype = "void(...)";
 }
@@ -1566,7 +1559,6 @@
 def ElementwiseCttz : Builtin {
   let Spellings = ["__builtin_elementwise_cttz"];
   let Attributes = [NoThrow, Const, CustomTypeChecking, Constexpr];
->>>>>>> 35227056
   let Prototype = "void(...)";
 }
 
