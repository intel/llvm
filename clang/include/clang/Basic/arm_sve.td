//===--- arm_sve.td - ARM SVE compiler interface ------------------------===//
//
//  Part of the LLVM Project, under the Apache License v2.0 with LLVM Exceptions.
//  See https://llvm.org/LICENSE.txt for license information.
//  SPDX-License-Identifier: Apache-2.0 WITH LLVM-exception
//
//===----------------------------------------------------------------------===//
//
//  This file defines the TableGen definitions from which the ARM SVE header
//  file will be generated.  See:
//
//      https://developer.arm.com/architectures/system-architectures/software-standards/acle
//
//===----------------------------------------------------------------------===//

include "arm_sve_sme_incl.td"

////////////////////////////////////////////////////////////////////////////////
// Loads

// Load one vector (scalar base)
def SVLD1   : MInst<"svld1[_{2}]", "dPc", "csilUcUsUiUlhfdbm", [IsLoad, VerifyRuntimeMode],               MemEltTyDefault, "aarch64_sve_ld1">;
def SVLD1SB : MInst<"svld1sb_{d}", "dPS", "silUsUiUl",         [IsLoad, VerifyRuntimeMode],               MemEltTyInt8,    "aarch64_sve_ld1">;
def SVLD1UB : MInst<"svld1ub_{d}", "dPW", "silUsUiUl",         [IsLoad, IsZExtReturn, VerifyRuntimeMode], MemEltTyInt8,    "aarch64_sve_ld1">;
def SVLD1SH : MInst<"svld1sh_{d}", "dPT", "ilUiUl",            [IsLoad, VerifyRuntimeMode],               MemEltTyInt16,   "aarch64_sve_ld1">;
def SVLD1UH : MInst<"svld1uh_{d}", "dPX", "ilUiUl",            [IsLoad, IsZExtReturn, VerifyRuntimeMode], MemEltTyInt16,   "aarch64_sve_ld1">;
def SVLD1SW : MInst<"svld1sw_{d}", "dPU", "lUl",               [IsLoad, VerifyRuntimeMode],               MemEltTyInt32,   "aarch64_sve_ld1">;
def SVLD1UW : MInst<"svld1uw_{d}", "dPY", "lUl",               [IsLoad, IsZExtReturn, VerifyRuntimeMode], MemEltTyInt32,   "aarch64_sve_ld1">;

// Load one vector (scalar base, VL displacement)
def SVLD1_VNUM   : MInst<"svld1_vnum[_{2}]", "dPcl", "csilUcUsUiUlhfdbm", [IsLoad, VerifyRuntimeMode],               MemEltTyDefault, "aarch64_sve_ld1">;
def SVLD1SB_VNUM : MInst<"svld1sb_vnum_{d}", "dPSl", "silUsUiUl",         [IsLoad, VerifyRuntimeMode],               MemEltTyInt8,    "aarch64_sve_ld1">;
def SVLD1UB_VNUM : MInst<"svld1ub_vnum_{d}", "dPWl", "silUsUiUl",         [IsLoad, IsZExtReturn, VerifyRuntimeMode], MemEltTyInt8,    "aarch64_sve_ld1">;
def SVLD1SH_VNUM : MInst<"svld1sh_vnum_{d}", "dPTl", "ilUiUl",            [IsLoad, VerifyRuntimeMode],               MemEltTyInt16,   "aarch64_sve_ld1">;
def SVLD1UH_VNUM : MInst<"svld1uh_vnum_{d}", "dPXl", "ilUiUl",            [IsLoad, IsZExtReturn, VerifyRuntimeMode], MemEltTyInt16,   "aarch64_sve_ld1">;
def SVLD1SW_VNUM : MInst<"svld1sw_vnum_{d}", "dPUl", "lUl",               [IsLoad, VerifyRuntimeMode],               MemEltTyInt32,   "aarch64_sve_ld1">;
def SVLD1UW_VNUM : MInst<"svld1uw_vnum_{d}", "dPYl", "lUl",               [IsLoad, IsZExtReturn, VerifyRuntimeMode], MemEltTyInt32,   "aarch64_sve_ld1">;

let SMETargetGuard = InvalidMode in {
// Load one vector (vector base)
def SVLD1_GATHER_BASES_U   : MInst<"svld1_gather[_{2}base]_{d}",   "dPu", "ilUiUlfd", [IsGatherLoad],               MemEltTyDefault, "aarch64_sve_ld1_gather_scalar_offset">;
def SVLD1SB_GATHER_BASES_U : MInst<"svld1sb_gather[_{2}base]_{d}", "dPu", "ilUiUl",   [IsGatherLoad],               MemEltTyInt8,    "aarch64_sve_ld1_gather_scalar_offset">;
def SVLD1UB_GATHER_BASES_U : MInst<"svld1ub_gather[_{2}base]_{d}", "dPu", "ilUiUl",   [IsGatherLoad, IsZExtReturn], MemEltTyInt8,    "aarch64_sve_ld1_gather_scalar_offset">;
def SVLD1SH_GATHER_BASES_U : MInst<"svld1sh_gather[_{2}base]_{d}", "dPu", "ilUiUl",   [IsGatherLoad],               MemEltTyInt16,   "aarch64_sve_ld1_gather_scalar_offset">;
def SVLD1UH_GATHER_BASES_U : MInst<"svld1uh_gather[_{2}base]_{d}", "dPu", "ilUiUl",   [IsGatherLoad, IsZExtReturn], MemEltTyInt16,   "aarch64_sve_ld1_gather_scalar_offset">;
def SVLD1SW_GATHER_BASES_U : MInst<"svld1sw_gather[_{2}base]_{d}", "dPu", "lUl",      [IsGatherLoad],               MemEltTyInt32,   "aarch64_sve_ld1_gather_scalar_offset">;
def SVLD1UW_GATHER_BASES_U : MInst<"svld1uw_gather[_{2}base]_{d}", "dPu", "lUl",      [IsGatherLoad, IsZExtReturn], MemEltTyInt32,   "aarch64_sve_ld1_gather_scalar_offset">;

// Load one vector (scalar base, signed vector offset in bytes)
def SVLD1_GATHER_64B_OFFSETS_S   : MInst<"svld1_gather_[{3}]offset[_{d}]", "dPcx", "lUld", [IsGatherLoad, IsByteIndexed],               MemEltTyDefault, "aarch64_sve_ld1_gather">;
def SVLD1SB_GATHER_64B_OFFSETS_S : MInst<"svld1sb_gather_[{3}]offset_{d}", "dPSx", "lUl",  [IsGatherLoad, IsByteIndexed],               MemEltTyInt8,    "aarch64_sve_ld1_gather">;
def SVLD1UB_GATHER_64B_OFFSETS_S : MInst<"svld1ub_gather_[{3}]offset_{d}", "dPWx", "lUl",  [IsGatherLoad, IsByteIndexed, IsZExtReturn], MemEltTyInt8,    "aarch64_sve_ld1_gather">;
def SVLD1SH_GATHER_64B_OFFSETS_S : MInst<"svld1sh_gather_[{3}]offset_{d}", "dPTx", "lUl",  [IsGatherLoad, IsByteIndexed],               MemEltTyInt16,   "aarch64_sve_ld1_gather">;
def SVLD1UH_GATHER_64B_OFFSETS_S : MInst<"svld1uh_gather_[{3}]offset_{d}", "dPXx", "lUl",  [IsGatherLoad, IsByteIndexed, IsZExtReturn], MemEltTyInt16,   "aarch64_sve_ld1_gather">;
def SVLD1SW_GATHER_64B_OFFSETS_S : MInst<"svld1sw_gather_[{3}]offset_{d}", "dPUx", "lUl",  [IsGatherLoad, IsByteIndexed],               MemEltTyInt32,   "aarch64_sve_ld1_gather">;
def SVLD1UW_GATHER_64B_OFFSETS_S : MInst<"svld1uw_gather_[{3}]offset_{d}", "dPYx", "lUl",  [IsGatherLoad, IsByteIndexed, IsZExtReturn], MemEltTyInt32,   "aarch64_sve_ld1_gather">;

def SVLD1_GATHER_32B_OFFSETS_S   : MInst<"svld1_gather_[{3}]offset[_{d}]", "dPcx", "iUif", [IsGatherLoad, IsByteIndexed],               MemEltTyDefault, "aarch64_sve_ld1_gather_sxtw">;
def SVLD1SB_GATHER_32B_OFFSETS_S : MInst<"svld1sb_gather_[{3}]offset_{d}", "dPSx", "iUi",  [IsGatherLoad, IsByteIndexed],               MemEltTyInt8,    "aarch64_sve_ld1_gather_sxtw">;
def SVLD1UB_GATHER_32B_OFFSETS_S : MInst<"svld1ub_gather_[{3}]offset_{d}", "dPWx", "iUi",  [IsGatherLoad, IsByteIndexed, IsZExtReturn], MemEltTyInt8,    "aarch64_sve_ld1_gather_sxtw">;
def SVLD1SH_GATHER_32B_OFFSETS_S : MInst<"svld1sh_gather_[{3}]offset_{d}", "dPTx", "iUi",  [IsGatherLoad, IsByteIndexed],               MemEltTyInt16,   "aarch64_sve_ld1_gather_sxtw">;
def SVLD1UH_GATHER_32B_OFFSETS_S : MInst<"svld1uh_gather_[{3}]offset_{d}", "dPXx", "iUi",  [IsGatherLoad, IsByteIndexed, IsZExtReturn], MemEltTyInt16,   "aarch64_sve_ld1_gather_sxtw">;

// Load one vector (scalar base, unsigned vector offset in bytes)
def SVLD1_GATHER_64B_OFFSETS_U   : MInst<"svld1_gather_[{3}]offset[_{d}]", "dPcu", "lUld", [IsGatherLoad, IsByteIndexed],               MemEltTyDefault, "aarch64_sve_ld1_gather">;
def SVLD1SB_GATHER_64B_OFFSETS_U : MInst<"svld1sb_gather_[{3}]offset_{d}", "dPSu", "lUl",  [IsGatherLoad, IsByteIndexed],               MemEltTyInt8,    "aarch64_sve_ld1_gather">;
def SVLD1UB_GATHER_64B_OFFSETS_U : MInst<"svld1ub_gather_[{3}]offset_{d}", "dPWu", "lUl",  [IsGatherLoad, IsByteIndexed, IsZExtReturn], MemEltTyInt8,    "aarch64_sve_ld1_gather">;
def SVLD1SH_GATHER_64B_OFFSETS_U : MInst<"svld1sh_gather_[{3}]offset_{d}", "dPTu", "lUl",  [IsGatherLoad, IsByteIndexed],               MemEltTyInt16,   "aarch64_sve_ld1_gather">;
def SVLD1UH_GATHER_64B_OFFSETS_U : MInst<"svld1uh_gather_[{3}]offset_{d}", "dPXu", "lUl",  [IsGatherLoad, IsByteIndexed, IsZExtReturn], MemEltTyInt16,   "aarch64_sve_ld1_gather">;
def SVLD1SW_GATHER_64B_OFFSETS_U : MInst<"svld1sw_gather_[{3}]offset_{d}", "dPUu", "lUl",  [IsGatherLoad, IsByteIndexed],               MemEltTyInt32,   "aarch64_sve_ld1_gather">;
def SVLD1UW_GATHER_64B_OFFSETS_U : MInst<"svld1uw_gather_[{3}]offset_{d}", "dPYu", "lUl",  [IsGatherLoad, IsByteIndexed, IsZExtReturn], MemEltTyInt32,   "aarch64_sve_ld1_gather">;

def SVLD1_GATHER_32B_OFFSETS_U   : MInst<"svld1_gather_[{3}]offset[_{d}]", "dPcu", "iUif", [IsGatherLoad, IsByteIndexed],               MemEltTyDefault, "aarch64_sve_ld1_gather_uxtw">;
def SVLD1SB_GATHER_32B_OFFSETS_U : MInst<"svld1sb_gather_[{3}]offset_{d}", "dPSu", "iUi",  [IsGatherLoad, IsByteIndexed],               MemEltTyInt8,    "aarch64_sve_ld1_gather_uxtw">;
def SVLD1UB_GATHER_32B_OFFSETS_U : MInst<"svld1ub_gather_[{3}]offset_{d}", "dPWu", "iUi",  [IsGatherLoad, IsByteIndexed, IsZExtReturn], MemEltTyInt8,    "aarch64_sve_ld1_gather_uxtw">;
def SVLD1SH_GATHER_32B_OFFSETS_U : MInst<"svld1sh_gather_[{3}]offset_{d}", "dPTu", "iUi",  [IsGatherLoad, IsByteIndexed],               MemEltTyInt16,   "aarch64_sve_ld1_gather_uxtw">;
def SVLD1UH_GATHER_32B_OFFSETS_U : MInst<"svld1uh_gather_[{3}]offset_{d}", "dPXu", "iUi",  [IsGatherLoad, IsByteIndexed, IsZExtReturn], MemEltTyInt16,   "aarch64_sve_ld1_gather_uxtw">;

// Load one vector (vector base, signed scalar offset in bytes)
def SVLD1_GATHER_OFFSET_S   : MInst<"svld1_gather[_{2}base]_offset_{d}",   "dPul", "ilUiUlfd", [IsGatherLoad, IsByteIndexed],               MemEltTyDefault, "aarch64_sve_ld1_gather_scalar_offset">;
def SVLD1SB_GATHER_OFFSET_S : MInst<"svld1sb_gather[_{2}base]_offset_{d}", "dPul", "ilUiUl",   [IsGatherLoad, IsByteIndexed],               MemEltTyInt8,    "aarch64_sve_ld1_gather_scalar_offset">;
def SVLD1UB_GATHER_OFFSET_S : MInst<"svld1ub_gather[_{2}base]_offset_{d}", "dPul", "ilUiUl",   [IsGatherLoad, IsByteIndexed, IsZExtReturn], MemEltTyInt8,    "aarch64_sve_ld1_gather_scalar_offset">;
def SVLD1SH_GATHER_OFFSET_S : MInst<"svld1sh_gather[_{2}base]_offset_{d}", "dPul", "ilUiUl",   [IsGatherLoad, IsByteIndexed],               MemEltTyInt16,   "aarch64_sve_ld1_gather_scalar_offset">;
def SVLD1UH_GATHER_OFFSET_S : MInst<"svld1uh_gather[_{2}base]_offset_{d}", "dPul", "ilUiUl",   [IsGatherLoad, IsByteIndexed, IsZExtReturn], MemEltTyInt16,   "aarch64_sve_ld1_gather_scalar_offset">;
def SVLD1SW_GATHER_OFFSET_S : MInst<"svld1sw_gather[_{2}base]_offset_{d}", "dPul", "lUl",      [IsGatherLoad, IsByteIndexed],               MemEltTyInt32,   "aarch64_sve_ld1_gather_scalar_offset">;
def SVLD1UW_GATHER_OFFSET_S : MInst<"svld1uw_gather[_{2}base]_offset_{d}", "dPul", "lUl",      [IsGatherLoad, IsByteIndexed, IsZExtReturn], MemEltTyInt32,   "aarch64_sve_ld1_gather_scalar_offset">;

// Load one vector (scalar base, signed vector index)
def SVLD1_GATHER_64B_INDICES_S   : MInst<"svld1_gather_[{3}]index[_{d}]", "dPcx", "lUld", [IsGatherLoad],               MemEltTyDefault, "aarch64_sve_ld1_gather_index">;
def SVLD1SH_GATHER_64B_INDICES_S : MInst<"svld1sh_gather_[{3}]index_{d}", "dPTx", "lUl",  [IsGatherLoad],               MemEltTyInt16,   "aarch64_sve_ld1_gather_index">;
def SVLD1UH_GATHER_64B_INDICES_S : MInst<"svld1uh_gather_[{3}]index_{d}", "dPXx", "lUl",  [IsGatherLoad, IsZExtReturn], MemEltTyInt16,   "aarch64_sve_ld1_gather_index">;
def SVLD1SW_GATHER_64B_INDICES_S : MInst<"svld1sw_gather_[{3}]index_{d}", "dPUx", "lUl",  [IsGatherLoad],               MemEltTyInt32,   "aarch64_sve_ld1_gather_index">;
def SVLD1UW_GATHER_64B_INDICES_S : MInst<"svld1uw_gather_[{3}]index_{d}", "dPYx", "lUl",  [IsGatherLoad, IsZExtReturn], MemEltTyInt32,   "aarch64_sve_ld1_gather_index">;

def SVLD1_GATHER_32B_INDICES_S   : MInst<"svld1_gather_[{3}]index[_{d}]", "dPcx", "iUif", [IsGatherLoad],               MemEltTyDefault, "aarch64_sve_ld1_gather_sxtw_index">;
def SVLD1SH_GATHER_32B_INDICES_S : MInst<"svld1sh_gather_[{3}]index_{d}", "dPTx", "iUi",  [IsGatherLoad],               MemEltTyInt16,   "aarch64_sve_ld1_gather_sxtw_index">;
def SVLD1UH_GATHER_32B_INDICES_S : MInst<"svld1uh_gather_[{3}]index_{d}", "dPXx", "iUi",  [IsGatherLoad, IsZExtReturn], MemEltTyInt16,   "aarch64_sve_ld1_gather_sxtw_index">;

// Load one vector (scalar base, unsigned vector index)
def SVLD1_GATHER_64B_INDICES_U   : MInst<"svld1_gather_[{3}]index[_{d}]", "dPcu", "lUld", [IsGatherLoad],               MemEltTyDefault, "aarch64_sve_ld1_gather_index">;
def SVLD1SH_GATHER_64B_INDICES_U : MInst<"svld1sh_gather_[{3}]index_{d}", "dPTu", "lUl",  [IsGatherLoad],               MemEltTyInt16,   "aarch64_sve_ld1_gather_index">;
def SVLD1UH_GATHER_64B_INDICES_U : MInst<"svld1uh_gather_[{3}]index_{d}", "dPXu", "lUl",  [IsGatherLoad, IsZExtReturn], MemEltTyInt16,   "aarch64_sve_ld1_gather_index">;
def SVLD1SW_GATHER_64B_INDICES_U : MInst<"svld1sw_gather_[{3}]index_{d}", "dPUu", "lUl",  [IsGatherLoad],               MemEltTyInt32,   "aarch64_sve_ld1_gather_index">;
def SVLD1UW_GATHER_64B_INDICES_U : MInst<"svld1uw_gather_[{3}]index_{d}", "dPYu", "lUl",  [IsGatherLoad, IsZExtReturn], MemEltTyInt32,   "aarch64_sve_ld1_gather_index">;

def SVLD1_GATHER_32B_INDICES_U   : MInst<"svld1_gather_[{3}]index[_{d}]", "dPcu", "iUif", [IsGatherLoad],               MemEltTyDefault, "aarch64_sve_ld1_gather_uxtw_index">;
def SVLD1SH_GATHER_32B_INDICES_U : MInst<"svld1sh_gather_[{3}]index_{d}", "dPTu", "iUi",  [IsGatherLoad],               MemEltTyInt16,   "aarch64_sve_ld1_gather_uxtw_index">;
def SVLD1UH_GATHER_32B_INDICES_U : MInst<"svld1uh_gather_[{3}]index_{d}", "dPXu", "iUi",  [IsGatherLoad, IsZExtReturn], MemEltTyInt16,   "aarch64_sve_ld1_gather_uxtw_index">;

// Load one vector (vector base, signed scalar index)
def SVLD1_GATHER_INDEX_S     : MInst<"svld1_gather[_{2}base]_index_{d}",   "dPul", "ilUiUlfd", [IsGatherLoad],               MemEltTyDefault, "aarch64_sve_ld1_gather_scalar_offset">;
def SVLD1SH_GATHER_INDEX_S   : MInst<"svld1sh_gather[_{2}base]_index_{d}", "dPul", "ilUiUl",   [IsGatherLoad],               MemEltTyInt16,   "aarch64_sve_ld1_gather_scalar_offset">;
def SVLD1UH_GATHER_INDEX_S   : MInst<"svld1uh_gather[_{2}base]_index_{d}", "dPul", "ilUiUl",   [IsGatherLoad, IsZExtReturn], MemEltTyInt16,   "aarch64_sve_ld1_gather_scalar_offset">;
def SVLD1SW_GATHER_INDEX_S   : MInst<"svld1sw_gather[_{2}base]_index_{d}", "dPul", "lUl",      [IsGatherLoad],               MemEltTyInt32,   "aarch64_sve_ld1_gather_scalar_offset">;
def SVLD1UW_GATHER_INDEX_S   : MInst<"svld1uw_gather[_{2}base]_index_{d}", "dPul", "lUl",      [IsGatherLoad, IsZExtReturn], MemEltTyInt32,   "aarch64_sve_ld1_gather_scalar_offset">;


// First-faulting load one vector (scalar base)
def SVLDFF1   : MInst<"svldff1[_{2}]", "dPc", "csilUcUsUiUlhfdbm", [IsLoad],               MemEltTyDefault, "aarch64_sve_ldff1">;
def SVLDFF1SB : MInst<"svldff1sb_{d}", "dPS", "silUsUiUl",         [IsLoad],               MemEltTyInt8,    "aarch64_sve_ldff1">;
def SVLDFF1UB : MInst<"svldff1ub_{d}", "dPW", "silUsUiUl",         [IsLoad, IsZExtReturn], MemEltTyInt8,    "aarch64_sve_ldff1">;
def SVLDFF1SH : MInst<"svldff1sh_{d}", "dPT", "ilUiUl",            [IsLoad],               MemEltTyInt16,   "aarch64_sve_ldff1">;
def SVLDFF1UH : MInst<"svldff1uh_{d}", "dPX", "ilUiUl",            [IsLoad, IsZExtReturn], MemEltTyInt16,   "aarch64_sve_ldff1">;
def SVLDFF1SW : MInst<"svldff1sw_{d}", "dPU", "lUl",               [IsLoad],               MemEltTyInt32,   "aarch64_sve_ldff1">;
def SVLDFF1UW : MInst<"svldff1uw_{d}", "dPY", "lUl",               [IsLoad, IsZExtReturn], MemEltTyInt32,   "aarch64_sve_ldff1">;

// First-faulting load one vector (scalar base, VL displacement)
def SVLDFF1_VNUM   : MInst<"svldff1_vnum[_{2}]", "dPcl", "csilUcUsUiUlhfdbm", [IsLoad],               MemEltTyDefault, "aarch64_sve_ldff1">;
def SVLDFF1SB_VNUM : MInst<"svldff1sb_vnum_{d}", "dPSl", "silUsUiUl",         [IsLoad],               MemEltTyInt8,    "aarch64_sve_ldff1">;
def SVLDFF1UB_VNUM : MInst<"svldff1ub_vnum_{d}", "dPWl", "silUsUiUl",         [IsLoad, IsZExtReturn], MemEltTyInt8,    "aarch64_sve_ldff1">;
def SVLDFF1SH_VNUM : MInst<"svldff1sh_vnum_{d}", "dPTl", "ilUiUl",            [IsLoad],               MemEltTyInt16,   "aarch64_sve_ldff1">;
def SVLDFF1UH_VNUM : MInst<"svldff1uh_vnum_{d}", "dPXl", "ilUiUl",            [IsLoad, IsZExtReturn], MemEltTyInt16,   "aarch64_sve_ldff1">;
def SVLDFF1SW_VNUM : MInst<"svldff1sw_vnum_{d}", "dPUl", "lUl",               [IsLoad],               MemEltTyInt32,   "aarch64_sve_ldff1">;
def SVLDFF1UW_VNUM : MInst<"svldff1uw_vnum_{d}", "dPYl", "lUl",               [IsLoad, IsZExtReturn], MemEltTyInt32,   "aarch64_sve_ldff1">;
}

let SMETargetGuard = InvalidMode in {
// First-faulting load one vector (vector base)
def SVLDFF1_GATHER_BASES_U   : MInst<"svldff1_gather[_{2}base]_{d}",   "dPu", "ilUiUlfd", [IsGatherLoad],               MemEltTyDefault, "aarch64_sve_ldff1_gather_scalar_offset">;
def SVLDFF1SB_GATHER_BASES_U : MInst<"svldff1sb_gather[_{2}base]_{d}", "dPu", "ilUiUl",   [IsGatherLoad],               MemEltTyInt8,    "aarch64_sve_ldff1_gather_scalar_offset">;
def SVLDFF1UB_GATHER_BASES_U : MInst<"svldff1ub_gather[_{2}base]_{d}", "dPu", "ilUiUl",   [IsGatherLoad, IsZExtReturn], MemEltTyInt8,    "aarch64_sve_ldff1_gather_scalar_offset">;
def SVLDFF1SH_GATHER_BASES_U : MInst<"svldff1sh_gather[_{2}base]_{d}", "dPu", "ilUiUl",   [IsGatherLoad],               MemEltTyInt16,   "aarch64_sve_ldff1_gather_scalar_offset">;
def SVLDFF1UH_GATHER_BASES_U : MInst<"svldff1uh_gather[_{2}base]_{d}", "dPu", "ilUiUl",   [IsGatherLoad, IsZExtReturn], MemEltTyInt16,   "aarch64_sve_ldff1_gather_scalar_offset">;
def SVLDFF1SW_GATHER_BASES_U : MInst<"svldff1sw_gather[_{2}base]_{d}", "dPu", "lUl",      [IsGatherLoad],               MemEltTyInt32,   "aarch64_sve_ldff1_gather_scalar_offset">;
def SVLDFF1UW_GATHER_BASES_U : MInst<"svldff1uw_gather[_{2}base]_{d}", "dPu", "lUl",      [IsGatherLoad, IsZExtReturn], MemEltTyInt32,   "aarch64_sve_ldff1_gather_scalar_offset">;

// First-faulting load one vector (scalar base, signed vector offset in bytes)
def SVLDFF1_GATHER_64B_OFFSETS_S   : MInst<"svldff1_gather_[{3}]offset[_{d}]", "dPcx", "lUld", [IsGatherLoad, IsByteIndexed],               MemEltTyDefault, "aarch64_sve_ldff1_gather">;
def SVLDFF1SB_GATHER_64B_OFFSETS_S : MInst<"svldff1sb_gather_[{3}]offset_{d}", "dPSx", "lUl",  [IsGatherLoad, IsByteIndexed],               MemEltTyInt8,    "aarch64_sve_ldff1_gather">;
def SVLDFF1UB_GATHER_64B_OFFSETS_S : MInst<"svldff1ub_gather_[{3}]offset_{d}", "dPWx", "lUl",  [IsGatherLoad, IsByteIndexed, IsZExtReturn], MemEltTyInt8,    "aarch64_sve_ldff1_gather">;
def SVLDFF1SH_GATHER_64B_OFFSETS_S : MInst<"svldff1sh_gather_[{3}]offset_{d}", "dPTx", "lUl",  [IsGatherLoad, IsByteIndexed],               MemEltTyInt16,   "aarch64_sve_ldff1_gather">;
def SVLDFF1UH_GATHER_64B_OFFSETS_S : MInst<"svldff1uh_gather_[{3}]offset_{d}", "dPXx", "lUl",  [IsGatherLoad, IsByteIndexed, IsZExtReturn], MemEltTyInt16,   "aarch64_sve_ldff1_gather">;
def SVLDFF1SW_GATHER_64B_OFFSETS_S : MInst<"svldff1sw_gather_[{3}]offset_{d}", "dPUx", "lUl",  [IsGatherLoad, IsByteIndexed],               MemEltTyInt32,   "aarch64_sve_ldff1_gather">;
def SVLDFF1UW_GATHER_64B_OFFSETS_S : MInst<"svldff1uw_gather_[{3}]offset_{d}", "dPYx", "lUl",  [IsGatherLoad, IsByteIndexed, IsZExtReturn], MemEltTyInt32,   "aarch64_sve_ldff1_gather">;

def SVLDFF1_GATHER_32B_OFFSETS_S   : MInst<"svldff1_gather_[{3}]offset[_{d}]", "dPcx", "iUif", [IsGatherLoad, IsByteIndexed],               MemEltTyDefault, "aarch64_sve_ldff1_gather_sxtw">;
def SVLDFF1SB_GATHER_32B_OFFSETS_S : MInst<"svldff1sb_gather_[{3}]offset_{d}", "dPSx", "iUi",  [IsGatherLoad, IsByteIndexed],               MemEltTyInt8,    "aarch64_sve_ldff1_gather_sxtw">;
def SVLDFF1UB_GATHER_32B_OFFSETS_S : MInst<"svldff1ub_gather_[{3}]offset_{d}", "dPWx", "iUi",  [IsGatherLoad, IsByteIndexed, IsZExtReturn], MemEltTyInt8,    "aarch64_sve_ldff1_gather_sxtw">;
def SVLDFF1SH_GATHER_32B_OFFSETS_S : MInst<"svldff1sh_gather_[{3}]offset_{d}", "dPTx", "iUi",  [IsGatherLoad, IsByteIndexed],               MemEltTyInt16,   "aarch64_sve_ldff1_gather_sxtw">;
def SVLDFF1UH_GATHER_32B_OFFSETS_S : MInst<"svldff1uh_gather_[{3}]offset_{d}", "dPXx", "iUi",  [IsGatherLoad, IsByteIndexed, IsZExtReturn], MemEltTyInt16,   "aarch64_sve_ldff1_gather_sxtw">;

// First-faulting load one vector (scalar base, unsigned vector offset in bytes)
def SVLDFF1_GATHER_64B_OFFSETS_U   : MInst<"svldff1_gather_[{3}]offset[_{d}]", "dPcu", "lUld", [IsGatherLoad, IsByteIndexed],               MemEltTyDefault, "aarch64_sve_ldff1_gather">;
def SVLDFF1SB_GATHER_64B_OFFSETS_U : MInst<"svldff1sb_gather_[{3}]offset_{d}", "dPSu", "lUl",  [IsGatherLoad, IsByteIndexed],               MemEltTyInt8,    "aarch64_sve_ldff1_gather">;
def SVLDFF1UB_GATHER_64B_OFFSETS_U : MInst<"svldff1ub_gather_[{3}]offset_{d}", "dPWu", "lUl",  [IsGatherLoad, IsByteIndexed, IsZExtReturn], MemEltTyInt8,    "aarch64_sve_ldff1_gather">;
def SVLDFF1SH_GATHER_64B_OFFSETS_U : MInst<"svldff1sh_gather_[{3}]offset_{d}", "dPTu", "lUl",  [IsGatherLoad, IsByteIndexed],               MemEltTyInt16,   "aarch64_sve_ldff1_gather">;
def SVLDFF1UH_GATHER_64B_OFFSETS_U : MInst<"svldff1uh_gather_[{3}]offset_{d}", "dPXu", "lUl",  [IsGatherLoad, IsByteIndexed, IsZExtReturn], MemEltTyInt16,   "aarch64_sve_ldff1_gather">;
def SVLDFF1SW_GATHER_64B_OFFSETS_U : MInst<"svldff1sw_gather_[{3}]offset_{d}", "dPUu", "lUl",  [IsGatherLoad, IsByteIndexed],               MemEltTyInt32,   "aarch64_sve_ldff1_gather">;
def SVLDFF1UW_GATHER_64B_OFFSETS_U : MInst<"svldff1uw_gather_[{3}]offset_{d}", "dPYu", "lUl",  [IsGatherLoad, IsByteIndexed, IsZExtReturn], MemEltTyInt32,   "aarch64_sve_ldff1_gather">;

def SVLDFF1_GATHER_32B_OFFSETS_U   : MInst<"svldff1_gather_[{3}]offset[_{d}]", "dPcu", "iUif", [IsGatherLoad, IsByteIndexed],               MemEltTyDefault, "aarch64_sve_ldff1_gather_uxtw">;
def SVLDFF1SB_GATHER_32B_OFFSETS_U : MInst<"svldff1sb_gather_[{3}]offset_{d}", "dPSu", "iUi",  [IsGatherLoad, IsByteIndexed],               MemEltTyInt8,    "aarch64_sve_ldff1_gather_uxtw">;
def SVLDFF1UB_GATHER_32B_OFFSETS_U : MInst<"svldff1ub_gather_[{3}]offset_{d}", "dPWu", "iUi",  [IsGatherLoad, IsByteIndexed, IsZExtReturn], MemEltTyInt8,    "aarch64_sve_ldff1_gather_uxtw">;
def SVLDFF1SH_GATHER_32B_OFFSETS_U : MInst<"svldff1sh_gather_[{3}]offset_{d}", "dPTu", "iUi",  [IsGatherLoad, IsByteIndexed],               MemEltTyInt16,   "aarch64_sve_ldff1_gather_uxtw">;
def SVLDFF1UH_GATHER_32B_OFFSETS_U : MInst<"svldff1uh_gather_[{3}]offset_{d}", "dPXu", "iUi",  [IsGatherLoad, IsByteIndexed, IsZExtReturn], MemEltTyInt16,   "aarch64_sve_ldff1_gather_uxtw">;

// First-faulting load one vector (vector base, signed scalar offset in bytes)
def SVLDFF1_GATHER_OFFSET_S   : MInst<"svldff1_gather[_{2}base]_offset_{d}",   "dPul", "ilUiUlfd", [IsGatherLoad, IsByteIndexed],               MemEltTyDefault, "aarch64_sve_ldff1_gather_scalar_offset">;
def SVLDFF1SB_GATHER_OFFSET_S : MInst<"svldff1sb_gather[_{2}base]_offset_{d}", "dPul", "ilUiUl",   [IsGatherLoad, IsByteIndexed],               MemEltTyInt8,    "aarch64_sve_ldff1_gather_scalar_offset">;
def SVLDFF1UB_GATHER_OFFSET_S : MInst<"svldff1ub_gather[_{2}base]_offset_{d}", "dPul", "ilUiUl",   [IsGatherLoad, IsByteIndexed, IsZExtReturn], MemEltTyInt8,    "aarch64_sve_ldff1_gather_scalar_offset">;
def SVLDFF1SH_GATHER_OFFSET_S : MInst<"svldff1sh_gather[_{2}base]_offset_{d}", "dPul", "ilUiUl",   [IsGatherLoad, IsByteIndexed],               MemEltTyInt16,   "aarch64_sve_ldff1_gather_scalar_offset">;
def SVLDFF1UH_GATHER_OFFSET_S : MInst<"svldff1uh_gather[_{2}base]_offset_{d}", "dPul", "ilUiUl",   [IsGatherLoad, IsByteIndexed, IsZExtReturn], MemEltTyInt16,   "aarch64_sve_ldff1_gather_scalar_offset">;
def SVLDFF1SW_GATHER_OFFSET_S : MInst<"svldff1sw_gather[_{2}base]_offset_{d}", "dPul", "lUl",      [IsGatherLoad, IsByteIndexed],               MemEltTyInt32,   "aarch64_sve_ldff1_gather_scalar_offset">;
def SVLDFF1UW_GATHER_OFFSET_S : MInst<"svldff1uw_gather[_{2}base]_offset_{d}", "dPul", "lUl",      [IsGatherLoad, IsByteIndexed, IsZExtReturn], MemEltTyInt32,   "aarch64_sve_ldff1_gather_scalar_offset">;

// First-faulting load one vector (scalar base, signed vector index)
def SVLDFF1_GATHER_64B_INDICES_S   : MInst<"svldff1_gather_[{3}]index[_{d}]", "dPcx", "lUld", [IsGatherLoad],               MemEltTyDefault, "aarch64_sve_ldff1_gather_index">;
def SVLDFF1SH_GATHER_64B_INDICES_S : MInst<"svldff1sh_gather_[{3}]index_{d}", "dPTx", "lUl",  [IsGatherLoad],               MemEltTyInt16,   "aarch64_sve_ldff1_gather_index">;
def SVLDFF1UH_GATHER_64B_INDICES_S : MInst<"svldff1uh_gather_[{3}]index_{d}", "dPXx", "lUl",  [IsGatherLoad, IsZExtReturn], MemEltTyInt16,   "aarch64_sve_ldff1_gather_index">;
def SVLDFF1SW_GATHER_64B_INDICES_S : MInst<"svldff1sw_gather_[{3}]index_{d}", "dPUx", "lUl",  [IsGatherLoad],               MemEltTyInt32,   "aarch64_sve_ldff1_gather_index">;
def SVLDFF1UW_GATHER_64B_INDICES_S : MInst<"svldff1uw_gather_[{3}]index_{d}", "dPYx", "lUl",  [IsGatherLoad, IsZExtReturn], MemEltTyInt32,   "aarch64_sve_ldff1_gather_index">;

def SVLDFF1_GATHER_32B_INDICES_S   : MInst<"svldff1_gather_[{3}]index[_{d}]", "dPcx", "iUif", [IsGatherLoad],               MemEltTyDefault, "aarch64_sve_ldff1_gather_sxtw_index">;
def SVLDFF1SH_GATHER_32B_INDICES_S : MInst<"svldff1sh_gather_[{3}]index_{d}", "dPTx", "iUi",  [IsGatherLoad],               MemEltTyInt16,   "aarch64_sve_ldff1_gather_sxtw_index">;
def SVLDFF1UH_GATHER_32B_INDICES_S : MInst<"svldff1uh_gather_[{3}]index_{d}", "dPXx", "iUi",  [IsGatherLoad, IsZExtReturn], MemEltTyInt16,   "aarch64_sve_ldff1_gather_sxtw_index">;

// First-faulting load one vector (scalar base, unsigned vector index)
def SVLDFF1_GATHER_64B_INDICES_U   : MInst<"svldff1_gather_[{3}]index[_{d}]", "dPcu", "lUld", [IsGatherLoad],               MemEltTyDefault, "aarch64_sve_ldff1_gather_index">;
def SVLDFF1SH_GATHER_64B_INDICES_U : MInst<"svldff1sh_gather_[{3}]index_{d}", "dPTu", "lUl",  [IsGatherLoad],               MemEltTyInt16,   "aarch64_sve_ldff1_gather_index">;
def SVLDFF1UH_GATHER_64B_INDICES_U : MInst<"svldff1uh_gather_[{3}]index_{d}", "dPXu", "lUl",  [IsGatherLoad, IsZExtReturn], MemEltTyInt16,   "aarch64_sve_ldff1_gather_index">;
def SVLDFF1SW_GATHER_64B_INDICES_U : MInst<"svldff1sw_gather_[{3}]index_{d}", "dPUu", "lUl",  [IsGatherLoad],               MemEltTyInt32,   "aarch64_sve_ldff1_gather_index">;
def SVLDFF1UW_GATHER_64B_INDICES_U : MInst<"svldff1uw_gather_[{3}]index_{d}", "dPYu", "lUl",  [IsGatherLoad, IsZExtReturn], MemEltTyInt32,   "aarch64_sve_ldff1_gather_index">;

def SVLDFF1_GATHER_32B_INDICES_U   : MInst<"svldff1_gather_[{3}]index[_{d}]", "dPcu", "iUif", [IsGatherLoad],               MemEltTyDefault, "aarch64_sve_ldff1_gather_uxtw_index">;
def SVLDFF1SH_GATHER_32B_INDICES_U : MInst<"svldff1sh_gather_[{3}]index_{d}", "dPTu", "iUi",  [IsGatherLoad],               MemEltTyInt16,   "aarch64_sve_ldff1_gather_uxtw_index">;
def SVLDFF1UH_GATHER_32B_INDICES_U : MInst<"svldff1uh_gather_[{3}]index_{d}", "dPXu", "iUi",  [IsGatherLoad, IsZExtReturn], MemEltTyInt16,   "aarch64_sve_ldff1_gather_uxtw_index">;

// First-faulting load one vector (vector base, signed scalar index)
def SVLDFF1_GATHER_INDEX_S   : MInst<"svldff1_gather[_{2}base]_index_{d}",   "dPul", "ilUiUlfd", [IsGatherLoad],               MemEltTyDefault, "aarch64_sve_ldff1_gather_scalar_offset">;
def SVLDFF1SH_GATHER_INDEX_S : MInst<"svldff1sh_gather[_{2}base]_index_{d}", "dPul", "ilUiUl",   [IsGatherLoad],               MemEltTyInt16,   "aarch64_sve_ldff1_gather_scalar_offset">;
def SVLDFF1UH_GATHER_INDEX_S : MInst<"svldff1uh_gather[_{2}base]_index_{d}", "dPul", "ilUiUl",   [IsGatherLoad, IsZExtReturn], MemEltTyInt16,   "aarch64_sve_ldff1_gather_scalar_offset">;
def SVLDFF1SW_GATHER_INDEX_S : MInst<"svldff1sw_gather[_{2}base]_index_{d}", "dPul", "lUl",      [IsGatherLoad],               MemEltTyInt32,   "aarch64_sve_ldff1_gather_scalar_offset">;
def SVLDFF1UW_GATHER_INDEX_S : MInst<"svldff1uw_gather[_{2}base]_index_{d}", "dPul", "lUl",      [IsGatherLoad, IsZExtReturn], MemEltTyInt32,   "aarch64_sve_ldff1_gather_scalar_offset">;

// Non-faulting load one vector (scalar base)
def SVLDNF1   : MInst<"svldnf1[_{2}]", "dPc", "csilUcUsUiUlhfdbm", [IsLoad],               MemEltTyDefault, "aarch64_sve_ldnf1">;
def SVLDNF1SB : MInst<"svldnf1sb_{d}", "dPS", "silUsUiUl",         [IsLoad],               MemEltTyInt8,    "aarch64_sve_ldnf1">;
def SVLDNF1UB : MInst<"svldnf1ub_{d}", "dPW", "silUsUiUl",         [IsLoad, IsZExtReturn], MemEltTyInt8,    "aarch64_sve_ldnf1">;
def SVLDNF1SH : MInst<"svldnf1sh_{d}", "dPT", "ilUiUl",            [IsLoad],               MemEltTyInt16,   "aarch64_sve_ldnf1">;
def SVLDNF1UH : MInst<"svldnf1uh_{d}", "dPX", "ilUiUl",            [IsLoad, IsZExtReturn], MemEltTyInt16,   "aarch64_sve_ldnf1">;
def SVLDNF1SW : MInst<"svldnf1sw_{d}", "dPU", "lUl",               [IsLoad],               MemEltTyInt32,   "aarch64_sve_ldnf1">;
def SVLDNF1UW : MInst<"svldnf1uw_{d}", "dPY", "lUl",               [IsLoad, IsZExtReturn], MemEltTyInt32,   "aarch64_sve_ldnf1">;

// Non-faulting load one vector (scalar base, VL displacement)
def SVLDNF1_VNUM   : MInst<"svldnf1_vnum[_{2}]", "dPcl", "csilUcUsUiUlhfdbm", [IsLoad],               MemEltTyDefault, "aarch64_sve_ldnf1">;
def SVLDNF1SB_VNUM : MInst<"svldnf1sb_vnum_{d}", "dPSl", "silUsUiUl",         [IsLoad],               MemEltTyInt8,    "aarch64_sve_ldnf1">;
def SVLDNF1UB_VNUM : MInst<"svldnf1ub_vnum_{d}", "dPWl", "silUsUiUl",         [IsLoad, IsZExtReturn], MemEltTyInt8,    "aarch64_sve_ldnf1">;
def SVLDNF1SH_VNUM : MInst<"svldnf1sh_vnum_{d}", "dPTl", "ilUiUl",            [IsLoad],               MemEltTyInt16,   "aarch64_sve_ldnf1">;
def SVLDNF1UH_VNUM : MInst<"svldnf1uh_vnum_{d}", "dPXl", "ilUiUl",            [IsLoad, IsZExtReturn], MemEltTyInt16,   "aarch64_sve_ldnf1">;
def SVLDNF1SW_VNUM : MInst<"svldnf1sw_vnum_{d}", "dPUl", "lUl",               [IsLoad],               MemEltTyInt32,   "aarch64_sve_ldnf1">;
def SVLDNF1UW_VNUM : MInst<"svldnf1uw_vnum_{d}", "dPYl", "lUl",               [IsLoad, IsZExtReturn], MemEltTyInt32,   "aarch64_sve_ldnf1">;
}

// Load one vector, unextended load, non-temporal (scalar base)
def SVLDNT1 : MInst<"svldnt1[_{2}]", "dPc", "csilUcUsUiUlhfdbm", [IsLoad, VerifyRuntimeMode], MemEltTyDefault, "aarch64_sve_ldnt1">;

// Load one vector, unextended load, non-temporal (scalar base, VL displacement)
def SVLDNT1_VNUM : MInst<"svldnt1_vnum[_{2}]", "dPcl", "csilUcUsUiUlhfdbm", [IsLoad, VerifyRuntimeMode], MemEltTyDefault, "aarch64_sve_ldnt1">;

// Load one quadword and replicate (scalar base)
def SVLD1RQ : SInst<"svld1rq[_{2}]", "dPc", "csilUcUsUiUlhfdbm", MergeNone, "aarch64_sve_ld1rq", [VerifyRuntimeMode]>;

// Load N-element structure into N vectors (scalar base)
def SVLD2 : SInst<"svld2[_{2}]", "2Pc", "csilUcUsUiUlhfdbm", MergeNone, "aarch64_sve_ld2_sret", [IsStructLoad, VerifyRuntimeMode]>;
def SVLD3 : SInst<"svld3[_{2}]", "3Pc", "csilUcUsUiUlhfdbm", MergeNone, "aarch64_sve_ld3_sret", [IsStructLoad, VerifyRuntimeMode]>;
def SVLD4 : SInst<"svld4[_{2}]", "4Pc", "csilUcUsUiUlhfdbm", MergeNone, "aarch64_sve_ld4_sret", [IsStructLoad, VerifyRuntimeMode]>;

// Load N-element structure into N vectors (scalar base, VL displacement)
def SVLD2_VNUM : SInst<"svld2_vnum[_{2}]", "2Pcl", "csilUcUsUiUlhfdbm", MergeNone, "aarch64_sve_ld2_sret", [IsStructLoad, VerifyRuntimeMode]>;
def SVLD3_VNUM : SInst<"svld3_vnum[_{2}]", "3Pcl", "csilUcUsUiUlhfdbm", MergeNone, "aarch64_sve_ld3_sret", [IsStructLoad, VerifyRuntimeMode]>;
def SVLD4_VNUM : SInst<"svld4_vnum[_{2}]", "4Pcl", "csilUcUsUiUlhfdbm", MergeNone, "aarch64_sve_ld4_sret", [IsStructLoad, VerifyRuntimeMode]>;

// Load one octoword and replicate (scalar base)
let SVETargetGuard = "f64mm", SMETargetGuard = InvalidMode in {
  def SVLD1RO : SInst<"svld1ro[_{2}]", "dPc", "csilUcUsUiUlhfdbm", MergeNone, "aarch64_sve_ld1ro">;
}

let SVETargetGuard = "bf16", SMETargetGuard = InvalidMode in {
  def SVBFMMLA       : SInst<"svbfmmla[_{0}]",       "MMdd",  "b", MergeNone, "aarch64_sve_bfmmla",       [IsOverloadNone]>;
}

let SVETargetGuard = "bf16", SMETargetGuard = "bf16" in {
  def SVBFDOT        : SInst<"svbfdot[_{0}]",        "MMdd",  "b", MergeNone, "aarch64_sve_bfdot",           [IsOverloadNone, VerifyRuntimeMode]>;
  def SVBFMLALB      : SInst<"svbfmlalb[_{0}]",      "MMdd",  "b", MergeNone, "aarch64_sve_bfmlalb",         [IsOverloadNone, VerifyRuntimeMode]>;
  def SVBFMLALT      : SInst<"svbfmlalt[_{0}]",      "MMdd",  "b", MergeNone, "aarch64_sve_bfmlalt",         [IsOverloadNone, VerifyRuntimeMode]>;
  def SVBFDOT_N      : SInst<"svbfdot[_n_{0}]",      "MMda",  "b", MergeNone, "aarch64_sve_bfdot",           [IsOverloadNone, VerifyRuntimeMode]>;
  def SVBFMLALB_N    : SInst<"svbfmlalb[_n_{0}]",    "MMda",  "b", MergeNone, "aarch64_sve_bfmlalb",         [IsOverloadNone, VerifyRuntimeMode]>;
  def SVBFMLALT_N    : SInst<"svbfmlalt[_n_{0}]",    "MMda",  "b", MergeNone, "aarch64_sve_bfmlalt",         [IsOverloadNone, VerifyRuntimeMode]>;
  def SVBFDOT_LANE   : SInst<"svbfdot_lane[_{0}]",   "MMddi", "b", MergeNone, "aarch64_sve_bfdot_lane_v2",   [IsOverloadNone, VerifyRuntimeMode], [ImmCheck<3, ImmCheck0_3>]>;
  def SVBFMLALB_LANE : SInst<"svbfmlalb_lane[_{0}]", "MMddi", "b", MergeNone, "aarch64_sve_bfmlalb_lane_v2", [IsOverloadNone, VerifyRuntimeMode], [ImmCheck<3, ImmCheck0_7>]>;
  def SVBFMLALT_LANE : SInst<"svbfmlalt_lane[_{0}]", "MMddi", "b", MergeNone, "aarch64_sve_bfmlalt_lane_v2", [IsOverloadNone, VerifyRuntimeMode], [ImmCheck<3, ImmCheck0_7>]>;
}

let SVETargetGuard = "sve2p1", SMETargetGuard = InvalidMode in {
  // Contiguous zero-extending load to quadword (single vector).
  def SVLD1UWQ      : MInst<"svld1uwq[_{d}]",      "dPc",  "iUif", [IsLoad], MemEltTyInt32, "aarch64_sve_ld1uwq">;
  def SVLD1UWQ_VNUM : MInst<"svld1uwq_vnum[_{d}]", "dPcl", "iUif", [IsLoad], MemEltTyInt32, "aarch64_sve_ld1uwq">;

  def SVLD1UDQ      : MInst<"svld1udq[_{d}]",      "dPc",  "lUld", [IsLoad], MemEltTyInt64, "aarch64_sve_ld1udq">;
  def SVLD1UDQ_VNUM : MInst<"svld1udq_vnum[_{d}]", "dPcl", "lUld", [IsLoad], MemEltTyInt64, "aarch64_sve_ld1udq">;

  // Load one vector (vector base + scalar offset)
  def SVLD1Q_GATHER_U64BASE_OFFSET : MInst<"svld1q_gather[_{2}base]_offset_{d}", "dPgl", "cUcsUsiUilUlfhdbm", [IsGatherLoad, IsByteIndexed], MemEltTyDefault, "aarch64_sve_ld1q_gather_scalar_offset">;
  def SVLD1Q_GATHER_U64BASE :        MInst<"svld1q_gather[_{2}base]_{d}",         "dPg", "cUcsUsiUilUlfhdbm", [IsGatherLoad, IsByteIndexed], MemEltTyDefault, "aarch64_sve_ld1q_gather_scalar_offset">;

  // Load one vector (scalar base + vector offset)
  def SVLD1Q_GATHER_U64OFFSET : MInst<"svld1q_gather_[{3}]offset[_{d}]", "dPcg", "cUcsUsiUilUlfhdbm", [IsGatherLoad, IsByteIndexed], MemEltTyDefault, "aarch64_sve_ld1q_gather_vector_offset">;

  // Load quadwords (scalar base + vector index)
  def SVLD1Q_GATHER_INDICES_U : MInst<"svld1q_gather_[{3}]index[_{d}]", "dPcg", "sUsiUilUlbhfd", [IsGatherLoad], MemEltTyDefault, "aarch64_sve_ld1q_gather_index">;

  // Load quadwords (vector base + scalar index)
  def SVLD1Q_GATHER_INDEX_S   : MInst<"svld1q_gather[_{2}base]_index_{d}", "dPgl", "sUsiUilUlbhfd", [IsGatherLoad], MemEltTyDefault, "aarch64_sve_ld1q_gather_scalar_offset">;
}

let SVETargetGuard = "sve2p1|sme2p1", SMETargetGuard = "sve2p1|sme2p1" in {
  // Load N-element structure into N vectors (scalar base)
  def SVLD2Q : SInst<"svld2q[_{2}]", "2Pc", "csilUcUsUiUlhfdbm", MergeNone, "aarch64_sve_ld2q_sret", [IsStructLoad, VerifyRuntimeMode]>;
  def SVLD3Q : SInst<"svld3q[_{2}]", "3Pc", "csilUcUsUiUlhfdbm", MergeNone, "aarch64_sve_ld3q_sret", [IsStructLoad, VerifyRuntimeMode]>;
  def SVLD4Q : SInst<"svld4q[_{2}]", "4Pc", "csilUcUsUiUlhfdbm", MergeNone, "aarch64_sve_ld4q_sret", [IsStructLoad, VerifyRuntimeMode]>;

  // Load N-element structure into N vectors (scalar base, VL displacement)
  def SVLD2Q_VNUM : SInst<"svld2q_vnum[_{2}]", "2Pcl", "csilUcUsUiUlhfdbm", MergeNone, "aarch64_sve_ld2q_sret", [IsStructLoad, VerifyRuntimeMode]>;
  def SVLD3Q_VNUM : SInst<"svld3q_vnum[_{2}]", "3Pcl", "csilUcUsUiUlhfdbm", MergeNone, "aarch64_sve_ld3q_sret", [IsStructLoad, VerifyRuntimeMode]>;
  def SVLD4Q_VNUM : SInst<"svld4q_vnum[_{2}]", "4Pcl", "csilUcUsUiUlhfdbm", MergeNone, "aarch64_sve_ld4q_sret", [IsStructLoad, VerifyRuntimeMode]>;
}

////////////////////////////////////////////////////////////////////////////////
// Stores

// Store one vector (scalar base)
def SVST1    : MInst<"svst1[_{d}]",  "vPpd", "csilUcUsUiUlhfdbm", [IsStore, VerifyRuntimeMode], MemEltTyDefault, "aarch64_sve_st1">;
def SVST1B_S : MInst<"svst1b[_{d}]", "vPAd", "sil",               [IsStore, VerifyRuntimeMode], MemEltTyInt8,    "aarch64_sve_st1">;
def SVST1B_U : MInst<"svst1b[_{d}]", "vPEd", "UsUiUl",            [IsStore, VerifyRuntimeMode], MemEltTyInt8,    "aarch64_sve_st1">;
def SVST1H_S : MInst<"svst1h[_{d}]", "vPBd", "il",                [IsStore, VerifyRuntimeMode], MemEltTyInt16,   "aarch64_sve_st1">;
def SVST1H_U : MInst<"svst1h[_{d}]", "vPFd", "UiUl",              [IsStore, VerifyRuntimeMode], MemEltTyInt16,   "aarch64_sve_st1">;
def SVST1W_S : MInst<"svst1w[_{d}]", "vPCd", "l",                 [IsStore, VerifyRuntimeMode], MemEltTyInt32,   "aarch64_sve_st1">;
def SVST1W_U : MInst<"svst1w[_{d}]", "vPGd", "Ul",                [IsStore, VerifyRuntimeMode], MemEltTyInt32,   "aarch64_sve_st1">;

// Store one vector (scalar base, VL displacement)
def SVST1_VNUM    : MInst<"svst1_vnum[_{d}]",  "vPpld", "csilUcUsUiUlhfdbm", [IsStore, VerifyRuntimeMode], MemEltTyDefault, "aarch64_sve_st1">;
def SVST1B_VNUM_S : MInst<"svst1b_vnum[_{d}]", "vPAld", "sil",               [IsStore, VerifyRuntimeMode], MemEltTyInt8,    "aarch64_sve_st1">;
def SVST1B_VNUM_U : MInst<"svst1b_vnum[_{d}]", "vPEld", "UsUiUl",            [IsStore, VerifyRuntimeMode], MemEltTyInt8,    "aarch64_sve_st1">;
def SVST1H_VNUM_S : MInst<"svst1h_vnum[_{d}]", "vPBld", "il",                [IsStore, VerifyRuntimeMode], MemEltTyInt16,   "aarch64_sve_st1">;
def SVST1H_VNUM_U : MInst<"svst1h_vnum[_{d}]", "vPFld", "UiUl",              [IsStore, VerifyRuntimeMode], MemEltTyInt16,   "aarch64_sve_st1">;
def SVST1W_VNUM_S : MInst<"svst1w_vnum[_{d}]", "vPCld", "l",                 [IsStore, VerifyRuntimeMode], MemEltTyInt32,   "aarch64_sve_st1">;
def SVST1W_VNUM_U : MInst<"svst1w_vnum[_{d}]", "vPGld", "Ul",                [IsStore, VerifyRuntimeMode], MemEltTyInt32,   "aarch64_sve_st1">;

let SMETargetGuard = InvalidMode in {
// Store one vector (vector base)
def SVST1_SCATTER_BASES_U     : MInst<"svst1_scatter[_{2}base_{d}]",  "vPud",  "ilUiUlfd", [IsScatterStore], MemEltTyDefault, "aarch64_sve_st1_scatter_scalar_offset">;
def SVST1B_SCATTER_BASES_U    : MInst<"svst1b_scatter[_{2}base_{d}]", "vPud",  "ilUiUl",   [IsScatterStore], MemEltTyInt8,    "aarch64_sve_st1_scatter_scalar_offset">;
def SVST1H_SCATTER_BASES_U    : MInst<"svst1h_scatter[_{2}base_{d}]", "vPud",  "ilUiUl",   [IsScatterStore], MemEltTyInt16,   "aarch64_sve_st1_scatter_scalar_offset">;
def SVST1W_SCATTER_BASES_U    : MInst<"svst1w_scatter[_{2}base_{d}]", "vPud",  "lUl",      [IsScatterStore], MemEltTyInt32,   "aarch64_sve_st1_scatter_scalar_offset">;

// Store one vector (scalar base, signed vector offset in bytes)
def SVST1_SCATTER_64B_OFFSETS_S   : MInst<"svst1_scatter_[{3}]offset[_{d}]",  "vPpxd", "lUld", [IsScatterStore, IsByteIndexed], MemEltTyDefault, "aarch64_sve_st1_scatter">;
def SVST1B_SCATTER_64B_OFFSETS_SS : MInst<"svst1b_scatter_[{3}]offset[_{d}]", "vPAxd", "l",    [IsScatterStore, IsByteIndexed], MemEltTyInt8,    "aarch64_sve_st1_scatter">;
def SVST1B_SCATTER_64B_OFFSETS_SU : MInst<"svst1b_scatter_[{3}]offset[_{d}]", "vPExd", "Ul",   [IsScatterStore, IsByteIndexed], MemEltTyInt8,    "aarch64_sve_st1_scatter">;
def SVST1H_SCATTER_64B_OFFSETS_SS : MInst<"svst1h_scatter_[{3}]offset[_{d}]", "vPBxd", "l",    [IsScatterStore, IsByteIndexed], MemEltTyInt16,   "aarch64_sve_st1_scatter">;
def SVST1H_SCATTER_64B_OFFSETS_SU : MInst<"svst1h_scatter_[{3}]offset[_{d}]", "vPFxd", "Ul",   [IsScatterStore, IsByteIndexed], MemEltTyInt16,   "aarch64_sve_st1_scatter">;
def SVST1W_SCATTER_64B_OFFSETS_SS : MInst<"svst1w_scatter_[{3}]offset[_{d}]", "vPCxd", "l",    [IsScatterStore, IsByteIndexed], MemEltTyInt32,   "aarch64_sve_st1_scatter">;
def SVST1W_SCATTER_64B_OFFSETS_SU : MInst<"svst1w_scatter_[{3}]offset[_{d}]", "vPGxd", "Ul",   [IsScatterStore, IsByteIndexed], MemEltTyInt32,   "aarch64_sve_st1_scatter">;

def SVST1_SCATTER_32B_OFFSETS_S   : MInst<"svst1_scatter_[{3}]offset[_{d}]",  "vPpxd", "iUif", [IsScatterStore, IsByteIndexed], MemEltTyDefault, "aarch64_sve_st1_scatter_sxtw">;
def SVST1B_SCATTER_32B_OFFSETS_SS : MInst<"svst1b_scatter_[{3}]offset[_{d}]", "vPAxd", "i",    [IsScatterStore, IsByteIndexed], MemEltTyInt8,    "aarch64_sve_st1_scatter_sxtw">;
def SVST1B_SCATTER_32B_OFFSETS_SU : MInst<"svst1b_scatter_[{3}]offset[_{d}]", "vPExd", "Ui",   [IsScatterStore, IsByteIndexed], MemEltTyInt8,    "aarch64_sve_st1_scatter_sxtw">;
def SVST1H_SCATTER_32B_OFFSETS_SS : MInst<"svst1h_scatter_[{3}]offset[_{d}]", "vPBxd", "i",    [IsScatterStore, IsByteIndexed], MemEltTyInt16,   "aarch64_sve_st1_scatter_sxtw">;
def SVST1H_SCATTER_32B_OFFSETS_SU : MInst<"svst1h_scatter_[{3}]offset[_{d}]", "vPFxd", "Ui",   [IsScatterStore, IsByteIndexed], MemEltTyInt16,   "aarch64_sve_st1_scatter_sxtw">;

// Store one vector (scalar base, unsigned vector offset in bytes)
def SVST1_SCATTER_64B_OFFSETS_U   : MInst<"svst1_scatter_[{3}]offset[_{d}]",  "vPpud", "lUld", [IsScatterStore, IsByteIndexed], MemEltTyDefault, "aarch64_sve_st1_scatter">;
def SVST1B_SCATTER_64B_OFFSETS_US : MInst<"svst1b_scatter_[{3}]offset[_{d}]", "vPAud", "l",    [IsScatterStore, IsByteIndexed], MemEltTyInt8,    "aarch64_sve_st1_scatter">;
def SVST1B_SCATTER_64B_OFFSETS_UU : MInst<"svst1b_scatter_[{3}]offset[_{d}]", "vPEud", "Ul",   [IsScatterStore, IsByteIndexed], MemEltTyInt8,    "aarch64_sve_st1_scatter">;
def SVST1H_SCATTER_64B_OFFSETS_US : MInst<"svst1h_scatter_[{3}]offset[_{d}]", "vPBud", "l",    [IsScatterStore, IsByteIndexed], MemEltTyInt16,   "aarch64_sve_st1_scatter">;
def SVST1H_SCATTER_64B_OFFSETS_UU : MInst<"svst1h_scatter_[{3}]offset[_{d}]", "vPFud", "Ul",   [IsScatterStore, IsByteIndexed], MemEltTyInt16,   "aarch64_sve_st1_scatter">;
def SVST1W_SCATTER_64B_OFFSETS_US : MInst<"svst1w_scatter_[{3}]offset[_{d}]", "vPCud", "l",    [IsScatterStore, IsByteIndexed], MemEltTyInt32,   "aarch64_sve_st1_scatter">;
def SVST1W_SCATTER_64B_OFFSETS_UU : MInst<"svst1w_scatter_[{3}]offset[_{d}]", "vPGud", "Ul",   [IsScatterStore, IsByteIndexed], MemEltTyInt32,   "aarch64_sve_st1_scatter">;

def SVST1_SCATTER_32B_OFFSETS_U   : MInst<"svst1_scatter_[{3}]offset[_{d}]",  "vPpud", "iUif", [IsScatterStore, IsByteIndexed], MemEltTyDefault, "aarch64_sve_st1_scatter_uxtw">;
def SVST1B_SCATTER_32B_OFFSETS_US : MInst<"svst1b_scatter_[{3}]offset[_{d}]", "vPAud", "i",    [IsScatterStore, IsByteIndexed], MemEltTyInt8,    "aarch64_sve_st1_scatter_uxtw">;
def SVST1B_SCATTER_32B_OFFSETS_UU : MInst<"svst1b_scatter_[{3}]offset[_{d}]", "vPEud", "Ui",   [IsScatterStore, IsByteIndexed], MemEltTyInt8,    "aarch64_sve_st1_scatter_uxtw">;
def SVST1H_SCATTER_32B_OFFSETS_US : MInst<"svst1h_scatter_[{3}]offset[_{d}]", "vPBud", "i",    [IsScatterStore, IsByteIndexed], MemEltTyInt16,   "aarch64_sve_st1_scatter_uxtw">;
def SVST1H_SCATTER_32B_OFFSETS_UU : MInst<"svst1h_scatter_[{3}]offset[_{d}]", "vPFud", "Ui",   [IsScatterStore, IsByteIndexed], MemEltTyInt16,   "aarch64_sve_st1_scatter_uxtw">;

// Store one vector (vector base, signed scalar offset in bytes)
def SVST1_SCATTER_OFFSET_S    : MInst<"svst1_scatter[_{2}base]_offset[_{d}]",  "vPuld", "ilUiUlfd", [IsScatterStore, IsByteIndexed], MemEltTyDefault, "aarch64_sve_st1_scatter_scalar_offset">;
def SVST1B_SCATTER_OFFSET_S   : MInst<"svst1b_scatter[_{2}base]_offset[_{d}]", "vPuld", "ilUiUl",   [IsScatterStore, IsByteIndexed], MemEltTyInt8,    "aarch64_sve_st1_scatter_scalar_offset">;
def SVST1H_SCATTER_OFFSET_S   : MInst<"svst1h_scatter[_{2}base]_offset[_{d}]", "vPuld", "ilUiUl",   [IsScatterStore, IsByteIndexed], MemEltTyInt16,   "aarch64_sve_st1_scatter_scalar_offset">;
def SVST1W_SCATTER_OFFSET_S   : MInst<"svst1w_scatter[_{2}base]_offset[_{d}]", "vPuld", "lUl",      [IsScatterStore, IsByteIndexed], MemEltTyInt32,   "aarch64_sve_st1_scatter_scalar_offset">;

// Store one vector (scalar base, signed vector index)
def SVST1_SCATTER_64B_INDICES_S   : MInst<"svst1_scatter_[{3}]index[_{d}]",  "vPpxd", "lUld", [IsScatterStore], MemEltTyDefault, "aarch64_sve_st1_scatter_index">;
def SVST1H_SCATTER_64B_INDICES_SS : MInst<"svst1h_scatter_[{3}]index[_{d}]", "vPBxd", "l",    [IsScatterStore], MemEltTyInt16,   "aarch64_sve_st1_scatter_index">;
def SVST1H_SCATTER_64B_INDICES_SU : MInst<"svst1h_scatter_[{3}]index[_{d}]", "vPFxd", "Ul",   [IsScatterStore], MemEltTyInt16,   "aarch64_sve_st1_scatter_index">;
def SVST1W_SCATTER_64B_INDICES_SS : MInst<"svst1w_scatter_[{3}]index[_{d}]", "vPCxd", "l",    [IsScatterStore], MemEltTyInt32,   "aarch64_sve_st1_scatter_index">;
def SVST1W_SCATTER_64B_INDICES_SU : MInst<"svst1w_scatter_[{3}]index[_{d}]", "vPGxd", "Ul",   [IsScatterStore], MemEltTyInt32,   "aarch64_sve_st1_scatter_index">;

def SVST1_SCATTER_32B_INDICES_S   : MInst<"svst1_scatter_[{3}]index[_{d}]",  "vPpxd", "iUif", [IsScatterStore], MemEltTyDefault, "aarch64_sve_st1_scatter_sxtw_index">;
def SVST1H_SCATTER_32B_INDICES_SS : MInst<"svst1h_scatter_[{3}]index[_{d}]", "vPBxd", "i",    [IsScatterStore], MemEltTyInt16,   "aarch64_sve_st1_scatter_sxtw_index">;
def SVST1H_SCATTER_32B_INDICES_SU : MInst<"svst1h_scatter_[{3}]index[_{d}]", "vPFxd", "Ui",   [IsScatterStore], MemEltTyInt16,   "aarch64_sve_st1_scatter_sxtw_index">;

// Store one vector (scalar base, unsigned vector index)
def SVST1_SCATTER_64B_INDICES_U   : MInst<"svst1_scatter_[{3}]index[_{d}]",  "vPpud", "lUld", [IsScatterStore], MemEltTyDefault, "aarch64_sve_st1_scatter_index">;
def SVST1H_SCATTER_64B_INDICES_US : MInst<"svst1h_scatter_[{3}]index[_{d}]", "vPBud", "l",    [IsScatterStore], MemEltTyInt16,   "aarch64_sve_st1_scatter_index">;
def SVST1H_SCATTER_64B_INDICES_UU : MInst<"svst1h_scatter_[{3}]index[_{d}]", "vPFud", "Ul",   [IsScatterStore], MemEltTyInt16,   "aarch64_sve_st1_scatter_index">;
def SVST1W_SCATTER_64B_INDICES_US : MInst<"svst1w_scatter_[{3}]index[_{d}]", "vPCud", "l",    [IsScatterStore], MemEltTyInt32,   "aarch64_sve_st1_scatter_index">;
def SVST1W_SCATTER_64B_INDICES_UU : MInst<"svst1w_scatter_[{3}]index[_{d}]", "vPGud", "Ul",   [IsScatterStore], MemEltTyInt32,   "aarch64_sve_st1_scatter_index">;

def SVST1_SCATTER_32B_INDICES_U   : MInst<"svst1_scatter_[{3}]index[_{d}]",  "vPpud", "iUif", [IsScatterStore], MemEltTyDefault, "aarch64_sve_st1_scatter_uxtw_index">;
def SVST1H_SCATTER_32B_INDICES_US : MInst<"svst1h_scatter_[{3}]index[_{d}]", "vPBud", "i",    [IsScatterStore], MemEltTyInt16,   "aarch64_sve_st1_scatter_uxtw_index">;
def SVST1H_SCATTER_32B_INDICES_UU : MInst<"svst1h_scatter_[{3}]index[_{d}]", "vPFud", "Ui",   [IsScatterStore], MemEltTyInt16,   "aarch64_sve_st1_scatter_uxtw_index">;

// Store one vector (vector base, signed scalar index)
def SVST1_SCATTER_INDEX_S     : MInst<"svst1_scatter[_{2}base]_index[_{d}]",  "vPuld", "ilUiUlfd", [IsScatterStore], MemEltTyDefault, "aarch64_sve_st1_scatter_scalar_offset">;
def SVST1H_SCATTER_INDEX_S    : MInst<"svst1h_scatter[_{2}base]_index[_{d}]", "vPuld", "ilUiUl",   [IsScatterStore], MemEltTyInt16,   "aarch64_sve_st1_scatter_scalar_offset">;
def SVST1W_SCATTER_INDEX_S    : MInst<"svst1w_scatter[_{2}base]_index[_{d}]", "vPuld", "lUl",      [IsScatterStore], MemEltTyInt32,   "aarch64_sve_st1_scatter_scalar_offset">;
}

// Store N vectors into N-element structure (scalar base)
def SVST2 : SInst<"svst2[_{d}]", "vPp2", "csilUcUsUiUlhfdbm", MergeNone, "aarch64_sve_st2", [IsStructStore, VerifyRuntimeMode]>;
def SVST3 : SInst<"svst3[_{d}]", "vPp3", "csilUcUsUiUlhfdbm", MergeNone, "aarch64_sve_st3", [IsStructStore, VerifyRuntimeMode]>;
def SVST4 : SInst<"svst4[_{d}]", "vPp4", "csilUcUsUiUlhfdbm", MergeNone, "aarch64_sve_st4", [IsStructStore, VerifyRuntimeMode]>;

// Store N vectors into N-element structure (scalar base, VL displacement)
def SVST2_VNUM : SInst<"svst2_vnum[_{d}]", "vPpl2", "csilUcUsUiUlhfdbm", MergeNone, "aarch64_sve_st2", [IsStructStore, VerifyRuntimeMode]>;
def SVST3_VNUM : SInst<"svst3_vnum[_{d}]", "vPpl3", "csilUcUsUiUlhfdbm", MergeNone, "aarch64_sve_st3", [IsStructStore, VerifyRuntimeMode]>;
def SVST4_VNUM : SInst<"svst4_vnum[_{d}]", "vPpl4", "csilUcUsUiUlhfdbm", MergeNone, "aarch64_sve_st4", [IsStructStore, VerifyRuntimeMode]>;

// Store one vector, with no truncation, non-temporal (scalar base)
def SVSTNT1 : MInst<"svstnt1[_{d}]", "vPpd", "csilUcUsUiUlhfdbm", [IsStore, VerifyRuntimeMode], MemEltTyDefault, "aarch64_sve_stnt1">;

// Store one vector, with no truncation, non-temporal (scalar base, VL displacement)
def SVSTNT1_VNUM : MInst<"svstnt1_vnum[_{d}]", "vPpld", "csilUcUsUiUlhfdbm", [IsStore, VerifyRuntimeMode], MemEltTyDefault, "aarch64_sve_stnt1">;

let SVETargetGuard = "sve2p1", SMETargetGuard = InvalidMode in {
  // Contiguous truncating store from quadword (single vector).
  def SVST1UWQ      : MInst<"svst1wq[_{d}]",       "vPpd", "iUif", [IsStore], MemEltTyInt32, "aarch64_sve_st1wq">;
  def SVST1UWQ_VNUM : MInst<"svst1wq_vnum[_{d}]", "vPpld", "iUif", [IsStore], MemEltTyInt32, "aarch64_sve_st1wq">;

  def SVST1UDQ      : MInst<"svst1dq[_{d}]",      "vPpd", "lUld",  [IsStore], MemEltTyInt64, "aarch64_sve_st1dq">;
  def SVST1UDQ_VNUM : MInst<"svst1dq_vnum[_{d}]", "vPpld", "lUld", [IsStore], MemEltTyInt64, "aarch64_sve_st1dq">;

  // Store one vector (vector base + scalar offset)
  def SVST1Q_SCATTER_U64BASE_OFFSET : MInst<"svst1q_scatter[_{2}base]_offset[_{d}]",  "vPgld", "cUcsUsiUilUlfhdbm", [IsScatterStore, IsByteIndexed], MemEltTyDefault, "aarch64_sve_st1q_scatter_scalar_offset">;
  def SVST1Q_SCATTER_U64BASE :        MInst<"svst1q_scatter[_{2}base][_{d}]",          "vPgd", "cUcsUsiUilUlfhdbm", [IsScatterStore, IsByteIndexed], MemEltTyDefault, "aarch64_sve_st1q_scatter_scalar_offset">;

  // Store one vector (scalar base + vector offset)
  def SVST1Q_SCATTER_OFFSETS_U : MInst<"svst1q_scatter_[{3}]offset[_{d}]", "vPpgd", "cUcsUsiUilUlfhdbm", [IsScatterStore, IsByteIndexed], MemEltTyDefault, "aarch64_sve_st1q_scatter_vector_offset">;
  def SVST1Q_SCATTER_OFFSETS_S : MInst<"svst1q_scatter_[{3}]offset[_{d}]", "vPp#d", "cUcsUsiUilUlfhdbm", [IsScatterStore, IsByteIndexed], MemEltTyDefault, "aarch64_sve_st1q_scatter_vector_offset">;

  // Scatter store quadwords (scalar base + vector index)
  def SVST1Q_SCATTER_INDICES_U : MInst<"svst1q_scatter_[{3}]index[_{d}]", "vPpgd", "sUsiUilUlbhfd", [IsScatterStore], MemEltTyDefault, "aarch64_sve_st1q_scatter_index">;
  def SVST1Q_SCATTER_INDICES_S : MInst<"svst1q_scatter_[{3}]index[_{d}]", "vPp#d", "sUsiUilUlbhfd", [IsScatterStore], MemEltTyDefault, "aarch64_sve_st1q_scatter_index">;

  // Scatter store quadwords (vector base + scalar index)
  def SVST1Q_SCATTER_INDEX_S   : MInst<"svst1q_scatter[_{2}base]_index[_{d}]", "vPgld", "sUsiUilUlbhfd", [IsScatterStore], MemEltTyDefault, "aarch64_sve_st1q_scatter_scalar_offset">;
}

let SVETargetGuard = "sve2p1|sme2p1", SMETargetGuard = "sve2p1|sme2p1" in {
  // Store N vectors into N-element structure (scalar base)
  def SVST2Q : SInst<"svst2q[_{d}]", "vPc2", "csilUcUsUiUlhfdbm", MergeNone, "aarch64_sve_st2q", [IsStructStore, VerifyRuntimeMode]>;
  def SVST3Q : SInst<"svst3q[_{d}]", "vPc3", "csilUcUsUiUlhfdbm", MergeNone, "aarch64_sve_st3q", [IsStructStore, VerifyRuntimeMode]>;
  def SVST4Q : SInst<"svst4q[_{d}]", "vPc4", "csilUcUsUiUlhfdbm", MergeNone, "aarch64_sve_st4q", [IsStructStore, VerifyRuntimeMode]>;

  // Store N vectors into N-element structure (scalar base, VL displacement)
  def SVST2Q_VNUM : SInst<"svst2q_vnum[_{d}]", "vPcl2", "csilUcUsUiUlhfdbm", MergeNone, "aarch64_sve_st2q", [IsStructStore, VerifyRuntimeMode]>;
  def SVST3Q_VNUM : SInst<"svst3q_vnum[_{d}]", "vPcl3", "csilUcUsUiUlhfdbm", MergeNone, "aarch64_sve_st3q", [IsStructStore, VerifyRuntimeMode]>;
  def SVST4Q_VNUM : SInst<"svst4q_vnum[_{d}]", "vPcl4", "csilUcUsUiUlhfdbm", MergeNone, "aarch64_sve_st4q", [IsStructStore, VerifyRuntimeMode]>;
}

////////////////////////////////////////////////////////////////////////////////
// Prefetches

// Prefetch (Scalar base)
def SVPRFB : MInst<"svprfb", "vPQJ", "c", [IsPrefetch, VerifyRuntimeMode], MemEltTyInt8,  "aarch64_sve_prf">;
def SVPRFH : MInst<"svprfh", "vPQJ", "s", [IsPrefetch, VerifyRuntimeMode], MemEltTyInt16, "aarch64_sve_prf">;
def SVPRFW : MInst<"svprfw", "vPQJ", "i", [IsPrefetch, VerifyRuntimeMode], MemEltTyInt32, "aarch64_sve_prf">;
def SVPRFD : MInst<"svprfd", "vPQJ", "l", [IsPrefetch, VerifyRuntimeMode], MemEltTyInt64, "aarch64_sve_prf">;

// Prefetch (Scalar base, VL displacement)
def SVPRFB_VNUM : MInst<"svprfb_vnum", "vPQlJ", "c", [IsPrefetch, VerifyRuntimeMode], MemEltTyInt8,  "aarch64_sve_prf">;
def SVPRFH_VNUM : MInst<"svprfh_vnum", "vPQlJ", "s", [IsPrefetch, VerifyRuntimeMode], MemEltTyInt16, "aarch64_sve_prf">;
def SVPRFW_VNUM : MInst<"svprfw_vnum", "vPQlJ", "i", [IsPrefetch, VerifyRuntimeMode], MemEltTyInt32, "aarch64_sve_prf">;
def SVPRFD_VNUM : MInst<"svprfd_vnum", "vPQlJ", "l", [IsPrefetch, VerifyRuntimeMode], MemEltTyInt64, "aarch64_sve_prf">;

let SMETargetGuard = InvalidMode in {
// Prefetch (Vector bases)
def SVPRFB_GATHER_BASES : MInst<"svprfb_gather[_{2}base]", "vPdJ", "UiUl", [IsGatherPrefetch], MemEltTyInt8,  "aarch64_sve_prfb_gather_scalar_offset">;
def SVPRFH_GATHER_BASES : MInst<"svprfh_gather[_{2}base]", "vPdJ", "UiUl", [IsGatherPrefetch], MemEltTyInt16, "aarch64_sve_prfh_gather_scalar_offset">;
def SVPRFW_GATHER_BASES : MInst<"svprfw_gather[_{2}base]", "vPdJ", "UiUl", [IsGatherPrefetch], MemEltTyInt32, "aarch64_sve_prfw_gather_scalar_offset">;
def SVPRFD_GATHER_BASES : MInst<"svprfd_gather[_{2}base]", "vPdJ", "UiUl", [IsGatherPrefetch], MemEltTyInt64, "aarch64_sve_prfd_gather_scalar_offset">;

// Prefetch (Scalar base, Vector offsets)
def SVPRFB_GATHER_32B_OFFSETS_S : MInst<"svprfb_gather_[{3}]offset", "vPQdJ", "i",  [IsGatherPrefetch], MemEltTyInt8,  "aarch64_sve_prfb_gather_sxtw_index">;
def SVPRFH_GATHER_32B_OFFSETS_S : MInst<"svprfh_gather_[{3}]index",  "vPQdJ", "i",  [IsGatherPrefetch], MemEltTyInt16, "aarch64_sve_prfh_gather_sxtw_index">;
def SVPRFW_GATHER_32B_OFFSETS_S : MInst<"svprfw_gather_[{3}]index",  "vPQdJ", "i",  [IsGatherPrefetch], MemEltTyInt32, "aarch64_sve_prfw_gather_sxtw_index">;
def SVPRFD_GATHER_32B_OFFSETS_S : MInst<"svprfd_gather_[{3}]index",  "vPQdJ", "i",  [IsGatherPrefetch], MemEltTyInt64, "aarch64_sve_prfd_gather_sxtw_index">;

def SVPRFB_GATHER_64B_OFFSETS_S : MInst<"svprfb_gather_[{3}]offset", "vPQdJ", "l",  [IsGatherPrefetch], MemEltTyInt8,  "aarch64_sve_prfb_gather_index">;
def SVPRFH_GATHER_64B_OFFSETS_S : MInst<"svprfh_gather_[{3}]index",  "vPQdJ", "l",  [IsGatherPrefetch], MemEltTyInt16, "aarch64_sve_prfh_gather_index">;
def SVPRFW_GATHER_64B_OFFSETS_S : MInst<"svprfw_gather_[{3}]index",  "vPQdJ", "l",  [IsGatherPrefetch], MemEltTyInt32, "aarch64_sve_prfw_gather_index">;
def SVPRFD_GATHER_64B_OFFSETS_S : MInst<"svprfd_gather_[{3}]index",  "vPQdJ", "l",  [IsGatherPrefetch], MemEltTyInt64, "aarch64_sve_prfd_gather_index">;

def SVPRFB_GATHER_32B_OFFSETS_U : MInst<"svprfb_gather_[{3}]offset", "vPQdJ", "Ui", [IsGatherPrefetch], MemEltTyInt8,  "aarch64_sve_prfb_gather_uxtw_index">;
def SVPRFH_GATHER_32B_OFFSETS_U : MInst<"svprfh_gather_[{3}]index",  "vPQdJ", "Ui", [IsGatherPrefetch], MemEltTyInt16, "aarch64_sve_prfh_gather_uxtw_index">;
def SVPRFW_GATHER_32B_OFFSETS_U : MInst<"svprfw_gather_[{3}]index",  "vPQdJ", "Ui", [IsGatherPrefetch], MemEltTyInt32, "aarch64_sve_prfw_gather_uxtw_index">;
def SVPRFD_GATHER_32B_OFFSETS_U : MInst<"svprfd_gather_[{3}]index",  "vPQdJ", "Ui", [IsGatherPrefetch], MemEltTyInt64, "aarch64_sve_prfd_gather_uxtw_index">;

def SVPRFB_GATHER_64B_OFFSETS_U : MInst<"svprfb_gather_[{3}]offset", "vPQdJ", "Ul", [IsGatherPrefetch], MemEltTyInt8,  "aarch64_sve_prfb_gather_index">;
def SVPRFH_GATHER_64B_OFFSETS_U : MInst<"svprfh_gather_[{3}]index",  "vPQdJ", "Ul", [IsGatherPrefetch], MemEltTyInt16, "aarch64_sve_prfh_gather_index">;
def SVPRFW_GATHER_64B_OFFSETS_U : MInst<"svprfw_gather_[{3}]index",  "vPQdJ", "Ul", [IsGatherPrefetch], MemEltTyInt32, "aarch64_sve_prfw_gather_index">;
def SVPRFD_GATHER_64B_OFFSETS_U : MInst<"svprfd_gather_[{3}]index",  "vPQdJ", "Ul", [IsGatherPrefetch], MemEltTyInt64, "aarch64_sve_prfd_gather_index">;

// Prefetch (Vector bases, scalar offset)
def SVPRFB_GATHER_BASES_OFFSET : MInst<"svprfb_gather[_{2}base]_offset", "vPdlJ", "UiUl", [IsGatherPrefetch], MemEltTyInt8,  "aarch64_sve_prfb_gather_scalar_offset">;
def SVPRFH_GATHER_BASES_OFFSET : MInst<"svprfh_gather[_{2}base]_index",  "vPdlJ", "UiUl", [IsGatherPrefetch], MemEltTyInt16, "aarch64_sve_prfh_gather_scalar_offset">;
def SVPRFW_GATHER_BASES_OFFSET : MInst<"svprfw_gather[_{2}base]_index",  "vPdlJ", "UiUl", [IsGatherPrefetch], MemEltTyInt32, "aarch64_sve_prfw_gather_scalar_offset">;
def SVPRFD_GATHER_BASES_OFFSET : MInst<"svprfd_gather[_{2}base]_index",  "vPdlJ", "UiUl", [IsGatherPrefetch], MemEltTyInt64, "aarch64_sve_prfd_gather_scalar_offset">;
}

////////////////////////////////////////////////////////////////////////////////
// Address calculations

let SMETargetGuard = InvalidMode in {
def SVADRB : SInst<"svadrb[_{0}base]_[{2}]offset", "uud", "ilUiUl", MergeNone, "aarch64_sve_adrb">;
def SVADRH : SInst<"svadrh[_{0}base]_[{2}]index",  "uud", "ilUiUl", MergeNone, "aarch64_sve_adrh">;
def SVADRW : SInst<"svadrw[_{0}base]_[{2}]index",  "uud", "ilUiUl", MergeNone, "aarch64_sve_adrw">;
def SVADRD : SInst<"svadrd[_{0}base]_[{2}]index",  "uud", "ilUiUl", MergeNone, "aarch64_sve_adrd">;
}

////////////////////////////////////////////////////////////////////////////////
// Scalar to vector

def SVDUPQ_8  : SInst<"svdupq[_n]_{d}", "dssssssssssssssss",  "cUc", MergeNone, "", [VerifyRuntimeMode]>;
def SVDUPQ_16 : SInst<"svdupq[_n]_{d}", "dssssssss",  "sUshb", MergeNone, "", [VerifyRuntimeMode]>;
def SVDUPQ_32 : SInst<"svdupq[_n]_{d}", "dssss",  "iUif", MergeNone, "", [VerifyRuntimeMode]>;
def SVDUPQ_64 : SInst<"svdupq[_n]_{d}", "dss",  "lUld", MergeNone, "", [VerifyRuntimeMode]>;

multiclass svdup_base<string n, string p, MergeType mt, string i> {
  def NAME : SInst<n, p, "csilUcUsUiUlhfdb", mt, i, [VerifyRuntimeMode]>;
}

defm SVDUP   : svdup_base<"svdup[_n]_{d}", "ds",   MergeNone,    "aarch64_sve_dup_x">;
defm SVDUP_M : svdup_base<"svdup[_n]_{d}", "ddPs", MergeOp1,     "aarch64_sve_dup">;
defm SVDUP_X : svdup_base<"svdup[_n]_{d}", "dPs",  MergeAnyExp,  "aarch64_sve_dup">;
defm SVDUP_Z : svdup_base<"svdup[_n]_{d}", "dPs",  MergeZeroExp, "aarch64_sve_dup">;

def SVINDEX : SInst<"svindex_{d}",   "dss",  "csilUcUsUiUl",    MergeNone,    "aarch64_sve_index", [VerifyRuntimeMode]>;

// Integer arithmetic

multiclass SInstZPZ<string name, string types, string intrinsic> {
  def _M : SInst<name # "[_{d}]", "ddPd", types, MergeOp1,     intrinsic, [VerifyRuntimeMode]>;
  def _X : SInst<name # "[_{d}]", "dPd",  types, MergeAnyExp,  intrinsic, [VerifyRuntimeMode]>;
  def _Z : SInst<name # "[_{d}]", "dPd",  types, MergeZeroExp, intrinsic, [VerifyRuntimeMode]>;
}

defm SVABS : SInstZPZ<"svabs", "csil", "aarch64_sve_abs">;
defm SVNEG : SInstZPZ<"svneg", "csil", "aarch64_sve_neg">;

//------------------------------------------------------------------------------

multiclass SInstZPZZ<string name, string types, string m_intrinsic, string x_intrinsic, list<FlagType> flags=[]> {
  def _M : SInst<name # "[_{d}]",   "dPdd", types, MergeOp1,  m_intrinsic, !listconcat(flags, [VerifyRuntimeMode])>;
  def _X : SInst<name # "[_{d}]",   "dPdd", types, MergeAny,  x_intrinsic, !listconcat(flags, [VerifyRuntimeMode])>;
  def _Z : SInst<name # "[_{d}]",   "dPdd", types, MergeZero, m_intrinsic, !listconcat(flags, [VerifyRuntimeMode])>;

  def _N_M : SInst<name # "[_n_{d}]", "dPda", types, MergeOp1,  m_intrinsic, !listconcat(flags, [VerifyRuntimeMode])>;
  def _N_X : SInst<name # "[_n_{d}]", "dPda", types, MergeAny,  x_intrinsic, !listconcat(flags, [VerifyRuntimeMode])>;
  def _N_Z : SInst<name # "[_n_{d}]", "dPda", types, MergeZero, m_intrinsic, !listconcat(flags, [VerifyRuntimeMode])>;
}

defm SVABD_S  : SInstZPZZ<"svabd",  "csil",         "aarch64_sve_sabd",  "aarch64_sve_sabd_u">;
defm SVABD_U  : SInstZPZZ<"svabd",  "UcUsUiUl",     "aarch64_sve_uabd",  "aarch64_sve_uabd_u">;
defm SVADD    : SInstZPZZ<"svadd",  "csilUcUsUiUl", "aarch64_sve_add",   "aarch64_sve_add_u">;
defm SVDIV_S  : SInstZPZZ<"svdiv",  "il",           "aarch64_sve_sdiv",  "aarch64_sve_sdiv_u">;
defm SVDIV_U  : SInstZPZZ<"svdiv",  "UiUl",         "aarch64_sve_udiv",  "aarch64_sve_udiv_u">;
defm SVDIVR_S : SInstZPZZ<"svdivr", "il",           "aarch64_sve_sdivr", "aarch64_sve_sdiv_u", [ReverseMergeAnyBinOp]>;
defm SVDIVR_U : SInstZPZZ<"svdivr", "UiUl",         "aarch64_sve_udivr", "aarch64_sve_udiv_u", [ReverseMergeAnyBinOp]>;
defm SVMAX_S  : SInstZPZZ<"svmax",  "csil",         "aarch64_sve_smax",  "aarch64_sve_smax_u">;
defm SVMAX_U  : SInstZPZZ<"svmax",  "UcUsUiUl",     "aarch64_sve_umax",  "aarch64_sve_umax_u">;
defm SVMIN_S  : SInstZPZZ<"svmin",  "csil",         "aarch64_sve_smin",  "aarch64_sve_smin_u">;
defm SVMIN_U  : SInstZPZZ<"svmin",  "UcUsUiUl",     "aarch64_sve_umin",  "aarch64_sve_umin_u">;
defm SVMUL    : SInstZPZZ<"svmul",  "csilUcUsUiUl", "aarch64_sve_mul",   "aarch64_sve_mul_u">;
defm SVMULH_S : SInstZPZZ<"svmulh", "csil",         "aarch64_sve_smulh", "aarch64_sve_smulh_u">;
defm SVMULH_U : SInstZPZZ<"svmulh", "UcUsUiUl",     "aarch64_sve_umulh", "aarch64_sve_umulh_u">;
defm SVSUB    : SInstZPZZ<"svsub",  "csilUcUsUiUl", "aarch64_sve_sub",   "aarch64_sve_sub_u">;
defm SVSUBR   : SInstZPZZ<"svsubr", "csilUcUsUiUl", "aarch64_sve_subr",  "aarch64_sve_sub_u", [ReverseMergeAnyBinOp]>;

//------------------------------------------------------------------------------

multiclass SInstZPZZZ<string name, string types, string m_intrinsic, string x_intrinsic, list<FlagType> flags=[]> {
  def _M : SInst<name # "[_{d}]",   "dPddd", types, MergeOp1,  m_intrinsic, flags>;
  def _X : SInst<name # "[_{d}]",   "dPddd", types, MergeAny,  x_intrinsic, flags>;
  def _Z : SInst<name # "[_{d}]",   "dPddd", types, MergeZero, m_intrinsic, flags>;

  def _N_M : SInst<name # "[_n_{d}]", "dPdda", types, MergeOp1,  m_intrinsic, flags>;
  def _N_X : SInst<name # "[_n_{d}]", "dPdda", types, MergeAny,  x_intrinsic, flags>;
  def _N_Z : SInst<name # "[_n_{d}]", "dPdda", types, MergeZero, m_intrinsic, flags>;
}

defm SVMAD : SInstZPZZZ<"svmad", "csilUcUsUiUl", "aarch64_sve_mad", "aarch64_sve_mla_u", [ReverseMergeAnyAccOp, VerifyRuntimeMode]>;
defm SVMLA : SInstZPZZZ<"svmla", "csilUcUsUiUl", "aarch64_sve_mla", "aarch64_sve_mla_u", [VerifyRuntimeMode]>;
defm SVMLS : SInstZPZZZ<"svmls", "csilUcUsUiUl", "aarch64_sve_mls", "aarch64_sve_mls_u", [VerifyRuntimeMode]>;
defm SVMSB : SInstZPZZZ<"svmsb", "csilUcUsUiUl", "aarch64_sve_msb", "aarch64_sve_mls_u", [ReverseMergeAnyAccOp, VerifyRuntimeMode]>;

//------------------------------------------------------------------------------

def SVDOT_S  : SInst<"svdot[_{0}]",    "ddqq", "il",       MergeNone, "aarch64_sve_sdot", [VerifyRuntimeMode]>;
def SVDOT_U  : SInst<"svdot[_{0}]",    "ddqq", "UiUl",     MergeNone, "aarch64_sve_udot", [VerifyRuntimeMode]>;
def SVQADD_S : SInst<"svqadd[_{d}]",   "ddd",  "csil",     MergeNone, "aarch64_sve_sqadd_x", [VerifyRuntimeMode]>;
def SVQADD_U : SInst<"svqadd[_{d}]",   "ddd",  "UcUsUiUl", MergeNone, "aarch64_sve_uqadd_x", [VerifyRuntimeMode]>;
def SVQSUB_S : SInst<"svqsub[_{d}]",   "ddd",  "csil",     MergeNone, "aarch64_sve_sqsub_x", [VerifyRuntimeMode]>;
def SVQSUB_U : SInst<"svqsub[_{d}]",   "ddd",  "UcUsUiUl", MergeNone, "aarch64_sve_uqsub_x", [VerifyRuntimeMode]>;

def SVDOT_N_S  : SInst<"svdot[_n_{0}]",  "ddqr", "il",       MergeNone, "aarch64_sve_sdot", [VerifyRuntimeMode]>;
def SVDOT_N_U  : SInst<"svdot[_n_{0}]",  "ddqr", "UiUl",     MergeNone, "aarch64_sve_udot", [VerifyRuntimeMode]>;
def SVQADD_N_S : SInst<"svqadd[_n_{d}]", "dda",  "csil",     MergeNone, "aarch64_sve_sqadd_x", [VerifyRuntimeMode]>;
def SVQADD_N_U : SInst<"svqadd[_n_{d}]", "dda",  "UcUsUiUl", MergeNone, "aarch64_sve_uqadd_x", [VerifyRuntimeMode]>;
def SVQSUB_N_S : SInst<"svqsub[_n_{d}]", "dda",  "csil",     MergeNone, "aarch64_sve_sqsub_x", [VerifyRuntimeMode]>;
def SVQSUB_N_U : SInst<"svqsub[_n_{d}]", "dda",  "UcUsUiUl", MergeNone, "aarch64_sve_uqsub_x", [VerifyRuntimeMode]>;

def SVDOT_LANE_S : SInst<"svdot_lane[_{d}]",  "ddqqi",  "il",   MergeNone, "aarch64_sve_sdot_lane", [VerifyRuntimeMode], [ImmCheck<3, ImmCheckLaneIndexDot, 2>]>;
def SVDOT_LANE_U : SInst<"svdot_lane[_{d}]",  "ddqqi",  "UiUl", MergeNone, "aarch64_sve_udot_lane", [VerifyRuntimeMode], [ImmCheck<3, ImmCheckLaneIndexDot, 2>]>;

////////////////////////////////////////////////////////////////////////////////
// Logical operations

defm SVAND : SInstZPZZ<"svand", "csilUcUsUiUl", "aarch64_sve_and", "aarch64_sve_and_u">;
defm SVBIC : SInstZPZZ<"svbic", "csilUcUsUiUl", "aarch64_sve_bic", "aarch64_sve_bic_u">;
defm SVEOR : SInstZPZZ<"sveor", "csilUcUsUiUl", "aarch64_sve_eor", "aarch64_sve_eor_u">;
defm SVORR : SInstZPZZ<"svorr", "csilUcUsUiUl", "aarch64_sve_orr", "aarch64_sve_orr_u">;

defm SVCNOT : SInstZPZ<"svcnot", "csilUcUsUiUl", "aarch64_sve_cnot">;
defm SVNOT  : SInstZPZ<"svnot",  "csilUcUsUiUl", "aarch64_sve_not">;

////////////////////////////////////////////////////////////////////////////////
// Shifts

multiclass SInst_SHIFT<string name, string intrinsic, string ts, string wide_ts> {
  def _M : SInst<name # "[_{d}]", "dPdu", ts, MergeOp1,  intrinsic, [VerifyRuntimeMode]>;
  def _X : SInst<name # "[_{d}]", "dPdu", ts, MergeAny,  intrinsic # _u, [VerifyRuntimeMode]>;
  def _Z : SInst<name # "[_{d}]", "dPdu", ts, MergeZero, intrinsic, [VerifyRuntimeMode]>;

  def _N_M : SInst<name # "[_n_{d}]", "dPdL", ts, MergeOp1,  intrinsic, [VerifyRuntimeMode]>;
  def _N_X : SInst<name # "[_n_{d}]", "dPdL", ts, MergeAny,  intrinsic # _u, [VerifyRuntimeMode]>;
  def _N_Z : SInst<name # "[_n_{d}]", "dPdL", ts, MergeZero, intrinsic, [VerifyRuntimeMode]>;

  def _WIDE_M : SInst<name # _wide # "[_{d}]", "dPdg", wide_ts, MergeOp1,  intrinsic # _wide, [VerifyRuntimeMode]>;
  def _WIDE_X : SInst<name # _wide # "[_{d}]", "dPdg", wide_ts, MergeAny,  intrinsic # _wide, [VerifyRuntimeMode]>;
  def _WIDE_Z : SInst<name # _wide # "[_{d}]", "dPdg", wide_ts, MergeZero, intrinsic # _wide, [VerifyRuntimeMode]>;

  def _WIDE_N_M : SInst<name # _wide # "[_n_{d}]", "dPdf", wide_ts, MergeOp1,  intrinsic # _wide, [VerifyRuntimeMode]>;
  def _WIDE_N_X : SInst<name # _wide # "[_n_{d}]", "dPdf", wide_ts, MergeAny,  intrinsic # _wide, [VerifyRuntimeMode]>;
  def _WIDE_N_Z : SInst<name # _wide # "[_n_{d}]", "dPdf", wide_ts, MergeZero, intrinsic # _wide, [VerifyRuntimeMode]>;
}

defm SVASR : SInst_SHIFT<"svasr", "aarch64_sve_asr", "csil", "csi">;
defm SVLSL : SInst_SHIFT<"svlsl", "aarch64_sve_lsl", "csilUcUsUiUl", "csiUcUsUi">;
defm SVLSR : SInst_SHIFT<"svlsr", "aarch64_sve_lsr", "UcUsUiUl", "UcUsUi">;

def SVASRD_M : SInst<"svasrd[_n_{d}]", "dPdi", "csil", MergeOp1,  "aarch64_sve_asrd", [VerifyRuntimeMode], [ImmCheck<2, ImmCheckShiftRight, 1>]>;
def SVASRD_X : SInst<"svasrd[_n_{d}]", "dPdi", "csil", MergeAny,  "aarch64_sve_asrd", [VerifyRuntimeMode], [ImmCheck<2, ImmCheckShiftRight, 1>]>;
def SVASRD_Z : SInst<"svasrd[_n_{d}]", "dPdi", "csil", MergeZero, "aarch64_sve_asrd", [VerifyRuntimeMode], [ImmCheck<2, ImmCheckShiftRight, 1>]>;

def SVINSR : SInst<"svinsr[_n_{d}]", "dds", "csilUcUsUiUlhfdb", MergeNone, "aarch64_sve_insr", [VerifyRuntimeMode]>;

////////////////////////////////////////////////////////////////////////////////
// Integer reductions

def SVADDV_S : SInst<"svaddv[_{d}]", "lPd", "csil",         MergeNone, "aarch64_sve_saddv", [VerifyRuntimeMode]>;
def SVADDV_U : SInst<"svaddv[_{d}]", "nPd", "UcUsUiUl",     MergeNone, "aarch64_sve_uaddv", [VerifyRuntimeMode]>;
def SVANDV   : SInst<"svandv[_{d}]", "sPd", "csilUcUsUiUl", MergeNone, "aarch64_sve_andv", [VerifyRuntimeMode]>;
def SVEORV   : SInst<"sveorv[_{d}]", "sPd", "csilUcUsUiUl", MergeNone, "aarch64_sve_eorv", [VerifyRuntimeMode]>;
def SVMAXV_S : SInst<"svmaxv[_{d}]", "sPd", "csil",         MergeNone, "aarch64_sve_smaxv", [VerifyRuntimeMode]>;
def SVMAXV_U : SInst<"svmaxv[_{d}]", "sPd", "UcUsUiUl",     MergeNone, "aarch64_sve_umaxv", [VerifyRuntimeMode]>;
def SVMINV_S : SInst<"svminv[_{d}]", "sPd", "csil",         MergeNone, "aarch64_sve_sminv", [VerifyRuntimeMode]>;
def SVMINV_U : SInst<"svminv[_{d}]", "sPd", "UcUsUiUl",     MergeNone, "aarch64_sve_uminv", [VerifyRuntimeMode]>;
def SVORV    : SInst<"svorv[_{d}]",  "sPd", "csilUcUsUiUl", MergeNone, "aarch64_sve_orv", [VerifyRuntimeMode]>;

////////////////////////////////////////////////////////////////////////////////
// Integer comparisons

def SVCMPEQ : SInst<"svcmpeq[_{d}]", "PPdd", "csilUcUsUiUl", MergeNone, "aarch64_sve_cmpeq", [VerifyRuntimeMode]>;
def SVCMPNE : SInst<"svcmpne[_{d}]", "PPdd", "csilUcUsUiUl", MergeNone, "aarch64_sve_cmpne", [VerifyRuntimeMode]>;
def SVCMPGE : SInst<"svcmpge[_{d}]", "PPdd", "csil",         MergeNone, "aarch64_sve_cmpge", [VerifyRuntimeMode]>;
def SVCMPGT : SInst<"svcmpgt[_{d}]", "PPdd", "csil",         MergeNone, "aarch64_sve_cmpgt", [VerifyRuntimeMode]>;
def SVCMPLE : SInst<"svcmple[_{d}]", "PPdd", "csil",         MergeNone, "aarch64_sve_cmpge", [ReverseCompare, VerifyRuntimeMode]>;
def SVCMPLT : SInst<"svcmplt[_{d}]", "PPdd", "csil",         MergeNone, "aarch64_sve_cmpgt", [ReverseCompare, VerifyRuntimeMode]>;
def SVCMPHI : SInst<"svcmpgt[_{d}]", "PPdd", "UcUsUiUl",     MergeNone, "aarch64_sve_cmphi", [VerifyRuntimeMode]>;
def SVCMPHS : SInst<"svcmpge[_{d}]", "PPdd", "UcUsUiUl",     MergeNone, "aarch64_sve_cmphs", [VerifyRuntimeMode]>;
def SVCMPLO : SInst<"svcmplt[_{d}]", "PPdd", "UcUsUiUl",     MergeNone, "aarch64_sve_cmphi", [ReverseCompare, VerifyRuntimeMode]>;
def SVCMPLS : SInst<"svcmple[_{d}]", "PPdd", "UcUsUiUl",     MergeNone, "aarch64_sve_cmphs", [ReverseCompare, VerifyRuntimeMode]>;

def SVCMPEQ_N : SInst<"svcmpeq[_n_{d}]", "PPda", "csilUcUsUiUl", MergeNone, "aarch64_sve_cmpeq", [VerifyRuntimeMode]>;
def SVCMPNE_N : SInst<"svcmpne[_n_{d}]", "PPda", "csilUcUsUiUl", MergeNone, "aarch64_sve_cmpne", [VerifyRuntimeMode]>;
def SVCMPGE_N : SInst<"svcmpge[_n_{d}]", "PPda", "csil",         MergeNone, "aarch64_sve_cmpge", [VerifyRuntimeMode]>;
def SVCMPGT_N : SInst<"svcmpgt[_n_{d}]", "PPda", "csil",         MergeNone, "aarch64_sve_cmpgt", [VerifyRuntimeMode]>;
def SVCMPLE_N : SInst<"svcmple[_n_{d}]", "PPda", "csil",         MergeNone, "aarch64_sve_cmpge", [ReverseCompare, VerifyRuntimeMode]>;
def SVCMPLT_N : SInst<"svcmplt[_n_{d}]", "PPda", "csil",         MergeNone, "aarch64_sve_cmpgt", [ReverseCompare, VerifyRuntimeMode]>;
def SVCMPHS_N : SInst<"svcmpge[_n_{d}]", "PPda", "UcUsUiUl",     MergeNone, "aarch64_sve_cmphs", [VerifyRuntimeMode]>;
def SVCMPHI_N : SInst<"svcmpgt[_n_{d}]", "PPda", "UcUsUiUl",     MergeNone, "aarch64_sve_cmphi", [VerifyRuntimeMode]>;
def SVCMPLS_N : SInst<"svcmple[_n_{d}]", "PPda", "UcUsUiUl",     MergeNone, "aarch64_sve_cmphs", [ReverseCompare, VerifyRuntimeMode]>;
def SVCMPLO_N : SInst<"svcmplt[_n_{d}]", "PPda", "UcUsUiUl",     MergeNone, "aarch64_sve_cmphi", [ReverseCompare, VerifyRuntimeMode]>;

def SVCMPEQ_WIDE : SInst<"svcmpeq_wide[_{d}]", "PPdw", "csi",    MergeNone, "aarch64_sve_cmpeq_wide", [VerifyRuntimeMode]>;
def SVCMPNE_WIDE : SInst<"svcmpne_wide[_{d}]", "PPdw", "csi",    MergeNone, "aarch64_sve_cmpne_wide", [VerifyRuntimeMode]>;
def SVCMPGE_WIDE : SInst<"svcmpge_wide[_{d}]", "PPdw", "csi",    MergeNone, "aarch64_sve_cmpge_wide", [VerifyRuntimeMode]>;
def SVCMPGT_WIDE : SInst<"svcmpgt_wide[_{d}]", "PPdw", "csi",    MergeNone, "aarch64_sve_cmpgt_wide", [VerifyRuntimeMode]>;
def SVCMPLE_WIDE : SInst<"svcmple_wide[_{d}]", "PPdw", "csi",    MergeNone, "aarch64_sve_cmple_wide", [VerifyRuntimeMode]>;
def SVCMPLT_WIDE : SInst<"svcmplt_wide[_{d}]", "PPdw", "csi",    MergeNone, "aarch64_sve_cmplt_wide", [VerifyRuntimeMode]>;
def SVCMPHI_WIDE : SInst<"svcmpgt_wide[_{d}]", "PPdw", "UcUsUi", MergeNone, "aarch64_sve_cmphi_wide", [VerifyRuntimeMode]>;
def SVCMPHS_WIDE : SInst<"svcmpge_wide[_{d}]", "PPdw", "UcUsUi", MergeNone, "aarch64_sve_cmphs_wide", [VerifyRuntimeMode]>;
def SVCMPLO_WIDE : SInst<"svcmplt_wide[_{d}]", "PPdw", "UcUsUi", MergeNone, "aarch64_sve_cmplo_wide", [VerifyRuntimeMode]>;
def SVCMPLS_WIDE : SInst<"svcmple_wide[_{d}]", "PPdw", "UcUsUi", MergeNone, "aarch64_sve_cmpls_wide", [VerifyRuntimeMode]>;

def SVCMPEQ_WIDE_N : SInst<"svcmpeq_wide[_n_{d}]", "PPdj", "csi",    MergeNone, "aarch64_sve_cmpeq_wide", [VerifyRuntimeMode]>;
def SVCMPNE_WIDE_N : SInst<"svcmpne_wide[_n_{d}]", "PPdj", "csi",    MergeNone, "aarch64_sve_cmpne_wide", [VerifyRuntimeMode]>;
def SVCMPGE_WIDE_N : SInst<"svcmpge_wide[_n_{d}]", "PPdj", "csi",    MergeNone, "aarch64_sve_cmpge_wide", [VerifyRuntimeMode]>;
def SVCMPGT_WIDE_N : SInst<"svcmpgt_wide[_n_{d}]", "PPdj", "csi",    MergeNone, "aarch64_sve_cmpgt_wide", [VerifyRuntimeMode]>;
def SVCMPLE_WIDE_N : SInst<"svcmple_wide[_n_{d}]", "PPdj", "csi",    MergeNone, "aarch64_sve_cmple_wide", [VerifyRuntimeMode]>;
def SVCMPLT_WIDE_N : SInst<"svcmplt_wide[_n_{d}]", "PPdj", "csi",    MergeNone, "aarch64_sve_cmplt_wide", [VerifyRuntimeMode]>;
def SVCMPHS_WIDE_N : SInst<"svcmpge_wide[_n_{d}]", "PPdj", "UcUsUi", MergeNone, "aarch64_sve_cmphs_wide", [VerifyRuntimeMode]>;
def SVCMPHI_WIDE_N : SInst<"svcmpgt_wide[_n_{d}]", "PPdj", "UcUsUi", MergeNone, "aarch64_sve_cmphi_wide", [VerifyRuntimeMode]>;
def SVCMPLO_WIDE_N : SInst<"svcmplt_wide[_n_{d}]", "PPdj", "UcUsUi", MergeNone, "aarch64_sve_cmplo_wide", [VerifyRuntimeMode]>;
def SVCMPLS_WIDE_N : SInst<"svcmple_wide[_n_{d}]", "PPdj", "UcUsUi", MergeNone, "aarch64_sve_cmpls_wide", [VerifyRuntimeMode]>;

////////////////////////////////////////////////////////////////////////////////
// While comparisons

def SVWHILELE_S32 : SInst<"svwhilele_{d}[_{1}]", "Pkk", "PcPsPiPl", MergeNone, "aarch64_sve_whilele", [IsOverloadWhileOrMultiVecCvt, VerifyRuntimeMode]>;
def SVWHILELE_S64 : SInst<"svwhilele_{d}[_{1}]", "Pll", "PcPsPiPl", MergeNone, "aarch64_sve_whilele", [IsOverloadWhileOrMultiVecCvt, VerifyRuntimeMode]>;
def SVWHILELO_U32 : SInst<"svwhilelt_{d}[_{1}]", "Pmm", "PcPsPiPl", MergeNone, "aarch64_sve_whilelo", [IsOverloadWhileOrMultiVecCvt, VerifyRuntimeMode]>;
def SVWHILELO_U64 : SInst<"svwhilelt_{d}[_{1}]", "Pnn", "PcPsPiPl", MergeNone, "aarch64_sve_whilelo", [IsOverloadWhileOrMultiVecCvt, VerifyRuntimeMode]>;
def SVWHILELS_U32 : SInst<"svwhilele_{d}[_{1}]", "Pmm", "PcPsPiPl", MergeNone, "aarch64_sve_whilels", [IsOverloadWhileOrMultiVecCvt, VerifyRuntimeMode]>;
def SVWHILELS_U64 : SInst<"svwhilele_{d}[_{1}]", "Pnn", "PcPsPiPl", MergeNone, "aarch64_sve_whilels", [IsOverloadWhileOrMultiVecCvt, VerifyRuntimeMode]>;
def SVWHILELT_S32 : SInst<"svwhilelt_{d}[_{1}]", "Pkk", "PcPsPiPl", MergeNone, "aarch64_sve_whilelt", [IsOverloadWhileOrMultiVecCvt, VerifyRuntimeMode]>;
def SVWHILELT_S64 : SInst<"svwhilelt_{d}[_{1}]", "Pll", "PcPsPiPl", MergeNone, "aarch64_sve_whilelt", [IsOverloadWhileOrMultiVecCvt, VerifyRuntimeMode]>;

////////////////////////////////////////////////////////////////////////////////
// Counting bit

multiclass SInstCLS<string name, string types, string intrinsic, list<FlagType> flags=[]> {
  def _M : SInst<name # "[_{d}]", "uuPd", types, MergeOp1,     intrinsic, flags>;
  def _X : SInst<name # "[_{d}]", "uPd",  types, MergeAnyExp,  intrinsic, flags>;
  def _Z : SInst<name # "[_{d}]", "uPd",  types, MergeZeroExp, intrinsic, flags>;
}

defm SVCLS : SInstCLS<"svcls", "csil",             "aarch64_sve_cls", [VerifyRuntimeMode]>;
defm SVCLZ : SInstCLS<"svclz", "csilUcUsUiUl",     "aarch64_sve_clz", [VerifyRuntimeMode]>;
defm SVCNT : SInstCLS<"svcnt", "csilUcUsUiUlhfdb", "aarch64_sve_cnt", [VerifyRuntimeMode]>;

////////////////////////////////////////////////////////////////////////////////
// Conversion

defm SVEXTB_S : SInstZPZ<"svextb", "sil",    "aarch64_sve_sxtb">;
defm SVEXTB_U : SInstZPZ<"svextb", "UsUiUl", "aarch64_sve_uxtb">;
defm SVEXTH_S : SInstZPZ<"svexth", "il",     "aarch64_sve_sxth">;
defm SVEXTH_U : SInstZPZ<"svexth", "UiUl",   "aarch64_sve_uxth">;
defm SVEXTW_S : SInstZPZ<"svextw", "l",      "aarch64_sve_sxtw">;
defm SVEXTW_U : SInstZPZ<"svextw", "Ul",     "aarch64_sve_uxtw">;

////////////////////////////////////////////////////////////////////////////////
// Reversal

defm SVRBIT : SInstZPZ<"svrbit", "csilUcUsUiUl", "aarch64_sve_rbit">;
defm SVREVB : SInstZPZ<"svrevb", "silUsUiUl",    "aarch64_sve_revb">;
defm SVREVH : SInstZPZ<"svrevh", "ilUiUl",       "aarch64_sve_revh">;
defm SVREVW : SInstZPZ<"svrevw", "lUl",          "aarch64_sve_revw">;

////////////////////////////////////////////////////////////////////////////////
// Floating-point arithmetic

defm SVABS_F : SInstZPZ<"svabs", "hfd", "aarch64_sve_fabs">;
defm SVNEG_F : SInstZPZ<"svneg", "hfd", "aarch64_sve_fneg">;

defm SVABD_F  : SInstZPZZ<"svabd",  "hfd", "aarch64_sve_fabd",   "aarch64_sve_fabd_u">;
defm SVADD_F  : SInstZPZZ<"svadd",  "hfd", "aarch64_sve_fadd",   "aarch64_sve_fadd_u">;
defm SVDIV_F  : SInstZPZZ<"svdiv",  "hfd", "aarch64_sve_fdiv",   "aarch64_sve_fdiv_u">;
defm SVDIVR_F : SInstZPZZ<"svdivr", "hfd", "aarch64_sve_fdivr",  "aarch64_sve_fdiv_u", [ReverseMergeAnyBinOp]>;
defm SVMAX_F  : SInstZPZZ<"svmax",  "hfd", "aarch64_sve_fmax",   "aarch64_sve_fmax_u">;
defm SVMAXNM  : SInstZPZZ<"svmaxnm","hfd", "aarch64_sve_fmaxnm", "aarch64_sve_fmaxnm_u">;
defm SVMIN_F  : SInstZPZZ<"svmin",  "hfd", "aarch64_sve_fmin",   "aarch64_sve_fmin_u">;
defm SVMINNM  : SInstZPZZ<"svminnm","hfd", "aarch64_sve_fminnm", "aarch64_sve_fminnm_u">;
defm SVMUL_F  : SInstZPZZ<"svmul",  "hfd", "aarch64_sve_fmul",   "aarch64_sve_fmul_u">;
defm SVMULX   : SInstZPZZ<"svmulx", "hfd", "aarch64_sve_fmulx",  "aarch64_sve_fmulx_u">;
defm SVSUB_F  : SInstZPZZ<"svsub",  "hfd", "aarch64_sve_fsub",   "aarch64_sve_fsub_u">;
defm SVSUBR_F : SInstZPZZ<"svsubr", "hfd", "aarch64_sve_fsubr",  "aarch64_sve_fsub_u", [ReverseMergeAnyBinOp]>;

defm SVRECPX : SInstZPZ<"svrecpx", "hfd", "aarch64_sve_frecpx">;
defm SVRINTA : SInstZPZ<"svrinta", "hfd", "aarch64_sve_frinta">;
defm SVRINTI : SInstZPZ<"svrinti", "hfd", "aarch64_sve_frinti">;
defm SVRINTM : SInstZPZ<"svrintm", "hfd", "aarch64_sve_frintm">;
defm SVRINTN : SInstZPZ<"svrintn", "hfd", "aarch64_sve_frintn">;
defm SVRINTP : SInstZPZ<"svrintp", "hfd", "aarch64_sve_frintp">;
defm SVRINTX : SInstZPZ<"svrintx", "hfd", "aarch64_sve_frintx">;
defm SVRINTZ : SInstZPZ<"svrintz", "hfd", "aarch64_sve_frintz">;
defm SVSQRT  : SInstZPZ<"svsqrt",  "hfd", "aarch64_sve_fsqrt">;

let SMETargetGuard = "sme2,ssve-fexpa" in {
def SVEXPA  : SInst<"svexpa[_{d}]",  "du",   "hfd", MergeNone, "aarch64_sve_fexpa_x", [VerifyRuntimeMode]>;
}

let SMETargetGuard = InvalidMode in {
def SVTMAD  : SInst<"svtmad[_{d}]",  "dddi", "hfd", MergeNone, "aarch64_sve_ftmad_x", [], [ImmCheck<2, ImmCheck0_7>]>;
def SVTSMUL : SInst<"svtsmul[_{d}]", "ddu",  "hfd", MergeNone, "aarch64_sve_ftsmul_x">;
def SVTSSEL : SInst<"svtssel[_{d}]", "ddu",  "hfd", MergeNone, "aarch64_sve_ftssel_x">;
}

def SVSCALE_M : SInst<"svscale[_{d}]",   "dPdx", "hfd", MergeOp1,  "aarch64_sve_fscale", [VerifyRuntimeMode]>;
def SVSCALE_X : SInst<"svscale[_{d}]",   "dPdx", "hfd", MergeAny,  "aarch64_sve_fscale", [VerifyRuntimeMode]>;
def SVSCALE_Z : SInst<"svscale[_{d}]",   "dPdx", "hfd", MergeZero, "aarch64_sve_fscale", [VerifyRuntimeMode]>;

def SVSCALE_N_M : SInst<"svscale[_n_{d}]", "dPdK", "hfd", MergeOp1,  "aarch64_sve_fscale", [VerifyRuntimeMode]>;
def SVSCALE_N_X : SInst<"svscale[_n_{d}]", "dPdK", "hfd", MergeAny,  "aarch64_sve_fscale", [VerifyRuntimeMode]>;
def SVSCALE_N_Z : SInst<"svscale[_n_{d}]", "dPdK", "hfd", MergeZero, "aarch64_sve_fscale", [VerifyRuntimeMode]>;

defm SVMAD_F  : SInstZPZZZ<"svmad",  "hfd", "aarch64_sve_fmad",  "aarch64_sve_fmla_u",  [VerifyRuntimeMode, ReverseMergeAnyAccOp]>;
defm SVMLA_F  : SInstZPZZZ<"svmla",  "hfd", "aarch64_sve_fmla",  "aarch64_sve_fmla_u", [VerifyRuntimeMode]>;
defm SVMLS_F  : SInstZPZZZ<"svmls",  "hfd", "aarch64_sve_fmls",  "aarch64_sve_fmls_u", [VerifyRuntimeMode]>;
defm SVMSB_F  : SInstZPZZZ<"svmsb",  "hfd", "aarch64_sve_fmsb",  "aarch64_sve_fmls_u",  [VerifyRuntimeMode, ReverseMergeAnyAccOp]>;
defm SVNMAD_F : SInstZPZZZ<"svnmad", "hfd", "aarch64_sve_fnmad", "aarch64_sve_fnmla_u", [VerifyRuntimeMode, ReverseMergeAnyAccOp]>;
defm SVNMLA_F : SInstZPZZZ<"svnmla", "hfd", "aarch64_sve_fnmla", "aarch64_sve_fnmla_u", [VerifyRuntimeMode]>;
defm SVNMLS_F : SInstZPZZZ<"svnmls", "hfd", "aarch64_sve_fnmls", "aarch64_sve_fnmls_u", [VerifyRuntimeMode]>;
defm SVNMSB_F : SInstZPZZZ<"svnmsb", "hfd", "aarch64_sve_fnmsb", "aarch64_sve_fnmls_u", [VerifyRuntimeMode, ReverseMergeAnyAccOp]>;

def SVCADD_M : SInst<"svcadd[_{d}]", "dPddi",  "hfd", MergeOp1,  "aarch64_sve_fcadd", [VerifyRuntimeMode], [ImmCheck<3, ImmCheckComplexRot90_270>]>;
def SVCADD_X : SInst<"svcadd[_{d}]", "dPddi",  "hfd", MergeAny,  "aarch64_sve_fcadd", [VerifyRuntimeMode], [ImmCheck<3, ImmCheckComplexRot90_270>]>;
def SVCADD_Z : SInst<"svcadd[_{d}]", "dPddi",  "hfd", MergeZero, "aarch64_sve_fcadd", [VerifyRuntimeMode], [ImmCheck<3, ImmCheckComplexRot90_270>]>;
def SVCMLA_M : SInst<"svcmla[_{d}]", "dPdddi", "hfd", MergeOp1,  "aarch64_sve_fcmla", [VerifyRuntimeMode], [ImmCheck<4, ImmCheckComplexRotAll90>]>;
def SVCMLA_X : SInst<"svcmla[_{d}]", "dPdddi", "hfd", MergeAny,  "aarch64_sve_fcmla", [VerifyRuntimeMode], [ImmCheck<4, ImmCheckComplexRotAll90>]>;
def SVCMLA_Z : SInst<"svcmla[_{d}]", "dPdddi", "hfd", MergeZero, "aarch64_sve_fcmla", [VerifyRuntimeMode], [ImmCheck<4, ImmCheckComplexRotAll90>]>;

def SVCMLA_LANE : SInst<"svcmla_lane[_{d}]", "ddddii", "hf",  MergeNone, "aarch64_sve_fcmla_lane", [VerifyRuntimeMode], [ImmCheck<3, ImmCheckLaneIndexCompRotate, 2>, ImmCheck<4, ImmCheckComplexRotAll90>]>;
def SVMLA_LANE  : SInst<"svmla_lane[_{d}]",  "ddddi",  "hfd", MergeNone, "aarch64_sve_fmla_lane", [VerifyRuntimeMode], [ImmCheck<3, ImmCheckLaneIndex, 2>]>;
def SVMLS_LANE  : SInst<"svmls_lane[_{d}]",  "ddddi",  "hfd", MergeNone, "aarch64_sve_fmls_lane", [VerifyRuntimeMode], [ImmCheck<3, ImmCheckLaneIndex, 2>]>;
def SVMUL_LANE  : SInst<"svmul_lane[_{d}]",  "dddi",   "hfd", MergeNone, "aarch64_sve_fmul_lane", [VerifyRuntimeMode], [ImmCheck<2, ImmCheckLaneIndex, 1>]>;

def SVRECPE  : SInst<"svrecpe[_{d}]",  "dd",  "hfd", MergeNone, "aarch64_sve_frecpe_x", [VerifyRuntimeMode]>;
def SVRECPS  : SInst<"svrecps[_{d}]",  "ddd", "hfd", MergeNone, "aarch64_sve_frecps_x", [VerifyRuntimeMode]>;
def SVRSQRTE : SInst<"svrsqrte[_{d}]", "dd",  "hfd", MergeNone, "aarch64_sve_frsqrte_x", [VerifyRuntimeMode]>;
def SVRSQRTS : SInst<"svrsqrts[_{d}]", "ddd", "hfd", MergeNone, "aarch64_sve_frsqrts_x", [VerifyRuntimeMode]>;

////////////////////////////////////////////////////////////////////////////////
// Floating-point reductions

let SMETargetGuard = InvalidMode in {
def SVFADDA : SInst<"svadda[_{d}]",   "sPsd", "hfd", MergeNone, "aarch64_sve_fadda">;
}

def SVFADDV   : SInst<"svaddv[_{d}]",   "sPd",  "hfd", MergeNone, "aarch64_sve_faddv", [VerifyRuntimeMode]>;
def SVFMAXV   : SInst<"svmaxv[_{d}]",   "sPd",  "hfd", MergeNone, "aarch64_sve_fmaxv", [VerifyRuntimeMode]>;
def SVFMAXNMV : SInst<"svmaxnmv[_{d}]", "sPd",  "hfd", MergeNone, "aarch64_sve_fmaxnmv", [VerifyRuntimeMode]>;
def SVFMINV   : SInst<"svminv[_{d}]",   "sPd",  "hfd", MergeNone, "aarch64_sve_fminv", [VerifyRuntimeMode]>;
def SVFMINNMV : SInst<"svminnmv[_{d}]", "sPd",  "hfd", MergeNone, "aarch64_sve_fminnmv", [VerifyRuntimeMode]>;

////////////////////////////////////////////////////////////////////////////////
// Floating-point comparisons

def SVACGE  : SInst<"svacge[_{d}]",  "PPdd", "hfd", MergeNone, "aarch64_sve_facge", [VerifyRuntimeMode]>;
def SVACGT  : SInst<"svacgt[_{d}]",  "PPdd", "hfd", MergeNone, "aarch64_sve_facgt", [VerifyRuntimeMode]>;
def SVACLE  : SInst<"svacle[_{d}]",  "PPdd", "hfd", MergeNone, "aarch64_sve_facge", [ReverseCompare, VerifyRuntimeMode]>;
def SVACLT  : SInst<"svaclt[_{d}]",  "PPdd", "hfd", MergeNone, "aarch64_sve_facgt", [ReverseCompare, VerifyRuntimeMode]>;
def SVCMPUO : SInst<"svcmpuo[_{d}]", "PPdd", "hfd", MergeNone, "aarch64_sve_fcmpuo", [VerifyRuntimeMode]>;

def SVACGE_N  : SInst<"svacge[_n_{d}]",  "PPda", "hfd", MergeNone, "aarch64_sve_facge", [VerifyRuntimeMode]>;
def SVACGT_N  : SInst<"svacgt[_n_{d}]",  "PPda", "hfd", MergeNone, "aarch64_sve_facgt", [VerifyRuntimeMode]>;
def SVACLE_N  : SInst<"svacle[_n_{d}]",  "PPda", "hfd", MergeNone, "aarch64_sve_facge", [ReverseCompare, VerifyRuntimeMode]>;
def SVACLT_N  : SInst<"svaclt[_n_{d}]",  "PPda", "hfd", MergeNone, "aarch64_sve_facgt", [ReverseCompare, VerifyRuntimeMode]>;
def SVCMPUO_N : SInst<"svcmpuo[_n_{d}]", "PPda", "hfd", MergeNone, "aarch64_sve_fcmpuo", [VerifyRuntimeMode]>;

def SVCMPEQ_F : SInst<"svcmpeq[_{d}]", "PPdd", "hfd", MergeNone, "aarch64_sve_fcmpeq", [VerifyRuntimeMode]>;
def SVCMPNE_F : SInst<"svcmpne[_{d}]", "PPdd", "hfd", MergeNone, "aarch64_sve_fcmpne", [VerifyRuntimeMode]>;
def SVCMPGE_F : SInst<"svcmpge[_{d}]", "PPdd", "hfd", MergeNone, "aarch64_sve_fcmpge", [VerifyRuntimeMode]>;
def SVCMPGT_F : SInst<"svcmpgt[_{d}]", "PPdd", "hfd", MergeNone, "aarch64_sve_fcmpgt", [VerifyRuntimeMode]>;
def SVCMPLE_F : SInst<"svcmple[_{d}]", "PPdd", "hfd", MergeNone, "aarch64_sve_fcmpge", [ReverseCompare, VerifyRuntimeMode]>;
def SVCMPLT_F : SInst<"svcmplt[_{d}]", "PPdd", "hfd", MergeNone, "aarch64_sve_fcmpgt", [ReverseCompare, VerifyRuntimeMode]>;

def SVCMPEQ_F_N : SInst<"svcmpeq[_n_{d}]", "PPda", "hfd", MergeNone, "aarch64_sve_fcmpeq", [VerifyRuntimeMode]>;
def SVCMPNE_F_N : SInst<"svcmpne[_n_{d}]", "PPda", "hfd", MergeNone, "aarch64_sve_fcmpne", [VerifyRuntimeMode]>;
def SVCMPGE_F_N : SInst<"svcmpge[_n_{d}]", "PPda", "hfd", MergeNone, "aarch64_sve_fcmpge", [VerifyRuntimeMode]>;
def SVCMPGT_F_N : SInst<"svcmpgt[_n_{d}]", "PPda", "hfd", MergeNone, "aarch64_sve_fcmpgt", [VerifyRuntimeMode]>;
def SVCMPLE_F_N : SInst<"svcmple[_n_{d}]", "PPda", "hfd", MergeNone, "aarch64_sve_fcmpge", [ReverseCompare, VerifyRuntimeMode]>;
def SVCMPLT_F_N : SInst<"svcmplt[_n_{d}]", "PPda", "hfd", MergeNone, "aarch64_sve_fcmpgt", [ReverseCompare, VerifyRuntimeMode]>;

////////////////////////////////////////////////////////////////////////////////
// Floating-point conversions

multiclass SInstCvtMXZ<
    string name, string m_types, string xz_types, string types,
    string intrinsic, list<FlagType> flags = [IsOverloadNone]> {
  def _M : SInst<name, m_types,  types, MergeOp1,     intrinsic, !listconcat(flags, [VerifyRuntimeMode])>;
  def _X : SInst<name, xz_types, types, MergeAnyExp,  intrinsic, !listconcat(flags, [VerifyRuntimeMode])>;
  def _Z : SInst<name, xz_types, types, MergeZeroExp, intrinsic, !listconcat(flags, [VerifyRuntimeMode])>;
}

multiclass SInstCvtMX<string name, string m_types, string xz_types,
                      string types, string intrinsic,
                      list<FlagType> flags = [IsOverloadNone]> {
  def _M : SInst<name, m_types,  types, MergeOp1,     intrinsic, !listconcat(flags, [VerifyRuntimeMode])>;
  def _X : SInst<name, xz_types, types, MergeAnyExp,  intrinsic, !listconcat(flags, [VerifyRuntimeMode])>;
}

// svcvt_s##_f16
defm SVFCVTZS_S16_F16 : SInstCvtMXZ<"svcvt_s16[_f16]", "ddPO", "dPO", "s",  "aarch64_sve_fcvtzs", [IsOverloadCvt]>;
defm SVFCVTZS_S32_F16 : SInstCvtMXZ<"svcvt_s32[_f16]", "ddPO", "dPO", "i",  "aarch64_sve_fcvtzs_i32f16">;
defm SVFCVTZS_S64_F16 : SInstCvtMXZ<"svcvt_s64[_f16]", "ddPO", "dPO", "l",  "aarch64_sve_fcvtzs_i64f16">;

// svcvt_s##_f32
defm SVFCVTZS_S32_F32 : SInstCvtMXZ<"svcvt_s32[_f32]", "ddPM", "dPM", "i",  "aarch64_sve_fcvtzs", [IsOverloadCvt]>;
defm SVFCVTZS_S64_F32 : SInstCvtMXZ<"svcvt_s64[_f32]", "ddPM", "dPM", "l",  "aarch64_sve_fcvtzs_i64f32">;

// svcvt_s##_f64
defm SVFCVTZS_S32_F64 : SInstCvtMXZ<"svcvt_s32[_f64]", "ttPd", "tPd", "d",  "aarch64_sve_fcvtzs_i32f64">;
defm SVFCVTZS_S64_F64 : SInstCvtMXZ<"svcvt_s64[_f64]", "ddPN", "dPN", "l",  "aarch64_sve_fcvtzs", [IsOverloadCvt]>;

// svcvt_u##_f16
defm SVFCVTZU_U16_F16 : SInstCvtMXZ<"svcvt_u16[_f16]", "ddPO", "dPO", "Us", "aarch64_sve_fcvtzu", [IsOverloadCvt]>;
defm SVFCVTZU_U32_F16 : SInstCvtMXZ<"svcvt_u32[_f16]", "ddPO", "dPO", "Ui", "aarch64_sve_fcvtzu_i32f16">;
defm SVFCVTZU_U64_F16 : SInstCvtMXZ<"svcvt_u64[_f16]", "ddPO", "dPO", "Ul", "aarch64_sve_fcvtzu_i64f16">;

// svcvt_u##_f32
defm SVFCVTZU_U32_F32 : SInstCvtMXZ<"svcvt_u32[_f32]", "ddPM", "dPM", "Ui", "aarch64_sve_fcvtzu", [IsOverloadCvt]>;
defm SVFCVTZU_U64_F32 : SInstCvtMXZ<"svcvt_u64[_f32]", "ddPM", "dPM", "Ul", "aarch64_sve_fcvtzu_i64f32">;

// svcvt_u##_f64
defm SVFCVTZU_U32_F64 : SInstCvtMXZ<"svcvt_u32[_f64]", "zzPd", "zPd", "d",  "aarch64_sve_fcvtzu_i32f64">;
defm SVFCVTZU_U64_F64 : SInstCvtMXZ<"svcvt_u64[_f64]", "ddPN", "dPN", "Ul", "aarch64_sve_fcvtzu", [IsOverloadCvt]>;

// svcvt_f16_s##
defm SVFCVTZS_F16_S16 : SInstCvtMXZ<"svcvt_f16[_s16]", "OOPd", "OPd", "s",  "aarch64_sve_scvtf", [IsOverloadCvt]>;
defm SVFCVTZS_F16_S32 : SInstCvtMXZ<"svcvt_f16[_s32]", "OOPd", "OPd", "i",  "aarch64_sve_scvtf_f16i32">;
defm SVFCVTZS_F16_S64 : SInstCvtMXZ<"svcvt_f16[_s64]", "OOPd", "OPd", "l",  "aarch64_sve_scvtf_f16i64">;

// svcvt_f32_s##
defm SVFCVTZS_F32_S32 : SInstCvtMXZ<"svcvt_f32[_s32]", "MMPd", "MPd", "i",  "aarch64_sve_scvtf", [IsOverloadCvt]>;
defm SVFCVTZS_F32_S64 : SInstCvtMXZ<"svcvt_f32[_s64]", "MMPd", "MPd", "l",  "aarch64_sve_scvtf_f32i64">;

// svcvt_f64_s##
defm SVFCVTZS_F64_S32 : SInstCvtMXZ<"svcvt_f64[_s32]", "ddPt", "dPt", "d",  "aarch64_sve_scvtf_f64i32">;
defm SVFCVTZS_F64_S64 : SInstCvtMXZ<"svcvt_f64[_s64]", "NNPd", "NPd", "l",  "aarch64_sve_scvtf", [IsOverloadCvt]>;

// svcvt_f16_u##
defm SVFCVTZU_F16_U16 : SInstCvtMXZ<"svcvt_f16[_u16]", "OOPd", "OPd", "Us", "aarch64_sve_ucvtf", [IsOverloadCvt]>;
defm SVFCVTZU_F16_U32 : SInstCvtMXZ<"svcvt_f16[_u32]", "OOPd", "OPd", "Ui", "aarch64_sve_ucvtf_f16i32">;
defm SVFCVTZU_F16_U64 : SInstCvtMXZ<"svcvt_f16[_u64]", "OOPd", "OPd", "Ul", "aarch64_sve_ucvtf_f16i64">;

// svcvt_f32_u##
defm SVFCVTZU_F32_U32 : SInstCvtMXZ<"svcvt_f32[_u32]", "MMPd", "MPd", "Ui", "aarch64_sve_ucvtf", [IsOverloadCvt]>;
defm SVFCVTZU_F32_U64 : SInstCvtMXZ<"svcvt_f32[_u64]", "MMPd", "MPd", "Ul", "aarch64_sve_ucvtf_f32i64">;

// svcvt_f64_u##
defm SVFCVTZU_F64_U32 : SInstCvtMXZ<"svcvt_f64[_u32]", "ddPz", "dPz", "d",  "aarch64_sve_ucvtf_f64i32">;
defm SVFCVTZU_F64_U64 : SInstCvtMXZ<"svcvt_f64[_u64]", "NNPd", "NPd", "Ul", "aarch64_sve_ucvtf", [IsOverloadCvt]>;

// svcvt_f16_f##
defm SVFCVT_F16_F32   : SInstCvtMXZ<"svcvt_f16[_f32]", "OOPd", "OPd", "f", "aarch64_sve_fcvt_f16f32">;
defm SVFCVT_F16_F64   : SInstCvtMXZ<"svcvt_f16[_f64]", "OOPd", "OPd", "d", "aarch64_sve_fcvt_f16f64">;

// svcvt_f32_f##
defm SVFCVT_F32_F16   : SInstCvtMXZ<"svcvt_f32[_f16]", "ddPO", "dPO", "f", "aarch64_sve_fcvt_f32f16">;
defm SVFCVT_F32_F64   : SInstCvtMXZ<"svcvt_f32[_f64]", "MMPd", "MPd", "d", "aarch64_sve_fcvt_f32f64">;

// svcvt_f64_f##
defm SVFCVT_F64_F16   : SInstCvtMXZ<"svcvt_f64[_f16]", "ddPO", "dPO", "d", "aarch64_sve_fcvt_f64f16">;
defm SVFCVT_F64_F32   : SInstCvtMXZ<"svcvt_f64[_f32]", "ddPM", "dPM", "d", "aarch64_sve_fcvt_f64f32">;

let SVETargetGuard = "bf16", SMETargetGuard = "bf16" in {
defm SVCVT_BF16_F32    : SInstCvtMXZ<"svcvt_bf16[_f32]", "$$Pd", "$Pd", "f", "aarch64_sve_fcvt_bf16f32_v2">;

def SVCVTNT_BF16_F32   : SInst<"svcvtnt_bf16[_f32]", "$$Pd", "f", MergeOp1, "aarch64_sve_fcvtnt_bf16f32_v2", [IsOverloadNone, VerifyRuntimeMode]>;
//  SVCVTNT_X_BF16_F32 : Implemented as macro by SveEmitter.cpp
}

let SVETargetGuard = "sve2" in {
defm SVCVTLT_F32_F16 : SInstCvtMX<"svcvtlt_f32[_f16]",  "ddPh", "dPh", "f", "aarch64_sve_fcvtlt_f32f16">;
defm SVCVTLT_F64_F32 : SInstCvtMX<"svcvtlt_f64[_f32]",  "ddPh", "dPh", "d", "aarch64_sve_fcvtlt_f64f32">;

defm SVCVTX_F32_F64  : SInstCvtMXZ<"svcvtx_f32[_f64]",  "MMPd", "MPd", "d", "aarch64_sve_fcvtx_f32f64">;

def SVCVTNT_F16_F32   : SInst<"svcvtnt_f16[_f32]",  "hhPd", "f", MergeOp1, "aarch64_sve_fcvtnt_f16f32", [IsOverloadNone, VerifyRuntimeMode]>;
def SVCVTNT_F32_F64   : SInst<"svcvtnt_f32[_f64]",  "hhPd", "d", MergeOp1, "aarch64_sve_fcvtnt_f32f64", [IsOverloadNone, VerifyRuntimeMode]>;
//  SVCVTNT_X_F16_F32 : Implemented as macro by SveEmitter.cpp
//  SVCVTNT_X_F32_F64 : Implemented as macro by SveEmitter.cpp

def SVCVTXNT_F32_F64   : SInst<"svcvtxnt_f32[_f64]", "MMPd", "d", MergeOp1, "aarch64_sve_fcvtxnt_f32f64", [IsOverloadNone, VerifyRuntimeMode]>;
//  SVCVTXNT_X_F32_F64 : Implemented as macro by SveEmitter.cpp
}

////////////////////////////////////////////////////////////////////////////////
// Permutations and selection

multiclass SVEPerm<string name, string proto, string i> {
  def : SInst<name, proto, "csilUcUsUiUlhfdb", MergeNone, i, [VerifyRuntimeMode]>;
}

defm SVCLASTA   : SVEPerm<"svclasta[_{d}]",   "dPdd", "aarch64_sve_clasta">;
defm SVCLASTA_N : SVEPerm<"svclasta[_n_{d}]", "sPsd", "aarch64_sve_clasta_n">;
defm SVCLASTB   : SVEPerm<"svclastb[_{d}]",   "dPdd", "aarch64_sve_clastb">;
defm SVCLASTB_N : SVEPerm<"svclastb[_n_{d}]", "sPsd", "aarch64_sve_clastb_n">;

let SMETargetGuard = "sme2p2" in {
def SVCOMPACT : SInst<"svcompact[_{d}]", "dPd",  "ilUiUlfd", MergeNone, "aarch64_sve_compact", [VerifyRuntimeMode]>;
}

// Note: svdup_lane is implemented using the intrinsic for TBL to represent a
// splat of any possible lane. It is upto LLVM to pick a more efficient
// instruction such as DUP (indexed) if the lane index fits the range of the
// instruction's immediate.
def SVDUP_LANE  : SInst<"svdup_lane[_{d}]",  "ddL",  "csilUcUsUiUlhfdb", MergeNone, "aarch64_sve_tbl", [VerifyRuntimeMode]>;
def SVDUPQ_LANE : SInst<"svdupq_lane[_{d}]", "ddn",  "csilUcUsUiUlhfdb", MergeNone, "aarch64_sve_dupq_lane", [VerifyRuntimeMode]>;
def SVEXT       : SInst<"svext[_{d}]",       "dddi", "csilUcUsUiUlhfdb", MergeNone, "aarch64_sve_ext", [VerifyRuntimeMode], [ImmCheck<2, ImmCheckExtract, 1>]>;
defm SVLASTA    : SVEPerm<"svlasta[_{d}]",   "sPd",  "aarch64_sve_lasta">;
defm SVLASTB    : SVEPerm<"svlastb[_{d}]",   "sPd",  "aarch64_sve_lastb">;
def SVREV       : SInst<"svrev[_{d}]",       "dd",   "csilUcUsUiUlhfdb", MergeNone, "aarch64_sve_rev", [VerifyRuntimeMode]>;
def SVSEL       : SInst<"svsel[_{d}]",       "dPdd", "csilUcUsUiUlhfdb", MergeNone, "aarch64_sve_sel", [VerifyRuntimeMode]>;
def SVSPLICE    : SInst<"svsplice[_{d}]",    "dPdd", "csilUcUsUiUlhfdb", MergeNone, "aarch64_sve_splice", [VerifyRuntimeMode]>;
def SVTBL       : SInst<"svtbl[_{d}]",       "ddu",  "csilUcUsUiUlhfdb", MergeNone, "aarch64_sve_tbl", [VerifyRuntimeMode]>;

def SVTRN1     : SInst<"svtrn1[_{d}]",      "ddd",  "csilUcUsUiUlhfdb", MergeNone, "aarch64_sve_trn1", [VerifyRuntimeMode]>;
def SVTRN2     : SInst<"svtrn2[_{d}]",      "ddd",  "csilUcUsUiUlhfdb", MergeNone, "aarch64_sve_trn2", [VerifyRuntimeMode]>;
def SVUNPKHI_S : SInst<"svunpkhi[_{d}]",    "dh",   "sil",              MergeNone, "aarch64_sve_sunpkhi", [VerifyRuntimeMode]>;
def SVUNPKHI_U : SInst<"svunpkhi[_{d}]",    "dh",   "UsUiUl",           MergeNone, "aarch64_sve_uunpkhi", [VerifyRuntimeMode]>;
def SVUNPKLO_S : SInst<"svunpklo[_{d}]",    "dh",   "sil",              MergeNone, "aarch64_sve_sunpklo", [VerifyRuntimeMode]>;
def SVUNPKLO_U : SInst<"svunpklo[_{d}]",    "dh",   "UsUiUl",           MergeNone, "aarch64_sve_uunpklo", [VerifyRuntimeMode]>;
def SVUZP1     : SInst<"svuzp1[_{d}]",      "ddd",  "csilUcUsUiUlhfdb", MergeNone, "aarch64_sve_uzp1", [VerifyRuntimeMode]>;
def SVUZP2     : SInst<"svuzp2[_{d}]",      "ddd",  "csilUcUsUiUlhfdb", MergeNone, "aarch64_sve_uzp2", [VerifyRuntimeMode]>;
def SVZIP1     : SInst<"svzip1[_{d}]",      "ddd",  "csilUcUsUiUlhfdb", MergeNone, "aarch64_sve_zip1", [VerifyRuntimeMode]>;
def SVZIP2     : SInst<"svzip2[_{d}]",      "ddd",  "csilUcUsUiUlhfdb", MergeNone, "aarch64_sve_zip2", [VerifyRuntimeMode]>;

def SVREV_B8   : SInst<"svrev_b8",     "PP",   "Pc", MergeNone, "aarch64_sve_rev", [VerifyRuntimeMode]>;
def SVREV_B16  : SInst<"svrev_b16",    "PP",   "Pc", MergeNone, "aarch64_sve_rev_b16",  [IsOverloadNone, VerifyRuntimeMode]>;
def SVREV_B32  : SInst<"svrev_b32",    "PP",   "Pc", MergeNone, "aarch64_sve_rev_b32",  [IsOverloadNone, VerifyRuntimeMode]>;
def SVREV_B64  : SInst<"svrev_b64",    "PP",   "Pc", MergeNone, "aarch64_sve_rev_b64",  [IsOverloadNone, VerifyRuntimeMode]>;
def SVSEL_B    : SInst<"svsel[_b]",    "PPPP", "Pc", MergeNone, "aarch64_sve_sel", [VerifyRuntimeMode]>;
def SVTRN1_B8  : SInst<"svtrn1_b8",    "PPP",  "Pc", MergeNone, "aarch64_sve_trn1", [VerifyRuntimeMode]>;
def SVTRN1_B16 : SInst<"svtrn1_b16",   "PPP",  "Pc", MergeNone, "aarch64_sve_trn1_b16", [IsOverloadNone, VerifyRuntimeMode]>;
def SVTRN1_B32 : SInst<"svtrn1_b32",   "PPP",  "Pc", MergeNone, "aarch64_sve_trn1_b32", [IsOverloadNone, VerifyRuntimeMode]>;
def SVTRN1_B64 : SInst<"svtrn1_b64",   "PPP",  "Pc", MergeNone, "aarch64_sve_trn1_b64", [IsOverloadNone, VerifyRuntimeMode]>;
def SVTRN2_B8  : SInst<"svtrn2_b8",    "PPP",  "Pc", MergeNone, "aarch64_sve_trn2", [VerifyRuntimeMode]>;
def SVTRN2_B16 : SInst<"svtrn2_b16",   "PPP",  "Pc", MergeNone, "aarch64_sve_trn2_b16", [IsOverloadNone, VerifyRuntimeMode]>;
def SVTRN2_B32 : SInst<"svtrn2_b32",   "PPP",  "Pc", MergeNone, "aarch64_sve_trn2_b32", [IsOverloadNone, VerifyRuntimeMode]>;
def SVTRN2_B64 : SInst<"svtrn2_b64",   "PPP",  "Pc", MergeNone, "aarch64_sve_trn2_b64", [IsOverloadNone, VerifyRuntimeMode]>;
def SVPUNPKHI  : SInst<"svunpkhi[_b]", "PP",   "Pc", MergeNone, "aarch64_sve_punpkhi", [VerifyRuntimeMode]>;
def SVPUNPKLO  : SInst<"svunpklo[_b]", "PP",   "Pc", MergeNone, "aarch64_sve_punpklo", [VerifyRuntimeMode]>;
def SVUZP1_B8  : SInst<"svuzp1_b8",    "PPP",  "Pc", MergeNone, "aarch64_sve_uzp1", [VerifyRuntimeMode]>;
def SVUZP1_B16 : SInst<"svuzp1_b16",   "PPP",  "Pc", MergeNone, "aarch64_sve_uzp1_b16", [IsOverloadNone, VerifyRuntimeMode]>;
def SVUZP1_B32 : SInst<"svuzp1_b32",   "PPP",  "Pc", MergeNone, "aarch64_sve_uzp1_b32", [IsOverloadNone, VerifyRuntimeMode]>;
def SVUZP1_B64 : SInst<"svuzp1_b64",   "PPP",  "Pc", MergeNone, "aarch64_sve_uzp1_b64", [IsOverloadNone, VerifyRuntimeMode]>;
def SVUZP2_B8  : SInst<"svuzp2_b8",    "PPP",  "Pc", MergeNone, "aarch64_sve_uzp2", [VerifyRuntimeMode]>;
def SVUZP2_B16 : SInst<"svuzp2_b16",   "PPP",  "Pc", MergeNone, "aarch64_sve_uzp2_b16", [IsOverloadNone, VerifyRuntimeMode]>;
def SVUZP2_B32 : SInst<"svuzp2_b32",   "PPP",  "Pc", MergeNone, "aarch64_sve_uzp2_b32", [IsOverloadNone, VerifyRuntimeMode]>;
def SVUZP2_B64 : SInst<"svuzp2_b64",   "PPP",  "Pc", MergeNone, "aarch64_sve_uzp2_b64", [IsOverloadNone, VerifyRuntimeMode]>;
def SVZIP1_B8  : SInst<"svzip1_b8",    "PPP",  "Pc", MergeNone, "aarch64_sve_zip1", [VerifyRuntimeMode]>;
def SVZIP1_B16 : SInst<"svzip1_b16",   "PPP",  "Pc", MergeNone, "aarch64_sve_zip1_b16", [IsOverloadNone, VerifyRuntimeMode]>;
def SVZIP1_B32 : SInst<"svzip1_b32",   "PPP",  "Pc", MergeNone, "aarch64_sve_zip1_b32", [IsOverloadNone, VerifyRuntimeMode]>;
def SVZIP1_B64 : SInst<"svzip1_b64",   "PPP",  "Pc", MergeNone, "aarch64_sve_zip1_b64", [IsOverloadNone, VerifyRuntimeMode]>;
def SVZIP2_B   : SInst<"svzip2_b8",    "PPP",  "Pc", MergeNone, "aarch64_sve_zip2", [VerifyRuntimeMode]>;
def SVZIP2_B16 : SInst<"svzip2_b16",   "PPP",  "Pc", MergeNone, "aarch64_sve_zip2_b16", [IsOverloadNone, VerifyRuntimeMode]>;
def SVZIP2_B32 : SInst<"svzip2_b32",   "PPP",  "Pc", MergeNone, "aarch64_sve_zip2_b32", [IsOverloadNone, VerifyRuntimeMode]>;
def SVZIP2_B64 : SInst<"svzip2_b64",   "PPP",  "Pc", MergeNone, "aarch64_sve_zip2_b64", [IsOverloadNone, VerifyRuntimeMode]>;

////////////////////////////////////////////////////////////////////////////////
// Predicate creation

def SVPFALSE : SInst<"svpfalse[_b]", "Pv", "", MergeNone, "", [IsOverloadNone, VerifyRuntimeMode]>;
def SVPTRUE_PAT : SInst<"svptrue_pat_{d}", "PI", "PcPsPiPl", MergeNone, "aarch64_sve_ptrue", [VerifyRuntimeMode]>;
def SVPTRUE     : SInst<"svptrue_{d}",     "Pv", "PcPsPiPl", MergeNone, "aarch64_sve_ptrue", [IsAppendSVALL, VerifyRuntimeMode]>;

def SVDUPQ_B8  : SInst<"svdupq[_n]_{d}", "Pssssssssssssssss", "Pc", MergeNone, "", [VerifyRuntimeMode]>;
def SVDUPQ_B16 : SInst<"svdupq[_n]_{d}", "Pssssssss", "Ps", MergeNone, "", [VerifyRuntimeMode]>;
def SVDUPQ_B32 : SInst<"svdupq[_n]_{d}", "Pssss", "Pi", MergeNone, "", [VerifyRuntimeMode]>;
def SVDUPQ_B64 : SInst<"svdupq[_n]_{d}", "Pss", "Pl", MergeNone, "", [VerifyRuntimeMode]>;
def SVDUP_N_B  : SInst<"svdup[_n]_{d}",  "Ps", "PcPsPiPl", MergeNone, "", [VerifyRuntimeMode]>;

////////////////////////////////////////////////////////////////////////////////
// Predicate operations

def SVAND_B_Z  : SInst<"svand[_b]_z",  "PPPP", "Pc", MergeNone, "aarch64_sve_and_z", [VerifyRuntimeMode]>;
def SVBIC_B_Z  : SInst<"svbic[_b]_z",  "PPPP", "Pc", MergeNone, "aarch64_sve_bic_z", [VerifyRuntimeMode]>;
def SVEOR_B_Z  : SInst<"sveor[_b]_z",  "PPPP", "Pc", MergeNone, "aarch64_sve_eor_z", [VerifyRuntimeMode]>;
def SVMOV_B_Z  : SInst<"svmov[_b]_z",  "PPP",  "Pc", MergeNone, "", [VerifyRuntimeMode]>; // Uses custom expansion
def SVNAND_B_Z : SInst<"svnand[_b]_z", "PPPP", "Pc", MergeNone, "aarch64_sve_nand_z", [VerifyRuntimeMode]>;
def SVNOR_B_Z  : SInst<"svnor[_b]_z",  "PPPP", "Pc", MergeNone, "aarch64_sve_nor_z", [VerifyRuntimeMode]>;
def SVNOT_B_Z  : SInst<"svnot[_b]_z",  "PPP",  "Pc", MergeNone, "", [VerifyRuntimeMode]>; // Uses custom expansion
def SVORN_B_Z  : SInst<"svorn[_b]_z",  "PPPP", "Pc", MergeNone, "aarch64_sve_orn_z", [VerifyRuntimeMode]>;
def SVORR_B_Z  : SInst<"svorr[_b]_z",  "PPPP", "Pc", MergeNone, "aarch64_sve_orr_z", [VerifyRuntimeMode]>;

def SVBRKA    : SInst<"svbrka[_b]_m",  "PPPP", "Pc", MergeNone, "aarch64_sve_brka", [VerifyRuntimeMode]>;
def SVBRKA_Z  : SInst<"svbrka[_b]_z",  "PPP",  "Pc", MergeNone, "aarch64_sve_brka_z", [VerifyRuntimeMode]>;
def SVBRKB    : SInst<"svbrkb[_b]_m",  "PPPP", "Pc", MergeNone, "aarch64_sve_brkb", [VerifyRuntimeMode]>;
def SVBRKB_Z  : SInst<"svbrkb[_b]_z",  "PPP",  "Pc", MergeNone, "aarch64_sve_brkb_z", [VerifyRuntimeMode]>;
def SVBRKN_Z  : SInst<"svbrkn[_b]_z",  "PPPP", "Pc", MergeNone, "aarch64_sve_brkn_z", [VerifyRuntimeMode]>;
def SVBRKPA_Z : SInst<"svbrkpa[_b]_z", "PPPP", "Pc", MergeNone, "aarch64_sve_brkpa_z", [VerifyRuntimeMode]>;
def SVBRKPB_Z : SInst<"svbrkpb[_b]_z", "PPPP", "Pc", MergeNone, "aarch64_sve_brkpb_z", [VerifyRuntimeMode]>;

def SVPFIRST : SInst<"svpfirst[_b]", "PPP", "Pc",       MergeNone, "aarch64_sve_pfirst", [VerifyRuntimeMode]>;
def SVPNEXT  : SInst<"svpnext_{d}",  "PPP", "PcPsPiPl", MergeNone, "aarch64_sve_pnext", [VerifyRuntimeMode]>;

////////////////////////////////////////////////////////////////////////////////
// Testing predicates

def SVPTEST_ANY   : SInst<"svptest_any",   "sPP", "Pc", MergeNone, "aarch64_sve_ptest_any", [VerifyRuntimeMode]>;
def SVPTEST_FIRST : SInst<"svptest_first", "sPP", "Pc", MergeNone, "aarch64_sve_ptest_first", [VerifyRuntimeMode]>;
def SVPTEST_LAST  : SInst<"svptest_last",  "sPP", "Pc", MergeNone, "aarch64_sve_ptest_last", [VerifyRuntimeMode]>;

////////////////////////////////////////////////////////////////////////////////
// FFR manipulation

let SMETargetGuard = InvalidMode in {
def SVRDFFR   : SInst<"svrdffr",   "Pv", "Pc", MergeNone, "", [IsOverloadNone]>;
def SVRDFFR_Z : SInst<"svrdffr_z", "PP", "Pc", MergeNone, "", [IsOverloadNone]>;
def SVSETFFR  : SInst<"svsetffr",  "vv", "",   MergeNone, "", [IsOverloadNone]>;
def SVWRFFR   : SInst<"svwrffr",   "vP", "Pc", MergeNone, "", [IsOverloadNone]>;
}

////////////////////////////////////////////////////////////////////////////////
// Counting elements

def SVCNTB_PAT : SInst<"svcntb_pat", "nI", "", MergeNone, "aarch64_sve_cntb", [IsOverloadNone, VerifyRuntimeMode]>;
def SVCNTH_PAT : SInst<"svcnth_pat", "nI", "", MergeNone, "aarch64_sve_cnth", [IsOverloadNone, VerifyRuntimeMode]>;
def SVCNTW_PAT : SInst<"svcntw_pat", "nI", "", MergeNone, "aarch64_sve_cntw", [IsOverloadNone, VerifyRuntimeMode]>;
def SVCNTD_PAT : SInst<"svcntd_pat", "nI", "", MergeNone, "aarch64_sve_cntd", [IsOverloadNone, VerifyRuntimeMode]>;

def SVCNTB : SInst<"svcntb", "nv", "", MergeNone, "aarch64_sve_cntb", [IsAppendSVALL, IsOverloadNone, VerifyRuntimeMode]>;
def SVCNTH : SInst<"svcnth", "nv", "", MergeNone, "aarch64_sve_cnth", [IsAppendSVALL, IsOverloadNone, VerifyRuntimeMode]>;
def SVCNTW : SInst<"svcntw", "nv", "", MergeNone, "aarch64_sve_cntw", [IsAppendSVALL, IsOverloadNone, VerifyRuntimeMode]>;
def SVCNTD : SInst<"svcntd", "nv", "", MergeNone, "aarch64_sve_cntd", [IsAppendSVALL, IsOverloadNone, VerifyRuntimeMode]>;

def SVCNTP : SInst<"svcntp_{d}",  "nPP", "PcPsPiPl",         MergeNone, "aarch64_sve_cntp", [VerifyRuntimeMode]>;
def SVLEN  : SInst<"svlen[_{d}]", "nd",  "csilUcUsUiUlhfdb", MergeNone, "", [VerifyRuntimeMode]>;

////////////////////////////////////////////////////////////////////////////////
// Saturating scalar arithmetic

class sat_type<string u, string t> { string U = u; string T = t; }
def SignedByte         : sat_type<"",  "c">;
def SignedHalf         : sat_type<"",  "s">;
def SignedWord         : sat_type<"",  "i">;
def SignedDoubleWord   : sat_type<"",  "l">;
def UnsignedByte       : sat_type<"U", "Uc">;
def UnsignedHalf       : sat_type<"U", "Us">;
def UnsignedWord       : sat_type<"U", "Ui">;
def UnsignedDoubleWord : sat_type<"U", "Ul">;

multiclass SInst_SAT1<string name, string intrinsic, sat_type type> {
  def _N32     : SInst<name # "_pat[_n_{d}]", "ssIi", type.U # "i", MergeNone, intrinsic # "_n32", [IsOverloadNone, VerifyRuntimeMode], [ImmCheck<2, ImmCheck1_16>]>;
  def _N64     : SInst<name # "_pat[_n_{d}]", "ssIi", type.U # "l", MergeNone, intrinsic # "_n64", [IsOverloadNone, VerifyRuntimeMode], [ImmCheck<2, ImmCheck1_16>]>;
  def _N32_ALL : SInst<name # "[_n_{d}]",     "ssi",  type.U # "i", MergeNone, intrinsic # "_n32", [IsOverloadNone, IsInsertOp1SVALL, VerifyRuntimeMode], [ImmCheck<1, ImmCheck1_16>]>;
  def _N64_ALL : SInst<name # "[_n_{d}]",     "ssi",  type.U # "l", MergeNone, intrinsic # "_n64", [IsOverloadNone, IsInsertOp1SVALL, VerifyRuntimeMode], [ImmCheck<1, ImmCheck1_16>]>;
}

multiclass SInst_SAT2<string name, string intrinsic, sat_type type> {
  def ""       : SInst<name # "_pat[_{d}]",   "ddIi", type.T,       MergeNone, intrinsic, [VerifyRuntimeMode], [ImmCheck<2, ImmCheck1_16>]>;
  def _ALL     : SInst<name # "[_{d}]",       "ddi",  type.T,       MergeNone, intrinsic, [IsInsertOp1SVALL, VerifyRuntimeMode], [ImmCheck<1, ImmCheck1_16>]>;

  def _N32     : SInst<name # "_pat[_n_{d}]", "ssIi", type.U # "i", MergeNone, intrinsic # "_n32", [IsOverloadNone, VerifyRuntimeMode], [ImmCheck<2, ImmCheck1_16>]>;
  def _N64     : SInst<name # "_pat[_n_{d}]", "ssIi", type.U # "l", MergeNone, intrinsic # "_n64", [IsOverloadNone, VerifyRuntimeMode], [ImmCheck<2, ImmCheck1_16>]>;
  def _N32_ALL : SInst<name # "[_n_{d}]",     "ssi",  type.U # "i", MergeNone, intrinsic # "_n32", [IsOverloadNone, IsInsertOp1SVALL, VerifyRuntimeMode], [ImmCheck<1, ImmCheck1_16>]>;
  def _N64_ALL : SInst<name # "[_n_{d}]",     "ssi",  type.U # "l", MergeNone, intrinsic # "_n64", [IsOverloadNone, IsInsertOp1SVALL, VerifyRuntimeMode], [ImmCheck<1, ImmCheck1_16>]>;
}

defm SVQDECB_S : SInst_SAT1<"svqdecb", "aarch64_sve_sqdecb", SignedByte>;
defm SVQDECB_U : SInst_SAT1<"svqdecb", "aarch64_sve_uqdecb", UnsignedByte>;
defm SVQDECH_S : SInst_SAT2<"svqdech", "aarch64_sve_sqdech", SignedHalf>;
defm SVQDECH_U : SInst_SAT2<"svqdech", "aarch64_sve_uqdech", UnsignedHalf>;
defm SVQDECW_S : SInst_SAT2<"svqdecw", "aarch64_sve_sqdecw", SignedWord>;
defm SVQDECW_U : SInst_SAT2<"svqdecw", "aarch64_sve_uqdecw", UnsignedWord>;
defm SVQDECD_S : SInst_SAT2<"svqdecd", "aarch64_sve_sqdecd", SignedDoubleWord>;
defm SVQDECD_U : SInst_SAT2<"svqdecd", "aarch64_sve_uqdecd", UnsignedDoubleWord>;

defm SVQINCB_S : SInst_SAT1<"svqincb", "aarch64_sve_sqincb", SignedByte>;
defm SVQINCB_U : SInst_SAT1<"svqincb", "aarch64_sve_uqincb", UnsignedByte>;
defm SVQINCH_S : SInst_SAT2<"svqinch", "aarch64_sve_sqinch", SignedHalf>;
defm SVQINCH_U : SInst_SAT2<"svqinch", "aarch64_sve_uqinch", UnsignedHalf>;
defm SVQINCW_S : SInst_SAT2<"svqincw", "aarch64_sve_sqincw", SignedWord>;
defm SVQINCW_U : SInst_SAT2<"svqincw", "aarch64_sve_uqincw", UnsignedWord>;
defm SVQINCD_S : SInst_SAT2<"svqincd", "aarch64_sve_sqincd", SignedDoubleWord>;
defm SVQINCD_U : SInst_SAT2<"svqincd", "aarch64_sve_uqincd", UnsignedDoubleWord>;

def SVQDECP_S : SInst<"svqdecp[_{d}]", "ddP", "sil",    MergeNone, "aarch64_sve_sqdecp", [VerifyRuntimeMode]>;
def SVQDECP_U : SInst<"svqdecp[_{d}]", "ddP", "UsUiUl", MergeNone, "aarch64_sve_uqdecp", [VerifyRuntimeMode]>;
def SVQINCP_S : SInst<"svqincp[_{d}]", "ddP", "sil",    MergeNone, "aarch64_sve_sqincp", [VerifyRuntimeMode]>;
def SVQINCP_U : SInst<"svqincp[_{d}]", "ddP", "UsUiUl", MergeNone, "aarch64_sve_uqincp", [VerifyRuntimeMode]>;

def SVQDECP_N_S32 : SInst<"svqdecp[_n_s32]_{d}", "kkP", "PcPsPiPl", MergeNone, "aarch64_sve_sqdecp_n32", [VerifyRuntimeMode]>;
def SVQDECP_N_S64 : SInst<"svqdecp[_n_s64]_{d}", "llP", "PcPsPiPl", MergeNone, "aarch64_sve_sqdecp_n64", [VerifyRuntimeMode]>;
def SVQDECP_N_U32 : SInst<"svqdecp[_n_u32]_{d}", "mmP", "PcPsPiPl", MergeNone, "aarch64_sve_uqdecp_n32", [VerifyRuntimeMode]>;
def SVQDECP_N_U64 : SInst<"svqdecp[_n_u64]_{d}", "nnP", "PcPsPiPl", MergeNone, "aarch64_sve_uqdecp_n64", [VerifyRuntimeMode]>;
def SVQINCP_N_S32 : SInst<"svqincp[_n_s32]_{d}", "kkP", "PcPsPiPl", MergeNone, "aarch64_sve_sqincp_n32", [VerifyRuntimeMode]>;
def SVQINCP_N_S64 : SInst<"svqincp[_n_s64]_{d}", "llP", "PcPsPiPl", MergeNone, "aarch64_sve_sqincp_n64", [VerifyRuntimeMode]>;
def SVQINCP_N_U32 : SInst<"svqincp[_n_u32]_{d}", "mmP", "PcPsPiPl", MergeNone, "aarch64_sve_uqincp_n32", [VerifyRuntimeMode]>;
def SVQINCP_N_U64 : SInst<"svqincp[_n_u64]_{d}", "nnP", "PcPsPiPl", MergeNone, "aarch64_sve_uqincp_n64", [VerifyRuntimeMode]>;

let SVETargetGuard = "i8mm", SMETargetGuard = InvalidMode in {
def SVMLLA_S32   : SInst<"svmmla[_s32]",   "ddqq","i",  MergeNone, "aarch64_sve_smmla">;
def SVMLLA_U32   : SInst<"svmmla[_u32]",   "ddqq","Ui", MergeNone, "aarch64_sve_ummla">;
def SVUSMLLA_S32 : SInst<"svusmmla[_s32]", "ddbq","i",  MergeNone, "aarch64_sve_usmmla">;
}

let SVETargetGuard = "i8mm", SMETargetGuard = "i8mm"in {
def SVUSDOT_S   : SInst<"svusdot[_s32]",   "ddbq", "i", MergeNone, "aarch64_sve_usdot", [VerifyRuntimeMode]>;
def SVUSDOT_N_S : SInst<"svusdot[_n_s32]", "ddbr", "i", MergeNone, "aarch64_sve_usdot", [VerifyRuntimeMode]>;
def SVSUDOT_S   : SInst<"svsudot[_s32]",   "ddqb", "i", MergeNone, "aarch64_sve_usdot", [ReverseUSDOT, VerifyRuntimeMode]>;
def SVSUDOT_N_S : SInst<"svsudot[_n_s32]", "ddq@", "i", MergeNone, "aarch64_sve_usdot", [ReverseUSDOT, VerifyRuntimeMode]>;

def SVUSDOT_LANE_S : SInst<"svusdot_lane[_s32]", "ddbqi",  "i", MergeNone, "aarch64_sve_usdot_lane", [VerifyRuntimeMode], [ImmCheck<3, ImmCheckLaneIndexDot, 2>]>;
def SVSUDOT_LANE_S : SInst<"svsudot_lane[_s32]", "ddqbi",  "i", MergeNone, "aarch64_sve_sudot_lane", [VerifyRuntimeMode], [ImmCheck<3, ImmCheckLaneIndexDot, 2>]>;
}

let SVETargetGuard = "f32mm", SMETargetGuard = InvalidMode in {
def SVMLLA_F32 : SInst<"svmmla[_f32]", "dddd","f", MergeNone, "aarch64_sve_fmmla">;
}

let SVETargetGuard = "f64mm", SMETargetGuard = InvalidMode in {
def SVMLLA_F64 : SInst<"svmmla[_f64]",  "dddd", "d", MergeNone, "aarch64_sve_fmmla">;

def SVTRN1Q : SInst<"svtrn1q[_{d}]", "ddd", "csilUcUsUiUlhfdb", MergeNone, "aarch64_sve_trn1q">;
def SVTRN2Q : SInst<"svtrn2q[_{d}]", "ddd", "csilUcUsUiUlhfdb", MergeNone, "aarch64_sve_trn2q">;
def SVUZP1Q : SInst<"svuzp1q[_{d}]", "ddd", "csilUcUsUiUlhfdb", MergeNone, "aarch64_sve_uzp1q">;
def SVUZP2Q : SInst<"svuzp2q[_{d}]", "ddd", "csilUcUsUiUlhfdb", MergeNone, "aarch64_sve_uzp2q">;
def SVZIP1Q : SInst<"svzip1q[_{d}]", "ddd", "csilUcUsUiUlhfdb", MergeNone, "aarch64_sve_zip1q">;
def SVZIP2Q : SInst<"svzip2q[_{d}]", "ddd", "csilUcUsUiUlhfdb", MergeNone, "aarch64_sve_zip2q">;
}

////////////////////////////////////////////////////////////////////////////////
// Vector creation
def SVUNDEF_1 : SInst<"svundef_{d}",  "dv", "csilUcUsUiUlhfdbm", MergeNone, "", [IsUndef, VerifyRuntimeMode]>;
def SVUNDEF_2 : SInst<"svundef2_{d}", "2v", "csilUcUsUiUlhfdbm", MergeNone, "", [IsUndef, VerifyRuntimeMode]>;
def SVUNDEF_3 : SInst<"svundef3_{d}", "3v", "csilUcUsUiUlhfdbm", MergeNone, "", [IsUndef, VerifyRuntimeMode]>;
def SVUNDEF_4 : SInst<"svundef4_{d}", "4v", "csilUcUsUiUlhfdbm", MergeNone, "", [IsUndef, VerifyRuntimeMode]>;

def SVCREATE_2 : SInst<"svcreate2[_{d}]", "2dd",   "csilUcUsUiUlhfdbm", MergeNone, "", [IsTupleCreate, VerifyRuntimeMode]>;
def SVCREATE_3 : SInst<"svcreate3[_{d}]", "3ddd",  "csilUcUsUiUlhfdbm", MergeNone, "", [IsTupleCreate, VerifyRuntimeMode]>;
def SVCREATE_4 : SInst<"svcreate4[_{d}]", "4dddd", "csilUcUsUiUlhfdbm", MergeNone, "", [IsTupleCreate, VerifyRuntimeMode]>;

let SVETargetGuard = "sve2p1|sme2", SMETargetGuard = "sve2p1|sme2" in {
  def SVCREATE_2_B : SInst<"svcreate2[_b]", "2dd",   "Pc", MergeNone, "", [IsTupleCreate, VerifyRuntimeMode]>;
  def SVCREATE_4_B : SInst<"svcreate4[_b]", "4dddd", "Pc", MergeNone, "", [IsTupleCreate, VerifyRuntimeMode]>;
}

////////////////////////////////////////////////////////////////////////////////
// Vector insertion and extraction
def SVGET_2 : SInst<"svget2[_{d}]", "d2i", "csilUcUsUiUlhfdbm", MergeNone, "", [IsTupleGet, VerifyRuntimeMode], [ImmCheck<1, ImmCheck0_1>]>;
def SVGET_3 : SInst<"svget3[_{d}]", "d3i", "csilUcUsUiUlhfdbm", MergeNone, "", [IsTupleGet, VerifyRuntimeMode], [ImmCheck<1, ImmCheck0_2>]>;
def SVGET_4 : SInst<"svget4[_{d}]", "d4i", "csilUcUsUiUlhfdbm", MergeNone, "", [IsTupleGet, VerifyRuntimeMode], [ImmCheck<1, ImmCheck0_3>]>;

def SVSET_2 : SInst<"svset2[_{d}]", "22id", "csilUcUsUiUlhfdbm", MergeNone, "", [IsTupleSet, VerifyRuntimeMode], [ImmCheck<1, ImmCheck0_1>]>;
def SVSET_3 : SInst<"svset3[_{d}]", "33id", "csilUcUsUiUlhfdbm", MergeNone, "", [IsTupleSet, VerifyRuntimeMode], [ImmCheck<1, ImmCheck0_2>]>;
def SVSET_4 : SInst<"svset4[_{d}]", "44id", "csilUcUsUiUlhfdbm", MergeNone, "", [IsTupleSet, VerifyRuntimeMode], [ImmCheck<1, ImmCheck0_3>]>;

let SVETargetGuard = "sve2p1|sme2", SMETargetGuard = "sve2p1|sme2" in {
  def SVGET_2_B : SInst<"svget2[_b]", "d2i", "Pc", MergeNone, "", [IsTupleGet, VerifyRuntimeMode], [ImmCheck<1, ImmCheck0_1>]>;
  def SVGET_4_B : SInst<"svget4[_b]", "d4i", "Pc", MergeNone, "", [IsTupleGet, VerifyRuntimeMode], [ImmCheck<1, ImmCheck0_3>]>;

  def SVSET_2_B : SInst<"svset2[_b]", "22id", "Pc", MergeNone, "", [IsTupleSet, VerifyRuntimeMode], [ImmCheck<1, ImmCheck0_1>]>;
  def SVSET_4_B : SInst<"svset4[_b]", "44id", "Pc", MergeNone, "", [IsTupleSet, VerifyRuntimeMode], [ImmCheck<1, ImmCheck0_3>]>;

  def SVUNDEF_2_B : Inst<"svundef2_b", "2", "Pc", MergeNone, "", [IsUndef, VerifyRuntimeMode], []>;
  def SVUNDEF_4_B : Inst<"svundef4_b", "4", "Pc", MergeNone, "", [IsUndef, VerifyRuntimeMode], []>;
}

////////////////////////////////////////////////////////////////////////////////
// SVE2 WhileGE/GT
let SVETargetGuard = "sve2" in {
def SVWHILEGE_S32 : SInst<"svwhilege_{d}[_{1}]", "Pkk", "PcPsPiPl", MergeNone, "aarch64_sve_whilege", [IsOverloadWhileOrMultiVecCvt, VerifyRuntimeMode]>;
def SVWHILEGE_S64 : SInst<"svwhilege_{d}[_{1}]", "Pll", "PcPsPiPl", MergeNone, "aarch64_sve_whilege", [IsOverloadWhileOrMultiVecCvt, VerifyRuntimeMode]>;
def SVWHILEGT_S32 : SInst<"svwhilegt_{d}[_{1}]", "Pkk", "PcPsPiPl", MergeNone, "aarch64_sve_whilegt", [IsOverloadWhileOrMultiVecCvt, VerifyRuntimeMode]>;
def SVWHILEGT_S64 : SInst<"svwhilegt_{d}[_{1}]", "Pll", "PcPsPiPl", MergeNone, "aarch64_sve_whilegt", [IsOverloadWhileOrMultiVecCvt, VerifyRuntimeMode]>;
def SVWHILEHI_U32 : SInst<"svwhilegt_{d}[_{1}]", "Pmm", "PcPsPiPl", MergeNone, "aarch64_sve_whilehi", [IsOverloadWhileOrMultiVecCvt, VerifyRuntimeMode]>;
def SVWHILEHI_U64 : SInst<"svwhilegt_{d}[_{1}]", "Pnn", "PcPsPiPl", MergeNone, "aarch64_sve_whilehi", [IsOverloadWhileOrMultiVecCvt, VerifyRuntimeMode]>;
def SVWHILEHS_U32 : SInst<"svwhilege_{d}[_{1}]", "Pmm", "PcPsPiPl", MergeNone, "aarch64_sve_whilehs", [IsOverloadWhileOrMultiVecCvt, VerifyRuntimeMode]>;
def SVWHILEHS_U64 : SInst<"svwhilege_{d}[_{1}]", "Pnn", "PcPsPiPl", MergeNone, "aarch64_sve_whilehs", [IsOverloadWhileOrMultiVecCvt, VerifyRuntimeMode]>;
}

let SVETargetGuard = "sve2p1|sme2", SMETargetGuard = "sve2p1|sme2" in {
  def SVWHILEGE_S64_X2 : SInst<"svwhilege_{d}[_{1}]_x2", "2ll", "PcPsPiPl", MergeNone, "aarch64_sve_whilege_x2", [VerifyRuntimeMode]>;
  def SVWHILEGT_S64_X2 : SInst<"svwhilegt_{d}[_{1}]_x2", "2ll", "PcPsPiPl", MergeNone, "aarch64_sve_whilegt_x2", [VerifyRuntimeMode]>;
  def SVWHILEHI_U64_X2 : SInst<"svwhilegt_{d}[_{1}]_x2", "2nn", "PcPsPiPl", MergeNone, "aarch64_sve_whilehi_x2", [VerifyRuntimeMode]>;
  def SVWHILEHS_U64_X2 : SInst<"svwhilege_{d}[_{1}]_x2", "2nn", "PcPsPiPl", MergeNone, "aarch64_sve_whilehs_x2", [VerifyRuntimeMode]>;
  def SVWHILELE_S64_X2 : SInst<"svwhilele_{d}[_{1}]_x2", "2ll", "PcPsPiPl", MergeNone, "aarch64_sve_whilele_x2", [VerifyRuntimeMode]>;
  def SVWHILELT_S64_X2 : SInst<"svwhilelt_{d}[_{1}]_x2", "2ll", "PcPsPiPl", MergeNone, "aarch64_sve_whilelt_x2", [VerifyRuntimeMode]>;
  def SVWHILELO_U64_X2 : SInst<"svwhilelt_{d}[_{1}]_x2", "2nn", "PcPsPiPl", MergeNone, "aarch64_sve_whilelo_x2", [VerifyRuntimeMode]>;
  def SVWHILELS_U64_X2 : SInst<"svwhilele_{d}[_{1}]_x2", "2nn", "PcPsPiPl", MergeNone, "aarch64_sve_whilels_x2", [VerifyRuntimeMode]>;
}

////////////////////////////////////////////////////////////////////////////////
// SVE2 - Uniform DSP operations

let SVETargetGuard = "sve2" in {
defm SVQADD_S  : SInstZPZZ<"svqadd",  "csli",     "aarch64_sve_sqadd",  "aarch64_sve_sqadd">;
defm SVQADD_U  : SInstZPZZ<"svqadd",  "UcUsUiUl", "aarch64_sve_uqadd",  "aarch64_sve_uqadd">;
defm SVHADD_S  : SInstZPZZ<"svhadd",  "csli",     "aarch64_sve_shadd",  "aarch64_sve_shadd">;
defm SVHADD_U  : SInstZPZZ<"svhadd",  "UcUsUiUl", "aarch64_sve_uhadd",  "aarch64_sve_uhadd">;
defm SVRHADD_S : SInstZPZZ<"svrhadd", "csli",     "aarch64_sve_srhadd", "aarch64_sve_srhadd">;
defm SVRHADD_U : SInstZPZZ<"svrhadd", "UcUsUiUl", "aarch64_sve_urhadd", "aarch64_sve_urhadd">;

defm SVQSUB_S  : SInstZPZZ<"svqsub",  "csli",     "aarch64_sve_sqsub",  "aarch64_sve_sqsub_u">;
defm SVQSUB_U  : SInstZPZZ<"svqsub",  "UcUsUiUl", "aarch64_sve_uqsub",  "aarch64_sve_uqsub_u">;
defm SVQSUBR_S : SInstZPZZ<"svqsubr", "csli",     "aarch64_sve_sqsubr", "aarch64_sve_sqsub_u", [ReverseMergeAnyBinOp]>;
defm SVQSUBR_U : SInstZPZZ<"svqsubr", "UcUsUiUl", "aarch64_sve_uqsubr", "aarch64_sve_uqsub_u", [ReverseMergeAnyBinOp]>;
defm SVHSUB_S  : SInstZPZZ<"svhsub",  "csli",     "aarch64_sve_shsub",  "aarch64_sve_shsub">;
defm SVHSUB_U  : SInstZPZZ<"svhsub",  "UcUsUiUl", "aarch64_sve_uhsub",  "aarch64_sve_uhsub">;
defm SVHSUBR_S : SInstZPZZ<"svhsubr", "csli",     "aarch64_sve_shsubr", "aarch64_sve_shsubr">;
defm SVHSUBR_U : SInstZPZZ<"svhsubr", "UcUsUiUl", "aarch64_sve_uhsubr", "aarch64_sve_uhsubr">;

defm SVQABS   : SInstZPZ<"svqabs",   "csil", "aarch64_sve_sqabs">;
defm SVQNEG   : SInstZPZ<"svqneg",   "csil", "aarch64_sve_sqneg">;
defm SVRECPE  : SInstZPZ<"svrecpe",  "Ui",   "aarch64_sve_urecpe">;
defm SVRSQRTE : SInstZPZ<"svrsqrte", "Ui",   "aarch64_sve_ursqrte">;
}

//------------------------------------------------------------------------------

multiclass SInstZPZxZ<string name, string types, string pat_v, string pat_n, string intrinsic, list<FlagType> flags=[]> {
  def _M   : SInst<name # "[_{d}]", pat_v, types, MergeOp1,  intrinsic, flags>;
  def _X   : SInst<name # "[_{d}]", pat_v, types, MergeAny,  intrinsic, flags>;
  def _Z   : SInst<name # "[_{d}]", pat_v, types, MergeZero, intrinsic, flags>;

  def _N_M : SInst<name # "[_n_{d}]", pat_n, types, MergeOp1,  intrinsic, flags>;
  def _N_X : SInst<name # "[_n_{d}]", pat_n, types, MergeAny,  intrinsic, flags>;
  def _N_Z : SInst<name # "[_n_{d}]", pat_n, types, MergeZero, intrinsic, flags>;
}

let SVETargetGuard = "sve2" in {
defm SVQRSHL_S : SInstZPZxZ<"svqrshl", "csil",     "dPdx", "dPdK", "aarch64_sve_sqrshl", [VerifyRuntimeMode]>;
defm SVQRSHL_U : SInstZPZxZ<"svqrshl", "UcUsUiUl", "dPdx", "dPdK", "aarch64_sve_uqrshl", [VerifyRuntimeMode]>;
defm SVQSHL_S  : SInstZPZxZ<"svqshl",  "csil",     "dPdx", "dPdK", "aarch64_sve_sqshl", [VerifyRuntimeMode]>;
defm SVQSHL_U  : SInstZPZxZ<"svqshl",  "UcUsUiUl", "dPdx", "dPdK", "aarch64_sve_uqshl", [VerifyRuntimeMode]>;
defm SVRSHL_S  : SInstZPZxZ<"svrshl",  "csil",     "dPdx", "dPdK", "aarch64_sve_srshl", [VerifyRuntimeMode]>;
defm SVRSHL_U  : SInstZPZxZ<"svrshl",  "UcUsUiUl", "dPdx", "dPdK", "aarch64_sve_urshl", [VerifyRuntimeMode]>;
defm SVSQADD   : SInstZPZxZ<"svsqadd", "UcUsUiUl", "dPdx", "dPdK", "aarch64_sve_usqadd", [VerifyRuntimeMode]>;
defm SVUQADD   : SInstZPZxZ<"svuqadd", "csil",     "dPdu", "dPdL", "aarch64_sve_suqadd", [VerifyRuntimeMode]>;

def SVABA_S   : SInst<"svaba[_{d}]",     "dddd", "csil"    , MergeNone, "aarch64_sve_saba", [VerifyRuntimeMode]>;
def SVABA_U   : SInst<"svaba[_{d}]",     "dddd", "UcUsUiUl", MergeNone, "aarch64_sve_uaba", [VerifyRuntimeMode]>;
def SVQDMULH  : SInst<"svqdmulh[_{d}]",  "ddd",  "csil",     MergeNone, "aarch64_sve_sqdmulh", [VerifyRuntimeMode]>;
def SVQRDMULH : SInst<"svqrdmulh[_{d}]", "ddd",  "csil",     MergeNone, "aarch64_sve_sqrdmulh", [VerifyRuntimeMode]>;
def SVQRDMLAH : SInst<"svqrdmlah[_{d}]", "dddd", "csil",     MergeNone, "aarch64_sve_sqrdmlah", [VerifyRuntimeMode]>;
def SVQRDMLSH : SInst<"svqrdmlsh[_{d}]", "dddd", "csil",     MergeNone, "aarch64_sve_sqrdmlsh", [VerifyRuntimeMode]>;

def SVABA_S_N   : SInst<"svaba[_n_{d}]",     "ddda", "csil",     MergeNone, "aarch64_sve_saba", [VerifyRuntimeMode]>;
def SVABA_U_N   : SInst<"svaba[_n_{d}]",     "ddda", "UcUsUiUl", MergeNone, "aarch64_sve_uaba", [VerifyRuntimeMode]>;
def SVQDMULH_N  : SInst<"svqdmulh[_n_{d}]",  "dda",  "csil",     MergeNone, "aarch64_sve_sqdmulh", [VerifyRuntimeMode]>;
def SVQRDMULH_N : SInst<"svqrdmulh[_n_{d}]", "dda",  "csil",     MergeNone, "aarch64_sve_sqrdmulh", [VerifyRuntimeMode]>;
def SVQRDMLAH_N : SInst<"svqrdmlah[_n_{d}]", "ddda", "csil",     MergeNone, "aarch64_sve_sqrdmlah", [VerifyRuntimeMode]>;
def SVQRDMLSH_N : SInst<"svqrdmlsh[_n_{d}]", "ddda", "csil",     MergeNone, "aarch64_sve_sqrdmlsh", [VerifyRuntimeMode]>;

def SVQDMULH_LANE  : SInst<"svqdmulh_lane[_{d}]",  "dddi",  "sil", MergeNone, "aarch64_sve_sqdmulh_lane",  [VerifyRuntimeMode], [ImmCheck<2, ImmCheckLaneIndex, 1>]>;
def SVQRDMULH_LANE : SInst<"svqrdmulh_lane[_{d}]", "dddi",  "sil", MergeNone, "aarch64_sve_sqrdmulh_lane", [VerifyRuntimeMode], [ImmCheck<2, ImmCheckLaneIndex, 1>]>;
def SVQRDMLAH_LANE : SInst<"svqrdmlah_lane[_{d}]", "ddddi", "sil", MergeNone, "aarch64_sve_sqrdmlah_lane", [VerifyRuntimeMode], [ImmCheck<3, ImmCheckLaneIndex, 2>]>;
def SVQRDMLSH_LANE : SInst<"svqrdmlsh_lane[_{d}]", "ddddi", "sil", MergeNone, "aarch64_sve_sqrdmlsh_lane", [VerifyRuntimeMode], [ImmCheck<3, ImmCheckLaneIndex, 2>]>;

def SVQSHLU_M  : SInst<"svqshlu[_n_{d}]", "uPdi", "csil",         MergeOp1,  "aarch64_sve_sqshlu", [VerifyRuntimeMode], [ImmCheck<2, ImmCheckShiftLeft,  1>]>;
def SVQSHLU_X  : SInst<"svqshlu[_n_{d}]", "uPdi", "csil",         MergeAny,  "aarch64_sve_sqshlu", [VerifyRuntimeMode], [ImmCheck<2, ImmCheckShiftLeft,  1>]>;
def SVQSHLU_Z  : SInst<"svqshlu[_n_{d}]", "uPdi", "csil",         MergeZero, "aarch64_sve_sqshlu", [VerifyRuntimeMode], [ImmCheck<2, ImmCheckShiftLeft,  1>]>;
def SVRSHR_M_S : SInst<"svrshr[_n_{d}]",  "dPdi", "csil",         MergeOp1,  "aarch64_sve_srshr",  [VerifyRuntimeMode], [ImmCheck<2, ImmCheckShiftRight, 1>]>;
def SVRSHR_M_U : SInst<"svrshr[_n_{d}]",  "dPdi", "UcUsUiUl",     MergeOp1,  "aarch64_sve_urshr",  [VerifyRuntimeMode], [ImmCheck<2, ImmCheckShiftRight, 1>]>;
def SVRSHR_X_S : SInst<"svrshr[_n_{d}]",  "dPdi", "csil",         MergeAny,  "aarch64_sve_srshr",  [VerifyRuntimeMode], [ImmCheck<2, ImmCheckShiftRight, 1>]>;
def SVRSHR_X_U : SInst<"svrshr[_n_{d}]",  "dPdi", "UcUsUiUl",     MergeAny,  "aarch64_sve_urshr",  [VerifyRuntimeMode], [ImmCheck<2, ImmCheckShiftRight, 1>]>;
def SVRSHR_Z_S : SInst<"svrshr[_n_{d}]",  "dPdi", "csil",         MergeZero, "aarch64_sve_srshr",  [VerifyRuntimeMode], [ImmCheck<2, ImmCheckShiftRight, 1>]>;
def SVRSHR_Z_U : SInst<"svrshr[_n_{d}]",  "dPdi", "UcUsUiUl",     MergeZero, "aarch64_sve_urshr",  [VerifyRuntimeMode], [ImmCheck<2, ImmCheckShiftRight, 1>]>;
def SVRSRA_S   : SInst<"svrsra[_n_{d}]",  "dddi", "csil",         MergeNone, "aarch64_sve_srsra",  [VerifyRuntimeMode], [ImmCheck<2, ImmCheckShiftRight, 1>]>;
def SVRSRA_U   : SInst<"svrsra[_n_{d}]",  "dddi", "UcUsUiUl",     MergeNone, "aarch64_sve_ursra",  [VerifyRuntimeMode], [ImmCheck<2, ImmCheckShiftRight, 1>]>;
def SVSLI      : SInst<"svsli[_n_{d}]",   "dddi", "csilUcUsUiUl", MergeNone, "aarch64_sve_sli",    [VerifyRuntimeMode], [ImmCheck<2, ImmCheckShiftLeft,  1>]>;
def SVSRA_S    : SInst<"svsra[_n_{d}]",   "dddi", "csil",         MergeNone, "aarch64_sve_ssra",   [VerifyRuntimeMode], [ImmCheck<2, ImmCheckShiftRight, 1>]>;
def SVSRA_U    : SInst<"svsra[_n_{d}]",   "dddi", "UcUsUiUl",     MergeNone, "aarch64_sve_usra",   [VerifyRuntimeMode], [ImmCheck<2, ImmCheckShiftRight, 1>]>;
def SVSRI      : SInst<"svsri[_n_{d}]",   "dddi", "csilUcUsUiUl", MergeNone, "aarch64_sve_sri",    [VerifyRuntimeMode], [ImmCheck<2, ImmCheckShiftRight, 1>]>;
}

////////////////////////////////////////////////////////////////////////////////
// SVE2 - Non-widening pairwise arithmetic

multiclass SInstPairwise<string name, string types, string intrinsic, list<FlagType> flags=[]> {
  def _M   : SInst<name # "[_{d}]", "dPdd", types, MergeOp1, intrinsic, flags>;
  def _X   : SInst<name # "[_{d}]", "dPdd", types, MergeAny, intrinsic, flags>;
}

let SVETargetGuard = "sve2" in {
defm SVADDP   : SInstPairwise<"svaddp",   "csliUcUsUiUl", "aarch64_sve_addp", [VerifyRuntimeMode]>;
defm SVADDP_F : SInstPairwise<"svaddp",   "hfd",          "aarch64_sve_faddp", [VerifyRuntimeMode]>;
defm SVMAXNMP : SInstPairwise<"svmaxnmp", "hfd",          "aarch64_sve_fmaxnmp", [VerifyRuntimeMode]>;
defm SVMAXP_F : SInstPairwise<"svmaxp",   "hfd",          "aarch64_sve_fmaxp", [VerifyRuntimeMode]>;
defm SVMAXP_S : SInstPairwise<"svmaxp",   "csli",         "aarch64_sve_smaxp", [VerifyRuntimeMode]>;
defm SVMAXP_U : SInstPairwise<"svmaxp",   "UcUsUiUl",     "aarch64_sve_umaxp", [VerifyRuntimeMode]>;
defm SVMINNMP : SInstPairwise<"svminnmp", "hfd",          "aarch64_sve_fminnmp", [VerifyRuntimeMode]>;
defm SVMINP_F : SInstPairwise<"svminp",   "hfd",          "aarch64_sve_fminp", [VerifyRuntimeMode]>;
defm SVMINP_S : SInstPairwise<"svminp",   "csli",         "aarch64_sve_sminp", [VerifyRuntimeMode]>;
defm SVMINP_U : SInstPairwise<"svminp",   "UcUsUiUl",     "aarch64_sve_uminp", [VerifyRuntimeMode]>;
}

////////////////////////////////////////////////////////////////////////////////
// SVE2 - Widening pairwise arithmetic

let SVETargetGuard = "sve2" in {
def SVADALP_S_M : SInst<"svadalp[_{d}]", "dPdh", "sil", MergeOp1,  "aarch64_sve_sadalp", [VerifyRuntimeMode]>;
def SVADALP_S_X : SInst<"svadalp[_{d}]", "dPdh", "sil", MergeAny,  "aarch64_sve_sadalp", [VerifyRuntimeMode]>;
def SVADALP_S_Z : SInst<"svadalp[_{d}]", "dPdh", "sil", MergeZero, "aarch64_sve_sadalp", [VerifyRuntimeMode]>;

def SVADALP_U_M : SInst<"svadalp[_{d}]", "dPdh", "UsUiUl", MergeOp1,  "aarch64_sve_uadalp", [VerifyRuntimeMode]>;
def SVADALP_U_X : SInst<"svadalp[_{d}]", "dPdh", "UsUiUl", MergeAny,  "aarch64_sve_uadalp", [VerifyRuntimeMode]>;
def SVADALP_U_Z : SInst<"svadalp[_{d}]", "dPdh", "UsUiUl", MergeZero, "aarch64_sve_uadalp", [VerifyRuntimeMode]>;
}

////////////////////////////////////////////////////////////////////////////////
// SVE2 - Bitwise ternary logical instructions
//

let SVETargetGuard = "sve2" in {
def SVBCAX  : SInst<"svbcax[_{d}]",  "dddd", "csilUcUsUiUl", MergeNone, "aarch64_sve_bcax", [VerifyRuntimeMode]>;
def SVBSL   : SInst<"svbsl[_{d}]",   "dddd", "csilUcUsUiUl", MergeNone, "aarch64_sve_bsl", [VerifyRuntimeMode]>;
def SVBSL1N : SInst<"svbsl1n[_{d}]", "dddd", "csilUcUsUiUl", MergeNone, "aarch64_sve_bsl1n", [VerifyRuntimeMode]>;
def SVBSL2N : SInst<"svbsl2n[_{d}]", "dddd", "csilUcUsUiUl", MergeNone, "aarch64_sve_bsl2n", [VerifyRuntimeMode]>;
def SVEOR3  : SInst<"sveor3[_{d}]",  "dddd", "csilUcUsUiUl", MergeNone, "aarch64_sve_eor3", [VerifyRuntimeMode]>;
def SVNBSL  : SInst<"svnbsl[_{d}]",  "dddd", "csilUcUsUiUl", MergeNone, "aarch64_sve_nbsl", [VerifyRuntimeMode]>;

def SVBCAX_N  : SInst<"svbcax[_n_{d}]",  "ddda", "csilUcUsUiUl", MergeNone, "aarch64_sve_bcax", [VerifyRuntimeMode]>;
def SVBSL_N   : SInst<"svbsl[_n_{d}]",   "ddda", "csilUcUsUiUl", MergeNone, "aarch64_sve_bsl", [VerifyRuntimeMode]>;
def SVBSL1N_N : SInst<"svbsl1n[_n_{d}]", "ddda", "csilUcUsUiUl", MergeNone, "aarch64_sve_bsl1n", [VerifyRuntimeMode]>;
def SVBSL2N_N : SInst<"svbsl2n[_n_{d}]", "ddda", "csilUcUsUiUl", MergeNone, "aarch64_sve_bsl2n", [VerifyRuntimeMode]>;
def SVEOR3_N  : SInst<"sveor3[_n_{d}]",  "ddda", "csilUcUsUiUl", MergeNone, "aarch64_sve_eor3", [VerifyRuntimeMode]>;
def SVNBSL_N  : SInst<"svnbsl[_n_{d}]",  "ddda", "csilUcUsUiUl", MergeNone, "aarch64_sve_nbsl", [VerifyRuntimeMode]>;
def SVXAR_N   : SInst<"svxar[_n_{d}]",   "dddi", "csilUcUsUiUl", MergeNone, "aarch64_sve_xar", [VerifyRuntimeMode], [ImmCheck<2, ImmCheckShiftRight, 1>]>;
}

////////////////////////////////////////////////////////////////////////////////
// SVE2 - Large integer arithmetic

let SVETargetGuard = "sve2" in {
def SVADCLB : SInst<"svadclb[_{d}]", "dddd", "UiUl", MergeNone, "aarch64_sve_adclb", [VerifyRuntimeMode]>;
def SVADCLT : SInst<"svadclt[_{d}]", "dddd", "UiUl", MergeNone, "aarch64_sve_adclt", [VerifyRuntimeMode]>;
def SVSBCLB : SInst<"svsbclb[_{d}]", "dddd", "UiUl", MergeNone, "aarch64_sve_sbclb", [VerifyRuntimeMode]>;
def SVSBCLT : SInst<"svsbclt[_{d}]", "dddd", "UiUl", MergeNone, "aarch64_sve_sbclt", [VerifyRuntimeMode]>;

def SVADCLB_N : SInst<"svadclb[_n_{d}]", "ddda", "UiUl", MergeNone, "aarch64_sve_adclb", [VerifyRuntimeMode]>;
def SVADCLT_N : SInst<"svadclt[_n_{d}]", "ddda", "UiUl", MergeNone, "aarch64_sve_adclt", [VerifyRuntimeMode]>;
def SVSBCLB_N : SInst<"svsbclb[_n_{d}]", "ddda", "UiUl", MergeNone, "aarch64_sve_sbclb", [VerifyRuntimeMode]>;
def SVSBCLT_N : SInst<"svsbclt[_n_{d}]", "ddda", "UiUl", MergeNone, "aarch64_sve_sbclt", [VerifyRuntimeMode]>;
}

////////////////////////////////////////////////////////////////////////////////
// SVE2 - Multiplication by indexed elements

let SVETargetGuard = "sve2" in {
def SVMLA_LANE_2 : SInst<"svmla_lane[_{d}]", "ddddi", "silUsUiUl", MergeNone, "aarch64_sve_mla_lane", [VerifyRuntimeMode], [ImmCheck<3, ImmCheckLaneIndex, 2>]>;
def SVMLS_LANE_2 : SInst<"svmls_lane[_{d}]", "ddddi", "silUsUiUl", MergeNone, "aarch64_sve_mls_lane", [VerifyRuntimeMode], [ImmCheck<3, ImmCheckLaneIndex, 2>]>;
def SVMUL_LANE_2 : SInst<"svmul_lane[_{d}]", "dddi",  "silUsUiUl", MergeNone, "aarch64_sve_mul_lane", [VerifyRuntimeMode], [ImmCheck<2, ImmCheckLaneIndex, 1>]>;
}

////////////////////////////////////////////////////////////////////////////////
// SVE2 - Uniform complex integer arithmetic
let SVETargetGuard = "sve2" in {
def SVCADD             : SInst<"svcadd[_{d}]",          "dddi",   "csilUcUsUiUl", MergeNone, "aarch64_sve_cadd_x",           [VerifyRuntimeMode], [ImmCheck<2, ImmCheckComplexRot90_270>]>;
def SVSQCADD           : SInst<"svqcadd[_{d}]",         "dddi",   "csil",         MergeNone, "aarch64_sve_sqcadd_x",         [VerifyRuntimeMode], [ImmCheck<2, ImmCheckComplexRot90_270>]>;
def SVCMLA             : SInst<"svcmla[_{d}]",          "ddddi",  "csilUcUsUiUl", MergeNone, "aarch64_sve_cmla_x",           [VerifyRuntimeMode], [ImmCheck<3, ImmCheckComplexRotAll90>]>;
def SVCMLA_LANE_X      : SInst<"svcmla_lane[_{d}]",     "ddddii", "siUsUi",       MergeNone, "aarch64_sve_cmla_lane_x",      [VerifyRuntimeMode], [ImmCheck<3, ImmCheckLaneIndexCompRotate, 2>, ImmCheck<4, ImmCheckComplexRotAll90>]>;
def SVSQRDCMLAH_X      : SInst<"svqrdcmlah[_{d}]",      "ddddi",  "csil",         MergeNone, "aarch64_sve_sqrdcmlah_x",      [VerifyRuntimeMode], [ImmCheck<3, ImmCheckComplexRotAll90>]>;
def SVSQRDCMLAH_LANE_X : SInst<"svqrdcmlah_lane[_{d}]", "ddddii", "si",           MergeNone, "aarch64_sve_sqrdcmlah_lane_x", [VerifyRuntimeMode], [ImmCheck<3, ImmCheckLaneIndexCompRotate, 2>, ImmCheck<4, ImmCheckComplexRotAll90>]>;
}

////////////////////////////////////////////////////////////////////////////////
// SVE2 - Widening DSP operations

multiclass SInstWideDSPAcc<string name, string types, string intrinsic> {
  def    : SInst<name # "[_{d}]",   "ddhh", types, MergeNone, intrinsic, [VerifyRuntimeMode]>;
  def _N : SInst<name # "[_n_{d}]", "ddhR", types, MergeNone, intrinsic, [VerifyRuntimeMode]>;
}

multiclass SInstWideDSPLong<string name, string types, string intrinsic> {
  def    : SInst<name # "[_{d}]",   "dhh", types, MergeNone, intrinsic, [VerifyRuntimeMode]>;
  def _N : SInst<name # "[_n_{d}]", "dhR", types, MergeNone, intrinsic, [VerifyRuntimeMode]>;
}

multiclass SInstWideDSPWide<string name, string types, string intrinsic> {
  def    : SInst<name # "[_{d}]",   "ddh", types, MergeNone, intrinsic, [VerifyRuntimeMode]>;
  def _N : SInst<name # "[_n_{d}]", "ddR", types, MergeNone, intrinsic, [VerifyRuntimeMode]>;
}

let SVETargetGuard = "sve2" in {
defm SVABALB_S : SInstWideDSPAcc<"svabalb",   "sil",    "aarch64_sve_sabalb">;
defm SVABALB_U : SInstWideDSPAcc<"svabalb",   "UsUiUl", "aarch64_sve_uabalb">;
defm SVABALT_S : SInstWideDSPAcc<"svabalt",   "sil",    "aarch64_sve_sabalt">;
defm SVABALT_U : SInstWideDSPAcc<"svabalt",   "UsUiUl", "aarch64_sve_uabalt">;
defm SVMLALB_S : SInstWideDSPAcc<"svmlalb",   "sil",    "aarch64_sve_smlalb">;
defm SVMLALB_U : SInstWideDSPAcc<"svmlalb",   "UsUiUl", "aarch64_sve_umlalb">;
defm SVMLALT_S : SInstWideDSPAcc<"svmlalt",   "sil",    "aarch64_sve_smlalt">;
defm SVMLALT_U : SInstWideDSPAcc<"svmlalt",   "UsUiUl", "aarch64_sve_umlalt">;
defm SVMLSLB_S : SInstWideDSPAcc<"svmlslb",   "sil",    "aarch64_sve_smlslb">;
defm SVMLSLB_U : SInstWideDSPAcc<"svmlslb",   "UsUiUl", "aarch64_sve_umlslb">;
defm SVMLSLT_S : SInstWideDSPAcc<"svmlslt",   "sil",    "aarch64_sve_smlslt">;
defm SVMLSLT_U : SInstWideDSPAcc<"svmlslt",   "UsUiUl", "aarch64_sve_umlslt">;
defm SVQDMLALB : SInstWideDSPAcc<"svqdmlalb", "sil",    "aarch64_sve_sqdmlalb">;
defm SVQDMLALT : SInstWideDSPAcc<"svqdmlalt", "sil",    "aarch64_sve_sqdmlalt">;
defm SVQDMLSLB : SInstWideDSPAcc<"svqdmlslb", "sil",    "aarch64_sve_sqdmlslb">;
defm SVQDMLSLT : SInstWideDSPAcc<"svqdmlslt", "sil",    "aarch64_sve_sqdmlslt">;

defm SVABDLB_S : SInstWideDSPLong<"svabdlb",   "sil",    "aarch64_sve_sabdlb">;
defm SVABDLB_U : SInstWideDSPLong<"svabdlb",   "UsUiUl", "aarch64_sve_uabdlb">;
defm SVABDLT_S : SInstWideDSPLong<"svabdlt",   "sil",    "aarch64_sve_sabdlt">;
defm SVABDLT_U : SInstWideDSPLong<"svabdlt",   "UsUiUl", "aarch64_sve_uabdlt">;
defm SVADDLB_S : SInstWideDSPLong<"svaddlb",   "sil",    "aarch64_sve_saddlb">;
defm SVADDLB_U : SInstWideDSPLong<"svaddlb",   "UsUiUl", "aarch64_sve_uaddlb">;
defm SVADDLT_S : SInstWideDSPLong<"svaddlt",   "sil",    "aarch64_sve_saddlt">;
defm SVADDLT_U : SInstWideDSPLong<"svaddlt",   "UsUiUl", "aarch64_sve_uaddlt">;
defm SVMULLB_S : SInstWideDSPLong<"svmullb",   "sil",    "aarch64_sve_smullb">;
defm SVMULLB_U : SInstWideDSPLong<"svmullb",   "UsUiUl", "aarch64_sve_umullb">;
defm SVMULLT_S : SInstWideDSPLong<"svmullt",   "sil",    "aarch64_sve_smullt">;
defm SVMULLT_U : SInstWideDSPLong<"svmullt",   "UsUiUl", "aarch64_sve_umullt">;
defm SVQDMULLB : SInstWideDSPLong<"svqdmullb", "sil",    "aarch64_sve_sqdmullb">;
defm SVQDMULLT : SInstWideDSPLong<"svqdmullt", "sil",    "aarch64_sve_sqdmullt">;
defm SVSUBLB_S : SInstWideDSPLong<"svsublb",   "sil",    "aarch64_sve_ssublb">;
defm SVSUBLB_U : SInstWideDSPLong<"svsublb",   "UsUiUl", "aarch64_sve_usublb">;
defm SVSUBLT_S : SInstWideDSPLong<"svsublt",   "sil",    "aarch64_sve_ssublt">;
defm SVSUBLT_U : SInstWideDSPLong<"svsublt",   "UsUiUl", "aarch64_sve_usublt">;

defm SVADDWB_S : SInstWideDSPWide<"svaddwb", "sil",    "aarch64_sve_saddwb">;
defm SVADDWB_U : SInstWideDSPWide<"svaddwb", "UsUiUl", "aarch64_sve_uaddwb">;
defm SVADDWT_S : SInstWideDSPWide<"svaddwt", "sil",    "aarch64_sve_saddwt">;
defm SVADDWT_U : SInstWideDSPWide<"svaddwt", "UsUiUl", "aarch64_sve_uaddwt">;
defm SVSUBWB_S : SInstWideDSPWide<"svsubwb", "sil",    "aarch64_sve_ssubwb">;
defm SVSUBWB_U : SInstWideDSPWide<"svsubwb", "UsUiUl", "aarch64_sve_usubwb">;
defm SVSUBWT_S : SInstWideDSPWide<"svsubwt", "sil",    "aarch64_sve_ssubwt">;
defm SVSUBWT_U : SInstWideDSPWide<"svsubwt", "UsUiUl", "aarch64_sve_usubwt">;

def SVSHLLB_S_N : SInst<"svshllb[_n_{d}]", "dhi", "sil",    MergeNone, "aarch64_sve_sshllb", [VerifyRuntimeMode], [ImmCheck<1, ImmCheckShiftLeft,  0>]>;
def SVSHLLB_U_N : SInst<"svshllb[_n_{d}]", "dhi", "UsUiUl", MergeNone, "aarch64_sve_ushllb", [VerifyRuntimeMode], [ImmCheck<1, ImmCheckShiftLeft,  0>]>;
def SVSHLLT_S_N : SInst<"svshllt[_n_{d}]", "dhi", "sil",    MergeNone, "aarch64_sve_sshllt", [VerifyRuntimeMode], [ImmCheck<1, ImmCheckShiftLeft,  0>]>;
def SVSHLLT_U_N : SInst<"svshllt[_n_{d}]", "dhi", "UsUiUl", MergeNone, "aarch64_sve_ushllt", [VerifyRuntimeMode], [ImmCheck<1, ImmCheckShiftLeft,  0>]>;

def SVMOVLB_S_N : SInst<"svmovlb[_{d}]", "dh", "sil",    MergeNone, "", [VerifyRuntimeMode]>;
def SVMOVLB_U_N : SInst<"svmovlb[_{d}]", "dh", "UsUiUl", MergeNone, "", [VerifyRuntimeMode]>;
def SVMOVLT_S_N : SInst<"svmovlt[_{d}]", "dh", "sil",    MergeNone, "", [VerifyRuntimeMode]>;
def SVMOVLT_U_N : SInst<"svmovlt[_{d}]", "dh", "UsUiUl", MergeNone, "", [VerifyRuntimeMode]>;

def SVMLALB_S_LANE : SInst<"svmlalb_lane[_{d}]",   "ddhhi", "il",   MergeNone, "aarch64_sve_smlalb_lane",   [VerifyRuntimeMode], [ImmCheck<3, ImmCheckLaneIndex, 2>]>;
def SVMLALB_U_LANE : SInst<"svmlalb_lane[_{d}]",   "ddhhi", "UiUl", MergeNone, "aarch64_sve_umlalb_lane",   [VerifyRuntimeMode], [ImmCheck<3, ImmCheckLaneIndex, 2>]>;
def SVMLALT_S_LANE : SInst<"svmlalt_lane[_{d}]",   "ddhhi", "il",   MergeNone, "aarch64_sve_smlalt_lane",   [VerifyRuntimeMode], [ImmCheck<3, ImmCheckLaneIndex, 2>]>;
def SVMLALT_U_LANE : SInst<"svmlalt_lane[_{d}]",   "ddhhi", "UiUl", MergeNone, "aarch64_sve_umlalt_lane",   [VerifyRuntimeMode], [ImmCheck<3, ImmCheckLaneIndex, 2>]>;
def SVMLSLB_S_LANE : SInst<"svmlslb_lane[_{d}]",   "ddhhi", "il",   MergeNone, "aarch64_sve_smlslb_lane",   [VerifyRuntimeMode], [ImmCheck<3, ImmCheckLaneIndex, 2>]>;
def SVMLSLB_U_LANE : SInst<"svmlslb_lane[_{d}]",   "ddhhi", "UiUl", MergeNone, "aarch64_sve_umlslb_lane",   [VerifyRuntimeMode], [ImmCheck<3, ImmCheckLaneIndex, 2>]>;
def SVMLSLT_S_LANE : SInst<"svmlslt_lane[_{d}]",   "ddhhi", "il",   MergeNone, "aarch64_sve_smlslt_lane",   [VerifyRuntimeMode], [ImmCheck<3, ImmCheckLaneIndex, 2>]>;
def SVMLSLT_U_LANE : SInst<"svmlslt_lane[_{d}]",   "ddhhi", "UiUl", MergeNone, "aarch64_sve_umlslt_lane",   [VerifyRuntimeMode], [ImmCheck<3, ImmCheckLaneIndex, 2>]>;
def SVMULLB_S_LANE : SInst<"svmullb_lane[_{d}]",   "dhhi",  "il",   MergeNone, "aarch64_sve_smullb_lane",   [VerifyRuntimeMode], [ImmCheck<2, ImmCheckLaneIndex, 1>]>;
def SVMULLB_U_LANE : SInst<"svmullb_lane[_{d}]",   "dhhi",  "UiUl", MergeNone, "aarch64_sve_umullb_lane",   [VerifyRuntimeMode], [ImmCheck<2, ImmCheckLaneIndex, 1>]>;
def SVMULLT_S_LANE : SInst<"svmullt_lane[_{d}]",   "dhhi",  "il",   MergeNone, "aarch64_sve_smullt_lane",   [VerifyRuntimeMode], [ImmCheck<2, ImmCheckLaneIndex, 1>]>;
def SVMULLT_U_LANE : SInst<"svmullt_lane[_{d}]",   "dhhi",  "UiUl", MergeNone, "aarch64_sve_umullt_lane",   [VerifyRuntimeMode], [ImmCheck<2, ImmCheckLaneIndex, 1>]>;
def SVQDMLALB_LANE : SInst<"svqdmlalb_lane[_{d}]", "ddhhi", "il",   MergeNone, "aarch64_sve_sqdmlalb_lane", [VerifyRuntimeMode], [ImmCheck<3, ImmCheckLaneIndex, 2>]>;
def SVQDMLALT_LANE : SInst<"svqdmlalt_lane[_{d}]", "ddhhi", "il",   MergeNone, "aarch64_sve_sqdmlalt_lane", [VerifyRuntimeMode], [ImmCheck<3, ImmCheckLaneIndex, 2>]>;
def SVQDMLSLB_LANE : SInst<"svqdmlslb_lane[_{d}]", "ddhhi", "il",   MergeNone, "aarch64_sve_sqdmlslb_lane", [VerifyRuntimeMode], [ImmCheck<3, ImmCheckLaneIndex, 2>]>;
def SVQDMLSLT_LANE : SInst<"svqdmlslt_lane[_{d}]", "ddhhi", "il",   MergeNone, "aarch64_sve_sqdmlslt_lane", [VerifyRuntimeMode], [ImmCheck<3, ImmCheckLaneIndex, 2>]>;
def SVQDMULLB_LANE : SInst<"svqdmullb_lane[_{d}]", "dhhi",  "il",   MergeNone, "aarch64_sve_sqdmullb_lane", [VerifyRuntimeMode], [ImmCheck<2, ImmCheckLaneIndex, 1>]>;
def SVQDMULLT_LANE : SInst<"svqdmullt_lane[_{d}]", "dhhi",  "il",   MergeNone, "aarch64_sve_sqdmullt_lane", [VerifyRuntimeMode], [ImmCheck<2, ImmCheckLaneIndex, 1>]>;
}

////////////////////////////////////////////////////////////////////////////////
// SVE2 - Narrowing DSP operations

let SVETargetGuard = "sve2" in {
def SVADDHNB  : SInst<"svaddhnb[_{d}]",     "hdd",  "silUsUiUl", MergeNone, "aarch64_sve_addhnb", [VerifyRuntimeMode]>;
def SVADDHNT  : SInst<"svaddhnt[_{d}]",     "hhdd", "silUsUiUl", MergeNone, "aarch64_sve_addhnt", [VerifyRuntimeMode]>;
def SVRADDHNB : SInst<"svraddhnb[_{d}]",    "hdd",  "silUsUiUl", MergeNone, "aarch64_sve_raddhnb", [VerifyRuntimeMode]>;
def SVRADDHNT : SInst<"svraddhnt[_{d}]",    "hhdd", "silUsUiUl", MergeNone, "aarch64_sve_raddhnt", [VerifyRuntimeMode]>;
def SVRSUBHNB : SInst<"svrsubhnb[_{d}]",    "hdd",  "silUsUiUl", MergeNone, "aarch64_sve_rsubhnb", [VerifyRuntimeMode]>;
def SVRSUBHNT : SInst<"svrsubhnt[_{d}]",    "hhdd", "silUsUiUl", MergeNone, "aarch64_sve_rsubhnt", [VerifyRuntimeMode]>;
def SVSUBHNB  : SInst<"svsubhnb[_{d}]",     "hdd",  "silUsUiUl", MergeNone, "aarch64_sve_subhnb", [VerifyRuntimeMode]>;
def SVSUBHNT  : SInst<"svsubhnt[_{d}]",     "hhdd", "silUsUiUl", MergeNone, "aarch64_sve_subhnt", [VerifyRuntimeMode]>;

def SVADDHNB_N  : SInst<"svaddhnb[_n_{d}]",  "hda",  "silUsUiUl", MergeNone, "aarch64_sve_addhnb", [VerifyRuntimeMode]>;
def SVADDHNT_N  : SInst<"svaddhnt[_n_{d}]",  "hhda", "silUsUiUl", MergeNone, "aarch64_sve_addhnt", [VerifyRuntimeMode]>;
def SVRADDHNB_N : SInst<"svraddhnb[_n_{d}]", "hda",  "silUsUiUl", MergeNone, "aarch64_sve_raddhnb", [VerifyRuntimeMode]>;
def SVRADDHNT_N : SInst<"svraddhnt[_n_{d}]", "hhda", "silUsUiUl", MergeNone, "aarch64_sve_raddhnt", [VerifyRuntimeMode]>;
def SVRSUBHNB_N : SInst<"svrsubhnb[_n_{d}]", "hda",  "silUsUiUl", MergeNone, "aarch64_sve_rsubhnb", [VerifyRuntimeMode]>;
def SVRSUBHNT_N : SInst<"svrsubhnt[_n_{d}]", "hhda", "silUsUiUl", MergeNone, "aarch64_sve_rsubhnt", [VerifyRuntimeMode]>;
def SVSUBHNB_N  : SInst<"svsubhnb[_n_{d}]",  "hda",  "silUsUiUl", MergeNone, "aarch64_sve_subhnb", [VerifyRuntimeMode]>;
def SVSUBHNT_N  : SInst<"svsubhnt[_n_{d}]",  "hhda", "silUsUiUl", MergeNone, "aarch64_sve_subhnt", [VerifyRuntimeMode]>;

def SVSHRNB     : SInst<"svshrnb[_n_{d}]",    "hdi",  "silUsUiUl", MergeNone, "aarch64_sve_shrnb",     [VerifyRuntimeMode], [ImmCheck<1, ImmCheckShiftRightNarrow, 0>]>;
def SVRSHRNB    : SInst<"svrshrnb[_n_{d}]",   "hdi",  "silUsUiUl", MergeNone, "aarch64_sve_rshrnb",    [VerifyRuntimeMode], [ImmCheck<1, ImmCheckShiftRightNarrow, 0>]>;
def SVQSHRUNB   : SInst<"svqshrunb[_n_{d}]",  "edi",  "sil",       MergeNone, "aarch64_sve_sqshrunb",  [VerifyRuntimeMode], [ImmCheck<1, ImmCheckShiftRightNarrow, 0>]>;
def SVQRSHRUNB  : SInst<"svqrshrunb[_n_{d}]", "edi",  "sil",       MergeNone, "aarch64_sve_sqrshrunb", [VerifyRuntimeMode], [ImmCheck<1, ImmCheckShiftRightNarrow, 0>]>;
def SVQSHRNB_S  : SInst<"svqshrnb[_n_{d}]",   "hdi",  "sil",       MergeNone, "aarch64_sve_sqshrnb",   [VerifyRuntimeMode], [ImmCheck<1, ImmCheckShiftRightNarrow, 0>]>;
def SVQSHRNB_U  : SInst<"svqshrnb[_n_{d}]",   "hdi",  "UsUiUl",    MergeNone, "aarch64_sve_uqshrnb",   [VerifyRuntimeMode], [ImmCheck<1, ImmCheckShiftRightNarrow, 0>]>;
def SVQRSHRNB_S : SInst<"svqrshrnb[_n_{d}]",  "hdi",  "sil",       MergeNone, "aarch64_sve_sqrshrnb",  [VerifyRuntimeMode], [ImmCheck<1, ImmCheckShiftRightNarrow, 0>]>;
def SVQRSHRNB_U : SInst<"svqrshrnb[_n_{d}]",  "hdi",  "UsUiUl",    MergeNone, "aarch64_sve_uqrshrnb",  [VerifyRuntimeMode], [ImmCheck<1, ImmCheckShiftRightNarrow, 0>]>;

def SVSHRNT     : SInst<"svshrnt[_n_{d}]",    "hhdi", "silUsUiUl", MergeNone, "aarch64_sve_shrnt",     [VerifyRuntimeMode], [ImmCheck<2, ImmCheckShiftRightNarrow, 1>]>;
def SVRSHRNT    : SInst<"svrshrnt[_n_{d}]",   "hhdi", "silUsUiUl", MergeNone, "aarch64_sve_rshrnt",    [VerifyRuntimeMode], [ImmCheck<2, ImmCheckShiftRightNarrow, 1>]>;
def SVQSHRUNT   : SInst<"svqshrunt[_n_{d}]",  "eedi", "sil",       MergeNone, "aarch64_sve_sqshrunt",  [VerifyRuntimeMode], [ImmCheck<2, ImmCheckShiftRightNarrow, 1>]>;
def SVQRSHRUNT  : SInst<"svqrshrunt[_n_{d}]", "eedi", "sil",       MergeNone, "aarch64_sve_sqrshrunt", [VerifyRuntimeMode], [ImmCheck<2, ImmCheckShiftRightNarrow, 1>]>;
def SVQSHRNT_S  : SInst<"svqshrnt[_n_{d}]",   "hhdi", "sil",       MergeNone, "aarch64_sve_sqshrnt",   [VerifyRuntimeMode], [ImmCheck<2, ImmCheckShiftRightNarrow, 1>]>;
def SVQSHRNT_U  : SInst<"svqshrnt[_n_{d}]",   "hhdi", "UsUiUl",    MergeNone, "aarch64_sve_uqshrnt",   [VerifyRuntimeMode], [ImmCheck<2, ImmCheckShiftRightNarrow, 1>]>;
def SVQRSHRNT_S : SInst<"svqrshrnt[_n_{d}]",  "hhdi", "sil",       MergeNone, "aarch64_sve_sqrshrnt",  [VerifyRuntimeMode], [ImmCheck<2, ImmCheckShiftRightNarrow, 1>]>;
def SVQRSHRNT_U : SInst<"svqrshrnt[_n_{d}]",  "hhdi", "UsUiUl",    MergeNone, "aarch64_sve_uqrshrnt",  [VerifyRuntimeMode], [ImmCheck<2, ImmCheckShiftRightNarrow, 1>]>;
}
////////////////////////////////////////////////////////////////////////////////
// SVE2 - Unary narrowing operations

let SVETargetGuard = "sve2" in {
def SVQXTNB_S  : SInst<"svqxtnb[_{d}]",  "hd",  "sil",    MergeNone, "aarch64_sve_sqxtnb", [VerifyRuntimeMode]>;
def SVQXTNB_U  : SInst<"svqxtnb[_{d}]",  "hd",  "UsUiUl", MergeNone, "aarch64_sve_uqxtnb", [VerifyRuntimeMode]>;
def SVQXTUNB_S : SInst<"svqxtunb[_{d}]", "ed",  "sil",    MergeNone, "aarch64_sve_sqxtunb", [VerifyRuntimeMode]>;

def SVQXTNT_S  : SInst<"svqxtnt[_{d}]",  "hhd", "sil",    MergeNone, "aarch64_sve_sqxtnt", [VerifyRuntimeMode]>;
def SVQXTNT_U  : SInst<"svqxtnt[_{d}]",  "hhd", "UsUiUl", MergeNone, "aarch64_sve_uqxtnt", [VerifyRuntimeMode]>;
def SVQXTUNT_S : SInst<"svqxtunt[_{d}]", "eed", "sil",    MergeNone, "aarch64_sve_sqxtunt", [VerifyRuntimeMode]>;
}

////////////////////////////////////////////////////////////////////////////////
// SVE2 - Widening complex integer arithmetic

let SVETargetGuard = "sve2" in {
defm SVADDLBT : SInstWideDSPLong<"svaddlbt", "sil", "aarch64_sve_saddlbt">;
defm SVSUBLBT : SInstWideDSPLong<"svsublbt", "sil", "aarch64_sve_ssublbt">;
defm SVSUBLTB : SInstWideDSPLong<"svsubltb", "sil", "aarch64_sve_ssubltb">;

defm SVQDMLALBT : SInstWideDSPAcc<"svqdmlalbt", "sil", "aarch64_sve_sqdmlalbt">;
defm SVQDMLSLBT : SInstWideDSPAcc<"svqdmlslbt", "sil", "aarch64_sve_sqdmlslbt">;
}

////////////////////////////////////////////////////////////////////////////////
// SVE2 - Non-temporal gather/scatter
let SVETargetGuard = "sve2", SMETargetGuard = InvalidMode in {
// Non-temporal gather load one vector (vector base)
def SVLDNT1_GATHER_BASES_U   : MInst<"svldnt1_gather[_{2}base]_{0}",   "dPu", "ilUiUlfd", [IsGatherLoad],               MemEltTyDefault, "aarch64_sve_ldnt1_gather_scalar_offset">;
def SVLDNT1SB_GATHER_BASES_U : MInst<"svldnt1sb_gather[_{2}base]_{0}", "dPu", "ilUiUl",   [IsGatherLoad],               MemEltTyInt8,    "aarch64_sve_ldnt1_gather_scalar_offset">;
def SVLDNT1UB_GATHER_BASES_U : MInst<"svldnt1ub_gather[_{2}base]_{0}", "dPu", "ilUiUl",   [IsGatherLoad, IsZExtReturn], MemEltTyInt8,    "aarch64_sve_ldnt1_gather_scalar_offset">;
def SVLDNT1SH_GATHER_BASES_U : MInst<"svldnt1sh_gather[_{2}base]_{0}", "dPu", "ilUiUl",   [IsGatherLoad],               MemEltTyInt16,   "aarch64_sve_ldnt1_gather_scalar_offset">;
def SVLDNT1UH_GATHER_BASES_U : MInst<"svldnt1uh_gather[_{2}base]_{0}", "dPu", "ilUiUl",   [IsGatherLoad, IsZExtReturn], MemEltTyInt16,   "aarch64_sve_ldnt1_gather_scalar_offset">;
def SVLDNT1SW_GATHER_BASES_U : MInst<"svldnt1sw_gather[_{2}base]_{0}", "dPu", "lUl",      [IsGatherLoad],               MemEltTyInt32,   "aarch64_sve_ldnt1_gather_scalar_offset">;
def SVLDNT1UW_GATHER_BASES_U : MInst<"svldnt1uw_gather[_{2}base]_{0}", "dPu", "lUl",      [IsGatherLoad, IsZExtReturn], MemEltTyInt32,   "aarch64_sve_ldnt1_gather_scalar_offset">;

// Non-temporal gather load one vector (scalar base, signed vector offset in bytes)
def SVLDNT1_GATHER_64B_OFFSETS_S   : MInst<"svldnt1_gather_[{3}]offset[_{0}]", "dPcx", "lUld", [IsGatherLoad, IsByteIndexed],               MemEltTyDefault, "aarch64_sve_ldnt1_gather">;
def SVLDNT1SB_GATHER_64B_OFFSETS_S : MInst<"svldnt1sb_gather_[{3}]offset_{0}", "dPSx", "lUl",  [IsGatherLoad, IsByteIndexed],               MemEltTyInt8,    "aarch64_sve_ldnt1_gather">;
def SVLDNT1UB_GATHER_64B_OFFSETS_S : MInst<"svldnt1ub_gather_[{3}]offset_{0}", "dPWx", "lUl",  [IsGatherLoad, IsByteIndexed, IsZExtReturn], MemEltTyInt8,    "aarch64_sve_ldnt1_gather">;
def SVLDNT1SH_GATHER_64B_OFFSETS_S : MInst<"svldnt1sh_gather_[{3}]offset_{0}", "dPTx", "lUl",  [IsGatherLoad, IsByteIndexed],               MemEltTyInt16,   "aarch64_sve_ldnt1_gather">;
def SVLDNT1UH_GATHER_64B_OFFSETS_S : MInst<"svldnt1uh_gather_[{3}]offset_{0}", "dPXx", "lUl",  [IsGatherLoad, IsByteIndexed, IsZExtReturn], MemEltTyInt16,   "aarch64_sve_ldnt1_gather">;
def SVLDNT1SW_GATHER_64B_OFFSETS_S : MInst<"svldnt1sw_gather_[{3}]offset_{0}", "dPUx", "lUl",  [IsGatherLoad, IsByteIndexed],               MemEltTyInt32,   "aarch64_sve_ldnt1_gather">;
def SVLDNT1UW_GATHER_64B_OFFSETS_S : MInst<"svldnt1uw_gather_[{3}]offset_{0}", "dPYx", "lUl",  [IsGatherLoad, IsByteIndexed, IsZExtReturn], MemEltTyInt32,   "aarch64_sve_ldnt1_gather">;

// Non-temporal gather load one vector (scalar base, unsigned vector offset in bytes)
def SVLDNT1_GATHER_64B_OFFSETS_U   : MInst<"svldnt1_gather_[{3}]offset[_{0}]", "dPcu", "lUld", [IsGatherLoad, IsByteIndexed],               MemEltTyDefault, "aarch64_sve_ldnt1_gather">;
def SVLDNT1SB_GATHER_64B_OFFSETS_U : MInst<"svldnt1sb_gather_[{3}]offset_{0}", "dPSu", "lUl",  [IsGatherLoad, IsByteIndexed],               MemEltTyInt8,    "aarch64_sve_ldnt1_gather">;
def SVLDNT1UB_GATHER_64B_OFFSETS_U : MInst<"svldnt1ub_gather_[{3}]offset_{0}", "dPWu", "lUl",  [IsGatherLoad, IsByteIndexed, IsZExtReturn], MemEltTyInt8,    "aarch64_sve_ldnt1_gather">;
def SVLDNT1SH_GATHER_64B_OFFSETS_U : MInst<"svldnt1sh_gather_[{3}]offset_{0}", "dPTu", "lUl",  [IsGatherLoad, IsByteIndexed],               MemEltTyInt16,   "aarch64_sve_ldnt1_gather">;
def SVLDNT1UH_GATHER_64B_OFFSETS_U : MInst<"svldnt1uh_gather_[{3}]offset_{0}", "dPXu", "lUl",  [IsGatherLoad, IsByteIndexed, IsZExtReturn], MemEltTyInt16,   "aarch64_sve_ldnt1_gather">;
def SVLDNT1SW_GATHER_64B_OFFSETS_U : MInst<"svldnt1sw_gather_[{3}]offset_{0}", "dPUu", "lUl",  [IsGatherLoad, IsByteIndexed],               MemEltTyInt32,   "aarch64_sve_ldnt1_gather">;
def SVLDNT1UW_GATHER_64B_OFFSETS_U : MInst<"svldnt1uw_gather_[{3}]offset_{0}", "dPYu", "lUl",  [IsGatherLoad, IsByteIndexed, IsZExtReturn], MemEltTyInt32,   "aarch64_sve_ldnt1_gather">;

def SVLDNT1_GATHER_32B_OFFSETS_U   : MInst<"svldnt1_gather_[{3}]offset[_{0}]", "dPcu", "iUif", [IsGatherLoad, IsByteIndexed],               MemEltTyDefault, "aarch64_sve_ldnt1_gather_uxtw">;
def SVLDNT1SB_GATHER_32B_OFFSETS_U : MInst<"svldnt1sb_gather_[{3}]offset_{0}", "dPSu", "iUi",  [IsGatherLoad, IsByteIndexed],               MemEltTyInt8,    "aarch64_sve_ldnt1_gather_uxtw">;
def SVLDNT1UB_GATHER_32B_OFFSETS_U : MInst<"svldnt1ub_gather_[{3}]offset_{0}", "dPWu", "iUi",  [IsGatherLoad, IsByteIndexed, IsZExtReturn], MemEltTyInt8,    "aarch64_sve_ldnt1_gather_uxtw">;
def SVLDNT1SH_GATHER_32B_OFFSETS_U : MInst<"svldnt1sh_gather_[{3}]offset_{0}", "dPTu", "iUi",  [IsGatherLoad, IsByteIndexed],               MemEltTyInt16,   "aarch64_sve_ldnt1_gather_uxtw">;
def SVLDNT1UH_GATHER_32B_OFFSETS_U : MInst<"svldnt1uh_gather_[{3}]offset_{0}", "dPXu", "iUi",  [IsGatherLoad, IsByteIndexed, IsZExtReturn], MemEltTyInt16,   "aarch64_sve_ldnt1_gather_uxtw">;

// Non-temporal gather load one vector (vector base, scalar offset in bytes)
def SVLDNT1_GATHER_OFFSET_S   : MInst<"svldnt1_gather[_{2}base]_offset_{0}",   "dPul", "ilUiUlfd", [IsGatherLoad, IsByteIndexed],               MemEltTyDefault, "aarch64_sve_ldnt1_gather_scalar_offset">;
def SVLDNT1SB_GATHER_OFFSET_S : MInst<"svldnt1sb_gather[_{2}base]_offset_{0}", "dPul", "ilUiUl",   [IsGatherLoad, IsByteIndexed],               MemEltTyInt8,    "aarch64_sve_ldnt1_gather_scalar_offset">;
def SVLDNT1UB_GATHER_OFFSET_S : MInst<"svldnt1ub_gather[_{2}base]_offset_{0}", "dPul", "ilUiUl",   [IsGatherLoad, IsByteIndexed, IsZExtReturn], MemEltTyInt8,    "aarch64_sve_ldnt1_gather_scalar_offset">;
def SVLDNT1SH_GATHER_OFFSET_S : MInst<"svldnt1sh_gather[_{2}base]_offset_{0}", "dPul", "ilUiUl",   [IsGatherLoad, IsByteIndexed],               MemEltTyInt16,   "aarch64_sve_ldnt1_gather_scalar_offset">;
def SVLDNT1UH_GATHER_OFFSET_S : MInst<"svldnt1uh_gather[_{2}base]_offset_{0}", "dPul", "ilUiUl",   [IsGatherLoad, IsByteIndexed, IsZExtReturn], MemEltTyInt16,   "aarch64_sve_ldnt1_gather_scalar_offset">;
def SVLDNT1SW_GATHER_OFFSET_S : MInst<"svldnt1sw_gather[_{2}base]_offset_{0}", "dPul", "lUl",      [IsGatherLoad, IsByteIndexed],               MemEltTyInt32,   "aarch64_sve_ldnt1_gather_scalar_offset">;
def SVLDNT1UW_GATHER_OFFSET_S : MInst<"svldnt1uw_gather[_{2}base]_offset_{0}", "dPul", "lUl",      [IsGatherLoad, IsByteIndexed, IsZExtReturn], MemEltTyInt32,   "aarch64_sve_ldnt1_gather_scalar_offset">;

// Non-temporal gather load one vector (scalar base, signed vector index)
def SVLDNT1_GATHER_64B_INDICES_S   : MInst<"svldnt1_gather_[{3}]index[_{0}]", "dPcx", "lUld", [IsGatherLoad],               MemEltTyDefault, "aarch64_sve_ldnt1_gather_index">;
def SVLDNT1SH_GATHER_64B_INDICES_S : MInst<"svldnt1sh_gather_[{3}]index_{0}", "dPTx", "lUl",  [IsGatherLoad],               MemEltTyInt16,   "aarch64_sve_ldnt1_gather_index">;
def SVLDNT1UH_GATHER_64B_INDICES_S : MInst<"svldnt1uh_gather_[{3}]index_{0}", "dPXx", "lUl",  [IsGatherLoad, IsZExtReturn], MemEltTyInt16,   "aarch64_sve_ldnt1_gather_index">;
def SVLDNT1SW_GATHER_64B_INDICES_S : MInst<"svldnt1sw_gather_[{3}]index_{0}", "dPUx", "lUl",  [IsGatherLoad],               MemEltTyInt32,   "aarch64_sve_ldnt1_gather_index">;
def SVLDNT1UW_GATHER_64B_INDICES_S : MInst<"svldnt1uw_gather_[{3}]index_{0}", "dPYx", "lUl",  [IsGatherLoad, IsZExtReturn], MemEltTyInt32,   "aarch64_sve_ldnt1_gather_index">;

// Non temporal gather load one vector (scalar base, unsigned vector index)
def SVLDNT1_GATHER_64B_INDICES_U   : MInst<"svldnt1_gather_[{3}]index[_{0}]", "dPcu", "lUld", [IsGatherLoad],               MemEltTyDefault, "aarch64_sve_ldnt1_gather_index">;
def SVLDNT1SH_GATHER_64B_INDICES_U : MInst<"svldnt1sh_gather_[{3}]index_{0}", "dPTu", "lUl",  [IsGatherLoad],               MemEltTyInt16,   "aarch64_sve_ldnt1_gather_index">;
def SVLDNT1UH_GATHER_64B_INDICES_U : MInst<"svldnt1uh_gather_[{3}]index_{0}", "dPXu", "lUl",  [IsGatherLoad, IsZExtReturn], MemEltTyInt16,   "aarch64_sve_ldnt1_gather_index">;
def SVLDNT1SW_GATHER_64B_INDICES_U : MInst<"svldnt1sw_gather_[{3}]index_{0}", "dPUu", "lUl",  [IsGatherLoad],               MemEltTyInt32,   "aarch64_sve_ldnt1_gather_index">;
def SVLDNT1UW_GATHER_64B_INDICES_U : MInst<"svldnt1uw_gather_[{3}]index_{0}", "dPYu", "lUl",  [IsGatherLoad, IsZExtReturn], MemEltTyInt32,   "aarch64_sve_ldnt1_gather_index">;

// Non-temporal gather load one vector (vector base, signed scalar index)
def SVLDNT1_GATHER_INDEX_S   : MInst<"svldnt1_gather[_{2}base]_index_{0}",   "dPul", "ilUiUlfd", [IsGatherLoad],               MemEltTyDefault, "aarch64_sve_ldnt1_gather_scalar_offset">;
def SVLDNT1SH_GATHER_INDEX_S : MInst<"svldnt1sh_gather[_{2}base]_index_{0}", "dPul", "ilUiUl",   [IsGatherLoad],               MemEltTyInt16,   "aarch64_sve_ldnt1_gather_scalar_offset">;
def SVLDNT1UH_GATHER_INDEX_S : MInst<"svldnt1uh_gather[_{2}base]_index_{0}", "dPul", "ilUiUl",   [IsGatherLoad, IsZExtReturn], MemEltTyInt16,   "aarch64_sve_ldnt1_gather_scalar_offset">;
def SVLDNT1SW_GATHER_INDEX_S : MInst<"svldnt1sw_gather[_{2}base]_index_{0}", "dPul", "lUl",      [IsGatherLoad],               MemEltTyInt32,   "aarch64_sve_ldnt1_gather_scalar_offset">;
def SVLDNT1UW_GATHER_INDEX_S : MInst<"svldnt1uw_gather[_{2}base]_index_{0}", "dPul", "lUl",      [IsGatherLoad, IsZExtReturn], MemEltTyInt32,   "aarch64_sve_ldnt1_gather_scalar_offset">;

// Non-temporal scatter store one vector (vector base)
def SVSTNT1_SCATTER_BASES_U  : MInst<"svstnt1_scatter[_{2}base_{d}]",  "vPud", "ilUiUlfd", [IsScatterStore], MemEltTyDefault, "aarch64_sve_stnt1_scatter_scalar_offset">;
def SVSTNT1B_SCATTER_BASES_U : MInst<"svstnt1b_scatter[_{2}base_{d}]", "vPud", "ilUiUl",   [IsScatterStore], MemEltTyInt8,    "aarch64_sve_stnt1_scatter_scalar_offset">;
def SVSTNT1H_SCATTER_BASES_U : MInst<"svstnt1h_scatter[_{2}base_{d}]", "vPud", "ilUiUl",   [IsScatterStore], MemEltTyInt16,   "aarch64_sve_stnt1_scatter_scalar_offset">;
def SVSTNT1W_SCATTER_BASES_U : MInst<"svstnt1w_scatter[_{2}base_{d}]", "vPud", "lUl",      [IsScatterStore], MemEltTyInt32,   "aarch64_sve_stnt1_scatter_scalar_offset">;

// Non-temporal scatter store one vector (scalar base, signed vector offset in bytes)
def SVSTNT1_SCATTER_64B_OFFSETS_S   : MInst<"svstnt1_scatter_[{3}]offset[_{d}]",  "vPpxd", "lUld", [IsScatterStore, IsByteIndexed], MemEltTyDefault, "aarch64_sve_stnt1_scatter">;
def SVSTNT1B_SCATTER_64B_OFFSETS_SS : MInst<"svstnt1b_scatter_[{3}]offset[_{d}]", "vPAxd", "l",    [IsScatterStore, IsByteIndexed], MemEltTyInt8,    "aarch64_sve_stnt1_scatter">;
def SVSTNT1B_SCATTER_64B_OFFSETS_SU : MInst<"svstnt1b_scatter_[{3}]offset[_{d}]", "vPExd", "Ul",   [IsScatterStore, IsByteIndexed], MemEltTyInt8,    "aarch64_sve_stnt1_scatter">;
def SVSTNT1H_SCATTER_64B_OFFSETS_SS : MInst<"svstnt1h_scatter_[{3}]offset[_{d}]", "vPBxd", "l",    [IsScatterStore, IsByteIndexed], MemEltTyInt16,   "aarch64_sve_stnt1_scatter">;
def SVSTNT1H_SCATTER_64B_OFFSETS_SU : MInst<"svstnt1h_scatter_[{3}]offset[_{d}]", "vPFxd", "Ul",   [IsScatterStore, IsByteIndexed], MemEltTyInt16,   "aarch64_sve_stnt1_scatter">;
def SVSTNT1W_SCATTER_64B_OFFSETS_SS : MInst<"svstnt1w_scatter_[{3}]offset[_{d}]", "vPCxd", "l",    [IsScatterStore, IsByteIndexed], MemEltTyInt32,   "aarch64_sve_stnt1_scatter">;
def SVSTNT1W_SCATTER_64B_OFFSETS_SU : MInst<"svstnt1w_scatter_[{3}]offset[_{d}]", "vPGxd", "Ul",   [IsScatterStore, IsByteIndexed], MemEltTyInt32,   "aarch64_sve_stnt1_scatter">;

// Non-temporal scatter store one vector (scalar base, unsigned vector offset in bytes)
def SVSTNT1_SCATTER_64B_OFFSETS_U   : MInst<"svstnt1_scatter_[{3}]offset[_{d}]",  "vPpud", "lUld", [IsScatterStore, IsByteIndexed], MemEltTyDefault, "aarch64_sve_stnt1_scatter">;
def SVSTNT1B_SCATTER_64B_OFFSETS_US : MInst<"svstnt1b_scatter_[{3}]offset[_{d}]", "vPAud", "l",    [IsScatterStore, IsByteIndexed], MemEltTyInt8,    "aarch64_sve_stnt1_scatter">;
def SVSTNT1B_SCATTER_64B_OFFSETS_UU : MInst<"svstnt1b_scatter_[{3}]offset[_{d}]", "vPEud", "Ul",   [IsScatterStore, IsByteIndexed], MemEltTyInt8,    "aarch64_sve_stnt1_scatter">;
def SVSTNT1H_SCATTER_64B_OFFSETS_US : MInst<"svstnt1h_scatter_[{3}]offset[_{d}]", "vPBud", "l",    [IsScatterStore, IsByteIndexed], MemEltTyInt16,   "aarch64_sve_stnt1_scatter">;
def SVSTNT1H_SCATTER_64B_OFFSETS_UU : MInst<"svstnt1h_scatter_[{3}]offset[_{d}]", "vPFud", "Ul",   [IsScatterStore, IsByteIndexed], MemEltTyInt16,   "aarch64_sve_stnt1_scatter">;
def SVSTNT1W_SCATTER_64B_OFFSETS_US : MInst<"svstnt1w_scatter_[{3}]offset[_{d}]", "vPCud", "l",    [IsScatterStore, IsByteIndexed], MemEltTyInt32,   "aarch64_sve_stnt1_scatter">;
def SVSTNT1W_SCATTER_64B_OFFSETS_UU : MInst<"svstnt1w_scatter_[{3}]offset[_{d}]", "vPGud", "Ul",   [IsScatterStore, IsByteIndexed], MemEltTyInt32,   "aarch64_sve_stnt1_scatter">;

def SVSTNT1_SCATTER_32B_OFFSETS_U   : MInst<"svstnt1_scatter_[{3}]offset[_{d}]",  "vPpud", "iUif", [IsScatterStore, IsByteIndexed], MemEltTyDefault, "aarch64_sve_stnt1_scatter_uxtw">;
def SVSTNT1B_SCATTER_32B_OFFSETS_US : MInst<"svstnt1b_scatter_[{3}]offset[_{d}]", "vPAud", "i",    [IsScatterStore, IsByteIndexed], MemEltTyInt8,    "aarch64_sve_stnt1_scatter_uxtw">;
def SVSTNT1B_SCATTER_32B_OFFSETS_UU : MInst<"svstnt1b_scatter_[{3}]offset[_{d}]", "vPEud", "Ui",   [IsScatterStore, IsByteIndexed], MemEltTyInt8,    "aarch64_sve_stnt1_scatter_uxtw">;
def SVSTNT1H_SCATTER_32B_OFFSETS_US : MInst<"svstnt1h_scatter_[{3}]offset[_{d}]", "vPBud", "i",    [IsScatterStore, IsByteIndexed], MemEltTyInt16,   "aarch64_sve_stnt1_scatter_uxtw">;
def SVSTNT1H_SCATTER_32B_OFFSETS_UU : MInst<"svstnt1h_scatter_[{3}]offset[_{d}]", "vPFud", "Ui",   [IsScatterStore, IsByteIndexed], MemEltTyInt16,   "aarch64_sve_stnt1_scatter_uxtw">;

// Non-temporal scatter store one vector (vector base, scalar offset in bytes)
def SVSTNT1_SCATTER_OFFSET_S  : MInst<"svstnt1_scatter[_{2}base]_offset[_{d}]",  "vPuld", "ilUiUlfd", [IsScatterStore, IsByteIndexed], MemEltTyDefault, "aarch64_sve_stnt1_scatter_scalar_offset">;
def SVSTNT1B_SCATTER_OFFSET_S : MInst<"svstnt1b_scatter[_{2}base]_offset[_{d}]", "vPuld", "ilUiUl",   [IsScatterStore, IsByteIndexed], MemEltTyInt8,    "aarch64_sve_stnt1_scatter_scalar_offset">;
def SVSTNT1H_SCATTER_OFFSET_S : MInst<"svstnt1h_scatter[_{2}base]_offset[_{d}]", "vPuld", "ilUiUl",   [IsScatterStore, IsByteIndexed], MemEltTyInt16,   "aarch64_sve_stnt1_scatter_scalar_offset">;
def SVSTNT1W_SCATTER_OFFSET_S : MInst<"svstnt1w_scatter[_{2}base]_offset[_{d}]", "vPuld", "lUl",      [IsScatterStore, IsByteIndexed], MemEltTyInt32,   "aarch64_sve_stnt1_scatter_scalar_offset">;

// Non-temporal scatter store one vector (scalar base, signed vector index)
def SVSTNT1_SCATTER_INDICES_S   : MInst<"svstnt1_scatter_[{3}]index[_{d}]",  "vPpxd", "lUld", [IsScatterStore], MemEltTyDefault, "aarch64_sve_stnt1_scatter_index">;
def SVSTNT1H_SCATTER_INDICES_SS : MInst<"svstnt1h_scatter_[{3}]index[_{d}]", "vPBxd", "l",    [IsScatterStore], MemEltTyInt16,   "aarch64_sve_stnt1_scatter_index">;
def SVSTNT1H_SCATTER_INDICES_SU : MInst<"svstnt1h_scatter_[{3}]index[_{d}]", "vPFxd", "Ul",   [IsScatterStore], MemEltTyInt16,   "aarch64_sve_stnt1_scatter_index">;
def SVSTNT1W_SCATTER_INDICES_SS : MInst<"svstnt1w_scatter_[{3}]index[_{d}]", "vPCxd", "l",    [IsScatterStore], MemEltTyInt32,   "aarch64_sve_stnt1_scatter_index">;
def SVSTNT1W_SCATTER_INDICES_SU : MInst<"svstnt1w_scatter_[{3}]index[_{d}]", "vPGxd", "Ul",   [IsScatterStore], MemEltTyInt32,   "aarch64_sve_stnt1_scatter_index">;

// Non-temporal scatter store one vector (scalar base, unsigned vector index)
def SVSTNT1_SCATTER_INDICES_U   : MInst<"svstnt1_scatter_[{3}]index[_{d}]",  "vPpud", "lUld", [IsScatterStore], MemEltTyDefault, "aarch64_sve_stnt1_scatter_index">;
def SVSTNT1H_SCATTER_INDICES_US : MInst<"svstnt1h_scatter_[{3}]index[_{d}]", "vPBud", "l",    [IsScatterStore], MemEltTyInt16,   "aarch64_sve_stnt1_scatter_index">;
def SVSTNT1H_SCATTER_INDICES_UU : MInst<"svstnt1h_scatter_[{3}]index[_{d}]", "vPFud", "Ul",   [IsScatterStore], MemEltTyInt16,   "aarch64_sve_stnt1_scatter_index">;
def SVSTNT1W_SCATTER_INDICES_US : MInst<"svstnt1w_scatter_[{3}]index[_{d}]", "vPCud", "l",    [IsScatterStore], MemEltTyInt32,   "aarch64_sve_stnt1_scatter_index">;
def SVSTNT1W_SCATTER_INDICES_UU : MInst<"svstnt1w_scatter_[{3}]index[_{d}]", "vPGud", "Ul",   [IsScatterStore], MemEltTyInt32,   "aarch64_sve_stnt1_scatter_index">;

// Non-temporal scatter store one vector (vector base, signed scalar index)
def SVSTNT1_SCATTER_INDEX_S  : MInst<"svstnt1_scatter[_{2}base]_index[_{d}]",  "vPuld", "ilUiUlfd", [IsScatterStore], MemEltTyDefault, "aarch64_sve_stnt1_scatter_scalar_offset">;
def SVSTNT1H_SCATTER_INDEX_S : MInst<"svstnt1h_scatter[_{2}base]_index[_{d}]", "vPuld", "ilUiUl",   [IsScatterStore], MemEltTyInt16,   "aarch64_sve_stnt1_scatter_scalar_offset">;
def SVSTNT1W_SCATTER_INDEX_S : MInst<"svstnt1w_scatter[_{2}base]_index[_{d}]", "vPuld", "lUl",      [IsScatterStore], MemEltTyInt32,   "aarch64_sve_stnt1_scatter_scalar_offset">;
}

////////////////////////////////////////////////////////////////////////////////
// SVE2 - Polynomial arithmetic

let SVETargetGuard = "sve2" in {
def SVEORBT         : SInst<"sveorbt[_{d}]",         "dddd", "csilUcUsUiUl", MergeNone, "aarch64_sve_eorbt", [VerifyRuntimeMode]>;
def SVEORBT_N       : SInst<"sveorbt[_n_{d}]",       "ddda", "csilUcUsUiUl", MergeNone, "aarch64_sve_eorbt", [VerifyRuntimeMode]>;
def SVEORTB         : SInst<"sveortb[_{d}]",         "dddd", "csilUcUsUiUl", MergeNone, "aarch64_sve_eortb", [VerifyRuntimeMode]>;
def SVEORTB_N       : SInst<"sveortb[_n_{d}]",       "ddda", "csilUcUsUiUl", MergeNone, "aarch64_sve_eortb", [VerifyRuntimeMode]>;

def SVPMUL          : SInst<"svpmul[_{d}]",          "ddd",  "Uc",   MergeNone, "aarch64_sve_pmul", [VerifyRuntimeMode]>;
def SVPMUL_N        : SInst<"svpmul[_n_{d}]",        "dda",  "Uc",   MergeNone, "aarch64_sve_pmul", [VerifyRuntimeMode]>;
def SVPMULLB        : SInst<"svpmullb[_{d}]",        "dhh",  "UsUl", MergeNone, "", [VerifyRuntimeMode]>;
def SVPMULLB_N      : SInst<"svpmullb[_n_{d}]",      "dhR",  "UsUl", MergeNone, "", [VerifyRuntimeMode]>;
def SVPMULLB_PAIR   : SInst<"svpmullb_pair[_{d}]",   "ddd",  "UcUi", MergeNone, "aarch64_sve_pmullb_pair", [VerifyRuntimeMode]>;
def SVPMULLB_PAIR_N : SInst<"svpmullb_pair[_n_{d}]", "dda",  "UcUi", MergeNone, "aarch64_sve_pmullb_pair", [VerifyRuntimeMode]>;
def SVPMULLT        : SInst<"svpmullt[_{d}]",        "dhh",  "UsUl", MergeNone, "", [VerifyRuntimeMode]>;
def SVPMULLT_N      : SInst<"svpmullt[_n_{d}]",      "dhR",  "UsUl", MergeNone, "", [VerifyRuntimeMode]>;
def SVPMULLT_PAIR   : SInst<"svpmullt_pair[_{d}]",   "ddd",  "UcUi", MergeNone, "aarch64_sve_pmullt_pair", [VerifyRuntimeMode]>;
def SVPMULLT_PAIR_N : SInst<"svpmullt_pair[_n_{d}]", "dda",  "UcUi", MergeNone, "aarch64_sve_pmullt_pair", [VerifyRuntimeMode]>;
}

////////////////////////////////////////////////////////////////////////////////
// SVE2 - Complex integer dot product

let SVETargetGuard = "sve2" in {
def SVCDOT      : SInst<"svcdot[_{d}]",      "ddqqi",  "il",   MergeNone, "aarch64_sve_cdot",      [VerifyRuntimeMode], [ImmCheck<3, ImmCheckComplexRotAll90>]>;
def SVCDOT_LANE : SInst<"svcdot_lane[_{d}]", "ddqqii", "il",   MergeNone, "aarch64_sve_cdot_lane", [VerifyRuntimeMode], [ImmCheck<4, ImmCheckComplexRotAll90>, ImmCheck<3, ImmCheckLaneIndexDot, 2>]>;
}

////////////////////////////////////////////////////////////////////////////////
// SVE2 - Floating-point widening multiply-accumulate

let SVETargetGuard = "sve2" in {
def SVMLALB_F      : SInst<"svmlalb[_{d}]",      "ddhh",  "f", MergeNone, "aarch64_sve_fmlalb", [VerifyRuntimeMode]>;
def SVMLALB_F_N    : SInst<"svmlalb[_n_{d}]",    "ddhR",  "f", MergeNone, "aarch64_sve_fmlalb", [VerifyRuntimeMode]>;
def SVMLALB_F_LANE : SInst<"svmlalb_lane[_{d}]", "ddhhi", "f", MergeNone, "aarch64_sve_fmlalb_lane", [VerifyRuntimeMode], [ImmCheck<3, ImmCheckLaneIndex, 2>]>;
def SVMLALT_F      : SInst<"svmlalt[_{d}]",      "ddhh",  "f", MergeNone, "aarch64_sve_fmlalt", [VerifyRuntimeMode]>;
def SVMLALT_F_N    : SInst<"svmlalt[_n_{d}]",    "ddhR",  "f", MergeNone, "aarch64_sve_fmlalt", [VerifyRuntimeMode]>;
def SVMLALT_F_LANE : SInst<"svmlalt_lane[_{d}]", "ddhhi", "f", MergeNone, "aarch64_sve_fmlalt_lane", [VerifyRuntimeMode], [ImmCheck<3, ImmCheckLaneIndex, 2>]>;
def SVMLSLB_F      : SInst<"svmlslb[_{d}]",      "ddhh",  "f", MergeNone, "aarch64_sve_fmlslb", [VerifyRuntimeMode]>;
def SVMLSLB_F_N    : SInst<"svmlslb[_n_{d}]",    "ddhR",  "f", MergeNone, "aarch64_sve_fmlslb", [VerifyRuntimeMode]>;
def SVMLSLB_F_LANE : SInst<"svmlslb_lane[_{d}]", "ddhhi", "f", MergeNone, "aarch64_sve_fmlslb_lane", [VerifyRuntimeMode], [ImmCheck<3, ImmCheckLaneIndex, 2>]>;
def SVMLSLT_F      : SInst<"svmlslt[_{d}]",      "ddhh",  "f", MergeNone, "aarch64_sve_fmlslt", [VerifyRuntimeMode]>;
def SVMLSLT_F_N    : SInst<"svmlslt[_n_{d}]",    "ddhR",  "f", MergeNone, "aarch64_sve_fmlslt", [VerifyRuntimeMode]>;
def SVMLSLT_F_LANE : SInst<"svmlslt_lane[_{d}]", "ddhhi", "f", MergeNone, "aarch64_sve_fmlslt_lane", [VerifyRuntimeMode], [ImmCheck<3, ImmCheckLaneIndex, 2>]>;
}

////////////////////////////////////////////////////////////////////////////////
// SVE2 - Floating-point integer binary logarithm

let SVETargetGuard = "sve2" in {
def SVLOGB_M : SInst<"svlogb[_{d}]", "xxPd", "hfd", MergeOp1,     "aarch64_sve_flogb", [VerifyRuntimeMode]>;
def SVLOGB_X : SInst<"svlogb[_{d}]", "xPd",  "hfd", MergeAnyExp,  "aarch64_sve_flogb", [VerifyRuntimeMode]>;
def SVLOGB_Z : SInst<"svlogb[_{d}]", "xPd",  "hfd", MergeZeroExp, "aarch64_sve_flogb", [VerifyRuntimeMode]>;
}

////////////////////////////////////////////////////////////////////////////////
// SVE2 - Vector Histogram count

let SVETargetGuard = "sve2", SMETargetGuard = InvalidMode in {
def SVHISTCNT : SInst<"svhistcnt[_{d}]_z", "uPdd", "ilUiUl", MergeNone, "aarch64_sve_histcnt">;
def SVHISTSEG : SInst<"svhistseg[_{d}]",   "udd",  "cUc",    MergeNone, "aarch64_sve_histseg">;
}

////////////////////////////////////////////////////////////////////////////////
// SVE2 - Character match

let SVETargetGuard = "sve2", SMETargetGuard = InvalidMode in {
def SVMATCH  : SInst<"svmatch[_{d}]",  "PPdd", "csUcUs", MergeNone, "aarch64_sve_match">;
def SVNMATCH : SInst<"svnmatch[_{d}]", "PPdd", "csUcUs", MergeNone, "aarch64_sve_nmatch">;
}

////////////////////////////////////////////////////////////////////////////////
// SVE2 - Contiguous conflict detection
let SVETargetGuard = "sve2" in {
def SVWHILERW_B : SInst<"svwhilerw[_{1}]", "Pcc", "cUc",  MergeNone, "aarch64_sve_whilerw_b", [IsOverloadWhileRW, VerifyRuntimeMode]>;
def SVWHILERW_H : SInst<"svwhilerw[_{1}]", "Pcc", "sUshb", MergeNone, "aarch64_sve_whilerw_h", [IsOverloadWhileRW, VerifyRuntimeMode]>;
def SVWHILERW_S : SInst<"svwhilerw[_{1}]", "Pcc", "iUif", MergeNone, "aarch64_sve_whilerw_s", [IsOverloadWhileRW, VerifyRuntimeMode]>;
def SVWHILERW_D : SInst<"svwhilerw[_{1}]", "Pcc", "lUld", MergeNone, "aarch64_sve_whilerw_d", [IsOverloadWhileRW, VerifyRuntimeMode]>;

def SVWHILEWR_B : SInst<"svwhilewr[_{1}]", "Pcc", "cUc",  MergeNone, "aarch64_sve_whilewr_b", [IsOverloadWhileRW, VerifyRuntimeMode]>;
def SVWHILEWR_H : SInst<"svwhilewr[_{1}]", "Pcc", "sUshb", MergeNone, "aarch64_sve_whilewr_h", [IsOverloadWhileRW, VerifyRuntimeMode]>;
def SVWHILEWR_S : SInst<"svwhilewr[_{1}]", "Pcc", "iUif", MergeNone, "aarch64_sve_whilewr_s", [IsOverloadWhileRW, VerifyRuntimeMode]>;
def SVWHILEWR_D : SInst<"svwhilewr[_{1}]", "Pcc", "lUld", MergeNone, "aarch64_sve_whilewr_d", [IsOverloadWhileRW, VerifyRuntimeMode]>;
}

////////////////////////////////////////////////////////////////////////////////
// SVE2 - Extended table lookup/permute
let SVETargetGuard = "sve2" in {
def SVTBL2 : SInst<"svtbl2[_{d}]", "d2u",  "csilUcUsUiUlhfdb", MergeNone, "", [VerifyRuntimeMode]>;
def SVTBX  : SInst<"svtbx[_{d}]",  "dddu", "csilUcUsUiUlhfdb", MergeNone, "aarch64_sve_tbx", [VerifyRuntimeMode]>;
}

////////////////////////////////////////////////////////////////////////////////
// SVE2 - Lookup table
let SVETargetGuard = "sve2,lut", SMETargetGuard = "sme2,lut" in {
  def SVLUTI2_B : SInst<"svluti2_lane[_{d}]", "dd[i", "cUc",   MergeNone, "aarch64_sve_luti2_lane", [VerifyRuntimeMode], [ImmCheck<2, ImmCheck0_3>]>;
  def SVLUTI2_H : SInst<"svluti2_lane[_{d}]", "dd[i", "sUshb", MergeNone, "aarch64_sve_luti2_lane", [VerifyRuntimeMode], [ImmCheck<2, ImmCheck0_7>]>;

  def SVLUTI4_B : SInst<"svluti4_lane[_{d}]", "dd[i", "cUc",   MergeNone, "aarch64_sve_luti4_lane", [VerifyRuntimeMode], [ImmCheck<2, ImmCheck0_1>]>;
  def SVLUTI4_H : SInst<"svluti4_lane[_{d}]", "dd[i", "sUshb", MergeNone, "aarch64_sve_luti4_lane", [VerifyRuntimeMode], [ImmCheck<2, ImmCheck0_3>]>;

  def SVLUTI4_x2 : SInst<"svluti4_lane[_{d}_x2]", "d2.d[i", "sUshb", MergeNone, "aarch64_sve_luti4_lane_x2", [VerifyRuntimeMode], [ImmCheck<2, ImmCheck0_3>]>;
}

////////////////////////////////////////////////////////////////////////////////
// SVE2 - Optional

let SVETargetGuard = "sve-aes", SMETargetGuard = "ssve-aes" in {
def SVAESD   : SInst<"svaesd[_{d}]",   "ddd", "Uc", MergeNone, "aarch64_sve_aesd", [IsOverloadNone, VerifyRuntimeMode]>;
def SVAESIMC : SInst<"svaesimc[_{d}]", "dd",  "Uc", MergeNone, "aarch64_sve_aesimc", [IsOverloadNone, VerifyRuntimeMode]>;
def SVAESE   : SInst<"svaese[_{d}]",   "ddd", "Uc", MergeNone, "aarch64_sve_aese", [IsOverloadNone, VerifyRuntimeMode]>;
def SVAESMC  : SInst<"svaesmc[_{d}]",  "dd",  "Uc", MergeNone, "aarch64_sve_aesmc", [IsOverloadNone, VerifyRuntimeMode]>;

def SVPMULLB_PAIR_U64   : SInst<"svpmullb_pair[_{d}]",   "ddd", "Ul", MergeNone, "aarch64_sve_pmullb_pair", [VerifyRuntimeMode]>;
def SVPMULLB_PAIR_N_U64 : SInst<"svpmullb_pair[_n_{d}]", "dda", "Ul", MergeNone, "aarch64_sve_pmullb_pair", [VerifyRuntimeMode]>;

def SVPMULLT_PAIR_U64   : SInst<"svpmullt_pair[_{d}]",   "ddd", "Ul", MergeNone, "aarch64_sve_pmullt_pair", [VerifyRuntimeMode]>;
def SVPMULLT_PAIR_N_U64 : SInst<"svpmullt_pair[_n_{d}]", "dda", "Ul", MergeNone, "aarch64_sve_pmullt_pair", [VerifyRuntimeMode]>;
}

let SVETargetGuard = "sve-sha3", SMETargetGuard = "sve-sha3,sme2p1" in {
def SVRAX1 : SInst<"svrax1[_{d}]",   "ddd", "lUl", MergeNone, "aarch64_sve_rax1", [IsOverloadNone, VerifyRuntimeMode]>;
}

let SVETargetGuard = "sve-sm4", SMETargetGuard = InvalidMode in {
def SVSM4E    : SInst<"svsm4e[_{d}]",    "ddd", "Ui", MergeNone, "aarch64_sve_sm4e", [IsOverloadNone]>;
def SVSM4EKEY : SInst<"svsm4ekey[_{d}]", "ddd", "Ui", MergeNone, "aarch64_sve_sm4ekey", [IsOverloadNone]>;
}

<<<<<<< HEAD
let SVETargetGuard = "sve2,sve-bitperm", SMETargetGuard = "ssve-bitperm" in {
=======
let SVETargetGuard = "sve-bitperm", SMETargetGuard = "ssve-bitperm" in {
>>>>>>> 35227056
def SVBDEP   : SInst<"svbdep[_{d}]",   "ddd", "UcUsUiUl", MergeNone, "aarch64_sve_bdep_x", [VerifyRuntimeMode]>;
def SVBDEP_N : SInst<"svbdep[_n_{d}]", "dda", "UcUsUiUl", MergeNone, "aarch64_sve_bdep_x", [VerifyRuntimeMode]>;
def SVBEXT   : SInst<"svbext[_{d}]",   "ddd", "UcUsUiUl", MergeNone, "aarch64_sve_bext_x", [VerifyRuntimeMode]>;
def SVBEXT_N : SInst<"svbext[_n_{d}]", "dda", "UcUsUiUl", MergeNone, "aarch64_sve_bext_x", [VerifyRuntimeMode]>;
def SVBGRP   : SInst<"svbgrp[_{d}]",   "ddd", "UcUsUiUl", MergeNone, "aarch64_sve_bgrp_x", [VerifyRuntimeMode]>;
def SVBGRP_N : SInst<"svbgrp[_n_{d}]", "dda", "UcUsUiUl", MergeNone, "aarch64_sve_bgrp_x", [VerifyRuntimeMode]>;
}

let SVETargetGuard = "sve2p1|sme" in {
def SVPSEL_B : SInst<"svpsel_lane_b8",  "PPPm", "Pc", MergeNone, "", [VerifyRuntimeMode], []>;
def SVPSEL_H : SInst<"svpsel_lane_b16", "PPPm", "Ps", MergeNone, "", [VerifyRuntimeMode], []>;
def SVPSEL_S : SInst<"svpsel_lane_b32", "PPPm", "Pi", MergeNone, "", [VerifyRuntimeMode], []>;
def SVPSEL_D : SInst<"svpsel_lane_b64", "PPPm", "Pl", MergeNone, "", [VerifyRuntimeMode], []>;
}

// Standalone sve2.1 builtins
let SVETargetGuard = "sve2p1|sme2p1", SMETargetGuard = "sve2p1|sme2p1" in {
def SVORQV   : SInst<"svorqv[_{d}]",  "{Pd", "csilUcUsUiUl", MergeNone, "aarch64_sve_orqv",   [IsReductionQV, VerifyRuntimeMode]>;
def SVEORQV  : SInst<"sveorqv[_{d}]", "{Pd", "csilUcUsUiUl", MergeNone, "aarch64_sve_eorqv",  [IsReductionQV, VerifyRuntimeMode]>;
def SVADDQV  : SInst<"svaddqv[_{d}]", "{Pd", "csilUcUsUiUl", MergeNone, "aarch64_sve_addqv",  [IsReductionQV, VerifyRuntimeMode]>;
def SVANDQV  : SInst<"svandqv[_{d}]", "{Pd", "csilUcUsUiUl", MergeNone, "aarch64_sve_andqv",  [IsReductionQV, VerifyRuntimeMode]>;
def SVSMAXQV : SInst<"svmaxqv[_{d}]", "{Pd", "csil",         MergeNone, "aarch64_sve_smaxqv", [IsReductionQV, VerifyRuntimeMode]>;
def SVUMAXQV : SInst<"svmaxqv[_{d}]", "{Pd", "UcUsUiUl",     MergeNone, "aarch64_sve_umaxqv", [IsReductionQV, VerifyRuntimeMode]>;
def SVSMINQV : SInst<"svminqv[_{d}]", "{Pd", "csil",         MergeNone, "aarch64_sve_sminqv", [IsReductionQV, VerifyRuntimeMode]>;
def SVUMINQV : SInst<"svminqv[_{d}]", "{Pd", "UcUsUiUl",     MergeNone, "aarch64_sve_uminqv", [IsReductionQV, VerifyRuntimeMode]>;

def SVFADDQV   : SInst<"svaddqv[_{d}]",   "{Pd", "hfd", MergeNone, "aarch64_sve_faddqv",   [IsReductionQV, VerifyRuntimeMode]>;
def SVFMAXNMQV : SInst<"svmaxnmqv[_{d}]", "{Pd", "hfd", MergeNone, "aarch64_sve_fmaxnmqv", [IsReductionQV, VerifyRuntimeMode]>;
def SVFMINNMQV : SInst<"svminnmqv[_{d}]", "{Pd", "hfd", MergeNone, "aarch64_sve_fminnmqv", [IsReductionQV, VerifyRuntimeMode]>;
def SVFMAXQV   : SInst<"svmaxqv[_{d}]",   "{Pd", "hfd", MergeNone, "aarch64_sve_fmaxqv",   [IsReductionQV, VerifyRuntimeMode]>;
def SVFMINQV   : SInst<"svminqv[_{d}]",   "{Pd", "hfd", MergeNone, "aarch64_sve_fminqv",   [IsReductionQV, VerifyRuntimeMode]>;
}

let SVETargetGuard = "sve2p1", SMETargetGuard = "sme2" in {
def SVPEXT_SINGLE : SInst<"svpext_lane_{d}", "P}i",      "QcQsQiQl", MergeNone, "aarch64_sve_pext",    [VerifyRuntimeMode], [ImmCheck<1, ImmCheck0_3>]>;
def SVPEXT_X2     : SInst<"svpext_lane_{d}_x2", "2.P}i", "QcQsQiQl", MergeNone, "aarch64_sve_pext_x2", [VerifyRuntimeMode], [ImmCheck<1, ImmCheck0_1>]>;

def SVPSEL_COUNT_ALIAS_B : SInst<"svpsel_lane_c8",  "}}Pm", "Pc", MergeNone, "", [VerifyRuntimeMode], []>;
def SVPSEL_COUNT_ALIAS_H : SInst<"svpsel_lane_c16", "}}Pm", "Ps", MergeNone, "", [VerifyRuntimeMode], []>;
def SVPSEL_COUNT_ALIAS_S : SInst<"svpsel_lane_c32", "}}Pm", "Pi", MergeNone, "", [VerifyRuntimeMode], []>;
def SVPSEL_COUNT_ALIAS_D : SInst<"svpsel_lane_c64", "}}Pm", "Pl", MergeNone, "", [VerifyRuntimeMode], []>;

def SVWHILEGE_COUNT : SInst<"svwhilege_{d}[_{1}]",  "}lli", "QcQsQiQl", MergeNone, "aarch64_sve_whilege_{d}", [IsOverloadNone, VerifyRuntimeMode], [ImmCheck<2, ImmCheck2_4_Mul2>]>;
def SVWHILEGT_COUNT : SInst<"svwhilegt_{d}[_{1}]",  "}lli", "QcQsQiQl", MergeNone, "aarch64_sve_whilegt_{d}", [IsOverloadNone, VerifyRuntimeMode], [ImmCheck<2, ImmCheck2_4_Mul2>]>;
def SVWHILELE_COUNT : SInst<"svwhilele_{d}[_{1}]",  "}lli", "QcQsQiQl", MergeNone, "aarch64_sve_whilele_{d}", [IsOverloadNone, VerifyRuntimeMode], [ImmCheck<2, ImmCheck2_4_Mul2>]>;
def SVWHILELT_COUNT : SInst<"svwhilelt_{d}[_{1}]",  "}lli", "QcQsQiQl", MergeNone, "aarch64_sve_whilelt_{d}", [IsOverloadNone, VerifyRuntimeMode], [ImmCheck<2, ImmCheck2_4_Mul2>]>;
def SVWHILELO_COUNT : SInst<"svwhilelt_{d}[_{1}]",  "}nni", "QcQsQiQl", MergeNone, "aarch64_sve_whilelo_{d}", [IsOverloadNone, VerifyRuntimeMode], [ImmCheck<2, ImmCheck2_4_Mul2>]>;
def SVWHILELS_COUNT : SInst<"svwhilele_{d}[_{1}]",  "}nni", "QcQsQiQl", MergeNone, "aarch64_sve_whilels_{d}", [IsOverloadNone, VerifyRuntimeMode], [ImmCheck<2, ImmCheck2_4_Mul2>]>;
def SVWHILEHI_COUNT : SInst<"svwhilegt_{d}[_{1}]",  "}nni", "QcQsQiQl", MergeNone, "aarch64_sve_whilehi_{d}", [IsOverloadNone, VerifyRuntimeMode], [ImmCheck<2, ImmCheck2_4_Mul2>]>;
def SVWHILEHS_COUNT : SInst<"svwhilege_{d}[_{1}]",  "}nni", "QcQsQiQl", MergeNone, "aarch64_sve_whilehs_{d}", [IsOverloadNone, VerifyRuntimeMode], [ImmCheck<2, ImmCheck2_4_Mul2>]>;
}

multiclass MultiVecLoad<string i> {
  def SV # NAME # B_X2 : MInst<"sv" # i # "[_{2}]_x2", "2}c", "cUcm",  [IsStructLoad, VerifyRuntimeMode], MemEltTyDefault, "aarch64_sve_" # i # "_pn_x2">;
  def SV # NAME # H_X2 : MInst<"sv" # i # "[_{2}]_x2", "2}c", "sUshb", [IsStructLoad, VerifyRuntimeMode], MemEltTyDefault, "aarch64_sve_" # i # "_pn_x2">;
  def SV # NAME # W_X2 : MInst<"sv" # i # "[_{2}]_x2", "2}c", "iUif",  [IsStructLoad, VerifyRuntimeMode], MemEltTyDefault, "aarch64_sve_" # i # "_pn_x2">;
  def SV # NAME # D_X2 : MInst<"sv" # i # "[_{2}]_x2", "2}c", "lUld",  [IsStructLoad, VerifyRuntimeMode], MemEltTyDefault, "aarch64_sve_" # i # "_pn_x2">;
  def SV # NAME # B_X4 : MInst<"sv" # i # "[_{2}]_x4", "4}c", "cUcm",  [IsStructLoad, VerifyRuntimeMode], MemEltTyDefault, "aarch64_sve_" # i # "_pn_x4">;
  def SV # NAME # H_X4 : MInst<"sv" # i # "[_{2}]_x4", "4}c", "sUshb", [IsStructLoad, VerifyRuntimeMode], MemEltTyDefault, "aarch64_sve_" # i # "_pn_x4">;
  def SV # NAME # W_X4 : MInst<"sv" # i # "[_{2}]_x4", "4}c", "iUif",  [IsStructLoad, VerifyRuntimeMode], MemEltTyDefault, "aarch64_sve_" # i # "_pn_x4">;
  def SV # NAME # D_X4 : MInst<"sv" # i # "[_{2}]_x4", "4}c", "lUld",  [IsStructLoad, VerifyRuntimeMode], MemEltTyDefault, "aarch64_sve_" # i # "_pn_x4">;

  def SV # NAME # B_VNUM_X2 : MInst<"sv" # i # "_vnum" # "[_{2}]_x2", "2}cl", "cUcm",  [IsStructLoad, VerifyRuntimeMode], MemEltTyDefault, "aarch64_sve_" # i # "_pn_x2">;
  def SV # NAME # H_VNUM_X2 : MInst<"sv" # i # "_vnum" # "[_{2}]_x2", "2}cl", "sUshb", [IsStructLoad, VerifyRuntimeMode], MemEltTyDefault, "aarch64_sve_" # i # "_pn_x2">;
  def SV # NAME # W_VNUM_X2 : MInst<"sv" # i # "_vnum" # "[_{2}]_x2", "2}cl", "iUif",  [IsStructLoad, VerifyRuntimeMode], MemEltTyDefault, "aarch64_sve_" # i # "_pn_x2">;
  def SV # NAME # D_VNUM_X2 : MInst<"sv" # i # "_vnum" # "[_{2}]_x2", "2}cl", "lUld",  [IsStructLoad, VerifyRuntimeMode], MemEltTyDefault, "aarch64_sve_" # i # "_pn_x2">;
  def SV # NAME # B_VNUM_X4 : MInst<"sv" # i # "_vnum" # "[_{2}]_x4", "4}cl", "cUcm",  [IsStructLoad, VerifyRuntimeMode], MemEltTyDefault, "aarch64_sve_" # i # "_pn_x4">;
  def SV # NAME # H_VNUM_X4 : MInst<"sv" # i # "_vnum" # "[_{2}]_x4", "4}cl", "sUshb", [IsStructLoad, VerifyRuntimeMode], MemEltTyDefault, "aarch64_sve_" # i # "_pn_x4">;
  def SV # NAME # W_VNUM_X4 : MInst<"sv" # i # "_vnum" # "[_{2}]_x4", "4}cl", "iUif",  [IsStructLoad, VerifyRuntimeMode], MemEltTyDefault, "aarch64_sve_" # i # "_pn_x4">;
  def SV # NAME # D_VNUM_X4 : MInst<"sv" # i # "_vnum" # "[_{2}]_x4", "4}cl", "lUld",  [IsStructLoad, VerifyRuntimeMode], MemEltTyDefault, "aarch64_sve_" # i # "_pn_x4">;
}

let SVETargetGuard = "sve2p1", SMETargetGuard = "sme2" in {
  defm LD1   : MultiVecLoad<"ld1">;
  defm LDNT1 : MultiVecLoad<"ldnt1">;
}

multiclass MultiVecStore<string i> {
  def SV # NAME # B_X2 : MInst<"sv" # i # "[_{2}_x2]", "v}p2", "cUcm",  [IsStructStore, VerifyRuntimeMode], MemEltTyDefault, "aarch64_sve_" # i # "_pn_x2">;
  def SV # NAME # H_X2 : MInst<"sv" # i # "[_{2}_x2]", "v}p2", "sUshb", [IsStructStore, VerifyRuntimeMode], MemEltTyDefault, "aarch64_sve_" # i # "_pn_x2">;
  def SV # NAME # W_X2 : MInst<"sv" # i # "[_{2}_x2]", "v}p2", "iUif",  [IsStructStore, VerifyRuntimeMode], MemEltTyDefault, "aarch64_sve_" # i # "_pn_x2">;
  def SV # NAME # D_X2 : MInst<"sv" # i # "[_{2}_x2]", "v}p2", "lUld",  [IsStructStore, VerifyRuntimeMode], MemEltTyDefault, "aarch64_sve_" # i # "_pn_x2">;
  def SV # NAME # B_X4 : MInst<"sv" # i # "[_{2}_x4]", "v}p4", "cUcm",  [IsStructStore, VerifyRuntimeMode], MemEltTyDefault, "aarch64_sve_" # i # "_pn_x4">;
  def SV # NAME # H_X4 : MInst<"sv" # i # "[_{2}_x4]", "v}p4", "sUshb", [IsStructStore, VerifyRuntimeMode], MemEltTyDefault, "aarch64_sve_" # i # "_pn_x4">;
  def SV # NAME # W_X4 : MInst<"sv" # i # "[_{2}_x4]", "v}p4", "iUif",  [IsStructStore, VerifyRuntimeMode], MemEltTyDefault, "aarch64_sve_" # i # "_pn_x4">;
  def SV # NAME # D_X4 : MInst<"sv" # i # "[_{2}_x4]", "v}p4", "lUld",  [IsStructStore, VerifyRuntimeMode], MemEltTyDefault, "aarch64_sve_" # i # "_pn_x4">;

  def SV # NAME # B_VNUM_X2 : MInst<"sv" # i # "_vnum" # "[_{2}_x2]", "v}pl2", "cUcm",  [IsStructStore, VerifyRuntimeMode], MemEltTyDefault, "aarch64_sve_" # i # "_pn_x2">;
  def SV # NAME # H_VNUM_X2 : MInst<"sv" # i # "_vnum" # "[_{2}_x2]", "v}pl2", "sUshb", [IsStructStore, VerifyRuntimeMode], MemEltTyDefault, "aarch64_sve_" # i # "_pn_x2">;
  def SV # NAME # W_VNUM_X2 : MInst<"sv" # i # "_vnum" # "[_{2}_x2]", "v}pl2", "iUif",  [IsStructStore, VerifyRuntimeMode], MemEltTyDefault, "aarch64_sve_" # i # "_pn_x2">;
  def SV # NAME # D_VNUM_X2 : MInst<"sv" # i # "_vnum" # "[_{2}_x2]", "v}pl2", "lUld",  [IsStructStore, VerifyRuntimeMode], MemEltTyDefault, "aarch64_sve_" # i # "_pn_x2">;
  def SV # NAME # B_VNUM_X4 : MInst<"sv" # i # "_vnum" # "[_{2}_x4]", "v}pl4", "cUcm",  [IsStructStore, VerifyRuntimeMode], MemEltTyDefault, "aarch64_sve_" # i # "_pn_x4">;
  def SV # NAME # H_VNUM_X4 : MInst<"sv" # i # "_vnum" # "[_{2}_x4]", "v}pl4", "sUshb", [IsStructStore, VerifyRuntimeMode], MemEltTyDefault, "aarch64_sve_" # i # "_pn_x4">;
  def SV # NAME # W_VNUM_X4 : MInst<"sv" # i # "_vnum" # "[_{2}_x4]", "v}pl4", "iUif",  [IsStructStore, VerifyRuntimeMode], MemEltTyDefault, "aarch64_sve_" # i # "_pn_x4">;
  def SV # NAME # D_VNUM_X4 : MInst<"sv" # i # "_vnum" # "[_{2}_x4]", "v}pl4", "lUld",  [IsStructStore, VerifyRuntimeMode], MemEltTyDefault, "aarch64_sve_" # i # "_pn_x4">;
}

let SVETargetGuard = "sve2p1", SMETargetGuard = "sme2" in {
  defm ST1   : MultiVecStore<"st1">;
  defm STNT1 : MultiVecStore<"stnt1">;
}

let SVETargetGuard = "sve2p1|sme2", SMETargetGuard = "sve2p1|sme2" in {
def SVDOT_X2_S : SInst<"svdot[_{d}_{2}]", "ddhh", "i",  MergeNone, "aarch64_sve_sdot_x2", [VerifyRuntimeMode], []>;
def SVDOT_X2_U : SInst<"svdot[_{d}_{2}]", "ddhh", "Ui", MergeNone, "aarch64_sve_udot_x2", [VerifyRuntimeMode], []>;
def SVDOT_X2_F : SInst<"svdot[_{d}_{2}]", "ddhh", "f",  MergeNone, "aarch64_sve_fdot_x2", [VerifyRuntimeMode], []>;

def SVDOT_LANE_X2_S : SInst<"svdot_lane[_{d}_{2}]", "ddhhi", "i",  MergeNone, "aarch64_sve_sdot_lane_x2", [VerifyRuntimeMode], [ImmCheck<3, ImmCheck0_3>]>;
def SVDOT_LANE_X2_U : SInst<"svdot_lane[_{d}_{2}]", "ddhhi", "Ui", MergeNone, "aarch64_sve_udot_lane_x2", [VerifyRuntimeMode], [ImmCheck<3, ImmCheck0_3>]>;
def SVDOT_LANE_X2_F : SInst<"svdot_lane[_{d}_{2}]", "ddhhi", "f",  MergeNone, "aarch64_sve_fdot_lane_x2", [VerifyRuntimeMode], [ImmCheck<3, ImmCheck0_3>]>;

def SVFCLAMP : SInst<"svclamp[_{d}]", "dddd", "hfd", MergeNone, "aarch64_sve_fclamp", [VerifyRuntimeMode], []>;
}

let SVETargetGuard = "sve2p1|sme" in {
def SVSCLAMP : SInst<"svclamp[_{d}]", "dddd", "csil",     MergeNone, "aarch64_sve_sclamp", [VerifyRuntimeMode], []>;
def SVUCLAMP : SInst<"svclamp[_{d}]", "dddd", "UcUsUiUl", MergeNone, "aarch64_sve_uclamp", [VerifyRuntimeMode], []>;

defm SVREVD : SInstZPZ<"svrevd", "csilUcUsUiUlmbhfd", "aarch64_sve_revd">;
}

let SVETargetGuard = "sve2p1", SMETargetGuard = "sme2" in {
  def SVPTRUE_COUNT : SInst<"svptrue_{d}", "}v", "QcQsQiQl", MergeNone, "aarch64_sve_ptrue_{d}", [IsOverloadNone, VerifyRuntimeMode], []>;
  def SVCNTP_COUNT  : SInst<"svcntp_{d}", "n}i", "QcQsQiQl", MergeNone, "aarch64_sve_cntp_{d}", [IsOverloadNone, VerifyRuntimeMode], [ImmCheck<1, ImmCheck2_4_Mul2>]>;

  def SVPFALSE_COUNT_ALIAS : SInst<"svpfalse_c", "}v", "", MergeNone, "", [IsOverloadNone, VerifyRuntimeMode]>;
}

<<<<<<< HEAD
let SVETargetGuard = "sve2,sve-b16b16", SMETargetGuard = "sme2,sve-b16b16" in {
=======
let SVETargetGuard = "sve-b16b16", SMETargetGuard = "sme2,sve-b16b16" in {
>>>>>>> 35227056
defm SVMUL_BF   : SInstZPZZ<"svmul",   "b", "aarch64_sve_fmul",   "aarch64_sve_fmul_u", [VerifyRuntimeMode]>;
defm SVADD_BF   : SInstZPZZ<"svadd",   "b", "aarch64_sve_fadd",   "aarch64_sve_fadd_u", [VerifyRuntimeMode]>;
defm SVSUB_BF   : SInstZPZZ<"svsub",   "b", "aarch64_sve_fsub",   "aarch64_sve_fsub_u", [VerifyRuntimeMode]>;
defm SVMAXNM_BF : SInstZPZZ<"svmaxnm", "b", "aarch64_sve_fmaxnm", "aarch64_sve_fmaxnm_u", [VerifyRuntimeMode]>;
defm SVMINNM_BF : SInstZPZZ<"svminnm", "b", "aarch64_sve_fminnm", "aarch64_sve_fminnm_u", [VerifyRuntimeMode]>;
defm SVMAX_BF   : SInstZPZZ<"svmax",   "b", "aarch64_sve_fmax",   "aarch64_sve_fmax_u", [VerifyRuntimeMode]>;
defm SVMIN_BF   : SInstZPZZ<"svmin",   "b", "aarch64_sve_fmin",   "aarch64_sve_fmin_u", [VerifyRuntimeMode]>;
defm SVMLA_BF   : SInstZPZZZ<"svmla",  "b", "aarch64_sve_fmla",   "aarch64_sve_fmla_u", [VerifyRuntimeMode]>;
defm SVMLS_BF   : SInstZPZZZ<"svmls",  "b", "aarch64_sve_fmls",   "aarch64_sve_fmls_u", [VerifyRuntimeMode]>;

def SVMLA_LANE_BF : SInst<"svmla_lane[_{d}]", "ddddi", "b", MergeNone, "aarch64_sve_fmla_lane", [VerifyRuntimeMode], [ImmCheck<3, ImmCheckLaneIndex, 2>]>;
def SVMLS_LANE_BF : SInst<"svmls_lane[_{d}]", "ddddi", "b", MergeNone, "aarch64_sve_fmls_lane", [VerifyRuntimeMode], [ImmCheck<3, ImmCheckLaneIndex, 2>]>;
def SVMUL_LANE_BF : SInst<"svmul_lane[_{d}]", "dddi",  "b", MergeNone, "aarch64_sve_fmul_lane", [VerifyRuntimeMode], [ImmCheck<2, ImmCheckLaneIndex, 1>]>;

def SVFCLAMP_BF : SInst<"svclamp[_{d}]", "dddd", "b", MergeNone, "aarch64_sve_fclamp", [VerifyRuntimeMode], []>;
}

// SME2

// SME intrinsics which operate only on vectors and do not require ZA should be added here,
// as they could possibly become SVE instructions in the future.

multiclass MinMaxIntr<string i, string zm, string mul, string t> {
  def SVS # NAME : SInst<"sv" # i # "[" # zm # "_{d}_" # mul # "]", t, "csil",     MergeNone, "aarch64_sve_s" # i # zm # "_" # mul, [IsStreaming], []>;
  def SVU # NAME : SInst<"sv" # i # "[" # zm # "_{d}_" # mul # "]", t, "UcUsUiUl", MergeNone, "aarch64_sve_u" # i # zm # "_" # mul, [IsStreaming], []>;
  def SVF # NAME : SInst<"sv" # i # "[" # zm # "_{d}_" # mul # "]", t, "hfd",      MergeNone, "aarch64_sve_f" # i # zm # "_" # mul, [IsStreaming], []>;
}

let SVETargetGuard = InvalidMode, SMETargetGuard = "sme2" in {
// == SMAX / UMAX / FMAX ==
  defm MAX_SINGLE_X2 : MinMaxIntr<"max", "_single", "x2", "22d">;
  defm MAX_MULTI_X2  : MinMaxIntr<"max", "",        "x2", "222">;
  defm MAX_SINGLE_X4 : MinMaxIntr<"max", "_single", "x4", "44d">;
  defm MAX_MULTI_X4  : MinMaxIntr<"max", "",        "x4", "444">;

// == SMIN / UMIN / FMIN ==
  defm MIN_SINGLE_X2 : MinMaxIntr<"min", "_single", "x2", "22d">;
  defm MIN_MULTI_X2  : MinMaxIntr<"min", "",        "x2", "222">;
  defm MIN_SINGLE_X4 : MinMaxIntr<"min", "_single", "x4", "44d">;
  defm MIN_MULTI_X4  : MinMaxIntr<"min", "",        "x4", "444">;
}

multiclass SInstMinMaxByVector<string name> {
  def NAME # _SINGLE_X2 : SInst<"sv" # name # "nm[_single_{d}_x2]", "22d", "hfd", MergeNone, "aarch64_sve_f" # name # "nm_single_x2", [IsStreaming], []>;
  def NAME # _SINGLE_X4 : SInst<"sv" # name # "nm[_single_{d}_x4]", "44d", "hfd", MergeNone, "aarch64_sve_f" # name # "nm_single_x4", [IsStreaming], []>;

  def NAME # _X2 : SInst<"sv" # name # "nm[_{d}_x2]", "222", "hfd", MergeNone, "aarch64_sve_f" # name # "nm_x2", [IsStreaming], []>;
  def NAME # _X4 : SInst<"sv" # name # "nm[_{d}_x4]", "444", "hfd", MergeNone, "aarch64_sve_f" # name # "nm_x4", [IsStreaming], []>;
}

let SVETargetGuard = InvalidMode, SMETargetGuard = "sme2" in {
// == FMINNM / FMAXNM ==
  defm SVMINNM : SInstMinMaxByVector<"min">;
  defm SVMAXNM : SInstMinMaxByVector<"max">;
}

let SVETargetGuard = InvalidMode, SMETargetGuard = "sme2" in {
  // FRINTA / FRINTM / FRINTN / FRINTP
  def SVRINTA_X2 : SInst<"svrinta[_{d}_x2]", "22", "f", MergeNone, "aarch64_sve_frinta_x2", [IsStreaming], []>;
  def SVRINTA_X4 : SInst<"svrinta[_{d}_x4]", "44", "f", MergeNone, "aarch64_sve_frinta_x4", [IsStreaming], []>;

  def SVRINTM_X2 : SInst<"svrintm[_{d}_x2]", "22", "f", MergeNone, "aarch64_sve_frintm_x2", [IsStreaming], []>;
  def SVRINTM_X4 : SInst<"svrintm[_{d}_x4]", "44", "f", MergeNone, "aarch64_sve_frintm_x4", [IsStreaming], []>;

  def SVRINTN_X2 : SInst<"svrintn[_{d}_x2]", "22", "f", MergeNone, "aarch64_sve_frintn_x2", [IsStreaming], []>;
  def SVRINTN_X4 : SInst<"svrintn[_{d}_x4]", "44", "f", MergeNone, "aarch64_sve_frintn_x4", [IsStreaming], []>;

  def SVRINTP_X2 : SInst<"svrintp[_{d}_x2]", "22", "f", MergeNone, "aarch64_sve_frintp_x2", [IsStreaming], []>;
  def SVRINTP_X4 : SInst<"svrintp[_{d}_x4]", "44", "f", MergeNone, "aarch64_sve_frintp_x4", [IsStreaming], []>;
}

let SVETargetGuard = InvalidMode, SMETargetGuard = "sme2" in {
  def SVSCLAMP_X2 : SInst<"svclamp[_single_{d}_x2]", "22dd", "csil",     MergeNone, "aarch64_sve_sclamp_single_x2", [IsStreaming], []>;
  def SVUCLAMP_X2 : SInst<"svclamp[_single_{d}_x2]", "22dd", "UcUsUiUl", MergeNone, "aarch64_sve_uclamp_single_x2", [IsStreaming], []>;
  def SVFCLAMP_X2 : SInst<"svclamp[_single_{d}_x2]", "22dd", "hfd",      MergeNone, "aarch64_sve_fclamp_single_x2", [IsStreaming], []>;

  def SVSCLAMP_X4 : SInst<"svclamp[_single_{d}_x4]", "44dd", "csil",     MergeNone, "aarch64_sve_sclamp_single_x4", [IsStreaming], []>;
  def SVUCLAMP_X4 : SInst<"svclamp[_single_{d}_x4]", "44dd", "UcUsUiUl", MergeNone, "aarch64_sve_uclamp_single_x4", [IsStreaming], []>;
  def SVFCLAMP_X4 : SInst<"svclamp[_single_{d}_x4]", "44dd", "hfd",      MergeNone, "aarch64_sve_fclamp_single_x4", [IsStreaming], []>;
}

multiclass BfSingleMultiVector<string name> {
  def NAME # _SINGLE_X2 : SInst<"sv" # name # "[_single_{d}_x2]", "22d", "b", MergeNone, "aarch64_sve_f" # name # "_single_x2", [IsStreaming], []>;
  def NAME # _SINGLE_X4 : SInst<"sv" # name # "[_single_{d}_x4]", "44d", "b", MergeNone, "aarch64_sve_f" # name # "_single_x4", [IsStreaming], []>;

  def NAME # _X2 : SInst<"sv" # name # "[_{d}_x2]", "222", "b", MergeNone, "aarch64_sve_f" # name # "_x2", [IsStreaming], []>;
  def NAME # _X4 : SInst<"sv" # name # "[_{d}_x4]", "444", "b", MergeNone, "aarch64_sve_f" # name # "_x4", [IsStreaming], []>;
}

let SVETargetGuard = InvalidMode, SMETargetGuard = "sme2,sve-b16b16"in {
  def SVBFCLAMP_X2 : SInst<"svclamp[_single_{d}_x2]",  "22dd",   "b", MergeNone, "aarch64_sve_bfclamp_single_x2",  [IsStreaming], []>;
  def SVBFCLAMP_X4 : SInst<"svclamp[_single_{d}_x4]",  "44dd",   "b", MergeNone, "aarch64_sve_bfclamp_single_x4",  [IsStreaming], []>;

  // bfmin, bfmax (single, multi)
  defm SVBFMIN : BfSingleMultiVector<"min">;
  defm SVBFMAX : BfSingleMultiVector<"max">;

  // bfminnm, bfmaxnm (single, multi)
  defm SVBFMINNM : BfSingleMultiVector<"minnm">;
  defm SVBFMAXNM : BfSingleMultiVector<"maxnm">;
}

let SVETargetGuard = InvalidMode, SMETargetGuard = "sme2" in {
  // == ADD (vectors) ==
  def SVADD_SINGLE_X2 : SInst<"svadd[_single_{d}_x2]", "22d", "cUcsUsiUilUl", MergeNone, "aarch64_sve_add_single_x2", [IsStreaming], []>;
  def SVADD_SINGLE_X4 : SInst<"svadd[_single_{d}_x4]", "44d", "cUcsUsiUilUl", MergeNone, "aarch64_sve_add_single_x4", [IsStreaming], []>;

  // 2-way and 4-way selects
  def SVSEL_X2 : SInst<"svsel[_{d}_x2]", "2}22", "cUcsUsiUilUlmbhfd", MergeNone, "aarch64_sve_sel_x2", [IsStreaming], []>;
  def SVSEL_X4 : SInst<"svsel[_{d}_x4]", "4}44", "cUcsUsiUilUlmbhfd", MergeNone, "aarch64_sve_sel_x4", [IsStreaming], []>;

  // SRSHL / URSHL
  def SVSRSHL_SINGLE_X2 : SInst<"svrshl[_single_{d}_x2]", "22d", "csil",     MergeNone, "aarch64_sve_srshl_single_x2", [IsStreaming], []>;
  def SVURSHL_SINGLE_X2 : SInst<"svrshl[_single_{d}_x2]", "22d", "UcUsUiUl", MergeNone, "aarch64_sve_urshl_single_x2", [IsStreaming], []>;
  def SVSRSHL_SINGLE_X4 : SInst<"svrshl[_single_{d}_x4]", "44d", "csil",     MergeNone, "aarch64_sve_srshl_single_x4", [IsStreaming], []>;
  def SVURSHL_SINGLE_X4 : SInst<"svrshl[_single_{d}_x4]", "44d", "UcUsUiUl", MergeNone, "aarch64_sve_urshl_single_x4", [IsStreaming], []>;

  def SVSRSHL_X2 : SInst<"svrshl[_{d}_x2]", "222", "csil",     MergeNone, "aarch64_sve_srshl_x2", [IsStreaming], []>;
  def SVURSHL_X2 : SInst<"svrshl[_{d}_x2]", "222", "UcUsUiUl", MergeNone, "aarch64_sve_urshl_x2", [IsStreaming], []>;
  def SVSRSHL_X4 : SInst<"svrshl[_{d}_x4]", "444", "csil",     MergeNone, "aarch64_sve_srshl_x4", [IsStreaming], []>;
  def SVURSHL_X4 : SInst<"svrshl[_{d}_x4]", "444", "UcUsUiUl", MergeNone, "aarch64_sve_urshl_x4", [IsStreaming], []>;

  def SVQRSHRN_X4  : SInst<"svqrshrn[_n]_{0}[_{d}_x4]", "q4i", "il",   MergeNone, "aarch64_sve_sqrshrn_x4", [IsStreaming], [ImmCheck<1, ImmCheckShiftRight, 0>]>;
  def SVUQRSHRN_X4 : SInst<"svqrshrn[_n]_{0}[_{d}_x4]", "b4i", "UiUl", MergeNone, "aarch64_sve_uqrshrn_x4", [IsStreaming], [ImmCheck<1, ImmCheckShiftRight, 0>]>;

  // SQRSHR / UQRSHR
  def SVQRSHR_X2  : SInst<"svqrshr[_n]_{0}[_{d}_x2]", "h2i", "i",    MergeNone, "aarch64_sve_sqrshr_x2", [IsStreaming], [ImmCheck<1, ImmCheck1_16>]>;
  def SVUQRSHR_X2 : SInst<"svqrshr[_n]_{0}[_{d}_x2]", "e2i", "Ui",   MergeNone, "aarch64_sve_uqrshr_x2", [IsStreaming], [ImmCheck<1, ImmCheck1_16>]>;
  def SVQRSHR_X4  : SInst<"svqrshr[_n]_{0}[_{d}_x4]", "q4i", "il",   MergeNone, "aarch64_sve_sqrshr_x4", [IsStreaming], [ImmCheck<1, ImmCheckShiftRight, 0>]>;
  def SVUQRSHR_X4 : SInst<"svqrshr[_n]_{0}[_{d}_x4]", "b4i", "UiUl", MergeNone, "aarch64_sve_uqrshr_x4", [IsStreaming], [ImmCheck<1, ImmCheckShiftRight, 0>]>;

  // SQRSHRU
  def SVSQRSHRU_X2 : SInst<"svqrshru[_n]_{0}[_{d}_x2]", "e2i", "i",  MergeNone, "aarch64_sve_sqrshru_x2", [IsStreaming], [ImmCheck<1, ImmCheck1_16>]>;
  def SVSQRSHRU_X4 : SInst<"svqrshru[_n]_{0}[_{d}_x4]", "b4i", "il", MergeNone, "aarch64_sve_sqrshru_x4", [IsStreaming], [ImmCheck<1, ImmCheckShiftRight, 0>]>;

  def SVSQRSHRUN_X4 : SInst<"svqrshrun[_n]_{0}[_{d}_x4]", "b4i", "il", MergeNone, "aarch64_sve_sqrshrun_x4", [IsStreaming], [ImmCheck<1, ImmCheckShiftRight, 0>]>;

  // SQDMULH
  def SVSQDMULH_SINGLE_X2 : SInst<"svqdmulh[_single_{d}_x2]", "22d", "csil", MergeNone, "aarch64_sve_sqdmulh_single_vgx2", [IsStreaming], []>;
  def SVSQDMULH_SINGLE_X4 : SInst<"svqdmulh[_single_{d}_x4]", "44d", "csil", MergeNone, "aarch64_sve_sqdmulh_single_vgx4", [IsStreaming], []>;
  def SVSQDMULH_X2        : SInst<"svqdmulh[_{d}_x2]",        "222", "csil", MergeNone, "aarch64_sve_sqdmulh_vgx2",        [IsStreaming], []>;
  def SVSQDMULH_X4        : SInst<"svqdmulh[_{d}_x4]",        "444", "csil", MergeNone, "aarch64_sve_sqdmulh_vgx4",        [IsStreaming], []>;
}

let SVETargetGuard = InvalidMode, SMETargetGuard = "sme2,faminmax" in {
  def FAMIN_X2 : Inst<"svamin[_{d}_x2]", "222", "hfd", MergeNone, "aarch64_sme_famin_x2",  [IsStreaming], []>;
  def FAMAX_X2 : Inst<"svamax[_{d}_x2]", "222", "hfd", MergeNone, "aarch64_sme_famax_x2",  [IsStreaming], []>;
  def FAMIN_X4 : Inst<"svamin[_{d}_x4]", "444", "hfd", MergeNone, "aarch64_sme_famin_x4",  [IsStreaming], []>;
  def FAMAX_X4 : Inst<"svamax[_{d}_x4]", "444", "hfd", MergeNone, "aarch64_sme_famax_x4",  [IsStreaming], []>;
}

let SVETargetGuard = "sve2p1", SMETargetGuard = "sme2" in {
  def REINTERPRET_SVBOOL_TO_SVCOUNT : Inst<"svreinterpret[_c]", "}P", "Pc", MergeNone, "", [VerifyRuntimeMode], []>;
  def REINTERPRET_SVCOUNT_TO_SVBOOL : Inst<"svreinterpret[_b]", "P}", "Pc", MergeNone, "", [VerifyRuntimeMode], []>;
}

let SVETargetGuard = "sve2p1|sme2", SMETargetGuard = "sve2p1|sme2" in {
  def SVQRSHRN_X2   : SInst<"svqrshrn[_n]_{0}[_{d}_x2]", "h2i", "i",  MergeNone, "aarch64_sve_sqrshrn_x2", [VerifyRuntimeMode], [ImmCheck<1, ImmCheck1_16>]>;
  def SVUQRSHRN_X2  : SInst<"svqrshrn[_n]_{0}[_{d}_x2]", "e2i", "Ui", MergeNone, "aarch64_sve_uqrshrn_x2", [VerifyRuntimeMode], [ImmCheck<1, ImmCheck1_16>]>;
  def SVSQRSHRUN_X2 : SInst<"svqrshrun[_n]_{0}[_{d}_x2]", "e2i", "i", MergeNone, "aarch64_sve_sqrshrun_x2", [VerifyRuntimeMode], [ImmCheck<1, ImmCheck1_16>]>;
}

let SVETargetGuard = "sve2p1|sme2p1", SMETargetGuard = "sve2p1|sme2p1" in {
  def SVZIPQ1 : SInst<"svzipq1[_{d}]", "ddd", "cUcsUsiUilUlbhfdm", MergeNone, "aarch64_sve_zipq1", [VerifyRuntimeMode], []>;
  def SVZIPQ2 : SInst<"svzipq2[_{d}]", "ddd", "cUcsUsiUilUlbhfdm", MergeNone, "aarch64_sve_zipq2", [VerifyRuntimeMode], []>;
  def SVUZPQ1 : SInst<"svuzpq1[_{d}]", "ddd", "cUcsUsiUilUlbhfdm", MergeNone, "aarch64_sve_uzpq1", [VerifyRuntimeMode], []>;
  def SVUZPQ2 : SInst<"svuzpq2[_{d}]", "ddd", "cUcsUsiUilUlbhfdm", MergeNone, "aarch64_sve_uzpq2", [VerifyRuntimeMode], []>;

  def SVTBLQ : SInst<"svtblq[_{d}]", "ddu",  "cUcsUsiUilUlbhfdm", MergeNone, "aarch64_sve_tblq", [VerifyRuntimeMode]>;
  def SVTBXQ : SInst<"svtbxq[_{d}]", "dddu", "cUcsUsiUilUlbhfdm", MergeNone, "aarch64_sve_tbxq", [VerifyRuntimeMode]>;

  def EXTQ : SInst<"svextq[_{d}]", "dddk", "cUcsUsiUilUlbhfdm", MergeNone, "aarch64_sve_extq", [VerifyRuntimeMode], [ImmCheck<2, ImmCheckLaneIndex, 0>]>;


  // Move to Pred
  multiclass PMOV_TO_PRED<string name, string types, string intrinsic, list<FlagType> flags=[], ImmCheckType immCh > {
    def _LANE      : Inst<name # "_lane[_{d}]", "Pdi", types, MergeNone, intrinsic, flags, [ImmCheck<1, immCh>]>;
    def _LANE_ZERO : SInst<name # "[_{d}]", "Pd", types, MergeNone, intrinsic # "_zero", flags, []>;
  }

  defm SVPMOV_B_TO_PRED : PMOV_TO_PRED<"svpmov", "cUc", "aarch64_sve_pmov_to_pred_lane", [VerifyRuntimeMode], ImmCheck0_0>;
  defm SVPMOV_H_TO_PRED : PMOV_TO_PRED<"svpmov", "sUs", "aarch64_sve_pmov_to_pred_lane", [VerifyRuntimeMode], ImmCheck0_1>;
  defm SVPMOV_S_TO_PRED : PMOV_TO_PRED<"svpmov", "iUi", "aarch64_sve_pmov_to_pred_lane", [VerifyRuntimeMode], ImmCheck0_3>;
  defm SVPMOV_D_TO_PRED : PMOV_TO_PRED<"svpmov", "lUl", "aarch64_sve_pmov_to_pred_lane", [VerifyRuntimeMode], ImmCheck0_7>;

  // Move to Vector
  multiclass PMOV_TO_VEC<string name, string types, string intrinsic, list<FlagType> flags=[], ImmCheckType immCh > {
    def _M : SInst<name # "_lane[_{d}]", "ddPi", types, MergeOp1, intrinsic # "_merging", flags, [ImmCheck<2, immCh>]>;
    def _Z : SInst<name # "_{d}_z", "dP",  types, MergeNone, intrinsic # "_zeroing", flags, []>;
  }

  def SVPMOV_TO_VEC_LANE_B : SInst<"svpmov_{d}_z", "dP",  "cUc", MergeNone, "aarch64_sve_pmov_to_vector_lane_zeroing", [VerifyRuntimeMode], []>;
  defm SVPMOV_TO_VEC_LANE_H : PMOV_TO_VEC<"svpmov", "sUs", "aarch64_sve_pmov_to_vector_lane", [VerifyRuntimeMode], ImmCheck1_1>;
  defm SVPMOV_TO_VEC_LANE_S : PMOV_TO_VEC<"svpmov", "iUi", "aarch64_sve_pmov_to_vector_lane", [VerifyRuntimeMode], ImmCheck1_3>;
  defm SVPMOV_TO_VEC_LANE_D : PMOV_TO_VEC<"svpmov", "lUl", "aarch64_sve_pmov_to_vector_lane" ,[VerifyRuntimeMode], ImmCheck1_7>;
}

let SVETargetGuard = "sve2p1|sme2p1", SMETargetGuard = "sve2p1|sme2p1" in {
  def SVDUP_LANEQ_B : SInst<"svdup_laneq[_{d}]", "ddi", "cUcm",  MergeNone, "aarch64_sve_dup_laneq", [VerifyRuntimeMode], [ImmCheck<1, ImmCheck0_15>]>;
  def SVDUP_LANEQ_H : SInst<"svdup_laneq[_{d}]", "ddi", "sUshb", MergeNone, "aarch64_sve_dup_laneq", [VerifyRuntimeMode], [ImmCheck<1, ImmCheck0_7>]>;
  def SVDUP_LANEQ_S : SInst<"svdup_laneq[_{d}]", "ddi", "iUif",  MergeNone, "aarch64_sve_dup_laneq", [VerifyRuntimeMode], [ImmCheck<1, ImmCheck0_3>]>;
  def SVDUP_LANEQ_D : SInst<"svdup_laneq[_{d}]", "ddi", "lUld",  MergeNone, "aarch64_sve_dup_laneq", [VerifyRuntimeMode], [ImmCheck<1, ImmCheck0_1>]>;
}

//
// Multi-vector convert to/from floating-point.
//
let SVETargetGuard = InvalidMode, SMETargetGuard = "sme2" in {
  def SVCVT_F16_X2  : SInst<"svcvt_f16[_f32_x2]",  "h2", "f", MergeNone, "aarch64_sve_fcvt_x2", [IsStreaming],[]>;
  def SVCVT_BF16_X2 : SInst<"svcvt_bf16[_f32_x2]", "$2", "f", MergeNone, "aarch64_sve_bfcvt_x2", [IsOverloadNone, IsStreaming],[]>;

  def SVCVT_F32_U32_X2 : SInst<"svcvt_{d}[_u32_x2]", "2.d2.u", "f",  MergeNone, "aarch64_sve_ucvtf_x2",  [IsStreaming, IsOverloadWhileOrMultiVecCvt], []>;
  def SVCVT_U32_F32_X2 : SInst<"svcvt_{d}[_f32_x2]", "2.d2.M", "Ui", MergeNone, "aarch64_sve_fcvtzu_x2", [IsStreaming, IsOverloadWhileOrMultiVecCvt], []>;
  def SVCVT_F32_S32_X2 : SInst<"svcvt_{d}[_s32_x2]", "2.d2.x", "f",  MergeNone, "aarch64_sve_scvtf_x2",  [IsStreaming, IsOverloadWhileOrMultiVecCvt], []>;
  def SVCVT_S32_F32_X2 : SInst<"svcvt_{d}[_f32_x2]", "2.d2.M", "i",  MergeNone, "aarch64_sve_fcvtzs_x2", [IsStreaming, IsOverloadWhileOrMultiVecCvt], []>;

  def SVCVT_F32_U32_X4 : SInst<"svcvt_{d}[_u32_x4]", "4.d4.u", "f",  MergeNone, "aarch64_sve_ucvtf_x4",  [IsStreaming, IsOverloadWhileOrMultiVecCvt], []>;
  def SVCVT_U32_F32_X4 : SInst<"svcvt_{d}[_f32_x4]", "4.d4.M", "Ui", MergeNone, "aarch64_sve_fcvtzu_x4", [IsStreaming, IsOverloadWhileOrMultiVecCvt], []>;
  def SVCVT_F32_S32_X4 : SInst<"svcvt_{d}[_s32_x4]", "4.d4.x", "f",  MergeNone, "aarch64_sve_scvtf_x4",  [IsStreaming, IsOverloadWhileOrMultiVecCvt], []>;
  def SVCVT_S32_F32_X4 : SInst<"svcvt_{d}[_f32_x4]", "4.d4.M", "i",  MergeNone, "aarch64_sve_fcvtzs_x4", [IsStreaming, IsOverloadWhileOrMultiVecCvt], []>;
}

let SVETargetGuard = InvalidMode, SMETargetGuard = "sme-f16f16" in {
  def SVCVT_F32_X2 : SInst<"svcvt_{d}[_f16_x2]", "2h", "f", MergeNone, "aarch64_sve_fcvt_widen_x2", [ IsStreaming],[]>;
}

//
// Multi-vector floating-point convert from single-precision to interleaved half-precision/BFloat16
//
let SVETargetGuard = InvalidMode, SMETargetGuard = "sme2" in {
  def SVCVTN_F16_X2  : SInst<"svcvtn_f16[_f32_x2]",  "h2", "f", MergeNone, "aarch64_sve_fcvtn_x2", [IsStreaming],[]>;
  def SVCVTN_BF16_X2 : SInst<"svcvtn_bf16[_f32_x2]", "$2", "f", MergeNone, "aarch64_sve_bfcvtn_x2", [IsOverloadNone, IsStreaming],[]>;
}

//
//Multi-vector floating-point convert from half-precision to deinterleaved single-precision.
//
let SVETargetGuard = InvalidMode, SMETargetGuard = "sme-f16f16" in {
  def SVCVTL_F32_X2 : SInst<"svcvtl_f32[_f16_x2]", "2h", "f", MergeNone, "aarch64_sve_fcvtl_widen_x2", [ IsStreaming],[]>;
}

//
// Multi-vector saturating extract narrow
//
let SVETargetGuard = InvalidMode, SMETargetGuard = "sme2" in {
 def SVQCVT_S16_S32_X2 : SInst<"svqcvt_s16[_{d}_x2]", "h2.d", "i",  MergeNone, "aarch64_sve_sqcvt_x2", [IsStreaming], []>;
 def SVQCVT_U16_U32_X2 : SInst<"svqcvt_u16[_{d}_x2]", "e2.d", "Ui", MergeNone, "aarch64_sve_uqcvt_x2", [IsStreaming], []>;
 def SVQCVT_U16_S32_X2 : SInst<"svqcvt_u16[_{d}_x2]", "e2.d", "i",  MergeNone, "aarch64_sve_sqcvtu_x2", [IsStreaming], []>;

  def SVQCVT_S8_S32_X4 : SInst<"svqcvt_s8[_{d}_x4]", "q4.d", "i",  MergeNone, "aarch64_sve_sqcvt_x4", [IsStreaming], []>;
  def SVQCVT_U8_U32_X4 : SInst<"svqcvt_u8[_{d}_x4]", "b4.d", "Ui", MergeNone, "aarch64_sve_uqcvt_x4", [IsStreaming], []>;
  def SVQCVT_U8_S32_X4 : SInst<"svqcvt_u8[_{d}_x4]", "b4.d", "i",  MergeNone, "aarch64_sve_sqcvtu_x4", [IsStreaming], []>;

  def SVQCVT_S16_S64_X4 : SInst<"svqcvt_s16[_{d}_x4]", "q4.d", "l",  MergeNone, "aarch64_sve_sqcvt_x4", [IsStreaming], []>;
  def SVQCVT_U16_U64_X4 : SInst<"svqcvt_u16[_{d}_x4]", "b4.d", "Ul", MergeNone, "aarch64_sve_uqcvt_x4", [IsStreaming], []>;
  def SVQCVT_U16_S64_X4 : SInst<"svqcvt_u16[_{d}_x4]", "b4.d", "l",  MergeNone, "aarch64_sve_sqcvtu_x4", [IsStreaming], []>;
}

//
// Multi-vector saturating extract narrow and interleave
//
let SVETargetGuard = "sve2p1|sme2", SMETargetGuard = "sve2p1|sme2" in {
  def SVQCVTN_S16_S32_X2 : SInst<"svqcvtn_s16[_{d}_x2]", "h2.d", "i",  MergeNone, "aarch64_sve_sqcvtn_x2", [VerifyRuntimeMode], []>;
  def SVQCVTN_U16_U32_X2 : SInst<"svqcvtn_u16[_{d}_x2]", "e2.d", "Ui", MergeNone, "aarch64_sve_uqcvtn_x2", [VerifyRuntimeMode], []>;
  def SVQCVTN_U16_S32_X2 : SInst<"svqcvtn_u16[_{d}_x2]", "e2.d", "i",  MergeNone, "aarch64_sve_sqcvtun_x2", [VerifyRuntimeMode], []>;
}

let SVETargetGuard = InvalidMode, SMETargetGuard = "sme2" in {
  def SVQCVTN_S8_S32_X4 : SInst<"svqcvtn_s8[_{d}_x4]", "q4.d", "i",  MergeNone, "aarch64_sve_sqcvtn_x4", [IsStreaming], []>;
  def SVQCVTN_U8_U32_X4 : SInst<"svqcvtn_u8[_{d}_x4]", "b4.d", "Ui", MergeNone, "aarch64_sve_uqcvtn_x4", [IsStreaming], []>;
  def SVQCVTN_U8_S32_X4 : SInst<"svqcvtn_u8[_{d}_x4]", "b4.d", "i",  MergeNone, "aarch64_sve_sqcvtun_x4", [IsStreaming], []>;

  def SVQCVTN_S16_S64_X4 : SInst<"svqcvtn_s16[_{d}_x4]", "q4.d", "l",  MergeNone, "aarch64_sve_sqcvtn_x4", [IsStreaming], []>;
  def SVQCVTN_U16_U64_X4 : SInst<"svqcvtn_u16[_{d}_x4]", "b4.d", "Ul", MergeNone, "aarch64_sve_uqcvtn_x4", [IsStreaming], []>;
  def SVQCVTN_U16_S64_X4 : SInst<"svqcvtn_u16[_{d}_x4]", "b4.d", "l",  MergeNone, "aarch64_sve_sqcvtun_x4", [IsStreaming], []>;
}

//
// Multi-vector zip/unzip
//

let SVETargetGuard = InvalidMode, SMETargetGuard = "sme2" in {
  def SVZIP_X2  : SInst<"svzip[_{d}_x2]",  "22", "cUcsUsiUilUlmbhfd", MergeNone, "aarch64_sve_zip_x2",  [IsStreaming], []>;
  def SVZIPQ_X2 : SInst<"svzipq[_{d}_x2]", "22", "cUcsUsiUilUlmbhfd", MergeNone, "aarch64_sve_zipq_x2", [IsStreaming], []>;
  def SVZIP_X4  : SInst<"svzip[_{d}_x4]",  "44", "cUcsUsiUilUlmbhfd", MergeNone, "aarch64_sve_zip_x4",  [IsStreaming], []>;
  def SVZIPQ_X4 : SInst<"svzipq[_{d}_x4]", "44", "cUcsUsiUilUlmbhfd", MergeNone, "aarch64_sve_zipq_x4", [IsStreaming], []>;

  def SVUZP_X2  : SInst<"svuzp[_{d}_x2]",  "22", "cUcsUsiUilUlmbhfd", MergeNone, "aarch64_sve_uzp_x2",  [IsStreaming], []>;
  def SVUZPQ_X2 : SInst<"svuzpq[_{d}_x2]", "22", "cUcsUsiUilUlmbhfd", MergeNone, "aarch64_sve_uzpq_x2", [IsStreaming], []>;
  def SVUZP_X4  : SInst<"svuzp[_{d}_x4]",  "44", "cUcsUsiUilUlmbhfd", MergeNone, "aarch64_sve_uzp_x4",  [IsStreaming], []>;
  def SVUZPQ_X4 : SInst<"svuzpq[_{d}_x4]", "44", "cUcsUsiUilUlmbhfd", MergeNone, "aarch64_sve_uzpq_x4", [IsStreaming], []>;
}

//
// Multi-vector unpack
//

let SVETargetGuard = InvalidMode, SMETargetGuard = "sme2" in {
  def SVSUNPK_X2 : SInst<"svunpk_{d}[_{1}_x2]", "2h",   "sil",    MergeNone, "aarch64_sve_sunpk_x2", [IsStreaming], []>;
  def SVUUNPK_X2 : SInst<"svunpk_{d}[_{1}_x2]", "2h",   "UsUiUl", MergeNone, "aarch64_sve_uunpk_x2", [IsStreaming], []>;
  def SVSUNPK_X4 : SInst<"svunpk_{d}[_{1}_x4]", "42.h", "sil",    MergeNone, "aarch64_sve_sunpk_x4", [IsStreaming], []>;
  def SVUUNPK_X4 : SInst<"svunpk_{d}[_{1}_x4]", "42.h", "UsUiUl", MergeNone, "aarch64_sve_uunpk_x4", [IsStreaming], []>;
}

let SVETargetGuard = InvalidMode, SMETargetGuard = "sme2,fp8" in {
  // Multi-vector scaling
  def FSCALE_SINGLE_X2 : Inst<"svscale[_single_{d}_x2]", "22x", "fhd", MergeNone, "aarch64_sme_fp8_scale_single_x2", [IsStreaming],[]>;
  def FSCALE_SINGLE_X4 : Inst<"svscale[_single_{d}_x4]", "44x", "fhd", MergeNone, "aarch64_sme_fp8_scale_single_x4", [IsStreaming],[]>;

  def FSCALE_X2 : Inst<"svscale[_{d}_x2]", "222.x", "fhd", MergeNone, "aarch64_sme_fp8_scale_x2", [IsStreaming],[]>;
  def FSCALE_X4 : Inst<"svscale[_{d}_x4]", "444.x", "fhd", MergeNone, "aarch64_sme_fp8_scale_x4", [IsStreaming],[]>;

  // Convert from FP8 to half-precision/BFloat16 multi-vector
  def SVF1CVT_X2 : Inst<"svcvt1_{d}[_mf8]_x2", "2~>", "bh", MergeNone, "aarch64_sve_fp8_cvt1_x2", [IsStreaming], []>;
  def SVF2CVT_X2 : Inst<"svcvt2_{d}[_mf8]_x2", "2~>", "bh", MergeNone, "aarch64_sve_fp8_cvt2_x2", [IsStreaming], []>;

  // Convert from FP8 to deinterleaved half-precision/BFloat16 multi-vector
  def SVF1CVTL_X2 : Inst<"svcvtl1_{d}[_mf8]_x2",  "2~>", "bh", MergeNone, "aarch64_sve_fp8_cvtl1_x2",  [IsStreaming], []>;
  def SVF2CVTL_X2 : Inst<"svcvtl2_{d}[_mf8]_x2",  "2~>", "bh", MergeNone, "aarch64_sve_fp8_cvtl2_x2",  [IsStreaming], []>;

  // Convert from single/half/bfloat multivector to FP8
  def SVFCVT_X2 : Inst<"svcvt_mf8[_{d}_x2]", "~2>", "bh", MergeNone, "aarch64_sve_fp8_cvt_x2", [IsStreaming], []>;
  def SVFCVT_X4 : Inst<"svcvt_mf8[_{d}_x4]", "~4>", "f",  MergeNone, "aarch64_sve_fp8_cvt_x4", [IsOverloadNone, IsStreaming], []>;
  // interleaved
  def SVFCVTN_X4 : Inst<"svcvtn_mf8[_{d}_x4]", "~4>", "f", MergeNone, "aarch64_sve_fp8_cvtn_x4", [IsOverloadNone, IsStreaming], []>;
}

let SVETargetGuard = "sve2p1|sme2", SMETargetGuard = "sve2p1|sme2" in {
// == BFloat16 multiply-subtract ==
  def SVBFMLSLB : SInst<"svbfmlslb[_{d}]", "dd$$", "f", MergeNone, "aarch64_sve_bfmlslb", [IsOverloadNone, VerifyRuntimeMode], []>;
  def SVBFMLSLT : SInst<"svbfmlslt[_{d}]", "dd$$", "f", MergeNone, "aarch64_sve_bfmlslt", [IsOverloadNone, VerifyRuntimeMode], []>;

  def SVBFMLSLB_LANE : SInst<"svbfmlslb_lane[_{d}]", "dd$$i", "f", MergeNone, "aarch64_sve_bfmlslb_lane", [IsOverloadNone, VerifyRuntimeMode], [ImmCheck<3, ImmCheck0_7>]>;
  def SVBFMLSLT_LANE : SInst<"svbfmlslt_lane[_{d}]", "dd$$i", "f", MergeNone, "aarch64_sve_bfmlslt_lane", [IsOverloadNone, VerifyRuntimeMode], [ImmCheck<3, ImmCheck0_7>]>;
}

let SVETargetGuard = "sve2,faminmax", SMETargetGuard = "sme2,faminmax" in {
  defm SVAMIN : SInstZPZZ<"svamin", "hfd", "aarch64_sve_famin", "aarch64_sve_famin_u">;
  defm SVAMAX : SInstZPZZ<"svamax", "hfd", "aarch64_sve_famax", "aarch64_sve_famax_u">;
}

let SVETargetGuard = "sve2,fp8", SMETargetGuard = "sme2,fp8" in {
  // SVE FP8 widening conversions

  // 8-bit floating-point convert to BFloat16/Float16
  def SVF1CVT : SInst<"svcvt1_{d}[_mf8]", "d~>", "bh", MergeNone, "aarch64_sve_fp8_cvt1", [VerifyRuntimeMode]>;
  def SVF2CVT : SInst<"svcvt2_{d}[_mf8]", "d~>", "bh", MergeNone, "aarch64_sve_fp8_cvt2", [VerifyRuntimeMode]>;

  // 8-bit floating-point convert to BFloat16/Float16 (top)
  def SVF1CVTLT : SInst<"svcvtlt1_{d}[_mf8]", "d~>", "bh", MergeNone, "aarch64_sve_fp8_cvtlt1", [VerifyRuntimeMode]>;
  def SVF2CVTLT : SInst<"svcvtlt2_{d}[_mf8]", "d~>", "bh", MergeNone, "aarch64_sve_fp8_cvtlt2", [VerifyRuntimeMode]>;

  // BFloat16/Float16 convert, narrow and interleave to 8-bit floating-point
  def SVFCVTN : SInst<"svcvtn_mf8[_{d}_x2]", "~2>", "bh", MergeNone, "aarch64_sve_fp8_cvtn", [VerifyRuntimeMode]>;

  // Single-precision convert, narrow and interleave to 8-bit floating-point (top and bottom)
  def SVFCVTNB : SInst<"svcvtnb_mf8[_f32_x2]", "~2>",  "f", MergeNone, "aarch64_sve_fp8_cvtnb", [VerifyRuntimeMode]>;
  def SVFCVTNT : SInst<"svcvtnt_mf8[_f32_x2]", "~~2>", "f", MergeNone, "aarch64_sve_fp8_cvtnt", [VerifyRuntimeMode]>;
}

let SVETargetGuard = "sve2,fp8dot2", SMETargetGuard ="ssve-fp8dot2" in {
  // 8-bit floating-point dot product to half-precision (vectors)
  def SVFDOT_2WAY   :  SInst<"svdot[_f16_mf8]",   "dd~~>", "h", MergeNone, "aarch64_sve_fp8_fdot", [VerifyRuntimeMode]>;
  def SVFDOT_N_2WAY :  SInst<"svdot[_n_f16_mf8]", "dd~!>", "h", MergeNone, "aarch64_sve_fp8_fdot", [VerifyRuntimeMode]>;

  // 8-bit floating-point dot product to half-precision (indexed)
  def SVFDOT_LANE_2WAY :  SInst<"svdot_lane[_f16_mf8]", "dd~~i>", "h", MergeNone, "aarch64_sve_fp8_fdot_lane", [VerifyRuntimeMode], [ImmCheck<3, ImmCheck0_7>]>;
}

let SVETargetGuard = "sve2,fp8dot4", SMETargetGuard ="ssve-fp8dot4" in {
  // 8-bit floating-point dot product to single-precision (vectors)
  def SVFDOT_4WAY   : SInst<"svdot[_f32_mf8]",   "dd~~>", "f", MergeNone, "aarch64_sve_fp8_fdot", [VerifyRuntimeMode]>;
  def SVFDOT_N_4WAY : SInst<"svdot[_n_f32_mf8]", "dd~!>", "f", MergeNone, "aarch64_sve_fp8_fdot", [VerifyRuntimeMode]>;

  // 8-bit floating-point dot product to single-precision (indexed)
  def SVFDOT_LANE_4WAY :  SInst<"svdot_lane[_f32_mf8]", "dd~~i>", "f", MergeNone, "aarch64_sve_fp8_fdot_lane", [VerifyRuntimeMode], [ImmCheck<3, ImmCheck0_3>]>;
}

let SVETargetGuard = "sve2,fp8fma", SMETargetGuard = "ssve-fp8fma" in {
  // 8-bit floating-point multiply-add long to half-precision (bottom)
  def SVFMLALB   : SInst<"svmlalb[_f16_mf8]",   "dd~~>", "h", MergeNone, "aarch64_sve_fp8_fmlalb", [VerifyRuntimeMode]>;
  def SVFMLALB_N : SInst<"svmlalb[_n_f16_mf8]", "dd~!>", "h", MergeNone, "aarch64_sve_fp8_fmlalb", [VerifyRuntimeMode]>;

  // 8-bit floating-point multiply-add long to half-precision (bottom, indexed)
  def SVFMLALB_LANE : SInst<"svmlalb_lane[_f16_mf8]", "dd~~i>", "h", MergeNone, "aarch64_sve_fp8_fmlalb_lane", [VerifyRuntimeMode], [ImmCheck<3, ImmCheck0_15>]>;

  // 8-bit floating-point multiply-add long to half-precision (top)
  def SVFMLALT   : SInst<"svmlalt[_f16_mf8]",   "dd~~>", "h", MergeNone, "aarch64_sve_fp8_fmlalt", [VerifyRuntimeMode]>;
  def SVFMLALT_N : SInst<"svmlalt[_n_f16_mf8]", "dd~!>", "h", MergeNone, "aarch64_sve_fp8_fmlalt", [VerifyRuntimeMode]>;

  // 8-bit floating-point multiply-add long to half-precision (top, indexed)
  def SVFMLALT_LANE : SInst<"svmlalt_lane[_f16_mf8]", "dd~~i>", "h", MergeNone, "aarch64_sve_fp8_fmlalt_lane", [VerifyRuntimeMode], [ImmCheck<3, ImmCheck0_15>]>;

  // 8-bit floating-point multiply-add long long to single-precision (all top/bottom variants)
  def SVFMLALLBB   : SInst<"svmlallbb[_f32_mf8]",   "dd~~>", "f", MergeNone, "aarch64_sve_fp8_fmlallbb", [VerifyRuntimeMode]>;
  def SVFMLALLBB_N : SInst<"svmlallbb[_n_f32_mf8]", "dd~!>", "f", MergeNone, "aarch64_sve_fp8_fmlallbb", [VerifyRuntimeMode]>;
  def SVFMLALLBT   : SInst<"svmlallbt[_f32_mf8]",   "dd~~>", "f", MergeNone, "aarch64_sve_fp8_fmlallbt", [VerifyRuntimeMode]>;
  def SVFMLALLBT_N : SInst<"svmlallbt[_n_f32_mf8]", "dd~!>", "f", MergeNone, "aarch64_sve_fp8_fmlallbt", [VerifyRuntimeMode]>;
  def SVFMLALLTB   : SInst<"svmlalltb[_f32_mf8]",   "dd~~>", "f", MergeNone, "aarch64_sve_fp8_fmlalltb", [VerifyRuntimeMode]>;
  def SVFMLALLTB_N : SInst<"svmlalltb[_n_f32_mf8]", "dd~!>", "f", MergeNone, "aarch64_sve_fp8_fmlalltb", [VerifyRuntimeMode]>;
  def SVFMLALLTT   : SInst<"svmlalltt[_f32_mf8]",   "dd~~>", "f", MergeNone, "aarch64_sve_fp8_fmlalltt", [VerifyRuntimeMode]>;
  def SVFMLALLTT_N : SInst<"svmlalltt[_n_f32_mf8]", "dd~!>", "f", MergeNone, "aarch64_sve_fp8_fmlalltt", [VerifyRuntimeMode]>;

  // 8-bit floating-point multiply-add long long to single-precision (indexed, all top/bottom variants)
  def SVFMLALLBB_LANE : SInst<"svmlallbb_lane[_f32_mf8]", "dd~~i>", "f", MergeNone, "aarch64_sve_fp8_fmlallbb_lane", [VerifyRuntimeMode], [ImmCheck<3, ImmCheck0_7>]>;
  def SVFMLALLBT_LANE : SInst<"svmlallbt_lane[_f32_mf8]", "dd~~i>", "f", MergeNone, "aarch64_sve_fp8_fmlallbt_lane", [VerifyRuntimeMode], [ImmCheck<3, ImmCheck0_7>]>;
  def SVFMLALLTB_LANE : SInst<"svmlalltb_lane[_f32_mf8]", "dd~~i>", "f", MergeNone, "aarch64_sve_fp8_fmlalltb_lane", [VerifyRuntimeMode], [ImmCheck<3, ImmCheck0_7>]>;
  def SVFMLALLTT_LANE : SInst<"svmlalltt_lane[_f32_mf8]", "dd~~i>", "f", MergeNone, "aarch64_sve_fp8_fmlalltt_lane", [VerifyRuntimeMode], [ImmCheck<3, ImmCheck0_7>]>;
}<|MERGE_RESOLUTION|>--- conflicted
+++ resolved
@@ -1850,11 +1850,7 @@
 def SVSM4EKEY : SInst<"svsm4ekey[_{d}]", "ddd", "Ui", MergeNone, "aarch64_sve_sm4ekey", [IsOverloadNone]>;
 }
 
-<<<<<<< HEAD
-let SVETargetGuard = "sve2,sve-bitperm", SMETargetGuard = "ssve-bitperm" in {
-=======
 let SVETargetGuard = "sve-bitperm", SMETargetGuard = "ssve-bitperm" in {
->>>>>>> 35227056
 def SVBDEP   : SInst<"svbdep[_{d}]",   "ddd", "UcUsUiUl", MergeNone, "aarch64_sve_bdep_x", [VerifyRuntimeMode]>;
 def SVBDEP_N : SInst<"svbdep[_n_{d}]", "dda", "UcUsUiUl", MergeNone, "aarch64_sve_bdep_x", [VerifyRuntimeMode]>;
 def SVBEXT   : SInst<"svbext[_{d}]",   "ddd", "UcUsUiUl", MergeNone, "aarch64_sve_bext_x", [VerifyRuntimeMode]>;
@@ -1983,11 +1979,7 @@
   def SVPFALSE_COUNT_ALIAS : SInst<"svpfalse_c", "}v", "", MergeNone, "", [IsOverloadNone, VerifyRuntimeMode]>;
 }
 
-<<<<<<< HEAD
-let SVETargetGuard = "sve2,sve-b16b16", SMETargetGuard = "sme2,sve-b16b16" in {
-=======
 let SVETargetGuard = "sve-b16b16", SMETargetGuard = "sme2,sve-b16b16" in {
->>>>>>> 35227056
 defm SVMUL_BF   : SInstZPZZ<"svmul",   "b", "aarch64_sve_fmul",   "aarch64_sve_fmul_u", [VerifyRuntimeMode]>;
 defm SVADD_BF   : SInstZPZZ<"svadd",   "b", "aarch64_sve_fadd",   "aarch64_sve_fadd_u", [VerifyRuntimeMode]>;
 defm SVSUB_BF   : SInstZPZZ<"svsub",   "b", "aarch64_sve_fsub",   "aarch64_sve_fsub_u", [VerifyRuntimeMode]>;
