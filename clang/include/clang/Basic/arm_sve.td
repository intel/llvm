//===--- arm_sve.td - ARM SVE compiler interface ------------------------===//
//
//  Part of the LLVM Project, under the Apache License v2.0 with LLVM Exceptions.
//  See https://llvm.org/LICENSE.txt for license information.
//  SPDX-License-Identifier: Apache-2.0 WITH LLVM-exception
//
//===----------------------------------------------------------------------===//
//
//  This file defines the TableGen definitions from which the ARM SVE header
//  file will be generated.  See:
//
//      https://developer.arm.com/architectures/system-architectures/software-standards/acle
//
//===----------------------------------------------------------------------===//

include "arm_sve_sme_incl.td"

////////////////////////////////////////////////////////////////////////////////
// Loads

// Load one vector (scalar base)
def SVLD1   : MInst<"svld1[_{2}]", "dPc", "csilUcUsUiUlhfd", [IsLoad, VerifyRuntimeMode],               MemEltTyDefault, "aarch64_sve_ld1">;
def SVLD1SB : MInst<"svld1sb_{d}", "dPS", "silUsUiUl",       [IsLoad, VerifyRuntimeMode],               MemEltTyInt8,    "aarch64_sve_ld1">;
def SVLD1UB : MInst<"svld1ub_{d}", "dPW", "silUsUiUl",       [IsLoad, IsZExtReturn, VerifyRuntimeMode], MemEltTyInt8,    "aarch64_sve_ld1">;
def SVLD1SH : MInst<"svld1sh_{d}", "dPT", "ilUiUl",          [IsLoad, VerifyRuntimeMode],               MemEltTyInt16,   "aarch64_sve_ld1">;
def SVLD1UH : MInst<"svld1uh_{d}", "dPX", "ilUiUl",          [IsLoad, IsZExtReturn, VerifyRuntimeMode], MemEltTyInt16,   "aarch64_sve_ld1">;
def SVLD1SW : MInst<"svld1sw_{d}", "dPU", "lUl",             [IsLoad, VerifyRuntimeMode],               MemEltTyInt32,   "aarch64_sve_ld1">;
def SVLD1UW : MInst<"svld1uw_{d}", "dPY", "lUl",             [IsLoad, IsZExtReturn, VerifyRuntimeMode], MemEltTyInt32,   "aarch64_sve_ld1">;

let SVETargetGuard = "sve,bf16", SMETargetGuard = "sme,bf16" in {
  def SVLD1_BF      : MInst<"svld1[_{2}]",      "dPc",  "b", [IsLoad, VerifyRuntimeMode], MemEltTyDefault, "aarch64_sve_ld1">;
  def SVLD1_VNUM_BF : MInst<"svld1_vnum[_{2}]", "dPcl", "b", [IsLoad, VerifyRuntimeMode], MemEltTyDefault, "aarch64_sve_ld1">;
}

// Load one vector (scalar base, VL displacement)
def SVLD1_VNUM   : MInst<"svld1_vnum[_{2}]", "dPcl", "csilUcUsUiUlhfd", [IsLoad, VerifyRuntimeMode],               MemEltTyDefault, "aarch64_sve_ld1">;
def SVLD1SB_VNUM : MInst<"svld1sb_vnum_{d}", "dPSl", "silUsUiUl",       [IsLoad, VerifyRuntimeMode],               MemEltTyInt8,    "aarch64_sve_ld1">;
def SVLD1UB_VNUM : MInst<"svld1ub_vnum_{d}", "dPWl", "silUsUiUl",       [IsLoad, IsZExtReturn, VerifyRuntimeMode], MemEltTyInt8,    "aarch64_sve_ld1">;
def SVLD1SH_VNUM : MInst<"svld1sh_vnum_{d}", "dPTl", "ilUiUl",          [IsLoad, VerifyRuntimeMode],               MemEltTyInt16,   "aarch64_sve_ld1">;
def SVLD1UH_VNUM : MInst<"svld1uh_vnum_{d}", "dPXl", "ilUiUl",          [IsLoad, IsZExtReturn, VerifyRuntimeMode], MemEltTyInt16,   "aarch64_sve_ld1">;
def SVLD1SW_VNUM : MInst<"svld1sw_vnum_{d}", "dPUl", "lUl",             [IsLoad, VerifyRuntimeMode],               MemEltTyInt32,   "aarch64_sve_ld1">;
def SVLD1UW_VNUM : MInst<"svld1uw_vnum_{d}", "dPYl", "lUl",             [IsLoad, IsZExtReturn, VerifyRuntimeMode], MemEltTyInt32,   "aarch64_sve_ld1">;

let SVETargetGuard = "sve", SMETargetGuard = InvalidMode in {
// Load one vector (vector base)
def SVLD1_GATHER_BASES_U   : MInst<"svld1_gather[_{2}base]_{d}",   "dPu", "ilUiUlfd", [IsGatherLoad],               MemEltTyDefault, "aarch64_sve_ld1_gather_scalar_offset">;
def SVLD1SB_GATHER_BASES_U : MInst<"svld1sb_gather[_{2}base]_{d}", "dPu", "ilUiUl",   [IsGatherLoad],               MemEltTyInt8,    "aarch64_sve_ld1_gather_scalar_offset">;
def SVLD1UB_GATHER_BASES_U : MInst<"svld1ub_gather[_{2}base]_{d}", "dPu", "ilUiUl",   [IsGatherLoad, IsZExtReturn], MemEltTyInt8,    "aarch64_sve_ld1_gather_scalar_offset">;
def SVLD1SH_GATHER_BASES_U : MInst<"svld1sh_gather[_{2}base]_{d}", "dPu", "ilUiUl",   [IsGatherLoad],               MemEltTyInt16,   "aarch64_sve_ld1_gather_scalar_offset">;
def SVLD1UH_GATHER_BASES_U : MInst<"svld1uh_gather[_{2}base]_{d}", "dPu", "ilUiUl",   [IsGatherLoad, IsZExtReturn], MemEltTyInt16,   "aarch64_sve_ld1_gather_scalar_offset">;
def SVLD1SW_GATHER_BASES_U : MInst<"svld1sw_gather[_{2}base]_{d}", "dPu", "lUl",      [IsGatherLoad],               MemEltTyInt32,   "aarch64_sve_ld1_gather_scalar_offset">;
def SVLD1UW_GATHER_BASES_U : MInst<"svld1uw_gather[_{2}base]_{d}", "dPu", "lUl",      [IsGatherLoad, IsZExtReturn], MemEltTyInt32,   "aarch64_sve_ld1_gather_scalar_offset">;

// Load one vector (scalar base, signed vector offset in bytes)
def SVLD1_GATHER_64B_OFFSETS_S   : MInst<"svld1_gather_[{3}]offset[_{d}]", "dPcx", "lUld", [IsGatherLoad, IsByteIndexed],               MemEltTyDefault, "aarch64_sve_ld1_gather">;
def SVLD1SB_GATHER_64B_OFFSETS_S : MInst<"svld1sb_gather_[{3}]offset_{d}", "dPSx", "lUl",  [IsGatherLoad, IsByteIndexed],               MemEltTyInt8,    "aarch64_sve_ld1_gather">;
def SVLD1UB_GATHER_64B_OFFSETS_S : MInst<"svld1ub_gather_[{3}]offset_{d}", "dPWx", "lUl",  [IsGatherLoad, IsByteIndexed, IsZExtReturn], MemEltTyInt8,    "aarch64_sve_ld1_gather">;
def SVLD1SH_GATHER_64B_OFFSETS_S : MInst<"svld1sh_gather_[{3}]offset_{d}", "dPTx", "lUl",  [IsGatherLoad, IsByteIndexed],               MemEltTyInt16,   "aarch64_sve_ld1_gather">;
def SVLD1UH_GATHER_64B_OFFSETS_S : MInst<"svld1uh_gather_[{3}]offset_{d}", "dPXx", "lUl",  [IsGatherLoad, IsByteIndexed, IsZExtReturn], MemEltTyInt16,   "aarch64_sve_ld1_gather">;
def SVLD1SW_GATHER_64B_OFFSETS_S : MInst<"svld1sw_gather_[{3}]offset_{d}", "dPUx", "lUl",  [IsGatherLoad, IsByteIndexed],               MemEltTyInt32,   "aarch64_sve_ld1_gather">;
def SVLD1UW_GATHER_64B_OFFSETS_S : MInst<"svld1uw_gather_[{3}]offset_{d}", "dPYx", "lUl",  [IsGatherLoad, IsByteIndexed, IsZExtReturn], MemEltTyInt32,   "aarch64_sve_ld1_gather">;

def SVLD1_GATHER_32B_OFFSETS_S   : MInst<"svld1_gather_[{3}]offset[_{d}]", "dPcx", "iUif", [IsGatherLoad, IsByteIndexed],               MemEltTyDefault, "aarch64_sve_ld1_gather_sxtw">;
def SVLD1SB_GATHER_32B_OFFSETS_S : MInst<"svld1sb_gather_[{3}]offset_{d}", "dPSx", "iUi",  [IsGatherLoad, IsByteIndexed],               MemEltTyInt8,    "aarch64_sve_ld1_gather_sxtw">;
def SVLD1UB_GATHER_32B_OFFSETS_S : MInst<"svld1ub_gather_[{3}]offset_{d}", "dPWx", "iUi",  [IsGatherLoad, IsByteIndexed, IsZExtReturn], MemEltTyInt8,    "aarch64_sve_ld1_gather_sxtw">;
def SVLD1SH_GATHER_32B_OFFSETS_S : MInst<"svld1sh_gather_[{3}]offset_{d}", "dPTx", "iUi",  [IsGatherLoad, IsByteIndexed],               MemEltTyInt16,   "aarch64_sve_ld1_gather_sxtw">;
def SVLD1UH_GATHER_32B_OFFSETS_S : MInst<"svld1uh_gather_[{3}]offset_{d}", "dPXx", "iUi",  [IsGatherLoad, IsByteIndexed, IsZExtReturn], MemEltTyInt16,   "aarch64_sve_ld1_gather_sxtw">;

// Load one vector (scalar base, unsigned vector offset in bytes)
def SVLD1_GATHER_64B_OFFSETS_U   : MInst<"svld1_gather_[{3}]offset[_{d}]", "dPcu", "lUld", [IsGatherLoad, IsByteIndexed],               MemEltTyDefault, "aarch64_sve_ld1_gather">;
def SVLD1SB_GATHER_64B_OFFSETS_U : MInst<"svld1sb_gather_[{3}]offset_{d}", "dPSu", "lUl",  [IsGatherLoad, IsByteIndexed],               MemEltTyInt8,    "aarch64_sve_ld1_gather">;
def SVLD1UB_GATHER_64B_OFFSETS_U : MInst<"svld1ub_gather_[{3}]offset_{d}", "dPWu", "lUl",  [IsGatherLoad, IsByteIndexed, IsZExtReturn], MemEltTyInt8,    "aarch64_sve_ld1_gather">;
def SVLD1SH_GATHER_64B_OFFSETS_U : MInst<"svld1sh_gather_[{3}]offset_{d}", "dPTu", "lUl",  [IsGatherLoad, IsByteIndexed],               MemEltTyInt16,   "aarch64_sve_ld1_gather">;
def SVLD1UH_GATHER_64B_OFFSETS_U : MInst<"svld1uh_gather_[{3}]offset_{d}", "dPXu", "lUl",  [IsGatherLoad, IsByteIndexed, IsZExtReturn], MemEltTyInt16,   "aarch64_sve_ld1_gather">;
def SVLD1SW_GATHER_64B_OFFSETS_U : MInst<"svld1sw_gather_[{3}]offset_{d}", "dPUu", "lUl",  [IsGatherLoad, IsByteIndexed],               MemEltTyInt32,   "aarch64_sve_ld1_gather">;
def SVLD1UW_GATHER_64B_OFFSETS_U : MInst<"svld1uw_gather_[{3}]offset_{d}", "dPYu", "lUl",  [IsGatherLoad, IsByteIndexed, IsZExtReturn], MemEltTyInt32,   "aarch64_sve_ld1_gather">;

def SVLD1_GATHER_32B_OFFSETS_U   : MInst<"svld1_gather_[{3}]offset[_{d}]", "dPcu", "iUif", [IsGatherLoad, IsByteIndexed],               MemEltTyDefault, "aarch64_sve_ld1_gather_uxtw">;
def SVLD1SB_GATHER_32B_OFFSETS_U : MInst<"svld1sb_gather_[{3}]offset_{d}", "dPSu", "iUi",  [IsGatherLoad, IsByteIndexed],               MemEltTyInt8,    "aarch64_sve_ld1_gather_uxtw">;
def SVLD1UB_GATHER_32B_OFFSETS_U : MInst<"svld1ub_gather_[{3}]offset_{d}", "dPWu", "iUi",  [IsGatherLoad, IsByteIndexed, IsZExtReturn], MemEltTyInt8,    "aarch64_sve_ld1_gather_uxtw">;
def SVLD1SH_GATHER_32B_OFFSETS_U : MInst<"svld1sh_gather_[{3}]offset_{d}", "dPTu", "iUi",  [IsGatherLoad, IsByteIndexed],               MemEltTyInt16,   "aarch64_sve_ld1_gather_uxtw">;
def SVLD1UH_GATHER_32B_OFFSETS_U : MInst<"svld1uh_gather_[{3}]offset_{d}", "dPXu", "iUi",  [IsGatherLoad, IsByteIndexed, IsZExtReturn], MemEltTyInt16,   "aarch64_sve_ld1_gather_uxtw">;

// Load one vector (vector base, signed scalar offset in bytes)
def SVLD1_GATHER_OFFSET_S   : MInst<"svld1_gather[_{2}base]_offset_{d}",   "dPul", "ilUiUlfd", [IsGatherLoad, IsByteIndexed],               MemEltTyDefault, "aarch64_sve_ld1_gather_scalar_offset">;
def SVLD1SB_GATHER_OFFSET_S : MInst<"svld1sb_gather[_{2}base]_offset_{d}", "dPul", "ilUiUl",   [IsGatherLoad, IsByteIndexed],               MemEltTyInt8,    "aarch64_sve_ld1_gather_scalar_offset">;
def SVLD1UB_GATHER_OFFSET_S : MInst<"svld1ub_gather[_{2}base]_offset_{d}", "dPul", "ilUiUl",   [IsGatherLoad, IsByteIndexed, IsZExtReturn], MemEltTyInt8,    "aarch64_sve_ld1_gather_scalar_offset">;
def SVLD1SH_GATHER_OFFSET_S : MInst<"svld1sh_gather[_{2}base]_offset_{d}", "dPul", "ilUiUl",   [IsGatherLoad, IsByteIndexed],               MemEltTyInt16,   "aarch64_sve_ld1_gather_scalar_offset">;
def SVLD1UH_GATHER_OFFSET_S : MInst<"svld1uh_gather[_{2}base]_offset_{d}", "dPul", "ilUiUl",   [IsGatherLoad, IsByteIndexed, IsZExtReturn], MemEltTyInt16,   "aarch64_sve_ld1_gather_scalar_offset">;
def SVLD1SW_GATHER_OFFSET_S : MInst<"svld1sw_gather[_{2}base]_offset_{d}", "dPul", "lUl",      [IsGatherLoad, IsByteIndexed],               MemEltTyInt32,   "aarch64_sve_ld1_gather_scalar_offset">;
def SVLD1UW_GATHER_OFFSET_S : MInst<"svld1uw_gather[_{2}base]_offset_{d}", "dPul", "lUl",      [IsGatherLoad, IsByteIndexed, IsZExtReturn], MemEltTyInt32,   "aarch64_sve_ld1_gather_scalar_offset">;

// Load one vector (scalar base, signed vector index)
def SVLD1_GATHER_64B_INDICES_S   : MInst<"svld1_gather_[{3}]index[_{d}]", "dPcx", "lUld", [IsGatherLoad],               MemEltTyDefault, "aarch64_sve_ld1_gather_index">;
def SVLD1SH_GATHER_64B_INDICES_S : MInst<"svld1sh_gather_[{3}]index_{d}", "dPTx", "lUl",  [IsGatherLoad],               MemEltTyInt16,   "aarch64_sve_ld1_gather_index">;
def SVLD1UH_GATHER_64B_INDICES_S : MInst<"svld1uh_gather_[{3}]index_{d}", "dPXx", "lUl",  [IsGatherLoad, IsZExtReturn], MemEltTyInt16,   "aarch64_sve_ld1_gather_index">;
def SVLD1SW_GATHER_64B_INDICES_S : MInst<"svld1sw_gather_[{3}]index_{d}", "dPUx", "lUl",  [IsGatherLoad],               MemEltTyInt32,   "aarch64_sve_ld1_gather_index">;
def SVLD1UW_GATHER_64B_INDICES_S : MInst<"svld1uw_gather_[{3}]index_{d}", "dPYx", "lUl",  [IsGatherLoad, IsZExtReturn], MemEltTyInt32,   "aarch64_sve_ld1_gather_index">;

def SVLD1_GATHER_32B_INDICES_S   : MInst<"svld1_gather_[{3}]index[_{d}]", "dPcx", "iUif", [IsGatherLoad],               MemEltTyDefault, "aarch64_sve_ld1_gather_sxtw_index">;
def SVLD1SH_GATHER_32B_INDICES_S : MInst<"svld1sh_gather_[{3}]index_{d}", "dPTx", "iUi",  [IsGatherLoad],               MemEltTyInt16,   "aarch64_sve_ld1_gather_sxtw_index">;
def SVLD1UH_GATHER_32B_INDICES_S : MInst<"svld1uh_gather_[{3}]index_{d}", "dPXx", "iUi",  [IsGatherLoad, IsZExtReturn], MemEltTyInt16,   "aarch64_sve_ld1_gather_sxtw_index">;

// Load one vector (scalar base, unsigned vector index)
def SVLD1_GATHER_64B_INDICES_U   : MInst<"svld1_gather_[{3}]index[_{d}]", "dPcu", "lUld", [IsGatherLoad],               MemEltTyDefault, "aarch64_sve_ld1_gather_index">;
def SVLD1SH_GATHER_64B_INDICES_U : MInst<"svld1sh_gather_[{3}]index_{d}", "dPTu", "lUl",  [IsGatherLoad],               MemEltTyInt16,   "aarch64_sve_ld1_gather_index">;
def SVLD1UH_GATHER_64B_INDICES_U : MInst<"svld1uh_gather_[{3}]index_{d}", "dPXu", "lUl",  [IsGatherLoad, IsZExtReturn], MemEltTyInt16,   "aarch64_sve_ld1_gather_index">;
def SVLD1SW_GATHER_64B_INDICES_U : MInst<"svld1sw_gather_[{3}]index_{d}", "dPUu", "lUl",  [IsGatherLoad],               MemEltTyInt32,   "aarch64_sve_ld1_gather_index">;
def SVLD1UW_GATHER_64B_INDICES_U : MInst<"svld1uw_gather_[{3}]index_{d}", "dPYu", "lUl",  [IsGatherLoad, IsZExtReturn], MemEltTyInt32,   "aarch64_sve_ld1_gather_index">;

def SVLD1_GATHER_32B_INDICES_U   : MInst<"svld1_gather_[{3}]index[_{d}]", "dPcu", "iUif", [IsGatherLoad],               MemEltTyDefault, "aarch64_sve_ld1_gather_uxtw_index">;
def SVLD1SH_GATHER_32B_INDICES_U : MInst<"svld1sh_gather_[{3}]index_{d}", "dPTu", "iUi",  [IsGatherLoad],               MemEltTyInt16,   "aarch64_sve_ld1_gather_uxtw_index">;
def SVLD1UH_GATHER_32B_INDICES_U : MInst<"svld1uh_gather_[{3}]index_{d}", "dPXu", "iUi",  [IsGatherLoad, IsZExtReturn], MemEltTyInt16,   "aarch64_sve_ld1_gather_uxtw_index">;

// Load one vector (vector base, signed scalar index)
def SVLD1_GATHER_INDEX_S     : MInst<"svld1_gather[_{2}base]_index_{d}",   "dPul", "ilUiUlfd", [IsGatherLoad],               MemEltTyDefault, "aarch64_sve_ld1_gather_scalar_offset">;
def SVLD1SH_GATHER_INDEX_S   : MInst<"svld1sh_gather[_{2}base]_index_{d}", "dPul", "ilUiUl",   [IsGatherLoad],               MemEltTyInt16,   "aarch64_sve_ld1_gather_scalar_offset">;
def SVLD1UH_GATHER_INDEX_S   : MInst<"svld1uh_gather[_{2}base]_index_{d}", "dPul", "ilUiUl",   [IsGatherLoad, IsZExtReturn], MemEltTyInt16,   "aarch64_sve_ld1_gather_scalar_offset">;
def SVLD1SW_GATHER_INDEX_S   : MInst<"svld1sw_gather[_{2}base]_index_{d}", "dPul", "lUl",      [IsGatherLoad],               MemEltTyInt32,   "aarch64_sve_ld1_gather_scalar_offset">;
def SVLD1UW_GATHER_INDEX_S   : MInst<"svld1uw_gather[_{2}base]_index_{d}", "dPul", "lUl",      [IsGatherLoad, IsZExtReturn], MemEltTyInt32,   "aarch64_sve_ld1_gather_scalar_offset">;


// First-faulting load one vector (scalar base)
def SVLDFF1   : MInst<"svldff1[_{2}]", "dPc", "csilUcUsUiUlhfd", [IsLoad],               MemEltTyDefault, "aarch64_sve_ldff1">;
def SVLDFF1SB : MInst<"svldff1sb_{d}", "dPS", "silUsUiUl",       [IsLoad],               MemEltTyInt8,    "aarch64_sve_ldff1">;
def SVLDFF1UB : MInst<"svldff1ub_{d}", "dPW", "silUsUiUl",       [IsLoad, IsZExtReturn], MemEltTyInt8,    "aarch64_sve_ldff1">;
def SVLDFF1SH : MInst<"svldff1sh_{d}", "dPT", "ilUiUl",          [IsLoad],               MemEltTyInt16,   "aarch64_sve_ldff1">;
def SVLDFF1UH : MInst<"svldff1uh_{d}", "dPX", "ilUiUl",          [IsLoad, IsZExtReturn], MemEltTyInt16,   "aarch64_sve_ldff1">;
def SVLDFF1SW : MInst<"svldff1sw_{d}", "dPU", "lUl",             [IsLoad],               MemEltTyInt32,   "aarch64_sve_ldff1">;
def SVLDFF1UW : MInst<"svldff1uw_{d}", "dPY", "lUl",             [IsLoad, IsZExtReturn], MemEltTyInt32,   "aarch64_sve_ldff1">;

// First-faulting load one vector (scalar base, VL displacement)
def SVLDFF1_VNUM   : MInst<"svldff1_vnum[_{2}]", "dPcl", "csilUcUsUiUlhfd", [IsLoad],               MemEltTyDefault, "aarch64_sve_ldff1">;
def SVLDFF1SB_VNUM : MInst<"svldff1sb_vnum_{d}", "dPSl", "silUsUiUl",       [IsLoad],               MemEltTyInt8,    "aarch64_sve_ldff1">;
def SVLDFF1UB_VNUM : MInst<"svldff1ub_vnum_{d}", "dPWl", "silUsUiUl",       [IsLoad, IsZExtReturn], MemEltTyInt8,    "aarch64_sve_ldff1">;
def SVLDFF1SH_VNUM : MInst<"svldff1sh_vnum_{d}", "dPTl", "ilUiUl",          [IsLoad],               MemEltTyInt16,   "aarch64_sve_ldff1">;
def SVLDFF1UH_VNUM : MInst<"svldff1uh_vnum_{d}", "dPXl", "ilUiUl",          [IsLoad, IsZExtReturn], MemEltTyInt16,   "aarch64_sve_ldff1">;
def SVLDFF1SW_VNUM : MInst<"svldff1sw_vnum_{d}", "dPUl", "lUl",             [IsLoad],               MemEltTyInt32,   "aarch64_sve_ldff1">;
def SVLDFF1UW_VNUM : MInst<"svldff1uw_vnum_{d}", "dPYl", "lUl",             [IsLoad, IsZExtReturn], MemEltTyInt32,   "aarch64_sve_ldff1">;
} //  let SVETargetGuard = "sve", SMETargetGuard = InvalidMode

let SVETargetGuard = "sve,bf16", SMETargetGuard = InvalidMode in {
  def SVLDFF1_BF      : MInst<"svldff1[_{2}]",      "dPc",  "b", [IsLoad], MemEltTyDefault, "aarch64_sve_ldff1">;
  def SVLDFF1_VNUM_BF : MInst<"svldff1_vnum[_{2}]", "dPcl", "b", [IsLoad], MemEltTyDefault, "aarch64_sve_ldff1">;
}

let SVETargetGuard = "sve", SMETargetGuard = InvalidMode in {
// First-faulting load one vector (vector base)
def SVLDFF1_GATHER_BASES_U   : MInst<"svldff1_gather[_{2}base]_{d}",   "dPu", "ilUiUlfd", [IsGatherLoad],               MemEltTyDefault, "aarch64_sve_ldff1_gather_scalar_offset">;
def SVLDFF1SB_GATHER_BASES_U : MInst<"svldff1sb_gather[_{2}base]_{d}", "dPu", "ilUiUl",   [IsGatherLoad],               MemEltTyInt8,    "aarch64_sve_ldff1_gather_scalar_offset">;
def SVLDFF1UB_GATHER_BASES_U : MInst<"svldff1ub_gather[_{2}base]_{d}", "dPu", "ilUiUl",   [IsGatherLoad, IsZExtReturn], MemEltTyInt8,    "aarch64_sve_ldff1_gather_scalar_offset">;
def SVLDFF1SH_GATHER_BASES_U : MInst<"svldff1sh_gather[_{2}base]_{d}", "dPu", "ilUiUl",   [IsGatherLoad],               MemEltTyInt16,   "aarch64_sve_ldff1_gather_scalar_offset">;
def SVLDFF1UH_GATHER_BASES_U : MInst<"svldff1uh_gather[_{2}base]_{d}", "dPu", "ilUiUl",   [IsGatherLoad, IsZExtReturn], MemEltTyInt16,   "aarch64_sve_ldff1_gather_scalar_offset">;
def SVLDFF1SW_GATHER_BASES_U : MInst<"svldff1sw_gather[_{2}base]_{d}", "dPu", "lUl",      [IsGatherLoad],               MemEltTyInt32,   "aarch64_sve_ldff1_gather_scalar_offset">;
def SVLDFF1UW_GATHER_BASES_U : MInst<"svldff1uw_gather[_{2}base]_{d}", "dPu", "lUl",      [IsGatherLoad, IsZExtReturn], MemEltTyInt32,   "aarch64_sve_ldff1_gather_scalar_offset">;

// First-faulting load one vector (scalar base, signed vector offset in bytes)
def SVLDFF1_GATHER_64B_OFFSETS_S   : MInst<"svldff1_gather_[{3}]offset[_{d}]", "dPcx", "lUld", [IsGatherLoad, IsByteIndexed],               MemEltTyDefault, "aarch64_sve_ldff1_gather">;
def SVLDFF1SB_GATHER_64B_OFFSETS_S : MInst<"svldff1sb_gather_[{3}]offset_{d}", "dPSx", "lUl",  [IsGatherLoad, IsByteIndexed],               MemEltTyInt8,    "aarch64_sve_ldff1_gather">;
def SVLDFF1UB_GATHER_64B_OFFSETS_S : MInst<"svldff1ub_gather_[{3}]offset_{d}", "dPWx", "lUl",  [IsGatherLoad, IsByteIndexed, IsZExtReturn], MemEltTyInt8,    "aarch64_sve_ldff1_gather">;
def SVLDFF1SH_GATHER_64B_OFFSETS_S : MInst<"svldff1sh_gather_[{3}]offset_{d}", "dPTx", "lUl",  [IsGatherLoad, IsByteIndexed],               MemEltTyInt16,   "aarch64_sve_ldff1_gather">;
def SVLDFF1UH_GATHER_64B_OFFSETS_S : MInst<"svldff1uh_gather_[{3}]offset_{d}", "dPXx", "lUl",  [IsGatherLoad, IsByteIndexed, IsZExtReturn], MemEltTyInt16,   "aarch64_sve_ldff1_gather">;
def SVLDFF1SW_GATHER_64B_OFFSETS_S : MInst<"svldff1sw_gather_[{3}]offset_{d}", "dPUx", "lUl",  [IsGatherLoad, IsByteIndexed],               MemEltTyInt32,   "aarch64_sve_ldff1_gather">;
def SVLDFF1UW_GATHER_64B_OFFSETS_S : MInst<"svldff1uw_gather_[{3}]offset_{d}", "dPYx", "lUl",  [IsGatherLoad, IsByteIndexed, IsZExtReturn], MemEltTyInt32,   "aarch64_sve_ldff1_gather">;

def SVLDFF1_GATHER_32B_OFFSETS_S   : MInst<"svldff1_gather_[{3}]offset[_{d}]", "dPcx", "iUif", [IsGatherLoad, IsByteIndexed],               MemEltTyDefault, "aarch64_sve_ldff1_gather_sxtw">;
def SVLDFF1SB_GATHER_32B_OFFSETS_S : MInst<"svldff1sb_gather_[{3}]offset_{d}", "dPSx", "iUi",  [IsGatherLoad, IsByteIndexed],               MemEltTyInt8,    "aarch64_sve_ldff1_gather_sxtw">;
def SVLDFF1UB_GATHER_32B_OFFSETS_S : MInst<"svldff1ub_gather_[{3}]offset_{d}", "dPWx", "iUi",  [IsGatherLoad, IsByteIndexed, IsZExtReturn], MemEltTyInt8,    "aarch64_sve_ldff1_gather_sxtw">;
def SVLDFF1SH_GATHER_32B_OFFSETS_S : MInst<"svldff1sh_gather_[{3}]offset_{d}", "dPTx", "iUi",  [IsGatherLoad, IsByteIndexed],               MemEltTyInt16,   "aarch64_sve_ldff1_gather_sxtw">;
def SVLDFF1UH_GATHER_32B_OFFSETS_S : MInst<"svldff1uh_gather_[{3}]offset_{d}", "dPXx", "iUi",  [IsGatherLoad, IsByteIndexed, IsZExtReturn], MemEltTyInt16,   "aarch64_sve_ldff1_gather_sxtw">;

// First-faulting load one vector (scalar base, unsigned vector offset in bytes)
def SVLDFF1_GATHER_64B_OFFSETS_U   : MInst<"svldff1_gather_[{3}]offset[_{d}]", "dPcu", "lUld", [IsGatherLoad, IsByteIndexed],               MemEltTyDefault, "aarch64_sve_ldff1_gather">;
def SVLDFF1SB_GATHER_64B_OFFSETS_U : MInst<"svldff1sb_gather_[{3}]offset_{d}", "dPSu", "lUl",  [IsGatherLoad, IsByteIndexed],               MemEltTyInt8,    "aarch64_sve_ldff1_gather">;
def SVLDFF1UB_GATHER_64B_OFFSETS_U : MInst<"svldff1ub_gather_[{3}]offset_{d}", "dPWu", "lUl",  [IsGatherLoad, IsByteIndexed, IsZExtReturn], MemEltTyInt8,    "aarch64_sve_ldff1_gather">;
def SVLDFF1SH_GATHER_64B_OFFSETS_U : MInst<"svldff1sh_gather_[{3}]offset_{d}", "dPTu", "lUl",  [IsGatherLoad, IsByteIndexed],               MemEltTyInt16,   "aarch64_sve_ldff1_gather">;
def SVLDFF1UH_GATHER_64B_OFFSETS_U : MInst<"svldff1uh_gather_[{3}]offset_{d}", "dPXu", "lUl",  [IsGatherLoad, IsByteIndexed, IsZExtReturn], MemEltTyInt16,   "aarch64_sve_ldff1_gather">;
def SVLDFF1SW_GATHER_64B_OFFSETS_U : MInst<"svldff1sw_gather_[{3}]offset_{d}", "dPUu", "lUl",  [IsGatherLoad, IsByteIndexed],               MemEltTyInt32,   "aarch64_sve_ldff1_gather">;
def SVLDFF1UW_GATHER_64B_OFFSETS_U : MInst<"svldff1uw_gather_[{3}]offset_{d}", "dPYu", "lUl",  [IsGatherLoad, IsByteIndexed, IsZExtReturn], MemEltTyInt32,   "aarch64_sve_ldff1_gather">;

def SVLDFF1_GATHER_32B_OFFSETS_U   : MInst<"svldff1_gather_[{3}]offset[_{d}]", "dPcu", "iUif", [IsGatherLoad, IsByteIndexed],               MemEltTyDefault, "aarch64_sve_ldff1_gather_uxtw">;
def SVLDFF1SB_GATHER_32B_OFFSETS_U : MInst<"svldff1sb_gather_[{3}]offset_{d}", "dPSu", "iUi",  [IsGatherLoad, IsByteIndexed],               MemEltTyInt8,    "aarch64_sve_ldff1_gather_uxtw">;
def SVLDFF1UB_GATHER_32B_OFFSETS_U : MInst<"svldff1ub_gather_[{3}]offset_{d}", "dPWu", "iUi",  [IsGatherLoad, IsByteIndexed, IsZExtReturn], MemEltTyInt8,    "aarch64_sve_ldff1_gather_uxtw">;
def SVLDFF1SH_GATHER_32B_OFFSETS_U : MInst<"svldff1sh_gather_[{3}]offset_{d}", "dPTu", "iUi",  [IsGatherLoad, IsByteIndexed],               MemEltTyInt16,   "aarch64_sve_ldff1_gather_uxtw">;
def SVLDFF1UH_GATHER_32B_OFFSETS_U : MInst<"svldff1uh_gather_[{3}]offset_{d}", "dPXu", "iUi",  [IsGatherLoad, IsByteIndexed, IsZExtReturn], MemEltTyInt16,   "aarch64_sve_ldff1_gather_uxtw">;

// First-faulting load one vector (vector base, signed scalar offset in bytes)
def SVLDFF1_GATHER_OFFSET_S   : MInst<"svldff1_gather[_{2}base]_offset_{d}",   "dPul", "ilUiUlfd", [IsGatherLoad, IsByteIndexed],               MemEltTyDefault, "aarch64_sve_ldff1_gather_scalar_offset">;
def SVLDFF1SB_GATHER_OFFSET_S : MInst<"svldff1sb_gather[_{2}base]_offset_{d}", "dPul", "ilUiUl",   [IsGatherLoad, IsByteIndexed],               MemEltTyInt8,    "aarch64_sve_ldff1_gather_scalar_offset">;
def SVLDFF1UB_GATHER_OFFSET_S : MInst<"svldff1ub_gather[_{2}base]_offset_{d}", "dPul", "ilUiUl",   [IsGatherLoad, IsByteIndexed, IsZExtReturn], MemEltTyInt8,    "aarch64_sve_ldff1_gather_scalar_offset">;
def SVLDFF1SH_GATHER_OFFSET_S : MInst<"svldff1sh_gather[_{2}base]_offset_{d}", "dPul", "ilUiUl",   [IsGatherLoad, IsByteIndexed],               MemEltTyInt16,   "aarch64_sve_ldff1_gather_scalar_offset">;
def SVLDFF1UH_GATHER_OFFSET_S : MInst<"svldff1uh_gather[_{2}base]_offset_{d}", "dPul", "ilUiUl",   [IsGatherLoad, IsByteIndexed, IsZExtReturn], MemEltTyInt16,   "aarch64_sve_ldff1_gather_scalar_offset">;
def SVLDFF1SW_GATHER_OFFSET_S : MInst<"svldff1sw_gather[_{2}base]_offset_{d}", "dPul", "lUl",      [IsGatherLoad, IsByteIndexed],               MemEltTyInt32,   "aarch64_sve_ldff1_gather_scalar_offset">;
def SVLDFF1UW_GATHER_OFFSET_S : MInst<"svldff1uw_gather[_{2}base]_offset_{d}", "dPul", "lUl",      [IsGatherLoad, IsByteIndexed, IsZExtReturn], MemEltTyInt32,   "aarch64_sve_ldff1_gather_scalar_offset">;

// First-faulting load one vector (scalar base, signed vector index)
def SVLDFF1_GATHER_64B_INDICES_S   : MInst<"svldff1_gather_[{3}]index[_{d}]", "dPcx", "lUld", [IsGatherLoad],               MemEltTyDefault, "aarch64_sve_ldff1_gather_index">;
def SVLDFF1SH_GATHER_64B_INDICES_S : MInst<"svldff1sh_gather_[{3}]index_{d}", "dPTx", "lUl",  [IsGatherLoad],               MemEltTyInt16,   "aarch64_sve_ldff1_gather_index">;
def SVLDFF1UH_GATHER_64B_INDICES_S : MInst<"svldff1uh_gather_[{3}]index_{d}", "dPXx", "lUl",  [IsGatherLoad, IsZExtReturn], MemEltTyInt16,   "aarch64_sve_ldff1_gather_index">;
def SVLDFF1SW_GATHER_64B_INDICES_S : MInst<"svldff1sw_gather_[{3}]index_{d}", "dPUx", "lUl",  [IsGatherLoad],               MemEltTyInt32,   "aarch64_sve_ldff1_gather_index">;
def SVLDFF1UW_GATHER_64B_INDICES_S : MInst<"svldff1uw_gather_[{3}]index_{d}", "dPYx", "lUl",  [IsGatherLoad, IsZExtReturn], MemEltTyInt32,   "aarch64_sve_ldff1_gather_index">;

def SVLDFF1_GATHER_32B_INDICES_S   : MInst<"svldff1_gather_[{3}]index[_{d}]", "dPcx", "iUif", [IsGatherLoad],               MemEltTyDefault, "aarch64_sve_ldff1_gather_sxtw_index">;
def SVLDFF1SH_GATHER_32B_INDICES_S : MInst<"svldff1sh_gather_[{3}]index_{d}", "dPTx", "iUi",  [IsGatherLoad],               MemEltTyInt16,   "aarch64_sve_ldff1_gather_sxtw_index">;
def SVLDFF1UH_GATHER_32B_INDICES_S : MInst<"svldff1uh_gather_[{3}]index_{d}", "dPXx", "iUi",  [IsGatherLoad, IsZExtReturn], MemEltTyInt16,   "aarch64_sve_ldff1_gather_sxtw_index">;

// First-faulting load one vector (scalar base, unsigned vector index)
def SVLDFF1_GATHER_64B_INDICES_U   : MInst<"svldff1_gather_[{3}]index[_{d}]", "dPcu", "lUld", [IsGatherLoad],               MemEltTyDefault, "aarch64_sve_ldff1_gather_index">;
def SVLDFF1SH_GATHER_64B_INDICES_U : MInst<"svldff1sh_gather_[{3}]index_{d}", "dPTu", "lUl",  [IsGatherLoad],               MemEltTyInt16,   "aarch64_sve_ldff1_gather_index">;
def SVLDFF1UH_GATHER_64B_INDICES_U : MInst<"svldff1uh_gather_[{3}]index_{d}", "dPXu", "lUl",  [IsGatherLoad, IsZExtReturn], MemEltTyInt16,   "aarch64_sve_ldff1_gather_index">;
def SVLDFF1SW_GATHER_64B_INDICES_U : MInst<"svldff1sw_gather_[{3}]index_{d}", "dPUu", "lUl",  [IsGatherLoad],               MemEltTyInt32,   "aarch64_sve_ldff1_gather_index">;
def SVLDFF1UW_GATHER_64B_INDICES_U : MInst<"svldff1uw_gather_[{3}]index_{d}", "dPYu", "lUl",  [IsGatherLoad, IsZExtReturn], MemEltTyInt32,   "aarch64_sve_ldff1_gather_index">;

def SVLDFF1_GATHER_32B_INDICES_U   : MInst<"svldff1_gather_[{3}]index[_{d}]", "dPcu", "iUif", [IsGatherLoad],               MemEltTyDefault, "aarch64_sve_ldff1_gather_uxtw_index">;
def SVLDFF1SH_GATHER_32B_INDICES_U : MInst<"svldff1sh_gather_[{3}]index_{d}", "dPTu", "iUi",  [IsGatherLoad],               MemEltTyInt16,   "aarch64_sve_ldff1_gather_uxtw_index">;
def SVLDFF1UH_GATHER_32B_INDICES_U : MInst<"svldff1uh_gather_[{3}]index_{d}", "dPXu", "iUi",  [IsGatherLoad, IsZExtReturn], MemEltTyInt16,   "aarch64_sve_ldff1_gather_uxtw_index">;

// First-faulting load one vector (vector base, signed scalar index)
def SVLDFF1_GATHER_INDEX_S   : MInst<"svldff1_gather[_{2}base]_index_{d}",   "dPul", "ilUiUlfd", [IsGatherLoad],               MemEltTyDefault, "aarch64_sve_ldff1_gather_scalar_offset">;
def SVLDFF1SH_GATHER_INDEX_S : MInst<"svldff1sh_gather[_{2}base]_index_{d}", "dPul", "ilUiUl",   [IsGatherLoad],               MemEltTyInt16,   "aarch64_sve_ldff1_gather_scalar_offset">;
def SVLDFF1UH_GATHER_INDEX_S : MInst<"svldff1uh_gather[_{2}base]_index_{d}", "dPul", "ilUiUl",   [IsGatherLoad, IsZExtReturn], MemEltTyInt16,   "aarch64_sve_ldff1_gather_scalar_offset">;
def SVLDFF1SW_GATHER_INDEX_S : MInst<"svldff1sw_gather[_{2}base]_index_{d}", "dPul", "lUl",      [IsGatherLoad],               MemEltTyInt32,   "aarch64_sve_ldff1_gather_scalar_offset">;
def SVLDFF1UW_GATHER_INDEX_S : MInst<"svldff1uw_gather[_{2}base]_index_{d}", "dPul", "lUl",      [IsGatherLoad, IsZExtReturn], MemEltTyInt32,   "aarch64_sve_ldff1_gather_scalar_offset">;

// Non-faulting load one vector (scalar base)
def SVLDNF1   : MInst<"svldnf1[_{2}]", "dPc", "csilUcUsUiUlhfd", [IsLoad],               MemEltTyDefault, "aarch64_sve_ldnf1">;
def SVLDNF1SB : MInst<"svldnf1sb_{d}", "dPS", "silUsUiUl",       [IsLoad],               MemEltTyInt8,    "aarch64_sve_ldnf1">;
def SVLDNF1UB : MInst<"svldnf1ub_{d}", "dPW", "silUsUiUl",       [IsLoad, IsZExtReturn], MemEltTyInt8,    "aarch64_sve_ldnf1">;
def SVLDNF1SH : MInst<"svldnf1sh_{d}", "dPT", "ilUiUl",          [IsLoad],               MemEltTyInt16,   "aarch64_sve_ldnf1">;
def SVLDNF1UH : MInst<"svldnf1uh_{d}", "dPX", "ilUiUl",          [IsLoad, IsZExtReturn], MemEltTyInt16,   "aarch64_sve_ldnf1">;
def SVLDNF1SW : MInst<"svldnf1sw_{d}", "dPU", "lUl",             [IsLoad],               MemEltTyInt32,   "aarch64_sve_ldnf1">;
def SVLDNF1UW : MInst<"svldnf1uw_{d}", "dPY", "lUl",             [IsLoad, IsZExtReturn], MemEltTyInt32,   "aarch64_sve_ldnf1">;

// Non-faulting load one vector (scalar base, VL displacement)
def SVLDNF1_VNUM   : MInst<"svldnf1_vnum[_{2}]", "dPcl", "csilUcUsUiUlhfd", [IsLoad],               MemEltTyDefault, "aarch64_sve_ldnf1">;
def SVLDNF1SB_VNUM : MInst<"svldnf1sb_vnum_{d}", "dPSl", "silUsUiUl",       [IsLoad],               MemEltTyInt8,    "aarch64_sve_ldnf1">;
def SVLDNF1UB_VNUM : MInst<"svldnf1ub_vnum_{d}", "dPWl", "silUsUiUl",       [IsLoad, IsZExtReturn], MemEltTyInt8,    "aarch64_sve_ldnf1">;
def SVLDNF1SH_VNUM : MInst<"svldnf1sh_vnum_{d}", "dPTl", "ilUiUl",          [IsLoad],               MemEltTyInt16,   "aarch64_sve_ldnf1">;
def SVLDNF1UH_VNUM : MInst<"svldnf1uh_vnum_{d}", "dPXl", "ilUiUl",          [IsLoad, IsZExtReturn], MemEltTyInt16,   "aarch64_sve_ldnf1">;
def SVLDNF1SW_VNUM : MInst<"svldnf1sw_vnum_{d}", "dPUl", "lUl",             [IsLoad],               MemEltTyInt32,   "aarch64_sve_ldnf1">;
def SVLDNF1UW_VNUM : MInst<"svldnf1uw_vnum_{d}", "dPYl", "lUl",             [IsLoad, IsZExtReturn], MemEltTyInt32,   "aarch64_sve_ldnf1">;
} //  let SVETargetGuard = "sve", SMETargetGuard = InvalidMode

let SVETargetGuard = "sve,bf16", SMETargetGuard = InvalidMode in {
  def SVLDNF1_BF      : MInst<"svldnf1[_{2}]",      "dPc",  "b", [IsLoad], MemEltTyDefault, "aarch64_sve_ldnf1">;
  def SVLDNF1_VNUM_BF : MInst<"svldnf1_vnum[_{2}]", "dPcl", "b", [IsLoad], MemEltTyDefault, "aarch64_sve_ldnf1">;
}

// Load one vector, unextended load, non-temporal (scalar base)
def SVLDNT1 : MInst<"svldnt1[_{2}]", "dPc", "csilUcUsUiUlhfd", [IsLoad, VerifyRuntimeMode], MemEltTyDefault, "aarch64_sve_ldnt1">;

// Load one vector, unextended load, non-temporal (scalar base, VL displacement)
def SVLDNT1_VNUM : MInst<"svldnt1_vnum[_{2}]", "dPcl", "csilUcUsUiUlhfd", [IsLoad, VerifyRuntimeMode], MemEltTyDefault, "aarch64_sve_ldnt1">;

let SVETargetGuard = "sve,bf16", SMETargetGuard = "sme,bf16" in {
  def SVLDNT1_BF      : MInst<"svldnt1[_{2}]",      "dPc",  "b", [IsLoad, VerifyRuntimeMode], MemEltTyDefault, "aarch64_sve_ldnt1">;
  def SVLDNT1_VNUM_BF : MInst<"svldnt1_vnum[_{2}]", "dPcl", "b", [IsLoad, VerifyRuntimeMode], MemEltTyDefault, "aarch64_sve_ldnt1">;
}

// Load one quadword and replicate (scalar base)
def SVLD1RQ : SInst<"svld1rq[_{2}]", "dPc", "csilUcUsUiUlhfd", MergeNone, "aarch64_sve_ld1rq", [VerifyRuntimeMode]>;

let SVETargetGuard = "sve,bf16", SMETargetGuard = "sme,bf16" in {
  def SVLD1RQ_BF : SInst<"svld1rq[_{2}]", "dPc",  "b", MergeNone, "aarch64_sve_ld1rq", [VerifyRuntimeMode]>;
}

multiclass StructLoad<string name, string proto, string i> {
  def : SInst<name, proto, "csilUcUsUiUlhfd", MergeNone, i, [IsStructLoad, VerifyRuntimeMode]>;
  let SVETargetGuard = "sve,bf16", SMETargetGuard = "sme,bf16" in {
    def: SInst<name, proto, "b", MergeNone, i, [IsStructLoad, VerifyRuntimeMode]>;
  }
}

// Load N-element structure into N vectors (scalar base)
defm SVLD2 : StructLoad<"svld2[_{2}]", "2Pc", "aarch64_sve_ld2_sret">;
defm SVLD3 : StructLoad<"svld3[_{2}]", "3Pc", "aarch64_sve_ld3_sret">;
defm SVLD4 : StructLoad<"svld4[_{2}]", "4Pc", "aarch64_sve_ld4_sret">;

// Load N-element structure into N vectors (scalar base, VL displacement)
defm SVLD2_VNUM : StructLoad<"svld2_vnum[_{2}]", "2Pcl", "aarch64_sve_ld2_sret">;
defm SVLD3_VNUM : StructLoad<"svld3_vnum[_{2}]", "3Pcl", "aarch64_sve_ld3_sret">;
defm SVLD4_VNUM : StructLoad<"svld4_vnum[_{2}]", "4Pcl", "aarch64_sve_ld4_sret">;

// Load one octoword and replicate (scalar base)
let SVETargetGuard = "sve,f64mm", SMETargetGuard = InvalidMode in {
  def SVLD1RO : SInst<"svld1ro[_{2}]", "dPc", "csilUcUsUiUlhfd", MergeNone, "aarch64_sve_ld1ro">;
}
let SVETargetGuard = "sve,f64mm,bf16", SMETargetGuard = InvalidMode in {
  def SVLD1RO_BF16 : SInst<"svld1ro[_{2}]", "dPc", "b", MergeNone, "aarch64_sve_ld1ro">;
}

let SVETargetGuard = "sve,bf16", SMETargetGuard = InvalidMode in {
  def SVBFMMLA       : SInst<"svbfmmla[_{0}]",       "MMdd",  "b", MergeNone, "aarch64_sve_bfmmla",       [IsOverloadNone]>;
}

let SVETargetGuard = "sve,bf16", SMETargetGuard = "sme,bf16" in {
  def SVBFDOT        : SInst<"svbfdot[_{0}]",        "MMdd",  "b", MergeNone, "aarch64_sve_bfdot",        [IsOverloadNone, VerifyRuntimeMode]>;
  def SVBFMLALB      : SInst<"svbfmlalb[_{0}]",      "MMdd",  "b", MergeNone, "aarch64_sve_bfmlalb",      [IsOverloadNone, VerifyRuntimeMode]>;
  def SVBFMLALT      : SInst<"svbfmlalt[_{0}]",      "MMdd",  "b", MergeNone, "aarch64_sve_bfmlalt",      [IsOverloadNone, VerifyRuntimeMode]>;
  def SVBFDOT_N      : SInst<"svbfdot[_n_{0}]",      "MMda",  "b", MergeNone, "aarch64_sve_bfdot",        [IsOverloadNone, VerifyRuntimeMode]>;
  def SVBFMLALB_N    : SInst<"svbfmlalb[_n_{0}]",    "MMda",  "b", MergeNone, "aarch64_sve_bfmlalb",      [IsOverloadNone, VerifyRuntimeMode]>;
  def SVBFMLALT_N    : SInst<"svbfmlalt[_n_{0}]",    "MMda",  "b", MergeNone, "aarch64_sve_bfmlalt",      [IsOverloadNone, VerifyRuntimeMode]>;
  def SVBFDOT_LANE   : SInst<"svbfdot_lane[_{0}]",   "MMddi", "b", MergeNone, "aarch64_sve_bfdot_lane_v2",   [IsOverloadNone, VerifyRuntimeMode], [ImmCheck<3, ImmCheck0_3>]>;
  def SVBFMLALB_LANE : SInst<"svbfmlalb_lane[_{0}]", "MMddi", "b", MergeNone, "aarch64_sve_bfmlalb_lane_v2", [IsOverloadNone, VerifyRuntimeMode], [ImmCheck<3, ImmCheck0_7>]>;
  def SVBFMLALT_LANE : SInst<"svbfmlalt_lane[_{0}]", "MMddi", "b", MergeNone, "aarch64_sve_bfmlalt_lane_v2", [IsOverloadNone, VerifyRuntimeMode], [ImmCheck<3, ImmCheck0_7>]>;
} // let SVETargetGuard = "sve,bf16", SMETargetGuard = "sme,bf16"

let SVETargetGuard = "sve2p1", SMETargetGuard = InvalidMode in {
  // Contiguous zero-extending load to quadword (single vector).
  def SVLD1UWQ      : MInst<"svld1uwq[_{d}]", "dPc",  "iUif", [IsLoad], MemEltTyInt32, "aarch64_sve_ld1uwq">;
  def SVLD1UWQ_VNUM : MInst<"svld1uwq_vnum[_{d}]", "dPcl", "iUif", [IsLoad], MemEltTyInt32, "aarch64_sve_ld1uwq">;

  def SVLD1UDQ      : MInst<"svld1udq[_{d}]", "dPc",  "lUld", [IsLoad], MemEltTyInt64, "aarch64_sve_ld1udq">;
  def SVLD1UDQ_VNUM : MInst<"svld1udq_vnum[_{d}]", "dPcl", "lUld", [IsLoad], MemEltTyInt64, "aarch64_sve_ld1udq">;

  // Load one vector (vector base + scalar offset)
  def SVLD1Q_GATHER_U64BASE_OFFSET : MInst<"svld1q_gather[_{2}base]_offset_{d}", "dPgl", "cUcsUsiUilUlfhdb", [IsGatherLoad, IsByteIndexed], MemEltTyDefault, "aarch64_sve_ld1q_gather_scalar_offset">;
  def SVLD1Q_GATHER_U64BASE : MInst<"svld1q_gather[_{2}base]_{d}", "dPg", "cUcsUsiUilUlfhdb", [IsGatherLoad, IsByteIndexed], MemEltTyDefault, "aarch64_sve_ld1q_gather_scalar_offset">;

  // Load one vector (scalar base + vector offset)
  def SVLD1Q_GATHER_U64OFFSET : MInst<"svld1q_gather_[{3}]offset[_{d}]", "dPcg", "cUcsUsiUilUlfhdb", [IsGatherLoad, IsByteIndexed], MemEltTyDefault, "aarch64_sve_ld1q_gather_vector_offset">;

  // Load N-element structure into N vectors (scalar base)
  defm SVLD2Q : StructLoad<"svld2q[_{2}]", "2Pc", "aarch64_sve_ld2q_sret">;
  defm SVLD3Q : StructLoad<"svld3q[_{2}]", "3Pc", "aarch64_sve_ld3q_sret">;
  defm SVLD4Q : StructLoad<"svld4q[_{2}]", "4Pc", "aarch64_sve_ld4q_sret">;

  // Load N-element structure into N vectors (scalar base, VL displacement)
  defm SVLD2Q_VNUM : StructLoad<"svld2q_vnum[_{2}]", "2Pcl", "aarch64_sve_ld2q_sret">;
  defm SVLD3Q_VNUM : StructLoad<"svld3q_vnum[_{2}]", "3Pcl", "aarch64_sve_ld3q_sret">;
  defm SVLD4Q_VNUM : StructLoad<"svld4q_vnum[_{2}]", "4Pcl", "aarch64_sve_ld4q_sret">;

  // Load quadwords (scalar base + vector index)
  def SVLD1Q_GATHER_INDICES_U : MInst<"svld1q_gather_[{3}]index[_{d}]", "dPcg", "sUsiUilUlbhfd", [IsGatherLoad], MemEltTyDefault, "aarch64_sve_ld1q_gather_index">;

  // Load quadwords (vector base + scalar index)
  def SVLD1Q_GATHER_INDEX_S   : MInst<"svld1q_gather[_{2}base]_index_{d}", "dPgl", "sUsiUilUlbhfd", [IsGatherLoad], MemEltTyDefault, "aarch64_sve_ld1q_gather_scalar_offset">;
}

////////////////////////////////////////////////////////////////////////////////
// Stores

// Store one vector (scalar base)
def SVST1    : MInst<"svst1[_{d}]",  "vPpd", "csilUcUsUiUlhfd", [IsStore, VerifyRuntimeMode], MemEltTyDefault, "aarch64_sve_st1">;
def SVST1B_S : MInst<"svst1b[_{d}]", "vPAd", "sil",             [IsStore, VerifyRuntimeMode], MemEltTyInt8,    "aarch64_sve_st1">;
def SVST1B_U : MInst<"svst1b[_{d}]", "vPEd", "UsUiUl",          [IsStore, VerifyRuntimeMode], MemEltTyInt8,    "aarch64_sve_st1">;
def SVST1H_S : MInst<"svst1h[_{d}]", "vPBd", "il",              [IsStore, VerifyRuntimeMode], MemEltTyInt16,   "aarch64_sve_st1">;
def SVST1H_U : MInst<"svst1h[_{d}]", "vPFd", "UiUl",            [IsStore, VerifyRuntimeMode], MemEltTyInt16,   "aarch64_sve_st1">;
def SVST1W_S : MInst<"svst1w[_{d}]", "vPCd", "l",               [IsStore, VerifyRuntimeMode], MemEltTyInt32,   "aarch64_sve_st1">;
def SVST1W_U : MInst<"svst1w[_{d}]", "vPGd", "Ul",              [IsStore, VerifyRuntimeMode], MemEltTyInt32,   "aarch64_sve_st1">;

// Store one vector (scalar base, VL displacement)
def SVST1_VNUM    : MInst<"svst1_vnum[_{d}]",  "vPpld", "csilUcUsUiUlhfd", [IsStore, VerifyRuntimeMode], MemEltTyDefault, "aarch64_sve_st1">;
def SVST1B_VNUM_S : MInst<"svst1b_vnum[_{d}]", "vPAld", "sil",             [IsStore, VerifyRuntimeMode], MemEltTyInt8,    "aarch64_sve_st1">;
def SVST1B_VNUM_U : MInst<"svst1b_vnum[_{d}]", "vPEld", "UsUiUl",          [IsStore, VerifyRuntimeMode], MemEltTyInt8,    "aarch64_sve_st1">;
def SVST1H_VNUM_S : MInst<"svst1h_vnum[_{d}]", "vPBld", "il",              [IsStore, VerifyRuntimeMode], MemEltTyInt16,   "aarch64_sve_st1">;
def SVST1H_VNUM_U : MInst<"svst1h_vnum[_{d}]", "vPFld", "UiUl",            [IsStore, VerifyRuntimeMode], MemEltTyInt16,   "aarch64_sve_st1">;
def SVST1W_VNUM_S : MInst<"svst1w_vnum[_{d}]", "vPCld", "l",               [IsStore, VerifyRuntimeMode], MemEltTyInt32,   "aarch64_sve_st1">;
def SVST1W_VNUM_U : MInst<"svst1w_vnum[_{d}]", "vPGld", "Ul",              [IsStore, VerifyRuntimeMode], MemEltTyInt32,   "aarch64_sve_st1">;

let SVETargetGuard = "sve,bf16", SMETargetGuard = "sme,bf16" in {
  def SVST1_BF      : MInst<"svst1[_{d}]",      "vPpd",  "b", [IsStore, VerifyRuntimeMode], MemEltTyDefault, "aarch64_sve_st1">;
  def SVST1_VNUM_BF : MInst<"svst1_vnum[_{d}]", "vPpld", "b", [IsStore, VerifyRuntimeMode], MemEltTyDefault, "aarch64_sve_st1">;
}

let SVETargetGuard = "sve", SMETargetGuard = InvalidMode in {
// Store one vector (vector base)
def SVST1_SCATTER_BASES_U     : MInst<"svst1_scatter[_{2}base_{d}]",  "vPud",  "ilUiUlfd", [IsScatterStore], MemEltTyDefault, "aarch64_sve_st1_scatter_scalar_offset">;
def SVST1B_SCATTER_BASES_U    : MInst<"svst1b_scatter[_{2}base_{d}]", "vPud",  "ilUiUl",   [IsScatterStore], MemEltTyInt8,    "aarch64_sve_st1_scatter_scalar_offset">;
def SVST1H_SCATTER_BASES_U    : MInst<"svst1h_scatter[_{2}base_{d}]", "vPud",  "ilUiUl",   [IsScatterStore], MemEltTyInt16,   "aarch64_sve_st1_scatter_scalar_offset">;
def SVST1W_SCATTER_BASES_U    : MInst<"svst1w_scatter[_{2}base_{d}]", "vPud",  "lUl",      [IsScatterStore], MemEltTyInt32,   "aarch64_sve_st1_scatter_scalar_offset">;

// Store one vector (scalar base, signed vector offset in bytes)
def SVST1_SCATTER_64B_OFFSETS_S   : MInst<"svst1_scatter_[{3}]offset[_{d}]",  "vPpxd", "lUld", [IsScatterStore, IsByteIndexed], MemEltTyDefault, "aarch64_sve_st1_scatter">;
def SVST1B_SCATTER_64B_OFFSETS_SS : MInst<"svst1b_scatter_[{3}]offset[_{d}]", "vPAxd", "l",    [IsScatterStore, IsByteIndexed], MemEltTyInt8,    "aarch64_sve_st1_scatter">;
def SVST1B_SCATTER_64B_OFFSETS_SU : MInst<"svst1b_scatter_[{3}]offset[_{d}]", "vPExd", "Ul",   [IsScatterStore, IsByteIndexed], MemEltTyInt8,    "aarch64_sve_st1_scatter">;
def SVST1H_SCATTER_64B_OFFSETS_SS : MInst<"svst1h_scatter_[{3}]offset[_{d}]", "vPBxd", "l",    [IsScatterStore, IsByteIndexed], MemEltTyInt16,   "aarch64_sve_st1_scatter">;
def SVST1H_SCATTER_64B_OFFSETS_SU : MInst<"svst1h_scatter_[{3}]offset[_{d}]", "vPFxd", "Ul",   [IsScatterStore, IsByteIndexed], MemEltTyInt16,   "aarch64_sve_st1_scatter">;
def SVST1W_SCATTER_64B_OFFSETS_SS : MInst<"svst1w_scatter_[{3}]offset[_{d}]", "vPCxd", "l",    [IsScatterStore, IsByteIndexed], MemEltTyInt32,   "aarch64_sve_st1_scatter">;
def SVST1W_SCATTER_64B_OFFSETS_SU : MInst<"svst1w_scatter_[{3}]offset[_{d}]", "vPGxd", "Ul",   [IsScatterStore, IsByteIndexed], MemEltTyInt32,   "aarch64_sve_st1_scatter">;

def SVST1_SCATTER_32B_OFFSETS_S   : MInst<"svst1_scatter_[{3}]offset[_{d}]",  "vPpxd", "iUif", [IsScatterStore, IsByteIndexed], MemEltTyDefault, "aarch64_sve_st1_scatter_sxtw">;
def SVST1B_SCATTER_32B_OFFSETS_SS : MInst<"svst1b_scatter_[{3}]offset[_{d}]", "vPAxd", "i",    [IsScatterStore, IsByteIndexed], MemEltTyInt8,    "aarch64_sve_st1_scatter_sxtw">;
def SVST1B_SCATTER_32B_OFFSETS_SU : MInst<"svst1b_scatter_[{3}]offset[_{d}]", "vPExd", "Ui",   [IsScatterStore, IsByteIndexed], MemEltTyInt8,    "aarch64_sve_st1_scatter_sxtw">;
def SVST1H_SCATTER_32B_OFFSETS_SS : MInst<"svst1h_scatter_[{3}]offset[_{d}]", "vPBxd", "i",    [IsScatterStore, IsByteIndexed], MemEltTyInt16,   "aarch64_sve_st1_scatter_sxtw">;
def SVST1H_SCATTER_32B_OFFSETS_SU : MInst<"svst1h_scatter_[{3}]offset[_{d}]", "vPFxd", "Ui",   [IsScatterStore, IsByteIndexed], MemEltTyInt16,   "aarch64_sve_st1_scatter_sxtw">;

// Store one vector (scalar base, unsigned vector offset in bytes)
def SVST1_SCATTER_64B_OFFSETS_U   : MInst<"svst1_scatter_[{3}]offset[_{d}]",  "vPpud", "lUld", [IsScatterStore, IsByteIndexed], MemEltTyDefault, "aarch64_sve_st1_scatter">;
def SVST1B_SCATTER_64B_OFFSETS_US : MInst<"svst1b_scatter_[{3}]offset[_{d}]", "vPAud", "l",    [IsScatterStore, IsByteIndexed], MemEltTyInt8,    "aarch64_sve_st1_scatter">;
def SVST1B_SCATTER_64B_OFFSETS_UU : MInst<"svst1b_scatter_[{3}]offset[_{d}]", "vPEud", "Ul",   [IsScatterStore, IsByteIndexed], MemEltTyInt8,    "aarch64_sve_st1_scatter">;
def SVST1H_SCATTER_64B_OFFSETS_US : MInst<"svst1h_scatter_[{3}]offset[_{d}]", "vPBud", "l",    [IsScatterStore, IsByteIndexed], MemEltTyInt16,   "aarch64_sve_st1_scatter">;
def SVST1H_SCATTER_64B_OFFSETS_UU : MInst<"svst1h_scatter_[{3}]offset[_{d}]", "vPFud", "Ul",   [IsScatterStore, IsByteIndexed], MemEltTyInt16,   "aarch64_sve_st1_scatter">;
def SVST1W_SCATTER_64B_OFFSETS_US : MInst<"svst1w_scatter_[{3}]offset[_{d}]", "vPCud", "l",    [IsScatterStore, IsByteIndexed], MemEltTyInt32,   "aarch64_sve_st1_scatter">;
def SVST1W_SCATTER_64B_OFFSETS_UU : MInst<"svst1w_scatter_[{3}]offset[_{d}]", "vPGud", "Ul",   [IsScatterStore, IsByteIndexed], MemEltTyInt32,   "aarch64_sve_st1_scatter">;

def SVST1_SCATTER_32B_OFFSETS_U   : MInst<"svst1_scatter_[{3}]offset[_{d}]",  "vPpud", "iUif", [IsScatterStore, IsByteIndexed], MemEltTyDefault, "aarch64_sve_st1_scatter_uxtw">;
def SVST1B_SCATTER_32B_OFFSETS_US : MInst<"svst1b_scatter_[{3}]offset[_{d}]", "vPAud", "i",    [IsScatterStore, IsByteIndexed], MemEltTyInt8,    "aarch64_sve_st1_scatter_uxtw">;
def SVST1B_SCATTER_32B_OFFSETS_UU : MInst<"svst1b_scatter_[{3}]offset[_{d}]", "vPEud", "Ui",   [IsScatterStore, IsByteIndexed], MemEltTyInt8,    "aarch64_sve_st1_scatter_uxtw">;
def SVST1H_SCATTER_32B_OFFSETS_US : MInst<"svst1h_scatter_[{3}]offset[_{d}]", "vPBud", "i",    [IsScatterStore, IsByteIndexed], MemEltTyInt16,   "aarch64_sve_st1_scatter_uxtw">;
def SVST1H_SCATTER_32B_OFFSETS_UU : MInst<"svst1h_scatter_[{3}]offset[_{d}]", "vPFud", "Ui",   [IsScatterStore, IsByteIndexed], MemEltTyInt16,   "aarch64_sve_st1_scatter_uxtw">;

// Store one vector (vector base, signed scalar offset in bytes)
def SVST1_SCATTER_OFFSET_S    : MInst<"svst1_scatter[_{2}base]_offset[_{d}]",  "vPuld", "ilUiUlfd", [IsScatterStore, IsByteIndexed], MemEltTyDefault, "aarch64_sve_st1_scatter_scalar_offset">;
def SVST1B_SCATTER_OFFSET_S   : MInst<"svst1b_scatter[_{2}base]_offset[_{d}]", "vPuld", "ilUiUl",   [IsScatterStore, IsByteIndexed], MemEltTyInt8,    "aarch64_sve_st1_scatter_scalar_offset">;
def SVST1H_SCATTER_OFFSET_S   : MInst<"svst1h_scatter[_{2}base]_offset[_{d}]", "vPuld", "ilUiUl",   [IsScatterStore, IsByteIndexed], MemEltTyInt16,   "aarch64_sve_st1_scatter_scalar_offset">;
def SVST1W_SCATTER_OFFSET_S   : MInst<"svst1w_scatter[_{2}base]_offset[_{d}]", "vPuld", "lUl",      [IsScatterStore, IsByteIndexed], MemEltTyInt32,   "aarch64_sve_st1_scatter_scalar_offset">;

// Store one vector (scalar base, signed vector index)
def SVST1_SCATTER_64B_INDICES_S   : MInst<"svst1_scatter_[{3}]index[_{d}]",  "vPpxd", "lUld", [IsScatterStore], MemEltTyDefault, "aarch64_sve_st1_scatter_index">;
def SVST1H_SCATTER_64B_INDICES_SS : MInst<"svst1h_scatter_[{3}]index[_{d}]", "vPBxd", "l",    [IsScatterStore], MemEltTyInt16,   "aarch64_sve_st1_scatter_index">;
def SVST1H_SCATTER_64B_INDICES_SU : MInst<"svst1h_scatter_[{3}]index[_{d}]", "vPFxd", "Ul",   [IsScatterStore], MemEltTyInt16,   "aarch64_sve_st1_scatter_index">;
def SVST1W_SCATTER_64B_INDICES_SS : MInst<"svst1w_scatter_[{3}]index[_{d}]", "vPCxd", "l",    [IsScatterStore], MemEltTyInt32,   "aarch64_sve_st1_scatter_index">;
def SVST1W_SCATTER_64B_INDICES_SU : MInst<"svst1w_scatter_[{3}]index[_{d}]", "vPGxd", "Ul",   [IsScatterStore], MemEltTyInt32,   "aarch64_sve_st1_scatter_index">;

def SVST1_SCATTER_32B_INDICES_S   : MInst<"svst1_scatter_[{3}]index[_{d}]",  "vPpxd", "iUif", [IsScatterStore], MemEltTyDefault, "aarch64_sve_st1_scatter_sxtw_index">;
def SVST1H_SCATTER_32B_INDICES_SS : MInst<"svst1h_scatter_[{3}]index[_{d}]", "vPBxd", "i",    [IsScatterStore], MemEltTyInt16,   "aarch64_sve_st1_scatter_sxtw_index">;
def SVST1H_SCATTER_32B_INDICES_SU : MInst<"svst1h_scatter_[{3}]index[_{d}]", "vPFxd", "Ui",   [IsScatterStore], MemEltTyInt16,   "aarch64_sve_st1_scatter_sxtw_index">;

// Store one vector (scalar base, unsigned vector index)
def SVST1_SCATTER_64B_INDICES_U   : MInst<"svst1_scatter_[{3}]index[_{d}]",  "vPpud", "lUld", [IsScatterStore], MemEltTyDefault, "aarch64_sve_st1_scatter_index">;
def SVST1H_SCATTER_64B_INDICES_US : MInst<"svst1h_scatter_[{3}]index[_{d}]", "vPBud", "l",    [IsScatterStore], MemEltTyInt16,   "aarch64_sve_st1_scatter_index">;
def SVST1H_SCATTER_64B_INDICES_UU : MInst<"svst1h_scatter_[{3}]index[_{d}]", "vPFud", "Ul",   [IsScatterStore], MemEltTyInt16,   "aarch64_sve_st1_scatter_index">;
def SVST1W_SCATTER_64B_INDICES_US : MInst<"svst1w_scatter_[{3}]index[_{d}]", "vPCud", "l",    [IsScatterStore], MemEltTyInt32,   "aarch64_sve_st1_scatter_index">;
def SVST1W_SCATTER_64B_INDICES_UU : MInst<"svst1w_scatter_[{3}]index[_{d}]", "vPGud", "Ul",   [IsScatterStore], MemEltTyInt32,   "aarch64_sve_st1_scatter_index">;

def SVST1_SCATTER_32B_INDICES_U   : MInst<"svst1_scatter_[{3}]index[_{d}]",  "vPpud", "iUif", [IsScatterStore], MemEltTyDefault, "aarch64_sve_st1_scatter_uxtw_index">;
def SVST1H_SCATTER_32B_INDICES_US : MInst<"svst1h_scatter_[{3}]index[_{d}]", "vPBud", "i",    [IsScatterStore], MemEltTyInt16,   "aarch64_sve_st1_scatter_uxtw_index">;
def SVST1H_SCATTER_32B_INDICES_UU : MInst<"svst1h_scatter_[{3}]index[_{d}]", "vPFud", "Ui",   [IsScatterStore], MemEltTyInt16,   "aarch64_sve_st1_scatter_uxtw_index">;

// Store one vector (vector base, signed scalar index)
def SVST1_SCATTER_INDEX_S     : MInst<"svst1_scatter[_{2}base]_index[_{d}]",  "vPuld", "ilUiUlfd", [IsScatterStore], MemEltTyDefault, "aarch64_sve_st1_scatter_scalar_offset">;
def SVST1H_SCATTER_INDEX_S    : MInst<"svst1h_scatter[_{2}base]_index[_{d}]", "vPuld", "ilUiUl",   [IsScatterStore], MemEltTyInt16,   "aarch64_sve_st1_scatter_scalar_offset">;
def SVST1W_SCATTER_INDEX_S    : MInst<"svst1w_scatter[_{2}base]_index[_{d}]", "vPuld", "lUl",      [IsScatterStore], MemEltTyInt32,   "aarch64_sve_st1_scatter_scalar_offset">;
} // let SVETargetGuard = "sve"

multiclass StructStore<string name, string proto, string i> {
  def : SInst<name, proto, "csilUcUsUiUlhfd", MergeNone, i, [IsStructStore, VerifyRuntimeMode]>;
  let SVETargetGuard = "sve,bf16", SMETargetGuard = "sme,bf16" in {
    def: SInst<name, proto, "b", MergeNone, i, [IsStructStore, VerifyRuntimeMode]>;
  }
}
// Store N vectors into N-element structure (scalar base)
defm SVST2 : StructStore<"svst2[_{d}]", "vPp2", "aarch64_sve_st2">;
defm SVST3 : StructStore<"svst3[_{d}]", "vPp3", "aarch64_sve_st3">;
defm SVST4 : StructStore<"svst4[_{d}]", "vPp4", "aarch64_sve_st4">;

// Store N vectors into N-element structure (scalar base, VL displacement)
defm SVST2_VNUM : StructStore<"svst2_vnum[_{d}]", "vPpl2", "aarch64_sve_st2">;
defm SVST3_VNUM : StructStore<"svst3_vnum[_{d}]", "vPpl3", "aarch64_sve_st3">;
defm SVST4_VNUM : StructStore<"svst4_vnum[_{d}]", "vPpl4", "aarch64_sve_st4">;

// Store one vector, with no truncation, non-temporal (scalar base)
def SVSTNT1 : MInst<"svstnt1[_{d}]", "vPpd", "csilUcUsUiUlhfd", [IsStore, VerifyRuntimeMode], MemEltTyDefault, "aarch64_sve_stnt1">;

// Store one vector, with no truncation, non-temporal (scalar base, VL displacement)
def SVSTNT1_VNUM : MInst<"svstnt1_vnum[_{d}]", "vPpld", "csilUcUsUiUlhfd", [IsStore, VerifyRuntimeMode], MemEltTyDefault, "aarch64_sve_stnt1">;

let SVETargetGuard = "sve,bf16", SMETargetGuard = "sme,bf16" in {
  def SVSTNT1_BF      : MInst<"svstnt1[_{d}]",      "vPpd",  "b", [IsStore, VerifyRuntimeMode], MemEltTyDefault, "aarch64_sve_stnt1">;
  def SVSTNT1_VNUM_BF : MInst<"svstnt1_vnum[_{d}]", "vPpld", "b", [IsStore, VerifyRuntimeMode], MemEltTyDefault, "aarch64_sve_stnt1">;
}

let SVETargetGuard = "sve2p1", SMETargetGuard = InvalidMode in {
  // Contiguous truncating store from quadword (single vector).
  def SVST1UWQ      : MInst<"svst1wq[_{d}]", "vPpd", "iUif",  [IsStore], MemEltTyInt32, "aarch64_sve_st1wq">;
  def SVST1UWQ_VNUM : MInst<"svst1wq_vnum[_{d}]", "vPpld", "iUif", [IsStore], MemEltTyInt32, "aarch64_sve_st1wq">;

  def SVST1UDQ      : MInst<"svst1dq[_{d}]", "vPpd", "lUld",  [IsStore], MemEltTyInt64, "aarch64_sve_st1dq">;
  def SVST1UDQ_VNUM : MInst<"svst1dq_vnum[_{d}]", "vPpld", "lUld", [IsStore], MemEltTyInt64, "aarch64_sve_st1dq">;

  // Store one vector (vector base + scalar offset)
  def SVST1Q_SCATTER_U64BASE_OFFSET : MInst<"svst1q_scatter[_{2}base]_offset[_{d}]",  "vPgld", "cUcsUsiUilUlfhdb", [IsScatterStore, IsByteIndexed], MemEltTyDefault, "aarch64_sve_st1q_scatter_scalar_offset">;
  def SVST1Q_SCATTER_U64BASE : MInst<"svst1q_scatter[_{2}base][_{d}]",  "vPgd", "cUcsUsiUilUlfhdb", [IsScatterStore, IsByteIndexed], MemEltTyDefault, "aarch64_sve_st1q_scatter_scalar_offset">;

  // Store one vector (scalar base + vector offset)
  def SVST1Q_SCATTER_OFFSETS_U : MInst<"svst1q_scatter_[{3}]offset[_{d}]", "vPpgd", "cUcsUsiUilUlfhdb", [IsScatterStore, IsByteIndexed], MemEltTyDefault, "aarch64_sve_st1q_scatter_vector_offset">;
  def SVST1Q_SCATTER_OFFSETS_S : MInst<"svst1q_scatter_[{3}]offset[_{d}]", "vPp#d", "cUcsUsiUilUlfhdb", [IsScatterStore, IsByteIndexed], MemEltTyDefault, "aarch64_sve_st1q_scatter_vector_offset">;

  // Store N vectors into N-element structure (scalar base)
  defm SVST2Q : StructStore<"svst2q[_{d}]", "vPc2", "aarch64_sve_st2q">;
  defm SVST3Q : StructStore<"svst3q[_{d}]", "vPc3", "aarch64_sve_st3q">;
  defm SVST4Q : StructStore<"svst4q[_{d}]", "vPc4", "aarch64_sve_st4q">;

  // Store N vectors into N-element structure (scalar base, VL displacement)
  defm SVST2Q_VNUM : StructStore<"svst2q_vnum[_{d}]", "vPcl2", "aarch64_sve_st2q">;
  defm SVST3Q_VNUM : StructStore<"svst3q_vnum[_{d}]", "vPcl3", "aarch64_sve_st3q">;
  defm SVST4Q_VNUM : StructStore<"svst4q_vnum[_{d}]", "vPcl4", "aarch64_sve_st4q">;

  // Scatter store quadwords (scalar base + vector index)
  def SVST1Q_SCATTER_INDICES_U : MInst<"svst1q_scatter_[{3}]index[_{d}]", "vPpgd", "sUsiUilUlbhfd", [IsScatterStore], MemEltTyDefault, "aarch64_sve_st1q_scatter_index">;
  def SVST1Q_SCATTER_INDICES_S : MInst<"svst1q_scatter_[{3}]index[_{d}]", "vPp#d", "sUsiUilUlbhfd", [IsScatterStore], MemEltTyDefault, "aarch64_sve_st1q_scatter_index">;

  // Scatter store quadwords (vector base + scalar index)
  def SVST1Q_SCATTER_INDEX_S   : MInst<"svst1q_scatter[_{2}base]_index[_{d}]", "vPgld", "sUsiUilUlbhfd", [IsScatterStore], MemEltTyDefault, "aarch64_sve_st1q_scatter_scalar_offset">;
}

////////////////////////////////////////////////////////////////////////////////
// Prefetches

// Prefetch (Scalar base)
def SVPRFB : MInst<"svprfb", "vPQJ", "c", [IsPrefetch, VerifyRuntimeMode], MemEltTyInt8,  "aarch64_sve_prf">;
def SVPRFH : MInst<"svprfh", "vPQJ", "s", [IsPrefetch, VerifyRuntimeMode], MemEltTyInt16, "aarch64_sve_prf">;
def SVPRFW : MInst<"svprfw", "vPQJ", "i", [IsPrefetch, VerifyRuntimeMode], MemEltTyInt32, "aarch64_sve_prf">;
def SVPRFD : MInst<"svprfd", "vPQJ", "l", [IsPrefetch, VerifyRuntimeMode], MemEltTyInt64, "aarch64_sve_prf">;

// Prefetch (Scalar base, VL displacement)
def SVPRFB_VNUM : MInst<"svprfb_vnum", "vPQlJ", "c", [IsPrefetch, VerifyRuntimeMode], MemEltTyInt8,  "aarch64_sve_prf">;
def SVPRFH_VNUM : MInst<"svprfh_vnum", "vPQlJ", "s", [IsPrefetch, VerifyRuntimeMode], MemEltTyInt16, "aarch64_sve_prf">;
def SVPRFW_VNUM : MInst<"svprfw_vnum", "vPQlJ", "i", [IsPrefetch, VerifyRuntimeMode], MemEltTyInt32, "aarch64_sve_prf">;
def SVPRFD_VNUM : MInst<"svprfd_vnum", "vPQlJ", "l", [IsPrefetch, VerifyRuntimeMode], MemEltTyInt64, "aarch64_sve_prf">;

let SVETargetGuard = "sve", SMETargetGuard = InvalidMode in {
// Prefetch (Vector bases)
def SVPRFB_GATHER_BASES : MInst<"svprfb_gather[_{2}base]", "vPdJ", "UiUl", [IsGatherPrefetch], MemEltTyInt8,  "aarch64_sve_prfb_gather_scalar_offset">;
def SVPRFH_GATHER_BASES : MInst<"svprfh_gather[_{2}base]", "vPdJ", "UiUl", [IsGatherPrefetch], MemEltTyInt16, "aarch64_sve_prfh_gather_scalar_offset">;
def SVPRFW_GATHER_BASES : MInst<"svprfw_gather[_{2}base]", "vPdJ", "UiUl", [IsGatherPrefetch], MemEltTyInt32, "aarch64_sve_prfw_gather_scalar_offset">;
def SVPRFD_GATHER_BASES : MInst<"svprfd_gather[_{2}base]", "vPdJ", "UiUl", [IsGatherPrefetch], MemEltTyInt64, "aarch64_sve_prfd_gather_scalar_offset">;

// Prefetch (Scalar base, Vector offsets)
def SVPRFB_GATHER_32B_OFFSETS_S : MInst<"svprfb_gather_[{3}]offset", "vPQdJ", "i",  [IsGatherPrefetch], MemEltTyInt8,  "aarch64_sve_prfb_gather_sxtw_index">;
def SVPRFH_GATHER_32B_OFFSETS_S : MInst<"svprfh_gather_[{3}]index",  "vPQdJ", "i",  [IsGatherPrefetch], MemEltTyInt16, "aarch64_sve_prfh_gather_sxtw_index">;
def SVPRFW_GATHER_32B_OFFSETS_S : MInst<"svprfw_gather_[{3}]index",  "vPQdJ", "i",  [IsGatherPrefetch], MemEltTyInt32, "aarch64_sve_prfw_gather_sxtw_index">;
def SVPRFD_GATHER_32B_OFFSETS_S : MInst<"svprfd_gather_[{3}]index",  "vPQdJ", "i",  [IsGatherPrefetch], MemEltTyInt64, "aarch64_sve_prfd_gather_sxtw_index">;

def SVPRFB_GATHER_64B_OFFSETS_S : MInst<"svprfb_gather_[{3}]offset", "vPQdJ", "l",  [IsGatherPrefetch], MemEltTyInt8,  "aarch64_sve_prfb_gather_index">;
def SVPRFH_GATHER_64B_OFFSETS_S : MInst<"svprfh_gather_[{3}]index",  "vPQdJ", "l",  [IsGatherPrefetch], MemEltTyInt16, "aarch64_sve_prfh_gather_index">;
def SVPRFW_GATHER_64B_OFFSETS_S : MInst<"svprfw_gather_[{3}]index",  "vPQdJ", "l",  [IsGatherPrefetch], MemEltTyInt32, "aarch64_sve_prfw_gather_index">;
def SVPRFD_GATHER_64B_OFFSETS_S : MInst<"svprfd_gather_[{3}]index",  "vPQdJ", "l",  [IsGatherPrefetch], MemEltTyInt64, "aarch64_sve_prfd_gather_index">;

def SVPRFB_GATHER_32B_OFFSETS_U : MInst<"svprfb_gather_[{3}]offset", "vPQdJ", "Ui", [IsGatherPrefetch], MemEltTyInt8,  "aarch64_sve_prfb_gather_uxtw_index">;
def SVPRFH_GATHER_32B_OFFSETS_U : MInst<"svprfh_gather_[{3}]index",  "vPQdJ", "Ui", [IsGatherPrefetch], MemEltTyInt16, "aarch64_sve_prfh_gather_uxtw_index">;
def SVPRFW_GATHER_32B_OFFSETS_U : MInst<"svprfw_gather_[{3}]index",  "vPQdJ", "Ui", [IsGatherPrefetch], MemEltTyInt32, "aarch64_sve_prfw_gather_uxtw_index">;
def SVPRFD_GATHER_32B_OFFSETS_U : MInst<"svprfd_gather_[{3}]index",  "vPQdJ", "Ui", [IsGatherPrefetch], MemEltTyInt64, "aarch64_sve_prfd_gather_uxtw_index">;

def SVPRFB_GATHER_64B_OFFSETS_U : MInst<"svprfb_gather_[{3}]offset", "vPQdJ", "Ul", [IsGatherPrefetch], MemEltTyInt8,  "aarch64_sve_prfb_gather_index">;
def SVPRFH_GATHER_64B_OFFSETS_U : MInst<"svprfh_gather_[{3}]index",  "vPQdJ", "Ul", [IsGatherPrefetch], MemEltTyInt16, "aarch64_sve_prfh_gather_index">;
def SVPRFW_GATHER_64B_OFFSETS_U : MInst<"svprfw_gather_[{3}]index",  "vPQdJ", "Ul", [IsGatherPrefetch], MemEltTyInt32, "aarch64_sve_prfw_gather_index">;
def SVPRFD_GATHER_64B_OFFSETS_U : MInst<"svprfd_gather_[{3}]index",  "vPQdJ", "Ul", [IsGatherPrefetch], MemEltTyInt64, "aarch64_sve_prfd_gather_index">;

// Prefetch (Vector bases, scalar offset)
def SVPRFB_GATHER_BASES_OFFSET : MInst<"svprfb_gather[_{2}base]_offset", "vPdlJ", "UiUl", [IsGatherPrefetch], MemEltTyInt8,  "aarch64_sve_prfb_gather_scalar_offset">;
def SVPRFH_GATHER_BASES_OFFSET : MInst<"svprfh_gather[_{2}base]_index",  "vPdlJ", "UiUl", [IsGatherPrefetch], MemEltTyInt16, "aarch64_sve_prfh_gather_scalar_offset">;
def SVPRFW_GATHER_BASES_OFFSET : MInst<"svprfw_gather[_{2}base]_index",  "vPdlJ", "UiUl", [IsGatherPrefetch], MemEltTyInt32, "aarch64_sve_prfw_gather_scalar_offset">;
def SVPRFD_GATHER_BASES_OFFSET : MInst<"svprfd_gather[_{2}base]_index",  "vPdlJ", "UiUl", [IsGatherPrefetch], MemEltTyInt64, "aarch64_sve_prfd_gather_scalar_offset">;
} // let SVETargetGuard = "sve"

////////////////////////////////////////////////////////////////////////////////
// Address calculations

let SVETargetGuard = "sve", SMETargetGuard = InvalidMode in {
def SVADRB : SInst<"svadrb[_{0}base]_[{2}]offset", "uud", "ilUiUl", MergeNone, "aarch64_sve_adrb">;
def SVADRH : SInst<"svadrh[_{0}base]_[{2}]index",  "uud", "ilUiUl", MergeNone, "aarch64_sve_adrh">;
def SVADRW : SInst<"svadrw[_{0}base]_[{2}]index",  "uud", "ilUiUl", MergeNone, "aarch64_sve_adrw">;
def SVADRD : SInst<"svadrd[_{0}base]_[{2}]index",  "uud", "ilUiUl", MergeNone, "aarch64_sve_adrd">;
} // let SVETargetGuard = "sve"

////////////////////////////////////////////////////////////////////////////////
// Scalar to vector

def SVDUPQ_8  : SInst<"svdupq[_n]_{d}", "dssssssssssssssss",  "cUc", MergeNone, "", [VerifyRuntimeMode]>;
def SVDUPQ_16 : SInst<"svdupq[_n]_{d}", "dssssssss",  "sUsh", MergeNone, "", [VerifyRuntimeMode]>;
let SVETargetGuard = "sve,bf16", SMETargetGuard = "sme,bf16" in {
  def SVDUPQ_BF16 : SInst<"svdupq[_n]_{d}", "dssssssss",  "b", MergeNone, "", [VerifyRuntimeMode]>;
}
def SVDUPQ_32 : SInst<"svdupq[_n]_{d}", "dssss",  "iUif", MergeNone, "", [VerifyRuntimeMode]>;
def SVDUPQ_64 : SInst<"svdupq[_n]_{d}", "dss",  "lUld", MergeNone, "", [VerifyRuntimeMode]>;

multiclass svdup_base<string n, string p, MergeType mt, string i> {
  def NAME : SInst<n, p, "csilUcUsUiUlhfd", mt, i, [VerifyRuntimeMode]>;
  let SVETargetGuard = "sve,bf16", SMETargetGuard = "sme,bf16" in {
    def _BF16: SInst<n, p, "b", mt, i, [VerifyRuntimeMode]>;
  }
}

defm SVDUP   : svdup_base<"svdup[_n]_{d}", "ds",   MergeNone,    "aarch64_sve_dup_x">;
defm SVDUP_M : svdup_base<"svdup[_n]_{d}", "ddPs", MergeOp1,     "aarch64_sve_dup">;
defm SVDUP_X : svdup_base<"svdup[_n]_{d}", "dPs",  MergeAnyExp,  "aarch64_sve_dup">;
defm SVDUP_Z : svdup_base<"svdup[_n]_{d}", "dPs",  MergeZeroExp, "aarch64_sve_dup">;

def SVINDEX : SInst<"svindex_{d}",   "dss",  "csilUcUsUiUl",    MergeNone,    "aarch64_sve_index", [VerifyRuntimeMode]>;

// Integer arithmetic

multiclass SInstZPZ<string name, string types, string intrinsic> {
  def _M : SInst<name # "[_{d}]", "ddPd", types, MergeOp1,     intrinsic, [VerifyRuntimeMode]>;
  def _X : SInst<name # "[_{d}]", "dPd",  types, MergeAnyExp,  intrinsic, [VerifyRuntimeMode]>;
  def _Z : SInst<name # "[_{d}]", "dPd",  types, MergeZeroExp, intrinsic, [VerifyRuntimeMode]>;
}

defm SVABS : SInstZPZ<"svabs", "csil", "aarch64_sve_abs">;
defm SVNEG : SInstZPZ<"svneg", "csil", "aarch64_sve_neg">;

//------------------------------------------------------------------------------

multiclass SInstZPZZ<string name, string types, string m_intrinsic, string x_intrinsic, list<FlagType> flags=[]> {
  def _M   : SInst<name # "[_{d}]",   "dPdd", types, MergeOp1,  m_intrinsic, !listconcat(flags, [VerifyRuntimeMode])>;
  def _X   : SInst<name # "[_{d}]",   "dPdd", types, MergeAny,  x_intrinsic, !listconcat(flags, [VerifyRuntimeMode])>;
  def _Z   : SInst<name # "[_{d}]",   "dPdd", types, MergeZero, m_intrinsic, !listconcat(flags, [VerifyRuntimeMode])>;

  def _N_M : SInst<name # "[_n_{d}]", "dPda", types, MergeOp1,  m_intrinsic, !listconcat(flags, [VerifyRuntimeMode])>;
  def _N_X : SInst<name # "[_n_{d}]", "dPda", types, MergeAny,  x_intrinsic, !listconcat(flags, [VerifyRuntimeMode])>;
  def _N_Z : SInst<name # "[_n_{d}]", "dPda", types, MergeZero, m_intrinsic, !listconcat(flags, [VerifyRuntimeMode])>;
}

defm SVABD_S  : SInstZPZZ<"svabd",  "csil",         "aarch64_sve_sabd",  "aarch64_sve_sabd_u">;
defm SVABD_U  : SInstZPZZ<"svabd",  "UcUsUiUl",     "aarch64_sve_uabd",  "aarch64_sve_uabd_u">;
defm SVADD    : SInstZPZZ<"svadd",  "csilUcUsUiUl", "aarch64_sve_add",   "aarch64_sve_add_u">;
defm SVDIV_S  : SInstZPZZ<"svdiv",  "il",           "aarch64_sve_sdiv",  "aarch64_sve_sdiv_u">;
defm SVDIV_U  : SInstZPZZ<"svdiv",  "UiUl",         "aarch64_sve_udiv",  "aarch64_sve_udiv_u">;
defm SVDIVR_S : SInstZPZZ<"svdivr", "il",           "aarch64_sve_sdivr", "aarch64_sve_sdiv_u", [ReverseMergeAnyBinOp]>;
defm SVDIVR_U : SInstZPZZ<"svdivr", "UiUl",         "aarch64_sve_udivr", "aarch64_sve_udiv_u", [ReverseMergeAnyBinOp]>;
defm SVMAX_S  : SInstZPZZ<"svmax",  "csil",         "aarch64_sve_smax",  "aarch64_sve_smax_u">;
defm SVMAX_U  : SInstZPZZ<"svmax",  "UcUsUiUl",     "aarch64_sve_umax",  "aarch64_sve_umax_u">;
defm SVMIN_S  : SInstZPZZ<"svmin",  "csil",         "aarch64_sve_smin",  "aarch64_sve_smin_u">;
defm SVMIN_U  : SInstZPZZ<"svmin",  "UcUsUiUl",     "aarch64_sve_umin",  "aarch64_sve_umin_u">;
defm SVMUL    : SInstZPZZ<"svmul",  "csilUcUsUiUl", "aarch64_sve_mul",   "aarch64_sve_mul_u">;
defm SVMULH_S : SInstZPZZ<"svmulh", "csil",         "aarch64_sve_smulh", "aarch64_sve_smulh_u">;
defm SVMULH_U : SInstZPZZ<"svmulh", "UcUsUiUl",     "aarch64_sve_umulh", "aarch64_sve_umulh_u">;
defm SVSUB    : SInstZPZZ<"svsub",  "csilUcUsUiUl", "aarch64_sve_sub",   "aarch64_sve_sub_u">;
defm SVSUBR   : SInstZPZZ<"svsubr", "csilUcUsUiUl", "aarch64_sve_subr",  "aarch64_sve_sub_u", [ReverseMergeAnyBinOp]>;

//------------------------------------------------------------------------------

multiclass SInstZPZZZ<string name, string types, string m_intrinsic, string x_intrinsic, list<FlagType> flags=[]> {
  def _M   : SInst<name # "[_{d}]",   "dPddd", types, MergeOp1,  m_intrinsic, flags>;
  def _X   : SInst<name # "[_{d}]",   "dPddd", types, MergeAny,  x_intrinsic, flags>;
  def _Z   : SInst<name # "[_{d}]",   "dPddd", types, MergeZero, m_intrinsic, flags>;

  def _N_M : SInst<name # "[_n_{d}]", "dPdda", types, MergeOp1,  m_intrinsic, flags>;
  def _N_X : SInst<name # "[_n_{d}]", "dPdda", types, MergeAny,  x_intrinsic, flags>;
  def _N_Z : SInst<name # "[_n_{d}]", "dPdda", types, MergeZero, m_intrinsic, flags>;
}

defm SVMAD : SInstZPZZZ<"svmad", "csilUcUsUiUl", "aarch64_sve_mad", "aarch64_sve_mla_u", [ReverseMergeAnyAccOp, VerifyRuntimeMode]>;
defm SVMLA : SInstZPZZZ<"svmla", "csilUcUsUiUl", "aarch64_sve_mla", "aarch64_sve_mla_u", [VerifyRuntimeMode]>;
defm SVMLS : SInstZPZZZ<"svmls", "csilUcUsUiUl", "aarch64_sve_mls", "aarch64_sve_mls_u", [VerifyRuntimeMode]>;
defm SVMSB : SInstZPZZZ<"svmsb", "csilUcUsUiUl", "aarch64_sve_msb", "aarch64_sve_mls_u", [ReverseMergeAnyAccOp, VerifyRuntimeMode]>;

//------------------------------------------------------------------------------

def SVDOT_S    : SInst<"svdot[_{0}]",    "ddqq", "il",       MergeNone, "aarch64_sve_sdot", [VerifyRuntimeMode]>;
def SVDOT_U    : SInst<"svdot[_{0}]",    "ddqq", "UiUl",     MergeNone, "aarch64_sve_udot", [VerifyRuntimeMode]>;
def SVQADD_S   : SInst<"svqadd[_{d}]",   "ddd",  "csil",     MergeNone, "aarch64_sve_sqadd_x", [VerifyRuntimeMode]>;
def SVQADD_U   : SInst<"svqadd[_{d}]",   "ddd",  "UcUsUiUl", MergeNone, "aarch64_sve_uqadd_x", [VerifyRuntimeMode]>;
def SVQSUB_S   : SInst<"svqsub[_{d}]",   "ddd",  "csil",     MergeNone, "aarch64_sve_sqsub_x", [VerifyRuntimeMode]>;
def SVQSUB_U   : SInst<"svqsub[_{d}]",   "ddd",  "UcUsUiUl", MergeNone, "aarch64_sve_uqsub_x", [VerifyRuntimeMode]>;

def SVDOT_N_S  : SInst<"svdot[_n_{0}]",  "ddqr", "il",       MergeNone, "aarch64_sve_sdot", [VerifyRuntimeMode]>;
def SVDOT_N_U  : SInst<"svdot[_n_{0}]",  "ddqr", "UiUl",     MergeNone, "aarch64_sve_udot", [VerifyRuntimeMode]>;
def SVQADD_N_S : SInst<"svqadd[_n_{d}]", "dda",  "csil",     MergeNone, "aarch64_sve_sqadd_x", [VerifyRuntimeMode]>;
def SVQADD_N_U : SInst<"svqadd[_n_{d}]", "dda",  "UcUsUiUl", MergeNone, "aarch64_sve_uqadd_x", [VerifyRuntimeMode]>;
def SVQSUB_N_S : SInst<"svqsub[_n_{d}]", "dda",  "csil",     MergeNone, "aarch64_sve_sqsub_x", [VerifyRuntimeMode]>;
def SVQSUB_N_U : SInst<"svqsub[_n_{d}]", "dda",  "UcUsUiUl", MergeNone, "aarch64_sve_uqsub_x", [VerifyRuntimeMode]>;

def SVDOT_LANE_S : SInst<"svdot_lane[_{d}]",  "ddqqi",  "il",   MergeNone, "aarch64_sve_sdot_lane", [VerifyRuntimeMode], [ImmCheck<3, ImmCheckLaneIndexDot, 2>]>;
def SVDOT_LANE_U : SInst<"svdot_lane[_{d}]",  "ddqqi",  "UiUl", MergeNone, "aarch64_sve_udot_lane", [VerifyRuntimeMode], [ImmCheck<3, ImmCheckLaneIndexDot, 2>]>;

////////////////////////////////////////////////////////////////////////////////
// Logical operations

defm SVAND  : SInstZPZZ<"svand", "csilUcUsUiUl", "aarch64_sve_and", "aarch64_sve_and_u">;
defm SVBIC  : SInstZPZZ<"svbic", "csilUcUsUiUl", "aarch64_sve_bic", "aarch64_sve_bic_u">;
defm SVEOR  : SInstZPZZ<"sveor", "csilUcUsUiUl", "aarch64_sve_eor", "aarch64_sve_eor_u">;
defm SVORR  : SInstZPZZ<"svorr", "csilUcUsUiUl", "aarch64_sve_orr", "aarch64_sve_orr_u">;

defm SVCNOT : SInstZPZ<"svcnot", "csilUcUsUiUl", "aarch64_sve_cnot">;
defm SVNOT  : SInstZPZ<"svnot",  "csilUcUsUiUl", "aarch64_sve_not">;

////////////////////////////////////////////////////////////////////////////////
// Shifts

multiclass SInst_SHIFT<string name, string intrinsic, string ts, string wide_ts> {
  def _M : SInst<name # "[_{d}]", "dPdu", ts, MergeOp1,  intrinsic, [VerifyRuntimeMode]>;
  def _X : SInst<name # "[_{d}]", "dPdu", ts, MergeAny,  intrinsic # _u, [VerifyRuntimeMode]>;
  def _Z : SInst<name # "[_{d}]", "dPdu", ts, MergeZero, intrinsic, [VerifyRuntimeMode]>;

  def _N_M : SInst<name # "[_n_{d}]", "dPdL", ts, MergeOp1,  intrinsic, [VerifyRuntimeMode]>;
  def _N_X : SInst<name # "[_n_{d}]", "dPdL", ts, MergeAny,  intrinsic # _u, [VerifyRuntimeMode]>;
  def _N_Z : SInst<name # "[_n_{d}]", "dPdL", ts, MergeZero, intrinsic, [VerifyRuntimeMode]>;

  def _WIDE_M : SInst<name # _wide # "[_{d}]", "dPdg", wide_ts, MergeOp1,  intrinsic # _wide, [VerifyRuntimeMode]>;
  def _WIDE_X : SInst<name # _wide # "[_{d}]", "dPdg", wide_ts, MergeAny,  intrinsic # _wide, [VerifyRuntimeMode]>;
  def _WIDE_Z : SInst<name # _wide # "[_{d}]", "dPdg", wide_ts, MergeZero, intrinsic # _wide, [VerifyRuntimeMode]>;

  def _WIDE_N_M : SInst<name # _wide # "[_n_{d}]", "dPdf", wide_ts, MergeOp1,  intrinsic # _wide, [VerifyRuntimeMode]>;
  def _WIDE_N_X : SInst<name # _wide # "[_n_{d}]", "dPdf", wide_ts, MergeAny,  intrinsic # _wide, [VerifyRuntimeMode]>;
  def _WIDE_N_Z : SInst<name # _wide # "[_n_{d}]", "dPdf", wide_ts, MergeZero, intrinsic # _wide, [VerifyRuntimeMode]>;
}

defm SVASR : SInst_SHIFT<"svasr", "aarch64_sve_asr", "csil", "csi">;
defm SVLSL : SInst_SHIFT<"svlsl", "aarch64_sve_lsl", "csilUcUsUiUl", "csiUcUsUi">;
defm SVLSR : SInst_SHIFT<"svlsr", "aarch64_sve_lsr", "UcUsUiUl", "UcUsUi">;

def SVASRD_M : SInst<"svasrd[_n_{d}]", "dPdi", "csil",            MergeOp1,  "aarch64_sve_asrd", [VerifyRuntimeMode], [ImmCheck<2, ImmCheckShiftRight, 1>]>;
def SVASRD_X : SInst<"svasrd[_n_{d}]", "dPdi", "csil",            MergeAny,  "aarch64_sve_asrd", [VerifyRuntimeMode], [ImmCheck<2, ImmCheckShiftRight, 1>]>;
def SVASRD_Z : SInst<"svasrd[_n_{d}]", "dPdi", "csil",            MergeZero, "aarch64_sve_asrd", [VerifyRuntimeMode], [ImmCheck<2, ImmCheckShiftRight, 1>]>;

def SVINSR : SInst<"svinsr[_n_{d}]", "dds", "csilUcUsUiUlhfd", MergeNone, "aarch64_sve_insr", [VerifyRuntimeMode]>;
let SVETargetGuard = "sve,bf16", SMETargetGuard = "sme,bf16" in {
  def SVINSR_BF16 : SInst<"svinsr[_n_{d}]", "dds",  "b", MergeNone, "aarch64_sve_insr", [VerifyRuntimeMode]>;
}

////////////////////////////////////////////////////////////////////////////////
// Integer reductions

def SVADDV_S : SInst<"svaddv[_{d}]", "lPd", "csil",         MergeNone, "aarch64_sve_saddv", [VerifyRuntimeMode]>;
def SVADDV_U : SInst<"svaddv[_{d}]", "nPd", "UcUsUiUl",     MergeNone, "aarch64_sve_uaddv", [VerifyRuntimeMode]>;
def SVANDV   : SInst<"svandv[_{d}]", "sPd", "csilUcUsUiUl", MergeNone, "aarch64_sve_andv", [VerifyRuntimeMode]>;
def SVEORV   : SInst<"sveorv[_{d}]", "sPd", "csilUcUsUiUl", MergeNone, "aarch64_sve_eorv", [VerifyRuntimeMode]>;
def SVMAXV_S : SInst<"svmaxv[_{d}]", "sPd", "csil",         MergeNone, "aarch64_sve_smaxv", [VerifyRuntimeMode]>;
def SVMAXV_U : SInst<"svmaxv[_{d}]", "sPd", "UcUsUiUl",     MergeNone, "aarch64_sve_umaxv", [VerifyRuntimeMode]>;
def SVMINV_S : SInst<"svminv[_{d}]", "sPd", "csil",         MergeNone, "aarch64_sve_sminv", [VerifyRuntimeMode]>;
def SVMINV_U : SInst<"svminv[_{d}]", "sPd", "UcUsUiUl",     MergeNone, "aarch64_sve_uminv", [VerifyRuntimeMode]>;
def SVORV    : SInst<"svorv[_{d}]",  "sPd", "csilUcUsUiUl", MergeNone, "aarch64_sve_orv", [VerifyRuntimeMode]>;

////////////////////////////////////////////////////////////////////////////////
// Integer comparisons

def SVCMPEQ : SInst<"svcmpeq[_{d}]", "PPdd", "csilUcUsUiUl", MergeNone, "aarch64_sve_cmpeq", [VerifyRuntimeMode]>;
def SVCMPNE : SInst<"svcmpne[_{d}]", "PPdd", "csilUcUsUiUl", MergeNone, "aarch64_sve_cmpne", [VerifyRuntimeMode]>;
def SVCMPGE : SInst<"svcmpge[_{d}]", "PPdd", "csil",         MergeNone, "aarch64_sve_cmpge", [VerifyRuntimeMode]>;
def SVCMPGT : SInst<"svcmpgt[_{d}]", "PPdd", "csil",         MergeNone, "aarch64_sve_cmpgt", [VerifyRuntimeMode]>;
def SVCMPLE : SInst<"svcmple[_{d}]", "PPdd", "csil",         MergeNone, "aarch64_sve_cmpge", [ReverseCompare, VerifyRuntimeMode]>;
def SVCMPLT : SInst<"svcmplt[_{d}]", "PPdd", "csil",         MergeNone, "aarch64_sve_cmpgt", [ReverseCompare, VerifyRuntimeMode]>;
def SVCMPHI : SInst<"svcmpgt[_{d}]", "PPdd", "UcUsUiUl",     MergeNone, "aarch64_sve_cmphi", [VerifyRuntimeMode]>;
def SVCMPHS : SInst<"svcmpge[_{d}]", "PPdd", "UcUsUiUl",     MergeNone, "aarch64_sve_cmphs", [VerifyRuntimeMode]>;
def SVCMPLO : SInst<"svcmplt[_{d}]", "PPdd", "UcUsUiUl",     MergeNone, "aarch64_sve_cmphi", [ReverseCompare, VerifyRuntimeMode]>;
def SVCMPLS : SInst<"svcmple[_{d}]", "PPdd", "UcUsUiUl",     MergeNone, "aarch64_sve_cmphs", [ReverseCompare, VerifyRuntimeMode]>;

def SVCMPEQ_N : SInst<"svcmpeq[_n_{d}]", "PPda", "csilUcUsUiUl", MergeNone, "aarch64_sve_cmpeq", [VerifyRuntimeMode]>;
def SVCMPNE_N : SInst<"svcmpne[_n_{d}]", "PPda", "csilUcUsUiUl", MergeNone, "aarch64_sve_cmpne", [VerifyRuntimeMode]>;
def SVCMPGE_N : SInst<"svcmpge[_n_{d}]", "PPda", "csil",         MergeNone, "aarch64_sve_cmpge", [VerifyRuntimeMode]>;
def SVCMPGT_N : SInst<"svcmpgt[_n_{d}]", "PPda", "csil",         MergeNone, "aarch64_sve_cmpgt", [VerifyRuntimeMode]>;
def SVCMPLE_N : SInst<"svcmple[_n_{d}]", "PPda", "csil",         MergeNone, "aarch64_sve_cmpge", [ReverseCompare, VerifyRuntimeMode]>;
def SVCMPLT_N : SInst<"svcmplt[_n_{d}]", "PPda", "csil",         MergeNone, "aarch64_sve_cmpgt", [ReverseCompare, VerifyRuntimeMode]>;
def SVCMPHS_N : SInst<"svcmpge[_n_{d}]", "PPda", "UcUsUiUl",     MergeNone, "aarch64_sve_cmphs", [VerifyRuntimeMode]>;
def SVCMPHI_N : SInst<"svcmpgt[_n_{d}]", "PPda", "UcUsUiUl",     MergeNone, "aarch64_sve_cmphi", [VerifyRuntimeMode]>;
def SVCMPLS_N : SInst<"svcmple[_n_{d}]", "PPda", "UcUsUiUl",     MergeNone, "aarch64_sve_cmphs", [ReverseCompare, VerifyRuntimeMode]>;
def SVCMPLO_N : SInst<"svcmplt[_n_{d}]", "PPda", "UcUsUiUl",     MergeNone, "aarch64_sve_cmphi", [ReverseCompare, VerifyRuntimeMode]>;

def SVCMPEQ_WIDE : SInst<"svcmpeq_wide[_{d}]", "PPdw", "csi",    MergeNone, "aarch64_sve_cmpeq_wide", [VerifyRuntimeMode]>;
def SVCMPNE_WIDE : SInst<"svcmpne_wide[_{d}]", "PPdw", "csi",    MergeNone, "aarch64_sve_cmpne_wide", [VerifyRuntimeMode]>;
def SVCMPGE_WIDE : SInst<"svcmpge_wide[_{d}]", "PPdw", "csi",    MergeNone, "aarch64_sve_cmpge_wide", [VerifyRuntimeMode]>;
def SVCMPGT_WIDE : SInst<"svcmpgt_wide[_{d}]", "PPdw", "csi",    MergeNone, "aarch64_sve_cmpgt_wide", [VerifyRuntimeMode]>;
def SVCMPLE_WIDE : SInst<"svcmple_wide[_{d}]", "PPdw", "csi",    MergeNone, "aarch64_sve_cmple_wide", [VerifyRuntimeMode]>;
def SVCMPLT_WIDE : SInst<"svcmplt_wide[_{d}]", "PPdw", "csi",    MergeNone, "aarch64_sve_cmplt_wide", [VerifyRuntimeMode]>;
def SVCMPHI_WIDE : SInst<"svcmpgt_wide[_{d}]", "PPdw", "UcUsUi", MergeNone, "aarch64_sve_cmphi_wide", [VerifyRuntimeMode]>;
def SVCMPHS_WIDE : SInst<"svcmpge_wide[_{d}]", "PPdw", "UcUsUi", MergeNone, "aarch64_sve_cmphs_wide", [VerifyRuntimeMode]>;
def SVCMPLO_WIDE : SInst<"svcmplt_wide[_{d}]", "PPdw", "UcUsUi", MergeNone, "aarch64_sve_cmplo_wide", [VerifyRuntimeMode]>;
def SVCMPLS_WIDE : SInst<"svcmple_wide[_{d}]", "PPdw", "UcUsUi", MergeNone, "aarch64_sve_cmpls_wide", [VerifyRuntimeMode]>;

def SVCMPEQ_WIDE_N : SInst<"svcmpeq_wide[_n_{d}]", "PPdj", "csi",    MergeNone, "aarch64_sve_cmpeq_wide", [VerifyRuntimeMode]>;
def SVCMPNE_WIDE_N : SInst<"svcmpne_wide[_n_{d}]", "PPdj", "csi",    MergeNone, "aarch64_sve_cmpne_wide", [VerifyRuntimeMode]>;
def SVCMPGE_WIDE_N : SInst<"svcmpge_wide[_n_{d}]", "PPdj", "csi",    MergeNone, "aarch64_sve_cmpge_wide", [VerifyRuntimeMode]>;
def SVCMPGT_WIDE_N : SInst<"svcmpgt_wide[_n_{d}]", "PPdj", "csi",    MergeNone, "aarch64_sve_cmpgt_wide", [VerifyRuntimeMode]>;
def SVCMPLE_WIDE_N : SInst<"svcmple_wide[_n_{d}]", "PPdj", "csi",    MergeNone, "aarch64_sve_cmple_wide", [VerifyRuntimeMode]>;
def SVCMPLT_WIDE_N : SInst<"svcmplt_wide[_n_{d}]", "PPdj", "csi",    MergeNone, "aarch64_sve_cmplt_wide", [VerifyRuntimeMode]>;
def SVCMPHS_WIDE_N : SInst<"svcmpge_wide[_n_{d}]", "PPdj", "UcUsUi", MergeNone, "aarch64_sve_cmphs_wide", [VerifyRuntimeMode]>;
def SVCMPHI_WIDE_N : SInst<"svcmpgt_wide[_n_{d}]", "PPdj", "UcUsUi", MergeNone, "aarch64_sve_cmphi_wide", [VerifyRuntimeMode]>;
def SVCMPLO_WIDE_N : SInst<"svcmplt_wide[_n_{d}]", "PPdj", "UcUsUi", MergeNone, "aarch64_sve_cmplo_wide", [VerifyRuntimeMode]>;
def SVCMPLS_WIDE_N : SInst<"svcmple_wide[_n_{d}]", "PPdj", "UcUsUi", MergeNone, "aarch64_sve_cmpls_wide", [VerifyRuntimeMode]>;

////////////////////////////////////////////////////////////////////////////////
// While comparisons

def SVWHILELE_S32 : SInst<"svwhilele_{d}[_{1}]", "Pkk", "PcPsPiPl", MergeNone, "aarch64_sve_whilele", [IsOverloadWhileOrMultiVecCvt, VerifyRuntimeMode]>;
def SVWHILELE_S64 : SInst<"svwhilele_{d}[_{1}]", "Pll", "PcPsPiPl", MergeNone, "aarch64_sve_whilele", [IsOverloadWhileOrMultiVecCvt, VerifyRuntimeMode]>;
def SVWHILELO_U32 : SInst<"svwhilelt_{d}[_{1}]", "Pmm", "PcPsPiPl", MergeNone, "aarch64_sve_whilelo", [IsOverloadWhileOrMultiVecCvt, VerifyRuntimeMode]>;
def SVWHILELO_U64 : SInst<"svwhilelt_{d}[_{1}]", "Pnn", "PcPsPiPl", MergeNone, "aarch64_sve_whilelo", [IsOverloadWhileOrMultiVecCvt, VerifyRuntimeMode]>;
def SVWHILELS_U32 : SInst<"svwhilele_{d}[_{1}]", "Pmm", "PcPsPiPl", MergeNone, "aarch64_sve_whilels", [IsOverloadWhileOrMultiVecCvt, VerifyRuntimeMode]>;
def SVWHILELS_U64 : SInst<"svwhilele_{d}[_{1}]", "Pnn", "PcPsPiPl", MergeNone, "aarch64_sve_whilels", [IsOverloadWhileOrMultiVecCvt, VerifyRuntimeMode]>;
def SVWHILELT_S32 : SInst<"svwhilelt_{d}[_{1}]", "Pkk", "PcPsPiPl", MergeNone, "aarch64_sve_whilelt", [IsOverloadWhileOrMultiVecCvt, VerifyRuntimeMode]>;
def SVWHILELT_S64 : SInst<"svwhilelt_{d}[_{1}]", "Pll", "PcPsPiPl", MergeNone, "aarch64_sve_whilelt", [IsOverloadWhileOrMultiVecCvt, VerifyRuntimeMode]>;

////////////////////////////////////////////////////////////////////////////////
// Counting bit

multiclass SInstCLS<string name, string types, string intrinsic, list<FlagType> flags=[]> {
  def _M : SInst<name # "[_{d}]", "uuPd", types, MergeOp1,     intrinsic, flags>;
  def _X : SInst<name # "[_{d}]", "uPd",  types, MergeAnyExp,  intrinsic, flags>;
  def _Z : SInst<name # "[_{d}]", "uPd",  types, MergeZeroExp, intrinsic, flags>;
}

defm SVCLS : SInstCLS<"svcls", "csil",            "aarch64_sve_cls", [VerifyRuntimeMode]>;
defm SVCLZ : SInstCLS<"svclz", "csilUcUsUiUl",    "aarch64_sve_clz", [VerifyRuntimeMode]>;
defm SVCNT : SInstCLS<"svcnt", "csilUcUsUiUlhfd", "aarch64_sve_cnt", [VerifyRuntimeMode]>;

let SVETargetGuard = "sve,bf16", SMETargetGuard = "sme,bf16" in {
  defm SVCNT_BF16 : SInstCLS<"svcnt", "b", "aarch64_sve_cnt", [VerifyRuntimeMode]>;
}

////////////////////////////////////////////////////////////////////////////////
// Conversion

defm SVEXTB_S : SInstZPZ<"svextb", "sil",    "aarch64_sve_sxtb">;
defm SVEXTB_U : SInstZPZ<"svextb", "UsUiUl", "aarch64_sve_uxtb">;
defm SVEXTH_S : SInstZPZ<"svexth", "il",     "aarch64_sve_sxth">;
defm SVEXTH_U : SInstZPZ<"svexth", "UiUl",   "aarch64_sve_uxth">;
defm SVEXTW_S : SInstZPZ<"svextw", "l",      "aarch64_sve_sxtw">;
defm SVEXTW_U : SInstZPZ<"svextw", "Ul",     "aarch64_sve_uxtw">;

////////////////////////////////////////////////////////////////////////////////
// Reversal

defm SVRBIT : SInstZPZ<"svrbit", "csilUcUsUiUl", "aarch64_sve_rbit">;
defm SVREVB : SInstZPZ<"svrevb", "silUsUiUl",    "aarch64_sve_revb">;
defm SVREVH : SInstZPZ<"svrevh", "ilUiUl",       "aarch64_sve_revh">;
defm SVREVW : SInstZPZ<"svrevw", "lUl",          "aarch64_sve_revw">;

////////////////////////////////////////////////////////////////////////////////
// Floating-point arithmetic

defm SVABS_F : SInstZPZ<"svabs", "hfd", "aarch64_sve_fabs">;
defm SVNEG_F : SInstZPZ<"svneg", "hfd", "aarch64_sve_fneg">;

defm SVABD_F  : SInstZPZZ<"svabd",  "hfd", "aarch64_sve_fabd",   "aarch64_sve_fabd_u">;
defm SVADD_F  : SInstZPZZ<"svadd",  "hfd", "aarch64_sve_fadd",   "aarch64_sve_fadd_u">;
defm SVDIV_F  : SInstZPZZ<"svdiv",  "hfd", "aarch64_sve_fdiv",   "aarch64_sve_fdiv_u">;
defm SVDIVR_F : SInstZPZZ<"svdivr", "hfd", "aarch64_sve_fdivr",  "aarch64_sve_fdiv_u", [ReverseMergeAnyBinOp]>;
defm SVMAX_F  : SInstZPZZ<"svmax",  "hfd", "aarch64_sve_fmax",   "aarch64_sve_fmax_u">;
defm SVMAXNM  : SInstZPZZ<"svmaxnm","hfd", "aarch64_sve_fmaxnm", "aarch64_sve_fmaxnm_u">;
defm SVMIN_F  : SInstZPZZ<"svmin",  "hfd", "aarch64_sve_fmin",   "aarch64_sve_fmin_u">;
defm SVMINNM  : SInstZPZZ<"svminnm","hfd", "aarch64_sve_fminnm", "aarch64_sve_fminnm_u">;
defm SVMUL_F  : SInstZPZZ<"svmul",  "hfd", "aarch64_sve_fmul",   "aarch64_sve_fmul_u">;
defm SVMULX   : SInstZPZZ<"svmulx", "hfd", "aarch64_sve_fmulx",  "aarch64_sve_fmulx_u">;
defm SVSUB_F  : SInstZPZZ<"svsub",  "hfd", "aarch64_sve_fsub",   "aarch64_sve_fsub_u">;
defm SVSUBR_F : SInstZPZZ<"svsubr", "hfd", "aarch64_sve_fsubr",  "aarch64_sve_fsub_u", [ReverseMergeAnyBinOp]>;

defm SVRECPX : SInstZPZ<"svrecpx", "hfd", "aarch64_sve_frecpx">;
defm SVRINTA : SInstZPZ<"svrinta", "hfd", "aarch64_sve_frinta">;
defm SVRINTI : SInstZPZ<"svrinti", "hfd", "aarch64_sve_frinti">;
defm SVRINTM : SInstZPZ<"svrintm", "hfd", "aarch64_sve_frintm">;
defm SVRINTN : SInstZPZ<"svrintn", "hfd", "aarch64_sve_frintn">;
defm SVRINTP : SInstZPZ<"svrintp", "hfd", "aarch64_sve_frintp">;
defm SVRINTX : SInstZPZ<"svrintx", "hfd", "aarch64_sve_frintx">;
defm SVRINTZ : SInstZPZ<"svrintz", "hfd", "aarch64_sve_frintz">;
defm SVSQRT  : SInstZPZ<"svsqrt",  "hfd", "aarch64_sve_fsqrt">;

let SVETargetGuard = "sve", SMETargetGuard = InvalidMode in {
def SVEXPA  : SInst<"svexpa[_{d}]",  "du",   "hfd", MergeNone, "aarch64_sve_fexpa_x">;
def SVTMAD  : SInst<"svtmad[_{d}]",  "dddi", "hfd", MergeNone, "aarch64_sve_ftmad_x", [], [ImmCheck<2, ImmCheck0_7>]>;
def SVTSMUL : SInst<"svtsmul[_{d}]", "ddu",  "hfd", MergeNone, "aarch64_sve_ftsmul_x">;
def SVTSSEL : SInst<"svtssel[_{d}]", "ddu",  "hfd", MergeNone, "aarch64_sve_ftssel_x">;
}

def SVSCALE_M   : SInst<"svscale[_{d}]",   "dPdx", "hfd", MergeOp1,  "aarch64_sve_fscale", [VerifyRuntimeMode]>;
def SVSCALE_X   : SInst<"svscale[_{d}]",   "dPdx", "hfd", MergeAny,  "aarch64_sve_fscale", [VerifyRuntimeMode]>;
def SVSCALE_Z   : SInst<"svscale[_{d}]",   "dPdx", "hfd", MergeZero, "aarch64_sve_fscale", [VerifyRuntimeMode]>;

def SVSCALE_N_M : SInst<"svscale[_n_{d}]", "dPdK", "hfd", MergeOp1,  "aarch64_sve_fscale", [VerifyRuntimeMode]>;
def SVSCALE_N_X : SInst<"svscale[_n_{d}]", "dPdK", "hfd", MergeAny,  "aarch64_sve_fscale", [VerifyRuntimeMode]>;
def SVSCALE_N_Z : SInst<"svscale[_n_{d}]", "dPdK", "hfd", MergeZero, "aarch64_sve_fscale", [VerifyRuntimeMode]>;

defm SVMAD_F  : SInstZPZZZ<"svmad",  "hfd", "aarch64_sve_fmad",  "aarch64_sve_fmla_u",  [VerifyRuntimeMode, ReverseMergeAnyAccOp]>;
defm SVMLA_F  : SInstZPZZZ<"svmla",  "hfd", "aarch64_sve_fmla",  "aarch64_sve_fmla_u", [VerifyRuntimeMode]>;
defm SVMLS_F  : SInstZPZZZ<"svmls",  "hfd", "aarch64_sve_fmls",  "aarch64_sve_fmls_u", [VerifyRuntimeMode]>;
defm SVMSB_F  : SInstZPZZZ<"svmsb",  "hfd", "aarch64_sve_fmsb",  "aarch64_sve_fmls_u",  [VerifyRuntimeMode, ReverseMergeAnyAccOp]>;
defm SVNMAD_F : SInstZPZZZ<"svnmad", "hfd", "aarch64_sve_fnmad", "aarch64_sve_fnmla_u", [VerifyRuntimeMode, ReverseMergeAnyAccOp]>;
defm SVNMLA_F : SInstZPZZZ<"svnmla", "hfd", "aarch64_sve_fnmla", "aarch64_sve_fnmla_u", [VerifyRuntimeMode]>;
defm SVNMLS_F : SInstZPZZZ<"svnmls", "hfd", "aarch64_sve_fnmls", "aarch64_sve_fnmls_u", [VerifyRuntimeMode]>;
defm SVNMSB_F : SInstZPZZZ<"svnmsb", "hfd", "aarch64_sve_fnmsb", "aarch64_sve_fnmls_u", [VerifyRuntimeMode, ReverseMergeAnyAccOp]>;

def SVCADD_M : SInst<"svcadd[_{d}]", "dPddi",  "hfd", MergeOp1,  "aarch64_sve_fcadd", [VerifyRuntimeMode], [ImmCheck<3, ImmCheckComplexRot90_270>]>;
def SVCADD_X : SInst<"svcadd[_{d}]", "dPddi",  "hfd", MergeAny,  "aarch64_sve_fcadd", [VerifyRuntimeMode], [ImmCheck<3, ImmCheckComplexRot90_270>]>;
def SVCADD_Z : SInst<"svcadd[_{d}]", "dPddi",  "hfd", MergeZero, "aarch64_sve_fcadd", [VerifyRuntimeMode], [ImmCheck<3, ImmCheckComplexRot90_270>]>;
def SVCMLA_M : SInst<"svcmla[_{d}]", "dPdddi", "hfd", MergeOp1,  "aarch64_sve_fcmla", [VerifyRuntimeMode], [ImmCheck<4, ImmCheckComplexRotAll90>]>;
def SVCMLA_X : SInst<"svcmla[_{d}]", "dPdddi", "hfd", MergeAny,  "aarch64_sve_fcmla", [VerifyRuntimeMode], [ImmCheck<4, ImmCheckComplexRotAll90>]>;
def SVCMLA_Z : SInst<"svcmla[_{d}]", "dPdddi", "hfd", MergeZero, "aarch64_sve_fcmla", [VerifyRuntimeMode], [ImmCheck<4, ImmCheckComplexRotAll90>]>;

def SVCMLA_LANE : SInst<"svcmla_lane[_{d}]", "ddddii", "hf",  MergeNone, "aarch64_sve_fcmla_lane", [VerifyRuntimeMode], [ImmCheck<3, ImmCheckLaneIndexCompRotate, 2>,
                                                                                                        ImmCheck<4, ImmCheckComplexRotAll90>]>;
def SVMLA_LANE  : SInst<"svmla_lane[_{d}]",  "ddddi",  "hfd", MergeNone, "aarch64_sve_fmla_lane", [VerifyRuntimeMode], [ImmCheck<3, ImmCheckLaneIndex, 2>]>;
def SVMLS_LANE  : SInst<"svmls_lane[_{d}]",  "ddddi",  "hfd", MergeNone, "aarch64_sve_fmls_lane", [VerifyRuntimeMode], [ImmCheck<3, ImmCheckLaneIndex, 2>]>;
def SVMUL_LANE  : SInst<"svmul_lane[_{d}]",  "dddi",   "hfd", MergeNone, "aarch64_sve_fmul_lane", [VerifyRuntimeMode], [ImmCheck<2, ImmCheckLaneIndex, 1>]>;

def SVRECPE  : SInst<"svrecpe[_{d}]",  "dd",  "hfd", MergeNone, "aarch64_sve_frecpe_x", [VerifyRuntimeMode]>;
def SVRECPS  : SInst<"svrecps[_{d}]",  "ddd", "hfd", MergeNone, "aarch64_sve_frecps_x", [VerifyRuntimeMode]>;
def SVRSQRTE : SInst<"svrsqrte[_{d}]", "dd",  "hfd", MergeNone, "aarch64_sve_frsqrte_x", [VerifyRuntimeMode]>;
def SVRSQRTS : SInst<"svrsqrts[_{d}]", "ddd", "hfd", MergeNone, "aarch64_sve_frsqrts_x", [VerifyRuntimeMode]>;

////////////////////////////////////////////////////////////////////////////////
// Floating-point reductions

let SVETargetGuard = "sve", SMETargetGuard = InvalidMode in {
def SVFADDA   : SInst<"svadda[_{d}]",   "sPsd", "hfd", MergeNone, "aarch64_sve_fadda">;
}
def SVFADDV   : SInst<"svaddv[_{d}]",   "sPd",  "hfd", MergeNone, "aarch64_sve_faddv", [VerifyRuntimeMode]>;
def SVFMAXV   : SInst<"svmaxv[_{d}]",   "sPd",  "hfd", MergeNone, "aarch64_sve_fmaxv", [VerifyRuntimeMode]>;
def SVFMAXNMV : SInst<"svmaxnmv[_{d}]", "sPd",  "hfd", MergeNone, "aarch64_sve_fmaxnmv", [VerifyRuntimeMode]>;
def SVFMINV   : SInst<"svminv[_{d}]",   "sPd",  "hfd", MergeNone, "aarch64_sve_fminv", [VerifyRuntimeMode]>;
def SVFMINNMV : SInst<"svminnmv[_{d}]", "sPd",  "hfd", MergeNone, "aarch64_sve_fminnmv", [VerifyRuntimeMode]>;

////////////////////////////////////////////////////////////////////////////////
// Floating-point comparisons

def SVACGE  : SInst<"svacge[_{d}]",  "PPdd", "hfd", MergeNone, "aarch64_sve_facge", [VerifyRuntimeMode]>;
def SVACGT  : SInst<"svacgt[_{d}]",  "PPdd", "hfd", MergeNone, "aarch64_sve_facgt", [VerifyRuntimeMode]>;
def SVACLE  : SInst<"svacle[_{d}]",  "PPdd", "hfd", MergeNone, "aarch64_sve_facge", [ReverseCompare, VerifyRuntimeMode]>;
def SVACLT  : SInst<"svaclt[_{d}]",  "PPdd", "hfd", MergeNone, "aarch64_sve_facgt", [ReverseCompare, VerifyRuntimeMode]>;
def SVCMPUO : SInst<"svcmpuo[_{d}]", "PPdd", "hfd", MergeNone, "aarch64_sve_fcmpuo", [VerifyRuntimeMode]>;

def SVACGE_N  : SInst<"svacge[_n_{d}]",  "PPda", "hfd", MergeNone, "aarch64_sve_facge", [VerifyRuntimeMode]>;
def SVACGT_N  : SInst<"svacgt[_n_{d}]",  "PPda", "hfd", MergeNone, "aarch64_sve_facgt", [VerifyRuntimeMode]>;
def SVACLE_N  : SInst<"svacle[_n_{d}]",  "PPda", "hfd", MergeNone, "aarch64_sve_facge", [ReverseCompare, VerifyRuntimeMode]>;
def SVACLT_N  : SInst<"svaclt[_n_{d}]",  "PPda", "hfd", MergeNone, "aarch64_sve_facgt", [ReverseCompare, VerifyRuntimeMode]>;
def SVCMPUO_N : SInst<"svcmpuo[_n_{d}]", "PPda", "hfd", MergeNone, "aarch64_sve_fcmpuo", [VerifyRuntimeMode]>;

def SVCMPEQ_F : SInst<"svcmpeq[_{d}]", "PPdd", "hfd", MergeNone, "aarch64_sve_fcmpeq", [VerifyRuntimeMode]>;
def SVCMPNE_F : SInst<"svcmpne[_{d}]", "PPdd", "hfd", MergeNone, "aarch64_sve_fcmpne", [VerifyRuntimeMode]>;
def SVCMPGE_F : SInst<"svcmpge[_{d}]", "PPdd", "hfd", MergeNone, "aarch64_sve_fcmpge", [VerifyRuntimeMode]>;
def SVCMPGT_F : SInst<"svcmpgt[_{d}]", "PPdd", "hfd", MergeNone, "aarch64_sve_fcmpgt", [VerifyRuntimeMode]>;
def SVCMPLE_F : SInst<"svcmple[_{d}]", "PPdd", "hfd", MergeNone, "aarch64_sve_fcmpge", [ReverseCompare, VerifyRuntimeMode]>;
def SVCMPLT_F : SInst<"svcmplt[_{d}]", "PPdd", "hfd", MergeNone, "aarch64_sve_fcmpgt", [ReverseCompare, VerifyRuntimeMode]>;

def SVCMPEQ_F_N : SInst<"svcmpeq[_n_{d}]", "PPda", "hfd", MergeNone, "aarch64_sve_fcmpeq", [VerifyRuntimeMode]>;
def SVCMPNE_F_N : SInst<"svcmpne[_n_{d}]", "PPda", "hfd", MergeNone, "aarch64_sve_fcmpne", [VerifyRuntimeMode]>;
def SVCMPGE_F_N : SInst<"svcmpge[_n_{d}]", "PPda", "hfd", MergeNone, "aarch64_sve_fcmpge", [VerifyRuntimeMode]>;
def SVCMPGT_F_N : SInst<"svcmpgt[_n_{d}]", "PPda", "hfd", MergeNone, "aarch64_sve_fcmpgt", [VerifyRuntimeMode]>;
def SVCMPLE_F_N : SInst<"svcmple[_n_{d}]", "PPda", "hfd", MergeNone, "aarch64_sve_fcmpge", [ReverseCompare, VerifyRuntimeMode]>;
def SVCMPLT_F_N : SInst<"svcmplt[_n_{d}]", "PPda", "hfd", MergeNone, "aarch64_sve_fcmpgt", [ReverseCompare, VerifyRuntimeMode]>;

////////////////////////////////////////////////////////////////////////////////
// Floating-point conversions

multiclass SInstCvtMXZ<
    string name, string m_types, string xz_types, string types,
    string intrinsic, list<FlagType> flags = [IsOverloadNone]> {
  def _M : SInst<name, m_types,  types, MergeOp1,     intrinsic, !listconcat(flags, [VerifyRuntimeMode])>;
  def _X : SInst<name, xz_types, types, MergeAnyExp,  intrinsic, !listconcat(flags, [VerifyRuntimeMode])>;
  def _Z : SInst<name, xz_types, types, MergeZeroExp, intrinsic, !listconcat(flags, [VerifyRuntimeMode])>;
}

multiclass SInstCvtMX<string name, string m_types, string xz_types,
                      string types, string intrinsic,
                      list<FlagType> flags = [IsOverloadNone]> {
  def _M : SInst<name, m_types,  types, MergeOp1,     intrinsic, !listconcat(flags, [VerifyRuntimeMode])>;
  def _X : SInst<name, xz_types, types, MergeAnyExp,  intrinsic, !listconcat(flags, [VerifyRuntimeMode])>;
}

// svcvt_s##_f16
defm SVFCVTZS_S16_F16 : SInstCvtMXZ<"svcvt_s16[_f16]", "ddPO", "dPO", "s",  "aarch64_sve_fcvtzs", [IsOverloadCvt]>;
defm SVFCVTZS_S32_F16 : SInstCvtMXZ<"svcvt_s32[_f16]", "ddPO", "dPO", "i",  "aarch64_sve_fcvtzs_i32f16">;
defm SVFCVTZS_S64_F16 : SInstCvtMXZ<"svcvt_s64[_f16]", "ddPO", "dPO", "l",  "aarch64_sve_fcvtzs_i64f16">;

// svcvt_s##_f32
defm SVFCVTZS_S32_F32 : SInstCvtMXZ<"svcvt_s32[_f32]", "ddPM", "dPM", "i",  "aarch64_sve_fcvtzs", [IsOverloadCvt]>;
defm SVFCVTZS_S64_F32 : SInstCvtMXZ<"svcvt_s64[_f32]", "ddPM", "dPM", "l",  "aarch64_sve_fcvtzs_i64f32">;

// svcvt_s##_f64
defm SVFCVTZS_S32_F64 : SInstCvtMXZ<"svcvt_s32[_f64]", "ttPd", "tPd", "d",  "aarch64_sve_fcvtzs_i32f64">;
defm SVFCVTZS_S64_F64 : SInstCvtMXZ<"svcvt_s64[_f64]", "ddPN", "dPN", "l",  "aarch64_sve_fcvtzs", [IsOverloadCvt]>;

// svcvt_u##_f16
defm SVFCVTZU_U16_F16 : SInstCvtMXZ<"svcvt_u16[_f16]", "ddPO", "dPO", "Us", "aarch64_sve_fcvtzu", [IsOverloadCvt]>;
defm SVFCVTZU_U32_F16 : SInstCvtMXZ<"svcvt_u32[_f16]", "ddPO", "dPO", "Ui", "aarch64_sve_fcvtzu_i32f16">;
defm SVFCVTZU_U64_F16 : SInstCvtMXZ<"svcvt_u64[_f16]", "ddPO", "dPO", "Ul", "aarch64_sve_fcvtzu_i64f16">;

// svcvt_u##_f32
defm SVFCVTZU_U32_F32 : SInstCvtMXZ<"svcvt_u32[_f32]", "ddPM", "dPM", "Ui", "aarch64_sve_fcvtzu", [IsOverloadCvt]>;
defm SVFCVTZU_U64_F32 : SInstCvtMXZ<"svcvt_u64[_f32]", "ddPM", "dPM", "Ul", "aarch64_sve_fcvtzu_i64f32">;

// svcvt_u##_f64
defm SVFCVTZU_U32_F64 : SInstCvtMXZ<"svcvt_u32[_f64]", "zzPd", "zPd", "d",  "aarch64_sve_fcvtzu_i32f64">;
defm SVFCVTZU_U64_F64 : SInstCvtMXZ<"svcvt_u64[_f64]", "ddPN", "dPN", "Ul", "aarch64_sve_fcvtzu", [IsOverloadCvt]>;

// svcvt_f16_s##
defm SVFCVTZS_F16_S16 : SInstCvtMXZ<"svcvt_f16[_s16]", "OOPd", "OPd", "s",  "aarch64_sve_scvtf", [IsOverloadCvt]>;
defm SVFCVTZS_F16_S32 : SInstCvtMXZ<"svcvt_f16[_s32]", "OOPd", "OPd", "i",  "aarch64_sve_scvtf_f16i32">;
defm SVFCVTZS_F16_S64 : SInstCvtMXZ<"svcvt_f16[_s64]", "OOPd", "OPd", "l",  "aarch64_sve_scvtf_f16i64">;

// svcvt_f32_s##
defm SVFCVTZS_F32_S32 : SInstCvtMXZ<"svcvt_f32[_s32]", "MMPd", "MPd", "i",  "aarch64_sve_scvtf", [IsOverloadCvt]>;
defm SVFCVTZS_F32_S64 : SInstCvtMXZ<"svcvt_f32[_s64]", "MMPd", "MPd", "l",  "aarch64_sve_scvtf_f32i64">;

// svcvt_f64_s##
defm SVFCVTZS_F64_S32 : SInstCvtMXZ<"svcvt_f64[_s32]", "ddPt", "dPt", "d",  "aarch64_sve_scvtf_f64i32">;
defm SVFCVTZS_F64_S64 : SInstCvtMXZ<"svcvt_f64[_s64]", "NNPd", "NPd", "l",  "aarch64_sve_scvtf", [IsOverloadCvt]>;

// svcvt_f16_u##
defm SVFCVTZU_F16_U16 : SInstCvtMXZ<"svcvt_f16[_u16]", "OOPd", "OPd", "Us", "aarch64_sve_ucvtf", [IsOverloadCvt]>;
defm SVFCVTZU_F16_U32 : SInstCvtMXZ<"svcvt_f16[_u32]", "OOPd", "OPd", "Ui", "aarch64_sve_ucvtf_f16i32">;
defm SVFCVTZU_F16_U64 : SInstCvtMXZ<"svcvt_f16[_u64]", "OOPd", "OPd", "Ul", "aarch64_sve_ucvtf_f16i64">;

// svcvt_f32_u##
defm SVFCVTZU_F32_U32 : SInstCvtMXZ<"svcvt_f32[_u32]", "MMPd", "MPd", "Ui", "aarch64_sve_ucvtf", [IsOverloadCvt]>;
defm SVFCVTZU_F32_U64 : SInstCvtMXZ<"svcvt_f32[_u64]", "MMPd", "MPd", "Ul", "aarch64_sve_ucvtf_f32i64">;

// svcvt_f64_u##
defm SVFCVTZU_F64_U32 : SInstCvtMXZ<"svcvt_f64[_u32]", "ddPz", "dPz", "d",  "aarch64_sve_ucvtf_f64i32">;
defm SVFCVTZU_F64_U64 : SInstCvtMXZ<"svcvt_f64[_u64]", "NNPd", "NPd", "Ul", "aarch64_sve_ucvtf", [IsOverloadCvt]>;

// svcvt_f16_f##
defm SVFCVT_F16_F32   : SInstCvtMXZ<"svcvt_f16[_f32]", "OOPd", "OPd", "f", "aarch64_sve_fcvt_f16f32">;
defm SVFCVT_F16_F64   : SInstCvtMXZ<"svcvt_f16[_f64]", "OOPd", "OPd", "d", "aarch64_sve_fcvt_f16f64">;

// svcvt_f32_f##
defm SVFCVT_F32_F16   : SInstCvtMXZ<"svcvt_f32[_f16]", "ddPO", "dPO", "f", "aarch64_sve_fcvt_f32f16">;
defm SVFCVT_F32_F64   : SInstCvtMXZ<"svcvt_f32[_f64]", "MMPd", "MPd", "d", "aarch64_sve_fcvt_f32f64">;

// svcvt_f64_f##
defm SVFCVT_F64_F16   : SInstCvtMXZ<"svcvt_f64[_f16]", "ddPO", "dPO", "d", "aarch64_sve_fcvt_f64f16">;
defm SVFCVT_F64_F32   : SInstCvtMXZ<"svcvt_f64[_f32]", "ddPM", "dPM", "d", "aarch64_sve_fcvt_f64f32">;

let SVETargetGuard = "sve,bf16", SMETargetGuard = "sme,bf16" in {
defm SVCVT_BF16_F32    : SInstCvtMXZ<"svcvt_bf16[_f32]", "$$Pd", "$Pd", "f", "aarch64_sve_fcvt_bf16f32_v2">;

def SVCVTNT_BF16_F32   : SInst<"svcvtnt_bf16[_f32]", "$$Pd", "f", MergeOp1, "aarch64_sve_fcvtnt_bf16f32_v2", [IsOverloadNone, VerifyRuntimeMode]>;
//  SVCVTNT_X_BF16_F32 : Implemented as macro by SveEmitter.cpp
}

let SVETargetGuard = "sve2", SMETargetGuard = "sme" in {
defm SVCVTLT_F32_F16   : SInstCvtMX<"svcvtlt_f32[_f16]",  "ddPh", "dPh", "f", "aarch64_sve_fcvtlt_f32f16">;
defm SVCVTLT_F64_F32   : SInstCvtMX<"svcvtlt_f64[_f32]",  "ddPh", "dPh", "d", "aarch64_sve_fcvtlt_f64f32">;

defm SVCVTX_F32_F64    : SInstCvtMXZ<"svcvtx_f32[_f64]",  "MMPd", "MPd", "d", "aarch64_sve_fcvtx_f32f64">;

def SVCVTNT_F16_F32    : SInst<"svcvtnt_f16[_f32]",  "hhPd", "f", MergeOp1, "aarch64_sve_fcvtnt_f16f32", [IsOverloadNone, VerifyRuntimeMode]>;
def SVCVTNT_F32_F64    : SInst<"svcvtnt_f32[_f64]",  "hhPd", "d", MergeOp1, "aarch64_sve_fcvtnt_f32f64", [IsOverloadNone, VerifyRuntimeMode]>;
//  SVCVTNT_X_F16_F32  : Implemented as macro by SveEmitter.cpp
//  SVCVTNT_X_F32_F64  : Implemented as macro by SveEmitter.cpp

def SVCVTXNT_F32_F64   : SInst<"svcvtxnt_f32[_f64]", "MMPd", "d", MergeOp1, "aarch64_sve_fcvtxnt_f32f64", [IsOverloadNone, VerifyRuntimeMode]>;
//  SVCVTXNT_X_F32_F64 : Implemented as macro by SveEmitter.cpp
}

////////////////////////////////////////////////////////////////////////////////
// Permutations and selection

multiclass SVEPerm<string name, string proto, string i> {
  def : SInst<name, proto, "csilUcUsUiUlhfd", MergeNone, i, [VerifyRuntimeMode]>;
  let SVETargetGuard = "sve,bf16", SMETargetGuard = "sme,bf16" in {
    def: SInst<name, proto, "b", MergeNone, i, [VerifyRuntimeMode]>;
  }
}

defm SVCLASTA    : SVEPerm<"svclasta[_{d}]",   "dPdd", "aarch64_sve_clasta">;
defm SVCLASTA_N  : SVEPerm<"svclasta[_n_{d}]", "sPsd", "aarch64_sve_clasta_n">;
defm SVCLASTB    : SVEPerm<"svclastb[_{d}]",   "dPdd", "aarch64_sve_clastb">;
defm SVCLASTB_N  : SVEPerm<"svclastb[_n_{d}]", "sPsd", "aarch64_sve_clastb_n">;

let SVETargetGuard = "sve", SMETargetGuard = InvalidMode in {
def SVCOMPACT    : SInst<"svcompact[_{d}]",   "dPd",  "ilUiUlfd",        MergeNone, "aarch64_sve_compact">;
}

// Note: svdup_lane is implemented using the intrinsic for TBL to represent a
// splat of any possible lane. It is upto LLVM to pick a more efficient
// instruction such as DUP (indexed) if the lane index fits the range of the
// instruction's immediate.
def SVDUP_LANE   : SInst<"svdup_lane[_{d}]",  "ddL",  "csilUcUsUiUlhfd", MergeNone, "aarch64_sve_tbl", [VerifyRuntimeMode]>;
let SVETargetGuard = "sve,bf16", SMETargetGuard = "sme,bf16" in {
def SVDUP_LANE_BF16 :
                   SInst<"svdup_lane[_{d}]",  "ddL",  "b",               MergeNone, "aarch64_sve_tbl", [VerifyRuntimeMode]>;
}

def SVDUPQ_LANE  : SInst<"svdupq_lane[_{d}]", "ddn",  "csilUcUsUiUlhfd", MergeNone, "aarch64_sve_dupq_lane", [VerifyRuntimeMode]>;
let SVETargetGuard = "sve,bf16", SMETargetGuard = "sme,bf16" in {
  def SVDUPQ_LANE_BF16  : SInst<"svdupq_lane[_{d}]", "ddn",  "b", MergeNone, "aarch64_sve_dupq_lane", [VerifyRuntimeMode]>;
}
def SVEXT        : SInst<"svext[_{d}]",       "dddi", "csilUcUsUiUlhfd", MergeNone, "aarch64_sve_ext", [VerifyRuntimeMode], [ImmCheck<2, ImmCheckExtract, 1>]>;
defm SVLASTA     : SVEPerm<"svlasta[_{d}]",   "sPd",  "aarch64_sve_lasta">;
defm SVLASTB     : SVEPerm<"svlastb[_{d}]",   "sPd",  "aarch64_sve_lastb">;
def SVREV        : SInst<"svrev[_{d}]",       "dd",   "csilUcUsUiUlhfd", MergeNone, "aarch64_sve_rev", [VerifyRuntimeMode]>;
def SVSEL        : SInst<"svsel[_{d}]",       "dPdd", "csilUcUsUiUlhfd", MergeNone, "aarch64_sve_sel", [VerifyRuntimeMode]>;
def SVSPLICE     : SInst<"svsplice[_{d}]",    "dPdd", "csilUcUsUiUlhfd", MergeNone, "aarch64_sve_splice", [VerifyRuntimeMode]>;
def SVTBL        : SInst<"svtbl[_{d}]",       "ddu",  "csilUcUsUiUlhfd", MergeNone, "aarch64_sve_tbl", [VerifyRuntimeMode]>;

let SVETargetGuard = "sve,bf16", SMETargetGuard = "sme,bf16" in {
  def SVTBL_BF16 : SInst<"svtbl[_{d}]",       "ddu",  "b",               MergeNone, "aarch64_sve_tbl", [VerifyRuntimeMode]>;
}

def SVTRN1       : SInst<"svtrn1[_{d}]",      "ddd",  "csilUcUsUiUlhfd", MergeNone, "aarch64_sve_trn1", [VerifyRuntimeMode]>;
def SVTRN2       : SInst<"svtrn2[_{d}]",      "ddd",  "csilUcUsUiUlhfd", MergeNone, "aarch64_sve_trn2", [VerifyRuntimeMode]>;
def SVUNPKHI_S   : SInst<"svunpkhi[_{d}]",    "dh",   "sil",             MergeNone, "aarch64_sve_sunpkhi", [VerifyRuntimeMode]>;
def SVUNPKHI_U   : SInst<"svunpkhi[_{d}]",    "dh",   "UsUiUl",          MergeNone, "aarch64_sve_uunpkhi", [VerifyRuntimeMode]>;
def SVUNPKLO_S   : SInst<"svunpklo[_{d}]",    "dh",   "sil",             MergeNone, "aarch64_sve_sunpklo", [VerifyRuntimeMode]>;
def SVUNPKLO_U   : SInst<"svunpklo[_{d}]",    "dh",   "UsUiUl",          MergeNone, "aarch64_sve_uunpklo", [VerifyRuntimeMode]>;
def SVUZP1       : SInst<"svuzp1[_{d}]",      "ddd",  "csilUcUsUiUlhfd", MergeNone, "aarch64_sve_uzp1", [VerifyRuntimeMode]>;
def SVUZP2       : SInst<"svuzp2[_{d}]",      "ddd",  "csilUcUsUiUlhfd", MergeNone, "aarch64_sve_uzp2", [VerifyRuntimeMode]>;
def SVZIP1       : SInst<"svzip1[_{d}]",      "ddd",  "csilUcUsUiUlhfd", MergeNone, "aarch64_sve_zip1", [VerifyRuntimeMode]>;
def SVZIP2       : SInst<"svzip2[_{d}]",      "ddd",  "csilUcUsUiUlhfd", MergeNone, "aarch64_sve_zip2", [VerifyRuntimeMode]>;

let SVETargetGuard = "sve,bf16", SMETargetGuard = "sme,bf16" in {
def SVEXT_BF16    : SInst<"svext[_{d}]",    "dddi", "b", MergeNone, "aarch64_sve_ext", [VerifyRuntimeMode], [ImmCheck<2, ImmCheckExtract, 1>]>;
def SVREV_BF16    : SInst<"svrev[_{d}]",    "dd",   "b", MergeNone, "aarch64_sve_rev", [VerifyRuntimeMode]>;
def SVSEL_BF16    : SInst<"svsel[_{d}]",    "dPdd", "b", MergeNone, "aarch64_sve_sel", [VerifyRuntimeMode]>;
def SVSPLICE_BF16 : SInst<"svsplice[_{d}]", "dPdd", "b", MergeNone, "aarch64_sve_splice", [VerifyRuntimeMode]>;
def SVTRN1_BF16   : SInst<"svtrn1[_{d}]",   "ddd",  "b", MergeNone, "aarch64_sve_trn1", [VerifyRuntimeMode]>;
def SVTRN2_BF16   : SInst<"svtrn2[_{d}]",   "ddd",  "b", MergeNone, "aarch64_sve_trn2", [VerifyRuntimeMode]>;
def SVUZP1_BF16   : SInst<"svuzp1[_{d}]",   "ddd",  "b", MergeNone, "aarch64_sve_uzp1", [VerifyRuntimeMode]>;
def SVUZP2_BF16   : SInst<"svuzp2[_{d}]",   "ddd",  "b", MergeNone, "aarch64_sve_uzp2", [VerifyRuntimeMode]>;
def SVZIP1_BF16   : SInst<"svzip1[_{d}]",   "ddd",  "b", MergeNone, "aarch64_sve_zip1", [VerifyRuntimeMode]>;
def SVZIP2_BF16   : SInst<"svzip2[_{d}]",   "ddd",  "b", MergeNone, "aarch64_sve_zip2", [VerifyRuntimeMode]>;
}

def SVREV_B8   : SInst<"svrev_b8",     "PP",   "Pc", MergeNone, "aarch64_sve_rev", [VerifyRuntimeMode]>;
def SVREV_B16  : SInst<"svrev_b16",    "PP",   "Pc", MergeNone, "aarch64_sve_rev_b16",  [IsOverloadNone, VerifyRuntimeMode]>;
def SVREV_B32  : SInst<"svrev_b32",    "PP",   "Pc", MergeNone, "aarch64_sve_rev_b32",  [IsOverloadNone, VerifyRuntimeMode]>;
def SVREV_B64  : SInst<"svrev_b64",    "PP",   "Pc", MergeNone, "aarch64_sve_rev_b64",  [IsOverloadNone, VerifyRuntimeMode]>;
def SVSEL_B    : SInst<"svsel[_b]",    "PPPP", "Pc", MergeNone, "aarch64_sve_sel", [VerifyRuntimeMode]>;
def SVTRN1_B8  : SInst<"svtrn1_b8",    "PPP",  "Pc", MergeNone, "aarch64_sve_trn1", [VerifyRuntimeMode]>;
def SVTRN1_B16 : SInst<"svtrn1_b16",   "PPP",  "Pc", MergeNone, "aarch64_sve_trn1_b16", [IsOverloadNone, VerifyRuntimeMode]>;
def SVTRN1_B32 : SInst<"svtrn1_b32",   "PPP",  "Pc", MergeNone, "aarch64_sve_trn1_b32", [IsOverloadNone, VerifyRuntimeMode]>;
def SVTRN1_B64 : SInst<"svtrn1_b64",   "PPP",  "Pc", MergeNone, "aarch64_sve_trn1_b64", [IsOverloadNone, VerifyRuntimeMode]>;
def SVTRN2_B8  : SInst<"svtrn2_b8",    "PPP",  "Pc", MergeNone, "aarch64_sve_trn2", [VerifyRuntimeMode]>;
def SVTRN2_B16 : SInst<"svtrn2_b16",   "PPP",  "Pc", MergeNone, "aarch64_sve_trn2_b16", [IsOverloadNone, VerifyRuntimeMode]>;
def SVTRN2_B32 : SInst<"svtrn2_b32",   "PPP",  "Pc", MergeNone, "aarch64_sve_trn2_b32", [IsOverloadNone, VerifyRuntimeMode]>;
def SVTRN2_B64 : SInst<"svtrn2_b64",   "PPP",  "Pc", MergeNone, "aarch64_sve_trn2_b64", [IsOverloadNone, VerifyRuntimeMode]>;
def SVPUNPKHI  : SInst<"svunpkhi[_b]", "PP",   "Pc", MergeNone, "aarch64_sve_punpkhi", [VerifyRuntimeMode]>;
def SVPUNPKLO  : SInst<"svunpklo[_b]", "PP",   "Pc", MergeNone, "aarch64_sve_punpklo", [VerifyRuntimeMode]>;
def SVUZP1_B8  : SInst<"svuzp1_b8",    "PPP",  "Pc", MergeNone, "aarch64_sve_uzp1", [VerifyRuntimeMode]>;
def SVUZP1_B16 : SInst<"svuzp1_b16",   "PPP",  "Pc", MergeNone, "aarch64_sve_uzp1_b16", [IsOverloadNone, VerifyRuntimeMode]>;
def SVUZP1_B32 : SInst<"svuzp1_b32",   "PPP",  "Pc", MergeNone, "aarch64_sve_uzp1_b32", [IsOverloadNone, VerifyRuntimeMode]>;
def SVUZP1_B64 : SInst<"svuzp1_b64",   "PPP",  "Pc", MergeNone, "aarch64_sve_uzp1_b64", [IsOverloadNone, VerifyRuntimeMode]>;
def SVUZP2_B8  : SInst<"svuzp2_b8",    "PPP",  "Pc", MergeNone, "aarch64_sve_uzp2", [VerifyRuntimeMode]>;
def SVUZP2_B16 : SInst<"svuzp2_b16",   "PPP",  "Pc", MergeNone, "aarch64_sve_uzp2_b16", [IsOverloadNone, VerifyRuntimeMode]>;
def SVUZP2_B32 : SInst<"svuzp2_b32",   "PPP",  "Pc", MergeNone, "aarch64_sve_uzp2_b32", [IsOverloadNone, VerifyRuntimeMode]>;
def SVUZP2_B64 : SInst<"svuzp2_b64",   "PPP",  "Pc", MergeNone, "aarch64_sve_uzp2_b64", [IsOverloadNone, VerifyRuntimeMode]>;
def SVZIP1_B8  : SInst<"svzip1_b8",    "PPP",  "Pc", MergeNone, "aarch64_sve_zip1", [VerifyRuntimeMode]>;
def SVZIP1_B16 : SInst<"svzip1_b16",   "PPP",  "Pc", MergeNone, "aarch64_sve_zip1_b16", [IsOverloadNone, VerifyRuntimeMode]>;
def SVZIP1_B32 : SInst<"svzip1_b32",   "PPP",  "Pc", MergeNone, "aarch64_sve_zip1_b32", [IsOverloadNone, VerifyRuntimeMode]>;
def SVZIP1_B64 : SInst<"svzip1_b64",   "PPP",  "Pc", MergeNone, "aarch64_sve_zip1_b64", [IsOverloadNone, VerifyRuntimeMode]>;
def SVZIP2_B   : SInst<"svzip2_b8",    "PPP",  "Pc", MergeNone, "aarch64_sve_zip2", [VerifyRuntimeMode]>;
def SVZIP2_B16 : SInst<"svzip2_b16",   "PPP",  "Pc", MergeNone, "aarch64_sve_zip2_b16", [IsOverloadNone, VerifyRuntimeMode]>;
def SVZIP2_B32 : SInst<"svzip2_b32",   "PPP",  "Pc", MergeNone, "aarch64_sve_zip2_b32", [IsOverloadNone, VerifyRuntimeMode]>;
def SVZIP2_B64 : SInst<"svzip2_b64",   "PPP",  "Pc", MergeNone, "aarch64_sve_zip2_b64", [IsOverloadNone, VerifyRuntimeMode]>;

////////////////////////////////////////////////////////////////////////////////
// Predicate creation

def SVPFALSE : SInst<"svpfalse[_b]", "Pv", "", MergeNone, "", [IsOverloadNone, VerifyRuntimeMode]>;
def SVPTRUE_PAT : SInst<"svptrue_pat_{d}", "PI", "PcPsPiPl", MergeNone, "aarch64_sve_ptrue", [VerifyRuntimeMode]>;
def SVPTRUE     : SInst<"svptrue_{d}",     "Pv",  "PcPsPiPl", MergeNone, "aarch64_sve_ptrue", [IsAppendSVALL, VerifyRuntimeMode]>;

def SVDUPQ_B8      : SInst<"svdupq[_n]_{d}",  "Pssssssssssssssss",  "Pc", MergeNone, "", [VerifyRuntimeMode]>;
def SVDUPQ_B16     : SInst<"svdupq[_n]_{d}", "Pssssssss",  "Ps", MergeNone, "", [VerifyRuntimeMode]>;
def SVDUPQ_B32     : SInst<"svdupq[_n]_{d}", "Pssss",  "Pi", MergeNone, "", [VerifyRuntimeMode]>;
def SVDUPQ_B64     : SInst<"svdupq[_n]_{d}", "Pss",  "Pl", MergeNone, "", [VerifyRuntimeMode]>;
def SVDUP_N_B      : SInst<"svdup[_n]_{d}",  "Ps", "PcPsPiPl", MergeNone, "", [VerifyRuntimeMode]>;


////////////////////////////////////////////////////////////////////////////////
// Predicate operations

def SVAND_B_Z  : SInst<"svand[_b]_z",  "PPPP", "Pc", MergeNone, "aarch64_sve_and_z", [VerifyRuntimeMode]>;
def SVBIC_B_Z  : SInst<"svbic[_b]_z",  "PPPP", "Pc", MergeNone, "aarch64_sve_bic_z", [VerifyRuntimeMode]>;
def SVEOR_B_Z  : SInst<"sveor[_b]_z",  "PPPP", "Pc", MergeNone, "aarch64_sve_eor_z", [VerifyRuntimeMode]>;
def SVMOV_B_Z  : SInst<"svmov[_b]_z",  "PPP",  "Pc", MergeNone, "", [VerifyRuntimeMode]>; // Uses custom expansion
def SVNAND_B_Z : SInst<"svnand[_b]_z", "PPPP", "Pc", MergeNone, "aarch64_sve_nand_z", [VerifyRuntimeMode]>;
def SVNOR_B_Z  : SInst<"svnor[_b]_z",  "PPPP", "Pc", MergeNone, "aarch64_sve_nor_z", [VerifyRuntimeMode]>;
def SVNOT_B_Z  : SInst<"svnot[_b]_z",  "PPP",  "Pc", MergeNone, "", [VerifyRuntimeMode]>; // Uses custom expansion
def SVORN_B_Z  : SInst<"svorn[_b]_z",  "PPPP", "Pc", MergeNone, "aarch64_sve_orn_z", [VerifyRuntimeMode]>;
def SVORR_B_Z  : SInst<"svorr[_b]_z",  "PPPP", "Pc", MergeNone, "aarch64_sve_orr_z", [VerifyRuntimeMode]>;

def SVBRKA    : SInst<"svbrka[_b]_m",  "PPPP", "Pc", MergeNone, "aarch64_sve_brka", [VerifyRuntimeMode]>;
def SVBRKA_Z  : SInst<"svbrka[_b]_z",  "PPP",  "Pc", MergeNone, "aarch64_sve_brka_z", [VerifyRuntimeMode]>;
def SVBRKB    : SInst<"svbrkb[_b]_m",  "PPPP", "Pc", MergeNone, "aarch64_sve_brkb", [VerifyRuntimeMode]>;
def SVBRKB_Z  : SInst<"svbrkb[_b]_z",  "PPP",  "Pc", MergeNone, "aarch64_sve_brkb_z", [VerifyRuntimeMode]>;
def SVBRKN_Z  : SInst<"svbrkn[_b]_z",  "PPPP", "Pc", MergeNone, "aarch64_sve_brkn_z", [VerifyRuntimeMode]>;
def SVBRKPA_Z : SInst<"svbrkpa[_b]_z", "PPPP", "Pc", MergeNone, "aarch64_sve_brkpa_z", [VerifyRuntimeMode]>;
def SVBRKPB_Z : SInst<"svbrkpb[_b]_z", "PPPP", "Pc", MergeNone, "aarch64_sve_brkpb_z", [VerifyRuntimeMode]>;

def SVPFIRST : SInst<"svpfirst[_b]", "PPP", "Pc",       MergeNone, "aarch64_sve_pfirst", [VerifyRuntimeMode]>;
def SVPNEXT  : SInst<"svpnext_{d}",    "PPP", "PcPsPiPl", MergeNone, "aarch64_sve_pnext", [VerifyRuntimeMode]>;

////////////////////////////////////////////////////////////////////////////////
// Testing predicates

def SVPTEST_ANY   : SInst<"svptest_any",   "sPP", "Pc", MergeNone, "aarch64_sve_ptest_any", [VerifyRuntimeMode]>;
def SVPTEST_FIRST : SInst<"svptest_first", "sPP", "Pc", MergeNone, "aarch64_sve_ptest_first", [VerifyRuntimeMode]>;
def SVPTEST_LAST  : SInst<"svptest_last",  "sPP", "Pc", MergeNone, "aarch64_sve_ptest_last", [VerifyRuntimeMode]>;

////////////////////////////////////////////////////////////////////////////////
// FFR manipulation

let SVETargetGuard = "sve", SMETargetGuard = InvalidMode in {
def SVRDFFR   : SInst<"svrdffr",   "Pv",  "Pc", MergeNone, "", [IsOverloadNone]>;
def SVRDFFR_Z : SInst<"svrdffr_z", "PP", "Pc", MergeNone, "", [IsOverloadNone]>;
def SVSETFFR  : SInst<"svsetffr",  "vv",  "",   MergeNone, "", [IsOverloadNone]>;
def SVWRFFR   : SInst<"svwrffr",   "vP", "Pc", MergeNone, "", [IsOverloadNone]>;
}

////////////////////////////////////////////////////////////////////////////////
// Counting elements

def SVCNTB_PAT : SInst<"svcntb_pat", "nI", "", MergeNone, "aarch64_sve_cntb", [IsOverloadNone, VerifyRuntimeMode]>;
def SVCNTH_PAT : SInst<"svcnth_pat", "nI", "", MergeNone, "aarch64_sve_cnth", [IsOverloadNone, VerifyRuntimeMode]>;
def SVCNTW_PAT : SInst<"svcntw_pat", "nI", "", MergeNone, "aarch64_sve_cntw", [IsOverloadNone, VerifyRuntimeMode]>;
def SVCNTD_PAT : SInst<"svcntd_pat", "nI", "", MergeNone, "aarch64_sve_cntd", [IsOverloadNone, VerifyRuntimeMode]>;

def SVCNTB : SInst<"svcntb", "nv", "", MergeNone, "aarch64_sve_cntb", [IsAppendSVALL, IsOverloadNone, VerifyRuntimeMode]>;
def SVCNTH : SInst<"svcnth", "nv", "", MergeNone, "aarch64_sve_cnth", [IsAppendSVALL, IsOverloadNone, VerifyRuntimeMode]>;
def SVCNTW : SInst<"svcntw", "nv", "", MergeNone, "aarch64_sve_cntw", [IsAppendSVALL, IsOverloadNone, VerifyRuntimeMode]>;
def SVCNTD : SInst<"svcntd", "nv", "", MergeNone, "aarch64_sve_cntd", [IsAppendSVALL, IsOverloadNone, VerifyRuntimeMode]>;

def SVCNTP : SInst<"svcntp_{d}",  "nPP", "PcPsPiPl",        MergeNone, "aarch64_sve_cntp", [VerifyRuntimeMode]>;
def SVLEN  : SInst<"svlen[_{d}]", "nd",  "csilUcUsUiUlhfd", MergeNone, "", [VerifyRuntimeMode]>;

let SVETargetGuard = "sve,bf16", SMETargetGuard = "sme,bf16" in {
def SVLEN_BF16 : SInst<"svlen[_{d}]", "nd", "b", MergeNone, "", [VerifyRuntimeMode]>;
}

////////////////////////////////////////////////////////////////////////////////
// Saturating scalar arithmetic

class sat_type<string u, string t> { string U = u; string T = t; }
def SignedByte         : sat_type<"",  "c">;
def SignedHalf         : sat_type<"",  "s">;
def SignedWord         : sat_type<"",  "i">;
def SignedDoubleWord   : sat_type<"",  "l">;
def UnsignedByte       : sat_type<"U", "Uc">;
def UnsignedHalf       : sat_type<"U", "Us">;
def UnsignedWord       : sat_type<"U", "Ui">;
def UnsignedDoubleWord : sat_type<"U", "Ul">;

multiclass SInst_SAT1<string name, string intrinsic, sat_type type> {
  def _N32     : SInst<name # "_pat[_n_{d}]", "ssIi", type.U # "i", MergeNone, intrinsic # "_n32", [IsOverloadNone, VerifyRuntimeMode], [ImmCheck<2, ImmCheck1_16>]>;
  def _N64     : SInst<name # "_pat[_n_{d}]", "ssIi", type.U # "l", MergeNone, intrinsic # "_n64", [IsOverloadNone, VerifyRuntimeMode], [ImmCheck<2, ImmCheck1_16>]>;
  def _N32_ALL : SInst<name # "[_n_{d}]",     "ssi",  type.U # "i", MergeNone, intrinsic # "_n32", [IsOverloadNone, IsInsertOp1SVALL, VerifyRuntimeMode], [ImmCheck<1, ImmCheck1_16>]>;
  def _N64_ALL : SInst<name # "[_n_{d}]",     "ssi",  type.U # "l", MergeNone, intrinsic # "_n64", [IsOverloadNone, IsInsertOp1SVALL, VerifyRuntimeMode], [ImmCheck<1, ImmCheck1_16>]>;
}

multiclass SInst_SAT2<string name, string intrinsic, sat_type type> {
  def ""       : SInst<name # "_pat[_{d}]",   "ddIi", type.T,       MergeNone, intrinsic, [VerifyRuntimeMode], [ImmCheck<2, ImmCheck1_16>]>;
  def _ALL     : SInst<name # "[_{d}]",       "ddi",  type.T,       MergeNone, intrinsic, [IsInsertOp1SVALL, VerifyRuntimeMode], [ImmCheck<1, ImmCheck1_16>]>;

  def _N32     : SInst<name # "_pat[_n_{d}]", "ssIi", type.U # "i", MergeNone, intrinsic # "_n32", [IsOverloadNone, VerifyRuntimeMode], [ImmCheck<2, ImmCheck1_16>]>;
  def _N64     : SInst<name # "_pat[_n_{d}]", "ssIi", type.U # "l", MergeNone, intrinsic # "_n64", [IsOverloadNone, VerifyRuntimeMode], [ImmCheck<2, ImmCheck1_16>]>;
  def _N32_ALL : SInst<name # "[_n_{d}]",     "ssi",  type.U # "i", MergeNone, intrinsic # "_n32", [IsOverloadNone, IsInsertOp1SVALL, VerifyRuntimeMode], [ImmCheck<1, ImmCheck1_16>]>;
  def _N64_ALL : SInst<name # "[_n_{d}]",     "ssi",  type.U # "l", MergeNone, intrinsic # "_n64", [IsOverloadNone, IsInsertOp1SVALL, VerifyRuntimeMode], [ImmCheck<1, ImmCheck1_16>]>;
}

defm SVQDECB_S : SInst_SAT1<"svqdecb", "aarch64_sve_sqdecb", SignedByte>;
defm SVQDECB_U : SInst_SAT1<"svqdecb", "aarch64_sve_uqdecb", UnsignedByte>;
defm SVQDECH_S : SInst_SAT2<"svqdech", "aarch64_sve_sqdech", SignedHalf>;
defm SVQDECH_U : SInst_SAT2<"svqdech", "aarch64_sve_uqdech", UnsignedHalf>;
defm SVQDECW_S : SInst_SAT2<"svqdecw", "aarch64_sve_sqdecw", SignedWord>;
defm SVQDECW_U : SInst_SAT2<"svqdecw", "aarch64_sve_uqdecw", UnsignedWord>;
defm SVQDECD_S : SInst_SAT2<"svqdecd", "aarch64_sve_sqdecd", SignedDoubleWord>;
defm SVQDECD_U : SInst_SAT2<"svqdecd", "aarch64_sve_uqdecd", UnsignedDoubleWord>;

defm SVQINCB_S : SInst_SAT1<"svqincb", "aarch64_sve_sqincb", SignedByte>;
defm SVQINCB_U : SInst_SAT1<"svqincb", "aarch64_sve_uqincb", UnsignedByte>;
defm SVQINCH_S : SInst_SAT2<"svqinch", "aarch64_sve_sqinch", SignedHalf>;
defm SVQINCH_U : SInst_SAT2<"svqinch", "aarch64_sve_uqinch", UnsignedHalf>;
defm SVQINCW_S : SInst_SAT2<"svqincw", "aarch64_sve_sqincw", SignedWord>;
defm SVQINCW_U : SInst_SAT2<"svqincw", "aarch64_sve_uqincw", UnsignedWord>;
defm SVQINCD_S : SInst_SAT2<"svqincd", "aarch64_sve_sqincd", SignedDoubleWord>;
defm SVQINCD_U : SInst_SAT2<"svqincd", "aarch64_sve_uqincd", UnsignedDoubleWord>;

def SVQDECP_S : SInst<"svqdecp[_{d}]", "ddP", "sil",    MergeNone, "aarch64_sve_sqdecp", [VerifyRuntimeMode]>;
def SVQDECP_U : SInst<"svqdecp[_{d}]", "ddP", "UsUiUl", MergeNone, "aarch64_sve_uqdecp", [VerifyRuntimeMode]>;
def SVQINCP_S : SInst<"svqincp[_{d}]", "ddP", "sil",    MergeNone, "aarch64_sve_sqincp", [VerifyRuntimeMode]>;
def SVQINCP_U : SInst<"svqincp[_{d}]", "ddP", "UsUiUl", MergeNone, "aarch64_sve_uqincp", [VerifyRuntimeMode]>;

def SVQDECP_N_S32 : SInst<"svqdecp[_n_s32]_{d}", "kkP", "PcPsPiPl", MergeNone, "aarch64_sve_sqdecp_n32", [VerifyRuntimeMode]>;
def SVQDECP_N_S64 : SInst<"svqdecp[_n_s64]_{d}", "llP", "PcPsPiPl", MergeNone, "aarch64_sve_sqdecp_n64", [VerifyRuntimeMode]>;
def SVQDECP_N_U32 : SInst<"svqdecp[_n_u32]_{d}", "mmP", "PcPsPiPl", MergeNone, "aarch64_sve_uqdecp_n32", [VerifyRuntimeMode]>;
def SVQDECP_N_U64 : SInst<"svqdecp[_n_u64]_{d}", "nnP", "PcPsPiPl", MergeNone, "aarch64_sve_uqdecp_n64", [VerifyRuntimeMode]>;
def SVQINCP_N_S32 : SInst<"svqincp[_n_s32]_{d}", "kkP", "PcPsPiPl", MergeNone, "aarch64_sve_sqincp_n32", [VerifyRuntimeMode]>;
def SVQINCP_N_S64 : SInst<"svqincp[_n_s64]_{d}", "llP", "PcPsPiPl", MergeNone, "aarch64_sve_sqincp_n64", [VerifyRuntimeMode]>;
def SVQINCP_N_U32 : SInst<"svqincp[_n_u32]_{d}", "mmP", "PcPsPiPl", MergeNone, "aarch64_sve_uqincp_n32", [VerifyRuntimeMode]>;
def SVQINCP_N_U64 : SInst<"svqincp[_n_u64]_{d}", "nnP", "PcPsPiPl", MergeNone, "aarch64_sve_uqincp_n64", [VerifyRuntimeMode]>;

let SVETargetGuard = "sve,i8mm", SMETargetGuard = InvalidMode in {
def SVMLLA_S32   : SInst<"svmmla[_s32]",   "ddqq","i",  MergeNone, "aarch64_sve_smmla">;
def SVMLLA_U32   : SInst<"svmmla[_u32]",   "ddqq","Ui", MergeNone, "aarch64_sve_ummla">;
def SVUSMLLA_S32 : SInst<"svusmmla[_s32]", "ddbq","i",  MergeNone, "aarch64_sve_usmmla">;
}

let SVETargetGuard = "sve,i8mm", SMETargetGuard = "sme,i8mm"in {
def SVUSDOT_S    : SInst<"svusdot[_s32]",    "ddbq", "i",       MergeNone, "aarch64_sve_usdot", [VerifyRuntimeMode]>;
def SVUSDOT_N_S  : SInst<"svusdot[_n_s32]",  "ddbr", "i",       MergeNone, "aarch64_sve_usdot", [VerifyRuntimeMode]>;
def SVSUDOT_S    : SInst<"svsudot[_s32]",    "ddqb", "i",       MergeNone, "aarch64_sve_usdot", [ReverseUSDOT, VerifyRuntimeMode]>;
def SVSUDOT_N_S  : SInst<"svsudot[_n_s32]",  "ddq@", "i",       MergeNone, "aarch64_sve_usdot", [ReverseUSDOT, VerifyRuntimeMode]>;

def SVUSDOT_LANE_S : SInst<"svusdot_lane[_s32]",  "ddbqi",  "i",   MergeNone, "aarch64_sve_usdot_lane", [VerifyRuntimeMode], [ImmCheck<3, ImmCheckLaneIndexDot, 2>]>;
def SVSUDOT_LANE_S : SInst<"svsudot_lane[_s32]",  "ddqbi",  "i",   MergeNone, "aarch64_sve_sudot_lane", [VerifyRuntimeMode], [ImmCheck<3, ImmCheckLaneIndexDot, 2>]>;
}

let SVETargetGuard = "sve,f32mm", SMETargetGuard = InvalidMode in {
def SVMLLA_F32 : SInst<"svmmla[_f32]", "dddd","f", MergeNone, "aarch64_sve_fmmla">;
}

let SVETargetGuard = "sve,f64mm", SMETargetGuard = InvalidMode in {
def SVMLLA_F64 : SInst<"svmmla[_f64]", "dddd","d", MergeNone, "aarch64_sve_fmmla">;
def SVTRN1Q      : SInst<"svtrn1q[_{d}]",     "ddd",  "csilUcUsUiUlhfd", MergeNone, "aarch64_sve_trn1q">;
def SVTRN2Q      : SInst<"svtrn2q[_{d}]",     "ddd",  "csilUcUsUiUlhfd", MergeNone, "aarch64_sve_trn2q">;
def SVUZP1Q      : SInst<"svuzp1q[_{d}]",     "ddd",  "csilUcUsUiUlhfd", MergeNone, "aarch64_sve_uzp1q">;
def SVUZP2Q      : SInst<"svuzp2q[_{d}]",     "ddd",  "csilUcUsUiUlhfd", MergeNone, "aarch64_sve_uzp2q">;
def SVZIP1Q      : SInst<"svzip1q[_{d}]",     "ddd",  "csilUcUsUiUlhfd", MergeNone, "aarch64_sve_zip1q">;
def SVZIP2Q      : SInst<"svzip2q[_{d}]",     "ddd",  "csilUcUsUiUlhfd", MergeNone, "aarch64_sve_zip2q">;
}

let SVETargetGuard = "sve,bf16,f64mm", SMETargetGuard = InvalidMode in {
def SVTRN1Q_BF16      : SInst<"svtrn1q[_{d}]",     "ddd",  "b", MergeNone, "aarch64_sve_trn1q">;
def SVTRN2Q_BF16      : SInst<"svtrn2q[_{d}]",     "ddd",  "b", MergeNone, "aarch64_sve_trn2q">;
def SVUZP1Q_BF16      : SInst<"svuzp1q[_{d}]",     "ddd",  "b", MergeNone, "aarch64_sve_uzp1q">;
def SVUZP2Q_BF16      : SInst<"svuzp2q[_{d}]",     "ddd",  "b", MergeNone, "aarch64_sve_uzp2q">;
def SVZIP1Q_BF16      : SInst<"svzip1q[_{d}]",     "ddd",  "b", MergeNone, "aarch64_sve_zip1q">;
def SVZIP2Q_BF16      : SInst<"svzip2q[_{d}]",     "ddd",  "b", MergeNone, "aarch64_sve_zip2q">;
}

////////////////////////////////////////////////////////////////////////////////
// Vector creation
def SVUNDEF_1 : SInst<"svundef_{d}",  "dv", "csilUcUsUiUlhfd", MergeNone, "", [IsUndef, VerifyRuntimeMode]>;
def SVUNDEF_2 : SInst<"svundef2_{d}", "2v", "csilUcUsUiUlhfd", MergeNone, "", [IsUndef, VerifyRuntimeMode]>;
def SVUNDEF_3 : SInst<"svundef3_{d}", "3v", "csilUcUsUiUlhfd", MergeNone, "", [IsUndef, VerifyRuntimeMode]>;
def SVUNDEF_4 : SInst<"svundef4_{d}", "4v", "csilUcUsUiUlhfd", MergeNone, "", [IsUndef, VerifyRuntimeMode]>;

def SVCREATE_2 : SInst<"svcreate2[_{d}]", "2dd",   "csilUcUsUiUlhfd", MergeNone, "", [IsTupleCreate, VerifyRuntimeMode]>;
def SVCREATE_3 : SInst<"svcreate3[_{d}]", "3ddd",  "csilUcUsUiUlhfd", MergeNone, "", [IsTupleCreate, VerifyRuntimeMode]>;
def SVCREATE_4 : SInst<"svcreate4[_{d}]", "4dddd", "csilUcUsUiUlhfd", MergeNone, "", [IsTupleCreate, VerifyRuntimeMode]>;

let SVETargetGuard = "sve,bf16", SMETargetGuard = "sme,bf16" in {
def SVUNDEF_1_BF16 : SInst<"svundef_{d}",  "dv", "b", MergeNone, "", [IsUndef, VerifyRuntimeMode]>;
def SVUNDEF_2_BF16 : SInst<"svundef2_{d}", "2v", "b", MergeNone, "", [IsUndef, VerifyRuntimeMode]>;
def SVUNDEF_3_BF16 : SInst<"svundef3_{d}", "3v", "b", MergeNone, "", [IsUndef, VerifyRuntimeMode]>;
def SVUNDEF_4_BF16 : SInst<"svundef4_{d}", "4v", "b", MergeNone, "", [IsUndef, VerifyRuntimeMode]>;

def SVCREATE_2_BF16 : SInst<"svcreate2[_{d}]", "2dd",   "b", MergeNone, "", [IsTupleCreate, VerifyRuntimeMode]>;
def SVCREATE_3_BF16 : SInst<"svcreate3[_{d}]", "3ddd",  "b", MergeNone, "", [IsTupleCreate, VerifyRuntimeMode]>;
def SVCREATE_4_BF16 : SInst<"svcreate4[_{d}]", "4dddd", "b", MergeNone, "", [IsTupleCreate, VerifyRuntimeMode]>;
}

let SVETargetGuard = "sve2p1", SMETargetGuard = "sme2" in {
  def SVCREATE_2_B : SInst<"svcreate2[_b]", "2dd",   "Pc", MergeNone, "", [IsTupleCreate, VerifyRuntimeMode]>;
  def SVCREATE_4_B : SInst<"svcreate4[_b]", "4dddd", "Pc", MergeNone, "", [IsTupleCreate, VerifyRuntimeMode]>;
}

////////////////////////////////////////////////////////////////////////////////
// Vector insertion and extraction
def SVGET_2 : SInst<"svget2[_{d}]", "d2i", "csilUcUsUiUlhfd", MergeNone, "", [IsTupleGet, VerifyRuntimeMode], [ImmCheck<1, ImmCheck0_1>]>;
def SVGET_3 : SInst<"svget3[_{d}]", "d3i", "csilUcUsUiUlhfd", MergeNone, "", [IsTupleGet, VerifyRuntimeMode], [ImmCheck<1, ImmCheck0_2>]>;
def SVGET_4 : SInst<"svget4[_{d}]", "d4i", "csilUcUsUiUlhfd", MergeNone, "", [IsTupleGet, VerifyRuntimeMode], [ImmCheck<1, ImmCheck0_3>]>;

def SVSET_2 : SInst<"svset2[_{d}]", "22id", "csilUcUsUiUlhfd", MergeNone, "", [IsTupleSet, VerifyRuntimeMode], [ImmCheck<1, ImmCheck0_1>]>;
def SVSET_3 : SInst<"svset3[_{d}]", "33id", "csilUcUsUiUlhfd", MergeNone, "", [IsTupleSet, VerifyRuntimeMode], [ImmCheck<1, ImmCheck0_2>]>;
def SVSET_4 : SInst<"svset4[_{d}]", "44id", "csilUcUsUiUlhfd", MergeNone, "", [IsTupleSet, VerifyRuntimeMode], [ImmCheck<1, ImmCheck0_3>]>;

let SVETargetGuard = "sve,bf16", SMETargetGuard = "sme,bf16" in {
def SVGET_2_BF16 : SInst<"svget2[_{d}]", "d2i", "b", MergeNone, "", [IsTupleGet, VerifyRuntimeMode], [ImmCheck<1, ImmCheck0_1>]>;
def SVGET_3_BF16 : SInst<"svget3[_{d}]", "d3i", "b", MergeNone, "", [IsTupleGet, VerifyRuntimeMode], [ImmCheck<1, ImmCheck0_2>]>;
def SVGET_4_BF16 : SInst<"svget4[_{d}]", "d4i", "b", MergeNone, "", [IsTupleGet, VerifyRuntimeMode], [ImmCheck<1, ImmCheck0_3>]>;

def SVSET_2_BF16 : SInst<"svset2[_{d}]", "22id", "b", MergeNone, "", [IsTupleSet, VerifyRuntimeMode], [ImmCheck<1, ImmCheck0_1>]>;
def SVSET_3_BF16 : SInst<"svset3[_{d}]", "33id", "b", MergeNone, "", [IsTupleSet, VerifyRuntimeMode], [ImmCheck<1, ImmCheck0_2>]>;
def SVSET_4_BF16 : SInst<"svset4[_{d}]", "44id", "b", MergeNone, "", [IsTupleSet, VerifyRuntimeMode], [ImmCheck<1, ImmCheck0_3>]>;
}

let SVETargetGuard = "sve2p1", SMETargetGuard = "sme2" in {
  def SVGET_2_B : SInst<"svget2[_b]", "d2i", "Pc", MergeNone, "", [IsTupleGet, VerifyRuntimeMode], [ImmCheck<1, ImmCheck0_1>]>;
  def SVGET_4_B : SInst<"svget4[_b]", "d4i", "Pc", MergeNone, "", [IsTupleGet, VerifyRuntimeMode], [ImmCheck<1, ImmCheck0_3>]>;

  def SVSET_2_B : SInst<"svset2[_b]", "22id", "Pc", MergeNone, "", [IsTupleSet, VerifyRuntimeMode], [ImmCheck<1, ImmCheck0_1>]>;
  def SVSET_4_B : SInst<"svset4[_b]", "44id", "Pc", MergeNone, "", [IsTupleSet, VerifyRuntimeMode], [ImmCheck<1, ImmCheck0_3>]>;
}

let SVETargetGuard = "sve2p1", SMETargetGuard = "sme2" in {
  def SVUNDEF_2_B: Inst<"svundef2_b", "2", "Pc", MergeNone, "", [IsUndef, VerifyRuntimeMode], []>;
  def SVUNDEF_4_B: Inst<"svundef4_b", "4", "Pc", MergeNone, "", [IsUndef, VerifyRuntimeMode], []>;
}
////////////////////////////////////////////////////////////////////////////////
// SVE2 WhileGE/GT
let SVETargetGuard = "sve2", SMETargetGuard = "sme" in {
def SVWHILEGE_S32 : SInst<"svwhilege_{d}[_{1}]", "Pkk", "PcPsPiPl",     MergeNone, "aarch64_sve_whilege", [IsOverloadWhileOrMultiVecCvt, VerifyRuntimeMode]>;
def SVWHILEGE_S64 : SInst<"svwhilege_{d}[_{1}]", "Pll", "PcPsPiPl",     MergeNone, "aarch64_sve_whilege", [IsOverloadWhileOrMultiVecCvt, VerifyRuntimeMode]>;
def SVWHILEGT_S32 : SInst<"svwhilegt_{d}[_{1}]", "Pkk", "PcPsPiPl",     MergeNone, "aarch64_sve_whilegt", [IsOverloadWhileOrMultiVecCvt, VerifyRuntimeMode]>;
def SVWHILEGT_S64 : SInst<"svwhilegt_{d}[_{1}]", "Pll", "PcPsPiPl",     MergeNone, "aarch64_sve_whilegt", [IsOverloadWhileOrMultiVecCvt, VerifyRuntimeMode]>;
def SVWHILEHI_U32 : SInst<"svwhilegt_{d}[_{1}]", "Pmm", "PcPsPiPl", MergeNone, "aarch64_sve_whilehi", [IsOverloadWhileOrMultiVecCvt, VerifyRuntimeMode]>;
def SVWHILEHI_U64 : SInst<"svwhilegt_{d}[_{1}]", "Pnn", "PcPsPiPl", MergeNone, "aarch64_sve_whilehi", [IsOverloadWhileOrMultiVecCvt, VerifyRuntimeMode]>;
def SVWHILEHS_U32 : SInst<"svwhilege_{d}[_{1}]", "Pmm", "PcPsPiPl", MergeNone, "aarch64_sve_whilehs", [IsOverloadWhileOrMultiVecCvt, VerifyRuntimeMode]>;
def SVWHILEHS_U64 : SInst<"svwhilege_{d}[_{1}]", "Pnn", "PcPsPiPl", MergeNone, "aarch64_sve_whilehs", [IsOverloadWhileOrMultiVecCvt, VerifyRuntimeMode]>;
}

let SVETargetGuard = "sve2p1", SMETargetGuard = "sme2"  in {
  def SVWHILEGE_S64_X2 : SInst<"svwhilege_{d}[_{1}]_x2", "2ll", "PcPsPiPl",     MergeNone, "aarch64_sve_whilege_x2", [VerifyRuntimeMode]>;
  def SVWHILEGT_S64_X2 : SInst<"svwhilegt_{d}[_{1}]_x2", "2ll", "PcPsPiPl",     MergeNone, "aarch64_sve_whilegt_x2", [VerifyRuntimeMode]>;
  def SVWHILEHI_U64_X2 : SInst<"svwhilegt_{d}[_{1}]_x2", "2nn", "PcPsPiPl",     MergeNone, "aarch64_sve_whilehi_x2", [VerifyRuntimeMode]>;
  def SVWHILEHS_U64_X2 : SInst<"svwhilege_{d}[_{1}]_x2", "2nn", "PcPsPiPl",     MergeNone, "aarch64_sve_whilehs_x2", [VerifyRuntimeMode]>;
  def SVWHILELE_S64_X2 : SInst<"svwhilele_{d}[_{1}]_x2", "2ll", "PcPsPiPl",     MergeNone, "aarch64_sve_whilele_x2", [VerifyRuntimeMode]>;
  def SVWHILELT_S64_X2 : SInst<"svwhilelt_{d}[_{1}]_x2", "2ll", "PcPsPiPl",     MergeNone, "aarch64_sve_whilelt_x2", [VerifyRuntimeMode]>;
  def SVWHILELO_U64_X2 : SInst<"svwhilelt_{d}[_{1}]_x2", "2nn", "PcPsPiPl",     MergeNone, "aarch64_sve_whilelo_x2", [VerifyRuntimeMode]>;
  def SVWHILELS_U64_X2 : SInst<"svwhilele_{d}[_{1}]_x2", "2nn", "PcPsPiPl",     MergeNone, "aarch64_sve_whilels_x2", [VerifyRuntimeMode]>;

}

////////////////////////////////////////////////////////////////////////////////
// SVE2 - Uniform DSP operations

let SVETargetGuard = "sve2", SMETargetGuard = "sme" in {
defm SVQADD_S  : SInstZPZZ<"svqadd",  "csli",     "aarch64_sve_sqadd",  "aarch64_sve_sqadd">;
defm SVQADD_U  : SInstZPZZ<"svqadd",  "UcUsUiUl", "aarch64_sve_uqadd",  "aarch64_sve_uqadd">;
defm SVHADD_S  : SInstZPZZ<"svhadd",  "csli",     "aarch64_sve_shadd",  "aarch64_sve_shadd">;
defm SVHADD_U  : SInstZPZZ<"svhadd",  "UcUsUiUl", "aarch64_sve_uhadd",  "aarch64_sve_uhadd">;
defm SVRHADD_S : SInstZPZZ<"svrhadd", "csli",     "aarch64_sve_srhadd", "aarch64_sve_srhadd">;
defm SVRHADD_U : SInstZPZZ<"svrhadd", "UcUsUiUl", "aarch64_sve_urhadd", "aarch64_sve_urhadd">;

defm SVQSUB_S  : SInstZPZZ<"svqsub",  "csli",     "aarch64_sve_sqsub",  "aarch64_sve_sqsub_u">;
defm SVQSUB_U  : SInstZPZZ<"svqsub",  "UcUsUiUl", "aarch64_sve_uqsub",  "aarch64_sve_uqsub_u">;
defm SVQSUBR_S : SInstZPZZ<"svqsubr", "csli",     "aarch64_sve_sqsubr", "aarch64_sve_sqsub_u", [ReverseMergeAnyBinOp]>;
defm SVQSUBR_U : SInstZPZZ<"svqsubr", "UcUsUiUl", "aarch64_sve_uqsubr", "aarch64_sve_uqsub_u", [ReverseMergeAnyBinOp]>;
defm SVHSUB_S  : SInstZPZZ<"svhsub",  "csli",     "aarch64_sve_shsub",  "aarch64_sve_shsub">;
defm SVHSUB_U  : SInstZPZZ<"svhsub",  "UcUsUiUl", "aarch64_sve_uhsub",  "aarch64_sve_uhsub">;
defm SVHSUBR_S : SInstZPZZ<"svhsubr", "csli",     "aarch64_sve_shsubr", "aarch64_sve_shsubr">;
defm SVHSUBR_U : SInstZPZZ<"svhsubr", "UcUsUiUl", "aarch64_sve_uhsubr", "aarch64_sve_uhsubr">;

defm SVQABS   : SInstZPZ<"svqabs",   "csil", "aarch64_sve_sqabs">;
defm SVQNEG   : SInstZPZ<"svqneg",   "csil", "aarch64_sve_sqneg">;
defm SVRECPE  : SInstZPZ<"svrecpe",  "Ui",   "aarch64_sve_urecpe">;
defm SVRSQRTE : SInstZPZ<"svrsqrte", "Ui",   "aarch64_sve_ursqrte">;
}

//------------------------------------------------------------------------------

multiclass SInstZPZxZ<string name, string types, string pat_v, string pat_n, string intrinsic, list<FlagType> flags=[]> {
  def _M   : SInst<name # "[_{d}]", pat_v, types, MergeOp1,  intrinsic, flags>;
  def _X   : SInst<name # "[_{d}]", pat_v, types, MergeAny,  intrinsic, flags>;
  def _Z   : SInst<name # "[_{d}]", pat_v, types, MergeZero, intrinsic, flags>;

  def _N_M : SInst<name # "[_n_{d}]", pat_n, types, MergeOp1,  intrinsic, flags>;
  def _N_X : SInst<name # "[_n_{d}]", pat_n, types, MergeAny,  intrinsic, flags>;
  def _N_Z : SInst<name # "[_n_{d}]", pat_n, types, MergeZero, intrinsic, flags>;
}

let SVETargetGuard = "sve2", SMETargetGuard = "sme" in {
defm SVQRSHL_S : SInstZPZxZ<"svqrshl", "csil",     "dPdx", "dPdK", "aarch64_sve_sqrshl", [VerifyRuntimeMode]>;
defm SVQRSHL_U : SInstZPZxZ<"svqrshl", "UcUsUiUl", "dPdx", "dPdK", "aarch64_sve_uqrshl", [VerifyRuntimeMode]>;
defm SVQSHL_S  : SInstZPZxZ<"svqshl",  "csil",     "dPdx", "dPdK", "aarch64_sve_sqshl", [VerifyRuntimeMode]>;
defm SVQSHL_U  : SInstZPZxZ<"svqshl",  "UcUsUiUl", "dPdx", "dPdK", "aarch64_sve_uqshl", [VerifyRuntimeMode]>;
defm SVRSHL_S  : SInstZPZxZ<"svrshl",  "csil",     "dPdx", "dPdK", "aarch64_sve_srshl", [VerifyRuntimeMode]>;
defm SVRSHL_U  : SInstZPZxZ<"svrshl",  "UcUsUiUl", "dPdx", "dPdK", "aarch64_sve_urshl", [VerifyRuntimeMode]>;
defm SVSQADD   : SInstZPZxZ<"svsqadd", "UcUsUiUl", "dPdx", "dPdK", "aarch64_sve_usqadd", [VerifyRuntimeMode]>;
defm SVUQADD   : SInstZPZxZ<"svuqadd", "csil",     "dPdu", "dPdL", "aarch64_sve_suqadd", [VerifyRuntimeMode]>;

def SVABA_S        : SInst<"svaba[_{d}]",     "dddd", "csil"    , MergeNone, "aarch64_sve_saba", [VerifyRuntimeMode]>;
def SVABA_U        : SInst<"svaba[_{d}]",     "dddd", "UcUsUiUl", MergeNone, "aarch64_sve_uaba", [VerifyRuntimeMode]>;
def SVQDMULH       : SInst<"svqdmulh[_{d}]",  "ddd",  "csil",     MergeNone, "aarch64_sve_sqdmulh", [VerifyRuntimeMode]>;
def SVQRDMULH      : SInst<"svqrdmulh[_{d}]", "ddd",  "csil",     MergeNone, "aarch64_sve_sqrdmulh", [VerifyRuntimeMode]>;
def SVQRDMLAH      : SInst<"svqrdmlah[_{d}]", "dddd", "csil",     MergeNone, "aarch64_sve_sqrdmlah", [VerifyRuntimeMode]>;
def SVQRDMLSH      : SInst<"svqrdmlsh[_{d}]", "dddd", "csil",     MergeNone, "aarch64_sve_sqrdmlsh", [VerifyRuntimeMode]>;

def SVABA_S_N      : SInst<"svaba[_n_{d}]",     "ddda", "csil",     MergeNone, "aarch64_sve_saba", [VerifyRuntimeMode]>;
def SVABA_U_N      : SInst<"svaba[_n_{d}]",     "ddda", "UcUsUiUl", MergeNone, "aarch64_sve_uaba", [VerifyRuntimeMode]>;
def SVQDMULH_N     : SInst<"svqdmulh[_n_{d}]",  "dda",  "csil",     MergeNone, "aarch64_sve_sqdmulh", [VerifyRuntimeMode]>;
def SVQRDMULH_N    : SInst<"svqrdmulh[_n_{d}]", "dda",  "csil",     MergeNone, "aarch64_sve_sqrdmulh", [VerifyRuntimeMode]>;
def SVQRDMLAH_N    : SInst<"svqrdmlah[_n_{d}]", "ddda", "csil",     MergeNone, "aarch64_sve_sqrdmlah", [VerifyRuntimeMode]>;
def SVQRDMLSH_N    : SInst<"svqrdmlsh[_n_{d}]", "ddda", "csil",     MergeNone, "aarch64_sve_sqrdmlsh", [VerifyRuntimeMode]>;

def SVQDMULH_LANE  : SInst<"svqdmulh_lane[_{d}]",  "dddi",  "sil", MergeNone, "aarch64_sve_sqdmulh_lane",  [VerifyRuntimeMode], [ImmCheck<2, ImmCheckLaneIndex, 1>]>;
def SVQRDMULH_LANE : SInst<"svqrdmulh_lane[_{d}]", "dddi",  "sil", MergeNone, "aarch64_sve_sqrdmulh_lane", [VerifyRuntimeMode], [ImmCheck<2, ImmCheckLaneIndex, 1>]>;
def SVQRDMLAH_LANE : SInst<"svqrdmlah_lane[_{d}]", "ddddi", "sil", MergeNone, "aarch64_sve_sqrdmlah_lane", [VerifyRuntimeMode], [ImmCheck<3, ImmCheckLaneIndex, 2>]>;
def SVQRDMLSH_LANE : SInst<"svqrdmlsh_lane[_{d}]", "ddddi", "sil", MergeNone, "aarch64_sve_sqrdmlsh_lane", [VerifyRuntimeMode], [ImmCheck<3, ImmCheckLaneIndex, 2>]>;

def SVQSHLU_M  : SInst<"svqshlu[_n_{d}]", "uPdi", "csil",         MergeOp1,  "aarch64_sve_sqshlu", [VerifyRuntimeMode], [ImmCheck<2, ImmCheckShiftLeft,  1>]>;
def SVQSHLU_X  : SInst<"svqshlu[_n_{d}]", "uPdi", "csil",         MergeAny,  "aarch64_sve_sqshlu", [VerifyRuntimeMode], [ImmCheck<2, ImmCheckShiftLeft,  1>]>;
def SVQSHLU_Z  : SInst<"svqshlu[_n_{d}]", "uPdi", "csil",         MergeZero, "aarch64_sve_sqshlu", [VerifyRuntimeMode], [ImmCheck<2, ImmCheckShiftLeft,  1>]>;
def SVRSHR_M_S : SInst<"svrshr[_n_{d}]",  "dPdi", "csil",         MergeOp1,  "aarch64_sve_srshr",  [VerifyRuntimeMode], [ImmCheck<2, ImmCheckShiftRight, 1>]>;
def SVRSHR_M_U : SInst<"svrshr[_n_{d}]",  "dPdi", "UcUsUiUl",     MergeOp1,  "aarch64_sve_urshr",  [VerifyRuntimeMode], [ImmCheck<2, ImmCheckShiftRight, 1>]>;
def SVRSHR_X_S : SInst<"svrshr[_n_{d}]",  "dPdi", "csil",         MergeAny,  "aarch64_sve_srshr",  [VerifyRuntimeMode], [ImmCheck<2, ImmCheckShiftRight, 1>]>;
def SVRSHR_X_U : SInst<"svrshr[_n_{d}]",  "dPdi", "UcUsUiUl",     MergeAny,  "aarch64_sve_urshr",  [VerifyRuntimeMode], [ImmCheck<2, ImmCheckShiftRight, 1>]>;
def SVRSHR_Z_S : SInst<"svrshr[_n_{d}]",  "dPdi", "csil",         MergeZero, "aarch64_sve_srshr",  [VerifyRuntimeMode], [ImmCheck<2, ImmCheckShiftRight, 1>]>;
def SVRSHR_Z_U : SInst<"svrshr[_n_{d}]",  "dPdi", "UcUsUiUl",     MergeZero, "aarch64_sve_urshr",  [VerifyRuntimeMode], [ImmCheck<2, ImmCheckShiftRight, 1>]>;
def SVRSRA_S   : SInst<"svrsra[_n_{d}]",  "dddi", "csil",         MergeNone, "aarch64_sve_srsra",  [VerifyRuntimeMode], [ImmCheck<2, ImmCheckShiftRight, 1>]>;
def SVRSRA_U   : SInst<"svrsra[_n_{d}]",  "dddi", "UcUsUiUl",     MergeNone, "aarch64_sve_ursra",  [VerifyRuntimeMode], [ImmCheck<2, ImmCheckShiftRight, 1>]>;
def SVSLI      : SInst<"svsli[_n_{d}]",   "dddi", "csilUcUsUiUl", MergeNone, "aarch64_sve_sli",    [VerifyRuntimeMode], [ImmCheck<2, ImmCheckShiftLeft,  1>]>;
def SVSRA_S    : SInst<"svsra[_n_{d}]",   "dddi", "csil",         MergeNone, "aarch64_sve_ssra",   [VerifyRuntimeMode], [ImmCheck<2, ImmCheckShiftRight, 1>]>;
def SVSRA_U    : SInst<"svsra[_n_{d}]",   "dddi", "UcUsUiUl",     MergeNone, "aarch64_sve_usra",   [VerifyRuntimeMode], [ImmCheck<2, ImmCheckShiftRight, 1>]>;
def SVSRI      : SInst<"svsri[_n_{d}]",   "dddi", "csilUcUsUiUl", MergeNone, "aarch64_sve_sri",    [VerifyRuntimeMode], [ImmCheck<2, ImmCheckShiftRight, 1>]>;
}

////////////////////////////////////////////////////////////////////////////////
// SVE2 - Non-widening pairwise arithmetic

multiclass SInstPairwise<string name, string types, string intrinsic, list<FlagType> flags=[]> {
  def _M   : SInst<name # "[_{d}]", "dPdd", types, MergeOp1, intrinsic, flags>;
  def _X   : SInst<name # "[_{d}]", "dPdd", types, MergeAny, intrinsic, flags>;
}

let SVETargetGuard = "sve2", SMETargetGuard = "sme" in {
defm SVADDP   : SInstPairwise<"svaddp",   "csliUcUsUiUl", "aarch64_sve_addp", [VerifyRuntimeMode]>;
defm SVADDP_F : SInstPairwise<"svaddp",   "hfd",          "aarch64_sve_faddp", [VerifyRuntimeMode]>;
defm SVMAXNMP : SInstPairwise<"svmaxnmp", "hfd",          "aarch64_sve_fmaxnmp", [VerifyRuntimeMode]>;
defm SVMAXP_F : SInstPairwise<"svmaxp",   "hfd",          "aarch64_sve_fmaxp", [VerifyRuntimeMode]>;
defm SVMAXP_S : SInstPairwise<"svmaxp",   "csli",         "aarch64_sve_smaxp", [VerifyRuntimeMode]>;
defm SVMAXP_U : SInstPairwise<"svmaxp",   "UcUsUiUl",     "aarch64_sve_umaxp", [VerifyRuntimeMode]>;
defm SVMINNMP : SInstPairwise<"svminnmp", "hfd",          "aarch64_sve_fminnmp", [VerifyRuntimeMode]>;
defm SVMINP_F : SInstPairwise<"svminp",   "hfd",          "aarch64_sve_fminp", [VerifyRuntimeMode]>;
defm SVMINP_S : SInstPairwise<"svminp",   "csli",         "aarch64_sve_sminp", [VerifyRuntimeMode]>;
defm SVMINP_U : SInstPairwise<"svminp",   "UcUsUiUl",     "aarch64_sve_uminp", [VerifyRuntimeMode]>;
}

////////////////////////////////////////////////////////////////////////////////
// SVE2 - Widening pairwise arithmetic

let SVETargetGuard = "sve2", SMETargetGuard = "sme" in {
def SVADALP_S_M : SInst<"svadalp[_{d}]", "dPdh", "sil",    MergeOp1,  "aarch64_sve_sadalp", [VerifyRuntimeMode]>;
def SVADALP_S_X : SInst<"svadalp[_{d}]", "dPdh", "sil",    MergeAny,  "aarch64_sve_sadalp", [VerifyRuntimeMode]>;
def SVADALP_S_Z : SInst<"svadalp[_{d}]", "dPdh", "sil",    MergeZero, "aarch64_sve_sadalp", [VerifyRuntimeMode]>;

def SVADALP_U_M : SInst<"svadalp[_{d}]", "dPdh", "UsUiUl", MergeOp1,  "aarch64_sve_uadalp", [VerifyRuntimeMode]>;
def SVADALP_U_X : SInst<"svadalp[_{d}]", "dPdh", "UsUiUl", MergeAny,  "aarch64_sve_uadalp", [VerifyRuntimeMode]>;
def SVADALP_U_Z : SInst<"svadalp[_{d}]", "dPdh", "UsUiUl", MergeZero, "aarch64_sve_uadalp", [VerifyRuntimeMode]>;
}

////////////////////////////////////////////////////////////////////////////////
// SVE2 - Bitwise ternary logical instructions
//

let SVETargetGuard = "sve2", SMETargetGuard = "sme" in {
def SVBCAX  : SInst<"svbcax[_{d}]",  "dddd", "csilUcUsUiUl", MergeNone, "aarch64_sve_bcax", [VerifyRuntimeMode]>;
def SVBSL   : SInst<"svbsl[_{d}]",   "dddd", "csilUcUsUiUl", MergeNone, "aarch64_sve_bsl", [VerifyRuntimeMode]>;
def SVBSL1N : SInst<"svbsl1n[_{d}]", "dddd", "csilUcUsUiUl", MergeNone, "aarch64_sve_bsl1n", [VerifyRuntimeMode]>;
def SVBSL2N : SInst<"svbsl2n[_{d}]", "dddd", "csilUcUsUiUl", MergeNone, "aarch64_sve_bsl2n", [VerifyRuntimeMode]>;
def SVEOR3  : SInst<"sveor3[_{d}]",  "dddd", "csilUcUsUiUl", MergeNone, "aarch64_sve_eor3", [VerifyRuntimeMode]>;
def SVNBSL  : SInst<"svnbsl[_{d}]",  "dddd", "csilUcUsUiUl", MergeNone, "aarch64_sve_nbsl", [VerifyRuntimeMode]>;

def SVBCAX_N  : SInst<"svbcax[_n_{d}]",  "ddda", "csilUcUsUiUl", MergeNone, "aarch64_sve_bcax", [VerifyRuntimeMode]>;
def SVBSL_N   : SInst<"svbsl[_n_{d}]",   "ddda", "csilUcUsUiUl", MergeNone, "aarch64_sve_bsl", [VerifyRuntimeMode]>;
def SVBSL1N_N : SInst<"svbsl1n[_n_{d}]", "ddda", "csilUcUsUiUl", MergeNone, "aarch64_sve_bsl1n", [VerifyRuntimeMode]>;
def SVBSL2N_N : SInst<"svbsl2n[_n_{d}]", "ddda", "csilUcUsUiUl", MergeNone, "aarch64_sve_bsl2n", [VerifyRuntimeMode]>;
def SVEOR3_N  : SInst<"sveor3[_n_{d}]",  "ddda", "csilUcUsUiUl", MergeNone, "aarch64_sve_eor3", [VerifyRuntimeMode]>;
def SVNBSL_N  : SInst<"svnbsl[_n_{d}]",  "ddda", "csilUcUsUiUl", MergeNone, "aarch64_sve_nbsl", [VerifyRuntimeMode]>;
def SVXAR_N   : SInst<"svxar[_n_{d}]",   "dddi", "csilUcUsUiUl", MergeNone, "aarch64_sve_xar", [VerifyRuntimeMode], [ImmCheck<2, ImmCheckShiftRight, 1>]>;
}

////////////////////////////////////////////////////////////////////////////////
// SVE2 - Large integer arithmetic

let SVETargetGuard = "sve2", SMETargetGuard = "sme" in {
def SVADCLB : SInst<"svadclb[_{d}]", "dddd", "UiUl", MergeNone, "aarch64_sve_adclb", [VerifyRuntimeMode]>;
def SVADCLT : SInst<"svadclt[_{d}]", "dddd", "UiUl", MergeNone, "aarch64_sve_adclt", [VerifyRuntimeMode]>;
def SVSBCLB : SInst<"svsbclb[_{d}]", "dddd", "UiUl", MergeNone, "aarch64_sve_sbclb", [VerifyRuntimeMode]>;
def SVSBCLT : SInst<"svsbclt[_{d}]", "dddd", "UiUl", MergeNone, "aarch64_sve_sbclt", [VerifyRuntimeMode]>;

def SVADCLB_N : SInst<"svadclb[_n_{d}]", "ddda", "UiUl", MergeNone, "aarch64_sve_adclb", [VerifyRuntimeMode]>;
def SVADCLT_N : SInst<"svadclt[_n_{d}]", "ddda", "UiUl", MergeNone, "aarch64_sve_adclt", [VerifyRuntimeMode]>;
def SVSBCLB_N : SInst<"svsbclb[_n_{d}]", "ddda", "UiUl", MergeNone, "aarch64_sve_sbclb", [VerifyRuntimeMode]>;
def SVSBCLT_N : SInst<"svsbclt[_n_{d}]", "ddda", "UiUl", MergeNone, "aarch64_sve_sbclt", [VerifyRuntimeMode]>;
}

////////////////////////////////////////////////////////////////////////////////
// SVE2 - Multiplication by indexed elements

let SVETargetGuard = "sve2", SMETargetGuard = "sme" in {
def SVMLA_LANE_2 : SInst<"svmla_lane[_{d}]", "ddddi", "silUsUiUl", MergeNone, "aarch64_sve_mla_lane", [VerifyRuntimeMode], [ImmCheck<3, ImmCheckLaneIndex, 2>]>;
def SVMLS_LANE_2 : SInst<"svmls_lane[_{d}]", "ddddi", "silUsUiUl", MergeNone, "aarch64_sve_mls_lane", [VerifyRuntimeMode], [ImmCheck<3, ImmCheckLaneIndex, 2>]>;
def SVMUL_LANE_2 : SInst<"svmul_lane[_{d}]", "dddi",  "silUsUiUl", MergeNone, "aarch64_sve_mul_lane", [VerifyRuntimeMode], [ImmCheck<2, ImmCheckLaneIndex, 1>]>;
}

////////////////////////////////////////////////////////////////////////////////
// SVE2 - Uniform complex integer arithmetic
let SVETargetGuard = "sve2", SMETargetGuard = "sme" in {
def SVCADD             : SInst<"svcadd[_{d}]",          "dddi",   "csilUcUsUiUl", MergeNone, "aarch64_sve_cadd_x",           [VerifyRuntimeMode], [ImmCheck<2, ImmCheckComplexRot90_270>]>;
def SVSQCADD           : SInst<"svqcadd[_{d}]",         "dddi",   "csil",         MergeNone, "aarch64_sve_sqcadd_x",         [VerifyRuntimeMode], [ImmCheck<2, ImmCheckComplexRot90_270>]>;
def SVCMLA             : SInst<"svcmla[_{d}]",          "ddddi",  "csilUcUsUiUl", MergeNone, "aarch64_sve_cmla_x",           [VerifyRuntimeMode], [ImmCheck<3, ImmCheckComplexRotAll90>]>;
def SVCMLA_LANE_X      : SInst<"svcmla_lane[_{d}]",     "ddddii", "siUsUi",       MergeNone, "aarch64_sve_cmla_lane_x",      [VerifyRuntimeMode], [ImmCheck<3, ImmCheckLaneIndexCompRotate, 2>,
                                                                                                                                  ImmCheck<4, ImmCheckComplexRotAll90>]>;
def SVSQRDCMLAH_X      : SInst<"svqrdcmlah[_{d}]",      "ddddi",  "csil",         MergeNone, "aarch64_sve_sqrdcmlah_x",      [VerifyRuntimeMode], [ImmCheck<3, ImmCheckComplexRotAll90>]>;
def SVSQRDCMLAH_LANE_X : SInst<"svqrdcmlah_lane[_{d}]", "ddddii", "si",           MergeNone, "aarch64_sve_sqrdcmlah_lane_x", [VerifyRuntimeMode], [ImmCheck<3, ImmCheckLaneIndexCompRotate, 2>,
                                                                                                                                  ImmCheck<4, ImmCheckComplexRotAll90>]>;
}

////////////////////////////////////////////////////////////////////////////////
// SVE2 - Widening DSP operations

multiclass SInstWideDSPAcc<string name, string types, string intrinsic> {
  def    : SInst<name # "[_{d}]",   "ddhh", types, MergeNone, intrinsic, [VerifyRuntimeMode]>;
  def _N : SInst<name # "[_n_{d}]", "ddhR", types, MergeNone, intrinsic, [VerifyRuntimeMode]>;
}

multiclass SInstWideDSPLong<string name, string types, string intrinsic> {
  def    : SInst<name # "[_{d}]",   "dhh", types, MergeNone, intrinsic, [VerifyRuntimeMode]>;
  def _N : SInst<name # "[_n_{d}]", "dhR", types, MergeNone, intrinsic, [VerifyRuntimeMode]>;
}

multiclass SInstWideDSPWide<string name, string types, string intrinsic> {
  def    : SInst<name # "[_{d}]",   "ddh", types, MergeNone, intrinsic, [VerifyRuntimeMode]>;
  def _N : SInst<name # "[_n_{d}]", "ddR", types, MergeNone, intrinsic, [VerifyRuntimeMode]>;
}

let SVETargetGuard = "sve2", SMETargetGuard = "sme" in {
defm SVABALB_S : SInstWideDSPAcc<"svabalb",   "sil",    "aarch64_sve_sabalb">;
defm SVABALB_U : SInstWideDSPAcc<"svabalb",   "UsUiUl", "aarch64_sve_uabalb">;
defm SVABALT_S : SInstWideDSPAcc<"svabalt",   "sil",    "aarch64_sve_sabalt">;
defm SVABALT_U : SInstWideDSPAcc<"svabalt",   "UsUiUl", "aarch64_sve_uabalt">;
defm SVMLALB_S : SInstWideDSPAcc<"svmlalb",   "sil",    "aarch64_sve_smlalb">;
defm SVMLALB_U : SInstWideDSPAcc<"svmlalb",   "UsUiUl", "aarch64_sve_umlalb">;
defm SVMLALT_S : SInstWideDSPAcc<"svmlalt",   "sil",    "aarch64_sve_smlalt">;
defm SVMLALT_U : SInstWideDSPAcc<"svmlalt",   "UsUiUl", "aarch64_sve_umlalt">;
defm SVMLSLB_S : SInstWideDSPAcc<"svmlslb",   "sil",    "aarch64_sve_smlslb">;
defm SVMLSLB_U : SInstWideDSPAcc<"svmlslb",   "UsUiUl", "aarch64_sve_umlslb">;
defm SVMLSLT_S : SInstWideDSPAcc<"svmlslt",   "sil",    "aarch64_sve_smlslt">;
defm SVMLSLT_U : SInstWideDSPAcc<"svmlslt",   "UsUiUl", "aarch64_sve_umlslt">;
defm SVQDMLALB : SInstWideDSPAcc<"svqdmlalb", "sil",    "aarch64_sve_sqdmlalb">;
defm SVQDMLALT : SInstWideDSPAcc<"svqdmlalt", "sil",    "aarch64_sve_sqdmlalt">;
defm SVQDMLSLB : SInstWideDSPAcc<"svqdmlslb", "sil",    "aarch64_sve_sqdmlslb">;
defm SVQDMLSLT : SInstWideDSPAcc<"svqdmlslt", "sil",    "aarch64_sve_sqdmlslt">;

defm SVABDLB_S : SInstWideDSPLong<"svabdlb",   "sil",    "aarch64_sve_sabdlb">;
defm SVABDLB_U : SInstWideDSPLong<"svabdlb",   "UsUiUl", "aarch64_sve_uabdlb">;
defm SVABDLT_S : SInstWideDSPLong<"svabdlt",   "sil",    "aarch64_sve_sabdlt">;
defm SVABDLT_U : SInstWideDSPLong<"svabdlt",   "UsUiUl", "aarch64_sve_uabdlt">;
defm SVADDLB_S : SInstWideDSPLong<"svaddlb",   "sil",    "aarch64_sve_saddlb">;
defm SVADDLB_U : SInstWideDSPLong<"svaddlb",   "UsUiUl", "aarch64_sve_uaddlb">;
defm SVADDLT_S : SInstWideDSPLong<"svaddlt",   "sil",    "aarch64_sve_saddlt">;
defm SVADDLT_U : SInstWideDSPLong<"svaddlt",   "UsUiUl", "aarch64_sve_uaddlt">;
defm SVMULLB_S : SInstWideDSPLong<"svmullb",   "sil",    "aarch64_sve_smullb">;
defm SVMULLB_U : SInstWideDSPLong<"svmullb",   "UsUiUl", "aarch64_sve_umullb">;
defm SVMULLT_S : SInstWideDSPLong<"svmullt",   "sil",    "aarch64_sve_smullt">;
defm SVMULLT_U : SInstWideDSPLong<"svmullt",   "UsUiUl", "aarch64_sve_umullt">;
defm SVQDMULLB : SInstWideDSPLong<"svqdmullb", "sil",    "aarch64_sve_sqdmullb">;
defm SVQDMULLT : SInstWideDSPLong<"svqdmullt", "sil",    "aarch64_sve_sqdmullt">;
defm SVSUBLB_S : SInstWideDSPLong<"svsublb",   "sil",    "aarch64_sve_ssublb">;
defm SVSUBLB_U : SInstWideDSPLong<"svsublb",   "UsUiUl", "aarch64_sve_usublb">;
defm SVSUBLT_S : SInstWideDSPLong<"svsublt",   "sil",    "aarch64_sve_ssublt">;
defm SVSUBLT_U : SInstWideDSPLong<"svsublt",   "UsUiUl", "aarch64_sve_usublt">;

defm SVADDWB_S : SInstWideDSPWide<"svaddwb", "sil",    "aarch64_sve_saddwb">;
defm SVADDWB_U : SInstWideDSPWide<"svaddwb", "UsUiUl", "aarch64_sve_uaddwb">;
defm SVADDWT_S : SInstWideDSPWide<"svaddwt", "sil",    "aarch64_sve_saddwt">;
defm SVADDWT_U : SInstWideDSPWide<"svaddwt", "UsUiUl", "aarch64_sve_uaddwt">;
defm SVSUBWB_S : SInstWideDSPWide<"svsubwb", "sil",    "aarch64_sve_ssubwb">;
defm SVSUBWB_U : SInstWideDSPWide<"svsubwb", "UsUiUl", "aarch64_sve_usubwb">;
defm SVSUBWT_S : SInstWideDSPWide<"svsubwt", "sil",    "aarch64_sve_ssubwt">;
defm SVSUBWT_U : SInstWideDSPWide<"svsubwt", "UsUiUl", "aarch64_sve_usubwt">;

def SVSHLLB_S_N : SInst<"svshllb[_n_{d}]", "dhi", "sil",    MergeNone, "aarch64_sve_sshllb", [VerifyRuntimeMode], [ImmCheck<1, ImmCheckShiftLeft,  0>]>;
def SVSHLLB_U_N : SInst<"svshllb[_n_{d}]", "dhi", "UsUiUl", MergeNone, "aarch64_sve_ushllb", [VerifyRuntimeMode], [ImmCheck<1, ImmCheckShiftLeft,  0>]>;
def SVSHLLT_S_N : SInst<"svshllt[_n_{d}]", "dhi", "sil",    MergeNone, "aarch64_sve_sshllt", [VerifyRuntimeMode], [ImmCheck<1, ImmCheckShiftLeft,  0>]>;
def SVSHLLT_U_N : SInst<"svshllt[_n_{d}]", "dhi", "UsUiUl", MergeNone, "aarch64_sve_ushllt", [VerifyRuntimeMode], [ImmCheck<1, ImmCheckShiftLeft,  0>]>;

def SVMOVLB_S_N : SInst<"svmovlb[_{d}]", "dh",  "sil",    MergeNone, "", [VerifyRuntimeMode]>;
def SVMOVLB_U_N : SInst<"svmovlb[_{d}]", "dh",  "UsUiUl", MergeNone, "", [VerifyRuntimeMode]>;
def SVMOVLT_S_N : SInst<"svmovlt[_{d}]", "dh",  "sil",    MergeNone, "", [VerifyRuntimeMode]>;
def SVMOVLT_U_N : SInst<"svmovlt[_{d}]", "dh",  "UsUiUl", MergeNone, "", [VerifyRuntimeMode]>;

def SVMLALB_S_LANE : SInst<"svmlalb_lane[_{d}]",   "ddhhi", "il",   MergeNone, "aarch64_sve_smlalb_lane",   [VerifyRuntimeMode], [ImmCheck<3, ImmCheckLaneIndex, 2>]>;
def SVMLALB_U_LANE : SInst<"svmlalb_lane[_{d}]",   "ddhhi", "UiUl", MergeNone, "aarch64_sve_umlalb_lane",   [VerifyRuntimeMode], [ImmCheck<3, ImmCheckLaneIndex, 2>]>;
def SVMLALT_S_LANE : SInst<"svmlalt_lane[_{d}]",   "ddhhi", "il",   MergeNone, "aarch64_sve_smlalt_lane",   [VerifyRuntimeMode], [ImmCheck<3, ImmCheckLaneIndex, 2>]>;
def SVMLALT_U_LANE : SInst<"svmlalt_lane[_{d}]",   "ddhhi", "UiUl", MergeNone, "aarch64_sve_umlalt_lane",   [VerifyRuntimeMode], [ImmCheck<3, ImmCheckLaneIndex, 2>]>;
def SVMLSLB_S_LANE : SInst<"svmlslb_lane[_{d}]",   "ddhhi", "il",   MergeNone, "aarch64_sve_smlslb_lane",   [VerifyRuntimeMode], [ImmCheck<3, ImmCheckLaneIndex, 2>]>;
def SVMLSLB_U_LANE : SInst<"svmlslb_lane[_{d}]",   "ddhhi", "UiUl", MergeNone, "aarch64_sve_umlslb_lane",   [VerifyRuntimeMode], [ImmCheck<3, ImmCheckLaneIndex, 2>]>;
def SVMLSLT_S_LANE : SInst<"svmlslt_lane[_{d}]",   "ddhhi", "il",   MergeNone, "aarch64_sve_smlslt_lane",   [VerifyRuntimeMode], [ImmCheck<3, ImmCheckLaneIndex, 2>]>;
def SVMLSLT_U_LANE : SInst<"svmlslt_lane[_{d}]",   "ddhhi", "UiUl", MergeNone, "aarch64_sve_umlslt_lane",   [VerifyRuntimeMode], [ImmCheck<3, ImmCheckLaneIndex, 2>]>;
def SVMULLB_S_LANE : SInst<"svmullb_lane[_{d}]",   "dhhi",  "il",   MergeNone, "aarch64_sve_smullb_lane",   [VerifyRuntimeMode], [ImmCheck<2, ImmCheckLaneIndex, 1>]>;
def SVMULLB_U_LANE : SInst<"svmullb_lane[_{d}]",   "dhhi",  "UiUl", MergeNone, "aarch64_sve_umullb_lane",   [VerifyRuntimeMode], [ImmCheck<2, ImmCheckLaneIndex, 1>]>;
def SVMULLT_S_LANE : SInst<"svmullt_lane[_{d}]",   "dhhi",  "il",   MergeNone, "aarch64_sve_smullt_lane",   [VerifyRuntimeMode], [ImmCheck<2, ImmCheckLaneIndex, 1>]>;
def SVMULLT_U_LANE : SInst<"svmullt_lane[_{d}]",   "dhhi",  "UiUl", MergeNone, "aarch64_sve_umullt_lane",   [VerifyRuntimeMode], [ImmCheck<2, ImmCheckLaneIndex, 1>]>;
def SVQDMLALB_LANE : SInst<"svqdmlalb_lane[_{d}]", "ddhhi", "il",   MergeNone, "aarch64_sve_sqdmlalb_lane", [VerifyRuntimeMode], [ImmCheck<3, ImmCheckLaneIndex, 2>]>;
def SVQDMLALT_LANE : SInst<"svqdmlalt_lane[_{d}]", "ddhhi", "il",   MergeNone, "aarch64_sve_sqdmlalt_lane", [VerifyRuntimeMode], [ImmCheck<3, ImmCheckLaneIndex, 2>]>;
def SVQDMLSLB_LANE : SInst<"svqdmlslb_lane[_{d}]", "ddhhi", "il",   MergeNone, "aarch64_sve_sqdmlslb_lane", [VerifyRuntimeMode], [ImmCheck<3, ImmCheckLaneIndex, 2>]>;
def SVQDMLSLT_LANE : SInst<"svqdmlslt_lane[_{d}]", "ddhhi", "il",   MergeNone, "aarch64_sve_sqdmlslt_lane", [VerifyRuntimeMode], [ImmCheck<3, ImmCheckLaneIndex, 2>]>;
def SVQDMULLB_LANE : SInst<"svqdmullb_lane[_{d}]", "dhhi",  "il",   MergeNone, "aarch64_sve_sqdmullb_lane", [VerifyRuntimeMode], [ImmCheck<2, ImmCheckLaneIndex, 1>]>;
def SVQDMULLT_LANE : SInst<"svqdmullt_lane[_{d}]", "dhhi",  "il",   MergeNone, "aarch64_sve_sqdmullt_lane", [VerifyRuntimeMode], [ImmCheck<2, ImmCheckLaneIndex, 1>]>;
}

////////////////////////////////////////////////////////////////////////////////
// SVE2 - Narrowing DSP operations

let SVETargetGuard = "sve2", SMETargetGuard = "sme" in {
def SVADDHNB   : SInst<"svaddhnb[_{d}]",     "hdd",  "silUsUiUl", MergeNone, "aarch64_sve_addhnb", [VerifyRuntimeMode]>;
def SVADDHNT   : SInst<"svaddhnt[_{d}]",     "hhdd", "silUsUiUl", MergeNone, "aarch64_sve_addhnt", [VerifyRuntimeMode]>;
def SVRADDHNB  : SInst<"svraddhnb[_{d}]",    "hdd",  "silUsUiUl", MergeNone, "aarch64_sve_raddhnb", [VerifyRuntimeMode]>;
def SVRADDHNT  : SInst<"svraddhnt[_{d}]",    "hhdd", "silUsUiUl", MergeNone, "aarch64_sve_raddhnt", [VerifyRuntimeMode]>;
def SVRSUBHNB  : SInst<"svrsubhnb[_{d}]",    "hdd",  "silUsUiUl", MergeNone, "aarch64_sve_rsubhnb", [VerifyRuntimeMode]>;
def SVRSUBHNT  : SInst<"svrsubhnt[_{d}]",    "hhdd", "silUsUiUl", MergeNone, "aarch64_sve_rsubhnt", [VerifyRuntimeMode]>;
def SVSUBHNB   : SInst<"svsubhnb[_{d}]",     "hdd",  "silUsUiUl", MergeNone, "aarch64_sve_subhnb", [VerifyRuntimeMode]>;
def SVSUBHNT   : SInst<"svsubhnt[_{d}]",     "hhdd", "silUsUiUl", MergeNone, "aarch64_sve_subhnt", [VerifyRuntimeMode]>;

def SVADDHNB_N  : SInst<"svaddhnb[_n_{d}]",  "hda",  "silUsUiUl", MergeNone, "aarch64_sve_addhnb", [VerifyRuntimeMode]>;
def SVADDHNT_N  : SInst<"svaddhnt[_n_{d}]",  "hhda", "silUsUiUl", MergeNone, "aarch64_sve_addhnt", [VerifyRuntimeMode]>;
def SVRADDHNB_N : SInst<"svraddhnb[_n_{d}]", "hda",  "silUsUiUl", MergeNone, "aarch64_sve_raddhnb", [VerifyRuntimeMode]>;
def SVRADDHNT_N : SInst<"svraddhnt[_n_{d}]", "hhda", "silUsUiUl", MergeNone, "aarch64_sve_raddhnt", [VerifyRuntimeMode]>;
def SVRSUBHNB_N : SInst<"svrsubhnb[_n_{d}]", "hda",  "silUsUiUl", MergeNone, "aarch64_sve_rsubhnb", [VerifyRuntimeMode]>;
def SVRSUBHNT_N : SInst<"svrsubhnt[_n_{d}]", "hhda", "silUsUiUl", MergeNone, "aarch64_sve_rsubhnt", [VerifyRuntimeMode]>;
def SVSUBHNB_N  : SInst<"svsubhnb[_n_{d}]",  "hda",  "silUsUiUl", MergeNone, "aarch64_sve_subhnb", [VerifyRuntimeMode]>;
def SVSUBHNT_N  : SInst<"svsubhnt[_n_{d}]",  "hhda", "silUsUiUl", MergeNone, "aarch64_sve_subhnt", [VerifyRuntimeMode]>;

def SVSHRNB      : SInst<"svshrnb[_n_{d}]",    "hdi",  "silUsUiUl", MergeNone, "aarch64_sve_shrnb",     [VerifyRuntimeMode], [ImmCheck<1, ImmCheckShiftRightNarrow, 0>]>;
def SVRSHRNB     : SInst<"svrshrnb[_n_{d}]",   "hdi",  "silUsUiUl", MergeNone, "aarch64_sve_rshrnb",    [VerifyRuntimeMode], [ImmCheck<1, ImmCheckShiftRightNarrow, 0>]>;
def SVQSHRUNB    : SInst<"svqshrunb[_n_{d}]",  "edi",  "sil",       MergeNone, "aarch64_sve_sqshrunb",  [VerifyRuntimeMode], [ImmCheck<1, ImmCheckShiftRightNarrow, 0>]>;
def SVQRSHRUNB   : SInst<"svqrshrunb[_n_{d}]", "edi",  "sil",       MergeNone, "aarch64_sve_sqrshrunb", [VerifyRuntimeMode], [ImmCheck<1, ImmCheckShiftRightNarrow, 0>]>;
def SVQSHRNB_S   : SInst<"svqshrnb[_n_{d}]",   "hdi",  "sil",       MergeNone, "aarch64_sve_sqshrnb",   [VerifyRuntimeMode], [ImmCheck<1, ImmCheckShiftRightNarrow, 0>]>;
def SVQSHRNB_U   : SInst<"svqshrnb[_n_{d}]",   "hdi",  "UsUiUl",    MergeNone, "aarch64_sve_uqshrnb",   [VerifyRuntimeMode], [ImmCheck<1, ImmCheckShiftRightNarrow, 0>]>;
def SVQRSHRNB_S  : SInst<"svqrshrnb[_n_{d}]",  "hdi",  "sil",       MergeNone, "aarch64_sve_sqrshrnb",  [VerifyRuntimeMode], [ImmCheck<1, ImmCheckShiftRightNarrow, 0>]>;
def SVQRSHRNB_U  : SInst<"svqrshrnb[_n_{d}]",  "hdi",  "UsUiUl",    MergeNone, "aarch64_sve_uqrshrnb",  [VerifyRuntimeMode], [ImmCheck<1, ImmCheckShiftRightNarrow, 0>]>;

def SVSHRNT      : SInst<"svshrnt[_n_{d}]",    "hhdi", "silUsUiUl", MergeNone, "aarch64_sve_shrnt",     [VerifyRuntimeMode], [ImmCheck<2, ImmCheckShiftRightNarrow, 1>]>;
def SVRSHRNT     : SInst<"svrshrnt[_n_{d}]",   "hhdi", "silUsUiUl", MergeNone, "aarch64_sve_rshrnt",    [VerifyRuntimeMode], [ImmCheck<2, ImmCheckShiftRightNarrow, 1>]>;
def SVQSHRUNT    : SInst<"svqshrunt[_n_{d}]",  "eedi", "sil",       MergeNone, "aarch64_sve_sqshrunt",  [VerifyRuntimeMode], [ImmCheck<2, ImmCheckShiftRightNarrow, 1>]>;
def SVQRSHRUNT   : SInst<"svqrshrunt[_n_{d}]", "eedi", "sil",       MergeNone, "aarch64_sve_sqrshrunt", [VerifyRuntimeMode], [ImmCheck<2, ImmCheckShiftRightNarrow, 1>]>;
def SVQSHRNT_S   : SInst<"svqshrnt[_n_{d}]",   "hhdi", "sil",       MergeNone, "aarch64_sve_sqshrnt",   [VerifyRuntimeMode], [ImmCheck<2, ImmCheckShiftRightNarrow, 1>]>;
def SVQSHRNT_U   : SInst<"svqshrnt[_n_{d}]",   "hhdi", "UsUiUl",    MergeNone, "aarch64_sve_uqshrnt",   [VerifyRuntimeMode], [ImmCheck<2, ImmCheckShiftRightNarrow, 1>]>;
def SVQRSHRNT_S  : SInst<"svqrshrnt[_n_{d}]",  "hhdi", "sil",       MergeNone, "aarch64_sve_sqrshrnt",  [VerifyRuntimeMode], [ImmCheck<2, ImmCheckShiftRightNarrow, 1>]>;
def SVQRSHRNT_U  : SInst<"svqrshrnt[_n_{d}]",  "hhdi", "UsUiUl",    MergeNone, "aarch64_sve_uqrshrnt",  [VerifyRuntimeMode], [ImmCheck<2, ImmCheckShiftRightNarrow, 1>]>;
}
////////////////////////////////////////////////////////////////////////////////
// SVE2 - Unary narrowing operations

let SVETargetGuard = "sve2", SMETargetGuard = "sme" in {
def SVQXTNB_S  : SInst<"svqxtnb[_{d}]",  "hd",  "sil",     MergeNone, "aarch64_sve_sqxtnb", [VerifyRuntimeMode]>;
def SVQXTNB_U  : SInst<"svqxtnb[_{d}]",  "hd",  "UsUiUl",  MergeNone, "aarch64_sve_uqxtnb", [VerifyRuntimeMode]>;
def SVQXTUNB_S : SInst<"svqxtunb[_{d}]", "ed",  "sil",     MergeNone, "aarch64_sve_sqxtunb", [VerifyRuntimeMode]>;

def SVQXTNT_S  : SInst<"svqxtnt[_{d}]",  "hhd", "sil",     MergeNone, "aarch64_sve_sqxtnt", [VerifyRuntimeMode]>;
def SVQXTNT_U  : SInst<"svqxtnt[_{d}]",  "hhd", "UsUiUl",  MergeNone, "aarch64_sve_uqxtnt", [VerifyRuntimeMode]>;
def SVQXTUNT_S : SInst<"svqxtunt[_{d}]", "eed", "sil",     MergeNone, "aarch64_sve_sqxtunt", [VerifyRuntimeMode]>;
}

////////////////////////////////////////////////////////////////////////////////
// SVE2 - Widening complex integer arithmetic

let SVETargetGuard = "sve2", SMETargetGuard = "sme" in {
defm SVADDLBT : SInstWideDSPLong<"svaddlbt", "sil", "aarch64_sve_saddlbt">;
defm SVSUBLBT : SInstWideDSPLong<"svsublbt", "sil", "aarch64_sve_ssublbt">;
defm SVSUBLTB : SInstWideDSPLong<"svsubltb", "sil", "aarch64_sve_ssubltb">;

defm SVQDMLALBT : SInstWideDSPAcc<"svqdmlalbt", "sil", "aarch64_sve_sqdmlalbt">;
defm SVQDMLSLBT : SInstWideDSPAcc<"svqdmlslbt", "sil", "aarch64_sve_sqdmlslbt">;
}

////////////////////////////////////////////////////////////////////////////////
// SVE2 - Non-temporal gather/scatter
let SVETargetGuard = "sve2", SMETargetGuard = InvalidMode in {
// Non-temporal gather load one vector (vector base)
def SVLDNT1_GATHER_BASES_U   : MInst<"svldnt1_gather[_{2}base]_{0}",   "dPu", "ilUiUlfd", [IsGatherLoad],               MemEltTyDefault, "aarch64_sve_ldnt1_gather_scalar_offset">;
def SVLDNT1SB_GATHER_BASES_U : MInst<"svldnt1sb_gather[_{2}base]_{0}", "dPu", "ilUiUl",   [IsGatherLoad],               MemEltTyInt8,    "aarch64_sve_ldnt1_gather_scalar_offset">;
def SVLDNT1UB_GATHER_BASES_U : MInst<"svldnt1ub_gather[_{2}base]_{0}", "dPu", "ilUiUl",   [IsGatherLoad, IsZExtReturn], MemEltTyInt8,    "aarch64_sve_ldnt1_gather_scalar_offset">;
def SVLDNT1SH_GATHER_BASES_U : MInst<"svldnt1sh_gather[_{2}base]_{0}", "dPu", "ilUiUl",   [IsGatherLoad],               MemEltTyInt16,   "aarch64_sve_ldnt1_gather_scalar_offset">;
def SVLDNT1UH_GATHER_BASES_U : MInst<"svldnt1uh_gather[_{2}base]_{0}", "dPu", "ilUiUl",   [IsGatherLoad, IsZExtReturn], MemEltTyInt16,   "aarch64_sve_ldnt1_gather_scalar_offset">;
def SVLDNT1SW_GATHER_BASES_U : MInst<"svldnt1sw_gather[_{2}base]_{0}", "dPu", "lUl",      [IsGatherLoad],               MemEltTyInt32,   "aarch64_sve_ldnt1_gather_scalar_offset">;
def SVLDNT1UW_GATHER_BASES_U : MInst<"svldnt1uw_gather[_{2}base]_{0}", "dPu", "lUl",      [IsGatherLoad, IsZExtReturn], MemEltTyInt32,   "aarch64_sve_ldnt1_gather_scalar_offset">;

// Non-temporal gather load one vector (scalar base, signed vector offset in bytes)
def SVLDNT1_GATHER_64B_OFFSETS_S   : MInst<"svldnt1_gather_[{3}]offset[_{0}]", "dPcx", "lUld", [IsGatherLoad, IsByteIndexed],               MemEltTyDefault, "aarch64_sve_ldnt1_gather">;
def SVLDNT1SB_GATHER_64B_OFFSETS_S : MInst<"svldnt1sb_gather_[{3}]offset_{0}", "dPSx", "lUl",  [IsGatherLoad, IsByteIndexed],               MemEltTyInt8,    "aarch64_sve_ldnt1_gather">;
def SVLDNT1UB_GATHER_64B_OFFSETS_S : MInst<"svldnt1ub_gather_[{3}]offset_{0}", "dPWx", "lUl",  [IsGatherLoad, IsByteIndexed, IsZExtReturn], MemEltTyInt8,    "aarch64_sve_ldnt1_gather">;
def SVLDNT1SH_GATHER_64B_OFFSETS_S : MInst<"svldnt1sh_gather_[{3}]offset_{0}", "dPTx", "lUl",  [IsGatherLoad, IsByteIndexed],               MemEltTyInt16,   "aarch64_sve_ldnt1_gather">;
def SVLDNT1UH_GATHER_64B_OFFSETS_S : MInst<"svldnt1uh_gather_[{3}]offset_{0}", "dPXx", "lUl",  [IsGatherLoad, IsByteIndexed, IsZExtReturn], MemEltTyInt16,   "aarch64_sve_ldnt1_gather">;
def SVLDNT1SW_GATHER_64B_OFFSETS_S : MInst<"svldnt1sw_gather_[{3}]offset_{0}", "dPUx", "lUl",  [IsGatherLoad, IsByteIndexed],               MemEltTyInt32,   "aarch64_sve_ldnt1_gather">;
def SVLDNT1UW_GATHER_64B_OFFSETS_S : MInst<"svldnt1uw_gather_[{3}]offset_{0}", "dPYx", "lUl",  [IsGatherLoad, IsByteIndexed, IsZExtReturn], MemEltTyInt32,   "aarch64_sve_ldnt1_gather">;

// Non-temporal gather load one vector (scalar base, unsigned vector offset in bytes)
def SVLDNT1_GATHER_64B_OFFSETS_U   : MInst<"svldnt1_gather_[{3}]offset[_{0}]", "dPcu", "lUld", [IsGatherLoad, IsByteIndexed],               MemEltTyDefault, "aarch64_sve_ldnt1_gather">;
def SVLDNT1SB_GATHER_64B_OFFSETS_U : MInst<"svldnt1sb_gather_[{3}]offset_{0}", "dPSu", "lUl",  [IsGatherLoad, IsByteIndexed],               MemEltTyInt8,    "aarch64_sve_ldnt1_gather">;
def SVLDNT1UB_GATHER_64B_OFFSETS_U : MInst<"svldnt1ub_gather_[{3}]offset_{0}", "dPWu", "lUl",  [IsGatherLoad, IsByteIndexed, IsZExtReturn], MemEltTyInt8,    "aarch64_sve_ldnt1_gather">;
def SVLDNT1SH_GATHER_64B_OFFSETS_U : MInst<"svldnt1sh_gather_[{3}]offset_{0}", "dPTu", "lUl",  [IsGatherLoad, IsByteIndexed],               MemEltTyInt16,   "aarch64_sve_ldnt1_gather">;
def SVLDNT1UH_GATHER_64B_OFFSETS_U : MInst<"svldnt1uh_gather_[{3}]offset_{0}", "dPXu", "lUl",  [IsGatherLoad, IsByteIndexed, IsZExtReturn], MemEltTyInt16,   "aarch64_sve_ldnt1_gather">;
def SVLDNT1SW_GATHER_64B_OFFSETS_U : MInst<"svldnt1sw_gather_[{3}]offset_{0}", "dPUu", "lUl",  [IsGatherLoad, IsByteIndexed],               MemEltTyInt32,   "aarch64_sve_ldnt1_gather">;
def SVLDNT1UW_GATHER_64B_OFFSETS_U : MInst<"svldnt1uw_gather_[{3}]offset_{0}", "dPYu", "lUl",  [IsGatherLoad, IsByteIndexed, IsZExtReturn], MemEltTyInt32,   "aarch64_sve_ldnt1_gather">;

def SVLDNT1_GATHER_32B_OFFSETS_U   : MInst<"svldnt1_gather_[{3}]offset[_{0}]", "dPcu", "iUif", [IsGatherLoad, IsByteIndexed],               MemEltTyDefault, "aarch64_sve_ldnt1_gather_uxtw">;
def SVLDNT1SB_GATHER_32B_OFFSETS_U : MInst<"svldnt1sb_gather_[{3}]offset_{0}", "dPSu", "iUi",  [IsGatherLoad, IsByteIndexed],               MemEltTyInt8,    "aarch64_sve_ldnt1_gather_uxtw">;
def SVLDNT1UB_GATHER_32B_OFFSETS_U : MInst<"svldnt1ub_gather_[{3}]offset_{0}", "dPWu", "iUi",  [IsGatherLoad, IsByteIndexed, IsZExtReturn], MemEltTyInt8,    "aarch64_sve_ldnt1_gather_uxtw">;
def SVLDNT1SH_GATHER_32B_OFFSETS_U : MInst<"svldnt1sh_gather_[{3}]offset_{0}", "dPTu", "iUi",  [IsGatherLoad, IsByteIndexed],               MemEltTyInt16,   "aarch64_sve_ldnt1_gather_uxtw">;
def SVLDNT1UH_GATHER_32B_OFFSETS_U : MInst<"svldnt1uh_gather_[{3}]offset_{0}", "dPXu", "iUi",  [IsGatherLoad, IsByteIndexed, IsZExtReturn], MemEltTyInt16,   "aarch64_sve_ldnt1_gather_uxtw">;

// Non-temporal gather load one vector (vector base, scalar offset in bytes)
def SVLDNT1_GATHER_OFFSET_S   : MInst<"svldnt1_gather[_{2}base]_offset_{0}",   "dPul", "ilUiUlfd", [IsGatherLoad, IsByteIndexed],               MemEltTyDefault, "aarch64_sve_ldnt1_gather_scalar_offset">;
def SVLDNT1SB_GATHER_OFFSET_S : MInst<"svldnt1sb_gather[_{2}base]_offset_{0}", "dPul", "ilUiUl",   [IsGatherLoad, IsByteIndexed],               MemEltTyInt8,    "aarch64_sve_ldnt1_gather_scalar_offset">;
def SVLDNT1UB_GATHER_OFFSET_S : MInst<"svldnt1ub_gather[_{2}base]_offset_{0}", "dPul", "ilUiUl",   [IsGatherLoad, IsByteIndexed, IsZExtReturn], MemEltTyInt8,    "aarch64_sve_ldnt1_gather_scalar_offset">;
def SVLDNT1SH_GATHER_OFFSET_S : MInst<"svldnt1sh_gather[_{2}base]_offset_{0}", "dPul", "ilUiUl",   [IsGatherLoad, IsByteIndexed],               MemEltTyInt16,   "aarch64_sve_ldnt1_gather_scalar_offset">;
def SVLDNT1UH_GATHER_OFFSET_S : MInst<"svldnt1uh_gather[_{2}base]_offset_{0}", "dPul", "ilUiUl",   [IsGatherLoad, IsByteIndexed, IsZExtReturn], MemEltTyInt16,   "aarch64_sve_ldnt1_gather_scalar_offset">;
def SVLDNT1SW_GATHER_OFFSET_S : MInst<"svldnt1sw_gather[_{2}base]_offset_{0}", "dPul", "lUl",      [IsGatherLoad, IsByteIndexed],               MemEltTyInt32,   "aarch64_sve_ldnt1_gather_scalar_offset">;
def SVLDNT1UW_GATHER_OFFSET_S : MInst<"svldnt1uw_gather[_{2}base]_offset_{0}", "dPul", "lUl",      [IsGatherLoad, IsByteIndexed, IsZExtReturn], MemEltTyInt32,   "aarch64_sve_ldnt1_gather_scalar_offset">;

// Non-temporal gather load one vector (scalar base, signed vector index)
def SVLDNT1_GATHER_64B_INDICES_S   : MInst<"svldnt1_gather_[{3}]index[_{0}]", "dPcx", "lUld", [IsGatherLoad],               MemEltTyDefault, "aarch64_sve_ldnt1_gather_index">;
def SVLDNT1SH_GATHER_64B_INDICES_S : MInst<"svldnt1sh_gather_[{3}]index_{0}", "dPTx", "lUl",  [IsGatherLoad],               MemEltTyInt16,   "aarch64_sve_ldnt1_gather_index">;
def SVLDNT1UH_GATHER_64B_INDICES_S : MInst<"svldnt1uh_gather_[{3}]index_{0}", "dPXx", "lUl",  [IsGatherLoad, IsZExtReturn], MemEltTyInt16,   "aarch64_sve_ldnt1_gather_index">;
def SVLDNT1SW_GATHER_64B_INDICES_S : MInst<"svldnt1sw_gather_[{3}]index_{0}", "dPUx", "lUl",  [IsGatherLoad],               MemEltTyInt32,   "aarch64_sve_ldnt1_gather_index">;
def SVLDNT1UW_GATHER_64B_INDICES_S : MInst<"svldnt1uw_gather_[{3}]index_{0}", "dPYx", "lUl",  [IsGatherLoad, IsZExtReturn], MemEltTyInt32,   "aarch64_sve_ldnt1_gather_index">;

// Non temporal gather load one vector (scalar base, unsigned vector index)
def SVLDNT1_GATHER_64B_INDICES_U   : MInst<"svldnt1_gather_[{3}]index[_{0}]", "dPcu", "lUld", [IsGatherLoad],               MemEltTyDefault, "aarch64_sve_ldnt1_gather_index">;
def SVLDNT1SH_GATHER_64B_INDICES_U : MInst<"svldnt1sh_gather_[{3}]index_{0}", "dPTu", "lUl",  [IsGatherLoad],               MemEltTyInt16,   "aarch64_sve_ldnt1_gather_index">;
def SVLDNT1UH_GATHER_64B_INDICES_U : MInst<"svldnt1uh_gather_[{3}]index_{0}", "dPXu", "lUl",  [IsGatherLoad, IsZExtReturn], MemEltTyInt16,   "aarch64_sve_ldnt1_gather_index">;
def SVLDNT1SW_GATHER_64B_INDICES_U : MInst<"svldnt1sw_gather_[{3}]index_{0}", "dPUu", "lUl",  [IsGatherLoad],               MemEltTyInt32,   "aarch64_sve_ldnt1_gather_index">;
def SVLDNT1UW_GATHER_64B_INDICES_U : MInst<"svldnt1uw_gather_[{3}]index_{0}", "dPYu", "lUl",  [IsGatherLoad, IsZExtReturn], MemEltTyInt32,   "aarch64_sve_ldnt1_gather_index">;

// Non-temporal gather load one vector (vector base, signed scalar index)
def SVLDNT1_GATHER_INDEX_S   : MInst<"svldnt1_gather[_{2}base]_index_{0}",   "dPul", "ilUiUlfd", [IsGatherLoad],               MemEltTyDefault, "aarch64_sve_ldnt1_gather_scalar_offset">;
def SVLDNT1SH_GATHER_INDEX_S : MInst<"svldnt1sh_gather[_{2}base]_index_{0}", "dPul", "ilUiUl",   [IsGatherLoad],               MemEltTyInt16,   "aarch64_sve_ldnt1_gather_scalar_offset">;
def SVLDNT1UH_GATHER_INDEX_S : MInst<"svldnt1uh_gather[_{2}base]_index_{0}", "dPul", "ilUiUl",   [IsGatherLoad, IsZExtReturn], MemEltTyInt16,   "aarch64_sve_ldnt1_gather_scalar_offset">;
def SVLDNT1SW_GATHER_INDEX_S : MInst<"svldnt1sw_gather[_{2}base]_index_{0}", "dPul", "lUl",      [IsGatherLoad],               MemEltTyInt32,   "aarch64_sve_ldnt1_gather_scalar_offset">;
def SVLDNT1UW_GATHER_INDEX_S : MInst<"svldnt1uw_gather[_{2}base]_index_{0}", "dPul", "lUl",      [IsGatherLoad, IsZExtReturn], MemEltTyInt32,   "aarch64_sve_ldnt1_gather_scalar_offset">;

// Non-temporal scatter store one vector (vector base)
def SVSTNT1_SCATTER_BASES_U  : MInst<"svstnt1_scatter[_{2}base_{d}]",  "vPud", "ilUiUlfd", [IsScatterStore], MemEltTyDefault, "aarch64_sve_stnt1_scatter_scalar_offset">;
def SVSTNT1B_SCATTER_BASES_U : MInst<"svstnt1b_scatter[_{2}base_{d}]", "vPud", "ilUiUl",   [IsScatterStore], MemEltTyInt8,    "aarch64_sve_stnt1_scatter_scalar_offset">;
def SVSTNT1H_SCATTER_BASES_U : MInst<"svstnt1h_scatter[_{2}base_{d}]", "vPud", "ilUiUl",   [IsScatterStore], MemEltTyInt16,   "aarch64_sve_stnt1_scatter_scalar_offset">;
def SVSTNT1W_SCATTER_BASES_U : MInst<"svstnt1w_scatter[_{2}base_{d}]", "vPud", "lUl",      [IsScatterStore], MemEltTyInt32,   "aarch64_sve_stnt1_scatter_scalar_offset">;

// Non-temporal scatter store one vector (scalar base, signed vector offset in bytes)
def SVSTNT1_SCATTER_64B_OFFSETS_S   : MInst<"svstnt1_scatter_[{3}]offset[_{d}]",  "vPpxd", "lUld", [IsScatterStore, IsByteIndexed], MemEltTyDefault, "aarch64_sve_stnt1_scatter">;
def SVSTNT1B_SCATTER_64B_OFFSETS_SS : MInst<"svstnt1b_scatter_[{3}]offset[_{d}]", "vPAxd", "l",    [IsScatterStore, IsByteIndexed], MemEltTyInt8,    "aarch64_sve_stnt1_scatter">;
def SVSTNT1B_SCATTER_64B_OFFSETS_SU : MInst<"svstnt1b_scatter_[{3}]offset[_{d}]", "vPExd", "Ul",   [IsScatterStore, IsByteIndexed], MemEltTyInt8,    "aarch64_sve_stnt1_scatter">;
def SVSTNT1H_SCATTER_64B_OFFSETS_SS : MInst<"svstnt1h_scatter_[{3}]offset[_{d}]", "vPBxd", "l",    [IsScatterStore, IsByteIndexed], MemEltTyInt16,   "aarch64_sve_stnt1_scatter">;
def SVSTNT1H_SCATTER_64B_OFFSETS_SU : MInst<"svstnt1h_scatter_[{3}]offset[_{d}]", "vPFxd", "Ul",   [IsScatterStore, IsByteIndexed], MemEltTyInt16,   "aarch64_sve_stnt1_scatter">;
def SVSTNT1W_SCATTER_64B_OFFSETS_SS : MInst<"svstnt1w_scatter_[{3}]offset[_{d}]", "vPCxd", "l",    [IsScatterStore, IsByteIndexed], MemEltTyInt32,   "aarch64_sve_stnt1_scatter">;
def SVSTNT1W_SCATTER_64B_OFFSETS_SU : MInst<"svstnt1w_scatter_[{3}]offset[_{d}]", "vPGxd", "Ul",   [IsScatterStore, IsByteIndexed], MemEltTyInt32,   "aarch64_sve_stnt1_scatter">;

// Non-temporal scatter store one vector (scalar base, unsigned vector offset in bytes)
def SVSTNT1_SCATTER_64B_OFFSETS_U   : MInst<"svstnt1_scatter_[{3}]offset[_{d}]",  "vPpud", "lUld", [IsScatterStore, IsByteIndexed], MemEltTyDefault, "aarch64_sve_stnt1_scatter">;
def SVSTNT1B_SCATTER_64B_OFFSETS_US : MInst<"svstnt1b_scatter_[{3}]offset[_{d}]", "vPAud", "l",    [IsScatterStore, IsByteIndexed], MemEltTyInt8,    "aarch64_sve_stnt1_scatter">;
def SVSTNT1B_SCATTER_64B_OFFSETS_UU : MInst<"svstnt1b_scatter_[{3}]offset[_{d}]", "vPEud", "Ul",   [IsScatterStore, IsByteIndexed], MemEltTyInt8,    "aarch64_sve_stnt1_scatter">;
def SVSTNT1H_SCATTER_64B_OFFSETS_US : MInst<"svstnt1h_scatter_[{3}]offset[_{d}]", "vPBud", "l",    [IsScatterStore, IsByteIndexed], MemEltTyInt16,   "aarch64_sve_stnt1_scatter">;
def SVSTNT1H_SCATTER_64B_OFFSETS_UU : MInst<"svstnt1h_scatter_[{3}]offset[_{d}]", "vPFud", "Ul",   [IsScatterStore, IsByteIndexed], MemEltTyInt16,   "aarch64_sve_stnt1_scatter">;
def SVSTNT1W_SCATTER_64B_OFFSETS_US : MInst<"svstnt1w_scatter_[{3}]offset[_{d}]", "vPCud", "l",    [IsScatterStore, IsByteIndexed], MemEltTyInt32,   "aarch64_sve_stnt1_scatter">;
def SVSTNT1W_SCATTER_64B_OFFSETS_UU : MInst<"svstnt1w_scatter_[{3}]offset[_{d}]", "vPGud", "Ul",   [IsScatterStore, IsByteIndexed], MemEltTyInt32,   "aarch64_sve_stnt1_scatter">;

def SVSTNT1_SCATTER_32B_OFFSETS_U   : MInst<"svstnt1_scatter_[{3}]offset[_{d}]",  "vPpud", "iUif", [IsScatterStore, IsByteIndexed], MemEltTyDefault, "aarch64_sve_stnt1_scatter_uxtw">;
def SVSTNT1B_SCATTER_32B_OFFSETS_US : MInst<"svstnt1b_scatter_[{3}]offset[_{d}]", "vPAud", "i",    [IsScatterStore, IsByteIndexed], MemEltTyInt8,    "aarch64_sve_stnt1_scatter_uxtw">;
def SVSTNT1B_SCATTER_32B_OFFSETS_UU : MInst<"svstnt1b_scatter_[{3}]offset[_{d}]", "vPEud", "Ui",   [IsScatterStore, IsByteIndexed], MemEltTyInt8,    "aarch64_sve_stnt1_scatter_uxtw">;
def SVSTNT1H_SCATTER_32B_OFFSETS_US : MInst<"svstnt1h_scatter_[{3}]offset[_{d}]", "vPBud", "i",    [IsScatterStore, IsByteIndexed], MemEltTyInt16,   "aarch64_sve_stnt1_scatter_uxtw">;
def SVSTNT1H_SCATTER_32B_OFFSETS_UU : MInst<"svstnt1h_scatter_[{3}]offset[_{d}]", "vPFud", "Ui",   [IsScatterStore, IsByteIndexed], MemEltTyInt16,   "aarch64_sve_stnt1_scatter_uxtw">;

// Non-temporal scatter store one vector (vector base, scalar offset in bytes)
def SVSTNT1_SCATTER_OFFSET_S  : MInst<"svstnt1_scatter[_{2}base]_offset[_{d}]",  "vPuld", "ilUiUlfd", [IsScatterStore, IsByteIndexed], MemEltTyDefault, "aarch64_sve_stnt1_scatter_scalar_offset">;
def SVSTNT1B_SCATTER_OFFSET_S : MInst<"svstnt1b_scatter[_{2}base]_offset[_{d}]", "vPuld", "ilUiUl",   [IsScatterStore, IsByteIndexed], MemEltTyInt8,    "aarch64_sve_stnt1_scatter_scalar_offset">;
def SVSTNT1H_SCATTER_OFFSET_S : MInst<"svstnt1h_scatter[_{2}base]_offset[_{d}]", "vPuld", "ilUiUl",   [IsScatterStore, IsByteIndexed], MemEltTyInt16,   "aarch64_sve_stnt1_scatter_scalar_offset">;
def SVSTNT1W_SCATTER_OFFSET_S : MInst<"svstnt1w_scatter[_{2}base]_offset[_{d}]", "vPuld", "lUl",      [IsScatterStore, IsByteIndexed], MemEltTyInt32,   "aarch64_sve_stnt1_scatter_scalar_offset">;

// Non-temporal scatter store one vector (scalar base, signed vector index)
def SVSTNT1_SCATTER_INDICES_S   : MInst<"svstnt1_scatter_[{3}]index[_{d}]",  "vPpxd", "lUld", [IsScatterStore], MemEltTyDefault, "aarch64_sve_stnt1_scatter_index">;
def SVSTNT1H_SCATTER_INDICES_SS : MInst<"svstnt1h_scatter_[{3}]index[_{d}]", "vPBxd", "l",    [IsScatterStore], MemEltTyInt16,   "aarch64_sve_stnt1_scatter_index">;
def SVSTNT1H_SCATTER_INDICES_SU : MInst<"svstnt1h_scatter_[{3}]index[_{d}]", "vPFxd", "Ul",   [IsScatterStore], MemEltTyInt16,   "aarch64_sve_stnt1_scatter_index">;
def SVSTNT1W_SCATTER_INDICES_SS : MInst<"svstnt1w_scatter_[{3}]index[_{d}]", "vPCxd", "l",    [IsScatterStore], MemEltTyInt32,   "aarch64_sve_stnt1_scatter_index">;
def SVSTNT1W_SCATTER_INDICES_SU : MInst<"svstnt1w_scatter_[{3}]index[_{d}]", "vPGxd", "Ul",   [IsScatterStore], MemEltTyInt32,   "aarch64_sve_stnt1_scatter_index">;

// Non-temporal scatter store one vector (scalar base, unsigned vector index)
def SVSTNT1_SCATTER_INDICES_U   : MInst<"svstnt1_scatter_[{3}]index[_{d}]",  "vPpud", "lUld", [IsScatterStore], MemEltTyDefault, "aarch64_sve_stnt1_scatter_index">;
def SVSTNT1H_SCATTER_INDICES_US : MInst<"svstnt1h_scatter_[{3}]index[_{d}]", "vPBud", "l",    [IsScatterStore], MemEltTyInt16,   "aarch64_sve_stnt1_scatter_index">;
def SVSTNT1H_SCATTER_INDICES_UU : MInst<"svstnt1h_scatter_[{3}]index[_{d}]", "vPFud", "Ul",   [IsScatterStore], MemEltTyInt16,   "aarch64_sve_stnt1_scatter_index">;
def SVSTNT1W_SCATTER_INDICES_US : MInst<"svstnt1w_scatter_[{3}]index[_{d}]", "vPCud", "l",    [IsScatterStore], MemEltTyInt32,   "aarch64_sve_stnt1_scatter_index">;
def SVSTNT1W_SCATTER_INDICES_UU : MInst<"svstnt1w_scatter_[{3}]index[_{d}]", "vPGud", "Ul",   [IsScatterStore], MemEltTyInt32,   "aarch64_sve_stnt1_scatter_index">;

// Non-temporal scatter store one vector (vector base, signed scalar index)
def SVSTNT1_SCATTER_INDEX_S  : MInst<"svstnt1_scatter[_{2}base]_index[_{d}]",  "vPuld", "ilUiUlfd", [IsScatterStore], MemEltTyDefault, "aarch64_sve_stnt1_scatter_scalar_offset">;
def SVSTNT1H_SCATTER_INDEX_S : MInst<"svstnt1h_scatter[_{2}base]_index[_{d}]", "vPuld", "ilUiUl",   [IsScatterStore], MemEltTyInt16,   "aarch64_sve_stnt1_scatter_scalar_offset">;
def SVSTNT1W_SCATTER_INDEX_S : MInst<"svstnt1w_scatter[_{2}base]_index[_{d}]", "vPuld", "lUl",      [IsScatterStore], MemEltTyInt32,   "aarch64_sve_stnt1_scatter_scalar_offset">;
}

////////////////////////////////////////////////////////////////////////////////
// SVE2 - Polynomial arithmetic

let SVETargetGuard = "sve2", SMETargetGuard = "sme" in {
def SVEORBT         : SInst<"sveorbt[_{d}]",         "dddd", "csilUcUsUiUl", MergeNone, "aarch64_sve_eorbt", [VerifyRuntimeMode]>;
def SVEORBT_N       : SInst<"sveorbt[_n_{d}]",       "ddda", "csilUcUsUiUl", MergeNone, "aarch64_sve_eorbt", [VerifyRuntimeMode]>;
def SVEORTB         : SInst<"sveortb[_{d}]",         "dddd", "csilUcUsUiUl", MergeNone, "aarch64_sve_eortb", [VerifyRuntimeMode]>;
def SVEORTB_N       : SInst<"sveortb[_n_{d}]",       "ddda", "csilUcUsUiUl", MergeNone, "aarch64_sve_eortb", [VerifyRuntimeMode]>;
def SVPMUL          : SInst<"svpmul[_{d}]",          "ddd",  "Uc",           MergeNone, "aarch64_sve_pmul", [VerifyRuntimeMode]>;
def SVPMUL_N        : SInst<"svpmul[_n_{d}]",        "dda",  "Uc",           MergeNone, "aarch64_sve_pmul", [VerifyRuntimeMode]>;
def SVPMULLB        : SInst<"svpmullb[_{d}]",        "dhh",  "UsUl",         MergeNone, "", [VerifyRuntimeMode]>;
def SVPMULLB_N      : SInst<"svpmullb[_n_{d}]",      "dhR",  "UsUl",         MergeNone, "", [VerifyRuntimeMode]>;
def SVPMULLB_PAIR   : SInst<"svpmullb_pair[_{d}]",   "ddd",  "UcUi",         MergeNone, "aarch64_sve_pmullb_pair", [VerifyRuntimeMode]>;
def SVPMULLB_PAIR_N : SInst<"svpmullb_pair[_n_{d}]", "dda",  "UcUi",         MergeNone, "aarch64_sve_pmullb_pair", [VerifyRuntimeMode]>;
def SVPMULLT        : SInst<"svpmullt[_{d}]",        "dhh",  "UsUl",         MergeNone, "", [VerifyRuntimeMode]>;
def SVPMULLT_N      : SInst<"svpmullt[_n_{d}]",      "dhR",  "UsUl",         MergeNone, "", [VerifyRuntimeMode]>;
def SVPMULLT_PAIR   : SInst<"svpmullt_pair[_{d}]",   "ddd",  "UcUi",         MergeNone, "aarch64_sve_pmullt_pair", [VerifyRuntimeMode]>;
def SVPMULLT_PAIR_N : SInst<"svpmullt_pair[_n_{d}]", "dda",  "UcUi",         MergeNone, "aarch64_sve_pmullt_pair", [VerifyRuntimeMode]>;
}

////////////////////////////////////////////////////////////////////////////////
// SVE2 - Complex integer dot product

let SVETargetGuard = "sve2", SMETargetGuard = "sme" in {
def SVCDOT      : SInst<"svcdot[_{d}]",      "ddqqi",  "il",   MergeNone, "aarch64_sve_cdot",      [VerifyRuntimeMode], [ImmCheck<3, ImmCheckComplexRotAll90>]>;
def SVCDOT_LANE : SInst<"svcdot_lane[_{d}]", "ddqqii", "il",   MergeNone, "aarch64_sve_cdot_lane", [VerifyRuntimeMode], [ImmCheck<4, ImmCheckComplexRotAll90>,
                                                                                                        ImmCheck<3, ImmCheckLaneIndexDot, 2>]>;
}

////////////////////////////////////////////////////////////////////////////////
// SVE2 - Floating-point widening multiply-accumulate

let SVETargetGuard = "sve2", SMETargetGuard = "sme" in {
def SVMLALB_F      : SInst<"svmlalb[_{d}]",      "ddhh",  "f",   MergeNone, "aarch64_sve_fmlalb", [VerifyRuntimeMode]>;
def SVMLALB_F_N    : SInst<"svmlalb[_n_{d}]",    "ddhR",  "f",   MergeNone, "aarch64_sve_fmlalb", [VerifyRuntimeMode]>;
def SVMLALB_F_LANE : SInst<"svmlalb_lane[_{d}]", "ddhhi", "f",   MergeNone, "aarch64_sve_fmlalb_lane", [VerifyRuntimeMode], [ImmCheck<3, ImmCheckLaneIndex, 2>]>;
def SVMLALT_F      : SInst<"svmlalt[_{d}]",      "ddhh",  "f",   MergeNone, "aarch64_sve_fmlalt", [VerifyRuntimeMode]>;
def SVMLALT_F_N    : SInst<"svmlalt[_n_{d}]",    "ddhR",  "f",   MergeNone, "aarch64_sve_fmlalt", [VerifyRuntimeMode]>;
def SVMLALT_F_LANE : SInst<"svmlalt_lane[_{d}]", "ddhhi", "f",   MergeNone, "aarch64_sve_fmlalt_lane", [VerifyRuntimeMode], [ImmCheck<3, ImmCheckLaneIndex, 2>]>;
def SVMLSLB_F      : SInst<"svmlslb[_{d}]",      "ddhh",  "f",   MergeNone, "aarch64_sve_fmlslb", [VerifyRuntimeMode]>;
def SVMLSLB_F_N    : SInst<"svmlslb[_n_{d}]",    "ddhR",  "f",   MergeNone, "aarch64_sve_fmlslb", [VerifyRuntimeMode]>;
def SVMLSLB_F_LANE : SInst<"svmlslb_lane[_{d}]", "ddhhi", "f",   MergeNone, "aarch64_sve_fmlslb_lane", [VerifyRuntimeMode], [ImmCheck<3, ImmCheckLaneIndex, 2>]>;
def SVMLSLT_F      : SInst<"svmlslt[_{d}]",      "ddhh",  "f",   MergeNone, "aarch64_sve_fmlslt", [VerifyRuntimeMode]>;
def SVMLSLT_F_N    : SInst<"svmlslt[_n_{d}]",    "ddhR",  "f",   MergeNone, "aarch64_sve_fmlslt", [VerifyRuntimeMode]>;
def SVMLSLT_F_LANE : SInst<"svmlslt_lane[_{d}]", "ddhhi", "f",   MergeNone, "aarch64_sve_fmlslt_lane", [VerifyRuntimeMode], [ImmCheck<3, ImmCheckLaneIndex, 2>]>;
}

////////////////////////////////////////////////////////////////////////////////
// SVE2 - Floating-point integer binary logarithm

let SVETargetGuard = "sve2", SMETargetGuard = "sme" in {
def SVLOGB_M  : SInst<"svlogb[_{d}]", "xxPd", "hfd", MergeOp1,     "aarch64_sve_flogb", [VerifyRuntimeMode]>;
def SVLOGB_X  : SInst<"svlogb[_{d}]", "xPd",  "hfd", MergeAnyExp,  "aarch64_sve_flogb", [VerifyRuntimeMode]>;
def SVLOGB_Z  : SInst<"svlogb[_{d}]", "xPd",  "hfd", MergeZeroExp, "aarch64_sve_flogb", [VerifyRuntimeMode]>;
}

////////////////////////////////////////////////////////////////////////////////
// SVE2 - Vector Histogram count

let SVETargetGuard = "sve2", SMETargetGuard = InvalidMode in {
def SVHISTCNT  : SInst<"svhistcnt[_{d}]_z", "uPdd", "ilUiUl", MergeNone, "aarch64_sve_histcnt">;
def SVHISTSEG  : SInst<"svhistseg[_{d}]",   "udd",  "cUc",    MergeNone, "aarch64_sve_histseg">;
}

////////////////////////////////////////////////////////////////////////////////
// SVE2 - Character match

let SVETargetGuard = "sve2", SMETargetGuard = InvalidMode in {
def SVMATCH  : SInst<"svmatch[_{d}]",  "PPdd", "csUcUs", MergeNone, "aarch64_sve_match">;
def SVNMATCH : SInst<"svnmatch[_{d}]", "PPdd", "csUcUs", MergeNone, "aarch64_sve_nmatch">;
}

////////////////////////////////////////////////////////////////////////////////
// SVE2 - Contiguous conflict detection
let SVETargetGuard = "sve2", SMETargetGuard = "sme" in {
def SVWHILERW_B : SInst<"svwhilerw[_{1}]", "Pcc", "cUc",  MergeNone, "aarch64_sve_whilerw_b", [IsOverloadWhileRW, VerifyRuntimeMode]>;
def SVWHILERW_H : SInst<"svwhilerw[_{1}]", "Pcc", "sUsh", MergeNone, "aarch64_sve_whilerw_h", [IsOverloadWhileRW, VerifyRuntimeMode]>;
def SVWHILERW_S : SInst<"svwhilerw[_{1}]", "Pcc", "iUif", MergeNone, "aarch64_sve_whilerw_s", [IsOverloadWhileRW, VerifyRuntimeMode]>;
def SVWHILERW_D : SInst<"svwhilerw[_{1}]", "Pcc", "lUld", MergeNone, "aarch64_sve_whilerw_d", [IsOverloadWhileRW, VerifyRuntimeMode]>;

def SVWHILEWR_B : SInst<"svwhilewr[_{1}]", "Pcc", "cUc",  MergeNone, "aarch64_sve_whilewr_b", [IsOverloadWhileRW, VerifyRuntimeMode]>;
def SVWHILEWR_H : SInst<"svwhilewr[_{1}]", "Pcc", "sUsh", MergeNone, "aarch64_sve_whilewr_h", [IsOverloadWhileRW, VerifyRuntimeMode]>;
def SVWHILEWR_S : SInst<"svwhilewr[_{1}]", "Pcc", "iUif", MergeNone, "aarch64_sve_whilewr_s", [IsOverloadWhileRW, VerifyRuntimeMode]>;
def SVWHILEWR_D : SInst<"svwhilewr[_{1}]", "Pcc", "lUld", MergeNone, "aarch64_sve_whilewr_d", [IsOverloadWhileRW, VerifyRuntimeMode]>;
}

let SVETargetGuard = "sve2,bf16", SMETargetGuard = "sme,bf16" in {
def SVWHILERW_H_BF16 : SInst<"svwhilerw[_{1}]", "Pcc", "b", MergeNone, "aarch64_sve_whilerw_h", [IsOverloadWhileRW, VerifyRuntimeMode]>;
def SVWHILEWR_H_BF16 : SInst<"svwhilewr[_{1}]", "Pcc", "b", MergeNone, "aarch64_sve_whilewr_h", [IsOverloadWhileRW, VerifyRuntimeMode]>;
}

////////////////////////////////////////////////////////////////////////////////
// SVE2 - Extended table lookup/permute
let SVETargetGuard = "sve2", SMETargetGuard = "sme" in {
def SVTBL2 : SInst<"svtbl2[_{d}]", "d2u",  "csilUcUsUiUlhfd", MergeNone, "", [VerifyRuntimeMode]>;
def SVTBX  : SInst<"svtbx[_{d}]",  "dddu", "csilUcUsUiUlhfd", MergeNone, "aarch64_sve_tbx", [VerifyRuntimeMode]>;
}

let SVETargetGuard = "sve2,bf16", SMETargetGuard = "sme,bf16" in {
def SVTBL2_BF16 : SInst<"svtbl2[_{d}]", "d2u",  "b", MergeNone, "", [VerifyRuntimeMode]>;
def SVTBX_BF16  : SInst<"svtbx[_{d}]",  "dddu", "b", MergeNone, "aarch64_sve_tbx", [VerifyRuntimeMode]>;
}

////////////////////////////////////////////////////////////////////////////////
// SVE2 - Lookup table
let SVETargetGuard = "sve2,lut", SMETargetGuard = "sme2,lut" in {
  def SVLUTI2_B : SInst<"svluti2_lane[_{d}]", "dd[i", "cUc", MergeNone, "aarch64_sve_luti2_lane", [VerifyRuntimeMode], [ImmCheck<2, ImmCheck0_3>]>;
  def SVLUTI2_H : SInst<"svluti2_lane[_{d}]", "dd[i", "sUsh", MergeNone, "aarch64_sve_luti2_lane", [VerifyRuntimeMode], [ImmCheck<2, ImmCheck0_7>]>;

  def SVLUTI4_B : SInst<"svluti4_lane[_{d}]", "dd[i", "cUc", MergeNone, "aarch64_sve_luti4_lane", [VerifyRuntimeMode], [ImmCheck<2, ImmCheck0_1>]>;
  def SVLUTI4_H : SInst<"svluti4_lane[_{d}]", "dd[i", "sUsh", MergeNone, "aarch64_sve_luti4_lane", [VerifyRuntimeMode], [ImmCheck<2, ImmCheck0_3>]>;

  def SVLUTI4_x2 : SInst<"svluti4_lane[_{d}]_x2", "d2.d[i", "sUsh", MergeNone, "aarch64_sve_luti4_lane_x2", [VerifyRuntimeMode], [ImmCheck<2, ImmCheck0_3>]>;
}

let SVETargetGuard = "sve2,lut,bf16", SMETargetGuard = "sme2,lut,bf16" in {
  def SVLUTI2_BF16 : SInst<"svluti2_lane[_{d}]", "dd[i", "b", MergeNone, "aarch64_sve_luti2_lane", [ VerifyRuntimeMode], [ImmCheck<2, ImmCheck0_7>]>;
  def SVLUTI4_BF16 : SInst<"svluti4_lane[_{d}]", "dd[i", "b", MergeNone, "aarch64_sve_luti4_lane", [ VerifyRuntimeMode], [ImmCheck<2, ImmCheck0_3>]>;
  def SVLUTI4_BF16_x2 : SInst<"svluti4_lane[_{d}]_x2", "d2.d[i", "b", MergeNone, "aarch64_sve_luti4_lane_x2", [ VerifyRuntimeMode], [ImmCheck<2, ImmCheck0_3>]>;
}

////////////////////////////////////////////////////////////////////////////////
// SVE2 - Optional

let SVETargetGuard = "sve2,sve-aes", SMETargetGuard = InvalidMode in {
def SVAESD   : SInst<"svaesd[_{d}]",   "ddd", "Uc", MergeNone, "aarch64_sve_aesd", [IsOverloadNone]>;
def SVAESIMC : SInst<"svaesimc[_{d}]", "dd",  "Uc", MergeNone, "aarch64_sve_aesimc", [IsOverloadNone]>;
def SVAESE   : SInst<"svaese[_{d}]",   "ddd", "Uc", MergeNone, "aarch64_sve_aese", [IsOverloadNone]>;
def SVAESMC  : SInst<"svaesmc[_{d}]",  "dd",  "Uc", MergeNone, "aarch64_sve_aesmc", [IsOverloadNone]>;

def SVPMULLB_PAIR_U64   : SInst<"svpmullb_pair[_{d}]",   "ddd", "Ul", MergeNone, "aarch64_sve_pmullb_pair">;
def SVPMULLB_PAIR_N_U64 : SInst<"svpmullb_pair[_n_{d}]", "dda", "Ul", MergeNone, "aarch64_sve_pmullb_pair">;

def SVPMULLT_PAIR_U64   : SInst<"svpmullt_pair[_{d}]",   "ddd", "Ul", MergeNone, "aarch64_sve_pmullt_pair">;
def SVPMULLT_PAIR_N_U64 : SInst<"svpmullt_pair[_n_{d}]", "dda", "Ul", MergeNone, "aarch64_sve_pmullt_pair">;
}

let SVETargetGuard = "sve2-sha3", SMETargetGuard = InvalidMode in { // FIXME: valid from sme2p1.
def SVRAX1   : SInst<"svrax1[_{d}]",   "ddd", "lUl", MergeNone, "aarch64_sve_rax1", [IsOverloadNone]>;
}

let SVETargetGuard = "sve2-sm4", SMETargetGuard = InvalidMode in {
def SVSM4E    : SInst<"svsm4e[_{d}]",    "ddd", "Ui", MergeNone, "aarch64_sve_sm4e", [IsOverloadNone]>;
def SVSM4EKEY : SInst<"svsm4ekey[_{d}]", "ddd", "Ui", MergeNone, "aarch64_sve_sm4ekey", [IsOverloadNone]>;
}

let SVETargetGuard = "sve2-bitperm", SMETargetGuard = InvalidMode in {
def SVBDEP   : SInst<"svbdep[_{d}]",   "ddd", "UcUsUiUl", MergeNone, "aarch64_sve_bdep_x">;
def SVBDEP_N : SInst<"svbdep[_n_{d}]", "dda", "UcUsUiUl", MergeNone, "aarch64_sve_bdep_x">;
def SVBEXT   : SInst<"svbext[_{d}]",   "ddd", "UcUsUiUl", MergeNone, "aarch64_sve_bext_x">;
def SVBEXT_N : SInst<"svbext[_n_{d}]", "dda", "UcUsUiUl", MergeNone, "aarch64_sve_bext_x">;
def SVBGRP   : SInst<"svbgrp[_{d}]",   "ddd", "UcUsUiUl", MergeNone, "aarch64_sve_bgrp_x">;
def SVBGRP_N : SInst<"svbgrp[_n_{d}]", "dda", "UcUsUiUl", MergeNone, "aarch64_sve_bgrp_x">;
}

let SVETargetGuard = "sve2p1", SMETargetGuard = "sme" in {
def SVPSEL_B : SInst<"svpsel_lane_b8",  "PPPm", "Pc", MergeNone, "", [VerifyRuntimeMode], []>;
def SVPSEL_H : SInst<"svpsel_lane_b16", "PPPm", "Ps", MergeNone, "", [VerifyRuntimeMode], []>;
def SVPSEL_S : SInst<"svpsel_lane_b32", "PPPm", "Pi", MergeNone, "", [VerifyRuntimeMode], []>;
def SVPSEL_D : SInst<"svpsel_lane_b64", "PPPm", "Pl", MergeNone, "", [VerifyRuntimeMode], []>;
}

// Standalone sve2.1 builtins
let SVETargetGuard = "sve2p1", SMETargetGuard = InvalidMode in {
def SVORQV   : SInst<"svorqv[_{d}]",  "{Pd", "csilUcUsUiUl", MergeNone, "aarch64_sve_orqv",   [IsReductionQV]>;
def SVEORQV  : SInst<"sveorqv[_{d}]", "{Pd", "csilUcUsUiUl", MergeNone, "aarch64_sve_eorqv",  [IsReductionQV]>;
def SVADDQV  : SInst<"svaddqv[_{d}]", "{Pd", "csilUcUsUiUl", MergeNone, "aarch64_sve_addqv",  [IsReductionQV]>;
def SVANDQV  : SInst<"svandqv[_{d}]", "{Pd", "csilUcUsUiUl", MergeNone, "aarch64_sve_andqv",  [IsReductionQV]>;
def SVSMAXQV : SInst<"svmaxqv[_{d}]", "{Pd", "csil",         MergeNone, "aarch64_sve_smaxqv", [IsReductionQV]>;
def SVUMAXQV : SInst<"svmaxqv[_{d}]", "{Pd", "UcUsUiUl",     MergeNone, "aarch64_sve_umaxqv", [IsReductionQV]>;
def SVSMINQV : SInst<"svminqv[_{d}]", "{Pd", "csil",         MergeNone, "aarch64_sve_sminqv", [IsReductionQV]>;
def SVUMINQV : SInst<"svminqv[_{d}]", "{Pd", "UcUsUiUl",     MergeNone, "aarch64_sve_uminqv", [IsReductionQV]>;

def SVFADDQV   : SInst<"svaddqv[_{d}]",   "{Pd", "hfd", MergeNone, "aarch64_sve_faddqv",   [IsReductionQV]>;
def SVFMAXNMQV : SInst<"svmaxnmqv[_{d}]", "{Pd", "hfd", MergeNone, "aarch64_sve_fmaxnmqv", [IsReductionQV]>;
def SVFMINNMQV : SInst<"svminnmqv[_{d}]", "{Pd", "hfd", MergeNone, "aarch64_sve_fminnmqv", [IsReductionQV]>;
def SVFMAXQV   : SInst<"svmaxqv[_{d}]",   "{Pd", "hfd", MergeNone, "aarch64_sve_fmaxqv",   [IsReductionQV]>;
def SVFMINQV   : SInst<"svminqv[_{d}]",   "{Pd", "hfd", MergeNone, "aarch64_sve_fminqv",   [IsReductionQV]>;
}

let SVETargetGuard = "sve2p1", SMETargetGuard = "sme2" in {
def SVPEXT_SINGLE : SInst<"svpext_lane_{d}", "P}i", "QcQsQiQl", MergeNone, "aarch64_sve_pext", [VerifyRuntimeMode], [ImmCheck<1, ImmCheck0_3>]>;
def SVPEXT_X2     : SInst<"svpext_lane_{d}_x2", "2.P}i", "QcQsQiQl", MergeNone, "aarch64_sve_pext_x2", [VerifyRuntimeMode], [ImmCheck<1, ImmCheck0_1>]>;

def SVPSEL_COUNT_ALIAS_B : SInst<"svpsel_lane_c8",  "}}Pm", "Pc", MergeNone, "", [VerifyRuntimeMode], []>;
def SVPSEL_COUNT_ALIAS_H : SInst<"svpsel_lane_c16", "}}Pm", "Ps", MergeNone, "", [VerifyRuntimeMode], []>;
def SVPSEL_COUNT_ALIAS_S : SInst<"svpsel_lane_c32", "}}Pm", "Pi", MergeNone, "", [VerifyRuntimeMode], []>;
def SVPSEL_COUNT_ALIAS_D : SInst<"svpsel_lane_c64", "}}Pm", "Pl", MergeNone, "", [VerifyRuntimeMode], []>;

def SVWHILEGE_COUNT  : SInst<"svwhilege_{d}[_{1}]",  "}lli", "QcQsQiQl", MergeNone, "aarch64_sve_whilege_{d}", [IsOverloadNone, VerifyRuntimeMode], [ImmCheck<2, ImmCheck2_4_Mul2>]>;
def SVWHILEGT_COUNT  : SInst<"svwhilegt_{d}[_{1}]",  "}lli", "QcQsQiQl", MergeNone, "aarch64_sve_whilegt_{d}", [IsOverloadNone, VerifyRuntimeMode], [ImmCheck<2, ImmCheck2_4_Mul2>]>;
def SVWHILELE_COUNT  : SInst<"svwhilele_{d}[_{1}]",  "}lli", "QcQsQiQl", MergeNone, "aarch64_sve_whilele_{d}", [IsOverloadNone, VerifyRuntimeMode], [ImmCheck<2, ImmCheck2_4_Mul2>]>;
def SVWHILELT_COUNT  : SInst<"svwhilelt_{d}[_{1}]",  "}lli", "QcQsQiQl", MergeNone, "aarch64_sve_whilelt_{d}", [IsOverloadNone, VerifyRuntimeMode], [ImmCheck<2, ImmCheck2_4_Mul2>]>;
def SVWHILELO_COUNT  : SInst<"svwhilelt_{d}[_{1}]",  "}nni", "QcQsQiQl", MergeNone, "aarch64_sve_whilelo_{d}", [IsOverloadNone, VerifyRuntimeMode], [ImmCheck<2, ImmCheck2_4_Mul2>]>;
def SVWHILELS_COUNT  : SInst<"svwhilele_{d}[_{1}]",  "}nni", "QcQsQiQl", MergeNone, "aarch64_sve_whilels_{d}", [IsOverloadNone, VerifyRuntimeMode], [ImmCheck<2, ImmCheck2_4_Mul2>]>;
def SVWHILEHI_COUNT  : SInst<"svwhilegt_{d}[_{1}]",  "}nni", "QcQsQiQl", MergeNone, "aarch64_sve_whilehi_{d}", [IsOverloadNone, VerifyRuntimeMode], [ImmCheck<2, ImmCheck2_4_Mul2>]>;
def SVWHILEHS_COUNT  : SInst<"svwhilege_{d}[_{1}]",  "}nni", "QcQsQiQl", MergeNone, "aarch64_sve_whilehs_{d}", [IsOverloadNone, VerifyRuntimeMode], [ImmCheck<2, ImmCheck2_4_Mul2>]>;
}

multiclass MultiVecLoad<string i> {
  def SV # NAME # B_X2 : MInst<"sv" # i # "[_{2}]_x2", "2}c", "cUc",   [IsStructLoad, VerifyRuntimeMode], MemEltTyDefault, "aarch64_sve_" # i # "_pn_x2">;
  def SV # NAME # H_X2 : MInst<"sv" # i # "[_{2}]_x2", "2}c", "sUshb", [IsStructLoad, VerifyRuntimeMode], MemEltTyDefault, "aarch64_sve_" # i # "_pn_x2">;
  def SV # NAME # W_X2 : MInst<"sv" # i # "[_{2}]_x2", "2}c", "iUif",  [IsStructLoad, VerifyRuntimeMode], MemEltTyDefault, "aarch64_sve_" # i # "_pn_x2">;
  def SV # NAME # D_X2 : MInst<"sv" # i # "[_{2}]_x2", "2}c", "lUld",  [IsStructLoad, VerifyRuntimeMode], MemEltTyDefault, "aarch64_sve_" # i # "_pn_x2">;
  def SV # NAME # B_X4 : MInst<"sv" # i # "[_{2}]_x4", "4}c", "cUc",   [IsStructLoad, VerifyRuntimeMode], MemEltTyDefault, "aarch64_sve_" # i # "_pn_x4">;
  def SV # NAME # H_X4 : MInst<"sv" # i # "[_{2}]_x4", "4}c", "sUshb", [IsStructLoad, VerifyRuntimeMode], MemEltTyDefault, "aarch64_sve_" # i # "_pn_x4">;
  def SV # NAME # W_X4 : MInst<"sv" # i # "[_{2}]_x4", "4}c", "iUif",  [IsStructLoad, VerifyRuntimeMode], MemEltTyDefault, "aarch64_sve_" # i # "_pn_x4">;
  def SV # NAME # D_X4 : MInst<"sv" # i # "[_{2}]_x4", "4}c", "lUld",  [IsStructLoad, VerifyRuntimeMode], MemEltTyDefault, "aarch64_sve_" # i # "_pn_x4">;

  def SV # NAME # B_VNUM_X2 : MInst<"sv" # i # "_vnum" # "[_{2}]_x2", "2}cl", "cUc",   [IsStructLoad, VerifyRuntimeMode], MemEltTyDefault, "aarch64_sve_" # i # "_pn_x2">;
  def SV # NAME # H_VNUM_X2 : MInst<"sv" # i # "_vnum" # "[_{2}]_x2", "2}cl", "sUshb", [IsStructLoad, VerifyRuntimeMode], MemEltTyDefault, "aarch64_sve_" # i # "_pn_x2">;
  def SV # NAME # W_VNUM_X2 : MInst<"sv" # i # "_vnum" # "[_{2}]_x2", "2}cl", "iUif",  [IsStructLoad, VerifyRuntimeMode], MemEltTyDefault, "aarch64_sve_" # i # "_pn_x2">;
  def SV # NAME # D_VNUM_X2 : MInst<"sv" # i # "_vnum" # "[_{2}]_x2", "2}cl", "lUld",  [IsStructLoad, VerifyRuntimeMode], MemEltTyDefault, "aarch64_sve_" # i # "_pn_x2">;
  def SV # NAME # B_VNUM_X4 : MInst<"sv" # i # "_vnum" # "[_{2}]_x4", "4}cl", "cUc",   [IsStructLoad, VerifyRuntimeMode], MemEltTyDefault, "aarch64_sve_" # i # "_pn_x4">;
  def SV # NAME # H_VNUM_X4 : MInst<"sv" # i # "_vnum" # "[_{2}]_x4", "4}cl", "sUshb", [IsStructLoad, VerifyRuntimeMode], MemEltTyDefault, "aarch64_sve_" # i # "_pn_x4">;
  def SV # NAME # W_VNUM_X4 : MInst<"sv" # i # "_vnum" # "[_{2}]_x4", "4}cl", "iUif",  [IsStructLoad, VerifyRuntimeMode], MemEltTyDefault, "aarch64_sve_" # i # "_pn_x4">;
  def SV # NAME # D_VNUM_X4 : MInst<"sv" # i # "_vnum" # "[_{2}]_x4", "4}cl", "lUld",  [IsStructLoad, VerifyRuntimeMode], MemEltTyDefault, "aarch64_sve_" # i # "_pn_x4">;
}

let SVETargetGuard = "sve2p1", SMETargetGuard = "sme2" in {
  defm LD1   : MultiVecLoad<"ld1">;
  defm LDNT1 : MultiVecLoad<"ldnt1">;
}

multiclass MultiVecStore<string i> {
  def SV # NAME # B_X2 : MInst<"sv" # i # "[_{2}_x2]", "v}p2", "cUc",   [IsStructStore, VerifyRuntimeMode], MemEltTyDefault, "aarch64_sve_" # i # "_pn_x2">;
  def SV # NAME # H_X2 : MInst<"sv" # i # "[_{2}_x2]", "v}p2", "sUshb", [IsStructStore, VerifyRuntimeMode], MemEltTyDefault, "aarch64_sve_" # i # "_pn_x2">;
  def SV # NAME # W_X2 : MInst<"sv" # i # "[_{2}_x2]", "v}p2", "iUif",  [IsStructStore, VerifyRuntimeMode], MemEltTyDefault, "aarch64_sve_" # i # "_pn_x2">;
  def SV # NAME # D_X2 : MInst<"sv" # i # "[_{2}_x2]", "v}p2", "lUld",  [IsStructStore, VerifyRuntimeMode], MemEltTyDefault, "aarch64_sve_" # i # "_pn_x2">;
  def SV # NAME # B_X4 : MInst<"sv" # i # "[_{2}_x4]", "v}p4", "cUc",   [IsStructStore, VerifyRuntimeMode], MemEltTyDefault, "aarch64_sve_" # i # "_pn_x4">;
  def SV # NAME # H_X4 : MInst<"sv" # i # "[_{2}_x4]", "v}p4", "sUshb", [IsStructStore, VerifyRuntimeMode], MemEltTyDefault, "aarch64_sve_" # i # "_pn_x4">;
  def SV # NAME # W_X4 : MInst<"sv" # i # "[_{2}_x4]", "v}p4", "iUif",  [IsStructStore, VerifyRuntimeMode], MemEltTyDefault, "aarch64_sve_" # i # "_pn_x4">;
  def SV # NAME # D_X4 : MInst<"sv" # i # "[_{2}_x4]", "v}p4", "lUld",  [IsStructStore, VerifyRuntimeMode], MemEltTyDefault, "aarch64_sve_" # i # "_pn_x4">;

  def SV # NAME # B_VNUM_X2 : MInst<"sv" # i # "_vnum" # "[_{2}_x2]", "v}pl2", "cUc",   [IsStructStore, VerifyRuntimeMode], MemEltTyDefault, "aarch64_sve_" # i # "_pn_x2">;
  def SV # NAME # H_VNUM_X2 : MInst<"sv" # i # "_vnum" # "[_{2}_x2]", "v}pl2", "sUshb", [IsStructStore, VerifyRuntimeMode], MemEltTyDefault, "aarch64_sve_" # i # "_pn_x2">;
  def SV # NAME # W_VNUM_X2 : MInst<"sv" # i # "_vnum" # "[_{2}_x2]", "v}pl2", "iUif",  [IsStructStore, VerifyRuntimeMode], MemEltTyDefault, "aarch64_sve_" # i # "_pn_x2">;
  def SV # NAME # D_VNUM_X2 : MInst<"sv" # i # "_vnum" # "[_{2}_x2]", "v}pl2", "lUld",  [IsStructStore, VerifyRuntimeMode], MemEltTyDefault, "aarch64_sve_" # i # "_pn_x2">;
  def SV # NAME # B_VNUM_X4 : MInst<"sv" # i # "_vnum" # "[_{2}_x4]", "v}pl4", "cUc",   [IsStructStore, VerifyRuntimeMode], MemEltTyDefault, "aarch64_sve_" # i # "_pn_x4">;
  def SV # NAME # H_VNUM_X4 : MInst<"sv" # i # "_vnum" # "[_{2}_x4]", "v}pl4", "sUshb", [IsStructStore, VerifyRuntimeMode], MemEltTyDefault, "aarch64_sve_" # i # "_pn_x4">;
  def SV # NAME # W_VNUM_X4 : MInst<"sv" # i # "_vnum" # "[_{2}_x4]", "v}pl4", "iUif",  [IsStructStore, VerifyRuntimeMode], MemEltTyDefault, "aarch64_sve_" # i # "_pn_x4">;
  def SV # NAME # D_VNUM_X4 : MInst<"sv" # i # "_vnum" # "[_{2}_x4]", "v}pl4", "lUld",  [IsStructStore, VerifyRuntimeMode], MemEltTyDefault, "aarch64_sve_" # i # "_pn_x4">;
}

let SVETargetGuard = "sve2p1", SMETargetGuard = "sme2" in {
  defm ST1   : MultiVecStore<"st1">;
  defm STNT1 : MultiVecStore<"stnt1">;
}

let SVETargetGuard = "sve2p1", SMETargetGuard = "sme2" in {
def SVDOT_X2_S : SInst<"svdot[_{d}_{2}]", "ddhh", "i",  MergeNone, "aarch64_sve_sdot_x2", [VerifyRuntimeMode], []>;
def SVDOT_X2_U : SInst<"svdot[_{d}_{2}]", "ddhh", "Ui", MergeNone, "aarch64_sve_udot_x2", [VerifyRuntimeMode], []>;
def SVDOT_X2_F : SInst<"svdot[_{d}_{2}]", "ddhh", "f",  MergeNone, "aarch64_sve_fdot_x2", [VerifyRuntimeMode], []>;
def SVDOT_LANE_X2_S : SInst<"svdot_lane[_{d}_{2}]", "ddhhi", "i",  MergeNone, "aarch64_sve_sdot_lane_x2", [VerifyRuntimeMode], [ImmCheck<3, ImmCheck0_3>]>;
def SVDOT_LANE_X2_U : SInst<"svdot_lane[_{d}_{2}]", "ddhhi", "Ui", MergeNone, "aarch64_sve_udot_lane_x2", [VerifyRuntimeMode], [ImmCheck<3, ImmCheck0_3>]>;
def SVDOT_LANE_X2_F : SInst<"svdot_lane[_{d}_{2}]", "ddhhi", "f",  MergeNone, "aarch64_sve_fdot_lane_x2", [VerifyRuntimeMode], [ImmCheck<3, ImmCheck0_3>]>;
}

let SVETargetGuard = "sve2p1", SMETargetGuard = "sme" in {
def SVSCLAMP : SInst<"svclamp[_{d}]", "dddd", "csil",     MergeNone, "aarch64_sve_sclamp", [VerifyRuntimeMode], []>;
def SVUCLAMP : SInst<"svclamp[_{d}]", "dddd", "UcUsUiUl", MergeNone, "aarch64_sve_uclamp", [VerifyRuntimeMode], []>;

defm SVREVD : SInstZPZ<"svrevd", "csilUcUsUiUlbhfd", "aarch64_sve_revd">;
}

let SVETargetGuard = "sve2p1", SMETargetGuard = "sme2" in {
  def SVPTRUE_COUNT  : SInst<"svptrue_{d}", "}v", "QcQsQiQl", MergeNone, "aarch64_sve_ptrue_{d}", [IsOverloadNone, VerifyRuntimeMode], []>;

  def SVPFALSE_COUNT_ALIAS : SInst<"svpfalse_c", "}v", "", MergeNone, "", [IsOverloadNone, VerifyRuntimeMode]>;

  def SVFCLAMP   : SInst<"svclamp[_{d}]", "dddd", "hfd", MergeNone, "aarch64_sve_fclamp", [VerifyRuntimeMode], []>;
  def SVCNTP_COUNT : SInst<"svcntp_{d}", "n}i", "QcQsQiQl", MergeNone, "aarch64_sve_cntp_{d}", [IsOverloadNone, VerifyRuntimeMode], [ImmCheck<1, ImmCheck2_4_Mul2>]>;
}

let SVETargetGuard = "sve2,sve-b16b16", SMETargetGuard = "sme2,sve-b16b16" in {
defm SVMUL_BF  : SInstZPZZ<"svmul",  "b", "aarch64_sve_fmul",   "aarch64_sve_fmul_u", [VerifyRuntimeMode]>;
defm SVADD_BF  : SInstZPZZ<"svadd",  "b", "aarch64_sve_fadd",   "aarch64_sve_fadd_u", [VerifyRuntimeMode]>;
defm SVSUB_BF  : SInstZPZZ<"svsub",  "b", "aarch64_sve_fsub",   "aarch64_sve_fsub_u", [VerifyRuntimeMode]>;
defm SVMAXNM_BF  : SInstZPZZ<"svmaxnm","b", "aarch64_sve_fmaxnm", "aarch64_sve_fmaxnm_u", [VerifyRuntimeMode]>;
defm SVMINNM_BF  : SInstZPZZ<"svminnm","b", "aarch64_sve_fminnm", "aarch64_sve_fminnm_u", [VerifyRuntimeMode]>;
defm SVMAX_BF    : SInstZPZZ<"svmax",  "b", "aarch64_sve_fmax",   "aarch64_sve_fmax_u", [VerifyRuntimeMode]>;
defm SVMIN_BF    : SInstZPZZ<"svmin",  "b", "aarch64_sve_fmin",   "aarch64_sve_fmin_u", [VerifyRuntimeMode]>;
defm SVMLA_BF  : SInstZPZZZ<"svmla",  "b", "aarch64_sve_fmla",  "aarch64_sve_fmla_u", [VerifyRuntimeMode]>;
defm SVMLS_BF  : SInstZPZZZ<"svmls",  "b", "aarch64_sve_fmls",  "aarch64_sve_fmls_u", [VerifyRuntimeMode]>;
def SVMLA_LANE_BF  : SInst<"svmla_lane[_{d}]",  "ddddi",  "b", MergeNone, "aarch64_sve_fmla_lane", [VerifyRuntimeMode], [ImmCheck<3, ImmCheckLaneIndex, 2>]>;
def SVMLS_LANE_BF  : SInst<"svmls_lane[_{d}]",  "ddddi",  "b", MergeNone, "aarch64_sve_fmls_lane", [VerifyRuntimeMode], [ImmCheck<3, ImmCheckLaneIndex, 2>]>;
def SVMUL_LANE_BF  : SInst<"svmul_lane[_{d}]", "dddi", "b", MergeNone, "aarch64_sve_fmul_lane", [VerifyRuntimeMode], [ImmCheck<2, ImmCheckLaneIndex, 1>]>;
def SVFCLAMP_BF   : SInst<"svclamp[_{d}]", "dddd", "b", MergeNone, "aarch64_sve_fclamp", [VerifyRuntimeMode], []>;
}

// SME2

// SME intrinsics which operate only on vectors and do not require ZA should be added here,
// as they could possibly become SVE instructions in the future.

multiclass MinMaxIntr<string i, string zm, string mul, string t> {
  def SVS # NAME : SInst<"sv" # i # "[" # zm # "_{d}_" # mul # "]", t, "csil",     MergeNone, "aarch64_sve_s" # i # zm # "_" # mul, [IsStreaming], []>;
  def SVU # NAME : SInst<"sv" # i # "[" # zm # "_{d}_" # mul # "]", t, "UcUsUiUl", MergeNone, "aarch64_sve_u" # i # zm # "_" # mul, [IsStreaming], []>;
  def SVF # NAME : SInst<"sv" # i # "[" # zm # "_{d}_" # mul # "]", t, "hfd",      MergeNone, "aarch64_sve_f" # i # zm # "_" # mul, [IsStreaming], []>;
}

let SVETargetGuard = InvalidMode, SMETargetGuard = "sme2" in {
// == SMAX / UMAX / FMAX ==
  defm MAX_SINGLE_X2 : MinMaxIntr<"max", "_single", "x2", "22d">;
  defm MAX_MULTI_X2  : MinMaxIntr<"max", "",        "x2", "222">;
  defm MAX_SINGLE_X4 : MinMaxIntr<"max", "_single", "x4", "44d">;
  defm MAX_MULTI_X4  : MinMaxIntr<"max", "",        "x4", "444">;

// == SMIN / UMIN / FMIN ==
  defm MIN_SINGLE_X2 : MinMaxIntr<"min", "_single", "x2", "22d">;
  defm MIN_MULTI_X2  : MinMaxIntr<"min", "",        "x2", "222">;
  defm MIN_SINGLE_X4 : MinMaxIntr<"min", "_single", "x4", "44d">;
  defm MIN_MULTI_X4  : MinMaxIntr<"min", "",        "x4", "444">;
}

multiclass SInstMinMaxByVector<string name> {
  def NAME # _SINGLE_X2 : SInst<"sv" # name # "nm[_single_{d}_x2]", "22d", "hfd", MergeNone, "aarch64_sve_f" # name # "nm_single_x2", [IsStreaming], []>;
  def NAME # _SINGLE_X4 : SInst<"sv" # name # "nm[_single_{d}_x4]", "44d", "hfd", MergeNone, "aarch64_sve_f" # name # "nm_single_x4", [IsStreaming], []>;

  def NAME # _X2 : SInst<"sv" # name # "nm[_{d}_x2]", "222", "hfd", MergeNone, "aarch64_sve_f" # name # "nm_x2", [IsStreaming], []>;
  def NAME # _X4 : SInst<"sv" # name # "nm[_{d}_x4]", "444", "hfd", MergeNone, "aarch64_sve_f" # name # "nm_x4", [IsStreaming], []>;
}

let SVETargetGuard = InvalidMode, SMETargetGuard = "sme2" in {
// == FMINNM / FMAXNM ==
  defm SVMINNM : SInstMinMaxByVector<"min">;
  defm SVMAXNM : SInstMinMaxByVector<"max">;
}

let SVETargetGuard = InvalidMode, SMETargetGuard = "sme2" in {
  // FRINTA / FRINTM / FRINTN / FRINTP
  def SVRINTA_X2 : SInst<"svrinta[_{d}_x2]", "22", "f", MergeNone, "aarch64_sve_frinta_x2", [IsStreaming], []>;
  def SVRINTA_X4 : SInst<"svrinta[_{d}_x4]", "44", "f", MergeNone, "aarch64_sve_frinta_x4", [IsStreaming], []>;

  def SVRINTM_X2 : SInst<"svrintm[_{d}_x2]", "22", "f", MergeNone, "aarch64_sve_frintm_x2", [IsStreaming], []>;
  def SVRINTM_X4 : SInst<"svrintm[_{d}_x4]", "44", "f", MergeNone, "aarch64_sve_frintm_x4", [IsStreaming], []>;

  def SVRINTN_X2 : SInst<"svrintn[_{d}_x2]", "22", "f", MergeNone, "aarch64_sve_frintn_x2", [IsStreaming], []>;
  def SVRINTN_X4 : SInst<"svrintn[_{d}_x4]", "44", "f", MergeNone, "aarch64_sve_frintn_x4", [IsStreaming], []>;

  def SVRINTP_X2 : SInst<"svrintp[_{d}_x2]", "22", "f", MergeNone, "aarch64_sve_frintp_x2", [IsStreaming], []>;
  def SVRINTP_X4 : SInst<"svrintp[_{d}_x4]", "44", "f", MergeNone, "aarch64_sve_frintp_x4", [IsStreaming], []>;
}

let SVETargetGuard = InvalidMode, SMETargetGuard = "sme2" in {
  def SVSCLAMP_X2 : SInst<"svclamp[_single_{d}_x2]",  "22dd",   "csil",     MergeNone, "aarch64_sve_sclamp_single_x2",  [IsStreaming], []>;
  def SVUCLAMP_X2 : SInst<"svclamp[_single_{d}_x2]",  "22dd",   "UcUsUiUl", MergeNone, "aarch64_sve_uclamp_single_x2",  [IsStreaming], []>;
  def SVFCLAMP_X2 : SInst<"svclamp[_single_{d}_x2]",  "22dd",   "hfd",      MergeNone, "aarch64_sve_fclamp_single_x2",  [IsStreaming], []>;

  def SVSCLAMP_X4 : SInst<"svclamp[_single_{d}_x4]",  "44dd",   "csil",     MergeNone, "aarch64_sve_sclamp_single_x4",  [IsStreaming], []>;
  def SVUCLAMP_X4 : SInst<"svclamp[_single_{d}_x4]",  "44dd",   "UcUsUiUl", MergeNone, "aarch64_sve_uclamp_single_x4",  [IsStreaming], []>;
  def SVFCLAMP_X4 : SInst<"svclamp[_single_{d}_x4]",  "44dd",   "hfd",      MergeNone, "aarch64_sve_fclamp_single_x4",  [IsStreaming], []>;
}

multiclass BfSingleMultiVector<string name> {
  def NAME # _SINGLE_X2 : SInst<"sv" # name # "[_single_{d}_x2]", "22d", "b", MergeNone, "aarch64_sve_f" # name # "_single_x2", [IsStreaming], []>;
  def NAME # _SINGLE_X4 : SInst<"sv" # name # "[_single_{d}_x4]", "44d", "b", MergeNone, "aarch64_sve_f" # name # "_single_x4", [IsStreaming], []>;

  def NAME # _X2 : SInst<"sv" # name # "[_{d}_x2]", "222", "b", MergeNone, "aarch64_sve_f" # name # "_x2", [IsStreaming], []>;
  def NAME # _X4 : SInst<"sv" # name # "[_{d}_x4]", "444", "b", MergeNone, "aarch64_sve_f" # name # "_x4", [IsStreaming], []>;
}

let SVETargetGuard = InvalidMode, SMETargetGuard = "sme2,sve-b16b16"in {
  def SVBFCLAMP_X2 : SInst<"svclamp[_single_{d}_x2]",  "22dd",   "b", MergeNone, "aarch64_sve_bfclamp_single_x2",  [IsStreaming], []>;
  def SVBFCLAMP_X4 : SInst<"svclamp[_single_{d}_x4]",  "44dd",   "b", MergeNone, "aarch64_sve_bfclamp_single_x4",  [IsStreaming], []>;

  // bfmin, bfmax (single, multi)
  defm SVBFMIN : BfSingleMultiVector<"min">;
  defm SVBFMAX : BfSingleMultiVector<"max">;

  // bfminnm, bfmaxnm (single, multi)
  defm SVBFMINNM : BfSingleMultiVector<"minnm">;
  defm SVBFMAXNM : BfSingleMultiVector<"maxnm">;
}

let SVETargetGuard = InvalidMode, SMETargetGuard = "sme2" in {
// == ADD (vectors) ==
  def SVADD_SINGLE_X2 : SInst<"svadd[_single_{d}_x2]", "22d", "cUcsUsiUilUl", MergeNone, "aarch64_sve_add_single_x2", [IsStreaming], []>;
  def SVADD_SINGLE_X4 : SInst<"svadd[_single_{d}_x4]", "44d", "cUcsUsiUilUl", MergeNone, "aarch64_sve_add_single_x4", [IsStreaming], []>;

  // 2-way and 4-way selects
  def SVSEL_X2  : SInst<"svsel[_{d}_x2]", "2}22", "cUcsUsiUilUlbhfd", MergeNone, "aarch64_sve_sel_x2", [IsStreaming], []>;
  def SVSEL_X4  : SInst<"svsel[_{d}_x4]", "4}44", "cUcsUsiUilUlbhfd", MergeNone, "aarch64_sve_sel_x4", [IsStreaming], []>;

  // SRSHL / URSHL
  def SVSRSHL_SINGLE_X2 : SInst<"svrshl[_single_{d}_x2]", "22d", "csil",     MergeNone, "aarch64_sve_srshl_single_x2", [IsStreaming], []>;
  def SVURSHL_SINGLE_X2 : SInst<"svrshl[_single_{d}_x2]", "22d", "UcUsUiUl", MergeNone, "aarch64_sve_urshl_single_x2", [IsStreaming], []>;
  def SVSRSHL_SINGLE_X4 : SInst<"svrshl[_single_{d}_x4]", "44d", "csil",     MergeNone, "aarch64_sve_srshl_single_x4", [IsStreaming], []>;
  def SVURSHL_SINGLE_X4 : SInst<"svrshl[_single_{d}_x4]", "44d", "UcUsUiUl", MergeNone, "aarch64_sve_urshl_single_x4", [IsStreaming], []>;

  def SVSRSHL_X2 : SInst<"svrshl[_{d}_x2]", "222", "csil",     MergeNone, "aarch64_sve_srshl_x2", [IsStreaming], []>;
  def SVURSHL_X2 : SInst<"svrshl[_{d}_x2]", "222", "UcUsUiUl", MergeNone, "aarch64_sve_urshl_x2", [IsStreaming], []>;
  def SVSRSHL_X4 : SInst<"svrshl[_{d}_x4]", "444", "csil",     MergeNone, "aarch64_sve_srshl_x4", [IsStreaming], []>;
  def SVURSHL_X4 : SInst<"svrshl[_{d}_x4]", "444", "UcUsUiUl", MergeNone, "aarch64_sve_urshl_x4", [IsStreaming], []>;

  def SVQRSHRN_X4   : SInst<"svqrshrn[_n]_{0}[_{d}_x4]", "q4i", "il",   MergeNone, "aarch64_sve_sqrshrn_x4", [IsStreaming], [ImmCheck<1, ImmCheckShiftRight, 0>]>;
  def SVUQRSHRN_X4  : SInst<"svqrshrn[_n]_{0}[_{d}_x4]", "b4i", "UiUl", MergeNone, "aarch64_sve_uqrshrn_x4", [IsStreaming], [ImmCheck<1, ImmCheckShiftRight, 0>]>;

  // SQRSHR / UQRSHR
  def SVQRSHR_X2  : SInst<"svqrshr[_n]_{0}[_{d}_x2]", "h2i", "i",    MergeNone, "aarch64_sve_sqrshr_x2", [IsStreaming], [ImmCheck<1, ImmCheck1_16>]>;
  def SVUQRSHR_X2 : SInst<"svqrshr[_n]_{0}[_{d}_x2]", "e2i", "Ui",   MergeNone, "aarch64_sve_uqrshr_x2", [IsStreaming], [ImmCheck<1, ImmCheck1_16>]>;
  def SVQRSHR_X4  : SInst<"svqrshr[_n]_{0}[_{d}_x4]", "q4i", "il",   MergeNone, "aarch64_sve_sqrshr_x4", [IsStreaming], [ImmCheck<1, ImmCheckShiftRight, 0>]>;
  def SVUQRSHR_X4 : SInst<"svqrshr[_n]_{0}[_{d}_x4]", "b4i", "UiUl", MergeNone, "aarch64_sve_uqrshr_x4", [IsStreaming], [ImmCheck<1, ImmCheckShiftRight, 0>]>;

  // SQRSHRU
  def SVSQRSHRU_X2 : SInst<"svqrshru[_n]_{0}[_{d}_x2]", "e2i", "i",  MergeNone, "aarch64_sve_sqrshru_x2", [IsStreaming], [ImmCheck<1, ImmCheck1_16>]>;
  def SVSQRSHRU_X4 : SInst<"svqrshru[_n]_{0}[_{d}_x4]", "b4i", "il", MergeNone, "aarch64_sve_sqrshru_x4", [IsStreaming], [ImmCheck<1, ImmCheckShiftRight, 0>]>;

  def SVSQRSHRUN_X4 : SInst<"svqrshrun[_n]_{0}[_{d}_x4]", "b4i", "il", MergeNone, "aarch64_sve_sqrshrun_x4", [IsStreaming], [ImmCheck<1, ImmCheckShiftRight, 0>]>;

  // SQDMULH
  def SVSQDMULH_SINGLE_X2 : SInst<"svqdmulh[_single_{d}_x2]", "22d", "csil", MergeNone, "aarch64_sve_sqdmulh_single_vgx2", [IsStreaming], []>;
  def SVSQDMULH_SINGLE_X4 : SInst<"svqdmulh[_single_{d}_x4]", "44d", "csil", MergeNone, "aarch64_sve_sqdmulh_single_vgx4", [IsStreaming], []>;
  def SVSQDMULH_X2        : SInst<"svqdmulh[_{d}_x2]",        "222", "csil", MergeNone, "aarch64_sve_sqdmulh_vgx2",        [IsStreaming], []>;
  def SVSQDMULH_X4        : SInst<"svqdmulh[_{d}_x4]",        "444", "csil", MergeNone, "aarch64_sve_sqdmulh_vgx4",        [IsStreaming], []>;
}

let SVETargetGuard = InvalidMode, SMETargetGuard = "sme2,faminmax" in {
  def FAMIN_X2 : Inst<"svamin[_{d}_x2]", "222", "hfd", MergeNone, "aarch64_sme_famin_x2",  [IsStreaming], []>;
  def FAMAX_X2 : Inst<"svamax[_{d}_x2]", "222", "hfd", MergeNone, "aarch64_sme_famax_x2",  [IsStreaming], []>;
  def FAMIN_X4 : Inst<"svamin[_{d}_x4]", "444", "hfd", MergeNone, "aarch64_sme_famin_x4",  [IsStreaming], []>;
  def FAMAX_X4 : Inst<"svamax[_{d}_x4]", "444", "hfd", MergeNone, "aarch64_sme_famax_x4",  [IsStreaming], []>;
}

let SVETargetGuard = "sve2p1", SMETargetGuard = "sme2" in {
  def REINTERPRET_SVBOOL_TO_SVCOUNT : Inst<"svreinterpret[_c]", "}P", "Pc", MergeNone, "", [VerifyRuntimeMode], []>;
  def REINTERPRET_SVCOUNT_TO_SVBOOL : Inst<"svreinterpret[_b]", "P}", "Pc", MergeNone, "", [VerifyRuntimeMode], []>;

  // SQRSHRN / UQRSHRN
  def SVQRSHRN_X2   : SInst<"svqrshrn[_n]_{0}[_{d}_x2]", "h2i", "i",    MergeNone, "aarch64_sve_sqrshrn_x2", [VerifyRuntimeMode], [ImmCheck<1, ImmCheck1_16>]>;
  def SVUQRSHRN_X2  : SInst<"svqrshrn[_n]_{0}[_{d}_x2]", "e2i", "Ui",   MergeNone, "aarch64_sve_uqrshrn_x2", [VerifyRuntimeMode], [ImmCheck<1, ImmCheck1_16>]>;

  // SQRSHRUN
  def SVSQRSHRUN_X2 : SInst<"svqrshrun[_n]_{0}[_{d}_x2]", "e2i", "i",  MergeNone, "aarch64_sve_sqrshrun_x2", [VerifyRuntimeMode], [ImmCheck<1, ImmCheck1_16>]>;
}

let SVETargetGuard = "sve2p1", SMETargetGuard = InvalidMode in {
  // ZIPQ1, ZIPQ2, UZPQ1, UZPQ2
  def SVZIPQ1 : SInst<"svzipq1[_{d}]", "ddd", "cUcsUsiUilUlbhfd", MergeNone, "aarch64_sve_zipq1", [], []>;
  def SVZIPQ2 : SInst<"svzipq2[_{d}]", "ddd", "cUcsUsiUilUlbhfd", MergeNone, "aarch64_sve_zipq2", [], []>;
  def SVUZPQ1 : SInst<"svuzpq1[_{d}]", "ddd", "cUcsUsiUilUlbhfd", MergeNone, "aarch64_sve_uzpq1", [], []>;
  def SVUZPQ2 : SInst<"svuzpq2[_{d}]", "ddd", "cUcsUsiUilUlbhfd", MergeNone, "aarch64_sve_uzpq2", [], []>;
  // TBLQ, TBXQ
  def SVTBLQ : SInst<"svtblq[_{d}]", "ddu", "cUcsUsiUilUlbhfd", MergeNone, "aarch64_sve_tblq">;
  def SVTBXQ : SInst<"svtbxq[_{d}]", "dddu", "cUcsUsiUilUlbhfd", MergeNone, "aarch64_sve_tbxq">;
  // EXTQ
  def EXTQ : SInst<"svextq[_{d}]", "dddk", "cUcsUsiUilUlbhfd", MergeNone, "aarch64_sve_extq", [], [ImmCheck<2, ImmCheckLaneIndex, 0>]>;

  // PMOV
  // Move to Pred
  multiclass PMOV_TO_PRED<string name, string types, string intrinsic, list<FlagType> flags=[], ImmCheckType immCh > {
    def _LANE      : Inst<name # "_lane[_{d}]", "Pdi", types, MergeNone, intrinsic, flags, [ImmCheck<1, immCh>]>;
    def _LANE_ZERO : SInst<name # "[_{d}]", "Pd", types, MergeNone, intrinsic # "_zero", flags, []>;
  }
  defm SVPMOV_B_TO_PRED : PMOV_TO_PRED<"svpmov", "cUc", "aarch64_sve_pmov_to_pred_lane", [], ImmCheck0_0>;
  defm SVPMOV_H_TO_PRED : PMOV_TO_PRED<"svpmov", "sUs", "aarch64_sve_pmov_to_pred_lane", [], ImmCheck0_1>;
  defm SVPMOV_S_TO_PRED : PMOV_TO_PRED<"svpmov", "iUi", "aarch64_sve_pmov_to_pred_lane", [], ImmCheck0_3>;
  defm SVPMOV_D_TO_PRED : PMOV_TO_PRED<"svpmov", "lUl", "aarch64_sve_pmov_to_pred_lane", [], ImmCheck0_7>;

  // Move to Vector
  multiclass PMOV_TO_VEC<string name, string types, string intrinsic, list<FlagType> flags=[], ImmCheckType immCh > {
    def _M : SInst<name # "_lane[_{d}]", "ddPi", types, MergeOp1, intrinsic # "_merging", flags, [ImmCheck<2, immCh>]>;
    def _Z : SInst<name # "_{d}_z", "dP",  types, MergeNone, intrinsic # "_zeroing", flags, []>;
  }
  def SVPMOV_TO_VEC_LANE_B : SInst<"svpmov_{d}_z", "dP",  "cUc", MergeNone, "aarch64_sve_pmov_to_vector_lane_zeroing", [], []>;
  defm SVPMOV_TO_VEC_LANE_H : PMOV_TO_VEC<"svpmov", "sUs", "aarch64_sve_pmov_to_vector_lane", [], ImmCheck1_1>;
  defm SVPMOV_TO_VEC_LANE_S : PMOV_TO_VEC<"svpmov", "iUi", "aarch64_sve_pmov_to_vector_lane", [], ImmCheck1_3>;
  defm SVPMOV_TO_VEC_LANE_D : PMOV_TO_VEC<"svpmov", "lUl", "aarch64_sve_pmov_to_vector_lane" ,[], ImmCheck1_7>;
}

let SVETargetGuard = "sve2p1", SMETargetGuard = "sme2p1" in {
  // DUPQ
  def SVDUP_LANEQ_B  : SInst<"svdup_laneq[_{d}]", "ddi",  "cUc", MergeNone, "aarch64_sve_dup_laneq", [VerifyRuntimeMode], [ImmCheck<1, ImmCheck0_15>]>;
  def SVDUP_LANEQ_H  : SInst<"svdup_laneq[_{d}]", "ddi",  "sUsh", MergeNone, "aarch64_sve_dup_laneq", [VerifyRuntimeMode], [ImmCheck<1, ImmCheck0_7>]>;
  def SVDUP_LANEQ_S  : SInst<"svdup_laneq[_{d}]", "ddi",  "iUif", MergeNone, "aarch64_sve_dup_laneq", [VerifyRuntimeMode], [ImmCheck<1, ImmCheck0_3>]>;
  def SVDUP_LANEQ_D  : SInst<"svdup_laneq[_{d}]", "ddi",  "lUld", MergeNone, "aarch64_sve_dup_laneq", [VerifyRuntimeMode], [ImmCheck<1, ImmCheck0_1>]>;
}

let SVETargetGuard = "sve2p1,bf16", SMETargetGuard = "sme2p1,bf16" in {
  def SVDUP_LANEQ_BF16  : SInst<"svdup_laneq[_{d}]", "ddi",  "b", MergeNone, "aarch64_sve_dup_laneq", [VerifyRuntimeMode], [ImmCheck<1, ImmCheck0_7>]>;
}

//
// Multi-vector convert to/from floating-point.
//
let SVETargetGuard = InvalidMode, SMETargetGuard = "sme2" in {
  def SVCVT_F16_X2  : SInst<"svcvt_f16[_f32_x2]", "h2", "f", MergeNone, "aarch64_sve_fcvt_x2", [IsStreaming],[]>;
  def SVCVT_BF16_X2 : SInst<"svcvt_bf16[_f32_x2]", "$2", "f", MergeNone, "aarch64_sve_bfcvt_x2", [IsOverloadNone, IsStreaming],[]>;

  def SVCVT_F32_U32_X2 : SInst<"svcvt_{d}[_u32_x2]", "2.d2.u", "f",  MergeNone, "aarch64_sve_ucvtf_x2",  [IsStreaming, IsOverloadWhileOrMultiVecCvt], []>;
  def SVCVT_U32_F32_X2 : SInst<"svcvt_{d}[_f32_x2]", "2.d2.M", "Ui", MergeNone, "aarch64_sve_fcvtzu_x2", [IsStreaming, IsOverloadWhileOrMultiVecCvt], []>;
  def SVCVT_F32_S32_X2 : SInst<"svcvt_{d}[_s32_x2]", "2.d2.x", "f",  MergeNone, "aarch64_sve_scvtf_x2",  [IsStreaming, IsOverloadWhileOrMultiVecCvt], []>;
  def SVCVT_S32_F32_X2 : SInst<"svcvt_{d}[_f32_x2]", "2.d2.M", "i",  MergeNone, "aarch64_sve_fcvtzs_x2", [IsStreaming, IsOverloadWhileOrMultiVecCvt], []>;

  def SVCVT_F32_U32_X4 : SInst<"svcvt_{d}[_u32_x4]", "4.d4.u", "f",  MergeNone, "aarch64_sve_ucvtf_x4",  [IsStreaming, IsOverloadWhileOrMultiVecCvt], []>;
  def SVCVT_U32_F32_X4 : SInst<"svcvt_{d}[_f32_x4]", "4.d4.M", "Ui", MergeNone, "aarch64_sve_fcvtzu_x4", [IsStreaming, IsOverloadWhileOrMultiVecCvt], []>;
  def SVCVT_F32_S32_X4 : SInst<"svcvt_{d}[_s32_x4]", "4.d4.x", "f",  MergeNone, "aarch64_sve_scvtf_x4",  [IsStreaming, IsOverloadWhileOrMultiVecCvt], []>;
  def SVCVT_S32_F32_X4 : SInst<"svcvt_{d}[_f32_x4]", "4.d4.M", "i",  MergeNone, "aarch64_sve_fcvtzs_x4", [IsStreaming, IsOverloadWhileOrMultiVecCvt], []>;
}

let SVETargetGuard = InvalidMode, SMETargetGuard = "sme-f16f16" in {
  def SVCVT_F32_X2 : SInst<"svcvt_{d}[_f16_x2]", "2h", "f", MergeNone, "aarch64_sve_fcvt_widen_x2", [ IsStreaming],[]>;
}

//
// Multi-vector floating-point convert from single-precision to interleaved half-precision/BFloat16
//
let SVETargetGuard = InvalidMode, SMETargetGuard = "sme2" in {
  def SVCVTN_F16_X2  : SInst<"svcvtn_f16[_f32_x2]", "h2", "f", MergeNone, "aarch64_sve_fcvtn_x2", [IsStreaming],[]>;
  def SVCVTN_BF16_X2 : SInst<"svcvtn_bf16[_f32_x2]", "$2", "f", MergeNone, "aarch64_sve_bfcvtn_x2", [IsOverloadNone, IsStreaming],[]>;
}

//
//Multi-vector floating-point convert from half-precision to deinterleaved single-precision.
//
let SVETargetGuard = InvalidMode, SMETargetGuard = "sme-f16f16" in {
  def SVCVTL_F32_X2 : SInst<"svcvtl_f32[_f16_x2]", "2h", "f", MergeNone, "aarch64_sve_fcvtl_widen_x2", [ IsStreaming],[]>;
}

//
// Multi-vector saturating extract narrow
//
let SVETargetGuard = InvalidMode, SMETargetGuard = "sme2" in {
 def SVQCVT_S16_S32_X2 : SInst<"svqcvt_s16[_{d}_x2]", "h2.d", "i", MergeNone, "aarch64_sve_sqcvt_x2", [IsStreaming], []>;
 def SVQCVT_U16_U32_X2 : SInst<"svqcvt_u16[_{d}_x2]", "e2.d", "Ui", MergeNone, "aarch64_sve_uqcvt_x2", [IsStreaming], []>;
 def SVQCVT_U16_S32_X2 : SInst<"svqcvt_u16[_{d}_x2]", "e2.d", "i", MergeNone, "aarch64_sve_sqcvtu_x2", [IsStreaming], []>;

  def SVQCVT_S8_S32_X4 : SInst<"svqcvt_s8[_{d}_x4]", "q4.d", "i", MergeNone, "aarch64_sve_sqcvt_x4", [IsStreaming], []>;
  def SVQCVT_U8_U32_X4 : SInst<"svqcvt_u8[_{d}_x4]", "b4.d", "Ui", MergeNone, "aarch64_sve_uqcvt_x4", [IsStreaming], []>;
  def SVQCVT_U8_S32_X4 : SInst<"svqcvt_u8[_{d}_x4]", "b4.d", "i", MergeNone, "aarch64_sve_sqcvtu_x4", [IsStreaming], []>;

  def SVQCVT_S16_S64_X4 : SInst<"svqcvt_s16[_{d}_x4]", "q4.d", "l", MergeNone, "aarch64_sve_sqcvt_x4", [IsStreaming], []>;
  def SVQCVT_U16_U64_X4 : SInst<"svqcvt_u16[_{d}_x4]", "b4.d", "Ul", MergeNone, "aarch64_sve_uqcvt_x4", [IsStreaming], []>;
  def SVQCVT_U16_S64_X4 : SInst<"svqcvt_u16[_{d}_x4]", "b4.d", "l", MergeNone, "aarch64_sve_sqcvtu_x4", [IsStreaming], []>;
}

//
// Multi-vector saturating extract narrow and interleave
//
let SVETargetGuard = "sve2p1", SMETargetGuard = "sme2" in {
  def SVQCVTN_S16_S32_X2 : SInst<"svqcvtn_s16[_{d}_x2]", "h2.d", "i", MergeNone, "aarch64_sve_sqcvtn_x2", [VerifyRuntimeMode], []>;
  def SVQCVTN_U16_U32_X2 : SInst<"svqcvtn_u16[_{d}_x2]", "e2.d", "Ui", MergeNone, "aarch64_sve_uqcvtn_x2", [VerifyRuntimeMode], []>;
  def SVQCVTN_U16_S32_X2 : SInst<"svqcvtn_u16[_{d}_x2]", "e2.d", "i", MergeNone, "aarch64_sve_sqcvtun_x2", [VerifyRuntimeMode], []>;
}

let SVETargetGuard = InvalidMode, SMETargetGuard = "sme2" in {
  def SVQCVTN_S8_S32_X4 : SInst<"svqcvtn_s8[_{d}_x4]", "q4.d", "i", MergeNone, "aarch64_sve_sqcvtn_x4", [IsStreaming], []>;
  def SVQCVTN_U8_U32_X4 : SInst<"svqcvtn_u8[_{d}_x4]", "b4.d", "Ui", MergeNone, "aarch64_sve_uqcvtn_x4", [IsStreaming], []>;
  def SVQCVTN_U8_S32_X4 : SInst<"svqcvtn_u8[_{d}_x4]", "b4.d", "i", MergeNone, "aarch64_sve_sqcvtun_x4", [IsStreaming], []>;

  def SVQCVTN_S16_S64_X4 : SInst<"svqcvtn_s16[_{d}_x4]", "q4.d", "l", MergeNone, "aarch64_sve_sqcvtn_x4", [IsStreaming], []>;
  def SVQCVTN_U16_U64_X4 : SInst<"svqcvtn_u16[_{d}_x4]", "b4.d", "Ul", MergeNone, "aarch64_sve_uqcvtn_x4", [IsStreaming], []>;
  def SVQCVTN_U16_S64_X4 : SInst<"svqcvtn_u16[_{d}_x4]", "b4.d", "l", MergeNone, "aarch64_sve_sqcvtun_x4", [IsStreaming], []>;
}

//
// Multi-vector zip/unzip
//

let SVETargetGuard = InvalidMode, SMETargetGuard = "sme2" in {
  def SVZIP_X2  : SInst<"svzip[_{d}_x2]",  "22", "cUcsUsiUilUlbhfd", MergeNone, "aarch64_sve_zip_x2",  [IsStreaming], []>;
  def SVZIPQ_X2 : SInst<"svzipq[_{d}_x2]", "22", "cUcsUsiUilUlbhfd", MergeNone, "aarch64_sve_zipq_x2", [IsStreaming], []>;
  def SVZIP_X4  : SInst<"svzip[_{d}_x4]",  "44", "cUcsUsiUilUlbhfd", MergeNone, "aarch64_sve_zip_x4",  [IsStreaming], []>;
  def SVZIPQ_X4 : SInst<"svzipq[_{d}_x4]", "44", "cUcsUsiUilUlbhfd", MergeNone, "aarch64_sve_zipq_x4", [IsStreaming], []>;

  def SVUZP_X2  : SInst<"svuzp[_{d}_x2]",  "22", "cUcsUsiUilUlbhfd", MergeNone, "aarch64_sve_uzp_x2",  [IsStreaming], []>;
  def SVUZPQ_X2 : SInst<"svuzpq[_{d}_x2]", "22", "cUcsUsiUilUlbhfd", MergeNone, "aarch64_sve_uzpq_x2", [IsStreaming], []>;
  def SVUZP_X4  : SInst<"svuzp[_{d}_x4]",  "44", "cUcsUsiUilUlbhfd", MergeNone, "aarch64_sve_uzp_x4",  [IsStreaming], []>;
  def SVUZPQ_X4 : SInst<"svuzpq[_{d}_x4]", "44", "cUcsUsiUilUlbhfd", MergeNone, "aarch64_sve_uzpq_x4", [IsStreaming], []>;
}

//
// Multi-vector unpack
//

let SVETargetGuard = InvalidMode, SMETargetGuard = "sme2" in {
  def SVSUNPK_X2 : SInst<"svunpk_{d}[_{1}_x2]", "2h",   "sil",    MergeNone, "aarch64_sve_sunpk_x2", [IsStreaming], []>;
  def SVUUNPK_X2 : SInst<"svunpk_{d}[_{1}_x2]", "2h",   "UsUiUl", MergeNone, "aarch64_sve_uunpk_x2", [IsStreaming], []>;
  def SVSUNPK_X4 : SInst<"svunpk_{d}[_{3}_x4]", "42.h", "sil",    MergeNone, "aarch64_sve_sunpk_x4", [IsStreaming], []>;
  def SVUUNPK_X4 : SInst<"svunpk_{d}[_{3}_x4]", "42.h", "UsUiUl", MergeNone, "aarch64_sve_uunpk_x4", [IsStreaming], []>;
}

let SVETargetGuard = InvalidMode, SMETargetGuard = "sme2,fp8" in {
  // Multi-vector scaling
  def FSCALE_SINGLE_X2 : Inst<"svscale[_single_{d}_x2]", "22x", "fhd", MergeNone, "aarch64_sme_fp8_scale_single_x2", [IsStreaming],[]>;
  def FSCALE_SINGLE_X4 : Inst<"svscale[_single_{d}_x4]", "44x", "fhd", MergeNone, "aarch64_sme_fp8_scale_single_x4", [IsStreaming],[]>;
  def FSCALE_X2 : Inst<"svscale[_{d}_x2]", "222.x", "fhd", MergeNone, "aarch64_sme_fp8_scale_x2", [IsStreaming],[]>;
  def FSCALE_X4 : Inst<"svscale[_{d}_x4]", "444.x", "fhd", MergeNone, "aarch64_sme_fp8_scale_x4", [IsStreaming],[]>;

  // Convert from FP8 to half-precision/BFloat16 multi-vector
  def SVF1CVT_X2 : Inst<"svcvt1_{d}[_mf8]_x2_fpm", "2~>", "bh", MergeNone, "aarch64_sve_fp8_cvt1_x2", [IsStreaming, SetsFPMR], []>;
  def SVF2CVT_X2 : Inst<"svcvt2_{d}[_mf8]_x2_fpm", "2~>", "bh", MergeNone, "aarch64_sve_fp8_cvt2_x2", [IsStreaming, SetsFPMR], []>;

  // Convert from FP8 to deinterleaved half-precision/BFloat16 multi-vector
  def SVF1CVTL_X2 : Inst<"svcvtl1_{d}[_mf8]_x2_fpm",  "2~>", "bh", MergeNone, "aarch64_sve_fp8_cvtl1_x2",  [IsStreaming, SetsFPMR], []>;
  def SVF2CVTL_X2 : Inst<"svcvtl2_{d}[_mf8]_x2_fpm",  "2~>", "bh", MergeNone, "aarch64_sve_fp8_cvtl2_x2",  [IsStreaming, SetsFPMR], []>;
<<<<<<< HEAD
=======

  // Convert from single/half/bfloat multivector to FP8
  def SVFCVT_X2 : Inst<"svcvt_mf8[_{d}_x2]_fpm", "~2>", "bh", MergeNone, "aarch64_sve_fp8_cvt_x2", [IsStreaming, SetsFPMR], []>;
  def SVFCVT_X4 : Inst<"svcvt_mf8[_{d}_x4]_fpm", "~4>", "f",  MergeNone, "aarch64_sve_fp8_cvt_x4", [IsOverloadNone, IsStreaming, SetsFPMR], []>;
  // interleaved
  def SVFCVTN_X4 : Inst<"svcvtn_mf8[_{d}_x4]_fpm", "~4>", "f", MergeNone, "aarch64_sve_fp8_cvtn_x4", [IsOverloadNone, IsStreaming, SetsFPMR], []>;
>>>>>>> 49fd7d4f
}

let SVETargetGuard = "sve2p1", SMETargetGuard = "sme2" in {
// == BFloat16 multiply-subtract ==
  def SVBFMLSLB : SInst<"svbfmlslb[_{d}]", "dd$$", "f", MergeNone, "aarch64_sve_bfmlslb", [IsOverloadNone, VerifyRuntimeMode], []>;
  def SVBFMLSLT : SInst<"svbfmlslt[_{d}]", "dd$$", "f", MergeNone, "aarch64_sve_bfmlslt", [IsOverloadNone, VerifyRuntimeMode], []>;

  def SVBFMLSLB_LANE : SInst<"svbfmlslb_lane[_{d}]", "dd$$i", "f", MergeNone, "aarch64_sve_bfmlslb_lane", [IsOverloadNone, VerifyRuntimeMode], [ImmCheck<3, ImmCheck0_7>]>;
  def SVBFMLSLT_LANE : SInst<"svbfmlslt_lane[_{d}]", "dd$$i", "f", MergeNone, "aarch64_sve_bfmlslt_lane", [IsOverloadNone, VerifyRuntimeMode], [ImmCheck<3, ImmCheck0_7>]>;
}

let SVETargetGuard = "sve2,faminmax", SMETargetGuard = "sme2,faminmax" in {
  defm SVAMIN : SInstZPZZ<"svamin", "hfd", "aarch64_sve_famin", "aarch64_sve_famin_u">;
  defm SVAMAX : SInstZPZZ<"svamax", "hfd", "aarch64_sve_famax", "aarch64_sve_famax_u">;
}

let SVETargetGuard = "sve2,fp8", SMETargetGuard = "sme2,fp8" in {
  // SVE FP8 widening conversions

  // 8-bit floating-point convert to BFloat16/Float16
  def SVF1CVT : SInst<"svcvt1_{d}[_mf8]_fpm", "d~>", "bh", MergeNone, "aarch64_sve_fp8_cvt1", [VerifyRuntimeMode, SetsFPMR]>;
  def SVF2CVT : SInst<"svcvt2_{d}[_mf8]_fpm", "d~>", "bh", MergeNone, "aarch64_sve_fp8_cvt2", [VerifyRuntimeMode, SetsFPMR]>;

  // 8-bit floating-point convert to BFloat16/Float16 (top)
  def SVF1CVTLT : SInst<"svcvtlt1_{d}[_mf8]_fpm", "d~>", "bh", MergeNone, "aarch64_sve_fp8_cvtlt1", [VerifyRuntimeMode, SetsFPMR]>;
  def SVF2CVTLT : SInst<"svcvtlt2_{d}[_mf8]_fpm", "d~>", "bh", MergeNone, "aarch64_sve_fp8_cvtlt2", [VerifyRuntimeMode, SetsFPMR]>;
<<<<<<< HEAD
=======

  // BFloat16/Float16 convert, narrow and interleave to 8-bit floating-point
  def SVFCVTN : SInst<"svcvtn_mf8[_{d}_x2]_fpm", "~2>", "bh", MergeNone, "aarch64_sve_fp8_cvtn", [VerifyRuntimeMode, SetsFPMR]>;

  // Single-precision convert, narrow and interleave to 8-bit floating-point (top and bottom)
  def SVFCVTNB : SInst<"svcvtnb_mf8[_f32_x2]_fpm", "~2>",  "f", MergeNone, "aarch64_sve_fp8_cvtnb", [VerifyRuntimeMode, SetsFPMR]>;
  def SVFCVTNT : SInst<"svcvtnt_mf8[_f32_x2]_fpm", "~~2>", "f", MergeNone, "aarch64_sve_fp8_cvtnt", [VerifyRuntimeMode, SetsFPMR]>;
}

let SVETargetGuard = "sve2,fp8dot2", SMETargetGuard ="sme,ssve-fp8dot2" in {
  // 8-bit floating-point dot product to half-precision (vectors)
  def SVFDOT_2WAY   :  SInst<"svdot[_f16_mf8]_fpm",   "dd~~>", "h", MergeNone, "aarch64_sve_fp8_fdot", [VerifyRuntimeMode, SetsFPMR]>;
  def SVFDOT_N_2WAY :  SInst<"svdot[_n_f16_mf8]_fpm", "dd~!>", "h", MergeNone, "aarch64_sve_fp8_fdot", [VerifyRuntimeMode, SetsFPMR]>;

  // 8-bit floating-point dot product to half-precision (indexed)
  def SVFDOT_LANE_2WAY :  SInst<"svdot_lane[_f16_mf8]_fpm", "dd~~i>", "h", MergeNone, "aarch64_sve_fp8_fdot_lane", [VerifyRuntimeMode, SetsFPMR], [ImmCheck<3, ImmCheck0_7>]>;
}

let SVETargetGuard = "sve2,fp8dot4", SMETargetGuard ="sme,ssve-fp8dot4" in {
  // 8-bit floating-point dot product to single-precision (vectors)
  def SVFDOT_4WAY   : SInst<"svdot[_f32_mf8]_fpm",   "dd~~>", "f", MergeNone, "aarch64_sve_fp8_fdot", [VerifyRuntimeMode, SetsFPMR]>;
  def SVFDOT_N_4WAY : SInst<"svdot[_n_f32_mf8]_fpm", "dd~!>", "f", MergeNone, "aarch64_sve_fp8_fdot", [VerifyRuntimeMode, SetsFPMR]>;

  // 8-bit floating-point dot product to single-precision (indexed)
  def SVFDOT_LANE_4WAY :  SInst<"svdot_lane[_f32_mf8]_fpm", "dd~~i>", "f", MergeNone, "aarch64_sve_fp8_fdot_lane", [VerifyRuntimeMode, SetsFPMR], [ImmCheck<3, ImmCheck0_3>]>;
}

let SVETargetGuard = "sve2,fp8fma", SMETargetGuard = "sme,ssve-fp8fma" in {
  // 8-bit floating-point multiply-add long to half-precision (bottom)
  def SVFMLALB   : SInst<"svmlalb[_f16_mf8]_fpm",   "dd~~>", "h", MergeNone, "aarch64_sve_fp8_fmlalb", [VerifyRuntimeMode, SetsFPMR]>;
  def SVFMLALB_N : SInst<"svmlalb[_n_f16_mf8]_fpm", "dd~!>", "h", MergeNone, "aarch64_sve_fp8_fmlalb", [VerifyRuntimeMode, SetsFPMR]>;

  // 8-bit floating-point multiply-add long to ha_fpmlf-precision (bottom, indexed)
  def SVFMLALB_LANE : SInst<"svmlalb_lane[_f16_mf8]_fpm", "dd~~i>", "h", MergeNone, "aarch64_sve_fp8_fmlalb_lane", [VerifyRuntimeMode, SetsFPMR], [ImmCheck<3, ImmCheck0_15>]>;

  // 8-bit floating-point multiply-add long to half-precision (top)
  def SVFMLALT   : SInst<"svmlalt[_f16_mf8]_fpm",   "dd~~>", "h", MergeNone, "aarch64_sve_fp8_fmlalt", [VerifyRuntimeMode, SetsFPMR]>;
  def SVFMLALT_N : SInst<"svmlalt[_n_f16_mf8]_fpm", "dd~!>", "h", MergeNone, "aarch64_sve_fp8_fmlalt", [VerifyRuntimeMode, SetsFPMR]>;

  // 8-bit floating-point multiply-add long to half-precision (top, indexed)
  def SVFMLALT_LANE : SInst<"svmlalt_lane[_f16_mf8]_fpm", "dd~~i>", "h", MergeNone, "aarch64_sve_fp8_fmlalt_lane", [VerifyRuntimeMode, SetsFPMR], [ImmCheck<3, ImmCheck0_15>]>;

  // 8-bit floating-point multiply-add long long to single-precision (all top/bottom variants)
  def SVFMLALLBB   : SInst<"svmlallbb[_f32_mf8]_fpm",   "dd~~>", "f", MergeNone, "aarch64_sve_fp8_fmlallbb", [VerifyRuntimeMode, SetsFPMR]>;
  def SVFMLALLBB_N : SInst<"svmlallbb[_n_f32_mf8]_fpm", "dd~!>", "f", MergeNone, "aarch64_sve_fp8_fmlallbb", [VerifyRuntimeMode, SetsFPMR]>;
  def SVFMLALLBT   : SInst<"svmlallbt[_f32_mf8]_fpm",   "dd~~>", "f", MergeNone, "aarch64_sve_fp8_fmlallbt", [VerifyRuntimeMode, SetsFPMR]>;
  def SVFMLALLBT_N : SInst<"svmlallbt[_n_f32_mf8]_fpm", "dd~!>", "f", MergeNone, "aarch64_sve_fp8_fmlallbt", [VerifyRuntimeMode, SetsFPMR]>;
  def SVFMLALLTB   : SInst<"svmlalltb[_f32_mf8]_fpm",   "dd~~>", "f", MergeNone, "aarch64_sve_fp8_fmlalltb", [VerifyRuntimeMode, SetsFPMR]>;
  def SVFMLALLTB_N : SInst<"svmlalltb[_n_f32_mf8]_fpm", "dd~!>", "f", MergeNone, "aarch64_sve_fp8_fmlalltb", [VerifyRuntimeMode, SetsFPMR]>;
  def SVFMLALLTT   : SInst<"svmlalltt[_f32_mf8]_fpm",   "dd~~>", "f", MergeNone, "aarch64_sve_fp8_fmlalltt", [VerifyRuntimeMode, SetsFPMR]>;
  def SVFMLALLTT_N : SInst<"svmlalltt[_n_f32_mf8]_fpm", "dd~!>", "f", MergeNone, "aarch64_sve_fp8_fmlalltt", [VerifyRuntimeMode, SetsFPMR]>;

  // 8-bit floating-point multiply-add long long to single-precision (indexed, all top/bottom variants)
  def SVFMLALLBB_LANE : SInst<"svmlallbb_lane[_f32_mf8]_fpm", "dd~~i>", "f", MergeNone, "aarch64_sve_fp8_fmlallbb_lane", [VerifyRuntimeMode, SetsFPMR], [ImmCheck<3, ImmCheck0_7>]>;
  def SVFMLALLBT_LANE : SInst<"svmlallbt_lane[_f32_mf8]_fpm", "dd~~i>", "f", MergeNone, "aarch64_sve_fp8_fmlallbt_lane", [VerifyRuntimeMode, SetsFPMR], [ImmCheck<3, ImmCheck0_7>]>;
  def SVFMLALLTB_LANE : SInst<"svmlalltb_lane[_f32_mf8]_fpm", "dd~~i>", "f", MergeNone, "aarch64_sve_fp8_fmlalltb_lane", [VerifyRuntimeMode, SetsFPMR], [ImmCheck<3, ImmCheck0_7>]>;
  def SVFMLALLTT_LANE : SInst<"svmlalltt_lane[_f32_mf8]_fpm", "dd~~i>", "f", MergeNone, "aarch64_sve_fp8_fmlalltt_lane", [VerifyRuntimeMode, SetsFPMR], [ImmCheck<3, ImmCheck0_7>]>;
>>>>>>> 49fd7d4f
}<|MERGE_RESOLUTION|>--- conflicted
+++ resolved
@@ -2438,15 +2438,12 @@
   // Convert from FP8 to deinterleaved half-precision/BFloat16 multi-vector
   def SVF1CVTL_X2 : Inst<"svcvtl1_{d}[_mf8]_x2_fpm",  "2~>", "bh", MergeNone, "aarch64_sve_fp8_cvtl1_x2",  [IsStreaming, SetsFPMR], []>;
   def SVF2CVTL_X2 : Inst<"svcvtl2_{d}[_mf8]_x2_fpm",  "2~>", "bh", MergeNone, "aarch64_sve_fp8_cvtl2_x2",  [IsStreaming, SetsFPMR], []>;
-<<<<<<< HEAD
-=======
 
   // Convert from single/half/bfloat multivector to FP8
   def SVFCVT_X2 : Inst<"svcvt_mf8[_{d}_x2]_fpm", "~2>", "bh", MergeNone, "aarch64_sve_fp8_cvt_x2", [IsStreaming, SetsFPMR], []>;
   def SVFCVT_X4 : Inst<"svcvt_mf8[_{d}_x4]_fpm", "~4>", "f",  MergeNone, "aarch64_sve_fp8_cvt_x4", [IsOverloadNone, IsStreaming, SetsFPMR], []>;
   // interleaved
   def SVFCVTN_X4 : Inst<"svcvtn_mf8[_{d}_x4]_fpm", "~4>", "f", MergeNone, "aarch64_sve_fp8_cvtn_x4", [IsOverloadNone, IsStreaming, SetsFPMR], []>;
->>>>>>> 49fd7d4f
 }
 
 let SVETargetGuard = "sve2p1", SMETargetGuard = "sme2" in {
@@ -2473,8 +2470,6 @@
   // 8-bit floating-point convert to BFloat16/Float16 (top)
   def SVF1CVTLT : SInst<"svcvtlt1_{d}[_mf8]_fpm", "d~>", "bh", MergeNone, "aarch64_sve_fp8_cvtlt1", [VerifyRuntimeMode, SetsFPMR]>;
   def SVF2CVTLT : SInst<"svcvtlt2_{d}[_mf8]_fpm", "d~>", "bh", MergeNone, "aarch64_sve_fp8_cvtlt2", [VerifyRuntimeMode, SetsFPMR]>;
-<<<<<<< HEAD
-=======
 
   // BFloat16/Float16 convert, narrow and interleave to 8-bit floating-point
   def SVFCVTN : SInst<"svcvtn_mf8[_{d}_x2]_fpm", "~2>", "bh", MergeNone, "aarch64_sve_fp8_cvtn", [VerifyRuntimeMode, SetsFPMR]>;
@@ -2532,5 +2527,4 @@
   def SVFMLALLBT_LANE : SInst<"svmlallbt_lane[_f32_mf8]_fpm", "dd~~i>", "f", MergeNone, "aarch64_sve_fp8_fmlallbt_lane", [VerifyRuntimeMode, SetsFPMR], [ImmCheck<3, ImmCheck0_7>]>;
   def SVFMLALLTB_LANE : SInst<"svmlalltb_lane[_f32_mf8]_fpm", "dd~~i>", "f", MergeNone, "aarch64_sve_fp8_fmlalltb_lane", [VerifyRuntimeMode, SetsFPMR], [ImmCheck<3, ImmCheck0_7>]>;
   def SVFMLALLTT_LANE : SInst<"svmlalltt_lane[_f32_mf8]_fpm", "dd~~i>", "f", MergeNone, "aarch64_sve_fp8_fmlalltt_lane", [VerifyRuntimeMode, SetsFPMR], [ImmCheck<3, ImmCheck0_7>]>;
->>>>>>> 49fd7d4f
 }