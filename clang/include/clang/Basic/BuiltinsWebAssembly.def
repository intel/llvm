--- conflicted
+++ resolved
@@ -192,10 +192,7 @@
 
 // Half-Precision (fp16)
 TARGET_BUILTIN(__builtin_wasm_loadf16_f32, "fh*", "nU", "half-precision")
-<<<<<<< HEAD
-=======
 TARGET_BUILTIN(__builtin_wasm_storef16_f32, "vfh*", "n", "half-precision")
->>>>>>> 6e4c5224
 
 // Reference Types builtins
 // Some builtins are custom type-checked - see 't' as part of the third argument,
