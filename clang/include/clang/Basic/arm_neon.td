//===--- arm_neon.td - ARM NEON compiler interface ------------------------===//
//
// Part of the LLVM Project, under the Apache License v2.0 with LLVM Exceptions.
// See https://llvm.org/LICENSE.txt for license information.
// SPDX-License-Identifier: Apache-2.0 WITH LLVM-exception
//
//===----------------------------------------------------------------------===//
//
//  This file defines the TableGen definitions from which the ARM NEON header
//  file will be generated.  See ARM document DUI0348B.
//
//===----------------------------------------------------------------------===//

include "arm_neon_incl.td"

def OP_ADD      : Op<(op "+", $p0, $p1)>;
def OP_ADDL     : Op<(op "+", (call "vmovl", $p0), (call "vmovl", $p1))>;
def OP_ADDLHi   : Op<(op "+", (call "vmovl_high", $p0),
                              (call "vmovl_high", $p1))>;
def OP_ADDW     : Op<(op "+", $p0, (call "vmovl", $p1))>;
def OP_ADDWHi   : Op<(op "+", $p0, (call "vmovl_high", $p1))>;
def OP_SUB      : Op<(op "-", $p0, $p1)>;
def OP_SUBL     : Op<(op "-", (call "vmovl", $p0), (call "vmovl", $p1))>;
def OP_SUBLHi   : Op<(op "-", (call "vmovl_high", $p0),
                              (call "vmovl_high", $p1))>;
def OP_SUBW     : Op<(op "-", $p0, (call "vmovl", $p1))>;
def OP_SUBWHi   : Op<(op "-", $p0, (call "vmovl_high", $p1))>;
def OP_MUL      : Op<(op "*", $p0, $p1)>;
def OP_MLA      : Op<(op "+", $p0, (op "*", $p1, $p2))>;
def OP_MLAL     : Op<(op "+", $p0, (call "vmull", $p1, $p2))>;
def OP_MULLHi   : Op<(call "vmull", (call "vget_high", $p0),
                                    (call "vget_high", $p1))>;
def OP_MULLHi_P64 : Op<(call "vmull",
                         (cast "poly64_t", (call "vget_high", $p0)),
                         (cast "poly64_t", (call "vget_high", $p1)))>;
def OP_MULLHi_N : Op<(call "vmull_n", (call "vget_high", $p0), $p1)>;
def OP_MLALHi   : Op<(call "vmlal", $p0, (call "vget_high", $p1),
                                         (call "vget_high", $p2))>;
def OP_MLALHi_N : Op<(call "vmlal_n", $p0, (call "vget_high", $p1), $p2)>;
def OP_MLS      : Op<(op "-", $p0, (op "*", $p1, $p2))>;
def OP_FMLS     : Op<(call "vfma", $p0, (op "-", $p1), $p2)>;
def OP_MLSL     : Op<(op "-", $p0, (call "vmull", $p1, $p2))>;
def OP_MLSLHi   : Op<(call "vmlsl", $p0, (call "vget_high", $p1),
                                         (call "vget_high", $p2))>;
def OP_MLSLHi_N : Op<(call "vmlsl_n", $p0, (call "vget_high", $p1), $p2)>;
def OP_MUL_N    : Op<(op "*", $p0, (dup $p1))>;
def OP_MULX_N   : Op<(call "vmulx", $p0, (dup $p1))>;
def OP_MLA_N    : Op<(op "+", $p0, (op "*", $p1, (dup $p2)))>;
def OP_MLS_N    : Op<(op "-", $p0, (op "*", $p1, (dup $p2)))>;
def OP_FMLA_N   : Op<(call "vfma", $p0, $p1, (dup $p2))>;
def OP_FMLS_N   : Op<(call "vfma", $p0, (op "-", $p1), (dup $p2))>;
def OP_MLAL_N   : Op<(op "+", $p0, (call "vmull", $p1, (dup $p2)))>;
def OP_MLSL_N   : Op<(op "-", $p0, (call "vmull", $p1, (dup $p2)))>;
def OP_MUL_LN   : Op<(op "*", $p0, (call_mangled "splat_lane", $p1, $p2))>;
def OP_MULX_LN  : Op<(call "vmulx", $p0, (call_mangled "splat_lane", $p1, $p2))>;
def OP_MULL_N  : Op<(call "vmull", $p0, (dup $p1))>;
def OP_MULL_LN  : Op<(call "vmull", $p0, (call_mangled "splat_lane", $p1, $p2))>;
def OP_MULLHi_LN: Op<(call "vmull", (call "vget_high", $p0), (call_mangled "splat_lane", $p1, $p2))>;
def OP_MLA_LN   : Op<(op "+", $p0, (op "*", $p1, (call_mangled "splat_lane", $p2, $p3)))>;
def OP_MLS_LN   : Op<(op "-", $p0, (op "*", $p1, (call_mangled "splat_lane", $p2, $p3)))>;
def OP_MLAL_LN  : Op<(op "+", $p0, (call "vmull", $p1, (call_mangled "splat_lane", $p2, $p3)))>;
def OP_MLALHi_LN: Op<(op "+", $p0, (call "vmull", (call "vget_high", $p1),
                                                  (call_mangled "splat_lane", $p2, $p3)))>;
def OP_MLSL_LN  : Op<(op "-", $p0, (call "vmull", $p1, (call_mangled "splat_lane", $p2, $p3)))>;
def OP_MLSLHi_LN : Op<(op "-", $p0, (call "vmull", (call "vget_high", $p1),
                                                   (call_mangled "splat_lane", $p2, $p3)))>;
def OP_QDMULL_N : Op<(call "vqdmull", $p0, (dup $p1))>;
def OP_QDMULL_LN : Op<(call "vqdmull", $p0, (call_mangled "splat_lane", $p1, $p2))>;
def OP_QDMULLHi_LN : Op<(call "vqdmull", (call "vget_high", $p0),
                                         (call_mangled "splat_lane", $p1, $p2))>;
def OP_QDMLAL_N : Op<(call "vqdmlal", $p0, $p1, (dup $p2))>;
def OP_QDMLAL_LN : Op<(call "vqdmlal", $p0, $p1, (call_mangled "splat_lane", $p2, $p3))>;
def OP_QDMLALHi_LN : Op<(call "vqdmlal", $p0, (call "vget_high", $p1),
                                              (call_mangled "splat_lane", $p2, $p3))>;
def OP_QDMLSL_N : Op<(call "vqdmlsl", $p0, $p1, (dup $p2))>;
def OP_QDMLSL_LN : Op<(call "vqdmlsl", $p0, $p1, (call_mangled "splat_lane", $p2, $p3))>;
def OP_QDMLSLHi_LN : Op<(call "vqdmlsl", $p0, (call "vget_high", $p1),
                                              (call_mangled "splat_lane", $p2, $p3))>;
def OP_QDMULH_N : Op<(call "vqdmulh", $p0, (dup $p1))>;
def OP_QDMULH_LN : Op<(call "vqdmulh", $p0, (call_mangled "splat_lane", $p1, $p2))>;
def OP_QRDMULH_LN : Op<(call "vqrdmulh", $p0, (call_mangled "splat_lane", $p1, $p2))>;
def OP_QRDMULH_N : Op<(call "vqrdmulh", $p0, (dup $p1))>;
def OP_QRDMLAH : Op<(call "vqadd", $p0, (call "vqrdmulh", $p1, $p2))>;
def OP_QRDMLSH : Op<(call "vqsub", $p0, (call "vqrdmulh", $p1, $p2))>;
def OP_QRDMLAH_LN : Op<(call "vqadd", $p0, (call "vqrdmulh", $p1, (call_mangled "splat_lane", $p2, $p3)))>;
def OP_QRDMLSH_LN : Op<(call "vqsub", $p0, (call "vqrdmulh", $p1, (call_mangled "splat_lane", $p2, $p3)))>;
def OP_FMS_LN   : Op<(call "vfma_lane", $p0, (op "-", $p1), $p2, $p3)>;
def OP_FMS_LNQ  : Op<(call "vfma_laneq", $p0, (op "-", $p1), $p2, $p3)>;
def OP_TRN1     : Op<(shuffle $p0, $p1, (interleave (decimate mask0, 2),
                                                    (decimate mask1, 2)))>;
def OP_ZIP1     : Op<(shuffle $p0, $p1, (lowhalf (interleave mask0, mask1)))>;
def OP_UZP1     : Op<(shuffle $p0, $p1, (add (decimate mask0, 2),
                                             (decimate mask1, 2)))>;
def OP_TRN2     : Op<(shuffle $p0, $p1, (interleave
                                          (decimate (rotl mask0, 1), 2),
                                          (decimate (rotl mask1, 1), 2)))>;
def OP_ZIP2     : Op<(shuffle $p0, $p1, (highhalf (interleave mask0, mask1)))>;
def OP_UZP2     : Op<(shuffle $p0, $p1, (add (decimate (rotl mask0, 1), 2),
                                             (decimate (rotl mask1, 1), 2)))>;
def OP_EQ       : Op<(cast "R", (op "==", $p0, $p1))>;
def OP_GE       : Op<(cast "R", (op ">=", $p0, $p1))>;
def OP_LE       : Op<(cast "R", (op "<=", $p0, $p1))>;
def OP_GT       : Op<(cast "R", (op ">", $p0, $p1))>;
def OP_LT       : Op<(cast "R", (op "<", $p0, $p1))>;
def OP_NEG      : Op<(op "-", $p0)>;
def OP_NOT      : Op<(op "~", $p0)>;
def OP_AND      : Op<(op "&", $p0, $p1)>;
def OP_OR       : Op<(op "|", $p0, $p1)>;
def OP_XOR      : Op<(op "^", $p0, $p1)>;
def OP_ANDN     : Op<(op "&", $p0, (op "~", $p1))>;
def OP_ORN      : Op<(op "|", $p0, (op "~", $p1))>;
def OP_CAST     : LOp<[(save_temp $promote, $p0),
                       (cast "R", $promote)]>;
def OP_HI       : Op<(shuffle $p0, $p0, (highhalf mask0))>;
def OP_LO       : Op<(shuffle $p0, $p0, (lowhalf mask0))>;
def OP_CONC     : Op<(shuffle $p0, $p1, (add mask0, mask1))>;
def OP_DUP      : Op<(dup $p0)>;
def OP_DUP_LN   : Op<(call_mangled "splat_lane", $p0, $p1)>;
def OP_SEL      : Op<(cast "R", (op "|",
                                    (op "&", $p0, (cast $p0, $p1)),
                                    (op "&", (op "~", $p0), (cast $p0, $p2))))>;
def OP_REV16    : Op<(shuffle $p0, $p0, (rev 16, mask0))>;
def OP_REV32    : Op<(shuffle $p0, $p0, (rev 32, mask0))>;
def OP_REV64    : Op<(shuffle $p0, $p0, (rev 64, mask0))>;
def OP_XTN      : Op<(call "vcombine", $p0, (call "vmovn", $p1))>;
def OP_SQXTUN   : Op<(call "vcombine", (cast $p0, "U", $p0),
                                       (call "vqmovun", $p1))>;
def OP_QXTN     : Op<(call "vcombine", $p0, (call "vqmovn", $p1))>;
def OP_VCVT_NA_HI_F16 : Op<(call "vcombine", $p0, (call "vcvt_f16_f32", $p1))>;
def OP_VCVT_NA_HI_F32 : Op<(call "vcombine", $p0, (call "vcvt_f32_f64", $p1))>;
def OP_VCVT_EX_HI_F32 : Op<(call "vcvt_f32_f16", (call "vget_high", $p0))>;
def OP_VCVT_EX_HI_F64 : Op<(call "vcvt_f64_f32", (call "vget_high", $p0))>;
def OP_VCVTX_HI : Op<(call "vcombine", $p0, (call "vcvtx_f32", $p1))>;
def OP_REINT    : Op<(cast "R", $p0)>;
def OP_ADDHNHi  : Op<(call "vcombine", $p0, (call "vaddhn", $p1, $p2))>;
def OP_RADDHNHi : Op<(call "vcombine", $p0, (call "vraddhn", $p1, $p2))>;
def OP_SUBHNHi  : Op<(call "vcombine", $p0, (call "vsubhn", $p1, $p2))>;
def OP_RSUBHNHi : Op<(call "vcombine", $p0, (call "vrsubhn", $p1, $p2))>;
def OP_ABDL     : Op<(cast "R", (call "vmovl", (cast $p0, "U",
                                                     (call "vabd", $p0, $p1))))>;
def OP_ABDLHi   : Op<(call "vabdl", (call "vget_high", $p0),
                                    (call "vget_high", $p1))>;
def OP_ABA      : Op<(op "+", $p0, (call "vabd", $p1, $p2))>;
def OP_ABAL     : Op<(op "+", $p0, (call "vabdl", $p1, $p2))>;
def OP_ABALHi   : Op<(call "vabal", $p0, (call "vget_high", $p1),
                                       (call "vget_high", $p2))>;
def OP_QDMULLHi : Op<(call "vqdmull", (call "vget_high", $p0),
                                      (call "vget_high", $p1))>;
def OP_QDMULLHi_N : Op<(call "vqdmull_n", (call "vget_high", $p0), $p1)>;
def OP_QDMLALHi : Op<(call "vqdmlal", $p0, (call "vget_high", $p1),
                                           (call "vget_high", $p2))>;
def OP_QDMLALHi_N : Op<(call "vqdmlal_n", $p0, (call "vget_high", $p1), $p2)>;
def OP_QDMLSLHi : Op<(call "vqdmlsl", $p0, (call "vget_high", $p1),
                                           (call "vget_high", $p2))>;
def OP_QDMLSLHi_N : Op<(call "vqdmlsl_n", $p0, (call "vget_high", $p1), $p2)>;
def OP_DIV  : Op<(op "/", $p0, $p1)>;
def OP_LONG_HI : Op<(cast "R", (call (name_replace "_high_", "_"),
                                                (call "vget_high", $p0), $p1))>;
def OP_NARROW_HI : Op<(cast "R", (call "vcombine",
                                       (cast "R", "H", $p0),
                                       (cast "R", "H",
                                           (call (name_replace "_high_", "_"),
                                                 $p1, $p2))))>;
def OP_MOVL_HI  : LOp<[(save_temp $a1, (call "vget_high", $p0)),
                       (cast "R",
                            (call "vshll_n", $a1, (literal "int32_t", "0")))]>;
def OP_COPY_LN : Op<(call "vset_lane", (call "vget_lane", $p2, $p3), $p0, $p1)>;
def OP_SCALAR_MUL_LN : Op<(op "*", $p0, (call "vget_lane", $p1, $p2))>;
def OP_SCALAR_MULX_LN : Op<(call "vmulx", $p0, (call "vget_lane", $p1, $p2))>;
def OP_SCALAR_VMULX_LN : LOp<[(save_temp $x, (call "vget_lane", $p0,
                                                    (literal "int32_t", "0"))),
                              (save_temp $y, (call "vget_lane", $p1, $p2)),
                              (save_temp $z, (call "vmulx", $x, $y)),
                              (call "vset_lane", $z, $p0, $p2)]>;
def OP_SCALAR_VMULX_LNQ : LOp<[(save_temp $x, (call "vget_lane", $p0,
                                                     (literal "int32_t", "0"))),
                               (save_temp $y, (call "vget_lane", $p1, $p2)),
                               (save_temp $z, (call "vmulx", $x, $y)),
                               (call "vset_lane", $z, $p0, (literal "int32_t",
                                                                     "0"))]>;
class ScalarMulOp<string opname> :
  Op<(call opname, $p0, (call "vget_lane", $p1, $p2))>;

def OP_SCALAR_QDMULL_LN : ScalarMulOp<"vqdmull">;
def OP_SCALAR_QDMULH_LN : ScalarMulOp<"vqdmulh">;
def OP_SCALAR_QRDMULH_LN : ScalarMulOp<"vqrdmulh">;

def OP_SCALAR_QRDMLAH_LN : Op<(call "vqadd", $p0, (call "vqrdmulh", $p1,
                              (call "vget_lane", $p2, $p3)))>;
def OP_SCALAR_QRDMLSH_LN : Op<(call "vqsub", $p0, (call "vqrdmulh", $p1,
                              (call "vget_lane", $p2, $p3)))>;

def OP_SCALAR_HALF_GET_LN : Op<(bitcast "float16_t",
                                   (call "vget_lane",
                                         (bitcast "int16x4_t", $p0), $p1))>;
def OP_SCALAR_HALF_GET_LNQ : Op<(bitcast "float16_t",
                                    (call "vget_lane",
                                          (bitcast "int16x8_t", $p0), $p1))>;
def OP_SCALAR_HALF_SET_LN : Op<(bitcast "float16x4_t",
                                   (call "vset_lane",
                                         (bitcast "int16_t", $p0),
                                         (bitcast "int16x4_t", $p1), $p2))>;
def OP_SCALAR_HALF_SET_LNQ : Op<(bitcast "float16x8_t",
                                    (call "vset_lane",
                                          (bitcast "int16_t", $p0),
                                          (bitcast "int16x8_t", $p1), $p2))>;

def OP_DOT_LN
    : Op<(call "vdot", $p0, $p1,
          (bitcast $p1, (call_mangled "splat_lane", (bitcast "32", $p2), $p3)))>;
def OP_DOT_LNQ
    : Op<(call "vdot", $p0, $p1,
          (bitcast $p1, (call_mangled "splat_lane", (bitcast "32", $p2), $p3)))>;

def OP_FMLAL_LN     : Op<(call "vfmlal_low", $p0, $p1,
                           (dup_typed $p1, (call "vget_lane", $p2, $p3)))>;
def OP_FMLSL_LN     : Op<(call "vfmlsl_low", $p0, $p1,
                           (dup_typed $p1, (call "vget_lane", $p2, $p3)))>;
def OP_FMLAL_LN_Hi  : Op<(call "vfmlal_high", $p0, $p1,
                           (dup_typed $p1, (call "vget_lane", $p2, $p3)))>;
def OP_FMLSL_LN_Hi  : Op<(call "vfmlsl_high", $p0, $p1,
                           (dup_typed $p1, (call "vget_lane", $p2, $p3)))>;

def OP_USDOT_LN
    : Op<(call "vusdot", $p0, $p1,
          (cast "8", "S", (call_mangled "splat_lane", (bitcast "int32x2_t", $p2), $p3)))>;
def OP_USDOT_LNQ
    : Op<(call "vusdot", $p0, $p1,
          (cast "8", "S", (call_mangled "splat_lane", (bitcast "int32x4_t", $p2), $p3)))>;

// sudot splats the second vector and then calls vusdot
def OP_SUDOT_LN
    : Op<(call "vusdot", $p0,
          (cast "8", "U", (call_mangled "splat_lane", (bitcast "int32x2_t", $p2), $p3)), $p1)>;
def OP_SUDOT_LNQ
    : Op<(call "vusdot", $p0,
          (cast "8", "U", (call_mangled "splat_lane", (bitcast "int32x4_t", $p2), $p3)), $p1)>;

def OP_BFDOT_LN
    : Op<(call "vbfdot", $p0, $p1,
          (bitcast $p1, (call_mangled "splat_lane", (bitcast "float32x2_t", $p2), $p3)))>;

def OP_BFDOT_LNQ
    : Op<(call "vbfdot", $p0, $p1,
          (bitcast $p1, (call_mangled "splat_lane", (bitcast "float32x4_t", $p2), $p3)))>;

def OP_BFMLALB_LN
    : Op<(call "vbfmlalb", $p0, $p1,
          (dup_typed $p1, (call "vget_lane", $p2, $p3)))>;

def OP_BFMLALT_LN
    : Op<(call "vbfmlalt", $p0, $p1,
          (dup_typed $p1, (call "vget_lane", $p2, $p3)))>;

def OP_VCVT_F32_BF16
    : Op<(bitcast "R",
          (call "vshll_n", (bitcast "int16x4_t", $p0),
                           (literal "int32_t", "16")))>;
def OP_VCVT_F32_BF16_LO
    : Op<(call "vcvt_f32_bf16", (call "vget_low", $p0))>;
def OP_VCVT_F32_BF16_HI
    : Op<(call "vcvt_f32_bf16", (call "vget_high", $p0))>;

def OP_VCVT_BF16_F32_LO_A64
    : Op<(call "__a64_vcvtq_low_bf16", $p0)>;
def OP_VCVT_BF16_F32_A64
    : Op<(call "vget_low", (call "__a64_vcvtq_low_bf16", $p0))>;

def OP_VCVT_BF16_F32_A32
    : Op<(call "__a32_vcvt_bf16", $p0)>;

def OP_VCVT_BF16_F32_LO_A32
    : Op<(call "vcombine", (cast "bfloat16x4_t", (literal "uint64_t", "0ULL")),
                           (call "__a32_vcvt_bf16", $p0))>;
def OP_VCVT_BF16_F32_HI_A32
    : Op<(call "vcombine", (call "__a32_vcvt_bf16", $p1),
                           (call "vget_low", $p0))>;

def OP_CVT_F32_BF16
    : Op<(bitcast "R", (op "<<", (bitcast "int32_t", $p0),
                                 (literal "int32_t", "16")))>;

//===----------------------------------------------------------------------===//
// Auxiliary Instructions
//===----------------------------------------------------------------------===//

// Splat operation - performs a range-checked splat over a vector
def SPLAT  : WInst<"splat_lane", ".(!q)I",
                   "UcUsUicsilPcPsfQUcQUsQUiQcQsQiQPcQPsQflUlQlQUlhdQhQdPlQPl">;
def SPLATQ : WInst<"splat_laneq", ".(!Q)I",
                   "UcUsUicsilPcPsfQUcQUsQUiQcQsQiQPcQPsQflUlQlQUlhdQhQdPlQPl"> {
  let isLaneQ = 1;
}
let ArchGuard = "defined(__ARM_FEATURE_BF16_VECTOR_ARITHMETIC)" in {
  def SPLAT_BF  : WInst<"splat_lane", ".(!q)I", "bQb">;
  def SPLATQ_BF : WInst<"splat_laneq", ".(!Q)I", "bQb"> {
    let isLaneQ = 1;
  }
}

//===----------------------------------------------------------------------===//
// Intrinsics
//===----------------------------------------------------------------------===//

////////////////////////////////////////////////////////////////////////////////
// E.3.1 Addition
def VADD    : IOpInst<"vadd", "...",
                      "csilfUcUsUiUlQcQsQiQlQfQUcQUsQUiQUl", OP_ADD>;
def VADDL   : SOpInst<"vaddl", "(>Q)..", "csiUcUsUi", OP_ADDL>;
def VADDW   : SOpInst<"vaddw", "(>Q)(>Q).", "csiUcUsUi", OP_ADDW>;
def VHADD   : SInst<"vhadd", "...", "csiUcUsUiQcQsQiQUcQUsQUi">;
def VRHADD  : SInst<"vrhadd", "...", "csiUcUsUiQcQsQiQUcQUsQUi">;
def VQADD   : SInst<"vqadd", "...", "csilUcUsUiUlQcQsQiQlQUcQUsQUiQUl">;
def VADDHN  : IInst<"vaddhn", "<QQ", "silUsUiUl">;
def VRADDHN : IInst<"vraddhn", "<QQ", "silUsUiUl">;

////////////////////////////////////////////////////////////////////////////////
// E.3.2 Multiplication
def VMUL     : IOpInst<"vmul", "...", "csifUcUsUiQcQsQiQfQUcQUsQUi", OP_MUL>;
def VMULP    : SInst<"vmul", "...", "PcQPc">;
def VMLA     : IOpInst<"vmla", "....", "csifUcUsUiQcQsQiQfQUcQUsQUi", OP_MLA>;
def VMLAL    : SOpInst<"vmlal", "(>Q)(>Q)..", "csiUcUsUi", OP_MLAL>;
def VMLS     : IOpInst<"vmls", "....", "csifUcUsUiQcQsQiQfQUcQUsQUi", OP_MLS>;
def VMLSL    : SOpInst<"vmlsl", "(>Q)(>Q)..", "csiUcUsUi", OP_MLSL>;
def VQDMULH  : SInst<"vqdmulh", "...", "siQsQi">;
def VQRDMULH : SInst<"vqrdmulh", "...", "siQsQi">;

let ArchGuard = "defined(__ARM_FEATURE_QRDMX)" in {
def VQRDMLAH : SOpInst<"vqrdmlah", "....", "siQsQi", OP_QRDMLAH>;
def VQRDMLSH : SOpInst<"vqrdmlsh", "....", "siQsQi", OP_QRDMLSH>;
}

def VQDMLAL  : SInst<"vqdmlal", "(>Q)(>Q)..", "si">;
def VQDMLSL  : SInst<"vqdmlsl", "(>Q)(>Q)..", "si">;
def VMULL    : SInst<"vmull", "(>Q)..", "csiUcUsUiPc">;
def VQDMULL  : SInst<"vqdmull", "(>Q)..", "si">;

////////////////////////////////////////////////////////////////////////////////
// E.3.3 Subtraction
def VSUB    : IOpInst<"vsub", "...",
                      "csilfUcUsUiUlQcQsQiQlQfQUcQUsQUiQUl", OP_SUB>;
def VSUBL   : SOpInst<"vsubl", "(>Q)..", "csiUcUsUi", OP_SUBL>;
def VSUBW   : SOpInst<"vsubw", "(>Q)(>Q).", "csiUcUsUi", OP_SUBW>;
def VQSUB   : SInst<"vqsub", "...", "csilUcUsUiUlQcQsQiQlQUcQUsQUiQUl">;
def VHSUB   : SInst<"vhsub", "...", "csiUcUsUiQcQsQiQUcQUsQUi">;
def VSUBHN  : IInst<"vsubhn", "<QQ", "silUsUiUl">;
def VRSUBHN : IInst<"vrsubhn", "<QQ", "silUsUiUl">;

////////////////////////////////////////////////////////////////////////////////
// E.3.4 Comparison
def VCEQ  : IOpInst<"vceq", "U..", "csifUcUsUiPcQcQsQiQfQUcQUsQUiQPc", OP_EQ>;
def VCGE  : SOpInst<"vcge", "U..", "csifUcUsUiQcQsQiQfQUcQUsQUi", OP_GE>;
let InstName = "vcge" in
def VCLE  : SOpInst<"vcle", "U..", "csifUcUsUiQcQsQiQfQUcQUsQUi", OP_LE>;
def VCGT  : SOpInst<"vcgt", "U..", "csifUcUsUiQcQsQiQfQUcQUsQUi", OP_GT>;
let InstName = "vcgt" in
def VCLT  : SOpInst<"vclt", "U..", "csifUcUsUiQcQsQiQfQUcQUsQUi", OP_LT>;
let InstName = "vacge" in {
def VCAGE : IInst<"vcage", "U..", "fQf">;
def VCALE : IInst<"vcale", "U..", "fQf">;
}
let InstName = "vacgt" in {
def VCAGT : IInst<"vcagt", "U..", "fQf">;
def VCALT : IInst<"vcalt", "U..", "fQf">;
}
def VTST  : WInst<"vtst", "U..", "csiUcUsUiPcPsQcQsQiQUcQUsQUiQPcQPs">;

////////////////////////////////////////////////////////////////////////////////
// E.3.5 Absolute Difference
def VABD  : SInst<"vabd", "...",  "csiUcUsUifQcQsQiQUcQUsQUiQf">;
def VABDL : SOpInst<"vabdl", "(>Q)..",  "csiUcUsUi", OP_ABDL>;
def VABA  : SOpInst<"vaba", "....", "csiUcUsUiQcQsQiQUcQUsQUi", OP_ABA>;
def VABAL : SOpInst<"vabal", "(>Q)(>Q)..", "csiUcUsUi", OP_ABAL>;

////////////////////////////////////////////////////////////////////////////////
// E.3.6 Max/Min
def VMAX : SInst<"vmax", "...", "csiUcUsUifQcQsQiQUcQUsQUiQf">;
def VMIN : SInst<"vmin", "...", "csiUcUsUifQcQsQiQUcQUsQUiQf">;

////////////////////////////////////////////////////////////////////////////////
// E.3.7 Pairwise Addition
def VPADD  : IInst<"vpadd", "...", "csiUcUsUif">;
def VPADDL : SInst<"vpaddl", ">.",  "csiUcUsUiQcQsQiQUcQUsQUi">;
def VPADAL : SInst<"vpadal", ">>.", "csiUcUsUiQcQsQiQUcQUsQUi">;

////////////////////////////////////////////////////////////////////////////////
// E.3.8-9 Folding Max/Min
def VPMAX : SInst<"vpmax", "...", "csiUcUsUif">;
def VPMIN : SInst<"vpmin", "...", "csiUcUsUif">;

////////////////////////////////////////////////////////////////////////////////
// E.3.10 Reciprocal/Sqrt
def VRECPS  : IInst<"vrecps", "...", "fQf">;
def VRSQRTS : IInst<"vrsqrts", "...", "fQf">;

////////////////////////////////////////////////////////////////////////////////
// E.3.11 Shifts by signed variable
def VSHL   : SInst<"vshl", "..S", "csilUcUsUiUlQcQsQiQlQUcQUsQUiQUl">;
def VQSHL  : SInst<"vqshl", "..S", "csilUcUsUiUlQcQsQiQlQUcQUsQUiQUl">;
def VRSHL  : SInst<"vrshl", "..S", "csilUcUsUiUlQcQsQiQlQUcQUsQUiQUl">;
def VQRSHL : SInst<"vqrshl", "..S", "csilUcUsUiUlQcQsQiQlQUcQUsQUiQUl">;

////////////////////////////////////////////////////////////////////////////////
// E.3.12 Shifts by constant
let isShift = 1 in {
def VSHR_N     : SInst<"vshr_n", "..I", "csilUcUsUiUlQcQsQiQlQUcQUsQUiQUl">;
def VSHL_N     : IInst<"vshl_n", "..I", "csilUcUsUiUlQcQsQiQlQUcQUsQUiQUl">;
def VRSHR_N    : SInst<"vrshr_n", "..I", "csilUcUsUiUlQcQsQiQlQUcQUsQUiQUl">;
def VSRA_N     : SInst<"vsra_n", "...I", "csilUcUsUiUlQcQsQiQlQUcQUsQUiQUl">;
def VRSRA_N    : SInst<"vrsra_n", "...I", "csilUcUsUiUlQcQsQiQlQUcQUsQUiQUl">;
def VQSHL_N    : SInst<"vqshl_n", "..I", "csilUcUsUiUlQcQsQiQlQUcQUsQUiQUl">;
def VQSHLU_N   : SInst<"vqshlu_n", "U.I", "csilQcQsQiQl">;
def VSHRN_N    : IInst<"vshrn_n", "<QI", "silUsUiUl">;
def VQSHRUN_N  : SInst<"vqshrun_n", "(<U)QI", "sil">;
def VQRSHRUN_N : SInst<"vqrshrun_n", "(<U)QI", "sil">;
def VQSHRN_N   : SInst<"vqshrn_n", "<QI", "silUsUiUl">;
def VRSHRN_N   : IInst<"vrshrn_n", "<QI", "silUsUiUl">;
def VQRSHRN_N  : SInst<"vqrshrn_n", "<QI", "silUsUiUl">;
def VSHLL_N    : SInst<"vshll_n", "(>Q).I", "csiUcUsUi">;

////////////////////////////////////////////////////////////////////////////////
// E.3.13 Shifts with insert
def VSRI_N : WInst<"vsri_n", "...I",
                   "csilUcUsUiUlPcPsQcQsQiQlQUcQUsQUiQUlQPcQPs">;
def VSLI_N : WInst<"vsli_n", "...I",
                   "csilUcUsUiUlPcPsQcQsQiQlQUcQUsQUiQUlQPcQPs">;
}

////////////////////////////////////////////////////////////////////////////////
// E.3.14 Loads and stores of a single vector
def VLD1      : WInst<"vld1", ".(c*!)",
                      "QUcQUsQUiQUlQcQsQiQlQfQPcQPsUcUsUiUlcsilfPcPs">;
def VLD1_X2   : WInst<"vld1_x2", "2(c*!)",
                      "cfilsUcUiUlUsQcQfQiQlQsQUcQUiQUlQUsPcPsQPcQPs">;
def VLD1_X3   : WInst<"vld1_x3", "3(c*!)",
                      "cfilsUcUiUlUsQcQfQiQlQsQUcQUiQUlQUsPcPsQPcQPs">;
def VLD1_X4   : WInst<"vld1_x4", "4(c*!)",
                      "cfilsUcUiUlUsQcQfQiQlQsQUcQUiQUlQUsPcPsQPcQPs">;
def VLD1_LANE : WInst<"vld1_lane", ".(c*!).I",
                      "QUcQUsQUiQUlQcQsQiQlQfQPcQPsUcUsUiUlcsilfPcPs">;
def VLD1_DUP  : WInst<"vld1_dup", ".(c*!)",
                      "QUcQUsQUiQUlQcQsQiQlQfQPcQPsUcUsUiUlcsilfPcPs">;
def VST1      : WInst<"vst1", "v*(.!)",
                      "QUcQUsQUiQUlQcQsQiQlQfQPcQPsUcUsUiUlcsilfPcPs">;
def VST1_X2   : WInst<"vst1_x2", "v*(2!)",
                      "cfilsUcUiUlUsQcQfQiQlQsQUcQUiQUlQUsPcPsQPcQPs">;
def VST1_X3   : WInst<"vst1_x3", "v*(3!)",
                      "cfilsUcUiUlUsQcQfQiQlQsQUcQUiQUlQUsPcPsQPcQPs">;
def VST1_X4   : WInst<"vst1_x4", "v*(4!)",
                      "cfilsUcUiUlUsQcQfQiQlQsQUcQUiQUlQUsPcPsQPcQPs">;
def VST1_LANE : WInst<"vst1_lane", "v*(.!)I",
                      "QUcQUsQUiQUlQcQsQiQlQfQPcQPsUcUsUiUlcsilfPcPs">;
let ArchGuard = "(__ARM_FP & 2)" in {
def VLD1_F16      : WInst<"vld1", ".(c*!)", "hQh">;
def VLD1_X2_F16   : WInst<"vld1_x2", "2(c*!)", "hQh">;
def VLD1_X3_F16   : WInst<"vld1_x3", "3(c*!)", "hQh">;
def VLD1_X4_F16   : WInst<"vld1_x4", "4(c*!)", "hQh">;
def VLD1_LANE_F16 : WInst<"vld1_lane", ".(c*!).I", "hQh">;
def VLD1_DUP_F16  : WInst<"vld1_dup", ".(c*!)", "hQh">;
def VST1_F16      : WInst<"vst1", "v*(.!)", "hQh">;
def VST1_X2_F16   : WInst<"vst1_x2", "v*(2!)", "hQh">;
def VST1_X3_F16   : WInst<"vst1_x3", "v*(3!)", "hQh">;
def VST1_X4_F16   : WInst<"vst1_x4", "v*(4!)", "hQh">;
def VST1_LANE_F16 : WInst<"vst1_lane", "v*(.!)I", "hQh">;
}

////////////////////////////////////////////////////////////////////////////////
// E.3.15 Loads and stores of an N-element structure
def VLD2 : WInst<"vld2", "2(c*!)", "QUcQUsQUiQcQsQiQfQPcQPsUcUsUiUlcsilfPcPs">;
def VLD3 : WInst<"vld3", "3(c*!)", "QUcQUsQUiQcQsQiQfQPcQPsUcUsUiUlcsilfPcPs">;
def VLD4 : WInst<"vld4", "4(c*!)", "QUcQUsQUiQcQsQiQfQPcQPsUcUsUiUlcsilfPcPs">;
def VLD2_DUP  : WInst<"vld2_dup", "2(c*!)",
                      "UcUsUiUlcsilfPcPsQcQfQiQlQsQPcQPsQUcQUiQUlQUs">;
def VLD3_DUP  : WInst<"vld3_dup", "3(c*!)",
                      "UcUsUiUlcsilfPcPsQcQfQiQlQsQPcQPsQUcQUiQUlQUs">;
def VLD4_DUP  : WInst<"vld4_dup", "4(c*!)",
                      "UcUsUiUlcsilfPcPsQcQfQiQlQsQPcQPsQUcQUiQUlQUs">;
def VLD2_LANE : WInst<"vld2_lane", "2(c*!)2I", "QUsQUiQsQiQfQPsUcUsUicsifPcPs">;
def VLD3_LANE : WInst<"vld3_lane", "3(c*!)3I", "QUsQUiQsQiQfQPsUcUsUicsifPcPs">;
def VLD4_LANE : WInst<"vld4_lane", "4(c*!)4I", "QUsQUiQsQiQfQPsUcUsUicsifPcPs">;
def VST2 : WInst<"vst2", "v*(2!)", "QUcQUsQUiQcQsQiQfQPcQPsUcUsUiUlcsilfPcPs">;
def VST3 : WInst<"vst3", "v*(3!)", "QUcQUsQUiQcQsQiQfQPcQPsUcUsUiUlcsilfPcPs">;
def VST4 : WInst<"vst4", "v*(4!)", "QUcQUsQUiQcQsQiQfQPcQPsUcUsUiUlcsilfPcPs">;
def VST2_LANE : WInst<"vst2_lane", "v*(2!)I", "QUsQUiQsQiQfQPsUcUsUicsifPcPs">;
def VST3_LANE : WInst<"vst3_lane", "v*(3!)I", "QUsQUiQsQiQfQPsUcUsUicsifPcPs">;
def VST4_LANE : WInst<"vst4_lane", "v*(4!)I", "QUsQUiQsQiQfQPsUcUsUicsifPcPs">;
let ArchGuard = "(__ARM_FP & 2)" in {
def VLD2_F16      : WInst<"vld2", "2(c*!)", "hQh">;
def VLD3_F16      : WInst<"vld3", "3(c*!)", "hQh">;
def VLD4_F16      : WInst<"vld4", "4(c*!)", "hQh">;
def VLD2_DUP_F16  : WInst<"vld2_dup", "2(c*!)", "hQh">;
def VLD3_DUP_F16  : WInst<"vld3_dup", "3(c*!)", "hQh">;
def VLD4_DUP_F16  : WInst<"vld4_dup", "4(c*!)", "hQh">;
def VLD2_LANE_F16 : WInst<"vld2_lane", "2(c*!)2I", "hQh">;
def VLD3_LANE_F16 : WInst<"vld3_lane", "3(c*!)3I", "hQh">;
def VLD4_LANE_F16 : WInst<"vld4_lane", "4(c*!)4I", "hQh">;
def VST2_F16      : WInst<"vst2", "v*(2!)", "hQh">;
def VST3_F16      : WInst<"vst3", "v*(3!)", "hQh">;
def VST4_F16      : WInst<"vst4", "v*(4!)", "hQh">;
def VST2_LANE_F16 : WInst<"vst2_lane", "v*(2!)I", "hQh">;
def VST3_LANE_F16 : WInst<"vst3_lane", "v*(3!)I", "hQh">;
def VST4_LANE_F16 : WInst<"vst4_lane", "v*(4!)I", "hQh">;
}

////////////////////////////////////////////////////////////////////////////////
// E.3.16 Extract lanes from a vector
let InstName = "vmov" in
def VGET_LANE : IInst<"vget_lane", "1.I",
                      "UcUsUicsiPcPsfQUcQUsQUiQcQsQiQPcQPsQflUlQlQUl">;

////////////////////////////////////////////////////////////////////////////////
// E.3.17 Set lanes within a vector
let InstName = "vmov" in
def VSET_LANE : IInst<"vset_lane", ".1.I",
                      "UcUsUicsiPcPsfQUcQUsQUiQcQsQiQPcQPsQflUlQlQUl">;

////////////////////////////////////////////////////////////////////////////////
// E.3.18 Initialize a vector from bit pattern
def VCREATE : NoTestOpInst<"vcreate", ".(IU>)", "csihfUcUsUiUlPcPsl", OP_CAST> {
  let BigEndianSafe = 1;
}

////////////////////////////////////////////////////////////////////////////////
// E.3.19 Set all lanes to same value
let InstName = "vmov" in {
def VDUP_N   : WOpInst<"vdup_n", ".1",
                       "UcUsUicsiPcPshfQUcQUsQUiQcQsQiQPcQPsQhQflUlQlQUl",
                       OP_DUP>;
def VMOV_N   : WOpInst<"vmov_n", ".1",
                       "UcUsUicsiPcPshfQUcQUsQUiQcQsQiQPcQPsQhQflUlQlQUl",
                       OP_DUP>;
}
let InstName = "" in
def VDUP_LANE: WOpInst<"vdup_lane", ".qI",
                       "UcUsUicsiPcPsfQUcQUsQUiQcQsQiQPcQPsQflUlQlQUl",
                       OP_DUP_LN>;

////////////////////////////////////////////////////////////////////////////////
// E.3.20 Combining vectors
def VCOMBINE : NoTestOpInst<"vcombine", "Q..", "csilhfUcUsUiUlPcPs", OP_CONC>;

////////////////////////////////////////////////////////////////////////////////
// E.3.21 Splitting vectors
// Note that the ARM NEON Reference 2.0 mistakenly document the vget_high_f16()
// and vget_low_f16() intrinsics as AArch64-only. We (and GCC) support all
// versions of these intrinsics in both AArch32 and AArch64 architectures. See
// D45668 for more details.
let InstName = "vmov" in {
def VGET_HIGH : NoTestOpInst<"vget_high", ".Q", "csilhfUcUsUiUlPcPs", OP_HI>;
def VGET_LOW  : NoTestOpInst<"vget_low", ".Q", "csilhfUcUsUiUlPcPs", OP_LO>;
}

////////////////////////////////////////////////////////////////////////////////
// E.3.22 Converting vectors

let ArchGuard = "(__ARM_FP & 2)" in {
  def VCVT_F16_F32 : SInst<"vcvt_f16_f32", "(<q)(.!)", "Hf">;
  def VCVT_F32_F16 : SInst<"vcvt_f32_f16", "(>Q)(.!)", "h">;
}

def VCVT_S32     : SInst<"vcvt_s32", "S.",  "fQf">;
def VCVT_U32     : SInst<"vcvt_u32", "U.",  "fQf">;
def VCVT_F32     : SInst<"vcvt_f32", "F(.!)",  "iUiQiQUi">;
let isVCVT_N = 1 in {
def VCVT_N_S32   : SInst<"vcvt_n_s32", "S.I", "fQf">;
def VCVT_N_U32   : SInst<"vcvt_n_u32", "U.I", "fQf">;
def VCVT_N_F32   : SInst<"vcvt_n_f32", "F(.!)I", "iUiQiQUi">;
}

def VMOVN        : IInst<"vmovn", "<Q",  "silUsUiUl">;
def VMOVL        : SInst<"vmovl", "(>Q).",  "csiUcUsUi">;
def VQMOVN       : SInst<"vqmovn", "<Q",  "silUsUiUl">;
def VQMOVUN      : SInst<"vqmovun", "(<U)Q",  "sil">;

////////////////////////////////////////////////////////////////////////////////
// E.3.23-24 Table lookup, Extended table lookup
let InstName = "vtbl" in {
def VTBL1 : WInst<"vtbl1", "..p",  "UccPc">;
def VTBL2 : WInst<"vtbl2", ".2p",  "UccPc">;
def VTBL3 : WInst<"vtbl3", ".3p",  "UccPc">;
def VTBL4 : WInst<"vtbl4", ".4p",  "UccPc">;
}
let InstName = "vtbx" in {
def VTBX1 : WInst<"vtbx1", "...p", "UccPc">;
def VTBX2 : WInst<"vtbx2", "..2p", "UccPc">;
def VTBX3 : WInst<"vtbx3", "..3p", "UccPc">;
def VTBX4 : WInst<"vtbx4", "..4p", "UccPc">;
}

////////////////////////////////////////////////////////////////////////////////
// E.3.25 Operations with a scalar value
def VMLA_LANE     : IOpInst<"vmla_lane", "...qI",
                            "siUsUifQsQiQUsQUiQf", OP_MLA_LN>;
def VMLAL_LANE    : SOpInst<"vmlal_lane", "(>Q)(>Q)..I", "siUsUi", OP_MLAL_LN>;
def VQDMLAL_LANE  : SOpInst<"vqdmlal_lane", "(>Q)(>Q)..I", "si", OP_QDMLAL_LN>;
def VMLS_LANE     : IOpInst<"vmls_lane", "...qI",
                            "siUsUifQsQiQUsQUiQf", OP_MLS_LN>;
def VMLSL_LANE    : SOpInst<"vmlsl_lane", "(>Q)(>Q)..I", "siUsUi", OP_MLSL_LN>;
def VQDMLSL_LANE  : SOpInst<"vqdmlsl_lane", "(>Q)(>Q)..I", "si", OP_QDMLSL_LN>;
def VMUL_N        : IOpInst<"vmul_n", "..1", "sifUsUiQsQiQfQUsQUi", OP_MUL_N>;
def VMUL_LANE     : IOpInst<"vmul_lane", "..qI",
                            "sifUsUiQsQiQfQUsQUi", OP_MUL_LN>;
def VMULL_N       : SOpInst<"vmull_n", "(>Q).1", "siUsUi", OP_MULL_N>;
def VMULL_LANE    : SOpInst<"vmull_lane", "(>Q)..I", "siUsUi", OP_MULL_LN>;
def VQDMULL_N     : SOpInst<"vqdmull_n", "(>Q).1", "si", OP_QDMULL_N>;
def VQDMULL_LANE  : SOpInst<"vqdmull_lane", "(>Q)..I", "si", OP_QDMULL_LN>;
def VQDMULH_N     : SOpInst<"vqdmulh_n", "..1", "siQsQi", OP_QDMULH_N>;
def VQRDMULH_N    : SOpInst<"vqrdmulh_n", "..1", "siQsQi", OP_QRDMULH_N>;

let ArchGuard = "!defined(__aarch64__)" in {
def VQDMULH_LANE  : SOpInst<"vqdmulh_lane", "..qI", "siQsQi", OP_QDMULH_LN>;
def VQRDMULH_LANE : SOpInst<"vqrdmulh_lane", "..qI", "siQsQi", OP_QRDMULH_LN>;
}
let ArchGuard = "defined(__aarch64__)" in {
def A64_VQDMULH_LANE  : SInst<"vqdmulh_lane", "..(!q)I", "siQsQi">;
def A64_VQRDMULH_LANE : SInst<"vqrdmulh_lane", "..(!q)I", "siQsQi">;
}

let ArchGuard = "defined(__ARM_FEATURE_QRDMX)" in {
def VQRDMLAH_LANE : SOpInst<"vqrdmlah_lane", "...qI", "siQsQi", OP_QRDMLAH_LN>;
def VQRDMLSH_LANE : SOpInst<"vqrdmlsh_lane", "...qI", "siQsQi", OP_QRDMLSH_LN>;
}

def VMLA_N        : IOpInst<"vmla_n", "...1", "siUsUifQsQiQUsQUiQf", OP_MLA_N>;
def VMLAL_N       : SOpInst<"vmlal_n", "(>Q)(>Q).1", "siUsUi", OP_MLAL_N>;
def VQDMLAL_N     : SOpInst<"vqdmlal_n", "(>Q)(>Q).1", "si", OP_QDMLAL_N>;
def VMLS_N        : IOpInst<"vmls_n", "...1", "siUsUifQsQiQUsQUiQf", OP_MLS_N>;
def VMLSL_N       : SOpInst<"vmlsl_n", "(>Q)(>Q).1", "siUsUi", OP_MLSL_N>;
def VQDMLSL_N     : SOpInst<"vqdmlsl_n", "(>Q)(>Q).1", "si", OP_QDMLSL_N>;

////////////////////////////////////////////////////////////////////////////////
// E.3.26 Vector Extract
def VEXT : WInst<"vext", "...I",
                 "cUcPcsUsPsiUilUlfQcQUcQPcQsQUsQPsQiQUiQlQUlQf">;

////////////////////////////////////////////////////////////////////////////////
// E.3.27 Reverse vector elements
def VREV64 : WOpInst<"vrev64", "..", "csiUcUsUiPcPsfQcQsQiQUcQUsQUiQPcQPsQf",
                  OP_REV64>;
def VREV32 : WOpInst<"vrev32", "..", "csUcUsPcPsQcQsQUcQUsQPcQPs", OP_REV32>;
def VREV16 : WOpInst<"vrev16", "..", "cUcPcQcQUcQPc", OP_REV16>;

////////////////////////////////////////////////////////////////////////////////
// E.3.28 Other single operand arithmetic
def VABS    : SInst<"vabs", "..", "csifQcQsQiQf">;
def VQABS   : SInst<"vqabs", "..", "csiQcQsQi">;
def VNEG    : SOpInst<"vneg", "..", "csifQcQsQiQf", OP_NEG>;
def VQNEG   : SInst<"vqneg", "..", "csiQcQsQi">;
def VCLS    : SInst<"vcls", "..", "csiQcQsQi">;
def VCLZ    : IInst<"vclz", "..", "csiUcUsUiQcQsQiQUcQUsQUi">;
def VCNT    : WInst<"vcnt", "..", "UccPcQUcQcQPc">;
def VRECPE  : SInst<"vrecpe", "..", "fUiQfQUi">;
def VRSQRTE : SInst<"vrsqrte", "..", "fUiQfQUi">;

////////////////////////////////////////////////////////////////////////////////
// E.3.29 Logical operations
def VMVN : LOpInst<"vmvn", "..", "csiUcUsUiPcQcQsQiQUcQUsQUiQPc", OP_NOT>;
def VAND : LOpInst<"vand", "...", "csilUcUsUiUlQcQsQiQlQUcQUsQUiQUl", OP_AND>;
def VORR : LOpInst<"vorr", "...", "csilUcUsUiUlQcQsQiQlQUcQUsQUiQUl", OP_OR>;
def VEOR : LOpInst<"veor", "...", "csilUcUsUiUlQcQsQiQlQUcQUsQUiQUl", OP_XOR>;
def VBIC : LOpInst<"vbic", "...", "csilUcUsUiUlQcQsQiQlQUcQUsQUiQUl", OP_ANDN>;
def VORN : LOpInst<"vorn", "...", "csilUcUsUiUlQcQsQiQlQUcQUsQUiQUl", OP_ORN>;
let isHiddenLInst = 1 in
def VBSL : SInst<"vbsl", ".U..",
                "csilUcUsUiUlfPcPsQcQsQiQlQUcQUsQUiQUlQfQPcQPs">;

////////////////////////////////////////////////////////////////////////////////
// E.3.30 Transposition operations
def VTRN : WInst<"vtrn", "2..", "csiUcUsUifPcPsQcQsQiQUcQUsQUiQfQPcQPs">;
def VZIP : WInst<"vzip", "2..", "csiUcUsUifPcPsQcQsQiQUcQUsQUiQfQPcQPs">;
def VUZP : WInst<"vuzp", "2..", "csiUcUsUifPcPsQcQsQiQUcQUsQUiQfQPcQPs">;

////////////////////////////////////////////////////////////////////////////////

class REINTERPRET_CROSS_SELF<string Types> :
  NoTestOpInst<"vreinterpret", "..", Types, OP_REINT> {
    let CartesianProductWith = Types;
}

multiclass REINTERPRET_CROSS_TYPES<string TypesA, string TypesB> {
  def AXB: NoTestOpInst<"vreinterpret", "..", TypesA, OP_REINT> {
    let CartesianProductWith = TypesB;
  }
  def BXA: NoTestOpInst<"vreinterpret", "..", TypesB, OP_REINT> {
    let CartesianProductWith = TypesA;
  }
}

// E.3.31 Vector reinterpret cast operations
def VREINTERPRET : REINTERPRET_CROSS_SELF<"csilUcUsUiUlhfPcPsQcQsQiQlQUcQUsQUiQUlQhQfQPcQPs"> {
  let ArchGuard = "!defined(__aarch64__)";
  let BigEndianSafe = 1;
}

////////////////////////////////////////////////////////////////////////////////
// Vector fused multiply-add operations

let ArchGuard = "defined(__ARM_FEATURE_FMA)" in {
  def VFMA : SInst<"vfma", "....", "fQf">;
  def VFMS : SOpInst<"vfms", "....", "fQf", OP_FMLS>;
  def FMLA_N_F32 : SOpInst<"vfma_n", "...1", "fQf", OP_FMLA_N>;
}

////////////////////////////////////////////////////////////////////////////////
// fp16 vector operations
def SCALAR_HALF_GET_LANE : IOpInst<"vget_lane", "1.I", "h", OP_SCALAR_HALF_GET_LN>;
def SCALAR_HALF_SET_LANE : IOpInst<"vset_lane", ".1.I", "h", OP_SCALAR_HALF_SET_LN>;
def SCALAR_HALF_GET_LANEQ : IOpInst<"vget_lane", "1.I", "Qh", OP_SCALAR_HALF_GET_LNQ>;
def SCALAR_HALF_SET_LANEQ : IOpInst<"vset_lane", ".1.I", "Qh", OP_SCALAR_HALF_SET_LNQ>;

////////////////////////////////////////////////////////////////////////////////
// AArch64 Intrinsics

let ArchGuard = "defined(__aarch64__)" in {

////////////////////////////////////////////////////////////////////////////////
// Load/Store
def LD1 : WInst<"vld1", ".(c*!)", "dQdPlQPl">;
def LD2 : WInst<"vld2", "2(c*!)", "QUlQldQdPlQPl">;
def LD3 : WInst<"vld3", "3(c*!)", "QUlQldQdPlQPl">;
def LD4 : WInst<"vld4", "4(c*!)", "QUlQldQdPlQPl">;
def ST1 : WInst<"vst1", "v*(.!)", "dQdPlQPl">;
def ST2 : WInst<"vst2", "v*(2!)", "QUlQldQdPlQPl">;
def ST3 : WInst<"vst3", "v*(3!)", "QUlQldQdPlQPl">;
def ST4 : WInst<"vst4", "v*(4!)", "QUlQldQdPlQPl">;

def LD1_X2 : WInst<"vld1_x2", "2(c*!)",
                   "dQdPlQPl">;
def LD1_X3 : WInst<"vld1_x3", "3(c*!)",
                   "dQdPlQPl">;
def LD1_X4 : WInst<"vld1_x4", "4(c*!)",
                   "dQdPlQPl">;

def ST1_X2 : WInst<"vst1_x2", "v*(2!)", "dQdPlQPl">;
def ST1_X3 : WInst<"vst1_x3", "v*(3!)", "dQdPlQPl">;
def ST1_X4 : WInst<"vst1_x4", "v*(4!)", "dQdPlQPl">;

def LD1_LANE : WInst<"vld1_lane", ".(c*!).I", "dQdPlQPl">;
def LD2_LANE : WInst<"vld2_lane", "2(c*!)2I", "lUlQcQUcQPcQlQUldQdPlQPl">;
def LD3_LANE : WInst<"vld3_lane", "3(c*!)3I", "lUlQcQUcQPcQlQUldQdPlQPl">;
def LD4_LANE : WInst<"vld4_lane", "4(c*!)4I", "lUlQcQUcQPcQlQUldQdPlQPl">;
def ST1_LANE : WInst<"vst1_lane", "v*(.!)I", "dQdPlQPl">;
def ST2_LANE : WInst<"vst2_lane", "v*(2!)I", "lUlQcQUcQPcQlQUldQdPlQPl">;
def ST3_LANE : WInst<"vst3_lane", "v*(3!)I", "lUlQcQUcQPcQlQUldQdPlQPl">;
def ST4_LANE : WInst<"vst4_lane", "v*(4!)I", "lUlQcQUcQPcQlQUldQdPlQPl">;

def LD1_DUP  : WInst<"vld1_dup", ".(c*!)", "dQdPlQPl">;
def LD2_DUP  : WInst<"vld2_dup", "2(c*!)", "dQdPlQPl">;
def LD3_DUP  : WInst<"vld3_dup", "3(c*!)", "dQdPlQPl">;
def LD4_DUP  : WInst<"vld4_dup", "4(c*!)", "dQdPlQPl">;

def VLDRQ : WInst<"vldrq", "1(c*!)", "Pk">;
def VSTRQ : WInst<"vstrq", "v*(1!)", "Pk">;

////////////////////////////////////////////////////////////////////////////////
// Addition
def ADD : IOpInst<"vadd", "...", "dQd", OP_ADD>;

////////////////////////////////////////////////////////////////////////////////
// Subtraction
def SUB : IOpInst<"vsub", "...", "dQd", OP_SUB>;

////////////////////////////////////////////////////////////////////////////////
// Multiplication
def MUL     : IOpInst<"vmul", "...", "dQd", OP_MUL>;
def MLA     : IOpInst<"vmla", "....", "dQd", OP_MLA>;
def MLS     : IOpInst<"vmls", "....", "dQd", OP_MLS>;

////////////////////////////////////////////////////////////////////////////////
// Multiplication Extended
def MULX : SInst<"vmulx", "...", "fdQfQd">;

////////////////////////////////////////////////////////////////////////////////
// Division
def FDIV : IOpInst<"vdiv", "...",  "fdQfQd", OP_DIV>;

////////////////////////////////////////////////////////////////////////////////
// Vector fused multiply-add operations
def FMLA : SInst<"vfma", "....", "dQd">;
def FMLS : SOpInst<"vfms", "....", "dQd", OP_FMLS>;

////////////////////////////////////////////////////////////////////////////////
// MUL, MLA, MLS, FMA, FMS definitions with scalar argument
def VMUL_N_A64 : IOpInst<"vmul_n", "..1", "Qd", OP_MUL_N>;

def FMLA_N : SOpInst<"vfma_n", "...1", "dQd", OP_FMLA_N>;
def FMLS_N : SOpInst<"vfms_n", "...1", "fdQfQd", OP_FMLS_N>;

////////////////////////////////////////////////////////////////////////////////
// Logical operations
def BSL : SInst<"vbsl", ".U..", "dPlQdQPl">;

////////////////////////////////////////////////////////////////////////////////
// Absolute Difference
def ABD  : SInst<"vabd", "...",  "dQd">;

////////////////////////////////////////////////////////////////////////////////
// saturating absolute/negate
def ABS    : SInst<"vabs", "..", "dQdlQl">;
def QABS   : SInst<"vqabs", "..", "lQl">;
def NEG    : SOpInst<"vneg", "..", "dlQdQl", OP_NEG>;
def QNEG   : SInst<"vqneg", "..", "lQl">;

////////////////////////////////////////////////////////////////////////////////
// Signed Saturating Accumulated of Unsigned Value
def SUQADD : SInst<"vuqadd", "..U", "csilQcQsQiQl">;

////////////////////////////////////////////////////////////////////////////////
// Unsigned Saturating Accumulated of Signed Value
def USQADD : SInst<"vsqadd", "..S", "UcUsUiUlQUcQUsQUiQUl">;

////////////////////////////////////////////////////////////////////////////////
// Reciprocal/Sqrt
def FRECPS  : IInst<"vrecps", "...", "dQd">;
def FRSQRTS : IInst<"vrsqrts", "...", "dQd">;
def FRECPE  : SInst<"vrecpe", "..", "dQd">;
def FRSQRTE : SInst<"vrsqrte", "..", "dQd">;
def FSQRT   : SInst<"vsqrt", "..", "fdQfQd">;

////////////////////////////////////////////////////////////////////////////////
// bitwise reverse
def RBIT : IInst<"vrbit", "..", "cUcPcQcQUcQPc">;

////////////////////////////////////////////////////////////////////////////////
// Integer extract and narrow to high
def XTN2 : SOpInst<"vmovn_high", "(<Q)<Q", "silUsUiUl", OP_XTN>;

////////////////////////////////////////////////////////////////////////////////
// Signed integer saturating extract and unsigned narrow to high
def SQXTUN2 : SOpInst<"vqmovun_high", "(<U)(<Uq).", "HsHiHl", OP_SQXTUN>;

////////////////////////////////////////////////////////////////////////////////
// Integer saturating extract and narrow to high
def QXTN2 : SOpInst<"vqmovn_high", "(<Q)<Q", "silUsUiUl", OP_QXTN>;

////////////////////////////////////////////////////////////////////////////////
// Converting vectors

def VCVT_F32_F64 : SInst<"vcvt_f32_f64", "(<q).", "Qd">;
def VCVT_F64_F32 : SInst<"vcvt_f64_f32", "(>Q).", "f">;

def VCVT_S64 : SInst<"vcvt_s64", "S.",  "dQd">;
def VCVT_U64 : SInst<"vcvt_u64", "U.",  "dQd">;
def VCVT_F64 : SInst<"vcvt_f64", "F(.!)",  "lUlQlQUl">;

def VCVT_HIGH_F16_F32 : SOpInst<"vcvt_high_f16", "<(<q!)Q", "Hf", OP_VCVT_NA_HI_F16>;
def VCVT_HIGH_F32_F16 : SOpInst<"vcvt_high_f32", "(>Q)(Q!)", "h", OP_VCVT_EX_HI_F32>;
def VCVT_HIGH_F32_F64 : SOpInst<"vcvt_high_f32", "(<Q)(F<!)Q", "d", OP_VCVT_NA_HI_F32>;
def VCVT_HIGH_F64_F32 : SOpInst<"vcvt_high_f64", "(>Q)(Q!)", "f", OP_VCVT_EX_HI_F64>;

def VCVTX_F32_F64      : SInst<"vcvtx_f32", "(F<)(Q!)",  "d">;
def VCVTX_HIGH_F32_F64 : SOpInst<"vcvtx_high_f32", "(<Q)(F<!)Q", "d", OP_VCVTX_HI>;

////////////////////////////////////////////////////////////////////////////////
// Comparison
def FCAGE : IInst<"vcage", "U..", "dQd">;
def FCAGT : IInst<"vcagt", "U..", "dQd">;
def FCALE : IInst<"vcale", "U..", "dQd">;
def FCALT : IInst<"vcalt", "U..", "dQd">;
def CMTST  : WInst<"vtst", "U..", "lUlPlQlQUlQPl">;
def CFMEQ  : SOpInst<"vceq", "U..", "lUldQdQlQUlPlQPl", OP_EQ>;
def CFMGE  : SOpInst<"vcge", "U..", "lUldQdQlQUl", OP_GE>;
def CFMLE  : SOpInst<"vcle", "U..", "lUldQdQlQUl", OP_LE>;
def CFMGT  : SOpInst<"vcgt", "U..", "lUldQdQlQUl", OP_GT>;
def CFMLT  : SOpInst<"vclt", "U..", "lUldQdQlQUl", OP_LT>;

def CMEQ  : SInst<"vceqz", "U.",
                  "csilfUcUsUiUlPcPlQcQsQiQlQfQUcQUsQUiQUlQPcdQdQPl">;
def CMGE  : SInst<"vcgez", "U.", "csilfdQcQsQiQlQfQd">;
def CMLE  : SInst<"vclez", "U.", "csilfdQcQsQiQlQfQd">;
def CMGT  : SInst<"vcgtz", "U.", "csilfdQcQsQiQlQfQd">;
def CMLT  : SInst<"vcltz", "U.", "csilfdQcQsQiQlQfQd">;

////////////////////////////////////////////////////////////////////////////////
// Max/Min Integer
def MAX : SInst<"vmax", "...", "dQd">;
def MIN : SInst<"vmin", "...", "dQd">;

////////////////////////////////////////////////////////////////////////////////
// Pairwise Max/Min
def MAXP : SInst<"vpmax", "...", "QcQsQiQUcQUsQUiQfQd">;
def MINP : SInst<"vpmin", "...", "QcQsQiQUcQUsQUiQfQd">;

////////////////////////////////////////////////////////////////////////////////
// Pairwise MaxNum/MinNum Floating Point
def FMAXNMP : SInst<"vpmaxnm", "...", "fQfQd">;
def FMINNMP : SInst<"vpminnm", "...", "fQfQd">;

////////////////////////////////////////////////////////////////////////////////
// Pairwise Addition
def ADDP  : IInst<"vpadd", "...", "QcQsQiQlQUcQUsQUiQUlQfQd">;

////////////////////////////////////////////////////////////////////////////////
// Shifts by constant
let isShift = 1 in {
// Left shift long high
def SHLL_HIGH_N    : SOpInst<"vshll_high_n", ">.I", "HcHsHiHUcHUsHUi",
                             OP_LONG_HI>;

////////////////////////////////////////////////////////////////////////////////
def SRI_N : WInst<"vsri_n", "...I", "PlQPl">;
def SLI_N : WInst<"vsli_n", "...I", "PlQPl">;

// Right shift narrow high
def SHRN_HIGH_N    : IOpInst<"vshrn_high_n", "<(<q).I",
                             "HsHiHlHUsHUiHUl", OP_NARROW_HI>;
def QSHRUN_HIGH_N  : SOpInst<"vqshrun_high_n", "<(<q).I",
                             "HsHiHl", OP_NARROW_HI>;
def RSHRN_HIGH_N   : IOpInst<"vrshrn_high_n", "<(<q).I",
                             "HsHiHlHUsHUiHUl", OP_NARROW_HI>;
def QRSHRUN_HIGH_N : SOpInst<"vqrshrun_high_n", "<(<q).I",
                             "HsHiHl", OP_NARROW_HI>;
def QSHRN_HIGH_N   : SOpInst<"vqshrn_high_n", "<(<q).I",
                             "HsHiHlHUsHUiHUl", OP_NARROW_HI>;
def QRSHRN_HIGH_N  : SOpInst<"vqrshrn_high_n", "<(<q).I",
                             "HsHiHlHUsHUiHUl", OP_NARROW_HI>;
}

////////////////////////////////////////////////////////////////////////////////
// Converting vectors
def VMOVL_HIGH   : SOpInst<"vmovl_high", ">.", "HcHsHiHUcHUsHUi", OP_MOVL_HI>;

let isVCVT_N = 1 in {
def CVTF_N_F64   : SInst<"vcvt_n_f64", "F(.!)I", "lUlQlQUl">;
def FCVTZS_N_S64 : SInst<"vcvt_n_s64", "S.I", "dQd">;
def FCVTZS_N_U64 : SInst<"vcvt_n_u64", "U.I", "dQd">;
}

////////////////////////////////////////////////////////////////////////////////
// 3VDiff class using high 64-bit in operands
def VADDL_HIGH   : SOpInst<"vaddl_high", "(>Q)QQ", "csiUcUsUi", OP_ADDLHi>;
def VADDW_HIGH   : SOpInst<"vaddw_high", "(>Q)(>Q)Q", "csiUcUsUi", OP_ADDWHi>;
def VSUBL_HIGH   : SOpInst<"vsubl_high", "(>Q)QQ", "csiUcUsUi", OP_SUBLHi>;
def VSUBW_HIGH   : SOpInst<"vsubw_high", "(>Q)(>Q)Q", "csiUcUsUi", OP_SUBWHi>;

def VABDL_HIGH   : SOpInst<"vabdl_high", "(>Q)QQ",  "csiUcUsUi", OP_ABDLHi>;
def VABAL_HIGH   : SOpInst<"vabal_high", "(>Q)(>Q)QQ", "csiUcUsUi", OP_ABALHi>;

def VMULL_HIGH   : SOpInst<"vmull_high", "(>Q)QQ", "csiUcUsUiPc", OP_MULLHi>;
def VMULL_HIGH_N : SOpInst<"vmull_high_n", "(>Q)Q1", "siUsUi", OP_MULLHi_N>;
def VMLAL_HIGH   : SOpInst<"vmlal_high", "(>Q)(>Q)QQ", "csiUcUsUi", OP_MLALHi>;
def VMLAL_HIGH_N : SOpInst<"vmlal_high_n", "(>Q)(>Q)Q1", "siUsUi", OP_MLALHi_N>;
def VMLSL_HIGH   : SOpInst<"vmlsl_high", "(>Q)(>Q)QQ", "csiUcUsUi", OP_MLSLHi>;
def VMLSL_HIGH_N : SOpInst<"vmlsl_high_n", "(>Q)(>Q)Q1", "siUsUi", OP_MLSLHi_N>;

def VADDHN_HIGH  : SOpInst<"vaddhn_high", "(<Q)<QQ", "silUsUiUl", OP_ADDHNHi>;
def VRADDHN_HIGH : SOpInst<"vraddhn_high", "(<Q)<QQ", "silUsUiUl", OP_RADDHNHi>;
def VSUBHN_HIGH  : SOpInst<"vsubhn_high", "(<Q)<QQ", "silUsUiUl", OP_SUBHNHi>;
def VRSUBHN_HIGH : SOpInst<"vrsubhn_high", "(<Q)<QQ", "silUsUiUl", OP_RSUBHNHi>;

def VQDMULL_HIGH : SOpInst<"vqdmull_high", "(>Q)QQ", "si", OP_QDMULLHi>;
def VQDMULL_HIGH_N : SOpInst<"vqdmull_high_n", "(>Q)Q1", "si", OP_QDMULLHi_N>;
def VQDMLAL_HIGH : SOpInst<"vqdmlal_high", "(>Q)(>Q)QQ", "si", OP_QDMLALHi>;
def VQDMLAL_HIGH_N : SOpInst<"vqdmlal_high_n", "(>Q)(>Q)Q1", "si", OP_QDMLALHi_N>;
def VQDMLSL_HIGH : SOpInst<"vqdmlsl_high", "(>Q)(>Q)QQ", "si", OP_QDMLSLHi>;
def VQDMLSL_HIGH_N : SOpInst<"vqdmlsl_high_n", "(>Q)(>Q)Q1", "si", OP_QDMLSLHi_N>;
def VMULL_P64    : SInst<"vmull", "(1>)11", "Pl">;
def VMULL_HIGH_P64 : SOpInst<"vmull_high", "(1>)..", "HPl", OP_MULLHi_P64>;


////////////////////////////////////////////////////////////////////////////////
// Extract or insert element from vector
def GET_LANE : IInst<"vget_lane", "1.I", "dQdPlQPl">;
def SET_LANE : IInst<"vset_lane", ".1.I", "dQdPlQPl">;
def COPY_LANE : IOpInst<"vcopy_lane", "..I.I",
                        "csilUcUsUiUlPcPsPlfd", OP_COPY_LN>;
def COPYQ_LANE : IOpInst<"vcopy_lane", "..IqI",
                        "QcQsQiQlQUcQUsQUiQUlQPcQPsQfQdQPl", OP_COPY_LN>;
def COPY_LANEQ : IOpInst<"vcopy_laneq", "..IQI",
                     "csilPcPsPlUcUsUiUlfd", OP_COPY_LN> {
  let isLaneQ = 1;
}
def COPYQ_LANEQ : IOpInst<"vcopy_laneq", "..I.I",
                     "QcQsQiQlQUcQUsQUiQUlQPcQPsQfQdQPl", OP_COPY_LN> {
  let isLaneQ = 1;
}

////////////////////////////////////////////////////////////////////////////////
// Set all lanes to same value
def VDUP_LANE1: WOpInst<"vdup_lane", ".qI", "hdQhQdPlQPl", OP_DUP_LN>;
def VDUP_LANE2: WOpInst<"vdup_laneq", ".QI",
                  "csilUcUsUiUlPcPshfdQcQsQiQlQPcQPsQUcQUsQUiQUlQhQfQdPlQPl",
                        OP_DUP_LN> {
  let isLaneQ = 1;
}
def DUP_N   : WOpInst<"vdup_n", ".1", "dQdPlQPl", OP_DUP>;
def MOV_N   : WOpInst<"vmov_n", ".1", "dQdPlQPl", OP_DUP>;

////////////////////////////////////////////////////////////////////////////////
def COMBINE : NoTestOpInst<"vcombine", "Q..", "dPl", OP_CONC>;

////////////////////////////////////////////////////////////////////////////////
//Initialize a vector from bit pattern
def CREATE : NoTestOpInst<"vcreate", ".(IU>)", "dPl", OP_CAST> {
  let BigEndianSafe = 1;
}

////////////////////////////////////////////////////////////////////////////////

def VMLA_LANEQ   : IOpInst<"vmla_laneq", "...QI",
                           "siUsUifQsQiQUsQUiQf", OP_MLA_LN> {
  let isLaneQ = 1;
}
def VMLS_LANEQ   : IOpInst<"vmls_laneq", "...QI",
                           "siUsUifQsQiQUsQUiQf", OP_MLS_LN> {
  let isLaneQ = 1;
}

def VFMA_LANE    : IInst<"vfma_lane", "...qI", "fdQfQd">;
def VFMA_LANEQ   : IInst<"vfma_laneq", "...QI", "fdQfQd"> {
  let isLaneQ = 1;
}
def VFMS_LANE    : IOpInst<"vfms_lane", "...qI", "fdQfQd", OP_FMS_LN>;
def VFMS_LANEQ   : IOpInst<"vfms_laneq", "...QI", "fdQfQd", OP_FMS_LNQ> {
  let isLaneQ = 1;
}

def VMLAL_LANEQ  : SOpInst<"vmlal_laneq", "(>Q)(>Q).QI", "siUsUi", OP_MLAL_LN> {
  let isLaneQ = 1;
}
def VMLAL_HIGH_LANE   : SOpInst<"vmlal_high_lane", "(>Q)(>Q)Q.I", "siUsUi",
                                OP_MLALHi_LN>;
def VMLAL_HIGH_LANEQ  : SOpInst<"vmlal_high_laneq", "(>Q)(>Q)QQI", "siUsUi",
                                OP_MLALHi_LN> {
  let isLaneQ = 1;
}
def VMLSL_LANEQ  : SOpInst<"vmlsl_laneq", "(>Q)(>Q).QI", "siUsUi", OP_MLSL_LN> {
  let isLaneQ = 1;
}
def VMLSL_HIGH_LANE   : SOpInst<"vmlsl_high_lane", "(>Q)(>Q)Q.I", "siUsUi",
                                OP_MLSLHi_LN>;
def VMLSL_HIGH_LANEQ  : SOpInst<"vmlsl_high_laneq", "(>Q)(>Q)QQI", "siUsUi",
                                OP_MLSLHi_LN> {
  let isLaneQ = 1;
}

def VQDMLAL_LANEQ  : SOpInst<"vqdmlal_laneq", "(>Q)(>Q).QI", "si", OP_QDMLAL_LN> {
  let isLaneQ = 1;
}
def VQDMLAL_HIGH_LANE   : SOpInst<"vqdmlal_high_lane", "(>Q)(>Q)Q.I", "si",
                                OP_QDMLALHi_LN>;
def VQDMLAL_HIGH_LANEQ  : SOpInst<"vqdmlal_high_laneq", "(>Q)(>Q)QQI", "si",
                                OP_QDMLALHi_LN> {
  let isLaneQ = 1;
}
def VQDMLSL_LANEQ  : SOpInst<"vqdmlsl_laneq", "(>Q)(>Q).QI", "si", OP_QDMLSL_LN> {
  let isLaneQ = 1;
}
def VQDMLSL_HIGH_LANE   : SOpInst<"vqdmlsl_high_lane", "(>Q)(>Q)Q.I", "si",
                                OP_QDMLSLHi_LN>;
def VQDMLSL_HIGH_LANEQ  : SOpInst<"vqdmlsl_high_laneq", "(>Q)(>Q)QQI", "si",
                                OP_QDMLSLHi_LN> {
  let isLaneQ = 1;
}

// Newly add double parameter for vmul_lane in aarch64
// Note: d type is handled by SCALAR_VMUL_LANE
def VMUL_LANE_A64 : IOpInst<"vmul_lane", "..qI", "Qd", OP_MUL_LN>;

// Note: d type is handled by SCALAR_VMUL_LANEQ
def VMUL_LANEQ   : IOpInst<"vmul_laneq", "..QI",
                           "sifUsUiQsQiQUsQUiQfQd", OP_MUL_LN> {
  let isLaneQ = 1;
}
def VMULL_LANEQ  : SOpInst<"vmull_laneq", "(>Q).QI", "siUsUi", OP_MULL_LN> {
  let isLaneQ = 1;
}
def VMULL_HIGH_LANE   : SOpInst<"vmull_high_lane", "(>Q)Q.I", "siUsUi",
                                OP_MULLHi_LN>;
def VMULL_HIGH_LANEQ  : SOpInst<"vmull_high_laneq", "(>Q)QQI", "siUsUi",
                                OP_MULLHi_LN> {
  let isLaneQ = 1;
}

def VQDMULL_LANEQ  : SOpInst<"vqdmull_laneq", "(>Q).QI", "si", OP_QDMULL_LN> {
  let isLaneQ = 1;
}
def VQDMULL_HIGH_LANE   : SOpInst<"vqdmull_high_lane", "(>Q)Q.I", "si",
                                  OP_QDMULLHi_LN>;
def VQDMULL_HIGH_LANEQ  : SOpInst<"vqdmull_high_laneq", "(>Q)QQI", "si",
                                  OP_QDMULLHi_LN> {
  let isLaneQ = 1;
}

let isLaneQ = 1 in {
def VQDMULH_LANEQ  : SInst<"vqdmulh_laneq", "..QI", "siQsQi">;
def VQRDMULH_LANEQ : SInst<"vqrdmulh_laneq", "..QI", "siQsQi">;
}
let ArchGuard = "defined(__ARM_FEATURE_QRDMX) && defined(__aarch64__)" in {
def VQRDMLAH_LANEQ : SOpInst<"vqrdmlah_laneq", "...QI", "siQsQi", OP_QRDMLAH_LN> {
  let isLaneQ = 1;
}
def VQRDMLSH_LANEQ : SOpInst<"vqrdmlsh_laneq", "...QI", "siQsQi", OP_QRDMLSH_LN> {
  let isLaneQ = 1;
}
}

// Note: d type implemented by SCALAR_VMULX_LANE
def VMULX_LANE : IOpInst<"vmulx_lane", "..qI", "fQfQd", OP_MULX_LN>;
// Note: d type is implemented by SCALAR_VMULX_LANEQ
def VMULX_LANEQ : IOpInst<"vmulx_laneq", "..QI", "fQfQd", OP_MULX_LN> {
  let isLaneQ = 1;
}

////////////////////////////////////////////////////////////////////////////////
// Across vectors class
def VADDLV  : SInst<"vaddlv", "(1>).", "csiUcUsUiQcQsQiQUcQUsQUi">;
def VMAXV   : SInst<"vmaxv", "1.", "csifUcUsUiQcQsQiQUcQUsQUiQfQd">;
def VMINV   : SInst<"vminv", "1.", "csifUcUsUiQcQsQiQUcQUsQUiQfQd">;
def VADDV   : SInst<"vaddv", "1.", "csifUcUsUiQcQsQiQUcQUsQUiQfQdQlQUl">;
def FMAXNMV : SInst<"vmaxnmv", "1.", "fQfQd">;
def FMINNMV : SInst<"vminnmv", "1.", "fQfQd">;

////////////////////////////////////////////////////////////////////////////////
// Newly added Vector Extract for f64
def VEXT_A64 : WInst<"vext", "...I", "dQdPlQPl">;

////////////////////////////////////////////////////////////////////////////////
// Crypto
let ArchGuard = "__ARM_ARCH >= 8 && defined(__ARM_FEATURE_CRYPTO)" in {
def AESE : SInst<"vaese", "...", "QUc">;
def AESD : SInst<"vaesd", "...", "QUc">;
def AESMC : SInst<"vaesmc", "..", "QUc">;
def AESIMC : SInst<"vaesimc", "..", "QUc">;

def SHA1H : SInst<"vsha1h", "11", "Ui">;
def SHA1SU1 : SInst<"vsha1su1", "...", "QUi">;
def SHA256SU0 : SInst<"vsha256su0", "...", "QUi">;

def SHA1C : SInst<"vsha1c", "..1.", "QUi">;
def SHA1P : SInst<"vsha1p", "..1.", "QUi">;
def SHA1M : SInst<"vsha1m", "..1.", "QUi">;
def SHA1SU0 : SInst<"vsha1su0", "....", "QUi">;
def SHA256H : SInst<"vsha256h", "....", "QUi">;
def SHA256H2 : SInst<"vsha256h2", "....", "QUi">;
def SHA256SU1 : SInst<"vsha256su1", "....", "QUi">;

<<<<<<< HEAD
def SM3SS1 : SInst<"vsm3ss1", "....", "QUi">;
def SM3TT1A : SInst<"vsm3tt1a", "....I", "QUi">;
def SM3TT1B : SInst<"vsm3tt1b", "....I", "QUi">;
def SM3TT2A : SInst<"vsm3tt2a", "....I", "QUi">;
def SM3TT2B : SInst<"vsm3tt2b", "....I", "QUi">;
def SM3PARTW1 : SInst<"vsm3partw1", "....", "QUi">;
def SM3PARTW2 : SInst<"vsm3partw2", "....", "QUi">;

def SM4E : SInst<"vsm4e", "...", "QUi">;
def SM4EKEY : SInst<"vsm4ekey", "...", "QUi">;
=======
def BCAX : SInst<"vbcax", "....", "QUcQUsQUiQUlQcQsQiQl">;
def EOR3 : SInst<"veor3", "....", "QUcQUsQUiQUlQcQsQiQl">;
def RAX1 : SInst<"vrax1", "...", "QUl">;

let isVXAR = 1 in {
def XAR :  SInst<"vxar", "...I", "QUl">;
>>>>>>> 2e412c55
}

def SHA512SU0 : SInst<"vsha512su0", "...", "QUl">;
def SHA512su1 : SInst<"vsha512su1", "....", "QUl">;
def SHA512H : SInst<"vsha512h", "....", "QUl">;
def SHA512H2 : SInst<"vsha512h2", "....", "QUl">;

def SM3SS1 : SInst<"vsm3ss1", "....", "QUi">;
def SM3TT1A : SInst<"vsm3tt1a", "....I", "QUi">;
def SM3TT1B : SInst<"vsm3tt1b", "....I", "QUi">;
def SM3TT2A : SInst<"vsm3tt2a", "....I", "QUi">;
def SM3TT2B : SInst<"vsm3tt2b", "....I", "QUi">;
def SM3PARTW1 : SInst<"vsm3partw1", "....", "QUi">;
def SM3PARTW2 : SInst<"vsm3partw2", "....", "QUi">;

def SM4E : SInst<"vsm4e", "...", "QUi">;
def SM4EKEY : SInst<"vsm4ekey", "...", "QUi">;
}

def VADDP   : WInst<"vadd", "...", "PcPsPlQPcQPsQPlQPk">;

////////////////////////////////////////////////////////////////////////////////
// Float -> Int conversions with explicit rounding mode

let ArchGuard = "__ARM_ARCH >= 8" in {
def FCVTNS_S32 : SInst<"vcvtn_s32", "S.", "fQf">;
def FCVTNU_S32 : SInst<"vcvtn_u32", "U.", "fQf">;
def FCVTPS_S32 : SInst<"vcvtp_s32", "S.", "fQf">;
def FCVTPU_S32 : SInst<"vcvtp_u32", "U.", "fQf">;
def FCVTMS_S32 : SInst<"vcvtm_s32", "S.", "fQf">;
def FCVTMU_S32 : SInst<"vcvtm_u32", "U.", "fQf">;
def FCVTAS_S32 : SInst<"vcvta_s32", "S.", "fQf">;
def FCVTAU_S32 : SInst<"vcvta_u32", "U.", "fQf">;
}

let ArchGuard = "__ARM_ARCH >= 8 && defined(__aarch64__)" in {
def FCVTNS_S64 : SInst<"vcvtn_s64", "S.", "dQd">;
def FCVTNU_S64 : SInst<"vcvtn_u64", "U.", "dQd">;
def FCVTPS_S64 : SInst<"vcvtp_s64", "S.", "dQd">;
def FCVTPU_S64 : SInst<"vcvtp_u64", "U.", "dQd">;
def FCVTMS_S64 : SInst<"vcvtm_s64", "S.", "dQd">;
def FCVTMU_S64 : SInst<"vcvtm_u64", "U.", "dQd">;
def FCVTAS_S64 : SInst<"vcvta_s64", "S.", "dQd">;
def FCVTAU_S64 : SInst<"vcvta_u64", "U.", "dQd">;
}

////////////////////////////////////////////////////////////////////////////////
// Round to Integral

let ArchGuard = "__ARM_ARCH >= 8 && defined(__ARM_FEATURE_DIRECTED_ROUNDING)" in {
def FRINTN_S32 : SInst<"vrndn", "..", "fQf">;
def FRINTA_S32 : SInst<"vrnda", "..", "fQf">;
def FRINTP_S32 : SInst<"vrndp", "..", "fQf">;
def FRINTM_S32 : SInst<"vrndm", "..", "fQf">;
def FRINTX_S32 : SInst<"vrndx", "..", "fQf">;
def FRINTZ_S32 : SInst<"vrnd", "..", "fQf">;
def FRINTI_S32 : SInst<"vrndi", "..", "fQf">;
}

let ArchGuard = "__ARM_ARCH >= 8 && defined(__aarch64__) && defined(__ARM_FEATURE_DIRECTED_ROUNDING)" in {
def FRINTN_S64 : SInst<"vrndn", "..", "dQd">;
def FRINTA_S64 : SInst<"vrnda", "..", "dQd">;
def FRINTP_S64 : SInst<"vrndp", "..", "dQd">;
def FRINTM_S64 : SInst<"vrndm", "..", "dQd">;
def FRINTX_S64 : SInst<"vrndx", "..", "dQd">;
def FRINTZ_S64 : SInst<"vrnd", "..", "dQd">;
def FRINTI_S64 : SInst<"vrndi", "..", "dQd">;
}

////////////////////////////////////////////////////////////////////////////////
// MaxNum/MinNum Floating Point

let ArchGuard = "__ARM_ARCH >= 8 && defined(__ARM_FEATURE_NUMERIC_MAXMIN)" in {
def FMAXNM_S32 : SInst<"vmaxnm", "...", "fQf">;
def FMINNM_S32 : SInst<"vminnm", "...", "fQf">;
}

let ArchGuard = "__ARM_ARCH >= 8 && defined(__aarch64__) && defined(__ARM_FEATURE_NUMERIC_MAXMIN)" in {
def FMAXNM_S64 : SInst<"vmaxnm", "...", "dQd">;
def FMINNM_S64 : SInst<"vminnm", "...", "dQd">;
}

////////////////////////////////////////////////////////////////////////////////
// Permutation
def VTRN1 : SOpInst<"vtrn1", "...",
                    "csiUcUsUifPcPsQcQsQiQlQUcQUsQUiQUlQfQdQPcQPsQPl", OP_TRN1>;
def VZIP1 : SOpInst<"vzip1", "...",
                    "csiUcUsUifPcPsQcQsQiQlQUcQUsQUiQUlQfQdQPcQPsQPl", OP_ZIP1>;
def VUZP1 : SOpInst<"vuzp1", "...",
                    "csiUcUsUifPcPsQcQsQiQlQUcQUsQUiQUlQfQdQPcQPsQPl", OP_UZP1>;
def VTRN2 : SOpInst<"vtrn2", "...",
                    "csiUcUsUifPcPsQcQsQiQlQUcQUsQUiQUlQfQdQPcQPsQPl", OP_TRN2>;
def VZIP2 : SOpInst<"vzip2", "...",
                    "csiUcUsUifPcPsQcQsQiQlQUcQUsQUiQUlQfQdQPcQPsQPl", OP_ZIP2>;
def VUZP2 : SOpInst<"vuzp2", "...",
                    "csiUcUsUifPcPsQcQsQiQlQUcQUsQUiQUlQfQdQPcQPsQPl", OP_UZP2>;

////////////////////////////////////////////////////////////////////////////////
// Table lookup
let InstName = "vtbl" in {
def VQTBL1_A64 : WInst<"vqtbl1", ".QU",  "UccPcQUcQcQPc">;
def VQTBL2_A64 : WInst<"vqtbl2", ".(2Q)U",  "UccPcQUcQcQPc">;
def VQTBL3_A64 : WInst<"vqtbl3", ".(3Q)U",  "UccPcQUcQcQPc">;
def VQTBL4_A64 : WInst<"vqtbl4", ".(4Q)U",  "UccPcQUcQcQPc">;
}
let InstName = "vtbx" in {
def VQTBX1_A64 : WInst<"vqtbx1", "..QU", "UccPcQUcQcQPc">;
def VQTBX2_A64 : WInst<"vqtbx2", "..(2Q)U", "UccPcQUcQcQPc">;
def VQTBX3_A64 : WInst<"vqtbx3", "..(3Q)U", "UccPcQUcQcQPc">;
def VQTBX4_A64 : WInst<"vqtbx4", "..(4Q)U", "UccPcQUcQcQPc">;
}

////////////////////////////////////////////////////////////////////////////////
// Vector reinterpret cast operations

// NeonEmitter implicitly takes the cartesian product of the type string with
// itself during generation so, unlike all other intrinsics, this one should
// include *all* types, not just additional ones.
def VVREINTERPRET : REINTERPRET_CROSS_SELF<"csilUcUsUiUlhfdPcPsPlQcQsQiQlQUcQUsQUiQUlQhQfQdQPcQPsQPlQPk"> {
  let ArchGuard = "__ARM_ARCH >= 8 && defined(__aarch64__)";
  let BigEndianSafe = 1;
}

////////////////////////////////////////////////////////////////////////////////
// Scalar Intrinsics
// Scalar Arithmetic

// Scalar Addition
def SCALAR_ADD : SInst<"vadd", "111",  "SlSUl">;
// Scalar  Saturating Add
def SCALAR_QADD   : SInst<"vqadd", "111", "ScSsSiSlSUcSUsSUiSUl">;

// Scalar Subtraction
def SCALAR_SUB : SInst<"vsub", "111",  "SlSUl">;
// Scalar  Saturating Sub
def SCALAR_QSUB   : SInst<"vqsub", "111", "ScSsSiSlSUcSUsSUiSUl">;

let InstName = "vmov" in {
def VGET_HIGH_A64 : NoTestOpInst<"vget_high", ".Q", "dPl", OP_HI>;
def VGET_LOW_A64  : NoTestOpInst<"vget_low", ".Q", "dPl", OP_LO>;
}

////////////////////////////////////////////////////////////////////////////////
// Scalar Shift
// Scalar Shift Left
def SCALAR_SHL: SInst<"vshl", "11(S1)", "SlSUl">;
// Scalar Saturating Shift Left
def SCALAR_QSHL: SInst<"vqshl", "11(S1)", "ScSsSiSlSUcSUsSUiSUl">;
// Scalar Saturating Rounding Shift Left
def SCALAR_QRSHL: SInst<"vqrshl", "11(S1)", "ScSsSiSlSUcSUsSUiSUl">;
// Scalar Shift Rounding Left
def SCALAR_RSHL: SInst<"vrshl", "11(S1)", "SlSUl">;

////////////////////////////////////////////////////////////////////////////////
// Scalar Shift (Immediate)
let isScalarShift = 1 in {
// Signed/Unsigned Shift Right (Immediate)
def SCALAR_SSHR_N: SInst<"vshr_n", "11I", "SlSUl">;
// Signed/Unsigned Rounding Shift Right (Immediate)
def SCALAR_SRSHR_N: SInst<"vrshr_n", "11I", "SlSUl">;

// Signed/Unsigned Shift Right and Accumulate (Immediate)
def SCALAR_SSRA_N: SInst<"vsra_n", "111I", "SlSUl">;
// Signed/Unsigned Rounding Shift Right and Accumulate (Immediate)
def SCALAR_SRSRA_N: SInst<"vrsra_n", "111I", "SlSUl">;

// Shift Left (Immediate)
def SCALAR_SHL_N: SInst<"vshl_n", "11I", "SlSUl">;
// Signed/Unsigned Saturating Shift Left (Immediate)
def SCALAR_SQSHL_N: SInst<"vqshl_n", "11I", "ScSsSiSlSUcSUsSUiSUl">;
// Signed Saturating Shift Left Unsigned (Immediate)
def SCALAR_SQSHLU_N: SInst<"vqshlu_n", "11I", "ScSsSiSl">;

// Shift Right And Insert (Immediate)
def SCALAR_SRI_N: SInst<"vsri_n", "111I", "SlSUl">;
// Shift Left And Insert (Immediate)
def SCALAR_SLI_N: SInst<"vsli_n", "111I", "SlSUl">;

let isScalarNarrowShift = 1 in {
  // Signed/Unsigned Saturating Shift Right Narrow (Immediate)
  def SCALAR_SQSHRN_N: SInst<"vqshrn_n", "(1<)1I", "SsSiSlSUsSUiSUl">;
  // Signed/Unsigned Saturating Rounded Shift Right Narrow (Immediate)
  def SCALAR_SQRSHRN_N: SInst<"vqrshrn_n", "(1<)1I", "SsSiSlSUsSUiSUl">;
  // Signed Saturating Shift Right Unsigned Narrow (Immediate)
  def SCALAR_SQSHRUN_N: SInst<"vqshrun_n", "(1<)1I", "SsSiSl">;
  // Signed Saturating Rounded Shift Right Unsigned Narrow (Immediate)
  def SCALAR_SQRSHRUN_N: SInst<"vqrshrun_n", "(1<)1I", "SsSiSl">;
}

////////////////////////////////////////////////////////////////////////////////
// Scalar Signed/Unsigned Fixed-point Convert To Floating-Point (Immediate)
def SCALAR_SCVTF_N_F32: SInst<"vcvt_n_f32", "(1F)(1!)I", "SiSUi">;
def SCALAR_SCVTF_N_F64: SInst<"vcvt_n_f64", "(1F)(1!)I", "SlSUl">;

////////////////////////////////////////////////////////////////////////////////
// Scalar Floating-point Convert To Signed/Unsigned Fixed-point (Immediate)
def SCALAR_FCVTZS_N_S32 : SInst<"vcvt_n_s32", "(1S)1I", "Sf">;
def SCALAR_FCVTZU_N_U32 : SInst<"vcvt_n_u32", "(1U)1I", "Sf">;
def SCALAR_FCVTZS_N_S64 : SInst<"vcvt_n_s64", "(1S)1I", "Sd">;
def SCALAR_FCVTZU_N_U64 : SInst<"vcvt_n_u64", "(1U)1I", "Sd">;
}

////////////////////////////////////////////////////////////////////////////////
// Scalar Floating-point Round to Integral
let ArchGuard = "__ARM_ARCH >= 8 && defined(__ARM_FEATURE_DIRECTED_ROUNDING)" in {
def SCALAR_FRINTN_S32 : SInst<"vrndn", "11", "Sf">;
}

////////////////////////////////////////////////////////////////////////////////
// Scalar Reduce Pairwise Addition (Scalar and Floating Point)
def SCALAR_ADDP  : SInst<"vpadd", "1.", "SfSHlSHdSHUl">;

////////////////////////////////////////////////////////////////////////////////
// Scalar Reduce Floating Point Pairwise Max/Min
def SCALAR_FMAXP : SInst<"vpmax", "1.", "SfSQd">;

def SCALAR_FMINP : SInst<"vpmin", "1.", "SfSQd">;

////////////////////////////////////////////////////////////////////////////////
// Scalar Reduce Floating Point Pairwise maxNum/minNum
def SCALAR_FMAXNMP : SInst<"vpmaxnm", "1.", "SfSQd">;
def SCALAR_FMINNMP : SInst<"vpminnm", "1.", "SfSQd">;

////////////////////////////////////////////////////////////////////////////////
// Scalar Integer Saturating Doubling Multiply Half High
def SCALAR_SQDMULH : SInst<"vqdmulh", "111", "SsSi">;

////////////////////////////////////////////////////////////////////////////////
// Scalar Integer Saturating Rounding Doubling Multiply Half High
def SCALAR_SQRDMULH : SInst<"vqrdmulh", "111", "SsSi">;

let ArchGuard = "defined(__ARM_FEATURE_QRDMX) && defined(__aarch64__)" in {
////////////////////////////////////////////////////////////////////////////////
// Signed Saturating Rounding Doubling Multiply Accumulate Returning High Half
def SCALAR_SQRDMLAH : SOpInst<"vqrdmlah", "1111", "SsSi", OP_QRDMLAH>;

////////////////////////////////////////////////////////////////////////////////
// Signed Saturating Rounding Doubling Multiply Subtract Returning High Half
def SCALAR_SQRDMLSH : SOpInst<"vqrdmlsh", "1111", "SsSi", OP_QRDMLSH>;
}

////////////////////////////////////////////////////////////////////////////////
// Scalar Floating-point Multiply Extended
def SCALAR_FMULX : IInst<"vmulx", "111", "SfSd">;

////////////////////////////////////////////////////////////////////////////////
// Scalar Floating-point Reciprocal Step
def SCALAR_FRECPS : IInst<"vrecps", "111", "SfSd">;

////////////////////////////////////////////////////////////////////////////////
// Scalar Floating-point Reciprocal Square Root Step
def SCALAR_FRSQRTS : IInst<"vrsqrts", "111", "SfSd">;

////////////////////////////////////////////////////////////////////////////////
// Scalar Signed Integer Convert To Floating-point
def SCALAR_SCVTFS : SInst<"vcvt_f32", "(1F)(1!)", "Si">;
def SCALAR_SCVTFD : SInst<"vcvt_f64", "(1F)(1!)", "Sl">;

////////////////////////////////////////////////////////////////////////////////
// Scalar Unsigned Integer Convert To Floating-point
def SCALAR_UCVTFS : SInst<"vcvt_f32", "(1F)(1!)", "SUi">;
def SCALAR_UCVTFD : SInst<"vcvt_f64", "(1F)(1!)", "SUl">;

////////////////////////////////////////////////////////////////////////////////
// Scalar Floating-point Converts
def SCALAR_FCVTXN  : IInst<"vcvtx_f32", "(1F<)(1!)", "Sd">;
def SCALAR_FCVTNSS : SInst<"vcvtn_s32", "(1S)1", "Sf">;
def SCALAR_FCVTNUS : SInst<"vcvtn_u32", "(1U)1", "Sf">;
def SCALAR_FCVTNSD : SInst<"vcvtn_s64", "(1S)1", "Sd">;
def SCALAR_FCVTNUD : SInst<"vcvtn_u64", "(1U)1", "Sd">;
def SCALAR_FCVTMSS : SInst<"vcvtm_s32", "(1S)1", "Sf">;
def SCALAR_FCVTMUS : SInst<"vcvtm_u32", "(1U)1", "Sf">;
def SCALAR_FCVTMSD : SInst<"vcvtm_s64", "(1S)1", "Sd">;
def SCALAR_FCVTMUD : SInst<"vcvtm_u64", "(1U)1", "Sd">;
def SCALAR_FCVTASS : SInst<"vcvta_s32", "(1S)1", "Sf">;
def SCALAR_FCVTAUS : SInst<"vcvta_u32", "(1U)1", "Sf">;
def SCALAR_FCVTASD : SInst<"vcvta_s64", "(1S)1", "Sd">;
def SCALAR_FCVTAUD : SInst<"vcvta_u64", "(1U)1", "Sd">;
def SCALAR_FCVTPSS : SInst<"vcvtp_s32", "(1S)1", "Sf">;
def SCALAR_FCVTPUS : SInst<"vcvtp_u32", "(1U)1", "Sf">;
def SCALAR_FCVTPSD : SInst<"vcvtp_s64", "(1S)1", "Sd">;
def SCALAR_FCVTPUD : SInst<"vcvtp_u64", "(1U)1", "Sd">;
def SCALAR_FCVTZSS : SInst<"vcvt_s32", "(1S)1", "Sf">;
def SCALAR_FCVTZUS : SInst<"vcvt_u32", "(1U)1", "Sf">;
def SCALAR_FCVTZSD : SInst<"vcvt_s64", "(1S)1", "Sd">;
def SCALAR_FCVTZUD : SInst<"vcvt_u64", "(1U)1", "Sd">;

////////////////////////////////////////////////////////////////////////////////
// Scalar Floating-point Reciprocal Estimate
def SCALAR_FRECPE : IInst<"vrecpe", "11", "SfSd">;

////////////////////////////////////////////////////////////////////////////////
// Scalar Floating-point Reciprocal Exponent
def SCALAR_FRECPX : IInst<"vrecpx", "11", "SfSd">;

////////////////////////////////////////////////////////////////////////////////
// Scalar Floating-point Reciprocal Square Root Estimate
def SCALAR_FRSQRTE : IInst<"vrsqrte", "11", "SfSd">;

////////////////////////////////////////////////////////////////////////////////
// Scalar Integer Comparison
def SCALAR_CMEQ : SInst<"vceq", "(U1)11", "SlSUl">;
def SCALAR_CMEQZ : SInst<"vceqz", "(U1)1", "SlSUl">;
def SCALAR_CMGE : SInst<"vcge", "(U1)11", "Sl">;
def SCALAR_CMGEZ : SInst<"vcgez", "(U1)1", "Sl">;
def SCALAR_CMHS : SInst<"vcge", "(U1)11", "SUl">;
def SCALAR_CMLE : SInst<"vcle", "(U1)11", "SlSUl">;
def SCALAR_CMLEZ : SInst<"vclez", "(U1)1", "Sl">;
def SCALAR_CMLT : SInst<"vclt", "(U1)11", "SlSUl">;
def SCALAR_CMLTZ : SInst<"vcltz", "(U1)1", "Sl">;
def SCALAR_CMGT : SInst<"vcgt", "(U1)11", "Sl">;
def SCALAR_CMGTZ : SInst<"vcgtz", "(U1)1", "Sl">;
def SCALAR_CMHI : SInst<"vcgt", "(U1)11", "SUl">;
def SCALAR_CMTST : SInst<"vtst", "(U1)11", "SlSUl">;

////////////////////////////////////////////////////////////////////////////////
// Scalar Floating-point Comparison
def SCALAR_FCMEQ : IInst<"vceq", "(1U)11", "SfSd">;
def SCALAR_FCMEQZ : IInst<"vceqz", "(1U)1", "SfSd">;
def SCALAR_FCMGE : IInst<"vcge", "(1U)11", "SfSd">;
def SCALAR_FCMGEZ : IInst<"vcgez", "(1U)1", "SfSd">;
def SCALAR_FCMGT : IInst<"vcgt", "(1U)11", "SfSd">;
def SCALAR_FCMGTZ : IInst<"vcgtz", "(1U)1", "SfSd">;
def SCALAR_FCMLE : IInst<"vcle", "(1U)11", "SfSd">;
def SCALAR_FCMLEZ : IInst<"vclez", "(1U)1", "SfSd">;
def SCALAR_FCMLT : IInst<"vclt", "(1U)11", "SfSd">;
def SCALAR_FCMLTZ : IInst<"vcltz", "(1U)1", "SfSd">;

////////////////////////////////////////////////////////////////////////////////
// Scalar Floating-point Absolute Compare Mask Greater Than Or Equal
def SCALAR_FACGE : IInst<"vcage", "(1U)11", "SfSd">;
def SCALAR_FACLE : IInst<"vcale", "(1U)11", "SfSd">;

////////////////////////////////////////////////////////////////////////////////
// Scalar Floating-point Absolute Compare Mask Greater Than
def SCALAR_FACGT : IInst<"vcagt", "(1U)11", "SfSd">;
def SCALAR_FACLT : IInst<"vcalt", "(1U)11", "SfSd">;

////////////////////////////////////////////////////////////////////////////////
// Scalar Absolute Value
def SCALAR_ABS : SInst<"vabs", "11", "Sl">;

////////////////////////////////////////////////////////////////////////////////
// Scalar Absolute Difference
def SCALAR_ABD : IInst<"vabd", "111", "SfSd">;

////////////////////////////////////////////////////////////////////////////////
// Scalar Signed Saturating Absolute Value
def SCALAR_SQABS : SInst<"vqabs", "11", "ScSsSiSl">;

////////////////////////////////////////////////////////////////////////////////
// Scalar Negate
def SCALAR_NEG : SInst<"vneg", "11", "Sl">;

////////////////////////////////////////////////////////////////////////////////
// Scalar Signed Saturating Negate
def SCALAR_SQNEG : SInst<"vqneg", "11", "ScSsSiSl">;

////////////////////////////////////////////////////////////////////////////////
// Scalar Signed Saturating Accumulated of Unsigned Value
def SCALAR_SUQADD : SInst<"vuqadd", "11(1U)", "ScSsSiSl">;

////////////////////////////////////////////////////////////////////////////////
// Scalar Unsigned Saturating Accumulated of Signed Value
def SCALAR_USQADD : SInst<"vsqadd", "11(1S)", "SUcSUsSUiSUl">;

////////////////////////////////////////////////////////////////////////////////
// Signed Saturating Doubling Multiply-Add Long
def SCALAR_SQDMLAL : SInst<"vqdmlal", "(1>)(1>)11", "SsSi">;

////////////////////////////////////////////////////////////////////////////////
// Signed Saturating Doubling Multiply-Subtract Long
def SCALAR_SQDMLSL : SInst<"vqdmlsl", "(1>)(1>)11", "SsSi">;

////////////////////////////////////////////////////////////////////////////////
// Signed Saturating Doubling Multiply Long
def SCALAR_SQDMULL : SInst<"vqdmull", "(1>)11", "SsSi">;

////////////////////////////////////////////////////////////////////////////////
// Scalar Signed Saturating Extract Unsigned Narrow
def SCALAR_SQXTUN : SInst<"vqmovun", "(U1<)1", "SsSiSl">;

////////////////////////////////////////////////////////////////////////////////
// Scalar Signed Saturating Extract Narrow
def SCALAR_SQXTN : SInst<"vqmovn", "(1<)1", "SsSiSl">;

////////////////////////////////////////////////////////////////////////////////
// Scalar Unsigned Saturating Extract Narrow
def SCALAR_UQXTN : SInst<"vqmovn", "(1<)1", "SUsSUiSUl">;

// Scalar Floating Point  multiply (scalar, by element)
def SCALAR_FMUL_LANE : IOpInst<"vmul_lane", "11.I", "SfSd", OP_SCALAR_MUL_LN>;
def SCALAR_FMUL_LANEQ : IOpInst<"vmul_laneq", "11QI", "SfSd", OP_SCALAR_MUL_LN> {
  let isLaneQ = 1;
}

// Scalar Floating Point  multiply extended (scalar, by element)
def SCALAR_FMULX_LANE : IOpInst<"vmulx_lane", "11.I", "SfSd", OP_SCALAR_MULX_LN>;
def SCALAR_FMULX_LANEQ : IOpInst<"vmulx_laneq", "11QI", "SfSd", OP_SCALAR_MULX_LN> {
  let isLaneQ = 1;
}

def SCALAR_VMUL_N : IInst<"vmul_n", "..1", "d">;

// VMUL_LANE_A64 d type implemented using scalar mul lane
def SCALAR_VMUL_LANE : IInst<"vmul_lane", "..qI", "d">;

// VMUL_LANEQ d type implemented using scalar mul lane
def SCALAR_VMUL_LANEQ   : IInst<"vmul_laneq", "..QI", "d"> {
  let isLaneQ = 1;
}

// VMULX_LANE d type implemented using scalar vmulx_lane
def SCALAR_VMULX_LANE : IOpInst<"vmulx_lane", "..qI", "d", OP_SCALAR_VMULX_LN>;

// VMULX_LANEQ d type implemented using scalar vmulx_laneq
def SCALAR_VMULX_LANEQ : IOpInst<"vmulx_laneq", "..QI", "d", OP_SCALAR_VMULX_LNQ> {
  let isLaneQ = 1;
}

// Scalar Floating Point fused multiply-add (scalar, by element)
def SCALAR_FMLA_LANE : IInst<"vfma_lane", "111.I", "SfSd">;
def SCALAR_FMLA_LANEQ : IInst<"vfma_laneq", "111QI", "SfSd"> {
  let isLaneQ = 1;
}

// Scalar Floating Point fused multiply-subtract (scalar, by element)
def SCALAR_FMLS_LANE : IOpInst<"vfms_lane", "111.I", "SfSd", OP_FMS_LN>;
def SCALAR_FMLS_LANEQ : IOpInst<"vfms_laneq", "111QI", "SfSd", OP_FMS_LNQ> {
  let isLaneQ = 1;
}

// Signed Saturating Doubling Multiply Long (scalar by element)
def SCALAR_SQDMULL_LANE : SOpInst<"vqdmull_lane", "(1>)1.I", "SsSi", OP_SCALAR_QDMULL_LN>;
def SCALAR_SQDMULL_LANEQ : SOpInst<"vqdmull_laneq", "(1>)1QI", "SsSi", OP_SCALAR_QDMULL_LN> {
  let isLaneQ = 1;
}

// Signed Saturating Doubling Multiply-Add Long (scalar by element)
def SCALAR_SQDMLAL_LANE : SInst<"vqdmlal_lane", "(1>)(1>)1.I", "SsSi">;
def SCALAR_SQDMLAL_LANEQ : SInst<"vqdmlal_laneq", "(1>)(1>)1QI", "SsSi"> {
  let isLaneQ = 1;
}

// Signed Saturating Doubling Multiply-Subtract Long (scalar by element)
def SCALAR_SQDMLS_LANE : SInst<"vqdmlsl_lane", "(1>)(1>)1.I", "SsSi">;
def SCALAR_SQDMLS_LANEQ : SInst<"vqdmlsl_laneq", "(1>)(1>)1QI", "SsSi"> {
  let isLaneQ = 1;
}

// Scalar Integer Saturating Doubling Multiply Half High (scalar by element)
def SCALAR_SQDMULH_LANE : SOpInst<"vqdmulh_lane", "11.I", "SsSi", OP_SCALAR_QDMULH_LN>;
def SCALAR_SQDMULH_LANEQ : SOpInst<"vqdmulh_laneq", "11QI", "SsSi", OP_SCALAR_QDMULH_LN> {
  let isLaneQ = 1;
}

// Scalar Integer Saturating Rounding Doubling Multiply Half High
def SCALAR_SQRDMULH_LANE : SOpInst<"vqrdmulh_lane", "11.I", "SsSi", OP_SCALAR_QRDMULH_LN>;
def SCALAR_SQRDMULH_LANEQ : SOpInst<"vqrdmulh_laneq", "11QI", "SsSi", OP_SCALAR_QRDMULH_LN> {
  let isLaneQ = 1;
}

let ArchGuard = "defined(__ARM_FEATURE_QRDMX) && defined(__aarch64__)" in {
// Signed Saturating Rounding Doubling Multiply Accumulate Returning High Half
def SCALAR_SQRDMLAH_LANE : SOpInst<"vqrdmlah_lane", "111.I", "SsSi", OP_SCALAR_QRDMLAH_LN>;
def SCALAR_SQRDMLAH_LANEQ : SOpInst<"vqrdmlah_laneq", "111QI", "SsSi", OP_SCALAR_QRDMLAH_LN> {
  let isLaneQ = 1;
}

// Signed Saturating Rounding Doubling Multiply Subtract Returning High Half
def SCALAR_SQRDMLSH_LANE : SOpInst<"vqrdmlsh_lane", "111.I", "SsSi", OP_SCALAR_QRDMLSH_LN>;
def SCALAR_SQRDMLSH_LANEQ : SOpInst<"vqrdmlsh_laneq", "111QI", "SsSi", OP_SCALAR_QRDMLSH_LN> {
  let isLaneQ = 1;
}
}

def SCALAR_VDUP_LANE : IInst<"vdup_lane", "1.I", "ScSsSiSlSfSdSUcSUsSUiSUlSPcSPs">;
def SCALAR_VDUP_LANEQ : IInst<"vdup_laneq", "1QI", "ScSsSiSlSfSdSUcSUsSUiSUlSPcSPs"> {
  let isLaneQ = 1;
}
}

// ARMv8.2-A FP16 vector intrinsics for A32/A64.
let ArchGuard = "defined(__ARM_FEATURE_FP16_VECTOR_ARITHMETIC)" in {

  // ARMv8.2-A FP16 one-operand vector intrinsics.

  // Comparison
  def CMEQH    : SInst<"vceqz", "U.", "hQh">;
  def CMGEH    : SInst<"vcgez", "U.", "hQh">;
  def CMGTH    : SInst<"vcgtz", "U.", "hQh">;
  def CMLEH    : SInst<"vclez", "U.", "hQh">;
  def CMLTH    : SInst<"vcltz", "U.", "hQh">;

  // Vector conversion
  def VCVT_F16     : SInst<"vcvt_f16", "F(.!)",  "sUsQsQUs">;
  def VCVT_S16     : SInst<"vcvt_s16", "S.",  "hQh">;
  def VCVT_U16     : SInst<"vcvt_u16", "U.",  "hQh">;
  def VCVTA_S16    : SInst<"vcvta_s16", "S.", "hQh">;
  def VCVTA_U16    : SInst<"vcvta_u16", "U.", "hQh">;
  def VCVTM_S16    : SInst<"vcvtm_s16", "S.", "hQh">;
  def VCVTM_U16    : SInst<"vcvtm_u16", "U.", "hQh">;
  def VCVTN_S16    : SInst<"vcvtn_s16", "S.", "hQh">;
  def VCVTN_U16    : SInst<"vcvtn_u16", "U.", "hQh">;
  def VCVTP_S16    : SInst<"vcvtp_s16", "S.", "hQh">;
  def VCVTP_U16    : SInst<"vcvtp_u16", "U.", "hQh">;

  // Vector rounding
  let ArchGuard = "__ARM_ARCH >= 8 && defined(__ARM_FEATURE_DIRECTED_ROUNDING) && defined(__ARM_FEATURE_FP16_VECTOR_ARITHMETIC)" in {
    def FRINTZH      : SInst<"vrnd",  "..", "hQh">;
    def FRINTNH      : SInst<"vrndn", "..", "hQh">;
    def FRINTAH      : SInst<"vrnda", "..", "hQh">;
    def FRINTPH      : SInst<"vrndp", "..", "hQh">;
    def FRINTMH      : SInst<"vrndm", "..", "hQh">;
    def FRINTXH      : SInst<"vrndx", "..", "hQh">;
  }

  // Misc.
  def VABSH        : SInst<"vabs", "..", "hQh">;
  def VNEGH        : SOpInst<"vneg", "..", "hQh", OP_NEG>;
  def VRECPEH      : SInst<"vrecpe", "..", "hQh">;
  def FRSQRTEH     : SInst<"vrsqrte", "..", "hQh">;

  // ARMv8.2-A FP16 two-operands vector intrinsics.

  // Misc.
  def VADDH        : SOpInst<"vadd", "...", "hQh", OP_ADD>;
  def VABDH        : SInst<"vabd", "...",  "hQh">;
  def VSUBH         : SOpInst<"vsub", "...", "hQh", OP_SUB>;

  // Comparison
  let InstName = "vacge" in {
    def VCAGEH     : SInst<"vcage", "U..", "hQh">;
    def VCALEH     : SInst<"vcale", "U..", "hQh">;
  }
  let InstName = "vacgt" in {
    def VCAGTH     : SInst<"vcagt", "U..", "hQh">;
    def VCALTH     : SInst<"vcalt", "U..", "hQh">;
  }
  def VCEQH        : SOpInst<"vceq", "U..", "hQh", OP_EQ>;
  def VCGEH        : SOpInst<"vcge", "U..", "hQh", OP_GE>;
  def VCGTH        : SOpInst<"vcgt", "U..", "hQh", OP_GT>;
  let InstName = "vcge" in
    def VCLEH      : SOpInst<"vcle", "U..", "hQh", OP_LE>;
  let InstName = "vcgt" in
    def VCLTH      : SOpInst<"vclt", "U..", "hQh", OP_LT>;

  // Vector conversion
  let isVCVT_N = 1 in {
    def VCVT_N_F16 : SInst<"vcvt_n_f16", "F(.!)I", "sUsQsQUs">;
    def VCVT_N_S16 : SInst<"vcvt_n_s16", "S.I", "hQh">;
    def VCVT_N_U16 : SInst<"vcvt_n_u16", "U.I", "hQh">;
  }

  // Max/Min
  def VMAXH         : SInst<"vmax", "...", "hQh">;
  def VMINH         : SInst<"vmin", "...", "hQh">;
  let ArchGuard = "__ARM_ARCH >= 8 && defined(__ARM_FEATURE_NUMERIC_MAXMIN) && defined(__ARM_FEATURE_FP16_VECTOR_ARITHMETIC)" in {
    def FMAXNMH       : SInst<"vmaxnm", "...", "hQh">;
    def FMINNMH       : SInst<"vminnm", "...", "hQh">;
  }

  // Multiplication/Division
  def VMULH         : SOpInst<"vmul", "...", "hQh", OP_MUL>;

  // Pairwise addition
  def VPADDH        : SInst<"vpadd", "...", "h">;

  // Pairwise Max/Min
  def VPMAXH        : SInst<"vpmax", "...", "h">;
  def VPMINH        : SInst<"vpmin", "...", "h">;

  // Reciprocal/Sqrt
  def VRECPSH       : SInst<"vrecps", "...", "hQh">;
  def VRSQRTSH      : SInst<"vrsqrts", "...", "hQh">;

  // ARMv8.2-A FP16 three-operands vector intrinsics.

  // Vector fused multiply-add operations
  def VFMAH        : SInst<"vfma", "....", "hQh">;
  def VFMSH        : SOpInst<"vfms", "....", "hQh", OP_FMLS>;

  // ARMv8.2-A FP16 lane vector intrinsics.

  // Mul lane
  def VMUL_LANEH    : IOpInst<"vmul_lane", "..qI", "hQh", OP_MUL_LN>;
  def VMUL_NH       : IOpInst<"vmul_n", "..1", "hQh", OP_MUL_N>;

  // Data processing intrinsics - section 5

  // Logical operations
  let isHiddenLInst = 1 in
  def VBSLH    : SInst<"vbsl", ".U..", "hQh">;

  // Transposition operations
  def VZIPH    : WInst<"vzip", "2..", "hQh">;
  def VUZPH    : WInst<"vuzp", "2..", "hQh">;
  def VTRNH    : WInst<"vtrn", "2..", "hQh">;


  let ArchGuard = "!defined(__aarch64__)" in {
    // Set all lanes to same value.
    // Already implemented prior to ARMv8.2-A.
    def VMOV_NH  : WOpInst<"vmov_n", ".1", "hQh", OP_DUP>;
    def VDUP_NH  : WOpInst<"vdup_n", ".1", "hQh", OP_DUP>;
    def VDUP_LANE1H : WOpInst<"vdup_lane", ".qI", "hQh", OP_DUP_LN>;
  }

  // Vector Extract
  def VEXTH      : WInst<"vext", "...I", "hQh">;

  // Reverse vector elements
  def VREV64H    : WOpInst<"vrev64", "..", "hQh", OP_REV64>;
}

// ARMv8.2-A FP16 vector intrinsics for A64 only.
let ArchGuard = "defined(__ARM_FEATURE_FP16_VECTOR_ARITHMETIC) && defined(__aarch64__)" in {

  // Vector rounding
  def FRINTIH      : SInst<"vrndi", "..", "hQh">;

  // Misc.
  def FSQRTH       : SInst<"vsqrt", "..", "hQh">;

  // Multiplication/Division
  def MULXH         : SInst<"vmulx", "...", "hQh">;
  def FDIVH         : IOpInst<"vdiv", "...",  "hQh", OP_DIV>;

  // Pairwise addition
  def VPADDH1       : SInst<"vpadd", "...", "Qh">;

  // Pairwise Max/Min
  def VPMAXH1       : SInst<"vpmax", "...", "Qh">;
  def VPMINH1       : SInst<"vpmin", "...", "Qh">;

  // Pairwise MaxNum/MinNum
  def FMAXNMPH      : SInst<"vpmaxnm", "...", "hQh">;
  def FMINNMPH      : SInst<"vpminnm", "...", "hQh">;

  // ARMv8.2-A FP16 lane vector intrinsics.

  // FMA lane
  def VFMA_LANEH   : IInst<"vfma_lane", "...qI", "hQh">;
  def VFMA_LANEQH  : IInst<"vfma_laneq", "...QI", "hQh"> {
    let isLaneQ = 1;
  }

  // FMA lane with scalar argument
  def FMLA_NH      : SOpInst<"vfma_n", "...1", "hQh", OP_FMLA_N>;
  // Scalar floating point fused multiply-add (scalar, by element)
  def SCALAR_FMLA_LANEH  : IInst<"vfma_lane", "111.I", "Sh">;
  def SCALAR_FMLA_LANEQH : IInst<"vfma_laneq", "111QI", "Sh"> {
    let isLaneQ = 1;
  }

  // FMS lane
  def VFMS_LANEH   : IOpInst<"vfms_lane", "...qI", "hQh", OP_FMS_LN>;
  def VFMS_LANEQH  : IOpInst<"vfms_laneq", "...QI", "hQh", OP_FMS_LNQ> {
    let isLaneQ = 1;
  }
  // FMS lane with scalar argument
  def FMLS_NH      : SOpInst<"vfms_n", "...1", "hQh", OP_FMLS_N>;
  // Scalar floating foint fused multiply-subtract (scalar, by element)
  def SCALAR_FMLS_LANEH  : IOpInst<"vfms_lane", "111.I", "Sh", OP_FMS_LN>;
  def SCALAR_FMLS_LANEQH : IOpInst<"vfms_laneq", "111QI", "Sh", OP_FMS_LNQ> {
    let isLaneQ = 1;
  }

  // Mul lane
  def VMUL_LANEQH   : IOpInst<"vmul_laneq", "..QI", "hQh", OP_MUL_LN> {
    let isLaneQ = 1;
  }
  // Scalar floating point  multiply (scalar, by element)
  def SCALAR_FMUL_LANEH  : IOpInst<"vmul_lane", "11.I", "Sh", OP_SCALAR_MUL_LN>;
  def SCALAR_FMUL_LANEQH : IOpInst<"vmul_laneq", "11QI", "Sh", OP_SCALAR_MUL_LN> {
    let isLaneQ = 1;
  }

  // Mulx lane
  def VMULX_LANEH   : IOpInst<"vmulx_lane", "..qI", "hQh", OP_MULX_LN>;
  def VMULX_LANEQH  : IOpInst<"vmulx_laneq", "..QI", "hQh", OP_MULX_LN> {
    let isLaneQ = 1;
  }
  def VMULX_NH      : IOpInst<"vmulx_n", "..1", "hQh", OP_MULX_N>;
  // Scalar floating point  mulx (scalar, by element)
  def SCALAR_FMULX_LANEH : IInst<"vmulx_lane", "11.I", "Sh">;
  def SCALAR_FMULX_LANEQH : IInst<"vmulx_laneq", "11QI", "Sh"> {
    let isLaneQ = 1;
  }

  // ARMv8.2-A FP16 reduction vector intrinsics.
  def VMAXVH   : SInst<"vmaxv", "1.", "hQh">;
  def VMINVH   : SInst<"vminv", "1.", "hQh">;
  def FMAXNMVH : SInst<"vmaxnmv", "1.", "hQh">;
  def FMINNMVH : SInst<"vminnmv", "1.", "hQh">;

  // Permutation
  def VTRN1H     : SOpInst<"vtrn1", "...", "hQh", OP_TRN1>;
  def VZIP1H     : SOpInst<"vzip1", "...", "hQh", OP_ZIP1>;
  def VUZP1H     : SOpInst<"vuzp1", "...", "hQh", OP_UZP1>;
  def VTRN2H     : SOpInst<"vtrn2", "...", "hQh", OP_TRN2>;
  def VZIP2H     : SOpInst<"vzip2", "...", "hQh", OP_ZIP2>;
  def VUZP2H     : SOpInst<"vuzp2", "...", "hQh", OP_UZP2>;

  def SCALAR_VDUP_LANEH  : IInst<"vdup_lane", "1.I", "Sh">;
  def SCALAR_VDUP_LANEQH : IInst<"vdup_laneq", "1QI", "Sh"> {
    let isLaneQ = 1;
  }
}

// v8.2-A dot product instructions.
let ArchGuard = "defined(__ARM_FEATURE_DOTPROD)" in {
  def DOT : SInst<"vdot", "..(<<)(<<)", "iQiUiQUi">;
  def DOT_LANE : SOpInst<"vdot_lane", "..(<<)(<<q)I", "iUiQiQUi", OP_DOT_LN>;
}
let ArchGuard = "defined(__ARM_FEATURE_DOTPROD) && defined(__aarch64__)" in {
  // Variants indexing into a 128-bit vector are A64 only.
  def UDOT_LANEQ : SOpInst<"vdot_laneq", "..(<<)(<<Q)I", "iUiQiQUi", OP_DOT_LNQ> {
    let isLaneQ = 1;
  }
}

// v8.2-A FP16 fused multiply-add long instructions.
let ArchGuard = "defined(__ARM_FEATURE_FP16FML) && defined(__aarch64__)" in {
  def VFMLAL_LOW  : SInst<"vfmlal_low",  ">>..", "hQh">;
  def VFMLSL_LOW  : SInst<"vfmlsl_low",  ">>..", "hQh">;
  def VFMLAL_HIGH : SInst<"vfmlal_high", ">>..", "hQh">;
  def VFMLSL_HIGH : SInst<"vfmlsl_high", ">>..", "hQh">;

  def VFMLAL_LANE_LOW  : SOpInst<"vfmlal_lane_low",  "(F>)(F>)F(Fq)I", "hQh", OP_FMLAL_LN>;
  def VFMLSL_LANE_LOW  : SOpInst<"vfmlsl_lane_low",  "(F>)(F>)F(Fq)I", "hQh", OP_FMLSL_LN>;
  def VFMLAL_LANE_HIGH : SOpInst<"vfmlal_lane_high", "(F>)(F>)F(Fq)I", "hQh", OP_FMLAL_LN_Hi>;
  def VFMLSL_LANE_HIGH : SOpInst<"vfmlsl_lane_high", "(F>)(F>)F(Fq)I", "hQh", OP_FMLSL_LN_Hi>;

  def VFMLAL_LANEQ_LOW  : SOpInst<"vfmlal_laneq_low",  "(F>)(F>)F(FQ)I", "hQh", OP_FMLAL_LN> {
    let isLaneQ = 1;
  }
  def VFMLSL_LANEQ_LOW  : SOpInst<"vfmlsl_laneq_low",  "(F>)(F>)F(FQ)I", "hQh", OP_FMLSL_LN> {
    let isLaneQ = 1;
  }
  def VFMLAL_LANEQ_HIGH : SOpInst<"vfmlal_laneq_high", "(F>)(F>)F(FQ)I", "hQh", OP_FMLAL_LN_Hi> {
    let isLaneQ = 1;
  }
  def VFMLSL_LANEQ_HIGH : SOpInst<"vfmlsl_laneq_high", "(F>)(F>)F(FQ)I", "hQh", OP_FMLSL_LN_Hi> {
    let isLaneQ = 1;
  }
}

let ArchGuard = "defined(__ARM_FEATURE_MATMUL_INT8)" in {
  def VMMLA   : SInst<"vmmla", "..(<<)(<<)", "QUiQi">;
  def VUSMMLA : SInst<"vusmmla", "..(<<U)(<<)", "Qi">;

  def VUSDOT  : SInst<"vusdot", "..(<<U)(<<)", "iQi">;

  def VUSDOT_LANE  : SOpInst<"vusdot_lane", "..(<<U)(<<q)I", "iQi", OP_USDOT_LN>;
  def VSUDOT_LANE  : SOpInst<"vsudot_lane", "..(<<)(<<qU)I", "iQi", OP_SUDOT_LN>;

  let ArchGuard = "defined(__aarch64__)" in {
    let isLaneQ = 1 in {
      def VUSDOT_LANEQ  : SOpInst<"vusdot_laneq", "..(<<U)(<<Q)I", "iQi", OP_USDOT_LNQ>;
      def VSUDOT_LANEQ  : SOpInst<"vsudot_laneq", "..(<<)(<<QU)I", "iQi", OP_SUDOT_LNQ>;
    }
  }
}

let ArchGuard = "defined(__ARM_FEATURE_BF16_VECTOR_ARITHMETIC)" in {
  def VDOT_BF : SInst<"vbfdot", "..BB", "fQf">;
  def VDOT_LANE_BF : SOpInst<"vbfdot_lane", "..B(Bq)I", "fQf", OP_BFDOT_LN>;
  def VDOT_LANEQ_BF : SOpInst<"vbfdot_laneq", "..B(BQ)I", "fQf", OP_BFDOT_LNQ> {
    let isLaneQ = 1;
  }

  def VFMMLA_BF : SInst<"vbfmmla", "..BB", "Qf">;

  def VFMLALB_BF : SInst<"vbfmlalb", "..BB", "Qf">;
  def VFMLALT_BF : SInst<"vbfmlalt", "..BB", "Qf">;

  def VFMLALB_LANE_BF : SOpInst<"vbfmlalb_lane", "..B(Bq)I", "Qf", OP_BFMLALB_LN>;
  def VFMLALB_LANEQ_BF : SOpInst<"vbfmlalb_laneq", "..B(BQ)I", "Qf", OP_BFMLALB_LN>;

  def VFMLALT_LANE_BF : SOpInst<"vbfmlalt_lane", "..B(Bq)I", "Qf", OP_BFMLALT_LN>;
  def VFMLALT_LANEQ_BF : SOpInst<"vbfmlalt_laneq", "..B(BQ)I", "Qf", OP_BFMLALT_LN>;
}

multiclass VCMLA_ROTS<string type, string lanety, string laneqty> {
  foreach ROT = ["", "_rot90", "_rot180", "_rot270" ] in {
    def   : SInst<"vcmla" # ROT, "....", type # "Q" # type>;

    // vcmla{ROT}_lane
    def : SOpInst<"vcmla" # ROT # "_lane", "...qI", type, Op<(call "vcmla" # ROT, $p0, $p1,
           (bitcast $p0, (dup_typed lanety , (call "vget_lane", (bitcast lanety, $p2), $p3))))>>;

    // vcmlaq{ROT}_lane
    def : SOpInst<"vcmla" # ROT # "_lane", "...qI", "Q" # type, Op<(call "vcmla" # ROT, $p0, $p1,
           (bitcast $p0, (dup_typed laneqty , (call "vget_lane", (bitcast lanety, $p2), $p3))))>>;

    let isLaneQ = 1 in  {
      // vcmla{ROT}_laneq
      def : SOpInst<"vcmla" # ROT # "_laneq", "...QI", type,  Op<(call "vcmla" # ROT, $p0, $p1,
              (bitcast $p0, (dup_typed lanety, (call "vget_lane", (bitcast laneqty, $p2), $p3))))>>;

      // vcmlaq{ROT}_laneq
      def : SOpInst<"vcmla" # ROT # "_laneq", "...QI", "Q" # type, Op<(call "vcmla" # ROT, $p0, $p1,
             (bitcast $p0, (dup_typed laneqty , (call "vget_lane", (bitcast laneqty, $p2), $p3))))>>;
    }
  }
}

// v8.3-A Vector complex addition intrinsics
let ArchGuard = "defined(__ARM_FEATURE_COMPLEX) && defined(__ARM_FEATURE_FP16_VECTOR_ARITHMETIC)" in {
  def VCADD_ROT90_FP16   : SInst<"vcadd_rot90", "...", "h">;
  def VCADD_ROT270_FP16  : SInst<"vcadd_rot270", "...", "h">;
  def VCADDQ_ROT90_FP16  : SInst<"vcaddq_rot90", "QQQ", "h">;
  def VCADDQ_ROT270_FP16 : SInst<"vcaddq_rot270", "QQQ", "h">;

  defm VCMLA_FP16  : VCMLA_ROTS<"h", "uint32x2_t", "uint32x4_t">;
}
let ArchGuard = "defined(__ARM_FEATURE_COMPLEX)" in {
  def VCADD_ROT90   : SInst<"vcadd_rot90", "...", "f">;
  def VCADD_ROT270  : SInst<"vcadd_rot270", "...", "f">;
  def VCADDQ_ROT90  : SInst<"vcaddq_rot90", "QQQ", "f">;
  def VCADDQ_ROT270 : SInst<"vcaddq_rot270", "QQQ", "f">;

  defm VCMLA_F32        : VCMLA_ROTS<"f", "uint64x1_t", "uint64x2_t">;
}
let ArchGuard = "defined(__ARM_FEATURE_COMPLEX) && defined(__aarch64__)" in {
  def VCADDQ_ROT90_FP64  : SInst<"vcaddq_rot90", "QQQ", "d">;
  def VCADDQ_ROT270_FP64 : SInst<"vcaddq_rot270", "QQQ", "d">;

  defm VCMLA_FP64 : VCMLA_ROTS<"d", "uint64x2_t", "uint64x2_t">;
}

// V8.2-A BFloat intrinsics
let ArchGuard = "defined(__ARM_FEATURE_BF16_VECTOR_ARITHMETIC)" in {
  def VCREATE_BF : NoTestOpInst<"vcreate", ".(IU>)", "b", OP_CAST> {
    let BigEndianSafe = 1;
  }

  def VDUP_N_BF    : WOpInst<"vdup_n", ".1", "bQb", OP_DUP>;

  def VDUP_LANE_BF : WOpInst<"vdup_lane", ".qI", "bQb", OP_DUP_LN>;
  def VDUP_LANEQ_BF: WOpInst<"vdup_laneq", ".QI", "bQb", OP_DUP_LN> {
    let isLaneQ = 1;
  }

  def VCOMBINE_BF  : NoTestOpInst<"vcombine", "Q..", "b", OP_CONC>;

  def VGET_HIGH_BF : NoTestOpInst<"vget_high", ".Q", "b", OP_HI>;
  def VGET_LOW_BF  : NoTestOpInst<"vget_low", ".Q", "b", OP_LO>;

  def VGET_LANE_BF : IInst<"vget_lane", "1.I", "bQb">;
  def VSET_LANE_BF : IInst<"vset_lane", ".1.I", "bQb">;
  def SCALAR_VDUP_LANE_BF : IInst<"vdup_lane", "1.I", "Sb">;
  def SCALAR_VDUP_LANEQ_BF : IInst<"vdup_laneq", "1QI", "Sb"> {
    let isLaneQ = 1;
  }

  def VLD1_BF : WInst<"vld1", ".(c*!)", "bQb">;
  def VLD2_BF : WInst<"vld2", "2(c*!)", "bQb">;
  def VLD3_BF : WInst<"vld3", "3(c*!)", "bQb">;
  def VLD4_BF : WInst<"vld4", "4(c*!)", "bQb">;

  def VST1_BF : WInst<"vst1", "v*(.!)", "bQb">;
  def VST2_BF : WInst<"vst2", "v*(2!)", "bQb">;
  def VST3_BF : WInst<"vst3", "v*(3!)", "bQb">;
  def VST4_BF : WInst<"vst4", "v*(4!)", "bQb">;

  def VLD1_X2_BF : WInst<"vld1_x2", "2(c*!)", "bQb">;
  def VLD1_X3_BF : WInst<"vld1_x3", "3(c*!)", "bQb">;
  def VLD1_X4_BF : WInst<"vld1_x4", "4(c*!)", "bQb">;

  def VST1_X2_BF : WInst<"vst1_x2", "v*(2!)", "bQb">;
  def VST1_X3_BF : WInst<"vst1_x3", "v*(3!)", "bQb">;
  def VST1_X4_BF : WInst<"vst1_x4", "v*(4!)", "bQb">;

  def VLD1_LANE_BF : WInst<"vld1_lane", ".(c*!).I", "bQb">;
  def VLD2_LANE_BF : WInst<"vld2_lane", "2(c*!)2I", "bQb">;
  def VLD3_LANE_BF : WInst<"vld3_lane", "3(c*!)3I", "bQb">;
  def VLD4_LANE_BF : WInst<"vld4_lane", "4(c*!)4I", "bQb">;
  def VST1_LANE_BF : WInst<"vst1_lane", "v*(.!)I", "bQb">;
  def VST2_LANE_BF : WInst<"vst2_lane", "v*(2!)I", "bQb">;
  def VST3_LANE_BF : WInst<"vst3_lane", "v*(3!)I", "bQb">;
  def VST4_LANE_BF : WInst<"vst4_lane", "v*(4!)I", "bQb">;

  def VLD1_DUP_BF : WInst<"vld1_dup", ".(c*!)", "bQb">;
  def VLD2_DUP_BF : WInst<"vld2_dup", "2(c*!)", "bQb">;
  def VLD3_DUP_BF : WInst<"vld3_dup", "3(c*!)", "bQb">;
  def VLD4_DUP_BF : WInst<"vld4_dup", "4(c*!)", "bQb">;

  def VCVT_F32_BF16 : SOpInst<"vcvt_f32_bf16", "(F>)(Bq!)",  "Qb", OP_VCVT_F32_BF16>;
  def VCVT_LOW_F32_BF16 : SOpInst<"vcvt_low_f32", "(F>)(BQ!)",  "Qb", OP_VCVT_F32_BF16_LO>;
  def VCVT_HIGH_F32_BF16 : SOpInst<"vcvt_high_f32", "(F>)(BQ!)", "Qb", OP_VCVT_F32_BF16_HI>;

  def SCALAR_CVT_BF16_F32 : SInst<"vcvth_bf16", "(1B)1", "f">;
  def SCALAR_CVT_F32_BF16 : SOpInst<"vcvtah_f32", "(1F>)(1!)", "b", OP_CVT_F32_BF16>;
}

let ArchGuard = "defined(__ARM_FEATURE_BF16_VECTOR_ARITHMETIC) && !defined(__aarch64__)" in {
  def VCVT_BF16_F32_A32_INTERNAL : WInst<"__a32_vcvt_bf16", "BQ", "f">;
  def VCVT_BF16_F32_A32 : SOpInst<"vcvt_bf16", "BQ", "f", OP_VCVT_BF16_F32_A32>;
  def VCVT_LOW_BF16_F32_A32 : SOpInst<"vcvt_low_bf16",  "BQ", "Qf", OP_VCVT_BF16_F32_LO_A32>;
  def VCVT_HIGH_BF16_F32_A32 : SOpInst<"vcvt_high_bf16", "BBQ", "Qf", OP_VCVT_BF16_F32_HI_A32>;
}

let ArchGuard = "defined(__ARM_FEATURE_BF16_VECTOR_ARITHMETIC) && defined(__aarch64__)" in {
  def VCVT_LOW_BF16_F32_A64_INTERNAL : WInst<"__a64_vcvtq_low_bf16", "BQ", "Hf">;
  def VCVT_LOW_BF16_F32_A64 : SOpInst<"vcvt_low_bf16", "BQ", "Qf", OP_VCVT_BF16_F32_LO_A64>;
  def VCVT_HIGH_BF16_F32_A64 : SInst<"vcvt_high_bf16", "BBQ", "Qf">;
  def VCVT_BF16_F32 : SOpInst<"vcvt_bf16",    "BQ", "f", OP_VCVT_BF16_F32_A64>;

  def COPY_LANE_BF16 : IOpInst<"vcopy_lane", "..I.I", "b", OP_COPY_LN>;
  def COPYQ_LANE_BF16 : IOpInst<"vcopy_lane", "..IqI", "Qb", OP_COPY_LN>;
  def COPY_LANEQ_BF16 : IOpInst<"vcopy_laneq", "..IQI", "b", OP_COPY_LN>;
  def COPYQ_LANEQ_BF16 : IOpInst<"vcopy_laneq", "..I.I", "Qb", OP_COPY_LN>;
}

let ArchGuard = "defined(__ARM_FEATURE_BF16) && !defined(__aarch64__)" in {
  let BigEndianSafe = 1 in {
    defm VREINTERPRET_BF : REINTERPRET_CROSS_TYPES<
        "csilUcUsUiUlhfPcPsPlQcQsQiQlQUcQUsQUiQUlQhQfQPcQPsQPl", "bQb">;
  }
}

let ArchGuard = "defined(__ARM_FEATURE_BF16) && defined(__aarch64__)" in {
  let BigEndianSafe = 1 in {
    defm VVREINTERPRET_BF : REINTERPRET_CROSS_TYPES<
        "csilUcUsUiUlhfdPcPsPlQcQsQiQlQUcQUsQUiQUlQhQfQdQPcQPsQPlQPk", "bQb">;
  }
}<|MERGE_RESOLUTION|>--- conflicted
+++ resolved
@@ -1135,25 +1135,12 @@
 def SHA256H2 : SInst<"vsha256h2", "....", "QUi">;
 def SHA256SU1 : SInst<"vsha256su1", "....", "QUi">;
 
-<<<<<<< HEAD
-def SM3SS1 : SInst<"vsm3ss1", "....", "QUi">;
-def SM3TT1A : SInst<"vsm3tt1a", "....I", "QUi">;
-def SM3TT1B : SInst<"vsm3tt1b", "....I", "QUi">;
-def SM3TT2A : SInst<"vsm3tt2a", "....I", "QUi">;
-def SM3TT2B : SInst<"vsm3tt2b", "....I", "QUi">;
-def SM3PARTW1 : SInst<"vsm3partw1", "....", "QUi">;
-def SM3PARTW2 : SInst<"vsm3partw2", "....", "QUi">;
-
-def SM4E : SInst<"vsm4e", "...", "QUi">;
-def SM4EKEY : SInst<"vsm4ekey", "...", "QUi">;
-=======
 def BCAX : SInst<"vbcax", "....", "QUcQUsQUiQUlQcQsQiQl">;
 def EOR3 : SInst<"veor3", "....", "QUcQUsQUiQUlQcQsQiQl">;
 def RAX1 : SInst<"vrax1", "...", "QUl">;
 
 let isVXAR = 1 in {
 def XAR :  SInst<"vxar", "...I", "QUl">;
->>>>>>> 2e412c55
 }
 
 def SHA512SU0 : SInst<"vsha512su0", "...", "QUl">;
