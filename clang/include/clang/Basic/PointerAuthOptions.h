--- conflicted
+++ resolved
@@ -47,15 +47,12 @@
     /// No additional discrimination.
     None,
 
-<<<<<<< HEAD
-=======
     /// Include a hash of the entity's type.
     Type,
 
     /// Include a hash of the entity's identity.
     Decl,
 
->>>>>>> 4fe5a3cc
     /// Discriminate using a constant value.
     Constant,
   };
@@ -159,8 +156,6 @@
 struct PointerAuthOptions {
   /// The ABI for C function pointers.
   PointerAuthSchema FunctionPointers;
-<<<<<<< HEAD
-=======
 
   /// The ABI for C++ virtual table pointers (the pointer to the table
   /// itself) as installed in an actual class instance.
@@ -180,7 +175,6 @@
 
   /// The ABI for variadic C++ virtual function pointers.
   PointerAuthSchema CXXVirtualVariadicFunctionPointers;
->>>>>>> 4fe5a3cc
 };
 
 } // end namespace clang
