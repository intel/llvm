--- conflicted
+++ resolved
@@ -380,22 +380,12 @@
 def WarnUnnecessaryVirtualSpecifier : DiagGroup<"unnecessary-virtual-specifier"> {
   code Documentation = [{
 Warns when a ``final`` class contains a virtual method (including virtual
-<<<<<<< HEAD
-destructors). Since ``final`` classes cannot be subclassed, their methods
-cannot be overridden, and hence the ``virtual`` specifier is useless.
-
-The warning also detects virtual methods in classes whose destructor is
-``final``, for the same reason.
-
-The warning does not fire on virtual methods which are also marked ``override``.
-=======
 destructors) that does not override anything. Since ``final`` classes cannot be
 subclassed, their methods cannot be overridden, so there is no point to
 introducing new ``virtual`` methods.
 
 The warning also detects virtual methods in classes whose destructor is
 ``final``, for the same reason.
->>>>>>> 5eee2751
   }];
 }
 
