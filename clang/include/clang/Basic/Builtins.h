//===--- Builtins.h - Builtin function header -------------------*- C++ -*-===//
//
// Part of the LLVM Project, under the Apache License v2.0 with LLVM Exceptions.
// See https://llvm.org/LICENSE.txt for license information.
// SPDX-License-Identifier: Apache-2.0 WITH LLVM-exception
//
//===----------------------------------------------------------------------===//
///
/// \file
/// Defines enum values for all the target-independent builtin
/// functions.
///
//===----------------------------------------------------------------------===//

#ifndef LLVM_CLANG_BASIC_BUILTINS_H
#define LLVM_CLANG_BASIC_BUILTINS_H

#include "llvm/ADT/ArrayRef.h"
#include "llvm/ADT/StringMap.h"
#include "llvm/ADT/StringRef.h"
#include "llvm/ADT/StringTable.h"
#include <cstring>

// VC++ defines 'alloca' as an object-like macro, which interferes with our
// builtins.
#undef alloca

namespace clang {
class TargetInfo;
class IdentifierTable;
class LangOptions;

enum LanguageID : uint16_t {
  GNU_LANG = 0x1,            // builtin requires GNU mode.
  C_LANG = 0x2,              // builtin for c only.
  CXX_LANG = 0x4,            // builtin for cplusplus only.
  OBJC_LANG = 0x8,           // builtin for objective-c and objective-c++
  MS_LANG = 0x10,            // builtin requires MS mode.
  OMP_LANG = 0x20,           // builtin requires OpenMP.
  CUDA_LANG = 0x40,          // builtin requires CUDA.
  COR_LANG = 0x80,           // builtin requires use of 'fcoroutine-ts' option.
  OCL_GAS = 0x100,           // builtin requires OpenCL generic address space.
  OCL_PIPE = 0x200,          // builtin requires OpenCL pipe.
  OCL_DSE = 0x400,           // builtin requires OpenCL device side enqueue.
  ALL_OCL_LANGUAGES = 0x800, // builtin for OCL languages.
  HLSL_LANG = 0x1000,        // builtin requires HLSL.
<<<<<<< HEAD
  SYCL_LANG = 0x2000,        // builtin requires SYCL.
=======
  C23_LANG = 0x2000,         // builtin requires C23 or later.
>>>>>>> d781ac1c
  ALL_LANGUAGES = C_LANG | CXX_LANG | OBJC_LANG, // builtin for all languages.
  ALL_GNU_LANGUAGES = ALL_LANGUAGES | GNU_LANG,  // builtin requires GNU mode.
  ALL_MS_LANGUAGES = ALL_LANGUAGES | MS_LANG     // builtin requires MS mode.
};

struct HeaderDesc {
  enum HeaderID : uint16_t {
#define HEADER(ID, NAME) ID,
#include "clang/Basic/BuiltinHeaders.def"
#undef HEADER
  } ID;

  constexpr HeaderDesc() : ID() {}
  constexpr HeaderDesc(HeaderID ID) : ID(ID) {}

  const char *getName() const;
};

namespace Builtin {
enum ID {
  NotBuiltin = 0, // This is not a builtin function.
#define GET_BUILTIN_ENUMERATORS
#include "clang/Basic/Builtins.inc"
#undef GET_BUILTIN_ENUMERATORS
  FirstTSBuiltin
};

struct InfosShard;

/// The info used to represent each builtin.
struct Info {
  // Rather than store pointers to the string literals describing these four
  // aspects of builtins, we store offsets into a common string table.
  struct StrOffsets {
    llvm::StringTable::Offset Name = {};
    llvm::StringTable::Offset Type = {};
    llvm::StringTable::Offset Attributes = {};

    // Defaults to the empty string offset.
    llvm::StringTable::Offset Features = {};
  } Offsets;

  HeaderDesc Header = HeaderDesc::NO_HEADER;
  LanguageID Langs = ALL_LANGUAGES;

  /// Get the name for the builtin represented by this `Info` object.
  ///
  /// Must be provided the `Shard` for this `Info` object.
  std::string getName(const InfosShard &Shard) const;
};

/// A constexpr function to construct an infos array from X-macros.
///
/// The input array uses the same data structure, but the offsets are actually
/// _lengths_ when input. This is all we can compute from the X-macro approach
/// to builtins. This function will convert these lengths into actual offsets to
/// a string table built up through sequentially appending strings with the
/// given lengths.
template <size_t N>
static constexpr std::array<Info, N> MakeInfos(std::array<Info, N> Infos) {
  // Translate lengths to offsets. We start past the initial empty string at
  // offset zero.
  unsigned Offset = 1;
  for (Info &I : Infos) {
    Info::StrOffsets NewOffsets = {};
    NewOffsets.Name = Offset;
    Offset += I.Offsets.Name.value();
    NewOffsets.Type = Offset;
    Offset += I.Offsets.Type.value();
    NewOffsets.Attributes = Offset;
    Offset += I.Offsets.Attributes.value();
    NewOffsets.Features = Offset;
    Offset += I.Offsets.Features.value();
    I.Offsets = NewOffsets;
  }
  return Infos;
}

/// A shard of a target's builtins string table and info.
///
/// Target builtins are sharded across multiple tables due to different
/// structures, origins, and also to improve the overall scaling by avoiding a
/// single table across all builtins.
struct InfosShard {
  const llvm::StringTable *Strings;
  llvm::ArrayRef<Info> Infos;

  llvm::StringLiteral NamePrefix = "";
};

// A detail macro used below to emit a string literal that, after string literal
// concatenation, ends up triggering the `-Woverlength-strings` warning. While
// the warning is useful in general to catch accidentally excessive strings,
// here we are creating them intentionally.
//
// This relies on a subtle aspect of `_Pragma`: that the *diagnostic* ones don't
// turn into actual tokens that would disrupt string literal concatenation.
#ifdef __clang__
#define CLANG_BUILTIN_DETAIL_STR_TABLE(S)                                      \
  _Pragma("clang diagnostic push")                                             \
      _Pragma("clang diagnostic ignored \"-Woverlength-strings\"")             \
          S _Pragma("clang diagnostic pop")
#else
#define CLANG_BUILTIN_DETAIL_STR_TABLE(S) S
#endif

// We require string tables to start with an empty string so that a `0` offset
// can always be used to refer to an empty string. To satisfy that when building
// string tables with X-macros, we use this start macro prior to expanding the
// X-macros.
#define CLANG_BUILTIN_STR_TABLE_START CLANG_BUILTIN_DETAIL_STR_TABLE("\0")

// A macro that can be used with `Builtins.def` and similar files as an X-macro
// to add the string arguments to a builtin string table. This is typically the
// target for the `BUILTIN`, `LANGBUILTIN`, or `LIBBUILTIN` macros in those
// files.
#define CLANG_BUILTIN_STR_TABLE(ID, TYPE, ATTRS)                               \
  CLANG_BUILTIN_DETAIL_STR_TABLE(#ID "\0" TYPE "\0" ATTRS "\0" /*FEATURE*/ "\0")

// A macro that can be used with target builtin `.def` and `.inc` files as an
// X-macro to add the string arguments to a builtin string table. this is
// typically the target for the `TARGET_BUILTIN` macro.
#define CLANG_TARGET_BUILTIN_STR_TABLE(ID, TYPE, ATTRS, FEATURE)               \
  CLANG_BUILTIN_DETAIL_STR_TABLE(#ID "\0" TYPE "\0" ATTRS "\0" FEATURE "\0")

// A macro that can be used with target builtin `.def` and `.inc` files as an
// X-macro to add the string arguments to a builtin string table. this is
// typically the target for the `TARGET_HEADER_BUILTIN` macro. We can't delegate
// to `TARGET_BUILTIN` because the `FEATURE` string changes position.
#define CLANG_TARGET_HEADER_BUILTIN_STR_TABLE(ID, TYPE, ATTRS, HEADER, LANGS,  \
                                              FEATURE)                         \
  CLANG_BUILTIN_DETAIL_STR_TABLE(#ID "\0" TYPE "\0" ATTRS "\0" FEATURE "\0")

// A detail macro used internally to compute the desired string table
// `StrOffsets` struct for arguments to `MakeInfos`.
#define CLANG_BUILTIN_DETAIL_STR_OFFSETS(ID, TYPE, ATTRS)                      \
  Builtin::Info::StrOffsets {                                                  \
    sizeof(#ID), sizeof(TYPE), sizeof(ATTRS), sizeof("")                       \
  }

// A detail macro used internally to compute the desired string table
// `StrOffsets` struct for arguments to `Storage::Make`.
#define CLANG_TARGET_BUILTIN_DETAIL_STR_OFFSETS(ID, TYPE, ATTRS, FEATURE)      \
  Builtin::Info::StrOffsets {                                                  \
    sizeof(#ID), sizeof(TYPE), sizeof(ATTRS), sizeof(FEATURE)                  \
  }

// A set of macros that can be used with builtin `.def' files as an X-macro to
// create an `Info` struct for a particular builtin. It both computes the
// `StrOffsets` value for the string table (the lengths here, translated to
// offsets by the `MakeInfos` function), and the other metadata for each
// builtin.
//
// There is a corresponding macro for each of `BUILTIN`, `LANGBUILTIN`,
// `LIBBUILTIN`, `TARGET_BUILTIN`, and `TARGET_HEADER_BUILTIN`.
#define CLANG_BUILTIN_ENTRY(ID, TYPE, ATTRS)                                   \
  Builtin::Info{CLANG_BUILTIN_DETAIL_STR_OFFSETS(ID, TYPE, ATTRS),             \
                HeaderDesc::NO_HEADER, ALL_LANGUAGES},
#define CLANG_LANGBUILTIN_ENTRY(ID, TYPE, ATTRS, LANG)                         \
  Builtin::Info{CLANG_BUILTIN_DETAIL_STR_OFFSETS(ID, TYPE, ATTRS),             \
                HeaderDesc::NO_HEADER, LANG},
#define CLANG_LIBBUILTIN_ENTRY(ID, TYPE, ATTRS, HEADER, LANG)                  \
  Builtin::Info{CLANG_BUILTIN_DETAIL_STR_OFFSETS(ID, TYPE, ATTRS),             \
                HeaderDesc::HEADER, LANG},
#define CLANG_TARGET_BUILTIN_ENTRY(ID, TYPE, ATTRS, FEATURE)                   \
  Builtin::Info{                                                               \
      CLANG_TARGET_BUILTIN_DETAIL_STR_OFFSETS(ID, TYPE, ATTRS, FEATURE),       \
      HeaderDesc::NO_HEADER, ALL_LANGUAGES},
#define CLANG_TARGET_HEADER_BUILTIN_ENTRY(ID, TYPE, ATTRS, HEADER, LANG,       \
                                          FEATURE)                             \
  Builtin::Info{                                                               \
      CLANG_TARGET_BUILTIN_DETAIL_STR_OFFSETS(ID, TYPE, ATTRS, FEATURE),       \
      HeaderDesc::HEADER, LANG},

/// Holds information about both target-independent and
/// target-specific builtins, allowing easy queries by clients.
///
/// Builtins from an optional auxiliary target are stored in
/// AuxTSRecords. Their IDs are shifted up by TSRecords.size() and need to
/// be translated back with getAuxBuiltinID() before use.
class Context {
  llvm::SmallVector<InfosShard> BuiltinShards;

  llvm::SmallVector<InfosShard> TargetShards;
  llvm::SmallVector<InfosShard> AuxTargetShards;

  unsigned NumTargetBuiltins = 0;
  unsigned NumAuxTargetBuiltins = 0;

public:
  Context();

  /// Perform target-specific initialization
  /// \param AuxTarget Target info to incorporate builtins from. May be nullptr.
  void InitializeTarget(const TargetInfo &Target, const TargetInfo *AuxTarget);

  /// Mark the identifiers for all the builtins with their
  /// appropriate builtin ID # and mark any non-portable builtin identifiers as
  /// such.
  void initializeBuiltins(IdentifierTable &Table, const LangOptions& LangOpts);

  /// Return the identifier name for the specified builtin,
  /// e.g. "__builtin_abs".
  std::string getName(unsigned ID) const;

  /// Return the identifier name for the specified builtin inside single quotes
  /// for a diagnostic, e.g. "'__builtin_abs'".
  std::string getQuotedName(unsigned ID) const;

  /// Get the type descriptor string for the specified builtin.
  const char *getTypeString(unsigned ID) const;

  /// Get the attributes descriptor string for the specified builtin.
  const char *getAttributesString(unsigned ID) const;

  /// Return true if this function is a target-specific builtin.
  bool isTSBuiltin(unsigned ID) const {
    return ID >= Builtin::FirstTSBuiltin;
  }

  /// Return true if this function has no side effects.
  bool isPure(unsigned ID) const {
    return strchr(getAttributesString(ID), 'U') != nullptr;
  }

  /// Return true if this function has no side effects and doesn't
  /// read memory.
  bool isConst(unsigned ID) const {
    return strchr(getAttributesString(ID), 'c') != nullptr;
  }

  /// Return true if we know this builtin never throws an exception.
  bool isNoThrow(unsigned ID) const {
    return strchr(getAttributesString(ID), 'n') != nullptr;
  }

  /// Return true if we know this builtin never returns.
  bool isNoReturn(unsigned ID) const {
    return strchr(getAttributesString(ID), 'r') != nullptr;
  }

  /// Return true if we know this builtin can return twice.
  bool isReturnsTwice(unsigned ID) const {
    return strchr(getAttributesString(ID), 'j') != nullptr;
  }

  /// Returns true if this builtin does not perform the side-effects
  /// of its arguments.
  bool isUnevaluated(unsigned ID) const {
    return strchr(getAttributesString(ID), 'u') != nullptr;
  }

  /// Return true if this is a builtin for a libc/libm function,
  /// with a "__builtin_" prefix (e.g. __builtin_abs).
  bool isLibFunction(unsigned ID) const {
    return strchr(getAttributesString(ID), 'F') != nullptr;
  }

  /// Determines whether this builtin is a predefined libc/libm
  /// function, such as "malloc", where we know the signature a
  /// priori.
  /// In C, such functions behave as if they are predeclared,
  /// possibly with a warning on first use. In Objective-C and C++,
  /// they do not, but they are recognized as builtins once we see
  /// a declaration.
  bool isPredefinedLibFunction(unsigned ID) const {
    return strchr(getAttributesString(ID), 'f') != nullptr;
  }

  /// Returns true if this builtin requires appropriate header in other
  /// compilers. In Clang it will work even without including it, but we can emit
  /// a warning about missing header.
  bool isHeaderDependentFunction(unsigned ID) const {
    return strchr(getAttributesString(ID), 'h') != nullptr;
  }

  /// Determines whether this builtin is a predefined compiler-rt/libgcc
  /// function, such as "__clear_cache", where we know the signature a
  /// priori.
  bool isPredefinedRuntimeFunction(unsigned ID) const {
    return strchr(getAttributesString(ID), 'i') != nullptr;
  }

  /// Determines whether this builtin is a C++ standard library function
  /// that lives in (possibly-versioned) namespace std, possibly a template
  /// specialization, where the signature is determined by the standard library
  /// declaration.
  bool isInStdNamespace(unsigned ID) const {
    return strchr(getAttributesString(ID), 'z') != nullptr;
  }

  /// Determines whether this builtin can have its address taken with no
  /// special action required.
  bool isDirectlyAddressable(unsigned ID) const {
    // Most standard library functions can have their addresses taken. C++
    // standard library functions formally cannot in C++20 onwards, and when
    // we allow it, we need to ensure we instantiate a definition.
    return isPredefinedLibFunction(ID) && !isInStdNamespace(ID);
  }

  /// Determines whether this builtin has custom typechecking.
  bool hasCustomTypechecking(unsigned ID) const {
    return strchr(getAttributesString(ID), 't') != nullptr;
  }

  /// Determines whether a declaration of this builtin should be recognized
  /// even if the type doesn't match the specified signature.
  bool allowTypeMismatch(unsigned ID) const {
    return strchr(getAttributesString(ID), 'T') != nullptr ||
           hasCustomTypechecking(ID);
  }

  /// Determines whether this builtin has a result or any arguments which
  /// are pointer types.
  bool hasPtrArgsOrResult(unsigned ID) const {
    return strchr(getTypeString(ID), '*') != nullptr;
  }

  /// Return true if this builtin has a result or any arguments which are
  /// reference types.
  bool hasReferenceArgsOrResult(unsigned ID) const {
    return strchr(getTypeString(ID), '&') != nullptr ||
           strchr(getTypeString(ID), 'A') != nullptr;
  }

  /// If this is a library function that comes from a specific
  /// header, retrieve that header name.
  const char *getHeaderName(unsigned ID) const {
    return getInfo(ID).Header.getName();
  }

  /// Determine whether this builtin is like printf in its
  /// formatting rules and, if so, set the index to the format string
  /// argument and whether this function as a va_list argument.
  bool isPrintfLike(unsigned ID, unsigned &FormatIdx, bool &HasVAListArg);

  /// Determine whether this builtin is like scanf in its
  /// formatting rules and, if so, set the index to the format string
  /// argument and whether this function as a va_list argument.
  bool isScanfLike(unsigned ID, unsigned &FormatIdx, bool &HasVAListArg);

  /// Determine whether this builtin has callback behavior (see
  /// llvm::AbstractCallSites for details). If so, add the index to the
  /// callback callee argument and the callback payload arguments.
  bool performsCallback(unsigned ID,
                        llvm::SmallVectorImpl<int> &Encoding) const;

  /// Return true if this function has no side effects and doesn't
  /// read memory, except for possibly errno or raising FP exceptions.
  ///
  /// Such functions can be const when the MathErrno lang option and FP
  /// exceptions are disabled.
  bool isConstWithoutErrnoAndExceptions(unsigned ID) const {
    return strchr(getAttributesString(ID), 'e') != nullptr;
  }

  bool isConstWithoutExceptions(unsigned ID) const {
    return strchr(getAttributesString(ID), 'g') != nullptr;
  }

  const char *getRequiredFeatures(unsigned ID) const;

  unsigned getRequiredVectorWidth(unsigned ID) const;

  /// Return true if the builtin ID belongs exclusively to the AuxTarget,
  /// and false if it belongs to both primary and aux target, or neither.
  bool isAuxBuiltinID(unsigned ID) const {
    return ID >= (Builtin::FirstTSBuiltin + NumTargetBuiltins);
  }

  /// Return real builtin ID (i.e. ID it would have during compilation
  /// for AuxTarget).
  unsigned getAuxBuiltinID(unsigned ID) const { return ID - NumTargetBuiltins; }

  /// Returns true if this is a libc/libm function without the '__builtin_'
  /// prefix.
  static bool isBuiltinFunc(llvm::StringRef Name);

  /// Returns true if this is a builtin that can be redeclared.  Returns true
  /// for non-builtins.
  bool canBeRedeclared(unsigned ID) const;

  /// Return true if this function can be constant evaluated by Clang frontend.
  bool isConstantEvaluated(unsigned ID) const {
    return strchr(getAttributesString(ID), 'E') != nullptr;
  }

  /// Returns true if this is an immediate (consteval) function
  bool isImmediate(unsigned ID) const {
    return strchr(getAttributesString(ID), 'G') != nullptr;
  }

private:
  std::pair<const InfosShard &, const Info &>
  getShardAndInfo(unsigned ID) const;

  const Info &getInfo(unsigned ID) const { return getShardAndInfo(ID).second; }

  /// Helper function for isPrintfLike and isScanfLike.
  bool isLike(unsigned ID, unsigned &FormatIdx, bool &HasVAListArg,
              const char *Fmt) const;
};

/// Returns true if the required target features of a builtin function are
/// enabled.
/// \p TargetFeatureMap maps a target feature to true if it is enabled and
///    false if it is disabled.
bool evaluateRequiredTargetFeatures(
    llvm::StringRef RequiredFatures,
    const llvm::StringMap<bool> &TargetFetureMap);

} // namespace Builtin

/// Kinds of BuiltinTemplateDecl.
enum BuiltinTemplateKind : int {
#define BuiltinTemplate(BTName) BTK##BTName,
#include "clang/Basic/BuiltinTemplates.inc"
};

} // end namespace clang
#endif<|MERGE_RESOLUTION|>--- conflicted
+++ resolved
@@ -44,11 +44,8 @@
   OCL_DSE = 0x400,           // builtin requires OpenCL device side enqueue.
   ALL_OCL_LANGUAGES = 0x800, // builtin for OCL languages.
   HLSL_LANG = 0x1000,        // builtin requires HLSL.
-<<<<<<< HEAD
-  SYCL_LANG = 0x2000,        // builtin requires SYCL.
-=======
   C23_LANG = 0x2000,         // builtin requires C23 or later.
->>>>>>> d781ac1c
+  SYCL_LANG = 0x4000,        // builtin requires SYCL.
   ALL_LANGUAGES = C_LANG | CXX_LANG | OBJC_LANG, // builtin for all languages.
   ALL_GNU_LANGUAGES = ALL_LANGUAGES | GNU_LANG,  // builtin requires GNU mode.
   ALL_MS_LANGUAGES = ALL_LANGUAGES | MS_LANG     // builtin requires MS mode.
