--- conflicted
+++ resolved
@@ -1891,14 +1891,9 @@
 def SYCLIntelFPGAMaxConcurrency : DeclOrStmtAttr {
   let Spellings = [CXX11<"intelfpga","max_concurrency">,
                    CXX11<"intel","max_concurrency">];
-<<<<<<< HEAD
-  let Subjects = SubjectList<[ForStmt, CXXForRangeStmt, WhileStmt, DoStmt],
-                             ErrorDiag, "'for', 'while', and 'do' statements">;
-=======
   let Subjects = SubjectList<[ForStmt, CXXForRangeStmt, WhileStmt, DoStmt, Function],
                              ErrorDiag,
                              "'for', 'while', 'do' statements, and functions">;
->>>>>>> ec804210
   let Args = [ExprArgument<"NThreadsExpr">];
   let LangOpts = [SYCLIsDevice, SilentlyIgnoreSYCLIsHost];
   let HasCustomTypeTransform = 1;
