//==--- Attr.td - attribute definitions -----------------------------------===//
//
// Part of the LLVM Project, under the Apache License v2.0 with LLVM Exceptions.
// See https://llvm.org/LICENSE.txt for license information.
// SPDX-License-Identifier: Apache-2.0 WITH LLVM-exception
//
//===----------------------------------------------------------------------===//

// The documentation is organized by category. Attributes can have category-
// specific documentation that is collated within the larger document.
class DocumentationCategory<string name> {
  string Name = name;
  code Content = [{}];
}
def DocCatFunction : DocumentationCategory<"Function Attributes">;
def DocCatVariable : DocumentationCategory<"Variable Attributes">;
def DocCatField : DocumentationCategory<"Field Attributes">;
def DocCatType : DocumentationCategory<"Type Attributes">;
def DocCatStmt : DocumentationCategory<"Statement Attributes">;
def DocCatDecl : DocumentationCategory<"Declaration Attributes">;

// Attributes listed under the Undocumented category do not generate any public
// documentation. Ideally, this category should be used for internal-only
// attributes which contain no spellings.
def DocCatUndocumented : DocumentationCategory<"Undocumented">;

class DocDeprecated<string replacement = ""> {
  // If the Replacement field is empty, no replacement will be listed with the
  // documentation. Otherwise, the documentation will specify the attribute has
  // been superseded by this replacement.
  string Replacement = replacement;
}

// Specifies the documentation to be associated with the given category.
class Documentation {
  DocumentationCategory Category;
  code Content;

  // If the heading is empty, one may be picked automatically. If the attribute
  // only has one spelling, no heading is required as the attribute's sole
  // spelling is sufficient. If all spellings are semantically common, the
  // heading will be the semantic spelling. If the spellings are not
  // semantically common and no heading is provided, an error will be emitted.
  string Heading = "";

  // When set, specifies that the attribute is deprecated and can optionally
  // specify a replacement attribute.
  DocDeprecated Deprecated;
}

// Specifies that the attribute is explicitly undocumented. This can be a
// helpful placeholder for the attribute while working on the implementation,
// but should not be used once feature work has been completed.
def Undocumented : Documentation {
  let Category = DocCatUndocumented;
}

include "clang/Basic/AttrDocs.td"

// An attribute's subject is whatever it appertains to. In this file, it is
// more accurately a list of things that an attribute can appertain to. All
// Decls and Stmts are possibly AttrSubjects (even though the syntax may not
// allow attributes on a given Decl or Stmt).
class AttrSubject;

include "clang/Basic/DeclNodes.td"
include "clang/Basic/StmtNodes.td"

// A subset-subject is an AttrSubject constrained to operate only on some subset
// of that subject.
//
// The code fragment is a boolean expression that will confirm that the subject
// meets the requirements; the subject will have the name S, and will have the
// type specified by the base. It should be a simple boolean expression. The
// diagnostic string should be a comma-separated list of subject names.
class SubsetSubject<AttrSubject base, code check, string diag> : AttrSubject {
  AttrSubject Base = base;
  code CheckCode = check;
  string DiagSpelling = diag;
}

def LocalVar : SubsetSubject<Var,
                              [{S->hasLocalStorage() && !isa<ParmVarDecl>(S)}],
                              "local variables">;
def NonParmVar : SubsetSubject<Var,
                               [{S->getKind() != Decl::ParmVar}],
                               "variables">;
def NonLocalVar : SubsetSubject<Var,
                                [{!S->hasLocalStorage()}],
                                "variables with non-local storage">;
def NonBitField : SubsetSubject<Field,
                                [{!S->isBitField()}],
                                "non-bit-field non-static data members">;

def NonStaticCXXMethod : SubsetSubject<CXXMethod,
                                       [{!S->isStatic()}],
                                       "non-static member functions">;

def NonStaticNonConstCXXMethod
    : SubsetSubject<CXXMethod,
                    [{!S->isStatic() && !S->isConst()}],
                    "non-static non-const member functions">;

def ObjCInstanceMethod : SubsetSubject<ObjCMethod,
                                       [{S->isInstanceMethod()}],
                                       "Objective-C instance methods">;

def Struct : SubsetSubject<Record,
                           [{!S->isUnion()}], "structs">;

def TLSVar : SubsetSubject<Var,
                           [{S->getTLSKind() != 0}], "thread-local variables">;

def SharedVar : SubsetSubject<Var,
                              [{S->hasGlobalStorage() && !S->getTLSKind()}],
                              "global variables">;

def GlobalVar : SubsetSubject<Var,
                             [{S->hasGlobalStorage()}], "global variables">;

def InlineFunction : SubsetSubject<Function,
                             [{S->isInlineSpecified()}], "inline functions">;

def FunctionTmpl
    : SubsetSubject<Function, [{S->getTemplatedKind() ==
                                 FunctionDecl::TK_FunctionTemplate}],
                    "function templates">;

def ClassTmpl : SubsetSubject<CXXRecord, [{S->getDescribedClassTemplate()}],
                              "class templates">;

// FIXME: this hack is needed because DeclNodes.td defines the base Decl node
// type to be a class, not a definition. This makes it impossible to create an
// attribute subject which accepts a Decl. Normally, this is not a problem,
// because the attribute can have no Subjects clause to accomplish this. But in
// the case of a SubsetSubject, there's no way to express it without this hack.
def DeclBase : AttrSubject;
def FunctionLike : SubsetSubject<DeclBase,
                                 [{S->getFunctionType(false) != nullptr}],
                                 "functions, function pointers">;

def OpenCLKernelFunction
    : SubsetSubject<Function, [{S->hasAttr<OpenCLKernelAttr>()}],
                    "kernel functions">;

// HasFunctionProto is a more strict version of FunctionLike, so it should
// never be specified in a Subjects list along with FunctionLike (due to the
// inclusive nature of subject testing).
def HasFunctionProto : SubsetSubject<DeclBase,
                                     [{(S->getFunctionType(true) != nullptr &&
                              isa<FunctionProtoType>(S->getFunctionType())) ||
                                       isa<ObjCMethodDecl>(S) ||
                                       isa<BlockDecl>(S)}],
                                     "non-K&R-style functions">;

// A subject that matches the implicit object parameter of a non-static member
// function. Accepted as a function type attribute on the type of such a
// member function.
// FIXME: This does not actually ever match currently.
def ImplicitObjectParameter
    : SubsetSubject<Function, [{static_cast<void>(S), false}],
                    "implicit object parameters">;

// A single argument to an attribute
class Argument<string name, bit optional, bit fake = 0> {
  string Name = name;
  bit Optional = optional;

  /// A fake argument is used to store and serialize additional information
  /// in an attribute without actually changing its parsing or pretty-printing.
  bit Fake = fake;
}

class BoolArgument<string name, bit opt = 0, bit fake = 0> : Argument<name, opt,
                                                                      fake>;
class IdentifierArgument<string name, bit opt = 0> : Argument<name, opt>;
class IntArgument<string name, bit opt = 0> : Argument<name, opt>;
class StringArgument<string name, bit opt = 0> : Argument<name, opt>;
class ExprArgument<string name, bit opt = 0> : Argument<name, opt>;
class DeclArgument<DeclNode kind, string name, bit opt = 0, bit fake = 0>
    : Argument<name, opt, fake> {
  DeclNode Kind = kind;
}

// An argument of a OMPDeclareVariantAttr that represents the `match`
// clause of the declare variant by keeping the information (incl. nesting) in
// an OMPTraitInfo object.
//
// With some exceptions, the `match(<context-selector>)` clause looks roughly
// as follows:
//   context-selector := list<selector-set>
//       selector-set := <kind>={list<selector>}
//           selector := <kind>([score(<const-expr>):] list<trait>)
//              trait := <kind>
//
// The structure of an OMPTraitInfo object is a tree as defined below:
//
//   OMPTraitInfo     := {list<OMPTraitSet>}
//   OMPTraitSet      := {Kind, list<OMPTraitSelector>}
//   OMPTraitSelector := {Kind, Expr, list<OMPTraitProperty>}
//   OMPTraitProperty := {Kind}
//
class OMPTraitInfoArgument<string name> : Argument<name, 0>;

class TypeArgument<string name, bit opt = 0> : Argument<name, opt>;
class UnsignedArgument<string name, bit opt = 0> : Argument<name, opt>;
class VariadicUnsignedArgument<string name> : Argument<name, 1>;
class VariadicExprArgument<string name> : Argument<name, 1>;
class VariadicStringArgument<string name> : Argument<name, 1>;
class VariadicIdentifierArgument<string name> : Argument<name, 1>;

// Like VariadicUnsignedArgument except values are ParamIdx.
class VariadicParamIdxArgument<string name> : Argument<name, 1>;

// A list of identifiers matching parameters or ParamIdx indices.
class VariadicParamOrParamIdxArgument<string name> : Argument<name, 1>;

// Like VariadicParamIdxArgument but for a single function parameter index.
class ParamIdxArgument<string name, bit opt = 0> : Argument<name, opt>;

// A version of the form major.minor[.subminor].
class VersionArgument<string name, bit opt = 0> : Argument<name, opt>;

// This one's a doozy, so it gets its own special type
// It can be an unsigned integer, or a type. Either can
// be dependent.
class AlignedArgument<string name, bit opt = 0> : Argument<name, opt>;

// A bool argument with a default value
class DefaultBoolArgument<string name, bit default, bit fake = 0>
    : BoolArgument<name, 1, fake> {
  bit Default = default;
}

// An integer argument with a default value
class DefaultIntArgument<string name, int default> : IntArgument<name, 1> {
  int Default = default;
}

class DefaultUnsignedArgument<string name, int default> : UnsignedArgument<name, 1> {
  int Default = default;
}

// This argument is more complex, it includes the enumerator type name,
// a list of strings to accept, and a list of enumerators to map them to.
class EnumArgument<string name, string type, list<string> values,
                   list<string> enums, bit opt = 0, bit fake = 0>
    : Argument<name, opt, fake> {
  string Type = type;
  list<string> Values = values;
  list<string> Enums = enums;
}

// FIXME: There should be a VariadicArgument type that takes any other type
//        of argument and generates the appropriate type.
class VariadicEnumArgument<string name, string type, list<string> values,
                           list<string> enums> : Argument<name, 1>  {
  string Type = type;
  list<string> Values = values;
  list<string> Enums = enums;
}

// This handles one spelling of an attribute.
class Spelling<string name, string variety> {
  string Name = name;
  string Variety = variety;
}

class GNU<string name> : Spelling<name, "GNU">;
class Declspec<string name> : Spelling<name, "Declspec">;
class Microsoft<string name> : Spelling<name, "Microsoft">;
class CXX11<string namespace, string name, int version = 1>
    : Spelling<name, "CXX11"> {
  string Namespace = namespace;
  int Version = version;
}
class C2x<string namespace, string name, int version = 1>
    : Spelling<name, "C2x"> {
  string Namespace = namespace;
  int Version = version;
}

class Keyword<string name> : Spelling<name, "Keyword">;
class Pragma<string namespace, string name> : Spelling<name, "Pragma"> {
  string Namespace = namespace;
}

// The GCC spelling implies GNU<name>, CXX11<"gnu", name>, and optionally,
// C2x<"gnu", name>. This spelling should be used for any GCC-compatible
// attributes.
class GCC<string name, bit allowInC = 1> : Spelling<name, "GCC"> {
  bit AllowInC = allowInC;
}

// The Clang spelling implies GNU<name>, CXX11<"clang", name>, and optionally,
// C2x<"clang", name>. This spelling should be used for any Clang-specific
// attributes.
class Clang<string name, bit allowInC = 1> : Spelling<name, "Clang"> {
  bit AllowInC = allowInC;
}

class Accessor<string name, list<Spelling> spellings> {
  string Name = name;
  list<Spelling> Spellings = spellings;
}

class SubjectDiag<bit warn> {
  bit Warn = warn;
}
def WarnDiag : SubjectDiag<1>;
def ErrorDiag : SubjectDiag<0>;

class SubjectList<list<AttrSubject> subjects, SubjectDiag diag = WarnDiag,
                  string customDiag = ""> {
  list<AttrSubject> Subjects = subjects;
  SubjectDiag Diag = diag;
  string CustomDiag = customDiag;
}

class LangOpt<string name, code customCode = [{}], bit silentlyIgnore = 0> {
  // The language option to test; ignored when custom code is supplied.
  string Name = name;

  // If set to 1, the attribute is accepted but is silently ignored. This is
  // useful in multi-compilation situations like SYCL.
  bit SilentlyIgnore = silentlyIgnore;

  // A custom predicate, written as an expression evaluated in a context with
  // "LangOpts" bound.
  code CustomCode = customCode;
}
def MicrosoftExt : LangOpt<"MicrosoftExt">;
def Borland : LangOpt<"Borland">;
def CUDA : LangOpt<"CUDA">;
def HIP : LangOpt<"HIP">;
def SYCL : LangOpt<"SYCL">;
def SYCLIsDevice : LangOpt<"SYCLIsDevice">;
def SYCLIsHost : LangOpt<"SYCLIsHost">;
def SilentlyIgnoreSYCLIsHost : LangOpt<"SYCLIsHost", "", 1>;
def COnly : LangOpt<"", "!LangOpts.CPlusPlus">;
def CPlusPlus : LangOpt<"CPlusPlus">;
def OpenCL : LangOpt<"OpenCL">;
def RenderScript : LangOpt<"RenderScript">;
def ObjC : LangOpt<"ObjC">;
def BlocksSupported : LangOpt<"Blocks">;
def ObjCAutoRefCount : LangOpt<"ObjCAutoRefCount">;
def ObjCNonFragileRuntime
    : LangOpt<"", "LangOpts.ObjCRuntime.allowsClassStubs()">;

// Language option for CMSE extensions
def Cmse : LangOpt<"Cmse">;

// Defines targets for target-specific attributes. Empty lists are unchecked.
class TargetSpec {
  // Specifies Architectures for which the target applies, based off the
  // ArchType enumeration in Triple.h.
  list<string> Arches = [];
  // Specifies Operating Systems for which the target applies, based off the
  // OSType enumeration in Triple.h
  list<string> OSes;
  // Specifies Object Formats for which the target applies, based off the
  // ObjectFormatType enumeration in Triple.h
  list<string> ObjectFormats;
  // A custom predicate, written as an expression evaluated in a context
  // with the following declarations in scope:
  //   const clang::TargetInfo &Target;
  //   const llvm::Triple &T = Target.getTriple();
  code CustomCode = [{}];
}

class TargetArch<list<string> arches> : TargetSpec {
  let Arches = arches;
}
def TargetARM : TargetArch<["arm", "thumb", "armeb", "thumbeb"]>;
def TargetAArch64 : TargetArch<["aarch64"]>;
def TargetAnyArm : TargetArch<!listconcat(TargetARM.Arches, TargetAArch64.Arches)>;
def TargetAVR : TargetArch<["avr"]>;
def TargetBPF : TargetArch<["bpfel", "bpfeb"]>;
def TargetMips32 : TargetArch<["mips", "mipsel"]>;
def TargetAnyMips : TargetArch<["mips", "mipsel", "mips64", "mips64el"]>;
def TargetMSP430 : TargetArch<["msp430"]>;
def TargetM68k : TargetArch<["m68k"]>;
def TargetRISCV : TargetArch<["riscv32", "riscv64"]>;
def TargetX86 : TargetArch<["x86"]>;
def TargetAnyX86 : TargetArch<["x86", "x86_64"]>;
def TargetWebAssembly : TargetArch<["wasm32", "wasm64"]>;
def TargetHasDLLImportExport : TargetSpec {
  let CustomCode = [{ Target.getTriple().hasDLLImportExport() }];
}
def TargetItaniumCXXABI : TargetSpec {
  let CustomCode = [{ Target.getCXXABI().isItaniumFamily() }];
}
def TargetMicrosoftCXXABI : TargetArch<["x86", "x86_64", "arm", "thumb", "aarch64"]> {
  let CustomCode = [{ Target.getCXXABI().isMicrosoft() }];
}
def TargetELF : TargetSpec {
  let ObjectFormats = ["ELF"];
}

def TargetSupportsInitPriority : TargetSpec {
  let CustomCode = [{ !Target.getTriple().isOSzOS() }];
}
// Attribute subject match rules that are used for #pragma clang attribute.
//
// A instance of AttrSubjectMatcherRule represents an individual match rule.
// An individual match rule can correspond to a number of different attribute
// subjects, e.g. "record" matching rule corresponds to the Record and
// CXXRecord attribute subjects.
//
// Match rules are used in the subject list of the #pragma clang attribute.
// Match rules can have sub-match rules that are instances of
// AttrSubjectMatcherSubRule. A sub-match rule can correspond to a number
// of different attribute subjects, and it can have a negated spelling as well.
// For example, "variable(unless(is_parameter))" matching rule corresponds to
// the NonParmVar attribute subject.
class AttrSubjectMatcherSubRule<string name, list<AttrSubject> subjects,
                                bit negated = 0> {
  string Name = name;
  list<AttrSubject> Subjects = subjects;
  bit Negated = negated;
  // Lists language options, one of which is required to be true for the
  // attribute to be applicable. If empty, the language options are taken
  // from the parent matcher rule.
  list<LangOpt> LangOpts = [];
}
class AttrSubjectMatcherRule<string name, list<AttrSubject> subjects,
                             list<AttrSubjectMatcherSubRule> subrules = []> {
  string Name = name;
  list<AttrSubject> Subjects = subjects;
  list<AttrSubjectMatcherSubRule> Constraints = subrules;
  // Lists language options, one of which is required to be true for the
  // attribute to be applicable. If empty, no language options are required.
  list<LangOpt> LangOpts = [];
}

// function(is_member)
def SubRuleForCXXMethod : AttrSubjectMatcherSubRule<"is_member", [CXXMethod]> {
  let LangOpts = [CPlusPlus];
}
def SubjectMatcherForFunction : AttrSubjectMatcherRule<"function", [Function], [
  SubRuleForCXXMethod
]>;
// hasType is abstract, it should be used with one of the sub-rules.
def SubjectMatcherForType : AttrSubjectMatcherRule<"hasType", [], [
  AttrSubjectMatcherSubRule<"functionType", [FunctionLike]>

  // FIXME: There's a matcher ambiguity with objc methods and blocks since
  // functionType excludes them but functionProtoType includes them.
  // AttrSubjectMatcherSubRule<"functionProtoType", [HasFunctionProto]>
]>;
def SubjectMatcherForTypedef : AttrSubjectMatcherRule<"type_alias",
                                                      [TypedefName]>;
def SubjectMatcherForRecord : AttrSubjectMatcherRule<"record", [Record,
                                                                CXXRecord], [
  // unless(is_union)
  AttrSubjectMatcherSubRule<"is_union", [Struct], 1>
]>;
def SubjectMatcherForEnum : AttrSubjectMatcherRule<"enum", [Enum]>;
def SubjectMatcherForEnumConstant : AttrSubjectMatcherRule<"enum_constant",
                                                           [EnumConstant]>;
def SubjectMatcherForVar : AttrSubjectMatcherRule<"variable", [Var], [
  AttrSubjectMatcherSubRule<"is_thread_local", [TLSVar]>,
  AttrSubjectMatcherSubRule<"is_global", [GlobalVar]>,
  AttrSubjectMatcherSubRule<"is_local", [LocalVar]>,
  AttrSubjectMatcherSubRule<"is_parameter", [ParmVar]>,
  // unless(is_parameter)
  AttrSubjectMatcherSubRule<"is_parameter", [NonParmVar], 1>
]>;
def SubjectMatcherForField : AttrSubjectMatcherRule<"field", [Field]>;
def SubjectMatcherForNamespace : AttrSubjectMatcherRule<"namespace",
                                                        [Namespace]> {
  let LangOpts = [CPlusPlus];
}
def SubjectMatcherForObjCInterface : AttrSubjectMatcherRule<"objc_interface",
                                                            [ObjCInterface]> {
  let LangOpts = [ObjC];
}
def SubjectMatcherForObjCProtocol : AttrSubjectMatcherRule<"objc_protocol",
                                                           [ObjCProtocol]> {
  let LangOpts = [ObjC];
}
def SubjectMatcherForObjCCategory : AttrSubjectMatcherRule<"objc_category",
                                                           [ObjCCategory]> {
  let LangOpts = [ObjC];
}
def SubjectMatcherForObjCImplementation :
    AttrSubjectMatcherRule<"objc_implementation", [ObjCImpl]> {
  let LangOpts = [ObjC];
}
def SubjectMatcherForObjCMethod : AttrSubjectMatcherRule<"objc_method",
                                                         [ObjCMethod], [
  AttrSubjectMatcherSubRule<"is_instance", [ObjCInstanceMethod]>
]> {
  let LangOpts = [ObjC];
}
def SubjectMatcherForObjCProperty : AttrSubjectMatcherRule<"objc_property",
                                                           [ObjCProperty]> {
  let LangOpts = [ObjC];
}
def SubjectMatcherForBlock : AttrSubjectMatcherRule<"block", [Block]> {
  let LangOpts = [BlocksSupported];
}

// Aggregate attribute subject match rules are abstract match rules that can't
// be used directly in #pragma clang attribute. Instead, users have to use
// subject match rules that correspond to attribute subjects that derive from
// the specified subject.
class AttrSubjectMatcherAggregateRule<AttrSubject subject> {
  AttrSubject Subject = subject;
}

def SubjectMatcherForNamed : AttrSubjectMatcherAggregateRule<Named>;

class Attr {
  // The various ways in which an attribute can be spelled in source
  list<Spelling> Spellings;
  // The things to which an attribute can appertain
  SubjectList Subjects;
  // The arguments allowed on an attribute
  list<Argument> Args = [];
  // Accessors which should be generated for the attribute.
  list<Accessor> Accessors = [];
  // Set to true for attributes with arguments which require delayed parsing.
  bit LateParsed = 0;
  // Set to false to prevent an attribute from being propagated from a template
  // to the instantiation.
  bit Clone = 1;
  // Set to true for attributes which must be instantiated within templates
  bit TemplateDependent = 0;
  // Set to true for attributes that have a corresponding AST node.
  bit ASTNode = 1;
  // Set to true for attributes which have handler in Sema.
  bit SemaHandler = 1;
  // Set to true if this attribute doesn't need custom handling in Sema.
  bit SimpleHandler = 0;
  // Set to true for attributes that are completely ignored.
  bit Ignored = 0;
  // Set to true if the attribute's parsing does not match its semantic
  // content. Eg) It parses 3 args, but semantically takes 4 args.  Opts out of
  // common attribute error checking.
  bit HasCustomParsing = 0;
  // Set to true if the attribute is a type attribute that has custom
  // TreeTransform logic in order to handle template transformations.
  bit HasCustomTypeTransform = 0;
  // Set to true if all of the attribute's arguments should be parsed in an
  // unevaluated context.
  bit ParseArgumentsAsUnevaluated = 0;
  // Set to true if this attribute meaningful when applied to or inherited
  // in a class template definition.
  bit MeaningfulToClassTemplateDefinition = 0;
  // Set to true if this attribute can be used with '#pragma clang attribute'.
  // By default, an attribute is supported by the '#pragma clang attribute'
  // only when:
  // - It has a subject list whose subjects can be represented using subject
  //   match rules.
  // - It has GNU/CXX11 spelling and doesn't require delayed parsing.
  bit PragmaAttributeSupport;
  // Lists language options, one of which is required to be true for the
  // attribute to be applicable. If empty, no language options are required.
  list<LangOpt> LangOpts = [];
  // Any additional text that should be included verbatim in the class.
  // Note: Any additional data members will leak and should be constructed
  // externally on the ASTContext.
  code AdditionalMembers = [{}];
  // Any documentation that should be associated with the attribute. Since an
  // attribute may be documented under multiple categories, more than one
  // Documentation entry may be listed.
  list<Documentation> Documentation;
  // The SYCL specification allows attributes on lambdas as a nonconforming
  // extension to C++. The attributes are written in the type position but will
  // be applied to the generated function declaration rather than type. Setting
  // this bit to 1 opts an attribute into this nonconforming extension. New
  // attributes should not set this bit unless the attribute is required by the
  // SYCL specification. This bit only applies to the [[]] spelling of an
  // attribute and has no effect on any other spellings.
  bit SupportsNonconformingLambdaSyntax = 0;
}

/// A type attribute is not processed on a declaration or a statement.
class TypeAttr : Attr;

/// A stmt attribute is not processed on a declaration or a type.
class StmtAttr : Attr;

/// An inheritable attribute is inherited by later redeclarations.
class InheritableAttr : Attr {
  // Set to true if this attribute can be duplicated on a subject when inheriting
  // attributes from prior declarations.
  bit InheritEvenIfAlreadyPresent = 0;
}

/// Some attributes, like calling conventions, can appear in either the
/// declaration or the type position. These attributes are morally type
/// attributes, but have historically been written on declarations.
class DeclOrTypeAttr : InheritableAttr;

/// A attribute is either a declaration attribute or a statement attribute.
class DeclOrStmtAttr : InheritableAttr;

/// A target-specific attribute.  This class is meant to be used as a mixin
/// with InheritableAttr or Attr depending on the attribute's needs.
class TargetSpecificAttr<TargetSpec target> {
  TargetSpec Target = target;
  // Attributes are generally required to have unique spellings for their names
  // so that the parser can determine what kind of attribute it has parsed.
  // However, target-specific attributes are special in that the attribute only
  // "exists" for a given target. So two target-specific attributes can share
  // the same name when they exist in different targets. To support this, a
  // Kind can be explicitly specified for a target-specific attribute. This
  // corresponds to the ParsedAttr::AT_* enum that is generated and it
  // should contain a shared value between the attributes.
  //
  // Target-specific attributes which use this feature should ensure that the
  // spellings match exactly between the attributes, and if the arguments or
  // subjects differ, should specify HasCustomParsing = 1 and implement their
  // own parsing and semantic handling requirements as-needed.
  string ParseKind;
}

/// An inheritable parameter attribute is inherited by later
/// redeclarations, even when it's written on a parameter.
class InheritableParamAttr : InheritableAttr;

/// An attribute which changes the ABI rules for a specific parameter.
class ParameterABIAttr : InheritableParamAttr {
  let Subjects = SubjectList<[ParmVar]>;
}

/// An ignored attribute, which we parse but discard with no checking.
class IgnoredAttr : Attr {
  let Ignored = 1;
  let ASTNode = 0;
  let SemaHandler = 0;
  let Documentation = [Undocumented];
}

//
// Attributes begin here
//

def AbiTag : Attr {
  let Spellings = [GCC<"abi_tag", /*AllowInC*/0>];
  let Args = [VariadicStringArgument<"Tags">];
  let Subjects = SubjectList<[Struct, Var, Function, Namespace], ErrorDiag>;
  let MeaningfulToClassTemplateDefinition = 1;
  let Documentation = [AbiTagsDocs];
}

def AddressSpace : TypeAttr {
  let Spellings = [Clang<"address_space">];
  let Args = [IntArgument<"AddressSpace">];
  let Documentation = [Undocumented];
}

def Alias : Attr {
  let Spellings = [GCC<"alias">];
  let Args = [StringArgument<"Aliasee">];
  let Subjects = SubjectList<[Function, GlobalVar], ErrorDiag>;
  let Documentation = [Undocumented];
}

def ArmBuiltinAlias : InheritableAttr, TargetSpecificAttr<TargetAnyArm> {
  let Spellings = [Clang<"__clang_arm_builtin_alias">];
  let Args = [IdentifierArgument<"BuiltinName">];
  let Subjects = SubjectList<[Function], ErrorDiag>;
  let Documentation = [ArmBuiltinAliasDocs];
}

def Aligned : InheritableAttr {
  let Spellings = [GCC<"aligned">, Declspec<"align">, Keyword<"alignas">,
                   Keyword<"_Alignas">];
  let Args = [AlignedArgument<"Alignment", 1>];
  let Accessors = [Accessor<"isGNU", [GCC<"aligned">]>,
                   Accessor<"isC11", [Keyword<"_Alignas">]>,
                   Accessor<"isAlignas", [Keyword<"alignas">,
                                          Keyword<"_Alignas">]>,
                   Accessor<"isDeclspec",[Declspec<"align">]>];
  let Documentation = [Undocumented];
}

def AlignValue : Attr {
  let Spellings = [
    // Unfortunately, this is semantically an assertion, not a directive
    // (something else must ensure the alignment), so aligned_value is a
    // probably a better name. We might want to add an aligned_value spelling in
    // the future (and a corresponding C++ attribute), but this can be done
    // later once we decide if we also want them to have slightly-different
    // semantics than Intel's align_value.
    //
    // Does not get a [[]] spelling because the attribute is not exposed as such
    // by Intel.
    GNU<"align_value">
    // Intel's compiler on Windows also supports:
    // , Declspec<"align_value">
  ];
  let Args = [ExprArgument<"Alignment">];
  let Subjects = SubjectList<[Var, TypedefName]>;
  let Documentation = [AlignValueDocs];
}

def AlignMac68k : InheritableAttr {
  // This attribute has no spellings as it is only ever created implicitly.
  let Spellings = [];
  let SemaHandler = 0;
  let Documentation = [Undocumented];
}

def AlignNatural : InheritableAttr {
  // This attribute has no spellings as it is only ever created implicitly.
  let Spellings = [];
  let SemaHandler = 0;
  let Documentation = [Undocumented];
}

def AlwaysInline : InheritableAttr {
  let Spellings = [GCC<"always_inline">, Keyword<"__forceinline">];
  let Subjects = SubjectList<[Function]>;
  let Documentation = [AlwaysInlineDocs];
}

def Artificial : InheritableAttr {
  let Spellings = [GCC<"artificial">];
  let Subjects = SubjectList<[InlineFunction]>;
  let Documentation = [ArtificialDocs];
  let SimpleHandler = 1;
}

def XRayInstrument : InheritableAttr {
  let Spellings = [Clang<"xray_always_instrument">,
                   Clang<"xray_never_instrument">];
  let Subjects = SubjectList<[Function, ObjCMethod]>;
  let Accessors = [Accessor<"alwaysXRayInstrument",
                     [Clang<"xray_always_instrument">]>,
                   Accessor<"neverXRayInstrument",
                     [Clang<"xray_never_instrument">]>];
  let Documentation = [XRayDocs];
  let SimpleHandler = 1;
}

def XRayLogArgs : InheritableAttr {
  let Spellings = [Clang<"xray_log_args">];
  let Subjects = SubjectList<[Function, ObjCMethod]>;
  // This argument is a count not an index, so it has the same encoding (base
  // 1 including C++ implicit this parameter) at the source and LLVM levels of
  // representation, so ParamIdxArgument is inappropriate.  It is never used
  // at the AST level of representation, so it never needs to be adjusted not
  // to include any C++ implicit this parameter.  Thus, we just store it and
  // use it as an unsigned that never needs adjustment.
  let Args = [UnsignedArgument<"ArgumentCount">];
  let Documentation = [XRayDocs];
}

def PatchableFunctionEntry
    : InheritableAttr,
      TargetSpecificAttr<TargetArch<
          ["aarch64", "aarch64_be", "riscv32", "riscv64", "x86", "x86_64"]>> {
  let Spellings = [GCC<"patchable_function_entry">];
  let Subjects = SubjectList<[Function, ObjCMethod]>;
  let Args = [UnsignedArgument<"Count">, DefaultIntArgument<"Offset", 0>];
  let Documentation = [PatchableFunctionEntryDocs];
}

def TLSModel : InheritableAttr {
  let Spellings = [GCC<"tls_model">];
  let Subjects = SubjectList<[TLSVar], ErrorDiag>;
  let Args = [StringArgument<"Model">];
  let Documentation = [TLSModelDocs];
}

def AnalyzerNoReturn : InheritableAttr {
  // TODO: should this attribute be exposed with a [[]] spelling under the clang
  // vendor namespace, or should it use a vendor namespace specific to the
  // analyzer?
  let Spellings = [GNU<"analyzer_noreturn">];
  // TODO: Add subject list.
  let Documentation = [Undocumented];
}

def Annotate : InheritableParamAttr {
  let Spellings = [Clang<"annotate">];
  let Args = [StringArgument<"Annotation">, VariadicExprArgument<"Args">];
  // Ensure that the annotate attribute can be used with
  // '#pragma clang attribute' even though it has no subject list.
  let AdditionalMembers = [{
  static AnnotateAttr *Create(ASTContext &Ctx, llvm::StringRef Annotation, \
              const AttributeCommonInfo &CommonInfo) {
    return AnnotateAttr::Create(Ctx, Annotation, nullptr, 0, CommonInfo);
  }
  static AnnotateAttr *CreateImplicit(ASTContext &Ctx, llvm::StringRef Annotation, \
              const AttributeCommonInfo &CommonInfo = {SourceRange{}}) {
    return AnnotateAttr::CreateImplicit(Ctx, Annotation, nullptr, 0, CommonInfo);
  }
  }];
  let PragmaAttributeSupport = 1;
  let Documentation = [Undocumented];
}

def ARMInterrupt : InheritableAttr, TargetSpecificAttr<TargetARM> {
  // NOTE: If you add any additional spellings, M68kInterrupt's,
  // MSP430Interrupt's, MipsInterrupt's and AnyX86Interrupt's spellings
  // must match.
  let Spellings = [GCC<"interrupt">];
  let Args = [EnumArgument<"Interrupt", "InterruptType",
                           ["IRQ", "FIQ", "SWI", "ABORT", "UNDEF", ""],
                           ["IRQ", "FIQ", "SWI", "ABORT", "UNDEF", "Generic"],
                           1>];
  let ParseKind = "Interrupt";
  let HasCustomParsing = 1;
  let Documentation = [ARMInterruptDocs];
}

def AVRInterrupt : InheritableAttr, TargetSpecificAttr<TargetAVR> {
  let Spellings = [GCC<"interrupt">];
  let Subjects = SubjectList<[Function]>;
  let ParseKind = "Interrupt";
  let Documentation = [AVRInterruptDocs];
}

def AVRSignal : InheritableAttr, TargetSpecificAttr<TargetAVR> {
  let Spellings = [GCC<"signal">];
  let Subjects = SubjectList<[Function]>;
  let Documentation = [AVRSignalDocs];
}

def AsmLabel : InheritableAttr {
  let Spellings = [Keyword<"asm">, Keyword<"__asm__">];
  let Args = [
    // Label specifies the mangled name for the decl.
    StringArgument<"Label">,

    // IsLiteralLabel specifies whether the label is literal (i.e. suppresses
    // the global C symbol prefix) or not. If not, the mangle-suppression prefix
    // ('\01') is omitted from the decl name at the LLVM IR level.
    //
    // Non-literal labels are used by some external AST sources like LLDB.
    BoolArgument<"IsLiteralLabel", /*optional=*/0, /*fake=*/1>
  ];
  let SemaHandler = 0;
  let Documentation = [AsmLabelDocs];
  let AdditionalMembers =
[{
bool isEquivalent(AsmLabelAttr *Other) const {
  return getLabel() == Other->getLabel() && getIsLiteralLabel() == Other->getIsLiteralLabel();
}
}];
}

def Availability : InheritableAttr {
  let Spellings = [Clang<"availability">];
  let Args = [IdentifierArgument<"platform">, VersionArgument<"introduced">,
              VersionArgument<"deprecated">, VersionArgument<"obsoleted">,
              BoolArgument<"unavailable">, StringArgument<"message">,
              BoolArgument<"strict">, StringArgument<"replacement">,
              IntArgument<"priority">];
  let AdditionalMembers =
[{static llvm::StringRef getPrettyPlatformName(llvm::StringRef Platform) {
    return llvm::StringSwitch<llvm::StringRef>(Platform)
             .Case("android", "Android")
             .Case("ios", "iOS")
             .Case("macos", "macOS")
             .Case("tvos", "tvOS")
             .Case("watchos", "watchOS")
             .Case("ios_app_extension", "iOS (App Extension)")
             .Case("macos_app_extension", "macOS (App Extension)")
             .Case("tvos_app_extension", "tvOS (App Extension)")
             .Case("watchos_app_extension", "watchOS (App Extension)")
             .Case("swift", "Swift")
             .Default(llvm::StringRef());
}
static llvm::StringRef getPlatformNameSourceSpelling(llvm::StringRef Platform) {
    return llvm::StringSwitch<llvm::StringRef>(Platform)
             .Case("ios", "iOS")
             .Case("macos", "macOS")
             .Case("tvos", "tvOS")
             .Case("watchos", "watchOS")
             .Case("ios_app_extension", "iOSApplicationExtension")
             .Case("macos_app_extension", "macOSApplicationExtension")
             .Case("tvos_app_extension", "tvOSApplicationExtension")
             .Case("watchos_app_extension", "watchOSApplicationExtension")
             .Case("zos", "z/OS")
             .Default(Platform);
}
static llvm::StringRef canonicalizePlatformName(llvm::StringRef Platform) {
    return llvm::StringSwitch<llvm::StringRef>(Platform)
             .Case("iOS", "ios")
             .Case("macOS", "macos")
             .Case("tvOS", "tvos")
             .Case("watchOS", "watchos")
             .Case("iOSApplicationExtension", "ios_app_extension")
             .Case("macOSApplicationExtension", "macos_app_extension")
             .Case("tvOSApplicationExtension", "tvos_app_extension")
             .Case("watchOSApplicationExtension", "watchos_app_extension")
             .Default(Platform);
} }];
  let HasCustomParsing = 1;
  let InheritEvenIfAlreadyPresent = 1;
  let Subjects = SubjectList<[Named]>;
  let Documentation = [AvailabilityDocs];
}

def ExternalSourceSymbol : InheritableAttr {
  let Spellings = [Clang<"external_source_symbol">];
  let Args = [StringArgument<"language", 1>,
              StringArgument<"definedIn", 1>,
              BoolArgument<"generatedDeclaration", 1>];
  let HasCustomParsing = 1;
  let Subjects = SubjectList<[Named]>;
  let Documentation = [ExternalSourceSymbolDocs];
}

def Blocks : InheritableAttr {
  let Spellings = [Clang<"blocks">];
  let Args = [EnumArgument<"Type", "BlockType", ["byref"], ["ByRef"]>];
  let Documentation = [Undocumented];
}

def Bounded : IgnoredAttr {
  // Does not have a [[]] spelling because the attribute is ignored.
  let Spellings = [GNU<"bounded">];
}

def CarriesDependency : InheritableParamAttr {
  let Spellings = [GNU<"carries_dependency">,
                   CXX11<"","carries_dependency", 200809>];
  let Subjects = SubjectList<[ParmVar, ObjCMethod, Function], ErrorDiag>;
  let Documentation = [CarriesDependencyDocs];
}

def CDecl : DeclOrTypeAttr {
  let Spellings = [GCC<"cdecl">, Keyword<"__cdecl">, Keyword<"_cdecl">];
//  let Subjects = [Function, ObjCMethod];
  let Documentation = [Undocumented];
}

// cf_audited_transfer indicates that the given function has been
// audited and has been marked with the appropriate cf_consumed and
// cf_returns_retained attributes.  It is generally applied by
// '#pragma clang arc_cf_code_audited' rather than explicitly.
def CFAuditedTransfer : InheritableAttr {
  let Spellings = [Clang<"cf_audited_transfer">];
  let Subjects = SubjectList<[Function], ErrorDiag>;
  let Documentation = [Undocumented];
}

// cf_unknown_transfer is an explicit opt-out of cf_audited_transfer.
// It indicates that the function has unknown or unautomatable
// transfer semantics.
def CFUnknownTransfer : InheritableAttr {
  let Spellings = [Clang<"cf_unknown_transfer">];
  let Subjects = SubjectList<[Function], ErrorDiag>;
  let Documentation = [Undocumented];
}

def CFReturnsRetained : InheritableAttr {
  let Spellings = [Clang<"cf_returns_retained">];
//  let Subjects = SubjectList<[ObjCMethod, ObjCProperty, Function]>;
  let Documentation = [RetainBehaviorDocs];
}

def CFReturnsNotRetained : InheritableAttr {
  let Spellings = [Clang<"cf_returns_not_retained">];
//  let Subjects = SubjectList<[ObjCMethod, ObjCProperty, Function]>;
  let Documentation = [RetainBehaviorDocs];
}

def CFConsumed : InheritableParamAttr {
  let Spellings = [Clang<"cf_consumed">];
  let Subjects = SubjectList<[ParmVar]>;
  let Documentation = [RetainBehaviorDocs];
}

// OSObject-based attributes.
def OSConsumed : InheritableParamAttr {
  let Spellings = [Clang<"os_consumed">];
  let Subjects = SubjectList<[ParmVar]>;
  let Documentation = [RetainBehaviorDocs];
}

def OSReturnsRetained : InheritableAttr {
  let Spellings = [Clang<"os_returns_retained">];
  let Subjects = SubjectList<[Function, ObjCMethod, ObjCProperty, ParmVar]>;
  let Documentation = [RetainBehaviorDocs];
}

def OSReturnsNotRetained : InheritableAttr {
  let Spellings = [Clang<"os_returns_not_retained">];
  let Subjects = SubjectList<[Function, ObjCMethod, ObjCProperty, ParmVar]>;
  let Documentation = [RetainBehaviorDocs];
}

def OSReturnsRetainedOnZero : InheritableAttr {
  let Spellings = [Clang<"os_returns_retained_on_zero">];
  let Subjects = SubjectList<[ParmVar]>;
  let Documentation = [RetainBehaviorDocs];
}

def OSReturnsRetainedOnNonZero : InheritableAttr {
  let Spellings = [Clang<"os_returns_retained_on_non_zero">];
  let Subjects = SubjectList<[ParmVar]>;
  let Documentation = [RetainBehaviorDocs];
}

def OSConsumesThis : InheritableAttr {
  let Spellings = [Clang<"os_consumes_this">];
  let Subjects = SubjectList<[NonStaticCXXMethod]>;
  let Documentation = [RetainBehaviorDocs];
  let SimpleHandler = 1;
}

def Cleanup : InheritableAttr {
  let Spellings = [GCC<"cleanup">];
  let Args = [DeclArgument<Function, "FunctionDecl">];
  let Subjects = SubjectList<[LocalVar]>;
  let Documentation = [Undocumented];
}

def CmseNSEntry : InheritableAttr, TargetSpecificAttr<TargetARM> {
  let Spellings = [GNU<"cmse_nonsecure_entry">];
  let Subjects = SubjectList<[Function]>;
  let LangOpts = [Cmse];
  let Documentation = [ArmCmseNSEntryDocs];
}

def CmseNSCall : TypeAttr, TargetSpecificAttr<TargetARM> {
  let Spellings = [GNU<"cmse_nonsecure_call">];
  let LangOpts = [Cmse];
  let Documentation = [ArmCmseNSCallDocs];
}

def Cold : InheritableAttr {
  let Spellings = [GCC<"cold">];
  let Subjects = SubjectList<[Function]>;
  let Documentation = [Undocumented];
}

def Common : InheritableAttr {
  let Spellings = [GCC<"common">];
  let Subjects = SubjectList<[Var]>;
  let Documentation = [Undocumented];
}

def Const : InheritableAttr {
  let Spellings = [GCC<"const">, GCC<"__const">];
  let Documentation = [Undocumented];
  let SimpleHandler = 1;
}

def ConstInit : InheritableAttr {
  // This attribute does not have a C [[]] spelling because it requires the
  // CPlusPlus language option.
  let Spellings = [Keyword<"constinit">,
                   Clang<"require_constant_initialization", 0>];
  let Subjects = SubjectList<[GlobalVar], ErrorDiag>;
  let Accessors = [Accessor<"isConstinit", [Keyword<"constinit">]>];
  let Documentation = [ConstInitDocs];
  let LangOpts = [CPlusPlus];
  let SimpleHandler = 1;
}

def Constructor : InheritableAttr {
  let Spellings = [GCC<"constructor">];
  let Args = [DefaultIntArgument<"Priority", 65535>];
  let Subjects = SubjectList<[Function]>;
  let Documentation = [Undocumented];
}

def CPUSpecific : InheritableAttr {
  let Spellings = [Clang<"cpu_specific">, Declspec<"cpu_specific">];
  let Args = [VariadicIdentifierArgument<"Cpus">];
  let Subjects = SubjectList<[Function]>;
  let Documentation = [CPUSpecificCPUDispatchDocs];
  let AdditionalMembers = [{
    IdentifierInfo *getCPUName(unsigned Index) const {
      return *(cpus_begin() + Index);
    }
  }];
}

def CPUDispatch : InheritableAttr {
  let Spellings = [Clang<"cpu_dispatch">, Declspec<"cpu_dispatch">];
  let Args = [VariadicIdentifierArgument<"Cpus">];
  let Subjects = SubjectList<[Function]>;
  let Documentation = [CPUSpecificCPUDispatchDocs];
}

// CUDA attributes are spelled __attribute__((attr)) or __declspec(__attr__),
// and they do not receive a [[]] spelling.
def CUDAConstant : InheritableAttr {
  let Spellings = [GNU<"constant">, Declspec<"__constant__">];
  let Subjects = SubjectList<[Var]>;
  let LangOpts = [CUDA];
  let Documentation = [Undocumented];
}

def CUDACudartBuiltin : IgnoredAttr {
  let Spellings = [GNU<"cudart_builtin">, Declspec<"__cudart_builtin__">];
  let LangOpts = [CUDA];
}

def CUDADevice : InheritableAttr {
  let Spellings = [GNU<"device">, Declspec<"__device__">];
  let Subjects = SubjectList<[Function, Var]>;
  let LangOpts = [CUDA];
  let Documentation = [Undocumented];
}

def CUDADeviceBuiltin : IgnoredAttr {
  let Spellings = [GNU<"device_builtin">, Declspec<"__device_builtin__">];
  let LangOpts = [CUDA];
}

def CUDADeviceBuiltinSurfaceType : InheritableAttr {
  let Spellings = [GNU<"device_builtin_surface_type">,
                   Declspec<"__device_builtin_surface_type__">];
  let LangOpts = [CUDA];
  let Subjects = SubjectList<[CXXRecord]>;
  let Documentation = [CUDADeviceBuiltinSurfaceTypeDocs];
  let MeaningfulToClassTemplateDefinition = 1;
}

def CUDADeviceBuiltinTextureType : InheritableAttr {
  let Spellings = [GNU<"device_builtin_texture_type">,
                   Declspec<"__device_builtin_texture_type__">];
  let LangOpts = [CUDA];
  let Subjects = SubjectList<[CXXRecord]>;
  let Documentation = [CUDADeviceBuiltinTextureTypeDocs];
  let MeaningfulToClassTemplateDefinition = 1;
}

def CUDAGlobal : InheritableAttr {
  let Spellings = [GNU<"global">, Declspec<"__global__">];
  let Subjects = SubjectList<[Function]>;
  let LangOpts = [CUDA];
  let Documentation = [Undocumented];
}

def CUDAHost : InheritableAttr {
  let Spellings = [GNU<"host">, Declspec<"__host__">];
  let Subjects = SubjectList<[Function]>;
  let LangOpts = [CUDA];
  let Documentation = [Undocumented];
}

def HIPManaged : InheritableAttr {
  let Spellings = [GNU<"managed">, Declspec<"__managed__">];
  let Subjects = SubjectList<[Var]>;
  let LangOpts = [HIP];
  let Documentation = [HIPManagedAttrDocs];
}

def CUDAInvalidTarget : InheritableAttr {
  let Spellings = [];
  let Subjects = SubjectList<[Function]>;
  let LangOpts = [CUDA];
  let Documentation = [Undocumented];
}

def CUDALaunchBounds : InheritableAttr {
  let Spellings = [GNU<"launch_bounds">, Declspec<"__launch_bounds__">];
  let Args = [ExprArgument<"MaxThreads">, ExprArgument<"MinBlocks", 1>];
  let LangOpts = [CUDA];
  let Subjects = SubjectList<[ObjCMethod, FunctionLike]>;
  // An AST node is created for this attribute, but is not used by other parts
  // of the compiler. However, this node needs to exist in the AST because
  // non-LLVM backends may be relying on the attribute's presence.
  let Documentation = [Undocumented];
}

def CUDAShared : InheritableAttr {
  let Spellings = [GNU<"shared">, Declspec<"__shared__">];
  let Subjects = SubjectList<[Var]>;
  let LangOpts = [CUDA];
  let Documentation = [Undocumented];
}

def SYCLDevice : InheritableAttr {
  let Spellings = [GNU<"sycl_device">];
  let Subjects = SubjectList<[Function]>;
  let LangOpts = [SYCLIsDevice];
  let Documentation = [SYCLDeviceDocs];
}

def SYCLKernel : InheritableAttr {
  let Spellings = [Clang<"sycl_kernel">];
  let Subjects = SubjectList<[FunctionTmpl]>;
  let LangOpts = [SYCLIsHost, SYCLIsDevice];
  let Documentation = [SYCLKernelDocs];
}

// Marks functions which must not be vectorized via horizontal SIMT widening,
// e.g. because the function is already vectorized. Used to mark SYCL
// explicit SIMD kernels and functions.
def SYCLSimd : InheritableAttr {
  let Spellings = [GNU<"sycl_explicit_simd">,
                   CXX11<"intel", "sycl_explicit_simd">];
  let Subjects = SubjectList<[Function, GlobalVar]>;
  let Documentation = [SYCLSimdDocs];
  let SupportsNonconformingLambdaSyntax = 1;
}

// Available in SYCL explicit SIMD extension. Binds a file scope private
// variable to a specific register.
def SYCLRegisterNum : InheritableAttr {
  let Spellings = [GNU<"register_num">, Declspec<"register_num">];
  let Args = [UnsignedArgument<"Number">];
  let Subjects = SubjectList<[GlobalVar]>;
  // This attribute is applied to file-scope variables and must be compilable
  // for the host device as well
  let Documentation = [SYCLRegisterNumDocs];
}

// Used by FE to mark ESIMD kernel pointer parameters which correspond to the
// original lambda's captured accessors. FE turns the attribute to some metadata
// required by the ESIMD Back-End.
// Not supposed to be used directly in the source - SYCL device compiler FE
// automatically adds it for ESIMD kernels, hence undocumented.
def SYCLSimdAccessorPtr : InheritableAttr {
  // No spelling, as this attribute can't be created in the source code.
  let Spellings = [];
  let Subjects = SubjectList<[ParmVar]>;
  let Documentation = [Undocumented];
}

def SYCLScope : Attr {
  // No spelling, as this attribute can't be created in the source code.
  let Spellings = [];
  let Args = [EnumArgument<"level", "Level", ["work_group", "work_item"],
                                             ["WorkGroup", "WorkItem"]>];
  let Subjects = SubjectList<[Function, Var]>;
  let LangOpts = [SYCLIsDevice];

  let AdditionalMembers = [{
    bool isWorkGroup() const {
      return getLevel() == SYCLScopeAttr::WorkGroup;
    }

    bool isWorkItem() const {
      return getLevel() == SYCLScopeAttr::WorkItem;
    }
  }];

  let Documentation = [Undocumented];
}

def SYCLDeviceIndirectlyCallable : InheritableAttr {
  let Spellings = [ CXX11<"intel", "device_indirectly_callable"> ];
  let Subjects = SubjectList<[Function]>;
  let LangOpts = [SYCLIsDevice];
  let Documentation = [SYCLDeviceIndirectlyCallableDocs];
}

def SYCLIntelBufferLocation : InheritableAttr {
  // No spelling, as this attribute can't be created in the source code.
  let Spellings = [];
  let Args = [UnsignedArgument<"LocationID">];
  let LangOpts = [SYCLIsDevice, SYCLIsHost];
  let Documentation = [Undocumented];
}

def SYCLRequiresDecomposition : InheritableAttr {
  // No spellings, as this is for internal use.
  let Spellings = [];
  let Subjects = SubjectList<[Named]>;
  let LangOpts = [SYCLIsDevice, SYCLIsHost];
  let Documentation = [Undocumented];
}

def SYCLIntelKernelArgsRestrict : InheritableAttr {
  let Spellings = [CXX11<"intel", "kernel_args_restrict">];
  let Subjects = SubjectList<[Function], ErrorDiag>;
  let LangOpts = [SYCLIsDevice, SYCLIsHost];
  let Documentation = [SYCLIntelKernelArgsRestrictDocs];
  let SimpleHandler = 1;
  let SupportsNonconformingLambdaSyntax = 1;
}

def SYCLIntelNumSimdWorkItems : InheritableAttr {
  let Spellings = [CXX11<"intelfpga","num_simd_work_items">,
                   CXX11<"intel","num_simd_work_items">];
  let Args = [ExprArgument<"Value">];
  let LangOpts = [SYCLIsDevice, SYCLIsHost];
  let Subjects = SubjectList<[Function], ErrorDiag>;
  let Documentation = [SYCLIntelNumSimdWorkItemsAttrDocs];
  let SupportsNonconformingLambdaSyntax = 1;
}

def SYCLIntelUseStallEnableClusters : InheritableAttr {
  let Spellings = [CXX11<"intel","use_stall_enable_clusters">];
  let LangOpts = [SYCLIsHost, SYCLIsDevice];
  let Subjects = SubjectList<[Function], ErrorDiag>;
  let Documentation = [SYCLIntelUseStallEnableClustersAttrDocs];
  let SupportsNonconformingLambdaSyntax = 1;
}

def SYCLIntelSchedulerTargetFmaxMhz : InheritableAttr {
  let Spellings = [CXX11<"intelfpga","scheduler_target_fmax_mhz">,
                   CXX11<"intel","scheduler_target_fmax_mhz">];
  let Args = [ExprArgument<"Value">];
  let LangOpts = [SYCLIsDevice, SYCLIsHost];
  let Subjects = SubjectList<[Function], ErrorDiag>;
  let Documentation = [SYCLIntelSchedulerTargetFmaxMhzAttrDocs];
  let SupportsNonconformingLambdaSyntax = 1;
}

def SYCLIntelMaxWorkGroupSize : InheritableAttr {
  let Spellings = [CXX11<"intelfpga","max_work_group_size">,
                   CXX11<"intel","max_work_group_size">];
  let Args = [ExprArgument<"XDim">,
              ExprArgument<"YDim">,
              ExprArgument<"ZDim">];
  let LangOpts = [SYCLIsDevice, SYCLIsHost];
  let Subjects = SubjectList<[Function], ErrorDiag>;
  let AdditionalMembers = [{
    ArrayRef<const Expr *> dimensions() const {
      return {getXDim(), getYDim(), getZDim()};
    }
    Optional<llvm::APSInt> getXDimVal(ASTContext &Ctx) const {
      return getXDim()->getIntegerConstantExpr(Ctx);
    }
    Optional<llvm::APSInt> getYDimVal(ASTContext &Ctx) const {
      return getYDim()->getIntegerConstantExpr(Ctx);
    }
    Optional<llvm::APSInt> getZDimVal(ASTContext &Ctx) const {
      return getZDim()->getIntegerConstantExpr(Ctx);
    }
  }];
  let Documentation = [SYCLIntelMaxWorkGroupSizeAttrDocs];
  let SupportsNonconformingLambdaSyntax = 1;
}

def SYCLIntelMaxGlobalWorkDim : InheritableAttr {
  let Spellings = [CXX11<"intelfpga","max_global_work_dim">,
                   CXX11<"intel","max_global_work_dim">];
  let Args = [ExprArgument<"Value">];
  let LangOpts = [SYCLIsDevice, SYCLIsHost];
  let Subjects = SubjectList<[Function], ErrorDiag>;
  let Documentation = [SYCLIntelMaxGlobalWorkDimAttrDocs];
  let SupportsNonconformingLambdaSyntax = 1;
}

def SYCLIntelNoGlobalWorkOffset : InheritableAttr {
  let Spellings = [CXX11<"intelfpga","no_global_work_offset">,
                   CXX11<"intel","no_global_work_offset">];
  let Args = [ExprArgument<"Value", /*optional*/1>];
  let LangOpts = [SYCLIsDevice, SilentlyIgnoreSYCLIsHost];
  let Subjects = SubjectList<[Function], ErrorDiag>;
  let Documentation = [SYCLIntelNoGlobalWorkOffsetAttrDocs];
  let SupportsNonconformingLambdaSyntax = 1;
}

def SYCLIntelLoopFuse : InheritableAttr {
  let Spellings = [CXX11<"intel", "loop_fuse">,
                   CXX11<"intel", "loop_fuse_independent">];
  let Args = [ExprArgument<"Value", /*optional=*/ 1>];
  let LangOpts = [SYCLIsDevice, SilentlyIgnoreSYCLIsHost];
  let Subjects = SubjectList<[Function], ErrorDiag>;
  let Accessors = [Accessor<"isIndependent",
                  [CXX11<"intel", "loop_fuse_independent">]>];
  let Documentation = [SYCLIntelLoopFuseDocs];
  let SupportsNonconformingLambdaSyntax = 1;
}

def C11NoReturn : InheritableAttr {
  let Spellings = [Keyword<"_Noreturn">];
  let Subjects = SubjectList<[Function], ErrorDiag>;
  let SemaHandler = 0;
  let Documentation = [C11NoReturnDocs];
}

def CXX11NoReturn : InheritableAttr {
  let Spellings = [CXX11<"", "noreturn", 200809>];
  let Subjects = SubjectList<[Function], ErrorDiag>;
  let Documentation = [CXX11NoReturnDocs];
  let SimpleHandler = 1;
}

// Similar to CUDA, OpenCL attributes do not receive a [[]] spelling because
// the specification does not expose them with one currently.
def OpenCLKernel : InheritableAttr {
  let Spellings = [Keyword<"__kernel">, Keyword<"kernel">];
  let Subjects = SubjectList<[Function], ErrorDiag>;
  let Documentation = [Undocumented];
  let SimpleHandler = 1;
}

def OpenCLUnrollHint : StmtAttr {
  let Spellings = [GNU<"opencl_unroll_hint">];
  let Subjects = SubjectList<[ForStmt, CXXForRangeStmt, WhileStmt, DoStmt],
                             ErrorDiag, "'for', 'while', and 'do' statements">;
  let Args = [UnsignedArgument<"UnrollHint", /*opt*/1>];
  let Documentation = [OpenCLUnrollHintDocs];
}

def LoopUnrollHint : StmtAttr {
  let Spellings = [CXX11<"clang","loop_unroll">];
  let Subjects = SubjectList<[ForStmt, CXXForRangeStmt, WhileStmt, DoStmt],
                             ErrorDiag, "'for', 'while', and 'do' statements">;
  let Args = [ExprArgument<"UnrollHintExpr", /*opt*/1>];
  let LangOpts = [SYCLIsDevice, SYCLIsHost];
  let HasCustomTypeTransform = 1;
  let AdditionalMembers = [{
    std::string getDiagnosticName(const PrintingPolicy &Policy) const {
      std::string ValueName;
      llvm::raw_string_ostream OS(ValueName);
      if (auto *E = getUnrollHintExpr()) {
        OS << "(";
        E->printPretty(OS, nullptr, Policy);
        OS << ")";
      }
      return "[[clang::loop_unroll" + OS.str() + "]]";
    }
  }];
  let Documentation = [LoopUnrollHintDocs];
}

def IntelReqdSubGroupSize: InheritableAttr {
  let Spellings = [GNU<"intel_reqd_sub_group_size">,
                   CXX11<"intel", "reqd_sub_group_size">];
  let Args = [ExprArgument<"Value">];
  let Subjects = SubjectList<[Function], ErrorDiag>;
  let Documentation = [IntelReqdSubGroupSizeDocs];
  let LangOpts = [OpenCL, SYCLIsDevice, SilentlyIgnoreSYCLIsHost];
  let SupportsNonconformingLambdaSyntax = 1;
}

// This attribute is both a type attribute, and a declaration attribute (for
// parameter variables).
def OpenCLAccess : Attr {
  let Spellings = [Keyword<"__read_only">, Keyword<"read_only">,
                   Keyword<"__write_only">, Keyword<"write_only">,
                   Keyword<"__read_write">, Keyword<"read_write">];
  let Subjects = SubjectList<[ParmVar, TypedefName], ErrorDiag>;
  let Accessors = [Accessor<"isReadOnly", [Keyword<"__read_only">,
                                           Keyword<"read_only">]>,
                   Accessor<"isReadWrite", [Keyword<"__read_write">,
                                            Keyword<"read_write">]>,
                   Accessor<"isWriteOnly", [Keyword<"__write_only">,
                                            Keyword<"write_only">]>];
  let Documentation = [OpenCLAccessDocs];
}

def OpenCLPrivateAddressSpace : TypeAttr {
  let Spellings = [Keyword<"__private">, Keyword<"private">, Clang<"opencl_private">];
  let Documentation = [OpenCLAddressSpacePrivateDocs];
}

def OpenCLGlobalAddressSpace : TypeAttr {
  let Spellings = [Keyword<"__global">, Keyword<"global">, Clang<"opencl_global">];
  let Documentation = [OpenCLAddressSpaceGlobalDocs];
}

def OpenCLGlobalDeviceAddressSpace : TypeAttr {
  let Spellings = [Clang<"opencl_global_device">];
  let Documentation = [OpenCLAddressSpaceGlobalExtDocs];
}

def OpenCLGlobalHostAddressSpace : TypeAttr {
  let Spellings = [Clang<"opencl_global_host">];
  let Documentation = [OpenCLAddressSpaceGlobalExtDocs];
}

def OpenCLLocalAddressSpace : TypeAttr {
  let Spellings = [Keyword<"__local">, Keyword<"local">, Clang<"opencl_local">];
  let Documentation = [OpenCLAddressSpaceLocalDocs];
}

def OpenCLConstantAddressSpace : TypeAttr {
  let Spellings = [Keyword<"__constant">, Keyword<"constant">, Clang<"opencl_constant">];
  let Documentation = [OpenCLAddressSpaceConstantDocs];
}

def OpenCLGenericAddressSpace : TypeAttr {
  let Spellings = [Keyword<"__generic">, Keyword<"generic">, Clang<"opencl_generic">];
  let Documentation = [OpenCLAddressSpaceGenericDocs];
}

def OpenCLNoSVM : Attr {
  let Spellings = [GNU<"nosvm">];
  let Subjects = SubjectList<[Var]>;
  let Documentation = [OpenCLNoSVMDocs];
  let LangOpts = [OpenCL];
  let ASTNode = 0;
}

def RenderScriptKernel : Attr {
  let Spellings = [GNU<"kernel">];
  let Subjects = SubjectList<[Function]>;
  let Documentation = [RenderScriptKernelAttributeDocs];
  let LangOpts = [RenderScript];
  let SimpleHandler = 1;
}

def Deprecated : InheritableAttr {
  let Spellings = [GCC<"deprecated">, Declspec<"deprecated">,
                   CXX11<"","deprecated", 201309>,
                   C2x<"", "deprecated", 201904>];
  let Args = [StringArgument<"Message", 1>,
              // An optional string argument that enables us to provide a
              // Fix-It.
              StringArgument<"Replacement", 1>];
  let MeaningfulToClassTemplateDefinition = 1;
  let Documentation = [DeprecatedDocs];
}

def Destructor : InheritableAttr {
  let Spellings = [GCC<"destructor">];
  let Args = [DefaultIntArgument<"Priority", 65535>];
  let Subjects = SubjectList<[Function]>;
  let Documentation = [Undocumented];
}

def EmptyBases : InheritableAttr, TargetSpecificAttr<TargetMicrosoftCXXABI> {
  let Spellings = [Declspec<"empty_bases">];
  let Subjects = SubjectList<[CXXRecord]>;
  let Documentation = [EmptyBasesDocs];
  let SimpleHandler = 1;
}

def AllocSize : InheritableAttr {
  let Spellings = [GCC<"alloc_size">];
  let Subjects = SubjectList<[Function]>;
  let Args = [ParamIdxArgument<"ElemSizeParam">,
              ParamIdxArgument<"NumElemsParam", /*opt*/ 1>];
  let TemplateDependent = 1;
  let Documentation = [AllocSizeDocs];
}

def EnableIf : InheritableAttr {
  // Does not have a [[]] spelling because this attribute requires the ability
  // to parse function arguments but the attribute is not written in the type
  // position.
  let Spellings = [GNU<"enable_if">];
  let Subjects = SubjectList<[Function]>;
  let Args = [ExprArgument<"Cond">, StringArgument<"Message">];
  let TemplateDependent = 1;
  let Documentation = [EnableIfDocs];
}

def ExtVectorType : Attr {
  // This is an OpenCL-related attribute and does not receive a [[]] spelling.
  let Spellings = [GNU<"ext_vector_type">];
  // FIXME: This subject list is wrong; this is a type attribute.
  let Subjects = SubjectList<[TypedefName], ErrorDiag>;
  let Args = [ExprArgument<"NumElements">];
  let ASTNode = 0;
  let Documentation = [Undocumented];
  // This is a type attribute with an incorrect subject list, so should not be
  // permitted by #pragma clang attribute.
  let PragmaAttributeSupport = 0;
}

def FallThrough : StmtAttr {
  let Spellings = [CXX11<"", "fallthrough", 201603>,
                   C2x<"", "fallthrough", 201904>,
                   CXX11<"clang", "fallthrough">, GCC<"fallthrough">];
  // The attribute only applies to a NullStmt, but we have special fix-it
  // behavior if applied to a case label.
  let Subjects = SubjectList<[NullStmt, SwitchCase], ErrorDiag,
                             "empty statements">;
  let Documentation = [FallthroughDocs];
}

def Likely : StmtAttr {
  let Spellings = [CXX11<"", "likely", 201803>, C2x<"clang", "likely">];
  let Documentation = [LikelihoodDocs];
}

def Unlikely : StmtAttr {
  let Spellings = [CXX11<"", "unlikely", 201803>, C2x<"clang", "unlikely">];
  let Documentation = [LikelihoodDocs];
}

def NoMerge : DeclOrStmtAttr {
  let Spellings = [Clang<"nomerge">];
  let Documentation = [NoMergeDocs];
  let InheritEvenIfAlreadyPresent = 1;
  let Subjects = SubjectList<[Function, Stmt], ErrorDiag,
                             "functions and statements">;
  let SimpleHandler = 1;
}

def FastCall : DeclOrTypeAttr {
  let Spellings = [GCC<"fastcall">, Keyword<"__fastcall">,
                   Keyword<"_fastcall">];
//  let Subjects = [Function, ObjCMethod];
  let Documentation = [FastCallDocs];
}

def RegCall : DeclOrTypeAttr {
  let Spellings = [GCC<"regcall">, Keyword<"__regcall">];
  let Documentation = [RegCallDocs];
}

def Final : InheritableAttr {
  let Spellings = [Keyword<"final">, Keyword<"sealed">];
  let Accessors = [Accessor<"isSpelledAsSealed", [Keyword<"sealed">]>];
  let SemaHandler = 0;
  let Documentation = [Undocumented];
}

def MinSize : InheritableAttr {
  let Spellings = [Clang<"minsize">];
  let Subjects = SubjectList<[Function, ObjCMethod], ErrorDiag>;
  let Documentation = [Undocumented];
}

def FlagEnum : InheritableAttr {
  let Spellings = [Clang<"flag_enum">];
  let Subjects = SubjectList<[Enum]>;
  let Documentation = [FlagEnumDocs];
  let SimpleHandler = 1;
}

def EnumExtensibility : InheritableAttr {
  let Spellings = [Clang<"enum_extensibility">];
  let Subjects = SubjectList<[Enum]>;
  let Args = [EnumArgument<"Extensibility", "Kind",
              ["closed", "open"], ["Closed", "Open"]>];
  let Documentation = [EnumExtensibilityDocs];
}

def Flatten : InheritableAttr {
  let Spellings = [GCC<"flatten">];
  let Subjects = SubjectList<[Function], ErrorDiag>;
  let Documentation = [FlattenDocs];
  let SimpleHandler = 1;
}

def Format : InheritableAttr {
  let Spellings = [GCC<"format">];
  let Args = [IdentifierArgument<"Type">, IntArgument<"FormatIdx">,
              IntArgument<"FirstArg">];
  let Subjects = SubjectList<[ObjCMethod, Block, HasFunctionProto]>;
  let Documentation = [FormatDocs];
}

def FormatArg : InheritableAttr {
  let Spellings = [GCC<"format_arg">];
  let Args = [ParamIdxArgument<"FormatIdx">];
  let Subjects = SubjectList<[ObjCMethod, HasFunctionProto]>;
  let Documentation = [Undocumented];
}

def Callback : InheritableAttr {
  let Spellings = [Clang<"callback">];
  let Args = [VariadicParamOrParamIdxArgument<"Encoding">];
  let Subjects = SubjectList<[Function]>;
  let Documentation = [CallbackDocs];
}

def GNUInline : InheritableAttr {
  let Spellings = [GCC<"gnu_inline">];
  let Subjects = SubjectList<[Function]>;
  let Documentation = [GnuInlineDocs];
}

def Hot : InheritableAttr {
  let Spellings = [GCC<"hot">];
  let Subjects = SubjectList<[Function]>;
  // An AST node is created for this attribute, but not actually used beyond
  // semantic checking for mutual exclusion with the Cold attribute.
  let Documentation = [Undocumented];
}

def IBAction : InheritableAttr {
  let Spellings = [Clang<"ibaction">];
  let Subjects = SubjectList<[ObjCInstanceMethod]>;
  // An AST node is created for this attribute, but is not used by other parts
  // of the compiler. However, this node needs to exist in the AST because
  // external tools rely on it.
  let Documentation = [Undocumented];
  let SimpleHandler = 1;
}

def IBOutlet : InheritableAttr {
  let Spellings = [Clang<"iboutlet">];
//  let Subjects = [ObjCIvar, ObjCProperty];
  let Documentation = [Undocumented];
}

def IBOutletCollection : InheritableAttr {
  let Spellings = [Clang<"iboutletcollection">];
  let Args = [TypeArgument<"Interface", 1>];
//  let Subjects = [ObjCIvar, ObjCProperty];
  let Documentation = [Undocumented];
}

def IFunc : Attr, TargetSpecificAttr<TargetELF> {
  let Spellings = [GCC<"ifunc">];
  let Args = [StringArgument<"Resolver">];
  let Subjects = SubjectList<[Function]>;
  let Documentation = [IFuncDocs];
}

def Restrict : InheritableAttr {
  let Spellings = [Declspec<"restrict">, GCC<"malloc">];
  let Subjects = SubjectList<[Function]>;
  let Documentation = [Undocumented];
}

def LayoutVersion : InheritableAttr, TargetSpecificAttr<TargetMicrosoftCXXABI> {
  let Spellings = [Declspec<"layout_version">];
  let Args = [UnsignedArgument<"Version">];
  let Subjects = SubjectList<[CXXRecord]>;
  let Documentation = [LayoutVersionDocs];
}

def Leaf : InheritableAttr {
  let Spellings = [GCC<"leaf">];
  let Subjects = SubjectList<[Function]>;
  let Documentation = [LeafDocs];
  let SimpleHandler = 1;
}

def LifetimeBound : DeclOrTypeAttr {
  let Spellings = [Clang<"lifetimebound", 0>];
  let Subjects = SubjectList<[ParmVar, ImplicitObjectParameter], ErrorDiag>;
  let Documentation = [LifetimeBoundDocs];
  let LangOpts = [CPlusPlus];
  let SimpleHandler = 1;
}

def TrivialABI : InheritableAttr {
  // This attribute does not have a C [[]] spelling because it requires the
  // CPlusPlus language option.
  let Spellings = [Clang<"trivial_abi", 0>];
  let Subjects = SubjectList<[CXXRecord]>;
  let Documentation = [TrivialABIDocs];
  let LangOpts = [CPlusPlus];
  let SimpleHandler = 1;
}

def MaxFieldAlignment : InheritableAttr {
  // This attribute has no spellings as it is only ever created implicitly.
  let Spellings = [];
  let Args = [UnsignedArgument<"Alignment">];
  let SemaHandler = 0;
  let Documentation = [Undocumented];
}

def MayAlias : InheritableAttr {
  // FIXME: this is a type attribute in GCC, but a declaration attribute here.
  let Spellings = [GCC<"may_alias">];
  let Documentation = [Undocumented];
  let SimpleHandler = 1;
}

def MIGServerRoutine : InheritableAttr {
  let Spellings = [Clang<"mig_server_routine">];
  let Subjects = SubjectList<[Function, ObjCMethod, Block]>;
  let Documentation = [MIGConventionDocs];
}

def MSABI : DeclOrTypeAttr {
  let Spellings = [GCC<"ms_abi">];
//  let Subjects = [Function, ObjCMethod];
  let Documentation = [MSABIDocs];
}

def MSP430Interrupt : InheritableAttr, TargetSpecificAttr<TargetMSP430> {
  // NOTE: If you add any additional spellings, ARMInterrupt's, M68kInterrupt's,
  // MipsInterrupt's and AnyX86Interrupt's spellings must match.
  let Spellings = [GCC<"interrupt">];
  let Args = [UnsignedArgument<"Number">];
  let ParseKind = "Interrupt";
  let HasCustomParsing = 1;
  let Documentation = [Undocumented];
}

def Mips16 : InheritableAttr, TargetSpecificAttr<TargetMips32> {
  let Spellings = [GCC<"mips16">];
  let Subjects = SubjectList<[Function], ErrorDiag>;
  let Documentation = [Undocumented];
}

def MipsInterrupt : InheritableAttr, TargetSpecificAttr<TargetMips32> {
  // NOTE: If you add any additional spellings, ARMInterrupt's,
  // M68kInterrupt's, MSP430Interrupt's and AnyX86Interrupt's spellings
  // must match.
  let Spellings = [GCC<"interrupt">];
  let Subjects = SubjectList<[Function]>;
  let Args = [EnumArgument<"Interrupt", "InterruptType",
                           ["vector=sw0", "vector=sw1", "vector=hw0",
                            "vector=hw1", "vector=hw2", "vector=hw3",
                            "vector=hw4", "vector=hw5", "eic", ""],
                           ["sw0", "sw1", "hw0", "hw1", "hw2", "hw3",
                            "hw4", "hw5", "eic", "eic"]
                           >];
  let ParseKind = "Interrupt";
  let Documentation = [MipsInterruptDocs];
}

def MicroMips : InheritableAttr, TargetSpecificAttr<TargetMips32> {
  let Spellings = [GCC<"micromips">];
  let Subjects = SubjectList<[Function], ErrorDiag>;
  let Documentation = [MicroMipsDocs];
}

def MipsLongCall : InheritableAttr, TargetSpecificAttr<TargetAnyMips> {
  let Spellings = [GCC<"long_call">, GCC<"far">];
  let Subjects = SubjectList<[Function]>;
  let Documentation = [MipsLongCallStyleDocs];
}

def MipsShortCall : InheritableAttr, TargetSpecificAttr<TargetAnyMips> {
  let Spellings = [GCC<"short_call">, GCC<"near">];
  let Subjects = SubjectList<[Function]>;
  let Documentation = [MipsShortCallStyleDocs];
}

def M68kInterrupt : InheritableAttr, TargetSpecificAttr<TargetM68k> {
  // NOTE: If you add any additional spellings, ARMInterrupt's, MipsInterrupt's
  // MSP430Interrupt's and AnyX86Interrupt's spellings must match.
  let Spellings = [GNU<"interrupt">];
  let Args = [UnsignedArgument<"Number">];
  let ParseKind = "Interrupt";
  let HasCustomParsing = 1;
  let Documentation = [Undocumented];
}

def Mode : Attr {
  let Spellings = [GCC<"mode">];
  let Subjects = SubjectList<[Var, Enum, TypedefName, Field], ErrorDiag>;
  let Args = [IdentifierArgument<"Mode">];
  let Documentation = [Undocumented];
  // This is notionally a type attribute, which #pragma clang attribute
  // generally does not support.
  let PragmaAttributeSupport = 0;
}

def SYCLIntelFPGAIVDep : StmtAttr {
  let Spellings = [CXX11<"intelfpga","ivdep">,
                   CXX11<"intel","ivdep">];
  let Subjects = SubjectList<[ForStmt, CXXForRangeStmt, WhileStmt, DoStmt],
                             ErrorDiag, "'for', 'while', and 'do' statements">;
  let Args = [
    ExprArgument<"SafelenExpr", /*opt*/1>, ExprArgument<"ArrayExpr", /*opt*/1>,
    UnsignedArgument<"SafelenValue", /*opt*/1>
  ];
  let LangOpts = [SYCLIsDevice, SilentlyIgnoreSYCLIsHost];
  let HasCustomTypeTransform = 1;
  let AdditionalMembers = [{
    bool isDependent() const {
      return (getSafelenExpr() &&
              getSafelenExpr()->isInstantiationDependent()) ||
             (getArrayExpr() && getArrayExpr()->isInstantiationDependent());
    }

    const ValueDecl *getArrayDecl() const {
      const Expr* E = getArrayExpr();
      if (!E) return nullptr;

      if (const auto *DRE = dyn_cast<DeclRefExpr>(E))
        return cast<ValueDecl>(DRE->getDecl()->getCanonicalDecl());

      return cast<ValueDecl>(
          cast<MemberExpr>(E)->getMemberDecl()->getCanonicalDecl());
    }

    bool isInf() const {
      return !getSafelenExpr();
    }

    static bool SafelenCompare(const SYCLIntelFPGAIVDepAttr *LHS,
                               const SYCLIntelFPGAIVDepAttr *RHS) {
      // INF < INF is false, !INF < INF is true.
      if (!RHS->getSafelenExpr())
        return false;
      if (!LHS->getSafelenExpr())
        return true;
      return LHS->getSafelenValue() > RHS->getSafelenValue();
    }
  }];
  let Documentation = [SYCLIntelFPGAIVDepAttrDocs];
}

def SYCLIntelFPGAInitiationInterval : DeclOrStmtAttr {
  let Spellings = [CXX11<"intelfpga","ii">,
                   CXX11<"intel","ii">,
                   CXX11<"intel", "initiation_interval">];
<<<<<<< HEAD
  let Subjects = SubjectList<[ForStmt, CXXForRangeStmt, WhileStmt, DoStmt],
                             ErrorDiag, "'for', 'while', and 'do' statements">;
  let Args = [ExprArgument<"IntervalExpr">];
=======
  let Subjects = SubjectList<[ForStmt, CXXForRangeStmt, WhileStmt, DoStmt, Function],
                              ErrorDiag,
                              "'for', 'while', 'do' statements, and functions">;
  let Args = [ExprArgument<"IntervalExpr", /*opt*/1>];
>>>>>>> 0a990f83
  let LangOpts = [SYCLIsDevice, SilentlyIgnoreSYCLIsHost];
  let HasCustomTypeTransform = 1;
  let Documentation = [SYCLIntelFPGAInitiationIntervalAttrDocs];
  let SupportsNonconformingLambdaSyntax = 1;
}

def SYCLIntelFPGAMaxConcurrency : StmtAttr {
  let Spellings = [CXX11<"intelfpga","max_concurrency">,
                   CXX11<"intel","max_concurrency">];
  let Subjects = SubjectList<[ForStmt, CXXForRangeStmt, WhileStmt, DoStmt],
                             ErrorDiag, "'for', 'while', and 'do' statements">;
  let Args = [ExprArgument<"NThreadsExpr">];
  let LangOpts = [SYCLIsDevice, SilentlyIgnoreSYCLIsHost];
  let HasCustomTypeTransform = 1;
  let Documentation = [SYCLIntelFPGAMaxConcurrencyAttrDocs];
}

def SYCLIntelFPGALoopCoalesce : StmtAttr {
  let Spellings = [CXX11<"intelfpga","loop_coalesce">,
                   CXX11<"intel","loop_coalesce">];
  let Subjects = SubjectList<[ForStmt, CXXForRangeStmt, WhileStmt, DoStmt],
                             ErrorDiag, "'for', 'while', and 'do' statements">;
  let Args = [ExprArgument<"NExpr", /*opt*/1>];
  let LangOpts = [SYCLIsDevice, SilentlyIgnoreSYCLIsHost];
  let HasCustomTypeTransform = 1;
  let Documentation = [SYCLIntelFPGALoopCoalesceAttrDocs];
}

def SYCLIntelFPGADisableLoopPipelining : DeclOrStmtAttr {
  let Spellings = [CXX11<"intelfpga","disable_loop_pipelining">,
                   CXX11<"intel","disable_loop_pipelining">];
  let Subjects = SubjectList<[ForStmt, CXXForRangeStmt, WhileStmt, DoStmt, Function],
                              ErrorDiag,
                              "'for', 'while', 'do' statements, and functions">;
  let LangOpts = [SYCLIsDevice, SilentlyIgnoreSYCLIsHost];
  let HasCustomTypeTransform = 1;
  let Documentation = [SYCLIntelFPGADisableLoopPipeliningAttrDocs];
  let SupportsNonconformingLambdaSyntax = 1;
}

def SYCLIntelFPGAMaxInterleaving : StmtAttr {
  let Spellings = [CXX11<"intelfpga","max_interleaving">,
                   CXX11<"intel","max_interleaving">];
  let Subjects = SubjectList<[ForStmt, CXXForRangeStmt, WhileStmt, DoStmt],
                             ErrorDiag, "'for', 'while', and 'do' statements">;
  let Args = [ExprArgument<"NExpr">];
  let LangOpts = [SYCLIsDevice, SilentlyIgnoreSYCLIsHost];
  let HasCustomTypeTransform = 1;
  let Documentation = [SYCLIntelFPGAMaxInterleavingAttrDocs];
}

def SYCLIntelFPGASpeculatedIterations : StmtAttr {
  let Spellings = [CXX11<"intelfpga","speculated_iterations">,
                   CXX11<"intel","speculated_iterations">];
  let Subjects = SubjectList<[ForStmt, CXXForRangeStmt, WhileStmt, DoStmt],
                             ErrorDiag, "'for', 'while', and 'do' statements">;
  let Args = [ExprArgument<"NExpr">];
  let LangOpts = [SYCLIsDevice, SilentlyIgnoreSYCLIsHost];
  let HasCustomTypeTransform = 1;
  let Documentation = [SYCLIntelFPGASpeculatedIterationsAttrDocs];
}

def SYCLIntelFPGANofusion : StmtAttr {
  let Spellings = [CXX11<"intel","nofusion">];
  let Subjects = SubjectList<[ForStmt, CXXForRangeStmt, WhileStmt, DoStmt],
                             ErrorDiag, "'for', 'while', and 'do' statements">;
  let LangOpts = [SYCLIsDevice, SilentlyIgnoreSYCLIsHost];
  let HasCustomTypeTransform = 1;
  let Documentation = [SYCLIntelFPGANofusionAttrDocs];
}

def IntelFPGALocalNonConstVar : SubsetSubject<Var,
                              [{S->hasLocalStorage() &&
                                S->getKind() != Decl::ImplicitParam &&
                                S->getKind() != Decl::ParmVar &&
                                S->getKind() != Decl::NonTypeTemplateParm &&
                                !S->getType().isConstQualified()}],
                              "local non-const variables">;

def IntelFPGAConstVar : SubsetSubject<Var,
                      [{S->getKind() != Decl::ImplicitParam &&
                        S->getKind() != Decl::ParmVar &&
                        S->getKind() != Decl::NonTypeTemplateParm &&
                        (S->getType().isConstQualified() ||
                         S->getType().getAddressSpace() ==
                            LangAS::opencl_constant)}],
                      "constant variables">;

def IntelFPGALocalStaticSlaveMemVar : SubsetSubject<Var,
      [{S->getKind() != Decl::ImplicitParam &&
        S->getKind() != Decl::NonTypeTemplateParm &&
        (S->getStorageClass() == SC_Static ||
         S->hasLocalStorage())}],
         "local variables, static variables, slave memory arguments">;

def IntelFPGALocalOrStaticVar : SubsetSubject<Var,
                              [{S->getKind() != Decl::ImplicitParam &&
                                S->getKind() != Decl::ParmVar &&
                                S->getKind() != Decl::NonTypeTemplateParm &&
                                (S->getStorageClass() == SC_Static ||
                                 S->hasLocalStorage())}],
                              "local variables, static variables">;

def IntelFPGADoublePump : Attr {
  let Spellings = [CXX11<"intelfpga", "doublepump">,
                   CXX11<"intel", "doublepump">];
  let Subjects = SubjectList<[IntelFPGAConstVar, IntelFPGALocalOrStaticVar,
                              Field], ErrorDiag>;
  let LangOpts = [SYCLIsDevice, SilentlyIgnoreSYCLIsHost];
  let Documentation = [IntelFPGADoublePumpAttrDocs];
}

def IntelFPGASinglePump : Attr {
  let Spellings = [CXX11<"intelfpga", "singlepump">,
                   CXX11<"intel", "singlepump">];
  let Subjects = SubjectList<[IntelFPGAConstVar, IntelFPGALocalOrStaticVar,
                              Field], ErrorDiag>;
  let LangOpts = [SYCLIsDevice, SilentlyIgnoreSYCLIsHost];
  let Documentation = [IntelFPGASinglePumpAttrDocs];
}

def IntelFPGAMemory : Attr {
  let Spellings = [CXX11<"intelfpga", "memory">,
                   CXX11<"intel", "fpga_memory">];
  let Args = [EnumArgument<"Kind", "MemoryKind",
                           ["MLAB", "BLOCK_RAM", ""],
                           ["MLAB", "BlockRAM", "Default"], 1>];
  let AdditionalMembers = [{
    static void generateValidStrings(SmallString<256> &Str) {
      auto Last = BlockRAM;
      for (int I = 0; I <= Last; ++I) {
        Str += ConvertMemoryKindToStr(static_cast<MemoryKind>(I));
        if (I != Last) Str += " ";
      }
    }
  }];
  let Subjects = SubjectList<[IntelFPGAConstVar, IntelFPGALocalStaticSlaveMemVar,
                              Field], ErrorDiag>;
  let LangOpts = [SYCLIsDevice, SilentlyIgnoreSYCLIsHost];
  let Documentation = [IntelFPGAMemoryAttrDocs];
}

def IntelFPGARegister : Attr {
  let Spellings = [CXX11<"intelfpga", "register">,
                   CXX11<"intel", "fpga_register">];
  let Subjects = SubjectList<[IntelFPGAConstVar, IntelFPGALocalOrStaticVar,
                              Field], ErrorDiag>;
  let LangOpts = [SYCLIsDevice, SilentlyIgnoreSYCLIsHost];
  let Documentation = [IntelFPGARegisterAttrDocs];
}

// One integral argument.
def IntelFPGABankWidth : Attr {
  let Spellings = [CXX11<"intelfpga","bankwidth">,
                   CXX11<"intel","bankwidth">];
  let Args = [ExprArgument<"Value">];
  let Subjects = SubjectList<[IntelFPGAConstVar, IntelFPGALocalStaticSlaveMemVar,
                              Field], ErrorDiag>;
  let LangOpts = [SYCLIsDevice, SilentlyIgnoreSYCLIsHost];
  let Documentation = [IntelFPGABankWidthAttrDocs];
}

def IntelFPGANumBanks : Attr {
  let Spellings = [CXX11<"intelfpga","numbanks">,
                   CXX11<"intel","numbanks">];
  let Args = [ExprArgument<"Value">];
  let Subjects = SubjectList<[IntelFPGAConstVar, IntelFPGALocalStaticSlaveMemVar,
                              Field], ErrorDiag>;
  let LangOpts = [SYCLIsDevice, SilentlyIgnoreSYCLIsHost];
  let Documentation = [IntelFPGANumBanksAttrDocs];
}

def IntelFPGAPrivateCopies : InheritableAttr {
  let Spellings = [CXX11<"intelfpga","private_copies">,
                   CXX11<"intel","private_copies">];
  let Args = [ExprArgument<"Value">];
  let LangOpts = [SYCLIsDevice, SilentlyIgnoreSYCLIsHost];
  let Subjects = SubjectList<[IntelFPGALocalNonConstVar, Field], ErrorDiag>;
  let Documentation = [IntelFPGAPrivateCopiesAttrDocs];
}

// Two string arguments.
def IntelFPGAMerge : Attr {
  let Spellings = [CXX11<"intelfpga","merge">,
                   CXX11<"intel","merge">];
  let Args = [StringArgument<"Name">, StringArgument<"Direction">];
  let Subjects = SubjectList<[IntelFPGAConstVar, IntelFPGALocalOrStaticVar,
                              Field], ErrorDiag>;
  let LangOpts = [SYCLIsDevice, SilentlyIgnoreSYCLIsHost];
  let Documentation = [IntelFPGAMergeAttrDocs];
}

def IntelFPGAMaxReplicates : InheritableAttr {
  let Spellings = [CXX11<"intelfpga","max_replicates">,
                   CXX11<"intel","max_replicates">];
  let Args = [ExprArgument<"Value">];
  let Subjects = SubjectList<[IntelFPGAConstVar, IntelFPGALocalStaticSlaveMemVar,
                              Field], ErrorDiag>;
  let LangOpts = [SYCLIsDevice, SilentlyIgnoreSYCLIsHost];
  let Documentation = [IntelFPGAMaxReplicatesAttrDocs];
}

def IntelFPGASimpleDualPort : Attr {
  let Spellings = [CXX11<"intelfpga","simple_dual_port">,
                   CXX11<"intel","simple_dual_port">];
  let Subjects = SubjectList<[IntelFPGAConstVar, IntelFPGALocalStaticSlaveMemVar,
                              Field], ErrorDiag>;
  let LangOpts = [SYCLIsDevice, SilentlyIgnoreSYCLIsHost];
  let Documentation = [IntelFPGASimpleDualPortAttrDocs];
}

def SYCLFPGAPipe : TypeAttr {
  let Spellings = [GNU<"pipe">];
  let Args = [StringArgument<"Mode">];
  let LangOpts = [SYCLIsDevice];
  let Documentation = [SYCLFPGAPipeDocs];
}

def SYCLIntelPipeIO : Attr {
  let Spellings = [GNU<"io_pipe_id">];
  let Args = [ExprArgument<"ID">];
  let LangOpts = [SYCLIsDevice, SYCLIsHost];
  let Subjects = SubjectList<[Var]>;
  let Documentation = [SYCLIntelPipeIOAttrDocs];
}

// Variadic integral arguments.
def IntelFPGABankBits : Attr {
  let Spellings = [CXX11<"intelfpga", "bank_bits">,
                   CXX11<"intel", "bank_bits">];
  let Args = [VariadicExprArgument<"Args">];
  let Subjects = SubjectList<[IntelFPGAConstVar, IntelFPGALocalStaticSlaveMemVar,
                              Field], ErrorDiag>;
  let LangOpts = [SYCLIsDevice, SYCLIsHost];
  let Documentation = [IntelFPGABankBitsDocs];
}

def IntelFPGAForcePow2Depth : InheritableAttr {
  let Spellings = [CXX11<"intelfpga","force_pow2_depth">,
                   CXX11<"intel","force_pow2_depth">];
  let Args = [ExprArgument<"Value">];
  let Subjects = SubjectList<[IntelFPGAConstVar, IntelFPGALocalStaticSlaveMemVar,
                              Field], ErrorDiag>;
  let LangOpts = [SYCLIsDevice, SilentlyIgnoreSYCLIsHost];
  let Documentation = [IntelFPGAForcePow2DepthAttrDocs];
}

def Naked : InheritableAttr {
  let Spellings = [GCC<"naked">, Declspec<"naked">];
  let Subjects = SubjectList<[Function]>;
  let Documentation = [Undocumented];
}

def NeonPolyVectorType : TypeAttr {
  let Spellings = [Clang<"neon_polyvector_type">];
  let Args = [IntArgument<"NumElements">];
  let Documentation = [Undocumented];
  // Represented as VectorType instead.
  let ASTNode = 0;
}

def NeonVectorType : TypeAttr {
  let Spellings = [Clang<"neon_vector_type">];
  let Args = [IntArgument<"NumElements">];
  let Documentation = [Undocumented];
  // Represented as VectorType instead.
  let ASTNode = 0;
}

def ArmSveVectorBits : TypeAttr {
  let Spellings = [GNU<"arm_sve_vector_bits">];
  let Subjects = SubjectList<[TypedefName], ErrorDiag>;
  let Args = [UnsignedArgument<"NumBits">];
  let Documentation = [ArmSveVectorBitsDocs];
  let PragmaAttributeSupport = 0;
  // Represented as VectorType instead.
  let ASTNode = 0;
}

def ArmMveStrictPolymorphism : TypeAttr, TargetSpecificAttr<TargetARM> {
  let Spellings = [Clang<"__clang_arm_mve_strict_polymorphism">];
  let Documentation = [ArmMveStrictPolymorphismDocs];
}

def NoUniqueAddress : InheritableAttr, TargetSpecificAttr<TargetItaniumCXXABI> {
  let Spellings = [CXX11<"", "no_unique_address", 201803>];
  let Subjects = SubjectList<[NonBitField], ErrorDiag>;
  let Documentation = [NoUniqueAddressDocs];
  let SimpleHandler = 1;
}

def ReturnsTwice : InheritableAttr {
  let Spellings = [GCC<"returns_twice">];
  let Subjects = SubjectList<[Function]>;
  let Documentation = [Undocumented];
  let SimpleHandler = 1;
}

def DisableTailCalls : InheritableAttr {
  let Spellings = [Clang<"disable_tail_calls">];
  let Subjects = SubjectList<[Function, ObjCMethod]>;
  let Documentation = [DisableTailCallsDocs];
}

def NoAlias : InheritableAttr {
  let Spellings = [Declspec<"noalias">];
  let Subjects = SubjectList<[Function]>;
  let Documentation = [NoAliasDocs];
  let SimpleHandler = 1;
}

def NoCommon : InheritableAttr {
  let Spellings = [GCC<"nocommon">];
  let Subjects = SubjectList<[Var]>;
  let Documentation = [Undocumented];
  let SimpleHandler = 1;
}

def NoDebug : InheritableAttr {
  let Spellings = [GCC<"nodebug">];
  let Subjects = SubjectList<[TypedefName, FunctionLike, ObjCMethod, NonParmVar]>;
  let Documentation = [NoDebugDocs];
}

def StandaloneDebug : InheritableAttr {
  let Spellings = [Clang<"standalone_debug", /*allowInC =*/0>];
  let Subjects = SubjectList<[CXXRecord]>;
  let Documentation = [StandaloneDebugDocs];
  let SimpleHandler = 1;
  let LangOpts = [CPlusPlus];
}

def NoDuplicate : InheritableAttr {
  let Spellings = [Clang<"noduplicate">];
  let Subjects = SubjectList<[Function]>;
  let Documentation = [NoDuplicateDocs];
  let SimpleHandler = 1;
}

def Convergent : InheritableAttr {
  let Spellings = [Clang<"convergent">];
  let Subjects = SubjectList<[Function]>;
  let Documentation = [ConvergentDocs];
  let SimpleHandler = 1;
}

def NoInline : InheritableAttr {
  let Spellings = [GCC<"noinline">, Declspec<"noinline">];
  let Subjects = SubjectList<[Function]>;
  let Documentation = [Undocumented];
  let SimpleHandler = 1;
}

def NoMips16 : InheritableAttr, TargetSpecificAttr<TargetMips32> {
  let Spellings = [GCC<"nomips16">];
  let Subjects = SubjectList<[Function], ErrorDiag>;
  let Documentation = [Undocumented];
  let SimpleHandler = 1;
}

def NoMicroMips : InheritableAttr, TargetSpecificAttr<TargetMips32> {
  let Spellings = [GCC<"nomicromips">];
  let Subjects = SubjectList<[Function], ErrorDiag>;
  let Documentation = [MicroMipsDocs];
  let SimpleHandler = 1;
}

def RISCVInterrupt : InheritableAttr, TargetSpecificAttr<TargetRISCV> {
  let Spellings = [GCC<"interrupt">];
  let Subjects = SubjectList<[Function]>;
  let Args = [EnumArgument<"Interrupt", "InterruptType",
                           ["user", "supervisor", "machine"],
                           ["user", "supervisor", "machine"],
                           1>];
  let ParseKind = "Interrupt";
  let Documentation = [RISCVInterruptDocs];
}

// This is not a TargetSpecificAttr so that is silently accepted and
// ignored on other targets as encouraged by the OpenCL spec.
//
// See OpenCL 1.2 6.11.5: "It is our intention that a particular
// implementation of OpenCL be free to ignore all attributes and the
// resulting executable binary will produce the same result."
//
// However, only AMD GPU targets will emit the corresponding IR
// attribute.
//
// FIXME: This provides a sub-optimal error message if you attempt to
// use this in CUDA, since CUDA does not use the same terminology.
//
// FIXME: SubjectList should be for OpenCLKernelFunction, but is not to
// workaround needing to see kernel attribute before others to know if
// this should be rejected on non-kernels.

def AMDGPUFlatWorkGroupSize : InheritableAttr {
  let Spellings = [Clang<"amdgpu_flat_work_group_size", 0>];
  let Args = [ExprArgument<"Min">, ExprArgument<"Max">];
  let Documentation = [AMDGPUFlatWorkGroupSizeDocs];
  let Subjects = SubjectList<[Function], ErrorDiag, "kernel functions">;
}

def AMDGPUWavesPerEU : InheritableAttr {
  let Spellings = [Clang<"amdgpu_waves_per_eu", 0>];
  let Args = [ExprArgument<"Min">, ExprArgument<"Max", 1>];
  let Documentation = [AMDGPUWavesPerEUDocs];
  let Subjects = SubjectList<[Function], ErrorDiag, "kernel functions">;
}

def AMDGPUNumSGPR : InheritableAttr {
  let Spellings = [Clang<"amdgpu_num_sgpr", 0>];
  let Args = [UnsignedArgument<"NumSGPR">];
  let Documentation = [AMDGPUNumSGPRNumVGPRDocs];
  let Subjects = SubjectList<[Function], ErrorDiag, "kernel functions">;
}

def AMDGPUNumVGPR : InheritableAttr {
  let Spellings = [Clang<"amdgpu_num_vgpr", 0>];
  let Args = [UnsignedArgument<"NumVGPR">];
  let Documentation = [AMDGPUNumSGPRNumVGPRDocs];
  let Subjects = SubjectList<[Function], ErrorDiag, "kernel functions">;
}

def BPFPreserveAccessIndex : InheritableAttr,
                             TargetSpecificAttr<TargetBPF>  {
  let Spellings = [Clang<"preserve_access_index">];
  let Subjects = SubjectList<[Record], ErrorDiag>;
  let Documentation = [BPFPreserveAccessIndexDocs];
  let LangOpts = [COnly];
}

def WebAssemblyExportName : InheritableAttr,
                            TargetSpecificAttr<TargetWebAssembly> {
  let Spellings = [Clang<"export_name">];
  let Args = [StringArgument<"ExportName">];
  let Documentation = [WebAssemblyExportNameDocs];
  let Subjects = SubjectList<[Function], ErrorDiag>;
}

def WebAssemblyImportModule : InheritableAttr,
                              TargetSpecificAttr<TargetWebAssembly> {
  let Spellings = [Clang<"import_module">];
  let Args = [StringArgument<"ImportModule">];
  let Documentation = [WebAssemblyImportModuleDocs];
  let Subjects = SubjectList<[Function], ErrorDiag>;
}

def WebAssemblyImportName : InheritableAttr,
                            TargetSpecificAttr<TargetWebAssembly> {
  let Spellings = [Clang<"import_name">];
  let Args = [StringArgument<"ImportName">];
  let Documentation = [WebAssemblyImportNameDocs];
  let Subjects = SubjectList<[Function], ErrorDiag>;
}

def NoSplitStack : InheritableAttr {
  let Spellings = [GCC<"no_split_stack">];
  let Subjects = SubjectList<[Function], ErrorDiag>;
  let Documentation = [NoSplitStackDocs];
  let SimpleHandler = 1;
}

def NonNull : InheritableParamAttr {
  let Spellings = [GCC<"nonnull">];
  let Subjects = SubjectList<[ObjCMethod, HasFunctionProto, ParmVar], WarnDiag,
                             "functions, methods, and parameters">;
  let Args = [VariadicParamIdxArgument<"Args">];
  let AdditionalMembers = [{
    bool isNonNull(unsigned IdxAST) const {
      if (!args_size())
        return true;
      return args_end() != std::find_if(
          args_begin(), args_end(),
          [=](const ParamIdx &Idx) { return Idx.getASTIndex() == IdxAST; });
    }
  }];
  // FIXME: We should merge duplicates into a single nonnull attribute.
  let InheritEvenIfAlreadyPresent = 1;
  let Documentation = [NonNullDocs];
}

def ReturnsNonNull : InheritableAttr {
  let Spellings = [GCC<"returns_nonnull">];
  let Subjects = SubjectList<[ObjCMethod, Function]>;
  let Documentation = [ReturnsNonNullDocs];
}

def CalledOnce : Attr {
  let Spellings = [Clang<"called_once">];
  let Subjects = SubjectList<[ParmVar]>;
  let LangOpts = [ObjC];
  let Documentation = [CalledOnceDocs];
}

// pass_object_size(N) indicates that the parameter should have
// __builtin_object_size with Type=N evaluated on the parameter at the callsite.
def PassObjectSize : InheritableParamAttr {
  let Spellings = [Clang<"pass_object_size">,
                   Clang<"pass_dynamic_object_size">];
  let Accessors = [Accessor<"isDynamic", [Clang<"pass_dynamic_object_size">]>];
  let Args = [IntArgument<"Type">];
  let Subjects = SubjectList<[ParmVar]>;
  let Documentation = [PassObjectSizeDocs];
}

// Nullability type attributes.
def TypeNonNull : TypeAttr {
  let Spellings = [Keyword<"_Nonnull">];
  let Documentation = [TypeNonNullDocs];
}

def TypeNullable : TypeAttr {
  let Spellings = [Keyword<"_Nullable">];
  let Documentation = [TypeNullableDocs];
}

def TypeNullableResult : TypeAttr {
  let Spellings = [Keyword<"_Nullable_result">];
  let Documentation = [TypeNullableResultDocs];
}

def TypeNullUnspecified : TypeAttr {
  let Spellings = [Keyword<"_Null_unspecified">];
  let Documentation = [TypeNullUnspecifiedDocs];
}

// This is a marker used to indicate that an __unsafe_unretained qualifier was
// ignored because ARC is not enabled. The usual representation for this
// qualifier is as an ObjCOwnership attribute with Kind == "none".
def ObjCInertUnsafeUnretained : TypeAttr {
  let Spellings = [Keyword<"__unsafe_unretained">];
  let Documentation = [Undocumented];
}

def ObjCKindOf : TypeAttr {
  let Spellings = [Keyword<"__kindof">];
  let Documentation = [Undocumented];
}

def NoEscape : Attr {
  let Spellings = [Clang<"noescape">];
  let Subjects = SubjectList<[ParmVar]>;
  let Documentation = [NoEscapeDocs];
}

def AssumeAligned : InheritableAttr {
  let Spellings = [GCC<"assume_aligned">];
  let Subjects = SubjectList<[ObjCMethod, Function]>;
  let Args = [ExprArgument<"Alignment">, ExprArgument<"Offset", 1>];
  let Documentation = [AssumeAlignedDocs];
}

def AllocAlign : InheritableAttr {
  let Spellings = [GCC<"alloc_align">];
  let Subjects = SubjectList<[HasFunctionProto]>;
  let Args = [ParamIdxArgument<"ParamIndex">];
  let Documentation = [AllocAlignDocs];
}

def NoReturn : InheritableAttr {
  let Spellings = [GCC<"noreturn">, Declspec<"noreturn">];
  // FIXME: Does GCC allow this on the function instead?
  let Documentation = [Undocumented];
}

def NoInstrumentFunction : InheritableAttr {
  let Spellings = [GCC<"no_instrument_function">];
  let Subjects = SubjectList<[Function]>;
  let Documentation = [Undocumented];
  let SimpleHandler = 1;
}

def NotTailCalled : InheritableAttr {
  let Spellings = [Clang<"not_tail_called">];
  let Subjects = SubjectList<[Function]>;
  let Documentation = [NotTailCalledDocs];
}

def NoStackProtector : InheritableAttr {
  let Spellings = [Clang<"no_stack_protector">];
  let Subjects = SubjectList<[Function]>;
  let Documentation = [NoStackProtectorDocs];
  let SimpleHandler = 1;
}

def NoThrow : InheritableAttr {
  let Spellings = [GCC<"nothrow">, Declspec<"nothrow">];
  let Subjects = SubjectList<[FunctionLike]>;
  let Documentation = [NoThrowDocs];
}

def NvWeak : IgnoredAttr {
  // No Declspec spelling of this attribute; the CUDA headers use
  // __attribute__((nv_weak)) unconditionally. Does not receive an [[]]
  // spelling because it is a CUDA attribute.
  let Spellings = [GNU<"nv_weak">];
  let LangOpts = [CUDA];
}

def ObjCBridge : InheritableAttr {
  let Spellings = [Clang<"objc_bridge">];
  let Subjects = SubjectList<[Record, TypedefName], ErrorDiag>;
  let Args = [IdentifierArgument<"BridgedType">];
  let Documentation = [Undocumented];
}

def ObjCBridgeMutable : InheritableAttr {
  let Spellings = [Clang<"objc_bridge_mutable">];
  let Subjects = SubjectList<[Record], ErrorDiag>;
  let Args = [IdentifierArgument<"BridgedType">];
  let Documentation = [Undocumented];
}

def ObjCBridgeRelated : InheritableAttr {
  let Spellings = [Clang<"objc_bridge_related">];
  let Subjects = SubjectList<[Record], ErrorDiag>;
  let Args = [IdentifierArgument<"RelatedClass">,
          IdentifierArgument<"ClassMethod">,
          IdentifierArgument<"InstanceMethod">];
  let HasCustomParsing = 1;
  let Documentation = [Undocumented];
}

def NSErrorDomain : InheritableAttr {
  let Spellings = [GNU<"ns_error_domain">];
  let Subjects = SubjectList<[Enum], ErrorDiag>;
  let Args = [DeclArgument<Var, "ErrorDomain">];
  let Documentation = [NSErrorDomainDocs];
}

def NSReturnsRetained : DeclOrTypeAttr {
  let Spellings = [Clang<"ns_returns_retained">];
//  let Subjects = SubjectList<[ObjCMethod, ObjCProperty, Function]>;
  let Documentation = [RetainBehaviorDocs];
}

def NSReturnsNotRetained : InheritableAttr {
  let Spellings = [Clang<"ns_returns_not_retained">];
//  let Subjects = SubjectList<[ObjCMethod, ObjCProperty, Function]>;
  let Documentation = [RetainBehaviorDocs];
}

def NSReturnsAutoreleased : InheritableAttr {
  let Spellings = [Clang<"ns_returns_autoreleased">];
//  let Subjects = SubjectList<[ObjCMethod, ObjCProperty, Function]>;
  let Documentation = [RetainBehaviorDocs];
}

def NSConsumesSelf : InheritableAttr {
  let Spellings = [Clang<"ns_consumes_self">];
  let Subjects = SubjectList<[ObjCMethod]>;
  let Documentation = [RetainBehaviorDocs];
  let SimpleHandler = 1;
}

def NSConsumed : InheritableParamAttr {
  let Spellings = [Clang<"ns_consumed">];
  let Subjects = SubjectList<[ParmVar]>;
  let Documentation = [RetainBehaviorDocs];
}

def ObjCException : InheritableAttr {
  let Spellings = [Clang<"objc_exception">];
  let Subjects = SubjectList<[ObjCInterface], ErrorDiag>;
  let Documentation = [Undocumented];
  let SimpleHandler = 1;
}

def ObjCMethodFamily : InheritableAttr {
  let Spellings = [Clang<"objc_method_family">];
  let Subjects = SubjectList<[ObjCMethod], ErrorDiag>;
  let Args = [EnumArgument<"Family", "FamilyKind",
               ["none", "alloc", "copy", "init", "mutableCopy", "new"],
               ["OMF_None", "OMF_alloc", "OMF_copy", "OMF_init",
                "OMF_mutableCopy", "OMF_new"]>];
  let Documentation = [ObjCMethodFamilyDocs];
}

def ObjCNSObject : InheritableAttr {
  let Spellings = [Clang<"NSObject">];
  let Documentation = [Undocumented];
}

def ObjCIndependentClass : InheritableAttr {
  let Spellings = [Clang<"objc_independent_class">];
  let Documentation = [Undocumented];
}

def ObjCPreciseLifetime : InheritableAttr {
  let Spellings = [Clang<"objc_precise_lifetime">];
  let Subjects = SubjectList<[Var], ErrorDiag>;
  let Documentation = [Undocumented];
}

def ObjCReturnsInnerPointer : InheritableAttr {
  let Spellings = [Clang<"objc_returns_inner_pointer">];
  let Subjects = SubjectList<[ObjCMethod, ObjCProperty], ErrorDiag>;
  let Documentation = [Undocumented];
}

def ObjCRequiresSuper : InheritableAttr {
  let Spellings = [Clang<"objc_requires_super">];
  let Subjects = SubjectList<[ObjCMethod], ErrorDiag>;
  let Documentation = [ObjCRequiresSuperDocs];
}

def ObjCRootClass : InheritableAttr {
  let Spellings = [Clang<"objc_root_class">];
  let Subjects = SubjectList<[ObjCInterface], ErrorDiag>;
  let Documentation = [Undocumented];
  let SimpleHandler = 1;
}

def ObjCNonLazyClass : Attr {
  let Spellings = [Clang<"objc_nonlazy_class">];
  let Subjects = SubjectList<[ObjCInterface, ObjCImpl], ErrorDiag>;
  let LangOpts = [ObjC];
  let Documentation = [ObjCNonLazyClassDocs];
  let SimpleHandler = 1;
}

def ObjCSubclassingRestricted : InheritableAttr {
  let Spellings = [Clang<"objc_subclassing_restricted">];
  let Subjects = SubjectList<[ObjCInterface], ErrorDiag>;
  let Documentation = [ObjCSubclassingRestrictedDocs];
  let SimpleHandler = 1;
}

def ObjCExplicitProtocolImpl : InheritableAttr {
  let Spellings = [Clang<"objc_protocol_requires_explicit_implementation">];
  let Subjects = SubjectList<[ObjCProtocol], ErrorDiag>;
  let Documentation = [Undocumented];
}

def ObjCDesignatedInitializer : Attr {
  let Spellings = [Clang<"objc_designated_initializer">];
  let Subjects = SubjectList<[ObjCMethod], ErrorDiag>;
  let Documentation = [Undocumented];
}

def ObjCDirect : Attr {
  let Spellings = [Clang<"objc_direct">];
  let Subjects = SubjectList<[ObjCMethod], ErrorDiag>;
  let LangOpts = [ObjC];
  let Documentation = [ObjCDirectDocs];
}

def ObjCDirectMembers : Attr {
  let Spellings = [Clang<"objc_direct_members">];
  let Subjects = SubjectList<[ObjCImpl, ObjCInterface, ObjCCategory], ErrorDiag>;
  let LangOpts = [ObjC];
  let Documentation = [ObjCDirectMembersDocs];
}

def ObjCNonRuntimeProtocol : Attr {
  let Spellings = [Clang<"objc_non_runtime_protocol">];
  let Subjects = SubjectList<[ObjCProtocol], ErrorDiag>;
  let LangOpts = [ObjC];
  let Documentation = [ObjCNonRuntimeProtocolDocs];
}

def ObjCRuntimeName : Attr {
  let Spellings = [Clang<"objc_runtime_name">];
  let Subjects = SubjectList<[ObjCInterface, ObjCProtocol], ErrorDiag>;
  let Args = [StringArgument<"MetadataName">];
  let Documentation = [ObjCRuntimeNameDocs];
}

def ObjCRuntimeVisible : Attr {
  let Spellings = [Clang<"objc_runtime_visible">];
  let Subjects = SubjectList<[ObjCInterface], ErrorDiag>;
  let Documentation = [ObjCRuntimeVisibleDocs];
  let SimpleHandler = 1;
}

def ObjCClassStub : Attr {
  let Spellings = [Clang<"objc_class_stub">];
  let Subjects = SubjectList<[ObjCInterface], ErrorDiag>;
  let Documentation = [ObjCClassStubDocs];
  let LangOpts = [ObjCNonFragileRuntime];
  let SimpleHandler = 1;
}

def ObjCBoxable : Attr {
  let Spellings = [Clang<"objc_boxable">];
  let Subjects = SubjectList<[Record], ErrorDiag>;
  let Documentation = [ObjCBoxableDocs];
}

def OptimizeNone : InheritableAttr {
  let Spellings = [Clang<"optnone">];
  let Subjects = SubjectList<[Function, ObjCMethod]>;
  let Documentation = [OptnoneDocs];
}

def Overloadable : Attr {
  let Spellings = [Clang<"overloadable">];
  let Subjects = SubjectList<[Function], ErrorDiag>;
  let Documentation = [OverloadableDocs];
  let SimpleHandler = 1;
}

def Override : InheritableAttr {
  let Spellings = [Keyword<"override">];
  let SemaHandler = 0;
  let Documentation = [Undocumented];
}

def Ownership : InheritableAttr {
  let Spellings = [Clang<"ownership_holds">, Clang<"ownership_returns">,
                   Clang<"ownership_takes">];
  let Accessors = [Accessor<"isHolds", [Clang<"ownership_holds">]>,
                   Accessor<"isReturns", [Clang<"ownership_returns">]>,
                   Accessor<"isTakes", [Clang<"ownership_takes">]>];
  let AdditionalMembers = [{
    enum OwnershipKind { Holds, Returns, Takes };
    OwnershipKind getOwnKind() const {
      return isHolds() ? Holds :
             isTakes() ? Takes :
             Returns;
    }
  }];
  let Args = [IdentifierArgument<"Module">,
              VariadicParamIdxArgument<"Args">];
  let Subjects = SubjectList<[HasFunctionProto]>;
  let Documentation = [Undocumented];
}

def Packed : InheritableAttr {
  let Spellings = [GCC<"packed">];
//  let Subjects = [Tag, Field];
  let Documentation = [Undocumented];
}

def IntelOclBicc : DeclOrTypeAttr {
  let Spellings = [Clang<"intel_ocl_bicc", 0>];
//  let Subjects = [Function, ObjCMethod];
  let Documentation = [Undocumented];
}

def Pcs : DeclOrTypeAttr {
  let Spellings = [GCC<"pcs">];
  let Args = [EnumArgument<"PCS", "PCSType",
                           ["aapcs", "aapcs-vfp"],
                           ["AAPCS", "AAPCS_VFP"]>];
//  let Subjects = [Function, ObjCMethod];
  let Documentation = [PcsDocs];
}

def AArch64VectorPcs: DeclOrTypeAttr {
  let Spellings = [Clang<"aarch64_vector_pcs">];
  let Documentation = [AArch64VectorPcsDocs];
}

def Pure : InheritableAttr {
  let Spellings = [GCC<"pure">];
  let Documentation = [Undocumented];
  let SimpleHandler = 1;
}

def Regparm : TypeAttr {
  let Spellings = [GCC<"regparm">];
  let Args = [UnsignedArgument<"NumParams">];
  let Documentation = [RegparmDocs];
  // Represented as part of the enclosing function type.
  let ASTNode = 0;
}

def SwiftAsyncName : InheritableAttr {
  let Spellings = [GNU<"swift_async_name">];
  let Args = [StringArgument<"Name">];
  let Subjects = SubjectList<[ObjCMethod, Function], ErrorDiag>;
  let Documentation = [SwiftAsyncNameDocs];
}

def SwiftAttr : InheritableAttr {
  let Spellings = [GNU<"swift_attr">];
  let Args = [StringArgument<"Attribute">];
  let Documentation = [SwiftAttrDocs];
}

def SwiftBridge : InheritableAttr {
  let Spellings = [GNU<"swift_bridge">];
  let Args = [StringArgument<"SwiftType">];
  let Subjects = SubjectList<[Tag, TypedefName, ObjCInterface, ObjCProtocol],
                             ErrorDiag>;
  let Documentation = [SwiftBridgeDocs];
}

def SwiftBridgedTypedef : InheritableAttr {
  let Spellings = [GNU<"swift_bridged_typedef">];
  let Subjects = SubjectList<[TypedefName], ErrorDiag>;
  let Documentation = [SwiftBridgedTypedefDocs];
}

def SwiftObjCMembers : Attr {
  let Spellings = [GNU<"swift_objc_members">];
  let Subjects = SubjectList<[ObjCInterface], ErrorDiag>;
  let Documentation = [SwiftObjCMembersDocs];
}

def SwiftError : InheritableAttr {
  let Spellings = [GNU<"swift_error">];
  let Args = [
      EnumArgument<"Convention", "ConventionKind",
                   ["none", "nonnull_error", "null_result", "zero_result", "nonzero_result"],
                   ["None", "NonNullError", "NullResult", "ZeroResult", "NonZeroResult"]>
  ];
  let Subjects = SubjectList<[Function, ObjCMethod], ErrorDiag>;
  let Documentation = [SwiftErrorDocs];
}

def SwiftName : InheritableAttr {
  let Spellings = [GNU<"swift_name">];
  let Args = [StringArgument<"Name">];
  let Documentation = [SwiftNameDocs];
}

def SwiftNewType : InheritableAttr {
  let Spellings = [GNU<"swift_newtype">, GNU<"swift_wrapper">];
  let Args = [EnumArgument<"NewtypeKind", "NewtypeKind",
                           ["struct", "enum"], ["NK_Struct", "NK_Enum"]>];
  let Subjects = SubjectList<[TypedefName], ErrorDiag>;
  let Documentation = [SwiftNewTypeDocs];
  let HasCustomParsing = 1;
}

def SwiftPrivate : InheritableAttr {
  let Spellings = [GNU<"swift_private">];
  let Documentation = [SwiftPrivateDocs];
}

def NoDeref : TypeAttr {
  let Spellings = [Clang<"noderef">];
  let Documentation = [NoDerefDocs];
}

// Default arguments in ReqWorkGroupSize can be used only with
// intel::reqd_work_group_size spelling.
def ReqdWorkGroupSize : InheritableAttr {
  let Spellings = [GNU<"reqd_work_group_size">,
                   CXX11<"intel","reqd_work_group_size">,
                   CXX11<"cl","reqd_work_group_size">];
  let Args = [ExprArgument<"XDim">,
              ExprArgument<"YDim", /*optional*/1>,
              ExprArgument<"ZDim", /*optional*/1>];
  let Subjects = SubjectList<[Function], ErrorDiag>;
  let AdditionalMembers = [{
    ArrayRef<const Expr *> dimensions() const {
      return {getXDim(), getYDim(), getZDim()};
    }
    Optional<llvm::APSInt> getXDimVal(ASTContext &Ctx) const {
      return getXDim()->getIntegerConstantExpr(Ctx);
    }
    Optional<llvm::APSInt> getYDimVal(ASTContext &Ctx) const {
      return getYDim()->getIntegerConstantExpr(Ctx);
    }
    Optional<llvm::APSInt> getZDimVal(ASTContext &Ctx) const {
      return getZDim()->getIntegerConstantExpr(Ctx);
    }
  }];
  let Documentation = [ReqdWorkGroupSizeAttrDocs];
  let SupportsNonconformingLambdaSyntax = 1;
}

def WorkGroupSizeHint :  InheritableAttr {
  // Does not have a [[]] spelling because it is an OpenCL-related attribute.
  let Spellings = [GNU<"work_group_size_hint">];
  let Args = [UnsignedArgument<"XDim">,
              UnsignedArgument<"YDim">,
              UnsignedArgument<"ZDim">];
  let Subjects = SubjectList<[Function], ErrorDiag>;
  let Documentation = [Undocumented];
}

def InitPriority : InheritableAttr, TargetSpecificAttr<TargetSupportsInitPriority> {
  let Spellings = [GCC<"init_priority", /*AllowInC*/0>];
  let Args = [UnsignedArgument<"Priority">];
  let Subjects = SubjectList<[Var], ErrorDiag>;
  let Documentation = [InitPriorityDocs];
}

def Section : InheritableAttr {
  let Spellings = [GCC<"section">, Declspec<"allocate">];
  let Args = [StringArgument<"Name">];
  let Subjects =
      SubjectList<[ Function, GlobalVar, ObjCMethod, ObjCProperty ], ErrorDiag>;
  let Documentation = [SectionDocs];
}

// This is used for `__declspec(code_seg("segname"))`, but not for
// `#pragma code_seg("segname")`.
def CodeSeg : InheritableAttr {
  let Spellings = [Declspec<"code_seg">];
  let Args = [StringArgument<"Name">];
  let Subjects = SubjectList<[Function, CXXRecord], ErrorDiag>;
  let Documentation = [CodeSegDocs];
}

def PragmaClangBSSSection : InheritableAttr {
  // This attribute has no spellings as it is only ever created implicitly.
  let Spellings = [];
  let Args = [StringArgument<"Name">];
  let Subjects = SubjectList<[GlobalVar], ErrorDiag>;
  let Documentation = [Undocumented];
}

def PragmaClangDataSection : InheritableAttr {
  // This attribute has no spellings as it is only ever created implicitly.
  let Spellings = [];
  let Args = [StringArgument<"Name">];
  let Subjects = SubjectList<[GlobalVar], ErrorDiag>;
  let Documentation = [Undocumented];
}

def PragmaClangRodataSection : InheritableAttr {
  // This attribute has no spellings as it is only ever created implicitly.
  let Spellings = [];
  let Args = [StringArgument<"Name">];
  let Subjects = SubjectList<[GlobalVar], ErrorDiag>;
  let Documentation = [Undocumented];
}

def PragmaClangRelroSection : InheritableAttr {
  // This attribute has no spellings as it is only ever created implicitly.
  let Spellings = [];
  let Args = [StringArgument<"Name">];
  let Subjects = SubjectList<[GlobalVar], ErrorDiag>;
  let Documentation = [Undocumented];
}

def StrictFP : InheritableAttr {
  // This attribute has no spellings as it is only ever created implicitly.
  // Function uses strict floating point operations.
  let Spellings = [];
  let Subjects = SubjectList<[Function]>;
  let Documentation = [Undocumented];
}

def PragmaClangTextSection : InheritableAttr {
  // This attribute has no spellings as it is only ever created implicitly.
  let Spellings = [];
  let Args = [StringArgument<"Name">];
  let Subjects = SubjectList<[Function], ErrorDiag>;
  let Documentation = [Undocumented];
}

def Sentinel : InheritableAttr {
  let Spellings = [GCC<"sentinel">];
  let Args = [DefaultIntArgument<"Sentinel", 0>,
              DefaultIntArgument<"NullPos", 0>];
//  let Subjects = SubjectList<[Function, ObjCMethod, Block, Var]>;
  let Documentation = [Undocumented];
}

def StdCall : DeclOrTypeAttr {
  let Spellings = [GCC<"stdcall">, Keyword<"__stdcall">, Keyword<"_stdcall">];
//  let Subjects = [Function, ObjCMethod];
  let Documentation = [StdCallDocs];
}

def SwiftCall : DeclOrTypeAttr {
  let Spellings = [Clang<"swiftcall">];
//  let Subjects = SubjectList<[Function]>;
  let Documentation = [SwiftCallDocs];
}

def SwiftContext : ParameterABIAttr {
  let Spellings = [Clang<"swift_context">];
  let Documentation = [SwiftContextDocs];
}

def SwiftErrorResult : ParameterABIAttr {
  let Spellings = [Clang<"swift_error_result">];
  let Documentation = [SwiftErrorResultDocs];
}

def SwiftIndirectResult : ParameterABIAttr {
  let Spellings = [Clang<"swift_indirect_result">];
  let Documentation = [SwiftIndirectResultDocs];
}

def SwiftAsync : InheritableAttr {
  let Spellings = [Clang<"swift_async">];
  let Subjects = SubjectList<[Function, ObjCMethod]>;
  let Args = [EnumArgument<"Kind", "Kind",
                ["none", "swift_private", "not_swift_private"],
                ["None", "SwiftPrivate", "NotSwiftPrivate"]>,
              ParamIdxArgument<"CompletionHandlerIndex", /*opt=*/1>];
  let Documentation = [SwiftAsyncDocs];
}

def SwiftAsyncError : InheritableAttr {
  let Spellings = [Clang<"swift_async_error">];
  let Subjects = SubjectList<[Function, ObjCMethod]>;
  let Args = [EnumArgument<"Convention", "ConventionKind",
              ["none", "nonnull_error", "zero_argument", "nonzero_argument"],
              ["None", "NonNullError", "ZeroArgument", "NonZeroArgument"]>,
              UnsignedArgument<"HandlerParamIdx", /*opt=*/1>];
  let Documentation = [SwiftAsyncErrorDocs];
}

def Suppress : StmtAttr {
  let Spellings = [CXX11<"gsl", "suppress">];
  let Args = [VariadicStringArgument<"DiagnosticIdentifiers">];
  let Documentation = [SuppressDocs];
}

def SysVABI : DeclOrTypeAttr {
  let Spellings = [GCC<"sysv_abi">];
//  let Subjects = [Function, ObjCMethod];
  let Documentation = [Undocumented];
}

def ThisCall : DeclOrTypeAttr {
  let Spellings = [GCC<"thiscall">, Keyword<"__thiscall">,
                   Keyword<"_thiscall">];
//  let Subjects = [Function, ObjCMethod];
  let Documentation = [ThisCallDocs];
}

def VectorCall : DeclOrTypeAttr {
  let Spellings = [Clang<"vectorcall">, Keyword<"__vectorcall">,
                   Keyword<"_vectorcall">];
//  let Subjects = [Function, ObjCMethod];
  let Documentation = [VectorCallDocs];
}

def Pascal : DeclOrTypeAttr {
  let Spellings = [Clang<"pascal">, Keyword<"__pascal">, Keyword<"_pascal">];
//  let Subjects = [Function, ObjCMethod];
  let Documentation = [Undocumented];
}

def PreferredName : InheritableAttr {
  let Spellings = [Clang<"preferred_name", /*AllowInC*/0>];
  let Subjects = SubjectList<[ClassTmpl]>;
  let Args = [TypeArgument<"TypedefType">];
  let Documentation = [PreferredNameDocs];
  let InheritEvenIfAlreadyPresent = 1;
  let MeaningfulToClassTemplateDefinition = 1;
  let TemplateDependent = 1;
}

def PreserveMost : DeclOrTypeAttr {
  let Spellings = [Clang<"preserve_most">];
  let Documentation = [PreserveMostDocs];
}

def PreserveAll : DeclOrTypeAttr {
  let Spellings = [Clang<"preserve_all">];
  let Documentation = [PreserveAllDocs];
}

def Target : InheritableAttr {
  let Spellings = [GCC<"target">];
  let Args = [StringArgument<"featuresStr">];
  let Subjects = SubjectList<[Function], ErrorDiag>;
  let Documentation = [TargetDocs];
  let AdditionalMembers = [{
    ParsedTargetAttr parse() const {
      return parse(getFeaturesStr());
    }

    StringRef getArchitecture() const {
      StringRef Features = getFeaturesStr();
      if (Features == "default") return {};

      SmallVector<StringRef, 1> AttrFeatures;
      Features.split(AttrFeatures, ",");

      for (auto &Feature : AttrFeatures) {
        Feature = Feature.trim();
        if (Feature.startswith("arch="))
          return Feature.drop_front(sizeof("arch=") - 1);
      }
      return "";
    }

    // Gets the list of features as simple string-refs with no +/- or 'no-'.
    // Only adds the items to 'Out' that are additions.
    void getAddedFeatures(llvm::SmallVectorImpl<StringRef> &Out) const {
      StringRef Features = getFeaturesStr();
      if (Features == "default") return;

      SmallVector<StringRef, 1> AttrFeatures;
      Features.split(AttrFeatures, ",");

      for (auto &Feature : AttrFeatures) {
        Feature = Feature.trim();

        if (!Feature.startswith("no-") && !Feature.startswith("arch=") &&
            !Feature.startswith("fpmath=") && !Feature.startswith("tune="))
          Out.push_back(Feature);
      }
    }

    template<class Compare>
    ParsedTargetAttr parse(Compare cmp) const {
      ParsedTargetAttr Attrs = parse();
      llvm::sort(std::begin(Attrs.Features), std::end(Attrs.Features), cmp);
      return Attrs;
    }

    bool isDefaultVersion() const { return getFeaturesStr() == "default"; }

    static ParsedTargetAttr parse(StringRef Features) {
      ParsedTargetAttr Ret;
      if (Features == "default") return Ret;
      SmallVector<StringRef, 1> AttrFeatures;
      Features.split(AttrFeatures, ",");

      // Grab the various features and prepend a "+" to turn on the feature to
      // the backend and add them to our existing set of features.
      for (auto &Feature : AttrFeatures) {
        // Go ahead and trim whitespace rather than either erroring or
        // accepting it weirdly.
        Feature = Feature.trim();

        // TODO: Support the fpmath option. It will require checking
        // overall feature validity for the function with the rest of the
        // attributes on the function.
        if (Feature.startswith("fpmath="))
          continue;

        if (Feature.startswith("branch-protection=")) {
          Ret.BranchProtection = Feature.split('=').second.trim();
          continue;
        }

        // While we're here iterating check for a different target cpu.
        if (Feature.startswith("arch=")) {
          if (!Ret.Architecture.empty())
            Ret.DuplicateArchitecture = true;
          else
            Ret.Architecture = Feature.split("=").second.trim();
        } else if (Feature.startswith("tune=")) {
          if (!Ret.Tune.empty())
            Ret.DuplicateTune = true;
          else
            Ret.Tune = Feature.split("=").second.trim();
        } else if (Feature.startswith("no-"))
          Ret.Features.push_back("-" + Feature.split("-").second.str());
        else
          Ret.Features.push_back("+" + Feature.str());
      }
      return Ret;
    }
  }];
}

def MinVectorWidth : InheritableAttr {
  let Spellings = [Clang<"min_vector_width">];
  let Args = [UnsignedArgument<"VectorWidth">];
  let Subjects = SubjectList<[Function], ErrorDiag>;
  let Documentation = [MinVectorWidthDocs];
}

def TransparentUnion : InheritableAttr {
  let Spellings = [GCC<"transparent_union">];
//  let Subjects = SubjectList<[Record, TypedefName]>;
  let Documentation = [TransparentUnionDocs];
  let LangOpts = [COnly];
}

def Unavailable : InheritableAttr {
  let Spellings = [Clang<"unavailable">];
  let Args = [StringArgument<"Message", 1>,
              EnumArgument<"ImplicitReason", "ImplicitReason",
                ["", "", "", ""],
                ["IR_None",
                 "IR_ARCForbiddenType",
                 "IR_ForbiddenWeak",
                 "IR_ARCForbiddenConversion",
                 "IR_ARCInitReturnsUnrelated",
                 "IR_ARCFieldWithOwnership"], 1, /*fake*/ 1>];
  let Documentation = [Undocumented];
}

def DiagnoseIf : InheritableAttr {
  // Does not have a [[]] spelling because this attribute requires the ability
  // to parse function arguments but the attribute is not written in the type
  // position.
  let Spellings = [GNU<"diagnose_if">];
  let Subjects = SubjectList<[Function, ObjCMethod, ObjCProperty]>;
  let Args = [ExprArgument<"Cond">, StringArgument<"Message">,
              EnumArgument<"DiagnosticType",
                           "DiagnosticType",
                           ["error", "warning"],
                           ["DT_Error", "DT_Warning"]>,
              BoolArgument<"ArgDependent", 0, /*fake*/ 1>,
              DeclArgument<Named, "Parent", 0, /*fake*/ 1>];
  let InheritEvenIfAlreadyPresent = 1;
  let LateParsed = 1;
  let AdditionalMembers = [{
    bool isError() const { return diagnosticType == DT_Error; }
    bool isWarning() const { return diagnosticType == DT_Warning; }
  }];
  let TemplateDependent = 1;
  let Documentation = [DiagnoseIfDocs];
}

def ArcWeakrefUnavailable : InheritableAttr {
  let Spellings = [Clang<"objc_arc_weak_reference_unavailable">];
  let Subjects = SubjectList<[ObjCInterface], ErrorDiag>;
  let Documentation = [Undocumented];
  let SimpleHandler = 1;
}

def ObjCGC : TypeAttr {
  let Spellings = [Clang<"objc_gc">];
  let Args = [IdentifierArgument<"Kind">];
  let Documentation = [Undocumented];
}

def ObjCOwnership : DeclOrTypeAttr {
  let Spellings = [Clang<"objc_ownership">];
  let Args = [IdentifierArgument<"Kind">];
  let Documentation = [Undocumented];
}

def ObjCRequiresPropertyDefs : InheritableAttr {
  let Spellings = [Clang<"objc_requires_property_definitions">];
  let Subjects = SubjectList<[ObjCInterface], ErrorDiag>;
  let Documentation = [Undocumented];
  let SimpleHandler = 1;
}

def Unused : InheritableAttr {
  let Spellings = [CXX11<"", "maybe_unused", 201603>, GCC<"unused">,
                   C2x<"", "maybe_unused", 201904>];
  let Subjects = SubjectList<[Var, ObjCIvar, Type, Enum, EnumConstant, Label,
                              Field, ObjCMethod, FunctionLike]>;
  let Documentation = [WarnMaybeUnusedDocs];
}

def Used : InheritableAttr {
  let Spellings = [GCC<"used">];
  let Subjects = SubjectList<[NonLocalVar, Function, ObjCMethod]>;
  let Documentation = [UsedDocs];
  let SimpleHandler = 1;
}

def Retain : InheritableAttr {
  let Spellings = [GCC<"retain">];
  let Subjects = SubjectList<[NonLocalVar, Function, ObjCMethod]>;
  let Documentation = [RetainDocs];
  let SimpleHandler = 1;
}

def Uuid : InheritableAttr {
  let Spellings = [Declspec<"uuid">, Microsoft<"uuid">];
  let Args = [StringArgument<"Guid">,
              DeclArgument<MSGuid, "GuidDecl", 0, /*fake=*/1>];
  let Subjects = SubjectList<[Record, Enum]>;
  // FIXME: Allow expressing logical AND for LangOpts. Our condition should be:
  // CPlusPlus && (MicrosoftExt || Borland)
  let LangOpts = [MicrosoftExt, Borland];
  let Documentation = [Undocumented];
}

def VectorSize : TypeAttr {
  let Spellings = [GCC<"vector_size">];
  let Args = [ExprArgument<"NumBytes">];
  let Documentation = [Undocumented];
  // Represented as VectorType instead.
  let ASTNode = 0;
}

def VecTypeHint : InheritableAttr {
  // Does not have a [[]] spelling because it is an OpenCL-related attribute.
  let Spellings = [GNU<"vec_type_hint">];
  let Args = [TypeArgument<"TypeHint">];
  let Subjects = SubjectList<[Function], ErrorDiag>;
  let Documentation = [Undocumented];
}

def MatrixType : TypeAttr {
  let Spellings = [Clang<"matrix_type">];
  let Subjects = SubjectList<[TypedefName], ErrorDiag>;
  let Args = [ExprArgument<"NumRows">, ExprArgument<"NumColumns">];
  let Documentation = [Undocumented];
  let ASTNode = 0;
  let PragmaAttributeSupport = 0;
}

def Visibility : InheritableAttr {
  let Clone = 0;
  let Spellings = [GCC<"visibility">];
  let Args = [EnumArgument<"Visibility", "VisibilityType",
                           ["default", "hidden", "internal", "protected"],
                           ["Default", "Hidden", "Hidden", "Protected"]>];
  let MeaningfulToClassTemplateDefinition = 1;
  let Documentation = [Undocumented];
}

def TypeVisibility : InheritableAttr {
  let Clone = 0;
  let Spellings = [Clang<"type_visibility">];
  let Args = [EnumArgument<"Visibility", "VisibilityType",
                           ["default", "hidden", "internal", "protected"],
                           ["Default", "Hidden", "Hidden", "Protected"]>];
//  let Subjects = [Tag, ObjCInterface, Namespace];
  let Documentation = [Undocumented];
}

def VecReturn : InheritableAttr {
  // This attribute does not have a C [[]] spelling because it only appertains
  // to C++ struct/class/union.
  // FIXME: should this attribute have a CPlusPlus language option?
  let Spellings = [Clang<"vecreturn", 0>];
  let Subjects = SubjectList<[CXXRecord], ErrorDiag>;
  let Documentation = [Undocumented];
}

def WarnUnused : InheritableAttr {
  let Spellings = [GCC<"warn_unused">];
  let Subjects = SubjectList<[Record]>;
  let Documentation = [Undocumented];
  let SimpleHandler = 1;
}

def WarnUnusedResult : InheritableAttr {
  let Spellings = [CXX11<"", "nodiscard", 201907>,
                   C2x<"", "nodiscard", 201904>,
                   CXX11<"clang", "warn_unused_result">,
                   GCC<"warn_unused_result">];
  let Subjects = SubjectList<[ObjCMethod, Enum, Record, FunctionLike]>;
  let Args = [StringArgument<"Message", 1>];
  let Documentation = [WarnUnusedResultsDocs];
  let AdditionalMembers = [{
    // Check whether this the C++11 nodiscard version, even in non C++11
    // spellings.
    bool IsCXX11NoDiscard() const {
      return this->getSemanticSpelling() == CXX11_nodiscard;
    }
  }];
}

def Weak : InheritableAttr {
  let Spellings = [GCC<"weak">];
  let Subjects = SubjectList<[Var, Function, CXXRecord]>;
  let Documentation = [Undocumented];
  let SimpleHandler = 1;
}

def WeakImport : InheritableAttr {
  let Spellings = [Clang<"weak_import">];
  let Documentation = [Undocumented];
}

def WeakRef : InheritableAttr {
  let Spellings = [GCC<"weakref">];
  // A WeakRef that has an argument is treated as being an AliasAttr
  let Args = [StringArgument<"Aliasee", 1>];
  let Subjects = SubjectList<[Var, Function], ErrorDiag>;
  let Documentation = [Undocumented];
}

def LTOVisibilityPublic : InheritableAttr {
  let Spellings = [Clang<"lto_visibility_public">];
  let Subjects = SubjectList<[Record]>;
  let Documentation = [LTOVisibilityDocs];
  let SimpleHandler = 1;
}

def AnyX86Interrupt : InheritableAttr, TargetSpecificAttr<TargetAnyX86> {
  // NOTE: If you add any additional spellings, ARMInterrupt's,
  // M68kInterrupt's, MSP430Interrupt's and MipsInterrupt's spellings must match.
  let Spellings = [GCC<"interrupt">];
  let Subjects = SubjectList<[HasFunctionProto]>;
  let ParseKind = "Interrupt";
  let HasCustomParsing = 1;
  let Documentation = [Undocumented];
}

def AnyX86NoCallerSavedRegisters : InheritableAttr,
                                   TargetSpecificAttr<TargetAnyX86> {
  let Spellings = [GCC<"no_caller_saved_registers">];
  let Documentation = [AnyX86NoCallerSavedRegistersDocs];
  let SimpleHandler = 1;
}

def AnyX86NoCfCheck : DeclOrTypeAttr, TargetSpecificAttr<TargetAnyX86>{
  let Spellings = [GCC<"nocf_check">];
  let Subjects = SubjectList<[FunctionLike]>;
  let Documentation = [AnyX86NoCfCheckDocs];
}

def X86ForceAlignArgPointer : InheritableAttr, TargetSpecificAttr<TargetAnyX86> {
  let Spellings = [GCC<"force_align_arg_pointer">];
  // Technically, this appertains to a FunctionDecl, but the target-specific
  // code silently allows anything function-like (such as typedefs or function
  // pointers), but does not apply the attribute to them.
  let Documentation = [X86ForceAlignArgPointerDocs];
}

def NoSanitize : InheritableAttr {
  let Spellings = [Clang<"no_sanitize">];
  let Args = [VariadicStringArgument<"Sanitizers">];
  let Subjects = SubjectList<[Function, ObjCMethod, GlobalVar], ErrorDiag>;
  let Documentation = [NoSanitizeDocs];
  let AdditionalMembers = [{
    SanitizerMask getMask() const {
      SanitizerMask Mask;
      for (auto SanitizerName : sanitizers()) {
        SanitizerMask ParsedMask =
            parseSanitizerValue(SanitizerName, /*AllowGroups=*/true);
        Mask |= expandSanitizerGroups(ParsedMask);
      }
      return Mask;
    }
  }];
}

// Attributes to disable a specific sanitizer. No new sanitizers should be added
// to this list; the no_sanitize attribute should be extended instead.
def NoSanitizeSpecific : InheritableAttr {
  let Spellings = [GCC<"no_address_safety_analysis">,
                   GCC<"no_sanitize_address">,
                   GCC<"no_sanitize_thread">,
                   Clang<"no_sanitize_memory">];
  let Subjects = SubjectList<[Function, GlobalVar], ErrorDiag>;
  let Documentation = [NoSanitizeAddressDocs, NoSanitizeThreadDocs,
                       NoSanitizeMemoryDocs];
  let ASTNode = 0;
}

def CFICanonicalJumpTable : InheritableAttr {
  let Spellings = [Clang<"cfi_canonical_jump_table">];
  let Subjects = SubjectList<[Function], ErrorDiag>;
  let Documentation = [CFICanonicalJumpTableDocs];
  let SimpleHandler = 1;
}

// C/C++ Thread safety attributes (e.g. for deadlock, data race checking)
// Not all of these attributes will be given a [[]] spelling. The attributes
// which require access to function parameter names cannot use the [[]] spelling
// because they are not written in the type position. Some attributes are given
// an updated captability-based name and the older name will only be supported
// under the GNU-style spelling.
def GuardedVar : InheritableAttr {
  let Spellings = [Clang<"guarded_var", 0>];
  let Subjects = SubjectList<[Field, SharedVar]>;
  let Documentation = [Undocumented];
  let SimpleHandler = 1;
}

def PtGuardedVar : InheritableAttr {
  let Spellings = [Clang<"pt_guarded_var", 0>];
  let Subjects = SubjectList<[Field, SharedVar]>;
  let Documentation = [Undocumented];
}

def Lockable : InheritableAttr {
  let Spellings = [GNU<"lockable">];
  let Subjects = SubjectList<[Record]>;
  let Documentation = [Undocumented];
  let ASTNode = 0;  // Replaced by Capability
}

def ScopedLockable : InheritableAttr {
  let Spellings = [Clang<"scoped_lockable", 0>];
  let Subjects = SubjectList<[Record]>;
  let Documentation = [Undocumented];
  let SimpleHandler = 1;
}

def Capability : InheritableAttr {
  let Spellings = [Clang<"capability", 0>, Clang<"shared_capability", 0>];
  let Subjects = SubjectList<[Record, TypedefName], ErrorDiag>;
  let Args = [StringArgument<"Name">];
  let Accessors = [Accessor<"isShared",
                    [Clang<"shared_capability", 0>]>];
  let Documentation = [Undocumented];
}

def AssertCapability : InheritableAttr {
  let Spellings = [Clang<"assert_capability", 0>,
                   Clang<"assert_shared_capability", 0>];
  let Subjects = SubjectList<[Function]>;
  let LateParsed = 1;
  let TemplateDependent = 1;
  let ParseArgumentsAsUnevaluated = 1;
  let InheritEvenIfAlreadyPresent = 1;
  let Args = [VariadicExprArgument<"Args">];
  let Accessors = [Accessor<"isShared",
                    [Clang<"assert_shared_capability", 0>]>];
  let Documentation = [AssertCapabilityDocs];
}

def AcquireCapability : InheritableAttr {
  let Spellings = [Clang<"acquire_capability", 0>,
                   Clang<"acquire_shared_capability", 0>,
                   GNU<"exclusive_lock_function">,
                   GNU<"shared_lock_function">];
  let Subjects = SubjectList<[Function]>;
  let LateParsed = 1;
  let TemplateDependent = 1;
  let ParseArgumentsAsUnevaluated = 1;
  let InheritEvenIfAlreadyPresent = 1;
  let Args = [VariadicExprArgument<"Args">];
  let Accessors = [Accessor<"isShared",
                    [Clang<"acquire_shared_capability", 0>,
                     GNU<"shared_lock_function">]>];
  let Documentation = [AcquireCapabilityDocs];
}

def TryAcquireCapability : InheritableAttr {
  let Spellings = [Clang<"try_acquire_capability", 0>,
                   Clang<"try_acquire_shared_capability", 0>];
  let Subjects = SubjectList<[Function],
                             ErrorDiag>;
  let LateParsed = 1;
  let TemplateDependent = 1;
  let ParseArgumentsAsUnevaluated = 1;
  let InheritEvenIfAlreadyPresent = 1;
  let Args = [ExprArgument<"SuccessValue">, VariadicExprArgument<"Args">];
  let Accessors = [Accessor<"isShared",
                    [Clang<"try_acquire_shared_capability", 0>]>];
  let Documentation = [TryAcquireCapabilityDocs];
}

def ReleaseCapability : InheritableAttr {
  let Spellings = [Clang<"release_capability", 0>,
                   Clang<"release_shared_capability", 0>,
                   Clang<"release_generic_capability", 0>,
                   Clang<"unlock_function", 0>];
  let Subjects = SubjectList<[Function]>;
  let LateParsed = 1;
  let TemplateDependent = 1;
  let ParseArgumentsAsUnevaluated = 1;
  let InheritEvenIfAlreadyPresent = 1;
  let Args = [VariadicExprArgument<"Args">];
  let Accessors = [Accessor<"isShared",
                    [Clang<"release_shared_capability", 0>]>,
                   Accessor<"isGeneric",
                     [Clang<"release_generic_capability", 0>,
                      Clang<"unlock_function", 0>]>];
  let Documentation = [ReleaseCapabilityDocs];
}

def RequiresCapability : InheritableAttr {
  let Spellings = [Clang<"requires_capability", 0>,
                   Clang<"exclusive_locks_required", 0>,
                   Clang<"requires_shared_capability", 0>,
                   Clang<"shared_locks_required", 0>];
  let Args = [VariadicExprArgument<"Args">];
  let LateParsed = 1;
  let TemplateDependent = 1;
  let ParseArgumentsAsUnevaluated = 1;
  let InheritEvenIfAlreadyPresent = 1;
  let Subjects = SubjectList<[Function]>;
  let Accessors = [Accessor<"isShared", [Clang<"requires_shared_capability", 0>,
                                         Clang<"shared_locks_required", 0>]>];
  let Documentation = [Undocumented];
}

def NoThreadSafetyAnalysis : InheritableAttr {
  let Spellings = [Clang<"no_thread_safety_analysis">];
  let Subjects = SubjectList<[Function]>;
  let Documentation = [Undocumented];
  let SimpleHandler = 1;
}

def GuardedBy : InheritableAttr {
  let Spellings = [GNU<"guarded_by">];
  let Args = [ExprArgument<"Arg">];
  let LateParsed = 1;
  let TemplateDependent = 1;
  let ParseArgumentsAsUnevaluated = 1;
  let InheritEvenIfAlreadyPresent = 1;
  let Subjects = SubjectList<[Field, SharedVar]>;
  let Documentation = [Undocumented];
}

def PtGuardedBy : InheritableAttr {
  let Spellings = [GNU<"pt_guarded_by">];
  let Args = [ExprArgument<"Arg">];
  let LateParsed = 1;
  let TemplateDependent = 1;
  let ParseArgumentsAsUnevaluated = 1;
  let InheritEvenIfAlreadyPresent = 1;
  let Subjects = SubjectList<[Field, SharedVar]>;
  let Documentation = [Undocumented];
}

def AcquiredAfter : InheritableAttr {
  let Spellings = [GNU<"acquired_after">];
  let Args = [VariadicExprArgument<"Args">];
  let LateParsed = 1;
  let TemplateDependent = 1;
  let ParseArgumentsAsUnevaluated = 1;
  let InheritEvenIfAlreadyPresent = 1;
  let Subjects = SubjectList<[Field, SharedVar]>;
  let Documentation = [Undocumented];
}

def AcquiredBefore : InheritableAttr {
  let Spellings = [GNU<"acquired_before">];
  let Args = [VariadicExprArgument<"Args">];
  let LateParsed = 1;
  let TemplateDependent = 1;
  let ParseArgumentsAsUnevaluated = 1;
  let InheritEvenIfAlreadyPresent = 1;
  let Subjects = SubjectList<[Field, SharedVar]>;
  let Documentation = [Undocumented];
}

def AssertExclusiveLock : InheritableAttr {
  let Spellings = [GNU<"assert_exclusive_lock">];
  let Args = [VariadicExprArgument<"Args">];
  let LateParsed = 1;
  let TemplateDependent = 1;
  let ParseArgumentsAsUnevaluated = 1;
  let InheritEvenIfAlreadyPresent = 1;
  let Subjects = SubjectList<[Function]>;
  let Documentation = [Undocumented];
}

def AssertSharedLock : InheritableAttr {
  let Spellings = [GNU<"assert_shared_lock">];
  let Args = [VariadicExprArgument<"Args">];
  let LateParsed = 1;
  let TemplateDependent = 1;
  let ParseArgumentsAsUnevaluated = 1;
  let InheritEvenIfAlreadyPresent = 1;
  let Subjects = SubjectList<[Function]>;
  let Documentation = [Undocumented];
}

// The first argument is an integer or boolean value specifying the return value
// of a successful lock acquisition.
def ExclusiveTrylockFunction : InheritableAttr {
  let Spellings = [GNU<"exclusive_trylock_function">];
  let Args = [ExprArgument<"SuccessValue">, VariadicExprArgument<"Args">];
  let LateParsed = 1;
  let TemplateDependent = 1;
  let ParseArgumentsAsUnevaluated = 1;
  let InheritEvenIfAlreadyPresent = 1;
  let Subjects = SubjectList<[Function]>;
  let Documentation = [Undocumented];
}

// The first argument is an integer or boolean value specifying the return value
// of a successful lock acquisition.
def SharedTrylockFunction : InheritableAttr {
  let Spellings = [GNU<"shared_trylock_function">];
  let Args = [ExprArgument<"SuccessValue">, VariadicExprArgument<"Args">];
  let LateParsed = 1;
  let TemplateDependent = 1;
  let ParseArgumentsAsUnevaluated = 1;
  let InheritEvenIfAlreadyPresent = 1;
  let Subjects = SubjectList<[Function]>;
  let Documentation = [Undocumented];
}

def LockReturned : InheritableAttr {
  let Spellings = [GNU<"lock_returned">];
  let Args = [ExprArgument<"Arg">];
  let LateParsed = 1;
  let TemplateDependent = 1;
  let ParseArgumentsAsUnevaluated = 1;
  let Subjects = SubjectList<[Function]>;
  let Documentation = [Undocumented];
}

def LocksExcluded : InheritableAttr {
  let Spellings = [GNU<"locks_excluded">];
  let Args = [VariadicExprArgument<"Args">];
  let LateParsed = 1;
  let TemplateDependent = 1;
  let ParseArgumentsAsUnevaluated = 1;
  let InheritEvenIfAlreadyPresent = 1;
  let Subjects = SubjectList<[Function]>;
  let Documentation = [Undocumented];
}

// C/C++ consumed attributes.

def Consumable : InheritableAttr {
  // This attribute does not have a C [[]] spelling because it only appertains
  // to C++ struct/class/union.
  // FIXME: should this attribute have a CPlusPlus language option?
  let Spellings = [Clang<"consumable", 0>];
  let Subjects = SubjectList<[CXXRecord]>;
  let Args = [EnumArgument<"DefaultState", "ConsumedState",
                           ["unknown", "consumed", "unconsumed"],
                           ["Unknown", "Consumed", "Unconsumed"]>];
  let Documentation = [ConsumableDocs];
}

def ConsumableAutoCast : InheritableAttr {
  // This attribute does not have a C [[]] spelling because it only appertains
  // to C++ struct/class/union.
  // FIXME: should this attribute have a CPlusPlus language option?
  let Spellings = [Clang<"consumable_auto_cast_state", 0>];
  let Subjects = SubjectList<[CXXRecord]>;
  let Documentation = [Undocumented];
  let SimpleHandler = 1;
}

def ConsumableSetOnRead : InheritableAttr {
  // This attribute does not have a C [[]] spelling because it only appertains
  // to C++ struct/class/union.
  // FIXME: should this attribute have a CPlusPlus language option?
  let Spellings = [Clang<"consumable_set_state_on_read", 0>];
  let Subjects = SubjectList<[CXXRecord]>;
  let Documentation = [Undocumented];
  let SimpleHandler = 1;
}

def CallableWhen : InheritableAttr {
  // This attribute does not have a C [[]] spelling because it only appertains
  // to C++ function (but doesn't require it to be a member function).
  // FIXME: should this attribute have a CPlusPlus language option?
  let Spellings = [Clang<"callable_when", 0>];
  let Subjects = SubjectList<[CXXMethod]>;
  let Args = [VariadicEnumArgument<"CallableStates", "ConsumedState",
                                   ["unknown", "consumed", "unconsumed"],
                                   ["Unknown", "Consumed", "Unconsumed"]>];
  let Documentation = [CallableWhenDocs];
}

def ParamTypestate : InheritableAttr {
  // This attribute does not have a C [[]] spelling because it only appertains
  // to a parameter whose type is a consumable C++ class.
  // FIXME: should this attribute have a CPlusPlus language option?
  let Spellings = [Clang<"param_typestate", 0>];
  let Subjects = SubjectList<[ParmVar]>;
  let Args = [EnumArgument<"ParamState", "ConsumedState",
                           ["unknown", "consumed", "unconsumed"],
                           ["Unknown", "Consumed", "Unconsumed"]>];
  let Documentation = [ParamTypestateDocs];
}

def ReturnTypestate : InheritableAttr {
  // This attribute does not have a C [[]] spelling because it only appertains
  // to a parameter or function return type that is a consumable C++ class.
  // FIXME: should this attribute have a CPlusPlus language option?
  let Spellings = [Clang<"return_typestate", 0>];
  let Subjects = SubjectList<[Function, ParmVar]>;
  let Args = [EnumArgument<"State", "ConsumedState",
                           ["unknown", "consumed", "unconsumed"],
                           ["Unknown", "Consumed", "Unconsumed"]>];
  let Documentation = [ReturnTypestateDocs];
}

def SetTypestate : InheritableAttr {
  // This attribute does not have a C [[]] spelling because it only appertains
  // to C++ function (but doesn't require it to be a member function).
  // FIXME: should this attribute have a CPlusPlus language option?
  let Spellings = [Clang<"set_typestate", 0>];
  let Subjects = SubjectList<[CXXMethod]>;
  let Args = [EnumArgument<"NewState", "ConsumedState",
                           ["unknown", "consumed", "unconsumed"],
                           ["Unknown", "Consumed", "Unconsumed"]>];
  let Documentation = [SetTypestateDocs];
}

def TestTypestate : InheritableAttr {
  // This attribute does not have a C [[]] spelling because it only appertains
  // to C++ function (but doesn't require it to be a member function).
  // FIXME: should this attribute have a CPlusPlus language option?
  let Spellings = [Clang<"test_typestate", 0>];
  let Subjects = SubjectList<[CXXMethod]>;
  let Args = [EnumArgument<"TestState", "ConsumedState",
                           ["consumed", "unconsumed"],
                           ["Consumed", "Unconsumed"]>];
  let Documentation = [TestTypestateDocs];
}

// Type safety attributes for `void *' pointers and type tags.

def ArgumentWithTypeTag : InheritableAttr {
  let Spellings = [Clang<"argument_with_type_tag">,
                   Clang<"pointer_with_type_tag">];
  let Subjects = SubjectList<[HasFunctionProto], ErrorDiag>;
  let Args = [IdentifierArgument<"ArgumentKind">,
              ParamIdxArgument<"ArgumentIdx">,
              ParamIdxArgument<"TypeTagIdx">,
              BoolArgument<"IsPointer", /*opt*/0, /*fake*/1>];
  let Documentation = [ArgumentWithTypeTagDocs, PointerWithTypeTagDocs];
}

def TypeTagForDatatype : InheritableAttr {
  let Spellings = [Clang<"type_tag_for_datatype">];
  let Args = [IdentifierArgument<"ArgumentKind">,
              TypeArgument<"MatchingCType">,
              BoolArgument<"LayoutCompatible">,
              BoolArgument<"MustBeNull">];
//  let Subjects = SubjectList<[Var], ErrorDiag>;
  let HasCustomParsing = 1;
  let Documentation = [TypeTagForDatatypeDocs];
}

def Owner : InheritableAttr {
  let Spellings = [CXX11<"gsl", "Owner">];
  let Subjects = SubjectList<[Struct]>;
  let Args = [TypeArgument<"DerefType", /*opt=*/1>];
  let Documentation = [LifetimeOwnerDocs];
}

def Pointer : InheritableAttr {
  let Spellings = [CXX11<"gsl", "Pointer">];
  let Subjects = SubjectList<[Struct]>;
  let Args = [TypeArgument<"DerefType", /*opt=*/1>];
  let Documentation = [LifetimePointerDocs];
}

// Microsoft-related attributes

def MSNoVTable : InheritableAttr, TargetSpecificAttr<TargetMicrosoftCXXABI> {
  let Spellings = [Declspec<"novtable">];
  let Subjects = SubjectList<[CXXRecord]>;
  let Documentation = [MSNoVTableDocs];
  let SimpleHandler = 1;
}

def : IgnoredAttr {
  let Spellings = [Declspec<"property">];
}

def MSAllocator : InheritableAttr {
  let Spellings = [Declspec<"allocator">];
  let Subjects = SubjectList<[Function]>;
  let Documentation = [MSAllocatorDocs];
}

def CFGuard : InheritableAttr {
  // Currently only the __declspec(guard(nocf)) modifier is supported. In future
  // we might also want to support __declspec(guard(suppress)).
  let Spellings = [Declspec<"guard">];
  let Subjects = SubjectList<[Function]>;
  let Args = [EnumArgument<"Guard", "GuardArg", ["nocf"], ["nocf"]>];
  let Documentation = [CFGuardDocs];
}

def MSStruct : InheritableAttr {
  let Spellings = [GCC<"ms_struct">];
  let Subjects = SubjectList<[Record]>;
  let Documentation = [Undocumented];
  let SimpleHandler = 1;
}

def DLLExport : InheritableAttr, TargetSpecificAttr<TargetHasDLLImportExport> {
  let Spellings = [Declspec<"dllexport">, GCC<"dllexport">];
  let Subjects = SubjectList<[Function, Var, CXXRecord, ObjCInterface]>;
  let Documentation = [DLLExportDocs];
}

def DLLExportStaticLocal : InheritableAttr, TargetSpecificAttr<TargetHasDLLImportExport> {
  // This attribute is used internally only when -fno-dllexport-inlines is
  // passed. This attribute is added to inline functions of a class having the
  // dllexport attribute. If the function has static local variables, this
  // attribute is used to determine whether the variables are exported or not. If
  // the function has local static variables, the function is dllexported too.
  let Spellings = [];
  let Subjects = SubjectList<[Function]>;
  let Documentation = [Undocumented];
}

def DLLImport : InheritableAttr, TargetSpecificAttr<TargetHasDLLImportExport> {
  let Spellings = [Declspec<"dllimport">, GCC<"dllimport">];
  let Subjects = SubjectList<[Function, Var, CXXRecord, ObjCInterface]>;
  let Documentation = [DLLImportDocs];


  let AdditionalMembers = [{
private:
  bool PropagatedToBaseTemplate = false;

public:
  void setPropagatedToBaseTemplate() { PropagatedToBaseTemplate = true; }
  bool wasPropagatedToBaseTemplate() { return PropagatedToBaseTemplate; }
  }];
}

def DLLImportStaticLocal : InheritableAttr, TargetSpecificAttr<TargetHasDLLImportExport> {
  // This attribute is used internally only when -fno-dllexport-inlines is
  // passed. This attribute is added to inline functions of a class having the
  // dllimport attribute. If the function has static local variables, this
  // attribute is used to determine whether the variables are imported or not.
  let Spellings = [];
  let Subjects = SubjectList<[Function]>;
  let Documentation = [Undocumented];
}

def SelectAny : InheritableAttr {
  let Spellings = [Declspec<"selectany">, GCC<"selectany">];
  let Documentation = [SelectAnyDocs];
  let SimpleHandler = 1;
}

def Thread : Attr {
  let Spellings = [Declspec<"thread">];
  let LangOpts = [MicrosoftExt];
  let Documentation = [ThreadDocs];
  let Subjects = SubjectList<[Var]>;
}

def Win64 : IgnoredAttr {
  let Spellings = [Keyword<"__w64">];
  let LangOpts = [MicrosoftExt];
}

def Ptr32 : TypeAttr {
  let Spellings = [Keyword<"__ptr32">];
  let Documentation = [Ptr32Docs];
}

def Ptr64 : TypeAttr {
  let Spellings = [Keyword<"__ptr64">];
  let Documentation = [Ptr64Docs];
}

def SPtr : TypeAttr {
  let Spellings = [Keyword<"__sptr">];
  let Documentation = [SPtrDocs];
}

def UPtr : TypeAttr {
  let Spellings = [Keyword<"__uptr">];
  let Documentation = [UPtrDocs];
}

def MSInheritance : InheritableAttr {
  let LangOpts = [MicrosoftExt];
  let Args = [DefaultBoolArgument<"BestCase", /*default*/1, /*fake*/1>];
  let Spellings = [Keyword<"__single_inheritance">,
                   Keyword<"__multiple_inheritance">,
                   Keyword<"__virtual_inheritance">,
                   Keyword<"__unspecified_inheritance">];
  let AdditionalMembers = [{
  MSInheritanceModel getInheritanceModel() const {
    // The spelling enum should agree with MSInheritanceModel.
    return MSInheritanceModel(getSemanticSpelling());
  }
  }];
  let Documentation = [MSInheritanceDocs];
}

def MSVtorDisp : InheritableAttr {
  // This attribute has no spellings as it is only ever created implicitly.
  let Spellings = [];
  let Args = [UnsignedArgument<"vdm">];
  let SemaHandler = 0;

  let AdditionalMembers = [{
  MSVtorDispMode getVtorDispMode() const { return MSVtorDispMode(vdm); }
  }];
  let Documentation = [Undocumented];
}

def InitSeg : Attr {
  let Spellings = [Pragma<"", "init_seg">];
  let Args = [StringArgument<"Section">];
  let SemaHandler = 0;
  let Documentation = [InitSegDocs];
  let AdditionalMembers = [{
  void printPrettyPragma(raw_ostream &OS, const PrintingPolicy &Policy) const {
    OS << " (" << getSection() << ')';
  }
  }];
}

def LoopHint : Attr {
  /// #pragma clang loop <option> directive
  /// vectorize: vectorizes loop operations if State == Enable.
  /// vectorize_width: vectorize loop operations with width 'Value'.
  /// interleave: interleave multiple loop iterations if State == Enable.
  /// interleave_count: interleaves 'Value' loop iterations.
  /// unroll: fully unroll loop if State == Enable.
  /// unroll_count: unrolls loop 'Value' times.
  /// unroll_and_jam: attempt to unroll and jam loop if State == Enable.
  /// unroll_and_jam_count: unroll and jams loop 'Value' times.
  /// distribute: attempt to distribute loop if State == Enable.
  /// pipeline: disable pipelining loop if State == Disable.
  /// pipeline_initiation_interval: create loop schedule with initiation interval equal to 'Value'.

  /// #pragma unroll <argument> directive
  /// <no arg>: fully unrolls loop.
  /// boolean: fully unrolls loop if State == Enable.
  /// expression: unrolls loop 'Value' times.

  let Spellings = [Pragma<"clang", "loop">, Pragma<"", "unroll">,
                   Pragma<"", "nounroll">, Pragma<"", "unroll_and_jam">,
                   Pragma<"", "nounroll_and_jam">];

  /// State of the loop optimization specified by the spelling.
  let Args = [EnumArgument<"Option", "OptionType",
                          ["vectorize", "vectorize_width", "interleave", "interleave_count",
                           "unroll", "unroll_count", "unroll_and_jam", "unroll_and_jam_count",
                           "pipeline", "pipeline_initiation_interval", "distribute",
                           "vectorize_predicate"],
                          ["Vectorize", "VectorizeWidth", "Interleave", "InterleaveCount",
                           "Unroll", "UnrollCount", "UnrollAndJam", "UnrollAndJamCount",
                           "PipelineDisabled", "PipelineInitiationInterval", "Distribute",
                           "VectorizePredicate"]>,
              EnumArgument<"State", "LoopHintState",
                           ["enable", "disable", "numeric", "fixed_width",
                            "scalable_width", "assume_safety", "full"],
                           ["Enable", "Disable", "Numeric", "FixedWidth",
                            "ScalableWidth", "AssumeSafety", "Full"]>,
              ExprArgument<"Value">];

  let AdditionalMembers = [{
  static const char *getOptionName(int Option) {
    switch(Option) {
    case Vectorize: return "vectorize";
    case VectorizeWidth: return "vectorize_width";
    case Interleave: return "interleave";
    case InterleaveCount: return "interleave_count";
    case Unroll: return "unroll";
    case UnrollCount: return "unroll_count";
    case UnrollAndJam: return "unroll_and_jam";
    case UnrollAndJamCount: return "unroll_and_jam_count";
    case PipelineDisabled: return "pipeline";
    case PipelineInitiationInterval: return "pipeline_initiation_interval";
    case Distribute: return "distribute";
    case VectorizePredicate: return "vectorize_predicate";
    }
    llvm_unreachable("Unhandled LoopHint option.");
  }

  void printPrettyPragma(raw_ostream &OS, const PrintingPolicy &Policy) const;

  // Return a string containing the loop hint argument including the
  // enclosing parentheses.
  std::string getValueString(const PrintingPolicy &Policy) const;

  // Return a string suitable for identifying this attribute in diagnostics.
  std::string getDiagnosticName(const PrintingPolicy &Policy) const;
  }];

  let Documentation = [LoopHintDocs, UnrollHintDocs];
  let HasCustomParsing = 1;
}

def CapturedRecord : InheritableAttr {
  // This attribute has no spellings as it is only ever created implicitly.
  let Spellings = [];
  let SemaHandler = 0;
  let Documentation = [Undocumented];
}

def OMPThreadPrivateDecl : InheritableAttr {
  // This attribute has no spellings as it is only ever created implicitly.
  let Spellings = [];
  let SemaHandler = 0;
  let Documentation = [Undocumented];
}

def OMPCaptureNoInit : InheritableAttr {
  // This attribute has no spellings as it is only ever created implicitly.
  let Spellings = [];
  let SemaHandler = 0;
  let Documentation = [Undocumented];
}

def OMPCaptureKind : Attr {
  // This attribute has no spellings as it is only ever created implicitly.
  let Spellings = [];
  let SemaHandler = 0;
  let Args = [UnsignedArgument<"CaptureKindVal">];
  let Documentation = [Undocumented];
  let AdditionalMembers = [{
    llvm::omp::Clause getCaptureKind() const {
      return static_cast<llvm::omp::Clause>(getCaptureKindVal());
    }
  }];
}

def OMPReferencedVar : Attr {
  // This attribute has no spellings as it is only ever created implicitly.
  let Spellings = [];
  let SemaHandler = 0;
  let Args = [ExprArgument<"Ref">];
  let Documentation = [Undocumented];
}

def OMPDeclareSimdDecl : Attr {
  let Spellings = [Pragma<"omp", "declare simd">];
  let Subjects = SubjectList<[Function]>;
  let SemaHandler = 0;
  let HasCustomParsing = 1;
  let Documentation = [OMPDeclareSimdDocs];
  let Args = [
    EnumArgument<"BranchState", "BranchStateTy",
                 [ "", "inbranch", "notinbranch" ],
                 [ "BS_Undefined", "BS_Inbranch", "BS_Notinbranch" ]>,
    ExprArgument<"Simdlen">, VariadicExprArgument<"Uniforms">,
    VariadicExprArgument<"Aligneds">, VariadicExprArgument<"Alignments">,
    VariadicExprArgument<"Linears">, VariadicUnsignedArgument<"Modifiers">,
    VariadicExprArgument<"Steps">
  ];
  let AdditionalMembers = [{
    void printPrettyPragma(raw_ostream & OS, const PrintingPolicy &Policy)
        const;
  }];
}

def OMPDeclareTargetDecl : InheritableAttr {
  let Spellings = [Pragma<"omp", "declare target">];
  let SemaHandler = 0;
  let Subjects = SubjectList<[Function, SharedVar]>;
  let Documentation = [OMPDeclareTargetDocs];
  let Args = [
    EnumArgument<"MapType", "MapTypeTy",
                 [ "to", "link" ],
                 [ "MT_To", "MT_Link" ]>,
    EnumArgument<"DevType", "DevTypeTy",
                 [ "host", "nohost", "any" ],
                 [ "DT_Host", "DT_NoHost", "DT_Any" ]>,
    UnsignedArgument<"Level">
  ];
  let AdditionalMembers = [{
    void printPrettyPragma(raw_ostream &OS, const PrintingPolicy &Policy) const;
    static llvm::Optional<MapTypeTy>
    isDeclareTargetDeclaration(const ValueDecl *VD);
    static llvm::Optional<DevTypeTy> getDeviceType(const ValueDecl *VD);
    static llvm::Optional<SourceLocation> getLocation(const ValueDecl *VD);
  }];
}

def OMPAllocateDecl : InheritableAttr {
  // This attribute has no spellings as it is only ever created implicitly.
  let Spellings = [];
  let SemaHandler = 0;
  let Args = [
    EnumArgument<"AllocatorType", "AllocatorTypeTy",
                 [
                   "omp_null_allocator", "omp_default_mem_alloc",
                   "omp_large_cap_mem_alloc", "omp_const_mem_alloc",
                   "omp_high_bw_mem_alloc", "omp_low_lat_mem_alloc",
                   "omp_cgroup_mem_alloc", "omp_pteam_mem_alloc",
                   "omp_thread_mem_alloc", ""
                 ],
                 [
                   "OMPNullMemAlloc", "OMPDefaultMemAlloc",
                   "OMPLargeCapMemAlloc", "OMPConstMemAlloc",
                   "OMPHighBWMemAlloc", "OMPLowLatMemAlloc",
                   "OMPCGroupMemAlloc", "OMPPTeamMemAlloc", "OMPThreadMemAlloc",
                   "OMPUserDefinedMemAlloc"
                 ]>,
    ExprArgument<"Allocator">
  ];
  let Documentation = [Undocumented];
}

def OMPDeclareVariant : InheritableAttr {
  let Spellings = [Pragma<"omp", "declare variant">];
  let Subjects = SubjectList<[Function]>;
  let SemaHandler = 0;
  let HasCustomParsing = 1;
  let InheritEvenIfAlreadyPresent = 1;
  let Documentation = [OMPDeclareVariantDocs];
  let Args = [
    ExprArgument<"VariantFuncRef">,
    OMPTraitInfoArgument<"TraitInfos">,
  ];
  let AdditionalMembers = [{
    OMPTraitInfo &getTraitInfo() { return *traitInfos; }
    void printPrettyPragma(raw_ostream & OS, const PrintingPolicy &Policy)
        const;
  }];
}

def Assumption : InheritableAttr {
  let Spellings = [Clang<"assume">];
  let Subjects = SubjectList<[Function, ObjCMethod]>;
  let InheritEvenIfAlreadyPresent = 1;
  let Documentation = [AssumptionDocs];
  let Args = [StringArgument<"Assumption">];
}

def InternalLinkage : InheritableAttr {
  let Spellings = [Clang<"internal_linkage">];
  let Subjects = SubjectList<[Var, Function, CXXRecord]>;
  let Documentation = [InternalLinkageDocs];
}

def ExcludeFromExplicitInstantiation : InheritableAttr {
  let Spellings = [Clang<"exclude_from_explicit_instantiation">];
  let Subjects = SubjectList<[Var, Function, CXXRecord]>;
  let Documentation = [ExcludeFromExplicitInstantiationDocs];
  let MeaningfulToClassTemplateDefinition = 1;
  let SimpleHandler = 1;
}

def Reinitializes : InheritableAttr {
  let Spellings = [Clang<"reinitializes", 0>];
  let Subjects = SubjectList<[NonStaticNonConstCXXMethod], ErrorDiag>;
  let Documentation = [ReinitializesDocs];
  let SimpleHandler = 1;
}

def NoDestroy : InheritableAttr {
  let Spellings = [Clang<"no_destroy", 0>];
  let Subjects = SubjectList<[Var]>;
  let Documentation = [NoDestroyDocs];
}

def AlwaysDestroy : InheritableAttr {
  let Spellings = [Clang<"always_destroy", 0>];
  let Subjects = SubjectList<[Var]>;
  let Documentation = [AlwaysDestroyDocs];
}

def SpeculativeLoadHardening : InheritableAttr {
  let Spellings = [Clang<"speculative_load_hardening">];
  let Subjects = SubjectList<[Function, ObjCMethod], ErrorDiag>;
  let Documentation = [SpeculativeLoadHardeningDocs];
}

def NoSpeculativeLoadHardening : InheritableAttr {
  let Spellings = [Clang<"no_speculative_load_hardening">];
  let Subjects = SubjectList<[Function, ObjCMethod], ErrorDiag>;
  let Documentation = [NoSpeculativeLoadHardeningDocs];
}

def Uninitialized : InheritableAttr {
  let Spellings = [Clang<"uninitialized", 0>];
  let Subjects = SubjectList<[LocalVar]>;
  let PragmaAttributeSupport = 1;
  let Documentation = [UninitializedDocs];
}

def LoaderUninitialized : Attr {
  let Spellings = [Clang<"loader_uninitialized">];
  let Subjects = SubjectList<[GlobalVar]>;
  let Documentation = [LoaderUninitializedDocs];
}

def ObjCExternallyRetained : InheritableAttr {
  let LangOpts = [ObjCAutoRefCount];
  let Spellings = [Clang<"objc_externally_retained">];
  let Subjects = SubjectList<[NonParmVar, Function, Block, ObjCMethod]>;
  let Documentation = [ObjCExternallyRetainedDocs];
}

def NoBuiltin : Attr {
  let Spellings = [Clang<"no_builtin">];
  let Args = [VariadicStringArgument<"BuiltinNames">];
  let Subjects = SubjectList<[Function]>;
  let Documentation = [NoBuiltinDocs];
}

// FIXME: This attribute is not inheritable, it will not be propagated to
// redecls. [[clang::lifetimebound]] has the same problems. This should be
// fixed in TableGen (by probably adding a new inheritable flag).
def AcquireHandle : DeclOrTypeAttr {
  let Spellings = [Clang<"acquire_handle">];
  let Args = [StringArgument<"HandleType">];
  let Subjects = SubjectList<[Function, TypedefName, ParmVar]>;
  let Documentation = [AcquireHandleDocs];
}

def UseHandle : InheritableParamAttr {
  let Spellings = [Clang<"use_handle">];
  let Args = [StringArgument<"HandleType">];
  let Subjects = SubjectList<[ParmVar]>;
  let Documentation = [UseHandleDocs];
}

def ReleaseHandle : InheritableParamAttr {
  let Spellings = [Clang<"release_handle">];
  let Args = [StringArgument<"HandleType">];
  let Subjects = SubjectList<[ParmVar]>;
  let Documentation = [ReleaseHandleDocs];
}

def Builtin : InheritableAttr {
  let Spellings = [];
  let Args = [UnsignedArgument<"ID">];
  let Subjects = SubjectList<[Function]>;
  let SemaHandler = 0;
  let Documentation = [Undocumented];
}

def EnforceTCB : InheritableAttr {
  let Spellings = [Clang<"enforce_tcb">];
  let Subjects = SubjectList<[Function]>;
  let Args = [StringArgument<"TCBName">];
  let Documentation = [EnforceTCBDocs];
  bit InheritEvenIfAlreadyPresent = 1;
}

def EnforceTCBLeaf : InheritableAttr {
  let Spellings = [Clang<"enforce_tcb_leaf">];
  let Subjects = SubjectList<[Function]>;
  let Args = [StringArgument<"TCBName">];
  let Documentation = [EnforceTCBLeafDocs];
  bit InheritEvenIfAlreadyPresent = 1;
}<|MERGE_RESOLUTION|>--- conflicted
+++ resolved
@@ -1878,16 +1878,10 @@
   let Spellings = [CXX11<"intelfpga","ii">,
                    CXX11<"intel","ii">,
                    CXX11<"intel", "initiation_interval">];
-<<<<<<< HEAD
-  let Subjects = SubjectList<[ForStmt, CXXForRangeStmt, WhileStmt, DoStmt],
-                             ErrorDiag, "'for', 'while', and 'do' statements">;
-  let Args = [ExprArgument<"IntervalExpr">];
-=======
   let Subjects = SubjectList<[ForStmt, CXXForRangeStmt, WhileStmt, DoStmt, Function],
                               ErrorDiag,
                               "'for', 'while', 'do' statements, and functions">;
-  let Args = [ExprArgument<"IntervalExpr", /*opt*/1>];
->>>>>>> 0a990f83
+  let Args = [ExprArgument<"IntervalExpr">];
   let LangOpts = [SYCLIsDevice, SilentlyIgnoreSYCLIsHost];
   let HasCustomTypeTransform = 1;
   let Documentation = [SYCLIntelFPGAInitiationIntervalAttrDocs];
