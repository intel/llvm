//==--- Attr.td - attribute definitions -----------------------------------===//
//
// Part of the LLVM Project, under the Apache License v2.0 with LLVM Exceptions.
// See https://llvm.org/LICENSE.txt for license information.
// SPDX-License-Identifier: Apache-2.0 WITH LLVM-exception
//
//===----------------------------------------------------------------------===//

// The documentation is organized by category. Attributes can have category-
// specific documentation that is collated within the larger document.
class DocumentationCategory<string name> {
  string Name = name;
  code Content = [{}];
}
def DocCatFunction : DocumentationCategory<"Function Attributes">;
def DocCatVariable : DocumentationCategory<"Variable Attributes">;
def DocCatField : DocumentationCategory<"Field Attributes">;
def DocCatType : DocumentationCategory<"Type Attributes">;
def DocCatStmt : DocumentationCategory<"Statement Attributes">;
def DocCatDecl : DocumentationCategory<"Declaration Attributes">;

// This category is for attributes which have not yet been properly documented,
// but should be.
def DocCatUndocumented : DocumentationCategory<"Undocumented"> {
  let Content = [{
This section lists attributes which are recognized by Clang, but which are
currently missing documentation.
}];
}

// Attributes listed under the InternalOnly category do not generate any entry
// in the documentation.  This category should be used only when we _want_
// to not document the attribute, e.g. if the attribute has no spellings.
def DocCatInternalOnly : DocumentationCategory<"InternalOnly">;

class DocDeprecated<string replacement = ""> {
  // If the Replacement field is empty, no replacement will be listed with the
  // documentation. Otherwise, the documentation will specify the attribute has
  // been superseded by this replacement.
  string Replacement = replacement;
}

// Specifies the documentation to be associated with the given category.
class Documentation {
  DocumentationCategory Category;
  code Content;

  // If the heading is empty, one may be picked automatically. If the attribute
  // only has one spelling, no heading is required as the attribute's sole
  // spelling is sufficient. If all spellings are semantically common, the
  // heading will be the semantic spelling. If the spellings are not
  // semantically common and no heading is provided, an error will be emitted.
  string Heading = "";

  // When set, specifies that the attribute is deprecated and can optionally
  // specify a replacement attribute.
  DocDeprecated Deprecated;

  // When set, specifies a label that can be used to reference the documentation.
  string Label = "";
}

// Specifies that the attribute is explicitly omitted from the documentation,
// because it is not intended to be user-facing.
def InternalOnly : Documentation {
  let Category = DocCatInternalOnly;
}

// Specifies that the attribute is undocumented, but that it _should_ have
// documentation.
def Undocumented : Documentation {
  let Category = DocCatUndocumented;
  let Content = "No documentation.";
}

include "clang/Basic/AttrDocs.td"

// An attribute's subject is whatever it appertains to. In this file, it is
// more accurately a list of things that an attribute can appertain to. All
// Decls and Stmts are possibly AttrSubjects (even though the syntax may not
// allow attributes on a given Decl or Stmt).
class AttrSubject;

include "clang/Basic/DeclNodes.td"
include "clang/Basic/StmtNodes.td"

// A subset-subject is an AttrSubject constrained to operate only on some subset
// of that subject.
//
// The code fragment is a boolean expression that will confirm that the subject
// meets the requirements; the subject will have the name S, and will have the
// type specified by the base. It should be a simple boolean expression. The
// diagnostic string should be a comma-separated list of subject names.
class SubsetSubject<AttrSubject base, code check, string diag> : AttrSubject {
  AttrSubject Base = base;
  code CheckCode = check;
  string DiagSpelling = diag;
}

def LocalVar : SubsetSubject<Var,
                              [{S->hasLocalStorage() && !isa<ParmVarDecl>(S)}],
                              "local variables">;
def NonParmVar : SubsetSubject<Var,
                               [{S->getKind() != Decl::ParmVar}],
                               "variables">;
def NonLocalVar : SubsetSubject<Var,
                                [{!S->hasLocalStorage()}],
                                "variables with non-local storage">;
def VarTmpl : SubsetSubject<Var, [{S->getDescribedVarTemplate()}],
                            "variable templates">;

def NonBitField : SubsetSubject<Field,
                                [{!S->isBitField()}],
                                "non-bit-field non-static data members">;

def BitField : SubsetSubject<Field,
                             [{S->isBitField()}],
                             "bit-field data members">;

def NonStaticCXXMethod : SubsetSubject<CXXMethod,
                                       [{!S->isStatic()}],
                                       "non-static member functions">;

def NonStaticNonConstCXXMethod
    : SubsetSubject<CXXMethod,
                    [{!S->isStatic() && !S->isConst()}],
                    "non-static non-const member functions">;

def ObjCInstanceMethod : SubsetSubject<ObjCMethod,
                                       [{S->isInstanceMethod()}],
                                       "Objective-C instance methods">;

def Struct : SubsetSubject<Record,
                           [{!S->isUnion()}], "structs">;

def TLSVar : SubsetSubject<Var,
                           [{S->getTLSKind() != 0}], "thread-local variables">;

def SharedVar : SubsetSubject<Var,
                              [{S->hasGlobalStorage() && !S->getTLSKind()}],
                              "global variables">;

def GlobalVar : SubsetSubject<Var,
                             [{S->hasGlobalStorage()}], "global variables">;

def ExternalGlobalVar : SubsetSubject<Var,
                             [{S->hasGlobalStorage() &&
                               S->getStorageClass()!=StorageClass::SC_Static &&
                               !S->isLocalExternDecl()}],
                             "external global variables">;

def NonTLSGlobalVar : SubsetSubject<Var,
                             [{S->hasGlobalStorage() &&
                               S->getTLSKind() == 0}],
                             "non-TLS global variables">;

def InlineFunction : SubsetSubject<Function,
                             [{S->isInlineSpecified()}], "inline functions">;

def FunctionTmpl
    : SubsetSubject<Function, [{S->getTemplatedKind() ==
                                 FunctionDecl::TK_FunctionTemplate}],
                    "function templates">;

def HLSLEntry
    : SubsetSubject<Function,
                    [{S->isExternallyVisible() && !isa<CXXMethodDecl>(S)}],
                    "global functions">;
def HLSLBufferObj : SubsetSubject<HLSLBuffer,
                    [{isa<HLSLBufferDecl>(S)}],
                    "cbuffer/tbuffer">;

def ClassTmpl : SubsetSubject<CXXRecord, [{S->getDescribedClassTemplate()}],
                              "class templates">;

// FIXME: this hack is needed because DeclNodes.td defines the base Decl node
// type to be a class, not a definition. This makes it impossible to create an
// attribute subject which accepts a Decl. Normally, this is not a problem,
// because the attribute can have no Subjects clause to accomplish this. But in
// the case of a SubsetSubject, there's no way to express it without this hack.
def DeclBase : AttrSubject;
def FunctionLike : SubsetSubject<DeclBase,
                                 [{S->getFunctionType(false) != nullptr}],
                                 "functions, function pointers">;

// Function Pointer is a stricter version of FunctionLike that only allows function
// pointers.
def FunctionPointer : SubsetSubject<DeclBase,
                                    [{S->isFunctionPointerType()}],
                                    "functions pointers">;

def OpenCLKernelFunction
    : SubsetSubject<Function, [{S->hasAttr<OpenCLKernelAttr>()}],
                    "kernel functions">;

// HasFunctionProto is a more strict version of FunctionLike, so it should
// never be specified in a Subjects list along with FunctionLike (due to the
// inclusive nature of subject testing).
def HasFunctionProto : SubsetSubject<DeclBase,
                                     [{(S->getFunctionType(true) != nullptr &&
                                       isa<FunctionProtoType>(S->getFunctionType())) ||
                                       isa<ObjCMethodDecl>(S) ||
                                       isa<BlockDecl>(S)}],
                                     "non-K&R-style functions">;

// A subject that matches the implicit object parameter of a non-static member
// function. Accepted as a function type attribute on the type of such a
// member function.
// FIXME: This does not actually ever match currently.
def ImplicitObjectParameter
    : SubsetSubject<Function, [{static_cast<void>(S), false}],
                    "implicit object parameters">;

// A single argument to an attribute
class Argument<string name, bit optional, bit fake = 0> {
  string Name = name;
  bit Optional = optional;

  /// A fake argument is used to store and serialize additional information
  /// in an attribute without actually changing its parsing or pretty-printing.
  bit Fake = fake;
}

class BoolArgument<string name, bit opt = 0, bit fake = 0> : Argument<name, opt,
                                                                      fake>;
class IdentifierArgument<string name, bit opt = 0> : Argument<name, opt>;
class IntArgument<string name, bit opt = 0> : Argument<name, opt>;
class StringArgument<string name, bit opt = 0> : Argument<name, opt>;
class ExprArgument<string name, bit opt = 0> : Argument<name, opt>;
class DeclArgument<DeclNode kind, string name, bit opt = 0, bit fake = 0>
    : Argument<name, opt, fake> {
  DeclNode Kind = kind;
}

// An argument of a OMPDeclareVariantAttr that represents the `match`
// clause of the declare variant by keeping the information (incl. nesting) in
// an OMPTraitInfo object.
//
// With some exceptions, the `match(<context-selector>)` clause looks roughly
// as follows:
//   context-selector := list<selector-set>
//       selector-set := <kind>={list<selector>}
//           selector := <kind>([score(<const-expr>):] list<trait>)
//              trait := <kind>
//
// The structure of an OMPTraitInfo object is a tree as defined below:
//
//   OMPTraitInfo     := {list<OMPTraitSet>}
//   OMPTraitSet      := {Kind, list<OMPTraitSelector>}
//   OMPTraitSelector := {Kind, Expr, list<OMPTraitProperty>}
//   OMPTraitProperty := {Kind}
//
class OMPTraitInfoArgument<string name> : Argument<name, 0>;
class VariadicOMPInteropInfoArgument<string name> : Argument<name, 0>;

class TypeArgument<string name, bit opt = 0> : Argument<name, opt>;
class UnsignedArgument<string name, bit opt = 0> : Argument<name, opt>;
class VariadicUnsignedArgument<string name> : Argument<name, 1>;
class VariadicExprArgument<string name> : Argument<name, 1>;
class VariadicStringArgument<string name> : Argument<name, 1>;
class VariadicIdentifierArgument<string name> : Argument<name, 1>;

// Like VariadicUnsignedArgument except values are ParamIdx.
class VariadicParamIdxArgument<string name> : Argument<name, 1>;

// A list of identifiers matching parameters or ParamIdx indices.
class VariadicParamOrParamIdxArgument<string name> : Argument<name, 1>;

// Like VariadicParamIdxArgument but for a single function parameter index.
class ParamIdxArgument<string name, bit opt = 0> : Argument<name, opt>;

// A version of the form major.minor[.subminor].
class VersionArgument<string name, bit opt = 0> : Argument<name, opt>;

// This one's a doozy, so it gets its own special type
// It can be an unsigned integer, or a type. Either can
// be dependent.
class AlignedArgument<string name, bit opt = 0> : Argument<name, opt>;

// A bool argument with a default value
class DefaultBoolArgument<string name, bit default, bit fake = 0>
    : BoolArgument<name, 1, fake> {
  bit Default = default;
}

// An integer argument with a default value
class DefaultIntArgument<string name, int default> : IntArgument<name, 1> {
  int Default = default;
}

class DefaultUnsignedArgument<string name, int default> : UnsignedArgument<name, 1> {
  int Default = default;
}

// This argument is more complex, it includes the enumerator type
// name, whether the enum type is externally defined, a list of
// possible values, and a list of enumerators to map them to.
class EnumArgument<string name, string type, bit is_string, list<string> values,
                   list<string> enums, bit opt = 0, bit fake = 0,
                   bit isExternalType = 0, bit isCovered = 1>
    : Argument<name, opt, fake> {
  string Type = type;
  // When true, the argument will be parsed as an unevaluated string literal
  // and otherwise as an identifier.
  bit IsString = is_string;
  list<string> Values = values;
  list<string> Enums = enums;
  bit IsExternalType = isExternalType;
  // We need to know whether an external enum is fully covered by the options
  // in order to decide whether to emit unreachable default labels in a switch.
  bit IsCovered = isCovered;
}

// FIXME: There should be a VariadicArgument type that takes any other type
//        of argument and generates the appropriate type.
class VariadicEnumArgument<string name, string type, bit is_string,
                           list<string> values, list<string> enums,
                           bit isExternalType = 0, bit isCovered = 1>
    : Argument<name, 1>  {
  string Type = type;
  // When true, the argument will be parsed as an unevaluated string literal
  // and otherwise as an identifier.
  bit IsString = is_string;
  list<string> Values = values;
  list<string> Enums = enums;
  bit IsExternalType = isExternalType;
  // We need to know whether an external enum is fully covered by the options
  // in order to decide whether to emit unreachable default labels in a switch.
  bit IsCovered = isCovered;
}

// Represents an attribute wrapped by another attribute.
class WrappedAttr<string name, bit opt = 0> : Argument<name, opt>;

// This handles one spelling of an attribute.
class Spelling<string name, string variety, int version = 1> {
  string Name = name;
  string Variety = variety;
  int Version = version;
}

class GNU<string name> : Spelling<name, "GNU">;
class Declspec<string name> : Spelling<name, "Declspec">;
class Microsoft<string name> : Spelling<name, "Microsoft">;
class CXX11<string namespace, string name, int version = 1>
    : Spelling<name, "CXX11", version> {
  string Namespace = namespace;
}
class C23<string namespace, string name, int version = 1>
    : Spelling<name, "C23", version> {
  string Namespace = namespace;
}

class Keyword<string name, bit hasOwnParseRules>
    : Spelling<name, "Keyword"> {
  bit HasOwnParseRules = hasOwnParseRules;
}

// A keyword that can appear wherever a standard attribute can appear,
// and that appertains to whatever a standard attribute would appertain to.
// This is useful for things that affect semantics but that should otherwise
// be treated like standard attributes.
class RegularKeyword<string name> : Keyword<name, 0> {}

// A keyword that has its own individual parsing rules.
class CustomKeyword<string name> : Keyword<name, 1> {}

class Pragma<string namespace, string name> : Spelling<name, "Pragma"> {
  string Namespace = namespace;
}

// The GCC spelling implies GNU<name>, CXX11<"gnu", name>, and optionally,
// C23<"gnu", name>. This spelling should be used for any GCC-compatible
// attributes.
class GCC<string name, bit allowInC = 1> : Spelling<name, "GCC"> {
  bit AllowInC = allowInC;
}

// The Clang spelling implies GNU<name>, CXX11<"clang", name>, and optionally,
// C23<"clang", name>. This spelling should be used for any Clang-specific
// attributes.
class Clang<string name, bit allowInC = 1, int version = 1>
    : Spelling<name, "Clang", version> {
  bit AllowInC = allowInC;
}

// This spelling combines the spellings of GCC and Clang for cases where the
// spellings are equivalent for compile compatibility.
class ClangGCC<string name, bit allowInC = 1, int version = 1>
    : Spelling<name, "ClangGCC", version> {
  bit AllowInC = allowInC;
}

// HLSL Annotation spellings
class HLSLAnnotation<string name> : Spelling<name, "HLSLAnnotation">;

class Accessor<string name, list<Spelling> spellings> {
  string Name = name;
  list<Spelling> Spellings = spellings;
}

class SubjectDiag<bit warn> {
  bit Warn = warn;
}
def WarnDiag : SubjectDiag<1>;
def ErrorDiag : SubjectDiag<0>;

class SubjectList<list<AttrSubject> subjects, SubjectDiag diag = WarnDiag,
                  string customDiag = ""> {
  list<AttrSubject> Subjects = subjects;
  SubjectDiag Diag = diag;
  string CustomDiag = customDiag;
}

class LangOpt<string name, code customCode = [{}], bit silentlyIgnore = 0> {
  // The language option to test; ignored when custom code is supplied.
  string Name = name;

  // If set to 1, the attribute is accepted but is silently ignored. This is
  // useful in multi-compilation situations like SYCL.
  bit SilentlyIgnore = silentlyIgnore;

  // A custom predicate, written as an expression evaluated in a context with
  // "LangOpts" bound.
  code CustomCode = customCode;
}
def MicrosoftExt : LangOpt<"MicrosoftExt">;
def Borland : LangOpt<"Borland">;
def CUDA : LangOpt<"CUDA">;
def HIP : LangOpt<"HIP">;
def SYCL : LangOpt<"SYCL">;
def SYCLIsDevice : LangOpt<"SYCLIsDevice">;
def SYCLIsHost : LangOpt<"SYCLIsHost">;
def SilentlyIgnoreSYCLIsHost : LangOpt<"SYCLIsHost", "", 1>;
def NotSYCL : LangOpt<"", "!LangOpts.SYCLIsDevice && !LangOpts.SYCLIsHost">;
def COnly : LangOpt<"", "!LangOpts.CPlusPlus">;
def CPlusPlus : LangOpt<"CPlusPlus">;
def OpenCL : LangOpt<"OpenCL">;
def ObjC : LangOpt<"ObjC">;
def BlocksSupported : LangOpt<"Blocks">;
def ObjCAutoRefCount : LangOpt<"ObjCAutoRefCount">;
def ObjCNonFragileRuntime
    : LangOpt<"", "LangOpts.ObjCRuntime.allowsClassStubs()">;

def HLSL : LangOpt<"HLSL">;

// Language option for CMSE extensions
def Cmse : LangOpt<"Cmse">;

// Defines targets for target-specific attributes. Empty lists are unchecked.
class TargetSpec {
  // Specifies Architectures for which the target applies, based off the
  // ArchType enumeration in Triple.h.
  list<string> Arches = [];
  // Specifies Operating Systems for which the target applies, based off the
  // OSType enumeration in Triple.h
  list<string> OSes;
  // Specifies Object Formats for which the target applies, based off the
  // ObjectFormatType enumeration in Triple.h
  list<string> ObjectFormats;
  // A custom predicate, written as an expression evaluated in a context
  // with the following declarations in scope:
  //   const clang::TargetInfo &Target;
  //   const llvm::Triple &T = Target.getTriple();
  code CustomCode = [{}];
}

class TargetArch<list<string> arches> : TargetSpec {
  let Arches = arches;
}
def TargetARM : TargetArch<["arm", "thumb", "armeb", "thumbeb"]>;
def TargetAArch64 : TargetArch<["aarch64", "aarch64_be", "aarch64_32"]>;
def TargetAMDGPU : TargetArch<["amdgcn", "r600"]>;
def TargetAnyArm : TargetArch<!listconcat(TargetARM.Arches, TargetAArch64.Arches)>;
def TargetAVR : TargetArch<["avr"]>;
def TargetBPF : TargetArch<["bpfel", "bpfeb"]>;
def TargetLoongArch : TargetArch<["loongarch32", "loongarch64"]>;
def TargetMips32 : TargetArch<["mips", "mipsel"]>;
def TargetAnyMips : TargetArch<["mips", "mipsel", "mips64", "mips64el"]>;
def TargetMSP430 : TargetArch<["msp430"]>;
def TargetM68k : TargetArch<["m68k"]>;
def TargetRISCV : TargetArch<["riscv32", "riscv64"]>;
def TargetX86 : TargetArch<["x86"]>;
def TargetX86_64 : TargetArch<["x86_64"]>;
def TargetAnyX86 : TargetArch<["x86", "x86_64"]>;
def TargetSPIRV : TargetArch<["spirv", "spirv32", "spirv64"]>;
def TargetWebAssembly : TargetArch<["wasm32", "wasm64"]>;
def TargetNVPTX : TargetArch<["nvptx", "nvptx64"]>;
def TargetWindows : TargetSpec {
  let OSes = ["Win32"];
}
def TargetHasDLLImportExport : TargetSpec {
  let CustomCode = [{ Target.getTriple().hasDLLImportExport() }];
}
def TargetItaniumCXXABI : TargetSpec {
  let CustomCode = [{ Target.getCXXABI().isItaniumFamily() }];
}
def TargetMicrosoftCXXABI : TargetArch<["x86", "x86_64", "arm", "thumb", "aarch64"]> {
  let CustomCode = [{ Target.getCXXABI().isMicrosoft() }];
}
def TargetELF : TargetSpec {
  let ObjectFormats = ["ELF"];
}
def TargetELFOrMachO : TargetSpec {
  let ObjectFormats = ["ELF", "MachO"];
}
def TargetIFuncSupport : TargetSpec {
  let CustomCode = [{ Target.supportsIFunc() }];
}
def TargetWindowsArm64EC : TargetSpec {
  let CustomCode = [{ Target.getTriple().isWindowsArm64EC() }];
}

def TargetSupportsInitPriority : TargetSpec {
  let CustomCode = [{ !Target.getTriple().isOSzOS() }];
}

class TargetSpecificSpelling<TargetSpec target, list<Spelling> spellings> {
  TargetSpec Target = target;
  list<Spelling> Spellings = spellings;
}

// Attribute subject match rules that are used for #pragma clang attribute.
//
// A instance of AttrSubjectMatcherRule represents an individual match rule.
// An individual match rule can correspond to a number of different attribute
// subjects, e.g. "record" matching rule corresponds to the Record and
// CXXRecord attribute subjects.
//
// Match rules are used in the subject list of the #pragma clang attribute.
// Match rules can have sub-match rules that are instances of
// AttrSubjectMatcherSubRule. A sub-match rule can correspond to a number
// of different attribute subjects, and it can have a negated spelling as well.
// For example, "variable(unless(is_parameter))" matching rule corresponds to
// the NonParmVar attribute subject.
class AttrSubjectMatcherSubRule<string name, list<AttrSubject> subjects,
                                bit negated = 0> {
  string Name = name;
  list<AttrSubject> Subjects = subjects;
  bit Negated = negated;
  // Lists language options, one of which is required to be true for the
  // attribute to be applicable. If empty, the language options are taken
  // from the parent matcher rule.
  list<LangOpt> LangOpts = [];
}
class AttrSubjectMatcherRule<string name, list<AttrSubject> subjects,
                             list<AttrSubjectMatcherSubRule> subrules = []> {
  string Name = name;
  list<AttrSubject> Subjects = subjects;
  list<AttrSubjectMatcherSubRule> Constraints = subrules;
  // Lists language options, one of which is required to be true for the
  // attribute to be applicable. If empty, no language options are required.
  list<LangOpt> LangOpts = [];
}

// function(is_member)
def SubRuleForCXXMethod : AttrSubjectMatcherSubRule<"is_member", [CXXMethod]> {
  let LangOpts = [CPlusPlus];
}
def SubjectMatcherForFunction : AttrSubjectMatcherRule<"function", [Function], [
  SubRuleForCXXMethod
]>;
// hasType is abstract, it should be used with one of the sub-rules.
def SubjectMatcherForType : AttrSubjectMatcherRule<"hasType", [], [
  AttrSubjectMatcherSubRule<"functionType", [FunctionLike]>

  // FIXME: There's a matcher ambiguity with objc methods and blocks since
  // functionType excludes them but functionProtoType includes them.
  // AttrSubjectMatcherSubRule<"functionProtoType", [HasFunctionProto]>
]>;
def SubjectMatcherForTypedef : AttrSubjectMatcherRule<"type_alias",
                                                      [TypedefName]>;
def SubjectMatcherForRecord : AttrSubjectMatcherRule<"record", [Record,
                                                                CXXRecord], [
  // unless(is_union)
  AttrSubjectMatcherSubRule<"is_union", [Struct], 1>
]>;
def SubjectMatcherForEnum : AttrSubjectMatcherRule<"enum", [Enum]>;
def SubjectMatcherForEnumConstant : AttrSubjectMatcherRule<"enum_constant",
                                                           [EnumConstant]>;
def SubjectMatcherForVar : AttrSubjectMatcherRule<"variable", [Var], [
  AttrSubjectMatcherSubRule<"is_thread_local", [TLSVar]>,
  AttrSubjectMatcherSubRule<"is_global", [GlobalVar]>,
  AttrSubjectMatcherSubRule<"is_local", [LocalVar]>,
  AttrSubjectMatcherSubRule<"is_parameter", [ParmVar]>,
  // unless(is_parameter)
  AttrSubjectMatcherSubRule<"is_parameter", [NonParmVar], 1>
]>;
def SubjectMatcherForField : AttrSubjectMatcherRule<"field", [Field]>;
def SubjectMatcherForNamespace : AttrSubjectMatcherRule<"namespace",
                                                        [Namespace]> {
  let LangOpts = [CPlusPlus];
}
def SubjectMatcherForObjCInterface : AttrSubjectMatcherRule<"objc_interface",
                                                            [ObjCInterface]> {
  let LangOpts = [ObjC];
}
def SubjectMatcherForObjCProtocol : AttrSubjectMatcherRule<"objc_protocol",
                                                           [ObjCProtocol]> {
  let LangOpts = [ObjC];
}
def SubjectMatcherForObjCCategory : AttrSubjectMatcherRule<"objc_category",
                                                           [ObjCCategory]> {
  let LangOpts = [ObjC];
}
def SubjectMatcherForObjCImplementation :
    AttrSubjectMatcherRule<"objc_implementation", [ObjCImpl]> {
  let LangOpts = [ObjC];
}
def SubjectMatcherForObjCMethod : AttrSubjectMatcherRule<"objc_method",
                                                         [ObjCMethod], [
  AttrSubjectMatcherSubRule<"is_instance", [ObjCInstanceMethod]>
]> {
  let LangOpts = [ObjC];
}
def SubjectMatcherForObjCProperty : AttrSubjectMatcherRule<"objc_property",
                                                           [ObjCProperty]> {
  let LangOpts = [ObjC];
}
def SubjectMatcherForBlock : AttrSubjectMatcherRule<"block", [Block]> {
  let LangOpts = [BlocksSupported];
}

// Aggregate attribute subject match rules are abstract match rules that can't
// be used directly in #pragma clang attribute. Instead, users have to use
// subject match rules that correspond to attribute subjects that derive from
// the specified subject.
class AttrSubjectMatcherAggregateRule<AttrSubject subject> {
  AttrSubject Subject = subject;
}

def SubjectMatcherForNamed : AttrSubjectMatcherAggregateRule<Named>;

// Enumeration specifying what kind of behavior should be used for late
// parsing of attributes.
class LateAttrParseKind <int val> {
  int Kind = val;
}

// Never late parsed
def LateAttrParseNever : LateAttrParseKind<0>;

// Standard late attribute parsing
//
// This is language dependent. For example:
//
// * For C++ enables late parsing of a declaration attributes
// * For C does not enable late parsing of attributes
//
def LateAttrParseStandard : LateAttrParseKind<1>;

// Experimental extension to standard late attribute parsing
//
// This extension behaves like `LateAttrParseStandard` but allows
// late parsing attributes in more contexts.
//
// In contexts where `LateAttrParseStandard` attributes are late
// parsed, `LateAttrParseExperimentalExt` attributes will also
// be late parsed.
//
// In contexts that only late parse `LateAttrParseExperimentalExt` attributes
// (see `LateParsedAttrList::lateAttrParseExperimentalExtOnly()`)
//
// * If `-fexperimental-late-parse-attributes`
//   (`LangOpts.ExperimentalLateParseAttributes`) is enabled the attribute
//   will be late parsed.
// * If `-fexperimental-late-parse-attributes`
//   (`LangOpts.ExperimentalLateParseAttributes`) is disabled the attribute
//   will **not** be late parsed (i.e parsed immediately).
//
// The following contexts are supported:
//
// * TODO: Add contexts here when they are implemented.
//
def LateAttrParseExperimentalExt : LateAttrParseKind<2>;

class Attr {
  // The various ways in which an attribute can be spelled in source
  list<Spelling> Spellings;
  // The things to which an attribute can appertain
  SubjectList Subjects;
  // The arguments allowed on an attribute
  list<Argument> Args = [];
  // Accessors which should be generated for the attribute.
  list<Accessor> Accessors = [];
  // Specify targets for spellings.
  list<TargetSpecificSpelling> TargetSpecificSpellings = [];
  // Specifies the late parsing kind.
  LateAttrParseKind LateParsed = LateAttrParseNever;
  // Set to false to prevent an attribute from being propagated from a template
  // to the instantiation.
  bit Clone = 1;
  // Set to true for attributes which must be instantiated within templates
  bit TemplateDependent = 0;
  // Set to true for attributes that have a corresponding AST node.
  bit ASTNode = 1;
  // Set to true for attributes which have handler in Sema.
  bit SemaHandler = 1;
  // Set to true if this attribute doesn't need custom handling in Sema.
  bit SimpleHandler = 0;
  // Set to true for attributes that are completely ignored.
  bit Ignored = 0;
  // Set to true if the attribute's parsing does not match its semantic
  // content. Eg) It parses 3 args, but semantically takes 4 args.  Opts out of
  // common attribute error checking.
  bit HasCustomParsing = 0;
  // Set to true if all of the attribute's arguments should be parsed in an
  // unevaluated context.
  bit ParseArgumentsAsUnevaluated = 0;
  // Set to true if this attribute meaningful when applied to or inherited
  // in a class template definition.
  bit MeaningfulToClassTemplateDefinition = 0;
  // Set to true if this attribute can be used with '#pragma clang attribute'.
  // By default, an attribute is supported by the '#pragma clang attribute'
  // only when:
  // - It has a subject list whose subjects can be represented using subject
  //   match rules.
  // - It has GNU/CXX11 spelling and doesn't require delayed parsing.
  bit PragmaAttributeSupport;
  // Set to true if this attribute accepts parameter pack expansion expressions.
  bit AcceptsExprPack = 0;
  // To support multiple enum parameters to an attribute without breaking
  // our existing general parsing we need to have a separate flag that
  // opts an attribute into strict parsing of attribute parameters
  bit StrictEnumParameters = 0;
  // Lists language options, one of which is required to be true for the
  // attribute to be applicable. If empty, no language options are required.
  list<LangOpt> LangOpts = [];
  // Any additional text that should be included verbatim in the class.
  // Note: Any additional data members will leak and should be constructed
  // externally on the ASTContext.
  code AdditionalMembers = [{}];
  // Any documentation that should be associated with the attribute. Since an
  // attribute may be documented under multiple categories, more than one
  // Documentation entry may be listed.
  list<Documentation> Documentation;
  // The SYCL specification allows attributes on lambdas as a nonconforming
  // extension to C++. The attributes are written in the type position but will
  // be applied to the generated function declaration rather than type. Setting
  // this bit to 1 opts an attribute into this nonconforming extension. New
  // attributes should not set this bit unless the attribute is required by the
  // SYCL specification. This bit only applies to the [[]] spelling of an
  // attribute and has no effect on any other spellings.
  bit SupportsNonconformingLambdaSyntax = 0;
}

/// Used to define a set of mutually exclusive attributes.
class MutualExclusions<list<Attr> Ex> {
  list<Attr> Exclusions = Ex;
}

/// A type attribute is not processed on a declaration or a statement.
class TypeAttr : Attr;

/// A stmt attribute is not processed on a declaration or a type.
class StmtAttr : Attr;

/// An inheritable attribute is inherited by later redeclarations.
class InheritableAttr : Attr {
  // Set to true if this attribute can be duplicated on a subject when inheriting
  // attributes from prior declarations.
  bit InheritEvenIfAlreadyPresent = 0;
}

/// Some attributes, like calling conventions, can appear in either the
/// declaration or the type position. These attributes are morally type
/// attributes, but have historically been written on declarations.
class DeclOrTypeAttr : InheritableAttr;

/// A attribute is either a declaration attribute or a statement attribute.
class DeclOrStmtAttr : InheritableAttr;

/// An attribute class for HLSL Annotations.
class HLSLAnnotationAttr : InheritableAttr;

/// A target-specific attribute.  This class is meant to be used as a mixin
/// with InheritableAttr or Attr depending on the attribute's needs.
class TargetSpecificAttr<TargetSpec target> {
  TargetSpec Target = target;
  // Attributes are generally required to have unique spellings for their names
  // so that the parser can determine what kind of attribute it has parsed.
  // However, target-specific attributes are special in that the attribute only
  // "exists" for a given target. So two target-specific attributes can share
  // the same name when they exist in different targets. To support this, a
  // Kind can be explicitly specified for a target-specific attribute. This
  // corresponds to the ParsedAttr::AT_* enum that is generated and it
  // should contain a shared value between the attributes.
  //
  // Target-specific attributes which use this feature should ensure that the
  // spellings match exactly between the attributes, and if the arguments or
  // subjects differ, should specify HasCustomParsing = 1 and implement their
  // own parsing and semantic handling requirements as-needed.
  string ParseKind;
}

/// A language-option-specific attribute.  This class is meant to be used as a
/// mixin with InheritableAttr or Attr depending on the attribute's needs.
class LanguageOptionsSpecificAttr {
  // Attributes are generally required to have unique spellings for their names
  // so that the parser can determine what kind of attribute it has parsed.
  // However, language-option-specific attributes are special as they have
  // different semantics based on the language options specified.  To support
  // this, a Kind can be explicitly specified for a language-option-specific
  // attribute. This corresponds to the ParsedAttr::AT_* enum that is generated
  // and it should contain a shared value between the attributes.
  // The language options these attributes are unique for are specified in the
  // LangOpts member of Attr.
  //
  // Language-option-specific attributes which use this feature should ensure
  // that the spellings match exactly between the attributes, and if the
  // arguments or subjects differ, should specify HasCustomParsing = 1 and
  // implement their own parsing and semantic handling requirements as-needed.
  // Additionally, they should ensure that the language options do not overlap.
  string ParseKind;
}

/// An inheritable parameter attribute is inherited by later
/// redeclarations, even when it's written on a parameter.
class InheritableParamAttr : InheritableAttr;

/// A attribute that is either a declaration attribute or a statement attribute,
/// and if used as a declaration attribute, is inherited by later
/// redeclarations, even when it's written on a parameter.
class InheritableParamOrStmtAttr : InheritableParamAttr;

/// An attribute which changes the ABI rules for a specific parameter.
class ParameterABIAttr : InheritableParamAttr {
  let Subjects = SubjectList<[ParmVar]>;
}

/// An ignored attribute, which we parse but discard with no checking.
class IgnoredAttr : Attr {
  let Ignored = 1;
  let ASTNode = 0;
  let SemaHandler = 0;
  let Documentation = [InternalOnly];
}

//
// Attributes begin here
//

def AbiTag : Attr {
  let Spellings = [GCC<"abi_tag", /*AllowInC*/0>];
  let Args = [VariadicStringArgument<"Tags">];
  let Subjects = SubjectList<[Struct, Var, Function, Namespace], ErrorDiag>;
  let MeaningfulToClassTemplateDefinition = 1;
  let Documentation = [AbiTagsDocs];
}

def AddressSpace : TypeAttr {
  let Spellings = [Clang<"address_space">];
  let Args = [IntArgument<"AddressSpace">];
  let Documentation = [Undocumented];
}

def Alias : Attr {
  let Spellings = [GCC<"alias">];
  let Args = [StringArgument<"Aliasee">];
  let Subjects = SubjectList<[Function, GlobalVar], ErrorDiag>;
  let Documentation = [Undocumented];
}

def BuiltinAlias : Attr {
  let Spellings = [CXX11<"clang", "builtin_alias">,
                   C23<"clang", "builtin_alias">,
                   GNU<"clang_builtin_alias">];
  let Args = [IdentifierArgument<"BuiltinName">];
  let Subjects = SubjectList<[Function], ErrorDiag>;
  let Documentation = [BuiltinAliasDocs];
}

def ArmBuiltinAlias : InheritableAttr, TargetSpecificAttr<TargetAnyArm> {
  let Spellings = [Clang<"__clang_arm_builtin_alias">];
  let Args = [IdentifierArgument<"BuiltinName">];
  let Subjects = SubjectList<[Function], ErrorDiag>;
  let Documentation = [ArmBuiltinAliasDocs];
}

def Aligned : InheritableAttr {
  let Spellings = [GCC<"aligned">, Declspec<"align">, CustomKeyword<"alignas">,
                   CustomKeyword<"_Alignas">];
  let Args = [AlignedArgument<"Alignment", 1>];
  let Accessors = [Accessor<"isGNU", [GCC<"aligned">]>,
                   Accessor<"isC11", [CustomKeyword<"_Alignas">]>,
                   Accessor<"isAlignas", [CustomKeyword<"alignas">,
                                          CustomKeyword<"_Alignas">]>,
                   Accessor<"isDeclspec",[Declspec<"align">]>];
  let Documentation = [Undocumented];
}

def AlignValue : Attr {
  let Spellings = [
    // Unfortunately, this is semantically an assertion, not a directive
    // (something else must ensure the alignment), so aligned_value is a
    // probably a better name. We might want to add an aligned_value spelling in
    // the future (and a corresponding C++ attribute), but this can be done
    // later once we decide if we also want them to have slightly-different
    // semantics than Intel's align_value.
    //
    // Does not get a [[]] spelling because the attribute is not exposed as such
    // by Intel.
    GNU<"align_value">
    // Intel's compiler on Windows also supports:
    // , Declspec<"align_value">
  ];
  let Args = [ExprArgument<"Alignment">];
  let Subjects = SubjectList<[Var, TypedefName]>;
  let Documentation = [AlignValueDocs];
}

def AlignMac68k : InheritableAttr {
  // This attribute has no spellings as it is only ever created implicitly.
  let Spellings = [];
  let SemaHandler = 0;
  let Documentation = [InternalOnly];
}

def AlignNatural : InheritableAttr {
  // This attribute has no spellings as it is only ever created implicitly.
  let Spellings = [];
  let SemaHandler = 0;
  let Documentation = [InternalOnly];
}

def AlwaysInline : DeclOrStmtAttr {
  let Spellings = [GCC<"always_inline">, CXX11<"clang", "always_inline">,
                   C23<"clang", "always_inline">, CustomKeyword<"__forceinline">];
  let Accessors = [Accessor<"isClangAlwaysInline", [CXX11<"clang", "always_inline">,
                                                    C23<"clang", "always_inline">]>];
  let Subjects = SubjectList<[Function, Stmt], WarnDiag,
                             "functions and statements">;
  let Documentation = [AlwaysInlineDocs];
}

def Artificial : InheritableAttr {
  let Spellings = [GCC<"artificial">];
  let Subjects = SubjectList<[InlineFunction]>;
  let Documentation = [ArtificialDocs];
  let SimpleHandler = 1;
}

def XRayInstrument : InheritableAttr {
  let Spellings = [Clang<"xray_always_instrument">,
                   Clang<"xray_never_instrument">];
  let Subjects = SubjectList<[Function, ObjCMethod]>;
  let Accessors = [Accessor<"alwaysXRayInstrument",
                     [Clang<"xray_always_instrument">]>,
                   Accessor<"neverXRayInstrument",
                     [Clang<"xray_never_instrument">]>];
  let Documentation = [XRayDocs];
  let SimpleHandler = 1;
}

def XRayLogArgs : InheritableAttr {
  let Spellings = [Clang<"xray_log_args">];
  let Subjects = SubjectList<[Function, ObjCMethod]>;
  // This argument is a count not an index, so it has the same encoding (base
  // 1 including C++ implicit this parameter) at the source and LLVM levels of
  // representation, so ParamIdxArgument is inappropriate.  It is never used
  // at the AST level of representation, so it never needs to be adjusted not
  // to include any C++ implicit this parameter.  Thus, we just store it and
  // use it as an unsigned that never needs adjustment.
  let Args = [UnsignedArgument<"ArgumentCount">];
  let Documentation = [XRayDocs];
}

def PatchableFunctionEntry
    : InheritableAttr,
      TargetSpecificAttr<TargetArch<
          ["aarch64", "aarch64_be", "loongarch32", "loongarch64", "riscv32",
           "riscv64", "x86", "x86_64", "ppc", "ppc64"]>> {
  let Spellings = [GCC<"patchable_function_entry">];
  let Subjects = SubjectList<[Function, ObjCMethod]>;
  let Args = [UnsignedArgument<"Count">, DefaultIntArgument<"Offset", 0>];
  let Documentation = [PatchableFunctionEntryDocs];
}

def TLSModel : InheritableAttr {
  let Spellings = [GCC<"tls_model">];
  let Subjects = SubjectList<[TLSVar], ErrorDiag>;
  let Args = [StringArgument<"Model">];
  let Documentation = [TLSModelDocs];
}

def AnalyzerNoReturn : InheritableAttr {
  // TODO: should this attribute be exposed with a [[]] spelling under the clang
  // vendor namespace, or should it use a vendor namespace specific to the
  // analyzer?
  let Spellings = [GNU<"analyzer_noreturn">];
  // TODO: Add subject list.
  let Documentation = [Undocumented];
}

def Annotate : InheritableParamOrStmtAttr {
  let Spellings = [Clang<"annotate">];
  let Args = [StringArgument<"Annotation">, VariadicExprArgument<"Args">];
  // Ensure that the annotate attribute can be used with
  // '#pragma clang attribute' even though it has no subject list.
  let AdditionalMembers = [{
  static AnnotateAttr *Create(ASTContext &Ctx, llvm::StringRef Annotation, \
              const AttributeCommonInfo &CommonInfo) {
    return AnnotateAttr::Create(Ctx, Annotation, nullptr, 0, CommonInfo);
  }
  static AnnotateAttr *CreateImplicit(ASTContext &Ctx, llvm::StringRef Annotation, \
              const AttributeCommonInfo &CommonInfo) {
    return AnnotateAttr::CreateImplicit(Ctx, Annotation, nullptr, 0, CommonInfo);
  }
  }];
  let PragmaAttributeSupport = 1;
  let AcceptsExprPack = 1;
  let Documentation = [Undocumented];
}

def AnnotateType : TypeAttr {
  let Spellings = [CXX11<"clang", "annotate_type">, C23<"clang", "annotate_type">];
  let Args = [StringArgument<"Annotation">, VariadicExprArgument<"Args">];
  let HasCustomParsing = 1;
  let AcceptsExprPack = 1;
  let Documentation = [AnnotateTypeDocs];
}

def ARMInterrupt : InheritableAttr, TargetSpecificAttr<TargetARM> {
  // NOTE: If you add any additional spellings, M68kInterrupt's,
  // MSP430Interrupt's, MipsInterrupt's and AnyX86Interrupt's spellings
  // must match.
  let Spellings = [GCC<"interrupt">];
  let Args = [EnumArgument<"Interrupt", "InterruptType", /*is_string=*/true,
                           ["IRQ", "FIQ", "SWI", "ABORT", "UNDEF", ""],
                           ["IRQ", "FIQ", "SWI", "ABORT", "UNDEF", "Generic"],
                           1>];
  let ParseKind = "Interrupt";
  let HasCustomParsing = 1;
  let Documentation = [ARMInterruptDocs];
}

def AVRInterrupt : InheritableAttr, TargetSpecificAttr<TargetAVR> {
  let Spellings = [GCC<"interrupt">];
  let Subjects = SubjectList<[Function]>;
  let ParseKind = "Interrupt";
  let Documentation = [AVRInterruptDocs];
}

def AVRSignal : InheritableAttr, TargetSpecificAttr<TargetAVR> {
  let Spellings = [GCC<"signal">];
  let Subjects = SubjectList<[Function]>;
  let Documentation = [AVRSignalDocs];
}

def AsmLabel : InheritableAttr {
  let Spellings = [CustomKeyword<"asm">, CustomKeyword<"__asm__">];
  let Args = [
    // Label specifies the mangled name for the decl.
    StringArgument<"Label">,

    // IsLiteralLabel specifies whether the label is literal (i.e. suppresses
    // the global C symbol prefix) or not. If not, the mangle-suppression prefix
    // ('\01') is omitted from the decl name at the LLVM IR level.
    //
    // Non-literal labels are used by some external AST sources like LLDB.
    BoolArgument<"IsLiteralLabel", /*optional=*/0, /*fake=*/1>
  ];
  let SemaHandler = 0;
  let Documentation = [AsmLabelDocs];
  let AdditionalMembers =
[{
bool isEquivalent(AsmLabelAttr *Other) const {
  return getLabel() == Other->getLabel() && getIsLiteralLabel() == Other->getIsLiteralLabel();
}
}];
}

def Availability : InheritableAttr {
  let Spellings = [Clang<"availability">];
  let Args = [IdentifierArgument<"platform">, VersionArgument<"introduced">,
              VersionArgument<"deprecated">, VersionArgument<"obsoleted">,
              BoolArgument<"unavailable">, StringArgument<"message">,
              BoolArgument<"strict">, StringArgument<"replacement">,
              IntArgument<"priority">, IdentifierArgument<"environment">];
  let AdditionalMembers =
[{static llvm::StringRef getPrettyPlatformName(llvm::StringRef Platform) {
    return llvm::StringSwitch<llvm::StringRef>(Platform)
             .Case("android", "Android")
             .Case("fuchsia", "Fuchsia")
             .Case("ios", "iOS")
             .Case("macos", "macOS")
             .Case("tvos", "tvOS")
             .Case("watchos", "watchOS")
             .Case("driverkit", "DriverKit")
             .Case("ios_app_extension", "iOS (App Extension)")
             .Case("macos_app_extension", "macOS (App Extension)")
             .Case("tvos_app_extension", "tvOS (App Extension)")
             .Case("watchos_app_extension", "watchOS (App Extension)")
             .Case("maccatalyst", "macCatalyst")
             .Case("maccatalyst_app_extension", "macCatalyst (App Extension)")
             .Case("xros", "visionOS")
             .Case("xros_app_extension", "visionOS (App Extension)")
             .Case("swift", "Swift")
             .Case("shadermodel", "Shader Model")
             .Case("ohos", "OpenHarmony OS")
             .Default(llvm::StringRef());
}
static llvm::StringRef getPlatformNameSourceSpelling(llvm::StringRef Platform) {
    return llvm::StringSwitch<llvm::StringRef>(Platform)
             .Case("ios", "iOS")
             .Case("macos", "macOS")
             .Case("tvos", "tvOS")
             .Case("watchos", "watchOS")
             .Case("ios_app_extension", "iOSApplicationExtension")
             .Case("macos_app_extension", "macOSApplicationExtension")
             .Case("tvos_app_extension", "tvOSApplicationExtension")
             .Case("watchos_app_extension", "watchOSApplicationExtension")
             .Case("maccatalyst", "macCatalyst")
             .Case("maccatalyst_app_extension", "macCatalystApplicationExtension")
             .Case("xros", "visionOS")
             .Case("xros_app_extension", "visionOSApplicationExtension")
             .Case("zos", "z/OS")
             .Case("shadermodel", "ShaderModel")
             .Default(Platform);
}
static llvm::StringRef canonicalizePlatformName(llvm::StringRef Platform) {
    return llvm::StringSwitch<llvm::StringRef>(Platform)
             .Case("iOS", "ios")
             .Case("macOS", "macos")
             .Case("tvOS", "tvos")
             .Case("watchOS", "watchos")
             .Case("iOSApplicationExtension", "ios_app_extension")
             .Case("macOSApplicationExtension", "macos_app_extension")
             .Case("tvOSApplicationExtension", "tvos_app_extension")
             .Case("watchOSApplicationExtension", "watchos_app_extension")
             .Case("macCatalyst", "maccatalyst")
             .Case("macCatalystApplicationExtension", "maccatalyst_app_extension")
             .Case("visionOS", "xros")
             .Case("visionOSApplicationExtension", "xros_app_extension")
             .Case("visionos", "xros")
             .Case("visionos_app_extension", "xros_app_extension")
             .Case("ShaderModel", "shadermodel")
             .Default(Platform);
}
static std::vector<llvm::StringRef> equivalentPlatformNames(llvm::StringRef Platform) {
    return llvm::StringSwitch<std::vector<llvm::StringRef>>(Platform)
             .Case("ios", {"ios", "iOS"})
             .Case("iOS", {"ios", "iOS"})
             .Case("macos", {"macos", "macOS"})
             .Case("macOS", {"macos", "macOS"})
             .Case("tvos", {"tvos", "tvOS"})
             .Case("tvOS", {"tvos", "tvOS"})
             .Case("watchos", {"watchos", "watchOS"})
             .Case("watchOS", {"watchos", "watchOS"})
             .Case("ios_app_extension", {"iOSApplicationExtension", "ios_app_extension"})
             .Case("iOSApplicationExtension", {"iOSApplicationExtension", "ios_app_extension"})
             .Case("macos_app_extension", {"macOSApplicationExtension", "macos_app_extension"})
             .Case("macOSApplicationExtension", {"macOSApplicationExtension", "macos_app_extension"})
             .Case("tvos_app_extension", {"tvOSApplicationExtension", "tvos_app_extension"})
             .Case("tvOSApplicationExtension", {"tvOSApplicationExtension", "tvos_app_extension"})
             .Case("watchos_app_extension", {"watchOSApplicationExtension", "watchos_app_extension"})
             .Case("watchOSApplicationExtension", {"watchOSApplicationExtension", "watchos_app_extension"})
             .Case("maccatalyst", {"macCatalyst", "maccatalyst"})
             .Case("macCatalyst", {"macCatalyst", "maccatalyst"})
             .Case("maccatalyst_app_extension", {"macCatalystApplicationExtension", "maccatalyst_app_extension"})
             .Case("macCatalystApplicationExtension", {"macCatalystApplicationExtension", "maccatalyst_app_extension"})
             .Case("xros", {"visionos", "visionOS", "xros"})
             .Case("visionOS", {"visionos", "visionOS", "xros"})
             .Case("visionos", {"visionos", "visionOS", "xros"})
             .Case("xros_app_extension", {"visionOSApplicationExtension", "visionos_app_extension", "xros_app_extension"})
             .Case("visionOSApplicationExtension", {"visionOSApplicationExtension", "visionos_app_extension", "xros_app_extension"})
             .Case("visionos_app_extension", {"visionOSApplicationExtension", "visionos_app_extension", "xros_app_extension"})
             .Default({Platform});
}
static llvm::Triple::EnvironmentType getEnvironmentType(llvm::StringRef Environment) {
    return llvm::StringSwitch<llvm::Triple::EnvironmentType>(Environment)
             .Case("pixel", llvm::Triple::Pixel)
             .Case("vertex", llvm::Triple::Vertex)
             .Case("geometry", llvm::Triple::Geometry)
             .Case("hull", llvm::Triple::Hull)
             .Case("domain", llvm::Triple::Domain)
             .Case("compute", llvm::Triple::Compute)
             .Case("raygeneration", llvm::Triple::RayGeneration)
             .Case("intersection", llvm::Triple::Intersection)
             .Case("anyhit", llvm::Triple::AnyHit)
             .Case("closesthit", llvm::Triple::ClosestHit)
             .Case("miss", llvm::Triple::Miss)
             .Case("callable", llvm::Triple::Callable)
             .Case("mesh", llvm::Triple::Mesh)
             .Case("amplification", llvm::Triple::Amplification)
             .Case("library", llvm::Triple::Library)
             .Default(llvm::Triple::UnknownEnvironment);
}
}];
  let HasCustomParsing = 1;
  let InheritEvenIfAlreadyPresent = 1;
  let Subjects = SubjectList<[Named]>;
  let Documentation = [AvailabilityDocs];
}

def ExternalSourceSymbol : InheritableAttr {
  let Spellings = [Clang<"external_source_symbol", /*allowInC=*/1,
                   /*version=*/20230206>];
  let Args = [StringArgument<"language", 1>,
              StringArgument<"definedIn", 1>,
              BoolArgument<"generatedDeclaration", 1>,
              StringArgument<"USR", 1>];
  let HasCustomParsing = 1;
  let Subjects = SubjectList<[Named]>;
  let Documentation = [ExternalSourceSymbolDocs];
}

def Blocks : InheritableAttr {
  let Spellings = [Clang<"blocks">];
  let Args = [EnumArgument<"Type", "BlockType", /*is_string=*/true,
                           ["byref"], ["ByRef"]>];
  let Documentation = [Undocumented];
}

def Bounded : IgnoredAttr {
  // Does not have a [[]] spelling because the attribute is ignored.
  let Spellings = [GNU<"bounded">];
}

def CarriesDependency : InheritableParamAttr {
  let Spellings = [GNU<"carries_dependency">,
                   CXX11<"","carries_dependency", 200809>];
  let Subjects = SubjectList<[ParmVar, ObjCMethod, Function], ErrorDiag>;
  let Documentation = [CarriesDependencyDocs];
}

def CDecl : DeclOrTypeAttr {
  let Spellings = [GCC<"cdecl">, CustomKeyword<"__cdecl">, CustomKeyword<"_cdecl">];
//  let Subjects = [Function, ObjCMethod];
  let Documentation = [Undocumented];
}

// cf_audited_transfer indicates that the given function has been
// audited and has been marked with the appropriate cf_consumed and
// cf_returns_retained attributes.  It is generally applied by
// '#pragma clang arc_cf_code_audited' rather than explicitly.
def CFAuditedTransfer : InheritableAttr {
  let Spellings = [Clang<"cf_audited_transfer">];
  let Subjects = SubjectList<[Function], ErrorDiag>;
  let Documentation = [Undocumented];
  let SimpleHandler = 1;
}

// cf_unknown_transfer is an explicit opt-out of cf_audited_transfer.
// It indicates that the function has unknown or unautomatable
// transfer semantics.
def CFUnknownTransfer : InheritableAttr {
  let Spellings = [Clang<"cf_unknown_transfer">];
  let Subjects = SubjectList<[Function], ErrorDiag>;
  let Documentation = [Undocumented];
  let SimpleHandler = 1;
}
def : MutualExclusions<[CFAuditedTransfer, CFUnknownTransfer]>;

def CFReturnsRetained : InheritableAttr {
  let Spellings = [Clang<"cf_returns_retained">];
//  let Subjects = SubjectList<[ObjCMethod, ObjCProperty, Function]>;
  let Documentation = [RetainBehaviorDocs];
}

def CFReturnsNotRetained : InheritableAttr {
  let Spellings = [Clang<"cf_returns_not_retained">];
//  let Subjects = SubjectList<[ObjCMethod, ObjCProperty, Function]>;
  let Documentation = [RetainBehaviorDocs];
}

def CFConsumed : InheritableParamAttr {
  let Spellings = [Clang<"cf_consumed">];
  let Subjects = SubjectList<[ParmVar]>;
  let Documentation = [RetainBehaviorDocs];
}


// coro_only_destroy_when_complete indicates the coroutines whose return type
// is marked by coro_only_destroy_when_complete can only be destroyed when the
// coroutine completes. Then the space for the destroy functions can be saved.
def CoroOnlyDestroyWhenComplete : InheritableAttr {
  let Spellings = [Clang<"coro_only_destroy_when_complete">];
  let Subjects = SubjectList<[CXXRecord]>;
  let LangOpts = [CPlusPlus];
  let Documentation = [CoroOnlyDestroyWhenCompleteDocs];
  let SimpleHandler = 1;
}

def CoroReturnType : InheritableAttr {
  let Spellings = [Clang<"coro_return_type">];
  let Subjects = SubjectList<[CXXRecord]>;
  let LangOpts = [CPlusPlus];
  let Documentation = [CoroReturnTypeAndWrapperDoc];
  let SimpleHandler = 1;
}

def CoroWrapper : InheritableAttr {
  let Spellings = [Clang<"coro_wrapper">];
  let Subjects = SubjectList<[Function]>;
  let LangOpts = [CPlusPlus];
  let Documentation = [CoroReturnTypeAndWrapperDoc];
  let SimpleHandler = 1;
}

def CoroLifetimeBound : InheritableAttr {
  let Spellings = [Clang<"coro_lifetimebound">];
  let Subjects = SubjectList<[CXXRecord]>;
  let LangOpts = [CPlusPlus];
  let Documentation = [CoroLifetimeBoundDoc];
  let SimpleHandler = 1;
}

def CoroDisableLifetimeBound : InheritableAttr {
  let Spellings = [Clang<"coro_disable_lifetimebound">];
  let Subjects = SubjectList<[Function]>;
  let LangOpts = [CPlusPlus];
  let Documentation = [CoroLifetimeBoundDoc];
  let SimpleHandler = 1;
}

def CoroAwaitElidable : InheritableAttr {
  let Spellings = [Clang<"coro_await_elidable">];
  let Subjects = SubjectList<[CXXRecord]>;
  let LangOpts = [CPlusPlus];
  let Documentation = [CoroAwaitElidableDoc];
  let SimpleHandler = 1;
}

def CoroAwaitElidableArgument : InheritableAttr {
  let Spellings = [Clang<"coro_await_elidable_argument">];
  let Subjects = SubjectList<[ParmVar]>;
  let LangOpts = [CPlusPlus];
  let Documentation = [CoroAwaitElidableArgumentDoc];
  let SimpleHandler = 1;
}

// OSObject-based attributes.
def OSConsumed : InheritableParamAttr {
  let Spellings = [Clang<"os_consumed">];
  let Subjects = SubjectList<[ParmVar]>;
  let Documentation = [RetainBehaviorDocs];
}

def OSReturnsRetained : InheritableAttr {
  let Spellings = [Clang<"os_returns_retained">];
  let Subjects = SubjectList<[Function, ObjCMethod, ObjCProperty, ParmVar]>;
  let Documentation = [RetainBehaviorDocs];
}

def OSReturnsNotRetained : InheritableAttr {
  let Spellings = [Clang<"os_returns_not_retained">];
  let Subjects = SubjectList<[Function, ObjCMethod, ObjCProperty, ParmVar]>;
  let Documentation = [RetainBehaviorDocs];
}

def OSReturnsRetainedOnZero : InheritableAttr {
  let Spellings = [Clang<"os_returns_retained_on_zero">];
  let Subjects = SubjectList<[ParmVar]>;
  let Documentation = [RetainBehaviorDocs];
}

def OSReturnsRetainedOnNonZero : InheritableAttr {
  let Spellings = [Clang<"os_returns_retained_on_non_zero">];
  let Subjects = SubjectList<[ParmVar]>;
  let Documentation = [RetainBehaviorDocs];
}

def OSConsumesThis : InheritableAttr {
  let Spellings = [Clang<"os_consumes_this">];
  let Subjects = SubjectList<[NonStaticCXXMethod]>;
  let Documentation = [RetainBehaviorDocs];
  let SimpleHandler = 1;
}

def Cleanup : InheritableAttr {
  let Spellings = [GCC<"cleanup">];
  let Args = [DeclArgument<Function, "FunctionDecl">];
  let Subjects = SubjectList<[LocalVar]>;
  let Documentation = [CleanupDocs];
}

def CmseNSEntry : InheritableAttr, TargetSpecificAttr<TargetARM> {
  let Spellings = [GNU<"cmse_nonsecure_entry">];
  let Subjects = SubjectList<[Function]>;
  let LangOpts = [Cmse];
  let Documentation = [ArmCmseNSEntryDocs];
}

def CmseNSCall : TypeAttr, TargetSpecificAttr<TargetARM> {
  let Spellings = [GNU<"cmse_nonsecure_call">];
  let LangOpts = [Cmse];
  let Documentation = [ArmCmseNSCallDocs];
}

def Cold : InheritableAttr {
  let Spellings = [GCC<"cold">];
  let Subjects = SubjectList<[Function]>;
  let Documentation = [ColdFunctionEntryDocs];
  let SimpleHandler = 1;
}

def Common : InheritableAttr {
  let Spellings = [GCC<"common">];
  let Subjects = SubjectList<[Var]>;
  let Documentation = [Undocumented];
}

def Const : InheritableAttr {
  let Spellings = [GCC<"const">, GCC<"__const">];
  let Documentation = [Undocumented];
  let SimpleHandler = 1;
}

def ConstInit : InheritableAttr {
  // This attribute does not have a C [[]] spelling because it requires the
  // CPlusPlus language option.
  let Spellings = [CustomKeyword<"constinit">,
                   Clang<"require_constant_initialization", 0>];
  let Subjects = SubjectList<[GlobalVar], ErrorDiag>;
  let Accessors = [Accessor<"isConstinit", [CustomKeyword<"constinit">]>];
  let Documentation = [ConstInitDocs];
  let LangOpts = [CPlusPlus];
  let SimpleHandler = 1;
}

def Constructor : InheritableAttr {
  let Spellings = [GCC<"constructor">];
  let Args = [DefaultIntArgument<"Priority", 65535>];
  let Subjects = SubjectList<[Function]>;
  let Documentation = [CtorDtorDocs];
}

def CPUSpecific : InheritableAttr {
  let Spellings = [Clang<"cpu_specific">, Declspec<"cpu_specific">];
  let Args = [VariadicIdentifierArgument<"Cpus">];
  let Subjects = SubjectList<[Function]>;
  let Documentation = [CPUSpecificCPUDispatchDocs];
  let AdditionalMembers = [{
    IdentifierInfo *getCPUName(unsigned Index) const {
      return *(cpus_begin() + Index);
    }
  }];
}

def CPUDispatch : InheritableAttr {
  let Spellings = [Clang<"cpu_dispatch">, Declspec<"cpu_dispatch">];
  let Args = [VariadicIdentifierArgument<"Cpus">];
  let Subjects = SubjectList<[Function]>;
  let Documentation = [CPUSpecificCPUDispatchDocs];
}

// CUDA attributes are spelled __attribute__((attr)) or __declspec(__attr__),
// and they do not receive a [[]] spelling.
def CUDAConstant : InheritableAttr {
  let Spellings = [GNU<"constant">, Declspec<"__constant__">];
  let Subjects = SubjectList<[Var]>;
  let LangOpts = [CUDA];
  let Documentation = [Undocumented];
}

def CUDACudartBuiltin : IgnoredAttr {
  let Spellings = [GNU<"cudart_builtin">, Declspec<"__cudart_builtin__">];
  let LangOpts = [CUDA];
}

def CUDADevice : InheritableAttr {
  let Spellings = [GNU<"device">, Declspec<"__device__">];
  let Subjects = SubjectList<[Function, Var]>;
  let LangOpts = [CUDA];
  let Documentation = [Undocumented];
}

def CUDADeviceBuiltin : IgnoredAttr {
  let Spellings = [GNU<"device_builtin">, Declspec<"__device_builtin__">];
  let LangOpts = [CUDA];
}

def CUDADeviceBuiltinSurfaceType : InheritableAttr {
  let Spellings = [GNU<"device_builtin_surface_type">,
                   Declspec<"__device_builtin_surface_type__">];
  let LangOpts = [CUDA];
  let Subjects = SubjectList<[CXXRecord]>;
  let Documentation = [CUDADeviceBuiltinSurfaceTypeDocs];
  let MeaningfulToClassTemplateDefinition = 1;
  let SimpleHandler = 1;
}

def CUDADeviceBuiltinTextureType : InheritableAttr {
  let Spellings = [GNU<"device_builtin_texture_type">,
                   Declspec<"__device_builtin_texture_type__">];
  let LangOpts = [CUDA];
  let Subjects = SubjectList<[CXXRecord]>;
  let Documentation = [CUDADeviceBuiltinTextureTypeDocs];
  let MeaningfulToClassTemplateDefinition = 1;
  let SimpleHandler = 1;
}
def : MutualExclusions<[CUDADeviceBuiltinSurfaceType,
                        CUDADeviceBuiltinTextureType]>;

def CUDAGlobal : InheritableAttr {
  let Spellings = [GNU<"global">, Declspec<"__global__">];
  let Subjects = SubjectList<[Function]>;
  let LangOpts = [CUDA];
  let Documentation = [Undocumented];
}
def : MutualExclusions<[CUDADevice, CUDAGlobal]>;

def CUDAHost : InheritableAttr {
  let Spellings = [GNU<"host">, Declspec<"__host__">];
  let Subjects = SubjectList<[Function]>;
  let LangOpts = [CUDA];
  let Documentation = [Undocumented];
  let SimpleHandler = 1;
}
def : MutualExclusions<[CUDAGlobal, CUDAHost]>;

def CUDAGridConstant : InheritableAttr {
  let Spellings = [GNU<"grid_constant">, Declspec<"__grid_constant__">];
  let Subjects = SubjectList<[ParmVar]>;
  let LangOpts = [CUDA];
  let Documentation = [CUDAGridConstantAttrDocs];
}

def NVPTXKernel : InheritableAttr, TargetSpecificAttr<TargetNVPTX> {
  let Spellings = [Clang<"nvptx_kernel">];
  let Subjects = SubjectList<[Function]>;
  let Documentation = [Undocumented];
}

def HIPManaged : InheritableAttr {
  let Spellings = [GNU<"managed">, Declspec<"__managed__">];
  let Subjects = SubjectList<[Var]>;
  let LangOpts = [HIP];
  let Documentation = [HIPManagedAttrDocs];
}

def CUDAInvalidTarget : InheritableAttr {
  let Spellings = [];
  let Subjects = SubjectList<[Function]>;
  let LangOpts = [CUDA];
  let Documentation = [InternalOnly];
}

def CUDALaunchBounds : InheritableAttr {
  let Spellings = [GNU<"launch_bounds">, Declspec<"__launch_bounds__">];
  let Args = [ExprArgument<"MaxThreads">, ExprArgument<"MinBlocks", 1>,
              ExprArgument<"MaxBlocks", 1>];
  let LangOpts = [CUDA];
  let Subjects = SubjectList<[ObjCMethod, FunctionLike]>;
  // An AST node is created for this attribute, but is not used by other parts
  // of the compiler. However, this node needs to exist in the AST because
  // non-LLVM backends may be relying on the attribute's presence.
  let Documentation = [Undocumented];
}

def CUDAShared : InheritableAttr {
  let Spellings = [GNU<"shared">, Declspec<"__shared__">];
  let Subjects = SubjectList<[Var]>;
  let LangOpts = [CUDA];
  let Documentation = [Undocumented];
}
def : MutualExclusions<[CUDAConstant, CUDAShared, HIPManaged]>;

def GlobalStorageNonLocalVar : SubsetSubject<Var,
                                             [{S->hasGlobalStorage() &&
                                               !S->isLocalVarDeclOrParm()}],
                                             "global variables">;

def SYCLDevice : InheritableAttr {
  let Spellings = [GNU<"sycl_device">];
  let Subjects = SubjectList<[Function, GlobalStorageNonLocalVar]>;
  let LangOpts = [SYCLIsDevice, SilentlyIgnoreSYCLIsHost];
  let Documentation = [SYCLDeviceDocs];
}

def SYCLGlobalVar : InheritableAttr {
  let Spellings = [GNU<"sycl_global_var">];
  let Subjects = SubjectList<[GlobalStorageNonLocalVar], ErrorDiag>;
  let LangOpts = [SYCLIsDevice];
  // Only used internally by the SYCL implementation
  let Documentation = [Undocumented];
}

def SYCLKernel : InheritableAttr {
  let Spellings = [Clang<"sycl_kernel">];
  let Subjects = SubjectList<[FunctionTmpl]>;
  let LangOpts = [SYCLIsDevice, SilentlyIgnoreSYCLIsHost];
  let Documentation = [SYCLKernelDocs];
}

def SYCLKernelEntryPoint : InheritableAttr {
  let Spellings = [Clang<"sycl_kernel_entry_point">];
  let Args = [
    // KernelName is required and specifies the kernel name type.
    TypeArgument<"KernelName">,
    // InvalidAttr is a fake argument used to track whether the
    // semantic requirements of the attribute have been satisified.
    // A fake argument is used to enable serialization support.
    DefaultBoolArgument<"Invalid", /*default=*/0, /*fake=*/1>
  ];
  let Subjects = SubjectList<[Function], ErrorDiag>;
  let TemplateDependent = 1;
  let LangOpts = [SYCLIsHost, SYCLIsDevice];
  let Documentation = [SYCLKernelEntryPointDocs];
  let AdditionalMembers = [{
    void setInvalidAttr() { invalid = true; }
    bool isInvalidAttr() const { return invalid; }
  }];
}

def SYCLSpecialClass: InheritableAttr {
  let Spellings = [Clang<"sycl_special_class">];
  let Subjects = SubjectList<[CXXRecord]>;
  let LangOpts = [SYCLIsDevice, SilentlyIgnoreSYCLIsHost];
  let Documentation = [SYCLSpecialClassDocs];
}

def SYCLType: InheritableAttr {
  let Spellings = [CXX11<"__sycl_detail__", "sycl_type">];
  let Subjects = SubjectList<[CXXRecord, Enum], ErrorDiag>;
  let LangOpts = [SYCLIsDevice, SilentlyIgnoreSYCLIsHost];
  let Args = [EnumArgument<"Type", "SYCLType", /*is_string=*/true,
                           ["accessor", "local_accessor", "work_group_memory",
                            "specialization_id", "kernel_handler", "buffer_location",
                            "no_alias", "accessor_property_list", "group",
                            "private_memory", "aspect", "annotated_ptr", "annotated_arg",
                            "stream", "sampler", "host_pipe", "multi_ptr"],
                           ["accessor", "local_accessor", "work_group_memory",
                            "specialization_id", "kernel_handler", "buffer_location",
                            "no_alias", "accessor_property_list", "group",
                            "private_memory", "aspect", "annotated_ptr", "annotated_arg",
                            "stream", "sampler", "host_pipe", "multi_ptr"]>];
  // Only used internally by SYCL implementation
  let Documentation = [InternalOnly];
}

def SYCLDeviceHas : InheritableAttr {
  let Spellings = [CXX11<"sycl", "device_has">];
  let Subjects = SubjectList<[Function], ErrorDiag>;
  let Args = [VariadicExprArgument<"Aspects">];
  let LangOpts = [SYCLIsDevice, SilentlyIgnoreSYCLIsHost];
  let Documentation = [SYCLDeviceHasDocs];
  let SupportsNonconformingLambdaSyntax = 1;
  let AcceptsExprPack = 1;
}

def SYCLUsesAspects : InheritableAttr {
  let Spellings = [CXX11<"__sycl_detail__", "__uses_aspects__">];
  let Subjects = SubjectList<[CXXRecord, Function], ErrorDiag>;
  let Args = [VariadicExprArgument<"Aspects">];
  let LangOpts = [SYCLIsDevice, SilentlyIgnoreSYCLIsHost];
  // Only used internally by SYCL implementation
  let Documentation = [Undocumented];
}

// Marks functions which must not be vectorized via horizontal SIMT widening,
// e.g. because the function is already vectorized. Used to mark SYCL
// explicit SIMD kernels and functions.
def SYCLSimd : InheritableAttr {
  let Spellings = [GNU<"sycl_explicit_simd">,
                   CXX11<"intel", "sycl_explicit_simd">];
  let Subjects = SubjectList<[Function, GlobalVar]>;
  let Documentation = [SYCLSimdDocs];
  let SupportsNonconformingLambdaSyntax = 1;
  let SimpleHandler = 1;
}

// Available in SYCL explicit SIMD extension. Binds a file scope private
// variable to a specific register.
def SYCLRegisterNum : InheritableAttr {
  let Spellings = [GNU<"register_num">, Declspec<"register_num">];
  let Args = [UnsignedArgument<"Number">];
  let Subjects = SubjectList<[GlobalVar]>;
  // This attribute is applied to file-scope variables and must be compilable
  // for the host device as well
  let Documentation = [SYCLRegisterNumDocs];
}

// Used by FE to mark SYCL kernel pointer parameters which correspond to the
// original lambda's captured accessors. FE turns the attribute to some metadata
// required by the device back-end.
// This attribute does not require custom semantic handling 
// hence we set the SemaHandler field to 0.
// The attribute is not for public consumption, and is an implicitly-created attribute
// that has no visible spelling, hence undocumented.
def SYCLAccessorPtr : Attr {
  // This attribute has no spellings as it is only ever created implicitly.
  let Spellings = [];
  let SemaHandler = 0;
  let Documentation = [InternalOnly];
}

// Used to mark readonly accessors. It is not to be used directly in the source.
def SYCLAccessorReadonly : Attr {
  // This attribute has no spellings as it is only ever created implicitly.
  let Spellings = [];
  let SemaHandler = 0;
  let Documentation = [InternalOnly];
}

// The attribute denotes that it is a function written in a scalar fashion, which
// is used in ESIMD context and needs to be vectorized by a vector backend compiler.
// For now, this attribute will be used only in internal implementation of
// specific public ESIMD APIs. It is not supposed to be used directly in the
// user code, hence it is undocumented.
// The argument of the attribute specifies the number of SIMD lanes, for which
// the function should be vectorized.
def SYCLIntelESimdVectorize : InheritableAttr {
  let Spellings = [CXX11<"intel", "sycl_esimd_vectorize">];
  let Args = [ExprArgument<"Value">];
  let Subjects = SubjectList<[Function], ErrorDiag>;
  let LangOpts = [SYCLIsDevice];
  let Documentation = [Undocumented];
  let SupportsNonconformingLambdaSyntax = 1;
  let PragmaAttributeSupport = 0;
}

def SYCLScope : Attr {
  let Spellings = [CXX11<"__sycl_detail__", "wg_scope">];
  let Args = [EnumArgument<"level", "Level", /*is_string=*/false,
                                             ["work_group", "work_item"],
                                             ["WorkGroup", "WorkItem"],
                                             /*optional=*/true>];
  let Subjects = SubjectList<[Function, Var, CXXRecord]>;
  let LangOpts = [SYCLIsDevice];

  let AdditionalMembers = [{
    bool isWorkGroup() const {
      return getLevel() == SYCLScopeAttr::WorkGroup;
    }

    bool isWorkItem() const {
      return getLevel() == SYCLScopeAttr::WorkItem;
    }
  }];

  let Documentation = [SYCLWGScopeDocs];
}

def SYCLDeviceIndirectlyCallable : InheritableAttr {
  let Spellings = [ CXX11<"intel", "device_indirectly_callable"> ];
  let Subjects = SubjectList<[Function]>;
  let LangOpts = [SYCLIsDevice, SilentlyIgnoreSYCLIsHost];
  let Documentation = [SYCLDeviceIndirectlyCallableDocs];
}

def SYCLIntelBufferLocation : InheritableAttr {
  // No spelling, as this attribute can't be created in the source code.
  let Spellings = [];
  let Args = [UnsignedArgument<"LocationID">];
  let LangOpts = [SYCLIsDevice, SYCLIsHost];
  let Documentation = [InternalOnly];
}

def SYCLRequiresDecomposition : InheritableAttr {
  // No spellings, as this is for internal use.
  let Spellings = [];
  let Subjects = SubjectList<[Named]>;
  let LangOpts = [SYCLIsDevice, SYCLIsHost];
  let Documentation = [InternalOnly];
}

def SYCLGenerateNewType : InheritableAttr {
  // No spellings, as this is for internal use.
  let Spellings = [];
  let Subjects = SubjectList<[Named]>;
  let LangOpts = [SYCLIsDevice, SYCLIsHost];
  let Documentation = [InternalOnly];
}

def SYCLIntelKernelArgsRestrict : InheritableAttr {
  let Spellings = [CXX11<"intel", "kernel_args_restrict">];
  let Subjects = SubjectList<[Function], ErrorDiag>;
  let LangOpts = [SYCLIsDevice, SilentlyIgnoreSYCLIsHost];
  let Documentation = [SYCLIntelKernelArgsRestrictDocs];
  let SimpleHandler = 1;
  let SupportsNonconformingLambdaSyntax = 1;
}

def SYCLIntelNumSimdWorkItems : InheritableAttr {
  let Spellings = [CXX11<"intel", "num_simd_work_items">];
  let Args = [ExprArgument<"Value">];
  let LangOpts = [SYCLIsDevice, SilentlyIgnoreSYCLIsHost];
  let Subjects = SubjectList<[Function], ErrorDiag>;
  let Documentation = [SYCLIntelNumSimdWorkItemsAttrDocs];
  let SupportsNonconformingLambdaSyntax = 1;
}

def SYCLIntelUseStallEnableClusters : InheritableAttr {
  let Spellings = [CXX11<"intel","use_stall_enable_clusters">];
  let LangOpts = [SilentlyIgnoreSYCLIsHost, SYCLIsDevice];
  let Subjects = SubjectList<[Function], ErrorDiag>;
  let Documentation = [SYCLIntelUseStallEnableClustersAttrDocs];
  let SupportsNonconformingLambdaSyntax = 1;
}

def SYCLIntelSchedulerTargetFmaxMhz : InheritableAttr {
  let Spellings = [CXX11<"intel", "scheduler_target_fmax_mhz">];
  let Args = [ExprArgument<"Value">];
  let LangOpts = [SYCLIsDevice, SilentlyIgnoreSYCLIsHost];
  let Subjects = SubjectList<[Function], ErrorDiag>;
  let Documentation = [SYCLIntelSchedulerTargetFmaxMhzAttrDocs];
  let SupportsNonconformingLambdaSyntax = 1;
}

def SYCLIntelMaxWorkGroupSize : InheritableAttr {
  let Spellings = [CXX11<"intel", "max_work_group_size">];
  let Args = [ExprArgument<"XDim">,
              ExprArgument<"YDim">,
              ExprArgument<"ZDim">];
  let LangOpts = [SYCLIsDevice, SilentlyIgnoreSYCLIsHost];
  let Subjects = SubjectList<[Function], ErrorDiag>;
  let AdditionalMembers = [{
    unsigned getXDimVal() const {
      return cast<ConstantExpr>(getXDim())->getResultAsAPSInt().getExtValue();
    }
    unsigned getYDimVal() const {
      return cast<ConstantExpr>(getYDim())->getResultAsAPSInt().getExtValue();
    }
    unsigned getZDimVal() const {
      return cast<ConstantExpr>(getZDim())->getResultAsAPSInt().getExtValue();
    }
  }];
  let Documentation = [SYCLIntelMaxWorkGroupSizeAttrDocs];
  let SupportsNonconformingLambdaSyntax = 1;
}

def SYCLIntelMinWorkGroupsPerComputeUnit : InheritableAttr {
  let Spellings = [CXX11<"intel", "min_work_groups_per_cu">];
  let Args = [ExprArgument<"Value">];
  let LangOpts = [SYCLIsDevice, SilentlyIgnoreSYCLIsHost];
  let Subjects = SubjectList<[Function], ErrorDiag>;
  let Documentation = [SYCLIntelMinWorkGroupsPerComputeUnitAttrDocs];
}

def SYCLIntelMaxWorkGroupsPerMultiprocessor : InheritableAttr {
  let Spellings = [CXX11<"intel", "max_work_groups_per_mp">];
  let Args = [ExprArgument<"Value">];
  let LangOpts = [SYCLIsDevice, SilentlyIgnoreSYCLIsHost];
  let Subjects = SubjectList<[Function], ErrorDiag>;
  let Documentation = [SYCLIntelMaxWorkGroupsPerMultiprocessorDocs];
}

def SYCLIntelMaxGlobalWorkDim : InheritableAttr {
  let Spellings = [CXX11<"intel", "max_global_work_dim">];
  let Args = [ExprArgument<"Value">];
  let LangOpts = [SYCLIsDevice, SilentlyIgnoreSYCLIsHost];
  let Subjects = SubjectList<[Function], ErrorDiag>;
  let Documentation = [SYCLIntelMaxGlobalWorkDimAttrDocs];
  let SupportsNonconformingLambdaSyntax = 1;
}

def SYCLDeviceGlobal: InheritableAttr {
  let Spellings = [CXX11<"__sycl_detail__", "device_global">];
  let Subjects = SubjectList<[CXXRecord], ErrorDiag>;
  let LangOpts = [SYCLIsDevice, SilentlyIgnoreSYCLIsHost];
  // Only used internally by SYCL implementation
  let Documentation = [SYCLDeviceGlobalAttrDocs];
  let SimpleHandler = 1;
}

def SYCLGlobalVariableAllowed : InheritableAttr {
  let Spellings = [CXX11<"__sycl_detail__", "global_variable_allowed">];
  let Subjects = SubjectList<[CXXRecord], ErrorDiag>;
  let LangOpts = [SYCLIsDevice, SilentlyIgnoreSYCLIsHost];
  // Only used internally by SYCL implementation
  let Documentation = [SYCLGlobalVariableAllowedAttrDocs];
  let SimpleHandler = 1;
}

def SYCLIntelNoGlobalWorkOffset : InheritableAttr {
  let Spellings = [CXX11<"intel", "no_global_work_offset">];
  let Args = [ExprArgument<"Value", /*optional*/1>];
  let LangOpts = [SYCLIsDevice, SilentlyIgnoreSYCLIsHost];
  let Subjects = SubjectList<[Function], ErrorDiag>;
  let Documentation = [SYCLIntelNoGlobalWorkOffsetAttrDocs];
  let SupportsNonconformingLambdaSyntax = 1;
}

def SYCLIntelLoopFuse : InheritableAttr {
  let Spellings = [CXX11<"intel", "loop_fuse">,
                   CXX11<"intel", "loop_fuse_independent">];
  let Args = [ExprArgument<"Value", /*optional=*/ 1>];
  let LangOpts = [SYCLIsDevice, SilentlyIgnoreSYCLIsHost];
  let Subjects = SubjectList<[Function], ErrorDiag>;
  let Accessors = [Accessor<"isIndependent",
                  [CXX11<"intel", "loop_fuse_independent">]>];
  let Documentation = [SYCLIntelLoopFuseDocs];
  let SupportsNonconformingLambdaSyntax = 1;
}

class SYCLAddIRAttrMemberCodeHolder<code Code> {
  code MemberCode = Code;
}

// Common class for SYCL add_ir_attributes_* attributes.
def SYCLAddIRAttrCommonMembers : SYCLAddIRAttrMemberCodeHolder<[{
  static std::optional<std::string>
  getValidAttributeNameAsString(const APValue &Value,
                                 const ASTContext &Context,
                                 QualType ValueQType) {
    assert(!Value.isLValue());
    if (ValueQType->isCharType()) {
      char C = static_cast<char>(Value.getInt().getExtValue());
      return std::string(&C, 1);
    }
    if (ValueQType->isArrayType() &&
        (ValueQType->getArrayElementTypeNoTypeQual()->isCharType())) {
      SmallString<10> StrBuffer;
      for (unsigned I = 0; I < Value.getArrayInitializedElts(); ++I) {
        const APValue &ArrayElem = Value.getArrayInitializedElt(I);
        char C = static_cast<char>(ArrayElem.getInt().getExtValue());
        if (C == '\0')
          break;
        StrBuffer += C;
      }
      return std::string(StrBuffer);
    }
    return std::nullopt;
  }

  static std::optional<std::string>
  getValidAttributeNameAsString(const Expr *NameE, const ASTContext &Context) {
    if (const auto *NameLiteral = dyn_cast<StringLiteral>(NameE))
      return NameLiteral->getString().str();

    const auto *NameCE = dyn_cast<ConstantExpr>(NameE);
    if (!NameCE)
      return std::nullopt;

    APValue NameLValue;
    if (!NameCE->isCXX11ConstantExpr(Context, &NameLValue))
      NameLValue = NameCE->getAPValueResult();

    if (!NameLValue.isLValue())
      return getValidAttributeNameAsString(NameLValue, Context,
                                            NameCE->getType());

    if (const auto *NameValExpr =
            NameLValue.getLValueBase().dyn_cast<const Expr *>())
      return getValidAttributeNameAsString(NameValExpr, Context);

    if (const auto *NameValDecl =
            NameLValue.getLValueBase().dyn_cast<const ValueDecl *>()) {
      if (const auto *NameVarDecl = dyn_cast<const VarDecl>(NameValDecl)) {
        return getValidAttributeNameAsString(NameVarDecl->getInit(), Context);
      }
    }
    return std::nullopt;
  }

  static std::optional<std::string>
  getValidAttributeValueAsString(const APValue &Value,
                                 const ASTContext &Context,
                                 QualType ValueQType) {
    assert(!Value.isLValue());
    if (ValueQType->isCharType()) {
      char C = static_cast<char>(Value.getInt().getExtValue());
      return std::string(&C, 1);
    }
    if (ValueQType->isBooleanType())
      return std::string(Value.getInt().getExtValue() ? "true" : "false");
    if (ValueQType->isIntegralOrEnumerationType() ||
        ValueQType->isFloatingType())
      return Value.getAsString(Context, ValueQType);
    if (ValueQType->isArrayType() &&
        (ValueQType->getArrayElementTypeNoTypeQual()->isCharType() ||
         ValueQType->getArrayElementTypeNoTypeQual()
                   ->isIntegralOrEnumerationType())) {
      SmallString<10> StrBuffer;
      for (unsigned I = 0; I < Value.getArrayInitializedElts(); ++I) {
        const APValue &ArrayElem = Value.getArrayInitializedElt(I);
        char C = static_cast<char>(ArrayElem.getInt().getExtValue());
        if (C == '\0')
          break;
        StrBuffer += C;
      }
      return std::string(StrBuffer);
    }
    return std::nullopt;
  }

  static std::optional<std::string>
  getValidAttributeValueAsString(const Expr *ValueE,
                                 const ASTContext &Context) {
    if (ValueE->getType()->isNullPtrType())
      return std::string("");
    if (const auto *StringVal = dyn_cast<StringLiteral>(ValueE))
      return StringVal->getString().str();
    if (const auto *BoolVal = dyn_cast<CXXBoolLiteralExpr>(ValueE))
      return std::string(BoolVal->getValue() ? "true" : "false");
    if (const auto *FloatingVal = dyn_cast<FloatingLiteral>(ValueE))
      return APValue(FloatingVal->getValue())
          .getAsString(Context, ValueE->getType());
    if (const auto *CharacterVal = dyn_cast<CharacterLiteral>(ValueE)) {
      char C = static_cast<char>(CharacterVal->getValue());
      return std::string(&C, 1);
    }
    if (const auto *IntegerVal = dyn_cast<IntegerLiteral>(ValueE)) {
      SmallString<10> IntegerStrBuffer;
      IntegerVal->getValue().toString(IntegerStrBuffer, 10,
                                      ValueE->getType()->isSignedIntegerType());
      return std::string(IntegerStrBuffer);
    }
    if (const auto *InitListE = dyn_cast<InitListExpr>(ValueE)) {
      if (InitListE->isStringLiteralInit()) {
        const Expr *StringInitE = InitListE->getInit(0)->IgnoreParenImpCasts();
        return getValidAttributeValueAsString(StringInitE, Context);
      }

      SmallString<10> StrBuffer;
      for (const auto *InitE : InitListE->inits()) {
        const Expr *InitNoImpCastE = InitE->IgnoreParenImpCasts();
        char C = '\0';
        if (const auto *CharacterVal =
              dyn_cast<CharacterLiteral>(InitNoImpCastE))
          C = static_cast<char>(CharacterVal->getValue());
        else if (const auto *IntegerVal =
              dyn_cast<IntegerLiteral>(InitNoImpCastE))
          C = static_cast<char>(IntegerVal->getValue().getSExtValue());
        else
          return std::nullopt;

        // Null terminator will end the string reading.
        if (C == '\0')
          break;

        StrBuffer += C;
      }
      return std::string(StrBuffer);
    }

    const auto *ValueCE = dyn_cast<ConstantExpr>(ValueE);
    if (!ValueCE)
      return std::nullopt;

    APValue ValueAPV;
    if (!ValueCE->isCXX11ConstantExpr(Context, &ValueAPV))
      ValueAPV = ValueCE->getAPValueResult();

    if (!ValueAPV.isLValue())
      return getValidAttributeValueAsString(ValueAPV, Context,
                                            ValueCE->getType());

    if (ValueAPV.getLValueBase().isNull())
      return std::string("");

    if (const auto *ValueValExpr =
            ValueAPV.getLValueBase().dyn_cast<const Expr *>())
      return getValidAttributeValueAsString(ValueValExpr, Context);

    if (const auto *ValueValDecl =
            ValueAPV.getLValueBase().dyn_cast<const ValueDecl *>()) {
      if (const auto *ValueVarDecl = dyn_cast<const VarDecl>(ValueValDecl)) {
        return getValidAttributeValueAsString(ValueVarDecl->getInit(), Context);
      }
    }
    return std::nullopt;
  }

  static std::optional<llvm::SmallSet<StringRef, 4>> getAttributeFilterFromExprs(
      Expr **AttributeExprs, size_t AttributeExprsSize) {
    if (!AttributeExprsSize)
      return std::nullopt;

    const auto *FilterListE = dyn_cast<InitListExpr>(AttributeExprs[0]);
    if (!FilterListE)
      return std::nullopt;

    llvm::SmallSet<StringRef, 4> Filter;
    for (const Expr *FilterE : FilterListE->inits()) {
      const auto *FilterStrLit = dyn_cast<StringLiteral>(FilterE);
      assert(FilterStrLit && "Element in filter list is not a string literal.");
      Filter.insert(FilterStrLit->getString());
    }
    return Filter;
  }

  std::optional<llvm::SmallSet<StringRef, 4>> getAttributeFilter() const {
    return getAttributeFilterFromExprs(args_begin(), args_size());
  }

  bool hasFilterList() const {
    return args_size() && isa<InitListExpr>(*args_begin());
  }

  SmallVector<std::pair<std::string, std::string>, 4>
  getFilteredAttributeNameValuePairs(
      const std::optional<llvm::SmallSet<StringRef, 4>> &AttributeNameFilter,
      const ASTContext &Context) const {
    Expr **AttributeExprs = args_begin() + hasFilterList();
    size_t AttributeExprsSize = args_size() - hasFilterList();

    assert((AttributeExprsSize & 1) == 0 && "Too few remaining expressions.");

    SmallVector<std::pair<std::string, std::string>, 4> Attrs;
    for (size_t I = 0; I < AttributeExprsSize / 2; ++I) {
      std::optional<std::string> NameStr =
          getValidAttributeNameAsString(AttributeExprs[I], Context);
      assert(NameStr && "Attribute name is not a valid string.");

      // If attribute name is empty, then skip attribute.
      if (NameStr->empty())
        continue;

      // If attribute name is not in the filter, we skip it.
      if (AttributeNameFilter && !AttributeNameFilter->contains(*NameStr))
        continue;

      std::optional<std::string> ValueStr = getValidAttributeValueAsString(
          AttributeExprs[I + AttributeExprsSize / 2], Context);
      assert(ValueStr && "Attribute value is not a valid type.");

      Attrs.push_back(std::make_pair(*NameStr, *ValueStr));
    }

    return Attrs;
  }

  SmallVector<std::pair<std::string, std::string>, 4>
  getFilteredAttributeNameValuePairs(const ASTContext &Context) const {
    std::optional<llvm::SmallSet<StringRef, 4>> AttributeNameFilter =
        getAttributeFilter();
    return getFilteredAttributeNameValuePairs(AttributeNameFilter, Context);
  }

  SmallVector<std::pair<std::string, std::string>, 4>
  getAttributeNameValuePairs(const ASTContext &Context) const {
    return getFilteredAttributeNameValuePairs(std::nullopt, Context);
  }
}]>;

def SYCLAddIRAttributesFunction : InheritableAttr {
  let Spellings = [CXX11<"__sycl_detail__", "add_ir_attributes_function">];
  let Args = [VariadicExprArgument<"Args">];
  let LangOpts = [SYCLIsDevice, SilentlyIgnoreSYCLIsHost];
  let Subjects = SubjectList<[Function], ErrorDiag>;
  let AcceptsExprPack = 1;
  let AdditionalMembers = SYCLAddIRAttrCommonMembers.MemberCode;
  let Documentation = [SYCLAddIRAttributesFunctionDocs];
}

def SYCLAddIRAttributesKernelParameter : InheritableAttr {
  let Spellings = [CXX11<"__sycl_detail__",
                         "add_ir_attributes_kernel_parameter">];
  let Args = [VariadicExprArgument<"Args">];
  let LangOpts = [SYCLIsDevice, SilentlyIgnoreSYCLIsHost];
  let Subjects = SubjectList<[ParmVar], ErrorDiag>;
  let AcceptsExprPack = 1;
  let AdditionalMembers = SYCLAddIRAttrCommonMembers.MemberCode;
  let Documentation = [SYCLAddIRAttributesKernelParameterDocs];
}

def SYCLAddIRAttributesGlobalVariable : InheritableAttr {
  let Spellings = [CXX11<"__sycl_detail__",
                         "add_ir_attributes_global_variable">];
  let Args = [VariadicExprArgument<"Args">];
  let LangOpts = [SYCLIsDevice, SilentlyIgnoreSYCLIsHost];
  let Subjects = SubjectList<[Record], ErrorDiag>;
  let AcceptsExprPack = 1;
  let AdditionalMembers = SYCLAddIRAttrCommonMembers.MemberCode;
  let Documentation = [SYCLAddIRAttributesGlobalVariableDocs];
}

def SYCLAddIRAnnotationsMember : InheritableAttr {
  let Spellings = [CXX11<"__sycl_detail__", "add_ir_annotations_member">];
  let Args = [VariadicExprArgument<"Args">];
  let LangOpts = [SYCLIsDevice, SilentlyIgnoreSYCLIsHost];
  let Subjects = SubjectList<[Field], ErrorDiag>;
  let AcceptsExprPack = 1;
  let AdditionalMembers = SYCLAddIRAttrCommonMembers.MemberCode;
  let Documentation = [SYCLAddIRAnnotationsMemberDocs];
}

def SYCLRegisteredKernels : InheritableAttr {
  let Spellings = [CXX11<"__sycl_detail__", "__registered_kernels__">];
  let Args = [VariadicExprArgument<"Args">];
  let LangOpts = [SYCLIsDevice, SilentlyIgnoreSYCLIsHost];
  let Subjects = SubjectList<[Empty], ErrorDiag, "Translation Unit Scope">;
  let AdditionalMembers = SYCLAddIRAttrCommonMembers.MemberCode;
  let Documentation = [SYCLAddIRAnnotationsMemberDocs];
}

def SYCLRegisteredKernelName : InheritableAttr {
  let Spellings = [];
  let Subjects = SubjectList<[Function]>;
  let Args = [StringArgument<"RegName">];
  let Documentation = [InternalOnly];
}

def C11NoReturn : InheritableAttr {
  let Spellings = [CustomKeyword<"_Noreturn">];
  let Subjects = SubjectList<[Function], ErrorDiag>;
  let SemaHandler = 0;
  let Documentation = [C11NoReturnDocs];
}

def CXX11NoReturn : InheritableAttr {
  let Spellings = [CXX11<"", "noreturn", 200809>,
                   C23<"", "noreturn", 202202>, C23<"", "_Noreturn", 202202>];
  let Subjects = SubjectList<[Function], ErrorDiag>;
  let Documentation = [CXX11NoReturnDocs];
}

def NonBlocking : TypeAttr {
  let Spellings = [Clang<"nonblocking">];
  let Args = [ExprArgument<"Cond", /*optional*/1>];
  let Documentation = [NonBlockingDocs];
}

def NonAllocating : TypeAttr {
  let Spellings = [Clang<"nonallocating">];
  let Args = [ExprArgument<"Cond", /*optional*/1>];
  let Documentation = [NonAllocatingDocs];
}

def Blocking : TypeAttr {
  let Spellings = [Clang<"blocking">];
  let Documentation = [BlockingDocs];
}

def Allocating : TypeAttr {
  let Spellings = [Clang<"allocating">];
  let Documentation = [AllocatingDocs];
}

// Similar to CUDA, OpenCL attributes do not receive a [[]] spelling because
// the specification does not expose them with one currently.
def OpenCLKernel : InheritableAttr {
  let Spellings = [CustomKeyword<"__kernel">, CustomKeyword<"kernel">];
  let Subjects = SubjectList<[Function], ErrorDiag>;
  let Documentation = [Undocumented];
  let SimpleHandler = 1;
}

def OpenCLUnrollHint : StmtAttr {
  let Spellings = [GNU<"opencl_unroll_hint">];
  let Subjects = SubjectList<[ForStmt, CXXForRangeStmt, WhileStmt, DoStmt],
                             ErrorDiag, "'for', 'while', and 'do' statements">;
  let Args = [UnsignedArgument<"UnrollHint", /*opt*/1>];
  let Documentation = [OpenCLUnrollHintDocs];
}

def LoopUnrollHint : StmtAttr {
  let Spellings = [CXX11<"clang","loop_unroll">];
  let Subjects = SubjectList<[ForStmt, CXXForRangeStmt, WhileStmt, DoStmt],
                             ErrorDiag, "'for', 'while', and 'do' statements">;
  let Args = [ExprArgument<"UnrollHintExpr", /*opt*/1>];
  let LangOpts = [SYCLIsDevice, SYCLIsHost];
  let AdditionalMembers = [{
    std::string getDiagnosticName(const PrintingPolicy &Policy) const {
      std::string ValueName;
      llvm::raw_string_ostream OS(ValueName);
      if (auto *E = getUnrollHintExpr()) {
        OS << "(";
        E->printPretty(OS, nullptr, Policy);
        OS << ")";
      }
      return "[[clang::loop_unroll" + OS.str() + "]]";
    }
  }];
  let Documentation = [LoopUnrollHintDocs];
}

def IntelReqdSubGroupSize: InheritableAttr {
  let Spellings = [
    GNU<"intel_reqd_sub_group_size">, CXX11<"intel", "reqd_sub_group_size">,
    CXX11<"intel", "sub_group_size">, CXX11<"sycl", "reqd_sub_group_size">
  ];
  let Args = [ExprArgument<"Value">];
  let Subjects = SubjectList<[Function], ErrorDiag>;
  let Documentation = [IntelReqdSubGroupSizeDocs];
  let LangOpts = [OpenCL, SYCLIsDevice, SilentlyIgnoreSYCLIsHost, CUDA];
  let SupportsNonconformingLambdaSyntax = 1;
  let Accessors =
    [Accessor<"isSYCL2020Spelling", [CXX11<"intel", "sub_group_size">]>];
}

def IntelNamedSubGroupSize : InheritableAttr {
  let Spellings = [CXX11<"intel", "named_sub_group_size">];
  let Args = [EnumArgument<"Type", "SubGroupSizeType", /*is_string=*/false,
                           ["automatic", "primary"],
                           ["Automatic", "Primary"]>];
  let Subjects = SubjectList<[Function], ErrorDiag>;
  let Documentation = [IntelNamedSubGroupSizeDocs];
  let LangOpts = [OpenCL, SYCLIsDevice, SilentlyIgnoreSYCLIsHost];
  let SupportsNonconformingLambdaSyntax = 1;
}

def :
  MutualExclusions<[IntelReqdSubGroupSize, IntelNamedSubGroupSize, SYCLSimd]>;

// This attribute is both a type attribute, and a declaration attribute (for
// parameter variables).
def OpenCLAccess : Attr {
  let Spellings = [CustomKeyword<"__read_only">, CustomKeyword<"read_only">,
                   CustomKeyword<"__write_only">, CustomKeyword<"write_only">,
                   CustomKeyword<"__read_write">, CustomKeyword<"read_write">];
  let Subjects = SubjectList<[ParmVar, TypedefName], ErrorDiag>;
  let Accessors = [Accessor<"isReadOnly", [CustomKeyword<"__read_only">,
                                           CustomKeyword<"read_only">]>,
                   Accessor<"isReadWrite", [CustomKeyword<"__read_write">,
                                            CustomKeyword<"read_write">]>,
                   Accessor<"isWriteOnly", [CustomKeyword<"__write_only">,
                                            CustomKeyword<"write_only">]>];
  let Documentation = [OpenCLAccessDocs];
}

def OpenCLPrivateAddressSpace : TypeAttr {
  let Spellings = [CustomKeyword<"__private">, CustomKeyword<"private">,
                   Clang<"opencl_private">];
  let Documentation = [OpenCLAddressSpacePrivateDocs];
}

def OpenCLGlobalAddressSpace : TypeAttr {
  let Spellings = [CustomKeyword<"__global">, CustomKeyword<"global">,
                   Clang<"opencl_global">];
  let Documentation = [OpenCLAddressSpaceGlobalDocs];
}

def OpenCLGlobalDeviceAddressSpace : TypeAttr {
  let Spellings = [Clang<"opencl_global_device">];
  let Documentation = [OpenCLAddressSpaceGlobalExtDocs];
}

def OpenCLGlobalHostAddressSpace : TypeAttr {
  let Spellings = [Clang<"opencl_global_host">];
  let Documentation = [OpenCLAddressSpaceGlobalExtDocs];
}

def OpenCLLocalAddressSpace : TypeAttr {
  let Spellings = [CustomKeyword<"__local">, CustomKeyword<"local">,
                   Clang<"opencl_local">];
  let Documentation = [OpenCLAddressSpaceLocalDocs];
}

def OpenCLConstantAddressSpace : TypeAttr {
  let Spellings = [CustomKeyword<"__constant">, CustomKeyword<"constant">,
                   Clang<"opencl_constant">];
  let Documentation = [OpenCLAddressSpaceConstantDocs];
}

def OpenCLGenericAddressSpace : TypeAttr {
  let Spellings = [CustomKeyword<"__generic">, CustomKeyword<"generic">,
                   Clang<"opencl_generic">];
  let Documentation = [OpenCLAddressSpaceGenericDocs];
}

def OpenCLNoSVM : Attr {
  let Spellings = [GNU<"nosvm">];
  let Subjects = SubjectList<[Var]>;
  let Documentation = [OpenCLNoSVMDocs];
  let LangOpts = [OpenCL];
  let ASTNode = 0;
}

def Deprecated : InheritableAttr {
  let Spellings = [GCC<"deprecated">, Declspec<"deprecated">,
                   CXX11<"","deprecated", 201309>,
                   C23<"", "deprecated", 201904>];
  let Args = [StringArgument<"Message", 1>,
              // An optional string argument that enables us to provide a
              // Fix-It.
              StringArgument<"Replacement", 1>];
  let MeaningfulToClassTemplateDefinition = 1;
  let Documentation = [DeprecatedDocs];
}

def Destructor : InheritableAttr {
  let Spellings = [GCC<"destructor">];
  let Args = [DefaultIntArgument<"Priority", 65535>];
  let Subjects = SubjectList<[Function]>;
  let Documentation = [CtorDtorDocs];
}

def EmptyBases : InheritableAttr, TargetSpecificAttr<TargetMicrosoftCXXABI> {
  let Spellings = [Declspec<"empty_bases">];
  let Subjects = SubjectList<[CXXRecord]>;
  let Documentation = [EmptyBasesDocs];
  let SimpleHandler = 1;
}

def AllocSize : InheritableAttr {
  let Spellings = [GCC<"alloc_size">];
  let Subjects = SubjectList<[HasFunctionProto]>;
  let Args = [ParamIdxArgument<"ElemSizeParam">,
              ParamIdxArgument<"NumElemsParam", /*opt*/ 1>];
  let TemplateDependent = 1;
  let Documentation = [AllocSizeDocs];
}

def EnableIf : InheritableAttr {
  // Does not have a [[]] spelling because this attribute requires the ability
  // to parse function arguments but the attribute is not written in the type
  // position.
  let Spellings = [GNU<"enable_if">];
  let Subjects = SubjectList<[Function]>;
  let Args = [ExprArgument<"Cond">, StringArgument<"Message">];
  let TemplateDependent = 1;
  let Documentation = [EnableIfDocs];
}

def ExtVectorType : TypeAttr {
  let Spellings = [Clang<"ext_vector_type">];
  let Args = [ExprArgument<"NumElements">];
  let Documentation = [ExtVectorTypeDocs];
}

def FallThrough : StmtAttr {
  let Spellings = [CXX11<"", "fallthrough", 201603>,
                   C23<"", "fallthrough", 201910>,
                   CXX11<"clang", "fallthrough">, GCC<"fallthrough">];
  // The attribute only applies to a NullStmt, but we have special fix-it
  // behavior if applied to a case label.
  let Subjects = SubjectList<[NullStmt, SwitchCase], ErrorDiag,
                             "empty statements">;
  let Documentation = [FallthroughDocs];
}

def Likely : StmtAttr {
  let Spellings = [CXX11<"", "likely", 201803>, C23<"clang", "likely">];
  let Documentation = [LikelihoodDocs];
}

def Unlikely : StmtAttr {
  let Spellings = [CXX11<"", "unlikely", 201803>, C23<"clang", "unlikely">];
  let Documentation = [LikelihoodDocs];
}
def : MutualExclusions<[Likely, Unlikely]>;

def CXXAssume : StmtAttr {
  let Spellings = [CXX11<"", "assume", 202207>, Clang<"assume">];
  let Subjects = SubjectList<[NullStmt], ErrorDiag, "empty statements">;
  let Args = [ExprArgument<"Assumption">];
  let Documentation = [CXXAssumeDocs];
  let HasCustomParsing = 1;
}

def NoMerge : DeclOrStmtAttr {
  let Spellings = [Clang<"nomerge">];
  let Documentation = [NoMergeDocs];
  let Subjects = SubjectList<[Function, Stmt, Var], ErrorDiag,
                             "functions, statements and variables">;
}

def MustTail : StmtAttr {
  let Spellings = [Clang<"musttail">];
  let Documentation = [MustTailDocs];
  let Subjects = SubjectList<[ReturnStmt], ErrorDiag, "return statements">;
}

def FastCall : DeclOrTypeAttr {
  let Spellings = [GCC<"fastcall">, CustomKeyword<"__fastcall">,
                   CustomKeyword<"_fastcall">];
//  let Subjects = [Function, ObjCMethod];
  let Documentation = [FastCallDocs];
}

def RegCall : DeclOrTypeAttr {
  let Spellings = [GCC<"regcall">, CustomKeyword<"__regcall">];
  let Documentation = [RegCallDocs];
}

def Final : InheritableAttr {
  let Spellings = [CustomKeyword<"final">, CustomKeyword<"sealed">];
  let Accessors = [Accessor<"isSpelledAsSealed", [CustomKeyword<"sealed">]>];
  let SemaHandler = 0;
  // Omitted from docs, since this is language syntax, not an attribute, as far
  // as users are concerned.
  let Documentation = [InternalOnly];
}

def MinSize : InheritableAttr {
  let Spellings = [Clang<"minsize">];
  let Subjects = SubjectList<[Function, ObjCMethod], ErrorDiag>;
  let Documentation = [MinSizeDocs];
}

def FlagEnum : InheritableAttr {
  let Spellings = [Clang<"flag_enum">];
  let Subjects = SubjectList<[Enum]>;
  let Documentation = [FlagEnumDocs];
  let SimpleHandler = 1;
}

def EnumExtensibility : InheritableAttr {
  let Spellings = [Clang<"enum_extensibility">];
  let Subjects = SubjectList<[Enum]>;
  let Args = [EnumArgument<"Extensibility", "Kind", /*is_string=*/false,
              ["closed", "open"], ["Closed", "Open"]>];
  let Documentation = [EnumExtensibilityDocs];
}

def Flatten : InheritableAttr {
  let Spellings = [GCC<"flatten">];
  let Subjects = SubjectList<[Function], ErrorDiag>;
  let Documentation = [FlattenDocs];
  let SimpleHandler = 1;
}

def Format : InheritableAttr {
  let Spellings = [GCC<"format">];
  let Args = [IdentifierArgument<"Type">, IntArgument<"FormatIdx">,
              IntArgument<"FirstArg">];
  let Subjects = SubjectList<[ObjCMethod, Block, HasFunctionProto]>;
  let Documentation = [FormatDocs];
}

def FormatMatches : InheritableAttr {
  let Spellings = [GCC<"format_matches">];
  let Args = [IdentifierArgument<"Type">, IntArgument<"FormatIdx">, ExprArgument<"ExpectedFormat">];
  let AdditionalMembers = [{
    StringLiteral *getFormatString() const;
  }];
  let Subjects = SubjectList<[ObjCMethod, Block, HasFunctionProto]>;
  let Documentation = [FormatMatchesDocs];
}

def FormatArg : InheritableAttr {
  let Spellings = [GCC<"format_arg">];
  let Args = [ParamIdxArgument<"FormatIdx">];
  let Subjects = SubjectList<[ObjCMethod, HasFunctionProto]>;
  let Documentation = [Undocumented];
}

def Callback : InheritableAttr {
  let Spellings = [Clang<"callback">];
  let Args = [VariadicParamOrParamIdxArgument<"Encoding">];
  let Subjects = SubjectList<[Function]>;
  let Documentation = [CallbackDocs];
}

def GNUInline : InheritableAttr {
  let Spellings = [GCC<"gnu_inline">];
  let Subjects = SubjectList<[Function]>;
  let Documentation = [GnuInlineDocs];
}

def Hot : InheritableAttr {
  let Spellings = [GCC<"hot">];
  let Subjects = SubjectList<[Function]>;
  let Documentation = [HotFunctionEntryDocs];
  let SimpleHandler = 1;
}
def : MutualExclusions<[Hot, Cold]>;

def IBAction : InheritableAttr {
  let Spellings = [Clang<"ibaction">];
  let Subjects = SubjectList<[ObjCInstanceMethod]>;
  // An AST node is created for this attribute, but is not used by other parts
  // of the compiler. However, this node needs to exist in the AST because
  // external tools rely on it.
  let Documentation = [Undocumented];
  let SimpleHandler = 1;
}

def IBOutlet : InheritableAttr {
  let Spellings = [Clang<"iboutlet">];
//  let Subjects = [ObjCIvar, ObjCProperty];
  let Documentation = [Undocumented];
}

def IBOutletCollection : InheritableAttr {
  let Spellings = [Clang<"iboutletcollection">];
  let Args = [TypeArgument<"Interface", 1>];
//  let Subjects = [ObjCIvar, ObjCProperty];
  let Documentation = [Undocumented];
}

def IFunc : Attr, TargetSpecificAttr<TargetIFuncSupport> {
  let Spellings = [GCC<"ifunc">];
  let Args = [StringArgument<"Resolver">];
  let Subjects = SubjectList<[Function]>;
  let Documentation = [IFuncDocs];
}

def Restrict : InheritableAttr {
  let Spellings = [Declspec<"restrict">, GCC<"malloc">];
  let Args = [ExprArgument<"Deallocator", /*opt=*/ 1>,
              ParamIdxArgument<"DeallocatorPtrArgIndex", /*opt=*/ 1>];
  let Subjects = SubjectList<[Function]>;
  let Documentation = [RestrictDocs];
}

def LayoutVersion : InheritableAttr, TargetSpecificAttr<TargetMicrosoftCXXABI> {
  let Spellings = [Declspec<"layout_version">];
  let Args = [UnsignedArgument<"Version">];
  let Subjects = SubjectList<[CXXRecord]>;
  let Documentation = [LayoutVersionDocs];
}

def Leaf : InheritableAttr {
  let Spellings = [GCC<"leaf">];
  let Subjects = SubjectList<[Function]>;
  let Documentation = [LeafDocs];
  let SimpleHandler = 1;
}

def ExplicitInit : InheritableAttr {
  let Spellings = [Clang<"require_explicit_initialization">];
  let Subjects = SubjectList<[Field], ErrorDiag>;
  let Documentation = [ExplicitInitDocs];
  let SimpleHandler = 1;
}

def LifetimeBound : DeclOrTypeAttr {
  let Spellings = [Clang<"lifetimebound", 0>];
  let Subjects = SubjectList<[ParmVar, ImplicitObjectParameter], ErrorDiag>;
  let Documentation = [LifetimeBoundDocs];
  let SimpleHandler = 1;
}

def LifetimeCaptureBy : DeclOrTypeAttr {
  let Spellings = [Clang<"lifetime_capture_by", 0>];
  let Subjects = SubjectList<[ParmVar, ImplicitObjectParameter], ErrorDiag>;
  let Args = [VariadicParamOrParamIdxArgument<"Params">];
  let Documentation = [LifetimeCaptureByDocs];
  let AdditionalMembers = [{
private:
  ArrayRef<IdentifierInfo*> ArgIdents;
  ArrayRef<SourceLocation> ArgLocs;

public:
  static constexpr int THIS = 0;
  static constexpr int INVALID = -1;
  static constexpr int UNKNOWN = -2;
  static constexpr int GLOBAL = -3;

  void setArgs(ArrayRef<IdentifierInfo*> Idents, ArrayRef<SourceLocation> Locs) {
    assert(Idents.size() == params_Size);
    assert(Locs.size() == params_Size);
    ArgIdents = Idents;
    ArgLocs = Locs;
  }
  auto getArgIdents() const { return ArgIdents; }
  auto getArgLocs() const { return ArgLocs; }
  void setParamIdx(size_t Idx, int Val) {
    assert(Idx < params_Size);
    params_[Idx] = Val;
  }
}];
}

def TrivialABI : InheritableAttr {
  // This attribute does not have a C [[]] spelling because it requires the
  // CPlusPlus language option.
  let Spellings = [Clang<"trivial_abi", 0>];
  let Subjects = SubjectList<[CXXRecord]>;
  let Documentation = [TrivialABIDocs];
  let LangOpts = [CPlusPlus];
  let SimpleHandler = 1;
}

def MaxFieldAlignment : InheritableAttr {
  // This attribute has no spellings as it is only ever created implicitly.
  let Spellings = [];
  let Args = [UnsignedArgument<"Alignment">];
  let SemaHandler = 0;
  let Documentation = [InternalOnly];
}

def MayAlias : InheritableAttr {
  // FIXME: this is a type attribute in GCC, but a declaration attribute here.
  let Spellings = [GCC<"may_alias">];
  let Documentation = [Undocumented];
  let SimpleHandler = 1;
}

def MIGServerRoutine : InheritableAttr {
  let Spellings = [Clang<"mig_server_routine">];
  let Subjects = SubjectList<[Function, ObjCMethod, Block]>;
  let Documentation = [MIGConventionDocs];
}

def MSABI : DeclOrTypeAttr {
  let Spellings = [GCC<"ms_abi">];
//  let Subjects = [Function, ObjCMethod];
  let Documentation = [MSABIDocs];
}

def MSP430Interrupt : InheritableAttr, TargetSpecificAttr<TargetMSP430> {
  // NOTE: If you add any additional spellings, ARMInterrupt's, M68kInterrupt's,
  // MipsInterrupt's and AnyX86Interrupt's spellings must match.
  let Spellings = [GCC<"interrupt">];
  let Args = [UnsignedArgument<"Number">];
  let ParseKind = "Interrupt";
  let HasCustomParsing = 1;
  let Documentation = [Undocumented];
}

def Mips16 : InheritableAttr, TargetSpecificAttr<TargetMips32> {
  let Spellings = [GCC<"mips16">];
  let Subjects = SubjectList<[Function], ErrorDiag>;
  let Documentation = [Undocumented];
  let SimpleHandler = 1;
}

def MipsInterrupt : InheritableAttr, TargetSpecificAttr<TargetMips32> {
  // NOTE: If you add any additional spellings, ARMInterrupt's,
  // M68kInterrupt's, MSP430Interrupt's and AnyX86Interrupt's spellings
  // must match.
  let Spellings = [GCC<"interrupt">];
  let Subjects = SubjectList<[Function]>;
  let Args = [EnumArgument<"Interrupt", "InterruptType", /*is_string=*/true,
                           ["vector=sw0", "vector=sw1", "vector=hw0",
                            "vector=hw1", "vector=hw2", "vector=hw3",
                            "vector=hw4", "vector=hw5", "eic", ""],
                           ["sw0", "sw1", "hw0", "hw1", "hw2", "hw3",
                            "hw4", "hw5", "eic", "eic"]
                           >];
  let ParseKind = "Interrupt";
  let Documentation = [MipsInterruptDocs];
}
def : MutualExclusions<[Mips16, MipsInterrupt]>;

def MicroMips : InheritableAttr, TargetSpecificAttr<TargetMips32> {
  let Spellings = [GCC<"micromips">];
  let Subjects = SubjectList<[Function], ErrorDiag>;
  let Documentation = [MicroMipsDocs];
  let SimpleHandler = 1;
}
def : MutualExclusions<[Mips16, MicroMips]>;

def MipsLongCall : InheritableAttr, TargetSpecificAttr<TargetAnyMips> {
  let Spellings = [GCC<"long_call">, GCC<"far">];
  let Subjects = SubjectList<[Function]>;
  let Documentation = [MipsLongCallStyleDocs];
  let SimpleHandler = 1;
}

def MipsShortCall : InheritableAttr, TargetSpecificAttr<TargetAnyMips> {
  let Spellings = [GCC<"short_call">, GCC<"near">];
  let Subjects = SubjectList<[Function]>;
  let Documentation = [MipsShortCallStyleDocs];
  let SimpleHandler = 1;
}
def : MutualExclusions<[MipsLongCall, MipsShortCall]>;

def M68kInterrupt : InheritableAttr, TargetSpecificAttr<TargetM68k> {
  // NOTE: If you add any additional spellings, ARMInterrupt's, MipsInterrupt's
  // MSP430Interrupt's and AnyX86Interrupt's spellings must match.
  let Spellings = [GNU<"interrupt">];
  let Args = [UnsignedArgument<"Number">];
  let ParseKind = "Interrupt";
  let HasCustomParsing = 1;
  let Documentation = [Undocumented];
}

def Mode : Attr {
  let Spellings = [GCC<"mode">];
  let Subjects = SubjectList<[Var, Enum, TypedefName, Field], ErrorDiag>;
  let Args = [IdentifierArgument<"Mode">];
  let Documentation = [Undocumented];
  // This is notionally a type attribute, which #pragma clang attribute
  // generally does not support.
  let PragmaAttributeSupport = 0;
}

def SYCLIntelIVDep : StmtAttr {
  let Spellings = [CXX11<"intel", "ivdep">];
  let Subjects = SubjectList<[ForStmt, CXXForRangeStmt, WhileStmt, DoStmt],
                             ErrorDiag, "'for', 'while', and 'do' statements">;
  let Args = [
    ExprArgument<"SafelenExpr", /*opt*/1>, ExprArgument<"ArrayExpr", /*opt*/1>,
    UnsignedArgument<"SafelenValue", /*opt*/1>
  ];
  let LangOpts = [SYCLIsDevice, SilentlyIgnoreSYCLIsHost];
  let AdditionalMembers = [{
    bool isDependent() const {
      return (getSafelenExpr() &&
              getSafelenExpr()->isInstantiationDependent()) ||
             (getArrayExpr() && getArrayExpr()->isInstantiationDependent());
    }

    const ValueDecl *getArrayDecl() const {
      const Expr* E = getArrayExpr();
      if (!E) return nullptr;

      if (const auto *DRE = dyn_cast<DeclRefExpr>(E))
        return cast<ValueDecl>(DRE->getDecl()->getCanonicalDecl());

      return cast<ValueDecl>(
          cast<MemberExpr>(E)->getMemberDecl()->getCanonicalDecl());
    }

    bool isInf() const {
      return !getSafelenExpr();
    }

    static bool SafelenCompare(const SYCLIntelIVDepAttr *LHS,
                               const SYCLIntelIVDepAttr *RHS) {
      // INF < INF is false, !INF < INF is true.
      if (!RHS->getSafelenExpr())
        return false;
      if (!LHS->getSafelenExpr())
        return true;
      return LHS->getSafelenValue() > RHS->getSafelenValue();
    }
  }];
  let Documentation = [SYCLIntelIVDepAttrDocs];
}

def SYCLIntelInitiationInterval : DeclOrStmtAttr {
  let Spellings = [CXX11<"intel", "ii">,
                   CXX11<"intel", "initiation_interval">];
  let Subjects = SubjectList<[ForStmt, CXXForRangeStmt, WhileStmt, DoStmt, Function],
                              ErrorDiag,
                              "'for', 'while', 'do' statements, and functions">;
  let Args = [ExprArgument<"NExpr">];
  let LangOpts = [SYCLIsDevice, SilentlyIgnoreSYCLIsHost];
  let Documentation = [SYCLIntelInitiationIntervalAttrDocs];
  let SupportsNonconformingLambdaSyntax = 1;
}

def SYCLIntelMaxConcurrency : DeclOrStmtAttr {
  let Spellings = [CXX11<"intel", "max_concurrency">];
  let Subjects = SubjectList<[ForStmt, CXXForRangeStmt, WhileStmt, DoStmt, Function],
                             ErrorDiag,
                             "'for', 'while', 'do' statements, and functions">;
  let Args = [ExprArgument<"NExpr">];
  let LangOpts = [SYCLIsDevice, SilentlyIgnoreSYCLIsHost];
  let Documentation = [SYCLIntelMaxConcurrencyAttrDocs];
  let SupportsNonconformingLambdaSyntax = 1;
}

def SYCLIntelLoopCoalesce : StmtAttr {
  let Spellings = [CXX11<"intel", "loop_coalesce">];
  let Subjects = SubjectList<[ForStmt, CXXForRangeStmt, WhileStmt, DoStmt],
                             ErrorDiag, "'for', 'while', and 'do' statements">;
  let Args = [ExprArgument<"NExpr", /*opt*/1>];
  let LangOpts = [SYCLIsDevice, SilentlyIgnoreSYCLIsHost];
  let Documentation = [SYCLIntelLoopCoalesceAttrDocs];
}

def SYCLIntelDisableLoopPipelining : DeclOrStmtAttr {
  let Spellings = [CXX11<"intel", "disable_loop_pipelining">];
  let Subjects = SubjectList<[ForStmt, CXXForRangeStmt, WhileStmt, DoStmt, Function],
                              ErrorDiag,
                              "'for', 'while', 'do' statements, and functions">;
  let LangOpts = [SYCLIsDevice, SilentlyIgnoreSYCLIsHost];
  let Documentation = [SYCLIntelDisableLoopPipeliningAttrDocs];
  let SupportsNonconformingLambdaSyntax = 1;
  let SimpleHandler = 1;
}
def : MutualExclusions<[SYCLIntelInitiationInterval,
                        SYCLIntelDisableLoopPipelining]>;
def : MutualExclusions<[SYCLIntelIVDep,
                        SYCLIntelDisableLoopPipelining]>;
def : MutualExclusions<[SYCLIntelMaxConcurrency,
                        SYCLIntelDisableLoopPipelining]>;

def SYCLIntelLoopCount : StmtAttr {
  let Spellings = [CXX11<"intel", "loop_count_min">,
                   CXX11<"intel", "loop_count_max">,
                   CXX11<"intel", "loop_count_avg">,
                   CXX11<"intel", "loop_count">];
  let Subjects = SubjectList<[ForStmt, CXXForRangeStmt, WhileStmt, DoStmt],
                             ErrorDiag, "'for', 'while', and 'do' statements">;
  let Accessors = [Accessor<"isMin", [CXX11<"intel", "loop_count_min">]>,
                   Accessor<"isMax", [CXX11<"intel", "loop_count_max">]>,
                   Accessor<"isAvg", [CXX11<"intel", "loop_count_avg">]>,
                   Accessor<"isCount", [CXX11<"intel", "loop_count">]>];
  let Args = [ExprArgument<"NTripCount">];
  let LangOpts = [SYCLIsDevice, SilentlyIgnoreSYCLIsHost];
  let Documentation = [SYCLIntelLoopCountAttrDocs];
}

def : MutualExclusions<[SYCLIntelMaxConcurrency,
                        SYCLIntelDisableLoopPipelining]>;

def SYCLIntelMaxInterleaving : StmtAttr {
  let Spellings = [CXX11<"intel", "max_interleaving">];
  let Subjects = SubjectList<[ForStmt, CXXForRangeStmt, WhileStmt, DoStmt],
                             ErrorDiag, "'for', 'while', and 'do' statements">;
  let Args = [ExprArgument<"NExpr">];
  let LangOpts = [SYCLIsDevice, SilentlyIgnoreSYCLIsHost];
  let Documentation = [SYCLIntelMaxInterleavingAttrDocs];
}

def SYCLIntelSpeculatedIterations : StmtAttr {
  let Spellings = [CXX11<"intel", "speculated_iterations">];
  let Subjects = SubjectList<[ForStmt, CXXForRangeStmt, WhileStmt, DoStmt],
                             ErrorDiag, "'for', 'while', and 'do' statements">;
  let Args = [ExprArgument<"NExpr">];
  let LangOpts = [SYCLIsDevice, SilentlyIgnoreSYCLIsHost];
  let Documentation = [SYCLIntelSpeculatedIterationsAttrDocs];
}
def : MutualExclusions<[SYCLIntelDisableLoopPipelining,
                        SYCLIntelSpeculatedIterations]>;

def SYCLIntelNofusion : StmtAttr {
  let Spellings = [CXX11<"intel","nofusion">];
  let Subjects = SubjectList<[ForStmt, CXXForRangeStmt, WhileStmt, DoStmt],
                             ErrorDiag, "'for', 'while', and 'do' statements">;
  let LangOpts = [SYCLIsDevice, SilentlyIgnoreSYCLIsHost];
  let Documentation = [SYCLIntelNofusionAttrDocs];
}

def SYCLIntelMaxReinvocationDelay : StmtAttr {
  let Spellings = [CXX11<"intel", "max_reinvocation_delay">];
  let Subjects = SubjectList<[ForStmt, CXXForRangeStmt, WhileStmt, DoStmt],
                             ErrorDiag, "'for', 'while', and 'do' statements">;
  let Args = [ExprArgument<"NExpr">];
  let LangOpts = [SYCLIsDevice, SilentlyIgnoreSYCLIsHost];
  let Documentation = [SYCLIntelMaxReinvocationDelayAttrDocs];
}
def : MutualExclusions<[SYCLIntelDisableLoopPipelining,
                        SYCLIntelMaxReinvocationDelay]>;

def SYCLIntelEnableLoopPipelining : StmtAttr {
  let Spellings = [CXX11<"intel", "enable_loop_pipelining">];
  let Subjects = SubjectList<[ForStmt, CXXForRangeStmt, WhileStmt, DoStmt],
                              ErrorDiag, "'for', 'while', and 'do' statements">;
  let LangOpts = [SYCLIsDevice, SilentlyIgnoreSYCLIsHost];
  let Documentation = [SYCLIntelEnableLoopPipeliningAttrDocs];
}

def : MutualExclusions<[SYCLIntelDisableLoopPipelining,
                        SYCLIntelEnableLoopPipelining]>;

def SYCLIntelDoublePump : Attr {
  let Spellings = [CXX11<"intel", "doublepump">];
  let LangOpts = [SYCLIsDevice, SilentlyIgnoreSYCLIsHost];
  let Documentation = [SYCLIntelDoublePumpAttrDocs];
}

def SYCLIntelSinglePump : Attr {
  let Spellings = [CXX11<"intel", "singlepump">];
  let LangOpts = [SYCLIsDevice, SilentlyIgnoreSYCLIsHost];
  let Documentation = [SYCLIntelSinglePumpAttrDocs];
}

def SYCLIntelMemory : Attr {
  let Spellings = [CXX11<"intel", "fpga_memory">];
  let Args = [EnumArgument<"Kind", "MemoryKind", /*is_string=*/false,
                           ["MLAB", "BLOCK_RAM", ""],
                           ["MLAB", "BlockRAM", "Default"], 1>];
  let AdditionalMembers = [{
    static void generateValidStrings(SmallString<256> &Str) {
      auto Last = BlockRAM;
      for (int I = 0; I <= Last; ++I) {
        Str += ConvertMemoryKindToStr(static_cast<MemoryKind>(I));
        if (I != Last) Str += " ";
      }
    }
  }];
  let LangOpts = [SYCLIsDevice, SilentlyIgnoreSYCLIsHost];
  let Documentation = [SYCLIntelMemoryAttrDocs];
}

def SYCLIntelRegister : Attr {
  let Spellings = [CXX11<"intel", "fpga_register">];
  let LangOpts = [SYCLIsDevice, SilentlyIgnoreSYCLIsHost];
  let Documentation = [SYCLIntelRegisterAttrDocs];
}
def : MutualExclusions<[SYCLIntelDoublePump, SYCLIntelSinglePump,
                        SYCLIntelRegister]>;

// One integral argument.
def SYCLIntelBankWidth : InheritableAttr {
  let Spellings = [CXX11<"intel", "bankwidth">];
  let Args = [ExprArgument<"Value">];
  let LangOpts = [SYCLIsDevice, SilentlyIgnoreSYCLIsHost];
  let Documentation = [SYCLIntelBankWidthAttrDocs];
}
def : MutualExclusions<[SYCLIntelRegister, SYCLIntelBankWidth]>;

def SYCLIntelNumBanks : InheritableAttr {
  let Spellings = [CXX11<"intel", "numbanks">];
  let Args = [ExprArgument<"Value">];
  let LangOpts = [SYCLIsDevice, SilentlyIgnoreSYCLIsHost];
  let Documentation = [SYCLIntelNumBanksAttrDocs];
}

def SYCLIntelPrivateCopies : InheritableAttr {
  let Spellings = [CXX11<"intel", "private_copies">];
  let Args = [ExprArgument<"Value">];
  let LangOpts = [SYCLIsDevice, SilentlyIgnoreSYCLIsHost];
  let Documentation = [SYCLIntelPrivateCopiesAttrDocs];
}
def : MutualExclusions<[SYCLIntelRegister, SYCLIntelPrivateCopies]>;

// Two string arguments.
def SYCLIntelMerge : Attr {
  let Spellings = [CXX11<"intel", "merge">];
  let Args = [StringArgument<"Name">, StringArgument<"Direction">];
  let LangOpts = [SYCLIsDevice, SilentlyIgnoreSYCLIsHost];
  let Documentation = [SYCLIntelMergeAttrDocs];
}
def : MutualExclusions<[SYCLIntelRegister, SYCLIntelMerge]>;

def SYCLIntelMaxReplicates : InheritableAttr {
  let Spellings = [CXX11<"intel", "max_replicates">];
  let Args = [ExprArgument<"Value">];
  let LangOpts = [SYCLIsDevice, SilentlyIgnoreSYCLIsHost];
  let Documentation = [SYCLIntelMaxReplicatesAttrDocs];
}
def : MutualExclusions<[SYCLIntelRegister, SYCLIntelMaxReplicates]>;

def SYCLIntelSimpleDualPort : Attr {
  let Spellings = [CXX11<"intel", "simple_dual_port">];
  let LangOpts = [SYCLIsDevice, SilentlyIgnoreSYCLIsHost];
  let Documentation = [SYCLIntelSimpleDualPortAttrDocs];
}
def : MutualExclusions<[SYCLIntelRegister, SYCLIntelSimpleDualPort]>;

def SYCLIntelPipe : TypeAttr {
  let Spellings = [GNU<"pipe">];
  let Args = [StringArgument<"Mode">];
  let LangOpts = [SYCLIsDevice];
  let Documentation = [SYCLIntelPipeDocs];
}

def SYCLIntelPipeIO : InheritableAttr {
  let Spellings = [GNU<"io_pipe_id">];
  let Args = [ExprArgument<"ID">];
  let LangOpts = [SYCLIsDevice, SilentlyIgnoreSYCLIsHost];
  let Subjects = SubjectList<[Var]>;
  let Documentation = [SYCLIntelPipeIOAttrDocs];
}

// Variadic integral arguments.
def SYCLIntelBankBits : Attr {
  let Spellings = [CXX11<"intel", "bank_bits">];
  let Args = [VariadicExprArgument<"Args">];
  let LangOpts = [SYCLIsDevice, SilentlyIgnoreSYCLIsHost];
  let Documentation = [SYCLIntelBankBitsDocs];
}
def : MutualExclusions<[SYCLIntelRegister, SYCLIntelBankBits]>;
def : MutualExclusions<[SYCLIntelRegister, SYCLIntelNumBanks]>;

def SYCLIntelForcePow2Depth : InheritableAttr {
  let Spellings = [CXX11<"intel", "force_pow2_depth">];
  let Args = [ExprArgument<"Value">];
  let LangOpts = [SYCLIsDevice, SilentlyIgnoreSYCLIsHost];
  let Documentation = [SYCLIntelForcePow2DepthAttrDocs];
}
def : MutualExclusions<[SYCLIntelRegister, SYCLIntelForcePow2Depth]>;
def : MutualExclusions<[SYCLIntelRegister, SYCLIntelMemory]>;

def Naked : InheritableAttr {
  let Spellings = [GCC<"naked">, Declspec<"naked">];
  let Subjects = SubjectList<[Function]>;
  let Documentation = [Undocumented];
}

def NeonPolyVectorType : TypeAttr {
  let Spellings = [Clang<"neon_polyvector_type">];
  let Args = [IntArgument<"NumElements">];
  let Documentation = [Undocumented];
  // Represented as VectorType instead.
  let ASTNode = 0;
}

def NeonVectorType : TypeAttr {
  let Spellings = [Clang<"neon_vector_type">];
  let Args = [IntArgument<"NumElements">];
  let Documentation = [Undocumented];
  // Represented as VectorType instead.
  let ASTNode = 0;
}

def ArmSveVectorBits : TypeAttr {
  let Spellings = [GNU<"arm_sve_vector_bits">];
  let Subjects = SubjectList<[TypedefName], ErrorDiag>;
  let Args = [UnsignedArgument<"NumBits">];
  let Documentation = [ArmSveVectorBitsDocs];
  let PragmaAttributeSupport = 0;
  // Represented as VectorType instead.
  let ASTNode = 0;
}

def ArmMveStrictPolymorphism : TypeAttr, TargetSpecificAttr<TargetARM> {
  let Spellings = [Clang<"__clang_arm_mve_strict_polymorphism">];
  let Documentation = [ArmMveStrictPolymorphismDocs];
}

def NoUniqueAddress : InheritableAttr {
  let Subjects = SubjectList<[NonBitField], ErrorDiag>;
  let Spellings = [CXX11<"", "no_unique_address", 201803>, CXX11<"msvc", "no_unique_address", 201803>];
  let TargetSpecificSpellings = [
    TargetSpecificSpelling<TargetItaniumCXXABI, [CXX11<"", "no_unique_address", 201803>]>,
    TargetSpecificSpelling<TargetMicrosoftCXXABI, [CXX11<"msvc", "no_unique_address", 201803>]>,
  ];
  let Documentation = [NoUniqueAddressDocs];
}

def ReturnsTwice : InheritableAttr {
  let Spellings = [GCC<"returns_twice">];
  let Subjects = SubjectList<[Function]>;
  let Documentation = [Undocumented];
  let SimpleHandler = 1;
}

def DisableTailCalls : InheritableAttr {
  let Spellings = [Clang<"disable_tail_calls">];
  let Subjects = SubjectList<[Function, ObjCMethod]>;
  let Documentation = [DisableTailCallsDocs];
  let SimpleHandler = 1;
}
def : MutualExclusions<[Naked, DisableTailCalls]>;

def NoAlias : InheritableAttr {
  let Spellings = [Declspec<"noalias">];
  let Subjects = SubjectList<[Function]>;
  let Documentation = [NoAliasDocs];
  let SimpleHandler = 1;
}

def NoCommon : InheritableAttr {
  let Spellings = [GCC<"nocommon">];
  let Subjects = SubjectList<[Var]>;
  let Documentation = [Undocumented];
  let SimpleHandler = 1;
}

def NoDebug : InheritableAttr {
  let Spellings = [GCC<"nodebug">];
  let Subjects = SubjectList<[TypedefName, FunctionLike, ObjCMethod, NonParmVar]>;
  let Documentation = [NoDebugDocs];
}

def StandaloneDebug : InheritableAttr {
  let Spellings = [Clang<"standalone_debug", /*allowInC =*/0>];
  let Subjects = SubjectList<[CXXRecord]>;
  let Documentation = [StandaloneDebugDocs];
  let SimpleHandler = 1;
  let LangOpts = [CPlusPlus];
}

def NoDuplicate : InheritableAttr {
  let Spellings = [Clang<"noduplicate">];
  let Subjects = SubjectList<[Function]>;
  let Documentation = [NoDuplicateDocs];
  let SimpleHandler = 1;
}

def Convergent : InheritableAttr {
  let Spellings = [Clang<"convergent">];
  let Subjects = SubjectList<[Function]>;
  let Documentation = [ConvergentDocs];
  let SimpleHandler = 1;
}

def NoConvergent : InheritableAttr {
  let Spellings = [Clang<"noconvergent">, Declspec<"noconvergent">];
  let Subjects = SubjectList<[Function, Stmt], WarnDiag,
                             "functions and statements">;
  let LangOpts = [CUDA];
  let Documentation = [NoConvergentDocs];
  let SimpleHandler = 1;
}

def : MutualExclusions<[Convergent, NoConvergent]>;

def NoInline : DeclOrStmtAttr {
  let Spellings = [CustomKeyword<"__noinline__">, GCC<"noinline">,
                   CXX11<"clang", "noinline">, C23<"clang", "noinline">,
                   CXX11<"msvc", "noinline">, C23<"msvc", "noinline">,
                   Declspec<"noinline">];
  let Accessors = [Accessor<"isStmtNoInline", [CXX11<"clang", "noinline">,
                                               C23<"clang", "noinline">,
                                               CXX11<"msvc", "noinline">,
                                               C23<"msvc", "noinline">]>];
  let Documentation = [NoInlineDocs];
  let Subjects = SubjectList<[Function, Stmt], WarnDiag,
                             "functions and statements">;
  let SimpleHandler = 1;
}

def NoMips16 : InheritableAttr, TargetSpecificAttr<TargetMips32> {
  let Spellings = [GCC<"nomips16">];
  let Subjects = SubjectList<[Function], ErrorDiag>;
  let Documentation = [Undocumented];
  let SimpleHandler = 1;
}

def NoMicroMips : InheritableAttr, TargetSpecificAttr<TargetMips32> {
  let Spellings = [GCC<"nomicromips">];
  let Subjects = SubjectList<[Function], ErrorDiag>;
  let Documentation = [MicroMipsDocs];
  let SimpleHandler = 1;
}

def RISCVInterrupt : InheritableAttr, TargetSpecificAttr<TargetRISCV> {
  let Spellings = [GCC<"interrupt">];
  let Subjects = SubjectList<[Function]>;
  let Args = [EnumArgument<"Interrupt", "InterruptType", /*is_string=*/true,
                           ["supervisor", "machine", "qci-nest", "qci-nonest"],
                           ["supervisor", "machine", "qcinest", "qcinonest"],
                           1>];
  let ParseKind = "Interrupt";
  let Documentation = [RISCVInterruptDocs];
}

def RISCVRVVVectorBits : TypeAttr {
  let Spellings = [GNU<"riscv_rvv_vector_bits">];
  let Subjects = SubjectList<[TypedefName], ErrorDiag>;
  let Args = [UnsignedArgument<"NumBits">];
  let Documentation = [RISCVRVVVectorBitsDocs];
  let PragmaAttributeSupport = 0;
  // Represented as VectorType instead.
  let ASTNode = 0;
}

// This is not a TargetSpecificAttr so that is silently accepted and
// ignored on other targets as encouraged by the OpenCL spec.
//
// See OpenCL 1.2 6.11.5: "It is our intention that a particular
// implementation of OpenCL be free to ignore all attributes and the
// resulting executable binary will produce the same result."
//
// However, only AMD GPU targets will emit the corresponding IR
// attribute.
//
// FIXME: This provides a sub-optimal error message if you attempt to
// use this in CUDA, since CUDA does not use the same terminology.
//
// FIXME: SubjectList should be for OpenCLKernelFunction, but is not to
// workaround needing to see kernel attribute before others to know if
// this should be rejected on non-kernels.

def AMDGPUFlatWorkGroupSize : InheritableAttr {
  let Spellings = [Clang<"amdgpu_flat_work_group_size", 0>];
  let Args = [ExprArgument<"Min">, ExprArgument<"Max">];
  let Documentation = [AMDGPUFlatWorkGroupSizeDocs];
  let Subjects = SubjectList<[Function], ErrorDiag, "kernel functions">;
}

def AMDGPUWavesPerEU : InheritableAttr {
  let Spellings = [Clang<"amdgpu_waves_per_eu", 0>];
  let Args = [ExprArgument<"Min">, ExprArgument<"Max", 1>];
  let Documentation = [AMDGPUWavesPerEUDocs];
  let Subjects = SubjectList<[Function], ErrorDiag, "kernel functions">;
}

def AMDGPUNumSGPR : InheritableAttr {
  let Spellings = [Clang<"amdgpu_num_sgpr", 0>];
  let Args = [UnsignedArgument<"NumSGPR">];
  let Documentation = [AMDGPUNumSGPRNumVGPRDocs];
  let Subjects = SubjectList<[Function], ErrorDiag, "kernel functions">;
}

def AMDGPUNumVGPR : InheritableAttr {
  let Spellings = [Clang<"amdgpu_num_vgpr", 0>];
  let Args = [UnsignedArgument<"NumVGPR">];
  let Documentation = [AMDGPUNumSGPRNumVGPRDocs];
  let Subjects = SubjectList<[Function], ErrorDiag, "kernel functions">;
}

def AMDGPUMaxNumWorkGroups : InheritableAttr {
  let Spellings = [Clang<"amdgpu_max_num_work_groups", 0>];
  let Args = [ExprArgument<"MaxNumWorkGroupsX">, ExprArgument<"MaxNumWorkGroupsY", 1>, ExprArgument<"MaxNumWorkGroupsZ", 1>];
  let Documentation = [AMDGPUMaxNumWorkGroupsDocs];
  let Subjects = SubjectList<[Function], ErrorDiag, "kernel functions">;
}

def AMDGPUKernelCall : DeclOrTypeAttr {
  let Spellings = [Clang<"amdgpu_kernel">];
  let Documentation = [Undocumented];
}

def BPFPreserveAccessIndex : InheritableAttr,
                             TargetSpecificAttr<TargetBPF>  {
  let Spellings = [Clang<"preserve_access_index">];
  let Subjects = SubjectList<[Record], ErrorDiag>;
  let Documentation = [BPFPreserveAccessIndexDocs];
  let LangOpts = [COnly];
}

def BPFPreserveStaticOffset : InheritableAttr,
                              TargetSpecificAttr<TargetBPF>  {
  let Spellings = [Clang<"preserve_static_offset">];
  let Subjects = SubjectList<[Record], ErrorDiag>;
  let Documentation = [BPFPreserveStaticOffsetDocs];
  let LangOpts = [COnly];
}

def BTFDeclTag : InheritableAttr {
  let Spellings = [Clang<"btf_decl_tag">];
  let Args = [StringArgument<"BTFDeclTag">];
  let Subjects = SubjectList<[Var, Function, Record, Field, TypedefName],
                             ErrorDiag>;
  let Documentation = [BTFDeclTagDocs];
  let LangOpts = [COnly];
}

def BTFTypeTag : TypeAttr {
  let Spellings = [Clang<"btf_type_tag">];
  let Args = [StringArgument<"BTFTypeTag">];
  let Documentation = [BTFTypeTagDocs];
  let LangOpts = [COnly];
}

def BPFFastCall : InheritableAttr,
                  TargetSpecificAttr<TargetBPF> {
  let Spellings = [Clang<"bpf_fastcall">];
  let Subjects = SubjectList<[FunctionLike]>;
  let Documentation = [BPFFastCallDocs];
  let LangOpts = [COnly];
  let SimpleHandler = 1;
}

def WebAssemblyExportName : InheritableAttr,
                            TargetSpecificAttr<TargetWebAssembly> {
  let Spellings = [Clang<"export_name">];
  let Args = [StringArgument<"ExportName">];
  let Documentation = [WebAssemblyExportNameDocs];
  let Subjects = SubjectList<[Function], ErrorDiag>;
}

def WebAssemblyImportModule : InheritableAttr,
                              TargetSpecificAttr<TargetWebAssembly> {
  let Spellings = [Clang<"import_module">];
  let Args = [StringArgument<"ImportModule">];
  let Documentation = [WebAssemblyImportModuleDocs];
  let Subjects = SubjectList<[Function], ErrorDiag>;
}

def WebAssemblyImportName : InheritableAttr,
                            TargetSpecificAttr<TargetWebAssembly> {
  let Spellings = [Clang<"import_name">];
  let Args = [StringArgument<"ImportName">];
  let Documentation = [WebAssemblyImportNameDocs];
  let Subjects = SubjectList<[Function], ErrorDiag>;
}

def NoSplitStack : InheritableAttr {
  let Spellings = [GCC<"no_split_stack">];
  let Subjects = SubjectList<[Function], ErrorDiag>;
  let Documentation = [NoSplitStackDocs];
  let SimpleHandler = 1;
}

def NonNull : InheritableParamAttr {
  let Spellings = [GCC<"nonnull">];
  let Subjects = SubjectList<[ObjCMethod, HasFunctionProto, ParmVar], WarnDiag,
                             "functions, methods, and parameters">;
  let Args = [VariadicParamIdxArgument<"Args">];
  let AdditionalMembers = [{
    bool isNonNull(unsigned IdxAST) const {
      if (!args_size())
        return true;
      return llvm::any_of(args(), [=](const ParamIdx &Idx) {
        return Idx.getASTIndex() == IdxAST;
      });
    }
  }];
  // FIXME: We should merge duplicates into a single nonnull attribute.
  let InheritEvenIfAlreadyPresent = 1;
  let Documentation = [NonNullDocs];
}

def ReturnsNonNull : InheritableAttr {
  let Spellings = [GCC<"returns_nonnull">];
  let Subjects = SubjectList<[ObjCMethod, Function]>;
  let Documentation = [ReturnsNonNullDocs];
}

def CalledOnce : Attr {
  let Spellings = [Clang<"called_once">];
  let Subjects = SubjectList<[ParmVar]>;
  let LangOpts = [ObjC];
  let Documentation = [CalledOnceDocs];
}

// pass_object_size(N) indicates that the parameter should have
// __builtin_object_size with Type=N evaluated on the parameter at the callsite.
def PassObjectSize : InheritableParamAttr {
  let Spellings = [Clang<"pass_object_size">,
                   Clang<"pass_dynamic_object_size">];
  let Accessors = [Accessor<"isDynamic", [Clang<"pass_dynamic_object_size">]>];
  let Args = [IntArgument<"Type">];
  let Subjects = SubjectList<[ParmVar]>;
  let Documentation = [PassObjectSizeDocs];
}

// Nullability type attributes.
def TypeNonNull : TypeAttr {
  let Spellings = [CustomKeyword<"_Nonnull">];
  let Documentation = [TypeNonNullDocs];
}

def TypeNullable : DeclOrTypeAttr {
  let Spellings = [CustomKeyword<"_Nullable">];
  let Documentation = [TypeNullableDocs];
//  let Subjects = SubjectList<[CXXRecord], ErrorDiag>;
}

def TypeNullableResult : TypeAttr {
  let Spellings = [CustomKeyword<"_Nullable_result">];
  let Documentation = [TypeNullableResultDocs];
}

def TypeNullUnspecified : TypeAttr {
  let Spellings = [CustomKeyword<"_Null_unspecified">];
  let Documentation = [TypeNullUnspecifiedDocs];
}

def CountedBy : DeclOrTypeAttr {
  let Spellings = [Clang<"counted_by">];
  let Subjects = SubjectList<[Field], ErrorDiag>;
  let Args = [ExprArgument<"Count">, IntArgument<"NestedLevel", 1>];
  let LateParsed = LateAttrParseExperimentalExt;
  let ParseArgumentsAsUnevaluated = 1;
  let Documentation = [CountedByDocs];
  let LangOpts = [COnly];
}

def CountedByOrNull : DeclOrTypeAttr {
  let Spellings = [Clang<"counted_by_or_null">];
  let Subjects = SubjectList<[Field], ErrorDiag>;
  let Args = [ExprArgument<"Count">, IntArgument<"NestedLevel", 1>];
  let LateParsed = LateAttrParseExperimentalExt;
  let ParseArgumentsAsUnevaluated = 1;
  let Documentation = [CountedByDocs];
  let LangOpts = [COnly];
}

def SizedBy : DeclOrTypeAttr {
  let Spellings = [Clang<"sized_by">];
  let Subjects = SubjectList<[Field], ErrorDiag>;
  let Args = [ExprArgument<"Size">, IntArgument<"NestedLevel", 1>];
  let LateParsed = LateAttrParseExperimentalExt;
  let ParseArgumentsAsUnevaluated = 1;
  let Documentation = [CountedByDocs];
  let LangOpts = [COnly];
}

def SizedByOrNull : DeclOrTypeAttr {
  let Spellings = [Clang<"sized_by_or_null">];
  let Subjects = SubjectList<[Field], ErrorDiag>;
  let Args = [ExprArgument<"Size">, IntArgument<"NestedLevel", 1>];
  let LateParsed = LateAttrParseExperimentalExt;
  let ParseArgumentsAsUnevaluated = 1;
  let Documentation = [CountedByDocs];
  let LangOpts = [COnly];
}

// This is a marker used to indicate that an __unsafe_unretained qualifier was
// ignored because ARC is not enabled. The usual representation for this
// qualifier is as an ObjCOwnership attribute with Kind == "none".
def ObjCInertUnsafeUnretained : TypeAttr {
  let Spellings = [CustomKeyword<"__unsafe_unretained">];
  let Documentation = [InternalOnly];
}

def ObjCKindOf : TypeAttr {
  let Spellings = [CustomKeyword<"__kindof">];
  let Documentation = [Undocumented];
}

def NoEscape : Attr {
  let Spellings = [Clang<"noescape">];
  let Subjects = SubjectList<[ParmVar]>;
  let Documentation = [NoEscapeDocs];
}

def MaybeUndef : InheritableAttr {
  let Spellings = [Clang<"maybe_undef">];
  let Subjects = SubjectList<[ParmVar]>;
  let Documentation = [MaybeUndefDocs];
  let SimpleHandler = 1;
}

def AssumeAligned : InheritableAttr {
  let Spellings = [GCC<"assume_aligned">];
  let Subjects = SubjectList<[ObjCMethod, Function]>;
  let Args = [ExprArgument<"Alignment">, ExprArgument<"Offset", 1>];
  let Documentation = [AssumeAlignedDocs];
}

def AllocAlign : InheritableAttr {
  let Spellings = [GCC<"alloc_align">];
  let Subjects = SubjectList<[HasFunctionProto]>;
  let Args = [ParamIdxArgument<"ParamIndex">];
  let Documentation = [AllocAlignDocs];
}

def NoReturn : InheritableAttr {
  let Spellings = [GCC<"noreturn">, Declspec<"noreturn">];
  // FIXME: Does GCC allow this on the function instead?
  let Documentation = [Undocumented];
}

def NoInstrumentFunction : InheritableAttr {
  let Spellings = [GCC<"no_instrument_function">];
  let Subjects = SubjectList<[Function, ObjCMethod]>;
  let Documentation = [Undocumented];
  let SimpleHandler = 1;
}

def NoProfileFunction : InheritableAttr {
  let Spellings = [GCC<"no_profile_instrument_function">];
  let Subjects = SubjectList<[Function]>;
  let Documentation = [NoProfileInstrumentFunctionDocs];
  let SimpleHandler = 1;
}

def NotTailCalled : InheritableAttr {
  let Spellings = [Clang<"not_tail_called">];
  let Subjects = SubjectList<[Function]>;
  let Documentation = [NotTailCalledDocs];
  let SimpleHandler = 1;
}
def : MutualExclusions<[AlwaysInline, NotTailCalled]>;

def NoStackProtector : InheritableAttr {
  let Spellings = [Clang<"no_stack_protector">, CXX11<"gnu", "no_stack_protector">,
                   C23<"gnu", "no_stack_protector">, Declspec<"safebuffers">];
  let Subjects = SubjectList<[Function]>;
  let Documentation = [NoStackProtectorDocs];
  let SimpleHandler = 1;
}

def StrictGuardStackCheck : InheritableAttr {
  let Spellings = [Declspec<"strict_gs_check">];
  let Subjects = SubjectList<[Function]>;
  let Documentation = [StrictGuardStackCheckDocs];
  let SimpleHandler = 1;
}

def NoThrow : InheritableAttr {
  let Spellings = [GCC<"nothrow">, Declspec<"nothrow">];
  let Subjects = SubjectList<[FunctionLike]>;
  let Documentation = [NoThrowDocs];
}

def NoUwtable : InheritableAttr {
  let Spellings = [Clang<"nouwtable">];
  let Subjects = SubjectList<[FunctionLike]>;
  let Documentation = [NoUwtableDocs];
  let SimpleHandler = 1;
}

def NvWeak : IgnoredAttr {
  // No Declspec spelling of this attribute; the CUDA headers use
  // __attribute__((nv_weak)) unconditionally. Does not receive an [[]]
  // spelling because it is a CUDA attribute.
  let Spellings = [GNU<"nv_weak">];
  let LangOpts = [CUDA];
}

def ObjCBridge : InheritableAttr {
  let Spellings = [Clang<"objc_bridge">];
  let Subjects = SubjectList<[Record, TypedefName], ErrorDiag>;
  let Args = [IdentifierArgument<"BridgedType">];
  let Documentation = [Undocumented];
}

def ObjCBridgeMutable : InheritableAttr {
  let Spellings = [Clang<"objc_bridge_mutable">];
  let Subjects = SubjectList<[Record], ErrorDiag>;
  let Args = [IdentifierArgument<"BridgedType">];
  let Documentation = [Undocumented];
}

def ObjCBridgeRelated : InheritableAttr {
  let Spellings = [Clang<"objc_bridge_related">];
  let Subjects = SubjectList<[Record], ErrorDiag>;
  let Args = [IdentifierArgument<"RelatedClass">,
          IdentifierArgument<"ClassMethod">,
          IdentifierArgument<"InstanceMethod">];
  let HasCustomParsing = 1;
  let Documentation = [Undocumented];
}

def NSErrorDomain : InheritableAttr {
  let Spellings = [GNU<"ns_error_domain">];
  let Subjects = SubjectList<[Enum], ErrorDiag>;
  let Args = [IdentifierArgument<"ErrorDomain">];
  let Documentation = [NSErrorDomainDocs];
}

def NSReturnsRetained : DeclOrTypeAttr {
  let Spellings = [Clang<"ns_returns_retained">];
//  let Subjects = SubjectList<[ObjCMethod, ObjCProperty, Function]>;
  let Documentation = [RetainBehaviorDocs];
}

def NSReturnsNotRetained : InheritableAttr {
  let Spellings = [Clang<"ns_returns_not_retained">];
//  let Subjects = SubjectList<[ObjCMethod, ObjCProperty, Function]>;
  let Documentation = [RetainBehaviorDocs];
}

def NSReturnsAutoreleased : InheritableAttr {
  let Spellings = [Clang<"ns_returns_autoreleased">];
//  let Subjects = SubjectList<[ObjCMethod, ObjCProperty, Function]>;
  let Documentation = [RetainBehaviorDocs];
}

def NSConsumesSelf : InheritableAttr {
  let Spellings = [Clang<"ns_consumes_self">];
  let Subjects = SubjectList<[ObjCMethod]>;
  let Documentation = [RetainBehaviorDocs];
  let SimpleHandler = 1;
}

def NSConsumed : InheritableParamAttr {
  let Spellings = [Clang<"ns_consumed">];
  let Subjects = SubjectList<[ParmVar]>;
  let Documentation = [RetainBehaviorDocs];
}

def ObjCException : InheritableAttr {
  let Spellings = [Clang<"objc_exception">];
  let Subjects = SubjectList<[ObjCInterface], ErrorDiag>;
  let Documentation = [Undocumented];
  let SimpleHandler = 1;
}

def ObjCMethodFamily : InheritableAttr {
  let Spellings = [Clang<"objc_method_family">];
  let Subjects = SubjectList<[ObjCMethod], ErrorDiag>;
  let Args = [EnumArgument<"Family", "FamilyKind", /*is_string=*/false,
               ["none", "alloc", "copy", "init", "mutableCopy", "new"],
               ["OMF_None", "OMF_alloc", "OMF_copy", "OMF_init",
                "OMF_mutableCopy", "OMF_new"]>];
  let Documentation = [ObjCMethodFamilyDocs];
}

def ObjCNSObject : InheritableAttr {
  let Spellings = [Clang<"NSObject">];
  let Documentation = [Undocumented];
}

def ObjCIndependentClass : InheritableAttr {
  let Spellings = [Clang<"objc_independent_class">];
  let Documentation = [Undocumented];
}

def ObjCPreciseLifetime : InheritableAttr {
  let Spellings = [Clang<"objc_precise_lifetime">];
  let Subjects = SubjectList<[Var], ErrorDiag>;
  let Documentation = [Undocumented];
}

def ObjCReturnsInnerPointer : InheritableAttr {
  let Spellings = [Clang<"objc_returns_inner_pointer">];
  let Subjects = SubjectList<[ObjCMethod, ObjCProperty], ErrorDiag>;
  let Documentation = [Undocumented];
}

def ObjCRequiresSuper : InheritableAttr {
  let Spellings = [Clang<"objc_requires_super">];
  let Subjects = SubjectList<[ObjCMethod], ErrorDiag>;
  let Documentation = [ObjCRequiresSuperDocs];
}

def ObjCRootClass : InheritableAttr {
  let Spellings = [Clang<"objc_root_class">];
  let Subjects = SubjectList<[ObjCInterface], ErrorDiag>;
  let Documentation = [Undocumented];
  let SimpleHandler = 1;
}

def ObjCNonLazyClass : Attr {
  let Spellings = [Clang<"objc_nonlazy_class">];
  let Subjects = SubjectList<[ObjCInterface, ObjCImpl], ErrorDiag>;
  let LangOpts = [ObjC];
  let Documentation = [ObjCNonLazyClassDocs];
  let SimpleHandler = 1;
}

def ObjCSubclassingRestricted : InheritableAttr {
  let Spellings = [Clang<"objc_subclassing_restricted">];
  let Subjects = SubjectList<[ObjCInterface], ErrorDiag>;
  let Documentation = [ObjCSubclassingRestrictedDocs];
  let SimpleHandler = 1;
}

def ObjCExplicitProtocolImpl : InheritableAttr {
  let Spellings = [Clang<"objc_protocol_requires_explicit_implementation">];
  let Subjects = SubjectList<[ObjCProtocol], ErrorDiag>;
  let Documentation = [Undocumented];
}

def ObjCDesignatedInitializer : Attr {
  let Spellings = [Clang<"objc_designated_initializer">];
  let Subjects = SubjectList<[ObjCMethod], ErrorDiag>;
  let Documentation = [Undocumented];
}

def ObjCDirect : Attr {
  let Spellings = [Clang<"objc_direct">];
  let Subjects = SubjectList<[ObjCMethod], ErrorDiag>;
  let LangOpts = [ObjC];
  let Documentation = [ObjCDirectDocs];
}

def ObjCDirectMembers : Attr {
  let Spellings = [Clang<"objc_direct_members">];
  let Subjects = SubjectList<[ObjCImpl, ObjCInterface, ObjCCategory], ErrorDiag>;
  let LangOpts = [ObjC];
  let Documentation = [ObjCDirectMembersDocs];
}

def ObjCNonRuntimeProtocol : Attr {
  let Spellings = [Clang<"objc_non_runtime_protocol">];
  let Subjects = SubjectList<[ObjCProtocol], ErrorDiag>;
  let LangOpts = [ObjC];
  let Documentation = [ObjCNonRuntimeProtocolDocs];
  let SimpleHandler = 1;
}

def ObjCRuntimeName : Attr {
  let Spellings = [Clang<"objc_runtime_name">];
  let Subjects = SubjectList<[ObjCInterface, ObjCProtocol], ErrorDiag>;
  let Args = [StringArgument<"MetadataName">];
  let Documentation = [ObjCRuntimeNameDocs];
}

def ObjCRuntimeVisible : Attr {
  let Spellings = [Clang<"objc_runtime_visible">];
  let Subjects = SubjectList<[ObjCInterface], ErrorDiag>;
  let Documentation = [ObjCRuntimeVisibleDocs];
  let SimpleHandler = 1;
}

def ObjCClassStub : Attr {
  let Spellings = [Clang<"objc_class_stub">];
  let Subjects = SubjectList<[ObjCInterface], ErrorDiag>;
  let Documentation = [ObjCClassStubDocs];
  let LangOpts = [ObjCNonFragileRuntime];
  let SimpleHandler = 1;
}

def ObjCBoxable : Attr {
  let Spellings = [Clang<"objc_boxable">];
  let Subjects = SubjectList<[Record], ErrorDiag>;
  let Documentation = [ObjCBoxableDocs];
}

def OptimizeNone : InheritableAttr {
  let Spellings = [Clang<"optnone">];
  let Subjects = SubjectList<[Function, ObjCMethod]>;
  let Documentation = [OptnoneDocs];
}

def Overloadable : Attr {
  let Spellings = [Clang<"overloadable">];
  let Subjects = SubjectList<[Function], ErrorDiag>;
  let Documentation = [OverloadableDocs];
  let SimpleHandler = 1;
}

def Override : InheritableAttr {
  let Spellings = [CustomKeyword<"override">];
  let SemaHandler = 0;
  // Omitted from docs, since this is language syntax, not an attribute, as far
  // as users are concerned.
  let Documentation = [InternalOnly];
}

def Ownership : InheritableAttr {
  let Spellings = [Clang<"ownership_holds">, Clang<"ownership_returns">,
                   Clang<"ownership_takes">];
  let Accessors = [Accessor<"isHolds", [Clang<"ownership_holds">]>,
                   Accessor<"isReturns", [Clang<"ownership_returns">]>,
                   Accessor<"isTakes", [Clang<"ownership_takes">]>];
  let AdditionalMembers = [{
    enum OwnershipKind { Holds, Returns, Takes };
    OwnershipKind getOwnKind() const {
      return isHolds() ? Holds :
             isTakes() ? Takes :
             Returns;
    }
  }];
  let Args = [IdentifierArgument<"Module">,
              VariadicParamIdxArgument<"Args">];
  let Subjects = SubjectList<[HasFunctionProto]>;
  let Documentation = [OwnershipDocs];
}

def Packed : InheritableAttr {
  let Spellings = [GCC<"packed">];
//  let Subjects = [Tag, Field];
  let Documentation = [Undocumented];
}

def IntelOclBicc : DeclOrTypeAttr {
  let Spellings = [Clang<"intel_ocl_bicc", 0>];
//  let Subjects = [Function, ObjCMethod];
  let Documentation = [Undocumented];
}

def Pcs : DeclOrTypeAttr {
  let Spellings = [GCC<"pcs">];
  let Args = [EnumArgument<"PCS", "PCSType", /*is_string=*/true,
                           ["aapcs", "aapcs-vfp"],
                           ["AAPCS", "AAPCS_VFP"]>];
//  let Subjects = [Function, ObjCMethod];
  let Documentation = [PcsDocs];
}

def AArch64VectorPcs: DeclOrTypeAttr {
  let Spellings = [Clang<"aarch64_vector_pcs">];
  let Documentation = [AArch64VectorPcsDocs];
}

def AArch64SVEPcs: DeclOrTypeAttr {
  let Spellings = [Clang<"aarch64_sve_pcs">];
  let Documentation = [AArch64SVEPcsDocs];
}

def ArmStreaming : TypeAttr, TargetSpecificAttr<TargetAArch64> {
  let Spellings = [RegularKeyword<"__arm_streaming">];
  let Subjects = SubjectList<[HasFunctionProto], ErrorDiag>;
  let Documentation = [ArmSmeStreamingDocs];
}

def ArmStreamingCompatible : TypeAttr, TargetSpecificAttr<TargetAArch64> {
  let Spellings = [RegularKeyword<"__arm_streaming_compatible">];
  let Subjects = SubjectList<[HasFunctionProto], ErrorDiag>;
  let Documentation = [ArmSmeStreamingCompatibleDocs];
}

def ArmNew : InheritableAttr, TargetSpecificAttr<TargetAArch64> {
  let Spellings = [RegularKeyword<"__arm_new">];
  let Args = [VariadicStringArgument<"NewArgs">];
  let Subjects = SubjectList<[Function], ErrorDiag>;
  let Documentation = [ArmNewDocs];

  let AdditionalMembers = [{
    bool isNewZA() const {
      return llvm::is_contained(newArgs(), "za");
    }
    bool isNewZT0() const {
      return llvm::is_contained(newArgs(), "zt0");
    }
  }];
}

def ArmIn : TypeAttr, TargetSpecificAttr<TargetAArch64> {
  let Spellings = [RegularKeyword<"__arm_in">];
  let Args = [VariadicStringArgument<"InArgs">];
  let Subjects = SubjectList<[HasFunctionProto], ErrorDiag>;
  let Documentation = [ArmInDocs];
}

def ArmOut : TypeAttr, TargetSpecificAttr<TargetAArch64> {
  let Spellings = [RegularKeyword<"__arm_out">];
  let Args = [VariadicStringArgument<"OutArgs">];
  let Subjects = SubjectList<[HasFunctionProto], ErrorDiag>;
  let Documentation = [ArmOutDocs];
}

def ArmInOut : TypeAttr, TargetSpecificAttr<TargetAArch64> {
  let Spellings = [RegularKeyword<"__arm_inout">];
  let Args = [VariadicStringArgument<"InOutArgs">];
  let Subjects = SubjectList<[HasFunctionProto], ErrorDiag>;
  let Documentation = [ArmInOutDocs];
}

def ArmPreserves : TypeAttr, TargetSpecificAttr<TargetAArch64> {
  let Spellings = [RegularKeyword<"__arm_preserves">];
  let Args = [VariadicStringArgument<"PreserveArgs">];
  let Subjects = SubjectList<[HasFunctionProto], ErrorDiag>;
  let Documentation = [ArmPreservesDocs];
}

def ArmAgnostic : TypeAttr, TargetSpecificAttr<TargetAArch64> {
  let Spellings = [RegularKeyword<"__arm_agnostic">];
  let Args = [VariadicStringArgument<"AgnosticArgs">];
  let Subjects = SubjectList<[HasFunctionProto], ErrorDiag>;
  let Documentation = [ArmAgnosticDocs];
}

def ArmLocallyStreaming : InheritableAttr, TargetSpecificAttr<TargetAArch64> {
  let Spellings = [RegularKeyword<"__arm_locally_streaming">];
  let Subjects = SubjectList<[Function], ErrorDiag>;
  let Documentation = [ArmSmeLocallyStreamingDocs];
}


def Pure : InheritableAttr {
  let Spellings = [GCC<"pure">];
  let Documentation = [Undocumented];
  let SimpleHandler = 1;
}

def Regparm : TypeAttr {
  let Spellings = [GCC<"regparm">];
  let Args = [UnsignedArgument<"NumParams">];
  let Documentation = [RegparmDocs];
  // Represented as part of the enclosing function type.
  let ASTNode = 0;
}

def SwiftAsyncName : InheritableAttr {
  let Spellings = [GNU<"swift_async_name">];
  let Args = [StringArgument<"Name">];
  let Subjects = SubjectList<[ObjCMethod, Function], ErrorDiag>;
  let Documentation = [SwiftAsyncNameDocs];
}

def SwiftAttr : DeclOrTypeAttr {
  let Spellings = [GNU<"swift_attr">];
  let Args = [StringArgument<"Attribute">];
  let Documentation = [SwiftAttrDocs];
  let PragmaAttributeSupport = 1;
}

def SwiftBridge : InheritableAttr {
  let Spellings = [GNU<"swift_bridge">];
  let Args = [StringArgument<"SwiftType">];
  let Subjects = SubjectList<[Tag, TypedefName, ObjCInterface, ObjCProtocol],
                             ErrorDiag>;
  let Documentation = [SwiftBridgeDocs];
}

def SwiftBridgedTypedef : InheritableAttr {
  let Spellings = [GNU<"swift_bridged_typedef">];
  let Subjects = SubjectList<[TypedefName], ErrorDiag>;
  let Documentation = [SwiftBridgedTypedefDocs];
  let SimpleHandler = 1;
}

def SwiftObjCMembers : Attr {
  let Spellings = [GNU<"swift_objc_members">];
  let Subjects = SubjectList<[ObjCInterface], ErrorDiag>;
  let Documentation = [SwiftObjCMembersDocs];
  let SimpleHandler = 1;
}

def SwiftError : InheritableAttr {
  let Spellings = [GNU<"swift_error">];
  let Args = [
      EnumArgument<"Convention", "ConventionKind", /*is_string=*/false,
                   ["none", "nonnull_error", "null_result", "zero_result", "nonzero_result"],
                   ["None", "NonNullError", "NullResult", "ZeroResult", "NonZeroResult"]>
  ];
  let Subjects = SubjectList<[Function, ObjCMethod], ErrorDiag>;
  let Documentation = [SwiftErrorDocs];
}

def SwiftImportAsNonGeneric : InheritableAttr {
  // This attribute has no spellings as it is only ever created implicitly
  // from API notes.
  let Spellings = [];
  let SemaHandler = 0;
  let Documentation = [InternalOnly];
}

def SwiftImportPropertyAsAccessors : InheritableAttr {
  // This attribute has no spellings as it is only ever created implicitly
  // from API notes.
  let Spellings = [];
  let SemaHandler = 0;
  let Documentation = [InternalOnly];
}

def SwiftName : InheritableAttr {
  let Spellings = [GNU<"swift_name">];
  let Args = [StringArgument<"Name">];
  let Documentation = [SwiftNameDocs];
}

def SwiftNewType : InheritableAttr {
  let Spellings = [GNU<"swift_newtype">, GNU<"swift_wrapper">];
  let Args = [EnumArgument<"NewtypeKind", "NewtypeKind", /*is_string=*/false,
                           ["struct", "enum"], ["NK_Struct", "NK_Enum"]>];
  let Subjects = SubjectList<[TypedefName], ErrorDiag>;
  let Documentation = [SwiftNewTypeDocs];
  let HasCustomParsing = 1;
}

def SwiftPrivate : InheritableAttr {
  let Spellings = [GNU<"swift_private">];
  let Documentation = [SwiftPrivateDocs];
  let SimpleHandler = 1;
}

def SwiftVersionedAddition : Attr {
  // This attribute has no spellings as it is only ever created implicitly
  // from API notes.
  let Spellings = [];
  let Args = [VersionArgument<"Version">, WrappedAttr<"AdditionalAttr">,
              BoolArgument<"IsReplacedByActive">];
  let SemaHandler = 0;
  let Documentation = [InternalOnly];
}

def SwiftVersionedRemoval : Attr {
  // This attribute has no spellings as it is only ever created implicitly
  // from API notes.
  let Spellings = [];
  let Args = [VersionArgument<"Version">, UnsignedArgument<"RawKind">,
              BoolArgument<"IsReplacedByActive">];
  let SemaHandler = 0;
  let Documentation = [InternalOnly];
  let AdditionalMembers = [{
    attr::Kind getAttrKindToRemove() const {
      return static_cast<attr::Kind>(getRawKind());
    }
  }];
}

def NoDeref : TypeAttr {
  let Spellings = [Clang<"noderef">];
  let Documentation = [NoDerefDocs];
}

<<<<<<< HEAD
// Default arguments can only be used with the sycl::reqd_work_group_size
// spelling.
def ReqdWorkGroupSize : InheritableAttr, LanguageOptionsSpecificAttr {
  let Spellings = [GNU<"reqd_work_group_size">,
                   CXX11<"cl", "reqd_work_group_size">,
                   CXX11<"sycl", "reqd_work_group_size">];
  let Args = [UnsignedArgument<"XDim">, UnsignedArgument<"YDim">,
              UnsignedArgument<"ZDim">];
=======
def ReqdWorkGroupSize : InheritableAttr {
  // Does not have a [[]] spelling because it is an OpenCL-related attribute.
  let Spellings = [GNU<"reqd_work_group_size">];
  let Args = [ExprArgument<"XDim">, ExprArgument<"YDim">, ExprArgument<"ZDim">];
>>>>>>> 297f0b3f
  let Subjects = SubjectList<[Function], ErrorDiag>;
  let LangOpts = [NotSYCL];
  let Documentation = [ReqdWorkGroupSizeAttrDocs];
  let SupportsNonconformingLambdaSyntax = 1;
  let ParseKind = "ReqdWorkGroupSize";
  let HasCustomParsing = 1;
}

def SYCLReqdWorkGroupSize : InheritableAttr, LanguageOptionsSpecificAttr {
  let Spellings = [GNU<"reqd_work_group_size">,
                   CXX11<"cl", "reqd_work_group_size">,
                   CXX11<"sycl", "reqd_work_group_size">];
  let Args = [ExprArgument<"XDim">,
              ExprArgument<"YDim", /*optional*/1>,
              ExprArgument<"ZDim", /*optional*/1>];
  let Subjects = SubjectList<[Function], ErrorDiag>;
  let LangOpts = [SYCLIsDevice, SilentlyIgnoreSYCLIsHost];
  let AdditionalMembers = [{
    std::optional<llvm::APSInt> getXDimVal() const {
      // X-dimension is not optional.
      if (const auto *CE = dyn_cast<ConstantExpr>(getXDim()))
        return CE->getResultAsAPSInt();
      return std::nullopt;
    }
    std::optional<llvm::APSInt> getYDimVal() const {
      // Y-dimension is optional so a nullptr value is allowed.
      if (const auto *CE = dyn_cast_or_null<ConstantExpr>(getYDim()))
        return CE->getResultAsAPSInt();
      return std::nullopt;
    }
    std::optional<llvm::APSInt> getZDimVal() const {
      // Z-dimension is optional so a nullptr value is allowed.
      if (const auto *CE = dyn_cast_or_null<ConstantExpr>(getZDim()))
        return CE->getResultAsAPSInt();
      return std::nullopt;
    }
  }];
  let Documentation = [ReqdWorkGroupSizeAttrDocs];
  let SupportsNonconformingLambdaSyntax = 1;
  let ParseKind = "ReqdWorkGroupSize";
  let HasCustomParsing = 1;
}

<<<<<<< HEAD
def WorkGroupSizeHint :  InheritableAttr, LanguageOptionsSpecificAttr {
  let Spellings = [GNU<"work_group_size_hint">,
                   CXX11<"sycl", "work_group_size_hint">];
  let Args = [UnsignedArgument<"XDim">,
              UnsignedArgument<"YDim">,
              UnsignedArgument<"ZDim">];
=======
def WorkGroupSizeHint :  InheritableAttr {
  // Does not have a [[]] spelling because it is an OpenCL-related attribute.
  let Spellings = [GNU<"work_group_size_hint">];
  let Args = [ExprArgument<"XDim">, ExprArgument<"YDim">, ExprArgument<"ZDim">];
>>>>>>> 297f0b3f
  let Subjects = SubjectList<[Function], ErrorDiag>;
  let Documentation = [WorkGroupSizeHintAttrDocs];
  let LangOpts = [NotSYCL];
  let SupportsNonconformingLambdaSyntax = 1;
  let ParseKind = "WorkGroupSizeHint";
  let HasCustomParsing = 1;
}

def SYCLWorkGroupSizeHint :  InheritableAttr, LanguageOptionsSpecificAttr {
  let Spellings = [GNU<"work_group_size_hint">,
                   CXX11<"sycl", "work_group_size_hint">];
  let Args = [ExprArgument<"XDim">,
              ExprArgument<"YDim", /*optional*/1>,
              ExprArgument<"ZDim", /*optional*/1>];
  let Subjects = SubjectList<[Function], ErrorDiag>;
  // In OpenCL C this attribute takes no default values whereas in SYCL it does. 
  // To avoid confusing diagnostics, the checks are deferred to
  // "handleWorkGroupSizeHint". 
  let HasCustomParsing = 1;
  let AdditionalMembers = [{
    std::optional<llvm::APSInt> getXDimVal() const {
      // X-dimension is not optional.
      if (const auto *CE = dyn_cast<ConstantExpr>(getXDim()))
        return CE->getResultAsAPSInt();
      return std::nullopt;
    }
    std::optional<llvm::APSInt> getYDimVal() const {
      // Y-dimension is optional so a nullptr value is allowed.
      if (const auto *CE = dyn_cast_or_null<ConstantExpr>(getYDim()))
        return CE->getResultAsAPSInt();
      return std::nullopt;
    }
    std::optional<llvm::APSInt> getZDimVal() const {
      // Z-dimension is optional so a nullptr value is allowed.
      if (const auto *CE = dyn_cast_or_null<ConstantExpr>(getZDim()))
        return CE->getResultAsAPSInt();
      return std::nullopt;
    }
  }];
  let Documentation = [WorkGroupSizeHintAttrDocs];
  let LangOpts = [SYCLIsDevice, SilentlyIgnoreSYCLIsHost];
  let SupportsNonconformingLambdaSyntax = 1;
  let ParseKind = "WorkGroupSizeHint";
}

def InitPriority : InheritableAttr, TargetSpecificAttr<TargetSupportsInitPriority> {
  let Spellings = [GCC<"init_priority", /*AllowInC*/0>];
  let Args = [UnsignedArgument<"Priority">];
  let Subjects = SubjectList<[Var], ErrorDiag>;
  let Documentation = [InitPriorityDocs];
}

def Section : InheritableAttr {
  let Spellings = [GCC<"section">, Declspec<"allocate">];
  let Args = [StringArgument<"Name">];
  let Subjects =
      SubjectList<[ Function, GlobalVar, ObjCMethod, ObjCProperty ], ErrorDiag>;
  let Documentation = [SectionDocs];
}

// This is used for `__declspec(code_seg("segname"))`, but not for
// `#pragma code_seg("segname")`.
def CodeSeg : InheritableAttr {
  let Spellings = [Declspec<"code_seg">];
  let Args = [StringArgument<"Name">];
  let Subjects = SubjectList<[Function, CXXRecord], ErrorDiag>;
  let Documentation = [CodeSegDocs];
}

def PragmaClangBSSSection : InheritableAttr {
  // This attribute has no spellings as it is only ever created implicitly.
  let Spellings = [];
  let Args = [StringArgument<"Name">];
  let Subjects = SubjectList<[GlobalVar], ErrorDiag>;
  let Documentation = [InternalOnly];
}

def PragmaClangDataSection : InheritableAttr {
  // This attribute has no spellings as it is only ever created implicitly.
  let Spellings = [];
  let Args = [StringArgument<"Name">];
  let Subjects = SubjectList<[GlobalVar], ErrorDiag>;
  let Documentation = [InternalOnly];
}

def PragmaClangRodataSection : InheritableAttr {
  // This attribute has no spellings as it is only ever created implicitly.
  let Spellings = [];
  let Args = [StringArgument<"Name">];
  let Subjects = SubjectList<[GlobalVar], ErrorDiag>;
  let Documentation = [InternalOnly];
}

def PragmaClangRelroSection : InheritableAttr {
  // This attribute has no spellings as it is only ever created implicitly.
  let Spellings = [];
  let Args = [StringArgument<"Name">];
  let Subjects = SubjectList<[GlobalVar], ErrorDiag>;
  let Documentation = [InternalOnly];
}

def StrictFP : InheritableAttr {
  // This attribute has no spellings as it is only ever created implicitly.
  // Function uses strict floating point operations.
  let Spellings = [];
  let Subjects = SubjectList<[Function]>;
  let Documentation = [InternalOnly];
}

def PragmaClangTextSection : InheritableAttr {
  // This attribute has no spellings as it is only ever created implicitly.
  let Spellings = [];
  let Args = [StringArgument<"Name">];
  let Subjects = SubjectList<[Function], ErrorDiag>;
  let Documentation = [InternalOnly];
}

// The code model attribute only applies to LoongArch and x86-64, but for NVPTX
// compilations that share code with the host, we want to ignore the attribute
// rather than warn on it.
def CodeModel
    : InheritableAttr,
      TargetSpecificAttr<TargetArch<!listconcat(
          TargetLoongArch.Arches, TargetX86_64.Arches, TargetNVPTX.Arches,
          TargetAMDGPU.Arches, TargetSPIRV.Arches)>> {
  let Spellings = [GCC<"model">];
  let Args = [EnumArgument<
      "Model", "llvm::CodeModel::Model",
      /*is_string=*/1, ["small", "normal", "medium", "large", "extreme"],
      ["Small", "Small", "Medium", "Large", "Large"],
      /*opt=*/0, /*fake=*/0, /*isExternalType=*/1, /*isCovered=*/0>];
  let Subjects = SubjectList<[NonTLSGlobalVar], ErrorDiag>;
  let Documentation = [CodeModelDocs];
}

def Sentinel : InheritableAttr {
  let Spellings = [GCC<"sentinel">];
  let Args = [DefaultIntArgument<"Sentinel", 0>,
              DefaultIntArgument<"NullPos", 0>];
//  let Subjects = SubjectList<[Function, ObjCMethod, Block, Var]>;
  let Documentation = [Undocumented];
}

def StdCall : DeclOrTypeAttr {
  let Spellings = [GCC<"stdcall">, CustomKeyword<"__stdcall">,
                   CustomKeyword<"_stdcall">];
//  let Subjects = [Function, ObjCMethod];
  let Documentation = [StdCallDocs];
}

def SwiftCall : DeclOrTypeAttr {
  let Spellings = [Clang<"swiftcall">];
//  let Subjects = SubjectList<[Function]>;
  let Documentation = [SwiftCallDocs];
}

def SwiftAsyncCall : DeclOrTypeAttr {
  let Spellings = [Clang<"swiftasynccall">];
  let Documentation = [SwiftAsyncCallDocs];
}

def SwiftContext : ParameterABIAttr {
  let Spellings = [Clang<"swift_context">];
  let Documentation = [SwiftContextDocs];
}

def SwiftAsyncContext : ParameterABIAttr {
  let Spellings = [Clang<"swift_async_context">];
  let Documentation = [SwiftAsyncContextDocs];
}

def SwiftErrorResult : ParameterABIAttr {
  let Spellings = [Clang<"swift_error_result">];
  let Documentation = [SwiftErrorResultDocs];
}

def SwiftIndirectResult : ParameterABIAttr {
  let Spellings = [Clang<"swift_indirect_result">];
  let Documentation = [SwiftIndirectResultDocs];
}

def SwiftAsync : InheritableAttr {
  let Spellings = [Clang<"swift_async">];
  let Subjects = SubjectList<[Function, ObjCMethod]>;
  let Args = [EnumArgument<"Kind", "Kind", /*is_string=*/false,
                ["none", "swift_private", "not_swift_private"],
                ["None", "SwiftPrivate", "NotSwiftPrivate"]>,
              ParamIdxArgument<"CompletionHandlerIndex", /*opt=*/1>];
  let Documentation = [SwiftAsyncDocs];
}

def SwiftAsyncError : InheritableAttr {
  let Spellings = [Clang<"swift_async_error">];
  let Subjects = SubjectList<[Function, ObjCMethod]>;
  let Args = [EnumArgument<"Convention", "ConventionKind", /*is_string=*/false,
              ["none", "nonnull_error", "zero_argument", "nonzero_argument"],
              ["None", "NonNullError", "ZeroArgument", "NonZeroArgument"]>,
              UnsignedArgument<"HandlerParamIdx", /*opt=*/1>];
  let Documentation = [SwiftAsyncErrorDocs];
}

def Suppress : DeclOrStmtAttr {
  let Spellings = [CXX11<"gsl", "suppress">, Clang<"suppress">];
  let Args = [VariadicStringArgument<"DiagnosticIdentifiers">];
  let Accessors = [Accessor<"isGSL", [CXX11<"gsl", "suppress">]>];
  // There's no fundamental reason why we can't simply accept all Decls
  // but let's make a short list so that to avoid supporting something weird
  // by accident. We can always expand the list later.
  let Subjects = SubjectList<[
    Stmt, Var, Field, ObjCProperty, Function, ObjCMethod, Record, ObjCInterface,
    ObjCImplementation, Namespace, Empty
  ], ErrorDiag, "variables, functions, structs, interfaces, and namespaces">;
  let Documentation = [SuppressDocs];
}

def SysVABI : DeclOrTypeAttr {
  let Spellings = [GCC<"sysv_abi">];
//  let Subjects = [Function, ObjCMethod];
  let Documentation = [SysVABIDocs];
}

def ThisCall : DeclOrTypeAttr {
  let Spellings = [GCC<"thiscall">, CustomKeyword<"__thiscall">,
                   CustomKeyword<"_thiscall">];
//  let Subjects = [Function, ObjCMethod];
  let Documentation = [ThisCallDocs];
}

def VectorCall : DeclOrTypeAttr {
  let Spellings = [Clang<"vectorcall">, CustomKeyword<"__vectorcall">,
                   CustomKeyword<"_vectorcall">];
//  let Subjects = [Function, ObjCMethod];
  let Documentation = [VectorCallDocs];
}

def ZeroCallUsedRegs : InheritableAttr {
  let Spellings = [GCC<"zero_call_used_regs">];
  let Subjects = SubjectList<[Function], ErrorDiag>;
  let Args = [
    EnumArgument<"ZeroCallUsedRegs", "ZeroCallUsedRegsKind", /*is_string=*/true,
                 ["skip", "used-gpr-arg", "used-gpr", "used-arg", "used",
                  "all-gpr-arg", "all-gpr", "all-arg", "all"],
                 ["Skip", "UsedGPRArg", "UsedGPR", "UsedArg", "Used",
                  "AllGPRArg", "AllGPR", "AllArg", "All"]>
  ];
  let Documentation = [ZeroCallUsedRegsDocs];
}

def Pascal : DeclOrTypeAttr {
  let Spellings = [Clang<"pascal">, CustomKeyword<"__pascal">,
                   CustomKeyword<"_pascal">];
//  let Subjects = [Function, ObjCMethod];
  let Documentation = [Undocumented];
}

def PreferredName : InheritableAttr {
  let Spellings = [Clang<"preferred_name", /*AllowInC*/0>];
  let Subjects = SubjectList<[ClassTmpl]>;
  let Args = [TypeArgument<"TypedefType">];
  let Documentation = [PreferredNameDocs];
  let InheritEvenIfAlreadyPresent = 1;
  let MeaningfulToClassTemplateDefinition = 1;
  let TemplateDependent = 1;
}

def PreserveMost : DeclOrTypeAttr {
  let Spellings = [Clang<"preserve_most">];
  let Documentation = [PreserveMostDocs];
}

def PreserveAll : DeclOrTypeAttr {
  let Spellings = [Clang<"preserve_all">];
  let Documentation = [PreserveAllDocs];
}

def M68kRTD: DeclOrTypeAttr {
  let Spellings = [Clang<"m68k_rtd">];
  let Documentation = [M68kRTDDocs];
}

def PreserveNone : DeclOrTypeAttr,
                   TargetSpecificAttr<TargetArch<!listconcat(TargetAArch64.Arches, TargetAnyX86.Arches)>> {
  let Spellings = [Clang<"preserve_none">];
  let Subjects = SubjectList<[FunctionLike]>;
  let Documentation = [PreserveNoneDocs];
}

def RISCVVectorCC: DeclOrTypeAttr, TargetSpecificAttr<TargetRISCV> {
 let Spellings = [CXX11<"riscv", "vector_cc">,
                  C23<"riscv", "vector_cc">,
                  Clang<"riscv_vector_cc">];
 let Documentation = [RISCVVectorCCDocs];
}

def RISCVVLSCC: DeclOrTypeAttr, TargetSpecificAttr<TargetRISCV> {
 let Spellings = [CXX11<"riscv", "vls_cc">,
                  C23<"riscv", "vls_cc">,
                  Clang<"riscv_vls_cc">];
 let Args = [UnsignedArgument<"VectorWidth", /*opt*/1>];
 let Documentation = [RISCVVLSCCDocs];
}

def Target : InheritableAttr {
  let Spellings = [GCC<"target">];
  let Args = [StringArgument<"featuresStr">];
  let Subjects = SubjectList<[Function], ErrorDiag>;
  let Documentation = [TargetDocs];
  let AdditionalMembers = [{
    std::optional<StringRef> getX86Architecture() const {
      StringRef Features = getFeaturesStr();
      SmallVector<StringRef, 4> AttrFeatures;
      Features.split(AttrFeatures, ',');
      for (StringRef Feature : AttrFeatures) {
        Feature = Feature.trim();
        if (Feature.starts_with("arch="))
          return Feature.drop_front(sizeof("arch=") - 1);
      }
      return std::nullopt;
    }

    // Gets the list of features as simple string-refs with no +/- or 'no-'.
    // Only adds the items to 'Out' that are additions.
    void getX86AddedFeatures(llvm::SmallVectorImpl<StringRef> &Out) const {
      if (isDefaultVersion())
        return;
      StringRef Features = getFeaturesStr();
      SmallVector<StringRef, 4> AttrFeatures;
      Features.split(AttrFeatures, ',');
      for (auto &Feature : AttrFeatures) {
        Feature = Feature.trim();
        if (!Feature.starts_with("no-") && !Feature.starts_with("arch=") &&
            !Feature.starts_with("fpmath=") && !Feature.starts_with("tune="))
          Out.push_back(Feature);
      }
    }

    bool isDefaultVersion() const { return getFeaturesStr() == "default"; }
  }];
}

def TargetVersion : InheritableAttr, TargetSpecificAttr<TargetArch<!listconcat(TargetAArch64.Arches, TargetRISCV.Arches)>> {
  let Spellings = [GCC<"target_version">];
  let Args = [StringArgument<"NamesStr">];
  let Subjects = SubjectList<[Function], ErrorDiag>;
  let Documentation = [TargetVersionDocs];
  let AdditionalMembers = [{
    StringRef getName() const { return getNamesStr().trim(); }

    bool isDefaultVersion() const { return getName() == "default"; }

    void getFeatures(llvm::SmallVectorImpl<StringRef> &Out,
                     char Delim = '+') const {
      if (isDefaultVersion())
        return;
      StringRef Features = getName();
      SmallVector<StringRef, 4> AttrFeatures;
      Features.split(AttrFeatures, Delim);
      for (StringRef Feature : AttrFeatures) {
        Feature = Feature.trim();
        Out.push_back(Feature);
      }
    }
  }];
}

def TargetClones : InheritableAttr {
  let Spellings = [GCC<"target_clones">];
  let Args = [VariadicStringArgument<"featuresStrs">];
  let Documentation = [TargetClonesDocs];
  let Subjects = SubjectList<[Function], ErrorDiag>;
  let AdditionalMembers = [{
    StringRef getFeatureStr(unsigned Index) const {
      return *(featuresStrs_begin() + Index);
    }

    bool isDefaultVersion(unsigned Index) const {
      return getFeatureStr(Index) == "default";
    }

    void getFeatures(llvm::SmallVectorImpl<StringRef> &Out,
                     unsigned Index, char Delim = '+') const {
      if (isDefaultVersion(Index))
        return;
      StringRef Features = getFeatureStr(Index);
      SmallVector<StringRef, 4> AttrFeatures;
      Features.split(AttrFeatures, Delim);
      for (StringRef Feature : AttrFeatures) {
        Feature = Feature.trim();
        Out.push_back(Feature);
      }
    }

    std::optional<StringRef> getX86Architecture(unsigned Index) const {
      StringRef Feature = getFeatureStr(Index);
      if (Feature.starts_with("arch="))
        return Feature.drop_front(sizeof("arch=") - 1);
      return std::nullopt;
    }

    void getX86Feature(llvm::SmallVectorImpl<StringRef> &Out,
                       unsigned Index) const {
      if (isDefaultVersion(Index))
        return;
      if (getX86Architecture(Index))
        return;
      Out.push_back(getFeatureStr(Index));
    }

    // Given an index into the 'featuresStrs' sequence, compute a unique
    // ID to be used with function name mangling for the associated variant.
    // This mapping is necessary due to a requirement that the mangling ID
    // used for the "default" variant be the largest mangling ID in the
    // variant set. Duplicate variants present in 'featuresStrs' are also
    // assigned their own unique ID (the mapping is bijective).
    unsigned getMangledIndex(unsigned Index) const {
      if (getFeatureStr(Index) == "default")
        return std::count_if(featuresStrs_begin(), featuresStrs_end(),
                              [](StringRef S) { return S != "default"; });

      return std::count_if(featuresStrs_begin(), featuresStrs_begin() + Index,
                           [](StringRef S) { return S != "default"; });
    }

    // Given an index into the 'featuresStrs' sequence, determine if the
    // index corresponds to the first instance of the named variant. This
    // is used to skip over duplicate variant instances when iterating over
    // 'featuresStrs'.
    bool isFirstOfVersion(unsigned Index) const {
      StringRef FeatureStr(getFeatureStr(Index));
      return 0 == std::count_if(
                      featuresStrs_begin(), featuresStrs_begin() + Index,
                      [FeatureStr](StringRef S) { return S == FeatureStr; });

    }
  }];
}

def : MutualExclusions<[TargetClones, TargetVersion, Target, CPUDispatch, CPUSpecific]>;

def MinVectorWidth : InheritableAttr {
  let Spellings = [Clang<"min_vector_width">];
  let Args = [UnsignedArgument<"VectorWidth">];
  let Subjects = SubjectList<[Function], ErrorDiag>;
  let Documentation = [MinVectorWidthDocs];
}

def TransparentUnion : InheritableAttr {
  let Spellings = [GCC<"transparent_union">];
//  let Subjects = SubjectList<[Record, TypedefName]>;
  let Documentation = [TransparentUnionDocs];
  let LangOpts = [COnly];
}

def Unavailable : InheritableAttr {
  let Spellings = [Clang<"unavailable">];
  let Args = [StringArgument<"Message", 1>,
              EnumArgument<"ImplicitReason", "ImplicitReason", /*is_string=*/0, // FIXME
                ["", "", "", ""],
                ["IR_None",
                 "IR_ARCForbiddenType",
                 "IR_ForbiddenWeak",
                 "IR_ARCForbiddenConversion",
                 "IR_ARCInitReturnsUnrelated",
                 "IR_ARCFieldWithOwnership"], 1, /*fake*/ 1>];
  let Documentation = [Undocumented];
  let MeaningfulToClassTemplateDefinition = 1;
}

def DiagnoseIf : InheritableAttr {
  // Does not have a [[]] spelling because this attribute requires the ability
  // to parse function arguments but the attribute is not written in the type
  // position.
  let Spellings = [GNU<"diagnose_if">];
  let Subjects = SubjectList<[Function, ObjCMethod, ObjCProperty]>;
  let Args = [ExprArgument<"Cond">, StringArgument<"Message">,
              EnumArgument<"DefaultSeverity",
                           "DefaultSeverity",
                           /*is_string=*/true,
                           ["error",    "warning"],
                           ["DS_error", "DS_warning"]>,
              StringArgument<"WarningGroup", /*optional*/ 1>,
              BoolArgument<"ArgDependent", 0, /*fake*/ 1>,
              DeclArgument<Named, "Parent", 0, /*fake*/ 1>];
  let InheritEvenIfAlreadyPresent = 1;
  let LateParsed = LateAttrParseStandard;
  let TemplateDependent = 1;
  let Documentation = [DiagnoseIfDocs];
}

def NoSpecializations : InheritableAttr {
  let Spellings = [Clang<"no_specializations", /*AllowInC*/0>];
  let Args = [StringArgument<"Message", 1>];
  let Subjects = SubjectList<[ClassTmpl, FunctionTmpl, VarTmpl]>;
  let Documentation = [NoSpecializationsDocs];
  let MeaningfulToClassTemplateDefinition = 1;
  let TemplateDependent = 1;
}

def ArcWeakrefUnavailable : InheritableAttr {
  let Spellings = [Clang<"objc_arc_weak_reference_unavailable">];
  let Subjects = SubjectList<[ObjCInterface], ErrorDiag>;
  let Documentation = [Undocumented];
  let SimpleHandler = 1;
}

def ObjCGC : TypeAttr {
  let Spellings = [Clang<"objc_gc">];
  let Args = [IdentifierArgument<"Kind">];
  let Documentation = [Undocumented];
}

def ObjCOwnership : DeclOrTypeAttr {
  let Spellings = [Clang<"objc_ownership">];
  let Args = [IdentifierArgument<"Kind">];
  let Documentation = [Undocumented];
}

def ObjCRequiresPropertyDefs : InheritableAttr {
  let Spellings = [Clang<"objc_requires_property_definitions">];
  let Subjects = SubjectList<[ObjCInterface], ErrorDiag>;
  let Documentation = [Undocumented];
  let SimpleHandler = 1;
}

def Unused : InheritableAttr {
  let Spellings = [CXX11<"", "maybe_unused", 201603>, GCC<"unused">,
                   C23<"", "maybe_unused", 202106>];
  let Subjects = SubjectList<[Var, Binding, ObjCIvar, Type, Enum, EnumConstant, Label,
                              Field, ObjCMethod, FunctionLike]>;
  let Documentation = [WarnMaybeUnusedDocs];
}

def Used : InheritableAttr {
  let Spellings = [GCC<"used">];
  let Subjects = SubjectList<[NonLocalVar, Function, ObjCMethod]>;
  let Documentation = [UsedDocs];
  let SimpleHandler = 1;
}

def Retain : InheritableAttr {
  let Spellings = [GCC<"retain">];
  let Subjects = SubjectList<[NonLocalVar, Function, ObjCMethod]>;
  let Documentation = [RetainDocs];
  let SimpleHandler = 1;
}

def Uuid : InheritableAttr {
  let Spellings = [Declspec<"uuid">, Microsoft<"uuid">];
  let Args = [StringArgument<"Guid">,
              DeclArgument<MSGuid, "GuidDecl", 0, /*fake=*/1>];
  let Subjects = SubjectList<[Record, Enum]>;
  // FIXME: Allow expressing logical AND for LangOpts. Our condition should be:
  // CPlusPlus && (MicrosoftExt || Borland)
  let LangOpts = [MicrosoftExt, Borland];
  let Documentation = [Undocumented];
}

def VectorSize : TypeAttr {
  let Spellings = [GCC<"vector_size">];
  let Args = [ExprArgument<"NumBytes">];
  let Documentation = [Undocumented];
  // Represented as VectorType instead.
  let ASTNode = 0;
}

def VecTypeHint : InheritableAttr {
  let Spellings = [GNU<"vec_type_hint">, CXX11<"sycl", "vec_type_hint">];
  let Args = [TypeArgument<"TypeHint">];
  let Subjects = SubjectList<[Function], ErrorDiag>;
  let SupportsNonconformingLambdaSyntax = 1;
  let Documentation = [Undocumented];
}

def MatrixType : TypeAttr {
  let Spellings = [Clang<"matrix_type">];
  let Subjects = SubjectList<[TypedefName], ErrorDiag>;
  let Args = [ExprArgument<"NumRows">, ExprArgument<"NumColumns">];
  let Documentation = [Undocumented];
  let ASTNode = 0;
  let PragmaAttributeSupport = 0;
}

def Visibility : InheritableAttr {
  let Clone = 0;
  let Spellings = [GCC<"visibility">];
  let Args = [EnumArgument<"Visibility", "VisibilityType", /*is_string=*/true,
                           ["default", "hidden", "internal", "protected"],
                           ["Default", "Hidden", "Hidden", "Protected"]>];
  let MeaningfulToClassTemplateDefinition = 1;
  let Documentation = [Undocumented];
}

def TypeVisibility : InheritableAttr {
  let Clone = 0;
  let Spellings = [Clang<"type_visibility">];
  let Args = [EnumArgument<"Visibility", "VisibilityType", /*is_string=*/true,
                           ["default", "hidden", "internal", "protected"],
                           ["Default", "Hidden", "Hidden", "Protected"]>];
  // let Subjects = SubjectList<[Tag, ObjCInterface, Namespace], ErrorDiag>;
  let Documentation = [TypeVisibilityDocs];
}

def VecReturn : InheritableAttr {
  // This attribute does not have a C [[]] spelling because it only appertains
  // to C++ struct/class/union.
  // FIXME: should this attribute have a CPlusPlus language option?
  let Spellings = [Clang<"vecreturn", 0>];
  let Subjects = SubjectList<[CXXRecord], ErrorDiag>;
  let Documentation = [Undocumented];
}

def WarnUnused : InheritableAttr {
  let Spellings = [GCC<"warn_unused">];
  let Subjects = SubjectList<[Record]>;
  let Documentation = [Undocumented];
  let SimpleHandler = 1;
}

def WarnUnusedResult : InheritableAttr {
  let Spellings = [CXX11<"", "nodiscard", 201907>,
                   C23<"", "nodiscard", 202003>,
                   CXX11<"clang", "warn_unused_result">,
                   GCC<"warn_unused_result">];
  let Subjects = SubjectList<[ObjCMethod, Enum, Record, FunctionLike, TypedefName]>;
  let Args = [StringArgument<"Message", 1>];
  let Documentation = [WarnUnusedResultsDocs];
  let AdditionalMembers = [{
    // Check whether this the C++11 nodiscard version, even in non C++11
    // spellings.
    bool IsCXX11NoDiscard() const {
      return this->getSemanticSpelling() == CXX11_nodiscard;
    }
  }];
}

def Weak : InheritableAttr {
  let Spellings = [GCC<"weak">];
  let Subjects = SubjectList<[Var, Function, CXXRecord]>;
  let Documentation = [WeakDocs];
  let SimpleHandler = 1;
}

def WeakImport : InheritableAttr {
  let Spellings = [Clang<"weak_import">];
  let Documentation = [Undocumented];
}

def WeakRef : InheritableAttr {
  let Spellings = [GCC<"weakref">];
  // A WeakRef that has an argument is treated as being an AliasAttr
  let Args = [StringArgument<"Aliasee", 1>];
  let Subjects = SubjectList<[Var, Function], ErrorDiag>;
  let Documentation = [Undocumented];
}

def LTOVisibilityPublic : InheritableAttr {
  let Spellings = [Clang<"lto_visibility_public">];
  let Subjects = SubjectList<[Record]>;
  let Documentation = [LTOVisibilityDocs];
  let SimpleHandler = 1;
}

def AnyX86Interrupt : InheritableAttr, TargetSpecificAttr<TargetAnyX86> {
  // NOTE: If you add any additional spellings, ARMInterrupt's,
  // M68kInterrupt's, MSP430Interrupt's and MipsInterrupt's spellings must match.
  let Spellings = [GCC<"interrupt">];
  let Subjects = SubjectList<[HasFunctionProto]>;
  let ParseKind = "Interrupt";
  let HasCustomParsing = 1;
  let Documentation = [AnyX86InterruptDocs];
}

def AnyX86NoCallerSavedRegisters : InheritableAttr,
                                   TargetSpecificAttr<TargetAnyX86> {
  let Spellings = [GCC<"no_caller_saved_registers">];
  let Documentation = [AnyX86NoCallerSavedRegistersDocs];
  let SimpleHandler = 1;
}

def AnyX86NoCfCheck : DeclOrTypeAttr, TargetSpecificAttr<TargetAnyX86>{
  let Spellings = [GCC<"nocf_check">];
  let Subjects = SubjectList<[FunctionLike]>;
  let Documentation = [AnyX86NoCfCheckDocs];
}

def X86ForceAlignArgPointer : InheritableAttr, TargetSpecificAttr<TargetAnyX86> {
  let Spellings = [GCC<"force_align_arg_pointer">];
  // Technically, this appertains to a FunctionDecl, but the target-specific
  // code silently allows anything function-like (such as typedefs or function
  // pointers), but does not apply the attribute to them.
  let Documentation = [X86ForceAlignArgPointerDocs];
}

def NoSanitize : InheritableAttr {
  let Spellings = [ClangGCC<"no_sanitize">];
  let Args = [VariadicStringArgument<"Sanitizers">];
  let Subjects = SubjectList<[Function, ObjCMethod, GlobalVar], ErrorDiag>;
  let Documentation = [NoSanitizeDocs];
  let AdditionalMembers = [{
    SanitizerMask getMask() const {
      SanitizerMask Mask;
      for (auto SanitizerName : sanitizers()) {
        SanitizerMask ParsedMask =
            parseSanitizerValue(SanitizerName, /*AllowGroups=*/true);
        Mask |= expandSanitizerGroups(ParsedMask);
      }
      return Mask;
    }

    bool hasCoverage() const {
      return llvm::is_contained(sanitizers(), "coverage");
    }
  }];
}

// Attributes to disable a specific sanitizer. No new sanitizers should be added
// to this list; the no_sanitize attribute should be extended instead.
def NoSanitizeSpecific : InheritableAttr {
  let Spellings = [GCC<"no_address_safety_analysis">,
                   GCC<"no_sanitize_address">,
                   GCC<"no_sanitize_thread">,
                   Clang<"no_sanitize_memory">];
  let Subjects = SubjectList<[Function, GlobalVar], ErrorDiag>;
  let Documentation = [NoSanitizeAddressDocs, NoSanitizeThreadDocs,
                       NoSanitizeMemoryDocs];
  let ASTNode = 0;
}

def DisableSanitizerInstrumentation : InheritableAttr {
  let Spellings = [Clang<"disable_sanitizer_instrumentation">];
  let Subjects = SubjectList<[Function, ObjCMethod, GlobalVar]>;
  let Documentation = [DisableSanitizerInstrumentationDocs];
  let SimpleHandler = 1;
}

def CFICanonicalJumpTable : InheritableAttr {
  let Spellings = [Clang<"cfi_canonical_jump_table">];
  let Subjects = SubjectList<[Function], ErrorDiag>;
  let Documentation = [CFICanonicalJumpTableDocs];
  let SimpleHandler = 1;
}

// C/C++ Thread safety attributes (e.g. for deadlock, data race checking)
// Not all of these attributes will be given a [[]] spelling. The attributes
// which require access to function parameter names cannot use the [[]] spelling
// because they are not written in the type position. Some attributes are given
// an updated captability-based name and the older name will only be supported
// under the GNU-style spelling.
def GuardedVar : InheritableAttr {
  let Spellings = [Clang<"guarded_var", 0>];
  let Subjects = SubjectList<[Field, SharedVar]>;
  let Documentation = [Undocumented];
  let SimpleHandler = 1;
}

def PtGuardedVar : InheritableAttr {
  let Spellings = [Clang<"pt_guarded_var", 0>];
  let Subjects = SubjectList<[Field, SharedVar]>;
  let Documentation = [Undocumented];
}

def Lockable : InheritableAttr {
  let Spellings = [GNU<"lockable">];
  let Subjects = SubjectList<[Record]>;
  let Documentation = [Undocumented];
  let ASTNode = 0;  // Replaced by Capability
}

def ScopedLockable : InheritableAttr {
  let Spellings = [Clang<"scoped_lockable", 0>];
  let Subjects = SubjectList<[Record]>;
  let Documentation = [Undocumented];
  let SimpleHandler = 1;
}

def Capability : InheritableAttr {
  let Spellings = [Clang<"capability", 0>, Clang<"shared_capability", 0>];
  let Subjects = SubjectList<[Record, TypedefName], ErrorDiag>;
  let Args = [StringArgument<"Name">];
  let Accessors = [Accessor<"isShared",
                    [Clang<"shared_capability", 0>]>];
  let Documentation = [Undocumented];
}

def AssertCapability : InheritableAttr {
  let Spellings = [Clang<"assert_capability", 0>,
                   Clang<"assert_shared_capability", 0>];
  let Subjects = SubjectList<[Function]>;
  let LateParsed = LateAttrParseStandard;
  let TemplateDependent = 1;
  let ParseArgumentsAsUnevaluated = 1;
  let InheritEvenIfAlreadyPresent = 1;
  let Args = [VariadicExprArgument<"Args">];
  let Accessors = [Accessor<"isShared",
                    [Clang<"assert_shared_capability", 0>]>];
  let Documentation = [AssertCapabilityDocs];
}

def AcquireCapability : InheritableAttr {
  let Spellings = [Clang<"acquire_capability", 0>,
                   Clang<"acquire_shared_capability", 0>,
                   GNU<"exclusive_lock_function">,
                   GNU<"shared_lock_function">];
  let Subjects = SubjectList<[Function, ParmVar]>;
  let LateParsed = LateAttrParseStandard;
  let TemplateDependent = 1;
  let ParseArgumentsAsUnevaluated = 1;
  let InheritEvenIfAlreadyPresent = 1;
  let Args = [VariadicExprArgument<"Args">];
  let Accessors = [Accessor<"isShared",
                    [Clang<"acquire_shared_capability", 0>,
                     GNU<"shared_lock_function">]>];
  let Documentation = [AcquireCapabilityDocs];
}

def TryAcquireCapability : InheritableAttr {
  let Spellings = [Clang<"try_acquire_capability", 0>,
                   Clang<"try_acquire_shared_capability", 0>];
  let Subjects = SubjectList<[Function],
                             ErrorDiag>;
  let LateParsed = LateAttrParseStandard;
  let TemplateDependent = 1;
  let ParseArgumentsAsUnevaluated = 1;
  let InheritEvenIfAlreadyPresent = 1;
  let Args = [ExprArgument<"SuccessValue">, VariadicExprArgument<"Args">];
  let Accessors = [Accessor<"isShared",
                    [Clang<"try_acquire_shared_capability", 0>]>];
  let Documentation = [TryAcquireCapabilityDocs];
}

def ReleaseCapability : InheritableAttr {
  let Spellings = [Clang<"release_capability", 0>,
                   Clang<"release_shared_capability", 0>,
                   Clang<"release_generic_capability", 0>,
                   Clang<"unlock_function", 0>];
  let Subjects = SubjectList<[Function, ParmVar]>;
  let LateParsed = LateAttrParseStandard;
  let TemplateDependent = 1;
  let ParseArgumentsAsUnevaluated = 1;
  let InheritEvenIfAlreadyPresent = 1;
  let Args = [VariadicExprArgument<"Args">];
  let Accessors = [Accessor<"isShared",
                    [Clang<"release_shared_capability", 0>]>,
                   Accessor<"isGeneric",
                     [Clang<"release_generic_capability", 0>,
                      Clang<"unlock_function", 0>]>];
  let Documentation = [ReleaseCapabilityDocs];
}

def RequiresCapability : InheritableAttr {
  let Spellings = [Clang<"requires_capability", 0>,
                   Clang<"exclusive_locks_required", 0>,
                   Clang<"requires_shared_capability", 0>,
                   Clang<"shared_locks_required", 0>];
  let Args = [VariadicExprArgument<"Args">];
  let LateParsed = LateAttrParseStandard;
  let TemplateDependent = 1;
  let ParseArgumentsAsUnevaluated = 1;
  let InheritEvenIfAlreadyPresent = 1;
  let Subjects = SubjectList<[Function, ParmVar]>;
  let Accessors = [Accessor<"isShared", [Clang<"requires_shared_capability", 0>,
                                         Clang<"shared_locks_required", 0>]>];
  let Documentation = [Undocumented];
}

def NoThreadSafetyAnalysis : InheritableAttr {
  let Spellings = [Clang<"no_thread_safety_analysis">];
  let Subjects = SubjectList<[Function]>;
  let Documentation = [Undocumented];
  let SimpleHandler = 1;
}

def GuardedBy : InheritableAttr {
  let Spellings = [GNU<"guarded_by">];
  let Args = [ExprArgument<"Arg">];
  let LateParsed = LateAttrParseExperimentalExt;
  let TemplateDependent = 1;
  let ParseArgumentsAsUnevaluated = 1;
  let InheritEvenIfAlreadyPresent = 1;
  let Subjects = SubjectList<[Field, SharedVar]>;
  let Documentation = [Undocumented];
}

def PtGuardedBy : InheritableAttr {
  let Spellings = [GNU<"pt_guarded_by">];
  let Args = [ExprArgument<"Arg">];
  let LateParsed = LateAttrParseExperimentalExt;
  let TemplateDependent = 1;
  let ParseArgumentsAsUnevaluated = 1;
  let InheritEvenIfAlreadyPresent = 1;
  let Subjects = SubjectList<[Field, SharedVar]>;
  let Documentation = [Undocumented];
}

def AcquiredAfter : InheritableAttr {
  let Spellings = [GNU<"acquired_after">];
  let Args = [VariadicExprArgument<"Args">];
  let LateParsed = LateAttrParseExperimentalExt;
  let TemplateDependent = 1;
  let ParseArgumentsAsUnevaluated = 1;
  let InheritEvenIfAlreadyPresent = 1;
  let Subjects = SubjectList<[Field, SharedVar]>;
  let Documentation = [Undocumented];
}

def AcquiredBefore : InheritableAttr {
  let Spellings = [GNU<"acquired_before">];
  let Args = [VariadicExprArgument<"Args">];
  let LateParsed = LateAttrParseExperimentalExt;
  let TemplateDependent = 1;
  let ParseArgumentsAsUnevaluated = 1;
  let InheritEvenIfAlreadyPresent = 1;
  let Subjects = SubjectList<[Field, SharedVar]>;
  let Documentation = [Undocumented];
}

def AssertExclusiveLock : InheritableAttr {
  let Spellings = [GNU<"assert_exclusive_lock">];
  let Args = [VariadicExprArgument<"Args">];
  let LateParsed = LateAttrParseStandard;
  let TemplateDependent = 1;
  let ParseArgumentsAsUnevaluated = 1;
  let InheritEvenIfAlreadyPresent = 1;
  let Subjects = SubjectList<[Function]>;
  let Documentation = [Undocumented];
}

def AssertSharedLock : InheritableAttr {
  let Spellings = [GNU<"assert_shared_lock">];
  let Args = [VariadicExprArgument<"Args">];
  let LateParsed = LateAttrParseStandard;
  let TemplateDependent = 1;
  let ParseArgumentsAsUnevaluated = 1;
  let InheritEvenIfAlreadyPresent = 1;
  let Subjects = SubjectList<[Function]>;
  let Documentation = [Undocumented];
}

// The first argument is an integer or boolean value specifying the return value
// of a successful lock acquisition.
def ExclusiveTrylockFunction : InheritableAttr {
  let Spellings = [GNU<"exclusive_trylock_function">];
  let Args = [ExprArgument<"SuccessValue">, VariadicExprArgument<"Args">];
  let LateParsed = LateAttrParseStandard;
  let TemplateDependent = 1;
  let ParseArgumentsAsUnevaluated = 1;
  let InheritEvenIfAlreadyPresent = 1;
  let Subjects = SubjectList<[Function]>;
  let Documentation = [Undocumented];
}

// The first argument is an integer or boolean value specifying the return value
// of a successful lock acquisition.
def SharedTrylockFunction : InheritableAttr {
  let Spellings = [GNU<"shared_trylock_function">];
  let Args = [ExprArgument<"SuccessValue">, VariadicExprArgument<"Args">];
  let LateParsed = LateAttrParseStandard;
  let TemplateDependent = 1;
  let ParseArgumentsAsUnevaluated = 1;
  let InheritEvenIfAlreadyPresent = 1;
  let Subjects = SubjectList<[Function]>;
  let Documentation = [Undocumented];
}

def LockReturned : InheritableAttr {
  let Spellings = [GNU<"lock_returned">];
  let Args = [ExprArgument<"Arg">];
  let LateParsed = LateAttrParseStandard;
  let TemplateDependent = 1;
  let ParseArgumentsAsUnevaluated = 1;
  let Subjects = SubjectList<[Function]>;
  let Documentation = [Undocumented];
}

def LocksExcluded : InheritableAttr {
  let Spellings = [GNU<"locks_excluded">];
  let Args = [VariadicExprArgument<"Args">];
  let LateParsed = LateAttrParseStandard;
  let TemplateDependent = 1;
  let ParseArgumentsAsUnevaluated = 1;
  let InheritEvenIfAlreadyPresent = 1;
  let Subjects = SubjectList<[Function, ParmVar]>;
  let Documentation = [Undocumented];
}

// C/C++ consumed attributes.

def Consumable : InheritableAttr {
  // This attribute does not have a C [[]] spelling because it only appertains
  // to C++ struct/class/union.
  // FIXME: should this attribute have a CPlusPlus language option?
  let Spellings = [Clang<"consumable", 0>];
  let Subjects = SubjectList<[CXXRecord]>;
  let Args = [EnumArgument<"DefaultState", "ConsumedState", /*is_string=*/false,
                           ["unknown", "consumed", "unconsumed"],
                           ["Unknown", "Consumed", "Unconsumed"]>];
  let Documentation = [ConsumableDocs];
}

def ConsumableAutoCast : InheritableAttr {
  // This attribute does not have a C [[]] spelling because it only appertains
  // to C++ struct/class/union.
  // FIXME: should this attribute have a CPlusPlus language option?
  let Spellings = [Clang<"consumable_auto_cast_state", 0>];
  let Subjects = SubjectList<[CXXRecord]>;
  let Documentation = [Undocumented];
  let SimpleHandler = 1;
}

def ConsumableSetOnRead : InheritableAttr {
  // This attribute does not have a C [[]] spelling because it only appertains
  // to C++ struct/class/union.
  // FIXME: should this attribute have a CPlusPlus language option?
  let Spellings = [Clang<"consumable_set_state_on_read", 0>];
  let Subjects = SubjectList<[CXXRecord]>;
  let Documentation = [Undocumented];
  let SimpleHandler = 1;
}

def CallableWhen : InheritableAttr {
  // This attribute does not have a C [[]] spelling because it only appertains
  // to C++ function (but doesn't require it to be a member function).
  // FIXME: should this attribute have a CPlusPlus language option?
  let Spellings = [Clang<"callable_when", 0>];
  let Subjects = SubjectList<[CXXMethod]>;
  let Args = [VariadicEnumArgument<"CallableStates", "ConsumedState",
                                   /*is_string=*/true,
                                   ["unknown", "consumed", "unconsumed"],
                                   ["Unknown", "Consumed", "Unconsumed"]>];
  let Documentation = [CallableWhenDocs];
}

def ParamTypestate : InheritableAttr {
  // This attribute does not have a C [[]] spelling because it only appertains
  // to a parameter whose type is a consumable C++ class.
  // FIXME: should this attribute have a CPlusPlus language option?
  let Spellings = [Clang<"param_typestate", 0>];
  let Subjects = SubjectList<[ParmVar]>;
  let Args = [EnumArgument<"ParamState", "ConsumedState", /*is_string=*/false,
                           ["unknown", "consumed", "unconsumed"],
                           ["Unknown", "Consumed", "Unconsumed"]>];
  let Documentation = [ParamTypestateDocs];
}

def ReturnTypestate : InheritableAttr {
  // This attribute does not have a C [[]] spelling because it only appertains
  // to a parameter or function return type that is a consumable C++ class.
  // FIXME: should this attribute have a CPlusPlus language option?
  let Spellings = [Clang<"return_typestate", 0>];
  let Subjects = SubjectList<[Function, ParmVar]>;
  let Args = [EnumArgument<"State", "ConsumedState", /*is_string=*/false,
                           ["unknown", "consumed", "unconsumed"],
                           ["Unknown", "Consumed", "Unconsumed"]>];
  let Documentation = [ReturnTypestateDocs];
}

def SetTypestate : InheritableAttr {
  // This attribute does not have a C [[]] spelling because it only appertains
  // to C++ function (but doesn't require it to be a member function).
  // FIXME: should this attribute have a CPlusPlus language option?
  let Spellings = [Clang<"set_typestate", 0>];
  let Subjects = SubjectList<[CXXMethod]>;
  let Args = [EnumArgument<"NewState", "ConsumedState", /*is_string=*/false,
                           ["unknown", "consumed", "unconsumed"],
                           ["Unknown", "Consumed", "Unconsumed"]>];
  let Documentation = [SetTypestateDocs];
}

def TestTypestate : InheritableAttr {
  // This attribute does not have a C [[]] spelling because it only appertains
  // to C++ function (but doesn't require it to be a member function).
  // FIXME: should this attribute have a CPlusPlus language option?
  let Spellings = [Clang<"test_typestate", 0>];
  let Subjects = SubjectList<[CXXMethod]>;
  let Args = [EnumArgument<"TestState", "ConsumedState", /*is_string=*/false,
                           ["consumed", "unconsumed"],
                           ["Consumed", "Unconsumed"]>];
  let Documentation = [TestTypestateDocs];
}

// Type safety attributes for `void *' pointers and type tags.

def ArgumentWithTypeTag : InheritableAttr {
  let Spellings = [Clang<"argument_with_type_tag">,
                   Clang<"pointer_with_type_tag">];
  let Subjects = SubjectList<[HasFunctionProto], ErrorDiag>;
  let Args = [IdentifierArgument<"ArgumentKind">,
              ParamIdxArgument<"ArgumentIdx">,
              ParamIdxArgument<"TypeTagIdx">,
              BoolArgument<"IsPointer", /*opt*/0, /*fake*/1>];
  let Documentation = [ArgumentWithTypeTagDocs, PointerWithTypeTagDocs];
}

def TypeTagForDatatype : InheritableAttr {
  let Spellings = [Clang<"type_tag_for_datatype">];
  let Args = [IdentifierArgument<"ArgumentKind">,
              TypeArgument<"MatchingCType">,
              BoolArgument<"LayoutCompatible">,
              BoolArgument<"MustBeNull">];
//  let Subjects = SubjectList<[Var], ErrorDiag>;
  let HasCustomParsing = 1;
  let Documentation = [TypeTagForDatatypeDocs];
}

def Owner : InheritableAttr {
  let Spellings = [CXX11<"gsl", "Owner">];
  let Subjects = SubjectList<[Struct]>;
  let Args = [TypeArgument<"DerefType", /*opt=*/1>];
  let Documentation = [LifetimeOwnerDocs];
}

def Pointer : InheritableAttr {
  let Spellings = [CXX11<"gsl", "Pointer">];
  let Subjects = SubjectList<[Struct]>;
  let Args = [TypeArgument<"DerefType", /*opt=*/1>];
  let Documentation = [LifetimePointerDocs];
}
def : MutualExclusions<[Owner, Pointer]>;

// Microsoft-related attributes

def MSConstexpr : InheritableAttr {
  let LangOpts = [MicrosoftExt];
  let Spellings = [CXX11<"msvc", "constexpr">];
  let Subjects = SubjectList<[Function, ReturnStmt], ErrorDiag,
                             "functions and return statements">;
  let Documentation = [MSConstexprDocs];
}

def MSNoVTable : InheritableAttr, TargetSpecificAttr<TargetMicrosoftCXXABI> {
  let Spellings = [Declspec<"novtable">];
  let Subjects = SubjectList<[CXXRecord]>;
  let Documentation = [MSNoVTableDocs];
  let SimpleHandler = 1;
}

def : IgnoredAttr {
  let Spellings = [Declspec<"property">];
}

def MSAllocator : InheritableAttr {
  let Spellings = [Declspec<"allocator">];
  let Subjects = SubjectList<[Function]>;
  let Documentation = [MSAllocatorDocs];
}

def CFGuard : InheritableAttr, TargetSpecificAttr<TargetWindows> {
  // Currently only the __declspec(guard(nocf)) modifier is supported. In future
  // we might also want to support __declspec(guard(suppress)).
  let Spellings = [Declspec<"guard">, Clang<"guard">];
  let Subjects = SubjectList<[Function]>;
  let Args = [EnumArgument<"Guard", "GuardArg", /*is_string=*/false,
                           ["nocf"], ["nocf"]>];
  let Documentation = [CFGuardDocs];
}

def MSStruct : InheritableAttr {
  let Spellings = [GCC<"ms_struct">];
  let Subjects = SubjectList<[Record]>;
  let Documentation = [Undocumented];
  let SimpleHandler = 1;
}

def DLLExport : InheritableAttr, TargetSpecificAttr<TargetHasDLLImportExport> {
  let Spellings = [Declspec<"dllexport">, GCC<"dllexport">];
  let Subjects = SubjectList<[Function, Var, CXXRecord, ObjCInterface]>;
  let Documentation = [DLLExportDocs];
}

def DLLExportStaticLocal : InheritableAttr, TargetSpecificAttr<TargetHasDLLImportExport> {
  // This attribute is used internally only when -fno-dllexport-inlines is
  // passed. This attribute is added to inline functions of a class having the
  // dllexport attribute. If the function has static local variables, this
  // attribute is used to determine whether the variables are exported or not. If
  // the function has local static variables, the function is dllexported too.
  let Spellings = [];
  let Subjects = SubjectList<[Function]>;
  let Documentation = [InternalOnly];
}

def DLLImport : InheritableAttr, TargetSpecificAttr<TargetHasDLLImportExport> {
  let Spellings = [Declspec<"dllimport">, GCC<"dllimport">];
  let Subjects = SubjectList<[Function, Var, CXXRecord, ObjCInterface]>;
  let Documentation = [DLLImportDocs];


  let AdditionalMembers = [{
private:
  bool PropagatedToBaseTemplate = false;

public:
  void setPropagatedToBaseTemplate() { PropagatedToBaseTemplate = true; }
  bool wasPropagatedToBaseTemplate() { return PropagatedToBaseTemplate; }
  }];
}

def DLLImportStaticLocal : InheritableAttr, TargetSpecificAttr<TargetHasDLLImportExport> {
  // This attribute is used internally only when -fno-dllexport-inlines is
  // passed. This attribute is added to inline functions of a class having the
  // dllimport attribute. If the function has static local variables, this
  // attribute is used to determine whether the variables are imported or not.
  let Spellings = [];
  let Subjects = SubjectList<[Function]>;
  let Documentation = [InternalOnly];
}

def SelectAny : InheritableAttr {
  let Spellings = [Declspec<"selectany">, GCC<"selectany">];
  let Documentation = [SelectAnyDocs];
  let SimpleHandler = 1;
}

def HybridPatchable : InheritableAttr, TargetSpecificAttr<TargetWindowsArm64EC> {
  let Spellings = [Declspec<"hybrid_patchable">, Clang<"hybrid_patchable">];
  let Subjects = SubjectList<[Function]>;
  let Documentation = [HybridPatchableDocs];
}

def Thread : Attr {
  let Spellings = [Declspec<"thread">];
  let LangOpts = [MicrosoftExt];
  let Documentation = [ThreadDocs];
  let Subjects = SubjectList<[Var]>;
}

def Win64 : IgnoredAttr {
  let Spellings = [CustomKeyword<"__w64">];
  let LangOpts = [MicrosoftExt];
}

def Ptr32 : TypeAttr {
  let Spellings = [CustomKeyword<"__ptr32">];
  let Documentation = [Ptr32Docs];
}

def Ptr64 : TypeAttr {
  let Spellings = [CustomKeyword<"__ptr64">];
  let Documentation = [Ptr64Docs];
}

def SPtr : TypeAttr {
  let Spellings = [CustomKeyword<"__sptr">];
  let Documentation = [SPtrDocs];
}

def UPtr : TypeAttr {
  let Spellings = [CustomKeyword<"__uptr">];
  let Documentation = [UPtrDocs];
}

def MSInheritance : InheritableAttr {
  let LangOpts = [MicrosoftExt];
  let Args = [DefaultBoolArgument<"BestCase", /*default*/1, /*fake*/1>];
  let Spellings = [CustomKeyword<"__single_inheritance">,
                   CustomKeyword<"__multiple_inheritance">,
                   CustomKeyword<"__virtual_inheritance">,
                   CustomKeyword<"__unspecified_inheritance">];
  let AdditionalMembers = [{
  MSInheritanceModel getInheritanceModel() const {
    // The spelling enum should agree with MSInheritanceModel.
    return MSInheritanceModel(getSemanticSpelling());
  }
  }];
  let Documentation = [MSInheritanceDocs];
}

def MSVtorDisp : InheritableAttr {
  // This attribute has no spellings as it is only ever created implicitly.
  let Spellings = [];
  let Args = [UnsignedArgument<"vdm">];
  let SemaHandler = 0;

  let AdditionalMembers = [{
  MSVtorDispMode getVtorDispMode() const { return MSVtorDispMode(vdm); }
  }];
  let Documentation = [InternalOnly];
}

def InitSeg : Attr {
  let Spellings = [Pragma<"", "init_seg">];
  let Args = [StringArgument<"Section">];
  let SemaHandler = 0;
  let Documentation = [InitSegDocs];
  let AdditionalMembers = [{
  void printPrettyPragma(raw_ostream &OS, const PrintingPolicy &Policy) const {
    OS << " (" << getSection() << ')';
  }
  }];
}

def LoopHint : Attr {
  /// #pragma clang loop <option> directive
  /// vectorize: vectorizes loop operations if State == Enable.
  /// vectorize_width: vectorize loop operations with width 'Value'.
  /// interleave: interleave multiple loop iterations if State == Enable.
  /// interleave_count: interleaves 'Value' loop iterations.
  /// unroll: fully unroll loop if State == Enable.
  /// unroll_count: unrolls loop 'Value' times.
  /// unroll_and_jam: attempt to unroll and jam loop if State == Enable.
  /// unroll_and_jam_count: unroll and jams loop 'Value' times.
  /// distribute: attempt to distribute loop if State == Enable.
  /// pipeline: disable pipelining loop if State == Disable.
  /// pipeline_initiation_interval: create loop schedule with initiation interval equal to 'Value'.

  /// #pragma unroll <argument> directive
  /// <no arg>: fully unrolls loop.
  /// boolean: fully unrolls loop if State == Enable.
  /// expression: unrolls loop 'Value' times.

  let Spellings = [Pragma<"clang", "loop">, Pragma<"", "unroll">,
                   Pragma<"", "nounroll">, Pragma<"", "unroll_and_jam">,
                   Pragma<"", "nounroll_and_jam">];

  /// State of the loop optimization specified by the spelling.
  let Args = [EnumArgument<"Option", "OptionType", /*is_string=*/false,
                          ["vectorize", "vectorize_width", "interleave", "interleave_count",
                           "unroll", "unroll_count", "unroll_and_jam", "unroll_and_jam_count",
                           "pipeline", "pipeline_initiation_interval", "distribute",
                           "vectorize_predicate"],
                          ["Vectorize", "VectorizeWidth", "Interleave", "InterleaveCount",
                           "Unroll", "UnrollCount", "UnrollAndJam", "UnrollAndJamCount",
                           "PipelineDisabled", "PipelineInitiationInterval", "Distribute",
                           "VectorizePredicate"]>,
              EnumArgument<"State", "LoopHintState", /*is_string=*/false,
                           ["enable", "disable", "numeric", "fixed_width",
                            "scalable_width", "assume_safety", "full"],
                           ["Enable", "Disable", "Numeric", "FixedWidth",
                            "ScalableWidth", "AssumeSafety", "Full"]>,
              ExprArgument<"Value">];

  let AdditionalMembers = [{
  static const char *getOptionName(int Option) {
    switch(Option) {
    case Vectorize: return "vectorize";
    case VectorizeWidth: return "vectorize_width";
    case Interleave: return "interleave";
    case InterleaveCount: return "interleave_count";
    case Unroll: return "unroll";
    case UnrollCount: return "unroll_count";
    case UnrollAndJam: return "unroll_and_jam";
    case UnrollAndJamCount: return "unroll_and_jam_count";
    case PipelineDisabled: return "pipeline";
    case PipelineInitiationInterval: return "pipeline_initiation_interval";
    case Distribute: return "distribute";
    case VectorizePredicate: return "vectorize_predicate";
    }
    llvm_unreachable("Unhandled LoopHint option.");
  }

  void printPrettyPragma(raw_ostream &OS, const PrintingPolicy &Policy) const;

  // Return a string containing the loop hint argument including the
  // enclosing parentheses.
  std::string getValueString(const PrintingPolicy &Policy) const;

  // Return a string suitable for identifying this attribute in diagnostics.
  std::string getDiagnosticName(const PrintingPolicy &Policy) const;
  }];

  let Documentation = [LoopHintDocs, UnrollHintDocs];
  let HasCustomParsing = 1;
}

/// The HLSL loop attributes
def HLSLLoopHint: StmtAttr {
  /// [unroll(directive)]
  /// [loop]
  let Spellings = [Microsoft<"unroll">, Microsoft<"loop">];
  let Args = [UnsignedArgument<"directive", /*opt*/1>];
  let Subjects = SubjectList<[ForStmt, WhileStmt, DoStmt],
                              ErrorDiag, "'for', 'while', and 'do' statements">;
  let LangOpts = [HLSL];
  let Documentation = [HLSLLoopHintDocs, HLSLUnrollHintDocs];
}

def HLSLControlFlowHint: StmtAttr {
  /// [branch]
  /// [flatten]
  let Spellings = [Microsoft<"branch">, Microsoft<"flatten">];
  let Subjects = SubjectList<[IfStmt],
                              ErrorDiag, "'if' statements">;
  let LangOpts = [HLSL];
  let Documentation = [InternalOnly];
}

def CapturedRecord : InheritableAttr {
  // This attribute has no spellings as it is only ever created implicitly.
  let Spellings = [];
  let SemaHandler = 0;
  let Documentation = [InternalOnly];
}

def OMPThreadPrivateDecl : InheritableAttr {
  // This attribute has no spellings as it is only ever created implicitly.
  let Spellings = [];
  let SemaHandler = 0;
  let Documentation = [InternalOnly];
}

def OMPCaptureNoInit : InheritableAttr {
  // This attribute has no spellings as it is only ever created implicitly.
  let Spellings = [];
  let SemaHandler = 0;
  let Documentation = [InternalOnly];
}

def OMPCaptureKind : Attr {
  // This attribute has no spellings as it is only ever created implicitly.
  let Spellings = [];
  let SemaHandler = 0;
  let Args = [UnsignedArgument<"CaptureKindVal">];
  let Documentation = [InternalOnly];
  let AdditionalMembers = [{
    llvm::omp::Clause getCaptureKind() const {
      return static_cast<llvm::omp::Clause>(getCaptureKindVal());
    }
  }];
}

def OMPReferencedVar : Attr {
  // This attribute has no spellings as it is only ever created implicitly.
  let Spellings = [];
  let SemaHandler = 0;
  let Args = [ExprArgument<"Ref">];
  let Documentation = [InternalOnly];
}

def OMPDeclareSimdDecl : Attr {
  let Spellings = [Pragma<"omp", "declare simd">];
  let Subjects = SubjectList<[Function]>;
  let SemaHandler = 0;
  let HasCustomParsing = 1;
  let Documentation = [OMPDeclareSimdDocs];
  let Args = [
    EnumArgument<"BranchState", "BranchStateTy", /*is_string=*/false,
                 [ "", "inbranch", "notinbranch" ],
                 [ "BS_Undefined", "BS_Inbranch", "BS_Notinbranch" ]>,
    ExprArgument<"Simdlen">, VariadicExprArgument<"Uniforms">,
    VariadicExprArgument<"Aligneds">, VariadicExprArgument<"Alignments">,
    VariadicExprArgument<"Linears">, VariadicUnsignedArgument<"Modifiers">,
    VariadicExprArgument<"Steps">
  ];
  let AdditionalMembers = [{
    void printPrettyPragma(raw_ostream & OS, const PrintingPolicy &Policy)
        const;
  }];
}

def OMPDeclareTargetDecl : InheritableAttr {
  let Spellings = [Pragma<"omp", "declare target">];
  let SemaHandler = 0;
  let Subjects = SubjectList<[Function, SharedVar]>;
  let Documentation = [OMPDeclareTargetDocs];
  let Args = [
    EnumArgument<"MapType", "MapTypeTy", /*is_string=*/false,
                 [ "to", "enter", "link" ],
                 [ "MT_To", "MT_Enter", "MT_Link" ]>,
    EnumArgument<"DevType", "DevTypeTy", /*is_string=*/false,
                 [ "host", "nohost", "any" ],
                 [ "DT_Host", "DT_NoHost", "DT_Any" ]>,
    ExprArgument<"IndirectExpr">,
    BoolArgument<"Indirect">,
    UnsignedArgument<"Level">
  ];
  let AdditionalMembers = [{
    void printPrettyPragma(raw_ostream &OS, const PrintingPolicy &Policy) const;
    static std::optional<MapTypeTy>
    isDeclareTargetDeclaration(const ValueDecl *VD);
    static std::optional<OMPDeclareTargetDeclAttr*> getActiveAttr(const ValueDecl *VD);
    static std::optional<DevTypeTy> getDeviceType(const ValueDecl *VD);
    static std::optional<SourceLocation> getLocation(const ValueDecl *VD);
  }];
}

def OMPAllocateDecl : InheritableAttr {
  // This attribute has no spellings as it is only ever created implicitly.
  let Spellings = [];
  let SemaHandler = 0;
  let Args = [
    EnumArgument<"AllocatorType", "AllocatorTypeTy", /*is_string=*/false,
                 [
                   "omp_null_allocator", "omp_default_mem_alloc",
                   "omp_large_cap_mem_alloc", "omp_const_mem_alloc",
                   "omp_high_bw_mem_alloc", "omp_low_lat_mem_alloc",
                   "omp_cgroup_mem_alloc", "omp_pteam_mem_alloc",
                   "omp_thread_mem_alloc", ""
                 ],
                 [
                   "OMPNullMemAlloc", "OMPDefaultMemAlloc",
                   "OMPLargeCapMemAlloc", "OMPConstMemAlloc",
                   "OMPHighBWMemAlloc", "OMPLowLatMemAlloc",
                   "OMPCGroupMemAlloc", "OMPPTeamMemAlloc", "OMPThreadMemAlloc",
                   "OMPUserDefinedMemAlloc"
                 ]>,
    ExprArgument<"Allocator">,
    ExprArgument<"Alignment">
  ];
  let Documentation = [InternalOnly];
}

def OMPDeclareVariant : InheritableAttr {
  let Spellings = [Pragma<"omp", "declare variant">];
  let Subjects = SubjectList<[Function]>;
  let SemaHandler = 0;
  let HasCustomParsing = 1;
  let InheritEvenIfAlreadyPresent = 1;
  let Documentation = [OMPDeclareVariantDocs];
  let Args = [
    ExprArgument<"VariantFuncRef">,
    OMPTraitInfoArgument<"TraitInfos">,
    VariadicExprArgument<"AdjustArgsNothing">,
    VariadicExprArgument<"AdjustArgsNeedDevicePtr">,
    VariadicOMPInteropInfoArgument<"AppendArgs">,
  ];
  let AdditionalMembers = [{
    OMPTraitInfo &getTraitInfo() { return *traitInfos; }
    void printPrettyPragma(raw_ostream & OS, const PrintingPolicy &Policy)
        const;
    static StringRef getInteropTypeString(const OMPInteropInfo *I) {
      if (I->IsTarget && I->IsTargetSync)
        return "target,targetsync";
      if (I->IsTarget)
        return "target";
      return "targetsync";
    }
  }];
}

def OMPAssume : InheritableAttr {
  let Spellings = [CXX11<"omp", "assume">];
  let Subjects = SubjectList<[Function, ObjCMethod]>;
  let InheritEvenIfAlreadyPresent = 1;
  let Documentation = [OMPAssumeDocs];
  let Args = [StringArgument<"Assumption">];
}

def InternalLinkage : InheritableAttr {
  let Spellings = [Clang<"internal_linkage">];
  let Subjects = SubjectList<[Var, Function, CXXRecord]>;
  let Documentation = [InternalLinkageDocs];
}
def : MutualExclusions<[Common, InternalLinkage]>;

def ExcludeFromExplicitInstantiation : InheritableAttr {
  let Spellings = [Clang<"exclude_from_explicit_instantiation">];
  let Subjects = SubjectList<[Var, Function, CXXRecord]>;
  let Documentation = [ExcludeFromExplicitInstantiationDocs];
  let MeaningfulToClassTemplateDefinition = 1;
  let SimpleHandler = 1;
}

def Reinitializes : InheritableAttr {
  let Spellings = [Clang<"reinitializes", 0>];
  let Subjects = SubjectList<[NonStaticNonConstCXXMethod], ErrorDiag>;
  let Documentation = [ReinitializesDocs];
  let SimpleHandler = 1;
}

def NoDestroy : InheritableAttr {
  let Spellings = [Clang<"no_destroy", 0>];
  let Subjects = SubjectList<[Var]>;
  let Documentation = [NoDestroyDocs];
}

def AlwaysDestroy : InheritableAttr {
  let Spellings = [Clang<"always_destroy", 0>];
  let Subjects = SubjectList<[Var]>;
  let Documentation = [AlwaysDestroyDocs];
}
def : MutualExclusions<[NoDestroy, AlwaysDestroy]>;

def SpeculativeLoadHardening : InheritableAttr {
  let Spellings = [Clang<"speculative_load_hardening">];
  let Subjects = SubjectList<[Function, ObjCMethod], ErrorDiag>;
  let Documentation = [SpeculativeLoadHardeningDocs];
  let SimpleHandler = 1;
}

def NoSpeculativeLoadHardening : InheritableAttr {
  let Spellings = [Clang<"no_speculative_load_hardening">];
  let Subjects = SubjectList<[Function, ObjCMethod], ErrorDiag>;
  let Documentation = [NoSpeculativeLoadHardeningDocs];
  let SimpleHandler = 1;
}
def : MutualExclusions<[SpeculativeLoadHardening, NoSpeculativeLoadHardening]>;

def Uninitialized : InheritableAttr {
  let Spellings = [Clang<"uninitialized", 0>];
  let Subjects = SubjectList<[LocalVar]>;
  let PragmaAttributeSupport = 1;
  let Documentation = [UninitializedDocs];
}

def LoaderUninitialized : Attr {
  let Spellings = [Clang<"loader_uninitialized">];
  let Subjects = SubjectList<[GlobalVar]>;
  let Documentation = [LoaderUninitializedDocs];
  let SimpleHandler = 1;
}

def ObjCExternallyRetained : InheritableAttr {
  let LangOpts = [ObjCAutoRefCount];
  let Spellings = [Clang<"objc_externally_retained">];
  let Subjects = SubjectList<[NonParmVar, Function, Block, ObjCMethod]>;
  let Documentation = [ObjCExternallyRetainedDocs];
}

def NoBuiltin : Attr {
  let Spellings = [Clang<"no_builtin">];
  let Args = [VariadicStringArgument<"BuiltinNames">];
  let Subjects = SubjectList<[Function]>;
  let Documentation = [NoBuiltinDocs];
}

def UsingIfExists : InheritableAttr {
  let Spellings = [Clang<"using_if_exists", 0>];
  let Subjects = SubjectList<[Using,
                              UnresolvedUsingTypename,
                              UnresolvedUsingValue], ErrorDiag>;
  let Documentation = [UsingIfExistsDocs];
}

// FIXME: This attribute is not inheritable, it will not be propagated to
// redecls. [[clang::lifetimebound]] has the same problems. This should be
// fixed in TableGen (by probably adding a new inheritable flag).
def AcquireHandle : DeclOrTypeAttr {
  let Spellings = [Clang<"acquire_handle">];
  let Args = [StringArgument<"HandleType">];
  let Subjects = SubjectList<[Function, TypedefName, ParmVar]>;
  let Documentation = [AcquireHandleDocs];
}

def UseHandle : InheritableParamAttr {
  let Spellings = [Clang<"use_handle">];
  let Args = [StringArgument<"HandleType">];
  let Subjects = SubjectList<[ParmVar]>;
  let Documentation = [UseHandleDocs];
}

def ReleaseHandle : InheritableParamAttr {
  let Spellings = [Clang<"release_handle">];
  let Args = [StringArgument<"HandleType">];
  let Subjects = SubjectList<[ParmVar]>;
  let Documentation = [ReleaseHandleDocs];
}

def UnsafeBufferUsage : InheritableAttr {
  let Spellings = [Clang<"unsafe_buffer_usage">];
  let Subjects = SubjectList<[Function, Field]>;
  let Documentation = [UnsafeBufferUsageDocs];
}

def DiagnoseAsBuiltin : InheritableAttr {
  let Spellings = [Clang<"diagnose_as_builtin">];
  let Args = [DeclArgument<Function, "Function">,
              VariadicUnsignedArgument<"ArgIndices">];
  let Subjects = SubjectList<[Function]>;
  let Documentation = [DiagnoseAsBuiltinDocs];
}

def Builtin : InheritableAttr {
  let Spellings = [];
  let Args = [UnsignedArgument<"ID">];
  let Subjects = SubjectList<[Function]>;
  let SemaHandler = 0;
  let Documentation = [InternalOnly];
}

def EnforceTCB : InheritableAttr {
  let Spellings = [Clang<"enforce_tcb">];
  let Subjects = SubjectList<[Function, ObjCMethod]>;
  let Args = [StringArgument<"TCBName">];
  let Documentation = [EnforceTCBDocs];
  bit InheritEvenIfAlreadyPresent = 1;
}

def EnforceTCBLeaf : InheritableAttr {
  let Spellings = [Clang<"enforce_tcb_leaf">];
  let Subjects = SubjectList<[Function, ObjCMethod]>;
  let Args = [StringArgument<"TCBName">];
  let Documentation = [EnforceTCBLeafDocs];
  bit InheritEvenIfAlreadyPresent = 1;
}

def Error : InheritableAttr {
  let Spellings = [GCC<"error">, GCC<"warning">];
  let Accessors = [Accessor<"isError", [GCC<"error">]>,
                   Accessor<"isWarning", [GCC<"warning">]>];
  let Args = [StringArgument<"UserDiagnostic">];
  let Subjects = SubjectList<[Function], ErrorDiag>;
  let Documentation = [ErrorAttrDocs];
}

def HLSLNumThreads: InheritableAttr {
  let Spellings = [Microsoft<"numthreads">];
  let Args = [IntArgument<"X">, IntArgument<"Y">, IntArgument<"Z">];
  let Subjects = SubjectList<[HLSLEntry]>;
  let LangOpts = [HLSL];
  let Documentation = [NumThreadsDocs];
}

def HLSLSV_GroupThreadID: HLSLAnnotationAttr {
  let Spellings = [HLSLAnnotation<"sv_groupthreadid">];
  let Subjects = SubjectList<[ParmVar, Field]>;
  let LangOpts = [HLSL];
  let Documentation = [HLSLSV_GroupThreadIDDocs];
}

def HLSLSV_GroupID: HLSLAnnotationAttr {
  let Spellings = [HLSLAnnotation<"sv_groupid">];
  let Subjects = SubjectList<[ParmVar, Field]>;
  let LangOpts = [HLSL];
  let Documentation = [HLSLSV_GroupIDDocs];
}

def HLSLSV_GroupIndex: HLSLAnnotationAttr {
  let Spellings = [HLSLAnnotation<"sv_groupindex">];
  let Subjects = SubjectList<[ParmVar, GlobalVar]>;
  let LangOpts = [HLSL];
  let Documentation = [HLSLSV_GroupIndexDocs];
}

def HLSLResourceBinding: InheritableAttr {
  let Spellings = [HLSLAnnotation<"register">];
  let Subjects = SubjectList<[HLSLBufferObj, ExternalGlobalVar], ErrorDiag>;
  let LangOpts = [HLSL];
  let Args = [StringArgument<"Slot">, StringArgument<"Space", 1>];
  let Documentation = [HLSLResourceBindingDocs];
  let AdditionalMembers = [{
  public:
      enum class RegisterType : unsigned { SRV, UAV, CBuffer, Sampler, C, I };

  private:
      RegisterType RegType;
      unsigned SlotNumber;
      unsigned SpaceNumber;

  public:
      void setBinding(RegisterType RT, unsigned SlotNum, unsigned SpaceNum) {
        RegType = RT;
        SlotNumber = SlotNum;
        SpaceNumber = SpaceNum;
      }
      RegisterType getRegisterType() const {
        return RegType;
      }
      unsigned getSlotNumber() const {
        return SlotNumber;
      }
      unsigned getSpaceNumber() const {
        return SpaceNumber;
      }
  }];
}

def HLSLPackOffset: HLSLAnnotationAttr {
  let Spellings = [HLSLAnnotation<"packoffset">];
  let LangOpts = [HLSL];
  let Args = [IntArgument<"Subcomponent">, IntArgument<"Component">];
  let Documentation = [HLSLPackOffsetDocs];
  let AdditionalMembers = [{
  unsigned getOffsetInBytes() {
    return subcomponent * 16 + component * 4;
  }
  }];
}

def HLSLSV_DispatchThreadID: HLSLAnnotationAttr {
  let Spellings = [HLSLAnnotation<"sv_dispatchthreadid">];
  let Subjects = SubjectList<[ParmVar, Field]>;
  let LangOpts = [HLSL];
  let Documentation = [HLSLSV_DispatchThreadIDDocs];
}

def HLSLShader : InheritableAttr {
  let Spellings = [Microsoft<"shader">];
  let Subjects = SubjectList<[HLSLEntry]>;
  let LangOpts = [HLSL];
  let Args = [
    EnumArgument<"Type", "llvm::Triple::EnvironmentType", /*is_string=*/true,
                 ["pixel", "vertex", "geometry", "hull", "domain", "compute",
                  "raygeneration", "intersection", "anyhit", "closesthit",
                  "miss", "callable", "mesh", "amplification"],
                 ["Pixel", "Vertex", "Geometry", "Hull", "Domain", "Compute",
                  "RayGeneration", "Intersection", "AnyHit", "ClosestHit",
                  "Miss", "Callable", "Mesh", "Amplification"],
                  /*opt=*/0, /*fake=*/0, /*isExternalType=*/1, /*isCovered=*/0>
  ];
  let Documentation = [HLSLSV_ShaderTypeAttrDocs];
  let AdditionalMembers =
[{
  static bool isValidShaderType(llvm::Triple::EnvironmentType ShaderType) {
    return ShaderType >= llvm::Triple::Pixel && ShaderType <= llvm::Triple::Amplification;
  }
}];
}

def HLSLROV : TypeAttr {
  let Spellings = [CXX11<"hlsl", "is_rov">];
  let LangOpts = [HLSL];
  let Documentation = [InternalOnly];
}

def HLSLResourceClass : TypeAttr {
  let Spellings = [CXX11<"hlsl", "resource_class">];
  let LangOpts = [HLSL];
  let Args = [
	EnumArgument<"ResourceClass", "llvm::hlsl::ResourceClass",
				 /*is_string=*/true, ["SRV", "UAV", "CBuffer", "Sampler"],
				 ["SRV", "UAV", "CBuffer", "Sampler"],
				 /*opt=*/0, /*fake=*/0, /*isExternalType=*/1>
  ];
  let Documentation = [InternalOnly];
}

def HLSLContainedType : TypeAttr {
  let Spellings = [CXX11<"hlsl", "contained_type">];
  let LangOpts = [HLSL];
  let Args = [TypeArgument<"Type", /*opt=*/0>];
  let Documentation = [InternalOnly];
}

def HLSLRawBuffer : TypeAttr {
  let Spellings = [CXX11<"hlsl", "raw_buffer">];
  let LangOpts = [HLSL];
  let Documentation = [InternalOnly];
}

def HLSLGroupSharedAddressSpace : TypeAttr {
  let Spellings = [CustomKeyword<"groupshared">];
  let Subjects = SubjectList<[Var]>;
  let Documentation = [HLSLGroupSharedAddressSpaceDocs];
}

def HLSLParamModifier : ParameterABIAttr {
  let Spellings = [CustomKeyword<"in">, CustomKeyword<"inout">, CustomKeyword<"out">];
  let Accessors = [Accessor<"isIn", [CustomKeyword<"in">]>,
                   Accessor<"isInOut", [CustomKeyword<"inout">]>,
                   Accessor<"isOut", [CustomKeyword<"out">]>,
                   Accessor<"isAnyOut", [CustomKeyword<"out">, CustomKeyword<"inout">]>,
                   Accessor<"isAnyIn", [CustomKeyword<"in">, CustomKeyword<"inout">]>];
  let Documentation = [HLSLParamQualifierDocs];
  let Args = [DefaultBoolArgument<"MergedSpelling", /*default*/0, /*fake*/1>];
}

def HLSLWaveSize: InheritableAttr {
  let Spellings = [Microsoft<"WaveSize">];
  let Args = [IntArgument<"Min">, DefaultIntArgument<"Max", 0>, DefaultIntArgument<"Preferred", 0>];
  let Subjects = SubjectList<[HLSLEntry]>;
  let LangOpts = [HLSL];
  let AdditionalMembers = [{
    private:
      int SpelledArgsCount = 0;

    public:
      void setSpelledArgsCount(int C) { SpelledArgsCount = C; }
      int getSpelledArgsCount() const { return SpelledArgsCount; }
  }];
  let Documentation = [WaveSizeDocs];
}

def RandomizeLayout : InheritableAttr {
  let Spellings = [GCC<"randomize_layout">];
  let Subjects = SubjectList<[Record]>;
  let Documentation = [ClangRandomizeLayoutDocs];
  let LangOpts = [COnly];
}

def NoRandomizeLayout : InheritableAttr {
  let Spellings = [GCC<"no_randomize_layout">];
  let Subjects = SubjectList<[Record]>;
  let Documentation = [ClangRandomizeLayoutDocs];
  let LangOpts = [COnly];
}
def : MutualExclusions<[RandomizeLayout, NoRandomizeLayout]>;

def VTablePointerAuthentication : InheritableAttr {
  let Spellings = [Clang<"ptrauth_vtable_pointer">];
  let Subjects = SubjectList<[CXXRecord]>;
  let Documentation = [Undocumented];
  let StrictEnumParameters = 1;
  let Args = [EnumArgument<"Key", "VPtrAuthKeyType", /*is_string=*/ true,
                ["default_key", "no_authentication", "process_dependent",
                 "process_independent"],
                ["DefaultKey", "NoKey", "ProcessDependent",
                 "ProcessIndependent"]>,
              EnumArgument<"AddressDiscrimination", "AddressDiscriminationMode",
                /*is_string=*/ true,
                ["default_address_discrimination", "no_address_discrimination",
                 "address_discrimination"],
                ["DefaultAddressDiscrimination", "NoAddressDiscrimination",
                 "AddressDiscrimination"]>,
              EnumArgument<"ExtraDiscrimination", "ExtraDiscrimination",
                /*is_string=*/ true,
                ["default_extra_discrimination", "no_extra_discrimination",
                 "type_discrimination", "custom_discrimination"],
                ["DefaultExtraDiscrimination", "NoExtraDiscrimination",
                 "TypeDiscrimination", "CustomDiscrimination"]>,
              IntArgument<"CustomDiscriminationValue", 1>];
}

def FunctionReturnThunks : InheritableAttr,
    TargetSpecificAttr<TargetAnyX86> {
  let Spellings = [GCC<"function_return">];
  let Args = [EnumArgument<"ThunkType", "Kind", /*is_string=*/true,
    ["keep", "thunk-extern"],
    ["Keep", "Extern"]
  >];
  let Subjects = SubjectList<[Function]>;
  let Documentation = [FunctionReturnThunksDocs];
}

def WebAssemblyFuncref : TypeAttr, TargetSpecificAttr<TargetWebAssembly> {
  let Spellings = [CustomKeyword<"__funcref">];
  let Documentation = [WebAssemblyExportNameDocs];
  let Subjects = SubjectList<[FunctionPointer], ErrorDiag>;
}

def ReadOnlyPlacement : InheritableAttr {
  let Spellings = [Clang<"enforce_read_only_placement">];
  let Subjects = SubjectList<[Record]>;
  let Documentation = [ReadOnlyPlacementDocs];
}

def AvailableOnlyInDefaultEvalMethod : InheritableAttr {
  let Spellings = [Clang<"available_only_in_default_eval_method">];
  let Subjects = SubjectList<[TypedefName], ErrorDiag>;
  let Documentation = [Undocumented];
}

def PreferredType: InheritableAttr {
  let Spellings = [Clang<"preferred_type">];
  let Subjects = SubjectList<[BitField], ErrorDiag>;
  let Args = [TypeArgument<"Type", 1>];
  let Documentation = [PreferredTypeDocumentation];
}

def CodeAlign: StmtAttr {
  let Spellings = [Clang<"code_align">];
  let Subjects = SubjectList<[ForStmt, CXXForRangeStmt, WhileStmt, DoStmt],
                              ErrorDiag, "'for', 'while', and 'do' statements">;
  let Args = [ExprArgument<"Alignment">];
  let Documentation = [CodeAlignAttrDocs];
  let AdditionalMembers = [{
    static constexpr int MinimumAlignment = 1;
    static constexpr int MaximumAlignment = 4096;
  }];
}

def ClspvLibclcBuiltin: InheritableAttr {
  let Spellings = [Clang<"clspv_libclc_builtin">];
  let Subjects = SubjectList<[Function]>;
  let Documentation = [ClspvLibclcBuiltinDoc];
  let SimpleHandler = 1;
}

def NoTrivialAutoVarInit: InheritableAttr {
  let Spellings = [Declspec<"no_init_all">];
  let Subjects = SubjectList<[Function, Tag]>;
  let Documentation = [NoTrivialAutoVarInitDocs];
  let SimpleHandler = 1;
}

def Atomic : StmtAttr {
  let Spellings = [Clang<"atomic">];
  let Args = [VariadicEnumArgument<"AtomicOptions", "ConsumedOption",
                                   /*is_string=*/false,
                                   ["remote_memory", "no_remote_memory",
                                    "fine_grained_memory", "no_fine_grained_memory",
                                    "ignore_denormal_mode", "no_ignore_denormal_mode"],
                                   ["remote_memory", "no_remote_memory",
                                    "fine_grained_memory", "no_fine_grained_memory",
                                    "ignore_denormal_mode", "no_ignore_denormal_mode"]>];
  let Subjects = SubjectList<[CompoundStmt], ErrorDiag, "compound statements">;
  let Documentation = [AtomicDocs];
  let StrictEnumParameters = 1;
}

def OpenACCRoutineAnnot : InheritableAttr {
  // This attribute is used to mark that a function is targetted by a `routine`
  // directive, so it dones't have a spelling and is always implicit.
  let Spellings = [];
  let Subjects = SubjectList<[Function]>;
  let Documentation = [InternalOnly];
  let AdditionalMembers = [{
    SourceLocation BindClause;
  }];
}<|MERGE_RESOLUTION|>--- conflicted
+++ resolved
@@ -3998,21 +3998,13 @@
   let Documentation = [NoDerefDocs];
 }
 
-<<<<<<< HEAD
 // Default arguments can only be used with the sycl::reqd_work_group_size
 // spelling.
 def ReqdWorkGroupSize : InheritableAttr, LanguageOptionsSpecificAttr {
   let Spellings = [GNU<"reqd_work_group_size">,
                    CXX11<"cl", "reqd_work_group_size">,
                    CXX11<"sycl", "reqd_work_group_size">];
-  let Args = [UnsignedArgument<"XDim">, UnsignedArgument<"YDim">,
-              UnsignedArgument<"ZDim">];
-=======
-def ReqdWorkGroupSize : InheritableAttr {
-  // Does not have a [[]] spelling because it is an OpenCL-related attribute.
-  let Spellings = [GNU<"reqd_work_group_size">];
   let Args = [ExprArgument<"XDim">, ExprArgument<"YDim">, ExprArgument<"ZDim">];
->>>>>>> 297f0b3f
   let Subjects = SubjectList<[Function], ErrorDiag>;
   let LangOpts = [NotSYCL];
   let Documentation = [ReqdWorkGroupSizeAttrDocs];
@@ -4056,19 +4048,10 @@
   let HasCustomParsing = 1;
 }
 
-<<<<<<< HEAD
 def WorkGroupSizeHint :  InheritableAttr, LanguageOptionsSpecificAttr {
   let Spellings = [GNU<"work_group_size_hint">,
                    CXX11<"sycl", "work_group_size_hint">];
-  let Args = [UnsignedArgument<"XDim">,
-              UnsignedArgument<"YDim">,
-              UnsignedArgument<"ZDim">];
-=======
-def WorkGroupSizeHint :  InheritableAttr {
-  // Does not have a [[]] spelling because it is an OpenCL-related attribute.
-  let Spellings = [GNU<"work_group_size_hint">];
   let Args = [ExprArgument<"XDim">, ExprArgument<"YDim">, ExprArgument<"ZDim">];
->>>>>>> 297f0b3f
   let Subjects = SubjectList<[Function], ErrorDiag>;
   let Documentation = [WorkGroupSizeHintAttrDocs];
   let LangOpts = [NotSYCL];
