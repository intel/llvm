//==--- Attr.td - attribute definitions -----------------------------------===//
//
// Part of the LLVM Project, under the Apache License v2.0 with LLVM Exceptions.
// See https://llvm.org/LICENSE.txt for license information.
// SPDX-License-Identifier: Apache-2.0 WITH LLVM-exception
//
//===----------------------------------------------------------------------===//

// The documentation is organized by category. Attributes can have category-
// specific documentation that is collated within the larger document.
class DocumentationCategory<string name> {
  string Name = name;
  code Content = [{}];
}
def DocCatFunction : DocumentationCategory<"Function Attributes">;
def DocCatVariable : DocumentationCategory<"Variable Attributes">;
def DocCatField : DocumentationCategory<"Field Attributes">;
def DocCatType : DocumentationCategory<"Type Attributes">;
def DocCatStmt : DocumentationCategory<"Statement Attributes">;
def DocCatDecl : DocumentationCategory<"Declaration Attributes">;

// This category is for attributes which have not yet been properly documented,
// but should be.
def DocCatUndocumented : DocumentationCategory<"Undocumented"> {
  let Content = [{
This section lists attributes which are recognized by Clang, but which are
currently missing documentation.
}];
}

// Attributes listed under the InternalOnly category do not generate any entry
// in the documentation.  This category should be used only when we _want_
// to not document the attribute, e.g. if the attribute has no spellings.
def DocCatInternalOnly : DocumentationCategory<"InternalOnly">;

class DocDeprecated<string replacement = ""> {
  // If the Replacement field is empty, no replacement will be listed with the
  // documentation. Otherwise, the documentation will specify the attribute has
  // been superseded by this replacement.
  string Replacement = replacement;
}

// Specifies the documentation to be associated with the given category.
class Documentation {
  DocumentationCategory Category;
  code Content;

  // If the heading is empty, one may be picked automatically. If the attribute
  // only has one spelling, no heading is required as the attribute's sole
  // spelling is sufficient. If all spellings are semantically common, the
  // heading will be the semantic spelling. If the spellings are not
  // semantically common and no heading is provided, an error will be emitted.
  string Heading = "";

  // When set, specifies that the attribute is deprecated and can optionally
  // specify a replacement attribute.
  DocDeprecated Deprecated;

  // When set, specifies a label that can be used to reference the documentation.
  string Label = "";
}

// Specifies that the attribute is explicitly omitted from the documentation,
// because it is not intended to be user-facing.
def InternalOnly : Documentation {
  let Category = DocCatInternalOnly;
}

// Specifies that the attribute is undocumented, but that it _should_ have
// documentation.
def Undocumented : Documentation {
  let Category = DocCatUndocumented;
  let Content = "No documentation.";
}

include "clang/Basic/AttrDocs.td"

// An attribute's subject is whatever it appertains to. In this file, it is
// more accurately a list of things that an attribute can appertain to. All
// Decls and Stmts are possibly AttrSubjects (even though the syntax may not
// allow attributes on a given Decl or Stmt).
class AttrSubject;

include "clang/Basic/DeclNodes.td"
include "clang/Basic/StmtNodes.td"

// A subset-subject is an AttrSubject constrained to operate only on some subset
// of that subject.
//
// The code fragment is a boolean expression that will confirm that the subject
// meets the requirements; the subject will have the name S, and will have the
// type specified by the base. It should be a simple boolean expression. The
// diagnostic string should be a comma-separated list of subject names.
class SubsetSubject<AttrSubject base, code check, string diag> : AttrSubject {
  AttrSubject Base = base;
  code CheckCode = check;
  string DiagSpelling = diag;
}

def LocalVar : SubsetSubject<Var,
                              [{S->hasLocalStorage() && !isa<ParmVarDecl>(S)}],
                              "local variables">;
def NonParmVar : SubsetSubject<Var,
                               [{S->getKind() != Decl::ParmVar}],
                               "variables">;
def NonLocalVar : SubsetSubject<Var,
                                [{!S->hasLocalStorage()}],
                                "variables with non-local storage">;
def VarTmpl : SubsetSubject<Var, [{S->getDescribedVarTemplate()}],
                            "variable templates">;

def NonBitField : SubsetSubject<Field,
                                [{!S->isBitField()}],
                                "non-bit-field non-static data members">;

def BitField : SubsetSubject<Field,
                             [{S->isBitField()}],
                             "bit-field data members">;

def NonStaticCXXMethod : SubsetSubject<CXXMethod,
                                       [{!S->isStatic()}],
                                       "non-static member functions">;

def NonStaticNonConstCXXMethod
    : SubsetSubject<CXXMethod,
                    [{!S->isStatic() && !S->isConst()}],
                    "non-static non-const member functions">;

def ObjCInstanceMethod : SubsetSubject<ObjCMethod,
                                       [{S->isInstanceMethod()}],
                                       "Objective-C instance methods">;

def Struct : SubsetSubject<Record,
                           [{!S->isUnion()}], "structs">;

def TLSVar : SubsetSubject<Var,
                           [{S->getTLSKind() != 0}], "thread-local variables">;

def SharedVar : SubsetSubject<Var,
                              [{S->hasGlobalStorage() && !S->getTLSKind()}],
                              "global variables">;

def HLSLInputBuiltin
    : SubsetSubject<Var, [{S->hasGlobalStorage() &&
                           S->getStorageClass() == StorageClass::SC_Static &&
                           S->getType().isConstQualified()}],
                    "static const globals">;

def GlobalVar : SubsetSubject<Var,
                             [{S->hasGlobalStorage()}], "global variables">;

def ExternalGlobalVar : SubsetSubject<Var,
                             [{S->hasGlobalStorage() &&
                               S->getStorageClass()!=StorageClass::SC_Static &&
                               !S->isLocalExternDecl()}],
                             "external global variables">;

def NonTLSGlobalVar : SubsetSubject<Var,
                             [{S->hasGlobalStorage() &&
                               S->getTLSKind() == 0}],
                             "non-TLS global variables">;

def InlineFunction : SubsetSubject<Function,
                             [{S->isInlineSpecified()}], "inline functions">;

def FunctionTmpl
    : SubsetSubject<Function, [{S->getTemplatedKind() ==
                                 FunctionDecl::TK_FunctionTemplate}],
                    "function templates">;

def HLSLEntry
    : SubsetSubject<Function,
                    [{S->isExternallyVisible() && !isa<CXXMethodDecl>(S)}],
                    "global functions">;
def HLSLBufferObj : SubsetSubject<HLSLBuffer,
                    [{isa<HLSLBufferDecl>(S)}],
                    "cbuffer/tbuffer">;

def ClassTmpl : SubsetSubject<CXXRecord, [{S->getDescribedClassTemplate()}],
                              "class templates">;

// FIXME: this hack is needed because DeclNodes.td defines the base Decl node
// type to be a class, not a definition. This makes it impossible to create an
// attribute subject which accepts a Decl. Normally, this is not a problem,
// because the attribute can have no Subjects clause to accomplish this. But in
// the case of a SubsetSubject, there's no way to express it without this hack.
def DeclBase : AttrSubject;
def FunctionLike : SubsetSubject<DeclBase,
                                 [{S->getFunctionType(false) != nullptr}],
                                 "functions, function pointers">;

// Function Pointer is a stricter version of FunctionLike that only allows function
// pointers.
def FunctionPointer : SubsetSubject<DeclBase,
                                    [{S->isFunctionPointerType()}],
                                    "functions pointers">;

def OpenCLKernelFunction
    : SubsetSubject<Function, [{S->getASTContext().getLangOpts().OpenCL &&
                               DeviceKernelAttr::isOpenCLSpelling(
			                 S->getAttr<DeviceKernelAttr>()}],
                               "kernel functions">;

// HasFunctionProto is a more strict version of FunctionLike, so it should
// never be specified in a Subjects list along with FunctionLike (due to the
// inclusive nature of subject testing).
def HasFunctionProto : SubsetSubject<DeclBase,
                                     [{(S->getFunctionType(true) != nullptr &&
                                       isa<FunctionProtoType>(S->getFunctionType())) ||
                                       isa<ObjCMethodDecl>(S) ||
                                       isa<BlockDecl>(S)}],
                                     "non-K&R-style functions">;

// A subject that matches the implicit object parameter of a non-static member
// function. Accepted as a function type attribute on the type of such a
// member function.
// FIXME: This does not actually ever match currently.
def ImplicitObjectParameter
    : SubsetSubject<Function, [{static_cast<void>(S), false}],
                    "implicit object parameters">;

// A single argument to an attribute
class Argument<string name, bit optional, bit fake = 0> {
  string Name = name;
  bit Optional = optional;

  /// A fake argument is used to store and serialize additional information
  /// in an attribute without actually changing its parsing or pretty-printing.
  bit Fake = fake;
}

class BoolArgument<string name, bit opt = 0, bit fake = 0> : Argument<name, opt,
                                                                      fake>;
class IdentifierArgument<string name, bit opt = 0> : Argument<name, opt>;
class IntArgument<string name, bit opt = 0> : Argument<name, opt>;
class StringArgument<string name, bit opt = 0> : Argument<name, opt>;
class ExprArgument<string name, bit opt = 0> : Argument<name, opt>;
class DeclArgument<DeclNode kind, string name, bit opt = 0, bit fake = 0>
    : Argument<name, opt, fake> {
  DeclNode Kind = kind;
}

// An argument of a OMPDeclareVariantAttr that represents the `match`
// clause of the declare variant by keeping the information (incl. nesting) in
// an OMPTraitInfo object.
//
// With some exceptions, the `match(<context-selector>)` clause looks roughly
// as follows:
//   context-selector := list<selector-set>
//       selector-set := <kind>={list<selector>}
//           selector := <kind>([score(<const-expr>):] list<trait>)
//              trait := <kind>
//
// The structure of an OMPTraitInfo object is a tree as defined below:
//
//   OMPTraitInfo     := {list<OMPTraitSet>}
//   OMPTraitSet      := {Kind, list<OMPTraitSelector>}
//   OMPTraitSelector := {Kind, Expr, list<OMPTraitProperty>}
//   OMPTraitProperty := {Kind}
//
class OMPTraitInfoArgument<string name> : Argument<name, 0>;
class VariadicOMPInteropInfoArgument<string name> : Argument<name, 0>;

class TypeArgument<string name, bit opt = 0> : Argument<name, opt>;
class UnsignedArgument<string name, bit opt = 0> : Argument<name, opt>;
class VariadicUnsignedArgument<string name> : Argument<name, 1>;
class VariadicExprArgument<string name> : Argument<name, 1>;
class VariadicStringArgument<string name> : Argument<name, 1>;
class VariadicIdentifierArgument<string name> : Argument<name, 1>;

// Like VariadicUnsignedArgument except values are ParamIdx.
class VariadicParamIdxArgument<string name> : Argument<name, 1>;

// A list of identifiers matching parameters or ParamIdx indices.
class VariadicParamOrParamIdxArgument<string name> : Argument<name, 1>;

// Like VariadicParamIdxArgument but for a single function parameter index.
class ParamIdxArgument<string name, bit opt = 0> : Argument<name, opt>;

// A version of the form major.minor[.subminor].
class VersionArgument<string name, bit opt = 0> : Argument<name, opt>;

// This one's a doozy, so it gets its own special type
// It can be an unsigned integer, or a type. Either can
// be dependent.
class AlignedArgument<string name, bit opt = 0> : Argument<name, opt>;

// A bool argument with a default value
class DefaultBoolArgument<string name, bit default, bit fake = 0>
    : BoolArgument<name, 1, fake> {
  bit Default = default;
}

// An integer argument with a default value
class DefaultIntArgument<string name, int default> : IntArgument<name, 1> {
  int Default = default;
}

class DefaultUnsignedArgument<string name, int default> : UnsignedArgument<name, 1> {
  int Default = default;
}

// This argument is more complex, it includes the enumerator type
// name, whether the enum type is externally defined, a list of
// possible values, and a list of enumerators to map them to.
class EnumArgument<string name, string type, bit is_string, list<string> values,
                   list<string> enums, bit opt = 0, bit fake = 0,
                   bit isExternalType = 0, bit isCovered = 1>
    : Argument<name, opt, fake> {
  string Type = type;
  // When true, the argument will be parsed as an unevaluated string literal
  // and otherwise as an identifier.
  bit IsString = is_string;
  list<string> Values = values;
  list<string> Enums = enums;
  bit IsExternalType = isExternalType;
  // We need to know whether an external enum is fully covered by the options
  // in order to decide whether to emit unreachable default labels in a switch.
  bit IsCovered = isCovered;
}

// FIXME: There should be a VariadicArgument type that takes any other type
//        of argument and generates the appropriate type.
class VariadicEnumArgument<string name, string type, bit is_string,
                           list<string> values, list<string> enums,
                           bit isExternalType = 0, bit isCovered = 1>
    : Argument<name, 1>  {
  string Type = type;
  // When true, the argument will be parsed as an unevaluated string literal
  // and otherwise as an identifier.
  bit IsString = is_string;
  list<string> Values = values;
  list<string> Enums = enums;
  bit IsExternalType = isExternalType;
  // We need to know whether an external enum is fully covered by the options
  // in order to decide whether to emit unreachable default labels in a switch.
  bit IsCovered = isCovered;
}

// Represents an attribute wrapped by another attribute.
class WrappedAttr<string name, bit opt = 0> : Argument<name, opt>;

// This handles one spelling of an attribute.
class Spelling<string name, string variety, int version = 1> {
  string Name = name;
  string Variety = variety;
  int Version = version;
}

class GNU<string name> : Spelling<name, "GNU">;
class Declspec<string name> : Spelling<name, "Declspec">;
class Microsoft<string name> : Spelling<name, "Microsoft">;
class CXX11<string namespace, string name, int version = 1>
    : Spelling<name, "CXX11", version> {
  string Namespace = namespace;
}
class C23<string namespace, string name, int version = 1>
    : Spelling<name, "C23", version> {
  string Namespace = namespace;
}

class Keyword<string name, bit hasOwnParseRules>
    : Spelling<name, "Keyword"> {
  bit HasOwnParseRules = hasOwnParseRules;
}

// A keyword that can appear wherever a standard attribute can appear,
// and that appertains to whatever a standard attribute would appertain to.
// This is useful for things that affect semantics but that should otherwise
// be treated like standard attributes.
class RegularKeyword<string name> : Keyword<name, 0> {}

// A keyword that has its own individual parsing rules.
class CustomKeyword<string name> : Keyword<name, 1> {}

class Pragma<string namespace, string name> : Spelling<name, "Pragma"> {
  string Namespace = namespace;
}

// The GCC spelling implies GNU<name>, CXX11<"gnu", name>, and optionally,
// C23<"gnu", name>. This spelling should be used for any GCC-compatible
// attributes.
class GCC<string name, bit allowInC = 1> : Spelling<name, "GCC"> {
  bit AllowInC = allowInC;
}

// The Clang spelling implies GNU<name>, CXX11<"clang", name>, and optionally,
// C23<"clang", name>. This spelling should be used for any Clang-specific
// attributes.
class Clang<string name, bit allowInC = 1, int version = 1>
    : Spelling<name, "Clang", version> {
  bit AllowInC = allowInC;
}

// This spelling combines the spellings of GCC and Clang for cases where the
// spellings are equivalent for compile compatibility.
class ClangGCC<string name, bit allowInC = 1, int version = 1>
    : Spelling<name, "ClangGCC", version> {
  bit AllowInC = allowInC;
}

// HLSL Annotation spellings
class HLSLAnnotation<string name> : Spelling<name, "HLSLAnnotation">;

class Accessor<string name, list<Spelling> spellings> {
  string Name = name;
  list<Spelling> Spellings = spellings;
}

class SubjectDiag<bit warn> {
  bit Warn = warn;
}
def WarnDiag : SubjectDiag<1>;
def ErrorDiag : SubjectDiag<0>;

class SubjectList<list<AttrSubject> subjects, SubjectDiag diag = WarnDiag,
                  string customDiag = ""> {
  list<AttrSubject> Subjects = subjects;
  SubjectDiag Diag = diag;
  string CustomDiag = customDiag;
}

class LangOpt<string name, code customCode = [{}], bit silentlyIgnore = 0> {
  // The language option to test; ignored when custom code is supplied.
  string Name = name;

  // If set to 1, the attribute is accepted but is silently ignored. This is
  // useful in multi-compilation situations like SYCL.
  bit SilentlyIgnore = silentlyIgnore;

  // A custom predicate, written as an expression evaluated in a context with
  // "LangOpts" bound.
  code CustomCode = customCode;
}
def MicrosoftExt : LangOpt<"MicrosoftExt">;
def Borland : LangOpt<"Borland">;
def CUDA : LangOpt<"CUDA">;
def HIP : LangOpt<"HIP">;
def SYCL : LangOpt<"SYCL">;
def SYCLIsDevice : LangOpt<"SYCLIsDevice">;
def SYCLIsHost : LangOpt<"SYCLIsHost">;
def SilentlyIgnoreSYCLIsHost : LangOpt<"SYCLIsHost", "", 1>;
def NotSYCL : LangOpt<"", "!LangOpts.SYCLIsDevice && !LangOpts.SYCLIsHost">;
def COnly : LangOpt<"", "!LangOpts.CPlusPlus">;
def CPlusPlus : LangOpt<"CPlusPlus">;
def OpenCL : LangOpt<"OpenCL">;
def ObjC : LangOpt<"ObjC">;
def BlocksSupported : LangOpt<"Blocks">;
def ObjCAutoRefCount : LangOpt<"ObjCAutoRefCount">;
def ObjCNonFragileRuntime
    : LangOpt<"", "LangOpts.ObjCRuntime.allowsClassStubs()">;

def HLSL : LangOpt<"HLSL">;

// Language option for CMSE extensions
def Cmse : LangOpt<"Cmse">;

// Defines targets for target-specific attributes. Empty lists are unchecked.
class TargetSpec {
  // Specifies Architectures for which the target applies, based off the
  // ArchType enumeration in Triple.h.
  list<string> Arches = [];
  // Specifies Operating Systems for which the target applies, based off the
  // OSType enumeration in Triple.h
  list<string> OSes;
  // Specifies Object Formats for which the target applies, based off the
  // ObjectFormatType enumeration in Triple.h
  list<string> ObjectFormats;
  // A custom predicate, written as an expression evaluated in a context
  // with the following declarations in scope:
  //   const clang::TargetInfo &Target;
  //   const llvm::Triple &T = Target.getTriple();
  code CustomCode = [{}];
}

class TargetArch<list<string> arches> : TargetSpec {
  let Arches = arches;
}
def TargetARM : TargetArch<["arm", "thumb", "armeb", "thumbeb"]>;
def TargetAArch64 : TargetArch<["aarch64", "aarch64_be", "aarch64_32"]>;
def TargetAMDGPU : TargetArch<["amdgcn", "r600"]>;
def TargetAnyArm : TargetArch<!listconcat(TargetARM.Arches, TargetAArch64.Arches)>;
def TargetAVR : TargetArch<["avr"]>;
def TargetBPF : TargetArch<["bpfel", "bpfeb"]>;
def TargetLoongArch : TargetArch<["loongarch32", "loongarch64"]>;
def TargetMips32 : TargetArch<["mips", "mipsel"]>;
def TargetAnyMips : TargetArch<["mips", "mipsel", "mips64", "mips64el"]>;
def TargetMSP430 : TargetArch<["msp430"]>;
def TargetM68k : TargetArch<["m68k"]>;
def TargetRISCV : TargetArch<["riscv32", "riscv64"]>;
def TargetX86 : TargetArch<["x86"]>;
def TargetX86_64 : TargetArch<["x86_64"]>;
def TargetAnyX86 : TargetArch<["x86", "x86_64"]>;
def TargetSPIRV : TargetArch<["spirv", "spirv32", "spirv64"]>;
def TargetWebAssembly : TargetArch<["wasm32", "wasm64"]>;
def TargetNVPTX : TargetArch<["nvptx", "nvptx64"]>;
def TargetNativeCPU : TargetArch<["native_cpu"]>;
def TargetWindows : TargetSpec {
  let OSes = ["Win32"];
}
def TargetHasDLLImportExport : TargetSpec {
  let CustomCode = [{ Target.getTriple().hasDLLImportExport() }];
}
def TargetItaniumCXXABI : TargetSpec {
  let CustomCode = [{ Target.getCXXABI().isItaniumFamily() }];
}

def TargetMicrosoftCXXABI : TargetArch<["x86", "x86_64", "arm", "thumb", "aarch64"]> {
  let CustomCode = [{ Target.getCXXABI().isMicrosoft() }];
}

// The target follows Microsoft record layout. Usually this happens in two
// cases: 1. the target itself has Microsoft C++ ABI, e.g. x86_64 in MSVC
// environment on Windows 2. an offloading target e.g. amdgcn or nvptx with
// a host target in MSVC environment on Windows.
def TargetMicrosoftRecordLayout : TargetArch<["x86", "x86_64", "arm", "thumb",
                                              "aarch64", "amdgcn", "nvptx",
                                              "nvptx64", "spirv", "spirv32",
                                              "spirv64"]> {
  let CustomCode = [{ Target.hasMicrosoftRecordLayout() }];
}

def TargetELF : TargetSpec {
  let ObjectFormats = ["ELF"];
}
def TargetELFOrMachO : TargetSpec {
  let ObjectFormats = ["ELF", "MachO"];
}
def TargetIFuncSupport : TargetSpec {
  let CustomCode = [{ Target.supportsIFunc() }];
}
def TargetWindowsArm64EC : TargetSpec {
  let CustomCode = [{ Target.getTriple().isWindowsArm64EC() }];
}

def TargetSupportsInitPriority : TargetSpec {
  let CustomCode = [{ !Target.getTriple().isOSzOS() }];
}

class TargetSpecificSpelling<TargetSpec target, list<Spelling> spellings> {
  TargetSpec Target = target;
  list<Spelling> Spellings = spellings;
}

// Attribute subject match rules that are used for #pragma clang attribute.
//
// A instance of AttrSubjectMatcherRule represents an individual match rule.
// An individual match rule can correspond to a number of different attribute
// subjects, e.g. "record" matching rule corresponds to the Record and
// CXXRecord attribute subjects.
//
// Match rules are used in the subject list of the #pragma clang attribute.
// Match rules can have sub-match rules that are instances of
// AttrSubjectMatcherSubRule. A sub-match rule can correspond to a number
// of different attribute subjects, and it can have a negated spelling as well.
// For example, "variable(unless(is_parameter))" matching rule corresponds to
// the NonParmVar attribute subject.
class AttrSubjectMatcherSubRule<string name, list<AttrSubject> subjects,
                                bit negated = 0> {
  string Name = name;
  list<AttrSubject> Subjects = subjects;
  bit Negated = negated;
  // Lists language options, one of which is required to be true for the
  // attribute to be applicable. If empty, the language options are taken
  // from the parent matcher rule.
  list<LangOpt> LangOpts = [];
}
class AttrSubjectMatcherRule<string name, list<AttrSubject> subjects,
                             list<AttrSubjectMatcherSubRule> subrules = []> {
  string Name = name;
  list<AttrSubject> Subjects = subjects;
  list<AttrSubjectMatcherSubRule> Constraints = subrules;
  // Lists language options, one of which is required to be true for the
  // attribute to be applicable. If empty, no language options are required.
  list<LangOpt> LangOpts = [];
}

// function(is_member)
def SubRuleForCXXMethod : AttrSubjectMatcherSubRule<"is_member", [CXXMethod]> {
  let LangOpts = [CPlusPlus];
}
def SubjectMatcherForFunction : AttrSubjectMatcherRule<"function", [Function], [
  SubRuleForCXXMethod
]>;
// hasType is abstract, it should be used with one of the sub-rules.
def SubjectMatcherForType : AttrSubjectMatcherRule<"hasType", [], [
  AttrSubjectMatcherSubRule<"functionType", [FunctionLike]>

  // FIXME: There's a matcher ambiguity with objc methods and blocks since
  // functionType excludes them but functionProtoType includes them.
  // AttrSubjectMatcherSubRule<"functionProtoType", [HasFunctionProto]>
]>;
def SubjectMatcherForTypedef : AttrSubjectMatcherRule<"type_alias",
                                                      [TypedefName]>;
def SubjectMatcherForRecord : AttrSubjectMatcherRule<"record", [Record,
                                                                CXXRecord], [
  // unless(is_union)
  AttrSubjectMatcherSubRule<"is_union", [Struct], 1>
]>;
def SubjectMatcherForEnum : AttrSubjectMatcherRule<"enum", [Enum]>;
def SubjectMatcherForEnumConstant : AttrSubjectMatcherRule<"enum_constant",
                                                           [EnumConstant]>;
def SubjectMatcherForVar : AttrSubjectMatcherRule<"variable", [Var], [
  AttrSubjectMatcherSubRule<"is_thread_local", [TLSVar]>,
  AttrSubjectMatcherSubRule<"is_global", [GlobalVar]>,
  AttrSubjectMatcherSubRule<"is_local", [LocalVar]>,
  AttrSubjectMatcherSubRule<"is_parameter", [ParmVar]>,
  // unless(is_parameter)
  AttrSubjectMatcherSubRule<"is_parameter", [NonParmVar], 1>
]>;
def SubjectMatcherForField : AttrSubjectMatcherRule<"field", [Field]>;
def SubjectMatcherForNamespace : AttrSubjectMatcherRule<"namespace",
                                                        [Namespace]> {
  let LangOpts = [CPlusPlus];
}
def SubjectMatcherForObjCInterface : AttrSubjectMatcherRule<"objc_interface",
                                                            [ObjCInterface]> {
  let LangOpts = [ObjC];
}
def SubjectMatcherForObjCProtocol : AttrSubjectMatcherRule<"objc_protocol",
                                                           [ObjCProtocol]> {
  let LangOpts = [ObjC];
}
def SubjectMatcherForObjCCategory : AttrSubjectMatcherRule<"objc_category",
                                                           [ObjCCategory]> {
  let LangOpts = [ObjC];
}
def SubjectMatcherForObjCImplementation :
    AttrSubjectMatcherRule<"objc_implementation", [ObjCImpl]> {
  let LangOpts = [ObjC];
}
def SubjectMatcherForObjCMethod : AttrSubjectMatcherRule<"objc_method",
                                                         [ObjCMethod], [
  AttrSubjectMatcherSubRule<"is_instance", [ObjCInstanceMethod]>
]> {
  let LangOpts = [ObjC];
}
def SubjectMatcherForObjCProperty : AttrSubjectMatcherRule<"objc_property",
                                                           [ObjCProperty]> {
  let LangOpts = [ObjC];
}
def SubjectMatcherForBlock : AttrSubjectMatcherRule<"block", [Block]> {
  let LangOpts = [BlocksSupported];
}

// Aggregate attribute subject match rules are abstract match rules that can't
// be used directly in #pragma clang attribute. Instead, users have to use
// subject match rules that correspond to attribute subjects that derive from
// the specified subject.
class AttrSubjectMatcherAggregateRule<AttrSubject subject> {
  AttrSubject Subject = subject;
}

def SubjectMatcherForNamed : AttrSubjectMatcherAggregateRule<Named>;

// Enumeration specifying what kind of behavior should be used for late
// parsing of attributes.
class LateAttrParseKind <int val> {
  int Kind = val;
}

// Never late parsed
def LateAttrParseNever : LateAttrParseKind<0>;

// Standard late attribute parsing
//
// This is language dependent. For example:
//
// * For C++ enables late parsing of a declaration attributes
// * For C does not enable late parsing of attributes
//
def LateAttrParseStandard : LateAttrParseKind<1>;

// Experimental extension to standard late attribute parsing
//
// This extension behaves like `LateAttrParseStandard` but allows
// late parsing attributes in more contexts.
//
// In contexts where `LateAttrParseStandard` attributes are late
// parsed, `LateAttrParseExperimentalExt` attributes will also
// be late parsed.
//
// In contexts that only late parse `LateAttrParseExperimentalExt` attributes
// (see `LateParsedAttrList::lateAttrParseExperimentalExtOnly()`)
//
// * If `-fexperimental-late-parse-attributes`
//   (`LangOpts.ExperimentalLateParseAttributes`) is enabled the attribute
//   will be late parsed.
// * If `-fexperimental-late-parse-attributes`
//   (`LangOpts.ExperimentalLateParseAttributes`) is disabled the attribute
//   will **not** be late parsed (i.e parsed immediately).
//
// The following contexts are supported:
//
// * TODO: Add contexts here when they are implemented.
//
def LateAttrParseExperimentalExt : LateAttrParseKind<2>;

class Attr {
  // The various ways in which an attribute can be spelled in source
  list<Spelling> Spellings;
  // The things to which an attribute can appertain
  SubjectList Subjects;
  // The arguments allowed on an attribute
  list<Argument> Args = [];
  // Accessors which should be generated for the attribute.
  list<Accessor> Accessors = [];
  // Specify targets for spellings.
  list<TargetSpecificSpelling> TargetSpecificSpellings = [];
  // Specifies the late parsing kind.
  LateAttrParseKind LateParsed = LateAttrParseNever;
  // Set to false to prevent an attribute from being propagated from a template
  // to the instantiation.
  bit Clone = 1;
  // Set to true for attributes which must be instantiated within templates
  bit TemplateDependent = 0;
  // Set to true for attributes that have a corresponding AST node.
  bit ASTNode = 1;
  // Set to true for attributes which have handler in Sema.
  bit SemaHandler = 1;
  // Set to true if this attribute doesn't need custom handling in Sema.
  bit SimpleHandler = 0;
  // Set to true for attributes that are completely ignored.
  bit Ignored = 0;
  // Set to true if the attribute's parsing does not match its semantic
  // content. Eg) It parses 3 args, but semantically takes 4 args.  Opts out of
  // common attribute error checking.
  bit HasCustomParsing = 0;
  // Set to true if this attribute requires custom serialization after the
  // typical attribute serialization. This will cause tablegen to emit a call to
  // ASTRecordWriter::Add<Name>Attr and ASTRecordReader::read<Name>Attr.
  bit HasCustomSerialization = 0;
  // Set to true if all of the attribute's arguments should be parsed in an
  // unevaluated context.
  bit ParseArgumentsAsUnevaluated = 0;
  // Set to true if this attribute meaningful when applied to or inherited
  // in a class template definition.
  bit MeaningfulToClassTemplateDefinition = 0;
  // Set to true if this attribute can be used with '#pragma clang attribute'.
  // By default, an attribute is supported by the '#pragma clang attribute'
  // only when:
  // - It has a subject list whose subjects can be represented using subject
  //   match rules.
  // - It has GNU/CXX11 spelling and doesn't require delayed parsing.
  bit PragmaAttributeSupport;
  // Set to true if this attribute accepts parameter pack expansion expressions.
  bit AcceptsExprPack = 0;
  // To support multiple enum parameters to an attribute without breaking
  // our existing general parsing we need to have a separate flag that
  // opts an attribute into strict parsing of attribute parameters
  bit StrictEnumParameters = 0;
  // Lists language options, one of which is required to be true for the
  // attribute to be applicable. If empty, no language options are required.
  list<LangOpt> LangOpts = [];
  // Any additional text that should be included verbatim in the class.
  // Note: Any additional data members will leak and should be constructed
  // externally on the ASTContext.
  code AdditionalMembers = [{}];
  // Any documentation that should be associated with the attribute. Since an
  // attribute may be documented under multiple categories, more than one
  // Documentation entry may be listed.
  list<Documentation> Documentation;
  // The SYCL specification allows attributes on lambdas as a nonconforming
  // extension to C++. The attributes are written in the type position but will
  // be applied to the generated function declaration rather than type. Setting
  // this bit to 1 opts an attribute into this nonconforming extension. New
  // attributes should not set this bit unless the attribute is required by the
  // SYCL specification. This bit only applies to the [[]] spelling of an
  // attribute and has no effect on any other spellings.
  bit SupportsNonconformingLambdaSyntax = 0;
}

/// Used to define a set of mutually exclusive attributes.
class MutualExclusions<list<Attr> Ex> {
  list<Attr> Exclusions = Ex;
}

/// A type attribute is not processed on a declaration or a statement.
class TypeAttr : Attr;

/// A stmt attribute is not processed on a declaration or a type.
class StmtAttr : Attr;

/// An inheritable attribute is inherited by later redeclarations.
class InheritableAttr : Attr {
  // Set to true if this attribute can be duplicated on a subject when inheriting
  // attributes from prior declarations.
  bit InheritEvenIfAlreadyPresent = 0;
}

/// Some attributes, like calling conventions, can appear in either the
/// declaration or the type position. These attributes are morally type
/// attributes, but have historically been written on declarations.
class DeclOrTypeAttr : InheritableAttr;

/// A attribute is either a declaration attribute or a statement attribute.
class DeclOrStmtAttr : InheritableAttr;

/// An attribute class for HLSL Annotations.
class HLSLAnnotationAttr : InheritableAttr;

class HLSLSemanticAttr<bit Indexable> : HLSLAnnotationAttr {
  bit SemanticIndexable = Indexable;
  int SemanticIndex = 0;
  bit SemanticExplicitIndex = 0;

  let Spellings = [];
  let Subjects = SubjectList<[ParmVar, Field, Function]>;
  let LangOpts = [HLSL];
}

/// A target-specific attribute.  This class is meant to be used as a mixin
/// with InheritableAttr or Attr depending on the attribute's needs.
class TargetSpecificAttr<TargetSpec target> {
  TargetSpec Target = target;
  // Attributes are generally required to have unique spellings for their names
  // so that the parser can determine what kind of attribute it has parsed.
  // However, target-specific attributes are special in that the attribute only
  // "exists" for a given target. So two target-specific attributes can share
  // the same name when they exist in different targets. To support this, a
  // Kind can be explicitly specified for a target-specific attribute. This
  // corresponds to the ParsedAttr::AT_* enum that is generated and it
  // should contain a shared value between the attributes.
  //
  // Target-specific attributes which use this feature should ensure that the
  // spellings match exactly between the attributes, and if the arguments or
  // subjects differ, should specify HasCustomParsing = 1 and implement their
  // own parsing and semantic handling requirements as-needed.
  string ParseKind;
}

/// A language-option-specific attribute.  This class is meant to be used as a
/// mixin with InheritableAttr or Attr depending on the attribute's needs.
class LanguageOptionsSpecificAttr {
  // Attributes are generally required to have unique spellings for their names
  // so that the parser can determine what kind of attribute it has parsed.
  // However, language-option-specific attributes are special as they have
  // different semantics based on the language options specified.  To support
  // this, a Kind can be explicitly specified for a language-option-specific
  // attribute. This corresponds to the ParsedAttr::AT_* enum that is generated
  // and it should contain a shared value between the attributes.
  // The language options these attributes are unique for are specified in the
  // LangOpts member of Attr.
  //
  // Language-option-specific attributes which use this feature should ensure
  // that the spellings match exactly between the attributes, and if the
  // arguments or subjects differ, should specify HasCustomParsing = 1 and
  // implement their own parsing and semantic handling requirements as-needed.
  // Additionally, they should ensure that the language options do not overlap.
  string ParseKind;
}

/// An inheritable parameter attribute is inherited by later
/// redeclarations, even when it's written on a parameter.
class InheritableParamAttr : InheritableAttr;

/// A attribute that is either a declaration attribute or a statement attribute,
/// and if used as a declaration attribute, is inherited by later
/// redeclarations, even when it's written on a parameter.
class InheritableParamOrStmtAttr : InheritableParamAttr;

/// An attribute which changes the ABI rules for a specific parameter.
class ParameterABIAttr : InheritableParamAttr {
  let Subjects = SubjectList<[ParmVar]>;
}

/// An ignored attribute, which we parse but discard with no checking.
class IgnoredAttr : Attr {
  let Ignored = 1;
  let ASTNode = 0;
  let SemaHandler = 0;
  let Documentation = [InternalOnly];
}

//
// Attributes begin here
//

def AbiTag : Attr {
  let Spellings = [GCC<"abi_tag", /*AllowInC*/0>];
  let Args = [VariadicStringArgument<"Tags">];
  let Subjects = SubjectList<[Struct, Var, Function, Namespace], ErrorDiag>;
  let MeaningfulToClassTemplateDefinition = 1;
  let Documentation = [AbiTagsDocs];
}

def AddressSpace : TypeAttr {
  let Spellings = [Clang<"address_space">];
  let Args = [IntArgument<"AddressSpace">];
  let Documentation = [Undocumented];
}

def Alias : Attr {
  let Spellings = [GCC<"alias">];
  let Args = [StringArgument<"Aliasee">];
  let Subjects = SubjectList<[Function, GlobalVar], ErrorDiag>;
  let Documentation = [Undocumented];
}

def BuiltinAlias : Attr {
  let Spellings = [CXX11<"clang", "builtin_alias">,
                   C23<"clang", "builtin_alias">,
                   GNU<"clang_builtin_alias">];
  let Args = [IdentifierArgument<"BuiltinName">];
  let Subjects = SubjectList<[Function], ErrorDiag>;
  let Documentation = [BuiltinAliasDocs];
}

def ArmBuiltinAlias : InheritableAttr, TargetSpecificAttr<TargetAnyArm> {
  let Spellings = [Clang<"__clang_arm_builtin_alias">];
  let Args = [IdentifierArgument<"BuiltinName">];
  let Subjects = SubjectList<[Function], ErrorDiag>;
  let Documentation = [ArmBuiltinAliasDocs];
}

def Aligned : InheritableAttr {
  let Spellings = [GCC<"aligned">, Declspec<"align">, CustomKeyword<"alignas">,
                   CustomKeyword<"_Alignas">];
  let Args = [AlignedArgument<"Alignment", 1>];
  let Accessors = [Accessor<"isGNU", [GCC<"aligned">]>,
                   Accessor<"isC11", [CustomKeyword<"_Alignas">]>,
                   Accessor<"isAlignas", [CustomKeyword<"alignas">,
                                          CustomKeyword<"_Alignas">]>,
                   Accessor<"isDeclspec",[Declspec<"align">]>];
  let Documentation = [Undocumented];
}

def AlignValue : Attr {
  let Spellings = [
    // Unfortunately, this is semantically an assertion, not a directive
    // (something else must ensure the alignment), so aligned_value is a
    // probably a better name. We might want to add an aligned_value spelling in
    // the future (and a corresponding C++ attribute), but this can be done
    // later once we decide if we also want them to have slightly-different
    // semantics than Intel's align_value.
    //
    // Does not get a [[]] spelling because the attribute is not exposed as such
    // by Intel.
    GNU<"align_value">
    // Intel's compiler on Windows also supports:
    // , Declspec<"align_value">
  ];
  let Args = [ExprArgument<"Alignment">];
  let Subjects = SubjectList<[Var, TypedefName]>;
  let Documentation = [AlignValueDocs];
}

def AlignMac68k : InheritableAttr {
  // This attribute has no spellings as it is only ever created implicitly.
  let Spellings = [];
  let SemaHandler = 0;
  let Documentation = [InternalOnly];
}

def AlignNatural : InheritableAttr {
  // This attribute has no spellings as it is only ever created implicitly.
  let Spellings = [];
  let SemaHandler = 0;
  let Documentation = [InternalOnly];
}

def AlwaysInline : DeclOrStmtAttr {
  let Spellings = [GCC<"always_inline">, CXX11<"clang", "always_inline">,
                   C23<"clang", "always_inline">, CustomKeyword<"__forceinline">];
  let Accessors = [Accessor<"isClangAlwaysInline", [CXX11<"clang", "always_inline">,
                                                    C23<"clang", "always_inline">]>];
  let Subjects = SubjectList<[Function, Stmt], WarnDiag,
                             "functions and statements">;
  let Documentation = [AlwaysInlineDocs];
}

def Artificial : InheritableAttr {
  let Spellings = [GCC<"artificial">];
  let Subjects = SubjectList<[InlineFunction]>;
  let Documentation = [ArtificialDocs];
  let SimpleHandler = 1;
}

def XRayInstrument : InheritableAttr {
  let Spellings = [Clang<"xray_always_instrument">,
                   Clang<"xray_never_instrument">];
  let Subjects = SubjectList<[Function, ObjCMethod]>;
  let Accessors = [Accessor<"alwaysXRayInstrument",
                     [Clang<"xray_always_instrument">]>,
                   Accessor<"neverXRayInstrument",
                     [Clang<"xray_never_instrument">]>];
  let Documentation = [XRayDocs];
  let SimpleHandler = 1;
}

def XRayLogArgs : InheritableAttr {
  let Spellings = [Clang<"xray_log_args">];
  let Subjects = SubjectList<[Function, ObjCMethod]>;
  // This argument is a count not an index, so it has the same encoding (base
  // 1 including C++ implicit this parameter) at the source and LLVM levels of
  // representation, so ParamIdxArgument is inappropriate.  It is never used
  // at the AST level of representation, so it never needs to be adjusted not
  // to include any C++ implicit this parameter.  Thus, we just store it and
  // use it as an unsigned that never needs adjustment.
  let Args = [UnsignedArgument<"ArgumentCount">];
  let Documentation = [XRayDocs];
}

def PatchableFunctionEntry
    : InheritableAttr,
      TargetSpecificAttr<TargetArch<
          ["aarch64", "aarch64_be", "loongarch32", "loongarch64", "riscv32",
           "riscv64", "x86", "x86_64", "ppc", "ppc64", "ppc64le"]>> {
  let Spellings = [GCC<"patchable_function_entry">];
  let Subjects = SubjectList<[Function, ObjCMethod]>;
  let Args = [UnsignedArgument<"Count">, DefaultIntArgument<"Offset", 0>,
              StringArgument<"Section", /* optional */ 1>];
  let Documentation = [PatchableFunctionEntryDocs];
}

def TLSModel : InheritableAttr {
  let Spellings = [GCC<"tls_model">];
  let Subjects = SubjectList<[TLSVar], ErrorDiag>;
  let Args = [StringArgument<"Model">];
  let Documentation = [TLSModelDocs];
}

def AnalyzerNoReturn : InheritableAttr {
  // TODO: should this attribute be exposed with a [[]] spelling under the clang
  // vendor namespace, or should it use a vendor namespace specific to the
  // analyzer?
  let Spellings = [GNU<"analyzer_noreturn">];
  // TODO: Add subject list.
  let Documentation = [Undocumented];
}

def InferredNoReturn : InheritableAttr {
  let Spellings = [];
  let SemaHandler = 0;
  let Subjects = SubjectList<[Function], ErrorDiag>;
  let Documentation = [InternalOnly];
}

def Annotate : InheritableParamOrStmtAttr {
  let Spellings = [Clang<"annotate">];
  let Args = [StringArgument<"Annotation">, VariadicExprArgument<"Args">];
  // Ensure that the annotate attribute can be used with
  // '#pragma clang attribute' even though it has no subject list.
  let AdditionalMembers = [{
  static AnnotateAttr *Create(ASTContext &Ctx, llvm::StringRef Annotation, \
              const AttributeCommonInfo &CommonInfo) {
    return AnnotateAttr::Create(Ctx, Annotation, nullptr, 0, CommonInfo);
  }
  static AnnotateAttr *CreateImplicit(ASTContext &Ctx, llvm::StringRef Annotation, \
              const AttributeCommonInfo &CommonInfo) {
    return AnnotateAttr::CreateImplicit(Ctx, Annotation, nullptr, 0, CommonInfo);
  }
  }];
  let PragmaAttributeSupport = 1;
  let AcceptsExprPack = 1;
  let Documentation = [Undocumented];
}

def AnnotateType : TypeAttr {
  let Spellings = [CXX11<"clang", "annotate_type">, C23<"clang", "annotate_type">];
  let Args = [StringArgument<"Annotation">, VariadicExprArgument<"Args">];
  let HasCustomParsing = 1;
  let AcceptsExprPack = 1;
  let Documentation = [AnnotateTypeDocs];
}

def ARMInterrupt : InheritableAttr, TargetSpecificAttr<TargetARM> {
  // NOTE: If you add any additional spellings, M68kInterrupt's,
  // MSP430Interrupt's, MipsInterrupt's and AnyX86Interrupt's spellings
  // must match.
  let Spellings = [GCC<"interrupt">];
  let Args = [EnumArgument<"Interrupt", "InterruptType", /*is_string=*/true,
                           ["IRQ", "FIQ", "SWI", "ABORT", "UNDEF", ""],
                           ["IRQ", "FIQ", "SWI", "ABORT", "UNDEF", "Generic"],
                           1>];
  let ParseKind = "Interrupt";
  let HasCustomParsing = 1;
  let Documentation = [ARMInterruptDocs];
}

def ARMInterruptSaveFP : InheritableAttr, TargetSpecificAttr<TargetARM> {
  let Spellings = [GNU<"interrupt_save_fp">];
  let Args = [EnumArgument<"Interrupt", "InterruptType", /*is_string=*/true,
                           ["IRQ", "FIQ", "SWI", "ABORT", "UNDEF", ""],
                           ["IRQ", "FIQ", "SWI", "ABORT", "UNDEF", "Generic"],
                           1>];
  let HasCustomParsing = 0;
  let Documentation = [ARMInterruptSaveFPDocs];
}

def ARMSaveFP : InheritableAttr, TargetSpecificAttr<TargetARM> {
  let Spellings = [];
  let Subjects = SubjectList<[Function]>;
  let Documentation = [InternalOnly];
}

def AVRInterrupt : InheritableAttr, TargetSpecificAttr<TargetAVR> {
  let Spellings = [GCC<"interrupt">];
  let Subjects = SubjectList<[Function]>;
  let ParseKind = "Interrupt";
  let Documentation = [AVRInterruptDocs];
}

def AVRSignal : InheritableAttr, TargetSpecificAttr<TargetAVR> {
  let Spellings = [GCC<"signal">];
  let Subjects = SubjectList<[Function]>;
  let Documentation = [AVRSignalDocs];
}

def AsmLabel : InheritableAttr {
  let Spellings = [CustomKeyword<"asm">, CustomKeyword<"__asm__">];
  let Args = [
      // Label specifies the mangled name for the decl.
      StringArgument<"Label">, ];
  let SemaHandler = 0;
  let Documentation = [AsmLabelDocs];
  let AdditionalMembers = [{
bool isEquivalent(AsmLabelAttr *Other) const {
  return getLabel() == Other->getLabel();
}
}];
}

def Availability : InheritableAttr {
  let Spellings = [Clang<"availability">];
  let Args = [IdentifierArgument<"platform">, VersionArgument<"introduced">,
              VersionArgument<"deprecated">, VersionArgument<"obsoleted">,
              BoolArgument<"unavailable">, StringArgument<"message">,
              BoolArgument<"strict">, StringArgument<"replacement">,
              IntArgument<"priority">, IdentifierArgument<"environment">];
  let AdditionalMembers =
[{static llvm::StringRef getPrettyPlatformName(llvm::StringRef Platform) {
    return llvm::StringSwitch<llvm::StringRef>(Platform)
             .Case("android", "Android")
             .Case("fuchsia", "Fuchsia")
             .Case("ios", "iOS")
             .Case("macos", "macOS")
             .Case("tvos", "tvOS")
             .Case("watchos", "watchOS")
             .Case("driverkit", "DriverKit")
             .Case("ios_app_extension", "iOS (App Extension)")
             .Case("macos_app_extension", "macOS (App Extension)")
             .Case("tvos_app_extension", "tvOS (App Extension)")
             .Case("watchos_app_extension", "watchOS (App Extension)")
             .Case("maccatalyst", "macCatalyst")
             .Case("maccatalyst_app_extension", "macCatalyst (App Extension)")
             .Case("xros", "visionOS")
             .Case("xros_app_extension", "visionOS (App Extension)")
             .Case("swift", "Swift")
             .Case("shadermodel", "Shader Model")
             .Case("ohos", "OpenHarmony OS")
             .Default(llvm::StringRef());
}
static llvm::StringRef getPlatformNameSourceSpelling(llvm::StringRef Platform) {
    return llvm::StringSwitch<llvm::StringRef>(Platform)
             .Case("ios", "iOS")
             .Case("macos", "macOS")
             .Case("tvos", "tvOS")
             .Case("watchos", "watchOS")
             .Case("ios_app_extension", "iOSApplicationExtension")
             .Case("macos_app_extension", "macOSApplicationExtension")
             .Case("tvos_app_extension", "tvOSApplicationExtension")
             .Case("watchos_app_extension", "watchOSApplicationExtension")
             .Case("maccatalyst", "macCatalyst")
             .Case("maccatalyst_app_extension", "macCatalystApplicationExtension")
             .Case("xros", "visionOS")
             .Case("xros_app_extension", "visionOSApplicationExtension")
             .Case("zos", "z/OS")
             .Case("shadermodel", "ShaderModel")
             .Default(Platform);
}
static llvm::StringRef canonicalizePlatformName(llvm::StringRef Platform) {
    return llvm::StringSwitch<llvm::StringRef>(Platform)
             .Case("iOS", "ios")
             .Case("macOS", "macos")
             .Case("macOSX", "macos")
             .Case("macosx", "macos")
             .Case("tvOS", "tvos")
             .Case("watchOS", "watchos")
             .Case("iOSApplicationExtension", "ios_app_extension")
             .Case("macOSApplicationExtension", "macos_app_extension")
             .Case("tvOSApplicationExtension", "tvos_app_extension")
             .Case("watchOSApplicationExtension", "watchos_app_extension")
             .Case("macCatalyst", "maccatalyst")
             .Case("macCatalystApplicationExtension", "maccatalyst_app_extension")
             .Case("visionOS", "xros")
             .Case("visionOSApplicationExtension", "xros_app_extension")
             .Case("visionos", "xros")
             .Case("visionos_app_extension", "xros_app_extension")
             .Case("ShaderModel", "shadermodel")
             .Default(Platform);
}
static std::vector<llvm::StringRef> equivalentPlatformNames(llvm::StringRef Platform) {
    return llvm::StringSwitch<std::vector<llvm::StringRef>>(Platform)
             .Case("ios", {"ios", "iOS"})
             .Case("iOS", {"ios", "iOS"})
             .Case("macos", {"macos", "macOS"})
             .Case("macOS", {"macos", "macOS"})
             .Case("tvos", {"tvos", "tvOS"})
             .Case("tvOS", {"tvos", "tvOS"})
             .Case("watchos", {"watchos", "watchOS"})
             .Case("watchOS", {"watchos", "watchOS"})
             .Case("ios_app_extension", {"iOSApplicationExtension", "ios_app_extension"})
             .Case("iOSApplicationExtension", {"iOSApplicationExtension", "ios_app_extension"})
             .Case("macos_app_extension", {"macOSApplicationExtension", "macos_app_extension"})
             .Case("macOSApplicationExtension", {"macOSApplicationExtension", "macos_app_extension"})
             .Case("tvos_app_extension", {"tvOSApplicationExtension", "tvos_app_extension"})
             .Case("tvOSApplicationExtension", {"tvOSApplicationExtension", "tvos_app_extension"})
             .Case("watchos_app_extension", {"watchOSApplicationExtension", "watchos_app_extension"})
             .Case("watchOSApplicationExtension", {"watchOSApplicationExtension", "watchos_app_extension"})
             .Case("maccatalyst", {"macCatalyst", "maccatalyst"})
             .Case("macCatalyst", {"macCatalyst", "maccatalyst"})
             .Case("maccatalyst_app_extension", {"macCatalystApplicationExtension", "maccatalyst_app_extension"})
             .Case("macCatalystApplicationExtension", {"macCatalystApplicationExtension", "maccatalyst_app_extension"})
             .Case("xros", {"visionos", "visionOS", "xros"})
             .Case("visionOS", {"visionos", "visionOS", "xros"})
             .Case("visionos", {"visionos", "visionOS", "xros"})
             .Case("xros_app_extension", {"visionOSApplicationExtension", "visionos_app_extension", "xros_app_extension"})
             .Case("visionOSApplicationExtension", {"visionOSApplicationExtension", "visionos_app_extension", "xros_app_extension"})
             .Case("visionos_app_extension", {"visionOSApplicationExtension", "visionos_app_extension", "xros_app_extension"})
             .Default({Platform});
}
static llvm::Triple::EnvironmentType getEnvironmentType(llvm::StringRef Environment) {
    return llvm::StringSwitch<llvm::Triple::EnvironmentType>(Environment)
             .Case("pixel", llvm::Triple::Pixel)
             .Case("vertex", llvm::Triple::Vertex)
             .Case("geometry", llvm::Triple::Geometry)
             .Case("hull", llvm::Triple::Hull)
             .Case("domain", llvm::Triple::Domain)
             .Case("compute", llvm::Triple::Compute)
             .Case("raygeneration", llvm::Triple::RayGeneration)
             .Case("intersection", llvm::Triple::Intersection)
             .Case("anyhit", llvm::Triple::AnyHit)
             .Case("closesthit", llvm::Triple::ClosestHit)
             .Case("miss", llvm::Triple::Miss)
             .Case("callable", llvm::Triple::Callable)
             .Case("mesh", llvm::Triple::Mesh)
             .Case("amplification", llvm::Triple::Amplification)
             .Case("rootsignature", llvm::Triple::RootSignature)
             .Case("library", llvm::Triple::Library)
             .Default(llvm::Triple::UnknownEnvironment);
}

static llvm::Triple::OSType getOSType(llvm::StringRef Platform) {
    using OSType = llvm::Triple::OSType;
    return llvm::StringSwitch<OSType>(Platform)
             .Case("ios", OSType::IOS)
             .Case("macos", OSType::MacOSX)
             .Case("maccatalyst", OSType::IOS)
             .Case("tvos", OSType::TvOS)
             .Case("watchos", OSType::WatchOS)
             .Case("bridgeos", OSType::BridgeOS)
             .Case("ios_app_extension", OSType::IOS)
             .Case("maccatalyst_app_extension", OSType::IOS)
             .Case("macos_app_extension", OSType::MacOSX)
             .Case("tvos_app_extension", OSType::TvOS)
             .Case("watchos_app_extension", OSType::WatchOS)
             .Case("xros", OSType::XROS)
             .Case("xros_app_extension", OSType::XROS)
             .Default(OSType::UnknownOS);
}

}];
  let HasCustomParsing = 1;
  let InheritEvenIfAlreadyPresent = 1;
  let Subjects = SubjectList<[Named]>;
  let Documentation = [AvailabilityDocs];
}

def ExternalSourceSymbol : InheritableAttr {
  let Spellings = [Clang<"external_source_symbol", /*allowInC=*/1,
                   /*version=*/20230206>];
  let Args = [StringArgument<"language", 1>,
              StringArgument<"definedIn", 1>,
              BoolArgument<"generatedDeclaration", 1>,
              StringArgument<"USR", 1>];
  let HasCustomParsing = 1;
  let Subjects = SubjectList<[Named]>;
  let Documentation = [ExternalSourceSymbolDocs];
}

def Blocks : InheritableAttr {
  let Spellings = [Clang<"blocks">];
  let Args = [EnumArgument<"Type", "BlockType", /*is_string=*/true,
                           ["byref"], ["ByRef"]>];
  let Documentation = [Undocumented];
}

def Bounded : IgnoredAttr {
  // Does not have a [[]] spelling because the attribute is ignored.
  let Spellings = [GNU<"bounded">];
}

def CarriesDependency : InheritableParamAttr {
  let Spellings = [GNU<"carries_dependency">,
                   CXX11<"","carries_dependency", 200809>];
  let Subjects = SubjectList<[ParmVar, ObjCMethod, Function], ErrorDiag>;
  let Documentation = [CarriesDependencyDocs];
}

def CDecl : DeclOrTypeAttr {
  let Spellings = [GCC<"cdecl">, CustomKeyword<"__cdecl">, CustomKeyword<"_cdecl">];
//  let Subjects = [Function, ObjCMethod];
  let Documentation = [Undocumented];
}

// cf_audited_transfer indicates that the given function has been
// audited and has been marked with the appropriate cf_consumed and
// cf_returns_retained attributes.  It is generally applied by
// '#pragma clang arc_cf_code_audited' rather than explicitly.
def CFAuditedTransfer : InheritableAttr {
  let Spellings = [Clang<"cf_audited_transfer">];
  let Subjects = SubjectList<[Function], ErrorDiag>;
  let Documentation = [Undocumented];
  let SimpleHandler = 1;
}

// cf_unknown_transfer is an explicit opt-out of cf_audited_transfer.
// It indicates that the function has unknown or unautomatable
// transfer semantics.
def CFUnknownTransfer : InheritableAttr {
  let Spellings = [Clang<"cf_unknown_transfer">];
  let Subjects = SubjectList<[Function], ErrorDiag>;
  let Documentation = [Undocumented];
  let SimpleHandler = 1;
}
def : MutualExclusions<[CFAuditedTransfer, CFUnknownTransfer]>;

def CFReturnsRetained : InheritableAttr {
  let Spellings = [Clang<"cf_returns_retained">];
//  let Subjects = SubjectList<[ObjCMethod, ObjCProperty, Function]>;
  let Documentation = [RetainBehaviorDocs];
}

def CFReturnsNotRetained : InheritableAttr {
  let Spellings = [Clang<"cf_returns_not_retained">];
//  let Subjects = SubjectList<[ObjCMethod, ObjCProperty, Function]>;
  let Documentation = [RetainBehaviorDocs];
}

def CFConsumed : InheritableParamAttr {
  let Spellings = [Clang<"cf_consumed">];
  let Subjects = SubjectList<[ParmVar]>;
  let Documentation = [RetainBehaviorDocs];
}


// coro_only_destroy_when_complete indicates the coroutines whose return type
// is marked by coro_only_destroy_when_complete can only be destroyed when the
// coroutine completes. Then the space for the destroy functions can be saved.
def CoroOnlyDestroyWhenComplete : InheritableAttr {
  let Spellings = [Clang<"coro_only_destroy_when_complete">];
  let Subjects = SubjectList<[CXXRecord]>;
  let LangOpts = [CPlusPlus];
  let Documentation = [CoroOnlyDestroyWhenCompleteDocs];
  let SimpleHandler = 1;
}

def CoroReturnType : InheritableAttr {
  let Spellings = [Clang<"coro_return_type">];
  let Subjects = SubjectList<[CXXRecord]>;
  let LangOpts = [CPlusPlus];
  let Documentation = [CoroReturnTypeAndWrapperDoc];
  let SimpleHandler = 1;
}

def CoroWrapper : InheritableAttr {
  let Spellings = [Clang<"coro_wrapper">];
  let Subjects = SubjectList<[Function]>;
  let LangOpts = [CPlusPlus];
  let Documentation = [CoroReturnTypeAndWrapperDoc];
  let SimpleHandler = 1;
}

def CoroLifetimeBound : InheritableAttr {
  let Spellings = [Clang<"coro_lifetimebound">];
  let Subjects = SubjectList<[CXXRecord]>;
  let LangOpts = [CPlusPlus];
  let Documentation = [CoroLifetimeBoundDoc];
  let SimpleHandler = 1;
}

def CoroDisableLifetimeBound : InheritableAttr {
  let Spellings = [Clang<"coro_disable_lifetimebound">];
  let Subjects = SubjectList<[Function]>;
  let LangOpts = [CPlusPlus];
  let Documentation = [CoroLifetimeBoundDoc];
  let SimpleHandler = 1;
}

def CoroAwaitElidable : InheritableAttr {
  let Spellings = [Clang<"coro_await_elidable">];
  let Subjects = SubjectList<[CXXRecord]>;
  let LangOpts = [CPlusPlus];
  let Documentation = [CoroAwaitElidableDoc];
  let SimpleHandler = 1;
}

def CoroAwaitElidableArgument : InheritableAttr {
  let Spellings = [Clang<"coro_await_elidable_argument">];
  let Subjects = SubjectList<[ParmVar]>;
  let LangOpts = [CPlusPlus];
  let Documentation = [CoroAwaitElidableArgumentDoc];
  let SimpleHandler = 1;
}

// OSObject-based attributes.
def OSConsumed : InheritableParamAttr {
  let Spellings = [Clang<"os_consumed">];
  let Subjects = SubjectList<[ParmVar]>;
  let Documentation = [RetainBehaviorDocs];
}

def OSReturnsRetained : InheritableAttr {
  let Spellings = [Clang<"os_returns_retained">];
  let Subjects = SubjectList<[Function, ObjCMethod, ObjCProperty, ParmVar]>;
  let Documentation = [RetainBehaviorDocs];
}

def OSReturnsNotRetained : InheritableAttr {
  let Spellings = [Clang<"os_returns_not_retained">];
  let Subjects = SubjectList<[Function, ObjCMethod, ObjCProperty, ParmVar]>;
  let Documentation = [RetainBehaviorDocs];
}

def OSReturnsRetainedOnZero : InheritableAttr {
  let Spellings = [Clang<"os_returns_retained_on_zero">];
  let Subjects = SubjectList<[ParmVar]>;
  let Documentation = [RetainBehaviorDocs];
}

def OSReturnsRetainedOnNonZero : InheritableAttr {
  let Spellings = [Clang<"os_returns_retained_on_non_zero">];
  let Subjects = SubjectList<[ParmVar]>;
  let Documentation = [RetainBehaviorDocs];
}

def OSConsumesThis : InheritableAttr {
  let Spellings = [Clang<"os_consumes_this">];
  let Subjects = SubjectList<[NonStaticCXXMethod]>;
  let Documentation = [RetainBehaviorDocs];
  let SimpleHandler = 1;
}

def Cleanup : InheritableAttr {
  let Spellings = [GCC<"cleanup">];
  let Args = [DeclArgument<Function, "FunctionDecl">];
  let Subjects = SubjectList<[LocalVar]>;
  let Documentation = [CleanupDocs];
  // FIXME: DeclArgument should be reworked to also store the
  // Expr instead of adding attr specific hacks like the following.
  // See the discussion in https://github.com/llvm/llvm-project/pull/14023.
  let AdditionalMembers = [{
private:
    SourceLocation ArgLoc;

public:
    void setArgLoc(const SourceLocation &Loc) { ArgLoc = Loc; }
    auto getArgLoc() const { return ArgLoc; }
  }];
}

def CmseNSEntry : InheritableAttr, TargetSpecificAttr<TargetARM> {
  let Spellings = [GNU<"cmse_nonsecure_entry">];
  let Subjects = SubjectList<[Function]>;
  let LangOpts = [Cmse];
  let Documentation = [ArmCmseNSEntryDocs];
}

def CmseNSCall : TypeAttr, TargetSpecificAttr<TargetARM> {
  let Spellings = [GNU<"cmse_nonsecure_call">];
  let LangOpts = [Cmse];
  let Documentation = [ArmCmseNSCallDocs];
}

def Cold : InheritableAttr {
  let Spellings = [GCC<"cold">];
  let Subjects = SubjectList<[Function]>;
  let Documentation = [ColdFunctionEntryDocs];
  let SimpleHandler = 1;
}

def Common : InheritableAttr {
  let Spellings = [GCC<"common">];
  let Subjects = SubjectList<[Var]>;
  let Documentation = [Undocumented];
}

def Const : InheritableAttr {
  let Spellings = [GCC<"const">, GCC<"__const">];
  let Documentation = [Undocumented];
  let SimpleHandler = 1;
}

def ConstInit : InheritableAttr {
  // This attribute does not have a C [[]] spelling because it requires the
  // CPlusPlus language option.
  let Spellings = [CustomKeyword<"constinit">,
                   Clang<"require_constant_initialization", 0>];
  let Subjects = SubjectList<[GlobalVar], ErrorDiag>;
  let Accessors = [Accessor<"isConstinit", [CustomKeyword<"constinit">]>];
  let Documentation = [ConstInitDocs];
  let LangOpts = [CPlusPlus];
  let SimpleHandler = 1;
}

def Constructor : InheritableAttr {
  let Spellings = [GCC<"constructor">];
  let Args = [ExprArgument<"Priority", 1>];
  let Subjects = SubjectList<[Function]>;
  let TemplateDependent = 1;
  let Documentation = [CtorDtorDocs];
  let AdditionalMembers = [{
    static constexpr unsigned DefaultPriority = 65535;
  }];
}

def CPUSpecific : InheritableAttr {
  let Spellings = [Clang<"cpu_specific">, Declspec<"cpu_specific">];
  let Args = [VariadicIdentifierArgument<"Cpus">];
  let Subjects = SubjectList<[Function]>;
  let Documentation = [CPUSpecificCPUDispatchDocs];
  let AdditionalMembers = [{
    IdentifierInfo *getCPUName(unsigned Index) const {
      return *(cpus_begin() + Index);
    }
  }];
}

def CPUDispatch : InheritableAttr {
  let Spellings = [Clang<"cpu_dispatch">, Declspec<"cpu_dispatch">];
  let Args = [VariadicIdentifierArgument<"Cpus">];
  let Subjects = SubjectList<[Function]>;
  let Documentation = [CPUSpecificCPUDispatchDocs];
}

// CUDA attributes are spelled __attribute__((attr)) or __declspec(__attr__),
// and they do not receive a [[]] spelling.
def CUDAConstant : InheritableAttr {
  let Spellings = [GNU<"constant">, Declspec<"__constant__">];
  let Subjects = SubjectList<[Var]>;
  let LangOpts = [CUDA];
  let Documentation = [Undocumented];
}

def CUDACudartBuiltin : IgnoredAttr {
  let Spellings = [GNU<"cudart_builtin">, Declspec<"__cudart_builtin__">];
  let LangOpts = [CUDA];
}

def CUDADevice : InheritableAttr {
  let Spellings = [GNU<"device">, Declspec<"__device__">];
  let Subjects = SubjectList<[Function, Var]>;
  let LangOpts = [CUDA];
  let Documentation = [Undocumented];
}

def CUDADeviceBuiltin : IgnoredAttr {
  let Spellings = [GNU<"device_builtin">, Declspec<"__device_builtin__">];
  let LangOpts = [CUDA];
}

def CUDADeviceBuiltinSurfaceType : InheritableAttr {
  let Spellings = [GNU<"device_builtin_surface_type">,
                   Declspec<"__device_builtin_surface_type__">];
  let LangOpts = [CUDA];
  let Subjects = SubjectList<[CXXRecord]>;
  let Documentation = [CUDADeviceBuiltinSurfaceTypeDocs];
  let MeaningfulToClassTemplateDefinition = 1;
  let SimpleHandler = 1;
}

def CUDADeviceBuiltinTextureType : InheritableAttr {
  let Spellings = [GNU<"device_builtin_texture_type">,
                   Declspec<"__device_builtin_texture_type__">];
  let LangOpts = [CUDA];
  let Subjects = SubjectList<[CXXRecord]>;
  let Documentation = [CUDADeviceBuiltinTextureTypeDocs];
  let MeaningfulToClassTemplateDefinition = 1;
  let SimpleHandler = 1;
}
def : MutualExclusions<[CUDADeviceBuiltinSurfaceType,
                        CUDADeviceBuiltinTextureType]>;

def CUDAGlobal : InheritableAttr {
  let Spellings = [GNU<"global">, Declspec<"__global__">];
  let Subjects = SubjectList<[Function]>;
  let LangOpts = [CUDA];
  let Documentation = [Undocumented];
}
def : MutualExclusions<[CUDADevice, CUDAGlobal]>;

def CUDAHost : InheritableAttr {
  let Spellings = [GNU<"host">, Declspec<"__host__">];
  let Subjects = SubjectList<[Function]>;
  let LangOpts = [CUDA];
  let Documentation = [Undocumented];
  let SimpleHandler = 1;
}
def : MutualExclusions<[CUDAGlobal, CUDAHost]>;

def CUDAGridConstant : InheritableAttr {
  let Spellings = [GNU<"grid_constant">, Declspec<"__grid_constant__">];
  let Subjects = SubjectList<[ParmVar]>;
  let LangOpts = [CUDA];
  let Documentation = [CUDAGridConstantAttrDocs];
}

def HIPManaged : InheritableAttr {
  let Spellings = [GNU<"managed">, Declspec<"__managed__">];
  let Subjects = SubjectList<[Var]>;
  let LangOpts = [HIP];
  let Documentation = [HIPManagedAttrDocs];
}

def CUDAInvalidTarget : InheritableAttr {
  let Spellings = [];
  let Subjects = SubjectList<[Function]>;
  let LangOpts = [CUDA];
  let Documentation = [InternalOnly];
}

def CUDALaunchBounds : InheritableAttr {
  let Spellings = [GNU<"launch_bounds">, Declspec<"__launch_bounds__">];
  let Args = [ExprArgument<"MaxThreads">, ExprArgument<"MinBlocks", 1>,
              ExprArgument<"MaxBlocks", 1>];
  let LangOpts = [CUDA];
  let Subjects = SubjectList<[ObjCMethod, FunctionLike]>;
  // An AST node is created for this attribute, but is not used by other parts
  // of the compiler. However, this node needs to exist in the AST because
  // non-LLVM backends may be relying on the attribute's presence.
  let Documentation = [Undocumented];
}

def CUDAShared : InheritableAttr {
  let Spellings = [GNU<"shared">, Declspec<"__shared__">];
  let Subjects = SubjectList<[Var]>;
  let LangOpts = [CUDA];
  let Documentation = [Undocumented];
}
def : MutualExclusions<[CUDAConstant, CUDAShared, HIPManaged]>;

<<<<<<< HEAD
def GlobalStorageNonLocalVar : SubsetSubject<Var,
                                             [{S->hasGlobalStorage() &&
                                               !S->isLocalVarDeclOrParm()}],
                                             "global variables">;

def SYCLDevice : InheritableAttr {
  let Spellings = [GNU<"sycl_device">];
  let Subjects = SubjectList<[Function, GlobalStorageNonLocalVar]>;
  let LangOpts = [SYCLIsDevice, SilentlyIgnoreSYCLIsHost];
  let Documentation = [SYCLDeviceDocs];
}

def SYCLDeviceOnly : InheritableAttr {
  let Spellings = [Clang<"sycl_device_only">];
  let Subjects = SubjectList<[Function]>;
  let LangOpts = [SYCLIsDevice, SilentlyIgnoreSYCLIsHost];
  let Documentation = [SYCLDeviceOnlyDocs];
}
def : MutualExclusions<[SYCLDevice, SYCLDeviceOnly]>;

def SYCLGlobalVar : InheritableAttr {
  let Spellings = [GNU<"sycl_global_var">];
  let Subjects = SubjectList<[GlobalStorageNonLocalVar], ErrorDiag>;
  let LangOpts = [SYCLIsDevice];
  // Only used internally by the SYCL implementation
  let Documentation = [Undocumented];
=======
def SYCLKernel : InheritableAttr {
  let Spellings = [Clang<"sycl_kernel">];
  let Subjects = SubjectList<[FunctionTmpl]>;
  let LangOpts = [SYCLDevice];
  let Documentation = [SYCLKernelDocs];
>>>>>>> 1db148cc
}

def DeviceKernel : DeclOrTypeAttr {
  let Spellings = [Clang<"device_kernel">,
                   Clang<"nvptx_kernel">, Clang<"amdgpu_kernel">,
                   CustomKeyword<"__kernel">, CustomKeyword<"kernel">];
  let Documentation = [DeviceKernelDocs];
  let AdditionalMembers =
  [{
    static inline bool isAMDGPUSpelling(const AttributeCommonInfo& A) {
      return A.getAttributeSpellingListIndex() == GNU_amdgpu_kernel ||
             A.getAttributeSpellingListIndex() == CXX11_clang_amdgpu_kernel ||
             A.getAttributeSpellingListIndex() == C23_clang_amdgpu_kernel;
    }
    static inline bool isAMDGPUSpelling(const AttributeCommonInfo* A) {
      if(!A) return false;
      return isAMDGPUSpelling(*A);
    }
    static inline bool isNVPTXSpelling(const AttributeCommonInfo& A) {
      return A.getAttributeSpellingListIndex() == GNU_nvptx_kernel ||
             A.getAttributeSpellingListIndex() == CXX11_clang_nvptx_kernel ||
             A.getAttributeSpellingListIndex() == C23_clang_nvptx_kernel;
    }
    static inline bool isNVPTXSpelling(const AttributeCommonInfo* A) {
      if(!A) return false;
      return isNVPTXSpelling(*A);
    }
    static inline bool isOpenCLSpelling(const AttributeCommonInfo& A) {
    // Tablegen trips underscores from spellings to build the spelling
    // list, but here we have the same spelling with unscores and without,
    // so handle that case manually.
      return A.getAttributeSpellingListIndex() == Keyword_kernel ||
      (A.getAttrName() && A.getAttrName()->getName() == "kernel");
    }
    static inline bool isOpenCLSpelling(const AttributeCommonInfo* A) {
      if (!A) return false;
      return isOpenCLSpelling(*A);
    }
}];
}

def SYCLExternal : InheritableAttr {
  let Spellings = [CXX11<"clang", "sycl_external">];
  let Subjects = SubjectList<[Function], ErrorDiag>;
  let LangOpts = [SYCLIsHost, SYCLIsDevice];
  let Documentation = [SYCLExternalDocs];
}

def SYCLKernelEntryPoint : InheritableAttr {
  let Spellings = [CXX11<"clang", "sycl_kernel_entry_point">];
  let Args = [
    // KernelName is required and specifies the kernel name type.
    TypeArgument<"KernelName">,
    // InvalidAttr is a fake argument used to track whether the
    // semantic requirements of the attribute have been satisified.
    // A fake argument is used to enable serialization support.
    DefaultBoolArgument<"Invalid", /*default=*/0, /*fake=*/1>
  ];
  let Subjects = SubjectList<[Function], ErrorDiag>;
  let TemplateDependent = 1;
  let LangOpts = [SYCLIsHost, SYCLIsDevice];
  let Documentation = [SYCLKernelEntryPointDocs];
  let AdditionalMembers = [{
    void setInvalidAttr() { invalid = true; }
    bool isInvalidAttr() const { return invalid; }
  }];
}

def SYCLSpecialClass: InheritableAttr {
  let Spellings = [Clang<"sycl_special_class">];
  let Subjects = SubjectList<[CXXRecord]>;
  let LangOpts = [SYCLIsDevice, SilentlyIgnoreSYCLIsHost];
  let Documentation = [SYCLSpecialClassDocs];
}

def SYCLType: InheritableAttr {
  let Spellings = [CXX11<"__sycl_detail__", "sycl_type">];
  let Subjects = SubjectList<[CXXRecord, Enum], ErrorDiag>;
  let LangOpts = [SYCLIsDevice, SilentlyIgnoreSYCLIsHost];
  let Args = [EnumArgument<"Type", "SYCLType", /*is_string=*/true,
                           ["accessor", "local_accessor", "dynamic_local_accessor",
                           "work_group_memory", "dynamic_work_group_memory",
                            "specialization_id", "kernel_handler", "buffer_location",
                            "no_alias", "accessor_property_list", "group",
                            "private_memory", "aspect", "annotated_ptr", "annotated_arg",
                            "stream", "sampler", "host_pipe", "multi_ptr"],
                           ["accessor", "local_accessor", "dynamic_local_accessor",
                           "work_group_memory", "dynamic_work_group_memory",
                            "specialization_id", "kernel_handler", "buffer_location",
                            "no_alias", "accessor_property_list", "group",
                            "private_memory", "aspect", "annotated_ptr", "annotated_arg",
                            "stream", "sampler", "host_pipe", "multi_ptr"]>];
  // Only used internally by SYCL implementation
  let Documentation = [InternalOnly];
}

def SYCLDeviceHas : InheritableAttr {
  let Spellings = [CXX11<"sycl", "device_has">];
  let Subjects = SubjectList<[Function], ErrorDiag>;
  let Args = [VariadicExprArgument<"Aspects">];
  let LangOpts = [SYCLIsDevice, SilentlyIgnoreSYCLIsHost];
  let Documentation = [SYCLDeviceHasDocs];
  let SupportsNonconformingLambdaSyntax = 1;
  let AcceptsExprPack = 1;
}

def SYCLUsesAspects : InheritableAttr {
  let Spellings = [CXX11<"__sycl_detail__", "__uses_aspects__">];
  let Subjects = SubjectList<[CXXRecord, Function], ErrorDiag>;
  let Args = [VariadicExprArgument<"Aspects">];
  let LangOpts = [SYCLIsDevice, SilentlyIgnoreSYCLIsHost];
  // Only used internally by SYCL implementation
  let Documentation = [Undocumented];
}

// Marks functions which must not be vectorized via horizontal SIMT widening,
// e.g. because the function is already vectorized. Used to mark SYCL
// explicit SIMD kernels and functions.
def SYCLSimd : InheritableAttr {
  let Spellings = [GNU<"sycl_explicit_simd">,
                   CXX11<"intel", "sycl_explicit_simd">];
  let Subjects = SubjectList<[Function, GlobalVar]>;
  let Documentation = [SYCLSimdDocs];
  let SupportsNonconformingLambdaSyntax = 1;
  let SimpleHandler = 1;
}

// Available in SYCL explicit SIMD extension. Binds a file scope private
// variable to a specific register.
def SYCLRegisterNum : InheritableAttr {
  let Spellings = [GNU<"register_num">, Declspec<"register_num">];
  let Args = [UnsignedArgument<"Number">];
  let Subjects = SubjectList<[GlobalVar]>;
  // This attribute is applied to file-scope variables and must be compilable
  // for the host device as well
  let Documentation = [SYCLRegisterNumDocs];
}

// Used by FE to mark SYCL kernel pointer parameters which correspond to the
// original lambda's captured accessors. FE turns the attribute to some metadata
// required by the device back-end.
// This attribute does not require custom semantic handling 
// hence we set the SemaHandler field to 0.
// The attribute is not for public consumption, and is an implicitly-created attribute
// that has no visible spelling, hence undocumented.
def SYCLAccessorPtr : Attr {
  // This attribute has no spellings as it is only ever created implicitly.
  let Spellings = [];
  let SemaHandler = 0;
  let Documentation = [InternalOnly];
}

// Used to mark readonly accessors. It is not to be used directly in the source.
def SYCLAccessorReadonly : Attr {
  // This attribute has no spellings as it is only ever created implicitly.
  let Spellings = [];
  let SemaHandler = 0;
  let Documentation = [InternalOnly];
}

// The attribute denotes that it is a function written in a scalar fashion, which
// is used in ESIMD context and needs to be vectorized by a vector backend compiler.
// For now, this attribute will be used only in internal implementation of
// specific public ESIMD APIs. It is not supposed to be used directly in the
// user code, hence it is undocumented.
// The argument of the attribute specifies the number of SIMD lanes, for which
// the function should be vectorized.
def SYCLIntelESimdVectorize : InheritableAttr {
  let Spellings = [CXX11<"intel", "sycl_esimd_vectorize">];
  let Args = [ExprArgument<"Value">];
  let Subjects = SubjectList<[Function], ErrorDiag>;
  let LangOpts = [SYCLIsDevice];
  let Documentation = [Undocumented];
  let SupportsNonconformingLambdaSyntax = 1;
  let PragmaAttributeSupport = 0;
}

def SYCLScope : Attr {
  let Spellings = [CXX11<"__sycl_detail__", "wg_scope">];
  let Args = [EnumArgument<"level", "Level", /*is_string=*/false,
                                             ["work_group", "work_item"],
                                             ["WorkGroup", "WorkItem"],
                                             /*optional=*/true>];
  let Subjects = SubjectList<[Function, Var, CXXRecord]>;
  let LangOpts = [SYCLIsDevice];

  let AdditionalMembers = [{
    bool isWorkGroup() const {
      return getLevel() == SYCLScopeAttr::WorkGroup;
    }

    bool isWorkItem() const {
      return getLevel() == SYCLScopeAttr::WorkItem;
    }
  }];

  let Documentation = [SYCLWGScopeDocs];
}

def SYCLDeviceIndirectlyCallable : InheritableAttr {
  let Spellings = [ CXX11<"intel", "device_indirectly_callable"> ];
  let Subjects = SubjectList<[Function]>;
  let LangOpts = [SYCLIsDevice, SilentlyIgnoreSYCLIsHost];
  let Documentation = [SYCLDeviceIndirectlyCallableDocs];
}

def SYCLIntelBufferLocation : InheritableAttr {
  // No spelling, as this attribute can't be created in the source code.
  let Spellings = [];
  let Args = [UnsignedArgument<"LocationID">];
  let LangOpts = [SYCLIsDevice, SYCLIsHost];
  let Documentation = [InternalOnly];
}

def SYCLRequiresDecomposition : InheritableAttr {
  // No spellings, as this is for internal use.
  let Spellings = [];
  let Subjects = SubjectList<[Named]>;
  let LangOpts = [SYCLIsDevice, SYCLIsHost];
  let Documentation = [InternalOnly];
}

def SYCLGenerateNewType : InheritableAttr {
  // No spellings, as this is for internal use.
  let Spellings = [];
  let Subjects = SubjectList<[Named]>;
  let LangOpts = [SYCLIsDevice, SYCLIsHost];
  let Documentation = [InternalOnly];
}

def SYCLIntelKernelArgsRestrict : InheritableAttr {
  let Spellings = [CXX11<"intel", "kernel_args_restrict">];
  let Subjects = SubjectList<[Function], ErrorDiag>;
  let LangOpts = [SYCLIsDevice, SilentlyIgnoreSYCLIsHost];
  let Documentation = [SYCLIntelKernelArgsRestrictDocs];
  let SimpleHandler = 1;
  let SupportsNonconformingLambdaSyntax = 1;
}

def SYCLIntelNumSimdWorkItems : InheritableAttr {
  let Spellings = [CXX11<"intel", "num_simd_work_items">];
  let Args = [ExprArgument<"Value">];
  let LangOpts = [SYCLIsDevice, SilentlyIgnoreSYCLIsHost];
  let Subjects = SubjectList<[Function], ErrorDiag>;
  let Documentation = [SYCLIntelNumSimdWorkItemsAttrDocs];
  let SupportsNonconformingLambdaSyntax = 1;
}

def SYCLIntelUseStallEnableClusters : InheritableAttr {
  let Spellings = [CXX11<"intel","use_stall_enable_clusters">];
  let LangOpts = [SilentlyIgnoreSYCLIsHost, SYCLIsDevice];
  let Subjects = SubjectList<[Function], ErrorDiag>;
  let Documentation = [SYCLIntelUseStallEnableClustersAttrDocs];
  let SupportsNonconformingLambdaSyntax = 1;
}

def SYCLIntelSchedulerTargetFmaxMhz : InheritableAttr {
  let Spellings = [CXX11<"intel", "scheduler_target_fmax_mhz">];
  let Args = [ExprArgument<"Value">];
  let LangOpts = [SYCLIsDevice, SilentlyIgnoreSYCLIsHost];
  let Subjects = SubjectList<[Function], ErrorDiag>;
  let Documentation = [SYCLIntelSchedulerTargetFmaxMhzAttrDocs];
  let SupportsNonconformingLambdaSyntax = 1;
}

def SYCLIntelMaxWorkGroupSize : InheritableAttr {
  let Spellings = [CXX11<"intel", "max_work_group_size">];
  let Args = [ExprArgument<"XDim">,
              ExprArgument<"YDim">,
              ExprArgument<"ZDim">];
  let LangOpts = [SYCLIsDevice, SilentlyIgnoreSYCLIsHost];
  let Subjects = SubjectList<[Function], ErrorDiag>;
  let AdditionalMembers = [{
    unsigned getXDimVal() const {
      return cast<ConstantExpr>(getXDim())->getResultAsAPSInt().getExtValue();
    }
    unsigned getYDimVal() const {
      return cast<ConstantExpr>(getYDim())->getResultAsAPSInt().getExtValue();
    }
    unsigned getZDimVal() const {
      return cast<ConstantExpr>(getZDim())->getResultAsAPSInt().getExtValue();
    }
  }];
  let Documentation = [SYCLIntelMaxWorkGroupSizeAttrDocs];
  let SupportsNonconformingLambdaSyntax = 1;
}

def SYCLIntelMinWorkGroupsPerComputeUnit : InheritableAttr {
  let Spellings = [CXX11<"intel", "min_work_groups_per_cu">];
  let Args = [ExprArgument<"Value">];
  let LangOpts = [SYCLIsDevice, SilentlyIgnoreSYCLIsHost];
  let Subjects = SubjectList<[Function], ErrorDiag>;
  let Documentation = [SYCLIntelMinWorkGroupsPerComputeUnitAttrDocs];
}

def SYCLIntelMaxWorkGroupsPerMultiprocessor : InheritableAttr {
  let Spellings = [CXX11<"intel", "max_work_groups_per_mp">];
  let Args = [ExprArgument<"Value">];
  let LangOpts = [SYCLIsDevice, SilentlyIgnoreSYCLIsHost];
  let Subjects = SubjectList<[Function], ErrorDiag>;
  let Documentation = [SYCLIntelMaxWorkGroupsPerMultiprocessorDocs];
}

def SYCLIntelMaxGlobalWorkDim : InheritableAttr {
  let Spellings = [CXX11<"intel", "max_global_work_dim">];
  let Args = [ExprArgument<"Value">];
  let LangOpts = [SYCLIsDevice, SilentlyIgnoreSYCLIsHost];
  let Subjects = SubjectList<[Function], ErrorDiag>;
  let Documentation = [SYCLIntelMaxGlobalWorkDimAttrDocs];
  let SupportsNonconformingLambdaSyntax = 1;
}

def SYCLDeviceGlobal: InheritableAttr {
  let Spellings = [CXX11<"__sycl_detail__", "device_global">];
  let Subjects = SubjectList<[CXXRecord], ErrorDiag>;
  let LangOpts = [SYCLIsDevice, SilentlyIgnoreSYCLIsHost];
  // Only used internally by SYCL implementation
  let Documentation = [SYCLDeviceGlobalAttrDocs];
  let SimpleHandler = 1;
}

def SYCLGlobalVariableAllowed : InheritableAttr {
  let Spellings = [CXX11<"__sycl_detail__", "global_variable_allowed">];
  let Subjects = SubjectList<[CXXRecord], ErrorDiag>;
  let LangOpts = [SYCLIsDevice, SilentlyIgnoreSYCLIsHost];
  // Only used internally by SYCL implementation
  let Documentation = [SYCLGlobalVariableAllowedAttrDocs];
  let SimpleHandler = 1;
}

def SYCLIntelNoGlobalWorkOffset : InheritableAttr {
  let Spellings = [CXX11<"intel", "no_global_work_offset">];
  let Args = [ExprArgument<"Value", /*optional*/1>];
  let LangOpts = [SYCLIsDevice, SilentlyIgnoreSYCLIsHost];
  let Subjects = SubjectList<[Function], ErrorDiag>;
  let Documentation = [SYCLIntelNoGlobalWorkOffsetAttrDocs];
  let SupportsNonconformingLambdaSyntax = 1;
}

def SYCLIntelLoopFuse : InheritableAttr {
  let Spellings = [CXX11<"intel", "loop_fuse">,
                   CXX11<"intel", "loop_fuse_independent">];
  let Args = [ExprArgument<"Value", /*optional=*/ 1>];
  let LangOpts = [SYCLIsDevice, SilentlyIgnoreSYCLIsHost];
  let Subjects = SubjectList<[Function], ErrorDiag>;
  let Accessors = [Accessor<"isIndependent",
                  [CXX11<"intel", "loop_fuse_independent">]>];
  let Documentation = [SYCLIntelLoopFuseDocs];
  let SupportsNonconformingLambdaSyntax = 1;
}

class SYCLAddIRAttrMemberCodeHolder<code Code> {
  code MemberCode = Code;
}

// Common class for SYCL add_ir_attributes_* attributes.
def SYCLAddIRAttrCommonMembers : SYCLAddIRAttrMemberCodeHolder<[{
  static std::optional<std::string>
  getValidAttributeNameAsString(const APValue &Value,
                                 const ASTContext &Context,
                                 QualType ValueQType) {
    assert(!Value.isLValue());
    if (ValueQType->isCharType()) {
      char C = static_cast<char>(Value.getInt().getExtValue());
      return std::string(&C, 1);
    }
    if (ValueQType->isArrayType() &&
        (ValueQType->getArrayElementTypeNoTypeQual()->isCharType())) {
      SmallString<10> StrBuffer;
      for (unsigned I = 0; I < Value.getArrayInitializedElts(); ++I) {
        const APValue &ArrayElem = Value.getArrayInitializedElt(I);
        char C = static_cast<char>(ArrayElem.getInt().getExtValue());
        if (C == '\0')
          break;
        StrBuffer += C;
      }
      return std::string(StrBuffer);
    }
    return std::nullopt;
  }

  static std::optional<std::string>
  getValidAttributeNameAsString(const Expr *NameE, const ASTContext &Context) {
    if (const auto *NameLiteral = dyn_cast<StringLiteral>(NameE))
      return NameLiteral->getString().str();

    const auto *NameCE = dyn_cast<ConstantExpr>(NameE);
    if (!NameCE)
      return std::nullopt;

    APValue NameLValue;
    if (!NameCE->isCXX11ConstantExpr(Context, &NameLValue))
      NameLValue = NameCE->getAPValueResult();

    if (!NameLValue.isLValue())
      return getValidAttributeNameAsString(NameLValue, Context,
                                            NameCE->getType());

    if (const auto *NameValExpr =
            NameLValue.getLValueBase().dyn_cast<const Expr *>())
      return getValidAttributeNameAsString(NameValExpr, Context);

    if (const auto *NameValDecl =
            NameLValue.getLValueBase().dyn_cast<const ValueDecl *>()) {
      if (const auto *NameVarDecl = dyn_cast<const VarDecl>(NameValDecl)) {
        return getValidAttributeNameAsString(NameVarDecl->getInit(), Context);
      }
    }
    return std::nullopt;
  }

  static std::optional<std::string>
  getValidAttributeValueAsString(const APValue &Value,
                                 const ASTContext &Context,
                                 QualType ValueQType) {
    assert(!Value.isLValue());
    if (ValueQType->isCharType()) {
      char C = static_cast<char>(Value.getInt().getExtValue());
      return std::string(&C, 1);
    }
    if (ValueQType->isBooleanType())
      return std::string(Value.getInt().getExtValue() ? "true" : "false");
    if (ValueQType->isIntegralOrEnumerationType() ||
        ValueQType->isFloatingType())
      return Value.getAsString(Context, ValueQType);
    if (ValueQType->isArrayType() &&
        (ValueQType->getArrayElementTypeNoTypeQual()->isCharType() ||
         ValueQType->getArrayElementTypeNoTypeQual()
                   ->isIntegralOrEnumerationType())) {
      SmallString<10> StrBuffer;
      for (unsigned I = 0; I < Value.getArrayInitializedElts(); ++I) {
        const APValue &ArrayElem = Value.getArrayInitializedElt(I);
        char C = static_cast<char>(ArrayElem.getInt().getExtValue());
        if (C == '\0')
          break;
        StrBuffer += C;
      }
      return std::string(StrBuffer);
    }
    return std::nullopt;
  }

  static std::optional<std::string>
  getValidAttributeValueAsString(const Expr *ValueE,
                                 const ASTContext &Context) {
    if (ValueE->getType()->isNullPtrType())
      return std::string("");
    if (const auto *StringVal = dyn_cast<StringLiteral>(ValueE))
      return StringVal->getString().str();
    if (const auto *BoolVal = dyn_cast<CXXBoolLiteralExpr>(ValueE))
      return std::string(BoolVal->getValue() ? "true" : "false");
    if (const auto *FloatingVal = dyn_cast<FloatingLiteral>(ValueE))
      return APValue(FloatingVal->getValue())
          .getAsString(Context, ValueE->getType());
    if (const auto *CharacterVal = dyn_cast<CharacterLiteral>(ValueE)) {
      char C = static_cast<char>(CharacterVal->getValue());
      return std::string(&C, 1);
    }
    if (const auto *IntegerVal = dyn_cast<IntegerLiteral>(ValueE)) {
      SmallString<10> IntegerStrBuffer;
      IntegerVal->getValue().toString(IntegerStrBuffer, 10,
                                      ValueE->getType()->isSignedIntegerType());
      return std::string(IntegerStrBuffer);
    }
    if (const auto *InitListE = dyn_cast<InitListExpr>(ValueE)) {
      if (InitListE->isStringLiteralInit()) {
        const Expr *StringInitE = InitListE->getInit(0)->IgnoreParenImpCasts();
        return getValidAttributeValueAsString(StringInitE, Context);
      }

      SmallString<10> StrBuffer;
      for (const auto *InitE : InitListE->inits()) {
        const Expr *InitNoImpCastE = InitE->IgnoreParenImpCasts();
        char C = '\0';
        if (const auto *CharacterVal =
              dyn_cast<CharacterLiteral>(InitNoImpCastE))
          C = static_cast<char>(CharacterVal->getValue());
        else if (const auto *IntegerVal =
              dyn_cast<IntegerLiteral>(InitNoImpCastE))
          C = static_cast<char>(IntegerVal->getValue().getSExtValue());
        else
          return std::nullopt;

        // Null terminator will end the string reading.
        if (C == '\0')
          break;

        StrBuffer += C;
      }
      return std::string(StrBuffer);
    }

    const auto *ValueCE = dyn_cast<ConstantExpr>(ValueE);
    if (!ValueCE)
      return std::nullopt;

    APValue ValueAPV;
    if (!ValueCE->isCXX11ConstantExpr(Context, &ValueAPV))
      ValueAPV = ValueCE->getAPValueResult();

    if (!ValueAPV.isLValue())
      return getValidAttributeValueAsString(ValueAPV, Context,
                                            ValueCE->getType());

    if (ValueAPV.getLValueBase().isNull())
      return std::string("");

    if (const auto *ValueValExpr =
            ValueAPV.getLValueBase().dyn_cast<const Expr *>())
      return getValidAttributeValueAsString(ValueValExpr, Context);

    if (const auto *ValueValDecl =
            ValueAPV.getLValueBase().dyn_cast<const ValueDecl *>()) {
      if (const auto *ValueVarDecl = dyn_cast<const VarDecl>(ValueValDecl)) {
        return getValidAttributeValueAsString(ValueVarDecl->getInit(), Context);
      }
    }
    return std::nullopt;
  }

  static std::optional<llvm::SmallSet<StringRef, 4>> getAttributeFilterFromExprs(
      Expr **AttributeExprs, size_t AttributeExprsSize) {
    if (!AttributeExprsSize)
      return std::nullopt;

    const auto *FilterListE = dyn_cast<InitListExpr>(AttributeExprs[0]);
    if (!FilterListE)
      return std::nullopt;

    llvm::SmallSet<StringRef, 4> Filter;
    for (const Expr *FilterE : FilterListE->inits()) {
      const auto *FilterStrLit = dyn_cast<StringLiteral>(FilterE);
      assert(FilterStrLit && "Element in filter list is not a string literal.");
      Filter.insert(FilterStrLit->getString());
    }
    return Filter;
  }

  std::optional<llvm::SmallSet<StringRef, 4>> getAttributeFilter() const {
    return getAttributeFilterFromExprs(args_begin(), args_size());
  }

  bool hasFilterList() const {
    return args_size() && isa<InitListExpr>(*args_begin());
  }

  SmallVector<std::pair<std::string, std::string>, 4>
  getFilteredAttributeNameValuePairs(
      const std::optional<llvm::SmallSet<StringRef, 4>> &AttributeNameFilter,
      const ASTContext &Context) const {
    Expr **AttributeExprs = args_begin() + hasFilterList();
    size_t AttributeExprsSize = args_size() - hasFilterList();

    assert((AttributeExprsSize & 1) == 0 && "Too few remaining expressions.");

    SmallVector<std::pair<std::string, std::string>, 4> Attrs;
    for (size_t I = 0; I < AttributeExprsSize / 2; ++I) {
      std::optional<std::string> NameStr =
          getValidAttributeNameAsString(AttributeExprs[I], Context);
      assert(NameStr && "Attribute name is not a valid string.");

      // If attribute name is empty, then skip attribute.
      if (NameStr->empty())
        continue;

      // If attribute name is not in the filter, we skip it.
      if (AttributeNameFilter && !AttributeNameFilter->contains(*NameStr))
        continue;

      std::optional<std::string> ValueStr = getValidAttributeValueAsString(
          AttributeExprs[I + AttributeExprsSize / 2], Context);
      assert(ValueStr && "Attribute value is not a valid type.");

      Attrs.push_back(std::make_pair(*NameStr, *ValueStr));
    }

    return Attrs;
  }

  SmallVector<std::pair<std::string, std::string>, 4>
  getFilteredAttributeNameValuePairs(const ASTContext &Context) const {
    std::optional<llvm::SmallSet<StringRef, 4>> AttributeNameFilter =
        getAttributeFilter();
    return getFilteredAttributeNameValuePairs(AttributeNameFilter, Context);
  }

  SmallVector<std::pair<std::string, std::string>, 4>
  getAttributeNameValuePairs(const ASTContext &Context) const {
    return getFilteredAttributeNameValuePairs(std::nullopt, Context);
  }
}]>;

def SYCLAddIRAttributesFunction : InheritableAttr {
  let Spellings = [CXX11<"__sycl_detail__", "add_ir_attributes_function">];
  let Args = [VariadicExprArgument<"Args">];
  let LangOpts = [SYCLIsDevice, SilentlyIgnoreSYCLIsHost];
  let Subjects = SubjectList<[Function], ErrorDiag>;
  let AcceptsExprPack = 1;
  let AdditionalMembers = SYCLAddIRAttrCommonMembers.MemberCode;
  let Documentation = [SYCLAddIRAttributesFunctionDocs];
}

def SYCLAddIRAttributesKernelParameter : InheritableAttr {
  let Spellings = [CXX11<"__sycl_detail__",
                         "add_ir_attributes_kernel_parameter">];
  let Args = [VariadicExprArgument<"Args">];
  let LangOpts = [SYCLIsDevice, SilentlyIgnoreSYCLIsHost];
  let Subjects = SubjectList<[ParmVar], ErrorDiag>;
  let AcceptsExprPack = 1;
  let AdditionalMembers = SYCLAddIRAttrCommonMembers.MemberCode;
  let Documentation = [SYCLAddIRAttributesKernelParameterDocs];
}

def SYCLAddIRAttributesGlobalVariable : InheritableAttr {
  let Spellings = [CXX11<"__sycl_detail__",
                         "add_ir_attributes_global_variable">];
  let Args = [VariadicExprArgument<"Args">];
  let LangOpts = [SYCLIsDevice, SilentlyIgnoreSYCLIsHost];
  let Subjects = SubjectList<[Record], ErrorDiag>;
  let AcceptsExprPack = 1;
  let AdditionalMembers = SYCLAddIRAttrCommonMembers.MemberCode;
  let Documentation = [SYCLAddIRAttributesGlobalVariableDocs];
}

def SYCLAddIRAnnotationsMember : InheritableAttr {
  let Spellings = [CXX11<"__sycl_detail__", "add_ir_annotations_member">];
  let Args = [VariadicExprArgument<"Args">];
  let LangOpts = [SYCLIsDevice, SilentlyIgnoreSYCLIsHost];
  let Subjects = SubjectList<[Field], ErrorDiag>;
  let AcceptsExprPack = 1;
  let AdditionalMembers = SYCLAddIRAttrCommonMembers.MemberCode;
  let Documentation = [SYCLAddIRAnnotationsMemberDocs];
}

def SYCLRegisteredKernels : InheritableAttr {
  let Spellings = [CXX11<"__sycl_detail__", "__registered_kernels__">];
  let Args = [VariadicExprArgument<"Args">];
  let LangOpts = [SYCLIsDevice, SilentlyIgnoreSYCLIsHost];
  let Subjects = SubjectList<[Empty], ErrorDiag, "Translation Unit Scope">;
  let AdditionalMembers = SYCLAddIRAttrCommonMembers.MemberCode;
  let Documentation = [SYCLAddIRAnnotationsMemberDocs];
}

def SYCLRegisteredKernelName : InheritableAttr {
  let Spellings = [];
  let Subjects = SubjectList<[Function]>;
  let Args = [StringArgument<"RegName">];
  let Documentation = [InternalOnly];
}

def C11NoReturn : InheritableAttr {
  let Spellings = [CustomKeyword<"_Noreturn">];
  let Subjects = SubjectList<[Function], ErrorDiag>;
  let SemaHandler = 0;
  let Documentation = [C11NoReturnDocs];
}

def CXX11NoReturn : InheritableAttr {
  let Spellings = [CXX11<"", "noreturn", 200809>,
                   C23<"", "noreturn", 202202>, C23<"", "_Noreturn", 202202>];
  let Subjects = SubjectList<[Function], ErrorDiag>;
  let Documentation = [CXX11NoReturnDocs];
}

def NonBlocking : TypeAttr {
  let Spellings = [Clang<"nonblocking">];
  let Args = [ExprArgument<"Cond", /*optional*/1>];
  let Documentation = [NonBlockingDocs];
}

def NonAllocating : TypeAttr {
  let Spellings = [Clang<"nonallocating">];
  let Args = [ExprArgument<"Cond", /*optional*/1>];
  let Documentation = [NonAllocatingDocs];
}

def Blocking : TypeAttr {
  let Spellings = [Clang<"blocking">];
  let Documentation = [BlockingDocs];
}

def Allocating : TypeAttr {
  let Spellings = [Clang<"allocating">];
  let Documentation = [AllocatingDocs];
}

def OpenCLUnrollHint : StmtAttr {
  let Spellings = [GNU<"opencl_unroll_hint">];
  let Subjects = SubjectList<[ForStmt, CXXForRangeStmt, WhileStmt, DoStmt],
                             ErrorDiag, "'for', 'while', and 'do' statements">;
  let Args = [UnsignedArgument<"UnrollHint", /*opt*/1>];
  let Documentation = [OpenCLUnrollHintDocs];
}

def LoopUnrollHint : StmtAttr {
  let Spellings = [CXX11<"clang","loop_unroll">];
  let Subjects = SubjectList<[ForStmt, CXXForRangeStmt, WhileStmt, DoStmt],
                             ErrorDiag, "'for', 'while', and 'do' statements">;
  let Args = [ExprArgument<"UnrollHintExpr", /*opt*/1>];
  let LangOpts = [SYCLIsDevice, SYCLIsHost];
  let AdditionalMembers = [{
    std::string getDiagnosticName(const PrintingPolicy &Policy) const {
      std::string ValueName;
      llvm::raw_string_ostream OS(ValueName);
      if (auto *E = getUnrollHintExpr()) {
        OS << "(";
        E->printPretty(OS, nullptr, Policy);
        OS << ")";
      }
      return "[[clang::loop_unroll" + OS.str() + "]]";
    }
  }];
  let Documentation = [LoopUnrollHintDocs];
}

def IntelReqdSubGroupSize: InheritableAttr {
  let Spellings = [
    GNU<"intel_reqd_sub_group_size">, CXX11<"intel", "reqd_sub_group_size">,
    CXX11<"intel", "sub_group_size">, CXX11<"sycl", "reqd_sub_group_size">
  ];
  let Args = [ExprArgument<"Value">];
  let Subjects = SubjectList<[Function], ErrorDiag>;
  let Documentation = [IntelReqdSubGroupSizeDocs];
  let LangOpts = [OpenCL, SYCLIsDevice, SilentlyIgnoreSYCLIsHost, CUDA];
  let SupportsNonconformingLambdaSyntax = 1;
  let Accessors =
    [Accessor<"isSYCL2020Spelling", [CXX11<"intel", "sub_group_size">]>];
}

def IntelNamedSubGroupSize : InheritableAttr {
  let Spellings = [CXX11<"intel", "named_sub_group_size">];
  let Args = [EnumArgument<"Type", "SubGroupSizeType", /*is_string=*/false,
                           ["automatic", "primary"],
                           ["Automatic", "Primary"]>];
  let Subjects = SubjectList<[Function], ErrorDiag>;
  let Documentation = [IntelNamedSubGroupSizeDocs];
  let LangOpts = [OpenCL, SYCLIsDevice, SilentlyIgnoreSYCLIsHost];
  let SupportsNonconformingLambdaSyntax = 1;
}

def :
  MutualExclusions<[IntelReqdSubGroupSize, IntelNamedSubGroupSize, SYCLSimd]>;

// This attribute is both a type attribute, and a declaration attribute (for
// parameter variables).
def OpenCLAccess : Attr {
  let Spellings = [CustomKeyword<"__read_only">, CustomKeyword<"read_only">,
                   CustomKeyword<"__write_only">, CustomKeyword<"write_only">,
                   CustomKeyword<"__read_write">, CustomKeyword<"read_write">];
  let Subjects = SubjectList<[ParmVar, TypedefName], ErrorDiag>;
  let Accessors = [Accessor<"isReadOnly", [CustomKeyword<"__read_only">,
                                           CustomKeyword<"read_only">]>,
                   Accessor<"isReadWrite", [CustomKeyword<"__read_write">,
                                            CustomKeyword<"read_write">]>,
                   Accessor<"isWriteOnly", [CustomKeyword<"__write_only">,
                                            CustomKeyword<"write_only">]>];
  let Documentation = [OpenCLAccessDocs];
}

def OpenCLPrivateAddressSpace : TypeAttr {
  let Spellings = [CustomKeyword<"__private">, CustomKeyword<"private">,
                   Clang<"opencl_private">];
  let Documentation = [OpenCLAddressSpacePrivateDocs];
}

def OpenCLGlobalAddressSpace : TypeAttr {
  let Spellings = [CustomKeyword<"__global">, CustomKeyword<"global">,
                   Clang<"opencl_global">];
  let Documentation = [OpenCLAddressSpaceGlobalDocs];
}

def OpenCLGlobalDeviceAddressSpace : TypeAttr {
  let Spellings = [Clang<"opencl_global_device">];
  let Documentation = [OpenCLAddressSpaceGlobalExtDocs];
}

def OpenCLGlobalHostAddressSpace : TypeAttr {
  let Spellings = [Clang<"opencl_global_host">];
  let Documentation = [OpenCLAddressSpaceGlobalExtDocs];
}

def OpenCLLocalAddressSpace : TypeAttr {
  let Spellings = [CustomKeyword<"__local">, CustomKeyword<"local">,
                   Clang<"opencl_local">];
  let Documentation = [OpenCLAddressSpaceLocalDocs];
}

def OpenCLConstantAddressSpace : TypeAttr {
  let Spellings = [CustomKeyword<"__constant">, CustomKeyword<"constant">,
                   Clang<"opencl_constant">];
  let Documentation = [OpenCLAddressSpaceConstantDocs];
}

def OpenCLGenericAddressSpace : TypeAttr {
  let Spellings = [CustomKeyword<"__generic">, CustomKeyword<"generic">,
                   Clang<"opencl_generic">];
  let Documentation = [OpenCLAddressSpaceGenericDocs];
}

def OpenCLNoSVM : Attr {
  let Spellings = [GNU<"nosvm">];
  let Subjects = SubjectList<[Var]>;
  let Documentation = [OpenCLNoSVMDocs];
  let LangOpts = [OpenCL];
  let ASTNode = 0;
}

def Deprecated : InheritableAttr {
  let Spellings = [GCC<"deprecated">, Declspec<"deprecated">,
                   CXX11<"","deprecated", 201309>,
                   C23<"", "deprecated", 201904>];
  let Args = [StringArgument<"Message", 1>,
              // An optional string argument that enables us to provide a
              // Fix-It.
              StringArgument<"Replacement", 1>];
  let MeaningfulToClassTemplateDefinition = 1;
  let Documentation = [DeprecatedDocs];
}

def Destructor : InheritableAttr {
  let Spellings = [GCC<"destructor">];
  let Args = [ExprArgument<"Priority", 1>];
  let Subjects = SubjectList<[Function]>;
  let TemplateDependent = 1;
  let Documentation = [CtorDtorDocs];
  let AdditionalMembers = [{
    static constexpr unsigned int DefaultPriority = 65535;
  }];
}

def EmptyBases : InheritableAttr, TargetSpecificAttr<TargetMicrosoftRecordLayout> {
  let Spellings = [Declspec<"empty_bases">];
  let Subjects = SubjectList<[CXXRecord]>;
  let Documentation = [EmptyBasesDocs];
  let SimpleHandler = 1;
}

def AllocSize : InheritableAttr {
  let Spellings = [GCC<"alloc_size">];
  let Subjects = SubjectList<[HasFunctionProto]>;
  // The parameter names here are a bit misleading.
  // When used with a single argument, the first argument is obviously the
  // allocation size; but when used with two arguments, the first argument is
  // usually the number of elements, while the second argument is usually the
  // element size - the reverse of how they are named here.
  // The documentation of both GCC and clang does not describe any semantic
  // difference between the first and second argument.
  let Args = [ParamIdxArgument<"ElemSizeParam">,
              ParamIdxArgument<"NumElemsParam", /*opt*/ 1>];
  let TemplateDependent = 1;
  let Documentation = [AllocSizeDocs];
}

def EnableIf : InheritableAttr {
  // Does not have a [[]] spelling because this attribute requires the ability
  // to parse function arguments but the attribute is not written in the type
  // position.
  let Spellings = [GNU<"enable_if">];
  let Subjects = SubjectList<[Function]>;
  let Args = [ExprArgument<"Cond">, StringArgument<"Message">];
  let TemplateDependent = 1;
  let Documentation = [EnableIfDocs];
}

def ExtVectorType : TypeAttr {
  let Spellings = [Clang<"ext_vector_type">];
  let Args = [ExprArgument<"NumElements">];
  let Documentation = [ExtVectorTypeDocs];
}

def FallThrough : StmtAttr {
  let Spellings = [CXX11<"", "fallthrough", 201603>,
                   C23<"", "fallthrough", 201910>,
                   CXX11<"clang", "fallthrough">, GCC<"fallthrough">];
  // The attribute only applies to a NullStmt, but we have special fix-it
  // behavior if applied to a case label.
  let Subjects = SubjectList<[NullStmt, SwitchCase], ErrorDiag,
                             "empty statements">;
  let Documentation = [FallthroughDocs];
}

def Likely : StmtAttr {
  let Spellings = [CXX11<"", "likely", 201803>, C23<"clang", "likely">];
  let Documentation = [LikelihoodDocs];
}

def Unlikely : StmtAttr {
  let Spellings = [CXX11<"", "unlikely", 201803>, C23<"clang", "unlikely">];
  let Documentation = [LikelihoodDocs];
}
def : MutualExclusions<[Likely, Unlikely]>;

def CXXAssume : StmtAttr {
  let Spellings = [CXX11<"", "assume", 202207>, Clang<"assume">];
  let Subjects = SubjectList<[NullStmt], ErrorDiag, "empty statements">;
  let Args = [ExprArgument<"Assumption">];
  let Documentation = [CXXAssumeDocs];
  let HasCustomParsing = 1;
}

def NoMerge : DeclOrStmtAttr {
  let Spellings = [Clang<"nomerge">];
  let Documentation = [NoMergeDocs];
  let Subjects = SubjectList<[Function, Stmt, Var], ErrorDiag,
                             "functions, statements and variables">;
}

def MustTail : StmtAttr {
  let Spellings = [Clang<"musttail">];
  let Documentation = [MustTailDocs];
  let Subjects = SubjectList<[ReturnStmt], ErrorDiag, "return statements">;
}

def FastCall : DeclOrTypeAttr {
  let Spellings = [GCC<"fastcall">, CustomKeyword<"__fastcall">,
                   CustomKeyword<"_fastcall">];
//  let Subjects = [Function, ObjCMethod];
  let Documentation = [FastCallDocs];
}

def RegCall : DeclOrTypeAttr {
  let Spellings = [GCC<"regcall">, CustomKeyword<"__regcall">];
  let Documentation = [RegCallDocs];
}

def Final : InheritableAttr {
  let Spellings = [CustomKeyword<"final">, CustomKeyword<"sealed">];
  let Accessors = [Accessor<"isSpelledAsSealed", [CustomKeyword<"sealed">]>];
  let SemaHandler = 0;
  // Omitted from docs, since this is language syntax, not an attribute, as far
  // as users are concerned.
  let Documentation = [InternalOnly];
}

def TriviallyRelocatable : InheritableAttr {
  let Spellings = [CustomKeyword<"trivially_relocatable_if_eligible">];
  let SemaHandler = 0;
  // Omitted from docs, since this is language syntax, not an attribute, as far
  // as users are concerned.
  let Documentation = [InternalOnly];
}

def Replaceable : InheritableAttr {
  let Spellings = [CustomKeyword<"replaceable_if_eligible">];
  let SemaHandler = 0;
  // Omitted from docs, since this is language syntax, not an attribute, as far
  // as users are concerned.
  let Documentation = [InternalOnly];
}

def MinSize : InheritableAttr {
  let Spellings = [Clang<"minsize">];
  let Subjects = SubjectList<[Function, ObjCMethod], ErrorDiag>;
  let Documentation = [MinSizeDocs];
}

def FlagEnum : InheritableAttr {
  let Spellings = [Clang<"flag_enum">];
  let Subjects = SubjectList<[Enum]>;
  let Documentation = [FlagEnumDocs];
  let SimpleHandler = 1;
}

def EnumExtensibility : InheritableAttr {
  let Spellings = [Clang<"enum_extensibility">];
  let Subjects = SubjectList<[Enum]>;
  let Args = [EnumArgument<"Extensibility", "Kind", /*is_string=*/false,
              ["closed", "open"], ["Closed", "Open"]>];
  let Documentation = [EnumExtensibilityDocs];
}

def Flatten : InheritableAttr {
  let Spellings = [GCC<"flatten">];
  let Subjects = SubjectList<[Function], ErrorDiag>;
  let Documentation = [FlattenDocs];
  let SimpleHandler = 1;
}

def Format : InheritableAttr {
  let Spellings = [GCC<"format">];
  let Args = [IdentifierArgument<"Type">, IntArgument<"FormatIdx">,
              IntArgument<"FirstArg">];
  let Subjects = SubjectList<[ObjCMethod, Block, HasFunctionProto]>;
  let Documentation = [FormatDocs];
}

def FormatMatches : InheritableAttr {
  let Spellings = [GCC<"format_matches">];
  let Args = [IdentifierArgument<"Type">, IntArgument<"FormatIdx">, ExprArgument<"ExpectedFormat">];
  let AdditionalMembers = [{
    StringLiteral *getFormatString() const;
  }];
  let Subjects = SubjectList<[ObjCMethod, Block, HasFunctionProto]>;
  let Documentation = [FormatMatchesDocs];
}

def FormatArg : InheritableAttr {
  let Spellings = [GCC<"format_arg">];
  let Args = [ParamIdxArgument<"FormatIdx">];
  let Subjects = SubjectList<[ObjCMethod, HasFunctionProto]>;
  let Documentation = [Undocumented];
}

def Callback : InheritableAttr {
  let Spellings = [Clang<"callback">];
  let Args = [VariadicParamOrParamIdxArgument<"Encoding">];
  let Subjects = SubjectList<[Function]>;
  let Documentation = [CallbackDocs];
}

def GNUInline : InheritableAttr {
  let Spellings = [GCC<"gnu_inline">];
  let Subjects = SubjectList<[Function]>;
  let Documentation = [GnuInlineDocs];
}

def Hot : InheritableAttr {
  let Spellings = [GCC<"hot">];
  let Subjects = SubjectList<[Function]>;
  let Documentation = [HotFunctionEntryDocs];
  let SimpleHandler = 1;
}
def : MutualExclusions<[Hot, Cold]>;

def IBAction : InheritableAttr {
  let Spellings = [Clang<"ibaction">];
  let Subjects = SubjectList<[ObjCInstanceMethod]>;
  // An AST node is created for this attribute, but is not used by other parts
  // of the compiler. However, this node needs to exist in the AST because
  // external tools rely on it.
  let Documentation = [Undocumented];
  let SimpleHandler = 1;
}

def IBOutlet : InheritableAttr {
  let Spellings = [Clang<"iboutlet">];
//  let Subjects = [ObjCIvar, ObjCProperty];
  let Documentation = [Undocumented];
}

def IBOutletCollection : InheritableAttr {
  let Spellings = [Clang<"iboutletcollection">];
  let Args = [TypeArgument<"Interface", 1>];
//  let Subjects = [ObjCIvar, ObjCProperty];
  let Documentation = [Undocumented];
}

def IFunc : Attr, TargetSpecificAttr<TargetIFuncSupport> {
  let Spellings = [GCC<"ifunc">];
  let Args = [StringArgument<"Resolver">];
  let Subjects = SubjectList<[Function]>;
  let Documentation = [IFuncDocs];
}

def Restrict : InheritableAttr {
  let Spellings = [Declspec<"restrict">, GCC<"malloc">];
  let Args = [ExprArgument<"Deallocator", /*opt=*/ 1>,
              ParamIdxArgument<"DeallocatorPtrArgIndex", /*opt=*/ 1>];
  let Subjects = SubjectList<[Function]>;
  let Documentation = [RestrictDocs];
}

def LayoutVersion : InheritableAttr, TargetSpecificAttr<TargetMicrosoftRecordLayout> {
  let Spellings = [Declspec<"layout_version">];
  let Args = [UnsignedArgument<"Version">];
  let Subjects = SubjectList<[CXXRecord]>;
  let Documentation = [LayoutVersionDocs];
}

def Leaf : InheritableAttr {
  let Spellings = [GCC<"leaf">];
  let Subjects = SubjectList<[Function]>;
  let Documentation = [LeafDocs];
  let SimpleHandler = 1;
}

def ExplicitInit : InheritableAttr {
  let Spellings = [Clang<"require_explicit_initialization">];
  let Subjects = SubjectList<[Field], ErrorDiag>;
  let Documentation = [ExplicitInitDocs];
  let SimpleHandler = 1;
}

def LifetimeBound : DeclOrTypeAttr {
  let Spellings = [Clang<"lifetimebound", 0>];
  let Subjects = SubjectList<[ParmVar, ImplicitObjectParameter], ErrorDiag>;
  let Documentation = [LifetimeBoundDocs];
  let SimpleHandler = 1;
}

def LifetimeCaptureBy : DeclOrTypeAttr {
  let Spellings = [Clang<"lifetime_capture_by", 0>];
  let Subjects = SubjectList<[ParmVar, ImplicitObjectParameter], ErrorDiag>;
  let Args = [VariadicParamOrParamIdxArgument<"Params">];
  let Documentation = [LifetimeCaptureByDocs];
  let AdditionalMembers = [{
private:
  ArrayRef<IdentifierInfo*> ArgIdents;
  ArrayRef<SourceLocation> ArgLocs;

public:
  enum ArgIndex {
    This = 0,
    Invalid = -1,
    Unknown = -2,
    Global = -3,
  };

  void setArgs(ArrayRef<IdentifierInfo*> Idents, ArrayRef<SourceLocation> Locs) {
    assert(Idents.size() == params_Size);
    assert(Locs.size() == params_Size);
    ArgIdents = Idents;
    ArgLocs = Locs;
  }
  auto getArgIdents() const { return ArgIdents; }
  auto getArgLocs() const { return ArgLocs; }
  void setParamIdx(size_t Idx, int Val) {
    assert(Idx < params_Size);
    params_[Idx] = Val;
  }
}];
}

def TrivialABI : InheritableAttr {
  // This attribute does not have a C [[]] spelling because it requires the
  // CPlusPlus language option.
  let Spellings = [Clang<"trivial_abi", 0>];
  let Subjects = SubjectList<[CXXRecord]>;
  let Documentation = [TrivialABIDocs];
  let LangOpts = [CPlusPlus];
  let SimpleHandler = 1;
}

def MaxFieldAlignment : InheritableAttr {
  // This attribute has no spellings as it is only ever created implicitly.
  let Spellings = [];
  let Args = [UnsignedArgument<"Alignment">];
  let SemaHandler = 0;
  let Documentation = [InternalOnly];
}

def MayAlias : InheritableAttr {
  // FIXME: this is a type attribute in GCC, but a declaration attribute here.
  let Spellings = [GCC<"may_alias">];
  let Documentation = [Undocumented];
  let SimpleHandler = 1;
}

def MIGServerRoutine : InheritableAttr {
  let Spellings = [Clang<"mig_server_routine">];
  let Subjects = SubjectList<[Function, ObjCMethod, Block]>;
  let Documentation = [MIGConventionDocs];
}

def MSABI : DeclOrTypeAttr {
  let Spellings = [GCC<"ms_abi">];
//  let Subjects = [Function, ObjCMethod];
  let Documentation = [MSABIDocs];
}

def MSP430Interrupt : InheritableAttr, TargetSpecificAttr<TargetMSP430> {
  // NOTE: If you add any additional spellings, ARMInterrupt's, M68kInterrupt's,
  // MipsInterrupt's and AnyX86Interrupt's spellings must match.
  let Spellings = [GCC<"interrupt">];
  let Args = [UnsignedArgument<"Number">];
  let ParseKind = "Interrupt";
  let HasCustomParsing = 1;
  let Documentation = [Undocumented];
}

def Mips16 : InheritableAttr, TargetSpecificAttr<TargetMips32> {
  let Spellings = [GCC<"mips16">];
  let Subjects = SubjectList<[Function], ErrorDiag>;
  let Documentation = [Undocumented];
  let SimpleHandler = 1;
}

def MipsInterrupt : InheritableAttr, TargetSpecificAttr<TargetMips32> {
  // NOTE: If you add any additional spellings, ARMInterrupt's,
  // M68kInterrupt's, MSP430Interrupt's and AnyX86Interrupt's spellings
  // must match.
  let Spellings = [GCC<"interrupt">];
  let Subjects = SubjectList<[Function]>;
  let Args = [EnumArgument<"Interrupt", "InterruptType", /*is_string=*/true,
                           ["vector=sw0", "vector=sw1", "vector=hw0",
                            "vector=hw1", "vector=hw2", "vector=hw3",
                            "vector=hw4", "vector=hw5", "eic", ""],
                           ["sw0", "sw1", "hw0", "hw1", "hw2", "hw3",
                            "hw4", "hw5", "eic", "eic"]
                           >];
  let ParseKind = "Interrupt";
  let Documentation = [MipsInterruptDocs];
}
def : MutualExclusions<[Mips16, MipsInterrupt]>;

def MicroMips : InheritableAttr, TargetSpecificAttr<TargetMips32> {
  let Spellings = [GCC<"micromips">];
  let Subjects = SubjectList<[Function], ErrorDiag>;
  let Documentation = [MicroMipsDocs];
  let SimpleHandler = 1;
}
def : MutualExclusions<[Mips16, MicroMips]>;

def MipsLongCall : InheritableAttr, TargetSpecificAttr<TargetAnyMips> {
  let Spellings = [GCC<"long_call">, GCC<"far">];
  let Subjects = SubjectList<[Function]>;
  let Documentation = [MipsLongCallStyleDocs];
  let SimpleHandler = 1;
}

def MipsShortCall : InheritableAttr, TargetSpecificAttr<TargetAnyMips> {
  let Spellings = [GCC<"short_call">, GCC<"near">];
  let Subjects = SubjectList<[Function]>;
  let Documentation = [MipsShortCallStyleDocs];
  let SimpleHandler = 1;
}
def : MutualExclusions<[MipsLongCall, MipsShortCall]>;

def M68kInterrupt : InheritableAttr, TargetSpecificAttr<TargetM68k> {
  // NOTE: If you add any additional spellings, ARMInterrupt's, MipsInterrupt's
  // MSP430Interrupt's and AnyX86Interrupt's spellings must match.
  let Spellings = [GNU<"interrupt">];
  let Args = [UnsignedArgument<"Number">];
  let ParseKind = "Interrupt";
  let HasCustomParsing = 1;
  let Documentation = [Undocumented];
}

def Mode : Attr {
  let Spellings = [GCC<"mode">];
  let Subjects = SubjectList<[Var, Enum, TypedefName, Field], ErrorDiag>;
  let Args = [IdentifierArgument<"Mode">];
  let Documentation = [Undocumented];
  // This is notionally a type attribute, which #pragma clang attribute
  // generally does not support.
  let PragmaAttributeSupport = 0;
}

def SYCLIntelIVDep : StmtAttr {
  let Spellings = [CXX11<"intel", "ivdep">];
  let Subjects = SubjectList<[ForStmt, CXXForRangeStmt, WhileStmt, DoStmt],
                             ErrorDiag, "'for', 'while', and 'do' statements">;
  let Args = [
    ExprArgument<"SafelenExpr", /*opt*/1>, ExprArgument<"ArrayExpr", /*opt*/1>,
    UnsignedArgument<"SafelenValue", /*opt*/1>
  ];
  let LangOpts = [SYCLIsDevice, SilentlyIgnoreSYCLIsHost];
  let AdditionalMembers = [{
    bool isDependent() const {
      return (getSafelenExpr() &&
              getSafelenExpr()->isInstantiationDependent()) ||
             (getArrayExpr() && getArrayExpr()->isInstantiationDependent());
    }

    const ValueDecl *getArrayDecl() const {
      const Expr* E = getArrayExpr();
      if (!E) return nullptr;

      if (const auto *DRE = dyn_cast<DeclRefExpr>(E))
        return cast<ValueDecl>(DRE->getDecl()->getCanonicalDecl());

      return cast<ValueDecl>(
          cast<MemberExpr>(E)->getMemberDecl()->getCanonicalDecl());
    }

    bool isInf() const {
      return !getSafelenExpr();
    }

    static bool SafelenCompare(const SYCLIntelIVDepAttr *LHS,
                               const SYCLIntelIVDepAttr *RHS) {
      // INF < INF is false, !INF < INF is true.
      if (!RHS->getSafelenExpr())
        return false;
      if (!LHS->getSafelenExpr())
        return true;
      return LHS->getSafelenValue() > RHS->getSafelenValue();
    }
  }];
  let Documentation = [SYCLIntelIVDepAttrDocs];
}

def SYCLIntelInitiationInterval : DeclOrStmtAttr {
  let Spellings = [CXX11<"intel", "ii">,
                   CXX11<"intel", "initiation_interval">];
  let Subjects = SubjectList<[ForStmt, CXXForRangeStmt, WhileStmt, DoStmt, Function],
                              ErrorDiag,
                              "'for', 'while', 'do' statements, and functions">;
  let Args = [ExprArgument<"NExpr">];
  let LangOpts = [SYCLIsDevice, SilentlyIgnoreSYCLIsHost];
  let Documentation = [SYCLIntelInitiationIntervalAttrDocs];
  let SupportsNonconformingLambdaSyntax = 1;
}

def SYCLIntelMaxConcurrency : DeclOrStmtAttr {
  let Spellings = [CXX11<"intel", "max_concurrency">];
  let Subjects = SubjectList<[ForStmt, CXXForRangeStmt, WhileStmt, DoStmt, Function],
                             ErrorDiag,
                             "'for', 'while', 'do' statements, and functions">;
  let Args = [ExprArgument<"NExpr">];
  let LangOpts = [SYCLIsDevice, SilentlyIgnoreSYCLIsHost];
  let Documentation = [SYCLIntelMaxConcurrencyAttrDocs];
  let SupportsNonconformingLambdaSyntax = 1;
}

def SYCLIntelLoopCoalesce : StmtAttr {
  let Spellings = [CXX11<"intel", "loop_coalesce">];
  let Subjects = SubjectList<[ForStmt, CXXForRangeStmt, WhileStmt, DoStmt],
                             ErrorDiag, "'for', 'while', and 'do' statements">;
  let Args = [ExprArgument<"NExpr", /*opt*/1>];
  let LangOpts = [SYCLIsDevice, SilentlyIgnoreSYCLIsHost];
  let Documentation = [SYCLIntelLoopCoalesceAttrDocs];
}

def SYCLIntelDisableLoopPipelining : DeclOrStmtAttr {
  let Spellings = [CXX11<"intel", "disable_loop_pipelining">];
  let Subjects = SubjectList<[ForStmt, CXXForRangeStmt, WhileStmt, DoStmt, Function],
                              ErrorDiag,
                              "'for', 'while', 'do' statements, and functions">;
  let LangOpts = [SYCLIsDevice, SilentlyIgnoreSYCLIsHost];
  let Documentation = [SYCLIntelDisableLoopPipeliningAttrDocs];
  let SupportsNonconformingLambdaSyntax = 1;
  let SimpleHandler = 1;
}
def : MutualExclusions<[SYCLIntelInitiationInterval,
                        SYCLIntelDisableLoopPipelining]>;
def : MutualExclusions<[SYCLIntelIVDep,
                        SYCLIntelDisableLoopPipelining]>;
def : MutualExclusions<[SYCLIntelMaxConcurrency,
                        SYCLIntelDisableLoopPipelining]>;

def SYCLIntelLoopCount : StmtAttr {
  let Spellings = [CXX11<"intel", "loop_count_min">,
                   CXX11<"intel", "loop_count_max">,
                   CXX11<"intel", "loop_count_avg">,
                   CXX11<"intel", "loop_count">];
  let Subjects = SubjectList<[ForStmt, CXXForRangeStmt, WhileStmt, DoStmt],
                             ErrorDiag, "'for', 'while', and 'do' statements">;
  let Accessors = [Accessor<"isMin", [CXX11<"intel", "loop_count_min">]>,
                   Accessor<"isMax", [CXX11<"intel", "loop_count_max">]>,
                   Accessor<"isAvg", [CXX11<"intel", "loop_count_avg">]>,
                   Accessor<"isCount", [CXX11<"intel", "loop_count">]>];
  let Args = [ExprArgument<"NTripCount">];
  let LangOpts = [SYCLIsDevice, SilentlyIgnoreSYCLIsHost];
  let Documentation = [SYCLIntelLoopCountAttrDocs];
}

def : MutualExclusions<[SYCLIntelMaxConcurrency,
                        SYCLIntelDisableLoopPipelining]>;

def SYCLIntelMaxInterleaving : StmtAttr {
  let Spellings = [CXX11<"intel", "max_interleaving">];
  let Subjects = SubjectList<[ForStmt, CXXForRangeStmt, WhileStmt, DoStmt],
                             ErrorDiag, "'for', 'while', and 'do' statements">;
  let Args = [ExprArgument<"NExpr">];
  let LangOpts = [SYCLIsDevice, SilentlyIgnoreSYCLIsHost];
  let Documentation = [SYCLIntelMaxInterleavingAttrDocs];
}

def SYCLIntelSpeculatedIterations : StmtAttr {
  let Spellings = [CXX11<"intel", "speculated_iterations">];
  let Subjects = SubjectList<[ForStmt, CXXForRangeStmt, WhileStmt, DoStmt],
                             ErrorDiag, "'for', 'while', and 'do' statements">;
  let Args = [ExprArgument<"NExpr">];
  let LangOpts = [SYCLIsDevice, SilentlyIgnoreSYCLIsHost];
  let Documentation = [SYCLIntelSpeculatedIterationsAttrDocs];
}
def : MutualExclusions<[SYCLIntelDisableLoopPipelining,
                        SYCLIntelSpeculatedIterations]>;

def SYCLIntelNofusion : StmtAttr {
  let Spellings = [CXX11<"intel","nofusion">];
  let Subjects = SubjectList<[ForStmt, CXXForRangeStmt, WhileStmt, DoStmt],
                             ErrorDiag, "'for', 'while', and 'do' statements">;
  let LangOpts = [SYCLIsDevice, SilentlyIgnoreSYCLIsHost];
  let Documentation = [SYCLIntelNofusionAttrDocs];
}

def SYCLIntelMaxReinvocationDelay : StmtAttr {
  let Spellings = [CXX11<"intel", "max_reinvocation_delay">];
  let Subjects = SubjectList<[ForStmt, CXXForRangeStmt, WhileStmt, DoStmt],
                             ErrorDiag, "'for', 'while', and 'do' statements">;
  let Args = [ExprArgument<"NExpr">];
  let LangOpts = [SYCLIsDevice, SilentlyIgnoreSYCLIsHost];
  let Documentation = [SYCLIntelMaxReinvocationDelayAttrDocs];
}
def : MutualExclusions<[SYCLIntelDisableLoopPipelining,
                        SYCLIntelMaxReinvocationDelay]>;

def SYCLIntelEnableLoopPipelining : StmtAttr {
  let Spellings = [CXX11<"intel", "enable_loop_pipelining">];
  let Subjects = SubjectList<[ForStmt, CXXForRangeStmt, WhileStmt, DoStmt],
                              ErrorDiag, "'for', 'while', and 'do' statements">;
  let LangOpts = [SYCLIsDevice, SilentlyIgnoreSYCLIsHost];
  let Documentation = [SYCLIntelEnableLoopPipeliningAttrDocs];
}

def : MutualExclusions<[SYCLIntelDisableLoopPipelining,
                        SYCLIntelEnableLoopPipelining]>;

def SYCLIntelDoublePump : Attr {
  let Spellings = [CXX11<"intel", "doublepump">];
  let LangOpts = [SYCLIsDevice, SilentlyIgnoreSYCLIsHost];
  let Documentation = [SYCLIntelDoublePumpAttrDocs];
}

def SYCLIntelSinglePump : Attr {
  let Spellings = [CXX11<"intel", "singlepump">];
  let LangOpts = [SYCLIsDevice, SilentlyIgnoreSYCLIsHost];
  let Documentation = [SYCLIntelSinglePumpAttrDocs];
}

def SYCLIntelMemory : Attr {
  let Spellings = [CXX11<"intel", "fpga_memory">];
  let Args = [EnumArgument<"Kind", "MemoryKind", /*is_string=*/false,
                           ["MLAB", "BLOCK_RAM", ""],
                           ["MLAB", "BlockRAM", "Default"], 1>];
  let AdditionalMembers = [{
    static void generateValidStrings(SmallString<256> &Str) {
      auto Last = BlockRAM;
      for (int I = 0; I <= Last; ++I) {
        Str += ConvertMemoryKindToStr(static_cast<MemoryKind>(I));
        if (I != Last) Str += " ";
      }
    }
  }];
  let LangOpts = [SYCLIsDevice, SilentlyIgnoreSYCLIsHost];
  let Documentation = [SYCLIntelMemoryAttrDocs];
}

def SYCLIntelRegister : Attr {
  let Spellings = [CXX11<"intel", "fpga_register">];
  let LangOpts = [SYCLIsDevice, SilentlyIgnoreSYCLIsHost];
  let Documentation = [SYCLIntelRegisterAttrDocs];
}
def : MutualExclusions<[SYCLIntelDoublePump, SYCLIntelSinglePump,
                        SYCLIntelRegister]>;

// One integral argument.
def SYCLIntelBankWidth : InheritableAttr {
  let Spellings = [CXX11<"intel", "bankwidth">];
  let Args = [ExprArgument<"Value">];
  let LangOpts = [SYCLIsDevice, SilentlyIgnoreSYCLIsHost];
  let Documentation = [SYCLIntelBankWidthAttrDocs];
}
def : MutualExclusions<[SYCLIntelRegister, SYCLIntelBankWidth]>;

def SYCLIntelNumBanks : InheritableAttr {
  let Spellings = [CXX11<"intel", "numbanks">];
  let Args = [ExprArgument<"Value">];
  let LangOpts = [SYCLIsDevice, SilentlyIgnoreSYCLIsHost];
  let Documentation = [SYCLIntelNumBanksAttrDocs];
}

def SYCLIntelPrivateCopies : InheritableAttr {
  let Spellings = [CXX11<"intel", "private_copies">];
  let Args = [ExprArgument<"Value">];
  let LangOpts = [SYCLIsDevice, SilentlyIgnoreSYCLIsHost];
  let Documentation = [SYCLIntelPrivateCopiesAttrDocs];
}
def : MutualExclusions<[SYCLIntelRegister, SYCLIntelPrivateCopies]>;

// Two string arguments.
def SYCLIntelMerge : Attr {
  let Spellings = [CXX11<"intel", "merge">];
  let Args = [StringArgument<"Name">, StringArgument<"Direction">];
  let LangOpts = [SYCLIsDevice, SilentlyIgnoreSYCLIsHost];
  let Documentation = [SYCLIntelMergeAttrDocs];
}
def : MutualExclusions<[SYCLIntelRegister, SYCLIntelMerge]>;

def SYCLIntelMaxReplicates : InheritableAttr {
  let Spellings = [CXX11<"intel", "max_replicates">];
  let Args = [ExprArgument<"Value">];
  let LangOpts = [SYCLIsDevice, SilentlyIgnoreSYCLIsHost];
  let Documentation = [SYCLIntelMaxReplicatesAttrDocs];
}
def : MutualExclusions<[SYCLIntelRegister, SYCLIntelMaxReplicates]>;

def SYCLIntelSimpleDualPort : Attr {
  let Spellings = [CXX11<"intel", "simple_dual_port">];
  let LangOpts = [SYCLIsDevice, SilentlyIgnoreSYCLIsHost];
  let Documentation = [SYCLIntelSimpleDualPortAttrDocs];
}
def : MutualExclusions<[SYCLIntelRegister, SYCLIntelSimpleDualPort]>;

def SYCLIntelPipe : TypeAttr {
  let Spellings = [GNU<"pipe">];
  let Args = [StringArgument<"Mode">];
  let LangOpts = [SYCLIsDevice];
  let Documentation = [SYCLIntelPipeDocs];
}

def SYCLIntelPipeIO : InheritableAttr {
  let Spellings = [GNU<"io_pipe_id">];
  let Args = [ExprArgument<"ID">];
  let LangOpts = [SYCLIsDevice, SilentlyIgnoreSYCLIsHost];
  let Subjects = SubjectList<[Var]>;
  let Documentation = [SYCLIntelPipeIOAttrDocs];
}

// Variadic integral arguments.
def SYCLIntelBankBits : Attr {
  let Spellings = [CXX11<"intel", "bank_bits">];
  let Args = [VariadicExprArgument<"Args">];
  let LangOpts = [SYCLIsDevice, SilentlyIgnoreSYCLIsHost];
  let Documentation = [SYCLIntelBankBitsDocs];
}
def : MutualExclusions<[SYCLIntelRegister, SYCLIntelBankBits]>;
def : MutualExclusions<[SYCLIntelRegister, SYCLIntelNumBanks]>;

def SYCLIntelForcePow2Depth : InheritableAttr {
  let Spellings = [CXX11<"intel", "force_pow2_depth">];
  let Args = [ExprArgument<"Value">];
  let LangOpts = [SYCLIsDevice, SilentlyIgnoreSYCLIsHost];
  let Documentation = [SYCLIntelForcePow2DepthAttrDocs];
}
def : MutualExclusions<[SYCLIntelRegister, SYCLIntelForcePow2Depth]>;
def : MutualExclusions<[SYCLIntelRegister, SYCLIntelMemory]>;

def Naked : InheritableAttr {
  let Spellings = [GCC<"naked">, Declspec<"naked">];
  let Subjects = SubjectList<[Function]>;
  let Documentation = [Undocumented];
}

def NeonPolyVectorType : TypeAttr {
  let Spellings = [Clang<"neon_polyvector_type">];
  let Args = [IntArgument<"NumElements">];
  let Documentation = [Undocumented];
  // Represented as VectorType instead.
  let ASTNode = 0;
}

def NeonVectorType : TypeAttr {
  let Spellings = [Clang<"neon_vector_type">];
  let Args = [IntArgument<"NumElements">];
  let Documentation = [Undocumented];
  // Represented as VectorType instead.
  let ASTNode = 0;
}

def ArmSveVectorBits : TypeAttr {
  let Spellings = [GNU<"arm_sve_vector_bits">];
  let Subjects = SubjectList<[TypedefName], ErrorDiag>;
  let Args = [UnsignedArgument<"NumBits">];
  let Documentation = [ArmSveVectorBitsDocs];
  let PragmaAttributeSupport = 0;
  // Represented as VectorType instead.
  let ASTNode = 0;
}

def ArmMveStrictPolymorphism : TypeAttr, TargetSpecificAttr<TargetARM> {
  let Spellings = [Clang<"__clang_arm_mve_strict_polymorphism">];
  let Documentation = [ArmMveStrictPolymorphismDocs];
}

def NoUniqueAddress : InheritableAttr {
  let Subjects = SubjectList<[NonBitField], ErrorDiag>;
  let Spellings = [CXX11<"", "no_unique_address", 201803>, CXX11<"msvc", "no_unique_address", 201803>];
  let TargetSpecificSpellings = [
    TargetSpecificSpelling<TargetItaniumCXXABI, [CXX11<"", "no_unique_address", 201803>]>,
    TargetSpecificSpelling<TargetMicrosoftRecordLayout, [CXX11<"msvc", "no_unique_address", 201803>]>,
  ];
  let Documentation = [NoUniqueAddressDocs];
}

def ReturnsTwice : InheritableAttr {
  let Spellings = [GCC<"returns_twice">];
  let Subjects = SubjectList<[Function]>;
  let Documentation = [Undocumented];
  let SimpleHandler = 1;
}

def DisableTailCalls : InheritableAttr {
  let Spellings = [Clang<"disable_tail_calls">];
  let Subjects = SubjectList<[Function, ObjCMethod]>;
  let Documentation = [DisableTailCallsDocs];
  let SimpleHandler = 1;
}
def : MutualExclusions<[Naked, DisableTailCalls]>;

def NoAlias : InheritableAttr {
  let Spellings = [Declspec<"noalias">];
  let Subjects = SubjectList<[Function]>;
  let Documentation = [NoAliasDocs];
  let SimpleHandler = 1;
}

def NoCommon : InheritableAttr {
  let Spellings = [GCC<"nocommon">];
  let Subjects = SubjectList<[Var]>;
  let Documentation = [Undocumented];
  let SimpleHandler = 1;
}

def NoDebug : InheritableAttr {
  let Spellings = [GCC<"nodebug">];
  let Subjects = SubjectList<[TypedefName, FunctionLike, ObjCMethod, NonParmVar]>;
  let Documentation = [NoDebugDocs];
}

def StandaloneDebug : InheritableAttr {
  let Spellings = [Clang<"standalone_debug", /*allowInC =*/0>];
  let Subjects = SubjectList<[CXXRecord]>;
  let Documentation = [StandaloneDebugDocs];
  let SimpleHandler = 1;
  let LangOpts = [CPlusPlus];
}

def NoDuplicate : InheritableAttr {
  let Spellings = [Clang<"noduplicate">];
  let Subjects = SubjectList<[Function]>;
  let Documentation = [NoDuplicateDocs];
  let SimpleHandler = 1;
}

def Convergent : InheritableAttr {
  let Spellings = [Clang<"convergent">];
  let Subjects = SubjectList<[Function]>;
  let Documentation = [ConvergentDocs];
  let SimpleHandler = 1;
}

def NoConvergent : InheritableAttr {
  let Spellings = [Clang<"noconvergent">, Declspec<"noconvergent">];
  let Subjects = SubjectList<[Function, Stmt], WarnDiag,
                             "functions and statements">;
  let LangOpts = [CUDA];
  let Documentation = [NoConvergentDocs];
  let SimpleHandler = 1;
}

def : MutualExclusions<[Convergent, NoConvergent]>;

def NoInline : DeclOrStmtAttr {
  let Spellings = [CustomKeyword<"__noinline__">, GCC<"noinline">,
                   CXX11<"clang", "noinline">, C23<"clang", "noinline">,
                   CXX11<"msvc", "noinline">, C23<"msvc", "noinline">,
                   Declspec<"noinline">];
  let Accessors = [Accessor<"isStmtNoInline", [CXX11<"clang", "noinline">,
                                               C23<"clang", "noinline">,
                                               CXX11<"msvc", "noinline">,
                                               C23<"msvc", "noinline">]>];
  let Documentation = [NoInlineDocs];
  let Subjects = SubjectList<[Function, Stmt], WarnDiag,
                             "functions and statements">;
  let SimpleHandler = 1;
}

def NoMips16 : InheritableAttr, TargetSpecificAttr<TargetMips32> {
  let Spellings = [GCC<"nomips16">];
  let Subjects = SubjectList<[Function], ErrorDiag>;
  let Documentation = [Undocumented];
  let SimpleHandler = 1;
}

def NoMicroMips : InheritableAttr, TargetSpecificAttr<TargetMips32> {
  let Spellings = [GCC<"nomicromips">];
  let Subjects = SubjectList<[Function], ErrorDiag>;
  let Documentation = [MicroMipsDocs];
  let SimpleHandler = 1;
}

def RISCVInterrupt : InheritableAttr, TargetSpecificAttr<TargetRISCV> {
  let Spellings = [GCC<"interrupt">];
  let Subjects = SubjectList<[Function]>;
  let Args = [VariadicEnumArgument<"Interrupt", "InterruptType", /*is_string=*/true,
                                   [
                                     "supervisor",
                                     "machine",
                                     "rnmi",
                                     "qci-nest",
                                     "qci-nonest",
                                     "SiFive-CLIC-preemptible",
                                     "SiFive-CLIC-stack-swap",
                                   ],
                                   [
                                     "supervisor",
                                     "machine",
                                     "rnmi",
                                     "qcinest",
                                     "qcinonest",
                                     "SiFiveCLICPreemptible",
                                     "SiFiveCLICStackSwap",
                                   ]>];
  let ParseKind = "Interrupt";
  let Documentation = [RISCVInterruptDocs];
}

def RISCVRVVVectorBits : TypeAttr {
  let Spellings = [GNU<"riscv_rvv_vector_bits">];
  let Subjects = SubjectList<[TypedefName], ErrorDiag>;
  let Args = [UnsignedArgument<"NumBits">];
  let Documentation = [RISCVRVVVectorBitsDocs];
  let PragmaAttributeSupport = 0;
  // Represented as VectorType instead.
  let ASTNode = 0;
}

// This is not a TargetSpecificAttr so that is silently accepted and
// ignored on other targets as encouraged by the OpenCL spec.
//
// See OpenCL 1.2 6.11.5: "It is our intention that a particular
// implementation of OpenCL be free to ignore all attributes and the
// resulting executable binary will produce the same result."
//
// However, only AMD GPU targets will emit the corresponding IR
// attribute.
//
// FIXME: This provides a sub-optimal error message if you attempt to
// use this in CUDA, since CUDA does not use the same terminology.
//
// FIXME: SubjectList should be for OpenCLKernelFunction, but is not to
// workaround needing to see kernel attribute before others to know if
// this should be rejected on non-kernels.

def AMDGPUFlatWorkGroupSize : InheritableAttr {
  let Spellings = [Clang<"amdgpu_flat_work_group_size", 0>];
  let Args = [ExprArgument<"Min">, ExprArgument<"Max">];
  let Documentation = [AMDGPUFlatWorkGroupSizeDocs];
  let Subjects = SubjectList<[Function], ErrorDiag, "kernel functions">;
}

def AMDGPUWavesPerEU : InheritableAttr {
  let Spellings = [Clang<"amdgpu_waves_per_eu", 0>];
  let Args = [ExprArgument<"Min">, ExprArgument<"Max", 1>];
  let Documentation = [AMDGPUWavesPerEUDocs];
  let Subjects = SubjectList<[Function], ErrorDiag, "kernel functions">;
}

def AMDGPUNumSGPR : InheritableAttr {
  let Spellings = [Clang<"amdgpu_num_sgpr", 0>];
  let Args = [UnsignedArgument<"NumSGPR">];
  let Documentation = [AMDGPUNumSGPRNumVGPRDocs];
  let Subjects = SubjectList<[Function], ErrorDiag, "kernel functions">;
}

def AMDGPUNumVGPR : InheritableAttr {
  let Spellings = [Clang<"amdgpu_num_vgpr", 0>];
  let Args = [UnsignedArgument<"NumVGPR">];
  let Documentation = [AMDGPUNumSGPRNumVGPRDocs];
  let Subjects = SubjectList<[Function], ErrorDiag, "kernel functions">;
}

def AMDGPUMaxNumWorkGroups : InheritableAttr {
  let Spellings = [Clang<"amdgpu_max_num_work_groups", 0>];
  let Args = [ExprArgument<"MaxNumWorkGroupsX">, ExprArgument<"MaxNumWorkGroupsY", 1>, ExprArgument<"MaxNumWorkGroupsZ", 1>];
  let Documentation = [AMDGPUMaxNumWorkGroupsDocs];
  let Subjects = SubjectList<[Function], ErrorDiag, "kernel functions">;
}

def BPFPreserveAccessIndex : InheritableAttr,
                             TargetSpecificAttr<TargetBPF>  {
  let Spellings = [Clang<"preserve_access_index">];
  let Subjects = SubjectList<[Record], ErrorDiag>;
  let Documentation = [BPFPreserveAccessIndexDocs];
  let LangOpts = [COnly];
}

def BPFPreserveStaticOffset : InheritableAttr,
                              TargetSpecificAttr<TargetBPF>  {
  let Spellings = [Clang<"preserve_static_offset">];
  let Subjects = SubjectList<[Record], ErrorDiag>;
  let Documentation = [BPFPreserveStaticOffsetDocs];
  let LangOpts = [COnly];
}

def BTFDeclTag : InheritableAttr {
  let Spellings = [Clang<"btf_decl_tag">];
  let Args = [StringArgument<"BTFDeclTag">];
  let Subjects = SubjectList<[Var, Function, Record, Field, TypedefName],
                             ErrorDiag>;
  let Documentation = [BTFDeclTagDocs];
  let LangOpts = [COnly];
}

def BTFTypeTag : TypeAttr {
  let Spellings = [Clang<"btf_type_tag">];
  let Args = [StringArgument<"BTFTypeTag">];
  let Documentation = [BTFTypeTagDocs];
  let LangOpts = [COnly];
}

def BPFFastCall : InheritableAttr,
                  TargetSpecificAttr<TargetBPF> {
  let Spellings = [Clang<"bpf_fastcall">];
  let Subjects = SubjectList<[FunctionLike]>;
  let Documentation = [BPFFastCallDocs];
  let LangOpts = [COnly];
  let SimpleHandler = 1;
}

def WebAssemblyExportName : InheritableAttr,
                            TargetSpecificAttr<TargetWebAssembly> {
  let Spellings = [Clang<"export_name">];
  let Args = [StringArgument<"ExportName">];
  let Documentation = [WebAssemblyExportNameDocs];
  let Subjects = SubjectList<[Function], ErrorDiag>;
}

def WebAssemblyImportModule : InheritableAttr,
                              TargetSpecificAttr<TargetWebAssembly> {
  let Spellings = [Clang<"import_module">];
  let Args = [StringArgument<"ImportModule">];
  let Documentation = [WebAssemblyImportModuleDocs];
  let Subjects = SubjectList<[Function], ErrorDiag>;
}

def WebAssemblyImportName : InheritableAttr,
                            TargetSpecificAttr<TargetWebAssembly> {
  let Spellings = [Clang<"import_name">];
  let Args = [StringArgument<"ImportName">];
  let Documentation = [WebAssemblyImportNameDocs];
  let Subjects = SubjectList<[Function], ErrorDiag>;
}

def NoSplitStack : InheritableAttr {
  let Spellings = [GCC<"no_split_stack">];
  let Subjects = SubjectList<[Function], ErrorDiag>;
  let Documentation = [NoSplitStackDocs];
  let SimpleHandler = 1;
}

def NonNull : InheritableParamAttr {
  let Spellings = [GCC<"nonnull">];
  let Subjects = SubjectList<[ObjCMethod, HasFunctionProto, ParmVar], WarnDiag,
                             "functions, methods, and parameters">;
  let Args = [VariadicParamIdxArgument<"Args">];
  let AdditionalMembers = [{
    bool isNonNull(unsigned IdxAST) const {
      if (!args_size())
        return true;
      return llvm::any_of(args(), [=](const ParamIdx &Idx) {
        return Idx.getASTIndex() == IdxAST;
      });
    }
  }];
  // FIXME: We should merge duplicates into a single nonnull attribute.
  let InheritEvenIfAlreadyPresent = 1;
  let Documentation = [NonNullDocs];
}

def ReturnsNonNull : InheritableAttr {
  let Spellings = [GCC<"returns_nonnull">];
  let Subjects = SubjectList<[ObjCMethod, Function]>;
  let Documentation = [ReturnsNonNullDocs];
}

def CalledOnce : Attr {
  let Spellings = [Clang<"called_once">];
  let Subjects = SubjectList<[ParmVar]>;
  let LangOpts = [ObjC];
  let Documentation = [CalledOnceDocs];
}

// pass_object_size(N) indicates that the parameter should have
// __builtin_object_size with Type=N evaluated on the parameter at the callsite.
def PassObjectSize : InheritableParamAttr {
  let Spellings = [Clang<"pass_object_size">,
                   Clang<"pass_dynamic_object_size">];
  let Accessors = [Accessor<"isDynamic", [Clang<"pass_dynamic_object_size">]>];
  let Args = [IntArgument<"Type">];
  let Subjects = SubjectList<[ParmVar]>;
  let Documentation = [PassObjectSizeDocs];
}

// Nullability type attributes.
def TypeNonNull : TypeAttr {
  let Spellings = [CustomKeyword<"_Nonnull">];
  let Documentation = [TypeNonNullDocs];
}

def TypeNullable : DeclOrTypeAttr {
  let Spellings = [CustomKeyword<"_Nullable">];
  let Documentation = [TypeNullableDocs];
//  let Subjects = SubjectList<[CXXRecord], ErrorDiag>;
}

def TypeNullableResult : TypeAttr {
  let Spellings = [CustomKeyword<"_Nullable_result">];
  let Documentation = [TypeNullableResultDocs];
}

def TypeNullUnspecified : TypeAttr {
  let Spellings = [CustomKeyword<"_Null_unspecified">];
  let Documentation = [TypeNullUnspecifiedDocs];
}

def CountedBy : DeclOrTypeAttr {
  let Spellings = [Clang<"counted_by">];
  let Subjects = SubjectList<[Field], ErrorDiag>;
  let Args = [ExprArgument<"Count">, IntArgument<"NestedLevel", 1>];
  let LateParsed = LateAttrParseExperimentalExt;
  let ParseArgumentsAsUnevaluated = 1;
  let Documentation = [CountedByDocs];
  let LangOpts = [COnly];
}

def CountedByOrNull : DeclOrTypeAttr {
  let Spellings = [Clang<"counted_by_or_null">];
  let Subjects = SubjectList<[Field], ErrorDiag>;
  let Args = [ExprArgument<"Count">, IntArgument<"NestedLevel", 1>];
  let LateParsed = LateAttrParseExperimentalExt;
  let ParseArgumentsAsUnevaluated = 1;
  let Documentation = [CountedByDocs];
  let LangOpts = [COnly];
}

def SizedBy : DeclOrTypeAttr {
  let Spellings = [Clang<"sized_by">];
  let Subjects = SubjectList<[Field], ErrorDiag>;
  let Args = [ExprArgument<"Size">, IntArgument<"NestedLevel", 1>];
  let LateParsed = LateAttrParseExperimentalExt;
  let ParseArgumentsAsUnevaluated = 1;
  let Documentation = [CountedByDocs];
  let LangOpts = [COnly];
}

def SizedByOrNull : DeclOrTypeAttr {
  let Spellings = [Clang<"sized_by_or_null">];
  let Subjects = SubjectList<[Field], ErrorDiag>;
  let Args = [ExprArgument<"Size">, IntArgument<"NestedLevel", 1>];
  let LateParsed = LateAttrParseExperimentalExt;
  let ParseArgumentsAsUnevaluated = 1;
  let Documentation = [CountedByDocs];
  let LangOpts = [COnly];
}

// This is a marker used to indicate that an __unsafe_unretained qualifier was
// ignored because ARC is not enabled. The usual representation for this
// qualifier is as an ObjCOwnership attribute with Kind == "none".
def ObjCInertUnsafeUnretained : TypeAttr {
  let Spellings = [CustomKeyword<"__unsafe_unretained">];
  let Documentation = [InternalOnly];
}

def ObjCKindOf : TypeAttr {
  let Spellings = [CustomKeyword<"__kindof">];
  let Documentation = [Undocumented];
}

def NoEscape : Attr {
  let Spellings = [Clang<"noescape">];
  let Subjects = SubjectList<[ParmVar]>;
  let Documentation = [NoEscapeDocs];
}

def MaybeUndef : InheritableAttr {
  let Spellings = [Clang<"maybe_undef">];
  let Subjects = SubjectList<[ParmVar]>;
  let Documentation = [MaybeUndefDocs];
  let SimpleHandler = 1;
}

def AssumeAligned : InheritableAttr {
  let Spellings = [GCC<"assume_aligned">];
  let Subjects = SubjectList<[ObjCMethod, Function]>;
  let Args = [ExprArgument<"Alignment">, ExprArgument<"Offset", 1>];
  let Documentation = [AssumeAlignedDocs];
}

def AllocAlign : InheritableAttr {
  let Spellings = [GCC<"alloc_align">];
  let Subjects = SubjectList<[HasFunctionProto]>;
  let Args = [ParamIdxArgument<"ParamIndex">];
  let Documentation = [AllocAlignDocs];
}

def NoReturn : InheritableAttr {
  let Spellings = [GCC<"noreturn">, Declspec<"noreturn">];
  // FIXME: Does GCC allow this on the function instead?
  let Documentation = [Undocumented];
}

def NoInstrumentFunction : InheritableAttr {
  let Spellings = [GCC<"no_instrument_function">];
  let Subjects = SubjectList<[Function, ObjCMethod]>;
  let Documentation = [Undocumented];
  let SimpleHandler = 1;
}

def NoProfileFunction : InheritableAttr {
  let Spellings = [GCC<"no_profile_instrument_function">];
  let Subjects = SubjectList<[Function]>;
  let Documentation = [NoProfileInstrumentFunctionDocs];
  let SimpleHandler = 1;
}

def NotTailCalled : InheritableAttr {
  let Spellings = [Clang<"not_tail_called">];
  let Subjects = SubjectList<[Function]>;
  let Documentation = [NotTailCalledDocs];
  let SimpleHandler = 1;
}
def : MutualExclusions<[AlwaysInline, NotTailCalled]>;

def NoStackProtector : InheritableAttr {
  let Spellings = [Clang<"no_stack_protector">, CXX11<"gnu", "no_stack_protector">,
                   C23<"gnu", "no_stack_protector">, Declspec<"safebuffers">];
  let Subjects = SubjectList<[Function]>;
  let Documentation = [NoStackProtectorDocs];
  let SimpleHandler = 1;
}

def StrictGuardStackCheck : InheritableAttr {
  let Spellings = [Declspec<"strict_gs_check">];
  let Subjects = SubjectList<[Function]>;
  let Documentation = [StrictGuardStackCheckDocs];
  let SimpleHandler = 1;
}

def NoThrow : InheritableAttr {
  let Spellings = [GCC<"nothrow">, Declspec<"nothrow">];
  let Subjects = SubjectList<[FunctionLike]>;
  let Documentation = [NoThrowDocs];
}

def NoUwtable : InheritableAttr {
  let Spellings = [Clang<"nouwtable">];
  let Subjects = SubjectList<[FunctionLike]>;
  let Documentation = [NoUwtableDocs];
  let SimpleHandler = 1;
}

def NvWeak : IgnoredAttr {
  // No Declspec spelling of this attribute; the CUDA headers use
  // __attribute__((nv_weak)) unconditionally. Does not receive an [[]]
  // spelling because it is a CUDA attribute.
  let Spellings = [GNU<"nv_weak">];
  let LangOpts = [CUDA];
}

def ObjCBridge : InheritableAttr {
  let Spellings = [Clang<"objc_bridge">];
  let Subjects = SubjectList<[Record, TypedefName], ErrorDiag>;
  let Args = [IdentifierArgument<"BridgedType">];
  let Documentation = [Undocumented];
}

def ObjCBridgeMutable : InheritableAttr {
  let Spellings = [Clang<"objc_bridge_mutable">];
  let Subjects = SubjectList<[Record], ErrorDiag>;
  let Args = [IdentifierArgument<"BridgedType">];
  let Documentation = [Undocumented];
}

def ObjCBridgeRelated : InheritableAttr {
  let Spellings = [Clang<"objc_bridge_related">];
  let Subjects = SubjectList<[Record], ErrorDiag>;
  let Args = [IdentifierArgument<"RelatedClass">,
          IdentifierArgument<"ClassMethod">,
          IdentifierArgument<"InstanceMethod">];
  let HasCustomParsing = 1;
  let Documentation = [Undocumented];
}

def NSErrorDomain : InheritableAttr {
  let Spellings = [GNU<"ns_error_domain">];
  let Subjects = SubjectList<[Enum], ErrorDiag>;
  let Args = [IdentifierArgument<"ErrorDomain">];
  let Documentation = [NSErrorDomainDocs];
}

def NSReturnsRetained : DeclOrTypeAttr {
  let Spellings = [Clang<"ns_returns_retained">];
//  let Subjects = SubjectList<[ObjCMethod, ObjCProperty, Function]>;
  let Documentation = [RetainBehaviorDocs];
}

def NSReturnsNotRetained : InheritableAttr {
  let Spellings = [Clang<"ns_returns_not_retained">];
//  let Subjects = SubjectList<[ObjCMethod, ObjCProperty, Function]>;
  let Documentation = [RetainBehaviorDocs];
}

def NSReturnsAutoreleased : InheritableAttr {
  let Spellings = [Clang<"ns_returns_autoreleased">];
//  let Subjects = SubjectList<[ObjCMethod, ObjCProperty, Function]>;
  let Documentation = [RetainBehaviorDocs];
}

def NSConsumesSelf : InheritableAttr {
  let Spellings = [Clang<"ns_consumes_self">];
  let Subjects = SubjectList<[ObjCMethod]>;
  let Documentation = [RetainBehaviorDocs];
  let SimpleHandler = 1;
}

def NSConsumed : InheritableParamAttr {
  let Spellings = [Clang<"ns_consumed">];
  let Subjects = SubjectList<[ParmVar]>;
  let Documentation = [RetainBehaviorDocs];
}

def ObjCException : InheritableAttr {
  let Spellings = [Clang<"objc_exception">];
  let Subjects = SubjectList<[ObjCInterface], ErrorDiag>;
  let Documentation = [Undocumented];
  let SimpleHandler = 1;
}

def ObjCMethodFamily : InheritableAttr {
  let Spellings = [Clang<"objc_method_family">];
  let Subjects = SubjectList<[ObjCMethod], ErrorDiag>;
  let Args = [EnumArgument<"Family", "FamilyKind", /*is_string=*/false,
               ["none", "alloc", "copy", "init", "mutableCopy", "new"],
               ["OMF_None", "OMF_alloc", "OMF_copy", "OMF_init",
                "OMF_mutableCopy", "OMF_new"]>];
  let Documentation = [ObjCMethodFamilyDocs];
}

def ObjCNSObject : InheritableAttr {
  let Spellings = [Clang<"NSObject">];
  let Documentation = [Undocumented];
}

def ObjCIndependentClass : InheritableAttr {
  let Spellings = [Clang<"objc_independent_class">];
  let Documentation = [Undocumented];
}

def ObjCPreciseLifetime : InheritableAttr {
  let Spellings = [Clang<"objc_precise_lifetime">];
  let Subjects = SubjectList<[Var], ErrorDiag>;
  let Documentation = [Undocumented];
}

def ObjCReturnsInnerPointer : InheritableAttr {
  let Spellings = [Clang<"objc_returns_inner_pointer">];
  let Subjects = SubjectList<[ObjCMethod, ObjCProperty], ErrorDiag>;
  let Documentation = [Undocumented];
}

def ObjCRequiresSuper : InheritableAttr {
  let Spellings = [Clang<"objc_requires_super">];
  let Subjects = SubjectList<[ObjCMethod], ErrorDiag>;
  let Documentation = [ObjCRequiresSuperDocs];
}

def ObjCRootClass : InheritableAttr {
  let Spellings = [Clang<"objc_root_class">];
  let Subjects = SubjectList<[ObjCInterface], ErrorDiag>;
  let Documentation = [Undocumented];
  let SimpleHandler = 1;
}

def ObjCNonLazyClass : Attr {
  let Spellings = [Clang<"objc_nonlazy_class">];
  let Subjects = SubjectList<[ObjCInterface, ObjCImpl], ErrorDiag>;
  let LangOpts = [ObjC];
  let Documentation = [ObjCNonLazyClassDocs];
  let SimpleHandler = 1;
}

def ObjCSubclassingRestricted : InheritableAttr {
  let Spellings = [Clang<"objc_subclassing_restricted">];
  let Subjects = SubjectList<[ObjCInterface], ErrorDiag>;
  let Documentation = [ObjCSubclassingRestrictedDocs];
  let SimpleHandler = 1;
}

def ObjCExplicitProtocolImpl : InheritableAttr {
  let Spellings = [Clang<"objc_protocol_requires_explicit_implementation">];
  let Subjects = SubjectList<[ObjCProtocol], ErrorDiag>;
  let Documentation = [Undocumented];
}

def ObjCDesignatedInitializer : Attr {
  let Spellings = [Clang<"objc_designated_initializer">];
  let Subjects = SubjectList<[ObjCMethod], ErrorDiag>;
  let Documentation = [Undocumented];
}

def ObjCDirect : Attr {
  let Spellings = [Clang<"objc_direct">];
  let Subjects = SubjectList<[ObjCMethod], ErrorDiag>;
  let LangOpts = [ObjC];
  let Documentation = [ObjCDirectDocs];
}

def ObjCDirectMembers : Attr {
  let Spellings = [Clang<"objc_direct_members">];
  let Subjects = SubjectList<[ObjCImpl, ObjCInterface, ObjCCategory], ErrorDiag>;
  let LangOpts = [ObjC];
  let Documentation = [ObjCDirectMembersDocs];
}

def ObjCNonRuntimeProtocol : Attr {
  let Spellings = [Clang<"objc_non_runtime_protocol">];
  let Subjects = SubjectList<[ObjCProtocol], ErrorDiag>;
  let LangOpts = [ObjC];
  let Documentation = [ObjCNonRuntimeProtocolDocs];
  let SimpleHandler = 1;
}

def ObjCRuntimeName : Attr {
  let Spellings = [Clang<"objc_runtime_name">];
  let Subjects = SubjectList<[ObjCInterface, ObjCProtocol], ErrorDiag>;
  let Args = [StringArgument<"MetadataName">];
  let Documentation = [ObjCRuntimeNameDocs];
}

def ObjCRuntimeVisible : Attr {
  let Spellings = [Clang<"objc_runtime_visible">];
  let Subjects = SubjectList<[ObjCInterface], ErrorDiag>;
  let Documentation = [ObjCRuntimeVisibleDocs];
  let SimpleHandler = 1;
}

def ObjCClassStub : Attr {
  let Spellings = [Clang<"objc_class_stub">];
  let Subjects = SubjectList<[ObjCInterface], ErrorDiag>;
  let Documentation = [ObjCClassStubDocs];
  let LangOpts = [ObjCNonFragileRuntime];
  let SimpleHandler = 1;
}

def ObjCBoxable : Attr {
  let Spellings = [Clang<"objc_boxable">];
  let Subjects = SubjectList<[Record], ErrorDiag>;
  let Documentation = [ObjCBoxableDocs];
}

def OptimizeNone : InheritableAttr {
  let Spellings = [Clang<"optnone">];
  let Subjects = SubjectList<[Function, ObjCMethod]>;
  let Documentation = [OptnoneDocs];
}

def Overloadable : Attr {
  let Spellings = [Clang<"overloadable">];
  let Subjects = SubjectList<[Function], ErrorDiag>;
  let Documentation = [OverloadableDocs];
  let SimpleHandler = 1;
}

def Override : InheritableAttr {
  let Spellings = [CustomKeyword<"override">];
  let SemaHandler = 0;
  // Omitted from docs, since this is language syntax, not an attribute, as far
  // as users are concerned.
  let Documentation = [InternalOnly];
}

def Ownership : InheritableAttr {
  let Spellings = [Clang<"ownership_holds">, Clang<"ownership_returns">,
                   Clang<"ownership_takes">];
  let Accessors = [Accessor<"isHolds", [Clang<"ownership_holds">]>,
                   Accessor<"isReturns", [Clang<"ownership_returns">]>,
                   Accessor<"isTakes", [Clang<"ownership_takes">]>];
  let AdditionalMembers = [{
    enum OwnershipKind { Holds, Returns, Takes };
    OwnershipKind getOwnKind() const {
      return isHolds() ? Holds :
             isTakes() ? Takes :
             Returns;
    }
  }];
  let Args = [IdentifierArgument<"Module">,
              VariadicParamIdxArgument<"Args">];
  let Subjects = SubjectList<[HasFunctionProto]>;
  let Documentation = [OwnershipDocs];
}

def Packed : InheritableAttr {
  let Spellings = [GCC<"packed">];
//  let Subjects = [Tag, Field];
  let Documentation = [Undocumented];
}

def IntelOclBicc : DeclOrTypeAttr {
  let Spellings = [Clang<"intel_ocl_bicc", 0>];
//  let Subjects = [Function, ObjCMethod];
  let Documentation = [Undocumented];
}

def Pcs : DeclOrTypeAttr {
  let Spellings = [GCC<"pcs">];
  let Args = [EnumArgument<"PCS", "PCSType", /*is_string=*/true,
                           ["aapcs", "aapcs-vfp"],
                           ["AAPCS", "AAPCS_VFP"]>];
//  let Subjects = [Function, ObjCMethod];
  let Documentation = [PcsDocs];
}

def AArch64VectorPcs: DeclOrTypeAttr {
  let Spellings = [Clang<"aarch64_vector_pcs">];
  let Documentation = [AArch64VectorPcsDocs];
}

def AArch64SVEPcs: DeclOrTypeAttr {
  let Spellings = [Clang<"aarch64_sve_pcs">];
  let Documentation = [AArch64SVEPcsDocs];
}

def ArmStreaming : TypeAttr, TargetSpecificAttr<TargetAArch64> {
  let Spellings = [RegularKeyword<"__arm_streaming">];
  let Subjects = SubjectList<[HasFunctionProto], ErrorDiag>;
  let Documentation = [ArmSmeStreamingDocs];
}

def ArmStreamingCompatible : TypeAttr, TargetSpecificAttr<TargetAArch64> {
  let Spellings = [RegularKeyword<"__arm_streaming_compatible">];
  let Subjects = SubjectList<[HasFunctionProto], ErrorDiag>;
  let Documentation = [ArmSmeStreamingCompatibleDocs];
}

def ArmNew : InheritableAttr, TargetSpecificAttr<TargetAArch64> {
  let Spellings = [RegularKeyword<"__arm_new">];
  let Args = [VariadicStringArgument<"NewArgs">];
  let Subjects = SubjectList<[Function], ErrorDiag>;
  let Documentation = [ArmNewDocs];

  let AdditionalMembers = [{
    bool isNewZA() const {
      return llvm::is_contained(newArgs(), "za");
    }
    bool isNewZT0() const {
      return llvm::is_contained(newArgs(), "zt0");
    }
  }];
}

def ArmIn : TypeAttr, TargetSpecificAttr<TargetAArch64> {
  let Spellings = [RegularKeyword<"__arm_in">];
  let Args = [VariadicStringArgument<"InArgs">];
  let Subjects = SubjectList<[HasFunctionProto], ErrorDiag>;
  let Documentation = [ArmInDocs];
}

def ArmOut : TypeAttr, TargetSpecificAttr<TargetAArch64> {
  let Spellings = [RegularKeyword<"__arm_out">];
  let Args = [VariadicStringArgument<"OutArgs">];
  let Subjects = SubjectList<[HasFunctionProto], ErrorDiag>;
  let Documentation = [ArmOutDocs];
}

def ArmInOut : TypeAttr, TargetSpecificAttr<TargetAArch64> {
  let Spellings = [RegularKeyword<"__arm_inout">];
  let Args = [VariadicStringArgument<"InOutArgs">];
  let Subjects = SubjectList<[HasFunctionProto], ErrorDiag>;
  let Documentation = [ArmInOutDocs];
}

def ArmPreserves : TypeAttr, TargetSpecificAttr<TargetAArch64> {
  let Spellings = [RegularKeyword<"__arm_preserves">];
  let Args = [VariadicStringArgument<"PreserveArgs">];
  let Subjects = SubjectList<[HasFunctionProto], ErrorDiag>;
  let Documentation = [ArmPreservesDocs];
}

def ArmAgnostic : TypeAttr, TargetSpecificAttr<TargetAArch64> {
  let Spellings = [RegularKeyword<"__arm_agnostic">];
  let Args = [VariadicStringArgument<"AgnosticArgs">];
  let Subjects = SubjectList<[HasFunctionProto], ErrorDiag>;
  let Documentation = [ArmAgnosticDocs];
}

def ArmLocallyStreaming : InheritableAttr, TargetSpecificAttr<TargetAArch64> {
  let Spellings = [RegularKeyword<"__arm_locally_streaming">];
  let Subjects = SubjectList<[Function], ErrorDiag>;
  let Documentation = [ArmSmeLocallyStreamingDocs];
}


def Pure : InheritableAttr {
  let Spellings = [GCC<"pure">];
  let Documentation = [Undocumented];
  let SimpleHandler = 1;
}

def Regparm : TypeAttr {
  let Spellings = [GCC<"regparm">];
  let Args = [UnsignedArgument<"NumParams">];
  let Documentation = [RegparmDocs];
  // Represented as part of the enclosing function type.
  let ASTNode = 0;
}

def SwiftType : Attr {
  // This attribute has no spellings as it is only ever created implicitly
  // from API notes.
  let Spellings = [];
  let Args = [StringArgument<"TypeString">];
  let SemaHandler = 0;
  let Documentation = [InternalOnly];
}

def SwiftNullability : Attr {
  // This attribute has no spellings as it is only ever created implicitly
  // from API notes.
  let Spellings = [];
  let Args = [EnumArgument<"Kind", "Kind", /*is_string=*/false,
                           ["non_null", "nullable", "unspecified", "nullable_result"],
                           ["NonNull", "Nullable", "Unspecified", "NullableResult"]>];
  let SemaHandler = 0;
  let Documentation = [InternalOnly];
}

def SwiftAsyncName : InheritableAttr {
  let Spellings = [GNU<"swift_async_name">];
  let Args = [StringArgument<"Name">];
  let Subjects = SubjectList<[ObjCMethod, Function], ErrorDiag>;
  let Documentation = [SwiftAsyncNameDocs];
}

def SwiftAttr : DeclOrTypeAttr {
  let Spellings = [GNU<"swift_attr">];
  let Args = [StringArgument<"Attribute">];
  let Documentation = [SwiftAttrDocs];
  let PragmaAttributeSupport = 1;
}

def SwiftBridge : InheritableAttr {
  let Spellings = [GNU<"swift_bridge">];
  let Args = [StringArgument<"SwiftType">];
  let Subjects = SubjectList<[Tag, TypedefName, ObjCInterface, ObjCProtocol],
                             ErrorDiag>;
  let Documentation = [SwiftBridgeDocs];
}

def SwiftBridgedTypedef : InheritableAttr {
  let Spellings = [GNU<"swift_bridged_typedef">];
  let Subjects = SubjectList<[TypedefName], ErrorDiag>;
  let Documentation = [SwiftBridgedTypedefDocs];
  let SimpleHandler = 1;
}

def SwiftObjCMembers : Attr {
  let Spellings = [GNU<"swift_objc_members">];
  let Subjects = SubjectList<[ObjCInterface], ErrorDiag>;
  let Documentation = [SwiftObjCMembersDocs];
  let SimpleHandler = 1;
}

def SwiftError : InheritableAttr {
  let Spellings = [GNU<"swift_error">];
  let Args = [
      EnumArgument<"Convention", "ConventionKind", /*is_string=*/false,
                   ["none", "nonnull_error", "null_result", "zero_result", "nonzero_result"],
                   ["None", "NonNullError", "NullResult", "ZeroResult", "NonZeroResult"]>
  ];
  let Subjects = SubjectList<[Function, ObjCMethod], ErrorDiag>;
  let Documentation = [SwiftErrorDocs];
}

def SwiftImportAsNonGeneric : InheritableAttr {
  // This attribute has no spellings as it is only ever created implicitly
  // from API notes.
  let Spellings = [];
  let SemaHandler = 0;
  let Documentation = [InternalOnly];
}

def SwiftImportPropertyAsAccessors : InheritableAttr {
  // This attribute has no spellings as it is only ever created implicitly
  // from API notes.
  let Spellings = [];
  let SemaHandler = 0;
  let Documentation = [InternalOnly];
}

def SwiftName : InheritableAttr {
  let Spellings = [GNU<"swift_name">];
  let Args = [StringArgument<"Name">];
  let Documentation = [SwiftNameDocs];
}

def SwiftNewType : InheritableAttr {
  let Spellings = [GNU<"swift_newtype">, GNU<"swift_wrapper">];
  let Args = [EnumArgument<"NewtypeKind", "NewtypeKind", /*is_string=*/false,
                           ["struct", "enum"], ["NK_Struct", "NK_Enum"]>];
  let Subjects = SubjectList<[TypedefName], ErrorDiag>;
  let Documentation = [SwiftNewTypeDocs];
  let HasCustomParsing = 1;
}

def SwiftPrivate : InheritableAttr {
  let Spellings = [GNU<"swift_private">];
  let Documentation = [SwiftPrivateDocs];
  let SimpleHandler = 1;
}

def SwiftVersionedAddition : Attr {
  // This attribute has no spellings as it is only ever created implicitly
  // from API notes.
  let Spellings = [];
  let Args = [VersionArgument<"Version">, WrappedAttr<"AdditionalAttr">,
              BoolArgument<"IsReplacedByActive">];
  let SemaHandler = 0;
  let Documentation = [InternalOnly];
}

def SwiftVersionedRemoval : Attr {
  // This attribute has no spellings as it is only ever created implicitly
  // from API notes.
  let Spellings = [];
  let Args = [VersionArgument<"Version">, UnsignedArgument<"RawKind">,
              BoolArgument<"IsReplacedByActive">];
  let SemaHandler = 0;
  let Documentation = [InternalOnly];
  let AdditionalMembers = [{
    attr::Kind getAttrKindToRemove() const {
      return static_cast<attr::Kind>(getRawKind());
    }
  }];
}

def NoDeref : TypeAttr {
  let Spellings = [Clang<"noderef">];
  let Documentation = [NoDerefDocs];
}

def CFIUncheckedCallee : TypeAttr {
  let Spellings = [Clang<"cfi_unchecked_callee">];
  let Documentation = [CFIUncheckedCalleeDocs];
}

// Default arguments can only be used with the sycl::reqd_work_group_size
// spelling.
def ReqdWorkGroupSize : InheritableAttr, LanguageOptionsSpecificAttr {
  let Spellings = [GNU<"reqd_work_group_size">,
                   CXX11<"cl", "reqd_work_group_size">,
                   CXX11<"sycl", "reqd_work_group_size">];
  let Args = [ExprArgument<"XDim">, ExprArgument<"YDim">, ExprArgument<"ZDim">];
  let Subjects = SubjectList<[Function], ErrorDiag>;
  let LangOpts = [NotSYCL];
  let Documentation = [ReqdWorkGroupSizeAttrDocs];
  let SupportsNonconformingLambdaSyntax = 1;
  let ParseKind = "ReqdWorkGroupSize";
  let HasCustomParsing = 1;
}

def SYCLReqdWorkGroupSize : InheritableAttr, LanguageOptionsSpecificAttr {
  let Spellings = [GNU<"reqd_work_group_size">,
                   CXX11<"cl", "reqd_work_group_size">,
                   CXX11<"sycl", "reqd_work_group_size">];
  let Args = [ExprArgument<"XDim">,
              ExprArgument<"YDim", /*optional*/1>,
              ExprArgument<"ZDim", /*optional*/1>];
  let Subjects = SubjectList<[Function], ErrorDiag>;
  let LangOpts = [SYCLIsDevice, SilentlyIgnoreSYCLIsHost];
  let AdditionalMembers = [{
    std::optional<llvm::APSInt> getXDimVal() const {
      // X-dimension is not optional.
      if (const auto *CE = dyn_cast<ConstantExpr>(getXDim()))
        return CE->getResultAsAPSInt();
      return std::nullopt;
    }
    std::optional<llvm::APSInt> getYDimVal() const {
      // Y-dimension is optional so a nullptr value is allowed.
      if (const auto *CE = dyn_cast_or_null<ConstantExpr>(getYDim()))
        return CE->getResultAsAPSInt();
      return std::nullopt;
    }
    std::optional<llvm::APSInt> getZDimVal() const {
      // Z-dimension is optional so a nullptr value is allowed.
      if (const auto *CE = dyn_cast_or_null<ConstantExpr>(getZDim()))
        return CE->getResultAsAPSInt();
      return std::nullopt;
    }
  }];
  let Documentation = [ReqdWorkGroupSizeAttrDocs];
  let SupportsNonconformingLambdaSyntax = 1;
  let ParseKind = "ReqdWorkGroupSize";
  let HasCustomParsing = 1;
}

def WorkGroupSizeHint :  InheritableAttr, LanguageOptionsSpecificAttr {
  let Spellings = [GNU<"work_group_size_hint">,
                   CXX11<"sycl", "work_group_size_hint">];
  let Args = [ExprArgument<"XDim">, ExprArgument<"YDim">, ExprArgument<"ZDim">];
  let Subjects = SubjectList<[Function], ErrorDiag>;
  let Documentation = [WorkGroupSizeHintAttrDocs];
  let LangOpts = [NotSYCL];
  let SupportsNonconformingLambdaSyntax = 1;
  let ParseKind = "WorkGroupSizeHint";
  let HasCustomParsing = 1;
}

def SYCLWorkGroupSizeHint :  InheritableAttr, LanguageOptionsSpecificAttr {
  let Spellings = [GNU<"work_group_size_hint">,
                   CXX11<"sycl", "work_group_size_hint">];
  let Args = [ExprArgument<"XDim">,
              ExprArgument<"YDim", /*optional*/1>,
              ExprArgument<"ZDim", /*optional*/1>];
  let Subjects = SubjectList<[Function], ErrorDiag>;
  // In OpenCL C this attribute takes no default values whereas in SYCL it does. 
  // To avoid confusing diagnostics, the checks are deferred to
  // "handleWorkGroupSizeHint". 
  let HasCustomParsing = 1;
  let AdditionalMembers = [{
    std::optional<llvm::APSInt> getXDimVal() const {
      // X-dimension is not optional.
      if (const auto *CE = dyn_cast<ConstantExpr>(getXDim()))
        return CE->getResultAsAPSInt();
      return std::nullopt;
    }
    std::optional<llvm::APSInt> getYDimVal() const {
      // Y-dimension is optional so a nullptr value is allowed.
      if (const auto *CE = dyn_cast_or_null<ConstantExpr>(getYDim()))
        return CE->getResultAsAPSInt();
      return std::nullopt;
    }
    std::optional<llvm::APSInt> getZDimVal() const {
      // Z-dimension is optional so a nullptr value is allowed.
      if (const auto *CE = dyn_cast_or_null<ConstantExpr>(getZDim()))
        return CE->getResultAsAPSInt();
      return std::nullopt;
    }
  }];
  let Documentation = [WorkGroupSizeHintAttrDocs];
  let LangOpts = [SYCLIsDevice, SilentlyIgnoreSYCLIsHost];
  let SupportsNonconformingLambdaSyntax = 1;
  let ParseKind = "WorkGroupSizeHint";
}

def InitPriority : InheritableAttr, TargetSpecificAttr<TargetSupportsInitPriority> {
  let Spellings = [GCC<"init_priority", /*AllowInC*/0>];
  let Args = [UnsignedArgument<"Priority">];
  let Subjects = SubjectList<[Var], ErrorDiag>;
  let Documentation = [InitPriorityDocs];
}

def Section : InheritableAttr {
  let Spellings = [GCC<"section">, Declspec<"allocate">];
  let Args = [StringArgument<"Name">];
  let Subjects =
      SubjectList<[ Function, GlobalVar, ObjCMethod, ObjCProperty ], ErrorDiag>;
  let Documentation = [SectionDocs];
}

// This is used for `__declspec(code_seg("segname"))`, but not for
// `#pragma code_seg("segname")`.
def CodeSeg : InheritableAttr {
  let Spellings = [Declspec<"code_seg">];
  let Args = [StringArgument<"Name">];
  let Subjects = SubjectList<[Function, CXXRecord], ErrorDiag>;
  let Documentation = [CodeSegDocs];
}

def PragmaClangBSSSection : InheritableAttr {
  // This attribute has no spellings as it is only ever created implicitly.
  let Spellings = [];
  let Args = [StringArgument<"Name">];
  let Subjects = SubjectList<[GlobalVar], ErrorDiag>;
  let Documentation = [InternalOnly];
}

def PragmaClangDataSection : InheritableAttr {
  // This attribute has no spellings as it is only ever created implicitly.
  let Spellings = [];
  let Args = [StringArgument<"Name">];
  let Subjects = SubjectList<[GlobalVar], ErrorDiag>;
  let Documentation = [InternalOnly];
}

def PragmaClangRodataSection : InheritableAttr {
  // This attribute has no spellings as it is only ever created implicitly.
  let Spellings = [];
  let Args = [StringArgument<"Name">];
  let Subjects = SubjectList<[GlobalVar], ErrorDiag>;
  let Documentation = [InternalOnly];
}

def PragmaClangRelroSection : InheritableAttr {
  // This attribute has no spellings as it is only ever created implicitly.
  let Spellings = [];
  let Args = [StringArgument<"Name">];
  let Subjects = SubjectList<[GlobalVar], ErrorDiag>;
  let Documentation = [InternalOnly];
}

def StrictFP : InheritableAttr {
  // This attribute has no spellings as it is only ever created implicitly.
  // Function uses strict floating point operations.
  let Spellings = [];
  let Subjects = SubjectList<[Function]>;
  let Documentation = [InternalOnly];
}

def PragmaClangTextSection : InheritableAttr {
  // This attribute has no spellings as it is only ever created implicitly.
  let Spellings = [];
  let Args = [StringArgument<"Name">];
  let Subjects = SubjectList<[Function], ErrorDiag>;
  let Documentation = [InternalOnly];
}

// The code model attribute only applies to LoongArch and x86-64, but for NVPTX
// compilations that share code with the host, we want to ignore the attribute
// rather than warn on it.
def CodeModel
    : InheritableAttr,
      TargetSpecificAttr<TargetArch<!listconcat(
          TargetLoongArch.Arches, TargetX86_64.Arches, TargetNVPTX.Arches,
          TargetAMDGPU.Arches, TargetSPIRV.Arches)>> {
  let Spellings = [GCC<"model">];
  let Args = [EnumArgument<
      "Model", "llvm::CodeModel::Model",
      /*is_string=*/1, ["small", "normal", "medium", "large", "extreme"],
      ["Small", "Small", "Medium", "Large", "Large"],
      /*opt=*/0, /*fake=*/0, /*isExternalType=*/1, /*isCovered=*/0>];
  let Subjects = SubjectList<[NonTLSGlobalVar], ErrorDiag>;
  let Documentation = [CodeModelDocs];
}

def Sentinel : InheritableAttr {
  let Spellings = [GCC<"sentinel">];
  let Args = [DefaultIntArgument<"Sentinel", 0>,
              DefaultIntArgument<"NullPos", 0>];
//  let Subjects = SubjectList<[Function, ObjCMethod, Block, Var]>;
  let Documentation = [Undocumented];
}

def StdCall : DeclOrTypeAttr {
  let Spellings = [GCC<"stdcall">, CustomKeyword<"__stdcall">,
                   CustomKeyword<"_stdcall">];
//  let Subjects = [Function, ObjCMethod];
  let Documentation = [StdCallDocs];
}

def SwiftCall : DeclOrTypeAttr {
  let Spellings = [Clang<"swiftcall">];
//  let Subjects = SubjectList<[Function]>;
  let Documentation = [SwiftCallDocs];
}

def SwiftAsyncCall : DeclOrTypeAttr {
  let Spellings = [Clang<"swiftasynccall">];
  let Documentation = [SwiftAsyncCallDocs];
}

def SwiftContext : ParameterABIAttr {
  let Spellings = [Clang<"swift_context">];
  let Documentation = [SwiftContextDocs];
}

def SwiftAsyncContext : ParameterABIAttr {
  let Spellings = [Clang<"swift_async_context">];
  let Documentation = [SwiftAsyncContextDocs];
}

def SwiftErrorResult : ParameterABIAttr {
  let Spellings = [Clang<"swift_error_result">];
  let Documentation = [SwiftErrorResultDocs];
}

def SwiftIndirectResult : ParameterABIAttr {
  let Spellings = [Clang<"swift_indirect_result">];
  let Documentation = [SwiftIndirectResultDocs];
}

def SwiftAsync : InheritableAttr {
  let Spellings = [Clang<"swift_async">];
  let Subjects = SubjectList<[Function, ObjCMethod]>;
  let Args = [EnumArgument<"Kind", "Kind", /*is_string=*/false,
                ["none", "swift_private", "not_swift_private"],
                ["None", "SwiftPrivate", "NotSwiftPrivate"]>,
              ParamIdxArgument<"CompletionHandlerIndex", /*opt=*/1>];
  let Documentation = [SwiftAsyncDocs];
}

def SwiftAsyncError : InheritableAttr {
  let Spellings = [Clang<"swift_async_error">];
  let Subjects = SubjectList<[Function, ObjCMethod]>;
  let Args = [EnumArgument<"Convention", "ConventionKind", /*is_string=*/false,
              ["none", "nonnull_error", "zero_argument", "nonzero_argument"],
              ["None", "NonNullError", "ZeroArgument", "NonZeroArgument"]>,
              UnsignedArgument<"HandlerParamIdx", /*opt=*/1>];
  let Documentation = [SwiftAsyncErrorDocs];
}

def Suppress : DeclOrStmtAttr {
  let Spellings = [CXX11<"gsl", "suppress">, Clang<"suppress">];
  let Args = [VariadicStringArgument<"DiagnosticIdentifiers">];
  let Accessors = [Accessor<"isGSL", [CXX11<"gsl", "suppress">]>];
  // There's no fundamental reason why we can't simply accept all Decls
  // but let's make a short list so that to avoid supporting something weird
  // by accident. We can always expand the list later.
  let Subjects = SubjectList<[
    Stmt, Var, Field, ObjCProperty, Function, ObjCMethod, Record, ObjCInterface,
    ObjCImplementation, Namespace, Empty
  ], ErrorDiag, "variables, functions, structs, interfaces, and namespaces">;
  let Documentation = [SuppressDocs];
}

def SysVABI : DeclOrTypeAttr {
  let Spellings = [GCC<"sysv_abi">];
//  let Subjects = [Function, ObjCMethod];
  let Documentation = [SysVABIDocs];
}

def ThisCall : DeclOrTypeAttr {
  let Spellings = [GCC<"thiscall">, CustomKeyword<"__thiscall">,
                   CustomKeyword<"_thiscall">];
//  let Subjects = [Function, ObjCMethod];
  let Documentation = [ThisCallDocs];
}

def VectorCall : DeclOrTypeAttr {
  let Spellings = [Clang<"vectorcall">, CustomKeyword<"__vectorcall">,
                   CustomKeyword<"_vectorcall">];
//  let Subjects = [Function, ObjCMethod];
  let Documentation = [VectorCallDocs];
}

def ZeroCallUsedRegs : InheritableAttr {
  let Spellings = [GCC<"zero_call_used_regs">];
  let Subjects = SubjectList<[Function], ErrorDiag>;
  let Args = [
    EnumArgument<"ZeroCallUsedRegs", "ZeroCallUsedRegsKind", /*is_string=*/true,
                 ["skip", "used-gpr-arg", "used-gpr", "used-arg", "used",
                  "all-gpr-arg", "all-gpr", "all-arg", "all"],
                 ["Skip", "UsedGPRArg", "UsedGPR", "UsedArg", "Used",
                  "AllGPRArg", "AllGPR", "AllArg", "All"]>
  ];
  let Documentation = [ZeroCallUsedRegsDocs];
}

def Pascal : DeclOrTypeAttr {
  let Spellings = [Clang<"pascal">, CustomKeyword<"__pascal">,
                   CustomKeyword<"_pascal">];
//  let Subjects = [Function, ObjCMethod];
  let Documentation = [Undocumented];
}

def PreferredName : InheritableAttr {
  let Spellings = [Clang<"preferred_name", /*AllowInC*/0>];
  let Subjects = SubjectList<[ClassTmpl]>;
  let Args = [TypeArgument<"TypedefType">];
  let Documentation = [PreferredNameDocs];
  let InheritEvenIfAlreadyPresent = 1;
  let MeaningfulToClassTemplateDefinition = 1;
  let TemplateDependent = 1;
}

def PreserveMost : DeclOrTypeAttr {
  let Spellings = [Clang<"preserve_most">];
  let Documentation = [PreserveMostDocs];
}

def PreserveAll : DeclOrTypeAttr {
  let Spellings = [Clang<"preserve_all">];
  let Documentation = [PreserveAllDocs];
}

def M68kRTD: DeclOrTypeAttr {
  let Spellings = [Clang<"m68k_rtd">];
  let Documentation = [M68kRTDDocs];
}

def PreserveNone : DeclOrTypeAttr,
                   TargetSpecificAttr<TargetArch<!listconcat(TargetAArch64.Arches, TargetAnyX86.Arches)>> {
  let Spellings = [Clang<"preserve_none">];
  let Subjects = SubjectList<[FunctionLike]>;
  let Documentation = [PreserveNoneDocs];
}

def RISCVVectorCC: DeclOrTypeAttr, TargetSpecificAttr<TargetRISCV> {
 let Spellings = [CXX11<"riscv", "vector_cc">,
                  C23<"riscv", "vector_cc">,
                  Clang<"riscv_vector_cc">];
 let Documentation = [RISCVVectorCCDocs];
}

def RISCVVLSCC: DeclOrTypeAttr, TargetSpecificAttr<TargetRISCV> {
 let Spellings = [CXX11<"riscv", "vls_cc">,
                  C23<"riscv", "vls_cc">,
                  Clang<"riscv_vls_cc">];
 let Args = [UnsignedArgument<"VectorWidth", /*opt*/1>];
 let Documentation = [RISCVVLSCCDocs];
}

def NativeCPULibclcCall : DeclOrTypeAttr, TargetSpecificAttr<TargetNativeCPU> {
  let Spellings = [Clang<"libclc_call", 0>];
  let Documentation = [Undocumented];
}

def Target : InheritableAttr {
  let Spellings = [GCC<"target">];
  let Args = [StringArgument<"featuresStr">];
  let Subjects = SubjectList<[Function], ErrorDiag>;
  let Documentation = [TargetDocs];
  let AdditionalMembers = [{
    std::optional<StringRef> getX86Architecture() const {
      StringRef Features = getFeaturesStr();
      SmallVector<StringRef, 4> AttrFeatures;
      Features.split(AttrFeatures, ',');
      for (StringRef Feature : AttrFeatures) {
        Feature = Feature.trim();
        if (Feature.starts_with("arch="))
          return Feature.drop_front(sizeof("arch=") - 1);
      }
      return std::nullopt;
    }

    // Gets the list of features as simple string-refs with no +/- or 'no-'.
    // Only adds the items to 'Out' that are additions.
    void getX86AddedFeatures(llvm::SmallVectorImpl<StringRef> &Out) const {
      if (isDefaultVersion())
        return;
      StringRef Features = getFeaturesStr();
      SmallVector<StringRef, 4> AttrFeatures;
      Features.split(AttrFeatures, ',');
      for (auto &Feature : AttrFeatures) {
        Feature = Feature.trim();
        if (!Feature.starts_with("no-") && !Feature.starts_with("arch=") &&
            !Feature.starts_with("fpmath=") && !Feature.starts_with("tune="))
          Out.push_back(Feature);
      }
    }

    bool isDefaultVersion() const { return getFeaturesStr() == "default"; }
  }];
}

def TargetVersion : InheritableAttr, TargetSpecificAttr<TargetArch<!listconcat(TargetAArch64.Arches, TargetRISCV.Arches)>> {
  let Spellings = [GCC<"target_version">];
  let Args = [StringArgument<"NamesStr">];
  let Subjects = SubjectList<[Function], ErrorDiag>;
  let Documentation = [TargetVersionDocs];
  let AdditionalMembers = [{
    StringRef getName() const { return getNamesStr().trim(); }

    bool isDefaultVersion() const { return getName() == "default"; }

    void getFeatures(llvm::SmallVectorImpl<StringRef> &Out,
                     char Delim = '+') const {
      if (isDefaultVersion())
        return;
      StringRef Features = getName();
      SmallVector<StringRef, 4> AttrFeatures;
      Features.split(AttrFeatures, Delim);
      for (StringRef Feature : AttrFeatures) {
        Feature = Feature.trim();
        Out.push_back(Feature);
      }
    }
  }];
}

def TargetClones : InheritableAttr {
  let Spellings = [GCC<"target_clones">];
  let Args = [VariadicStringArgument<"featuresStrs">];
  let Documentation = [TargetClonesDocs];
  let Subjects = SubjectList<[Function], ErrorDiag>;
  let AdditionalMembers = [{
    StringRef getFeatureStr(unsigned Index) const {
      return *(featuresStrs_begin() + Index);
    }

    bool isDefaultVersion(unsigned Index) const {
      return getFeatureStr(Index) == "default";
    }

    void getFeatures(llvm::SmallVectorImpl<StringRef> &Out,
                     unsigned Index, char Delim = '+') const {
      if (isDefaultVersion(Index))
        return;
      StringRef Features = getFeatureStr(Index);
      SmallVector<StringRef, 4> AttrFeatures;
      Features.split(AttrFeatures, Delim);
      for (StringRef Feature : AttrFeatures) {
        Feature = Feature.trim();
        Out.push_back(Feature);
      }
    }

    std::optional<StringRef> getX86Architecture(unsigned Index) const {
      StringRef Feature = getFeatureStr(Index);
      if (Feature.starts_with("arch="))
        return Feature.drop_front(sizeof("arch=") - 1);
      return std::nullopt;
    }

    void getX86Feature(llvm::SmallVectorImpl<StringRef> &Out,
                       unsigned Index) const {
      if (isDefaultVersion(Index))
        return;
      if (getX86Architecture(Index))
        return;
      Out.push_back(getFeatureStr(Index));
    }

    // Given an index into the 'featuresStrs' sequence, compute a unique
    // ID to be used with function name mangling for the associated variant.
    // This mapping is necessary due to a requirement that the mangling ID
    // used for the "default" variant be the largest mangling ID in the
    // variant set. Duplicate variants present in 'featuresStrs' are also
    // assigned their own unique ID (the mapping is bijective).
    unsigned getMangledIndex(unsigned Index) const {
      if (getFeatureStr(Index) == "default")
        return std::count_if(featuresStrs_begin(), featuresStrs_end(),
                              [](StringRef S) { return S != "default"; });

      return std::count_if(featuresStrs_begin(), featuresStrs_begin() + Index,
                           [](StringRef S) { return S != "default"; });
    }

    // Given an index into the 'featuresStrs' sequence, determine if the
    // index corresponds to the first instance of the named variant. This
    // is used to skip over duplicate variant instances when iterating over
    // 'featuresStrs'.
    bool isFirstOfVersion(unsigned Index) const {
      StringRef FeatureStr(getFeatureStr(Index));
      return 0 == std::count_if(
                      featuresStrs_begin(), featuresStrs_begin() + Index,
                      [FeatureStr](StringRef S) { return S == FeatureStr; });

    }
  }];
}

def : MutualExclusions<[TargetClones, TargetVersion, Target, CPUDispatch, CPUSpecific]>;

def MinVectorWidth : InheritableAttr {
  let Spellings = [Clang<"min_vector_width">];
  let Args = [UnsignedArgument<"VectorWidth">];
  let Subjects = SubjectList<[Function], ErrorDiag>;
  let Documentation = [MinVectorWidthDocs];
}

def TransparentUnion : InheritableAttr {
  let Spellings = [GCC<"transparent_union">];
//  let Subjects = SubjectList<[Record, TypedefName]>;
  let Documentation = [TransparentUnionDocs];
  let LangOpts = [COnly];
}

def Unavailable : InheritableAttr {
  let Spellings = [Clang<"unavailable">];
  let Args = [StringArgument<"Message", 1>,
              EnumArgument<"ImplicitReason", "ImplicitReason", /*is_string=*/0, // FIXME
                ["", "", "", ""],
                ["IR_None",
                 "IR_ARCForbiddenType",
                 "IR_ForbiddenWeak",
                 "IR_ARCForbiddenConversion",
                 "IR_ARCInitReturnsUnrelated",
                 "IR_ARCFieldWithOwnership"], 1, /*fake*/ 1>];
  let Documentation = [Undocumented];
  let MeaningfulToClassTemplateDefinition = 1;
}

def DiagnoseIf : InheritableAttr {
  // Does not have a [[]] spelling because this attribute requires the ability
  // to parse function arguments but the attribute is not written in the type
  // position.
  let Spellings = [GNU<"diagnose_if">];
  let Subjects = SubjectList<[Function, ObjCMethod, ObjCProperty]>;
  let Args = [ExprArgument<"Cond">, StringArgument<"Message">,
              EnumArgument<"DefaultSeverity",
                           "DefaultSeverity",
                           /*is_string=*/true,
                           ["error",    "warning"],
                           ["DS_error", "DS_warning"]>,
              StringArgument<"WarningGroup", /*optional*/ 1>,
              BoolArgument<"ArgDependent", 0, /*fake*/ 1>,
              DeclArgument<Named, "Parent", 0, /*fake*/ 1>];
  let InheritEvenIfAlreadyPresent = 1;
  let LateParsed = LateAttrParseStandard;
  let TemplateDependent = 1;
  let Documentation = [DiagnoseIfDocs];
}

def NoSpecializations : InheritableAttr {
  let Spellings = [Clang<"no_specializations", /*AllowInC*/0>];
  let Args = [StringArgument<"Message", 1>];
  let Subjects = SubjectList<[ClassTmpl, FunctionTmpl, VarTmpl]>;
  let Documentation = [NoSpecializationsDocs];
  let MeaningfulToClassTemplateDefinition = 1;
  let TemplateDependent = 1;
}

def ArcWeakrefUnavailable : InheritableAttr {
  let Spellings = [Clang<"objc_arc_weak_reference_unavailable">];
  let Subjects = SubjectList<[ObjCInterface], ErrorDiag>;
  let Documentation = [Undocumented];
  let SimpleHandler = 1;
}

def ObjCGC : TypeAttr {
  let Spellings = [Clang<"objc_gc">];
  let Args = [IdentifierArgument<"Kind">];
  let Documentation = [Undocumented];
}

def ObjCOwnership : DeclOrTypeAttr {
  let Spellings = [Clang<"objc_ownership">];
  let Args = [IdentifierArgument<"Kind">];
  let Documentation = [Undocumented];
}

def ObjCRequiresPropertyDefs : InheritableAttr {
  let Spellings = [Clang<"objc_requires_property_definitions">];
  let Subjects = SubjectList<[ObjCInterface], ErrorDiag>;
  let Documentation = [Undocumented];
  let SimpleHandler = 1;
}

def PointerAuth : TypeAttr {
  let Spellings = [CustomKeyword<"__ptrauth">];
  let Args = [IntArgument<"Key">,
              BoolArgument<"AddressDiscriminated", 1>,
              IntArgument<"ExtraDiscriminator", 1>];
  let Documentation = [PtrAuthDocs];
}

def Unused : InheritableAttr {
  let Spellings = [CXX11<"", "maybe_unused", 201603>, GCC<"unused">,
                   C23<"", "maybe_unused", 202106>];
  let Subjects = SubjectList<[Var, Binding, ObjCIvar, Type, Enum, EnumConstant, Label,
                              Field, ObjCMethod, FunctionLike]>;
  let Documentation = [WarnMaybeUnusedDocs];
}

def Used : InheritableAttr {
  let Spellings = [GCC<"used">];
  let Subjects = SubjectList<[NonLocalVar, Function, ObjCMethod]>;
  let Documentation = [UsedDocs];
  let SimpleHandler = 1;
}

def Retain : InheritableAttr {
  let Spellings = [GCC<"retain">];
  let Subjects = SubjectList<[NonLocalVar, Function, ObjCMethod]>;
  let Documentation = [RetainDocs];
  let SimpleHandler = 1;
}

def Uuid : InheritableAttr {
  let Spellings = [Declspec<"uuid">, Microsoft<"uuid">];
  let Args = [StringArgument<"Guid">,
              DeclArgument<MSGuid, "GuidDecl", 0, /*fake=*/1>];
  let Subjects = SubjectList<[Record, Enum]>;
  // FIXME: Allow expressing logical AND for LangOpts. Our condition should be:
  // CPlusPlus && (MicrosoftExt || Borland)
  let LangOpts = [MicrosoftExt, Borland];
  let Documentation = [Undocumented];
}

def VectorSize : TypeAttr {
  let Spellings = [GCC<"vector_size">];
  let Args = [ExprArgument<"NumBytes">];
  let Documentation = [Undocumented];
  // Represented as VectorType instead.
  let ASTNode = 0;
}

def VecTypeHint : InheritableAttr {
  let Spellings = [GNU<"vec_type_hint">, CXX11<"sycl", "vec_type_hint">];
  let Args = [TypeArgument<"TypeHint">];
  let Subjects = SubjectList<[Function], ErrorDiag>;
  let SupportsNonconformingLambdaSyntax = 1;
  let Documentation = [Undocumented];
}

def MatrixType : TypeAttr {
  let Spellings = [Clang<"matrix_type">];
  let Subjects = SubjectList<[TypedefName], ErrorDiag>;
  let Args = [ExprArgument<"NumRows">, ExprArgument<"NumColumns">];
  let Documentation = [Undocumented];
  let ASTNode = 0;
  let PragmaAttributeSupport = 0;
}

def Visibility : InheritableAttr {
  let Clone = 0;
  let Spellings = [GCC<"visibility">];
  let Args = [EnumArgument<"Visibility", "VisibilityType", /*is_string=*/true,
                           ["default", "hidden", "internal", "protected"],
                           ["Default", "Hidden", "Hidden", "Protected"]>];
  let MeaningfulToClassTemplateDefinition = 1;
  let PragmaAttributeSupport = 1;
  let Documentation = [Undocumented];
}

def TypeVisibility : InheritableAttr {
  let Clone = 0;
  let Spellings = [Clang<"type_visibility">];
  let Args = [EnumArgument<"Visibility", "VisibilityType", /*is_string=*/true,
                           ["default", "hidden", "internal", "protected"],
                           ["Default", "Hidden", "Hidden", "Protected"]>];
  // let Subjects = SubjectList<[Tag, ObjCInterface, Namespace], ErrorDiag>;
  let Documentation = [TypeVisibilityDocs];
}

def VecReturn : InheritableAttr {
  // This attribute does not have a C [[]] spelling because it only appertains
  // to C++ struct/class/union.
  // FIXME: should this attribute have a CPlusPlus language option?
  let Spellings = [Clang<"vecreturn", 0>];
  let Subjects = SubjectList<[CXXRecord], ErrorDiag>;
  let Documentation = [Undocumented];
}

def WarnUnused : InheritableAttr {
  let Spellings = [GCC<"warn_unused">];
  let Subjects = SubjectList<[Record]>;
  let Documentation = [Undocumented];
  let SimpleHandler = 1;
}

def WarnUnusedResult : InheritableAttr {
  let Spellings = [CXX11<"", "nodiscard", 201907>,
                   C23<"", "nodiscard", 202003>,
                   CXX11<"clang", "warn_unused_result">,
                   GCC<"warn_unused_result">];
  let Subjects = SubjectList<[ObjCMethod, Enum, Record, FunctionLike, TypedefName]>;
  let Args = [StringArgument<"Message", 1>];
  let Documentation = [WarnUnusedResultsDocs];
  let AdditionalMembers = [{
    // Check whether this the C++11 nodiscard version, even in non C++11
    // spellings.
    bool IsCXX11NoDiscard() const {
      return this->getSemanticSpelling() == CXX11_nodiscard;
    }
  }];
}

def Weak : InheritableAttr {
  let Spellings = [GCC<"weak">];
  let Subjects = SubjectList<[Var, Function, CXXRecord]>;
  let Documentation = [WeakDocs];
  let SimpleHandler = 1;
}

def WeakImport : InheritableAttr {
  let Spellings = [Clang<"weak_import">];
  let Documentation = [Undocumented];
}

def WeakRef : InheritableAttr {
  let Spellings = [GCC<"weakref">];
  // A WeakRef that has an argument is treated as being an AliasAttr
  let Args = [StringArgument<"Aliasee", 1>];
  let Subjects = SubjectList<[Var, Function], ErrorDiag>;
  let Documentation = [Undocumented];
}

def LTOVisibilityPublic : InheritableAttr {
  let Spellings = [Clang<"lto_visibility_public">];
  let Subjects = SubjectList<[Record]>;
  let Documentation = [LTOVisibilityDocs];
  let SimpleHandler = 1;
}

def AnyX86Interrupt : InheritableAttr, TargetSpecificAttr<TargetAnyX86> {
  // NOTE: If you add any additional spellings, ARMInterrupt's,
  // M68kInterrupt's, MSP430Interrupt's and MipsInterrupt's spellings must match.
  let Spellings = [GCC<"interrupt">];
  let Subjects = SubjectList<[HasFunctionProto]>;
  let ParseKind = "Interrupt";
  let HasCustomParsing = 1;
  let Documentation = [AnyX86InterruptDocs];
}

def AnyX86NoCallerSavedRegisters : InheritableAttr,
                                   TargetSpecificAttr<TargetAnyX86> {
  let Spellings = [GCC<"no_caller_saved_registers">];
  let Documentation = [AnyX86NoCallerSavedRegistersDocs];
  let SimpleHandler = 1;
}

def AnyX86NoCfCheck : DeclOrTypeAttr, TargetSpecificAttr<TargetAnyX86>{
  let Spellings = [GCC<"nocf_check">];
  let Subjects = SubjectList<[FunctionLike]>;
  let Documentation = [AnyX86NoCfCheckDocs];
}

def X86ForceAlignArgPointer : InheritableAttr, TargetSpecificAttr<TargetAnyX86> {
  let Spellings = [GCC<"force_align_arg_pointer">];
  // Technically, this appertains to a FunctionDecl, but the target-specific
  // code silently allows anything function-like (such as typedefs or function
  // pointers), but does not apply the attribute to them.
  let Documentation = [X86ForceAlignArgPointerDocs];
}

def NoSanitize : InheritableAttr {
  let Spellings = [ClangGCC<"no_sanitize">];
  let Args = [VariadicStringArgument<"Sanitizers">];
  let Subjects = SubjectList<[Function, ObjCMethod, GlobalVar], ErrorDiag>;
  let Documentation = [NoSanitizeDocs];
  let AdditionalMembers = [{
    SanitizerMask getMask() const {
      SanitizerMask Mask;
      for (auto SanitizerName : sanitizers()) {
        SanitizerMask ParsedMask =
            parseSanitizerValue(SanitizerName, /*AllowGroups=*/true);
        Mask |= expandSanitizerGroups(ParsedMask);
      }
      return Mask;
    }

    bool hasCoverage() const {
      return llvm::is_contained(sanitizers(), "coverage");
    }
  }];
}

// Attribute to disable AddressSanitizer. No new spellings should be added
// to this list; the no_sanitize attribute should be extended instead.
def NoSanitizeAddress : InheritableAttr {
  let Spellings = [GCC<"no_address_safety_analysis">,
                   GCC<"no_sanitize_address">];
  let Subjects = SubjectList<[Function, GlobalVar], ErrorDiag>;
  let Documentation = [NoSanitizeAddressDocs];
  let ASTNode = 0;
}

// Attribute to disable ThreadSanitizer. No new spellings should be added
// to this list; the no_sanitize attribute should be extended instead.
def NoSanitizeThread : InheritableAttr {
  let Spellings = [GCC<"no_sanitize_thread">];
  let Subjects = SubjectList<[Function], ErrorDiag>;
  let Documentation = [NoSanitizeThreadDocs];
  let ASTNode = 0;
}

// Attribute to disable MemorySanitizer. No new spellings should be added
// to this list; the no_sanitize attribute should be extended instead.
def NoSanitizeMemory : InheritableAttr {
  let Spellings = [Clang<"no_sanitize_memory">];
  let Subjects = SubjectList<[Function], ErrorDiag>;
  let Documentation = [NoSanitizeMemoryDocs];
  let ASTNode = 0;
}

def DisableSanitizerInstrumentation : InheritableAttr {
  let Spellings = [Clang<"disable_sanitizer_instrumentation">];
  let Subjects = SubjectList<[Function, ObjCMethod, GlobalVar]>;
  let Documentation = [DisableSanitizerInstrumentationDocs];
  let SimpleHandler = 1;
}

def CFICanonicalJumpTable : InheritableAttr {
  let Spellings = [Clang<"cfi_canonical_jump_table">];
  let Subjects = SubjectList<[Function], ErrorDiag>;
  let Documentation = [CFICanonicalJumpTableDocs];
  let SimpleHandler = 1;
}

def CFISalt : TypeAttr {
  let Spellings = [Clang<"cfi_salt">];
  let Args = [StringArgument<"Salt">];
  let Subjects = SubjectList<[FunctionLike], ErrorDiag>;
  let Documentation = [CFISaltDocs];
  let LangOpts = [COnly];
}

// C/C++ Thread safety attributes (e.g. for deadlock, data race checking)
// Not all of these attributes will be given a [[]] spelling. The attributes
// which require access to function parameter names cannot use the [[]] spelling
// because they are not written in the type position. Some attributes are given
// an updated captability-based name and the older name will only be supported
// under the GNU-style spelling.
def GuardedVar : InheritableAttr {
  let Spellings = [Clang<"guarded_var", 0>];
  let Subjects = SubjectList<[Field, SharedVar]>;
  let Documentation = [Undocumented];
  let SimpleHandler = 1;
}

def PtGuardedVar : InheritableAttr {
  let Spellings = [Clang<"pt_guarded_var", 0>];
  let Subjects = SubjectList<[Field, SharedVar]>;
  let Documentation = [Undocumented];
}

def Lockable : InheritableAttr {
  let Spellings = [GNU<"lockable">];
  let Subjects = SubjectList<[Record]>;
  let Documentation = [Undocumented];
  let ASTNode = 0;  // Replaced by Capability
}

def ScopedLockable : InheritableAttr {
  let Spellings = [Clang<"scoped_lockable", 0>];
  let Subjects = SubjectList<[Record]>;
  let Documentation = [Undocumented];
  let SimpleHandler = 1;
}

def Capability : InheritableAttr {
  let Spellings = [Clang<"capability", 0>, Clang<"shared_capability", 0>];
  let Subjects = SubjectList<[Record, TypedefName], ErrorDiag>;
  let Args = [StringArgument<"Name">];
  let Accessors = [Accessor<"isShared",
                    [Clang<"shared_capability", 0>]>];
  let Documentation = [Undocumented];
}

def AssertCapability : InheritableAttr {
  let Spellings = [Clang<"assert_capability", 0>,
                   Clang<"assert_shared_capability", 0>,
                   GNU<"assert_exclusive_lock">,
                   GNU<"assert_shared_lock">];
  let Subjects = SubjectList<[Function]>;
  let LateParsed = LateAttrParseStandard;
  let TemplateDependent = 1;
  let ParseArgumentsAsUnevaluated = 1;
  let InheritEvenIfAlreadyPresent = 1;
  let Args = [VariadicExprArgument<"Args">];
  let AcceptsExprPack = 1;
  let Accessors = [Accessor<"isShared",
                    [Clang<"assert_shared_capability", 0>,
                     GNU<"assert_shared_lock">]>];
  let Documentation = [AssertCapabilityDocs];
}

def AcquireCapability : InheritableAttr {
  let Spellings = [Clang<"acquire_capability", 0>,
                   Clang<"acquire_shared_capability", 0>,
                   GNU<"exclusive_lock_function">,
                   GNU<"shared_lock_function">];
  let Subjects = SubjectList<[Function, ParmVar]>;
  let LateParsed = LateAttrParseStandard;
  let TemplateDependent = 1;
  let ParseArgumentsAsUnevaluated = 1;
  let InheritEvenIfAlreadyPresent = 1;
  let Args = [VariadicExprArgument<"Args">];
  let AcceptsExprPack = 1;
  let Accessors = [Accessor<"isShared",
                    [Clang<"acquire_shared_capability", 0>,
                     GNU<"shared_lock_function">]>];
  let Documentation = [AcquireCapabilityDocs];
}

def TryAcquireCapability : InheritableAttr {
  let Spellings = [Clang<"try_acquire_capability", 0>,
                   Clang<"try_acquire_shared_capability", 0>,
                   GNU<"exclusive_trylock_function">,
                   GNU<"shared_trylock_function">];
  let Subjects = SubjectList<[Function]>;
  let LateParsed = LateAttrParseStandard;
  let TemplateDependent = 1;
  let ParseArgumentsAsUnevaluated = 1;
  let InheritEvenIfAlreadyPresent = 1;
  let Args = [ExprArgument<"SuccessValue">, VariadicExprArgument<"Args">];
  let AcceptsExprPack = 1;
  let Accessors = [Accessor<"isShared",
                    [Clang<"try_acquire_shared_capability", 0>,
                     GNU<"shared_trylock_function">]>];
  let Documentation = [TryAcquireCapabilityDocs];
}

def ReleaseCapability : InheritableAttr {
  let Spellings = [Clang<"release_capability", 0>,
                   Clang<"release_shared_capability", 0>,
                   Clang<"release_generic_capability", 0>,
                   Clang<"unlock_function", 0>];
  let Subjects = SubjectList<[Function, ParmVar]>;
  let LateParsed = LateAttrParseStandard;
  let TemplateDependent = 1;
  let ParseArgumentsAsUnevaluated = 1;
  let InheritEvenIfAlreadyPresent = 1;
  let Args = [VariadicExprArgument<"Args">];
  let AcceptsExprPack = 1;
  let Accessors = [Accessor<"isShared",
                    [Clang<"release_shared_capability", 0>]>,
                   Accessor<"isGeneric",
                     [Clang<"release_generic_capability", 0>,
                      Clang<"unlock_function", 0>]>];
  let Documentation = [ReleaseCapabilityDocs];
}

def RequiresCapability : InheritableAttr {
  let Spellings = [Clang<"requires_capability", 0>,
                   Clang<"exclusive_locks_required", 0>,
                   Clang<"requires_shared_capability", 0>,
                   Clang<"shared_locks_required", 0>];
  let Args = [VariadicExprArgument<"Args">];
  let AcceptsExprPack = 1;
  let LateParsed = LateAttrParseStandard;
  let TemplateDependent = 1;
  let ParseArgumentsAsUnevaluated = 1;
  let InheritEvenIfAlreadyPresent = 1;
  let Subjects = SubjectList<[Function, ParmVar]>;
  let Accessors = [Accessor<"isShared", [Clang<"requires_shared_capability", 0>,
                                         Clang<"shared_locks_required", 0>]>];
  let Documentation = [Undocumented];
}

def NoThreadSafetyAnalysis : InheritableAttr {
  let Spellings = [Clang<"no_thread_safety_analysis">];
  let Subjects = SubjectList<[Function]>;
  let Documentation = [Undocumented];
  let SimpleHandler = 1;
}

def GuardedBy : InheritableAttr {
  let Spellings = [GNU<"guarded_by">];
  let Args = [ExprArgument<"Arg">];
  let LateParsed = LateAttrParseExperimentalExt;
  let TemplateDependent = 1;
  let ParseArgumentsAsUnevaluated = 1;
  let InheritEvenIfAlreadyPresent = 1;
  let Subjects = SubjectList<[Field, SharedVar]>;
  let Documentation = [Undocumented];
}

def PtGuardedBy : InheritableAttr {
  let Spellings = [GNU<"pt_guarded_by">];
  let Args = [ExprArgument<"Arg">];
  let LateParsed = LateAttrParseExperimentalExt;
  let TemplateDependent = 1;
  let ParseArgumentsAsUnevaluated = 1;
  let InheritEvenIfAlreadyPresent = 1;
  let Subjects = SubjectList<[Field, SharedVar]>;
  let Documentation = [Undocumented];
}

def AcquiredAfter : InheritableAttr {
  let Spellings = [GNU<"acquired_after">];
  let Args = [VariadicExprArgument<"Args">];
  let AcceptsExprPack = 1;
  let LateParsed = LateAttrParseExperimentalExt;
  let TemplateDependent = 1;
  let ParseArgumentsAsUnevaluated = 1;
  let InheritEvenIfAlreadyPresent = 1;
  let Subjects = SubjectList<[Field, SharedVar]>;
  let Documentation = [Undocumented];
}

def AcquiredBefore : InheritableAttr {
  let Spellings = [GNU<"acquired_before">];
  let Args = [VariadicExprArgument<"Args">];
  let AcceptsExprPack = 1;
  let LateParsed = LateAttrParseExperimentalExt;
  let TemplateDependent = 1;
  let ParseArgumentsAsUnevaluated = 1;
  let InheritEvenIfAlreadyPresent = 1;
  let Subjects = SubjectList<[Field, SharedVar]>;
  let Documentation = [Undocumented];
}

def LockReturned : InheritableAttr {
  let Spellings = [GNU<"lock_returned">];
  let Args = [ExprArgument<"Arg">];
  let LateParsed = LateAttrParseStandard;
  let TemplateDependent = 1;
  let ParseArgumentsAsUnevaluated = 1;
  let Subjects = SubjectList<[Function]>;
  let Documentation = [Undocumented];
}

def LocksExcluded : InheritableAttr {
  let Spellings = [GNU<"locks_excluded">];
  let Args = [VariadicExprArgument<"Args">];
  let AcceptsExprPack = 1;
  let LateParsed = LateAttrParseStandard;
  let TemplateDependent = 1;
  let ParseArgumentsAsUnevaluated = 1;
  let InheritEvenIfAlreadyPresent = 1;
  let Subjects = SubjectList<[Function, ParmVar]>;
  let Documentation = [Undocumented];
}

def ReentrantCapability : InheritableAttr {
  let Spellings = [Clang<"reentrant_capability">];
  let Subjects = SubjectList<[Record, TypedefName]>;
  let Documentation = [Undocumented];
  let SimpleHandler = 1;
}

// C/C++ consumed attributes.

def Consumable : InheritableAttr {
  // This attribute does not have a C [[]] spelling because it only appertains
  // to C++ struct/class/union.
  // FIXME: should this attribute have a CPlusPlus language option?
  let Spellings = [Clang<"consumable", 0>];
  let Subjects = SubjectList<[CXXRecord]>;
  let Args = [EnumArgument<"DefaultState", "ConsumedState", /*is_string=*/false,
                           ["unknown", "consumed", "unconsumed"],
                           ["Unknown", "Consumed", "Unconsumed"]>];
  let Documentation = [ConsumableDocs];
}

def ConsumableAutoCast : InheritableAttr {
  // This attribute does not have a C [[]] spelling because it only appertains
  // to C++ struct/class/union.
  // FIXME: should this attribute have a CPlusPlus language option?
  let Spellings = [Clang<"consumable_auto_cast_state", 0>];
  let Subjects = SubjectList<[CXXRecord]>;
  let Documentation = [Undocumented];
  let SimpleHandler = 1;
}

def ConsumableSetOnRead : InheritableAttr {
  // This attribute does not have a C [[]] spelling because it only appertains
  // to C++ struct/class/union.
  // FIXME: should this attribute have a CPlusPlus language option?
  let Spellings = [Clang<"consumable_set_state_on_read", 0>];
  let Subjects = SubjectList<[CXXRecord]>;
  let Documentation = [Undocumented];
  let SimpleHandler = 1;
}

def CallableWhen : InheritableAttr {
  // This attribute does not have a C [[]] spelling because it only appertains
  // to C++ function (but doesn't require it to be a member function).
  // FIXME: should this attribute have a CPlusPlus language option?
  let Spellings = [Clang<"callable_when", 0>];
  let Subjects = SubjectList<[CXXMethod]>;
  let Args = [VariadicEnumArgument<"CallableStates", "ConsumedState",
                                   /*is_string=*/true,
                                   ["unknown", "consumed", "unconsumed"],
                                   ["Unknown", "Consumed", "Unconsumed"]>];
  let Documentation = [CallableWhenDocs];
}

def ParamTypestate : InheritableAttr {
  // This attribute does not have a C [[]] spelling because it only appertains
  // to a parameter whose type is a consumable C++ class.
  // FIXME: should this attribute have a CPlusPlus language option?
  let Spellings = [Clang<"param_typestate", 0>];
  let Subjects = SubjectList<[ParmVar]>;
  let Args = [EnumArgument<"ParamState", "ConsumedState", /*is_string=*/false,
                           ["unknown", "consumed", "unconsumed"],
                           ["Unknown", "Consumed", "Unconsumed"]>];
  let Documentation = [ParamTypestateDocs];
}

def ReturnTypestate : InheritableAttr {
  // This attribute does not have a C [[]] spelling because it only appertains
  // to a parameter or function return type that is a consumable C++ class.
  // FIXME: should this attribute have a CPlusPlus language option?
  let Spellings = [Clang<"return_typestate", 0>];
  let Subjects = SubjectList<[Function, ParmVar]>;
  let Args = [EnumArgument<"State", "ConsumedState", /*is_string=*/false,
                           ["unknown", "consumed", "unconsumed"],
                           ["Unknown", "Consumed", "Unconsumed"]>];
  let Documentation = [ReturnTypestateDocs];
}

def SetTypestate : InheritableAttr {
  // This attribute does not have a C [[]] spelling because it only appertains
  // to C++ function (but doesn't require it to be a member function).
  // FIXME: should this attribute have a CPlusPlus language option?
  let Spellings = [Clang<"set_typestate", 0>];
  let Subjects = SubjectList<[CXXMethod]>;
  let Args = [EnumArgument<"NewState", "ConsumedState", /*is_string=*/false,
                           ["unknown", "consumed", "unconsumed"],
                           ["Unknown", "Consumed", "Unconsumed"]>];
  let Documentation = [SetTypestateDocs];
}

def TestTypestate : InheritableAttr {
  // This attribute does not have a C [[]] spelling because it only appertains
  // to C++ function (but doesn't require it to be a member function).
  // FIXME: should this attribute have a CPlusPlus language option?
  let Spellings = [Clang<"test_typestate", 0>];
  let Subjects = SubjectList<[CXXMethod]>;
  let Args = [EnumArgument<"TestState", "ConsumedState", /*is_string=*/false,
                           ["consumed", "unconsumed"],
                           ["Consumed", "Unconsumed"]>];
  let Documentation = [TestTypestateDocs];
}

// Type safety attributes for `void *' pointers and type tags.

def ArgumentWithTypeTag : InheritableAttr {
  let Spellings = [Clang<"argument_with_type_tag">,
                   Clang<"pointer_with_type_tag">];
  let Subjects = SubjectList<[HasFunctionProto], ErrorDiag>;
  let Args = [IdentifierArgument<"ArgumentKind">,
              ParamIdxArgument<"ArgumentIdx">,
              ParamIdxArgument<"TypeTagIdx">,
              BoolArgument<"IsPointer", /*opt*/0, /*fake*/1>];
  let Documentation = [ArgumentWithTypeTagDocs, PointerWithTypeTagDocs];
}

def TypeTagForDatatype : InheritableAttr {
  let Spellings = [Clang<"type_tag_for_datatype">];
  let Args = [IdentifierArgument<"ArgumentKind">,
              TypeArgument<"MatchingCType">,
              BoolArgument<"LayoutCompatible">,
              BoolArgument<"MustBeNull">];
//  let Subjects = SubjectList<[Var], ErrorDiag>;
  let HasCustomParsing = 1;
  let Documentation = [TypeTagForDatatypeDocs];
}

def Owner : InheritableAttr {
  let Spellings = [CXX11<"gsl", "Owner">];
  let Subjects = SubjectList<[Struct]>;
  let Args = [TypeArgument<"DerefType", /*opt=*/1>];
  let Documentation = [LifetimeOwnerDocs];
}

def Pointer : InheritableAttr {
  let Spellings = [CXX11<"gsl", "Pointer">];
  let Subjects = SubjectList<[Struct]>;
  let Args = [TypeArgument<"DerefType", /*opt=*/1>];
  let Documentation = [LifetimePointerDocs];
}
def : MutualExclusions<[Owner, Pointer]>;

// Microsoft-related attributes

def MSConstexpr : InheritableAttr {
  let LangOpts = [MicrosoftExt];
  let Spellings = [CXX11<"msvc", "constexpr">];
  let Subjects = SubjectList<[Function, ReturnStmt], ErrorDiag,
                             "functions and return statements">;
  let Documentation = [MSConstexprDocs];
}

def MSNoVTable : InheritableAttr, TargetSpecificAttr<TargetMicrosoftCXXABI> {
  let Spellings = [Declspec<"novtable">];
  let Subjects = SubjectList<[CXXRecord]>;
  let Documentation = [MSNoVTableDocs];
  let SimpleHandler = 1;
}

def : IgnoredAttr {
  let Spellings = [Declspec<"property">];
}

def MSAllocator : InheritableAttr {
  let Spellings = [Declspec<"allocator">];
  let Subjects = SubjectList<[Function]>;
  let Documentation = [MSAllocatorDocs];
}

def CFGuard : InheritableAttr, TargetSpecificAttr<TargetWindows> {
  // Currently only the __declspec(guard(nocf)) modifier is supported. In future
  // we might also want to support __declspec(guard(suppress)).
  let Spellings = [Declspec<"guard">, Clang<"guard">];
  let Subjects = SubjectList<[Function]>;
  let Args = [EnumArgument<"Guard", "GuardArg", /*is_string=*/false,
                           ["nocf"], ["nocf"]>];
  let Documentation = [CFGuardDocs];
}

def MSStruct : InheritableAttr {
  let Spellings = [GCC<"ms_struct">];
  let Subjects = SubjectList<[Record]>;
  let Documentation = [Undocumented];
  let SimpleHandler = 1;
}

def DLLExport : InheritableAttr, TargetSpecificAttr<TargetHasDLLImportExport> {
  let Spellings = [Declspec<"dllexport">, GCC<"dllexport">];
  let Subjects = SubjectList<[Function, Var, CXXRecord, ObjCInterface]>;
  let Documentation = [DLLExportDocs];
}

def DLLExportStaticLocal : InheritableAttr, TargetSpecificAttr<TargetHasDLLImportExport> {
  // This attribute is used internally only when -fno-dllexport-inlines is
  // passed. This attribute is added to inline functions of a class having the
  // dllexport attribute. If the function has static local variables, this
  // attribute is used to determine whether the variables are exported or not. If
  // the function has local static variables, the function is dllexported too.
  let Spellings = [];
  let Subjects = SubjectList<[Function]>;
  let Documentation = [InternalOnly];
}

def DLLImport : InheritableAttr, TargetSpecificAttr<TargetHasDLLImportExport> {
  let Spellings = [Declspec<"dllimport">, GCC<"dllimport">];
  let Subjects = SubjectList<[Function, Var, CXXRecord, ObjCInterface]>;
  let Documentation = [DLLImportDocs];


  let AdditionalMembers = [{
private:
  bool PropagatedToBaseTemplate = false;

public:
  void setPropagatedToBaseTemplate() { PropagatedToBaseTemplate = true; }
  bool wasPropagatedToBaseTemplate() { return PropagatedToBaseTemplate; }
  }];
}

def DLLImportStaticLocal : InheritableAttr, TargetSpecificAttr<TargetHasDLLImportExport> {
  // This attribute is used internally only when -fno-dllexport-inlines is
  // passed. This attribute is added to inline functions of a class having the
  // dllimport attribute. If the function has static local variables, this
  // attribute is used to determine whether the variables are imported or not.
  let Spellings = [];
  let Subjects = SubjectList<[Function]>;
  let Documentation = [InternalOnly];
}

def SelectAny : InheritableAttr {
  let Spellings = [Declspec<"selectany">, GCC<"selectany">];
  let Documentation = [SelectAnyDocs];
  let SimpleHandler = 1;
}

def HybridPatchable : InheritableAttr, TargetSpecificAttr<TargetWindowsArm64EC> {
  let Spellings = [Declspec<"hybrid_patchable">, Clang<"hybrid_patchable">];
  let Subjects = SubjectList<[Function]>;
  let Documentation = [HybridPatchableDocs];
}

def Thread : Attr {
  let Spellings = [Declspec<"thread">];
  let LangOpts = [MicrosoftExt];
  let Documentation = [ThreadDocs];
  let Subjects = SubjectList<[Var]>;
}

def Win64 : IgnoredAttr {
  let Spellings = [CustomKeyword<"__w64">];
  let LangOpts = [MicrosoftExt];
}

def Ptr32 : TypeAttr {
  let Spellings = [CustomKeyword<"__ptr32">];
  let Documentation = [Ptr32Docs];
}

def Ptr64 : TypeAttr {
  let Spellings = [CustomKeyword<"__ptr64">];
  let Documentation = [Ptr64Docs];
}

def SPtr : TypeAttr {
  let Spellings = [CustomKeyword<"__sptr">];
  let Documentation = [SPtrDocs];
}

def UPtr : TypeAttr {
  let Spellings = [CustomKeyword<"__uptr">];
  let Documentation = [UPtrDocs];
}

def MSInheritance : InheritableAttr {
  let LangOpts = [MicrosoftExt];
  let Args = [DefaultBoolArgument<"BestCase", /*default*/1, /*fake*/1>];
  let Spellings = [CustomKeyword<"__single_inheritance">,
                   CustomKeyword<"__multiple_inheritance">,
                   CustomKeyword<"__virtual_inheritance">,
                   CustomKeyword<"__unspecified_inheritance">];
  let AdditionalMembers = [{
  MSInheritanceModel getInheritanceModel() const {
    // The spelling enum should agree with MSInheritanceModel.
    return MSInheritanceModel(getSemanticSpelling());
  }
  }];
  let Documentation = [MSInheritanceDocs];
}

def MSVtorDisp : InheritableAttr {
  // This attribute has no spellings as it is only ever created implicitly.
  let Spellings = [];
  let Args = [UnsignedArgument<"vdm">];
  let SemaHandler = 0;

  let AdditionalMembers = [{
  MSVtorDispMode getVtorDispMode() const { return MSVtorDispMode(vdm); }
  }];
  let Documentation = [InternalOnly];
}

def InitSeg : Attr {
  let Spellings = [Pragma<"", "init_seg">];
  let Args = [StringArgument<"Section">];
  let SemaHandler = 0;
  let Documentation = [InitSegDocs];
  let AdditionalMembers = [{
  void printPrettyPragma(raw_ostream &OS, const PrintingPolicy &Policy) const {
    OS << " (" << getSection() << ')';
  }
  }];
}

def LoopHint : Attr {
  /// #pragma clang loop <option> directive
  /// vectorize: vectorizes loop operations if State == Enable.
  /// vectorize_width: vectorize loop operations with width 'Value'.
  /// interleave: interleave multiple loop iterations if State == Enable.
  /// interleave_count: interleaves 'Value' loop iterations.
  /// unroll: fully unroll loop if State == Enable.
  /// unroll_count: unrolls loop 'Value' times.
  /// unroll_and_jam: attempt to unroll and jam loop if State == Enable.
  /// unroll_and_jam_count: unroll and jams loop 'Value' times.
  /// distribute: attempt to distribute loop if State == Enable.
  /// pipeline: disable pipelining loop if State == Disable.
  /// pipeline_initiation_interval: create loop schedule with initiation interval equal to 'Value'.

  /// #pragma unroll <argument> directive
  /// <no arg>: fully unrolls loop.
  /// boolean: fully unrolls loop if State == Enable.
  /// expression: unrolls loop 'Value' times.

  let Spellings = [Pragma<"clang", "loop">, Pragma<"", "unroll">,
                   Pragma<"", "nounroll">, Pragma<"", "unroll_and_jam">,
                   Pragma<"", "nounroll_and_jam">];

  /// State of the loop optimization specified by the spelling.
  let Args = [EnumArgument<"Option", "OptionType", /*is_string=*/false,
                          ["vectorize", "vectorize_width", "interleave", "interleave_count",
                           "unroll", "unroll_count", "unroll_and_jam", "unroll_and_jam_count",
                           "pipeline", "pipeline_initiation_interval", "distribute",
                           "vectorize_predicate"],
                          ["Vectorize", "VectorizeWidth", "Interleave", "InterleaveCount",
                           "Unroll", "UnrollCount", "UnrollAndJam", "UnrollAndJamCount",
                           "PipelineDisabled", "PipelineInitiationInterval", "Distribute",
                           "VectorizePredicate"]>,
              EnumArgument<"State", "LoopHintState", /*is_string=*/false,
                           ["enable", "disable", "numeric", "fixed_width",
                            "scalable_width", "assume_safety", "full"],
                           ["Enable", "Disable", "Numeric", "FixedWidth",
                            "ScalableWidth", "AssumeSafety", "Full"]>,
              ExprArgument<"Value">];

  let AdditionalMembers = [{
  static const char *getOptionName(int Option) {
    switch(Option) {
    case Vectorize: return "vectorize";
    case VectorizeWidth: return "vectorize_width";
    case Interleave: return "interleave";
    case InterleaveCount: return "interleave_count";
    case Unroll: return "unroll";
    case UnrollCount: return "unroll_count";
    case UnrollAndJam: return "unroll_and_jam";
    case UnrollAndJamCount: return "unroll_and_jam_count";
    case PipelineDisabled: return "pipeline";
    case PipelineInitiationInterval: return "pipeline_initiation_interval";
    case Distribute: return "distribute";
    case VectorizePredicate: return "vectorize_predicate";
    }
    llvm_unreachable("Unhandled LoopHint option.");
  }

  void printPrettyPragma(raw_ostream &OS, const PrintingPolicy &Policy) const;

  // Return a string containing the loop hint argument including the
  // enclosing parentheses.
  std::string getValueString(const PrintingPolicy &Policy) const;

  // Return a string suitable for identifying this attribute in diagnostics.
  std::string getDiagnosticName(const PrintingPolicy &Policy) const;
  }];

  let Documentation = [LoopHintDocs, UnrollHintDocs];
  let HasCustomParsing = 1;
}

/// The HLSL loop attributes
def HLSLLoopHint: StmtAttr {
  /// [unroll(directive)]
  /// [loop]
  let Spellings = [Microsoft<"unroll">, Microsoft<"loop">];
  let Args = [UnsignedArgument<"directive", /*opt*/1>];
  let Subjects = SubjectList<[ForStmt, WhileStmt, DoStmt],
                              ErrorDiag, "'for', 'while', and 'do' statements">;
  let LangOpts = [HLSL];
  let Documentation = [HLSLLoopHintDocs, HLSLUnrollHintDocs];
}

def HLSLControlFlowHint: StmtAttr {
  /// [branch]
  /// [flatten]
  let Spellings = [Microsoft<"branch">, Microsoft<"flatten">];
  let Subjects = SubjectList<[IfStmt, SwitchStmt],
                              ErrorDiag, "'if' and 'switch' statements">;
  let LangOpts = [HLSL];
  let Documentation = [InternalOnly];
}

def CapturedRecord : InheritableAttr {
  // This attribute has no spellings as it is only ever created implicitly.
  let Spellings = [];
  let SemaHandler = 0;
  let Documentation = [InternalOnly];
}

def OMPThreadPrivateDecl : InheritableAttr {
  // This attribute has no spellings as it is only ever created implicitly.
  let Spellings = [];
  let SemaHandler = 0;
  let Documentation = [InternalOnly];
}

def OMPGroupPrivateDecl : InheritableAttr {
  let Spellings = [];
  let SemaHandler = 0;
  let Documentation = [InternalOnly];
}

def OMPCaptureNoInit : InheritableAttr {
  // This attribute has no spellings as it is only ever created implicitly.
  let Spellings = [];
  let SemaHandler = 0;
  let Documentation = [InternalOnly];
}

def OMPCaptureKind : Attr {
  // This attribute has no spellings as it is only ever created implicitly.
  let Spellings = [];
  let SemaHandler = 0;
  let Args = [UnsignedArgument<"CaptureKindVal">];
  let Documentation = [InternalOnly];
  let AdditionalMembers = [{
    llvm::omp::Clause getCaptureKind() const {
      return static_cast<llvm::omp::Clause>(getCaptureKindVal());
    }
  }];
}

def OMPReferencedVar : Attr {
  // This attribute has no spellings as it is only ever created implicitly.
  let Spellings = [];
  let SemaHandler = 0;
  let Args = [ExprArgument<"Ref">];
  let Documentation = [InternalOnly];
}

def OMPDeclareSimdDecl : Attr {
  let Spellings = [Pragma<"omp", "declare simd">];
  let Subjects = SubjectList<[Function]>;
  let SemaHandler = 0;
  let HasCustomParsing = 1;
  let Documentation = [OMPDeclareSimdDocs];
  let Args = [
    EnumArgument<"BranchState", "BranchStateTy", /*is_string=*/false,
                 [ "", "inbranch", "notinbranch" ],
                 [ "BS_Undefined", "BS_Inbranch", "BS_Notinbranch" ]>,
    ExprArgument<"Simdlen">, VariadicExprArgument<"Uniforms">,
    VariadicExprArgument<"Aligneds">, VariadicExprArgument<"Alignments">,
    VariadicExprArgument<"Linears">, VariadicUnsignedArgument<"Modifiers">,
    VariadicExprArgument<"Steps">
  ];
  let AdditionalMembers = [{
    void printPrettyPragma(raw_ostream & OS, const PrintingPolicy &Policy)
        const;
  }];
}

def OMPDeclareTargetDecl : InheritableAttr {
  let Spellings = [Pragma<"omp", "declare target">];
  let SemaHandler = 0;
  let Subjects = SubjectList<[Function, SharedVar]>;
  let Documentation = [OMPDeclareTargetDocs];
  let Args = [
    EnumArgument<"MapType", "MapTypeTy", /*is_string=*/false,
                 [ "to", "enter", "link" ],
                 [ "MT_To", "MT_Enter", "MT_Link" ]>,
    EnumArgument<"DevType", "DevTypeTy", /*is_string=*/false,
                 [ "host", "nohost", "any" ],
                 [ "DT_Host", "DT_NoHost", "DT_Any" ]>,
    ExprArgument<"IndirectExpr">,
    BoolArgument<"Indirect">,
    UnsignedArgument<"Level">
  ];
  let AdditionalMembers = [{
    void printPrettyPragma(raw_ostream &OS, const PrintingPolicy &Policy) const;
    static std::optional<MapTypeTy>
    isDeclareTargetDeclaration(const ValueDecl *VD);
    static std::optional<OMPDeclareTargetDeclAttr*> getActiveAttr(const ValueDecl *VD);
    static std::optional<DevTypeTy> getDeviceType(const ValueDecl *VD);
    static std::optional<SourceLocation> getLocation(const ValueDecl *VD);
  }];
}

def OMPAllocateDecl : InheritableAttr {
  // This attribute has no spellings as it is only ever created implicitly.
  let Spellings = [];
  let SemaHandler = 0;
  let Args = [
    EnumArgument<"AllocatorType", "AllocatorTypeTy", /*is_string=*/false,
                 [
                   "omp_null_allocator", "omp_default_mem_alloc",
                   "omp_large_cap_mem_alloc", "omp_const_mem_alloc",
                   "omp_high_bw_mem_alloc", "omp_low_lat_mem_alloc",
                   "omp_cgroup_mem_alloc", "omp_pteam_mem_alloc",
                   "omp_thread_mem_alloc", ""
                 ],
                 [
                   "OMPNullMemAlloc", "OMPDefaultMemAlloc",
                   "OMPLargeCapMemAlloc", "OMPConstMemAlloc",
                   "OMPHighBWMemAlloc", "OMPLowLatMemAlloc",
                   "OMPCGroupMemAlloc", "OMPPTeamMemAlloc", "OMPThreadMemAlloc",
                   "OMPUserDefinedMemAlloc"
                 ]>,
    ExprArgument<"Allocator">,
    ExprArgument<"Alignment">
  ];
  let Documentation = [InternalOnly];
}

def OMPDeclareVariant : InheritableAttr {
  let Spellings = [Pragma<"omp", "declare variant">];
  let Subjects = SubjectList<[Function]>;
  let SemaHandler = 0;
  let HasCustomParsing = 1;
  let InheritEvenIfAlreadyPresent = 1;
  let Documentation = [OMPDeclareVariantDocs];
  let Args = [
    ExprArgument<"VariantFuncRef">,
    OMPTraitInfoArgument<"TraitInfos">,
    VariadicExprArgument<"AdjustArgsNothing">,
    VariadicExprArgument<"AdjustArgsNeedDevicePtr">,
    VariadicExprArgument<"AdjustArgsNeedDeviceAddr">,
    VariadicOMPInteropInfoArgument<"AppendArgs">,
  ];
  let AdditionalMembers = [{
    OMPTraitInfo &getTraitInfo() { return *traitInfos; }
    void printPrettyPragma(raw_ostream & OS, const PrintingPolicy &Policy)
        const;
    static StringRef getInteropTypeString(const OMPInteropInfo *I) {
      if (I->IsTarget && I->IsTargetSync)
        return "target,targetsync";
      if (I->IsTarget)
        return "target";
      return "targetsync";
    }
  }];
}

def OMPAssume : InheritableAttr {
  let Spellings = [CXX11<"omp", "assume">];
  let Subjects = SubjectList<[Function, ObjCMethod]>;
  let InheritEvenIfAlreadyPresent = 1;
  let Documentation = [OMPAssumeDocs];
  let Args = [StringArgument<"Assumption">];
}

def InternalLinkage : InheritableAttr {
  let Spellings = [Clang<"internal_linkage">];
  let Subjects = SubjectList<[Var, Function, CXXRecord]>;
  let Documentation = [InternalLinkageDocs];
}
def : MutualExclusions<[Common, InternalLinkage]>;

def ExcludeFromExplicitInstantiation : InheritableAttr {
  let Spellings = [Clang<"exclude_from_explicit_instantiation">];
  let Subjects = SubjectList<[Var, Function, CXXRecord]>;
  let Documentation = [ExcludeFromExplicitInstantiationDocs];
  let MeaningfulToClassTemplateDefinition = 1;
  let SimpleHandler = 1;
}

def Reinitializes : InheritableAttr {
  let Spellings = [Clang<"reinitializes", 0>];
  let Subjects = SubjectList<[NonStaticNonConstCXXMethod], ErrorDiag>;
  let Documentation = [ReinitializesDocs];
  let SimpleHandler = 1;
}

def NoDestroy : InheritableAttr {
  let Spellings = [Clang<"no_destroy", 0>];
  let Subjects = SubjectList<[Var]>;
  let Documentation = [NoDestroyDocs];
}

def AlwaysDestroy : InheritableAttr {
  let Spellings = [Clang<"always_destroy", 0>];
  let Subjects = SubjectList<[Var]>;
  let Documentation = [AlwaysDestroyDocs];
}
def : MutualExclusions<[NoDestroy, AlwaysDestroy]>;

def SpeculativeLoadHardening : InheritableAttr {
  let Spellings = [Clang<"speculative_load_hardening">];
  let Subjects = SubjectList<[Function, ObjCMethod], ErrorDiag>;
  let Documentation = [SpeculativeLoadHardeningDocs];
  let SimpleHandler = 1;
}

def NoSpeculativeLoadHardening : InheritableAttr {
  let Spellings = [Clang<"no_speculative_load_hardening">];
  let Subjects = SubjectList<[Function, ObjCMethod], ErrorDiag>;
  let Documentation = [NoSpeculativeLoadHardeningDocs];
  let SimpleHandler = 1;
}
def : MutualExclusions<[SpeculativeLoadHardening, NoSpeculativeLoadHardening]>;

def Uninitialized : InheritableAttr {
  let Spellings = [Clang<"uninitialized", 0>];
  let Subjects = SubjectList<[LocalVar]>;
  let PragmaAttributeSupport = 1;
  let Documentation = [UninitializedDocs];
}

def LoaderUninitialized : Attr {
  let Spellings = [Clang<"loader_uninitialized">];
  let Subjects = SubjectList<[GlobalVar]>;
  let Documentation = [LoaderUninitializedDocs];
  let SimpleHandler = 1;
}

def ObjCExternallyRetained : InheritableAttr {
  let LangOpts = [ObjCAutoRefCount];
  let Spellings = [Clang<"objc_externally_retained">];
  let Subjects = SubjectList<[NonParmVar, Function, Block, ObjCMethod]>;
  let Documentation = [ObjCExternallyRetainedDocs];
}

def NoBuiltin : Attr {
  let Spellings = [Clang<"no_builtin">];
  let Args = [VariadicStringArgument<"BuiltinNames">];
  let Subjects = SubjectList<[Function]>;
  let Documentation = [NoBuiltinDocs];
}

def UsingIfExists : InheritableAttr {
  let Spellings = [Clang<"using_if_exists", 0>];
  let Subjects = SubjectList<[Using,
                              UnresolvedUsingTypename,
                              UnresolvedUsingValue], ErrorDiag>;
  let Documentation = [UsingIfExistsDocs];
}

// FIXME: This attribute is not inheritable, it will not be propagated to
// redecls. [[clang::lifetimebound]] has the same problems. This should be
// fixed in TableGen (by probably adding a new inheritable flag).
def AcquireHandle : DeclOrTypeAttr {
  let Spellings = [Clang<"acquire_handle">];
  let Args = [StringArgument<"HandleType">];
  let Subjects = SubjectList<[Function, TypedefName, ParmVar]>;
  let Documentation = [AcquireHandleDocs];
}

def UseHandle : InheritableParamAttr {
  let Spellings = [Clang<"use_handle">];
  let Args = [StringArgument<"HandleType">];
  let Subjects = SubjectList<[ParmVar]>;
  let Documentation = [UseHandleDocs];
}

def ReleaseHandle : InheritableParamAttr {
  let Spellings = [Clang<"release_handle">];
  let Args = [StringArgument<"HandleType">];
  let Subjects = SubjectList<[ParmVar]>;
  let Documentation = [ReleaseHandleDocs];
}

def UnsafeBufferUsage : InheritableAttr {
  let Spellings = [Clang<"unsafe_buffer_usage">];
  let Subjects = SubjectList<[Function, Field]>;
  let Documentation = [UnsafeBufferUsageDocs];
}

def DiagnoseAsBuiltin : InheritableAttr {
  let Spellings = [Clang<"diagnose_as_builtin">];
  let Args = [DeclArgument<Function, "Function">,
              VariadicUnsignedArgument<"ArgIndices">];
  let Subjects = SubjectList<[Function]>;
  let Documentation = [DiagnoseAsBuiltinDocs];
}

def Builtin : InheritableAttr {
  let Spellings = [];
  let Args = [UnsignedArgument<"ID">];
  let Subjects = SubjectList<[Function]>;
  let SemaHandler = 0;
  let Documentation = [InternalOnly];
}

def EnforceTCB : InheritableAttr {
  let Spellings = [Clang<"enforce_tcb">];
  let Subjects = SubjectList<[Function, ObjCMethod]>;
  let Args = [StringArgument<"TCBName">];
  let Documentation = [EnforceTCBDocs];
  bit InheritEvenIfAlreadyPresent = 1;
}

def EnforceTCBLeaf : InheritableAttr {
  let Spellings = [Clang<"enforce_tcb_leaf">];
  let Subjects = SubjectList<[Function, ObjCMethod]>;
  let Args = [StringArgument<"TCBName">];
  let Documentation = [EnforceTCBLeafDocs];
  bit InheritEvenIfAlreadyPresent = 1;
}

def Error : InheritableAttr {
  let Spellings = [GCC<"error">, GCC<"warning">];
  let Accessors = [Accessor<"isError", [GCC<"error">]>,
                   Accessor<"isWarning", [GCC<"warning">]>];
  let Args = [StringArgument<"UserDiagnostic">];
  let Subjects = SubjectList<[Function], ErrorDiag>;
  let Documentation = [ErrorAttrDocs];
}

/// HLSL Root Signature Attribute
def RootSignature : Attr {
  /// [RootSignature(Signature)]
  let Spellings = [Microsoft<"RootSignature">];
  let Args = [IdentifierArgument<"SignatureIdent">,
              DeclArgument<HLSLRootSignature, "SignatureDecl", 0, /*fake=*/1>];
  let Subjects = SubjectList<[Function],
                             ErrorDiag, "'function'">;
  let LangOpts = [HLSL];
  let Documentation = [RootSignatureDocs];
}

def HLSLNumThreads: InheritableAttr {
  let Spellings = [Microsoft<"numthreads">];
  let Args = [IntArgument<"X">, IntArgument<"Y">, IntArgument<"Z">];
  let Subjects = SubjectList<[HLSLEntry]>;
  let LangOpts = [HLSL];
  let Documentation = [NumThreadsDocs];
}

def HLSLVkBinding : InheritableAttr {
  let Spellings = [CXX11<"vk", "binding">];
  let Subjects = SubjectList<[HLSLBufferObj, ExternalGlobalVar], ErrorDiag>;
  let Args = [IntArgument<"Binding">, IntArgument<"Set", 1>];
  let LangOpts = [HLSL];
  let Documentation = [HLSLVkBindingDocs];
}

def HLSLResourceBinding: InheritableAttr {
  let Spellings = [HLSLAnnotation<"register">];
  let Subjects = SubjectList<[HLSLBufferObj, ExternalGlobalVar], ErrorDiag>;
  let LangOpts = [HLSL];
  let Args = [StringArgument<"Slot">, StringArgument<"Space", 1>];
  let Documentation = [HLSLResourceBindingDocs];
  let AdditionalMembers = [{
  public:
      enum class RegisterType : unsigned { SRV, UAV, CBuffer, Sampler, C, I };

  private:
      RegisterType RegType;
      std::optional<unsigned> SlotNumber;
      unsigned SpaceNumber;
      std::optional<unsigned> ImplicitBindingOrderID;
      std::optional<unsigned> ImplicitCounterBindingOrderID;

  public:
      void setBinding(RegisterType RT, std::optional<unsigned> SlotNum, unsigned SpaceNum) {
        RegType = RT;
        SlotNumber = SlotNum;
        SpaceNumber = SpaceNum;
      }
      bool hasRegisterSlot() const {
        return SlotNumber.has_value();
      }
      RegisterType getRegisterType() const {
        assert(hasRegisterSlot() && "binding does not have register slot");
        return RegType;
      }
      unsigned getSlotNumber() const {
        assert(hasRegisterSlot() && "binding does not have register slot");
        return SlotNumber.value();
      }
      unsigned getSpaceNumber() const {
        return SpaceNumber;
      }
      void setImplicitBindingOrderID(uint32_t Value) {
        assert(!hasImplicitBindingOrderID() && "attribute already has implicit binding order id");
        ImplicitBindingOrderID = Value;
      }
      bool hasImplicitBindingOrderID() const {
        return ImplicitBindingOrderID.has_value();
      }
      uint32_t getImplicitBindingOrderID() const {
        assert(hasImplicitBindingOrderID() && "attribute does not have implicit binding order id");
        return ImplicitBindingOrderID.value();
      }
      void setImplicitCounterBindingOrderID(uint32_t Value) {
        assert(!hasImplicitCounterBindingOrderID() && "attribute already has implicit counter binding order id");
        ImplicitCounterBindingOrderID = Value;
      }
      bool hasImplicitCounterBindingOrderID() const {
        return ImplicitCounterBindingOrderID.has_value();
      }
      uint32_t getImplicitCounterBindingOrderID() const {
        assert(hasImplicitCounterBindingOrderID() && "attribute does not have implicit counter binding order id");
        return ImplicitCounterBindingOrderID.value();
      }
  }];
}

def HLSLUnparsedSemantic : HLSLAnnotationAttr {
  let Spellings = [];
  let Args = [DefaultIntArgument<"Index", 0>,
              DefaultBoolArgument<"ExplicitIndex", 0>];
  let Subjects = SubjectList<[ParmVar, Field, Function]>;
  let LangOpts = [HLSL];
  let Documentation = [InternalOnly];
}

def HLSLSV_Position : HLSLSemanticAttr</* Indexable= */ 1> {
  let Documentation = [HLSLSV_PositionDocs];
}

def HLSLSV_GroupThreadID : HLSLSemanticAttr</* Indexable= */ 0> {
  let Documentation = [HLSLSV_GroupThreadIDDocs];
}

def HLSLSV_GroupID : HLSLSemanticAttr</* Indexable= */ 0> {
  let Documentation = [HLSLSV_GroupIDDocs];
}

def HLSLSV_GroupIndex : HLSLSemanticAttr</* Indexable= */ 0> {
  let Documentation = [HLSLSV_GroupIndexDocs];
}

def HLSLSV_DispatchThreadID : HLSLSemanticAttr</* Indexable= */ 0> {
  let Documentation = [HLSLSV_DispatchThreadIDDocs];
}

def HLSLPackOffset: HLSLAnnotationAttr {
  let Spellings = [HLSLAnnotation<"packoffset">];
  let LangOpts = [HLSL];
  let Args = [IntArgument<"Subcomponent">, IntArgument<"Component">];
  let Documentation = [HLSLPackOffsetDocs];
  let AdditionalMembers = [{
  unsigned getOffsetInBytes() {
    return subcomponent * 16 + component * 4;
  }
  }];
}

def HLSLShader : InheritableAttr {
  let Spellings = [Microsoft<"shader">];
  let Subjects = SubjectList<[HLSLEntry]>;
  let LangOpts = [HLSL];
  let Args = [
    EnumArgument<"Type", "llvm::Triple::EnvironmentType", /*is_string=*/true,
                 ["pixel", "vertex", "geometry", "hull", "domain", "compute",
                  "raygeneration", "intersection", "anyhit", "closesthit",
                  "miss", "callable", "mesh", "amplification"],
                 ["Pixel", "Vertex", "Geometry", "Hull", "Domain", "Compute",
                  "RayGeneration", "Intersection", "AnyHit", "ClosestHit",
                  "Miss", "Callable", "Mesh", "Amplification"],
                  /*opt=*/0, /*fake=*/0, /*isExternalType=*/1, /*isCovered=*/0>
  ];
  let Documentation = [HLSLSV_ShaderTypeAttrDocs];
  let AdditionalMembers =
[{
  static bool isValidShaderType(llvm::Triple::EnvironmentType ShaderType) {
    return ShaderType >= llvm::Triple::Pixel && ShaderType <= llvm::Triple::Amplification;
  }
}];
}

def HLSLROV : TypeAttr {
  let Spellings = [CXX11<"hlsl", "is_rov">];
  let LangOpts = [HLSL];
  let Documentation = [InternalOnly];
}

def HLSLResourceClass : TypeAttr {
  let Spellings = [CXX11<"hlsl", "resource_class">];
  let LangOpts = [HLSL];
  let Args = [
	EnumArgument<"ResourceClass", "llvm::hlsl::ResourceClass",
				 /*is_string=*/true, ["SRV", "UAV", "CBuffer", "Sampler"],
				 ["SRV", "UAV", "CBuffer", "Sampler"],
				 /*opt=*/0, /*fake=*/0, /*isExternalType=*/1>
  ];
  let Documentation = [InternalOnly];
}

def HLSLContainedType : TypeAttr {
  let Spellings = [CXX11<"hlsl", "contained_type">];
  let LangOpts = [HLSL];
  let Args = [TypeArgument<"Type", /*opt=*/0>];
  let Documentation = [InternalOnly];
}

def HLSLRawBuffer : TypeAttr {
  let Spellings = [CXX11<"hlsl", "raw_buffer">];
  let LangOpts = [HLSL];
  let Documentation = [InternalOnly];
}

def HLSLIsCounter : TypeAttr {
  let Spellings = [CXX11<"hlsl", "is_counter">];
  let LangOpts = [HLSL];
  let Documentation = [InternalOnly];
}

def HLSLGroupSharedAddressSpace : TypeAttr {
  let Spellings = [CustomKeyword<"groupshared">];
  let Subjects = SubjectList<[Var]>;
  let Documentation = [HLSLGroupSharedAddressSpaceDocs];
}

def HLSLParamModifier : ParameterABIAttr {
  let Spellings = [CustomKeyword<"in">, CustomKeyword<"inout">, CustomKeyword<"out">];
  let Accessors = [Accessor<"isIn", [CustomKeyword<"in">]>,
                   Accessor<"isInOut", [CustomKeyword<"inout">]>,
                   Accessor<"isOut", [CustomKeyword<"out">]>,
                   Accessor<"isAnyOut", [CustomKeyword<"out">, CustomKeyword<"inout">]>,
                   Accessor<"isAnyIn", [CustomKeyword<"in">, CustomKeyword<"inout">]>];
  let Documentation = [HLSLParamQualifierDocs];
  let Args = [DefaultBoolArgument<"MergedSpelling", /*default*/0, /*fake*/1>];
}

def HLSLWaveSize: InheritableAttr {
  let Spellings = [Microsoft<"WaveSize">];
  let Args = [IntArgument<"Min">, DefaultIntArgument<"Max", 0>, DefaultIntArgument<"Preferred", 0>];
  let Subjects = SubjectList<[HLSLEntry]>;
  let LangOpts = [HLSL];
  let AdditionalMembers = [{
    private:
      int SpelledArgsCount = 0;

    public:
      void setSpelledArgsCount(int C) { SpelledArgsCount = C; }
      int getSpelledArgsCount() const { return SpelledArgsCount; }
  }];
  let Documentation = [WaveSizeDocs];
}

def HLSLVkExtBuiltinInput : InheritableAttr {
  let Spellings = [CXX11<"vk", "ext_builtin_input">];
  let Args = [UnsignedArgument<"BuiltIn">];
  let Subjects = SubjectList<[HLSLInputBuiltin], ErrorDiag>;
  let LangOpts = [HLSL];
  let Documentation = [HLSLVkExtBuiltinInputDocs];
}

def HLSLVkConstantId : InheritableAttr {
  let Spellings = [CXX11<"vk", "constant_id">];
  let Args = [IntArgument<"Id">];
  let Subjects = SubjectList<[ExternalGlobalVar]>;
  let LangOpts = [HLSL];
  let Documentation = [VkConstantIdDocs];
}

def RandomizeLayout : InheritableAttr {
  let Spellings = [GCC<"randomize_layout">];
  let Subjects = SubjectList<[Record]>;
  let Documentation = [ClangRandomizeLayoutDocs];
  let LangOpts = [COnly];
}

def NoRandomizeLayout : InheritableAttr {
  let Spellings = [GCC<"no_randomize_layout">];
  let Subjects = SubjectList<[Record]>;
  let Documentation = [ClangRandomizeLayoutDocs];
  let LangOpts = [COnly];
}
def : MutualExclusions<[RandomizeLayout, NoRandomizeLayout]>;

def VTablePointerAuthentication : InheritableAttr {
  let Spellings = [Clang<"ptrauth_vtable_pointer">];
  let Subjects = SubjectList<[CXXRecord]>;
  let Documentation = [Undocumented];
  let StrictEnumParameters = 1;
  let Args = [EnumArgument<"Key", "VPtrAuthKeyType", /*is_string=*/ true,
                ["default_key", "no_authentication", "process_dependent",
                 "process_independent"],
                ["DefaultKey", "NoKey", "ProcessDependent",
                 "ProcessIndependent"]>,
              EnumArgument<"AddressDiscrimination", "AddressDiscriminationMode",
                /*is_string=*/ true,
                ["default_address_discrimination", "no_address_discrimination",
                 "address_discrimination"],
                ["DefaultAddressDiscrimination", "NoAddressDiscrimination",
                 "AddressDiscrimination"]>,
              EnumArgument<"ExtraDiscrimination", "ExtraDiscrimination",
                /*is_string=*/ true,
                ["default_extra_discrimination", "no_extra_discrimination",
                 "type_discrimination", "custom_discrimination"],
                ["DefaultExtraDiscrimination", "NoExtraDiscrimination",
                 "TypeDiscrimination", "CustomDiscrimination"]>,
              IntArgument<"CustomDiscriminationValue", 1>];
}

def FunctionReturnThunks : InheritableAttr,
    TargetSpecificAttr<TargetAnyX86> {
  let Spellings = [GCC<"function_return">];
  let Args = [EnumArgument<"ThunkType", "Kind", /*is_string=*/true,
    ["keep", "thunk-extern"],
    ["Keep", "Extern"]
  >];
  let Subjects = SubjectList<[Function]>;
  let Documentation = [FunctionReturnThunksDocs];
}

def WebAssemblyFuncref : TypeAttr, TargetSpecificAttr<TargetWebAssembly> {
  let Spellings = [CustomKeyword<"__funcref">];
  let Documentation = [WebAssemblyExportNameDocs];
  let Subjects = SubjectList<[FunctionPointer], ErrorDiag>;
}

def ReadOnlyPlacement : InheritableAttr {
  let Spellings = [Clang<"enforce_read_only_placement">];
  let Subjects = SubjectList<[Record]>;
  let Documentation = [ReadOnlyPlacementDocs];
}

def AvailableOnlyInDefaultEvalMethod : InheritableAttr {
  let Spellings = [Clang<"available_only_in_default_eval_method">];
  let Subjects = SubjectList<[TypedefName], ErrorDiag>;
  let Documentation = [Undocumented];
}

def PreferredType: InheritableAttr {
  let Spellings = [Clang<"preferred_type">];
  let Subjects = SubjectList<[BitField], ErrorDiag>;
  let Args = [TypeArgument<"Type", 1>];
  let Documentation = [PreferredTypeDocumentation];
}

def CodeAlign: StmtAttr {
  let Spellings = [Clang<"code_align">];
  let Subjects = SubjectList<[ForStmt, CXXForRangeStmt, WhileStmt, DoStmt],
                              ErrorDiag, "'for', 'while', and 'do' statements">;
  let Args = [ExprArgument<"Alignment">];
  let Documentation = [CodeAlignAttrDocs];
  let AdditionalMembers = [{
    static constexpr int MinimumAlignment = 1;
    static constexpr int MaximumAlignment = 4096;
  }];
}

def ClspvLibclcBuiltin: InheritableAttr {
  let Spellings = [Clang<"clspv_libclc_builtin">];
  let Subjects = SubjectList<[Function]>;
  let Documentation = [ClspvLibclcBuiltinDoc];
  let SimpleHandler = 1;
}

def NoTrivialAutoVarInit: InheritableAttr {
  let Spellings = [Declspec<"no_init_all">];
  let Subjects = SubjectList<[Function, Tag]>;
  let Documentation = [NoTrivialAutoVarInitDocs];
  let SimpleHandler = 1;
}

def Atomic : StmtAttr {
  let Spellings = [Clang<"atomic">];
  let Args = [VariadicEnumArgument<"AtomicOptions", "ConsumedOption",
                                   /*is_string=*/false,
                                   ["remote_memory", "no_remote_memory",
                                    "fine_grained_memory", "no_fine_grained_memory",
                                    "ignore_denormal_mode", "no_ignore_denormal_mode"],
                                   ["remote_memory", "no_remote_memory",
                                    "fine_grained_memory", "no_fine_grained_memory",
                                    "ignore_denormal_mode", "no_ignore_denormal_mode"]>];
  let Subjects = SubjectList<[CompoundStmt], ErrorDiag, "compound statements">;
  let Documentation = [AtomicDocs];
  let StrictEnumParameters = 1;
}

def OpenACCRoutineAnnot : InheritableAttr {
  // This attribute is used to mark that a function is targeted by a `routine`
  // directive with a name for the purposes of checking the declaration later.
  // We don't really need a link back to the declaration, as location is
  // sufficient.
  // We abuse the source locations on this a little, since we need two locations
  // for various diagnostic purposes.  The 'begin' location is the location of
  // the Routine directive. We are using the 'end' location for any 'bind'
  // clauses, since this is needed for a diagnostic.
  let Spellings = [];
  let Subjects = SubjectList<[Function]>;
  let Documentation = [InternalOnly];
}

def OpenACCRoutineDecl :InheritableAttr {
  // This attribute represents the 'routine' directive when spelled without a
  // 'name'.
  let Spellings = [Pragma<"acc", "routine">];
  let Subjects = SubjectList<[Function]>;
  let SemaHandler = 0;
  let HasCustomParsing = 1;
  let HasCustomSerialization = 1;
  let Documentation = [InternalOnly];
  let AdditionalMembers = [{
    llvm::SmallVector<const OpenACCClause *> Clauses;
    void printPrettyPragma(raw_ostream &OS, const PrintingPolicy &Policy) const;
  }];
}

def NonString : InheritableAttr {
  let Spellings = [GCC<"nonstring">];
  let Subjects = SubjectList<[Var, Field]>;
  let Documentation = [NonStringDocs];
}<|MERGE_RESOLUTION|>--- conflicted
+++ resolved
@@ -1640,7 +1640,6 @@
 }
 def : MutualExclusions<[CUDAConstant, CUDAShared, HIPManaged]>;
 
-<<<<<<< HEAD
 def GlobalStorageNonLocalVar : SubsetSubject<Var,
                                              [{S->hasGlobalStorage() &&
                                                !S->isLocalVarDeclOrParm()}],
@@ -1667,13 +1666,13 @@
   let LangOpts = [SYCLIsDevice];
   // Only used internally by the SYCL implementation
   let Documentation = [Undocumented];
-=======
+}
+
 def SYCLKernel : InheritableAttr {
   let Spellings = [Clang<"sycl_kernel">];
   let Subjects = SubjectList<[FunctionTmpl]>;
-  let LangOpts = [SYCLDevice];
+  let LangOpts = [SYCLIsDevice, SilentlyIgnoreSYCLIsHost];
   let Documentation = [SYCLKernelDocs];
->>>>>>> 1db148cc
 }
 
 def DeviceKernel : DeclOrTypeAttr {
