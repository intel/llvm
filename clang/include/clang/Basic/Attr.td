--- conflicted
+++ resolved
@@ -294,12 +294,8 @@
 def MicrosoftExt : LangOpt<"MicrosoftExt">;
 def Borland : LangOpt<"Borland">;
 def CUDA : LangOpt<"CUDA">;
-<<<<<<< HEAD
 def SYCL : LangOpt<"SYCLIsDevice">;
-def COnly : LangOpt<"CPlusPlus", 1>;
-=======
 def COnly : LangOpt<"COnly", "!LangOpts.CPlusPlus">;
->>>>>>> 2f94203e
 def CPlusPlus : LangOpt<"CPlusPlus">;
 def OpenCL : LangOpt<"OpenCL">;
 def RenderScript : LangOpt<"RenderScript">;
