//==--- Attr.td - attribute definitions -----------------------------------===//
//
// Part of the LLVM Project, under the Apache License v2.0 with LLVM Exceptions.
// See https://llvm.org/LICENSE.txt for license information.
// SPDX-License-Identifier: Apache-2.0 WITH LLVM-exception
//
//===----------------------------------------------------------------------===//

// The documentation is organized by category. Attributes can have category-
// specific documentation that is collated within the larger document.
class DocumentationCategory<string name> {
  string Name = name;
  code Content = [{}];
}
def DocCatFunction : DocumentationCategory<"Function Attributes">;
def DocCatVariable : DocumentationCategory<"Variable Attributes">;
def DocCatField : DocumentationCategory<"Field Attributes">;
def DocCatType : DocumentationCategory<"Type Attributes">;
def DocCatStmt : DocumentationCategory<"Statement Attributes">;
def DocCatDecl : DocumentationCategory<"Declaration Attributes">;

// This category is for attributes which have not yet been properly documented,
// but should be.
def DocCatUndocumented : DocumentationCategory<"Undocumented"> {
  let Content = [{
This section lists attributes which are recognized by Clang, but which are
currently missing documentation.
}];
}

// Attributes listed under the InternalOnly category do not generate any entry
// in the documentation.  This category should be used only when we _want_
// to not document the attribute, e.g. if the attribute has no spellings.
def DocCatInternalOnly : DocumentationCategory<"InternalOnly">;

class DocDeprecated<string replacement = ""> {
  // If the Replacement field is empty, no replacement will be listed with the
  // documentation. Otherwise, the documentation will specify the attribute has
  // been superseded by this replacement.
  string Replacement = replacement;
}

// Specifies the documentation to be associated with the given category.
class Documentation {
  DocumentationCategory Category;
  code Content;

  // If the heading is empty, one may be picked automatically. If the attribute
  // only has one spelling, no heading is required as the attribute's sole
  // spelling is sufficient. If all spellings are semantically common, the
  // heading will be the semantic spelling. If the spellings are not
  // semantically common and no heading is provided, an error will be emitted.
  string Heading = "";

  // When set, specifies that the attribute is deprecated and can optionally
  // specify a replacement attribute.
  DocDeprecated Deprecated;

  // When set, specifies a label that can be used to reference the documentation.
  string Label = "";
}

// Specifies that the attribute is explicitly omitted from the documentation,
// because it is not intended to be user-facing.
def InternalOnly : Documentation {
  let Category = DocCatInternalOnly;
}

// Specifies that the attribute is undocumented, but that it _should_ have
// documentation.
def Undocumented : Documentation {
  let Category = DocCatUndocumented;
  let Content = "No documentation.";
}

include "clang/Basic/AttrDocs.td"

// An attribute's subject is whatever it appertains to. In this file, it is
// more accurately a list of things that an attribute can appertain to. All
// Decls and Stmts are possibly AttrSubjects (even though the syntax may not
// allow attributes on a given Decl or Stmt).
class AttrSubject;

include "clang/Basic/DeclNodes.td"
include "clang/Basic/StmtNodes.td"

// A subset-subject is an AttrSubject constrained to operate only on some subset
// of that subject.
//
// The code fragment is a boolean expression that will confirm that the subject
// meets the requirements; the subject will have the name S, and will have the
// type specified by the base. It should be a simple boolean expression. The
// diagnostic string should be a comma-separated list of subject names.
class SubsetSubject<AttrSubject base, code check, string diag> : AttrSubject {
  AttrSubject Base = base;
  code CheckCode = check;
  string DiagSpelling = diag;
}

def LocalVar : SubsetSubject<Var,
                              [{S->hasLocalStorage() && !isa<ParmVarDecl>(S)}],
                              "local variables">;
def NonParmVar : SubsetSubject<Var,
                               [{S->getKind() != Decl::ParmVar}],
                               "variables">;
def NonLocalVar : SubsetSubject<Var,
                                [{!S->hasLocalStorage()}],
                                "variables with non-local storage">;
def VarTmpl : SubsetSubject<Var, [{S->getDescribedVarTemplate()}],
                            "variable templates">;

def NonBitField : SubsetSubject<Field,
                                [{!S->isBitField()}],
                                "non-bit-field non-static data members">;

def BitField : SubsetSubject<Field,
                             [{S->isBitField()}],
                             "bit-field data members">;

def NonStaticCXXMethod : SubsetSubject<CXXMethod,
                                       [{!S->isStatic()}],
                                       "non-static member functions">;

def NonStaticNonConstCXXMethod
    : SubsetSubject<CXXMethod,
                    [{!S->isStatic() && !S->isConst()}],
                    "non-static non-const member functions">;

def ObjCInstanceMethod : SubsetSubject<ObjCMethod,
                                       [{S->isInstanceMethod()}],
                                       "Objective-C instance methods">;

def Struct : SubsetSubject<Record,
                           [{!S->isUnion()}], "structs">;

def TLSVar : SubsetSubject<Var,
                           [{S->getTLSKind() != 0}], "thread-local variables">;

def SharedVar : SubsetSubject<Var,
                              [{S->hasGlobalStorage() && !S->getTLSKind()}],
                              "global variables">;

def HLSLInputBuiltin
    : SubsetSubject<Var, [{S->hasGlobalStorage() &&
                           S->getStorageClass() == StorageClass::SC_Static &&
                           S->getType().isConstQualified()}],
                    "static const globals">;

def GlobalVar : SubsetSubject<Var,
                             [{S->hasGlobalStorage()}], "global variables">;

def ExternalGlobalVar : SubsetSubject<Var,
                             [{S->hasGlobalStorage() &&
                               S->getStorageClass()!=StorageClass::SC_Static &&
                               !S->isLocalExternDecl()}],
                             "external global variables">;

def NonTLSGlobalVar : SubsetSubject<Var,
                             [{S->hasGlobalStorage() &&
                               S->getTLSKind() == 0}],
                             "non-TLS global variables">;

def InlineFunction : SubsetSubject<Function,
                             [{S->isInlineSpecified()}], "inline functions">;

def FunctionTmpl
    : SubsetSubject<Function, [{S->getTemplatedKind() ==
                                 FunctionDecl::TK_FunctionTemplate}],
                    "function templates">;

def HLSLEntry
    : SubsetSubject<Function,
                    [{S->isExternallyVisible() && !isa<CXXMethodDecl>(S)}],
                    "global functions">;
def HLSLBufferObj : SubsetSubject<HLSLBuffer,
                    [{isa<HLSLBufferDecl>(S)}],
                    "cbuffer/tbuffer">;

def ClassTmpl : SubsetSubject<CXXRecord, [{S->getDescribedClassTemplate()}],
                              "class templates">;

// FIXME: this hack is needed because DeclNodes.td defines the base Decl node
// type to be a class, not a definition. This makes it impossible to create an
// attribute subject which accepts a Decl. Normally, this is not a problem,
// because the attribute can have no Subjects clause to accomplish this. But in
// the case of a SubsetSubject, there's no way to express it without this hack.
def DeclBase : AttrSubject;
def FunctionLike : SubsetSubject<DeclBase,
                                 [{S->getFunctionType(false) != nullptr}],
                                 "functions, function pointers">;

// Function Pointer is a stricter version of FunctionLike that only allows function
// pointers.
def FunctionPointer : SubsetSubject<DeclBase,
                                    [{S->isFunctionPointerType()}],
                                    "functions pointers">;

def OpenCLKernelFunction
    : SubsetSubject<Function, [{S->hasAttr<OpenCLKernelAttr>()}],
                    "kernel functions">;

// HasFunctionProto is a more strict version of FunctionLike, so it should
// never be specified in a Subjects list along with FunctionLike (due to the
// inclusive nature of subject testing).
def HasFunctionProto : SubsetSubject<DeclBase,
                                     [{(S->getFunctionType(true) != nullptr &&
                                       isa<FunctionProtoType>(S->getFunctionType())) ||
                                       isa<ObjCMethodDecl>(S) ||
                                       isa<BlockDecl>(S)}],
                                     "non-K&R-style functions">;

// A subject that matches the implicit object parameter of a non-static member
// function. Accepted as a function type attribute on the type of such a
// member function.
// FIXME: This does not actually ever match currently.
def ImplicitObjectParameter
    : SubsetSubject<Function, [{static_cast<void>(S), false}],
                    "implicit object parameters">;

// A single argument to an attribute
class Argument<string name, bit optional, bit fake = 0> {
  string Name = name;
  bit Optional = optional;

  /// A fake argument is used to store and serialize additional information
  /// in an attribute without actually changing its parsing or pretty-printing.
  bit Fake = fake;
}

class BoolArgument<string name, bit opt = 0, bit fake = 0> : Argument<name, opt,
                                                                      fake>;
class IdentifierArgument<string name, bit opt = 0> : Argument<name, opt>;
class IntArgument<string name, bit opt = 0> : Argument<name, opt>;
class StringArgument<string name, bit opt = 0> : Argument<name, opt>;
class ExprArgument<string name, bit opt = 0> : Argument<name, opt>;
class DeclArgument<DeclNode kind, string name, bit opt = 0, bit fake = 0>
    : Argument<name, opt, fake> {
  DeclNode Kind = kind;
}

// An argument of a OMPDeclareVariantAttr that represents the `match`
// clause of the declare variant by keeping the information (incl. nesting) in
// an OMPTraitInfo object.
//
// With some exceptions, the `match(<context-selector>)` clause looks roughly
// as follows:
//   context-selector := list<selector-set>
//       selector-set := <kind>={list<selector>}
//           selector := <kind>([score(<const-expr>):] list<trait>)
//              trait := <kind>
//
// The structure of an OMPTraitInfo object is a tree as defined below:
//
//   OMPTraitInfo     := {list<OMPTraitSet>}
//   OMPTraitSet      := {Kind, list<OMPTraitSelector>}
//   OMPTraitSelector := {Kind, Expr, list<OMPTraitProperty>}
//   OMPTraitProperty := {Kind}
//
class OMPTraitInfoArgument<string name> : Argument<name, 0>;
class VariadicOMPInteropInfoArgument<string name> : Argument<name, 0>;

class TypeArgument<string name, bit opt = 0> : Argument<name, opt>;
class UnsignedArgument<string name, bit opt = 0> : Argument<name, opt>;
class VariadicUnsignedArgument<string name> : Argument<name, 1>;
class VariadicExprArgument<string name> : Argument<name, 1>;
class VariadicStringArgument<string name> : Argument<name, 1>;
class VariadicIdentifierArgument<string name> : Argument<name, 1>;

// Like VariadicUnsignedArgument except values are ParamIdx.
class VariadicParamIdxArgument<string name> : Argument<name, 1>;

// A list of identifiers matching parameters or ParamIdx indices.
class VariadicParamOrParamIdxArgument<string name> : Argument<name, 1>;

// Like VariadicParamIdxArgument but for a single function parameter index.
class ParamIdxArgument<string name, bit opt = 0> : Argument<name, opt>;

// A version of the form major.minor[.subminor].
class VersionArgument<string name, bit opt = 0> : Argument<name, opt>;

// This one's a doozy, so it gets its own special type
// It can be an unsigned integer, or a type. Either can
// be dependent.
class AlignedArgument<string name, bit opt = 0> : Argument<name, opt>;

// A bool argument with a default value
class DefaultBoolArgument<string name, bit default, bit fake = 0>
    : BoolArgument<name, 1, fake> {
  bit Default = default;
}

// An integer argument with a default value
class DefaultIntArgument<string name, int default> : IntArgument<name, 1> {
  int Default = default;
}

class DefaultUnsignedArgument<string name, int default> : UnsignedArgument<name, 1> {
  int Default = default;
}

// This argument is more complex, it includes the enumerator type
// name, whether the enum type is externally defined, a list of
// possible values, and a list of enumerators to map them to.
class EnumArgument<string name, string type, bit is_string, list<string> values,
                   list<string> enums, bit opt = 0, bit fake = 0,
                   bit isExternalType = 0, bit isCovered = 1>
    : Argument<name, opt, fake> {
  string Type = type;
  // When true, the argument will be parsed as an unevaluated string literal
  // and otherwise as an identifier.
  bit IsString = is_string;
  list<string> Values = values;
  list<string> Enums = enums;
  bit IsExternalType = isExternalType;
  // We need to know whether an external enum is fully covered by the options
  // in order to decide whether to emit unreachable default labels in a switch.
  bit IsCovered = isCovered;
}

// FIXME: There should be a VariadicArgument type that takes any other type
//        of argument and generates the appropriate type.
class VariadicEnumArgument<string name, string type, bit is_string,
                           list<string> values, list<string> enums,
                           bit isExternalType = 0, bit isCovered = 1>
    : Argument<name, 1>  {
  string Type = type;
  // When true, the argument will be parsed as an unevaluated string literal
  // and otherwise as an identifier.
  bit IsString = is_string;
  list<string> Values = values;
  list<string> Enums = enums;
  bit IsExternalType = isExternalType;
  // We need to know whether an external enum is fully covered by the options
  // in order to decide whether to emit unreachable default labels in a switch.
  bit IsCovered = isCovered;
}

// Represents an attribute wrapped by another attribute.
class WrappedAttr<string name, bit opt = 0> : Argument<name, opt>;

// This handles one spelling of an attribute.
class Spelling<string name, string variety, int version = 1> {
  string Name = name;
  string Variety = variety;
  int Version = version;
}

class GNU<string name> : Spelling<name, "GNU">;
class Declspec<string name> : Spelling<name, "Declspec">;
class Microsoft<string name> : Spelling<name, "Microsoft">;
class CXX11<string namespace, string name, int version = 1>
    : Spelling<name, "CXX11", version> {
  string Namespace = namespace;
}
class C23<string namespace, string name, int version = 1>
    : Spelling<name, "C23", version> {
  string Namespace = namespace;
}

class Keyword<string name, bit hasOwnParseRules>
    : Spelling<name, "Keyword"> {
  bit HasOwnParseRules = hasOwnParseRules;
}

// A keyword that can appear wherever a standard attribute can appear,
// and that appertains to whatever a standard attribute would appertain to.
// This is useful for things that affect semantics but that should otherwise
// be treated like standard attributes.
class RegularKeyword<string name> : Keyword<name, 0> {}

// A keyword that has its own individual parsing rules.
class CustomKeyword<string name> : Keyword<name, 1> {}

class Pragma<string namespace, string name> : Spelling<name, "Pragma"> {
  string Namespace = namespace;
}

// The GCC spelling implies GNU<name>, CXX11<"gnu", name>, and optionally,
// C23<"gnu", name>. This spelling should be used for any GCC-compatible
// attributes.
class GCC<string name, bit allowInC = 1> : Spelling<name, "GCC"> {
  bit AllowInC = allowInC;
}

// The Clang spelling implies GNU<name>, CXX11<"clang", name>, and optionally,
// C23<"clang", name>. This spelling should be used for any Clang-specific
// attributes.
class Clang<string name, bit allowInC = 1, int version = 1>
    : Spelling<name, "Clang", version> {
  bit AllowInC = allowInC;
}

// This spelling combines the spellings of GCC and Clang for cases where the
// spellings are equivalent for compile compatibility.
class ClangGCC<string name, bit allowInC = 1, int version = 1>
    : Spelling<name, "ClangGCC", version> {
  bit AllowInC = allowInC;
}

// HLSL Annotation spellings
class HLSLAnnotation<string name> : Spelling<name, "HLSLAnnotation">;

class Accessor<string name, list<Spelling> spellings> {
  string Name = name;
  list<Spelling> Spellings = spellings;
}

class SubjectDiag<bit warn> {
  bit Warn = warn;
}
def WarnDiag : SubjectDiag<1>;
def ErrorDiag : SubjectDiag<0>;

class SubjectList<list<AttrSubject> subjects, SubjectDiag diag = WarnDiag,
                  string customDiag = ""> {
  list<AttrSubject> Subjects = subjects;
  SubjectDiag Diag = diag;
  string CustomDiag = customDiag;
}

class LangOpt<string name, code customCode = [{}], bit silentlyIgnore = 0> {
  // The language option to test; ignored when custom code is supplied.
  string Name = name;

  // If set to 1, the attribute is accepted but is silently ignored. This is
  // useful in multi-compilation situations like SYCL.
  bit SilentlyIgnore = silentlyIgnore;

  // A custom predicate, written as an expression evaluated in a context with
  // "LangOpts" bound.
  code CustomCode = customCode;
}
def MicrosoftExt : LangOpt<"MicrosoftExt">;
def Borland : LangOpt<"Borland">;
def CUDA : LangOpt<"CUDA">;
def HIP : LangOpt<"HIP">;
def SYCL : LangOpt<"SYCL">;
def SYCLIsDevice : LangOpt<"SYCLIsDevice">;
def SYCLIsHost : LangOpt<"SYCLIsHost">;
def SilentlyIgnoreSYCLIsHost : LangOpt<"SYCLIsHost", "", 1>;
def NotSYCL : LangOpt<"", "!LangOpts.SYCLIsDevice && !LangOpts.SYCLIsHost">;
def COnly : LangOpt<"", "!LangOpts.CPlusPlus">;
def CPlusPlus : LangOpt<"CPlusPlus">;
def OpenCL : LangOpt<"OpenCL">;
def ObjC : LangOpt<"ObjC">;
def BlocksSupported : LangOpt<"Blocks">;
def ObjCAutoRefCount : LangOpt<"ObjCAutoRefCount">;
def ObjCNonFragileRuntime
    : LangOpt<"", "LangOpts.ObjCRuntime.allowsClassStubs()">;

def HLSL : LangOpt<"HLSL">;

// Language option for CMSE extensions
def Cmse : LangOpt<"Cmse">;

// Defines targets for target-specific attributes. Empty lists are unchecked.
class TargetSpec {
  // Specifies Architectures for which the target applies, based off the
  // ArchType enumeration in Triple.h.
  list<string> Arches = [];
  // Specifies Operating Systems for which the target applies, based off the
  // OSType enumeration in Triple.h
  list<string> OSes;
  // Specifies Object Formats for which the target applies, based off the
  // ObjectFormatType enumeration in Triple.h
  list<string> ObjectFormats;
  // A custom predicate, written as an expression evaluated in a context
  // with the following declarations in scope:
  //   const clang::TargetInfo &Target;
  //   const llvm::Triple &T = Target.getTriple();
  code CustomCode = [{}];
}

class TargetArch<list<string> arches> : TargetSpec {
  let Arches = arches;
}
def TargetARM : TargetArch<["arm", "thumb", "armeb", "thumbeb"]>;
def TargetAArch64 : TargetArch<["aarch64", "aarch64_be", "aarch64_32"]>;
def TargetAMDGPU : TargetArch<["amdgcn", "r600"]>;
def TargetAnyArm : TargetArch<!listconcat(TargetARM.Arches, TargetAArch64.Arches)>;
def TargetAVR : TargetArch<["avr"]>;
def TargetBPF : TargetArch<["bpfel", "bpfeb"]>;
def TargetLoongArch : TargetArch<["loongarch32", "loongarch64"]>;
def TargetMips32 : TargetArch<["mips", "mipsel"]>;
def TargetAnyMips : TargetArch<["mips", "mipsel", "mips64", "mips64el"]>;
def TargetMSP430 : TargetArch<["msp430"]>;
def TargetM68k : TargetArch<["m68k"]>;
def TargetRISCV : TargetArch<["riscv32", "riscv64"]>;
def TargetX86 : TargetArch<["x86"]>;
def TargetX86_64 : TargetArch<["x86_64"]>;
def TargetAnyX86 : TargetArch<["x86", "x86_64"]>;
def TargetSPIRV : TargetArch<["spirv", "spirv32", "spirv64"]>;
def TargetWebAssembly : TargetArch<["wasm32", "wasm64"]>;
def TargetNVPTX : TargetArch<["nvptx", "nvptx64"]>;
def TargetWindows : TargetSpec {
  let OSes = ["Win32"];
}
def TargetHasDLLImportExport : TargetSpec {
  let CustomCode = [{ Target.getTriple().hasDLLImportExport() }];
}
def TargetItaniumCXXABI : TargetSpec {
  let CustomCode = [{ Target.getCXXABI().isItaniumFamily() }];
}
def TargetMicrosoftCXXABI : TargetArch<["x86", "x86_64", "arm", "thumb", "aarch64"]> {
  let CustomCode = [{ Target.getCXXABI().isMicrosoft() }];
}
def TargetELF : TargetSpec {
  let ObjectFormats = ["ELF"];
}
def TargetELFOrMachO : TargetSpec {
  let ObjectFormats = ["ELF", "MachO"];
}
def TargetIFuncSupport : TargetSpec {
  let CustomCode = [{ Target.supportsIFunc() }];
}
def TargetWindowsArm64EC : TargetSpec {
  let CustomCode = [{ Target.getTriple().isWindowsArm64EC() }];
}

def TargetSupportsInitPriority : TargetSpec {
  let CustomCode = [{ !Target.getTriple().isOSzOS() }];
}

class TargetSpecificSpelling<TargetSpec target, list<Spelling> spellings> {
  TargetSpec Target = target;
  list<Spelling> Spellings = spellings;
}

// Attribute subject match rules that are used for #pragma clang attribute.
//
// A instance of AttrSubjectMatcherRule represents an individual match rule.
// An individual match rule can correspond to a number of different attribute
// subjects, e.g. "record" matching rule corresponds to the Record and
// CXXRecord attribute subjects.
//
// Match rules are used in the subject list of the #pragma clang attribute.
// Match rules can have sub-match rules that are instances of
// AttrSubjectMatcherSubRule. A sub-match rule can correspond to a number
// of different attribute subjects, and it can have a negated spelling as well.
// For example, "variable(unless(is_parameter))" matching rule corresponds to
// the NonParmVar attribute subject.
class AttrSubjectMatcherSubRule<string name, list<AttrSubject> subjects,
                                bit negated = 0> {
  string Name = name;
  list<AttrSubject> Subjects = subjects;
  bit Negated = negated;
  // Lists language options, one of which is required to be true for the
  // attribute to be applicable. If empty, the language options are taken
  // from the parent matcher rule.
  list<LangOpt> LangOpts = [];
}
class AttrSubjectMatcherRule<string name, list<AttrSubject> subjects,
                             list<AttrSubjectMatcherSubRule> subrules = []> {
  string Name = name;
  list<AttrSubject> Subjects = subjects;
  list<AttrSubjectMatcherSubRule> Constraints = subrules;
  // Lists language options, one of which is required to be true for the
  // attribute to be applicable. If empty, no language options are required.
  list<LangOpt> LangOpts = [];
}

// function(is_member)
def SubRuleForCXXMethod : AttrSubjectMatcherSubRule<"is_member", [CXXMethod]> {
  let LangOpts = [CPlusPlus];
}
def SubjectMatcherForFunction : AttrSubjectMatcherRule<"function", [Function], [
  SubRuleForCXXMethod
]>;
// hasType is abstract, it should be used with one of the sub-rules.
def SubjectMatcherForType : AttrSubjectMatcherRule<"hasType", [], [
  AttrSubjectMatcherSubRule<"functionType", [FunctionLike]>

  // FIXME: There's a matcher ambiguity with objc methods and blocks since
  // functionType excludes them but functionProtoType includes them.
  // AttrSubjectMatcherSubRule<"functionProtoType", [HasFunctionProto]>
]>;
def SubjectMatcherForTypedef : AttrSubjectMatcherRule<"type_alias",
                                                      [TypedefName]>;
def SubjectMatcherForRecord : AttrSubjectMatcherRule<"record", [Record,
                                                                CXXRecord], [
  // unless(is_union)
  AttrSubjectMatcherSubRule<"is_union", [Struct], 1>
]>;
def SubjectMatcherForEnum : AttrSubjectMatcherRule<"enum", [Enum]>;
def SubjectMatcherForEnumConstant : AttrSubjectMatcherRule<"enum_constant",
                                                           [EnumConstant]>;
def SubjectMatcherForVar : AttrSubjectMatcherRule<"variable", [Var], [
  AttrSubjectMatcherSubRule<"is_thread_local", [TLSVar]>,
  AttrSubjectMatcherSubRule<"is_global", [GlobalVar]>,
  AttrSubjectMatcherSubRule<"is_local", [LocalVar]>,
  AttrSubjectMatcherSubRule<"is_parameter", [ParmVar]>,
  // unless(is_parameter)
  AttrSubjectMatcherSubRule<"is_parameter", [NonParmVar], 1>
]>;
def SubjectMatcherForField : AttrSubjectMatcherRule<"field", [Field]>;
def SubjectMatcherForNamespace : AttrSubjectMatcherRule<"namespace",
                                                        [Namespace]> {
  let LangOpts = [CPlusPlus];
}
def SubjectMatcherForObjCInterface : AttrSubjectMatcherRule<"objc_interface",
                                                            [ObjCInterface]> {
  let LangOpts = [ObjC];
}
def SubjectMatcherForObjCProtocol : AttrSubjectMatcherRule<"objc_protocol",
                                                           [ObjCProtocol]> {
  let LangOpts = [ObjC];
}
def SubjectMatcherForObjCCategory : AttrSubjectMatcherRule<"objc_category",
                                                           [ObjCCategory]> {
  let LangOpts = [ObjC];
}
def SubjectMatcherForObjCImplementation :
    AttrSubjectMatcherRule<"objc_implementation", [ObjCImpl]> {
  let LangOpts = [ObjC];
}
def SubjectMatcherForObjCMethod : AttrSubjectMatcherRule<"objc_method",
                                                         [ObjCMethod], [
  AttrSubjectMatcherSubRule<"is_instance", [ObjCInstanceMethod]>
]> {
  let LangOpts = [ObjC];
}
def SubjectMatcherForObjCProperty : AttrSubjectMatcherRule<"objc_property",
                                                           [ObjCProperty]> {
  let LangOpts = [ObjC];
}
def SubjectMatcherForBlock : AttrSubjectMatcherRule<"block", [Block]> {
  let LangOpts = [BlocksSupported];
}

// Aggregate attribute subject match rules are abstract match rules that can't
// be used directly in #pragma clang attribute. Instead, users have to use
// subject match rules that correspond to attribute subjects that derive from
// the specified subject.
class AttrSubjectMatcherAggregateRule<AttrSubject subject> {
  AttrSubject Subject = subject;
}

def SubjectMatcherForNamed : AttrSubjectMatcherAggregateRule<Named>;

// Enumeration specifying what kind of behavior should be used for late
// parsing of attributes.
class LateAttrParseKind <int val> {
  int Kind = val;
}

// Never late parsed
def LateAttrParseNever : LateAttrParseKind<0>;

// Standard late attribute parsing
//
// This is language dependent. For example:
//
// * For C++ enables late parsing of a declaration attributes
// * For C does not enable late parsing of attributes
//
def LateAttrParseStandard : LateAttrParseKind<1>;

// Experimental extension to standard late attribute parsing
//
// This extension behaves like `LateAttrParseStandard` but allows
// late parsing attributes in more contexts.
//
// In contexts where `LateAttrParseStandard` attributes are late
// parsed, `LateAttrParseExperimentalExt` attributes will also
// be late parsed.
//
// In contexts that only late parse `LateAttrParseExperimentalExt` attributes
// (see `LateParsedAttrList::lateAttrParseExperimentalExtOnly()`)
//
// * If `-fexperimental-late-parse-attributes`
//   (`LangOpts.ExperimentalLateParseAttributes`) is enabled the attribute
//   will be late parsed.
// * If `-fexperimental-late-parse-attributes`
//   (`LangOpts.ExperimentalLateParseAttributes`) is disabled the attribute
//   will **not** be late parsed (i.e parsed immediately).
//
// The following contexts are supported:
//
// * TODO: Add contexts here when they are implemented.
//
def LateAttrParseExperimentalExt : LateAttrParseKind<2>;

class Attr {
  // The various ways in which an attribute can be spelled in source
  list<Spelling> Spellings;
  // The things to which an attribute can appertain
  SubjectList Subjects;
  // The arguments allowed on an attribute
  list<Argument> Args = [];
  // Accessors which should be generated for the attribute.
  list<Accessor> Accessors = [];
  // Specify targets for spellings.
  list<TargetSpecificSpelling> TargetSpecificSpellings = [];
  // Specifies the late parsing kind.
  LateAttrParseKind LateParsed = LateAttrParseNever;
  // Set to false to prevent an attribute from being propagated from a template
  // to the instantiation.
  bit Clone = 1;
  // Set to true for attributes which must be instantiated within templates
  bit TemplateDependent = 0;
  // Set to true for attributes that have a corresponding AST node.
  bit ASTNode = 1;
  // Set to true for attributes which have handler in Sema.
  bit SemaHandler = 1;
  // Set to true if this attribute doesn't need custom handling in Sema.
  bit SimpleHandler = 0;
  // Set to true for attributes that are completely ignored.
  bit Ignored = 0;
  // Set to true if the attribute's parsing does not match its semantic
  // content. Eg) It parses 3 args, but semantically takes 4 args.  Opts out of
  // common attribute error checking.
  bit HasCustomParsing = 0;
  // Set to true if this attribute requires custom serialization after the
  // typical attribute serialization. This will cause tablegen to emit a call to
  // ASTRecordWriter::Add<Name>Attr and ASTRecordReader::read<Name>Attr.
  bit HasCustomSerialization = 0;
  // Set to true if all of the attribute's arguments should be parsed in an
  // unevaluated context.
  bit ParseArgumentsAsUnevaluated = 0;
  // Set to true if this attribute meaningful when applied to or inherited
  // in a class template definition.
  bit MeaningfulToClassTemplateDefinition = 0;
  // Set to true if this attribute can be used with '#pragma clang attribute'.
  // By default, an attribute is supported by the '#pragma clang attribute'
  // only when:
  // - It has a subject list whose subjects can be represented using subject
  //   match rules.
  // - It has GNU/CXX11 spelling and doesn't require delayed parsing.
  bit PragmaAttributeSupport;
  // Set to true if this attribute accepts parameter pack expansion expressions.
  bit AcceptsExprPack = 0;
  // To support multiple enum parameters to an attribute without breaking
  // our existing general parsing we need to have a separate flag that
  // opts an attribute into strict parsing of attribute parameters
  bit StrictEnumParameters = 0;
  // Lists language options, one of which is required to be true for the
  // attribute to be applicable. If empty, no language options are required.
  list<LangOpt> LangOpts = [];
  // Any additional text that should be included verbatim in the class.
  // Note: Any additional data members will leak and should be constructed
  // externally on the ASTContext.
  code AdditionalMembers = [{}];
  // Any documentation that should be associated with the attribute. Since an
  // attribute may be documented under multiple categories, more than one
  // Documentation entry may be listed.
  list<Documentation> Documentation;
  // The SYCL specification allows attributes on lambdas as a nonconforming
  // extension to C++. The attributes are written in the type position but will
  // be applied to the generated function declaration rather than type. Setting
  // this bit to 1 opts an attribute into this nonconforming extension. New
  // attributes should not set this bit unless the attribute is required by the
  // SYCL specification. This bit only applies to the [[]] spelling of an
  // attribute and has no effect on any other spellings.
  bit SupportsNonconformingLambdaSyntax = 0;
}

/// Used to define a set of mutually exclusive attributes.
class MutualExclusions<list<Attr> Ex> {
  list<Attr> Exclusions = Ex;
}

/// A type attribute is not processed on a declaration or a statement.
class TypeAttr : Attr;

/// A stmt attribute is not processed on a declaration or a type.
class StmtAttr : Attr;

/// An inheritable attribute is inherited by later redeclarations.
class InheritableAttr : Attr {
  // Set to true if this attribute can be duplicated on a subject when inheriting
  // attributes from prior declarations.
  bit InheritEvenIfAlreadyPresent = 0;
}

/// Some attributes, like calling conventions, can appear in either the
/// declaration or the type position. These attributes are morally type
/// attributes, but have historically been written on declarations.
class DeclOrTypeAttr : InheritableAttr;

/// A attribute is either a declaration attribute or a statement attribute.
class DeclOrStmtAttr : InheritableAttr;

/// An attribute class for HLSL Annotations.
class HLSLAnnotationAttr : InheritableAttr;

/// A target-specific attribute.  This class is meant to be used as a mixin
/// with InheritableAttr or Attr depending on the attribute's needs.
class TargetSpecificAttr<TargetSpec target> {
  TargetSpec Target = target;
  // Attributes are generally required to have unique spellings for their names
  // so that the parser can determine what kind of attribute it has parsed.
  // However, target-specific attributes are special in that the attribute only
  // "exists" for a given target. So two target-specific attributes can share
  // the same name when they exist in different targets. To support this, a
  // Kind can be explicitly specified for a target-specific attribute. This
  // corresponds to the ParsedAttr::AT_* enum that is generated and it
  // should contain a shared value between the attributes.
  //
  // Target-specific attributes which use this feature should ensure that the
  // spellings match exactly between the attributes, and if the arguments or
  // subjects differ, should specify HasCustomParsing = 1 and implement their
  // own parsing and semantic handling requirements as-needed.
  string ParseKind;
}

/// A language-option-specific attribute.  This class is meant to be used as a
/// mixin with InheritableAttr or Attr depending on the attribute's needs.
class LanguageOptionsSpecificAttr {
  // Attributes are generally required to have unique spellings for their names
  // so that the parser can determine what kind of attribute it has parsed.
  // However, language-option-specific attributes are special as they have
  // different semantics based on the language options specified.  To support
  // this, a Kind can be explicitly specified for a language-option-specific
  // attribute. This corresponds to the ParsedAttr::AT_* enum that is generated
  // and it should contain a shared value between the attributes.
  // The language options these attributes are unique for are specified in the
  // LangOpts member of Attr.
  //
  // Language-option-specific attributes which use this feature should ensure
  // that the spellings match exactly between the attributes, and if the
  // arguments or subjects differ, should specify HasCustomParsing = 1 and
  // implement their own parsing and semantic handling requirements as-needed.
  // Additionally, they should ensure that the language options do not overlap.
  string ParseKind;
}

/// An inheritable parameter attribute is inherited by later
/// redeclarations, even when it's written on a parameter.
class InheritableParamAttr : InheritableAttr;

/// A attribute that is either a declaration attribute or a statement attribute,
/// and if used as a declaration attribute, is inherited by later
/// redeclarations, even when it's written on a parameter.
class InheritableParamOrStmtAttr : InheritableParamAttr;

/// An attribute which changes the ABI rules for a specific parameter.
class ParameterABIAttr : InheritableParamAttr {
  let Subjects = SubjectList<[ParmVar]>;
}

/// An ignored attribute, which we parse but discard with no checking.
class IgnoredAttr : Attr {
  let Ignored = 1;
  let ASTNode = 0;
  let SemaHandler = 0;
  let Documentation = [InternalOnly];
}

//
// Attributes begin here
//

def AbiTag : Attr {
  let Spellings = [GCC<"abi_tag", /*AllowInC*/0>];
  let Args = [VariadicStringArgument<"Tags">];
  let Subjects = SubjectList<[Struct, Var, Function, Namespace], ErrorDiag>;
  let MeaningfulToClassTemplateDefinition = 1;
  let Documentation = [AbiTagsDocs];
}

def AddressSpace : TypeAttr {
  let Spellings = [Clang<"address_space">];
  let Args = [IntArgument<"AddressSpace">];
  let Documentation = [Undocumented];
}

def Alias : Attr {
  let Spellings = [GCC<"alias">];
  let Args = [StringArgument<"Aliasee">];
  let Subjects = SubjectList<[Function, GlobalVar], ErrorDiag>;
  let Documentation = [Undocumented];
}

def BuiltinAlias : Attr {
  let Spellings = [CXX11<"clang", "builtin_alias">,
                   C23<"clang", "builtin_alias">,
                   GNU<"clang_builtin_alias">];
  let Args = [IdentifierArgument<"BuiltinName">];
  let Subjects = SubjectList<[Function], ErrorDiag>;
  let Documentation = [BuiltinAliasDocs];
}

def ArmBuiltinAlias : InheritableAttr, TargetSpecificAttr<TargetAnyArm> {
  let Spellings = [Clang<"__clang_arm_builtin_alias">];
  let Args = [IdentifierArgument<"BuiltinName">];
  let Subjects = SubjectList<[Function], ErrorDiag>;
  let Documentation = [ArmBuiltinAliasDocs];
}

def Aligned : InheritableAttr {
  let Spellings = [GCC<"aligned">, Declspec<"align">, CustomKeyword<"alignas">,
                   CustomKeyword<"_Alignas">];
  let Args = [AlignedArgument<"Alignment", 1>];
  let Accessors = [Accessor<"isGNU", [GCC<"aligned">]>,
                   Accessor<"isC11", [CustomKeyword<"_Alignas">]>,
                   Accessor<"isAlignas", [CustomKeyword<"alignas">,
                                          CustomKeyword<"_Alignas">]>,
                   Accessor<"isDeclspec",[Declspec<"align">]>];
  let Documentation = [Undocumented];
}

def AlignValue : Attr {
  let Spellings = [
    // Unfortunately, this is semantically an assertion, not a directive
    // (something else must ensure the alignment), so aligned_value is a
    // probably a better name. We might want to add an aligned_value spelling in
    // the future (and a corresponding C++ attribute), but this can be done
    // later once we decide if we also want them to have slightly-different
    // semantics than Intel's align_value.
    //
    // Does not get a [[]] spelling because the attribute is not exposed as such
    // by Intel.
    GNU<"align_value">
    // Intel's compiler on Windows also supports:
    // , Declspec<"align_value">
  ];
  let Args = [ExprArgument<"Alignment">];
  let Subjects = SubjectList<[Var, TypedefName]>;
  let Documentation = [AlignValueDocs];
}

def AlignMac68k : InheritableAttr {
  // This attribute has no spellings as it is only ever created implicitly.
  let Spellings = [];
  let SemaHandler = 0;
  let Documentation = [InternalOnly];
}

def AlignNatural : InheritableAttr {
  // This attribute has no spellings as it is only ever created implicitly.
  let Spellings = [];
  let SemaHandler = 0;
  let Documentation = [InternalOnly];
}

def AlwaysInline : DeclOrStmtAttr {
  let Spellings = [GCC<"always_inline">, CXX11<"clang", "always_inline">,
                   C23<"clang", "always_inline">, CustomKeyword<"__forceinline">];
  let Accessors = [Accessor<"isClangAlwaysInline", [CXX11<"clang", "always_inline">,
                                                    C23<"clang", "always_inline">]>];
  let Subjects = SubjectList<[Function, Stmt], WarnDiag,
                             "functions and statements">;
  let Documentation = [AlwaysInlineDocs];
}

def Artificial : InheritableAttr {
  let Spellings = [GCC<"artificial">];
  let Subjects = SubjectList<[InlineFunction]>;
  let Documentation = [ArtificialDocs];
  let SimpleHandler = 1;
}

def XRayInstrument : InheritableAttr {
  let Spellings = [Clang<"xray_always_instrument">,
                   Clang<"xray_never_instrument">];
  let Subjects = SubjectList<[Function, ObjCMethod]>;
  let Accessors = [Accessor<"alwaysXRayInstrument",
                     [Clang<"xray_always_instrument">]>,
                   Accessor<"neverXRayInstrument",
                     [Clang<"xray_never_instrument">]>];
  let Documentation = [XRayDocs];
  let SimpleHandler = 1;
}

def XRayLogArgs : InheritableAttr {
  let Spellings = [Clang<"xray_log_args">];
  let Subjects = SubjectList<[Function, ObjCMethod]>;
  // This argument is a count not an index, so it has the same encoding (base
  // 1 including C++ implicit this parameter) at the source and LLVM levels of
  // representation, so ParamIdxArgument is inappropriate.  It is never used
  // at the AST level of representation, so it never needs to be adjusted not
  // to include any C++ implicit this parameter.  Thus, we just store it and
  // use it as an unsigned that never needs adjustment.
  let Args = [UnsignedArgument<"ArgumentCount">];
  let Documentation = [XRayDocs];
}

def PatchableFunctionEntry
    : InheritableAttr,
      TargetSpecificAttr<TargetArch<
          ["aarch64", "aarch64_be", "loongarch32", "loongarch64", "riscv32",
           "riscv64", "x86", "x86_64", "ppc", "ppc64"]>> {
  let Spellings = [GCC<"patchable_function_entry">];
  let Subjects = SubjectList<[Function, ObjCMethod]>;
  let Args = [UnsignedArgument<"Count">, DefaultIntArgument<"Offset", 0>,
              StringArgument<"Section", /* optional */ 1>];
  let Documentation = [PatchableFunctionEntryDocs];
}

def TLSModel : InheritableAttr {
  let Spellings = [GCC<"tls_model">];
  let Subjects = SubjectList<[TLSVar], ErrorDiag>;
  let Args = [StringArgument<"Model">];
  let Documentation = [TLSModelDocs];
}

def AnalyzerNoReturn : InheritableAttr {
  // TODO: should this attribute be exposed with a [[]] spelling under the clang
  // vendor namespace, or should it use a vendor namespace specific to the
  // analyzer?
  let Spellings = [GNU<"analyzer_noreturn">];
  // TODO: Add subject list.
  let Documentation = [Undocumented];
}

def Annotate : InheritableParamOrStmtAttr {
  let Spellings = [Clang<"annotate">];
  let Args = [StringArgument<"Annotation">, VariadicExprArgument<"Args">];
  // Ensure that the annotate attribute can be used with
  // '#pragma clang attribute' even though it has no subject list.
  let AdditionalMembers = [{
  static AnnotateAttr *Create(ASTContext &Ctx, llvm::StringRef Annotation, \
              const AttributeCommonInfo &CommonInfo) {
    return AnnotateAttr::Create(Ctx, Annotation, nullptr, 0, CommonInfo);
  }
  static AnnotateAttr *CreateImplicit(ASTContext &Ctx, llvm::StringRef Annotation, \
              const AttributeCommonInfo &CommonInfo) {
    return AnnotateAttr::CreateImplicit(Ctx, Annotation, nullptr, 0, CommonInfo);
  }
  }];
  let PragmaAttributeSupport = 1;
  let AcceptsExprPack = 1;
  let Documentation = [Undocumented];
}

def AnnotateType : TypeAttr {
  let Spellings = [CXX11<"clang", "annotate_type">, C23<"clang", "annotate_type">];
  let Args = [StringArgument<"Annotation">, VariadicExprArgument<"Args">];
  let HasCustomParsing = 1;
  let AcceptsExprPack = 1;
  let Documentation = [AnnotateTypeDocs];
}

def ARMInterrupt : InheritableAttr, TargetSpecificAttr<TargetARM> {
  // NOTE: If you add any additional spellings, M68kInterrupt's,
  // MSP430Interrupt's, MipsInterrupt's and AnyX86Interrupt's spellings
  // must match.
  let Spellings = [GCC<"interrupt">];
  let Args = [EnumArgument<"Interrupt", "InterruptType", /*is_string=*/true,
                           ["IRQ", "FIQ", "SWI", "ABORT", "UNDEF", ""],
                           ["IRQ", "FIQ", "SWI", "ABORT", "UNDEF", "Generic"],
                           1>];
  let ParseKind = "Interrupt";
  let HasCustomParsing = 1;
  let Documentation = [ARMInterruptDocs];
}

def ARMInterruptSaveFP : InheritableAttr, TargetSpecificAttr<TargetARM> {
  let Spellings = [GNU<"interrupt_save_fp">];
  let Args = [EnumArgument<"Interrupt", "InterruptType", /*is_string=*/true,
                           ["IRQ", "FIQ", "SWI", "ABORT", "UNDEF", ""],
                           ["IRQ", "FIQ", "SWI", "ABORT", "UNDEF", "Generic"],
                           1>];
  let HasCustomParsing = 0;
  let Documentation = [ARMInterruptSaveFPDocs];
}

def ARMSaveFP : InheritableAttr, TargetSpecificAttr<TargetARM> {
  let Spellings = [];
  let Subjects = SubjectList<[Function]>;
  let Documentation = [InternalOnly];
}

def AVRInterrupt : InheritableAttr, TargetSpecificAttr<TargetAVR> {
  let Spellings = [GCC<"interrupt">];
  let Subjects = SubjectList<[Function]>;
  let ParseKind = "Interrupt";
  let Documentation = [AVRInterruptDocs];
}

def AVRSignal : InheritableAttr, TargetSpecificAttr<TargetAVR> {
  let Spellings = [GCC<"signal">];
  let Subjects = SubjectList<[Function]>;
  let Documentation = [AVRSignalDocs];
}

def AsmLabel : InheritableAttr {
  let Spellings = [CustomKeyword<"asm">, CustomKeyword<"__asm__">];
  let Args = [
    // Label specifies the mangled name for the decl.
    StringArgument<"Label">,

    // IsLiteralLabel specifies whether the label is literal (i.e. suppresses
    // the global C symbol prefix) or not. If not, the mangle-suppression prefix
    // ('\01') is omitted from the decl name at the LLVM IR level.
    //
    // Non-literal labels are used by some external AST sources like LLDB.
    BoolArgument<"IsLiteralLabel", /*optional=*/0, /*fake=*/1>
  ];
  let SemaHandler = 0;
  let Documentation = [AsmLabelDocs];
  let AdditionalMembers =
[{
bool isEquivalent(AsmLabelAttr *Other) const {
  return getLabel() == Other->getLabel() && getIsLiteralLabel() == Other->getIsLiteralLabel();
}
}];
}

def Availability : InheritableAttr {
  let Spellings = [Clang<"availability">];
  let Args = [IdentifierArgument<"platform">, VersionArgument<"introduced">,
              VersionArgument<"deprecated">, VersionArgument<"obsoleted">,
              BoolArgument<"unavailable">, StringArgument<"message">,
              BoolArgument<"strict">, StringArgument<"replacement">,
              IntArgument<"priority">, IdentifierArgument<"environment">];
  let AdditionalMembers =
[{static llvm::StringRef getPrettyPlatformName(llvm::StringRef Platform) {
    return llvm::StringSwitch<llvm::StringRef>(Platform)
             .Case("android", "Android")
             .Case("fuchsia", "Fuchsia")
             .Case("ios", "iOS")
             .Case("macos", "macOS")
             .Case("tvos", "tvOS")
             .Case("watchos", "watchOS")
             .Case("driverkit", "DriverKit")
             .Case("ios_app_extension", "iOS (App Extension)")
             .Case("macos_app_extension", "macOS (App Extension)")
             .Case("tvos_app_extension", "tvOS (App Extension)")
             .Case("watchos_app_extension", "watchOS (App Extension)")
             .Case("maccatalyst", "macCatalyst")
             .Case("maccatalyst_app_extension", "macCatalyst (App Extension)")
             .Case("xros", "visionOS")
             .Case("xros_app_extension", "visionOS (App Extension)")
             .Case("swift", "Swift")
             .Case("shadermodel", "Shader Model")
             .Case("ohos", "OpenHarmony OS")
             .Default(llvm::StringRef());
}
static llvm::StringRef getPlatformNameSourceSpelling(llvm::StringRef Platform) {
    return llvm::StringSwitch<llvm::StringRef>(Platform)
             .Case("ios", "iOS")
             .Case("macos", "macOS")
             .Case("tvos", "tvOS")
             .Case("watchos", "watchOS")
             .Case("ios_app_extension", "iOSApplicationExtension")
             .Case("macos_app_extension", "macOSApplicationExtension")
             .Case("tvos_app_extension", "tvOSApplicationExtension")
             .Case("watchos_app_extension", "watchOSApplicationExtension")
             .Case("maccatalyst", "macCatalyst")
             .Case("maccatalyst_app_extension", "macCatalystApplicationExtension")
             .Case("xros", "visionOS")
             .Case("xros_app_extension", "visionOSApplicationExtension")
             .Case("zos", "z/OS")
             .Case("shadermodel", "ShaderModel")
             .Default(Platform);
}
static llvm::StringRef canonicalizePlatformName(llvm::StringRef Platform) {
    return llvm::StringSwitch<llvm::StringRef>(Platform)
             .Case("iOS", "ios")
             .Case("macOS", "macos")
             .Case("tvOS", "tvos")
             .Case("watchOS", "watchos")
             .Case("iOSApplicationExtension", "ios_app_extension")
             .Case("macOSApplicationExtension", "macos_app_extension")
             .Case("tvOSApplicationExtension", "tvos_app_extension")
             .Case("watchOSApplicationExtension", "watchos_app_extension")
             .Case("macCatalyst", "maccatalyst")
             .Case("macCatalystApplicationExtension", "maccatalyst_app_extension")
             .Case("visionOS", "xros")
             .Case("visionOSApplicationExtension", "xros_app_extension")
             .Case("visionos", "xros")
             .Case("visionos_app_extension", "xros_app_extension")
             .Case("ShaderModel", "shadermodel")
             .Default(Platform);
}
static std::vector<llvm::StringRef> equivalentPlatformNames(llvm::StringRef Platform) {
    return llvm::StringSwitch<std::vector<llvm::StringRef>>(Platform)
             .Case("ios", {"ios", "iOS"})
             .Case("iOS", {"ios", "iOS"})
             .Case("macos", {"macos", "macOS"})
             .Case("macOS", {"macos", "macOS"})
             .Case("tvos", {"tvos", "tvOS"})
             .Case("tvOS", {"tvos", "tvOS"})
             .Case("watchos", {"watchos", "watchOS"})
             .Case("watchOS", {"watchos", "watchOS"})
             .Case("ios_app_extension", {"iOSApplicationExtension", "ios_app_extension"})
             .Case("iOSApplicationExtension", {"iOSApplicationExtension", "ios_app_extension"})
             .Case("macos_app_extension", {"macOSApplicationExtension", "macos_app_extension"})
             .Case("macOSApplicationExtension", {"macOSApplicationExtension", "macos_app_extension"})
             .Case("tvos_app_extension", {"tvOSApplicationExtension", "tvos_app_extension"})
             .Case("tvOSApplicationExtension", {"tvOSApplicationExtension", "tvos_app_extension"})
             .Case("watchos_app_extension", {"watchOSApplicationExtension", "watchos_app_extension"})
             .Case("watchOSApplicationExtension", {"watchOSApplicationExtension", "watchos_app_extension"})
             .Case("maccatalyst", {"macCatalyst", "maccatalyst"})
             .Case("macCatalyst", {"macCatalyst", "maccatalyst"})
             .Case("maccatalyst_app_extension", {"macCatalystApplicationExtension", "maccatalyst_app_extension"})
             .Case("macCatalystApplicationExtension", {"macCatalystApplicationExtension", "maccatalyst_app_extension"})
             .Case("xros", {"visionos", "visionOS", "xros"})
             .Case("visionOS", {"visionos", "visionOS", "xros"})
             .Case("visionos", {"visionos", "visionOS", "xros"})
             .Case("xros_app_extension", {"visionOSApplicationExtension", "visionos_app_extension", "xros_app_extension"})
             .Case("visionOSApplicationExtension", {"visionOSApplicationExtension", "visionos_app_extension", "xros_app_extension"})
             .Case("visionos_app_extension", {"visionOSApplicationExtension", "visionos_app_extension", "xros_app_extension"})
             .Default({Platform});
}
static llvm::Triple::EnvironmentType getEnvironmentType(llvm::StringRef Environment) {
    return llvm::StringSwitch<llvm::Triple::EnvironmentType>(Environment)
             .Case("pixel", llvm::Triple::Pixel)
             .Case("vertex", llvm::Triple::Vertex)
             .Case("geometry", llvm::Triple::Geometry)
             .Case("hull", llvm::Triple::Hull)
             .Case("domain", llvm::Triple::Domain)
             .Case("compute", llvm::Triple::Compute)
             .Case("raygeneration", llvm::Triple::RayGeneration)
             .Case("intersection", llvm::Triple::Intersection)
             .Case("anyhit", llvm::Triple::AnyHit)
             .Case("closesthit", llvm::Triple::ClosestHit)
             .Case("miss", llvm::Triple::Miss)
             .Case("callable", llvm::Triple::Callable)
             .Case("mesh", llvm::Triple::Mesh)
             .Case("amplification", llvm::Triple::Amplification)
             .Case("library", llvm::Triple::Library)
             .Default(llvm::Triple::UnknownEnvironment);
}
}];
  let HasCustomParsing = 1;
  let InheritEvenIfAlreadyPresent = 1;
  let Subjects = SubjectList<[Named]>;
  let Documentation = [AvailabilityDocs];
}

def ExternalSourceSymbol : InheritableAttr {
  let Spellings = [Clang<"external_source_symbol", /*allowInC=*/1,
                   /*version=*/20230206>];
  let Args = [StringArgument<"language", 1>,
              StringArgument<"definedIn", 1>,
              BoolArgument<"generatedDeclaration", 1>,
              StringArgument<"USR", 1>];
  let HasCustomParsing = 1;
  let Subjects = SubjectList<[Named]>;
  let Documentation = [ExternalSourceSymbolDocs];
}

def Blocks : InheritableAttr {
  let Spellings = [Clang<"blocks">];
  let Args = [EnumArgument<"Type", "BlockType", /*is_string=*/true,
                           ["byref"], ["ByRef"]>];
  let Documentation = [Undocumented];
}

def Bounded : IgnoredAttr {
  // Does not have a [[]] spelling because the attribute is ignored.
  let Spellings = [GNU<"bounded">];
}

def CarriesDependency : InheritableParamAttr {
  let Spellings = [GNU<"carries_dependency">,
                   CXX11<"","carries_dependency", 200809>];
  let Subjects = SubjectList<[ParmVar, ObjCMethod, Function], ErrorDiag>;
  let Documentation = [CarriesDependencyDocs];
}

def CDecl : DeclOrTypeAttr {
  let Spellings = [GCC<"cdecl">, CustomKeyword<"__cdecl">, CustomKeyword<"_cdecl">];
//  let Subjects = [Function, ObjCMethod];
  let Documentation = [Undocumented];
}

// cf_audited_transfer indicates that the given function has been
// audited and has been marked with the appropriate cf_consumed and
// cf_returns_retained attributes.  It is generally applied by
// '#pragma clang arc_cf_code_audited' rather than explicitly.
def CFAuditedTransfer : InheritableAttr {
  let Spellings = [Clang<"cf_audited_transfer">];
  let Subjects = SubjectList<[Function], ErrorDiag>;
  let Documentation = [Undocumented];
  let SimpleHandler = 1;
}

// cf_unknown_transfer is an explicit opt-out of cf_audited_transfer.
// It indicates that the function has unknown or unautomatable
// transfer semantics.
def CFUnknownTransfer : InheritableAttr {
  let Spellings = [Clang<"cf_unknown_transfer">];
  let Subjects = SubjectList<[Function], ErrorDiag>;
  let Documentation = [Undocumented];
  let SimpleHandler = 1;
}
def : MutualExclusions<[CFAuditedTransfer, CFUnknownTransfer]>;

def CFReturnsRetained : InheritableAttr {
  let Spellings = [Clang<"cf_returns_retained">];
//  let Subjects = SubjectList<[ObjCMethod, ObjCProperty, Function]>;
  let Documentation = [RetainBehaviorDocs];
}

def CFReturnsNotRetained : InheritableAttr {
  let Spellings = [Clang<"cf_returns_not_retained">];
//  let Subjects = SubjectList<[ObjCMethod, ObjCProperty, Function]>;
  let Documentation = [RetainBehaviorDocs];
}

def CFConsumed : InheritableParamAttr {
  let Spellings = [Clang<"cf_consumed">];
  let Subjects = SubjectList<[ParmVar]>;
  let Documentation = [RetainBehaviorDocs];
}


// coro_only_destroy_when_complete indicates the coroutines whose return type
// is marked by coro_only_destroy_when_complete can only be destroyed when the
// coroutine completes. Then the space for the destroy functions can be saved.
def CoroOnlyDestroyWhenComplete : InheritableAttr {
  let Spellings = [Clang<"coro_only_destroy_when_complete">];
  let Subjects = SubjectList<[CXXRecord]>;
  let LangOpts = [CPlusPlus];
  let Documentation = [CoroOnlyDestroyWhenCompleteDocs];
  let SimpleHandler = 1;
}

def CoroReturnType : InheritableAttr {
  let Spellings = [Clang<"coro_return_type">];
  let Subjects = SubjectList<[CXXRecord]>;
  let LangOpts = [CPlusPlus];
  let Documentation = [CoroReturnTypeAndWrapperDoc];
  let SimpleHandler = 1;
}

def CoroWrapper : InheritableAttr {
  let Spellings = [Clang<"coro_wrapper">];
  let Subjects = SubjectList<[Function]>;
  let LangOpts = [CPlusPlus];
  let Documentation = [CoroReturnTypeAndWrapperDoc];
  let SimpleHandler = 1;
}

def CoroLifetimeBound : InheritableAttr {
  let Spellings = [Clang<"coro_lifetimebound">];
  let Subjects = SubjectList<[CXXRecord]>;
  let LangOpts = [CPlusPlus];
  let Documentation = [CoroLifetimeBoundDoc];
  let SimpleHandler = 1;
}

def CoroDisableLifetimeBound : InheritableAttr {
  let Spellings = [Clang<"coro_disable_lifetimebound">];
  let Subjects = SubjectList<[Function]>;
  let LangOpts = [CPlusPlus];
  let Documentation = [CoroLifetimeBoundDoc];
  let SimpleHandler = 1;
}

def CoroAwaitElidable : InheritableAttr {
  let Spellings = [Clang<"coro_await_elidable">];
  let Subjects = SubjectList<[CXXRecord]>;
  let LangOpts = [CPlusPlus];
  let Documentation = [CoroAwaitElidableDoc];
  let SimpleHandler = 1;
}

def CoroAwaitElidableArgument : InheritableAttr {
  let Spellings = [Clang<"coro_await_elidable_argument">];
  let Subjects = SubjectList<[ParmVar]>;
  let LangOpts = [CPlusPlus];
  let Documentation = [CoroAwaitElidableArgumentDoc];
  let SimpleHandler = 1;
}

// OSObject-based attributes.
def OSConsumed : InheritableParamAttr {
  let Spellings = [Clang<"os_consumed">];
  let Subjects = SubjectList<[ParmVar]>;
  let Documentation = [RetainBehaviorDocs];
}

def OSReturnsRetained : InheritableAttr {
  let Spellings = [Clang<"os_returns_retained">];
  let Subjects = SubjectList<[Function, ObjCMethod, ObjCProperty, ParmVar]>;
  let Documentation = [RetainBehaviorDocs];
}

def OSReturnsNotRetained : InheritableAttr {
  let Spellings = [Clang<"os_returns_not_retained">];
  let Subjects = SubjectList<[Function, ObjCMethod, ObjCProperty, ParmVar]>;
  let Documentation = [RetainBehaviorDocs];
}

def OSReturnsRetainedOnZero : InheritableAttr {
  let Spellings = [Clang<"os_returns_retained_on_zero">];
  let Subjects = SubjectList<[ParmVar]>;
  let Documentation = [RetainBehaviorDocs];
}

def OSReturnsRetainedOnNonZero : InheritableAttr {
  let Spellings = [Clang<"os_returns_retained_on_non_zero">];
  let Subjects = SubjectList<[ParmVar]>;
  let Documentation = [RetainBehaviorDocs];
}

def OSConsumesThis : InheritableAttr {
  let Spellings = [Clang<"os_consumes_this">];
  let Subjects = SubjectList<[NonStaticCXXMethod]>;
  let Documentation = [RetainBehaviorDocs];
  let SimpleHandler = 1;
}

def Cleanup : InheritableAttr {
  let Spellings = [GCC<"cleanup">];
  let Args = [DeclArgument<Function, "FunctionDecl">];
  let Subjects = SubjectList<[LocalVar]>;
  let Documentation = [CleanupDocs];
  // FIXME: DeclArgument should be reworked to also store the
  // Expr instead of adding attr specific hacks like the following.
  // See the discussion in https://github.com/llvm/llvm-project/pull/14023.
  let AdditionalMembers = [{
private:
    SourceLocation ArgLoc;

public:
    void setArgLoc(const SourceLocation &Loc) { ArgLoc = Loc; }
    auto getArgLoc() const { return ArgLoc; }
  }];
}

def CmseNSEntry : InheritableAttr, TargetSpecificAttr<TargetARM> {
  let Spellings = [GNU<"cmse_nonsecure_entry">];
  let Subjects = SubjectList<[Function]>;
  let LangOpts = [Cmse];
  let Documentation = [ArmCmseNSEntryDocs];
}

def CmseNSCall : TypeAttr, TargetSpecificAttr<TargetARM> {
  let Spellings = [GNU<"cmse_nonsecure_call">];
  let LangOpts = [Cmse];
  let Documentation = [ArmCmseNSCallDocs];
}

def Cold : InheritableAttr {
  let Spellings = [GCC<"cold">];
  let Subjects = SubjectList<[Function]>;
  let Documentation = [ColdFunctionEntryDocs];
  let SimpleHandler = 1;
}

def Common : InheritableAttr {
  let Spellings = [GCC<"common">];
  let Subjects = SubjectList<[Var]>;
  let Documentation = [Undocumented];
}

def Const : InheritableAttr {
  let Spellings = [GCC<"const">, GCC<"__const">];
  let Documentation = [Undocumented];
  let SimpleHandler = 1;
}

def ConstInit : InheritableAttr {
  // This attribute does not have a C [[]] spelling because it requires the
  // CPlusPlus language option.
  let Spellings = [CustomKeyword<"constinit">,
                   Clang<"require_constant_initialization", 0>];
  let Subjects = SubjectList<[GlobalVar], ErrorDiag>;
  let Accessors = [Accessor<"isConstinit", [CustomKeyword<"constinit">]>];
  let Documentation = [ConstInitDocs];
  let LangOpts = [CPlusPlus];
  let SimpleHandler = 1;
}

def Constructor : InheritableAttr {
  let Spellings = [GCC<"constructor">];
  let Args = [DefaultIntArgument<"Priority", 65535>];
  let Subjects = SubjectList<[Function]>;
  let Documentation = [CtorDtorDocs];
}

def CPUSpecific : InheritableAttr {
  let Spellings = [Clang<"cpu_specific">, Declspec<"cpu_specific">];
  let Args = [VariadicIdentifierArgument<"Cpus">];
  let Subjects = SubjectList<[Function]>;
  let Documentation = [CPUSpecificCPUDispatchDocs];
  let AdditionalMembers = [{
    IdentifierInfo *getCPUName(unsigned Index) const {
      return *(cpus_begin() + Index);
    }
  }];
}

def CPUDispatch : InheritableAttr {
  let Spellings = [Clang<"cpu_dispatch">, Declspec<"cpu_dispatch">];
  let Args = [VariadicIdentifierArgument<"Cpus">];
  let Subjects = SubjectList<[Function]>;
  let Documentation = [CPUSpecificCPUDispatchDocs];
}

// CUDA attributes are spelled __attribute__((attr)) or __declspec(__attr__),
// and they do not receive a [[]] spelling.
def CUDAConstant : InheritableAttr {
  let Spellings = [GNU<"constant">, Declspec<"__constant__">];
  let Subjects = SubjectList<[Var]>;
  let LangOpts = [CUDA];
  let Documentation = [Undocumented];
}

def CUDACudartBuiltin : IgnoredAttr {
  let Spellings = [GNU<"cudart_builtin">, Declspec<"__cudart_builtin__">];
  let LangOpts = [CUDA];
}

def CUDADevice : InheritableAttr {
  let Spellings = [GNU<"device">, Declspec<"__device__">];
  let Subjects = SubjectList<[Function, Var]>;
  let LangOpts = [CUDA];
  let Documentation = [Undocumented];
}

def CUDADeviceBuiltin : IgnoredAttr {
  let Spellings = [GNU<"device_builtin">, Declspec<"__device_builtin__">];
  let LangOpts = [CUDA];
}

def CUDADeviceBuiltinSurfaceType : InheritableAttr {
  let Spellings = [GNU<"device_builtin_surface_type">,
                   Declspec<"__device_builtin_surface_type__">];
  let LangOpts = [CUDA];
  let Subjects = SubjectList<[CXXRecord]>;
  let Documentation = [CUDADeviceBuiltinSurfaceTypeDocs];
  let MeaningfulToClassTemplateDefinition = 1;
  let SimpleHandler = 1;
}

def CUDADeviceBuiltinTextureType : InheritableAttr {
  let Spellings = [GNU<"device_builtin_texture_type">,
                   Declspec<"__device_builtin_texture_type__">];
  let LangOpts = [CUDA];
  let Subjects = SubjectList<[CXXRecord]>;
  let Documentation = [CUDADeviceBuiltinTextureTypeDocs];
  let MeaningfulToClassTemplateDefinition = 1;
  let SimpleHandler = 1;
}
def : MutualExclusions<[CUDADeviceBuiltinSurfaceType,
                        CUDADeviceBuiltinTextureType]>;

def CUDAGlobal : InheritableAttr {
  let Spellings = [GNU<"global">, Declspec<"__global__">];
  let Subjects = SubjectList<[Function]>;
  let LangOpts = [CUDA];
  let Documentation = [Undocumented];
}
def : MutualExclusions<[CUDADevice, CUDAGlobal]>;

def CUDAHost : InheritableAttr {
  let Spellings = [GNU<"host">, Declspec<"__host__">];
  let Subjects = SubjectList<[Function]>;
  let LangOpts = [CUDA];
  let Documentation = [Undocumented];
  let SimpleHandler = 1;
}
def : MutualExclusions<[CUDAGlobal, CUDAHost]>;

def CUDAGridConstant : InheritableAttr {
  let Spellings = [GNU<"grid_constant">, Declspec<"__grid_constant__">];
  let Subjects = SubjectList<[ParmVar]>;
  let LangOpts = [CUDA];
  let Documentation = [CUDAGridConstantAttrDocs];
}

def NVPTXKernel : InheritableAttr, TargetSpecificAttr<TargetNVPTX> {
  let Spellings = [Clang<"nvptx_kernel">];
  let Subjects = SubjectList<[Function]>;
  let Documentation = [Undocumented];
}

def HIPManaged : InheritableAttr {
  let Spellings = [GNU<"managed">, Declspec<"__managed__">];
  let Subjects = SubjectList<[Var]>;
  let LangOpts = [HIP];
  let Documentation = [HIPManagedAttrDocs];
}

def CUDAInvalidTarget : InheritableAttr {
  let Spellings = [];
  let Subjects = SubjectList<[Function]>;
  let LangOpts = [CUDA];
  let Documentation = [InternalOnly];
}

def CUDALaunchBounds : InheritableAttr {
  let Spellings = [GNU<"launch_bounds">, Declspec<"__launch_bounds__">];
  let Args = [ExprArgument<"MaxThreads">, ExprArgument<"MinBlocks", 1>,
              ExprArgument<"MaxBlocks", 1>];
  let LangOpts = [CUDA];
  let Subjects = SubjectList<[ObjCMethod, FunctionLike]>;
  // An AST node is created for this attribute, but is not used by other parts
  // of the compiler. However, this node needs to exist in the AST because
  // non-LLVM backends may be relying on the attribute's presence.
  let Documentation = [Undocumented];
}

def CUDAShared : InheritableAttr {
  let Spellings = [GNU<"shared">, Declspec<"__shared__">];
  let Subjects = SubjectList<[Var]>;
  let LangOpts = [CUDA];
  let Documentation = [Undocumented];
}
def : MutualExclusions<[CUDAConstant, CUDAShared, HIPManaged]>;

def GlobalStorageNonLocalVar : SubsetSubject<Var,
                                             [{S->hasGlobalStorage() &&
                                               !S->isLocalVarDeclOrParm()}],
                                             "global variables">;

def SYCLDevice : InheritableAttr {
  let Spellings = [GNU<"sycl_device">];
  let Subjects = SubjectList<[Function, GlobalStorageNonLocalVar]>;
  let LangOpts = [SYCLIsDevice, SilentlyIgnoreSYCLIsHost];
  let Documentation = [SYCLDeviceDocs];
}

def SYCLGlobalVar : InheritableAttr {
  let Spellings = [GNU<"sycl_global_var">];
  let Subjects = SubjectList<[GlobalStorageNonLocalVar], ErrorDiag>;
  let LangOpts = [SYCLIsDevice];
  // Only used internally by the SYCL implementation
  let Documentation = [Undocumented];
}

def SYCLKernel : InheritableAttr {
  let Spellings = [Clang<"sycl_kernel">];
  let Subjects = SubjectList<[FunctionTmpl]>;
  let LangOpts = [SYCLIsDevice, SilentlyIgnoreSYCLIsHost];
  let Documentation = [SYCLKernelDocs];
}

def SYCLKernelEntryPoint : InheritableAttr {
  let Spellings = [Clang<"sycl_kernel_entry_point">];
  let Args = [
    // KernelName is required and specifies the kernel name type.
    TypeArgument<"KernelName">,
    // InvalidAttr is a fake argument used to track whether the
    // semantic requirements of the attribute have been satisified.
    // A fake argument is used to enable serialization support.
    DefaultBoolArgument<"Invalid", /*default=*/0, /*fake=*/1>
  ];
  let Subjects = SubjectList<[Function], ErrorDiag>;
  let TemplateDependent = 1;
  let LangOpts = [SYCLIsHost, SYCLIsDevice];
  let Documentation = [SYCLKernelEntryPointDocs];
  let AdditionalMembers = [{
    void setInvalidAttr() { invalid = true; }
    bool isInvalidAttr() const { return invalid; }
  }];
}

def SYCLSpecialClass: InheritableAttr {
  let Spellings = [Clang<"sycl_special_class">];
  let Subjects = SubjectList<[CXXRecord]>;
  let LangOpts = [SYCLIsDevice, SilentlyIgnoreSYCLIsHost];
  let Documentation = [SYCLSpecialClassDocs];
}

def SYCLType: InheritableAttr {
  let Spellings = [CXX11<"__sycl_detail__", "sycl_type">];
  let Subjects = SubjectList<[CXXRecord, Enum], ErrorDiag>;
  let LangOpts = [SYCLIsDevice, SilentlyIgnoreSYCLIsHost];
  let Args = [EnumArgument<"Type", "SYCLType", /*is_string=*/true,
                           ["accessor", "local_accessor", "dynamic_local_accessor",
                           "work_group_memory", "dynamic_work_group_memory",
                            "specialization_id", "kernel_handler", "buffer_location",
                            "no_alias", "accessor_property_list", "group",
                            "private_memory", "aspect", "annotated_ptr", "annotated_arg",
                            "stream", "sampler", "host_pipe", "multi_ptr"],
                           ["accessor", "local_accessor", "dynamic_local_accessor",
                           "work_group_memory", "dynamic_work_group_memory",
                            "specialization_id", "kernel_handler", "buffer_location",
                            "no_alias", "accessor_property_list", "group",
                            "private_memory", "aspect", "annotated_ptr", "annotated_arg",
                            "stream", "sampler", "host_pipe", "multi_ptr"]>];
  // Only used internally by SYCL implementation
  let Documentation = [InternalOnly];
}

def SYCLDeviceHas : InheritableAttr {
  let Spellings = [CXX11<"sycl", "device_has">];
  let Subjects = SubjectList<[Function], ErrorDiag>;
  let Args = [VariadicExprArgument<"Aspects">];
  let LangOpts = [SYCLIsDevice, SilentlyIgnoreSYCLIsHost];
  let Documentation = [SYCLDeviceHasDocs];
  let SupportsNonconformingLambdaSyntax = 1;
  let AcceptsExprPack = 1;
}

def SYCLUsesAspects : InheritableAttr {
  let Spellings = [CXX11<"__sycl_detail__", "__uses_aspects__">];
  let Subjects = SubjectList<[CXXRecord, Function], ErrorDiag>;
  let Args = [VariadicExprArgument<"Aspects">];
  let LangOpts = [SYCLIsDevice, SilentlyIgnoreSYCLIsHost];
  // Only used internally by SYCL implementation
  let Documentation = [Undocumented];
}

// Marks functions which must not be vectorized via horizontal SIMT widening,
// e.g. because the function is already vectorized. Used to mark SYCL
// explicit SIMD kernels and functions.
def SYCLSimd : InheritableAttr {
  let Spellings = [GNU<"sycl_explicit_simd">,
                   CXX11<"intel", "sycl_explicit_simd">];
  let Subjects = SubjectList<[Function, GlobalVar]>;
  let Documentation = [SYCLSimdDocs];
  let SupportsNonconformingLambdaSyntax = 1;
  let SimpleHandler = 1;
}

// Available in SYCL explicit SIMD extension. Binds a file scope private
// variable to a specific register.
def SYCLRegisterNum : InheritableAttr {
  let Spellings = [GNU<"register_num">, Declspec<"register_num">];
  let Args = [UnsignedArgument<"Number">];
  let Subjects = SubjectList<[GlobalVar]>;
  // This attribute is applied to file-scope variables and must be compilable
  // for the host device as well
  let Documentation = [SYCLRegisterNumDocs];
}

// Used by FE to mark SYCL kernel pointer parameters which correspond to the
// original lambda's captured accessors. FE turns the attribute to some metadata
// required by the device back-end.
// This attribute does not require custom semantic handling 
// hence we set the SemaHandler field to 0.
// The attribute is not for public consumption, and is an implicitly-created attribute
// that has no visible spelling, hence undocumented.
def SYCLAccessorPtr : Attr {
  // This attribute has no spellings as it is only ever created implicitly.
  let Spellings = [];
  let SemaHandler = 0;
  let Documentation = [InternalOnly];
}

// Used to mark readonly accessors. It is not to be used directly in the source.
def SYCLAccessorReadonly : Attr {
  // This attribute has no spellings as it is only ever created implicitly.
  let Spellings = [];
  let SemaHandler = 0;
  let Documentation = [InternalOnly];
}

// The attribute denotes that it is a function written in a scalar fashion, which
// is used in ESIMD context and needs to be vectorized by a vector backend compiler.
// For now, this attribute will be used only in internal implementation of
// specific public ESIMD APIs. It is not supposed to be used directly in the
// user code, hence it is undocumented.
// The argument of the attribute specifies the number of SIMD lanes, for which
// the function should be vectorized.
def SYCLIntelESimdVectorize : InheritableAttr {
  let Spellings = [CXX11<"intel", "sycl_esimd_vectorize">];
  let Args = [ExprArgument<"Value">];
  let Subjects = SubjectList<[Function], ErrorDiag>;
  let LangOpts = [SYCLIsDevice];
  let Documentation = [Undocumented];
  let SupportsNonconformingLambdaSyntax = 1;
  let PragmaAttributeSupport = 0;
}

def SYCLScope : Attr {
  let Spellings = [CXX11<"__sycl_detail__", "wg_scope">];
  let Args = [EnumArgument<"level", "Level", /*is_string=*/false,
                                             ["work_group", "work_item"],
                                             ["WorkGroup", "WorkItem"],
                                             /*optional=*/true>];
  let Subjects = SubjectList<[Function, Var, CXXRecord]>;
  let LangOpts = [SYCLIsDevice];

  let AdditionalMembers = [{
    bool isWorkGroup() const {
      return getLevel() == SYCLScopeAttr::WorkGroup;
    }

    bool isWorkItem() const {
      return getLevel() == SYCLScopeAttr::WorkItem;
    }
  }];

  let Documentation = [SYCLWGScopeDocs];
}

def SYCLDeviceIndirectlyCallable : InheritableAttr {
  let Spellings = [ CXX11<"intel", "device_indirectly_callable"> ];
  let Subjects = SubjectList<[Function]>;
  let LangOpts = [SYCLIsDevice, SilentlyIgnoreSYCLIsHost];
  let Documentation = [SYCLDeviceIndirectlyCallableDocs];
}

def SYCLIntelBufferLocation : InheritableAttr {
  // No spelling, as this attribute can't be created in the source code.
  let Spellings = [];
  let Args = [UnsignedArgument<"LocationID">];
  let LangOpts = [SYCLIsDevice, SYCLIsHost];
  let Documentation = [InternalOnly];
}

def SYCLRequiresDecomposition : InheritableAttr {
  // No spellings, as this is for internal use.
  let Spellings = [];
  let Subjects = SubjectList<[Named]>;
  let LangOpts = [SYCLIsDevice, SYCLIsHost];
  let Documentation = [InternalOnly];
}

def SYCLGenerateNewType : InheritableAttr {
  // No spellings, as this is for internal use.
  let Spellings = [];
  let Subjects = SubjectList<[Named]>;
  let LangOpts = [SYCLIsDevice, SYCLIsHost];
  let Documentation = [InternalOnly];
}

def SYCLIntelKernelArgsRestrict : InheritableAttr {
  let Spellings = [CXX11<"intel", "kernel_args_restrict">];
  let Subjects = SubjectList<[Function], ErrorDiag>;
  let LangOpts = [SYCLIsDevice, SilentlyIgnoreSYCLIsHost];
  let Documentation = [SYCLIntelKernelArgsRestrictDocs];
  let SimpleHandler = 1;
  let SupportsNonconformingLambdaSyntax = 1;
}

def SYCLIntelNumSimdWorkItems : InheritableAttr {
  let Spellings = [CXX11<"intel", "num_simd_work_items">];
  let Args = [ExprArgument<"Value">];
  let LangOpts = [SYCLIsDevice, SilentlyIgnoreSYCLIsHost];
  let Subjects = SubjectList<[Function], ErrorDiag>;
  let Documentation = [SYCLIntelNumSimdWorkItemsAttrDocs];
  let SupportsNonconformingLambdaSyntax = 1;
}

def SYCLIntelUseStallEnableClusters : InheritableAttr {
  let Spellings = [CXX11<"intel","use_stall_enable_clusters">];
  let LangOpts = [SilentlyIgnoreSYCLIsHost, SYCLIsDevice];
  let Subjects = SubjectList<[Function], ErrorDiag>;
  let Documentation = [SYCLIntelUseStallEnableClustersAttrDocs];
  let SupportsNonconformingLambdaSyntax = 1;
}

def SYCLIntelSchedulerTargetFmaxMhz : InheritableAttr {
  let Spellings = [CXX11<"intel", "scheduler_target_fmax_mhz">];
  let Args = [ExprArgument<"Value">];
  let LangOpts = [SYCLIsDevice, SilentlyIgnoreSYCLIsHost];
  let Subjects = SubjectList<[Function], ErrorDiag>;
  let Documentation = [SYCLIntelSchedulerTargetFmaxMhzAttrDocs];
  let SupportsNonconformingLambdaSyntax = 1;
}

def SYCLIntelMaxWorkGroupSize : InheritableAttr {
  let Spellings = [CXX11<"intel", "max_work_group_size">];
  let Args = [ExprArgument<"XDim">,
              ExprArgument<"YDim">,
              ExprArgument<"ZDim">];
  let LangOpts = [SYCLIsDevice, SilentlyIgnoreSYCLIsHost];
  let Subjects = SubjectList<[Function], ErrorDiag>;
  let AdditionalMembers = [{
    unsigned getXDimVal() const {
      return cast<ConstantExpr>(getXDim())->getResultAsAPSInt().getExtValue();
    }
    unsigned getYDimVal() const {
      return cast<ConstantExpr>(getYDim())->getResultAsAPSInt().getExtValue();
    }
    unsigned getZDimVal() const {
      return cast<ConstantExpr>(getZDim())->getResultAsAPSInt().getExtValue();
    }
  }];
  let Documentation = [SYCLIntelMaxWorkGroupSizeAttrDocs];
  let SupportsNonconformingLambdaSyntax = 1;
}

def SYCLIntelMinWorkGroupsPerComputeUnit : InheritableAttr {
  let Spellings = [CXX11<"intel", "min_work_groups_per_cu">];
  let Args = [ExprArgument<"Value">];
  let LangOpts = [SYCLIsDevice, SilentlyIgnoreSYCLIsHost];
  let Subjects = SubjectList<[Function], ErrorDiag>;
  let Documentation = [SYCLIntelMinWorkGroupsPerComputeUnitAttrDocs];
}

def SYCLIntelMaxWorkGroupsPerMultiprocessor : InheritableAttr {
  let Spellings = [CXX11<"intel", "max_work_groups_per_mp">];
  let Args = [ExprArgument<"Value">];
  let LangOpts = [SYCLIsDevice, SilentlyIgnoreSYCLIsHost];
  let Subjects = SubjectList<[Function], ErrorDiag>;
  let Documentation = [SYCLIntelMaxWorkGroupsPerMultiprocessorDocs];
}

def SYCLIntelMaxGlobalWorkDim : InheritableAttr {
  let Spellings = [CXX11<"intel", "max_global_work_dim">];
  let Args = [ExprArgument<"Value">];
  let LangOpts = [SYCLIsDevice, SilentlyIgnoreSYCLIsHost];
  let Subjects = SubjectList<[Function], ErrorDiag>;
  let Documentation = [SYCLIntelMaxGlobalWorkDimAttrDocs];
  let SupportsNonconformingLambdaSyntax = 1;
}

def SYCLDeviceGlobal: InheritableAttr {
  let Spellings = [CXX11<"__sycl_detail__", "device_global">];
  let Subjects = SubjectList<[CXXRecord], ErrorDiag>;
  let LangOpts = [SYCLIsDevice, SilentlyIgnoreSYCLIsHost];
  // Only used internally by SYCL implementation
  let Documentation = [SYCLDeviceGlobalAttrDocs];
  let SimpleHandler = 1;
}

def SYCLGlobalVariableAllowed : InheritableAttr {
  let Spellings = [CXX11<"__sycl_detail__", "global_variable_allowed">];
  let Subjects = SubjectList<[CXXRecord], ErrorDiag>;
  let LangOpts = [SYCLIsDevice, SilentlyIgnoreSYCLIsHost];
  // Only used internally by SYCL implementation
  let Documentation = [SYCLGlobalVariableAllowedAttrDocs];
  let SimpleHandler = 1;
}

def SYCLIntelNoGlobalWorkOffset : InheritableAttr {
  let Spellings = [CXX11<"intel", "no_global_work_offset">];
  let Args = [ExprArgument<"Value", /*optional*/1>];
  let LangOpts = [SYCLIsDevice, SilentlyIgnoreSYCLIsHost];
  let Subjects = SubjectList<[Function], ErrorDiag>;
  let Documentation = [SYCLIntelNoGlobalWorkOffsetAttrDocs];
  let SupportsNonconformingLambdaSyntax = 1;
}

def SYCLIntelLoopFuse : InheritableAttr {
  let Spellings = [CXX11<"intel", "loop_fuse">,
                   CXX11<"intel", "loop_fuse_independent">];
  let Args = [ExprArgument<"Value", /*optional=*/ 1>];
  let LangOpts = [SYCLIsDevice, SilentlyIgnoreSYCLIsHost];
  let Subjects = SubjectList<[Function], ErrorDiag>;
  let Accessors = [Accessor<"isIndependent",
                  [CXX11<"intel", "loop_fuse_independent">]>];
  let Documentation = [SYCLIntelLoopFuseDocs];
  let SupportsNonconformingLambdaSyntax = 1;
}

class SYCLAddIRAttrMemberCodeHolder<code Code> {
  code MemberCode = Code;
}

// Common class for SYCL add_ir_attributes_* attributes.
def SYCLAddIRAttrCommonMembers : SYCLAddIRAttrMemberCodeHolder<[{
  static std::optional<std::string>
  getValidAttributeNameAsString(const APValue &Value,
                                 const ASTContext &Context,
                                 QualType ValueQType) {
    assert(!Value.isLValue());
    if (ValueQType->isCharType()) {
      char C = static_cast<char>(Value.getInt().getExtValue());
      return std::string(&C, 1);
    }
    if (ValueQType->isArrayType() &&
        (ValueQType->getArrayElementTypeNoTypeQual()->isCharType())) {
      SmallString<10> StrBuffer;
      for (unsigned I = 0; I < Value.getArrayInitializedElts(); ++I) {
        const APValue &ArrayElem = Value.getArrayInitializedElt(I);
        char C = static_cast<char>(ArrayElem.getInt().getExtValue());
        if (C == '\0')
          break;
        StrBuffer += C;
      }
      return std::string(StrBuffer);
    }
    return std::nullopt;
  }

  static std::optional<std::string>
  getValidAttributeNameAsString(const Expr *NameE, const ASTContext &Context) {
    if (const auto *NameLiteral = dyn_cast<StringLiteral>(NameE))
      return NameLiteral->getString().str();

    const auto *NameCE = dyn_cast<ConstantExpr>(NameE);
    if (!NameCE)
      return std::nullopt;

    APValue NameLValue;
    if (!NameCE->isCXX11ConstantExpr(Context, &NameLValue))
      NameLValue = NameCE->getAPValueResult();

    if (!NameLValue.isLValue())
      return getValidAttributeNameAsString(NameLValue, Context,
                                            NameCE->getType());

    if (const auto *NameValExpr =
            NameLValue.getLValueBase().dyn_cast<const Expr *>())
      return getValidAttributeNameAsString(NameValExpr, Context);

    if (const auto *NameValDecl =
            NameLValue.getLValueBase().dyn_cast<const ValueDecl *>()) {
      if (const auto *NameVarDecl = dyn_cast<const VarDecl>(NameValDecl)) {
        return getValidAttributeNameAsString(NameVarDecl->getInit(), Context);
      }
    }
    return std::nullopt;
  }

  static std::optional<std::string>
  getValidAttributeValueAsString(const APValue &Value,
                                 const ASTContext &Context,
                                 QualType ValueQType) {
    assert(!Value.isLValue());
    if (ValueQType->isCharType()) {
      char C = static_cast<char>(Value.getInt().getExtValue());
      return std::string(&C, 1);
    }
    if (ValueQType->isBooleanType())
      return std::string(Value.getInt().getExtValue() ? "true" : "false");
    if (ValueQType->isIntegralOrEnumerationType() ||
        ValueQType->isFloatingType())
      return Value.getAsString(Context, ValueQType);
    if (ValueQType->isArrayType() &&
        (ValueQType->getArrayElementTypeNoTypeQual()->isCharType() ||
         ValueQType->getArrayElementTypeNoTypeQual()
                   ->isIntegralOrEnumerationType())) {
      SmallString<10> StrBuffer;
      for (unsigned I = 0; I < Value.getArrayInitializedElts(); ++I) {
        const APValue &ArrayElem = Value.getArrayInitializedElt(I);
        char C = static_cast<char>(ArrayElem.getInt().getExtValue());
        if (C == '\0')
          break;
        StrBuffer += C;
      }
      return std::string(StrBuffer);
    }
    return std::nullopt;
  }

  static std::optional<std::string>
  getValidAttributeValueAsString(const Expr *ValueE,
                                 const ASTContext &Context) {
    if (ValueE->getType()->isNullPtrType())
      return std::string("");
    if (const auto *StringVal = dyn_cast<StringLiteral>(ValueE))
      return StringVal->getString().str();
    if (const auto *BoolVal = dyn_cast<CXXBoolLiteralExpr>(ValueE))
      return std::string(BoolVal->getValue() ? "true" : "false");
    if (const auto *FloatingVal = dyn_cast<FloatingLiteral>(ValueE))
      return APValue(FloatingVal->getValue())
          .getAsString(Context, ValueE->getType());
    if (const auto *CharacterVal = dyn_cast<CharacterLiteral>(ValueE)) {
      char C = static_cast<char>(CharacterVal->getValue());
      return std::string(&C, 1);
    }
    if (const auto *IntegerVal = dyn_cast<IntegerLiteral>(ValueE)) {
      SmallString<10> IntegerStrBuffer;
      IntegerVal->getValue().toString(IntegerStrBuffer, 10,
                                      ValueE->getType()->isSignedIntegerType());
      return std::string(IntegerStrBuffer);
    }
    if (const auto *InitListE = dyn_cast<InitListExpr>(ValueE)) {
      if (InitListE->isStringLiteralInit()) {
        const Expr *StringInitE = InitListE->getInit(0)->IgnoreParenImpCasts();
        return getValidAttributeValueAsString(StringInitE, Context);
      }

      SmallString<10> StrBuffer;
      for (const auto *InitE : InitListE->inits()) {
        const Expr *InitNoImpCastE = InitE->IgnoreParenImpCasts();
        char C = '\0';
        if (const auto *CharacterVal =
              dyn_cast<CharacterLiteral>(InitNoImpCastE))
          C = static_cast<char>(CharacterVal->getValue());
        else if (const auto *IntegerVal =
              dyn_cast<IntegerLiteral>(InitNoImpCastE))
          C = static_cast<char>(IntegerVal->getValue().getSExtValue());
        else
          return std::nullopt;

        // Null terminator will end the string reading.
        if (C == '\0')
          break;

        StrBuffer += C;
      }
      return std::string(StrBuffer);
    }

    const auto *ValueCE = dyn_cast<ConstantExpr>(ValueE);
    if (!ValueCE)
      return std::nullopt;

    APValue ValueAPV;
    if (!ValueCE->isCXX11ConstantExpr(Context, &ValueAPV))
      ValueAPV = ValueCE->getAPValueResult();

    if (!ValueAPV.isLValue())
      return getValidAttributeValueAsString(ValueAPV, Context,
                                            ValueCE->getType());

    if (ValueAPV.getLValueBase().isNull())
      return std::string("");

    if (const auto *ValueValExpr =
            ValueAPV.getLValueBase().dyn_cast<const Expr *>())
      return getValidAttributeValueAsString(ValueValExpr, Context);

    if (const auto *ValueValDecl =
            ValueAPV.getLValueBase().dyn_cast<const ValueDecl *>()) {
      if (const auto *ValueVarDecl = dyn_cast<const VarDecl>(ValueValDecl)) {
        return getValidAttributeValueAsString(ValueVarDecl->getInit(), Context);
      }
    }
    return std::nullopt;
  }

  static std::optional<llvm::SmallSet<StringRef, 4>> getAttributeFilterFromExprs(
      Expr **AttributeExprs, size_t AttributeExprsSize) {
    if (!AttributeExprsSize)
      return std::nullopt;

    const auto *FilterListE = dyn_cast<InitListExpr>(AttributeExprs[0]);
    if (!FilterListE)
      return std::nullopt;

    llvm::SmallSet<StringRef, 4> Filter;
    for (const Expr *FilterE : FilterListE->inits()) {
      const auto *FilterStrLit = dyn_cast<StringLiteral>(FilterE);
      assert(FilterStrLit && "Element in filter list is not a string literal.");
      Filter.insert(FilterStrLit->getString());
    }
    return Filter;
  }

  std::optional<llvm::SmallSet<StringRef, 4>> getAttributeFilter() const {
    return getAttributeFilterFromExprs(args_begin(), args_size());
  }

  bool hasFilterList() const {
    return args_size() && isa<InitListExpr>(*args_begin());
  }

  SmallVector<std::pair<std::string, std::string>, 4>
  getFilteredAttributeNameValuePairs(
      const std::optional<llvm::SmallSet<StringRef, 4>> &AttributeNameFilter,
      const ASTContext &Context) const {
    Expr **AttributeExprs = args_begin() + hasFilterList();
    size_t AttributeExprsSize = args_size() - hasFilterList();

    assert((AttributeExprsSize & 1) == 0 && "Too few remaining expressions.");

    SmallVector<std::pair<std::string, std::string>, 4> Attrs;
    for (size_t I = 0; I < AttributeExprsSize / 2; ++I) {
      std::optional<std::string> NameStr =
          getValidAttributeNameAsString(AttributeExprs[I], Context);
      assert(NameStr && "Attribute name is not a valid string.");

      // If attribute name is empty, then skip attribute.
      if (NameStr->empty())
        continue;

      // If attribute name is not in the filter, we skip it.
      if (AttributeNameFilter && !AttributeNameFilter->contains(*NameStr))
        continue;

      std::optional<std::string> ValueStr = getValidAttributeValueAsString(
          AttributeExprs[I + AttributeExprsSize / 2], Context);
      assert(ValueStr && "Attribute value is not a valid type.");

      Attrs.push_back(std::make_pair(*NameStr, *ValueStr));
    }

    return Attrs;
  }

  SmallVector<std::pair<std::string, std::string>, 4>
  getFilteredAttributeNameValuePairs(const ASTContext &Context) const {
    std::optional<llvm::SmallSet<StringRef, 4>> AttributeNameFilter =
        getAttributeFilter();
    return getFilteredAttributeNameValuePairs(AttributeNameFilter, Context);
  }

  SmallVector<std::pair<std::string, std::string>, 4>
  getAttributeNameValuePairs(const ASTContext &Context) const {
    return getFilteredAttributeNameValuePairs(std::nullopt, Context);
  }
}]>;

def SYCLAddIRAttributesFunction : InheritableAttr {
  let Spellings = [CXX11<"__sycl_detail__", "add_ir_attributes_function">];
  let Args = [VariadicExprArgument<"Args">];
  let LangOpts = [SYCLIsDevice, SilentlyIgnoreSYCLIsHost];
  let Subjects = SubjectList<[Function], ErrorDiag>;
  let AcceptsExprPack = 1;
  let AdditionalMembers = SYCLAddIRAttrCommonMembers.MemberCode;
  let Documentation = [SYCLAddIRAttributesFunctionDocs];
}

def SYCLAddIRAttributesKernelParameter : InheritableAttr {
  let Spellings = [CXX11<"__sycl_detail__",
                         "add_ir_attributes_kernel_parameter">];
  let Args = [VariadicExprArgument<"Args">];
  let LangOpts = [SYCLIsDevice, SilentlyIgnoreSYCLIsHost];
  let Subjects = SubjectList<[ParmVar], ErrorDiag>;
  let AcceptsExprPack = 1;
  let AdditionalMembers = SYCLAddIRAttrCommonMembers.MemberCode;
  let Documentation = [SYCLAddIRAttributesKernelParameterDocs];
}

def SYCLAddIRAttributesGlobalVariable : InheritableAttr {
  let Spellings = [CXX11<"__sycl_detail__",
                         "add_ir_attributes_global_variable">];
  let Args = [VariadicExprArgument<"Args">];
  let LangOpts = [SYCLIsDevice, SilentlyIgnoreSYCLIsHost];
  let Subjects = SubjectList<[Record], ErrorDiag>;
  let AcceptsExprPack = 1;
  let AdditionalMembers = SYCLAddIRAttrCommonMembers.MemberCode;
  let Documentation = [SYCLAddIRAttributesGlobalVariableDocs];
}

def SYCLAddIRAnnotationsMember : InheritableAttr {
  let Spellings = [CXX11<"__sycl_detail__", "add_ir_annotations_member">];
  let Args = [VariadicExprArgument<"Args">];
  let LangOpts = [SYCLIsDevice, SilentlyIgnoreSYCLIsHost];
  let Subjects = SubjectList<[Field], ErrorDiag>;
  let AcceptsExprPack = 1;
  let AdditionalMembers = SYCLAddIRAttrCommonMembers.MemberCode;
  let Documentation = [SYCLAddIRAnnotationsMemberDocs];
}

def SYCLRegisteredKernels : InheritableAttr {
  let Spellings = [CXX11<"__sycl_detail__", "__registered_kernels__">];
  let Args = [VariadicExprArgument<"Args">];
  let LangOpts = [SYCLIsDevice, SilentlyIgnoreSYCLIsHost];
  let Subjects = SubjectList<[Empty], ErrorDiag, "Translation Unit Scope">;
  let AdditionalMembers = SYCLAddIRAttrCommonMembers.MemberCode;
  let Documentation = [SYCLAddIRAnnotationsMemberDocs];
}

def SYCLRegisteredKernelName : InheritableAttr {
  let Spellings = [];
  let Subjects = SubjectList<[Function]>;
  let Args = [StringArgument<"RegName">];
  let Documentation = [InternalOnly];
}

def C11NoReturn : InheritableAttr {
  let Spellings = [CustomKeyword<"_Noreturn">];
  let Subjects = SubjectList<[Function], ErrorDiag>;
  let SemaHandler = 0;
  let Documentation = [C11NoReturnDocs];
}

def CXX11NoReturn : InheritableAttr {
  let Spellings = [CXX11<"", "noreturn", 200809>,
                   C23<"", "noreturn", 202202>, C23<"", "_Noreturn", 202202>];
  let Subjects = SubjectList<[Function], ErrorDiag>;
  let Documentation = [CXX11NoReturnDocs];
}

def NonBlocking : TypeAttr {
  let Spellings = [Clang<"nonblocking">];
  let Args = [ExprArgument<"Cond", /*optional*/1>];
  let Documentation = [NonBlockingDocs];
}

def NonAllocating : TypeAttr {
  let Spellings = [Clang<"nonallocating">];
  let Args = [ExprArgument<"Cond", /*optional*/1>];
  let Documentation = [NonAllocatingDocs];
}

def Blocking : TypeAttr {
  let Spellings = [Clang<"blocking">];
  let Documentation = [BlockingDocs];
}

def Allocating : TypeAttr {
  let Spellings = [Clang<"allocating">];
  let Documentation = [AllocatingDocs];
}

// Similar to CUDA, OpenCL attributes do not receive a [[]] spelling because
// the specification does not expose them with one currently.
def OpenCLKernel : InheritableAttr {
  let Spellings = [CustomKeyword<"__kernel">, CustomKeyword<"kernel">];
  let Subjects = SubjectList<[Function], ErrorDiag>;
  let Documentation = [Undocumented];
  let SimpleHandler = 1;
}

def OpenCLUnrollHint : StmtAttr {
  let Spellings = [GNU<"opencl_unroll_hint">];
  let Subjects = SubjectList<[ForStmt, CXXForRangeStmt, WhileStmt, DoStmt],
                             ErrorDiag, "'for', 'while', and 'do' statements">;
  let Args = [UnsignedArgument<"UnrollHint", /*opt*/1>];
  let Documentation = [OpenCLUnrollHintDocs];
}

def LoopUnrollHint : StmtAttr {
  let Spellings = [CXX11<"clang","loop_unroll">];
  let Subjects = SubjectList<[ForStmt, CXXForRangeStmt, WhileStmt, DoStmt],
                             ErrorDiag, "'for', 'while', and 'do' statements">;
  let Args = [ExprArgument<"UnrollHintExpr", /*opt*/1>];
  let LangOpts = [SYCLIsDevice, SYCLIsHost];
  let AdditionalMembers = [{
    std::string getDiagnosticName(const PrintingPolicy &Policy) const {
      std::string ValueName;
      llvm::raw_string_ostream OS(ValueName);
      if (auto *E = getUnrollHintExpr()) {
        OS << "(";
        E->printPretty(OS, nullptr, Policy);
        OS << ")";
      }
      return "[[clang::loop_unroll" + OS.str() + "]]";
    }
  }];
  let Documentation = [LoopUnrollHintDocs];
}

def IntelReqdSubGroupSize: InheritableAttr {
  let Spellings = [
    GNU<"intel_reqd_sub_group_size">, CXX11<"intel", "reqd_sub_group_size">,
    CXX11<"intel", "sub_group_size">, CXX11<"sycl", "reqd_sub_group_size">
  ];
  let Args = [ExprArgument<"Value">];
  let Subjects = SubjectList<[Function], ErrorDiag>;
  let Documentation = [IntelReqdSubGroupSizeDocs];
  let LangOpts = [OpenCL, SYCLIsDevice, SilentlyIgnoreSYCLIsHost, CUDA];
  let SupportsNonconformingLambdaSyntax = 1;
  let Accessors =
    [Accessor<"isSYCL2020Spelling", [CXX11<"intel", "sub_group_size">]>];
}

def IntelNamedSubGroupSize : InheritableAttr {
  let Spellings = [CXX11<"intel", "named_sub_group_size">];
  let Args = [EnumArgument<"Type", "SubGroupSizeType", /*is_string=*/false,
                           ["automatic", "primary"],
                           ["Automatic", "Primary"]>];
  let Subjects = SubjectList<[Function], ErrorDiag>;
  let Documentation = [IntelNamedSubGroupSizeDocs];
  let LangOpts = [OpenCL, SYCLIsDevice, SilentlyIgnoreSYCLIsHost];
  let SupportsNonconformingLambdaSyntax = 1;
}

def :
  MutualExclusions<[IntelReqdSubGroupSize, IntelNamedSubGroupSize, SYCLSimd]>;

// This attribute is both a type attribute, and a declaration attribute (for
// parameter variables).
def OpenCLAccess : Attr {
  let Spellings = [CustomKeyword<"__read_only">, CustomKeyword<"read_only">,
                   CustomKeyword<"__write_only">, CustomKeyword<"write_only">,
                   CustomKeyword<"__read_write">, CustomKeyword<"read_write">];
  let Subjects = SubjectList<[ParmVar, TypedefName], ErrorDiag>;
  let Accessors = [Accessor<"isReadOnly", [CustomKeyword<"__read_only">,
                                           CustomKeyword<"read_only">]>,
                   Accessor<"isReadWrite", [CustomKeyword<"__read_write">,
                                            CustomKeyword<"read_write">]>,
                   Accessor<"isWriteOnly", [CustomKeyword<"__write_only">,
                                            CustomKeyword<"write_only">]>];
  let Documentation = [OpenCLAccessDocs];
}

def OpenCLPrivateAddressSpace : TypeAttr {
  let Spellings = [CustomKeyword<"__private">, CustomKeyword<"private">,
                   Clang<"opencl_private">];
  let Documentation = [OpenCLAddressSpacePrivateDocs];
}

def OpenCLGlobalAddressSpace : TypeAttr {
  let Spellings = [CustomKeyword<"__global">, CustomKeyword<"global">,
                   Clang<"opencl_global">];
  let Documentation = [OpenCLAddressSpaceGlobalDocs];
}

def OpenCLGlobalDeviceAddressSpace : TypeAttr {
  let Spellings = [Clang<"opencl_global_device">];
  let Documentation = [OpenCLAddressSpaceGlobalExtDocs];
}

def OpenCLGlobalHostAddressSpace : TypeAttr {
  let Spellings = [Clang<"opencl_global_host">];
  let Documentation = [OpenCLAddressSpaceGlobalExtDocs];
}

def OpenCLLocalAddressSpace : TypeAttr {
  let Spellings = [CustomKeyword<"__local">, CustomKeyword<"local">,
                   Clang<"opencl_local">];
  let Documentation = [OpenCLAddressSpaceLocalDocs];
}

def OpenCLConstantAddressSpace : TypeAttr {
  let Spellings = [CustomKeyword<"__constant">, CustomKeyword<"constant">,
                   Clang<"opencl_constant">];
  let Documentation = [OpenCLAddressSpaceConstantDocs];
}

def OpenCLGenericAddressSpace : TypeAttr {
  let Spellings = [CustomKeyword<"__generic">, CustomKeyword<"generic">,
                   Clang<"opencl_generic">];
  let Documentation = [OpenCLAddressSpaceGenericDocs];
}

def OpenCLNoSVM : Attr {
  let Spellings = [GNU<"nosvm">];
  let Subjects = SubjectList<[Var]>;
  let Documentation = [OpenCLNoSVMDocs];
  let LangOpts = [OpenCL];
  let ASTNode = 0;
}

def Deprecated : InheritableAttr {
  let Spellings = [GCC<"deprecated">, Declspec<"deprecated">,
                   CXX11<"","deprecated", 201309>,
                   C23<"", "deprecated", 201904>];
  let Args = [StringArgument<"Message", 1>,
              // An optional string argument that enables us to provide a
              // Fix-It.
              StringArgument<"Replacement", 1>];
  let MeaningfulToClassTemplateDefinition = 1;
  let Documentation = [DeprecatedDocs];
}

def Destructor : InheritableAttr {
  let Spellings = [GCC<"destructor">];
  let Args = [DefaultIntArgument<"Priority", 65535>];
  let Subjects = SubjectList<[Function]>;
  let Documentation = [CtorDtorDocs];
}

def EmptyBases : InheritableAttr, TargetSpecificAttr<TargetMicrosoftCXXABI> {
  let Spellings = [Declspec<"empty_bases">];
  let Subjects = SubjectList<[CXXRecord]>;
  let Documentation = [EmptyBasesDocs];
  let SimpleHandler = 1;
}

def AllocSize : InheritableAttr {
  let Spellings = [GCC<"alloc_size">];
  let Subjects = SubjectList<[HasFunctionProto]>;
  // The parameter names here are a bit misleading.
  // When used with a single argument, the first argument is obviously the
  // allocation size; but when used with two arguments, the first argument is
  // usually the number of elements, while the second argument is usually the
  // element size - the reverse of how they are named here.
  // The documentation of both GCC and clang does not describe any semantic
  // difference between the first and second argument.
  let Args = [ParamIdxArgument<"ElemSizeParam">,
              ParamIdxArgument<"NumElemsParam", /*opt*/ 1>];
  let TemplateDependent = 1;
  let Documentation = [AllocSizeDocs];
}

def EnableIf : InheritableAttr {
  // Does not have a [[]] spelling because this attribute requires the ability
  // to parse function arguments but the attribute is not written in the type
  // position.
  let Spellings = [GNU<"enable_if">];
  let Subjects = SubjectList<[Function]>;
  let Args = [ExprArgument<"Cond">, StringArgument<"Message">];
  let TemplateDependent = 1;
  let Documentation = [EnableIfDocs];
}

def ExtVectorType : TypeAttr {
  let Spellings = [Clang<"ext_vector_type">];
  let Args = [ExprArgument<"NumElements">];
  let Documentation = [ExtVectorTypeDocs];
}

def FallThrough : StmtAttr {
  let Spellings = [CXX11<"", "fallthrough", 201603>,
                   C23<"", "fallthrough", 201910>,
                   CXX11<"clang", "fallthrough">, GCC<"fallthrough">];
  // The attribute only applies to a NullStmt, but we have special fix-it
  // behavior if applied to a case label.
  let Subjects = SubjectList<[NullStmt, SwitchCase], ErrorDiag,
                             "empty statements">;
  let Documentation = [FallthroughDocs];
}

def Likely : StmtAttr {
  let Spellings = [CXX11<"", "likely", 201803>, C23<"clang", "likely">];
  let Documentation = [LikelihoodDocs];
}

def Unlikely : StmtAttr {
  let Spellings = [CXX11<"", "unlikely", 201803>, C23<"clang", "unlikely">];
  let Documentation = [LikelihoodDocs];
}
def : MutualExclusions<[Likely, Unlikely]>;

def CXXAssume : StmtAttr {
  let Spellings = [CXX11<"", "assume", 202207>, Clang<"assume">];
  let Subjects = SubjectList<[NullStmt], ErrorDiag, "empty statements">;
  let Args = [ExprArgument<"Assumption">];
  let Documentation = [CXXAssumeDocs];
  let HasCustomParsing = 1;
}

def NoMerge : DeclOrStmtAttr {
  let Spellings = [Clang<"nomerge">];
  let Documentation = [NoMergeDocs];
  let Subjects = SubjectList<[Function, Stmt, Var], ErrorDiag,
                             "functions, statements and variables">;
}

def MustTail : StmtAttr {
  let Spellings = [Clang<"musttail">];
  let Documentation = [MustTailDocs];
  let Subjects = SubjectList<[ReturnStmt], ErrorDiag, "return statements">;
}

def FastCall : DeclOrTypeAttr {
  let Spellings = [GCC<"fastcall">, CustomKeyword<"__fastcall">,
                   CustomKeyword<"_fastcall">];
//  let Subjects = [Function, ObjCMethod];
  let Documentation = [FastCallDocs];
}

def RegCall : DeclOrTypeAttr {
  let Spellings = [GCC<"regcall">, CustomKeyword<"__regcall">];
  let Documentation = [RegCallDocs];
}

def Final : InheritableAttr {
  let Spellings = [CustomKeyword<"final">, CustomKeyword<"sealed">];
  let Accessors = [Accessor<"isSpelledAsSealed", [CustomKeyword<"sealed">]>];
  let SemaHandler = 0;
  // Omitted from docs, since this is language syntax, not an attribute, as far
  // as users are concerned.
  let Documentation = [InternalOnly];
}

def TriviallyRelocatable : InheritableAttr {
  let Spellings = [CustomKeyword<"trivially_relocatable_if_eligible">];
  let SemaHandler = 0;
  // Omitted from docs, since this is language syntax, not an attribute, as far
  // as users are concerned.
  let Documentation = [InternalOnly];
}

def Replaceable : InheritableAttr {
  let Spellings = [CustomKeyword<"replaceable_if_eligible">];
  let SemaHandler = 0;
  // Omitted from docs, since this is language syntax, not an attribute, as far
  // as users are concerned.
  let Documentation = [InternalOnly];
}

def MinSize : InheritableAttr {
  let Spellings = [Clang<"minsize">];
  let Subjects = SubjectList<[Function, ObjCMethod], ErrorDiag>;
  let Documentation = [MinSizeDocs];
}

def FlagEnum : InheritableAttr {
  let Spellings = [Clang<"flag_enum">];
  let Subjects = SubjectList<[Enum]>;
  let Documentation = [FlagEnumDocs];
  let SimpleHandler = 1;
}

def EnumExtensibility : InheritableAttr {
  let Spellings = [Clang<"enum_extensibility">];
  let Subjects = SubjectList<[Enum]>;
  let Args = [EnumArgument<"Extensibility", "Kind", /*is_string=*/false,
              ["closed", "open"], ["Closed", "Open"]>];
  let Documentation = [EnumExtensibilityDocs];
}

def Flatten : InheritableAttr {
  let Spellings = [GCC<"flatten">];
  let Subjects = SubjectList<[Function], ErrorDiag>;
  let Documentation = [FlattenDocs];
  let SimpleHandler = 1;
}

def Format : InheritableAttr {
  let Spellings = [GCC<"format">];
  let Args = [IdentifierArgument<"Type">, IntArgument<"FormatIdx">,
              IntArgument<"FirstArg">];
  let Subjects = SubjectList<[ObjCMethod, Block, HasFunctionProto]>;
  let Documentation = [FormatDocs];
}

def FormatMatches : InheritableAttr {
  let Spellings = [GCC<"format_matches">];
  let Args = [IdentifierArgument<"Type">, IntArgument<"FormatIdx">, ExprArgument<"ExpectedFormat">];
  let AdditionalMembers = [{
    StringLiteral *getFormatString() const;
  }];
  let Subjects = SubjectList<[ObjCMethod, Block, HasFunctionProto]>;
  let Documentation = [FormatMatchesDocs];
}

def FormatArg : InheritableAttr {
  let Spellings = [GCC<"format_arg">];
  let Args = [ParamIdxArgument<"FormatIdx">];
  let Subjects = SubjectList<[ObjCMethod, HasFunctionProto]>;
  let Documentation = [Undocumented];
}

def Callback : InheritableAttr {
  let Spellings = [Clang<"callback">];
  let Args = [VariadicParamOrParamIdxArgument<"Encoding">];
  let Subjects = SubjectList<[Function]>;
  let Documentation = [CallbackDocs];
}

def GNUInline : InheritableAttr {
  let Spellings = [GCC<"gnu_inline">];
  let Subjects = SubjectList<[Function]>;
  let Documentation = [GnuInlineDocs];
}

def Hot : InheritableAttr {
  let Spellings = [GCC<"hot">];
  let Subjects = SubjectList<[Function]>;
  let Documentation = [HotFunctionEntryDocs];
  let SimpleHandler = 1;
}
def : MutualExclusions<[Hot, Cold]>;

def IBAction : InheritableAttr {
  let Spellings = [Clang<"ibaction">];
  let Subjects = SubjectList<[ObjCInstanceMethod]>;
  // An AST node is created for this attribute, but is not used by other parts
  // of the compiler. However, this node needs to exist in the AST because
  // external tools rely on it.
  let Documentation = [Undocumented];
  let SimpleHandler = 1;
}

def IBOutlet : InheritableAttr {
  let Spellings = [Clang<"iboutlet">];
//  let Subjects = [ObjCIvar, ObjCProperty];
  let Documentation = [Undocumented];
}

def IBOutletCollection : InheritableAttr {
  let Spellings = [Clang<"iboutletcollection">];
  let Args = [TypeArgument<"Interface", 1>];
//  let Subjects = [ObjCIvar, ObjCProperty];
  let Documentation = [Undocumented];
}

def IFunc : Attr, TargetSpecificAttr<TargetIFuncSupport> {
  let Spellings = [GCC<"ifunc">];
  let Args = [StringArgument<"Resolver">];
  let Subjects = SubjectList<[Function]>;
  let Documentation = [IFuncDocs];
}

def Restrict : InheritableAttr {
  let Spellings = [Declspec<"restrict">, GCC<"malloc">];
  let Args = [ExprArgument<"Deallocator", /*opt=*/ 1>,
              ParamIdxArgument<"DeallocatorPtrArgIndex", /*opt=*/ 1>];
  let Subjects = SubjectList<[Function]>;
  let Documentation = [RestrictDocs];
}

def LayoutVersion : InheritableAttr, TargetSpecificAttr<TargetMicrosoftCXXABI> {
  let Spellings = [Declspec<"layout_version">];
  let Args = [UnsignedArgument<"Version">];
  let Subjects = SubjectList<[CXXRecord]>;
  let Documentation = [LayoutVersionDocs];
}

def Leaf : InheritableAttr {
  let Spellings = [GCC<"leaf">];
  let Subjects = SubjectList<[Function]>;
  let Documentation = [LeafDocs];
  let SimpleHandler = 1;
}

def ExplicitInit : InheritableAttr {
  let Spellings = [Clang<"require_explicit_initialization">];
  let Subjects = SubjectList<[Field], ErrorDiag>;
  let Documentation = [ExplicitInitDocs];
  let SimpleHandler = 1;
}

def LifetimeBound : DeclOrTypeAttr {
  let Spellings = [Clang<"lifetimebound", 0>];
  let Subjects = SubjectList<[ParmVar, ImplicitObjectParameter], ErrorDiag>;
  let Documentation = [LifetimeBoundDocs];
  let SimpleHandler = 1;
}

def LifetimeCaptureBy : DeclOrTypeAttr {
  let Spellings = [Clang<"lifetime_capture_by", 0>];
  let Subjects = SubjectList<[ParmVar, ImplicitObjectParameter], ErrorDiag>;
  let Args = [VariadicParamOrParamIdxArgument<"Params">];
  let Documentation = [LifetimeCaptureByDocs];
  let AdditionalMembers = [{
private:
  ArrayRef<IdentifierInfo*> ArgIdents;
  ArrayRef<SourceLocation> ArgLocs;

public:
  enum ArgIndex {
    This = 0,
    Invalid = -1,
    Unknown = -2,
    Global = -3,
  };

  void setArgs(ArrayRef<IdentifierInfo*> Idents, ArrayRef<SourceLocation> Locs) {
    assert(Idents.size() == params_Size);
    assert(Locs.size() == params_Size);
    ArgIdents = Idents;
    ArgLocs = Locs;
  }
  auto getArgIdents() const { return ArgIdents; }
  auto getArgLocs() const { return ArgLocs; }
  void setParamIdx(size_t Idx, int Val) {
    assert(Idx < params_Size);
    params_[Idx] = Val;
  }
}];
}

def TrivialABI : InheritableAttr {
  // This attribute does not have a C [[]] spelling because it requires the
  // CPlusPlus language option.
  let Spellings = [Clang<"trivial_abi", 0>];
  let Subjects = SubjectList<[CXXRecord]>;
  let Documentation = [TrivialABIDocs];
  let LangOpts = [CPlusPlus];
  let SimpleHandler = 1;
}

def MaxFieldAlignment : InheritableAttr {
  // This attribute has no spellings as it is only ever created implicitly.
  let Spellings = [];
  let Args = [UnsignedArgument<"Alignment">];
  let SemaHandler = 0;
  let Documentation = [InternalOnly];
}

def MayAlias : InheritableAttr {
  // FIXME: this is a type attribute in GCC, but a declaration attribute here.
  let Spellings = [GCC<"may_alias">];
  let Documentation = [Undocumented];
  let SimpleHandler = 1;
}

def MIGServerRoutine : InheritableAttr {
  let Spellings = [Clang<"mig_server_routine">];
  let Subjects = SubjectList<[Function, ObjCMethod, Block]>;
  let Documentation = [MIGConventionDocs];
}

def MSABI : DeclOrTypeAttr {
  let Spellings = [GCC<"ms_abi">];
//  let Subjects = [Function, ObjCMethod];
  let Documentation = [MSABIDocs];
}

def MSP430Interrupt : InheritableAttr, TargetSpecificAttr<TargetMSP430> {
  // NOTE: If you add any additional spellings, ARMInterrupt's, M68kInterrupt's,
  // MipsInterrupt's and AnyX86Interrupt's spellings must match.
  let Spellings = [GCC<"interrupt">];
  let Args = [UnsignedArgument<"Number">];
  let ParseKind = "Interrupt";
  let HasCustomParsing = 1;
  let Documentation = [Undocumented];
}

def Mips16 : InheritableAttr, TargetSpecificAttr<TargetMips32> {
  let Spellings = [GCC<"mips16">];
  let Subjects = SubjectList<[Function], ErrorDiag>;
  let Documentation = [Undocumented];
  let SimpleHandler = 1;
}

def MipsInterrupt : InheritableAttr, TargetSpecificAttr<TargetMips32> {
  // NOTE: If you add any additional spellings, ARMInterrupt's,
  // M68kInterrupt's, MSP430Interrupt's and AnyX86Interrupt's spellings
  // must match.
  let Spellings = [GCC<"interrupt">];
  let Subjects = SubjectList<[Function]>;
  let Args = [EnumArgument<"Interrupt", "InterruptType", /*is_string=*/true,
                           ["vector=sw0", "vector=sw1", "vector=hw0",
                            "vector=hw1", "vector=hw2", "vector=hw3",
                            "vector=hw4", "vector=hw5", "eic", ""],
                           ["sw0", "sw1", "hw0", "hw1", "hw2", "hw3",
                            "hw4", "hw5", "eic", "eic"]
                           >];
  let ParseKind = "Interrupt";
  let Documentation = [MipsInterruptDocs];
}
def : MutualExclusions<[Mips16, MipsInterrupt]>;

def MicroMips : InheritableAttr, TargetSpecificAttr<TargetMips32> {
  let Spellings = [GCC<"micromips">];
  let Subjects = SubjectList<[Function], ErrorDiag>;
  let Documentation = [MicroMipsDocs];
  let SimpleHandler = 1;
}
def : MutualExclusions<[Mips16, MicroMips]>;

def MipsLongCall : InheritableAttr, TargetSpecificAttr<TargetAnyMips> {
  let Spellings = [GCC<"long_call">, GCC<"far">];
  let Subjects = SubjectList<[Function]>;
  let Documentation = [MipsLongCallStyleDocs];
  let SimpleHandler = 1;
}

def MipsShortCall : InheritableAttr, TargetSpecificAttr<TargetAnyMips> {
  let Spellings = [GCC<"short_call">, GCC<"near">];
  let Subjects = SubjectList<[Function]>;
  let Documentation = [MipsShortCallStyleDocs];
  let SimpleHandler = 1;
}
def : MutualExclusions<[MipsLongCall, MipsShortCall]>;

def M68kInterrupt : InheritableAttr, TargetSpecificAttr<TargetM68k> {
  // NOTE: If you add any additional spellings, ARMInterrupt's, MipsInterrupt's
  // MSP430Interrupt's and AnyX86Interrupt's spellings must match.
  let Spellings = [GNU<"interrupt">];
  let Args = [UnsignedArgument<"Number">];
  let ParseKind = "Interrupt";
  let HasCustomParsing = 1;
  let Documentation = [Undocumented];
}

def Mode : Attr {
  let Spellings = [GCC<"mode">];
  let Subjects = SubjectList<[Var, Enum, TypedefName, Field], ErrorDiag>;
  let Args = [IdentifierArgument<"Mode">];
  let Documentation = [Undocumented];
  // This is notionally a type attribute, which #pragma clang attribute
  // generally does not support.
  let PragmaAttributeSupport = 0;
}

def SYCLIntelIVDep : StmtAttr {
  let Spellings = [CXX11<"intel", "ivdep">];
  let Subjects = SubjectList<[ForStmt, CXXForRangeStmt, WhileStmt, DoStmt],
                             ErrorDiag, "'for', 'while', and 'do' statements">;
  let Args = [
    ExprArgument<"SafelenExpr", /*opt*/1>, ExprArgument<"ArrayExpr", /*opt*/1>,
    UnsignedArgument<"SafelenValue", /*opt*/1>
  ];
  let LangOpts = [SYCLIsDevice, SilentlyIgnoreSYCLIsHost];
  let AdditionalMembers = [{
    bool isDependent() const {
      return (getSafelenExpr() &&
              getSafelenExpr()->isInstantiationDependent()) ||
             (getArrayExpr() && getArrayExpr()->isInstantiationDependent());
    }

    const ValueDecl *getArrayDecl() const {
      const Expr* E = getArrayExpr();
      if (!E) return nullptr;

      if (const auto *DRE = dyn_cast<DeclRefExpr>(E))
        return cast<ValueDecl>(DRE->getDecl()->getCanonicalDecl());

      return cast<ValueDecl>(
          cast<MemberExpr>(E)->getMemberDecl()->getCanonicalDecl());
    }

    bool isInf() const {
      return !getSafelenExpr();
    }

    static bool SafelenCompare(const SYCLIntelIVDepAttr *LHS,
                               const SYCLIntelIVDepAttr *RHS) {
      // INF < INF is false, !INF < INF is true.
      if (!RHS->getSafelenExpr())
        return false;
      if (!LHS->getSafelenExpr())
        return true;
      return LHS->getSafelenValue() > RHS->getSafelenValue();
    }
  }];
  let Documentation = [SYCLIntelIVDepAttrDocs];
}

def SYCLIntelInitiationInterval : DeclOrStmtAttr {
  let Spellings = [CXX11<"intel", "ii">,
                   CXX11<"intel", "initiation_interval">];
  let Subjects = SubjectList<[ForStmt, CXXForRangeStmt, WhileStmt, DoStmt, Function],
                              ErrorDiag,
                              "'for', 'while', 'do' statements, and functions">;
  let Args = [ExprArgument<"NExpr">];
  let LangOpts = [SYCLIsDevice, SilentlyIgnoreSYCLIsHost];
  let Documentation = [SYCLIntelInitiationIntervalAttrDocs];
  let SupportsNonconformingLambdaSyntax = 1;
}

def SYCLIntelMaxConcurrency : DeclOrStmtAttr {
  let Spellings = [CXX11<"intel", "max_concurrency">];
  let Subjects = SubjectList<[ForStmt, CXXForRangeStmt, WhileStmt, DoStmt, Function],
                             ErrorDiag,
                             "'for', 'while', 'do' statements, and functions">;
  let Args = [ExprArgument<"NExpr">];
  let LangOpts = [SYCLIsDevice, SilentlyIgnoreSYCLIsHost];
  let Documentation = [SYCLIntelMaxConcurrencyAttrDocs];
  let SupportsNonconformingLambdaSyntax = 1;
}

def SYCLIntelLoopCoalesce : StmtAttr {
  let Spellings = [CXX11<"intel", "loop_coalesce">];
  let Subjects = SubjectList<[ForStmt, CXXForRangeStmt, WhileStmt, DoStmt],
                             ErrorDiag, "'for', 'while', and 'do' statements">;
  let Args = [ExprArgument<"NExpr", /*opt*/1>];
  let LangOpts = [SYCLIsDevice, SilentlyIgnoreSYCLIsHost];
  let Documentation = [SYCLIntelLoopCoalesceAttrDocs];
}

def SYCLIntelDisableLoopPipelining : DeclOrStmtAttr {
  let Spellings = [CXX11<"intel", "disable_loop_pipelining">];
  let Subjects = SubjectList<[ForStmt, CXXForRangeStmt, WhileStmt, DoStmt, Function],
                              ErrorDiag,
                              "'for', 'while', 'do' statements, and functions">;
  let LangOpts = [SYCLIsDevice, SilentlyIgnoreSYCLIsHost];
  let Documentation = [SYCLIntelDisableLoopPipeliningAttrDocs];
  let SupportsNonconformingLambdaSyntax = 1;
  let SimpleHandler = 1;
}
def : MutualExclusions<[SYCLIntelInitiationInterval,
                        SYCLIntelDisableLoopPipelining]>;
def : MutualExclusions<[SYCLIntelIVDep,
                        SYCLIntelDisableLoopPipelining]>;
def : MutualExclusions<[SYCLIntelMaxConcurrency,
                        SYCLIntelDisableLoopPipelining]>;

def SYCLIntelLoopCount : StmtAttr {
  let Spellings = [CXX11<"intel", "loop_count_min">,
                   CXX11<"intel", "loop_count_max">,
                   CXX11<"intel", "loop_count_avg">,
                   CXX11<"intel", "loop_count">];
  let Subjects = SubjectList<[ForStmt, CXXForRangeStmt, WhileStmt, DoStmt],
                             ErrorDiag, "'for', 'while', and 'do' statements">;
  let Accessors = [Accessor<"isMin", [CXX11<"intel", "loop_count_min">]>,
                   Accessor<"isMax", [CXX11<"intel", "loop_count_max">]>,
                   Accessor<"isAvg", [CXX11<"intel", "loop_count_avg">]>,
                   Accessor<"isCount", [CXX11<"intel", "loop_count">]>];
  let Args = [ExprArgument<"NTripCount">];
  let LangOpts = [SYCLIsDevice, SilentlyIgnoreSYCLIsHost];
  let Documentation = [SYCLIntelLoopCountAttrDocs];
}

def : MutualExclusions<[SYCLIntelMaxConcurrency,
                        SYCLIntelDisableLoopPipelining]>;

def SYCLIntelMaxInterleaving : StmtAttr {
  let Spellings = [CXX11<"intel", "max_interleaving">];
  let Subjects = SubjectList<[ForStmt, CXXForRangeStmt, WhileStmt, DoStmt],
                             ErrorDiag, "'for', 'while', and 'do' statements">;
  let Args = [ExprArgument<"NExpr">];
  let LangOpts = [SYCLIsDevice, SilentlyIgnoreSYCLIsHost];
  let Documentation = [SYCLIntelMaxInterleavingAttrDocs];
}

def SYCLIntelSpeculatedIterations : StmtAttr {
  let Spellings = [CXX11<"intel", "speculated_iterations">];
  let Subjects = SubjectList<[ForStmt, CXXForRangeStmt, WhileStmt, DoStmt],
                             ErrorDiag, "'for', 'while', and 'do' statements">;
  let Args = [ExprArgument<"NExpr">];
  let LangOpts = [SYCLIsDevice, SilentlyIgnoreSYCLIsHost];
  let Documentation = [SYCLIntelSpeculatedIterationsAttrDocs];
}
def : MutualExclusions<[SYCLIntelDisableLoopPipelining,
                        SYCLIntelSpeculatedIterations]>;

def SYCLIntelNofusion : StmtAttr {
  let Spellings = [CXX11<"intel","nofusion">];
  let Subjects = SubjectList<[ForStmt, CXXForRangeStmt, WhileStmt, DoStmt],
                             ErrorDiag, "'for', 'while', and 'do' statements">;
  let LangOpts = [SYCLIsDevice, SilentlyIgnoreSYCLIsHost];
  let Documentation = [SYCLIntelNofusionAttrDocs];
}

def SYCLIntelMaxReinvocationDelay : StmtAttr {
  let Spellings = [CXX11<"intel", "max_reinvocation_delay">];
  let Subjects = SubjectList<[ForStmt, CXXForRangeStmt, WhileStmt, DoStmt],
                             ErrorDiag, "'for', 'while', and 'do' statements">;
  let Args = [ExprArgument<"NExpr">];
  let LangOpts = [SYCLIsDevice, SilentlyIgnoreSYCLIsHost];
  let Documentation = [SYCLIntelMaxReinvocationDelayAttrDocs];
}
def : MutualExclusions<[SYCLIntelDisableLoopPipelining,
                        SYCLIntelMaxReinvocationDelay]>;

def SYCLIntelEnableLoopPipelining : StmtAttr {
  let Spellings = [CXX11<"intel", "enable_loop_pipelining">];
  let Subjects = SubjectList<[ForStmt, CXXForRangeStmt, WhileStmt, DoStmt],
                              ErrorDiag, "'for', 'while', and 'do' statements">;
  let LangOpts = [SYCLIsDevice, SilentlyIgnoreSYCLIsHost];
  let Documentation = [SYCLIntelEnableLoopPipeliningAttrDocs];
}

def : MutualExclusions<[SYCLIntelDisableLoopPipelining,
                        SYCLIntelEnableLoopPipelining]>;

def SYCLIntelDoublePump : Attr {
  let Spellings = [CXX11<"intel", "doublepump">];
  let LangOpts = [SYCLIsDevice, SilentlyIgnoreSYCLIsHost];
  let Documentation = [SYCLIntelDoublePumpAttrDocs];
}

def SYCLIntelSinglePump : Attr {
  let Spellings = [CXX11<"intel", "singlepump">];
  let LangOpts = [SYCLIsDevice, SilentlyIgnoreSYCLIsHost];
  let Documentation = [SYCLIntelSinglePumpAttrDocs];
}

def SYCLIntelMemory : Attr {
  let Spellings = [CXX11<"intel", "fpga_memory">];
  let Args = [EnumArgument<"Kind", "MemoryKind", /*is_string=*/false,
                           ["MLAB", "BLOCK_RAM", ""],
                           ["MLAB", "BlockRAM", "Default"], 1>];
  let AdditionalMembers = [{
    static void generateValidStrings(SmallString<256> &Str) {
      auto Last = BlockRAM;
      for (int I = 0; I <= Last; ++I) {
        Str += ConvertMemoryKindToStr(static_cast<MemoryKind>(I));
        if (I != Last) Str += " ";
      }
    }
  }];
  let LangOpts = [SYCLIsDevice, SilentlyIgnoreSYCLIsHost];
  let Documentation = [SYCLIntelMemoryAttrDocs];
}

def SYCLIntelRegister : Attr {
  let Spellings = [CXX11<"intel", "fpga_register">];
  let LangOpts = [SYCLIsDevice, SilentlyIgnoreSYCLIsHost];
  let Documentation = [SYCLIntelRegisterAttrDocs];
}
def : MutualExclusions<[SYCLIntelDoublePump, SYCLIntelSinglePump,
                        SYCLIntelRegister]>;

// One integral argument.
def SYCLIntelBankWidth : InheritableAttr {
  let Spellings = [CXX11<"intel", "bankwidth">];
  let Args = [ExprArgument<"Value">];
  let LangOpts = [SYCLIsDevice, SilentlyIgnoreSYCLIsHost];
  let Documentation = [SYCLIntelBankWidthAttrDocs];
}
def : MutualExclusions<[SYCLIntelRegister, SYCLIntelBankWidth]>;

def SYCLIntelNumBanks : InheritableAttr {
  let Spellings = [CXX11<"intel", "numbanks">];
  let Args = [ExprArgument<"Value">];
  let LangOpts = [SYCLIsDevice, SilentlyIgnoreSYCLIsHost];
  let Documentation = [SYCLIntelNumBanksAttrDocs];
}

def SYCLIntelPrivateCopies : InheritableAttr {
  let Spellings = [CXX11<"intel", "private_copies">];
  let Args = [ExprArgument<"Value">];
  let LangOpts = [SYCLIsDevice, SilentlyIgnoreSYCLIsHost];
  let Documentation = [SYCLIntelPrivateCopiesAttrDocs];
}
def : MutualExclusions<[SYCLIntelRegister, SYCLIntelPrivateCopies]>;

// Two string arguments.
def SYCLIntelMerge : Attr {
  let Spellings = [CXX11<"intel", "merge">];
  let Args = [StringArgument<"Name">, StringArgument<"Direction">];
  let LangOpts = [SYCLIsDevice, SilentlyIgnoreSYCLIsHost];
  let Documentation = [SYCLIntelMergeAttrDocs];
}
def : MutualExclusions<[SYCLIntelRegister, SYCLIntelMerge]>;

def SYCLIntelMaxReplicates : InheritableAttr {
  let Spellings = [CXX11<"intel", "max_replicates">];
  let Args = [ExprArgument<"Value">];
  let LangOpts = [SYCLIsDevice, SilentlyIgnoreSYCLIsHost];
  let Documentation = [SYCLIntelMaxReplicatesAttrDocs];
}
def : MutualExclusions<[SYCLIntelRegister, SYCLIntelMaxReplicates]>;

def SYCLIntelSimpleDualPort : Attr {
  let Spellings = [CXX11<"intel", "simple_dual_port">];
  let LangOpts = [SYCLIsDevice, SilentlyIgnoreSYCLIsHost];
  let Documentation = [SYCLIntelSimpleDualPortAttrDocs];
}
def : MutualExclusions<[SYCLIntelRegister, SYCLIntelSimpleDualPort]>;

def SYCLIntelPipe : TypeAttr {
  let Spellings = [GNU<"pipe">];
  let Args = [StringArgument<"Mode">];
  let LangOpts = [SYCLIsDevice];
  let Documentation = [SYCLIntelPipeDocs];
}

def SYCLIntelPipeIO : InheritableAttr {
  let Spellings = [GNU<"io_pipe_id">];
  let Args = [ExprArgument<"ID">];
  let LangOpts = [SYCLIsDevice, SilentlyIgnoreSYCLIsHost];
  let Subjects = SubjectList<[Var]>;
  let Documentation = [SYCLIntelPipeIOAttrDocs];
}

// Variadic integral arguments.
def SYCLIntelBankBits : Attr {
  let Spellings = [CXX11<"intel", "bank_bits">];
  let Args = [VariadicExprArgument<"Args">];
  let LangOpts = [SYCLIsDevice, SilentlyIgnoreSYCLIsHost];
  let Documentation = [SYCLIntelBankBitsDocs];
}
def : MutualExclusions<[SYCLIntelRegister, SYCLIntelBankBits]>;
def : MutualExclusions<[SYCLIntelRegister, SYCLIntelNumBanks]>;

def SYCLIntelForcePow2Depth : InheritableAttr {
  let Spellings = [CXX11<"intel", "force_pow2_depth">];
  let Args = [ExprArgument<"Value">];
  let LangOpts = [SYCLIsDevice, SilentlyIgnoreSYCLIsHost];
  let Documentation = [SYCLIntelForcePow2DepthAttrDocs];
}
def : MutualExclusions<[SYCLIntelRegister, SYCLIntelForcePow2Depth]>;
def : MutualExclusions<[SYCLIntelRegister, SYCLIntelMemory]>;

def Naked : InheritableAttr {
  let Spellings = [GCC<"naked">, Declspec<"naked">];
  let Subjects = SubjectList<[Function]>;
  let Documentation = [Undocumented];
}

def NeonPolyVectorType : TypeAttr {
  let Spellings = [Clang<"neon_polyvector_type">];
  let Args = [IntArgument<"NumElements">];
  let Documentation = [Undocumented];
  // Represented as VectorType instead.
  let ASTNode = 0;
}

def NeonVectorType : TypeAttr {
  let Spellings = [Clang<"neon_vector_type">];
  let Args = [IntArgument<"NumElements">];
  let Documentation = [Undocumented];
  // Represented as VectorType instead.
  let ASTNode = 0;
}

def ArmSveVectorBits : TypeAttr {
  let Spellings = [GNU<"arm_sve_vector_bits">];
  let Subjects = SubjectList<[TypedefName], ErrorDiag>;
  let Args = [UnsignedArgument<"NumBits">];
  let Documentation = [ArmSveVectorBitsDocs];
  let PragmaAttributeSupport = 0;
  // Represented as VectorType instead.
  let ASTNode = 0;
}

def ArmMveStrictPolymorphism : TypeAttr, TargetSpecificAttr<TargetARM> {
  let Spellings = [Clang<"__clang_arm_mve_strict_polymorphism">];
  let Documentation = [ArmMveStrictPolymorphismDocs];
}

def NoUniqueAddress : InheritableAttr {
  let Subjects = SubjectList<[NonBitField], ErrorDiag>;
  let Spellings = [CXX11<"", "no_unique_address", 201803>, CXX11<"msvc", "no_unique_address", 201803>];
  let TargetSpecificSpellings = [
    TargetSpecificSpelling<TargetItaniumCXXABI, [CXX11<"", "no_unique_address", 201803>]>,
    TargetSpecificSpelling<TargetMicrosoftCXXABI, [CXX11<"msvc", "no_unique_address", 201803>]>,
  ];
  let Documentation = [NoUniqueAddressDocs];
}

def ReturnsTwice : InheritableAttr {
  let Spellings = [GCC<"returns_twice">];
  let Subjects = SubjectList<[Function]>;
  let Documentation = [Undocumented];
  let SimpleHandler = 1;
}

def DisableTailCalls : InheritableAttr {
  let Spellings = [Clang<"disable_tail_calls">];
  let Subjects = SubjectList<[Function, ObjCMethod]>;
  let Documentation = [DisableTailCallsDocs];
  let SimpleHandler = 1;
}
def : MutualExclusions<[Naked, DisableTailCalls]>;

def NoAlias : InheritableAttr {
  let Spellings = [Declspec<"noalias">];
  let Subjects = SubjectList<[Function]>;
  let Documentation = [NoAliasDocs];
  let SimpleHandler = 1;
}

def NoCommon : InheritableAttr {
  let Spellings = [GCC<"nocommon">];
  let Subjects = SubjectList<[Var]>;
  let Documentation = [Undocumented];
  let SimpleHandler = 1;
}

def NoDebug : InheritableAttr {
  let Spellings = [GCC<"nodebug">];
  let Subjects = SubjectList<[TypedefName, FunctionLike, ObjCMethod, NonParmVar]>;
  let Documentation = [NoDebugDocs];
}

def StandaloneDebug : InheritableAttr {
  let Spellings = [Clang<"standalone_debug", /*allowInC =*/0>];
  let Subjects = SubjectList<[CXXRecord]>;
  let Documentation = [StandaloneDebugDocs];
  let SimpleHandler = 1;
  let LangOpts = [CPlusPlus];
}

def NoDuplicate : InheritableAttr {
  let Spellings = [Clang<"noduplicate">];
  let Subjects = SubjectList<[Function]>;
  let Documentation = [NoDuplicateDocs];
  let SimpleHandler = 1;
}

def Convergent : InheritableAttr {
  let Spellings = [Clang<"convergent">];
  let Subjects = SubjectList<[Function]>;
  let Documentation = [ConvergentDocs];
  let SimpleHandler = 1;
}

def NoConvergent : InheritableAttr {
  let Spellings = [Clang<"noconvergent">, Declspec<"noconvergent">];
  let Subjects = SubjectList<[Function, Stmt], WarnDiag,
                             "functions and statements">;
  let LangOpts = [CUDA];
  let Documentation = [NoConvergentDocs];
  let SimpleHandler = 1;
}

def : MutualExclusions<[Convergent, NoConvergent]>;

def NoInline : DeclOrStmtAttr {
  let Spellings = [CustomKeyword<"__noinline__">, GCC<"noinline">,
                   CXX11<"clang", "noinline">, C23<"clang", "noinline">,
                   CXX11<"msvc", "noinline">, C23<"msvc", "noinline">,
                   Declspec<"noinline">];
  let Accessors = [Accessor<"isStmtNoInline", [CXX11<"clang", "noinline">,
                                               C23<"clang", "noinline">,
                                               CXX11<"msvc", "noinline">,
                                               C23<"msvc", "noinline">]>];
  let Documentation = [NoInlineDocs];
  let Subjects = SubjectList<[Function, Stmt], WarnDiag,
                             "functions and statements">;
  let SimpleHandler = 1;
}

def NoMips16 : InheritableAttr, TargetSpecificAttr<TargetMips32> {
  let Spellings = [GCC<"nomips16">];
  let Subjects = SubjectList<[Function], ErrorDiag>;
  let Documentation = [Undocumented];
  let SimpleHandler = 1;
}

def NoMicroMips : InheritableAttr, TargetSpecificAttr<TargetMips32> {
  let Spellings = [GCC<"nomicromips">];
  let Subjects = SubjectList<[Function], ErrorDiag>;
  let Documentation = [MicroMipsDocs];
  let SimpleHandler = 1;
}

def RISCVInterrupt : InheritableAttr, TargetSpecificAttr<TargetRISCV> {
  let Spellings = [GCC<"interrupt">];
  let Subjects = SubjectList<[Function]>;
  let Args = [VariadicEnumArgument<"Interrupt", "InterruptType", /*is_string=*/true,
                                   [
                                     "supervisor",
                                     "machine",
                                     "qci-nest",
                                     "qci-nonest",
                                     "SiFive-CLIC-preemptible",
                                     "SiFive-CLIC-stack-swap",
                                   ],
                                   [
                                     "supervisor",
                                     "machine",
                                     "qcinest",
                                     "qcinonest",
                                     "SiFiveCLICPreemptible",
                                     "SiFiveCLICStackSwap",
                                   ]>];
  let ParseKind = "Interrupt";
  let Documentation = [RISCVInterruptDocs];
}

def RISCVRVVVectorBits : TypeAttr {
  let Spellings = [GNU<"riscv_rvv_vector_bits">];
  let Subjects = SubjectList<[TypedefName], ErrorDiag>;
  let Args = [UnsignedArgument<"NumBits">];
  let Documentation = [RISCVRVVVectorBitsDocs];
  let PragmaAttributeSupport = 0;
  // Represented as VectorType instead.
  let ASTNode = 0;
}

// This is not a TargetSpecificAttr so that is silently accepted and
// ignored on other targets as encouraged by the OpenCL spec.
//
// See OpenCL 1.2 6.11.5: "It is our intention that a particular
// implementation of OpenCL be free to ignore all attributes and the
// resulting executable binary will produce the same result."
//
// However, only AMD GPU targets will emit the corresponding IR
// attribute.
//
// FIXME: This provides a sub-optimal error message if you attempt to
// use this in CUDA, since CUDA does not use the same terminology.
//
// FIXME: SubjectList should be for OpenCLKernelFunction, but is not to
// workaround needing to see kernel attribute before others to know if
// this should be rejected on non-kernels.

def AMDGPUFlatWorkGroupSize : InheritableAttr {
  let Spellings = [Clang<"amdgpu_flat_work_group_size", 0>];
  let Args = [ExprArgument<"Min">, ExprArgument<"Max">];
  let Documentation = [AMDGPUFlatWorkGroupSizeDocs];
  let Subjects = SubjectList<[Function], ErrorDiag, "kernel functions">;
}

def AMDGPUWavesPerEU : InheritableAttr {
  let Spellings = [Clang<"amdgpu_waves_per_eu", 0>];
  let Args = [ExprArgument<"Min">, ExprArgument<"Max", 1>];
  let Documentation = [AMDGPUWavesPerEUDocs];
  let Subjects = SubjectList<[Function], ErrorDiag, "kernel functions">;
}

def AMDGPUNumSGPR : InheritableAttr {
  let Spellings = [Clang<"amdgpu_num_sgpr", 0>];
  let Args = [UnsignedArgument<"NumSGPR">];
  let Documentation = [AMDGPUNumSGPRNumVGPRDocs];
  let Subjects = SubjectList<[Function], ErrorDiag, "kernel functions">;
}

def AMDGPUNumVGPR : InheritableAttr {
  let Spellings = [Clang<"amdgpu_num_vgpr", 0>];
  let Args = [UnsignedArgument<"NumVGPR">];
  let Documentation = [AMDGPUNumSGPRNumVGPRDocs];
  let Subjects = SubjectList<[Function], ErrorDiag, "kernel functions">;
}

def AMDGPUMaxNumWorkGroups : InheritableAttr {
  let Spellings = [Clang<"amdgpu_max_num_work_groups", 0>];
  let Args = [ExprArgument<"MaxNumWorkGroupsX">, ExprArgument<"MaxNumWorkGroupsY", 1>, ExprArgument<"MaxNumWorkGroupsZ", 1>];
  let Documentation = [AMDGPUMaxNumWorkGroupsDocs];
  let Subjects = SubjectList<[Function], ErrorDiag, "kernel functions">;
}

def AMDGPUKernelCall : DeclOrTypeAttr {
  let Spellings = [Clang<"amdgpu_kernel">];
  let Documentation = [Undocumented];
}

def BPFPreserveAccessIndex : InheritableAttr,
                             TargetSpecificAttr<TargetBPF>  {
  let Spellings = [Clang<"preserve_access_index">];
  let Subjects = SubjectList<[Record], ErrorDiag>;
  let Documentation = [BPFPreserveAccessIndexDocs];
  let LangOpts = [COnly];
}

def BPFPreserveStaticOffset : InheritableAttr,
                              TargetSpecificAttr<TargetBPF>  {
  let Spellings = [Clang<"preserve_static_offset">];
  let Subjects = SubjectList<[Record], ErrorDiag>;
  let Documentation = [BPFPreserveStaticOffsetDocs];
  let LangOpts = [COnly];
}

def BTFDeclTag : InheritableAttr {
  let Spellings = [Clang<"btf_decl_tag">];
  let Args = [StringArgument<"BTFDeclTag">];
  let Subjects = SubjectList<[Var, Function, Record, Field, TypedefName],
                             ErrorDiag>;
  let Documentation = [BTFDeclTagDocs];
  let LangOpts = [COnly];
}

def BTFTypeTag : TypeAttr {
  let Spellings = [Clang<"btf_type_tag">];
  let Args = [StringArgument<"BTFTypeTag">];
  let Documentation = [BTFTypeTagDocs];
  let LangOpts = [COnly];
}

def BPFFastCall : InheritableAttr,
                  TargetSpecificAttr<TargetBPF> {
  let Spellings = [Clang<"bpf_fastcall">];
  let Subjects = SubjectList<[FunctionLike]>;
  let Documentation = [BPFFastCallDocs];
  let LangOpts = [COnly];
  let SimpleHandler = 1;
}

def WebAssemblyExportName : InheritableAttr,
                            TargetSpecificAttr<TargetWebAssembly> {
  let Spellings = [Clang<"export_name">];
  let Args = [StringArgument<"ExportName">];
  let Documentation = [WebAssemblyExportNameDocs];
  let Subjects = SubjectList<[Function], ErrorDiag>;
}

def WebAssemblyImportModule : InheritableAttr,
                              TargetSpecificAttr<TargetWebAssembly> {
  let Spellings = [Clang<"import_module">];
  let Args = [StringArgument<"ImportModule">];
  let Documentation = [WebAssemblyImportModuleDocs];
  let Subjects = SubjectList<[Function], ErrorDiag>;
}

def WebAssemblyImportName : InheritableAttr,
                            TargetSpecificAttr<TargetWebAssembly> {
  let Spellings = [Clang<"import_name">];
  let Args = [StringArgument<"ImportName">];
  let Documentation = [WebAssemblyImportNameDocs];
  let Subjects = SubjectList<[Function], ErrorDiag>;
}

def NoSplitStack : InheritableAttr {
  let Spellings = [GCC<"no_split_stack">];
  let Subjects = SubjectList<[Function], ErrorDiag>;
  let Documentation = [NoSplitStackDocs];
  let SimpleHandler = 1;
}

def NonNull : InheritableParamAttr {
  let Spellings = [GCC<"nonnull">];
  let Subjects = SubjectList<[ObjCMethod, HasFunctionProto, ParmVar], WarnDiag,
                             "functions, methods, and parameters">;
  let Args = [VariadicParamIdxArgument<"Args">];
  let AdditionalMembers = [{
    bool isNonNull(unsigned IdxAST) const {
      if (!args_size())
        return true;
      return llvm::any_of(args(), [=](const ParamIdx &Idx) {
        return Idx.getASTIndex() == IdxAST;
      });
    }
  }];
  // FIXME: We should merge duplicates into a single nonnull attribute.
  let InheritEvenIfAlreadyPresent = 1;
  let Documentation = [NonNullDocs];
}

def ReturnsNonNull : InheritableAttr {
  let Spellings = [GCC<"returns_nonnull">];
  let Subjects = SubjectList<[ObjCMethod, Function]>;
  let Documentation = [ReturnsNonNullDocs];
}

def CalledOnce : Attr {
  let Spellings = [Clang<"called_once">];
  let Subjects = SubjectList<[ParmVar]>;
  let LangOpts = [ObjC];
  let Documentation = [CalledOnceDocs];
}

// pass_object_size(N) indicates that the parameter should have
// __builtin_object_size with Type=N evaluated on the parameter at the callsite.
def PassObjectSize : InheritableParamAttr {
  let Spellings = [Clang<"pass_object_size">,
                   Clang<"pass_dynamic_object_size">];
  let Accessors = [Accessor<"isDynamic", [Clang<"pass_dynamic_object_size">]>];
  let Args = [IntArgument<"Type">];
  let Subjects = SubjectList<[ParmVar]>;
  let Documentation = [PassObjectSizeDocs];
}

// Nullability type attributes.
def TypeNonNull : TypeAttr {
  let Spellings = [CustomKeyword<"_Nonnull">];
  let Documentation = [TypeNonNullDocs];
}

def TypeNullable : DeclOrTypeAttr {
  let Spellings = [CustomKeyword<"_Nullable">];
  let Documentation = [TypeNullableDocs];
//  let Subjects = SubjectList<[CXXRecord], ErrorDiag>;
}

def TypeNullableResult : TypeAttr {
  let Spellings = [CustomKeyword<"_Nullable_result">];
  let Documentation = [TypeNullableResultDocs];
}

def TypeNullUnspecified : TypeAttr {
  let Spellings = [CustomKeyword<"_Null_unspecified">];
  let Documentation = [TypeNullUnspecifiedDocs];
}

def CountedBy : DeclOrTypeAttr {
  let Spellings = [Clang<"counted_by">];
  let Subjects = SubjectList<[Field], ErrorDiag>;
  let Args = [ExprArgument<"Count">, IntArgument<"NestedLevel", 1>];
  let LateParsed = LateAttrParseExperimentalExt;
  let ParseArgumentsAsUnevaluated = 1;
  let Documentation = [CountedByDocs];
  let LangOpts = [COnly];
}

def CountedByOrNull : DeclOrTypeAttr {
  let Spellings = [Clang<"counted_by_or_null">];
  let Subjects = SubjectList<[Field], ErrorDiag>;
  let Args = [ExprArgument<"Count">, IntArgument<"NestedLevel", 1>];
  let LateParsed = LateAttrParseExperimentalExt;
  let ParseArgumentsAsUnevaluated = 1;
  let Documentation = [CountedByDocs];
  let LangOpts = [COnly];
}

def SizedBy : DeclOrTypeAttr {
  let Spellings = [Clang<"sized_by">];
  let Subjects = SubjectList<[Field], ErrorDiag>;
  let Args = [ExprArgument<"Size">, IntArgument<"NestedLevel", 1>];
  let LateParsed = LateAttrParseExperimentalExt;
  let ParseArgumentsAsUnevaluated = 1;
  let Documentation = [CountedByDocs];
  let LangOpts = [COnly];
}

def SizedByOrNull : DeclOrTypeAttr {
  let Spellings = [Clang<"sized_by_or_null">];
  let Subjects = SubjectList<[Field], ErrorDiag>;
  let Args = [ExprArgument<"Size">, IntArgument<"NestedLevel", 1>];
  let LateParsed = LateAttrParseExperimentalExt;
  let ParseArgumentsAsUnevaluated = 1;
  let Documentation = [CountedByDocs];
  let LangOpts = [COnly];
}

// This is a marker used to indicate that an __unsafe_unretained qualifier was
// ignored because ARC is not enabled. The usual representation for this
// qualifier is as an ObjCOwnership attribute with Kind == "none".
def ObjCInertUnsafeUnretained : TypeAttr {
  let Spellings = [CustomKeyword<"__unsafe_unretained">];
  let Documentation = [InternalOnly];
}

def ObjCKindOf : TypeAttr {
  let Spellings = [CustomKeyword<"__kindof">];
  let Documentation = [Undocumented];
}

def NoEscape : Attr {
  let Spellings = [Clang<"noescape">];
  let Subjects = SubjectList<[ParmVar]>;
  let Documentation = [NoEscapeDocs];
}

def MaybeUndef : InheritableAttr {
  let Spellings = [Clang<"maybe_undef">];
  let Subjects = SubjectList<[ParmVar]>;
  let Documentation = [MaybeUndefDocs];
  let SimpleHandler = 1;
}

def AssumeAligned : InheritableAttr {
  let Spellings = [GCC<"assume_aligned">];
  let Subjects = SubjectList<[ObjCMethod, Function]>;
  let Args = [ExprArgument<"Alignment">, ExprArgument<"Offset", 1>];
  let Documentation = [AssumeAlignedDocs];
}

def AllocAlign : InheritableAttr {
  let Spellings = [GCC<"alloc_align">];
  let Subjects = SubjectList<[HasFunctionProto]>;
  let Args = [ParamIdxArgument<"ParamIndex">];
  let Documentation = [AllocAlignDocs];
}

def NoReturn : InheritableAttr {
  let Spellings = [GCC<"noreturn">, Declspec<"noreturn">];
  // FIXME: Does GCC allow this on the function instead?
  let Documentation = [Undocumented];
}

def NoInstrumentFunction : InheritableAttr {
  let Spellings = [GCC<"no_instrument_function">];
  let Subjects = SubjectList<[Function, ObjCMethod]>;
  let Documentation = [Undocumented];
  let SimpleHandler = 1;
}

def NoProfileFunction : InheritableAttr {
  let Spellings = [GCC<"no_profile_instrument_function">];
  let Subjects = SubjectList<[Function]>;
  let Documentation = [NoProfileInstrumentFunctionDocs];
  let SimpleHandler = 1;
}

def NotTailCalled : InheritableAttr {
  let Spellings = [Clang<"not_tail_called">];
  let Subjects = SubjectList<[Function]>;
  let Documentation = [NotTailCalledDocs];
  let SimpleHandler = 1;
}
def : MutualExclusions<[AlwaysInline, NotTailCalled]>;

def NoStackProtector : InheritableAttr {
  let Spellings = [Clang<"no_stack_protector">, CXX11<"gnu", "no_stack_protector">,
                   C23<"gnu", "no_stack_protector">, Declspec<"safebuffers">];
  let Subjects = SubjectList<[Function]>;
  let Documentation = [NoStackProtectorDocs];
  let SimpleHandler = 1;
}

def StrictGuardStackCheck : InheritableAttr {
  let Spellings = [Declspec<"strict_gs_check">];
  let Subjects = SubjectList<[Function]>;
  let Documentation = [StrictGuardStackCheckDocs];
  let SimpleHandler = 1;
}

def NoThrow : InheritableAttr {
  let Spellings = [GCC<"nothrow">, Declspec<"nothrow">];
  let Subjects = SubjectList<[FunctionLike]>;
  let Documentation = [NoThrowDocs];
}

def NoUwtable : InheritableAttr {
  let Spellings = [Clang<"nouwtable">];
  let Subjects = SubjectList<[FunctionLike]>;
  let Documentation = [NoUwtableDocs];
  let SimpleHandler = 1;
}

def NvWeak : IgnoredAttr {
  // No Declspec spelling of this attribute; the CUDA headers use
  // __attribute__((nv_weak)) unconditionally. Does not receive an [[]]
  // spelling because it is a CUDA attribute.
  let Spellings = [GNU<"nv_weak">];
  let LangOpts = [CUDA];
}

def ObjCBridge : InheritableAttr {
  let Spellings = [Clang<"objc_bridge">];
  let Subjects = SubjectList<[Record, TypedefName], ErrorDiag>;
  let Args = [IdentifierArgument<"BridgedType">];
  let Documentation = [Undocumented];
}

def ObjCBridgeMutable : InheritableAttr {
  let Spellings = [Clang<"objc_bridge_mutable">];
  let Subjects = SubjectList<[Record], ErrorDiag>;
  let Args = [IdentifierArgument<"BridgedType">];
  let Documentation = [Undocumented];
}

def ObjCBridgeRelated : InheritableAttr {
  let Spellings = [Clang<"objc_bridge_related">];
  let Subjects = SubjectList<[Record], ErrorDiag>;
  let Args = [IdentifierArgument<"RelatedClass">,
          IdentifierArgument<"ClassMethod">,
          IdentifierArgument<"InstanceMethod">];
  let HasCustomParsing = 1;
  let Documentation = [Undocumented];
}

def NSErrorDomain : InheritableAttr {
  let Spellings = [GNU<"ns_error_domain">];
  let Subjects = SubjectList<[Enum], ErrorDiag>;
  let Args = [IdentifierArgument<"ErrorDomain">];
  let Documentation = [NSErrorDomainDocs];
}

def NSReturnsRetained : DeclOrTypeAttr {
  let Spellings = [Clang<"ns_returns_retained">];
//  let Subjects = SubjectList<[ObjCMethod, ObjCProperty, Function]>;
  let Documentation = [RetainBehaviorDocs];
}

def NSReturnsNotRetained : InheritableAttr {
  let Spellings = [Clang<"ns_returns_not_retained">];
//  let Subjects = SubjectList<[ObjCMethod, ObjCProperty, Function]>;
  let Documentation = [RetainBehaviorDocs];
}

def NSReturnsAutoreleased : InheritableAttr {
  let Spellings = [Clang<"ns_returns_autoreleased">];
//  let Subjects = SubjectList<[ObjCMethod, ObjCProperty, Function]>;
  let Documentation = [RetainBehaviorDocs];
}

def NSConsumesSelf : InheritableAttr {
  let Spellings = [Clang<"ns_consumes_self">];
  let Subjects = SubjectList<[ObjCMethod]>;
  let Documentation = [RetainBehaviorDocs];
  let SimpleHandler = 1;
}

def NSConsumed : InheritableParamAttr {
  let Spellings = [Clang<"ns_consumed">];
  let Subjects = SubjectList<[ParmVar]>;
  let Documentation = [RetainBehaviorDocs];
}

def ObjCException : InheritableAttr {
  let Spellings = [Clang<"objc_exception">];
  let Subjects = SubjectList<[ObjCInterface], ErrorDiag>;
  let Documentation = [Undocumented];
  let SimpleHandler = 1;
}

def ObjCMethodFamily : InheritableAttr {
  let Spellings = [Clang<"objc_method_family">];
  let Subjects = SubjectList<[ObjCMethod], ErrorDiag>;
  let Args = [EnumArgument<"Family", "FamilyKind", /*is_string=*/false,
               ["none", "alloc", "copy", "init", "mutableCopy", "new"],
               ["OMF_None", "OMF_alloc", "OMF_copy", "OMF_init",
                "OMF_mutableCopy", "OMF_new"]>];
  let Documentation = [ObjCMethodFamilyDocs];
}

def ObjCNSObject : InheritableAttr {
  let Spellings = [Clang<"NSObject">];
  let Documentation = [Undocumented];
}

def ObjCIndependentClass : InheritableAttr {
  let Spellings = [Clang<"objc_independent_class">];
  let Documentation = [Undocumented];
}

def ObjCPreciseLifetime : InheritableAttr {
  let Spellings = [Clang<"objc_precise_lifetime">];
  let Subjects = SubjectList<[Var], ErrorDiag>;
  let Documentation = [Undocumented];
}

def ObjCReturnsInnerPointer : InheritableAttr {
  let Spellings = [Clang<"objc_returns_inner_pointer">];
  let Subjects = SubjectList<[ObjCMethod, ObjCProperty], ErrorDiag>;
  let Documentation = [Undocumented];
}

def ObjCRequiresSuper : InheritableAttr {
  let Spellings = [Clang<"objc_requires_super">];
  let Subjects = SubjectList<[ObjCMethod], ErrorDiag>;
  let Documentation = [ObjCRequiresSuperDocs];
}

def ObjCRootClass : InheritableAttr {
  let Spellings = [Clang<"objc_root_class">];
  let Subjects = SubjectList<[ObjCInterface], ErrorDiag>;
  let Documentation = [Undocumented];
  let SimpleHandler = 1;
}

def ObjCNonLazyClass : Attr {
  let Spellings = [Clang<"objc_nonlazy_class">];
  let Subjects = SubjectList<[ObjCInterface, ObjCImpl], ErrorDiag>;
  let LangOpts = [ObjC];
  let Documentation = [ObjCNonLazyClassDocs];
  let SimpleHandler = 1;
}

def ObjCSubclassingRestricted : InheritableAttr {
  let Spellings = [Clang<"objc_subclassing_restricted">];
  let Subjects = SubjectList<[ObjCInterface], ErrorDiag>;
  let Documentation = [ObjCSubclassingRestrictedDocs];
  let SimpleHandler = 1;
}

def ObjCExplicitProtocolImpl : InheritableAttr {
  let Spellings = [Clang<"objc_protocol_requires_explicit_implementation">];
  let Subjects = SubjectList<[ObjCProtocol], ErrorDiag>;
  let Documentation = [Undocumented];
}

def ObjCDesignatedInitializer : Attr {
  let Spellings = [Clang<"objc_designated_initializer">];
  let Subjects = SubjectList<[ObjCMethod], ErrorDiag>;
  let Documentation = [Undocumented];
}

def ObjCDirect : Attr {
  let Spellings = [Clang<"objc_direct">];
  let Subjects = SubjectList<[ObjCMethod], ErrorDiag>;
  let LangOpts = [ObjC];
  let Documentation = [ObjCDirectDocs];
}

def ObjCDirectMembers : Attr {
  let Spellings = [Clang<"objc_direct_members">];
  let Subjects = SubjectList<[ObjCImpl, ObjCInterface, ObjCCategory], ErrorDiag>;
  let LangOpts = [ObjC];
  let Documentation = [ObjCDirectMembersDocs];
}

def ObjCNonRuntimeProtocol : Attr {
  let Spellings = [Clang<"objc_non_runtime_protocol">];
  let Subjects = SubjectList<[ObjCProtocol], ErrorDiag>;
  let LangOpts = [ObjC];
  let Documentation = [ObjCNonRuntimeProtocolDocs];
  let SimpleHandler = 1;
}

def ObjCRuntimeName : Attr {
  let Spellings = [Clang<"objc_runtime_name">];
  let Subjects = SubjectList<[ObjCInterface, ObjCProtocol], ErrorDiag>;
  let Args = [StringArgument<"MetadataName">];
  let Documentation = [ObjCRuntimeNameDocs];
}

def ObjCRuntimeVisible : Attr {
  let Spellings = [Clang<"objc_runtime_visible">];
  let Subjects = SubjectList<[ObjCInterface], ErrorDiag>;
  let Documentation = [ObjCRuntimeVisibleDocs];
  let SimpleHandler = 1;
}

def ObjCClassStub : Attr {
  let Spellings = [Clang<"objc_class_stub">];
  let Subjects = SubjectList<[ObjCInterface], ErrorDiag>;
  let Documentation = [ObjCClassStubDocs];
  let LangOpts = [ObjCNonFragileRuntime];
  let SimpleHandler = 1;
}

def ObjCBoxable : Attr {
  let Spellings = [Clang<"objc_boxable">];
  let Subjects = SubjectList<[Record], ErrorDiag>;
  let Documentation = [ObjCBoxableDocs];
}

def OptimizeNone : InheritableAttr {
  let Spellings = [Clang<"optnone">];
  let Subjects = SubjectList<[Function, ObjCMethod]>;
  let Documentation = [OptnoneDocs];
}

def Overloadable : Attr {
  let Spellings = [Clang<"overloadable">];
  let Subjects = SubjectList<[Function], ErrorDiag>;
  let Documentation = [OverloadableDocs];
  let SimpleHandler = 1;
}

def Override : InheritableAttr {
  let Spellings = [CustomKeyword<"override">];
  let SemaHandler = 0;
  // Omitted from docs, since this is language syntax, not an attribute, as far
  // as users are concerned.
  let Documentation = [InternalOnly];
}

def Ownership : InheritableAttr {
  let Spellings = [Clang<"ownership_holds">, Clang<"ownership_returns">,
                   Clang<"ownership_takes">];
  let Accessors = [Accessor<"isHolds", [Clang<"ownership_holds">]>,
                   Accessor<"isReturns", [Clang<"ownership_returns">]>,
                   Accessor<"isTakes", [Clang<"ownership_takes">]>];
  let AdditionalMembers = [{
    enum OwnershipKind { Holds, Returns, Takes };
    OwnershipKind getOwnKind() const {
      return isHolds() ? Holds :
             isTakes() ? Takes :
             Returns;
    }
  }];
  let Args = [IdentifierArgument<"Module">,
              VariadicParamIdxArgument<"Args">];
  let Subjects = SubjectList<[HasFunctionProto]>;
  let Documentation = [OwnershipDocs];
}

def Packed : InheritableAttr {
  let Spellings = [GCC<"packed">];
//  let Subjects = [Tag, Field];
  let Documentation = [Undocumented];
}

def IntelOclBicc : DeclOrTypeAttr {
  let Spellings = [Clang<"intel_ocl_bicc", 0>];
//  let Subjects = [Function, ObjCMethod];
  let Documentation = [Undocumented];
}

def Pcs : DeclOrTypeAttr {
  let Spellings = [GCC<"pcs">];
  let Args = [EnumArgument<"PCS", "PCSType", /*is_string=*/true,
                           ["aapcs", "aapcs-vfp"],
                           ["AAPCS", "AAPCS_VFP"]>];
//  let Subjects = [Function, ObjCMethod];
  let Documentation = [PcsDocs];
}

def AArch64VectorPcs: DeclOrTypeAttr {
  let Spellings = [Clang<"aarch64_vector_pcs">];
  let Documentation = [AArch64VectorPcsDocs];
}

def AArch64SVEPcs: DeclOrTypeAttr {
  let Spellings = [Clang<"aarch64_sve_pcs">];
  let Documentation = [AArch64SVEPcsDocs];
}

def ArmStreaming : TypeAttr, TargetSpecificAttr<TargetAArch64> {
  let Spellings = [RegularKeyword<"__arm_streaming">];
  let Subjects = SubjectList<[HasFunctionProto], ErrorDiag>;
  let Documentation = [ArmSmeStreamingDocs];
}

def ArmStreamingCompatible : TypeAttr, TargetSpecificAttr<TargetAArch64> {
  let Spellings = [RegularKeyword<"__arm_streaming_compatible">];
  let Subjects = SubjectList<[HasFunctionProto], ErrorDiag>;
  let Documentation = [ArmSmeStreamingCompatibleDocs];
}

def ArmNew : InheritableAttr, TargetSpecificAttr<TargetAArch64> {
  let Spellings = [RegularKeyword<"__arm_new">];
  let Args = [VariadicStringArgument<"NewArgs">];
  let Subjects = SubjectList<[Function], ErrorDiag>;
  let Documentation = [ArmNewDocs];

  let AdditionalMembers = [{
    bool isNewZA() const {
      return llvm::is_contained(newArgs(), "za");
    }
    bool isNewZT0() const {
      return llvm::is_contained(newArgs(), "zt0");
    }
  }];
}

def ArmIn : TypeAttr, TargetSpecificAttr<TargetAArch64> {
  let Spellings = [RegularKeyword<"__arm_in">];
  let Args = [VariadicStringArgument<"InArgs">];
  let Subjects = SubjectList<[HasFunctionProto], ErrorDiag>;
  let Documentation = [ArmInDocs];
}

def ArmOut : TypeAttr, TargetSpecificAttr<TargetAArch64> {
  let Spellings = [RegularKeyword<"__arm_out">];
  let Args = [VariadicStringArgument<"OutArgs">];
  let Subjects = SubjectList<[HasFunctionProto], ErrorDiag>;
  let Documentation = [ArmOutDocs];
}

def ArmInOut : TypeAttr, TargetSpecificAttr<TargetAArch64> {
  let Spellings = [RegularKeyword<"__arm_inout">];
  let Args = [VariadicStringArgument<"InOutArgs">];
  let Subjects = SubjectList<[HasFunctionProto], ErrorDiag>;
  let Documentation = [ArmInOutDocs];
}

def ArmPreserves : TypeAttr, TargetSpecificAttr<TargetAArch64> {
  let Spellings = [RegularKeyword<"__arm_preserves">];
  let Args = [VariadicStringArgument<"PreserveArgs">];
  let Subjects = SubjectList<[HasFunctionProto], ErrorDiag>;
  let Documentation = [ArmPreservesDocs];
}

def ArmAgnostic : TypeAttr, TargetSpecificAttr<TargetAArch64> {
  let Spellings = [RegularKeyword<"__arm_agnostic">];
  let Args = [VariadicStringArgument<"AgnosticArgs">];
  let Subjects = SubjectList<[HasFunctionProto], ErrorDiag>;
  let Documentation = [ArmAgnosticDocs];
}

def ArmLocallyStreaming : InheritableAttr, TargetSpecificAttr<TargetAArch64> {
  let Spellings = [RegularKeyword<"__arm_locally_streaming">];
  let Subjects = SubjectList<[Function], ErrorDiag>;
  let Documentation = [ArmSmeLocallyStreamingDocs];
}


def Pure : InheritableAttr {
  let Spellings = [GCC<"pure">];
  let Documentation = [Undocumented];
  let SimpleHandler = 1;
}

def Regparm : TypeAttr {
  let Spellings = [GCC<"regparm">];
  let Args = [UnsignedArgument<"NumParams">];
  let Documentation = [RegparmDocs];
  // Represented as part of the enclosing function type.
  let ASTNode = 0;
}

def SwiftAsyncName : InheritableAttr {
  let Spellings = [GNU<"swift_async_name">];
  let Args = [StringArgument<"Name">];
  let Subjects = SubjectList<[ObjCMethod, Function], ErrorDiag>;
  let Documentation = [SwiftAsyncNameDocs];
}

def SwiftAttr : DeclOrTypeAttr {
  let Spellings = [GNU<"swift_attr">];
  let Args = [StringArgument<"Attribute">];
  let Documentation = [SwiftAttrDocs];
  let PragmaAttributeSupport = 1;
}

def SwiftBridge : InheritableAttr {
  let Spellings = [GNU<"swift_bridge">];
  let Args = [StringArgument<"SwiftType">];
  let Subjects = SubjectList<[Tag, TypedefName, ObjCInterface, ObjCProtocol],
                             ErrorDiag>;
  let Documentation = [SwiftBridgeDocs];
}

def SwiftBridgedTypedef : InheritableAttr {
  let Spellings = [GNU<"swift_bridged_typedef">];
  let Subjects = SubjectList<[TypedefName], ErrorDiag>;
  let Documentation = [SwiftBridgedTypedefDocs];
  let SimpleHandler = 1;
}

def SwiftObjCMembers : Attr {
  let Spellings = [GNU<"swift_objc_members">];
  let Subjects = SubjectList<[ObjCInterface], ErrorDiag>;
  let Documentation = [SwiftObjCMembersDocs];
  let SimpleHandler = 1;
}

def SwiftError : InheritableAttr {
  let Spellings = [GNU<"swift_error">];
  let Args = [
      EnumArgument<"Convention", "ConventionKind", /*is_string=*/false,
                   ["none", "nonnull_error", "null_result", "zero_result", "nonzero_result"],
                   ["None", "NonNullError", "NullResult", "ZeroResult", "NonZeroResult"]>
  ];
  let Subjects = SubjectList<[Function, ObjCMethod], ErrorDiag>;
  let Documentation = [SwiftErrorDocs];
}

def SwiftImportAsNonGeneric : InheritableAttr {
  // This attribute has no spellings as it is only ever created implicitly
  // from API notes.
  let Spellings = [];
  let SemaHandler = 0;
  let Documentation = [InternalOnly];
}

def SwiftImportPropertyAsAccessors : InheritableAttr {
  // This attribute has no spellings as it is only ever created implicitly
  // from API notes.
  let Spellings = [];
  let SemaHandler = 0;
  let Documentation = [InternalOnly];
}

def SwiftName : InheritableAttr {
  let Spellings = [GNU<"swift_name">];
  let Args = [StringArgument<"Name">];
  let Documentation = [SwiftNameDocs];
}

def SwiftNewType : InheritableAttr {
  let Spellings = [GNU<"swift_newtype">, GNU<"swift_wrapper">];
  let Args = [EnumArgument<"NewtypeKind", "NewtypeKind", /*is_string=*/false,
                           ["struct", "enum"], ["NK_Struct", "NK_Enum"]>];
  let Subjects = SubjectList<[TypedefName], ErrorDiag>;
  let Documentation = [SwiftNewTypeDocs];
  let HasCustomParsing = 1;
}

def SwiftPrivate : InheritableAttr {
  let Spellings = [GNU<"swift_private">];
  let Documentation = [SwiftPrivateDocs];
  let SimpleHandler = 1;
}

def SwiftVersionedAddition : Attr {
  // This attribute has no spellings as it is only ever created implicitly
  // from API notes.
  let Spellings = [];
  let Args = [VersionArgument<"Version">, WrappedAttr<"AdditionalAttr">,
              BoolArgument<"IsReplacedByActive">];
  let SemaHandler = 0;
  let Documentation = [InternalOnly];
}

def SwiftVersionedRemoval : Attr {
  // This attribute has no spellings as it is only ever created implicitly
  // from API notes.
  let Spellings = [];
  let Args = [VersionArgument<"Version">, UnsignedArgument<"RawKind">,
              BoolArgument<"IsReplacedByActive">];
  let SemaHandler = 0;
  let Documentation = [InternalOnly];
  let AdditionalMembers = [{
    attr::Kind getAttrKindToRemove() const {
      return static_cast<attr::Kind>(getRawKind());
    }
  }];
}

def NoDeref : TypeAttr {
  let Spellings = [Clang<"noderef">];
  let Documentation = [NoDerefDocs];
}

<<<<<<< HEAD
// Default arguments can only be used with the sycl::reqd_work_group_size
// spelling.
def ReqdWorkGroupSize : InheritableAttr, LanguageOptionsSpecificAttr {
  let Spellings = [GNU<"reqd_work_group_size">,
                   CXX11<"cl", "reqd_work_group_size">,
                   CXX11<"sycl", "reqd_work_group_size">];
=======
def CFIUncheckedCallee : TypeAttr {
  let Spellings = [Clang<"cfi_unchecked_callee">];
  let Documentation = [CFIUncheckedCalleeDocs];
}

def ReqdWorkGroupSize : InheritableAttr {
  // Does not have a [[]] spelling because it is an OpenCL-related attribute.
  let Spellings = [GNU<"reqd_work_group_size">];
>>>>>>> b194cf1e
  let Args = [ExprArgument<"XDim">, ExprArgument<"YDim">, ExprArgument<"ZDim">];
  let Subjects = SubjectList<[Function], ErrorDiag>;
  let LangOpts = [NotSYCL];
  let Documentation = [ReqdWorkGroupSizeAttrDocs];
  let SupportsNonconformingLambdaSyntax = 1;
  let ParseKind = "ReqdWorkGroupSize";
  let HasCustomParsing = 1;
}

def SYCLReqdWorkGroupSize : InheritableAttr, LanguageOptionsSpecificAttr {
  let Spellings = [GNU<"reqd_work_group_size">,
                   CXX11<"cl", "reqd_work_group_size">,
                   CXX11<"sycl", "reqd_work_group_size">];
  let Args = [ExprArgument<"XDim">,
              ExprArgument<"YDim", /*optional*/1>,
              ExprArgument<"ZDim", /*optional*/1>];
  let Subjects = SubjectList<[Function], ErrorDiag>;
  let LangOpts = [SYCLIsDevice, SilentlyIgnoreSYCLIsHost];
  let AdditionalMembers = [{
    std::optional<llvm::APSInt> getXDimVal() const {
      // X-dimension is not optional.
      if (const auto *CE = dyn_cast<ConstantExpr>(getXDim()))
        return CE->getResultAsAPSInt();
      return std::nullopt;
    }
    std::optional<llvm::APSInt> getYDimVal() const {
      // Y-dimension is optional so a nullptr value is allowed.
      if (const auto *CE = dyn_cast_or_null<ConstantExpr>(getYDim()))
        return CE->getResultAsAPSInt();
      return std::nullopt;
    }
    std::optional<llvm::APSInt> getZDimVal() const {
      // Z-dimension is optional so a nullptr value is allowed.
      if (const auto *CE = dyn_cast_or_null<ConstantExpr>(getZDim()))
        return CE->getResultAsAPSInt();
      return std::nullopt;
    }
  }];
  let Documentation = [ReqdWorkGroupSizeAttrDocs];
  let SupportsNonconformingLambdaSyntax = 1;
  let ParseKind = "ReqdWorkGroupSize";
  let HasCustomParsing = 1;
}

def WorkGroupSizeHint :  InheritableAttr, LanguageOptionsSpecificAttr {
  let Spellings = [GNU<"work_group_size_hint">,
                   CXX11<"sycl", "work_group_size_hint">];
  let Args = [ExprArgument<"XDim">, ExprArgument<"YDim">, ExprArgument<"ZDim">];
  let Subjects = SubjectList<[Function], ErrorDiag>;
  let Documentation = [WorkGroupSizeHintAttrDocs];
  let LangOpts = [NotSYCL];
  let SupportsNonconformingLambdaSyntax = 1;
  let ParseKind = "WorkGroupSizeHint";
  let HasCustomParsing = 1;
}

def SYCLWorkGroupSizeHint :  InheritableAttr, LanguageOptionsSpecificAttr {
  let Spellings = [GNU<"work_group_size_hint">,
                   CXX11<"sycl", "work_group_size_hint">];
  let Args = [ExprArgument<"XDim">,
              ExprArgument<"YDim", /*optional*/1>,
              ExprArgument<"ZDim", /*optional*/1>];
  let Subjects = SubjectList<[Function], ErrorDiag>;
  // In OpenCL C this attribute takes no default values whereas in SYCL it does. 
  // To avoid confusing diagnostics, the checks are deferred to
  // "handleWorkGroupSizeHint". 
  let HasCustomParsing = 1;
  let AdditionalMembers = [{
    std::optional<llvm::APSInt> getXDimVal() const {
      // X-dimension is not optional.
      if (const auto *CE = dyn_cast<ConstantExpr>(getXDim()))
        return CE->getResultAsAPSInt();
      return std::nullopt;
    }
    std::optional<llvm::APSInt> getYDimVal() const {
      // Y-dimension is optional so a nullptr value is allowed.
      if (const auto *CE = dyn_cast_or_null<ConstantExpr>(getYDim()))
        return CE->getResultAsAPSInt();
      return std::nullopt;
    }
    std::optional<llvm::APSInt> getZDimVal() const {
      // Z-dimension is optional so a nullptr value is allowed.
      if (const auto *CE = dyn_cast_or_null<ConstantExpr>(getZDim()))
        return CE->getResultAsAPSInt();
      return std::nullopt;
    }
  }];
  let Documentation = [WorkGroupSizeHintAttrDocs];
  let LangOpts = [SYCLIsDevice, SilentlyIgnoreSYCLIsHost];
  let SupportsNonconformingLambdaSyntax = 1;
  let ParseKind = "WorkGroupSizeHint";
}

def InitPriority : InheritableAttr, TargetSpecificAttr<TargetSupportsInitPriority> {
  let Spellings = [GCC<"init_priority", /*AllowInC*/0>];
  let Args = [UnsignedArgument<"Priority">];
  let Subjects = SubjectList<[Var], ErrorDiag>;
  let Documentation = [InitPriorityDocs];
}

def Section : InheritableAttr {
  let Spellings = [GCC<"section">, Declspec<"allocate">];
  let Args = [StringArgument<"Name">];
  let Subjects =
      SubjectList<[ Function, GlobalVar, ObjCMethod, ObjCProperty ], ErrorDiag>;
  let Documentation = [SectionDocs];
}

// This is used for `__declspec(code_seg("segname"))`, but not for
// `#pragma code_seg("segname")`.
def CodeSeg : InheritableAttr {
  let Spellings = [Declspec<"code_seg">];
  let Args = [StringArgument<"Name">];
  let Subjects = SubjectList<[Function, CXXRecord], ErrorDiag>;
  let Documentation = [CodeSegDocs];
}

def PragmaClangBSSSection : InheritableAttr {
  // This attribute has no spellings as it is only ever created implicitly.
  let Spellings = [];
  let Args = [StringArgument<"Name">];
  let Subjects = SubjectList<[GlobalVar], ErrorDiag>;
  let Documentation = [InternalOnly];
}

def PragmaClangDataSection : InheritableAttr {
  // This attribute has no spellings as it is only ever created implicitly.
  let Spellings = [];
  let Args = [StringArgument<"Name">];
  let Subjects = SubjectList<[GlobalVar], ErrorDiag>;
  let Documentation = [InternalOnly];
}

def PragmaClangRodataSection : InheritableAttr {
  // This attribute has no spellings as it is only ever created implicitly.
  let Spellings = [];
  let Args = [StringArgument<"Name">];
  let Subjects = SubjectList<[GlobalVar], ErrorDiag>;
  let Documentation = [InternalOnly];
}

def PragmaClangRelroSection : InheritableAttr {
  // This attribute has no spellings as it is only ever created implicitly.
  let Spellings = [];
  let Args = [StringArgument<"Name">];
  let Subjects = SubjectList<[GlobalVar], ErrorDiag>;
  let Documentation = [InternalOnly];
}

def StrictFP : InheritableAttr {
  // This attribute has no spellings as it is only ever created implicitly.
  // Function uses strict floating point operations.
  let Spellings = [];
  let Subjects = SubjectList<[Function]>;
  let Documentation = [InternalOnly];
}

def PragmaClangTextSection : InheritableAttr {
  // This attribute has no spellings as it is only ever created implicitly.
  let Spellings = [];
  let Args = [StringArgument<"Name">];
  let Subjects = SubjectList<[Function], ErrorDiag>;
  let Documentation = [InternalOnly];
}

// The code model attribute only applies to LoongArch and x86-64, but for NVPTX
// compilations that share code with the host, we want to ignore the attribute
// rather than warn on it.
def CodeModel
    : InheritableAttr,
      TargetSpecificAttr<TargetArch<!listconcat(
          TargetLoongArch.Arches, TargetX86_64.Arches, TargetNVPTX.Arches,
          TargetAMDGPU.Arches, TargetSPIRV.Arches)>> {
  let Spellings = [GCC<"model">];
  let Args = [EnumArgument<
      "Model", "llvm::CodeModel::Model",
      /*is_string=*/1, ["small", "normal", "medium", "large", "extreme"],
      ["Small", "Small", "Medium", "Large", "Large"],
      /*opt=*/0, /*fake=*/0, /*isExternalType=*/1, /*isCovered=*/0>];
  let Subjects = SubjectList<[NonTLSGlobalVar], ErrorDiag>;
  let Documentation = [CodeModelDocs];
}

def Sentinel : InheritableAttr {
  let Spellings = [GCC<"sentinel">];
  let Args = [DefaultIntArgument<"Sentinel", 0>,
              DefaultIntArgument<"NullPos", 0>];
//  let Subjects = SubjectList<[Function, ObjCMethod, Block, Var]>;
  let Documentation = [Undocumented];
}

def StdCall : DeclOrTypeAttr {
  let Spellings = [GCC<"stdcall">, CustomKeyword<"__stdcall">,
                   CustomKeyword<"_stdcall">];
//  let Subjects = [Function, ObjCMethod];
  let Documentation = [StdCallDocs];
}

def SwiftCall : DeclOrTypeAttr {
  let Spellings = [Clang<"swiftcall">];
//  let Subjects = SubjectList<[Function]>;
  let Documentation = [SwiftCallDocs];
}

def SwiftAsyncCall : DeclOrTypeAttr {
  let Spellings = [Clang<"swiftasynccall">];
  let Documentation = [SwiftAsyncCallDocs];
}

def SwiftContext : ParameterABIAttr {
  let Spellings = [Clang<"swift_context">];
  let Documentation = [SwiftContextDocs];
}

def SwiftAsyncContext : ParameterABIAttr {
  let Spellings = [Clang<"swift_async_context">];
  let Documentation = [SwiftAsyncContextDocs];
}

def SwiftErrorResult : ParameterABIAttr {
  let Spellings = [Clang<"swift_error_result">];
  let Documentation = [SwiftErrorResultDocs];
}

def SwiftIndirectResult : ParameterABIAttr {
  let Spellings = [Clang<"swift_indirect_result">];
  let Documentation = [SwiftIndirectResultDocs];
}

def SwiftAsync : InheritableAttr {
  let Spellings = [Clang<"swift_async">];
  let Subjects = SubjectList<[Function, ObjCMethod]>;
  let Args = [EnumArgument<"Kind", "Kind", /*is_string=*/false,
                ["none", "swift_private", "not_swift_private"],
                ["None", "SwiftPrivate", "NotSwiftPrivate"]>,
              ParamIdxArgument<"CompletionHandlerIndex", /*opt=*/1>];
  let Documentation = [SwiftAsyncDocs];
}

def SwiftAsyncError : InheritableAttr {
  let Spellings = [Clang<"swift_async_error">];
  let Subjects = SubjectList<[Function, ObjCMethod]>;
  let Args = [EnumArgument<"Convention", "ConventionKind", /*is_string=*/false,
              ["none", "nonnull_error", "zero_argument", "nonzero_argument"],
              ["None", "NonNullError", "ZeroArgument", "NonZeroArgument"]>,
              UnsignedArgument<"HandlerParamIdx", /*opt=*/1>];
  let Documentation = [SwiftAsyncErrorDocs];
}

def Suppress : DeclOrStmtAttr {
  let Spellings = [CXX11<"gsl", "suppress">, Clang<"suppress">];
  let Args = [VariadicStringArgument<"DiagnosticIdentifiers">];
  let Accessors = [Accessor<"isGSL", [CXX11<"gsl", "suppress">]>];
  // There's no fundamental reason why we can't simply accept all Decls
  // but let's make a short list so that to avoid supporting something weird
  // by accident. We can always expand the list later.
  let Subjects = SubjectList<[
    Stmt, Var, Field, ObjCProperty, Function, ObjCMethod, Record, ObjCInterface,
    ObjCImplementation, Namespace, Empty
  ], ErrorDiag, "variables, functions, structs, interfaces, and namespaces">;
  let Documentation = [SuppressDocs];
}

def SysVABI : DeclOrTypeAttr {
  let Spellings = [GCC<"sysv_abi">];
//  let Subjects = [Function, ObjCMethod];
  let Documentation = [SysVABIDocs];
}

def ThisCall : DeclOrTypeAttr {
  let Spellings = [GCC<"thiscall">, CustomKeyword<"__thiscall">,
                   CustomKeyword<"_thiscall">];
//  let Subjects = [Function, ObjCMethod];
  let Documentation = [ThisCallDocs];
}

def VectorCall : DeclOrTypeAttr {
  let Spellings = [Clang<"vectorcall">, CustomKeyword<"__vectorcall">,
                   CustomKeyword<"_vectorcall">];
//  let Subjects = [Function, ObjCMethod];
  let Documentation = [VectorCallDocs];
}

def ZeroCallUsedRegs : InheritableAttr {
  let Spellings = [GCC<"zero_call_used_regs">];
  let Subjects = SubjectList<[Function], ErrorDiag>;
  let Args = [
    EnumArgument<"ZeroCallUsedRegs", "ZeroCallUsedRegsKind", /*is_string=*/true,
                 ["skip", "used-gpr-arg", "used-gpr", "used-arg", "used",
                  "all-gpr-arg", "all-gpr", "all-arg", "all"],
                 ["Skip", "UsedGPRArg", "UsedGPR", "UsedArg", "Used",
                  "AllGPRArg", "AllGPR", "AllArg", "All"]>
  ];
  let Documentation = [ZeroCallUsedRegsDocs];
}

def Pascal : DeclOrTypeAttr {
  let Spellings = [Clang<"pascal">, CustomKeyword<"__pascal">,
                   CustomKeyword<"_pascal">];
//  let Subjects = [Function, ObjCMethod];
  let Documentation = [Undocumented];
}

def PreferredName : InheritableAttr {
  let Spellings = [Clang<"preferred_name", /*AllowInC*/0>];
  let Subjects = SubjectList<[ClassTmpl]>;
  let Args = [TypeArgument<"TypedefType">];
  let Documentation = [PreferredNameDocs];
  let InheritEvenIfAlreadyPresent = 1;
  let MeaningfulToClassTemplateDefinition = 1;
  let TemplateDependent = 1;
}

def PreserveMost : DeclOrTypeAttr {
  let Spellings = [Clang<"preserve_most">];
  let Documentation = [PreserveMostDocs];
}

def PreserveAll : DeclOrTypeAttr {
  let Spellings = [Clang<"preserve_all">];
  let Documentation = [PreserveAllDocs];
}

def M68kRTD: DeclOrTypeAttr {
  let Spellings = [Clang<"m68k_rtd">];
  let Documentation = [M68kRTDDocs];
}

def PreserveNone : DeclOrTypeAttr,
                   TargetSpecificAttr<TargetArch<!listconcat(TargetAArch64.Arches, TargetAnyX86.Arches)>> {
  let Spellings = [Clang<"preserve_none">];
  let Subjects = SubjectList<[FunctionLike]>;
  let Documentation = [PreserveNoneDocs];
}

def RISCVVectorCC: DeclOrTypeAttr, TargetSpecificAttr<TargetRISCV> {
 let Spellings = [CXX11<"riscv", "vector_cc">,
                  C23<"riscv", "vector_cc">,
                  Clang<"riscv_vector_cc">];
 let Documentation = [RISCVVectorCCDocs];
}

def RISCVVLSCC: DeclOrTypeAttr, TargetSpecificAttr<TargetRISCV> {
 let Spellings = [CXX11<"riscv", "vls_cc">,
                  C23<"riscv", "vls_cc">,
                  Clang<"riscv_vls_cc">];
 let Args = [UnsignedArgument<"VectorWidth", /*opt*/1>];
 let Documentation = [RISCVVLSCCDocs];
}

def Target : InheritableAttr {
  let Spellings = [GCC<"target">];
  let Args = [StringArgument<"featuresStr">];
  let Subjects = SubjectList<[Function], ErrorDiag>;
  let Documentation = [TargetDocs];
  let AdditionalMembers = [{
    std::optional<StringRef> getX86Architecture() const {
      StringRef Features = getFeaturesStr();
      SmallVector<StringRef, 4> AttrFeatures;
      Features.split(AttrFeatures, ',');
      for (StringRef Feature : AttrFeatures) {
        Feature = Feature.trim();
        if (Feature.starts_with("arch="))
          return Feature.drop_front(sizeof("arch=") - 1);
      }
      return std::nullopt;
    }

    // Gets the list of features as simple string-refs with no +/- or 'no-'.
    // Only adds the items to 'Out' that are additions.
    void getX86AddedFeatures(llvm::SmallVectorImpl<StringRef> &Out) const {
      if (isDefaultVersion())
        return;
      StringRef Features = getFeaturesStr();
      SmallVector<StringRef, 4> AttrFeatures;
      Features.split(AttrFeatures, ',');
      for (auto &Feature : AttrFeatures) {
        Feature = Feature.trim();
        if (!Feature.starts_with("no-") && !Feature.starts_with("arch=") &&
            !Feature.starts_with("fpmath=") && !Feature.starts_with("tune="))
          Out.push_back(Feature);
      }
    }

    bool isDefaultVersion() const { return getFeaturesStr() == "default"; }
  }];
}

def TargetVersion : InheritableAttr, TargetSpecificAttr<TargetArch<!listconcat(TargetAArch64.Arches, TargetRISCV.Arches)>> {
  let Spellings = [GCC<"target_version">];
  let Args = [StringArgument<"NamesStr">];
  let Subjects = SubjectList<[Function], ErrorDiag>;
  let Documentation = [TargetVersionDocs];
  let AdditionalMembers = [{
    StringRef getName() const { return getNamesStr().trim(); }

    bool isDefaultVersion() const { return getName() == "default"; }

    void getFeatures(llvm::SmallVectorImpl<StringRef> &Out,
                     char Delim = '+') const {
      if (isDefaultVersion())
        return;
      StringRef Features = getName();
      SmallVector<StringRef, 4> AttrFeatures;
      Features.split(AttrFeatures, Delim);
      for (StringRef Feature : AttrFeatures) {
        Feature = Feature.trim();
        Out.push_back(Feature);
      }
    }
  }];
}

def TargetClones : InheritableAttr {
  let Spellings = [GCC<"target_clones">];
  let Args = [VariadicStringArgument<"featuresStrs">];
  let Documentation = [TargetClonesDocs];
  let Subjects = SubjectList<[Function], ErrorDiag>;
  let AdditionalMembers = [{
    StringRef getFeatureStr(unsigned Index) const {
      return *(featuresStrs_begin() + Index);
    }

    bool isDefaultVersion(unsigned Index) const {
      return getFeatureStr(Index) == "default";
    }

    void getFeatures(llvm::SmallVectorImpl<StringRef> &Out,
                     unsigned Index, char Delim = '+') const {
      if (isDefaultVersion(Index))
        return;
      StringRef Features = getFeatureStr(Index);
      SmallVector<StringRef, 4> AttrFeatures;
      Features.split(AttrFeatures, Delim);
      for (StringRef Feature : AttrFeatures) {
        Feature = Feature.trim();
        Out.push_back(Feature);
      }
    }

    std::optional<StringRef> getX86Architecture(unsigned Index) const {
      StringRef Feature = getFeatureStr(Index);
      if (Feature.starts_with("arch="))
        return Feature.drop_front(sizeof("arch=") - 1);
      return std::nullopt;
    }

    void getX86Feature(llvm::SmallVectorImpl<StringRef> &Out,
                       unsigned Index) const {
      if (isDefaultVersion(Index))
        return;
      if (getX86Architecture(Index))
        return;
      Out.push_back(getFeatureStr(Index));
    }

    // Given an index into the 'featuresStrs' sequence, compute a unique
    // ID to be used with function name mangling for the associated variant.
    // This mapping is necessary due to a requirement that the mangling ID
    // used for the "default" variant be the largest mangling ID in the
    // variant set. Duplicate variants present in 'featuresStrs' are also
    // assigned their own unique ID (the mapping is bijective).
    unsigned getMangledIndex(unsigned Index) const {
      if (getFeatureStr(Index) == "default")
        return std::count_if(featuresStrs_begin(), featuresStrs_end(),
                              [](StringRef S) { return S != "default"; });

      return std::count_if(featuresStrs_begin(), featuresStrs_begin() + Index,
                           [](StringRef S) { return S != "default"; });
    }

    // Given an index into the 'featuresStrs' sequence, determine if the
    // index corresponds to the first instance of the named variant. This
    // is used to skip over duplicate variant instances when iterating over
    // 'featuresStrs'.
    bool isFirstOfVersion(unsigned Index) const {
      StringRef FeatureStr(getFeatureStr(Index));
      return 0 == std::count_if(
                      featuresStrs_begin(), featuresStrs_begin() + Index,
                      [FeatureStr](StringRef S) { return S == FeatureStr; });

    }
  }];
}

def : MutualExclusions<[TargetClones, TargetVersion, Target, CPUDispatch, CPUSpecific]>;

def MinVectorWidth : InheritableAttr {
  let Spellings = [Clang<"min_vector_width">];
  let Args = [UnsignedArgument<"VectorWidth">];
  let Subjects = SubjectList<[Function], ErrorDiag>;
  let Documentation = [MinVectorWidthDocs];
}

def TransparentUnion : InheritableAttr {
  let Spellings = [GCC<"transparent_union">];
//  let Subjects = SubjectList<[Record, TypedefName]>;
  let Documentation = [TransparentUnionDocs];
  let LangOpts = [COnly];
}

def Unavailable : InheritableAttr {
  let Spellings = [Clang<"unavailable">];
  let Args = [StringArgument<"Message", 1>,
              EnumArgument<"ImplicitReason", "ImplicitReason", /*is_string=*/0, // FIXME
                ["", "", "", ""],
                ["IR_None",
                 "IR_ARCForbiddenType",
                 "IR_ForbiddenWeak",
                 "IR_ARCForbiddenConversion",
                 "IR_ARCInitReturnsUnrelated",
                 "IR_ARCFieldWithOwnership"], 1, /*fake*/ 1>];
  let Documentation = [Undocumented];
  let MeaningfulToClassTemplateDefinition = 1;
}

def DiagnoseIf : InheritableAttr {
  // Does not have a [[]] spelling because this attribute requires the ability
  // to parse function arguments but the attribute is not written in the type
  // position.
  let Spellings = [GNU<"diagnose_if">];
  let Subjects = SubjectList<[Function, ObjCMethod, ObjCProperty]>;
  let Args = [ExprArgument<"Cond">, StringArgument<"Message">,
              EnumArgument<"DefaultSeverity",
                           "DefaultSeverity",
                           /*is_string=*/true,
                           ["error",    "warning"],
                           ["DS_error", "DS_warning"]>,
              StringArgument<"WarningGroup", /*optional*/ 1>,
              BoolArgument<"ArgDependent", 0, /*fake*/ 1>,
              DeclArgument<Named, "Parent", 0, /*fake*/ 1>];
  let InheritEvenIfAlreadyPresent = 1;
  let LateParsed = LateAttrParseStandard;
  let TemplateDependent = 1;
  let Documentation = [DiagnoseIfDocs];
}

def NoSpecializations : InheritableAttr {
  let Spellings = [Clang<"no_specializations", /*AllowInC*/0>];
  let Args = [StringArgument<"Message", 1>];
  let Subjects = SubjectList<[ClassTmpl, FunctionTmpl, VarTmpl]>;
  let Documentation = [NoSpecializationsDocs];
  let MeaningfulToClassTemplateDefinition = 1;
  let TemplateDependent = 1;
}

def ArcWeakrefUnavailable : InheritableAttr {
  let Spellings = [Clang<"objc_arc_weak_reference_unavailable">];
  let Subjects = SubjectList<[ObjCInterface], ErrorDiag>;
  let Documentation = [Undocumented];
  let SimpleHandler = 1;
}

def ObjCGC : TypeAttr {
  let Spellings = [Clang<"objc_gc">];
  let Args = [IdentifierArgument<"Kind">];
  let Documentation = [Undocumented];
}

def ObjCOwnership : DeclOrTypeAttr {
  let Spellings = [Clang<"objc_ownership">];
  let Args = [IdentifierArgument<"Kind">];
  let Documentation = [Undocumented];
}

def ObjCRequiresPropertyDefs : InheritableAttr {
  let Spellings = [Clang<"objc_requires_property_definitions">];
  let Subjects = SubjectList<[ObjCInterface], ErrorDiag>;
  let Documentation = [Undocumented];
  let SimpleHandler = 1;
}

def PointerAuth : TypeAttr {
  let Spellings = [CustomKeyword<"__ptrauth">];
  let Args = [IntArgument<"Key">,
              BoolArgument<"AddressDiscriminated", 1>,
              IntArgument<"ExtraDiscriminator", 1>];
  let Documentation = [PtrAuthDocs];
}

def Unused : InheritableAttr {
  let Spellings = [CXX11<"", "maybe_unused", 201603>, GCC<"unused">,
                   C23<"", "maybe_unused", 202106>];
  let Subjects = SubjectList<[Var, Binding, ObjCIvar, Type, Enum, EnumConstant, Label,
                              Field, ObjCMethod, FunctionLike]>;
  let Documentation = [WarnMaybeUnusedDocs];
}

def Used : InheritableAttr {
  let Spellings = [GCC<"used">];
  let Subjects = SubjectList<[NonLocalVar, Function, ObjCMethod]>;
  let Documentation = [UsedDocs];
  let SimpleHandler = 1;
}

def Retain : InheritableAttr {
  let Spellings = [GCC<"retain">];
  let Subjects = SubjectList<[NonLocalVar, Function, ObjCMethod]>;
  let Documentation = [RetainDocs];
  let SimpleHandler = 1;
}

def Uuid : InheritableAttr {
  let Spellings = [Declspec<"uuid">, Microsoft<"uuid">];
  let Args = [StringArgument<"Guid">,
              DeclArgument<MSGuid, "GuidDecl", 0, /*fake=*/1>];
  let Subjects = SubjectList<[Record, Enum]>;
  // FIXME: Allow expressing logical AND for LangOpts. Our condition should be:
  // CPlusPlus && (MicrosoftExt || Borland)
  let LangOpts = [MicrosoftExt, Borland];
  let Documentation = [Undocumented];
}

def VectorSize : TypeAttr {
  let Spellings = [GCC<"vector_size">];
  let Args = [ExprArgument<"NumBytes">];
  let Documentation = [Undocumented];
  // Represented as VectorType instead.
  let ASTNode = 0;
}

def VecTypeHint : InheritableAttr {
  let Spellings = [GNU<"vec_type_hint">, CXX11<"sycl", "vec_type_hint">];
  let Args = [TypeArgument<"TypeHint">];
  let Subjects = SubjectList<[Function], ErrorDiag>;
  let SupportsNonconformingLambdaSyntax = 1;
  let Documentation = [Undocumented];
}

def MatrixType : TypeAttr {
  let Spellings = [Clang<"matrix_type">];
  let Subjects = SubjectList<[TypedefName], ErrorDiag>;
  let Args = [ExprArgument<"NumRows">, ExprArgument<"NumColumns">];
  let Documentation = [Undocumented];
  let ASTNode = 0;
  let PragmaAttributeSupport = 0;
}

def Visibility : InheritableAttr {
  let Clone = 0;
  let Spellings = [GCC<"visibility">];
  let Args = [EnumArgument<"Visibility", "VisibilityType", /*is_string=*/true,
                           ["default", "hidden", "internal", "protected"],
                           ["Default", "Hidden", "Hidden", "Protected"]>];
  let MeaningfulToClassTemplateDefinition = 1;
  let Documentation = [Undocumented];
}

def TypeVisibility : InheritableAttr {
  let Clone = 0;
  let Spellings = [Clang<"type_visibility">];
  let Args = [EnumArgument<"Visibility", "VisibilityType", /*is_string=*/true,
                           ["default", "hidden", "internal", "protected"],
                           ["Default", "Hidden", "Hidden", "Protected"]>];
  // let Subjects = SubjectList<[Tag, ObjCInterface, Namespace], ErrorDiag>;
  let Documentation = [TypeVisibilityDocs];
}

def VecReturn : InheritableAttr {
  // This attribute does not have a C [[]] spelling because it only appertains
  // to C++ struct/class/union.
  // FIXME: should this attribute have a CPlusPlus language option?
  let Spellings = [Clang<"vecreturn", 0>];
  let Subjects = SubjectList<[CXXRecord], ErrorDiag>;
  let Documentation = [Undocumented];
}

def WarnUnused : InheritableAttr {
  let Spellings = [GCC<"warn_unused">];
  let Subjects = SubjectList<[Record]>;
  let Documentation = [Undocumented];
  let SimpleHandler = 1;
}

def WarnUnusedResult : InheritableAttr {
  let Spellings = [CXX11<"", "nodiscard", 201907>,
                   C23<"", "nodiscard", 202003>,
                   CXX11<"clang", "warn_unused_result">,
                   GCC<"warn_unused_result">];
  let Subjects = SubjectList<[ObjCMethod, Enum, Record, FunctionLike, TypedefName]>;
  let Args = [StringArgument<"Message", 1>];
  let Documentation = [WarnUnusedResultsDocs];
  let AdditionalMembers = [{
    // Check whether this the C++11 nodiscard version, even in non C++11
    // spellings.
    bool IsCXX11NoDiscard() const {
      return this->getSemanticSpelling() == CXX11_nodiscard;
    }
  }];
}

def Weak : InheritableAttr {
  let Spellings = [GCC<"weak">];
  let Subjects = SubjectList<[Var, Function, CXXRecord]>;
  let Documentation = [WeakDocs];
  let SimpleHandler = 1;
}

def WeakImport : InheritableAttr {
  let Spellings = [Clang<"weak_import">];
  let Documentation = [Undocumented];
}

def WeakRef : InheritableAttr {
  let Spellings = [GCC<"weakref">];
  // A WeakRef that has an argument is treated as being an AliasAttr
  let Args = [StringArgument<"Aliasee", 1>];
  let Subjects = SubjectList<[Var, Function], ErrorDiag>;
  let Documentation = [Undocumented];
}

def LTOVisibilityPublic : InheritableAttr {
  let Spellings = [Clang<"lto_visibility_public">];
  let Subjects = SubjectList<[Record]>;
  let Documentation = [LTOVisibilityDocs];
  let SimpleHandler = 1;
}

def AnyX86Interrupt : InheritableAttr, TargetSpecificAttr<TargetAnyX86> {
  // NOTE: If you add any additional spellings, ARMInterrupt's,
  // M68kInterrupt's, MSP430Interrupt's and MipsInterrupt's spellings must match.
  let Spellings = [GCC<"interrupt">];
  let Subjects = SubjectList<[HasFunctionProto]>;
  let ParseKind = "Interrupt";
  let HasCustomParsing = 1;
  let Documentation = [AnyX86InterruptDocs];
}

def AnyX86NoCallerSavedRegisters : InheritableAttr,
                                   TargetSpecificAttr<TargetAnyX86> {
  let Spellings = [GCC<"no_caller_saved_registers">];
  let Documentation = [AnyX86NoCallerSavedRegistersDocs];
  let SimpleHandler = 1;
}

def AnyX86NoCfCheck : DeclOrTypeAttr, TargetSpecificAttr<TargetAnyX86>{
  let Spellings = [GCC<"nocf_check">];
  let Subjects = SubjectList<[FunctionLike]>;
  let Documentation = [AnyX86NoCfCheckDocs];
}

def X86ForceAlignArgPointer : InheritableAttr, TargetSpecificAttr<TargetAnyX86> {
  let Spellings = [GCC<"force_align_arg_pointer">];
  // Technically, this appertains to a FunctionDecl, but the target-specific
  // code silently allows anything function-like (such as typedefs or function
  // pointers), but does not apply the attribute to them.
  let Documentation = [X86ForceAlignArgPointerDocs];
}

def NoSanitize : InheritableAttr {
  let Spellings = [ClangGCC<"no_sanitize">];
  let Args = [VariadicStringArgument<"Sanitizers">];
  let Subjects = SubjectList<[Function, ObjCMethod, GlobalVar], ErrorDiag>;
  let Documentation = [NoSanitizeDocs];
  let AdditionalMembers = [{
    SanitizerMask getMask() const {
      SanitizerMask Mask;
      for (auto SanitizerName : sanitizers()) {
        SanitizerMask ParsedMask =
            parseSanitizerValue(SanitizerName, /*AllowGroups=*/true);
        Mask |= expandSanitizerGroups(ParsedMask);
      }
      return Mask;
    }

    bool hasCoverage() const {
      return llvm::is_contained(sanitizers(), "coverage");
    }
  }];
}

// Attributes to disable a specific sanitizer. No new sanitizers should be added
// to this list; the no_sanitize attribute should be extended instead.
def NoSanitizeSpecific : InheritableAttr {
  let Spellings = [GCC<"no_address_safety_analysis">,
                   GCC<"no_sanitize_address">,
                   GCC<"no_sanitize_thread">,
                   Clang<"no_sanitize_memory">];
  let Subjects = SubjectList<[Function, GlobalVar], ErrorDiag>;
  let Documentation = [NoSanitizeAddressDocs, NoSanitizeThreadDocs,
                       NoSanitizeMemoryDocs];
  let ASTNode = 0;
}

def DisableSanitizerInstrumentation : InheritableAttr {
  let Spellings = [Clang<"disable_sanitizer_instrumentation">];
  let Subjects = SubjectList<[Function, ObjCMethod, GlobalVar]>;
  let Documentation = [DisableSanitizerInstrumentationDocs];
  let SimpleHandler = 1;
}

def CFICanonicalJumpTable : InheritableAttr {
  let Spellings = [Clang<"cfi_canonical_jump_table">];
  let Subjects = SubjectList<[Function], ErrorDiag>;
  let Documentation = [CFICanonicalJumpTableDocs];
  let SimpleHandler = 1;
}

// C/C++ Thread safety attributes (e.g. for deadlock, data race checking)
// Not all of these attributes will be given a [[]] spelling. The attributes
// which require access to function parameter names cannot use the [[]] spelling
// because they are not written in the type position. Some attributes are given
// an updated captability-based name and the older name will only be supported
// under the GNU-style spelling.
def GuardedVar : InheritableAttr {
  let Spellings = [Clang<"guarded_var", 0>];
  let Subjects = SubjectList<[Field, SharedVar]>;
  let Documentation = [Undocumented];
  let SimpleHandler = 1;
}

def PtGuardedVar : InheritableAttr {
  let Spellings = [Clang<"pt_guarded_var", 0>];
  let Subjects = SubjectList<[Field, SharedVar]>;
  let Documentation = [Undocumented];
}

def Lockable : InheritableAttr {
  let Spellings = [GNU<"lockable">];
  let Subjects = SubjectList<[Record]>;
  let Documentation = [Undocumented];
  let ASTNode = 0;  // Replaced by Capability
}

def ScopedLockable : InheritableAttr {
  let Spellings = [Clang<"scoped_lockable", 0>];
  let Subjects = SubjectList<[Record]>;
  let Documentation = [Undocumented];
  let SimpleHandler = 1;
}

def Capability : InheritableAttr {
  let Spellings = [Clang<"capability", 0>, Clang<"shared_capability", 0>];
  let Subjects = SubjectList<[Record, TypedefName], ErrorDiag>;
  let Args = [StringArgument<"Name">];
  let Accessors = [Accessor<"isShared",
                    [Clang<"shared_capability", 0>]>];
  let Documentation = [Undocumented];
}

def AssertCapability : InheritableAttr {
  let Spellings = [Clang<"assert_capability", 0>,
                   Clang<"assert_shared_capability", 0>,
                   GNU<"assert_exclusive_lock">,
                   GNU<"assert_shared_lock">];
  let Subjects = SubjectList<[Function]>;
  let LateParsed = LateAttrParseStandard;
  let TemplateDependent = 1;
  let ParseArgumentsAsUnevaluated = 1;
  let InheritEvenIfAlreadyPresent = 1;
  let Args = [VariadicExprArgument<"Args">];
  let AcceptsExprPack = 1;
  let Accessors = [Accessor<"isShared",
                    [Clang<"assert_shared_capability", 0>,
                     GNU<"assert_shared_lock">]>];
  let Documentation = [AssertCapabilityDocs];
}

def AcquireCapability : InheritableAttr {
  let Spellings = [Clang<"acquire_capability", 0>,
                   Clang<"acquire_shared_capability", 0>,
                   GNU<"exclusive_lock_function">,
                   GNU<"shared_lock_function">];
  let Subjects = SubjectList<[Function, ParmVar]>;
  let LateParsed = LateAttrParseStandard;
  let TemplateDependent = 1;
  let ParseArgumentsAsUnevaluated = 1;
  let InheritEvenIfAlreadyPresent = 1;
  let Args = [VariadicExprArgument<"Args">];
  let AcceptsExprPack = 1;
  let Accessors = [Accessor<"isShared",
                    [Clang<"acquire_shared_capability", 0>,
                     GNU<"shared_lock_function">]>];
  let Documentation = [AcquireCapabilityDocs];
}

def TryAcquireCapability : InheritableAttr {
  let Spellings = [Clang<"try_acquire_capability", 0>,
                   Clang<"try_acquire_shared_capability", 0>,
                   GNU<"exclusive_trylock_function">,
                   GNU<"shared_trylock_function">];
  let Subjects = SubjectList<[Function]>;
  let LateParsed = LateAttrParseStandard;
  let TemplateDependent = 1;
  let ParseArgumentsAsUnevaluated = 1;
  let InheritEvenIfAlreadyPresent = 1;
  let Args = [ExprArgument<"SuccessValue">, VariadicExprArgument<"Args">];
  let AcceptsExprPack = 1;
  let Accessors = [Accessor<"isShared",
                    [Clang<"try_acquire_shared_capability", 0>,
                     GNU<"shared_trylock_function">]>];
  let Documentation = [TryAcquireCapabilityDocs];
}

def ReleaseCapability : InheritableAttr {
  let Spellings = [Clang<"release_capability", 0>,
                   Clang<"release_shared_capability", 0>,
                   Clang<"release_generic_capability", 0>,
                   Clang<"unlock_function", 0>];
  let Subjects = SubjectList<[Function, ParmVar]>;
  let LateParsed = LateAttrParseStandard;
  let TemplateDependent = 1;
  let ParseArgumentsAsUnevaluated = 1;
  let InheritEvenIfAlreadyPresent = 1;
  let Args = [VariadicExprArgument<"Args">];
  let AcceptsExprPack = 1;
  let Accessors = [Accessor<"isShared",
                    [Clang<"release_shared_capability", 0>]>,
                   Accessor<"isGeneric",
                     [Clang<"release_generic_capability", 0>,
                      Clang<"unlock_function", 0>]>];
  let Documentation = [ReleaseCapabilityDocs];
}

def RequiresCapability : InheritableAttr {
  let Spellings = [Clang<"requires_capability", 0>,
                   Clang<"exclusive_locks_required", 0>,
                   Clang<"requires_shared_capability", 0>,
                   Clang<"shared_locks_required", 0>];
  let Args = [VariadicExprArgument<"Args">];
  let AcceptsExprPack = 1;
  let LateParsed = LateAttrParseStandard;
  let TemplateDependent = 1;
  let ParseArgumentsAsUnevaluated = 1;
  let InheritEvenIfAlreadyPresent = 1;
  let Subjects = SubjectList<[Function, ParmVar]>;
  let Accessors = [Accessor<"isShared", [Clang<"requires_shared_capability", 0>,
                                         Clang<"shared_locks_required", 0>]>];
  let Documentation = [Undocumented];
}

def NoThreadSafetyAnalysis : InheritableAttr {
  let Spellings = [Clang<"no_thread_safety_analysis">];
  let Subjects = SubjectList<[Function]>;
  let Documentation = [Undocumented];
  let SimpleHandler = 1;
}

def GuardedBy : InheritableAttr {
  let Spellings = [GNU<"guarded_by">];
  let Args = [ExprArgument<"Arg">];
  let LateParsed = LateAttrParseExperimentalExt;
  let TemplateDependent = 1;
  let ParseArgumentsAsUnevaluated = 1;
  let InheritEvenIfAlreadyPresent = 1;
  let Subjects = SubjectList<[Field, SharedVar]>;
  let Documentation = [Undocumented];
}

def PtGuardedBy : InheritableAttr {
  let Spellings = [GNU<"pt_guarded_by">];
  let Args = [ExprArgument<"Arg">];
  let LateParsed = LateAttrParseExperimentalExt;
  let TemplateDependent = 1;
  let ParseArgumentsAsUnevaluated = 1;
  let InheritEvenIfAlreadyPresent = 1;
  let Subjects = SubjectList<[Field, SharedVar]>;
  let Documentation = [Undocumented];
}

def AcquiredAfter : InheritableAttr {
  let Spellings = [GNU<"acquired_after">];
  let Args = [VariadicExprArgument<"Args">];
  let AcceptsExprPack = 1;
  let LateParsed = LateAttrParseExperimentalExt;
  let TemplateDependent = 1;
  let ParseArgumentsAsUnevaluated = 1;
  let InheritEvenIfAlreadyPresent = 1;
  let Subjects = SubjectList<[Field, SharedVar]>;
  let Documentation = [Undocumented];
}

def AcquiredBefore : InheritableAttr {
  let Spellings = [GNU<"acquired_before">];
  let Args = [VariadicExprArgument<"Args">];
  let AcceptsExprPack = 1;
  let LateParsed = LateAttrParseExperimentalExt;
  let TemplateDependent = 1;
  let ParseArgumentsAsUnevaluated = 1;
  let InheritEvenIfAlreadyPresent = 1;
  let Subjects = SubjectList<[Field, SharedVar]>;
  let Documentation = [Undocumented];
}

def LockReturned : InheritableAttr {
  let Spellings = [GNU<"lock_returned">];
  let Args = [ExprArgument<"Arg">];
  let LateParsed = LateAttrParseStandard;
  let TemplateDependent = 1;
  let ParseArgumentsAsUnevaluated = 1;
  let Subjects = SubjectList<[Function]>;
  let Documentation = [Undocumented];
}

def LocksExcluded : InheritableAttr {
  let Spellings = [GNU<"locks_excluded">];
  let Args = [VariadicExprArgument<"Args">];
  let AcceptsExprPack = 1;
  let LateParsed = LateAttrParseStandard;
  let TemplateDependent = 1;
  let ParseArgumentsAsUnevaluated = 1;
  let InheritEvenIfAlreadyPresent = 1;
  let Subjects = SubjectList<[Function, ParmVar]>;
  let Documentation = [Undocumented];
}

def ReentrantCapability : InheritableAttr {
  let Spellings = [Clang<"reentrant_capability">];
  let Subjects = SubjectList<[Record, TypedefName]>;
  let Documentation = [Undocumented];
  let SimpleHandler = 1;
}

// C/C++ consumed attributes.

def Consumable : InheritableAttr {
  // This attribute does not have a C [[]] spelling because it only appertains
  // to C++ struct/class/union.
  // FIXME: should this attribute have a CPlusPlus language option?
  let Spellings = [Clang<"consumable", 0>];
  let Subjects = SubjectList<[CXXRecord]>;
  let Args = [EnumArgument<"DefaultState", "ConsumedState", /*is_string=*/false,
                           ["unknown", "consumed", "unconsumed"],
                           ["Unknown", "Consumed", "Unconsumed"]>];
  let Documentation = [ConsumableDocs];
}

def ConsumableAutoCast : InheritableAttr {
  // This attribute does not have a C [[]] spelling because it only appertains
  // to C++ struct/class/union.
  // FIXME: should this attribute have a CPlusPlus language option?
  let Spellings = [Clang<"consumable_auto_cast_state", 0>];
  let Subjects = SubjectList<[CXXRecord]>;
  let Documentation = [Undocumented];
  let SimpleHandler = 1;
}

def ConsumableSetOnRead : InheritableAttr {
  // This attribute does not have a C [[]] spelling because it only appertains
  // to C++ struct/class/union.
  // FIXME: should this attribute have a CPlusPlus language option?
  let Spellings = [Clang<"consumable_set_state_on_read", 0>];
  let Subjects = SubjectList<[CXXRecord]>;
  let Documentation = [Undocumented];
  let SimpleHandler = 1;
}

def CallableWhen : InheritableAttr {
  // This attribute does not have a C [[]] spelling because it only appertains
  // to C++ function (but doesn't require it to be a member function).
  // FIXME: should this attribute have a CPlusPlus language option?
  let Spellings = [Clang<"callable_when", 0>];
  let Subjects = SubjectList<[CXXMethod]>;
  let Args = [VariadicEnumArgument<"CallableStates", "ConsumedState",
                                   /*is_string=*/true,
                                   ["unknown", "consumed", "unconsumed"],
                                   ["Unknown", "Consumed", "Unconsumed"]>];
  let Documentation = [CallableWhenDocs];
}

def ParamTypestate : InheritableAttr {
  // This attribute does not have a C [[]] spelling because it only appertains
  // to a parameter whose type is a consumable C++ class.
  // FIXME: should this attribute have a CPlusPlus language option?
  let Spellings = [Clang<"param_typestate", 0>];
  let Subjects = SubjectList<[ParmVar]>;
  let Args = [EnumArgument<"ParamState", "ConsumedState", /*is_string=*/false,
                           ["unknown", "consumed", "unconsumed"],
                           ["Unknown", "Consumed", "Unconsumed"]>];
  let Documentation = [ParamTypestateDocs];
}

def ReturnTypestate : InheritableAttr {
  // This attribute does not have a C [[]] spelling because it only appertains
  // to a parameter or function return type that is a consumable C++ class.
  // FIXME: should this attribute have a CPlusPlus language option?
  let Spellings = [Clang<"return_typestate", 0>];
  let Subjects = SubjectList<[Function, ParmVar]>;
  let Args = [EnumArgument<"State", "ConsumedState", /*is_string=*/false,
                           ["unknown", "consumed", "unconsumed"],
                           ["Unknown", "Consumed", "Unconsumed"]>];
  let Documentation = [ReturnTypestateDocs];
}

def SetTypestate : InheritableAttr {
  // This attribute does not have a C [[]] spelling because it only appertains
  // to C++ function (but doesn't require it to be a member function).
  // FIXME: should this attribute have a CPlusPlus language option?
  let Spellings = [Clang<"set_typestate", 0>];
  let Subjects = SubjectList<[CXXMethod]>;
  let Args = [EnumArgument<"NewState", "ConsumedState", /*is_string=*/false,
                           ["unknown", "consumed", "unconsumed"],
                           ["Unknown", "Consumed", "Unconsumed"]>];
  let Documentation = [SetTypestateDocs];
}

def TestTypestate : InheritableAttr {
  // This attribute does not have a C [[]] spelling because it only appertains
  // to C++ function (but doesn't require it to be a member function).
  // FIXME: should this attribute have a CPlusPlus language option?
  let Spellings = [Clang<"test_typestate", 0>];
  let Subjects = SubjectList<[CXXMethod]>;
  let Args = [EnumArgument<"TestState", "ConsumedState", /*is_string=*/false,
                           ["consumed", "unconsumed"],
                           ["Consumed", "Unconsumed"]>];
  let Documentation = [TestTypestateDocs];
}

// Type safety attributes for `void *' pointers and type tags.

def ArgumentWithTypeTag : InheritableAttr {
  let Spellings = [Clang<"argument_with_type_tag">,
                   Clang<"pointer_with_type_tag">];
  let Subjects = SubjectList<[HasFunctionProto], ErrorDiag>;
  let Args = [IdentifierArgument<"ArgumentKind">,
              ParamIdxArgument<"ArgumentIdx">,
              ParamIdxArgument<"TypeTagIdx">,
              BoolArgument<"IsPointer", /*opt*/0, /*fake*/1>];
  let Documentation = [ArgumentWithTypeTagDocs, PointerWithTypeTagDocs];
}

def TypeTagForDatatype : InheritableAttr {
  let Spellings = [Clang<"type_tag_for_datatype">];
  let Args = [IdentifierArgument<"ArgumentKind">,
              TypeArgument<"MatchingCType">,
              BoolArgument<"LayoutCompatible">,
              BoolArgument<"MustBeNull">];
//  let Subjects = SubjectList<[Var], ErrorDiag>;
  let HasCustomParsing = 1;
  let Documentation = [TypeTagForDatatypeDocs];
}

def Owner : InheritableAttr {
  let Spellings = [CXX11<"gsl", "Owner">];
  let Subjects = SubjectList<[Struct]>;
  let Args = [TypeArgument<"DerefType", /*opt=*/1>];
  let Documentation = [LifetimeOwnerDocs];
}

def Pointer : InheritableAttr {
  let Spellings = [CXX11<"gsl", "Pointer">];
  let Subjects = SubjectList<[Struct]>;
  let Args = [TypeArgument<"DerefType", /*opt=*/1>];
  let Documentation = [LifetimePointerDocs];
}
def : MutualExclusions<[Owner, Pointer]>;

// Microsoft-related attributes

def MSConstexpr : InheritableAttr {
  let LangOpts = [MicrosoftExt];
  let Spellings = [CXX11<"msvc", "constexpr">];
  let Subjects = SubjectList<[Function, ReturnStmt], ErrorDiag,
                             "functions and return statements">;
  let Documentation = [MSConstexprDocs];
}

def MSNoVTable : InheritableAttr, TargetSpecificAttr<TargetMicrosoftCXXABI> {
  let Spellings = [Declspec<"novtable">];
  let Subjects = SubjectList<[CXXRecord]>;
  let Documentation = [MSNoVTableDocs];
  let SimpleHandler = 1;
}

def : IgnoredAttr {
  let Spellings = [Declspec<"property">];
}

def MSAllocator : InheritableAttr {
  let Spellings = [Declspec<"allocator">];
  let Subjects = SubjectList<[Function]>;
  let Documentation = [MSAllocatorDocs];
}

def CFGuard : InheritableAttr, TargetSpecificAttr<TargetWindows> {
  // Currently only the __declspec(guard(nocf)) modifier is supported. In future
  // we might also want to support __declspec(guard(suppress)).
  let Spellings = [Declspec<"guard">, Clang<"guard">];
  let Subjects = SubjectList<[Function]>;
  let Args = [EnumArgument<"Guard", "GuardArg", /*is_string=*/false,
                           ["nocf"], ["nocf"]>];
  let Documentation = [CFGuardDocs];
}

def MSStruct : InheritableAttr {
  let Spellings = [GCC<"ms_struct">];
  let Subjects = SubjectList<[Record]>;
  let Documentation = [Undocumented];
  let SimpleHandler = 1;
}

def DLLExport : InheritableAttr, TargetSpecificAttr<TargetHasDLLImportExport> {
  let Spellings = [Declspec<"dllexport">, GCC<"dllexport">];
  let Subjects = SubjectList<[Function, Var, CXXRecord, ObjCInterface]>;
  let Documentation = [DLLExportDocs];
}

def DLLExportStaticLocal : InheritableAttr, TargetSpecificAttr<TargetHasDLLImportExport> {
  // This attribute is used internally only when -fno-dllexport-inlines is
  // passed. This attribute is added to inline functions of a class having the
  // dllexport attribute. If the function has static local variables, this
  // attribute is used to determine whether the variables are exported or not. If
  // the function has local static variables, the function is dllexported too.
  let Spellings = [];
  let Subjects = SubjectList<[Function]>;
  let Documentation = [InternalOnly];
}

def DLLImport : InheritableAttr, TargetSpecificAttr<TargetHasDLLImportExport> {
  let Spellings = [Declspec<"dllimport">, GCC<"dllimport">];
  let Subjects = SubjectList<[Function, Var, CXXRecord, ObjCInterface]>;
  let Documentation = [DLLImportDocs];


  let AdditionalMembers = [{
private:
  bool PropagatedToBaseTemplate = false;

public:
  void setPropagatedToBaseTemplate() { PropagatedToBaseTemplate = true; }
  bool wasPropagatedToBaseTemplate() { return PropagatedToBaseTemplate; }
  }];
}

def DLLImportStaticLocal : InheritableAttr, TargetSpecificAttr<TargetHasDLLImportExport> {
  // This attribute is used internally only when -fno-dllexport-inlines is
  // passed. This attribute is added to inline functions of a class having the
  // dllimport attribute. If the function has static local variables, this
  // attribute is used to determine whether the variables are imported or not.
  let Spellings = [];
  let Subjects = SubjectList<[Function]>;
  let Documentation = [InternalOnly];
}

def SelectAny : InheritableAttr {
  let Spellings = [Declspec<"selectany">, GCC<"selectany">];
  let Documentation = [SelectAnyDocs];
  let SimpleHandler = 1;
}

def HybridPatchable : InheritableAttr, TargetSpecificAttr<TargetWindowsArm64EC> {
  let Spellings = [Declspec<"hybrid_patchable">, Clang<"hybrid_patchable">];
  let Subjects = SubjectList<[Function]>;
  let Documentation = [HybridPatchableDocs];
}

def Thread : Attr {
  let Spellings = [Declspec<"thread">];
  let LangOpts = [MicrosoftExt];
  let Documentation = [ThreadDocs];
  let Subjects = SubjectList<[Var]>;
}

def Win64 : IgnoredAttr {
  let Spellings = [CustomKeyword<"__w64">];
  let LangOpts = [MicrosoftExt];
}

def Ptr32 : TypeAttr {
  let Spellings = [CustomKeyword<"__ptr32">];
  let Documentation = [Ptr32Docs];
}

def Ptr64 : TypeAttr {
  let Spellings = [CustomKeyword<"__ptr64">];
  let Documentation = [Ptr64Docs];
}

def SPtr : TypeAttr {
  let Spellings = [CustomKeyword<"__sptr">];
  let Documentation = [SPtrDocs];
}

def UPtr : TypeAttr {
  let Spellings = [CustomKeyword<"__uptr">];
  let Documentation = [UPtrDocs];
}

def MSInheritance : InheritableAttr {
  let LangOpts = [MicrosoftExt];
  let Args = [DefaultBoolArgument<"BestCase", /*default*/1, /*fake*/1>];
  let Spellings = [CustomKeyword<"__single_inheritance">,
                   CustomKeyword<"__multiple_inheritance">,
                   CustomKeyword<"__virtual_inheritance">,
                   CustomKeyword<"__unspecified_inheritance">];
  let AdditionalMembers = [{
  MSInheritanceModel getInheritanceModel() const {
    // The spelling enum should agree with MSInheritanceModel.
    return MSInheritanceModel(getSemanticSpelling());
  }
  }];
  let Documentation = [MSInheritanceDocs];
}

def MSVtorDisp : InheritableAttr {
  // This attribute has no spellings as it is only ever created implicitly.
  let Spellings = [];
  let Args = [UnsignedArgument<"vdm">];
  let SemaHandler = 0;

  let AdditionalMembers = [{
  MSVtorDispMode getVtorDispMode() const { return MSVtorDispMode(vdm); }
  }];
  let Documentation = [InternalOnly];
}

def InitSeg : Attr {
  let Spellings = [Pragma<"", "init_seg">];
  let Args = [StringArgument<"Section">];
  let SemaHandler = 0;
  let Documentation = [InitSegDocs];
  let AdditionalMembers = [{
  void printPrettyPragma(raw_ostream &OS, const PrintingPolicy &Policy) const {
    OS << " (" << getSection() << ')';
  }
  }];
}

def LoopHint : Attr {
  /// #pragma clang loop <option> directive
  /// vectorize: vectorizes loop operations if State == Enable.
  /// vectorize_width: vectorize loop operations with width 'Value'.
  /// interleave: interleave multiple loop iterations if State == Enable.
  /// interleave_count: interleaves 'Value' loop iterations.
  /// unroll: fully unroll loop if State == Enable.
  /// unroll_count: unrolls loop 'Value' times.
  /// unroll_and_jam: attempt to unroll and jam loop if State == Enable.
  /// unroll_and_jam_count: unroll and jams loop 'Value' times.
  /// distribute: attempt to distribute loop if State == Enable.
  /// pipeline: disable pipelining loop if State == Disable.
  /// pipeline_initiation_interval: create loop schedule with initiation interval equal to 'Value'.

  /// #pragma unroll <argument> directive
  /// <no arg>: fully unrolls loop.
  /// boolean: fully unrolls loop if State == Enable.
  /// expression: unrolls loop 'Value' times.

  let Spellings = [Pragma<"clang", "loop">, Pragma<"", "unroll">,
                   Pragma<"", "nounroll">, Pragma<"", "unroll_and_jam">,
                   Pragma<"", "nounroll_and_jam">];

  /// State of the loop optimization specified by the spelling.
  let Args = [EnumArgument<"Option", "OptionType", /*is_string=*/false,
                          ["vectorize", "vectorize_width", "interleave", "interleave_count",
                           "unroll", "unroll_count", "unroll_and_jam", "unroll_and_jam_count",
                           "pipeline", "pipeline_initiation_interval", "distribute",
                           "vectorize_predicate"],
                          ["Vectorize", "VectorizeWidth", "Interleave", "InterleaveCount",
                           "Unroll", "UnrollCount", "UnrollAndJam", "UnrollAndJamCount",
                           "PipelineDisabled", "PipelineInitiationInterval", "Distribute",
                           "VectorizePredicate"]>,
              EnumArgument<"State", "LoopHintState", /*is_string=*/false,
                           ["enable", "disable", "numeric", "fixed_width",
                            "scalable_width", "assume_safety", "full"],
                           ["Enable", "Disable", "Numeric", "FixedWidth",
                            "ScalableWidth", "AssumeSafety", "Full"]>,
              ExprArgument<"Value">];

  let AdditionalMembers = [{
  static const char *getOptionName(int Option) {
    switch(Option) {
    case Vectorize: return "vectorize";
    case VectorizeWidth: return "vectorize_width";
    case Interleave: return "interleave";
    case InterleaveCount: return "interleave_count";
    case Unroll: return "unroll";
    case UnrollCount: return "unroll_count";
    case UnrollAndJam: return "unroll_and_jam";
    case UnrollAndJamCount: return "unroll_and_jam_count";
    case PipelineDisabled: return "pipeline";
    case PipelineInitiationInterval: return "pipeline_initiation_interval";
    case Distribute: return "distribute";
    case VectorizePredicate: return "vectorize_predicate";
    }
    llvm_unreachable("Unhandled LoopHint option.");
  }

  void printPrettyPragma(raw_ostream &OS, const PrintingPolicy &Policy) const;

  // Return a string containing the loop hint argument including the
  // enclosing parentheses.
  std::string getValueString(const PrintingPolicy &Policy) const;

  // Return a string suitable for identifying this attribute in diagnostics.
  std::string getDiagnosticName(const PrintingPolicy &Policy) const;
  }];

  let Documentation = [LoopHintDocs, UnrollHintDocs];
  let HasCustomParsing = 1;
}

/// The HLSL loop attributes
def HLSLLoopHint: StmtAttr {
  /// [unroll(directive)]
  /// [loop]
  let Spellings = [Microsoft<"unroll">, Microsoft<"loop">];
  let Args = [UnsignedArgument<"directive", /*opt*/1>];
  let Subjects = SubjectList<[ForStmt, WhileStmt, DoStmt],
                              ErrorDiag, "'for', 'while', and 'do' statements">;
  let LangOpts = [HLSL];
  let Documentation = [HLSLLoopHintDocs, HLSLUnrollHintDocs];
}

def HLSLControlFlowHint: StmtAttr {
  /// [branch]
  /// [flatten]
  let Spellings = [Microsoft<"branch">, Microsoft<"flatten">];
  let Subjects = SubjectList<[IfStmt, SwitchStmt],
                              ErrorDiag, "'if' and 'switch' statements">;
  let LangOpts = [HLSL];
  let Documentation = [InternalOnly];
}

def CapturedRecord : InheritableAttr {
  // This attribute has no spellings as it is only ever created implicitly.
  let Spellings = [];
  let SemaHandler = 0;
  let Documentation = [InternalOnly];
}

def OMPThreadPrivateDecl : InheritableAttr {
  // This attribute has no spellings as it is only ever created implicitly.
  let Spellings = [];
  let SemaHandler = 0;
  let Documentation = [InternalOnly];
}

def OMPCaptureNoInit : InheritableAttr {
  // This attribute has no spellings as it is only ever created implicitly.
  let Spellings = [];
  let SemaHandler = 0;
  let Documentation = [InternalOnly];
}

def OMPCaptureKind : Attr {
  // This attribute has no spellings as it is only ever created implicitly.
  let Spellings = [];
  let SemaHandler = 0;
  let Args = [UnsignedArgument<"CaptureKindVal">];
  let Documentation = [InternalOnly];
  let AdditionalMembers = [{
    llvm::omp::Clause getCaptureKind() const {
      return static_cast<llvm::omp::Clause>(getCaptureKindVal());
    }
  }];
}

def OMPReferencedVar : Attr {
  // This attribute has no spellings as it is only ever created implicitly.
  let Spellings = [];
  let SemaHandler = 0;
  let Args = [ExprArgument<"Ref">];
  let Documentation = [InternalOnly];
}

def OMPDeclareSimdDecl : Attr {
  let Spellings = [Pragma<"omp", "declare simd">];
  let Subjects = SubjectList<[Function]>;
  let SemaHandler = 0;
  let HasCustomParsing = 1;
  let Documentation = [OMPDeclareSimdDocs];
  let Args = [
    EnumArgument<"BranchState", "BranchStateTy", /*is_string=*/false,
                 [ "", "inbranch", "notinbranch" ],
                 [ "BS_Undefined", "BS_Inbranch", "BS_Notinbranch" ]>,
    ExprArgument<"Simdlen">, VariadicExprArgument<"Uniforms">,
    VariadicExprArgument<"Aligneds">, VariadicExprArgument<"Alignments">,
    VariadicExprArgument<"Linears">, VariadicUnsignedArgument<"Modifiers">,
    VariadicExprArgument<"Steps">
  ];
  let AdditionalMembers = [{
    void printPrettyPragma(raw_ostream & OS, const PrintingPolicy &Policy)
        const;
  }];
}

def OMPDeclareTargetDecl : InheritableAttr {
  let Spellings = [Pragma<"omp", "declare target">];
  let SemaHandler = 0;
  let Subjects = SubjectList<[Function, SharedVar]>;
  let Documentation = [OMPDeclareTargetDocs];
  let Args = [
    EnumArgument<"MapType", "MapTypeTy", /*is_string=*/false,
                 [ "to", "enter", "link" ],
                 [ "MT_To", "MT_Enter", "MT_Link" ]>,
    EnumArgument<"DevType", "DevTypeTy", /*is_string=*/false,
                 [ "host", "nohost", "any" ],
                 [ "DT_Host", "DT_NoHost", "DT_Any" ]>,
    ExprArgument<"IndirectExpr">,
    BoolArgument<"Indirect">,
    UnsignedArgument<"Level">
  ];
  let AdditionalMembers = [{
    void printPrettyPragma(raw_ostream &OS, const PrintingPolicy &Policy) const;
    static std::optional<MapTypeTy>
    isDeclareTargetDeclaration(const ValueDecl *VD);
    static std::optional<OMPDeclareTargetDeclAttr*> getActiveAttr(const ValueDecl *VD);
    static std::optional<DevTypeTy> getDeviceType(const ValueDecl *VD);
    static std::optional<SourceLocation> getLocation(const ValueDecl *VD);
  }];
}

def OMPAllocateDecl : InheritableAttr {
  // This attribute has no spellings as it is only ever created implicitly.
  let Spellings = [];
  let SemaHandler = 0;
  let Args = [
    EnumArgument<"AllocatorType", "AllocatorTypeTy", /*is_string=*/false,
                 [
                   "omp_null_allocator", "omp_default_mem_alloc",
                   "omp_large_cap_mem_alloc", "omp_const_mem_alloc",
                   "omp_high_bw_mem_alloc", "omp_low_lat_mem_alloc",
                   "omp_cgroup_mem_alloc", "omp_pteam_mem_alloc",
                   "omp_thread_mem_alloc", ""
                 ],
                 [
                   "OMPNullMemAlloc", "OMPDefaultMemAlloc",
                   "OMPLargeCapMemAlloc", "OMPConstMemAlloc",
                   "OMPHighBWMemAlloc", "OMPLowLatMemAlloc",
                   "OMPCGroupMemAlloc", "OMPPTeamMemAlloc", "OMPThreadMemAlloc",
                   "OMPUserDefinedMemAlloc"
                 ]>,
    ExprArgument<"Allocator">,
    ExprArgument<"Alignment">
  ];
  let Documentation = [InternalOnly];
}

def OMPDeclareVariant : InheritableAttr {
  let Spellings = [Pragma<"omp", "declare variant">];
  let Subjects = SubjectList<[Function]>;
  let SemaHandler = 0;
  let HasCustomParsing = 1;
  let InheritEvenIfAlreadyPresent = 1;
  let Documentation = [OMPDeclareVariantDocs];
  let Args = [
    ExprArgument<"VariantFuncRef">,
    OMPTraitInfoArgument<"TraitInfos">,
    VariadicExprArgument<"AdjustArgsNothing">,
    VariadicExprArgument<"AdjustArgsNeedDevicePtr">,
    VariadicOMPInteropInfoArgument<"AppendArgs">,
  ];
  let AdditionalMembers = [{
    OMPTraitInfo &getTraitInfo() { return *traitInfos; }
    void printPrettyPragma(raw_ostream & OS, const PrintingPolicy &Policy)
        const;
    static StringRef getInteropTypeString(const OMPInteropInfo *I) {
      if (I->IsTarget && I->IsTargetSync)
        return "target,targetsync";
      if (I->IsTarget)
        return "target";
      return "targetsync";
    }
  }];
}

def OMPAssume : InheritableAttr {
  let Spellings = [CXX11<"omp", "assume">];
  let Subjects = SubjectList<[Function, ObjCMethod]>;
  let InheritEvenIfAlreadyPresent = 1;
  let Documentation = [OMPAssumeDocs];
  let Args = [StringArgument<"Assumption">];
}

def InternalLinkage : InheritableAttr {
  let Spellings = [Clang<"internal_linkage">];
  let Subjects = SubjectList<[Var, Function, CXXRecord]>;
  let Documentation = [InternalLinkageDocs];
}
def : MutualExclusions<[Common, InternalLinkage]>;

def ExcludeFromExplicitInstantiation : InheritableAttr {
  let Spellings = [Clang<"exclude_from_explicit_instantiation">];
  let Subjects = SubjectList<[Var, Function, CXXRecord]>;
  let Documentation = [ExcludeFromExplicitInstantiationDocs];
  let MeaningfulToClassTemplateDefinition = 1;
  let SimpleHandler = 1;
}

def Reinitializes : InheritableAttr {
  let Spellings = [Clang<"reinitializes", 0>];
  let Subjects = SubjectList<[NonStaticNonConstCXXMethod], ErrorDiag>;
  let Documentation = [ReinitializesDocs];
  let SimpleHandler = 1;
}

def NoDestroy : InheritableAttr {
  let Spellings = [Clang<"no_destroy", 0>];
  let Subjects = SubjectList<[Var]>;
  let Documentation = [NoDestroyDocs];
}

def AlwaysDestroy : InheritableAttr {
  let Spellings = [Clang<"always_destroy", 0>];
  let Subjects = SubjectList<[Var]>;
  let Documentation = [AlwaysDestroyDocs];
}
def : MutualExclusions<[NoDestroy, AlwaysDestroy]>;

def SpeculativeLoadHardening : InheritableAttr {
  let Spellings = [Clang<"speculative_load_hardening">];
  let Subjects = SubjectList<[Function, ObjCMethod], ErrorDiag>;
  let Documentation = [SpeculativeLoadHardeningDocs];
  let SimpleHandler = 1;
}

def NoSpeculativeLoadHardening : InheritableAttr {
  let Spellings = [Clang<"no_speculative_load_hardening">];
  let Subjects = SubjectList<[Function, ObjCMethod], ErrorDiag>;
  let Documentation = [NoSpeculativeLoadHardeningDocs];
  let SimpleHandler = 1;
}
def : MutualExclusions<[SpeculativeLoadHardening, NoSpeculativeLoadHardening]>;

def Uninitialized : InheritableAttr {
  let Spellings = [Clang<"uninitialized", 0>];
  let Subjects = SubjectList<[LocalVar]>;
  let PragmaAttributeSupport = 1;
  let Documentation = [UninitializedDocs];
}

def LoaderUninitialized : Attr {
  let Spellings = [Clang<"loader_uninitialized">];
  let Subjects = SubjectList<[GlobalVar]>;
  let Documentation = [LoaderUninitializedDocs];
  let SimpleHandler = 1;
}

def ObjCExternallyRetained : InheritableAttr {
  let LangOpts = [ObjCAutoRefCount];
  let Spellings = [Clang<"objc_externally_retained">];
  let Subjects = SubjectList<[NonParmVar, Function, Block, ObjCMethod]>;
  let Documentation = [ObjCExternallyRetainedDocs];
}

def NoBuiltin : Attr {
  let Spellings = [Clang<"no_builtin">];
  let Args = [VariadicStringArgument<"BuiltinNames">];
  let Subjects = SubjectList<[Function]>;
  let Documentation = [NoBuiltinDocs];
}

def UsingIfExists : InheritableAttr {
  let Spellings = [Clang<"using_if_exists", 0>];
  let Subjects = SubjectList<[Using,
                              UnresolvedUsingTypename,
                              UnresolvedUsingValue], ErrorDiag>;
  let Documentation = [UsingIfExistsDocs];
}

// FIXME: This attribute is not inheritable, it will not be propagated to
// redecls. [[clang::lifetimebound]] has the same problems. This should be
// fixed in TableGen (by probably adding a new inheritable flag).
def AcquireHandle : DeclOrTypeAttr {
  let Spellings = [Clang<"acquire_handle">];
  let Args = [StringArgument<"HandleType">];
  let Subjects = SubjectList<[Function, TypedefName, ParmVar]>;
  let Documentation = [AcquireHandleDocs];
}

def UseHandle : InheritableParamAttr {
  let Spellings = [Clang<"use_handle">];
  let Args = [StringArgument<"HandleType">];
  let Subjects = SubjectList<[ParmVar]>;
  let Documentation = [UseHandleDocs];
}

def ReleaseHandle : InheritableParamAttr {
  let Spellings = [Clang<"release_handle">];
  let Args = [StringArgument<"HandleType">];
  let Subjects = SubjectList<[ParmVar]>;
  let Documentation = [ReleaseHandleDocs];
}

def UnsafeBufferUsage : InheritableAttr {
  let Spellings = [Clang<"unsafe_buffer_usage">];
  let Subjects = SubjectList<[Function, Field]>;
  let Documentation = [UnsafeBufferUsageDocs];
}

def DiagnoseAsBuiltin : InheritableAttr {
  let Spellings = [Clang<"diagnose_as_builtin">];
  let Args = [DeclArgument<Function, "Function">,
              VariadicUnsignedArgument<"ArgIndices">];
  let Subjects = SubjectList<[Function]>;
  let Documentation = [DiagnoseAsBuiltinDocs];
}

def Builtin : InheritableAttr {
  let Spellings = [];
  let Args = [UnsignedArgument<"ID">];
  let Subjects = SubjectList<[Function]>;
  let SemaHandler = 0;
  let Documentation = [InternalOnly];
}

def EnforceTCB : InheritableAttr {
  let Spellings = [Clang<"enforce_tcb">];
  let Subjects = SubjectList<[Function, ObjCMethod]>;
  let Args = [StringArgument<"TCBName">];
  let Documentation = [EnforceTCBDocs];
  bit InheritEvenIfAlreadyPresent = 1;
}

def EnforceTCBLeaf : InheritableAttr {
  let Spellings = [Clang<"enforce_tcb_leaf">];
  let Subjects = SubjectList<[Function, ObjCMethod]>;
  let Args = [StringArgument<"TCBName">];
  let Documentation = [EnforceTCBLeafDocs];
  bit InheritEvenIfAlreadyPresent = 1;
}

def Error : InheritableAttr {
  let Spellings = [GCC<"error">, GCC<"warning">];
  let Accessors = [Accessor<"isError", [GCC<"error">]>,
                   Accessor<"isWarning", [GCC<"warning">]>];
  let Args = [StringArgument<"UserDiagnostic">];
  let Subjects = SubjectList<[Function], ErrorDiag>;
  let Documentation = [ErrorAttrDocs];
}

/// HLSL Root Signature Attribute
def RootSignature : Attr {
  /// [RootSignature(Signature)]
  let Spellings = [Microsoft<"RootSignature">];
  let Args = [IdentifierArgument<"SignatureIdent">,
              DeclArgument<HLSLRootSignature, "SignatureDecl", 0, /*fake=*/1>];
  let Subjects = SubjectList<[Function],
                             ErrorDiag, "'function'">;
  let LangOpts = [HLSL];
  let Documentation = [RootSignatureDocs];
}

def HLSLNumThreads: InheritableAttr {
  let Spellings = [Microsoft<"numthreads">];
  let Args = [IntArgument<"X">, IntArgument<"Y">, IntArgument<"Z">];
  let Subjects = SubjectList<[HLSLEntry]>;
  let LangOpts = [HLSL];
  let Documentation = [NumThreadsDocs];
}

def HLSLSV_GroupThreadID: HLSLAnnotationAttr {
  let Spellings = [HLSLAnnotation<"sv_groupthreadid">];
  let Subjects = SubjectList<[ParmVar, Field]>;
  let LangOpts = [HLSL];
  let Documentation = [HLSLSV_GroupThreadIDDocs];
}

def HLSLSV_GroupID: HLSLAnnotationAttr {
  let Spellings = [HLSLAnnotation<"sv_groupid">];
  let Subjects = SubjectList<[ParmVar, Field]>;
  let LangOpts = [HLSL];
  let Documentation = [HLSLSV_GroupIDDocs];
}

def HLSLSV_GroupIndex: HLSLAnnotationAttr {
  let Spellings = [HLSLAnnotation<"sv_groupindex">];
  let Subjects = SubjectList<[ParmVar, GlobalVar]>;
  let LangOpts = [HLSL];
  let Documentation = [HLSLSV_GroupIndexDocs];
}

def HLSLResourceBinding: InheritableAttr {
  let Spellings = [HLSLAnnotation<"register">];
  let Subjects = SubjectList<[HLSLBufferObj, ExternalGlobalVar], ErrorDiag>;
  let LangOpts = [HLSL];
  let Args = [StringArgument<"Slot">, StringArgument<"Space", 1>];
  let Documentation = [HLSLResourceBindingDocs];
  let AdditionalMembers = [{
  public:
      enum class RegisterType : unsigned { SRV, UAV, CBuffer, Sampler, C, I };

  private:
      RegisterType RegType;
      std::optional<unsigned> SlotNumber;
      unsigned SpaceNumber;
      std::optional<unsigned> ImplicitBindingOrderID;

  public:
      void setBinding(RegisterType RT, std::optional<unsigned> SlotNum, unsigned SpaceNum) {
        RegType = RT;
        SlotNumber = SlotNum;
        SpaceNumber = SpaceNum;
      }
      bool hasRegisterSlot() const {
        return SlotNumber.has_value();
      }
      RegisterType getRegisterType() const {
        assert(hasRegisterSlot() && "binding does not have register slot");
        return RegType;
      }
      unsigned getSlotNumber() const {
        assert(hasRegisterSlot() && "binding does not have register slot");
        return SlotNumber.value();
      }
      unsigned getSpaceNumber() const {
        return SpaceNumber;
      }
      void setImplicitBindingOrderID(uint32_t Value) {
        ImplicitBindingOrderID = Value;
      }
      bool hasImplicitBindingOrderID() const {
        return ImplicitBindingOrderID.has_value();
      }
      uint32_t getImplicitBindingOrderID() const {
        assert(hasImplicitBindingOrderID() && "attribute does not have implicit binding order id");
        return ImplicitBindingOrderID.value();
      }
  }];
}

def HLSLPackOffset: HLSLAnnotationAttr {
  let Spellings = [HLSLAnnotation<"packoffset">];
  let LangOpts = [HLSL];
  let Args = [IntArgument<"Subcomponent">, IntArgument<"Component">];
  let Documentation = [HLSLPackOffsetDocs];
  let AdditionalMembers = [{
  unsigned getOffsetInBytes() {
    return subcomponent * 16 + component * 4;
  }
  }];
}

def HLSLSV_DispatchThreadID: HLSLAnnotationAttr {
  let Spellings = [HLSLAnnotation<"sv_dispatchthreadid">];
  let Subjects = SubjectList<[ParmVar, Field]>;
  let LangOpts = [HLSL];
  let Documentation = [HLSLSV_DispatchThreadIDDocs];
}

def HLSLShader : InheritableAttr {
  let Spellings = [Microsoft<"shader">];
  let Subjects = SubjectList<[HLSLEntry]>;
  let LangOpts = [HLSL];
  let Args = [
    EnumArgument<"Type", "llvm::Triple::EnvironmentType", /*is_string=*/true,
                 ["pixel", "vertex", "geometry", "hull", "domain", "compute",
                  "raygeneration", "intersection", "anyhit", "closesthit",
                  "miss", "callable", "mesh", "amplification"],
                 ["Pixel", "Vertex", "Geometry", "Hull", "Domain", "Compute",
                  "RayGeneration", "Intersection", "AnyHit", "ClosestHit",
                  "Miss", "Callable", "Mesh", "Amplification"],
                  /*opt=*/0, /*fake=*/0, /*isExternalType=*/1, /*isCovered=*/0>
  ];
  let Documentation = [HLSLSV_ShaderTypeAttrDocs];
  let AdditionalMembers =
[{
  static bool isValidShaderType(llvm::Triple::EnvironmentType ShaderType) {
    return ShaderType >= llvm::Triple::Pixel && ShaderType <= llvm::Triple::Amplification;
  }
}];
}

def HLSLROV : TypeAttr {
  let Spellings = [CXX11<"hlsl", "is_rov">];
  let LangOpts = [HLSL];
  let Documentation = [InternalOnly];
}

def HLSLResourceClass : TypeAttr {
  let Spellings = [CXX11<"hlsl", "resource_class">];
  let LangOpts = [HLSL];
  let Args = [
	EnumArgument<"ResourceClass", "llvm::hlsl::ResourceClass",
				 /*is_string=*/true, ["SRV", "UAV", "CBuffer", "Sampler"],
				 ["SRV", "UAV", "CBuffer", "Sampler"],
				 /*opt=*/0, /*fake=*/0, /*isExternalType=*/1>
  ];
  let Documentation = [InternalOnly];
}

def HLSLContainedType : TypeAttr {
  let Spellings = [CXX11<"hlsl", "contained_type">];
  let LangOpts = [HLSL];
  let Args = [TypeArgument<"Type", /*opt=*/0>];
  let Documentation = [InternalOnly];
}

def HLSLRawBuffer : TypeAttr {
  let Spellings = [CXX11<"hlsl", "raw_buffer">];
  let LangOpts = [HLSL];
  let Documentation = [InternalOnly];
}

def HLSLGroupSharedAddressSpace : TypeAttr {
  let Spellings = [CustomKeyword<"groupshared">];
  let Subjects = SubjectList<[Var]>;
  let Documentation = [HLSLGroupSharedAddressSpaceDocs];
}

def HLSLParamModifier : ParameterABIAttr {
  let Spellings = [CustomKeyword<"in">, CustomKeyword<"inout">, CustomKeyword<"out">];
  let Accessors = [Accessor<"isIn", [CustomKeyword<"in">]>,
                   Accessor<"isInOut", [CustomKeyword<"inout">]>,
                   Accessor<"isOut", [CustomKeyword<"out">]>,
                   Accessor<"isAnyOut", [CustomKeyword<"out">, CustomKeyword<"inout">]>,
                   Accessor<"isAnyIn", [CustomKeyword<"in">, CustomKeyword<"inout">]>];
  let Documentation = [HLSLParamQualifierDocs];
  let Args = [DefaultBoolArgument<"MergedSpelling", /*default*/0, /*fake*/1>];
}

def HLSLWaveSize: InheritableAttr {
  let Spellings = [Microsoft<"WaveSize">];
  let Args = [IntArgument<"Min">, DefaultIntArgument<"Max", 0>, DefaultIntArgument<"Preferred", 0>];
  let Subjects = SubjectList<[HLSLEntry]>;
  let LangOpts = [HLSL];
  let AdditionalMembers = [{
    private:
      int SpelledArgsCount = 0;

    public:
      void setSpelledArgsCount(int C) { SpelledArgsCount = C; }
      int getSpelledArgsCount() const { return SpelledArgsCount; }
  }];
  let Documentation = [WaveSizeDocs];
}

def HLSLVkExtBuiltinInput : InheritableAttr {
  let Spellings = [CXX11<"vk", "ext_builtin_input">];
  let Args = [UnsignedArgument<"BuiltIn">];
  let Subjects = SubjectList<[HLSLInputBuiltin], ErrorDiag>;
  let LangOpts = [HLSL];
  let Documentation = [HLSLVkExtBuiltinInputDocs];
}

def RandomizeLayout : InheritableAttr {
  let Spellings = [GCC<"randomize_layout">];
  let Subjects = SubjectList<[Record]>;
  let Documentation = [ClangRandomizeLayoutDocs];
  let LangOpts = [COnly];
}

def NoRandomizeLayout : InheritableAttr {
  let Spellings = [GCC<"no_randomize_layout">];
  let Subjects = SubjectList<[Record]>;
  let Documentation = [ClangRandomizeLayoutDocs];
  let LangOpts = [COnly];
}
def : MutualExclusions<[RandomizeLayout, NoRandomizeLayout]>;

def VTablePointerAuthentication : InheritableAttr {
  let Spellings = [Clang<"ptrauth_vtable_pointer">];
  let Subjects = SubjectList<[CXXRecord]>;
  let Documentation = [Undocumented];
  let StrictEnumParameters = 1;
  let Args = [EnumArgument<"Key", "VPtrAuthKeyType", /*is_string=*/ true,
                ["default_key", "no_authentication", "process_dependent",
                 "process_independent"],
                ["DefaultKey", "NoKey", "ProcessDependent",
                 "ProcessIndependent"]>,
              EnumArgument<"AddressDiscrimination", "AddressDiscriminationMode",
                /*is_string=*/ true,
                ["default_address_discrimination", "no_address_discrimination",
                 "address_discrimination"],
                ["DefaultAddressDiscrimination", "NoAddressDiscrimination",
                 "AddressDiscrimination"]>,
              EnumArgument<"ExtraDiscrimination", "ExtraDiscrimination",
                /*is_string=*/ true,
                ["default_extra_discrimination", "no_extra_discrimination",
                 "type_discrimination", "custom_discrimination"],
                ["DefaultExtraDiscrimination", "NoExtraDiscrimination",
                 "TypeDiscrimination", "CustomDiscrimination"]>,
              IntArgument<"CustomDiscriminationValue", 1>];
}

def FunctionReturnThunks : InheritableAttr,
    TargetSpecificAttr<TargetAnyX86> {
  let Spellings = [GCC<"function_return">];
  let Args = [EnumArgument<"ThunkType", "Kind", /*is_string=*/true,
    ["keep", "thunk-extern"],
    ["Keep", "Extern"]
  >];
  let Subjects = SubjectList<[Function]>;
  let Documentation = [FunctionReturnThunksDocs];
}

def WebAssemblyFuncref : TypeAttr, TargetSpecificAttr<TargetWebAssembly> {
  let Spellings = [CustomKeyword<"__funcref">];
  let Documentation = [WebAssemblyExportNameDocs];
  let Subjects = SubjectList<[FunctionPointer], ErrorDiag>;
}

def ReadOnlyPlacement : InheritableAttr {
  let Spellings = [Clang<"enforce_read_only_placement">];
  let Subjects = SubjectList<[Record]>;
  let Documentation = [ReadOnlyPlacementDocs];
}

def AvailableOnlyInDefaultEvalMethod : InheritableAttr {
  let Spellings = [Clang<"available_only_in_default_eval_method">];
  let Subjects = SubjectList<[TypedefName], ErrorDiag>;
  let Documentation = [Undocumented];
}

def PreferredType: InheritableAttr {
  let Spellings = [Clang<"preferred_type">];
  let Subjects = SubjectList<[BitField], ErrorDiag>;
  let Args = [TypeArgument<"Type", 1>];
  let Documentation = [PreferredTypeDocumentation];
}

def CodeAlign: StmtAttr {
  let Spellings = [Clang<"code_align">];
  let Subjects = SubjectList<[ForStmt, CXXForRangeStmt, WhileStmt, DoStmt],
                              ErrorDiag, "'for', 'while', and 'do' statements">;
  let Args = [ExprArgument<"Alignment">];
  let Documentation = [CodeAlignAttrDocs];
  let AdditionalMembers = [{
    static constexpr int MinimumAlignment = 1;
    static constexpr int MaximumAlignment = 4096;
  }];
}

def ClspvLibclcBuiltin: InheritableAttr {
  let Spellings = [Clang<"clspv_libclc_builtin">];
  let Subjects = SubjectList<[Function]>;
  let Documentation = [ClspvLibclcBuiltinDoc];
  let SimpleHandler = 1;
}

def NoTrivialAutoVarInit: InheritableAttr {
  let Spellings = [Declspec<"no_init_all">];
  let Subjects = SubjectList<[Function, Tag]>;
  let Documentation = [NoTrivialAutoVarInitDocs];
  let SimpleHandler = 1;
}

def Atomic : StmtAttr {
  let Spellings = [Clang<"atomic">];
  let Args = [VariadicEnumArgument<"AtomicOptions", "ConsumedOption",
                                   /*is_string=*/false,
                                   ["remote_memory", "no_remote_memory",
                                    "fine_grained_memory", "no_fine_grained_memory",
                                    "ignore_denormal_mode", "no_ignore_denormal_mode"],
                                   ["remote_memory", "no_remote_memory",
                                    "fine_grained_memory", "no_fine_grained_memory",
                                    "ignore_denormal_mode", "no_ignore_denormal_mode"]>];
  let Subjects = SubjectList<[CompoundStmt], ErrorDiag, "compound statements">;
  let Documentation = [AtomicDocs];
  let StrictEnumParameters = 1;
}

def OpenACCRoutineAnnot : InheritableAttr {
  // This attribute is used to mark that a function is targeted by a `routine`
  // directive with a name for the purposes of checking the declaration later.
  // We don't really need a link back to the declaration, as location is
  // sufficient.
  // We abuse the source locations on this a little, since we need two locations
  // for various diagnostic purposes.  The 'begin' location is the location of
  // the Routine directive. We are using the 'end' location for any 'bind'
  // clauses, since this is needed for a diagnostic.
  let Spellings = [];
  let Subjects = SubjectList<[Function]>;
  let Documentation = [InternalOnly];
}

def OpenACCRoutineDecl :InheritableAttr {
  // This attribute represents the 'routine' directive when spelled without a
  // 'name'.
  let Spellings = [Pragma<"acc", "routine">];
  let Subjects = SubjectList<[Function]>;
  let SemaHandler = 0;
  let HasCustomParsing = 1;
  let HasCustomSerialization = 1;
  let Documentation = [InternalOnly];
  let AdditionalMembers = [{
    llvm::SmallVector<const OpenACCClause *> Clauses;
    void printPrettyPragma(raw_ostream &OS, const PrintingPolicy &Policy) const;
  }];
}

def NonString : InheritableAttr {
  let Spellings = [GCC<"nonstring">];
  let Subjects = SubjectList<[Var, Field]>;
  let Documentation = [NonStringDocs];
}<|MERGE_RESOLUTION|>--- conflicted
+++ resolved
@@ -4076,23 +4076,17 @@
   let Documentation = [NoDerefDocs];
 }
 
-<<<<<<< HEAD
+def CFIUncheckedCallee : TypeAttr {
+  let Spellings = [Clang<"cfi_unchecked_callee">];
+  let Documentation = [CFIUncheckedCalleeDocs];
+}
+
 // Default arguments can only be used with the sycl::reqd_work_group_size
 // spelling.
 def ReqdWorkGroupSize : InheritableAttr, LanguageOptionsSpecificAttr {
   let Spellings = [GNU<"reqd_work_group_size">,
                    CXX11<"cl", "reqd_work_group_size">,
                    CXX11<"sycl", "reqd_work_group_size">];
-=======
-def CFIUncheckedCallee : TypeAttr {
-  let Spellings = [Clang<"cfi_unchecked_callee">];
-  let Documentation = [CFIUncheckedCalleeDocs];
-}
-
-def ReqdWorkGroupSize : InheritableAttr {
-  // Does not have a [[]] spelling because it is an OpenCL-related attribute.
-  let Spellings = [GNU<"reqd_work_group_size">];
->>>>>>> b194cf1e
   let Args = [ExprArgument<"XDim">, ExprArgument<"YDim">, ExprArgument<"ZDim">];
   let Subjects = SubjectList<[Function], ErrorDiag>;
   let LangOpts = [NotSYCL];
