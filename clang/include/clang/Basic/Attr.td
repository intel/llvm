--- conflicted
+++ resolved
@@ -1893,16 +1893,10 @@
 def SYCLIntelFPGAMaxConcurrency : DeclOrStmtAttr {
   let Spellings = [CXX11<"intelfpga","max_concurrency">,
                    CXX11<"intel","max_concurrency">];
-<<<<<<< HEAD
   let Subjects = SubjectList<[ForStmt, CXXForRangeStmt, WhileStmt, DoStmt, Function],
                              ErrorDiag,
                              "'for', 'while', 'do' statements, and functions">;
-  let Args = [ExprArgument<"NThreadsExpr">];
-=======
-  let Subjects = SubjectList<[ForStmt, CXXForRangeStmt, WhileStmt, DoStmt],
-                             ErrorDiag, "'for', 'while', and 'do' statements">;
   let Args = [ExprArgument<"NThreadsExpr", /*opt*/1>];
->>>>>>> 9f9ba381
   let LangOpts = [SYCLIsDevice, SilentlyIgnoreSYCLIsHost];
   let HasCustomTypeTransform = 1;
   let Documentation = [SYCLIntelFPGAMaxConcurrencyAttrDocs];
