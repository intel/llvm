--- conflicted
+++ resolved
@@ -1591,7 +1591,6 @@
 }
 def : MutualExclusions<[CUDAConstant, CUDAShared, HIPManaged]>;
 
-<<<<<<< HEAD
 def GlobalStorageNonLocalVar : SubsetSubject<Var,
                                              [{S->hasGlobalStorage() &&
                                                !S->isLocalVarDeclOrParm()}],
@@ -1612,12 +1611,6 @@
   let Documentation = [Undocumented];
 }
 
-def SYCLKernel : InheritableAttr {
-  let Spellings = [Clang<"sycl_kernel">];
-  let Subjects = SubjectList<[FunctionTmpl]>;
-  let LangOpts = [SYCLIsDevice, SilentlyIgnoreSYCLIsHost];
-  let Documentation = [SYCLKernelDocs];
-=======
 def DeviceKernel : DeclOrTypeAttr {
   let Spellings = [Clang<"device_kernel">, Clang<"sycl_kernel">,
                    Clang<"nvptx_kernel">, Clang<"amdgpu_kernel">,
@@ -1664,7 +1657,6 @@
     return isOpenCLSpelling(*A);
     }
 }];
->>>>>>> 3b9ebe92
 }
 
 def SYCLKernelEntryPoint : InheritableAttr {
