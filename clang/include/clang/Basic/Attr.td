//==--- Attr.td - attribute definitions -----------------------------------===//
//
// Part of the LLVM Project, under the Apache License v2.0 with LLVM Exceptions.
// See https://llvm.org/LICENSE.txt for license information.
// SPDX-License-Identifier: Apache-2.0 WITH LLVM-exception
//
//===----------------------------------------------------------------------===//

// The documentation is organized by category. Attributes can have category-
// specific documentation that is collated within the larger document.
class DocumentationCategory<string name> {
  string Name = name;
  code Content = [{}];
}
def DocCatFunction : DocumentationCategory<"Function Attributes">;
def DocCatVariable : DocumentationCategory<"Variable Attributes">;
def DocCatField : DocumentationCategory<"Field Attributes">;
def DocCatType : DocumentationCategory<"Type Attributes">;
def DocCatStmt : DocumentationCategory<"Statement Attributes">;
def DocCatDecl : DocumentationCategory<"Declaration Attributes">;

// This category is for attributes which have not yet been properly documented,
// but should be.
def DocCatUndocumented : DocumentationCategory<"Undocumented"> {
  let Content = [{
This section lists attributes which are recognized by Clang, but which are
currently missing documentation.
}];
}

// Attributes listed under the InternalOnly category do not generate any entry
// in the documentation.  This category should be used only when we _want_
// to not document the attribute, e.g. if the attribute has no spellings.
def DocCatInternalOnly : DocumentationCategory<"InternalOnly">;

class DocDeprecated<string replacement = ""> {
  // If the Replacement field is empty, no replacement will be listed with the
  // documentation. Otherwise, the documentation will specify the attribute has
  // been superseded by this replacement.
  string Replacement = replacement;
}

// Specifies the documentation to be associated with the given category.
class Documentation {
  DocumentationCategory Category;
  code Content;

  // If the heading is empty, one may be picked automatically. If the attribute
  // only has one spelling, no heading is required as the attribute's sole
  // spelling is sufficient. If all spellings are semantically common, the
  // heading will be the semantic spelling. If the spellings are not
  // semantically common and no heading is provided, an error will be emitted.
  string Heading = "";

  // When set, specifies that the attribute is deprecated and can optionally
  // specify a replacement attribute.
  DocDeprecated Deprecated;
}

// Specifies that the attribute is explicitly omitted from the documentation,
// because it is not intended to be user-facing.
def InternalOnly : Documentation {
  let Category = DocCatInternalOnly;
}

// Specifies that the attribute is undocumented, but that it _should_ have
// documentation.
def Undocumented : Documentation {
  let Category = DocCatUndocumented;
  let Content = "No documentation.";
}

include "clang/Basic/AttrDocs.td"

// An attribute's subject is whatever it appertains to. In this file, it is
// more accurately a list of things that an attribute can appertain to. All
// Decls and Stmts are possibly AttrSubjects (even though the syntax may not
// allow attributes on a given Decl or Stmt).
class AttrSubject;

include "clang/Basic/DeclNodes.td"
include "clang/Basic/StmtNodes.td"

// A subset-subject is an AttrSubject constrained to operate only on some subset
// of that subject.
//
// The code fragment is a boolean expression that will confirm that the subject
// meets the requirements; the subject will have the name S, and will have the
// type specified by the base. It should be a simple boolean expression. The
// diagnostic string should be a comma-separated list of subject names.
class SubsetSubject<AttrSubject base, code check, string diag> : AttrSubject {
  AttrSubject Base = base;
  code CheckCode = check;
  string DiagSpelling = diag;
}

def LocalVar : SubsetSubject<Var,
                              [{S->hasLocalStorage() && !isa<ParmVarDecl>(S)}],
                              "local variables">;
def NonParmVar : SubsetSubject<Var,
                               [{S->getKind() != Decl::ParmVar}],
                               "variables">;
def NonLocalVar : SubsetSubject<Var,
                                [{!S->hasLocalStorage()}],
                                "variables with non-local storage">;
def NonBitField : SubsetSubject<Field,
                                [{!S->isBitField()}],
                                "non-bit-field non-static data members">;

def BitField : SubsetSubject<Field,
                             [{S->isBitField()}],
                             "bit-field data members">;

def NonStaticCXXMethod : SubsetSubject<CXXMethod,
                                       [{!S->isStatic()}],
                                       "non-static member functions">;

def NonStaticNonConstCXXMethod
    : SubsetSubject<CXXMethod,
                    [{!S->isStatic() && !S->isConst()}],
                    "non-static non-const member functions">;

def ObjCInstanceMethod : SubsetSubject<ObjCMethod,
                                       [{S->isInstanceMethod()}],
                                       "Objective-C instance methods">;

def Struct : SubsetSubject<Record,
                           [{!S->isUnion()}], "structs">;

def TLSVar : SubsetSubject<Var,
                           [{S->getTLSKind() != 0}], "thread-local variables">;

def SharedVar : SubsetSubject<Var,
                              [{S->hasGlobalStorage() && !S->getTLSKind()}],
                              "global variables">;

def GlobalVar : SubsetSubject<Var,
                             [{S->hasGlobalStorage()}], "global variables">;

def ExternalGlobalVar : SubsetSubject<Var,
                             [{S->hasGlobalStorage() &&
                               S->getStorageClass()!=StorageClass::SC_Static &&
                               !S->isLocalExternDecl()}],
                             "external global variables">;

def NonTLSGlobalVar : SubsetSubject<Var,
                             [{S->hasGlobalStorage() &&
                               S->getTLSKind() == 0}],
                             "non-TLS global variables">;

def InlineFunction : SubsetSubject<Function,
                             [{S->isInlineSpecified()}], "inline functions">;

def FunctionTmpl
    : SubsetSubject<Function, [{S->getTemplatedKind() ==
                                 FunctionDecl::TK_FunctionTemplate}],
                    "function templates">;

def HLSLEntry
    : SubsetSubject<Function,
                    [{S->isExternallyVisible() && !isa<CXXMethodDecl>(S)}],
                    "global functions">;
def HLSLBufferObj : SubsetSubject<HLSLBuffer,
                    [{isa<HLSLBufferDecl>(S)}],
                    "cbuffer/tbuffer">;

def ClassTmpl : SubsetSubject<CXXRecord, [{S->getDescribedClassTemplate()}],
                              "class templates">;

// FIXME: this hack is needed because DeclNodes.td defines the base Decl node
// type to be a class, not a definition. This makes it impossible to create an
// attribute subject which accepts a Decl. Normally, this is not a problem,
// because the attribute can have no Subjects clause to accomplish this. But in
// the case of a SubsetSubject, there's no way to express it without this hack.
def DeclBase : AttrSubject;
def FunctionLike : SubsetSubject<DeclBase,
                                 [{S->getFunctionType(false) != nullptr}],
                                 "functions, function pointers">;

// Function Pointer is a stricter version of FunctionLike that only allows function
// pointers.
def FunctionPointer : SubsetSubject<DeclBase,
                                    [{S->isFunctionPointerType()}],
                                    "functions pointers">;

def OpenCLKernelFunction
    : SubsetSubject<Function, [{S->hasAttr<OpenCLKernelAttr>()}],
                    "kernel functions">;

// HasFunctionProto is a more strict version of FunctionLike, so it should
// never be specified in a Subjects list along with FunctionLike (due to the
// inclusive nature of subject testing).
def HasFunctionProto : SubsetSubject<DeclBase,
                                     [{(S->getFunctionType(true) != nullptr &&
                              isa<FunctionProtoType>(S->getFunctionType())) ||
                                       isa<ObjCMethodDecl>(S) ||
                                       isa<BlockDecl>(S)}],
                                     "non-K&R-style functions">;

// A subject that matches the implicit object parameter of a non-static member
// function. Accepted as a function type attribute on the type of such a
// member function.
// FIXME: This does not actually ever match currently.
def ImplicitObjectParameter
    : SubsetSubject<Function, [{static_cast<void>(S), false}],
                    "implicit object parameters">;

// A single argument to an attribute
class Argument<string name, bit optional, bit fake = 0> {
  string Name = name;
  bit Optional = optional;

  /// A fake argument is used to store and serialize additional information
  /// in an attribute without actually changing its parsing or pretty-printing.
  bit Fake = fake;
}

class BoolArgument<string name, bit opt = 0, bit fake = 0> : Argument<name, opt,
                                                                      fake>;
class IdentifierArgument<string name, bit opt = 0> : Argument<name, opt>;
class IntArgument<string name, bit opt = 0> : Argument<name, opt>;
class StringArgument<string name, bit opt = 0> : Argument<name, opt>;
class ExprArgument<string name, bit opt = 0> : Argument<name, opt>;
class DeclArgument<DeclNode kind, string name, bit opt = 0, bit fake = 0>
    : Argument<name, opt, fake> {
  DeclNode Kind = kind;
}

// An argument of a OMPDeclareVariantAttr that represents the `match`
// clause of the declare variant by keeping the information (incl. nesting) in
// an OMPTraitInfo object.
//
// With some exceptions, the `match(<context-selector>)` clause looks roughly
// as follows:
//   context-selector := list<selector-set>
//       selector-set := <kind>={list<selector>}
//           selector := <kind>([score(<const-expr>):] list<trait>)
//              trait := <kind>
//
// The structure of an OMPTraitInfo object is a tree as defined below:
//
//   OMPTraitInfo     := {list<OMPTraitSet>}
//   OMPTraitSet      := {Kind, list<OMPTraitSelector>}
//   OMPTraitSelector := {Kind, Expr, list<OMPTraitProperty>}
//   OMPTraitProperty := {Kind}
//
class OMPTraitInfoArgument<string name> : Argument<name, 0>;
class VariadicOMPInteropInfoArgument<string name> : Argument<name, 0>;

class TypeArgument<string name, bit opt = 0> : Argument<name, opt>;
class UnsignedArgument<string name, bit opt = 0> : Argument<name, opt>;
class VariadicUnsignedArgument<string name> : Argument<name, 1>;
class VariadicExprArgument<string name> : Argument<name, 1>;
class VariadicStringArgument<string name> : Argument<name, 1>;
class VariadicIdentifierArgument<string name> : Argument<name, 1>;

// Like VariadicUnsignedArgument except values are ParamIdx.
class VariadicParamIdxArgument<string name> : Argument<name, 1>;

// A list of identifiers matching parameters or ParamIdx indices.
class VariadicParamOrParamIdxArgument<string name> : Argument<name, 1>;

// Like VariadicParamIdxArgument but for a single function parameter index.
class ParamIdxArgument<string name, bit opt = 0> : Argument<name, opt>;

// A version of the form major.minor[.subminor].
class VersionArgument<string name, bit opt = 0> : Argument<name, opt>;

// This one's a doozy, so it gets its own special type
// It can be an unsigned integer, or a type. Either can
// be dependent.
class AlignedArgument<string name, bit opt = 0> : Argument<name, opt>;

// A bool argument with a default value
class DefaultBoolArgument<string name, bit default, bit fake = 0>
    : BoolArgument<name, 1, fake> {
  bit Default = default;
}

// An integer argument with a default value
class DefaultIntArgument<string name, int default> : IntArgument<name, 1> {
  int Default = default;
}

class DefaultUnsignedArgument<string name, int default> : UnsignedArgument<name, 1> {
  int Default = default;
}

// This argument is more complex, it includes the enumerator type
// name, whether the enum type is externally defined, a list of
// possible values, and a list of enumerators to map them to.
class EnumArgument<string name, string type, bit is_string, list<string> values,
                   list<string> enums, bit opt = 0, bit fake = 0,
                   bit isExternalType = 0, bit isCovered = 1>
    : Argument<name, opt, fake> {
  string Type = type;
  // When true, the argument will be parsed as an unevaluated string literal
  // and otherwise as an identifier.
  bit IsString = is_string;
  list<string> Values = values;
  list<string> Enums = enums;
  bit IsExternalType = isExternalType;
  // We need to know whether an external enum is fully covered by the options
  // in order to decide whether to emit unreachable default labels in a switch.
  bit IsCovered = isCovered;
}

// FIXME: There should be a VariadicArgument type that takes any other type
//        of argument and generates the appropriate type.
class VariadicEnumArgument<string name, string type, bit is_string,
                           list<string> values, list<string> enums,
                           bit isExternalType = 0, bit isCovered = 1>
    : Argument<name, 1>  {
  string Type = type;
  // When true, the argument will be parsed as an unevaluated string literal
  // and otherwise as an identifier.
  bit IsString = is_string;
  list<string> Values = values;
  list<string> Enums = enums;
  bit IsExternalType = isExternalType;
  // We need to know whether an external enum is fully covered by the options
  // in order to decide whether to emit unreachable default labels in a switch.
  bit IsCovered = isCovered;
}

// Represents an attribute wrapped by another attribute.
class WrappedAttr<string name, bit opt = 0> : Argument<name, opt>;

// This handles one spelling of an attribute.
class Spelling<string name, string variety, int version = 1> {
  string Name = name;
  string Variety = variety;
  int Version = version;
}

class GNU<string name> : Spelling<name, "GNU">;
class Declspec<string name> : Spelling<name, "Declspec">;
class Microsoft<string name> : Spelling<name, "Microsoft">;
class CXX11<string namespace, string name, int version = 1>
    : Spelling<name, "CXX11", version> {
  string Namespace = namespace;
}
class C23<string namespace, string name, int version = 1>
    : Spelling<name, "C23", version> {
  string Namespace = namespace;
}

class Keyword<string name, bit hasOwnParseRules>
    : Spelling<name, "Keyword"> {
  bit HasOwnParseRules = hasOwnParseRules;
}

// A keyword that can appear wherever a standard attribute can appear,
// and that appertains to whatever a standard attribute would appertain to.
// This is useful for things that affect semantics but that should otherwise
// be treated like standard attributes.
class RegularKeyword<string name> : Keyword<name, 0> {}

// A keyword that has its own individual parsing rules.
class CustomKeyword<string name> : Keyword<name, 1> {}

class Pragma<string namespace, string name> : Spelling<name, "Pragma"> {
  string Namespace = namespace;
}

// The GCC spelling implies GNU<name>, CXX11<"gnu", name>, and optionally,
// C23<"gnu", name>. This spelling should be used for any GCC-compatible
// attributes.
class GCC<string name, bit allowInC = 1> : Spelling<name, "GCC"> {
  bit AllowInC = allowInC;
}

// The Clang spelling implies GNU<name>, CXX11<"clang", name>, and optionally,
// C23<"clang", name>. This spelling should be used for any Clang-specific
// attributes.
class Clang<string name, bit allowInC = 1, int version = 1>
    : Spelling<name, "Clang", version> {
  bit AllowInC = allowInC;
}

// HLSL Annotation spellings
class HLSLAnnotation<string name> : Spelling<name, "HLSLAnnotation">;

class Accessor<string name, list<Spelling> spellings> {
  string Name = name;
  list<Spelling> Spellings = spellings;
}

class SubjectDiag<bit warn> {
  bit Warn = warn;
}
def WarnDiag : SubjectDiag<1>;
def ErrorDiag : SubjectDiag<0>;

class SubjectList<list<AttrSubject> subjects, SubjectDiag diag = WarnDiag,
                  string customDiag = ""> {
  list<AttrSubject> Subjects = subjects;
  SubjectDiag Diag = diag;
  string CustomDiag = customDiag;
}

class LangOpt<string name, code customCode = [{}], bit silentlyIgnore = 0> {
  // The language option to test; ignored when custom code is supplied.
  string Name = name;

  // If set to 1, the attribute is accepted but is silently ignored. This is
  // useful in multi-compilation situations like SYCL.
  bit SilentlyIgnore = silentlyIgnore;

  // A custom predicate, written as an expression evaluated in a context with
  // "LangOpts" bound.
  code CustomCode = customCode;
}
def MicrosoftExt : LangOpt<"MicrosoftExt">;
def Borland : LangOpt<"Borland">;
def CUDA : LangOpt<"CUDA">;
def HIP : LangOpt<"HIP">;
<<<<<<< HEAD
def SYCL : LangOpt<"SYCL">;
def SYCLIsDevice : LangOpt<"SYCLIsDevice">;
def SYCLIsHost : LangOpt<"SYCLIsHost">;
def SilentlyIgnoreSYCLIsHost : LangOpt<"SYCLIsHost", "", 1>;
def NotSYCL : LangOpt<"", "!LangOpts.SYCLIsDevice && !LangOpts.SYCLIsHost">;
=======
def SYCLHost : LangOpt<"SYCLIsHost">;
def SYCLDevice : LangOpt<"SYCLIsDevice">;
>>>>>>> 1a590870
def COnly : LangOpt<"", "!LangOpts.CPlusPlus">;
def CPlusPlus : LangOpt<"CPlusPlus">;
def OpenCL : LangOpt<"OpenCL">;
def ObjC : LangOpt<"ObjC">;
def BlocksSupported : LangOpt<"Blocks">;
def ObjCAutoRefCount : LangOpt<"ObjCAutoRefCount">;
def ObjCNonFragileRuntime
    : LangOpt<"", "LangOpts.ObjCRuntime.allowsClassStubs()">;

def HLSL : LangOpt<"HLSL">;

// Language option for CMSE extensions
def Cmse : LangOpt<"Cmse">;

// Defines targets for target-specific attributes. Empty lists are unchecked.
class TargetSpec {
  // Specifies Architectures for which the target applies, based off the
  // ArchType enumeration in Triple.h.
  list<string> Arches = [];
  // Specifies Operating Systems for which the target applies, based off the
  // OSType enumeration in Triple.h
  list<string> OSes;
  // Specifies Object Formats for which the target applies, based off the
  // ObjectFormatType enumeration in Triple.h
  list<string> ObjectFormats;
  // A custom predicate, written as an expression evaluated in a context
  // with the following declarations in scope:
  //   const clang::TargetInfo &Target;
  //   const llvm::Triple &T = Target.getTriple();
  code CustomCode = [{}];
}

class TargetArch<list<string> arches> : TargetSpec {
  let Arches = arches;
}
def TargetARM : TargetArch<["arm", "thumb", "armeb", "thumbeb"]>;
def TargetAArch64 : TargetArch<["aarch64", "aarch64_be", "aarch64_32"]>;
def TargetAnyArm : TargetArch<!listconcat(TargetARM.Arches, TargetAArch64.Arches)>;
def TargetAVR : TargetArch<["avr"]>;
def TargetBPF : TargetArch<["bpfel", "bpfeb"]>;
def TargetLoongArch : TargetArch<["loongarch32", "loongarch64"]>;
def TargetMips32 : TargetArch<["mips", "mipsel"]>;
def TargetAnyMips : TargetArch<["mips", "mipsel", "mips64", "mips64el"]>;
def TargetMSP430 : TargetArch<["msp430"]>;
def TargetM68k : TargetArch<["m68k"]>;
def TargetRISCV : TargetArch<["riscv32", "riscv64"]>;
def TargetX86 : TargetArch<["x86"]>;
def TargetAnyX86 : TargetArch<["x86", "x86_64"]>;
def TargetWebAssembly : TargetArch<["wasm32", "wasm64"]>;
def TargetNVPTX : TargetArch<["nvptx", "nvptx64"]>;
def TargetWindows : TargetSpec {
  let OSes = ["Win32"];
}
def TargetHasDLLImportExport : TargetSpec {
  let CustomCode = [{ Target.getTriple().hasDLLImportExport() }];
}
def TargetItaniumCXXABI : TargetSpec {
  let CustomCode = [{ Target.getCXXABI().isItaniumFamily() }];
}
def TargetMicrosoftCXXABI : TargetArch<["x86", "x86_64", "arm", "thumb", "aarch64"]> {
  let CustomCode = [{ Target.getCXXABI().isMicrosoft() }];
}
def TargetELF : TargetSpec {
  let ObjectFormats = ["ELF"];
}
def TargetELFOrMachO : TargetSpec {
  let ObjectFormats = ["ELF", "MachO"];
}
def TargetWindowsArm64EC : TargetSpec {
  let CustomCode = [{ Target.getTriple().isWindowsArm64EC() }];
}

def TargetSupportsInitPriority : TargetSpec {
  let CustomCode = [{ !Target.getTriple().isOSzOS() }];
}

class TargetSpecificSpelling<TargetSpec target, list<Spelling> spellings> {
  TargetSpec Target = target;
  list<Spelling> Spellings = spellings;
}

// Attribute subject match rules that are used for #pragma clang attribute.
//
// A instance of AttrSubjectMatcherRule represents an individual match rule.
// An individual match rule can correspond to a number of different attribute
// subjects, e.g. "record" matching rule corresponds to the Record and
// CXXRecord attribute subjects.
//
// Match rules are used in the subject list of the #pragma clang attribute.
// Match rules can have sub-match rules that are instances of
// AttrSubjectMatcherSubRule. A sub-match rule can correspond to a number
// of different attribute subjects, and it can have a negated spelling as well.
// For example, "variable(unless(is_parameter))" matching rule corresponds to
// the NonParmVar attribute subject.
class AttrSubjectMatcherSubRule<string name, list<AttrSubject> subjects,
                                bit negated = 0> {
  string Name = name;
  list<AttrSubject> Subjects = subjects;
  bit Negated = negated;
  // Lists language options, one of which is required to be true for the
  // attribute to be applicable. If empty, the language options are taken
  // from the parent matcher rule.
  list<LangOpt> LangOpts = [];
}
class AttrSubjectMatcherRule<string name, list<AttrSubject> subjects,
                             list<AttrSubjectMatcherSubRule> subrules = []> {
  string Name = name;
  list<AttrSubject> Subjects = subjects;
  list<AttrSubjectMatcherSubRule> Constraints = subrules;
  // Lists language options, one of which is required to be true for the
  // attribute to be applicable. If empty, no language options are required.
  list<LangOpt> LangOpts = [];
}

// function(is_member)
def SubRuleForCXXMethod : AttrSubjectMatcherSubRule<"is_member", [CXXMethod]> {
  let LangOpts = [CPlusPlus];
}
def SubjectMatcherForFunction : AttrSubjectMatcherRule<"function", [Function], [
  SubRuleForCXXMethod
]>;
// hasType is abstract, it should be used with one of the sub-rules.
def SubjectMatcherForType : AttrSubjectMatcherRule<"hasType", [], [
  AttrSubjectMatcherSubRule<"functionType", [FunctionLike]>

  // FIXME: There's a matcher ambiguity with objc methods and blocks since
  // functionType excludes them but functionProtoType includes them.
  // AttrSubjectMatcherSubRule<"functionProtoType", [HasFunctionProto]>
]>;
def SubjectMatcherForTypedef : AttrSubjectMatcherRule<"type_alias",
                                                      [TypedefName]>;
def SubjectMatcherForRecord : AttrSubjectMatcherRule<"record", [Record,
                                                                CXXRecord], [
  // unless(is_union)
  AttrSubjectMatcherSubRule<"is_union", [Struct], 1>
]>;
def SubjectMatcherForEnum : AttrSubjectMatcherRule<"enum", [Enum]>;
def SubjectMatcherForEnumConstant : AttrSubjectMatcherRule<"enum_constant",
                                                           [EnumConstant]>;
def SubjectMatcherForVar : AttrSubjectMatcherRule<"variable", [Var], [
  AttrSubjectMatcherSubRule<"is_thread_local", [TLSVar]>,
  AttrSubjectMatcherSubRule<"is_global", [GlobalVar]>,
  AttrSubjectMatcherSubRule<"is_local", [LocalVar]>,
  AttrSubjectMatcherSubRule<"is_parameter", [ParmVar]>,
  // unless(is_parameter)
  AttrSubjectMatcherSubRule<"is_parameter", [NonParmVar], 1>
]>;
def SubjectMatcherForField : AttrSubjectMatcherRule<"field", [Field]>;
def SubjectMatcherForNamespace : AttrSubjectMatcherRule<"namespace",
                                                        [Namespace]> {
  let LangOpts = [CPlusPlus];
}
def SubjectMatcherForObjCInterface : AttrSubjectMatcherRule<"objc_interface",
                                                            [ObjCInterface]> {
  let LangOpts = [ObjC];
}
def SubjectMatcherForObjCProtocol : AttrSubjectMatcherRule<"objc_protocol",
                                                           [ObjCProtocol]> {
  let LangOpts = [ObjC];
}
def SubjectMatcherForObjCCategory : AttrSubjectMatcherRule<"objc_category",
                                                           [ObjCCategory]> {
  let LangOpts = [ObjC];
}
def SubjectMatcherForObjCImplementation :
    AttrSubjectMatcherRule<"objc_implementation", [ObjCImpl]> {
  let LangOpts = [ObjC];
}
def SubjectMatcherForObjCMethod : AttrSubjectMatcherRule<"objc_method",
                                                         [ObjCMethod], [
  AttrSubjectMatcherSubRule<"is_instance", [ObjCInstanceMethod]>
]> {
  let LangOpts = [ObjC];
}
def SubjectMatcherForObjCProperty : AttrSubjectMatcherRule<"objc_property",
                                                           [ObjCProperty]> {
  let LangOpts = [ObjC];
}
def SubjectMatcherForBlock : AttrSubjectMatcherRule<"block", [Block]> {
  let LangOpts = [BlocksSupported];
}

// Aggregate attribute subject match rules are abstract match rules that can't
// be used directly in #pragma clang attribute. Instead, users have to use
// subject match rules that correspond to attribute subjects that derive from
// the specified subject.
class AttrSubjectMatcherAggregateRule<AttrSubject subject> {
  AttrSubject Subject = subject;
}

def SubjectMatcherForNamed : AttrSubjectMatcherAggregateRule<Named>;

// Enumeration specifying what kind of behavior should be used for late
// parsing of attributes.
class LateAttrParseKind <int val> {
  int Kind = val;
}

// Never late parsed
def LateAttrParseNever : LateAttrParseKind<0>;

// Standard late attribute parsing
//
// This is language dependent. For example:
//
// * For C++ enables late parsing of a declaration attributes
// * For C does not enable late parsing of attributes
//
def LateAttrParseStandard : LateAttrParseKind<1>;

// Experimental extension to standard late attribute parsing
//
// This extension behaves like `LateAttrParseStandard` but allows
// late parsing attributes in more contexts.
//
// In contexts where `LateAttrParseStandard` attributes are late
// parsed, `LateAttrParseExperimentalExt` attributes will also
// be late parsed.
//
// In contexts that only late parse `LateAttrParseExperimentalExt` attributes
// (see `LateParsedAttrList::lateAttrParseExperimentalExtOnly()`)
//
// * If `-fexperimental-late-parse-attributes`
//   (`LangOpts.ExperimentalLateParseAttributes`) is enabled the attribute
//   will be late parsed.
// * If `-fexperimental-late-parse-attributes`
//   (`LangOpts.ExperimentalLateParseAttributes`) is disabled the attribute
//   will **not** be late parsed (i.e parsed immediately).
//
// The following contexts are supported:
//
// * TODO: Add contexts here when they are implemented.
//
def LateAttrParseExperimentalExt : LateAttrParseKind<2>;

class Attr {
  // The various ways in which an attribute can be spelled in source
  list<Spelling> Spellings;
  // The things to which an attribute can appertain
  SubjectList Subjects;
  // The arguments allowed on an attribute
  list<Argument> Args = [];
  // Accessors which should be generated for the attribute.
  list<Accessor> Accessors = [];
  // Specify targets for spellings.
  list<TargetSpecificSpelling> TargetSpecificSpellings = [];
  // Specifies the late parsing kind.
  LateAttrParseKind LateParsed = LateAttrParseNever;
  // Set to false to prevent an attribute from being propagated from a template
  // to the instantiation.
  bit Clone = 1;
  // Set to true for attributes which must be instantiated within templates
  bit TemplateDependent = 0;
  // Set to true for attributes that have a corresponding AST node.
  bit ASTNode = 1;
  // Set to true for attributes which have handler in Sema.
  bit SemaHandler = 1;
  // Set to true if this attribute doesn't need custom handling in Sema.
  bit SimpleHandler = 0;
  // Set to true for attributes that are completely ignored.
  bit Ignored = 0;
  // Set to true if the attribute's parsing does not match its semantic
  // content. Eg) It parses 3 args, but semantically takes 4 args.  Opts out of
  // common attribute error checking.
  bit HasCustomParsing = 0;
  // Set to true if all of the attribute's arguments should be parsed in an
  // unevaluated context.
  bit ParseArgumentsAsUnevaluated = 0;
  // Set to true if this attribute meaningful when applied to or inherited
  // in a class template definition.
  bit MeaningfulToClassTemplateDefinition = 0;
  // Set to true if this attribute can be used with '#pragma clang attribute'.
  // By default, an attribute is supported by the '#pragma clang attribute'
  // only when:
  // - It has a subject list whose subjects can be represented using subject
  //   match rules.
  // - It has GNU/CXX11 spelling and doesn't require delayed parsing.
  bit PragmaAttributeSupport;
  // Set to true if this attribute accepts parameter pack expansion expressions.
  bit AcceptsExprPack = 0;
  // To support multiple enum parameters to an attribute without breaking
  // our existing general parsing we need to have a separate flag that
  // opts an attribute into strict parsing of attribute parameters
  bit StrictEnumParameters = 0;
  // Lists language options, one of which is required to be true for the
  // attribute to be applicable. If empty, no language options are required.
  list<LangOpt> LangOpts = [];
  // Any additional text that should be included verbatim in the class.
  // Note: Any additional data members will leak and should be constructed
  // externally on the ASTContext.
  code AdditionalMembers = [{}];
  // Any documentation that should be associated with the attribute. Since an
  // attribute may be documented under multiple categories, more than one
  // Documentation entry may be listed.
  list<Documentation> Documentation;
  // The SYCL specification allows attributes on lambdas as a nonconforming
  // extension to C++. The attributes are written in the type position but will
  // be applied to the generated function declaration rather than type. Setting
  // this bit to 1 opts an attribute into this nonconforming extension. New
  // attributes should not set this bit unless the attribute is required by the
  // SYCL specification. This bit only applies to the [[]] spelling of an
  // attribute and has no effect on any other spellings.
  bit SupportsNonconformingLambdaSyntax = 0;
}

/// Used to define a set of mutually exclusive attributes.
class MutualExclusions<list<Attr> Ex> {
  list<Attr> Exclusions = Ex;
}

/// A type attribute is not processed on a declaration or a statement.
class TypeAttr : Attr;

/// A stmt attribute is not processed on a declaration or a type.
class StmtAttr : Attr;

/// An inheritable attribute is inherited by later redeclarations.
class InheritableAttr : Attr {
  // Set to true if this attribute can be duplicated on a subject when inheriting
  // attributes from prior declarations.
  bit InheritEvenIfAlreadyPresent = 0;
}

/// Some attributes, like calling conventions, can appear in either the
/// declaration or the type position. These attributes are morally type
/// attributes, but have historically been written on declarations.
class DeclOrTypeAttr : InheritableAttr;

/// A attribute is either a declaration attribute or a statement attribute.
class DeclOrStmtAttr : InheritableAttr;

/// An attribute class for HLSL Annotations.
class HLSLAnnotationAttr : InheritableAttr;

/// A target-specific attribute.  This class is meant to be used as a mixin
/// with InheritableAttr or Attr depending on the attribute's needs.
class TargetSpecificAttr<TargetSpec target> {
  TargetSpec Target = target;
  // Attributes are generally required to have unique spellings for their names
  // so that the parser can determine what kind of attribute it has parsed.
  // However, target-specific attributes are special in that the attribute only
  // "exists" for a given target. So two target-specific attributes can share
  // the same name when they exist in different targets. To support this, a
  // Kind can be explicitly specified for a target-specific attribute. This
  // corresponds to the ParsedAttr::AT_* enum that is generated and it
  // should contain a shared value between the attributes.
  //
  // Target-specific attributes which use this feature should ensure that the
  // spellings match exactly between the attributes, and if the arguments or
  // subjects differ, should specify HasCustomParsing = 1 and implement their
  // own parsing and semantic handling requirements as-needed.
  string ParseKind;
}

/// A language-option-specific attribute.  This class is meant to be used as a
/// mixin with InheritableAttr or Attr depending on the attribute's needs.
class LanguageOptionsSpecificAttr {
  // Attributes are generally required to have unique spellings for their names
  // so that the parser can determine what kind of attribute it has parsed.
  // However, language-option-specific attributes are special as they have
  // different semantics based on the language options specified.  To support
  // this, a Kind can be explicitly specified for a language-option-specific
  // attribute. This corresponds to the ParsedAttr::AT_* enum that is generated
  // and it should contain a shared value between the attributes.
  // The language options these attributes are unique for are specified in the
  // LangOpts member of Attr.
  //
  // Language-option-specific attributes which use this feature should ensure
  // that the spellings match exactly between the attributes, and if the
  // arguments or subjects differ, should specify HasCustomParsing = 1 and
  // implement their own parsing and semantic handling requirements as-needed.
  // Additionally, they should ensure that the language options do not overlap.
  string ParseKind;
}

/// An inheritable parameter attribute is inherited by later
/// redeclarations, even when it's written on a parameter.
class InheritableParamAttr : InheritableAttr;

/// A attribute that is either a declaration attribute or a statement attribute,
/// and if used as a declaration attribute, is inherited by later
/// redeclarations, even when it's written on a parameter.
class InheritableParamOrStmtAttr : InheritableParamAttr;

/// An attribute which changes the ABI rules for a specific parameter.
class ParameterABIAttr : InheritableParamAttr {
  let Subjects = SubjectList<[ParmVar]>;
}

/// An ignored attribute, which we parse but discard with no checking.
class IgnoredAttr : Attr {
  let Ignored = 1;
  let ASTNode = 0;
  let SemaHandler = 0;
  let Documentation = [InternalOnly];
}

//
// Attributes begin here
//

def AbiTag : Attr {
  let Spellings = [GCC<"abi_tag", /*AllowInC*/0>];
  let Args = [VariadicStringArgument<"Tags">];
  let Subjects = SubjectList<[Struct, Var, Function, Namespace], ErrorDiag>;
  let MeaningfulToClassTemplateDefinition = 1;
  let Documentation = [AbiTagsDocs];
}

def AddressSpace : TypeAttr {
  let Spellings = [Clang<"address_space">];
  let Args = [IntArgument<"AddressSpace">];
  let Documentation = [Undocumented];
}

def Alias : Attr {
  let Spellings = [GCC<"alias">];
  let Args = [StringArgument<"Aliasee">];
  let Subjects = SubjectList<[Function, GlobalVar], ErrorDiag>;
  let Documentation = [Undocumented];
}

def BuiltinAlias : Attr {
  let Spellings = [CXX11<"clang", "builtin_alias">,
                   C23<"clang", "builtin_alias">,
                   GNU<"clang_builtin_alias">];
  let Args = [IdentifierArgument<"BuiltinName">];
  let Subjects = SubjectList<[Function], ErrorDiag>;
  let Documentation = [BuiltinAliasDocs];
}

def ArmBuiltinAlias : InheritableAttr, TargetSpecificAttr<TargetAnyArm> {
  let Spellings = [Clang<"__clang_arm_builtin_alias">];
  let Args = [IdentifierArgument<"BuiltinName">];
  let Subjects = SubjectList<[Function], ErrorDiag>;
  let Documentation = [ArmBuiltinAliasDocs];
}

def Aligned : InheritableAttr {
  let Spellings = [GCC<"aligned">, Declspec<"align">, CustomKeyword<"alignas">,
                   CustomKeyword<"_Alignas">];
  let Args = [AlignedArgument<"Alignment", 1>];
  let Accessors = [Accessor<"isGNU", [GCC<"aligned">]>,
                   Accessor<"isC11", [CustomKeyword<"_Alignas">]>,
                   Accessor<"isAlignas", [CustomKeyword<"alignas">,
                                          CustomKeyword<"_Alignas">]>,
                   Accessor<"isDeclspec",[Declspec<"align">]>];
  let Documentation = [Undocumented];
}

def AlignValue : Attr {
  let Spellings = [
    // Unfortunately, this is semantically an assertion, not a directive
    // (something else must ensure the alignment), so aligned_value is a
    // probably a better name. We might want to add an aligned_value spelling in
    // the future (and a corresponding C++ attribute), but this can be done
    // later once we decide if we also want them to have slightly-different
    // semantics than Intel's align_value.
    //
    // Does not get a [[]] spelling because the attribute is not exposed as such
    // by Intel.
    GNU<"align_value">
    // Intel's compiler on Windows also supports:
    // , Declspec<"align_value">
  ];
  let Args = [ExprArgument<"Alignment">];
  let Subjects = SubjectList<[Var, TypedefName]>;
  let Documentation = [AlignValueDocs];
}

def AlignMac68k : InheritableAttr {
  // This attribute has no spellings as it is only ever created implicitly.
  let Spellings = [];
  let SemaHandler = 0;
  let Documentation = [InternalOnly];
}

def AlignNatural : InheritableAttr {
  // This attribute has no spellings as it is only ever created implicitly.
  let Spellings = [];
  let SemaHandler = 0;
  let Documentation = [InternalOnly];
}

def AlwaysInline : DeclOrStmtAttr {
  let Spellings = [GCC<"always_inline">, CXX11<"clang", "always_inline">,
                   C23<"clang", "always_inline">, CustomKeyword<"__forceinline">];
  let Accessors = [Accessor<"isClangAlwaysInline", [CXX11<"clang", "always_inline">,
                                                    C23<"clang", "always_inline">]>];
  let Subjects = SubjectList<[Function, Stmt], WarnDiag,
                             "functions and statements">;
  let Documentation = [AlwaysInlineDocs];
}

def Artificial : InheritableAttr {
  let Spellings = [GCC<"artificial">];
  let Subjects = SubjectList<[InlineFunction]>;
  let Documentation = [ArtificialDocs];
  let SimpleHandler = 1;
}

def XRayInstrument : InheritableAttr {
  let Spellings = [Clang<"xray_always_instrument">,
                   Clang<"xray_never_instrument">];
  let Subjects = SubjectList<[Function, ObjCMethod]>;
  let Accessors = [Accessor<"alwaysXRayInstrument",
                     [Clang<"xray_always_instrument">]>,
                   Accessor<"neverXRayInstrument",
                     [Clang<"xray_never_instrument">]>];
  let Documentation = [XRayDocs];
  let SimpleHandler = 1;
}

def XRayLogArgs : InheritableAttr {
  let Spellings = [Clang<"xray_log_args">];
  let Subjects = SubjectList<[Function, ObjCMethod]>;
  // This argument is a count not an index, so it has the same encoding (base
  // 1 including C++ implicit this parameter) at the source and LLVM levels of
  // representation, so ParamIdxArgument is inappropriate.  It is never used
  // at the AST level of representation, so it never needs to be adjusted not
  // to include any C++ implicit this parameter.  Thus, we just store it and
  // use it as an unsigned that never needs adjustment.
  let Args = [UnsignedArgument<"ArgumentCount">];
  let Documentation = [XRayDocs];
}

def PatchableFunctionEntry
    : InheritableAttr,
      TargetSpecificAttr<TargetArch<
          ["aarch64", "aarch64_be", "loongarch32", "loongarch64", "riscv32",
           "riscv64", "x86", "x86_64", "ppc", "ppc64"]>> {
  let Spellings = [GCC<"patchable_function_entry">];
  let Subjects = SubjectList<[Function, ObjCMethod]>;
  let Args = [UnsignedArgument<"Count">, DefaultIntArgument<"Offset", 0>];
  let Documentation = [PatchableFunctionEntryDocs];
}

def TLSModel : InheritableAttr {
  let Spellings = [GCC<"tls_model">];
  let Subjects = SubjectList<[TLSVar], ErrorDiag>;
  let Args = [StringArgument<"Model">];
  let Documentation = [TLSModelDocs];
}

def AnalyzerNoReturn : InheritableAttr {
  // TODO: should this attribute be exposed with a [[]] spelling under the clang
  // vendor namespace, or should it use a vendor namespace specific to the
  // analyzer?
  let Spellings = [GNU<"analyzer_noreturn">];
  // TODO: Add subject list.
  let Documentation = [Undocumented];
}

def Annotate : InheritableParamOrStmtAttr {
  let Spellings = [Clang<"annotate">];
  let Args = [StringArgument<"Annotation">, VariadicExprArgument<"Args">];
  // Ensure that the annotate attribute can be used with
  // '#pragma clang attribute' even though it has no subject list.
  let AdditionalMembers = [{
  static AnnotateAttr *Create(ASTContext &Ctx, llvm::StringRef Annotation, \
              const AttributeCommonInfo &CommonInfo) {
    return AnnotateAttr::Create(Ctx, Annotation, nullptr, 0, CommonInfo);
  }
  static AnnotateAttr *CreateImplicit(ASTContext &Ctx, llvm::StringRef Annotation, \
              const AttributeCommonInfo &CommonInfo) {
    return AnnotateAttr::CreateImplicit(Ctx, Annotation, nullptr, 0, CommonInfo);
  }
  }];
  let PragmaAttributeSupport = 1;
  let AcceptsExprPack = 1;
  let Documentation = [Undocumented];
}

def AnnotateType : TypeAttr {
  let Spellings = [CXX11<"clang", "annotate_type">, C23<"clang", "annotate_type">];
  let Args = [StringArgument<"Annotation">, VariadicExprArgument<"Args">];
  let HasCustomParsing = 1;
  let AcceptsExprPack = 1;
  let Documentation = [AnnotateTypeDocs];
}

def ARMInterrupt : InheritableAttr, TargetSpecificAttr<TargetARM> {
  // NOTE: If you add any additional spellings, M68kInterrupt's,
  // MSP430Interrupt's, MipsInterrupt's and AnyX86Interrupt's spellings
  // must match.
  let Spellings = [GCC<"interrupt">];
  let Args = [EnumArgument<"Interrupt", "InterruptType", /*is_string=*/true,
                           ["IRQ", "FIQ", "SWI", "ABORT", "UNDEF", ""],
                           ["IRQ", "FIQ", "SWI", "ABORT", "UNDEF", "Generic"],
                           1>];
  let ParseKind = "Interrupt";
  let HasCustomParsing = 1;
  let Documentation = [ARMInterruptDocs];
}

def AVRInterrupt : InheritableAttr, TargetSpecificAttr<TargetAVR> {
  let Spellings = [GCC<"interrupt">];
  let Subjects = SubjectList<[Function]>;
  let ParseKind = "Interrupt";
  let Documentation = [AVRInterruptDocs];
}

def AVRSignal : InheritableAttr, TargetSpecificAttr<TargetAVR> {
  let Spellings = [GCC<"signal">];
  let Subjects = SubjectList<[Function]>;
  let Documentation = [AVRSignalDocs];
}

def AsmLabel : InheritableAttr {
  let Spellings = [CustomKeyword<"asm">, CustomKeyword<"__asm__">];
  let Args = [
    // Label specifies the mangled name for the decl.
    StringArgument<"Label">,

    // IsLiteralLabel specifies whether the label is literal (i.e. suppresses
    // the global C symbol prefix) or not. If not, the mangle-suppression prefix
    // ('\01') is omitted from the decl name at the LLVM IR level.
    //
    // Non-literal labels are used by some external AST sources like LLDB.
    BoolArgument<"IsLiteralLabel", /*optional=*/0, /*fake=*/1>
  ];
  let SemaHandler = 0;
  let Documentation = [AsmLabelDocs];
  let AdditionalMembers =
[{
bool isEquivalent(AsmLabelAttr *Other) const {
  return getLabel() == Other->getLabel() && getIsLiteralLabel() == Other->getIsLiteralLabel();
}
}];
}

def Availability : InheritableAttr {
  let Spellings = [Clang<"availability">];
  let Args = [IdentifierArgument<"platform">, VersionArgument<"introduced">,
              VersionArgument<"deprecated">, VersionArgument<"obsoleted">,
              BoolArgument<"unavailable">, StringArgument<"message">,
              BoolArgument<"strict">, StringArgument<"replacement">,
              IntArgument<"priority">, IdentifierArgument<"environment">];
  let AdditionalMembers =
[{static llvm::StringRef getPrettyPlatformName(llvm::StringRef Platform) {
    return llvm::StringSwitch<llvm::StringRef>(Platform)
             .Case("android", "Android")
             .Case("fuchsia", "Fuchsia")
             .Case("ios", "iOS")
             .Case("macos", "macOS")
             .Case("tvos", "tvOS")
             .Case("watchos", "watchOS")
             .Case("driverkit", "DriverKit")
             .Case("ios_app_extension", "iOS (App Extension)")
             .Case("macos_app_extension", "macOS (App Extension)")
             .Case("tvos_app_extension", "tvOS (App Extension)")
             .Case("watchos_app_extension", "watchOS (App Extension)")
             .Case("maccatalyst", "macCatalyst")
             .Case("maccatalyst_app_extension", "macCatalyst (App Extension)")
             .Case("xros", "visionOS")
             .Case("xros_app_extension", "visionOS (App Extension)")
             .Case("swift", "Swift")
             .Case("shadermodel", "Shader Model")
             .Case("ohos", "OpenHarmony OS")
             .Default(llvm::StringRef());
}
static llvm::StringRef getPlatformNameSourceSpelling(llvm::StringRef Platform) {
    return llvm::StringSwitch<llvm::StringRef>(Platform)
             .Case("ios", "iOS")
             .Case("macos", "macOS")
             .Case("tvos", "tvOS")
             .Case("watchos", "watchOS")
             .Case("ios_app_extension", "iOSApplicationExtension")
             .Case("macos_app_extension", "macOSApplicationExtension")
             .Case("tvos_app_extension", "tvOSApplicationExtension")
             .Case("watchos_app_extension", "watchOSApplicationExtension")
             .Case("maccatalyst", "macCatalyst")
             .Case("maccatalyst_app_extension", "macCatalystApplicationExtension")
             .Case("xros", "visionOS")
             .Case("xros_app_extension", "visionOSApplicationExtension")
             .Case("zos", "z/OS")
             .Case("shadermodel", "ShaderModel")
             .Default(Platform);
}
static llvm::StringRef canonicalizePlatformName(llvm::StringRef Platform) {
    return llvm::StringSwitch<llvm::StringRef>(Platform)
             .Case("iOS", "ios")
             .Case("macOS", "macos")
             .Case("tvOS", "tvos")
             .Case("watchOS", "watchos")
             .Case("iOSApplicationExtension", "ios_app_extension")
             .Case("macOSApplicationExtension", "macos_app_extension")
             .Case("tvOSApplicationExtension", "tvos_app_extension")
             .Case("watchOSApplicationExtension", "watchos_app_extension")
             .Case("macCatalyst", "maccatalyst")
             .Case("macCatalystApplicationExtension", "maccatalyst_app_extension")
             .Case("visionOS", "xros")
             .Case("visionOSApplicationExtension", "xros_app_extension")
             .Case("visionos", "xros")
             .Case("visionos_app_extension", "xros_app_extension")
             .Case("ShaderModel", "shadermodel")
             .Default(Platform);
}
static std::vector<llvm::StringRef> equivalentPlatformNames(llvm::StringRef Platform) {
    return llvm::StringSwitch<std::vector<llvm::StringRef>>(Platform)
             .Case("ios", {"ios", "iOS"})
             .Case("iOS", {"ios", "iOS"})
             .Case("macos", {"macos", "macOS"})
             .Case("macOS", {"macos", "macOS"})
             .Case("tvos", {"tvos", "tvOS"})
             .Case("tvOS", {"tvos", "tvOS"})
             .Case("watchos", {"watchos", "watchOS"})
             .Case("watchOS", {"watchos", "watchOS"})
             .Case("ios_app_extension", {"iOSApplicationExtension", "ios_app_extension"})
             .Case("iOSApplicationExtension", {"iOSApplicationExtension", "ios_app_extension"})
             .Case("macos_app_extension", {"macOSApplicationExtension", "macos_app_extension"})
             .Case("macOSApplicationExtension", {"macOSApplicationExtension", "macos_app_extension"})
             .Case("tvos_app_extension", {"tvOSApplicationExtension", "tvos_app_extension"})
             .Case("tvOSApplicationExtension", {"tvOSApplicationExtension", "tvos_app_extension"})
             .Case("watchos_app_extension", {"watchOSApplicationExtension", "watchos_app_extension"})
             .Case("watchOSApplicationExtension", {"watchOSApplicationExtension", "watchos_app_extension"})
             .Case("maccatalyst", {"macCatalyst", "maccatalyst"})
             .Case("macCatalyst", {"macCatalyst", "maccatalyst"})
             .Case("maccatalyst_app_extension", {"macCatalystApplicationExtension", "maccatalyst_app_extension"})
             .Case("macCatalystApplicationExtension", {"macCatalystApplicationExtension", "maccatalyst_app_extension"})
             .Case("xros", {"visionos", "visionOS", "xros"})
             .Case("visionOS", {"visionos", "visionOS", "xros"})
             .Case("visionos", {"visionos", "visionOS", "xros"})
             .Case("xros_app_extension", {"visionOSApplicationExtension", "visionos_app_extension", "xros_app_extension"})
             .Case("visionOSApplicationExtension", {"visionOSApplicationExtension", "visionos_app_extension", "xros_app_extension"})
             .Case("visionos_app_extension", {"visionOSApplicationExtension", "visionos_app_extension", "xros_app_extension"})
             .Default({Platform});
}
static llvm::Triple::EnvironmentType getEnvironmentType(llvm::StringRef Environment) {
    return llvm::StringSwitch<llvm::Triple::EnvironmentType>(Environment)
             .Case("pixel", llvm::Triple::Pixel)
             .Case("vertex", llvm::Triple::Vertex)
             .Case("geometry", llvm::Triple::Geometry)
             .Case("hull", llvm::Triple::Hull)
             .Case("domain", llvm::Triple::Domain)
             .Case("compute", llvm::Triple::Compute)
             .Case("raygeneration", llvm::Triple::RayGeneration)
             .Case("intersection", llvm::Triple::Intersection)
             .Case("anyhit", llvm::Triple::AnyHit)
             .Case("closesthit", llvm::Triple::ClosestHit)
             .Case("miss", llvm::Triple::Miss)
             .Case("callable", llvm::Triple::Callable)
             .Case("mesh", llvm::Triple::Mesh)
             .Case("amplification", llvm::Triple::Amplification)
             .Case("library", llvm::Triple::Library)
             .Default(llvm::Triple::UnknownEnvironment);
}
}];
  let HasCustomParsing = 1;
  let InheritEvenIfAlreadyPresent = 1;
  let Subjects = SubjectList<[Named]>;
  let Documentation = [AvailabilityDocs];
}

def ExternalSourceSymbol : InheritableAttr {
  let Spellings = [Clang<"external_source_symbol", /*allowInC=*/1,
                   /*version=*/20230206>];
  let Args = [StringArgument<"language", 1>,
              StringArgument<"definedIn", 1>,
              BoolArgument<"generatedDeclaration", 1>,
              StringArgument<"USR", 1>];
  let HasCustomParsing = 1;
  let Subjects = SubjectList<[Named]>;
  let Documentation = [ExternalSourceSymbolDocs];
}

def Blocks : InheritableAttr {
  let Spellings = [Clang<"blocks">];
  let Args = [EnumArgument<"Type", "BlockType", /*is_string=*/true,
                           ["byref"], ["ByRef"]>];
  let Documentation = [Undocumented];
}

def Bounded : IgnoredAttr {
  // Does not have a [[]] spelling because the attribute is ignored.
  let Spellings = [GNU<"bounded">];
}

def CarriesDependency : InheritableParamAttr {
  let Spellings = [GNU<"carries_dependency">,
                   CXX11<"","carries_dependency", 200809>];
  let Subjects = SubjectList<[ParmVar, ObjCMethod, Function], ErrorDiag>;
  let Documentation = [CarriesDependencyDocs];
}

def CDecl : DeclOrTypeAttr {
  let Spellings = [GCC<"cdecl">, CustomKeyword<"__cdecl">, CustomKeyword<"_cdecl">];
//  let Subjects = [Function, ObjCMethod];
  let Documentation = [Undocumented];
}

// cf_audited_transfer indicates that the given function has been
// audited and has been marked with the appropriate cf_consumed and
// cf_returns_retained attributes.  It is generally applied by
// '#pragma clang arc_cf_code_audited' rather than explicitly.
def CFAuditedTransfer : InheritableAttr {
  let Spellings = [Clang<"cf_audited_transfer">];
  let Subjects = SubjectList<[Function], ErrorDiag>;
  let Documentation = [Undocumented];
  let SimpleHandler = 1;
}

// cf_unknown_transfer is an explicit opt-out of cf_audited_transfer.
// It indicates that the function has unknown or unautomatable
// transfer semantics.
def CFUnknownTransfer : InheritableAttr {
  let Spellings = [Clang<"cf_unknown_transfer">];
  let Subjects = SubjectList<[Function], ErrorDiag>;
  let Documentation = [Undocumented];
  let SimpleHandler = 1;
}
def : MutualExclusions<[CFAuditedTransfer, CFUnknownTransfer]>;

def CFReturnsRetained : InheritableAttr {
  let Spellings = [Clang<"cf_returns_retained">];
//  let Subjects = SubjectList<[ObjCMethod, ObjCProperty, Function]>;
  let Documentation = [RetainBehaviorDocs];
}

def CFReturnsNotRetained : InheritableAttr {
  let Spellings = [Clang<"cf_returns_not_retained">];
//  let Subjects = SubjectList<[ObjCMethod, ObjCProperty, Function]>;
  let Documentation = [RetainBehaviorDocs];
}

def CFConsumed : InheritableParamAttr {
  let Spellings = [Clang<"cf_consumed">];
  let Subjects = SubjectList<[ParmVar]>;
  let Documentation = [RetainBehaviorDocs];
}


// coro_only_destroy_when_complete indicates the coroutines whose return type
// is marked by coro_only_destroy_when_complete can only be destroyed when the
// coroutine completes. Then the space for the destroy functions can be saved.
def CoroOnlyDestroyWhenComplete : InheritableAttr {
  let Spellings = [Clang<"coro_only_destroy_when_complete">];
  let Subjects = SubjectList<[CXXRecord]>;
  let LangOpts = [CPlusPlus];
  let Documentation = [CoroOnlyDestroyWhenCompleteDocs];
  let SimpleHandler = 1;
}

def CoroReturnType : InheritableAttr {
  let Spellings = [Clang<"coro_return_type">];
  let Subjects = SubjectList<[CXXRecord]>;
  let LangOpts = [CPlusPlus];
  let Documentation = [CoroReturnTypeAndWrapperDoc];
  let SimpleHandler = 1;
}

def CoroWrapper : InheritableAttr {
  let Spellings = [Clang<"coro_wrapper">];
  let Subjects = SubjectList<[Function]>;
  let LangOpts = [CPlusPlus];
  let Documentation = [CoroReturnTypeAndWrapperDoc];
  let SimpleHandler = 1;
}

def CoroLifetimeBound : InheritableAttr {
  let Spellings = [Clang<"coro_lifetimebound">];
  let Subjects = SubjectList<[CXXRecord]>;
  let LangOpts = [CPlusPlus];
  let Documentation = [CoroLifetimeBoundDoc];
  let SimpleHandler = 1;
}

def CoroDisableLifetimeBound : InheritableAttr {
  let Spellings = [Clang<"coro_disable_lifetimebound">];
  let Subjects = SubjectList<[Function]>;
  let LangOpts = [CPlusPlus];
  let Documentation = [CoroLifetimeBoundDoc];
  let SimpleHandler = 1;
}

def CoroAwaitElidable : InheritableAttr {
  let Spellings = [Clang<"coro_await_elidable">];
  let Subjects = SubjectList<[CXXRecord]>;
  let LangOpts = [CPlusPlus];
  let Documentation = [CoroAwaitElidableDoc];
  let SimpleHandler = 1;
}

def CoroAwaitElidableArgument : InheritableAttr {
  let Spellings = [Clang<"coro_await_elidable_argument">];
  let Subjects = SubjectList<[ParmVar]>;
  let LangOpts = [CPlusPlus];
  let Documentation = [CoroAwaitElidableArgumentDoc];
  let SimpleHandler = 1;
}

// OSObject-based attributes.
def OSConsumed : InheritableParamAttr {
  let Spellings = [Clang<"os_consumed">];
  let Subjects = SubjectList<[ParmVar]>;
  let Documentation = [RetainBehaviorDocs];
}

def OSReturnsRetained : InheritableAttr {
  let Spellings = [Clang<"os_returns_retained">];
  let Subjects = SubjectList<[Function, ObjCMethod, ObjCProperty, ParmVar]>;
  let Documentation = [RetainBehaviorDocs];
}

def OSReturnsNotRetained : InheritableAttr {
  let Spellings = [Clang<"os_returns_not_retained">];
  let Subjects = SubjectList<[Function, ObjCMethod, ObjCProperty, ParmVar]>;
  let Documentation = [RetainBehaviorDocs];
}

def OSReturnsRetainedOnZero : InheritableAttr {
  let Spellings = [Clang<"os_returns_retained_on_zero">];
  let Subjects = SubjectList<[ParmVar]>;
  let Documentation = [RetainBehaviorDocs];
}

def OSReturnsRetainedOnNonZero : InheritableAttr {
  let Spellings = [Clang<"os_returns_retained_on_non_zero">];
  let Subjects = SubjectList<[ParmVar]>;
  let Documentation = [RetainBehaviorDocs];
}

def OSConsumesThis : InheritableAttr {
  let Spellings = [Clang<"os_consumes_this">];
  let Subjects = SubjectList<[NonStaticCXXMethod]>;
  let Documentation = [RetainBehaviorDocs];
  let SimpleHandler = 1;
}

def Cleanup : InheritableAttr {
  let Spellings = [GCC<"cleanup">];
  let Args = [DeclArgument<Function, "FunctionDecl">];
  let Subjects = SubjectList<[LocalVar]>;
  let Documentation = [CleanupDocs];
}

def CmseNSEntry : InheritableAttr, TargetSpecificAttr<TargetARM> {
  let Spellings = [GNU<"cmse_nonsecure_entry">];
  let Subjects = SubjectList<[Function]>;
  let LangOpts = [Cmse];
  let Documentation = [ArmCmseNSEntryDocs];
}

def CmseNSCall : TypeAttr, TargetSpecificAttr<TargetARM> {
  let Spellings = [GNU<"cmse_nonsecure_call">];
  let LangOpts = [Cmse];
  let Documentation = [ArmCmseNSCallDocs];
}

def Cold : InheritableAttr {
  let Spellings = [GCC<"cold">];
  let Subjects = SubjectList<[Function]>;
  let Documentation = [ColdFunctionEntryDocs];
  let SimpleHandler = 1;
}

def Common : InheritableAttr {
  let Spellings = [GCC<"common">];
  let Subjects = SubjectList<[Var]>;
  let Documentation = [Undocumented];
}

def Const : InheritableAttr {
  let Spellings = [GCC<"const">, GCC<"__const">];
  let Documentation = [Undocumented];
  let SimpleHandler = 1;
}

def ConstInit : InheritableAttr {
  // This attribute does not have a C [[]] spelling because it requires the
  // CPlusPlus language option.
  let Spellings = [CustomKeyword<"constinit">,
                   Clang<"require_constant_initialization", 0>];
  let Subjects = SubjectList<[GlobalVar], ErrorDiag>;
  let Accessors = [Accessor<"isConstinit", [CustomKeyword<"constinit">]>];
  let Documentation = [ConstInitDocs];
  let LangOpts = [CPlusPlus];
  let SimpleHandler = 1;
}

def Constructor : InheritableAttr {
  let Spellings = [GCC<"constructor">];
  let Args = [DefaultIntArgument<"Priority", 65535>];
  let Subjects = SubjectList<[Function]>;
  let Documentation = [CtorDtorDocs];
}

def CPUSpecific : InheritableAttr {
  let Spellings = [Clang<"cpu_specific">, Declspec<"cpu_specific">];
  let Args = [VariadicIdentifierArgument<"Cpus">];
  let Subjects = SubjectList<[Function]>;
  let Documentation = [CPUSpecificCPUDispatchDocs];
  let AdditionalMembers = [{
    IdentifierInfo *getCPUName(unsigned Index) const {
      return *(cpus_begin() + Index);
    }
  }];
}

def CPUDispatch : InheritableAttr {
  let Spellings = [Clang<"cpu_dispatch">, Declspec<"cpu_dispatch">];
  let Args = [VariadicIdentifierArgument<"Cpus">];
  let Subjects = SubjectList<[Function]>;
  let Documentation = [CPUSpecificCPUDispatchDocs];
}

// CUDA attributes are spelled __attribute__((attr)) or __declspec(__attr__),
// and they do not receive a [[]] spelling.
def CUDAConstant : InheritableAttr {
  let Spellings = [GNU<"constant">, Declspec<"__constant__">];
  let Subjects = SubjectList<[Var]>;
  let LangOpts = [CUDA];
  let Documentation = [Undocumented];
}

def CUDACudartBuiltin : IgnoredAttr {
  let Spellings = [GNU<"cudart_builtin">, Declspec<"__cudart_builtin__">];
  let LangOpts = [CUDA];
}

def CUDADevice : InheritableAttr {
  let Spellings = [GNU<"device">, Declspec<"__device__">];
  let Subjects = SubjectList<[Function, Var]>;
  let LangOpts = [CUDA];
  let Documentation = [Undocumented];
}

def CUDADeviceBuiltin : IgnoredAttr {
  let Spellings = [GNU<"device_builtin">, Declspec<"__device_builtin__">];
  let LangOpts = [CUDA];
}

def CUDADeviceBuiltinSurfaceType : InheritableAttr {
  let Spellings = [GNU<"device_builtin_surface_type">,
                   Declspec<"__device_builtin_surface_type__">];
  let LangOpts = [CUDA];
  let Subjects = SubjectList<[CXXRecord]>;
  let Documentation = [CUDADeviceBuiltinSurfaceTypeDocs];
  let MeaningfulToClassTemplateDefinition = 1;
  let SimpleHandler = 1;
}

def CUDADeviceBuiltinTextureType : InheritableAttr {
  let Spellings = [GNU<"device_builtin_texture_type">,
                   Declspec<"__device_builtin_texture_type__">];
  let LangOpts = [CUDA];
  let Subjects = SubjectList<[CXXRecord]>;
  let Documentation = [CUDADeviceBuiltinTextureTypeDocs];
  let MeaningfulToClassTemplateDefinition = 1;
  let SimpleHandler = 1;
}
def : MutualExclusions<[CUDADeviceBuiltinSurfaceType,
                        CUDADeviceBuiltinTextureType]>;

def CUDAGlobal : InheritableAttr {
  let Spellings = [GNU<"global">, Declspec<"__global__">];
  let Subjects = SubjectList<[Function]>;
  let LangOpts = [CUDA];
  let Documentation = [Undocumented];
}
def : MutualExclusions<[CUDADevice, CUDAGlobal]>;

def CUDAHost : InheritableAttr {
  let Spellings = [GNU<"host">, Declspec<"__host__">];
  let Subjects = SubjectList<[Function]>;
  let LangOpts = [CUDA];
  let Documentation = [Undocumented];
  let SimpleHandler = 1;
}
def : MutualExclusions<[CUDAGlobal, CUDAHost]>;

def NVPTXKernel : InheritableAttr, TargetSpecificAttr<TargetNVPTX> {
  let Spellings = [Clang<"nvptx_kernel">];
  let Subjects = SubjectList<[Function]>;
  let Documentation = [Undocumented];
}

def HIPManaged : InheritableAttr {
  let Spellings = [GNU<"managed">, Declspec<"__managed__">];
  let Subjects = SubjectList<[Var]>;
  let LangOpts = [HIP];
  let Documentation = [HIPManagedAttrDocs];
}

def CUDAInvalidTarget : InheritableAttr {
  let Spellings = [];
  let Subjects = SubjectList<[Function]>;
  let LangOpts = [CUDA];
  let Documentation = [InternalOnly];
}

def CUDALaunchBounds : InheritableAttr {
  let Spellings = [GNU<"launch_bounds">, Declspec<"__launch_bounds__">];
  let Args = [ExprArgument<"MaxThreads">, ExprArgument<"MinBlocks", 1>,
              ExprArgument<"MaxBlocks", 1>];
  let LangOpts = [CUDA];
  let Subjects = SubjectList<[ObjCMethod, FunctionLike]>;
  // An AST node is created for this attribute, but is not used by other parts
  // of the compiler. However, this node needs to exist in the AST because
  // non-LLVM backends may be relying on the attribute's presence.
  let Documentation = [Undocumented];
}

def CUDAShared : InheritableAttr {
  let Spellings = [GNU<"shared">, Declspec<"__shared__">];
  let Subjects = SubjectList<[Var]>;
  let LangOpts = [CUDA];
  let Documentation = [Undocumented];
}
def : MutualExclusions<[CUDAConstant, CUDAShared, HIPManaged]>;

def GlobalStorageNonLocalVar : SubsetSubject<Var,
                                             [{S->hasGlobalStorage() &&
                                               !S->isLocalVarDeclOrParm()}],
                                             "global variables">;

def SYCLDevice : InheritableAttr {
  let Spellings = [GNU<"sycl_device">];
  let Subjects = SubjectList<[Function, GlobalStorageNonLocalVar]>;
  let LangOpts = [SYCLIsDevice, SilentlyIgnoreSYCLIsHost];
  let Documentation = [SYCLDeviceDocs];
}

def SYCLGlobalVar : InheritableAttr {
  let Spellings = [GNU<"sycl_global_var">];
  let Subjects = SubjectList<[GlobalStorageNonLocalVar], ErrorDiag>;
  let LangOpts = [SYCLIsDevice];
  // Only used internally by the SYCL implementation
  let Documentation = [Undocumented];
}

def SYCLKernel : InheritableAttr {
  let Spellings = [Clang<"sycl_kernel">];
  let Subjects = SubjectList<[FunctionTmpl]>;
<<<<<<< HEAD
  let LangOpts = [SYCLIsDevice, SilentlyIgnoreSYCLIsHost];
=======
  let LangOpts = [SYCLDevice];
>>>>>>> 1a590870
  let Documentation = [SYCLKernelDocs];
}

def SYCLKernelEntryPoint : InheritableAttr {
  let Spellings = [Clang<"sycl_kernel_entry_point">];
  let Args = [TypeArgument<"KernelName">];
  let Subjects = SubjectList<[Function], ErrorDiag>;
  let TemplateDependent = 1;
  let LangOpts = [SYCLHost, SYCLDevice];
  let Documentation = [SYCLKernelEntryPointDocs];
}

def SYCLSpecialClass: InheritableAttr {
  let Spellings = [Clang<"sycl_special_class">];
  let Subjects = SubjectList<[CXXRecord]>;
<<<<<<< HEAD
  let LangOpts = [SYCLIsDevice, SilentlyIgnoreSYCLIsHost];
=======
  let LangOpts = [SYCLDevice];
>>>>>>> 1a590870
  let Documentation = [SYCLSpecialClassDocs];
}

def SYCLType: InheritableAttr {
  let Spellings = [CXX11<"__sycl_detail__", "sycl_type">];
  let Subjects = SubjectList<[CXXRecord, Enum], ErrorDiag>;
  let LangOpts = [SYCLIsDevice, SilentlyIgnoreSYCLIsHost];
  let Args = [EnumArgument<"Type", "SYCLType", /*is_string=*/true,
                           ["accessor", "local_accessor", "work_group_memory",
                            "specialization_id", "kernel_handler", "buffer_location",
                            "no_alias", "accessor_property_list", "group",
                            "private_memory", "aspect", "annotated_ptr", "annotated_arg",
                            "stream", "sampler", "host_pipe", "multi_ptr"],
                           ["accessor", "local_accessor", "work_group_memory",
                            "specialization_id", "kernel_handler", "buffer_location",
                            "no_alias", "accessor_property_list", "group",
                            "private_memory", "aspect", "annotated_ptr", "annotated_arg",
                            "stream", "sampler", "host_pipe", "multi_ptr"]>];
  // Only used internally by SYCL implementation
  let Documentation = [InternalOnly];
}

def SYCLDeviceHas : InheritableAttr {
  let Spellings = [CXX11<"sycl", "device_has">];
  let Subjects = SubjectList<[Function], ErrorDiag>;
  let Args = [VariadicExprArgument<"Aspects">];
  let LangOpts = [SYCLIsDevice, SilentlyIgnoreSYCLIsHost];
  let Documentation = [SYCLDeviceHasDocs];
  let SupportsNonconformingLambdaSyntax = 1;
  let AcceptsExprPack = 1;
}

def SYCLUsesAspects : InheritableAttr {
  let Spellings = [CXX11<"__sycl_detail__", "__uses_aspects__">];
  let Subjects = SubjectList<[CXXRecord, Function], ErrorDiag>;
  let Args = [VariadicExprArgument<"Aspects">];
  let LangOpts = [SYCLIsDevice, SilentlyIgnoreSYCLIsHost];
  // Only used internally by SYCL implementation
  let Documentation = [Undocumented];
}

// Marks functions which must not be vectorized via horizontal SIMT widening,
// e.g. because the function is already vectorized. Used to mark SYCL
// explicit SIMD kernels and functions.
def SYCLSimd : InheritableAttr {
  let Spellings = [GNU<"sycl_explicit_simd">,
                   CXX11<"intel", "sycl_explicit_simd">];
  let Subjects = SubjectList<[Function, GlobalVar]>;
  let Documentation = [SYCLSimdDocs];
  let SupportsNonconformingLambdaSyntax = 1;
  let SimpleHandler = 1;
}

// Available in SYCL explicit SIMD extension. Binds a file scope private
// variable to a specific register.
def SYCLRegisterNum : InheritableAttr {
  let Spellings = [GNU<"register_num">, Declspec<"register_num">];
  let Args = [UnsignedArgument<"Number">];
  let Subjects = SubjectList<[GlobalVar]>;
  // This attribute is applied to file-scope variables and must be compilable
  // for the host device as well
  let Documentation = [SYCLRegisterNumDocs];
}

// Used by FE to mark SYCL kernel pointer parameters which correspond to the
// original lambda's captured accessors. FE turns the attribute to some metadata
// required by the device back-end.
// This attribute does not require custom semantic handling 
// hence we set the SemaHandler field to 0.
// The attribute is not for public consumption, and is an implicitly-created attribute
// that has no visible spelling, hence undocumented.
def SYCLAccessorPtr : Attr {
  // This attribute has no spellings as it is only ever created implicitly.
  let Spellings = [];
  let SemaHandler = 0;
  let Documentation = [InternalOnly];
}

// Used to mark readonly accessors. It is not to be used directly in the source.
def SYCLAccessorReadonly : Attr {
  // This attribute has no spellings as it is only ever created implicitly.
  let Spellings = [];
  let SemaHandler = 0;
  let Documentation = [InternalOnly];
}

// The attribute denotes that it is a function written in a scalar fashion, which
// is used in ESIMD context and needs to be vectorized by a vector backend compiler.
// For now, this attribute will be used only in internal implementation of
// specific public ESIMD APIs. It is not supposed to be used directly in the
// user code, hence it is undocumented.
// The argument of the attribute specifies the number of SIMD lanes, for which
// the function should be vectorized.
def SYCLIntelESimdVectorize : InheritableAttr {
  let Spellings = [CXX11<"intel", "sycl_esimd_vectorize">];
  let Args = [ExprArgument<"Value">];
  let Subjects = SubjectList<[Function], ErrorDiag>;
  let LangOpts = [SYCLIsDevice];
  let Documentation = [Undocumented];
  let SupportsNonconformingLambdaSyntax = 1;
  let PragmaAttributeSupport = 0;
}

def SYCLScope : Attr {
  // No spelling, as this attribute can't be created in the source code.
  let Spellings = [];
  let Args = [EnumArgument<"level", "Level", /*is_string=*/false,
                                             ["work_group", "work_item"],
                                             ["WorkGroup", "WorkItem"]>];
  let Subjects = SubjectList<[Function, Var]>;
  let LangOpts = [SYCLIsDevice];

  let AdditionalMembers = [{
    bool isWorkGroup() const {
      return getLevel() == SYCLScopeAttr::WorkGroup;
    }

    bool isWorkItem() const {
      return getLevel() == SYCLScopeAttr::WorkItem;
    }
  }];

  let Documentation = [InternalOnly];
}

def SYCLDeviceIndirectlyCallable : InheritableAttr {
  let Spellings = [ CXX11<"intel", "device_indirectly_callable"> ];
  let Subjects = SubjectList<[Function]>;
  let LangOpts = [SYCLIsDevice, SilentlyIgnoreSYCLIsHost];
  let Documentation = [SYCLDeviceIndirectlyCallableDocs];
}

def SYCLIntelBufferLocation : InheritableAttr {
  // No spelling, as this attribute can't be created in the source code.
  let Spellings = [];
  let Args = [UnsignedArgument<"LocationID">];
  let LangOpts = [SYCLIsDevice, SYCLIsHost];
  let Documentation = [InternalOnly];
}

def SYCLRequiresDecomposition : InheritableAttr {
  // No spellings, as this is for internal use.
  let Spellings = [];
  let Subjects = SubjectList<[Named]>;
  let LangOpts = [SYCLIsDevice, SYCLIsHost];
  let Documentation = [InternalOnly];
}

def SYCLGenerateNewType : InheritableAttr {
  // No spellings, as this is for internal use.
  let Spellings = [];
  let Subjects = SubjectList<[Named]>;
  let LangOpts = [SYCLIsDevice, SYCLIsHost];
  let Documentation = [InternalOnly];
}

def SYCLIntelKernelArgsRestrict : InheritableAttr {
  let Spellings = [CXX11<"intel", "kernel_args_restrict">];
  let Subjects = SubjectList<[Function], ErrorDiag>;
  let LangOpts = [SYCLIsDevice, SilentlyIgnoreSYCLIsHost];
  let Documentation = [SYCLIntelKernelArgsRestrictDocs];
  let SimpleHandler = 1;
  let SupportsNonconformingLambdaSyntax = 1;
}

def SYCLIntelNumSimdWorkItems : InheritableAttr {
  let Spellings = [CXX11<"intel", "num_simd_work_items">];
  let Args = [ExprArgument<"Value">];
  let LangOpts = [SYCLIsDevice, SilentlyIgnoreSYCLIsHost];
  let Subjects = SubjectList<[Function], ErrorDiag>;
  let Documentation = [SYCLIntelNumSimdWorkItemsAttrDocs];
  let SupportsNonconformingLambdaSyntax = 1;
}

def SYCLIntelUseStallEnableClusters : InheritableAttr {
  let Spellings = [CXX11<"intel","use_stall_enable_clusters">];
  let LangOpts = [SilentlyIgnoreSYCLIsHost, SYCLIsDevice];
  let Subjects = SubjectList<[Function], ErrorDiag>;
  let Documentation = [SYCLIntelUseStallEnableClustersAttrDocs];
  let SupportsNonconformingLambdaSyntax = 1;
}

def SYCLIntelSchedulerTargetFmaxMhz : InheritableAttr {
  let Spellings = [CXX11<"intel", "scheduler_target_fmax_mhz">];
  let Args = [ExprArgument<"Value">];
  let LangOpts = [SYCLIsDevice, SilentlyIgnoreSYCLIsHost];
  let Subjects = SubjectList<[Function], ErrorDiag>;
  let Documentation = [SYCLIntelSchedulerTargetFmaxMhzAttrDocs];
  let SupportsNonconformingLambdaSyntax = 1;
}

def SYCLIntelMaxWorkGroupSize : InheritableAttr {
  let Spellings = [CXX11<"intel", "max_work_group_size">];
  let Args = [ExprArgument<"XDim">,
              ExprArgument<"YDim">,
              ExprArgument<"ZDim">];
  let LangOpts = [SYCLIsDevice, SilentlyIgnoreSYCLIsHost];
  let Subjects = SubjectList<[Function], ErrorDiag>;
  let AdditionalMembers = [{
    unsigned getXDimVal() const {
      return cast<ConstantExpr>(getXDim())->getResultAsAPSInt().getExtValue();
    }
    unsigned getYDimVal() const {
      return cast<ConstantExpr>(getYDim())->getResultAsAPSInt().getExtValue();
    }
    unsigned getZDimVal() const {
      return cast<ConstantExpr>(getZDim())->getResultAsAPSInt().getExtValue();
    }
  }];
  let Documentation = [SYCLIntelMaxWorkGroupSizeAttrDocs];
  let SupportsNonconformingLambdaSyntax = 1;
}

def SYCLIntelMinWorkGroupsPerComputeUnit : InheritableAttr {
  let Spellings = [CXX11<"intel", "min_work_groups_per_cu">];
  let Args = [ExprArgument<"Value">];
  let LangOpts = [SYCLIsDevice, SilentlyIgnoreSYCLIsHost];
  let Subjects = SubjectList<[Function], ErrorDiag>;
  let Documentation = [SYCLIntelMinWorkGroupsPerComputeUnitAttrDocs];
}

def SYCLIntelMaxWorkGroupsPerMultiprocessor : InheritableAttr {
  let Spellings = [CXX11<"intel", "max_work_groups_per_mp">];
  let Args = [ExprArgument<"Value">];
  let LangOpts = [SYCLIsDevice, SilentlyIgnoreSYCLIsHost];
  let Subjects = SubjectList<[Function], ErrorDiag>;
  let Documentation = [SYCLIntelMaxWorkGroupsPerMultiprocessorDocs];
}

def SYCLIntelMaxGlobalWorkDim : InheritableAttr {
  let Spellings = [CXX11<"intel", "max_global_work_dim">];
  let Args = [ExprArgument<"Value">];
  let LangOpts = [SYCLIsDevice, SilentlyIgnoreSYCLIsHost];
  let Subjects = SubjectList<[Function], ErrorDiag>;
  let Documentation = [SYCLIntelMaxGlobalWorkDimAttrDocs];
  let SupportsNonconformingLambdaSyntax = 1;
}

def SYCLDeviceGlobal: InheritableAttr {
  let Spellings = [CXX11<"__sycl_detail__", "device_global">];
  let Subjects = SubjectList<[CXXRecord], ErrorDiag>;
  let LangOpts = [SYCLIsDevice, SilentlyIgnoreSYCLIsHost];
  // Only used internally by SYCL implementation
  let Documentation = [SYCLDeviceGlobalAttrDocs];
  let SimpleHandler = 1;
}

def SYCLGlobalVariableAllowed : InheritableAttr {
  let Spellings = [CXX11<"__sycl_detail__", "global_variable_allowed">];
  let Subjects = SubjectList<[CXXRecord], ErrorDiag>;
  let LangOpts = [SYCLIsDevice, SilentlyIgnoreSYCLIsHost];
  // Only used internally by SYCL implementation
  let Documentation = [SYCLGlobalVariableAllowedAttrDocs];
  let SimpleHandler = 1;
}

def SYCLIntelNoGlobalWorkOffset : InheritableAttr {
  let Spellings = [CXX11<"intel", "no_global_work_offset">];
  let Args = [ExprArgument<"Value", /*optional*/1>];
  let LangOpts = [SYCLIsDevice, SilentlyIgnoreSYCLIsHost];
  let Subjects = SubjectList<[Function], ErrorDiag>;
  let Documentation = [SYCLIntelNoGlobalWorkOffsetAttrDocs];
  let SupportsNonconformingLambdaSyntax = 1;
}

def SYCLIntelLoopFuse : InheritableAttr {
  let Spellings = [CXX11<"intel", "loop_fuse">,
                   CXX11<"intel", "loop_fuse_independent">];
  let Args = [ExprArgument<"Value", /*optional=*/ 1>];
  let LangOpts = [SYCLIsDevice, SilentlyIgnoreSYCLIsHost];
  let Subjects = SubjectList<[Function], ErrorDiag>;
  let Accessors = [Accessor<"isIndependent",
                  [CXX11<"intel", "loop_fuse_independent">]>];
  let Documentation = [SYCLIntelLoopFuseDocs];
  let SupportsNonconformingLambdaSyntax = 1;
}

class SYCLAddIRAttrMemberCodeHolder<code Code> {
  code MemberCode = Code;
}

// Common class for SYCL add_ir_attributes_* attributes.
def SYCLAddIRAttrCommonMembers : SYCLAddIRAttrMemberCodeHolder<[{
  static std::optional<std::string>
  getValidAttributeNameAsString(const APValue &Value,
                                 const ASTContext &Context,
                                 QualType ValueQType) {
    assert(!Value.isLValue());
    if (ValueQType->isCharType()) {
      char C = static_cast<char>(Value.getInt().getExtValue());
      return std::string(&C, 1);
    }
    if (ValueQType->isArrayType() &&
        (ValueQType->getArrayElementTypeNoTypeQual()->isCharType())) {
      SmallString<10> StrBuffer;
      for (unsigned I = 0; I < Value.getArrayInitializedElts(); ++I) {
        const APValue &ArrayElem = Value.getArrayInitializedElt(I);
        char C = static_cast<char>(ArrayElem.getInt().getExtValue());
        if (C == '\0')
          break;
        StrBuffer += C;
      }
      return std::string(StrBuffer);
    }
    return std::nullopt;
  }

  static std::optional<std::string>
  getValidAttributeNameAsString(const Expr *NameE, const ASTContext &Context) {
    if (const auto *NameLiteral = dyn_cast<StringLiteral>(NameE))
      return NameLiteral->getString().str();

    const auto *NameCE = dyn_cast<ConstantExpr>(NameE);
    if (!NameCE)
      return std::nullopt;

    APValue NameLValue;
    if (!NameCE->isCXX11ConstantExpr(Context, &NameLValue))
      NameLValue = NameCE->getAPValueResult();

    if (!NameLValue.isLValue())
      return getValidAttributeNameAsString(NameLValue, Context,
                                            NameCE->getType());

    if (const auto *NameValExpr =
            NameLValue.getLValueBase().dyn_cast<const Expr *>())
      return getValidAttributeNameAsString(NameValExpr, Context);

    if (const auto *NameValDecl =
            NameLValue.getLValueBase().dyn_cast<const ValueDecl *>()) {
      if (const auto *NameVarDecl = dyn_cast<const VarDecl>(NameValDecl)) {
        return getValidAttributeNameAsString(NameVarDecl->getInit(), Context);
      }
    }
    return std::nullopt;
  }

  static std::optional<std::string>
  getValidAttributeValueAsString(const APValue &Value,
                                 const ASTContext &Context,
                                 QualType ValueQType) {
    assert(!Value.isLValue());
    if (ValueQType->isCharType()) {
      char C = static_cast<char>(Value.getInt().getExtValue());
      return std::string(&C, 1);
    }
    if (ValueQType->isBooleanType())
      return std::string(Value.getInt().getExtValue() ? "true" : "false");
    if (ValueQType->isIntegralOrEnumerationType() ||
        ValueQType->isFloatingType())
      return Value.getAsString(Context, ValueQType);
    if (ValueQType->isArrayType() &&
        (ValueQType->getArrayElementTypeNoTypeQual()->isCharType() ||
         ValueQType->getArrayElementTypeNoTypeQual()
                   ->isIntegralOrEnumerationType())) {
      SmallString<10> StrBuffer;
      for (unsigned I = 0; I < Value.getArrayInitializedElts(); ++I) {
        const APValue &ArrayElem = Value.getArrayInitializedElt(I);
        char C = static_cast<char>(ArrayElem.getInt().getExtValue());
        if (C == '\0')
          break;
        StrBuffer += C;
      }
      return std::string(StrBuffer);
    }
    return std::nullopt;
  }

  static std::optional<std::string>
  getValidAttributeValueAsString(const Expr *ValueE,
                                 const ASTContext &Context) {
    if (ValueE->getType()->isNullPtrType())
      return std::string("");
    if (const auto *StringVal = dyn_cast<StringLiteral>(ValueE))
      return StringVal->getString().str();
    if (const auto *BoolVal = dyn_cast<CXXBoolLiteralExpr>(ValueE))
      return std::string(BoolVal->getValue() ? "true" : "false");
    if (const auto *FloatingVal = dyn_cast<FloatingLiteral>(ValueE))
      return APValue(FloatingVal->getValue())
          .getAsString(Context, ValueE->getType());
    if (const auto *CharacterVal = dyn_cast<CharacterLiteral>(ValueE)) {
      char C = static_cast<char>(CharacterVal->getValue());
      return std::string(&C, 1);
    }
    if (const auto *IntegerVal = dyn_cast<IntegerLiteral>(ValueE)) {
      SmallString<10> IntegerStrBuffer;
      IntegerVal->getValue().toString(IntegerStrBuffer, 10,
                                      ValueE->getType()->isSignedIntegerType());
      return std::string(IntegerStrBuffer);
    }
    if (const auto *InitListE = dyn_cast<InitListExpr>(ValueE)) {
      if (InitListE->isStringLiteralInit()) {
        const Expr *StringInitE = InitListE->getInit(0)->IgnoreParenImpCasts();
        return getValidAttributeValueAsString(StringInitE, Context);
      }

      SmallString<10> StrBuffer;
      for (const auto *InitE : InitListE->inits()) {
        const Expr *InitNoImpCastE = InitE->IgnoreParenImpCasts();
        char C = '\0';
        if (const auto *CharacterVal =
              dyn_cast<CharacterLiteral>(InitNoImpCastE))
          C = static_cast<char>(CharacterVal->getValue());
        else if (const auto *IntegerVal =
              dyn_cast<IntegerLiteral>(InitNoImpCastE))
          C = static_cast<char>(IntegerVal->getValue().getSExtValue());
        else
          return std::nullopt;

        // Null terminator will end the string reading.
        if (C == '\0')
          break;

        StrBuffer += C;
      }
      return std::string(StrBuffer);
    }

    const auto *ValueCE = dyn_cast<ConstantExpr>(ValueE);
    if (!ValueCE)
      return std::nullopt;

    APValue ValueAPV;
    if (!ValueCE->isCXX11ConstantExpr(Context, &ValueAPV))
      ValueAPV = ValueCE->getAPValueResult();

    if (!ValueAPV.isLValue())
      return getValidAttributeValueAsString(ValueAPV, Context,
                                            ValueCE->getType());

    if (ValueAPV.getLValueBase().isNull())
      return std::string("");

    if (const auto *ValueValExpr =
            ValueAPV.getLValueBase().dyn_cast<const Expr *>())
      return getValidAttributeValueAsString(ValueValExpr, Context);

    if (const auto *ValueValDecl =
            ValueAPV.getLValueBase().dyn_cast<const ValueDecl *>()) {
      if (const auto *ValueVarDecl = dyn_cast<const VarDecl>(ValueValDecl)) {
        return getValidAttributeValueAsString(ValueVarDecl->getInit(), Context);
      }
    }
    return std::nullopt;
  }

  static std::optional<llvm::SmallSet<StringRef, 4>> getAttributeFilterFromExprs(
      Expr **AttributeExprs, size_t AttributeExprsSize) {
    if (!AttributeExprsSize)
      return std::nullopt;

    const auto *FilterListE = dyn_cast<InitListExpr>(AttributeExprs[0]);
    if (!FilterListE)
      return std::nullopt;

    llvm::SmallSet<StringRef, 4> Filter;
    for (const Expr *FilterE : FilterListE->inits()) {
      const auto *FilterStrLit = dyn_cast<StringLiteral>(FilterE);
      assert(FilterStrLit && "Element in filter list is not a string literal.");
      Filter.insert(FilterStrLit->getString());
    }
    return Filter;
  }

  std::optional<llvm::SmallSet<StringRef, 4>> getAttributeFilter() const {
    return getAttributeFilterFromExprs(args_begin(), args_size());
  }

  bool hasFilterList() const {
    return args_size() && isa<InitListExpr>(*args_begin());
  }

  SmallVector<std::pair<std::string, std::string>, 4>
  getFilteredAttributeNameValuePairs(
      const std::optional<llvm::SmallSet<StringRef, 4>> &AttributeNameFilter,
      const ASTContext &Context) const {
    Expr **AttributeExprs = args_begin() + hasFilterList();
    size_t AttributeExprsSize = args_size() - hasFilterList();

    assert((AttributeExprsSize & 1) == 0 && "Too few remaining expressions.");

    SmallVector<std::pair<std::string, std::string>, 4> Attrs;
    for (size_t I = 0; I < AttributeExprsSize / 2; ++I) {
      std::optional<std::string> NameStr =
          getValidAttributeNameAsString(AttributeExprs[I], Context);
      assert(NameStr && "Attribute name is not a valid string.");

      // If attribute name is empty, then skip attribute.
      if (NameStr->empty())
        continue;

      // If attribute name is not in the filter, we skip it.
      if (AttributeNameFilter && !AttributeNameFilter->contains(*NameStr))
        continue;

      std::optional<std::string> ValueStr = getValidAttributeValueAsString(
          AttributeExprs[I + AttributeExprsSize / 2], Context);
      assert(ValueStr && "Attribute value is not a valid type.");

      Attrs.push_back(std::make_pair(*NameStr, *ValueStr));
    }

    return Attrs;
  }

  SmallVector<std::pair<std::string, std::string>, 4>
  getFilteredAttributeNameValuePairs(const ASTContext &Context) const {
    std::optional<llvm::SmallSet<StringRef, 4>> AttributeNameFilter =
        getAttributeFilter();
    return getFilteredAttributeNameValuePairs(AttributeNameFilter, Context);
  }

  SmallVector<std::pair<std::string, std::string>, 4>
  getAttributeNameValuePairs(const ASTContext &Context) const {
    return getFilteredAttributeNameValuePairs(std::nullopt, Context);
  }
}]>;

def SYCLAddIRAttributesFunction : InheritableAttr {
  let Spellings = [CXX11<"__sycl_detail__", "add_ir_attributes_function">];
  let Args = [VariadicExprArgument<"Args">];
  let LangOpts = [SYCLIsDevice, SilentlyIgnoreSYCLIsHost];
  let Subjects = SubjectList<[Function], ErrorDiag>;
  let AcceptsExprPack = 1;
  let AdditionalMembers = SYCLAddIRAttrCommonMembers.MemberCode;
  let Documentation = [SYCLAddIRAttributesFunctionDocs];
}

def SYCLAddIRAttributesKernelParameter : InheritableAttr {
  let Spellings = [CXX11<"__sycl_detail__",
                         "add_ir_attributes_kernel_parameter">];
  let Args = [VariadicExprArgument<"Args">];
  let LangOpts = [SYCLIsDevice, SilentlyIgnoreSYCLIsHost];
  let Subjects = SubjectList<[ParmVar], ErrorDiag>;
  let AcceptsExprPack = 1;
  let AdditionalMembers = SYCLAddIRAttrCommonMembers.MemberCode;
  let Documentation = [SYCLAddIRAttributesKernelParameterDocs];
}

def SYCLAddIRAttributesGlobalVariable : InheritableAttr {
  let Spellings = [CXX11<"__sycl_detail__",
                         "add_ir_attributes_global_variable">];
  let Args = [VariadicExprArgument<"Args">];
  let LangOpts = [SYCLIsDevice, SilentlyIgnoreSYCLIsHost];
  let Subjects = SubjectList<[Record], ErrorDiag>;
  let AcceptsExprPack = 1;
  let AdditionalMembers = SYCLAddIRAttrCommonMembers.MemberCode;
  let Documentation = [SYCLAddIRAttributesGlobalVariableDocs];
}

def SYCLAddIRAnnotationsMember : InheritableAttr {
  let Spellings = [CXX11<"__sycl_detail__", "add_ir_annotations_member">];
  let Args = [VariadicExprArgument<"Args">];
  let LangOpts = [SYCLIsDevice, SilentlyIgnoreSYCLIsHost];
  let Subjects = SubjectList<[Field], ErrorDiag>;
  let AcceptsExprPack = 1;
  let AdditionalMembers = SYCLAddIRAttrCommonMembers.MemberCode;
  let Documentation = [SYCLAddIRAnnotationsMemberDocs];
}

def C11NoReturn : InheritableAttr {
  let Spellings = [CustomKeyword<"_Noreturn">];
  let Subjects = SubjectList<[Function], ErrorDiag>;
  let SemaHandler = 0;
  let Documentation = [C11NoReturnDocs];
}

def CXX11NoReturn : InheritableAttr {
  let Spellings = [CXX11<"", "noreturn", 200809>,
                   C23<"", "noreturn", 202202>, C23<"", "_Noreturn", 202202>];
  let Subjects = SubjectList<[Function], ErrorDiag>;
  let Documentation = [CXX11NoReturnDocs];
}

def NonBlocking : TypeAttr {
  let Spellings = [Clang<"nonblocking">];
  let Args = [ExprArgument<"Cond", /*optional*/1>];
  let Documentation = [NonBlockingDocs];
}

def NonAllocating : TypeAttr {
  let Spellings = [Clang<"nonallocating">];
  let Args = [ExprArgument<"Cond", /*optional*/1>];
  let Documentation = [NonAllocatingDocs];
}

def Blocking : TypeAttr {
  let Spellings = [Clang<"blocking">];
  let Documentation = [BlockingDocs];
}

def Allocating : TypeAttr {
  let Spellings = [Clang<"allocating">];
  let Documentation = [AllocatingDocs];
}

// Similar to CUDA, OpenCL attributes do not receive a [[]] spelling because
// the specification does not expose them with one currently.
def OpenCLKernel : InheritableAttr {
  let Spellings = [CustomKeyword<"__kernel">, CustomKeyword<"kernel">];
  let Subjects = SubjectList<[Function], ErrorDiag>;
  let Documentation = [Undocumented];
  let SimpleHandler = 1;
}

def OpenCLUnrollHint : StmtAttr {
  let Spellings = [GNU<"opencl_unroll_hint">];
  let Subjects = SubjectList<[ForStmt, CXXForRangeStmt, WhileStmt, DoStmt],
                             ErrorDiag, "'for', 'while', and 'do' statements">;
  let Args = [UnsignedArgument<"UnrollHint", /*opt*/1>];
  let Documentation = [OpenCLUnrollHintDocs];
}

def LoopUnrollHint : StmtAttr {
  let Spellings = [CXX11<"clang","loop_unroll">];
  let Subjects = SubjectList<[ForStmt, CXXForRangeStmt, WhileStmt, DoStmt],
                             ErrorDiag, "'for', 'while', and 'do' statements">;
  let Args = [ExprArgument<"UnrollHintExpr", /*opt*/1>];
  let LangOpts = [SYCLIsDevice, SYCLIsHost];
  let AdditionalMembers = [{
    std::string getDiagnosticName(const PrintingPolicy &Policy) const {
      std::string ValueName;
      llvm::raw_string_ostream OS(ValueName);
      if (auto *E = getUnrollHintExpr()) {
        OS << "(";
        E->printPretty(OS, nullptr, Policy);
        OS << ")";
      }
      return "[[clang::loop_unroll" + OS.str() + "]]";
    }
  }];
  let Documentation = [LoopUnrollHintDocs];
}

def IntelReqdSubGroupSize: InheritableAttr {
  let Spellings = [
    GNU<"intel_reqd_sub_group_size">, CXX11<"intel", "reqd_sub_group_size">,
    CXX11<"intel", "sub_group_size">, CXX11<"sycl", "reqd_sub_group_size">
  ];
  let Args = [ExprArgument<"Value">];
  let Subjects = SubjectList<[Function], ErrorDiag>;
  let Documentation = [IntelReqdSubGroupSizeDocs];
  let LangOpts = [OpenCL, SYCLIsDevice, SilentlyIgnoreSYCLIsHost];
  let SupportsNonconformingLambdaSyntax = 1;
  let Accessors =
    [Accessor<"isSYCL2020Spelling", [CXX11<"intel", "sub_group_size">]>];
}

def IntelNamedSubGroupSize : InheritableAttr {
  let Spellings = [CXX11<"intel", "named_sub_group_size">];
  let Args = [EnumArgument<"Type", "SubGroupSizeType", /*is_string=*/false,
                           ["automatic", "primary"],
                           ["Automatic", "Primary"]>];
  let Subjects = SubjectList<[Function], ErrorDiag>;
  let Documentation = [IntelNamedSubGroupSizeDocs];
  let LangOpts = [OpenCL, SYCLIsDevice, SilentlyIgnoreSYCLIsHost];
  let SupportsNonconformingLambdaSyntax = 1;
}

def :
  MutualExclusions<[IntelReqdSubGroupSize, IntelNamedSubGroupSize, SYCLSimd]>;

// This attribute is both a type attribute, and a declaration attribute (for
// parameter variables).
def OpenCLAccess : Attr {
  let Spellings = [CustomKeyword<"__read_only">, CustomKeyword<"read_only">,
                   CustomKeyword<"__write_only">, CustomKeyword<"write_only">,
                   CustomKeyword<"__read_write">, CustomKeyword<"read_write">];
  let Subjects = SubjectList<[ParmVar, TypedefName], ErrorDiag>;
  let Accessors = [Accessor<"isReadOnly", [CustomKeyword<"__read_only">,
                                           CustomKeyword<"read_only">]>,
                   Accessor<"isReadWrite", [CustomKeyword<"__read_write">,
                                            CustomKeyword<"read_write">]>,
                   Accessor<"isWriteOnly", [CustomKeyword<"__write_only">,
                                            CustomKeyword<"write_only">]>];
  let Documentation = [OpenCLAccessDocs];
}

def OpenCLPrivateAddressSpace : TypeAttr {
  let Spellings = [CustomKeyword<"__private">, CustomKeyword<"private">,
                   Clang<"opencl_private">];
  let Documentation = [OpenCLAddressSpacePrivateDocs];
}

def OpenCLGlobalAddressSpace : TypeAttr {
  let Spellings = [CustomKeyword<"__global">, CustomKeyword<"global">,
                   Clang<"opencl_global">];
  let Documentation = [OpenCLAddressSpaceGlobalDocs];
}

def OpenCLGlobalDeviceAddressSpace : TypeAttr {
  let Spellings = [Clang<"opencl_global_device">];
  let Documentation = [OpenCLAddressSpaceGlobalExtDocs];
}

def OpenCLGlobalHostAddressSpace : TypeAttr {
  let Spellings = [Clang<"opencl_global_host">];
  let Documentation = [OpenCLAddressSpaceGlobalExtDocs];
}

def OpenCLLocalAddressSpace : TypeAttr {
  let Spellings = [CustomKeyword<"__local">, CustomKeyword<"local">,
                   Clang<"opencl_local">];
  let Documentation = [OpenCLAddressSpaceLocalDocs];
}

def OpenCLConstantAddressSpace : TypeAttr {
  let Spellings = [CustomKeyword<"__constant">, CustomKeyword<"constant">,
                   Clang<"opencl_constant">];
  let Documentation = [OpenCLAddressSpaceConstantDocs];
}

def OpenCLGenericAddressSpace : TypeAttr {
  let Spellings = [CustomKeyword<"__generic">, CustomKeyword<"generic">,
                   Clang<"opencl_generic">];
  let Documentation = [OpenCLAddressSpaceGenericDocs];
}

def OpenCLNoSVM : Attr {
  let Spellings = [GNU<"nosvm">];
  let Subjects = SubjectList<[Var]>;
  let Documentation = [OpenCLNoSVMDocs];
  let LangOpts = [OpenCL];
  let ASTNode = 0;
}

def Deprecated : InheritableAttr {
  let Spellings = [GCC<"deprecated">, Declspec<"deprecated">,
                   CXX11<"","deprecated", 201309>,
                   C23<"", "deprecated", 201904>];
  let Args = [StringArgument<"Message", 1>,
              // An optional string argument that enables us to provide a
              // Fix-It.
              StringArgument<"Replacement", 1>];
  let MeaningfulToClassTemplateDefinition = 1;
  let Documentation = [DeprecatedDocs];
}

def Destructor : InheritableAttr {
  let Spellings = [GCC<"destructor">];
  let Args = [DefaultIntArgument<"Priority", 65535>];
  let Subjects = SubjectList<[Function]>;
  let Documentation = [CtorDtorDocs];
}

def EmptyBases : InheritableAttr, TargetSpecificAttr<TargetMicrosoftCXXABI> {
  let Spellings = [Declspec<"empty_bases">];
  let Subjects = SubjectList<[CXXRecord]>;
  let Documentation = [EmptyBasesDocs];
  let SimpleHandler = 1;
}

def AllocSize : InheritableAttr {
  let Spellings = [GCC<"alloc_size">];
  let Subjects = SubjectList<[HasFunctionProto]>;
  let Args = [ParamIdxArgument<"ElemSizeParam">,
              ParamIdxArgument<"NumElemsParam", /*opt*/ 1>];
  let TemplateDependent = 1;
  let Documentation = [AllocSizeDocs];
}

def EnableIf : InheritableAttr {
  // Does not have a [[]] spelling because this attribute requires the ability
  // to parse function arguments but the attribute is not written in the type
  // position.
  let Spellings = [GNU<"enable_if">];
  let Subjects = SubjectList<[Function]>;
  let Args = [ExprArgument<"Cond">, StringArgument<"Message">];
  let TemplateDependent = 1;
  let Documentation = [EnableIfDocs];
}

def ExtVectorType : Attr {
  // This is an OpenCL-related attribute and does not receive a [[]] spelling.
  let Spellings = [GNU<"ext_vector_type">];
  // FIXME: This subject list is wrong; this is a type attribute.
  let Subjects = SubjectList<[TypedefName], ErrorDiag>;
  let Args = [ExprArgument<"NumElements">];
  let ASTNode = 0;
  let Documentation = [Undocumented];
  // This is a type attribute with an incorrect subject list, so should not be
  // permitted by #pragma clang attribute.
  let PragmaAttributeSupport = 0;
}

def FallThrough : StmtAttr {
  let Spellings = [CXX11<"", "fallthrough", 201603>,
                   C23<"", "fallthrough", 201910>,
                   CXX11<"clang", "fallthrough">, GCC<"fallthrough">];
  // The attribute only applies to a NullStmt, but we have special fix-it
  // behavior if applied to a case label.
  let Subjects = SubjectList<[NullStmt, SwitchCase], ErrorDiag,
                             "empty statements">;
  let Documentation = [FallthroughDocs];
}

def Likely : StmtAttr {
  let Spellings = [CXX11<"", "likely", 201803>, C23<"clang", "likely">];
  let Documentation = [LikelihoodDocs];
}

def Unlikely : StmtAttr {
  let Spellings = [CXX11<"", "unlikely", 201803>, C23<"clang", "unlikely">];
  let Documentation = [LikelihoodDocs];
}
def : MutualExclusions<[Likely, Unlikely]>;

def CXXAssume : StmtAttr {
  let Spellings = [CXX11<"", "assume", 202207>, Clang<"assume">];
  let Subjects = SubjectList<[NullStmt], ErrorDiag, "empty statements">;
  let Args = [ExprArgument<"Assumption">];
  let Documentation = [CXXAssumeDocs];
  let HasCustomParsing = 1;
}

def NoMerge : DeclOrStmtAttr {
  let Spellings = [Clang<"nomerge">];
  let Documentation = [NoMergeDocs];
  let Subjects = SubjectList<[Function, Stmt, Var], ErrorDiag,
                             "functions, statements and variables">;
}

def MustTail : StmtAttr {
  let Spellings = [Clang<"musttail">];
  let Documentation = [MustTailDocs];
  let Subjects = SubjectList<[ReturnStmt], ErrorDiag, "return statements">;
}

def FastCall : DeclOrTypeAttr {
  let Spellings = [GCC<"fastcall">, CustomKeyword<"__fastcall">,
                   CustomKeyword<"_fastcall">];
//  let Subjects = [Function, ObjCMethod];
  let Documentation = [FastCallDocs];
}

def RegCall : DeclOrTypeAttr {
  let Spellings = [GCC<"regcall">, CustomKeyword<"__regcall">];
  let Documentation = [RegCallDocs];
}

def Final : InheritableAttr {
  let Spellings = [CustomKeyword<"final">, CustomKeyword<"sealed">];
  let Accessors = [Accessor<"isSpelledAsSealed", [CustomKeyword<"sealed">]>];
  let SemaHandler = 0;
  // Omitted from docs, since this is language syntax, not an attribute, as far
  // as users are concerned.
  let Documentation = [InternalOnly];
}

def MinSize : InheritableAttr {
  let Spellings = [Clang<"minsize">];
  let Subjects = SubjectList<[Function, ObjCMethod], ErrorDiag>;
  let Documentation = [MinSizeDocs];
}

def FlagEnum : InheritableAttr {
  let Spellings = [Clang<"flag_enum">];
  let Subjects = SubjectList<[Enum]>;
  let Documentation = [FlagEnumDocs];
  let SimpleHandler = 1;
}

def EnumExtensibility : InheritableAttr {
  let Spellings = [Clang<"enum_extensibility">];
  let Subjects = SubjectList<[Enum]>;
  let Args = [EnumArgument<"Extensibility", "Kind", /*is_string=*/false,
              ["closed", "open"], ["Closed", "Open"]>];
  let Documentation = [EnumExtensibilityDocs];
}

def Flatten : InheritableAttr {
  let Spellings = [GCC<"flatten">];
  let Subjects = SubjectList<[Function], ErrorDiag>;
  let Documentation = [FlattenDocs];
  let SimpleHandler = 1;
}

def Format : InheritableAttr {
  let Spellings = [GCC<"format">];
  let Args = [IdentifierArgument<"Type">, IntArgument<"FormatIdx">,
              IntArgument<"FirstArg">];
  let Subjects = SubjectList<[ObjCMethod, Block, HasFunctionProto]>;
  let Documentation = [FormatDocs];
}

def FormatArg : InheritableAttr {
  let Spellings = [GCC<"format_arg">];
  let Args = [ParamIdxArgument<"FormatIdx">];
  let Subjects = SubjectList<[ObjCMethod, HasFunctionProto]>;
  let Documentation = [Undocumented];
}

def Callback : InheritableAttr {
  let Spellings = [Clang<"callback">];
  let Args = [VariadicParamOrParamIdxArgument<"Encoding">];
  let Subjects = SubjectList<[Function]>;
  let Documentation = [CallbackDocs];
}

def GNUInline : InheritableAttr {
  let Spellings = [GCC<"gnu_inline">];
  let Subjects = SubjectList<[Function]>;
  let Documentation = [GnuInlineDocs];
}

def Hot : InheritableAttr {
  let Spellings = [GCC<"hot">];
  let Subjects = SubjectList<[Function]>;
  let Documentation = [HotFunctionEntryDocs];
  let SimpleHandler = 1;
}
def : MutualExclusions<[Hot, Cold]>;

def IBAction : InheritableAttr {
  let Spellings = [Clang<"ibaction">];
  let Subjects = SubjectList<[ObjCInstanceMethod]>;
  // An AST node is created for this attribute, but is not used by other parts
  // of the compiler. However, this node needs to exist in the AST because
  // external tools rely on it.
  let Documentation = [Undocumented];
  let SimpleHandler = 1;
}

def IBOutlet : InheritableAttr {
  let Spellings = [Clang<"iboutlet">];
//  let Subjects = [ObjCIvar, ObjCProperty];
  let Documentation = [Undocumented];
}

def IBOutletCollection : InheritableAttr {
  let Spellings = [Clang<"iboutletcollection">];
  let Args = [TypeArgument<"Interface", 1>];
//  let Subjects = [ObjCIvar, ObjCProperty];
  let Documentation = [Undocumented];
}

def IFunc : Attr, TargetSpecificAttr<TargetELFOrMachO> {
  let Spellings = [GCC<"ifunc">];
  let Args = [StringArgument<"Resolver">];
  let Subjects = SubjectList<[Function]>;
  let Documentation = [IFuncDocs];
}

def Restrict : InheritableAttr {
  let Spellings = [Declspec<"restrict">, GCC<"malloc">];
  let Subjects = SubjectList<[Function]>;
  let Documentation = [RestrictDocs];
}

def LayoutVersion : InheritableAttr, TargetSpecificAttr<TargetMicrosoftCXXABI> {
  let Spellings = [Declspec<"layout_version">];
  let Args = [UnsignedArgument<"Version">];
  let Subjects = SubjectList<[CXXRecord]>;
  let Documentation = [LayoutVersionDocs];
}

def Leaf : InheritableAttr {
  let Spellings = [GCC<"leaf">];
  let Subjects = SubjectList<[Function]>;
  let Documentation = [LeafDocs];
  let SimpleHandler = 1;
}

def LifetimeBound : DeclOrTypeAttr {
  let Spellings = [Clang<"lifetimebound", 0>];
  let Subjects = SubjectList<[ParmVar, ImplicitObjectParameter], ErrorDiag>;
  let Documentation = [LifetimeBoundDocs];
  let LangOpts = [CPlusPlus];
  let SimpleHandler = 1;
}

def TrivialABI : InheritableAttr {
  // This attribute does not have a C [[]] spelling because it requires the
  // CPlusPlus language option.
  let Spellings = [Clang<"trivial_abi", 0>];
  let Subjects = SubjectList<[CXXRecord]>;
  let Documentation = [TrivialABIDocs];
  let LangOpts = [CPlusPlus];
  let SimpleHandler = 1;
}

def MaxFieldAlignment : InheritableAttr {
  // This attribute has no spellings as it is only ever created implicitly.
  let Spellings = [];
  let Args = [UnsignedArgument<"Alignment">];
  let SemaHandler = 0;
  let Documentation = [InternalOnly];
}

def MayAlias : InheritableAttr {
  // FIXME: this is a type attribute in GCC, but a declaration attribute here.
  let Spellings = [GCC<"may_alias">];
  let Documentation = [Undocumented];
  let SimpleHandler = 1;
}

def MIGServerRoutine : InheritableAttr {
  let Spellings = [Clang<"mig_server_routine">];
  let Subjects = SubjectList<[Function, ObjCMethod, Block]>;
  let Documentation = [MIGConventionDocs];
}

def MSABI : DeclOrTypeAttr {
  let Spellings = [GCC<"ms_abi">];
//  let Subjects = [Function, ObjCMethod];
  let Documentation = [MSABIDocs];
}

def MSP430Interrupt : InheritableAttr, TargetSpecificAttr<TargetMSP430> {
  // NOTE: If you add any additional spellings, ARMInterrupt's, M68kInterrupt's,
  // MipsInterrupt's and AnyX86Interrupt's spellings must match.
  let Spellings = [GCC<"interrupt">];
  let Args = [UnsignedArgument<"Number">];
  let ParseKind = "Interrupt";
  let HasCustomParsing = 1;
  let Documentation = [Undocumented];
}

def Mips16 : InheritableAttr, TargetSpecificAttr<TargetMips32> {
  let Spellings = [GCC<"mips16">];
  let Subjects = SubjectList<[Function], ErrorDiag>;
  let Documentation = [Undocumented];
  let SimpleHandler = 1;
}

def MipsInterrupt : InheritableAttr, TargetSpecificAttr<TargetMips32> {
  // NOTE: If you add any additional spellings, ARMInterrupt's,
  // M68kInterrupt's, MSP430Interrupt's and AnyX86Interrupt's spellings
  // must match.
  let Spellings = [GCC<"interrupt">];
  let Subjects = SubjectList<[Function]>;
  let Args = [EnumArgument<"Interrupt", "InterruptType", /*is_string=*/true,
                           ["vector=sw0", "vector=sw1", "vector=hw0",
                            "vector=hw1", "vector=hw2", "vector=hw3",
                            "vector=hw4", "vector=hw5", "eic", ""],
                           ["sw0", "sw1", "hw0", "hw1", "hw2", "hw3",
                            "hw4", "hw5", "eic", "eic"]
                           >];
  let ParseKind = "Interrupt";
  let Documentation = [MipsInterruptDocs];
}
def : MutualExclusions<[Mips16, MipsInterrupt]>;

def MicroMips : InheritableAttr, TargetSpecificAttr<TargetMips32> {
  let Spellings = [GCC<"micromips">];
  let Subjects = SubjectList<[Function], ErrorDiag>;
  let Documentation = [MicroMipsDocs];
  let SimpleHandler = 1;
}
def : MutualExclusions<[Mips16, MicroMips]>;

def MipsLongCall : InheritableAttr, TargetSpecificAttr<TargetAnyMips> {
  let Spellings = [GCC<"long_call">, GCC<"far">];
  let Subjects = SubjectList<[Function]>;
  let Documentation = [MipsLongCallStyleDocs];
  let SimpleHandler = 1;
}

def MipsShortCall : InheritableAttr, TargetSpecificAttr<TargetAnyMips> {
  let Spellings = [GCC<"short_call">, GCC<"near">];
  let Subjects = SubjectList<[Function]>;
  let Documentation = [MipsShortCallStyleDocs];
  let SimpleHandler = 1;
}
def : MutualExclusions<[MipsLongCall, MipsShortCall]>;

def M68kInterrupt : InheritableAttr, TargetSpecificAttr<TargetM68k> {
  // NOTE: If you add any additional spellings, ARMInterrupt's, MipsInterrupt's
  // MSP430Interrupt's and AnyX86Interrupt's spellings must match.
  let Spellings = [GNU<"interrupt">];
  let Args = [UnsignedArgument<"Number">];
  let ParseKind = "Interrupt";
  let HasCustomParsing = 1;
  let Documentation = [Undocumented];
}

def Mode : Attr {
  let Spellings = [GCC<"mode">];
  let Subjects = SubjectList<[Var, Enum, TypedefName, Field], ErrorDiag>;
  let Args = [IdentifierArgument<"Mode">];
  let Documentation = [Undocumented];
  // This is notionally a type attribute, which #pragma clang attribute
  // generally does not support.
  let PragmaAttributeSupport = 0;
}

def SYCLIntelIVDep : StmtAttr {
  let Spellings = [CXX11<"intel", "ivdep">];
  let Subjects = SubjectList<[ForStmt, CXXForRangeStmt, WhileStmt, DoStmt],
                             ErrorDiag, "'for', 'while', and 'do' statements">;
  let Args = [
    ExprArgument<"SafelenExpr", /*opt*/1>, ExprArgument<"ArrayExpr", /*opt*/1>,
    UnsignedArgument<"SafelenValue", /*opt*/1>
  ];
  let LangOpts = [SYCLIsDevice, SilentlyIgnoreSYCLIsHost];
  let AdditionalMembers = [{
    bool isDependent() const {
      return (getSafelenExpr() &&
              getSafelenExpr()->isInstantiationDependent()) ||
             (getArrayExpr() && getArrayExpr()->isInstantiationDependent());
    }

    const ValueDecl *getArrayDecl() const {
      const Expr* E = getArrayExpr();
      if (!E) return nullptr;

      if (const auto *DRE = dyn_cast<DeclRefExpr>(E))
        return cast<ValueDecl>(DRE->getDecl()->getCanonicalDecl());

      return cast<ValueDecl>(
          cast<MemberExpr>(E)->getMemberDecl()->getCanonicalDecl());
    }

    bool isInf() const {
      return !getSafelenExpr();
    }

    static bool SafelenCompare(const SYCLIntelIVDepAttr *LHS,
                               const SYCLIntelIVDepAttr *RHS) {
      // INF < INF is false, !INF < INF is true.
      if (!RHS->getSafelenExpr())
        return false;
      if (!LHS->getSafelenExpr())
        return true;
      return LHS->getSafelenValue() > RHS->getSafelenValue();
    }
  }];
  let Documentation = [SYCLIntelIVDepAttrDocs];
}

def SYCLIntelInitiationInterval : DeclOrStmtAttr {
  let Spellings = [CXX11<"intel", "ii">,
                   CXX11<"intel", "initiation_interval">];
  let Subjects = SubjectList<[ForStmt, CXXForRangeStmt, WhileStmt, DoStmt, Function],
                              ErrorDiag,
                              "'for', 'while', 'do' statements, and functions">;
  let Args = [ExprArgument<"NExpr">];
  let LangOpts = [SYCLIsDevice, SilentlyIgnoreSYCLIsHost];
  let Documentation = [SYCLIntelInitiationIntervalAttrDocs];
  let SupportsNonconformingLambdaSyntax = 1;
}

def SYCLIntelMaxConcurrency : DeclOrStmtAttr {
  let Spellings = [CXX11<"intel", "max_concurrency">];
  let Subjects = SubjectList<[ForStmt, CXXForRangeStmt, WhileStmt, DoStmt, Function],
                             ErrorDiag,
                             "'for', 'while', 'do' statements, and functions">;
  let Args = [ExprArgument<"NExpr">];
  let LangOpts = [SYCLIsDevice, SilentlyIgnoreSYCLIsHost];
  let Documentation = [SYCLIntelMaxConcurrencyAttrDocs];
  let SupportsNonconformingLambdaSyntax = 1;
}

def SYCLIntelLoopCoalesce : StmtAttr {
  let Spellings = [CXX11<"intel", "loop_coalesce">];
  let Subjects = SubjectList<[ForStmt, CXXForRangeStmt, WhileStmt, DoStmt],
                             ErrorDiag, "'for', 'while', and 'do' statements">;
  let Args = [ExprArgument<"NExpr", /*opt*/1>];
  let LangOpts = [SYCLIsDevice, SilentlyIgnoreSYCLIsHost];
  let Documentation = [SYCLIntelLoopCoalesceAttrDocs];
}

def SYCLIntelDisableLoopPipelining : DeclOrStmtAttr {
  let Spellings = [CXX11<"intel", "disable_loop_pipelining">];
  let Subjects = SubjectList<[ForStmt, CXXForRangeStmt, WhileStmt, DoStmt, Function],
                              ErrorDiag,
                              "'for', 'while', 'do' statements, and functions">;
  let LangOpts = [SYCLIsDevice, SilentlyIgnoreSYCLIsHost];
  let Documentation = [SYCLIntelDisableLoopPipeliningAttrDocs];
  let SupportsNonconformingLambdaSyntax = 1;
  let SimpleHandler = 1;
}
def : MutualExclusions<[SYCLIntelInitiationInterval,
                        SYCLIntelDisableLoopPipelining]>;
def : MutualExclusions<[SYCLIntelIVDep,
                        SYCLIntelDisableLoopPipelining]>;
def : MutualExclusions<[SYCLIntelMaxConcurrency,
                        SYCLIntelDisableLoopPipelining]>;

def SYCLIntelLoopCount : StmtAttr {
  let Spellings = [CXX11<"intel", "loop_count_min">,
                   CXX11<"intel", "loop_count_max">,
                   CXX11<"intel", "loop_count_avg">,
                   CXX11<"intel", "loop_count">];
  let Subjects = SubjectList<[ForStmt, CXXForRangeStmt, WhileStmt, DoStmt],
                             ErrorDiag, "'for', 'while', and 'do' statements">;
  let Accessors = [Accessor<"isMin", [CXX11<"intel", "loop_count_min">]>,
                   Accessor<"isMax", [CXX11<"intel", "loop_count_max">]>,
                   Accessor<"isAvg", [CXX11<"intel", "loop_count_avg">]>,
                   Accessor<"isCount", [CXX11<"intel", "loop_count">]>];
  let Args = [ExprArgument<"NTripCount">];
  let LangOpts = [SYCLIsDevice, SilentlyIgnoreSYCLIsHost];
  let Documentation = [SYCLIntelLoopCountAttrDocs];
}

def : MutualExclusions<[SYCLIntelMaxConcurrency,
                        SYCLIntelDisableLoopPipelining]>;

def SYCLIntelMaxInterleaving : StmtAttr {
  let Spellings = [CXX11<"intel", "max_interleaving">];
  let Subjects = SubjectList<[ForStmt, CXXForRangeStmt, WhileStmt, DoStmt],
                             ErrorDiag, "'for', 'while', and 'do' statements">;
  let Args = [ExprArgument<"NExpr">];
  let LangOpts = [SYCLIsDevice, SilentlyIgnoreSYCLIsHost];
  let Documentation = [SYCLIntelMaxInterleavingAttrDocs];
}

def SYCLIntelSpeculatedIterations : StmtAttr {
  let Spellings = [CXX11<"intel", "speculated_iterations">];
  let Subjects = SubjectList<[ForStmt, CXXForRangeStmt, WhileStmt, DoStmt],
                             ErrorDiag, "'for', 'while', and 'do' statements">;
  let Args = [ExprArgument<"NExpr">];
  let LangOpts = [SYCLIsDevice, SilentlyIgnoreSYCLIsHost];
  let Documentation = [SYCLIntelSpeculatedIterationsAttrDocs];
}
def : MutualExclusions<[SYCLIntelDisableLoopPipelining,
                        SYCLIntelSpeculatedIterations]>;

def SYCLIntelNofusion : StmtAttr {
  let Spellings = [CXX11<"intel","nofusion">];
  let Subjects = SubjectList<[ForStmt, CXXForRangeStmt, WhileStmt, DoStmt],
                             ErrorDiag, "'for', 'while', and 'do' statements">;
  let LangOpts = [SYCLIsDevice, SilentlyIgnoreSYCLIsHost];
  let Documentation = [SYCLIntelNofusionAttrDocs];
}

def SYCLIntelMaxReinvocationDelay : StmtAttr {
  let Spellings = [CXX11<"intel", "max_reinvocation_delay">];
  let Subjects = SubjectList<[ForStmt, CXXForRangeStmt, WhileStmt, DoStmt],
                             ErrorDiag, "'for', 'while', and 'do' statements">;
  let Args = [ExprArgument<"NExpr">];
  let LangOpts = [SYCLIsDevice, SilentlyIgnoreSYCLIsHost];
  let Documentation = [SYCLIntelMaxReinvocationDelayAttrDocs];
}
def : MutualExclusions<[SYCLIntelDisableLoopPipelining,
                        SYCLIntelMaxReinvocationDelay]>;

def SYCLIntelEnableLoopPipelining : StmtAttr {
  let Spellings = [CXX11<"intel", "enable_loop_pipelining">];
  let Subjects = SubjectList<[ForStmt, CXXForRangeStmt, WhileStmt, DoStmt],
                              ErrorDiag, "'for', 'while', and 'do' statements">;
  let LangOpts = [SYCLIsDevice, SilentlyIgnoreSYCLIsHost];
  let Documentation = [SYCLIntelEnableLoopPipeliningAttrDocs];
}

def : MutualExclusions<[SYCLIntelDisableLoopPipelining,
                        SYCLIntelEnableLoopPipelining]>;

def SYCLIntelDoublePump : Attr {
  let Spellings = [CXX11<"intel", "doublepump">];
  let LangOpts = [SYCLIsDevice, SilentlyIgnoreSYCLIsHost];
  let Documentation = [SYCLIntelDoublePumpAttrDocs];
}

def SYCLIntelSinglePump : Attr {
  let Spellings = [CXX11<"intel", "singlepump">];
  let LangOpts = [SYCLIsDevice, SilentlyIgnoreSYCLIsHost];
  let Documentation = [SYCLIntelSinglePumpAttrDocs];
}

def SYCLIntelMemory : Attr {
  let Spellings = [CXX11<"intel", "fpga_memory">];
  let Args = [EnumArgument<"Kind", "MemoryKind", /*is_string=*/false,
                           ["MLAB", "BLOCK_RAM", ""],
                           ["MLAB", "BlockRAM", "Default"], 1>];
  let AdditionalMembers = [{
    static void generateValidStrings(SmallString<256> &Str) {
      auto Last = BlockRAM;
      for (int I = 0; I <= Last; ++I) {
        Str += ConvertMemoryKindToStr(static_cast<MemoryKind>(I));
        if (I != Last) Str += " ";
      }
    }
  }];
  let LangOpts = [SYCLIsDevice, SilentlyIgnoreSYCLIsHost];
  let Documentation = [SYCLIntelMemoryAttrDocs];
}

def SYCLIntelRegister : Attr {
  let Spellings = [CXX11<"intel", "fpga_register">];
  let LangOpts = [SYCLIsDevice, SilentlyIgnoreSYCLIsHost];
  let Documentation = [SYCLIntelRegisterAttrDocs];
}
def : MutualExclusions<[SYCLIntelDoublePump, SYCLIntelSinglePump,
                        SYCLIntelRegister]>;

// One integral argument.
def SYCLIntelBankWidth : InheritableAttr {
  let Spellings = [CXX11<"intel", "bankwidth">];
  let Args = [ExprArgument<"Value">];
  let LangOpts = [SYCLIsDevice, SilentlyIgnoreSYCLIsHost];
  let Documentation = [SYCLIntelBankWidthAttrDocs];
}
def : MutualExclusions<[SYCLIntelRegister, SYCLIntelBankWidth]>;

def SYCLIntelNumBanks : InheritableAttr {
  let Spellings = [CXX11<"intel", "numbanks">];
  let Args = [ExprArgument<"Value">];
  let LangOpts = [SYCLIsDevice, SilentlyIgnoreSYCLIsHost];
  let Documentation = [SYCLIntelNumBanksAttrDocs];
}

def SYCLIntelPrivateCopies : InheritableAttr {
  let Spellings = [CXX11<"intel", "private_copies">];
  let Args = [ExprArgument<"Value">];
  let LangOpts = [SYCLIsDevice, SilentlyIgnoreSYCLIsHost];
  let Documentation = [SYCLIntelPrivateCopiesAttrDocs];
}
def : MutualExclusions<[SYCLIntelRegister, SYCLIntelPrivateCopies]>;

// Two string arguments.
def SYCLIntelMerge : Attr {
  let Spellings = [CXX11<"intel", "merge">];
  let Args = [StringArgument<"Name">, StringArgument<"Direction">];
  let LangOpts = [SYCLIsDevice, SilentlyIgnoreSYCLIsHost];
  let Documentation = [SYCLIntelMergeAttrDocs];
}
def : MutualExclusions<[SYCLIntelRegister, SYCLIntelMerge]>;

def SYCLIntelMaxReplicates : InheritableAttr {
  let Spellings = [CXX11<"intel", "max_replicates">];
  let Args = [ExprArgument<"Value">];
  let LangOpts = [SYCLIsDevice, SilentlyIgnoreSYCLIsHost];
  let Documentation = [SYCLIntelMaxReplicatesAttrDocs];
}
def : MutualExclusions<[SYCLIntelRegister, SYCLIntelMaxReplicates]>;

def SYCLIntelSimpleDualPort : Attr {
  let Spellings = [CXX11<"intel", "simple_dual_port">];
  let LangOpts = [SYCLIsDevice, SilentlyIgnoreSYCLIsHost];
  let Documentation = [SYCLIntelSimpleDualPortAttrDocs];
}
def : MutualExclusions<[SYCLIntelRegister, SYCLIntelSimpleDualPort]>;

def SYCLIntelPipe : TypeAttr {
  let Spellings = [GNU<"pipe">];
  let Args = [StringArgument<"Mode">];
  let LangOpts = [SYCLIsDevice];
  let Documentation = [SYCLIntelPipeDocs];
}

def SYCLIntelPipeIO : InheritableAttr {
  let Spellings = [GNU<"io_pipe_id">];
  let Args = [ExprArgument<"ID">];
  let LangOpts = [SYCLIsDevice, SilentlyIgnoreSYCLIsHost];
  let Subjects = SubjectList<[Var]>;
  let Documentation = [SYCLIntelPipeIOAttrDocs];
}

// Variadic integral arguments.
def SYCLIntelBankBits : Attr {
  let Spellings = [CXX11<"intel", "bank_bits">];
  let Args = [VariadicExprArgument<"Args">];
  let LangOpts = [SYCLIsDevice, SilentlyIgnoreSYCLIsHost];
  let Documentation = [SYCLIntelBankBitsDocs];
}
def : MutualExclusions<[SYCLIntelRegister, SYCLIntelBankBits]>;
def : MutualExclusions<[SYCLIntelRegister, SYCLIntelNumBanks]>;

def SYCLIntelForcePow2Depth : InheritableAttr {
  let Spellings = [CXX11<"intel", "force_pow2_depth">];
  let Args = [ExprArgument<"Value">];
  let LangOpts = [SYCLIsDevice, SilentlyIgnoreSYCLIsHost];
  let Documentation = [SYCLIntelForcePow2DepthAttrDocs];
}
def : MutualExclusions<[SYCLIntelRegister, SYCLIntelForcePow2Depth]>;
def : MutualExclusions<[SYCLIntelRegister, SYCLIntelMemory]>;

def Naked : InheritableAttr {
  let Spellings = [GCC<"naked">, Declspec<"naked">];
  let Subjects = SubjectList<[Function]>;
  let Documentation = [Undocumented];
}

def NeonPolyVectorType : TypeAttr {
  let Spellings = [Clang<"neon_polyvector_type">];
  let Args = [IntArgument<"NumElements">];
  let Documentation = [Undocumented];
  // Represented as VectorType instead.
  let ASTNode = 0;
}

def NeonVectorType : TypeAttr {
  let Spellings = [Clang<"neon_vector_type">];
  let Args = [IntArgument<"NumElements">];
  let Documentation = [Undocumented];
  // Represented as VectorType instead.
  let ASTNode = 0;
}

def ArmSveVectorBits : TypeAttr {
  let Spellings = [GNU<"arm_sve_vector_bits">];
  let Subjects = SubjectList<[TypedefName], ErrorDiag>;
  let Args = [UnsignedArgument<"NumBits">];
  let Documentation = [ArmSveVectorBitsDocs];
  let PragmaAttributeSupport = 0;
  // Represented as VectorType instead.
  let ASTNode = 0;
}

def ArmMveStrictPolymorphism : TypeAttr, TargetSpecificAttr<TargetARM> {
  let Spellings = [Clang<"__clang_arm_mve_strict_polymorphism">];
  let Documentation = [ArmMveStrictPolymorphismDocs];
}

def NoUniqueAddress : InheritableAttr {
  let Subjects = SubjectList<[NonBitField], ErrorDiag>;
  let Spellings = [CXX11<"", "no_unique_address", 201803>, CXX11<"msvc", "no_unique_address", 201803>];
  let TargetSpecificSpellings = [
    TargetSpecificSpelling<TargetItaniumCXXABI, [CXX11<"", "no_unique_address", 201803>]>,
    TargetSpecificSpelling<TargetMicrosoftCXXABI, [CXX11<"msvc", "no_unique_address", 201803>]>,
  ];
  let Documentation = [NoUniqueAddressDocs];
}

def ReturnsTwice : InheritableAttr {
  let Spellings = [GCC<"returns_twice">];
  let Subjects = SubjectList<[Function]>;
  let Documentation = [Undocumented];
  let SimpleHandler = 1;
}

def DisableTailCalls : InheritableAttr {
  let Spellings = [Clang<"disable_tail_calls">];
  let Subjects = SubjectList<[Function, ObjCMethod]>;
  let Documentation = [DisableTailCallsDocs];
  let SimpleHandler = 1;
}
def : MutualExclusions<[Naked, DisableTailCalls]>;

def NoAlias : InheritableAttr {
  let Spellings = [Declspec<"noalias">];
  let Subjects = SubjectList<[Function]>;
  let Documentation = [NoAliasDocs];
  let SimpleHandler = 1;
}

def NoCommon : InheritableAttr {
  let Spellings = [GCC<"nocommon">];
  let Subjects = SubjectList<[Var]>;
  let Documentation = [Undocumented];
  let SimpleHandler = 1;
}

def NoDebug : InheritableAttr {
  let Spellings = [GCC<"nodebug">];
  let Subjects = SubjectList<[TypedefName, FunctionLike, ObjCMethod, NonParmVar]>;
  let Documentation = [NoDebugDocs];
}

def StandaloneDebug : InheritableAttr {
  let Spellings = [Clang<"standalone_debug", /*allowInC =*/0>];
  let Subjects = SubjectList<[CXXRecord]>;
  let Documentation = [StandaloneDebugDocs];
  let SimpleHandler = 1;
  let LangOpts = [CPlusPlus];
}

def NoDuplicate : InheritableAttr {
  let Spellings = [Clang<"noduplicate">];
  let Subjects = SubjectList<[Function]>;
  let Documentation = [NoDuplicateDocs];
  let SimpleHandler = 1;
}

def Convergent : InheritableAttr {
  let Spellings = [Clang<"convergent">];
  let Subjects = SubjectList<[Function]>;
  let Documentation = [ConvergentDocs];
  let SimpleHandler = 1;
}

def NoConvergent : InheritableAttr {
  let Spellings = [Clang<"noconvergent">, Declspec<"noconvergent">];
  let Subjects = SubjectList<[Function, Stmt], WarnDiag,
                             "functions and statements">;
  let LangOpts = [CUDA];
  let Documentation = [NoConvergentDocs];
  let SimpleHandler = 1;
}

def : MutualExclusions<[Convergent, NoConvergent]>;

def NoInline : DeclOrStmtAttr {
  let Spellings = [CustomKeyword<"__noinline__">, GCC<"noinline">,
                   CXX11<"clang", "noinline">, C23<"clang", "noinline">,
                   CXX11<"msvc", "noinline">, C23<"msvc", "noinline">,
                   Declspec<"noinline">];
  let Accessors = [Accessor<"isStmtNoInline", [CXX11<"clang", "noinline">,
                                               C23<"clang", "noinline">,
                                               CXX11<"msvc", "noinline">,
                                               C23<"msvc", "noinline">]>];
  let Documentation = [NoInlineDocs];
  let Subjects = SubjectList<[Function, Stmt], WarnDiag,
                             "functions and statements">;
  let SimpleHandler = 1;
}

def NoMips16 : InheritableAttr, TargetSpecificAttr<TargetMips32> {
  let Spellings = [GCC<"nomips16">];
  let Subjects = SubjectList<[Function], ErrorDiag>;
  let Documentation = [Undocumented];
  let SimpleHandler = 1;
}

def NoMicroMips : InheritableAttr, TargetSpecificAttr<TargetMips32> {
  let Spellings = [GCC<"nomicromips">];
  let Subjects = SubjectList<[Function], ErrorDiag>;
  let Documentation = [MicroMipsDocs];
  let SimpleHandler = 1;
}

def RISCVInterrupt : InheritableAttr, TargetSpecificAttr<TargetRISCV> {
  let Spellings = [GCC<"interrupt">];
  let Subjects = SubjectList<[Function]>;
  let Args = [EnumArgument<"Interrupt", "InterruptType", /*is_string=*/true,
                           ["supervisor", "machine"],
                           ["supervisor", "machine"],
                           1>];
  let ParseKind = "Interrupt";
  let Documentation = [RISCVInterruptDocs];
}

def RISCVRVVVectorBits : TypeAttr {
  let Spellings = [GNU<"riscv_rvv_vector_bits">];
  let Subjects = SubjectList<[TypedefName], ErrorDiag>;
  let Args = [UnsignedArgument<"NumBits">];
  let Documentation = [RISCVRVVVectorBitsDocs];
  let PragmaAttributeSupport = 0;
  // Represented as VectorType instead.
  let ASTNode = 0;
}

// This is not a TargetSpecificAttr so that is silently accepted and
// ignored on other targets as encouraged by the OpenCL spec.
//
// See OpenCL 1.2 6.11.5: "It is our intention that a particular
// implementation of OpenCL be free to ignore all attributes and the
// resulting executable binary will produce the same result."
//
// However, only AMD GPU targets will emit the corresponding IR
// attribute.
//
// FIXME: This provides a sub-optimal error message if you attempt to
// use this in CUDA, since CUDA does not use the same terminology.
//
// FIXME: SubjectList should be for OpenCLKernelFunction, but is not to
// workaround needing to see kernel attribute before others to know if
// this should be rejected on non-kernels.

def AMDGPUFlatWorkGroupSize : InheritableAttr {
  let Spellings = [Clang<"amdgpu_flat_work_group_size", 0>];
  let Args = [ExprArgument<"Min">, ExprArgument<"Max">];
  let Documentation = [AMDGPUFlatWorkGroupSizeDocs];
  let Subjects = SubjectList<[Function], ErrorDiag, "kernel functions">;
}

def AMDGPUWavesPerEU : InheritableAttr {
  let Spellings = [Clang<"amdgpu_waves_per_eu", 0>];
  let Args = [ExprArgument<"Min">, ExprArgument<"Max", 1>];
  let Documentation = [AMDGPUWavesPerEUDocs];
  let Subjects = SubjectList<[Function], ErrorDiag, "kernel functions">;
}

def AMDGPUNumSGPR : InheritableAttr {
  let Spellings = [Clang<"amdgpu_num_sgpr", 0>];
  let Args = [UnsignedArgument<"NumSGPR">];
  let Documentation = [AMDGPUNumSGPRNumVGPRDocs];
  let Subjects = SubjectList<[Function], ErrorDiag, "kernel functions">;
}

def AMDGPUNumVGPR : InheritableAttr {
  let Spellings = [Clang<"amdgpu_num_vgpr", 0>];
  let Args = [UnsignedArgument<"NumVGPR">];
  let Documentation = [AMDGPUNumSGPRNumVGPRDocs];
  let Subjects = SubjectList<[Function], ErrorDiag, "kernel functions">;
}

def AMDGPUMaxNumWorkGroups : InheritableAttr {
  let Spellings = [Clang<"amdgpu_max_num_work_groups", 0>];
  let Args = [ExprArgument<"MaxNumWorkGroupsX">, ExprArgument<"MaxNumWorkGroupsY", 1>, ExprArgument<"MaxNumWorkGroupsZ", 1>];
  let Documentation = [AMDGPUMaxNumWorkGroupsDocs];
  let Subjects = SubjectList<[Function], ErrorDiag, "kernel functions">;
}

def AMDGPUKernelCall : DeclOrTypeAttr {
  let Spellings = [Clang<"amdgpu_kernel">];
  let Documentation = [Undocumented];
}

def BPFPreserveAccessIndex : InheritableAttr,
                             TargetSpecificAttr<TargetBPF>  {
  let Spellings = [Clang<"preserve_access_index">];
  let Subjects = SubjectList<[Record], ErrorDiag>;
  let Documentation = [BPFPreserveAccessIndexDocs];
  let LangOpts = [COnly];
}

def BPFPreserveStaticOffset : InheritableAttr,
                              TargetSpecificAttr<TargetBPF>  {
  let Spellings = [Clang<"preserve_static_offset">];
  let Subjects = SubjectList<[Record], ErrorDiag>;
  let Documentation = [BPFPreserveStaticOffsetDocs];
  let LangOpts = [COnly];
}

def BTFDeclTag : InheritableAttr {
  let Spellings = [Clang<"btf_decl_tag">];
  let Args = [StringArgument<"BTFDeclTag">];
  let Subjects = SubjectList<[Var, Function, Record, Field, TypedefName],
                             ErrorDiag>;
  let Documentation = [BTFDeclTagDocs];
  let LangOpts = [COnly];
}

def BTFTypeTag : TypeAttr {
  let Spellings = [Clang<"btf_type_tag">];
  let Args = [StringArgument<"BTFTypeTag">];
  let Documentation = [BTFTypeTagDocs];
  let LangOpts = [COnly];
}

def BPFFastCall : InheritableAttr,
                  TargetSpecificAttr<TargetBPF> {
  let Spellings = [Clang<"bpf_fastcall">];
  let Subjects = SubjectList<[FunctionLike]>;
  let Documentation = [BPFFastCallDocs];
  let LangOpts = [COnly];
  let SimpleHandler = 1;
}

def WebAssemblyExportName : InheritableAttr,
                            TargetSpecificAttr<TargetWebAssembly> {
  let Spellings = [Clang<"export_name">];
  let Args = [StringArgument<"ExportName">];
  let Documentation = [WebAssemblyExportNameDocs];
  let Subjects = SubjectList<[Function], ErrorDiag>;
}

def WebAssemblyImportModule : InheritableAttr,
                              TargetSpecificAttr<TargetWebAssembly> {
  let Spellings = [Clang<"import_module">];
  let Args = [StringArgument<"ImportModule">];
  let Documentation = [WebAssemblyImportModuleDocs];
  let Subjects = SubjectList<[Function], ErrorDiag>;
}

def WebAssemblyImportName : InheritableAttr,
                            TargetSpecificAttr<TargetWebAssembly> {
  let Spellings = [Clang<"import_name">];
  let Args = [StringArgument<"ImportName">];
  let Documentation = [WebAssemblyImportNameDocs];
  let Subjects = SubjectList<[Function], ErrorDiag>;
}

def NoSplitStack : InheritableAttr {
  let Spellings = [GCC<"no_split_stack">];
  let Subjects = SubjectList<[Function], ErrorDiag>;
  let Documentation = [NoSplitStackDocs];
  let SimpleHandler = 1;
}

def NonNull : InheritableParamAttr {
  let Spellings = [GCC<"nonnull">];
  let Subjects = SubjectList<[ObjCMethod, HasFunctionProto, ParmVar], WarnDiag,
                             "functions, methods, and parameters">;
  let Args = [VariadicParamIdxArgument<"Args">];
  let AdditionalMembers = [{
    bool isNonNull(unsigned IdxAST) const {
      if (!args_size())
        return true;
      return llvm::any_of(args(), [=](const ParamIdx &Idx) {
        return Idx.getASTIndex() == IdxAST;
      });
    }
  }];
  // FIXME: We should merge duplicates into a single nonnull attribute.
  let InheritEvenIfAlreadyPresent = 1;
  let Documentation = [NonNullDocs];
}

def ReturnsNonNull : InheritableAttr {
  let Spellings = [GCC<"returns_nonnull">];
  let Subjects = SubjectList<[ObjCMethod, Function]>;
  let Documentation = [ReturnsNonNullDocs];
}

def CalledOnce : Attr {
  let Spellings = [Clang<"called_once">];
  let Subjects = SubjectList<[ParmVar]>;
  let LangOpts = [ObjC];
  let Documentation = [CalledOnceDocs];
}

// pass_object_size(N) indicates that the parameter should have
// __builtin_object_size with Type=N evaluated on the parameter at the callsite.
def PassObjectSize : InheritableParamAttr {
  let Spellings = [Clang<"pass_object_size">,
                   Clang<"pass_dynamic_object_size">];
  let Accessors = [Accessor<"isDynamic", [Clang<"pass_dynamic_object_size">]>];
  let Args = [IntArgument<"Type">];
  let Subjects = SubjectList<[ParmVar]>;
  let Documentation = [PassObjectSizeDocs];
}

// Nullability type attributes.
def TypeNonNull : TypeAttr {
  let Spellings = [CustomKeyword<"_Nonnull">];
  let Documentation = [TypeNonNullDocs];
}

def TypeNullable : DeclOrTypeAttr {
  let Spellings = [CustomKeyword<"_Nullable">];
  let Documentation = [TypeNullableDocs];
//  let Subjects = SubjectList<[CXXRecord], ErrorDiag>;
}

def TypeNullableResult : TypeAttr {
  let Spellings = [CustomKeyword<"_Nullable_result">];
  let Documentation = [TypeNullableResultDocs];
}

def TypeNullUnspecified : TypeAttr {
  let Spellings = [CustomKeyword<"_Null_unspecified">];
  let Documentation = [TypeNullUnspecifiedDocs];
}

def CountedBy : DeclOrTypeAttr {
  let Spellings = [Clang<"counted_by">];
  let Subjects = SubjectList<[Field], ErrorDiag>;
  let Args = [ExprArgument<"Count">, IntArgument<"NestedLevel", 1>];
  let LateParsed = LateAttrParseExperimentalExt;
  let ParseArgumentsAsUnevaluated = 1;
  let Documentation = [CountedByDocs];
  let LangOpts = [COnly];
}

def CountedByOrNull : DeclOrTypeAttr {
  let Spellings = [Clang<"counted_by_or_null">];
  let Subjects = SubjectList<[Field], ErrorDiag>;
  let Args = [ExprArgument<"Count">, IntArgument<"NestedLevel", 1>];
  let LateParsed = LateAttrParseExperimentalExt;
  let ParseArgumentsAsUnevaluated = 1;
  let Documentation = [CountedByDocs];
  let LangOpts = [COnly];
}

def SizedBy : DeclOrTypeAttr {
  let Spellings = [Clang<"sized_by">];
  let Subjects = SubjectList<[Field], ErrorDiag>;
  let Args = [ExprArgument<"Size">, IntArgument<"NestedLevel", 1>];
  let LateParsed = LateAttrParseExperimentalExt;
  let ParseArgumentsAsUnevaluated = 1;
  let Documentation = [CountedByDocs];
  let LangOpts = [COnly];
}

def SizedByOrNull : DeclOrTypeAttr {
  let Spellings = [Clang<"sized_by_or_null">];
  let Subjects = SubjectList<[Field], ErrorDiag>;
  let Args = [ExprArgument<"Size">, IntArgument<"NestedLevel", 1>];
  let LateParsed = LateAttrParseExperimentalExt;
  let ParseArgumentsAsUnevaluated = 1;
  let Documentation = [CountedByDocs];
  let LangOpts = [COnly];
}

// This is a marker used to indicate that an __unsafe_unretained qualifier was
// ignored because ARC is not enabled. The usual representation for this
// qualifier is as an ObjCOwnership attribute with Kind == "none".
def ObjCInertUnsafeUnretained : TypeAttr {
  let Spellings = [CustomKeyword<"__unsafe_unretained">];
  let Documentation = [InternalOnly];
}

def ObjCKindOf : TypeAttr {
  let Spellings = [CustomKeyword<"__kindof">];
  let Documentation = [Undocumented];
}

def NoEscape : Attr {
  let Spellings = [Clang<"noescape">];
  let Subjects = SubjectList<[ParmVar]>;
  let Documentation = [NoEscapeDocs];
}

def MaybeUndef : InheritableAttr {
  let Spellings = [Clang<"maybe_undef">];
  let Subjects = SubjectList<[ParmVar]>;
  let Documentation = [MaybeUndefDocs];
  let SimpleHandler = 1;
}

def AssumeAligned : InheritableAttr {
  let Spellings = [GCC<"assume_aligned">];
  let Subjects = SubjectList<[ObjCMethod, Function]>;
  let Args = [ExprArgument<"Alignment">, ExprArgument<"Offset", 1>];
  let Documentation = [AssumeAlignedDocs];
}

def AllocAlign : InheritableAttr {
  let Spellings = [GCC<"alloc_align">];
  let Subjects = SubjectList<[HasFunctionProto]>;
  let Args = [ParamIdxArgument<"ParamIndex">];
  let Documentation = [AllocAlignDocs];
}

def NoReturn : InheritableAttr {
  let Spellings = [GCC<"noreturn">, Declspec<"noreturn">];
  // FIXME: Does GCC allow this on the function instead?
  let Documentation = [Undocumented];
}

def NoInstrumentFunction : InheritableAttr {
  let Spellings = [GCC<"no_instrument_function">];
  let Subjects = SubjectList<[Function, ObjCMethod]>;
  let Documentation = [Undocumented];
  let SimpleHandler = 1;
}

def NoProfileFunction : InheritableAttr {
  let Spellings = [GCC<"no_profile_instrument_function">];
  let Subjects = SubjectList<[Function]>;
  let Documentation = [NoProfileInstrumentFunctionDocs];
  let SimpleHandler = 1;
}

def NotTailCalled : InheritableAttr {
  let Spellings = [Clang<"not_tail_called">];
  let Subjects = SubjectList<[Function]>;
  let Documentation = [NotTailCalledDocs];
  let SimpleHandler = 1;
}
def : MutualExclusions<[AlwaysInline, NotTailCalled]>;

def NoStackProtector : InheritableAttr {
  let Spellings = [Clang<"no_stack_protector">, CXX11<"gnu", "no_stack_protector">,
                   C23<"gnu", "no_stack_protector">, Declspec<"safebuffers">];
  let Subjects = SubjectList<[Function]>;
  let Documentation = [NoStackProtectorDocs];
  let SimpleHandler = 1;
}

def StrictGuardStackCheck : InheritableAttr {
  let Spellings = [Declspec<"strict_gs_check">];
  let Subjects = SubjectList<[Function]>;
  let Documentation = [StrictGuardStackCheckDocs];
  let SimpleHandler = 1;
}

def NoThrow : InheritableAttr {
  let Spellings = [GCC<"nothrow">, Declspec<"nothrow">];
  let Subjects = SubjectList<[FunctionLike]>;
  let Documentation = [NoThrowDocs];
}

def NoUwtable : InheritableAttr {
  let Spellings = [Clang<"nouwtable">];
  let Subjects = SubjectList<[FunctionLike]>;
  let Documentation = [NoUwtableDocs];
  let SimpleHandler = 1;
}

def NvWeak : IgnoredAttr {
  // No Declspec spelling of this attribute; the CUDA headers use
  // __attribute__((nv_weak)) unconditionally. Does not receive an [[]]
  // spelling because it is a CUDA attribute.
  let Spellings = [GNU<"nv_weak">];
  let LangOpts = [CUDA];
}

def ObjCBridge : InheritableAttr {
  let Spellings = [Clang<"objc_bridge">];
  let Subjects = SubjectList<[Record, TypedefName], ErrorDiag>;
  let Args = [IdentifierArgument<"BridgedType">];
  let Documentation = [Undocumented];
}

def ObjCBridgeMutable : InheritableAttr {
  let Spellings = [Clang<"objc_bridge_mutable">];
  let Subjects = SubjectList<[Record], ErrorDiag>;
  let Args = [IdentifierArgument<"BridgedType">];
  let Documentation = [Undocumented];
}

def ObjCBridgeRelated : InheritableAttr {
  let Spellings = [Clang<"objc_bridge_related">];
  let Subjects = SubjectList<[Record], ErrorDiag>;
  let Args = [IdentifierArgument<"RelatedClass">,
          IdentifierArgument<"ClassMethod">,
          IdentifierArgument<"InstanceMethod">];
  let HasCustomParsing = 1;
  let Documentation = [Undocumented];
}

def NSErrorDomain : InheritableAttr {
  let Spellings = [GNU<"ns_error_domain">];
  let Subjects = SubjectList<[Enum], ErrorDiag>;
  let Args = [IdentifierArgument<"ErrorDomain">];
  let Documentation = [NSErrorDomainDocs];
}

def NSReturnsRetained : DeclOrTypeAttr {
  let Spellings = [Clang<"ns_returns_retained">];
//  let Subjects = SubjectList<[ObjCMethod, ObjCProperty, Function]>;
  let Documentation = [RetainBehaviorDocs];
}

def NSReturnsNotRetained : InheritableAttr {
  let Spellings = [Clang<"ns_returns_not_retained">];
//  let Subjects = SubjectList<[ObjCMethod, ObjCProperty, Function]>;
  let Documentation = [RetainBehaviorDocs];
}

def NSReturnsAutoreleased : InheritableAttr {
  let Spellings = [Clang<"ns_returns_autoreleased">];
//  let Subjects = SubjectList<[ObjCMethod, ObjCProperty, Function]>;
  let Documentation = [RetainBehaviorDocs];
}

def NSConsumesSelf : InheritableAttr {
  let Spellings = [Clang<"ns_consumes_self">];
  let Subjects = SubjectList<[ObjCMethod]>;
  let Documentation = [RetainBehaviorDocs];
  let SimpleHandler = 1;
}

def NSConsumed : InheritableParamAttr {
  let Spellings = [Clang<"ns_consumed">];
  let Subjects = SubjectList<[ParmVar]>;
  let Documentation = [RetainBehaviorDocs];
}

def ObjCException : InheritableAttr {
  let Spellings = [Clang<"objc_exception">];
  let Subjects = SubjectList<[ObjCInterface], ErrorDiag>;
  let Documentation = [Undocumented];
  let SimpleHandler = 1;
}

def ObjCMethodFamily : InheritableAttr {
  let Spellings = [Clang<"objc_method_family">];
  let Subjects = SubjectList<[ObjCMethod], ErrorDiag>;
  let Args = [EnumArgument<"Family", "FamilyKind", /*is_string=*/false,
               ["none", "alloc", "copy", "init", "mutableCopy", "new"],
               ["OMF_None", "OMF_alloc", "OMF_copy", "OMF_init",
                "OMF_mutableCopy", "OMF_new"]>];
  let Documentation = [ObjCMethodFamilyDocs];
}

def ObjCNSObject : InheritableAttr {
  let Spellings = [Clang<"NSObject">];
  let Documentation = [Undocumented];
}

def ObjCIndependentClass : InheritableAttr {
  let Spellings = [Clang<"objc_independent_class">];
  let Documentation = [Undocumented];
}

def ObjCPreciseLifetime : InheritableAttr {
  let Spellings = [Clang<"objc_precise_lifetime">];
  let Subjects = SubjectList<[Var], ErrorDiag>;
  let Documentation = [Undocumented];
}

def ObjCReturnsInnerPointer : InheritableAttr {
  let Spellings = [Clang<"objc_returns_inner_pointer">];
  let Subjects = SubjectList<[ObjCMethod, ObjCProperty], ErrorDiag>;
  let Documentation = [Undocumented];
}

def ObjCRequiresSuper : InheritableAttr {
  let Spellings = [Clang<"objc_requires_super">];
  let Subjects = SubjectList<[ObjCMethod], ErrorDiag>;
  let Documentation = [ObjCRequiresSuperDocs];
}

def ObjCRootClass : InheritableAttr {
  let Spellings = [Clang<"objc_root_class">];
  let Subjects = SubjectList<[ObjCInterface], ErrorDiag>;
  let Documentation = [Undocumented];
  let SimpleHandler = 1;
}

def ObjCNonLazyClass : Attr {
  let Spellings = [Clang<"objc_nonlazy_class">];
  let Subjects = SubjectList<[ObjCInterface, ObjCImpl], ErrorDiag>;
  let LangOpts = [ObjC];
  let Documentation = [ObjCNonLazyClassDocs];
  let SimpleHandler = 1;
}

def ObjCSubclassingRestricted : InheritableAttr {
  let Spellings = [Clang<"objc_subclassing_restricted">];
  let Subjects = SubjectList<[ObjCInterface], ErrorDiag>;
  let Documentation = [ObjCSubclassingRestrictedDocs];
  let SimpleHandler = 1;
}

def ObjCExplicitProtocolImpl : InheritableAttr {
  let Spellings = [Clang<"objc_protocol_requires_explicit_implementation">];
  let Subjects = SubjectList<[ObjCProtocol], ErrorDiag>;
  let Documentation = [Undocumented];
}

def ObjCDesignatedInitializer : Attr {
  let Spellings = [Clang<"objc_designated_initializer">];
  let Subjects = SubjectList<[ObjCMethod], ErrorDiag>;
  let Documentation = [Undocumented];
}

def ObjCDirect : Attr {
  let Spellings = [Clang<"objc_direct">];
  let Subjects = SubjectList<[ObjCMethod], ErrorDiag>;
  let LangOpts = [ObjC];
  let Documentation = [ObjCDirectDocs];
}

def ObjCDirectMembers : Attr {
  let Spellings = [Clang<"objc_direct_members">];
  let Subjects = SubjectList<[ObjCImpl, ObjCInterface, ObjCCategory], ErrorDiag>;
  let LangOpts = [ObjC];
  let Documentation = [ObjCDirectMembersDocs];
}

def ObjCNonRuntimeProtocol : Attr {
  let Spellings = [Clang<"objc_non_runtime_protocol">];
  let Subjects = SubjectList<[ObjCProtocol], ErrorDiag>;
  let LangOpts = [ObjC];
  let Documentation = [ObjCNonRuntimeProtocolDocs];
  let SimpleHandler = 1;
}

def ObjCRuntimeName : Attr {
  let Spellings = [Clang<"objc_runtime_name">];
  let Subjects = SubjectList<[ObjCInterface, ObjCProtocol], ErrorDiag>;
  let Args = [StringArgument<"MetadataName">];
  let Documentation = [ObjCRuntimeNameDocs];
}

def ObjCRuntimeVisible : Attr {
  let Spellings = [Clang<"objc_runtime_visible">];
  let Subjects = SubjectList<[ObjCInterface], ErrorDiag>;
  let Documentation = [ObjCRuntimeVisibleDocs];
  let SimpleHandler = 1;
}

def ObjCClassStub : Attr {
  let Spellings = [Clang<"objc_class_stub">];
  let Subjects = SubjectList<[ObjCInterface], ErrorDiag>;
  let Documentation = [ObjCClassStubDocs];
  let LangOpts = [ObjCNonFragileRuntime];
  let SimpleHandler = 1;
}

def ObjCBoxable : Attr {
  let Spellings = [Clang<"objc_boxable">];
  let Subjects = SubjectList<[Record], ErrorDiag>;
  let Documentation = [ObjCBoxableDocs];
}

def OptimizeNone : InheritableAttr {
  let Spellings = [Clang<"optnone">];
  let Subjects = SubjectList<[Function, ObjCMethod]>;
  let Documentation = [OptnoneDocs];
}

def Overloadable : Attr {
  let Spellings = [Clang<"overloadable">];
  let Subjects = SubjectList<[Function], ErrorDiag>;
  let Documentation = [OverloadableDocs];
  let SimpleHandler = 1;
}

def Override : InheritableAttr {
  let Spellings = [CustomKeyword<"override">];
  let SemaHandler = 0;
  // Omitted from docs, since this is language syntax, not an attribute, as far
  // as users are concerned.
  let Documentation = [InternalOnly];
}

def Ownership : InheritableAttr {
  let Spellings = [Clang<"ownership_holds">, Clang<"ownership_returns">,
                   Clang<"ownership_takes">];
  let Accessors = [Accessor<"isHolds", [Clang<"ownership_holds">]>,
                   Accessor<"isReturns", [Clang<"ownership_returns">]>,
                   Accessor<"isTakes", [Clang<"ownership_takes">]>];
  let AdditionalMembers = [{
    enum OwnershipKind { Holds, Returns, Takes };
    OwnershipKind getOwnKind() const {
      return isHolds() ? Holds :
             isTakes() ? Takes :
             Returns;
    }
  }];
  let Args = [IdentifierArgument<"Module">,
              VariadicParamIdxArgument<"Args">];
  let Subjects = SubjectList<[HasFunctionProto]>;
  let Documentation = [Undocumented];
}

def Packed : InheritableAttr {
  let Spellings = [GCC<"packed">];
//  let Subjects = [Tag, Field];
  let Documentation = [Undocumented];
}

def IntelOclBicc : DeclOrTypeAttr {
  let Spellings = [Clang<"intel_ocl_bicc", 0>];
//  let Subjects = [Function, ObjCMethod];
  let Documentation = [Undocumented];
}

def Pcs : DeclOrTypeAttr {
  let Spellings = [GCC<"pcs">];
  let Args = [EnumArgument<"PCS", "PCSType", /*is_string=*/true,
                           ["aapcs", "aapcs-vfp"],
                           ["AAPCS", "AAPCS_VFP"]>];
//  let Subjects = [Function, ObjCMethod];
  let Documentation = [PcsDocs];
}

def AArch64VectorPcs: DeclOrTypeAttr {
  let Spellings = [Clang<"aarch64_vector_pcs">];
  let Documentation = [AArch64VectorPcsDocs];
}

def AArch64SVEPcs: DeclOrTypeAttr {
  let Spellings = [Clang<"aarch64_sve_pcs">];
  let Documentation = [AArch64SVEPcsDocs];
}

def ArmStreaming : TypeAttr, TargetSpecificAttr<TargetAArch64> {
  let Spellings = [RegularKeyword<"__arm_streaming">];
  let Subjects = SubjectList<[HasFunctionProto], ErrorDiag>;
  let Documentation = [ArmSmeStreamingDocs];
}

def ArmStreamingCompatible : TypeAttr, TargetSpecificAttr<TargetAArch64> {
  let Spellings = [RegularKeyword<"__arm_streaming_compatible">];
  let Subjects = SubjectList<[HasFunctionProto], ErrorDiag>;
  let Documentation = [ArmSmeStreamingCompatibleDocs];
}

def ArmNew : InheritableAttr, TargetSpecificAttr<TargetAArch64> {
  let Spellings = [RegularKeyword<"__arm_new">];
  let Args = [VariadicStringArgument<"NewArgs">];
  let Subjects = SubjectList<[Function], ErrorDiag>;
  let Documentation = [ArmNewDocs];

  let AdditionalMembers = [{
    bool isNewZA() const {
      return llvm::is_contained(newArgs(), "za");
    }
    bool isNewZT0() const {
      return llvm::is_contained(newArgs(), "zt0");
    }
  }];
}

def ArmIn : TypeAttr, TargetSpecificAttr<TargetAArch64> {
  let Spellings = [RegularKeyword<"__arm_in">];
  let Args = [VariadicStringArgument<"InArgs">];
  let Subjects = SubjectList<[HasFunctionProto], ErrorDiag>;
  let Documentation = [ArmInDocs];
}

def ArmOut : TypeAttr, TargetSpecificAttr<TargetAArch64> {
  let Spellings = [RegularKeyword<"__arm_out">];
  let Args = [VariadicStringArgument<"OutArgs">];
  let Subjects = SubjectList<[HasFunctionProto], ErrorDiag>;
  let Documentation = [ArmOutDocs];
}

def ArmInOut : TypeAttr, TargetSpecificAttr<TargetAArch64> {
  let Spellings = [RegularKeyword<"__arm_inout">];
  let Args = [VariadicStringArgument<"InOutArgs">];
  let Subjects = SubjectList<[HasFunctionProto], ErrorDiag>;
  let Documentation = [ArmInOutDocs];
}

def ArmPreserves : TypeAttr, TargetSpecificAttr<TargetAArch64> {
  let Spellings = [RegularKeyword<"__arm_preserves">];
  let Args = [VariadicStringArgument<"PreserveArgs">];
  let Subjects = SubjectList<[HasFunctionProto], ErrorDiag>;
  let Documentation = [ArmPreservesDocs];
}

def ArmLocallyStreaming : InheritableAttr, TargetSpecificAttr<TargetAArch64> {
  let Spellings = [RegularKeyword<"__arm_locally_streaming">];
  let Subjects = SubjectList<[Function], ErrorDiag>;
  let Documentation = [ArmSmeLocallyStreamingDocs];
}


def Pure : InheritableAttr {
  let Spellings = [GCC<"pure">];
  let Documentation = [Undocumented];
  let SimpleHandler = 1;
}

def Regparm : TypeAttr {
  let Spellings = [GCC<"regparm">];
  let Args = [UnsignedArgument<"NumParams">];
  let Documentation = [RegparmDocs];
  // Represented as part of the enclosing function type.
  let ASTNode = 0;
}

def SwiftAsyncName : InheritableAttr {
  let Spellings = [GNU<"swift_async_name">];
  let Args = [StringArgument<"Name">];
  let Subjects = SubjectList<[ObjCMethod, Function], ErrorDiag>;
  let Documentation = [SwiftAsyncNameDocs];
}

def SwiftAttr : DeclOrTypeAttr {
  let Spellings = [GNU<"swift_attr">];
  let Args = [StringArgument<"Attribute">];
  let Documentation = [SwiftAttrDocs];
  let PragmaAttributeSupport = 1;
}

def SwiftBridge : InheritableAttr {
  let Spellings = [GNU<"swift_bridge">];
  let Args = [StringArgument<"SwiftType">];
  let Subjects = SubjectList<[Tag, TypedefName, ObjCInterface, ObjCProtocol],
                             ErrorDiag>;
  let Documentation = [SwiftBridgeDocs];
}

def SwiftBridgedTypedef : InheritableAttr {
  let Spellings = [GNU<"swift_bridged_typedef">];
  let Subjects = SubjectList<[TypedefName], ErrorDiag>;
  let Documentation = [SwiftBridgedTypedefDocs];
  let SimpleHandler = 1;
}

def SwiftObjCMembers : Attr {
  let Spellings = [GNU<"swift_objc_members">];
  let Subjects = SubjectList<[ObjCInterface], ErrorDiag>;
  let Documentation = [SwiftObjCMembersDocs];
  let SimpleHandler = 1;
}

def SwiftError : InheritableAttr {
  let Spellings = [GNU<"swift_error">];
  let Args = [
      EnumArgument<"Convention", "ConventionKind", /*is_string=*/false,
                   ["none", "nonnull_error", "null_result", "zero_result", "nonzero_result"],
                   ["None", "NonNullError", "NullResult", "ZeroResult", "NonZeroResult"]>
  ];
  let Subjects = SubjectList<[Function, ObjCMethod], ErrorDiag>;
  let Documentation = [SwiftErrorDocs];
}

def SwiftImportAsNonGeneric : InheritableAttr {
  // This attribute has no spellings as it is only ever created implicitly
  // from API notes.
  let Spellings = [];
  let SemaHandler = 0;
  let Documentation = [InternalOnly];
}

def SwiftImportPropertyAsAccessors : InheritableAttr {
  // This attribute has no spellings as it is only ever created implicitly
  // from API notes.
  let Spellings = [];
  let SemaHandler = 0;
  let Documentation = [InternalOnly];
}

def SwiftName : InheritableAttr {
  let Spellings = [GNU<"swift_name">];
  let Args = [StringArgument<"Name">];
  let Documentation = [SwiftNameDocs];
}

def SwiftNewType : InheritableAttr {
  let Spellings = [GNU<"swift_newtype">, GNU<"swift_wrapper">];
  let Args = [EnumArgument<"NewtypeKind", "NewtypeKind", /*is_string=*/false,
                           ["struct", "enum"], ["NK_Struct", "NK_Enum"]>];
  let Subjects = SubjectList<[TypedefName], ErrorDiag>;
  let Documentation = [SwiftNewTypeDocs];
  let HasCustomParsing = 1;
}

def SwiftPrivate : InheritableAttr {
  let Spellings = [GNU<"swift_private">];
  let Documentation = [SwiftPrivateDocs];
  let SimpleHandler = 1;
}

def SwiftVersionedAddition : Attr {
  // This attribute has no spellings as it is only ever created implicitly
  // from API notes.
  let Spellings = [];
  let Args = [VersionArgument<"Version">, WrappedAttr<"AdditionalAttr">,
              BoolArgument<"IsReplacedByActive">];
  let SemaHandler = 0;
  let Documentation = [InternalOnly];
}

def SwiftVersionedRemoval : Attr {
  // This attribute has no spellings as it is only ever created implicitly
  // from API notes.
  let Spellings = [];
  let Args = [VersionArgument<"Version">, UnsignedArgument<"RawKind">,
              BoolArgument<"IsReplacedByActive">];
  let SemaHandler = 0;
  let Documentation = [InternalOnly];
  let AdditionalMembers = [{
    attr::Kind getAttrKindToRemove() const {
      return static_cast<attr::Kind>(getRawKind());
    }
  }];
}

def NoDeref : TypeAttr {
  let Spellings = [Clang<"noderef">];
  let Documentation = [NoDerefDocs];
}

// Default arguments can only be used with the sycl::reqd_work_group_size
// spelling.
def ReqdWorkGroupSize : InheritableAttr, LanguageOptionsSpecificAttr {
  let Spellings = [GNU<"reqd_work_group_size">,
                   CXX11<"cl", "reqd_work_group_size">,
                   CXX11<"sycl", "reqd_work_group_size">];
  let Args = [UnsignedArgument<"XDim">, UnsignedArgument<"YDim">,
              UnsignedArgument<"ZDim">];
  let Subjects = SubjectList<[Function], ErrorDiag>;
  let LangOpts = [NotSYCL];
  let Documentation = [ReqdWorkGroupSizeAttrDocs];
  let SupportsNonconformingLambdaSyntax = 1;
  let ParseKind = "ReqdWorkGroupSize";
  let HasCustomParsing = 1;
}

def SYCLReqdWorkGroupSize : InheritableAttr, LanguageOptionsSpecificAttr {
  let Spellings = [GNU<"reqd_work_group_size">,
                   CXX11<"cl", "reqd_work_group_size">,
                   CXX11<"sycl", "reqd_work_group_size">];
  let Args = [ExprArgument<"XDim">,
              ExprArgument<"YDim", /*optional*/1>,
              ExprArgument<"ZDim", /*optional*/1>];
  let Subjects = SubjectList<[Function], ErrorDiag>;
  let LangOpts = [SYCLIsDevice, SilentlyIgnoreSYCLIsHost];
  let AdditionalMembers = [{
    std::optional<llvm::APSInt> getXDimVal() const {
      // X-dimension is not optional.
      if (const auto *CE = dyn_cast<ConstantExpr>(getXDim()))
        return CE->getResultAsAPSInt();
      return std::nullopt;
    }
    std::optional<llvm::APSInt> getYDimVal() const {
      // Y-dimension is optional so a nullptr value is allowed.
      if (const auto *CE = dyn_cast_or_null<ConstantExpr>(getYDim()))
        return CE->getResultAsAPSInt();
      return std::nullopt;
    }
    std::optional<llvm::APSInt> getZDimVal() const {
      // Z-dimension is optional so a nullptr value is allowed.
      if (const auto *CE = dyn_cast_or_null<ConstantExpr>(getZDim()))
        return CE->getResultAsAPSInt();
      return std::nullopt;
    }
  }];
  let Documentation = [ReqdWorkGroupSizeAttrDocs];
  let SupportsNonconformingLambdaSyntax = 1;
  let ParseKind = "ReqdWorkGroupSize";
  let HasCustomParsing = 1;
}

def WorkGroupSizeHint :  InheritableAttr, LanguageOptionsSpecificAttr {
  let Spellings = [GNU<"work_group_size_hint">,
                   CXX11<"sycl", "work_group_size_hint">];
  let Args = [UnsignedArgument<"XDim">,
              UnsignedArgument<"YDim">,
              UnsignedArgument<"ZDim">];
  let Subjects = SubjectList<[Function], ErrorDiag>;
  let Documentation = [WorkGroupSizeHintAttrDocs];
  let LangOpts = [NotSYCL];
  let SupportsNonconformingLambdaSyntax = 1;
  let ParseKind = "WorkGroupSizeHint";
  let HasCustomParsing = 1;
}

def SYCLWorkGroupSizeHint :  InheritableAttr, LanguageOptionsSpecificAttr {
  let Spellings = [GNU<"work_group_size_hint">,
                   CXX11<"sycl", "work_group_size_hint">];
  let Args = [ExprArgument<"XDim">,
              ExprArgument<"YDim", /*optional*/1>,
              ExprArgument<"ZDim", /*optional*/1>];
  let Subjects = SubjectList<[Function], ErrorDiag>;
  // In OpenCL C this attribute takes no default values whereas in SYCL it does. 
  // To avoid confusing diagnostics, the checks are deferred to
  // "handleWorkGroupSizeHint". 
  let HasCustomParsing = 1;
  let AdditionalMembers = [{
    std::optional<llvm::APSInt> getXDimVal() const {
      // X-dimension is not optional.
      if (const auto *CE = dyn_cast<ConstantExpr>(getXDim()))
        return CE->getResultAsAPSInt();
      return std::nullopt;
    }
    std::optional<llvm::APSInt> getYDimVal() const {
      // Y-dimension is optional so a nullptr value is allowed.
      if (const auto *CE = dyn_cast_or_null<ConstantExpr>(getYDim()))
        return CE->getResultAsAPSInt();
      return std::nullopt;
    }
    std::optional<llvm::APSInt> getZDimVal() const {
      // Z-dimension is optional so a nullptr value is allowed.
      if (const auto *CE = dyn_cast_or_null<ConstantExpr>(getZDim()))
        return CE->getResultAsAPSInt();
      return std::nullopt;
    }
  }];
  let Documentation = [WorkGroupSizeHintAttrDocs];
  let LangOpts = [SYCLIsDevice, SilentlyIgnoreSYCLIsHost];
  let SupportsNonconformingLambdaSyntax = 1;
  let ParseKind = "WorkGroupSizeHint";
}

def InitPriority : InheritableAttr, TargetSpecificAttr<TargetSupportsInitPriority> {
  let Spellings = [GCC<"init_priority", /*AllowInC*/0>];
  let Args = [UnsignedArgument<"Priority">];
  let Subjects = SubjectList<[Var], ErrorDiag>;
  let Documentation = [InitPriorityDocs];
}

def Section : InheritableAttr {
  let Spellings = [GCC<"section">, Declspec<"allocate">];
  let Args = [StringArgument<"Name">];
  let Subjects =
      SubjectList<[ Function, GlobalVar, ObjCMethod, ObjCProperty ], ErrorDiag>;
  let Documentation = [SectionDocs];
}

// This is used for `__declspec(code_seg("segname"))`, but not for
// `#pragma code_seg("segname")`.
def CodeSeg : InheritableAttr {
  let Spellings = [Declspec<"code_seg">];
  let Args = [StringArgument<"Name">];
  let Subjects = SubjectList<[Function, CXXRecord], ErrorDiag>;
  let Documentation = [CodeSegDocs];
}

def PragmaClangBSSSection : InheritableAttr {
  // This attribute has no spellings as it is only ever created implicitly.
  let Spellings = [];
  let Args = [StringArgument<"Name">];
  let Subjects = SubjectList<[GlobalVar], ErrorDiag>;
  let Documentation = [InternalOnly];
}

def PragmaClangDataSection : InheritableAttr {
  // This attribute has no spellings as it is only ever created implicitly.
  let Spellings = [];
  let Args = [StringArgument<"Name">];
  let Subjects = SubjectList<[GlobalVar], ErrorDiag>;
  let Documentation = [InternalOnly];
}

def PragmaClangRodataSection : InheritableAttr {
  // This attribute has no spellings as it is only ever created implicitly.
  let Spellings = [];
  let Args = [StringArgument<"Name">];
  let Subjects = SubjectList<[GlobalVar], ErrorDiag>;
  let Documentation = [InternalOnly];
}

def PragmaClangRelroSection : InheritableAttr {
  // This attribute has no spellings as it is only ever created implicitly.
  let Spellings = [];
  let Args = [StringArgument<"Name">];
  let Subjects = SubjectList<[GlobalVar], ErrorDiag>;
  let Documentation = [InternalOnly];
}

def StrictFP : InheritableAttr {
  // This attribute has no spellings as it is only ever created implicitly.
  // Function uses strict floating point operations.
  let Spellings = [];
  let Subjects = SubjectList<[Function]>;
  let Documentation = [InternalOnly];
}

def PragmaClangTextSection : InheritableAttr {
  // This attribute has no spellings as it is only ever created implicitly.
  let Spellings = [];
  let Args = [StringArgument<"Name">];
  let Subjects = SubjectList<[Function], ErrorDiag>;
  let Documentation = [InternalOnly];
}

def CodeModel : InheritableAttr, TargetSpecificAttr<TargetLoongArch> {
  let Spellings = [GCC<"model">];
  let Args = [EnumArgument<"Model", "llvm::CodeModel::Model", /*is_string=*/1,
              ["normal", "medium", "extreme"], ["Small", "Medium", "Large"],
              /*opt=*/0, /*fake=*/0, /*isExternalType=*/1, /*isCovered=*/0>];
  let Subjects = SubjectList<[NonTLSGlobalVar], ErrorDiag>;
  let Documentation = [CodeModelDocs];
}

def Sentinel : InheritableAttr {
  let Spellings = [GCC<"sentinel">];
  let Args = [DefaultIntArgument<"Sentinel", 0>,
              DefaultIntArgument<"NullPos", 0>];
//  let Subjects = SubjectList<[Function, ObjCMethod, Block, Var]>;
  let Documentation = [Undocumented];
}

def StdCall : DeclOrTypeAttr {
  let Spellings = [GCC<"stdcall">, CustomKeyword<"__stdcall">,
                   CustomKeyword<"_stdcall">];
//  let Subjects = [Function, ObjCMethod];
  let Documentation = [StdCallDocs];
}

def SwiftCall : DeclOrTypeAttr {
  let Spellings = [Clang<"swiftcall">];
//  let Subjects = SubjectList<[Function]>;
  let Documentation = [SwiftCallDocs];
}

def SwiftAsyncCall : DeclOrTypeAttr {
  let Spellings = [Clang<"swiftasynccall">];
  let Documentation = [SwiftAsyncCallDocs];
}

def SwiftContext : ParameterABIAttr {
  let Spellings = [Clang<"swift_context">];
  let Documentation = [SwiftContextDocs];
}

def SwiftAsyncContext : ParameterABIAttr {
  let Spellings = [Clang<"swift_async_context">];
  let Documentation = [SwiftAsyncContextDocs];
}

def SwiftErrorResult : ParameterABIAttr {
  let Spellings = [Clang<"swift_error_result">];
  let Documentation = [SwiftErrorResultDocs];
}

def SwiftIndirectResult : ParameterABIAttr {
  let Spellings = [Clang<"swift_indirect_result">];
  let Documentation = [SwiftIndirectResultDocs];
}

def SwiftAsync : InheritableAttr {
  let Spellings = [Clang<"swift_async">];
  let Subjects = SubjectList<[Function, ObjCMethod]>;
  let Args = [EnumArgument<"Kind", "Kind", /*is_string=*/false,
                ["none", "swift_private", "not_swift_private"],
                ["None", "SwiftPrivate", "NotSwiftPrivate"]>,
              ParamIdxArgument<"CompletionHandlerIndex", /*opt=*/1>];
  let Documentation = [SwiftAsyncDocs];
}

def SwiftAsyncError : InheritableAttr {
  let Spellings = [Clang<"swift_async_error">];
  let Subjects = SubjectList<[Function, ObjCMethod]>;
  let Args = [EnumArgument<"Convention", "ConventionKind", /*is_string=*/false,
              ["none", "nonnull_error", "zero_argument", "nonzero_argument"],
              ["None", "NonNullError", "ZeroArgument", "NonZeroArgument"]>,
              UnsignedArgument<"HandlerParamIdx", /*opt=*/1>];
  let Documentation = [SwiftAsyncErrorDocs];
}

def Suppress : DeclOrStmtAttr {
  let Spellings = [CXX11<"gsl", "suppress">, Clang<"suppress">];
  let Args = [VariadicStringArgument<"DiagnosticIdentifiers">];
  let Accessors = [Accessor<"isGSL", [CXX11<"gsl", "suppress">]>];
  // There's no fundamental reason why we can't simply accept all Decls
  // but let's make a short list so that to avoid supporting something weird
  // by accident. We can always expand the list later.
  let Subjects = SubjectList<[
    Stmt, Var, Field, ObjCProperty, Function, ObjCMethod, Record, ObjCInterface,
    ObjCImplementation, Namespace, Empty
  ], ErrorDiag, "variables, functions, structs, interfaces, and namespaces">;
  let Documentation = [SuppressDocs];
}

def SysVABI : DeclOrTypeAttr {
  let Spellings = [GCC<"sysv_abi">];
//  let Subjects = [Function, ObjCMethod];
  let Documentation = [SysVABIDocs];
}

def ThisCall : DeclOrTypeAttr {
  let Spellings = [GCC<"thiscall">, CustomKeyword<"__thiscall">,
                   CustomKeyword<"_thiscall">];
//  let Subjects = [Function, ObjCMethod];
  let Documentation = [ThisCallDocs];
}

def VectorCall : DeclOrTypeAttr {
  let Spellings = [Clang<"vectorcall">, CustomKeyword<"__vectorcall">,
                   CustomKeyword<"_vectorcall">];
//  let Subjects = [Function, ObjCMethod];
  let Documentation = [VectorCallDocs];
}

def ZeroCallUsedRegs : InheritableAttr {
  let Spellings = [GCC<"zero_call_used_regs">];
  let Subjects = SubjectList<[Function], ErrorDiag>;
  let Args = [
    EnumArgument<"ZeroCallUsedRegs", "ZeroCallUsedRegsKind", /*is_string=*/true,
                 ["skip", "used-gpr-arg", "used-gpr", "used-arg", "used",
                  "all-gpr-arg", "all-gpr", "all-arg", "all"],
                 ["Skip", "UsedGPRArg", "UsedGPR", "UsedArg", "Used",
                  "AllGPRArg", "AllGPR", "AllArg", "All"]>
  ];
  let Documentation = [ZeroCallUsedRegsDocs];
}

def Pascal : DeclOrTypeAttr {
  let Spellings = [Clang<"pascal">, CustomKeyword<"__pascal">,
                   CustomKeyword<"_pascal">];
//  let Subjects = [Function, ObjCMethod];
  let Documentation = [Undocumented];
}

def PreferredName : InheritableAttr {
  let Spellings = [Clang<"preferred_name", /*AllowInC*/0>];
  let Subjects = SubjectList<[ClassTmpl]>;
  let Args = [TypeArgument<"TypedefType">];
  let Documentation = [PreferredNameDocs];
  let InheritEvenIfAlreadyPresent = 1;
  let MeaningfulToClassTemplateDefinition = 1;
  let TemplateDependent = 1;
}

def PreserveMost : DeclOrTypeAttr {
  let Spellings = [Clang<"preserve_most">];
  let Documentation = [PreserveMostDocs];
}

def PreserveAll : DeclOrTypeAttr {
  let Spellings = [Clang<"preserve_all">];
  let Documentation = [PreserveAllDocs];
}

def M68kRTD: DeclOrTypeAttr {
  let Spellings = [Clang<"m68k_rtd">];
  let Documentation = [M68kRTDDocs];
}

def PreserveNone : DeclOrTypeAttr,
                   TargetSpecificAttr<TargetArch<!listconcat(TargetAArch64.Arches, TargetAnyX86.Arches)>> {
  let Spellings = [Clang<"preserve_none">];
  let Subjects = SubjectList<[FunctionLike]>;
  let Documentation = [PreserveNoneDocs];
}

def RISCVVectorCC: DeclOrTypeAttr, TargetSpecificAttr<TargetRISCV> {
 let Spellings = [CXX11<"riscv", "vector_cc">,
                  C23<"riscv", "vector_cc">,
                  Clang<"riscv_vector_cc">];
 let Documentation = [RISCVVectorCCDocs];
}

def Target : InheritableAttr {
  let Spellings = [GCC<"target">];
  let Args = [StringArgument<"featuresStr">];
  let Subjects = SubjectList<[Function], ErrorDiag>;
  let Documentation = [TargetDocs];
  let AdditionalMembers = [{
    StringRef getArchitecture() const {
      StringRef Features = getFeaturesStr();
      if (Features == "default") return {};

      SmallVector<StringRef, 1> AttrFeatures;
      Features.split(AttrFeatures, ",");

      for (auto &Feature : AttrFeatures) {
        Feature = Feature.trim();
        if (Feature.starts_with("arch="))
          return Feature.drop_front(sizeof("arch=") - 1);
      }
      return "";
    }

    // Gets the list of features as simple string-refs with no +/- or 'no-'.
    // Only adds the items to 'Out' that are additions.
    void getAddedFeatures(llvm::SmallVectorImpl<StringRef> &Out) const {
      StringRef Features = getFeaturesStr();
      if (Features == "default") return;

      SmallVector<StringRef, 1> AttrFeatures;
      Features.split(AttrFeatures, ",");

      for (auto &Feature : AttrFeatures) {
        Feature = Feature.trim();

        if (!Feature.starts_with("no-") && !Feature.starts_with("arch=") &&
            !Feature.starts_with("fpmath=") && !Feature.starts_with("tune="))
          Out.push_back(Feature);
      }
    }

    bool isDefaultVersion() const { return getFeaturesStr() == "default"; }
  }];
}

def TargetVersion : InheritableAttr {
  let Spellings = [GCC<"target_version">];
  let Args = [StringArgument<"NamesStr">];
  let Subjects = SubjectList<[Function], ErrorDiag>;
  let Documentation = [TargetVersionDocs];
  let AdditionalMembers = [{
    StringRef getName() const { return getNamesStr().trim(); }
    bool isDefaultVersion() const {
      return getName() == "default";
    }
    void getFeatures(llvm::SmallVectorImpl<StringRef> &Out) const {
      if (isDefaultVersion()) return;
      StringRef Features = getName();

      SmallVector<StringRef, 8> AttrFeatures;
      Features.split(AttrFeatures, "+");

      for (auto &Feature : AttrFeatures) {
        Feature = Feature.trim();
        Out.push_back(Feature);
      }
    }
  }];
}

def TargetClones : InheritableAttr {
  let Spellings = [GCC<"target_clones">];
  let Args = [VariadicStringArgument<"featuresStrs">];
  let Documentation = [TargetClonesDocs];
  let Subjects = SubjectList<[Function], ErrorDiag>;
  let AdditionalMembers = [{
    StringRef getFeatureStr(unsigned Index) const {
      return *(featuresStrs_begin() + Index);
    }
    bool isDefaultVersion(unsigned Index) const {
      return getFeatureStr(Index) == "default";
    }
    void getFeatures(llvm::SmallVectorImpl<StringRef> &Out,
                     unsigned Index) const {
      if (isDefaultVersion(Index)) return;
      StringRef Features = getFeatureStr(Index);
      SmallVector<StringRef, 8> AttrFeatures;
      Features.split(AttrFeatures, "+");
      for (auto &Feature : AttrFeatures) {
        Feature = Feature.trim();
        Out.push_back(Feature);
      }
    }
    // Given an index into the 'featuresStrs' sequence, compute a unique
    // ID to be used with function name mangling for the associated variant.
    // This mapping is necessary due to a requirement that the mangling ID
    // used for the "default" variant be the largest mangling ID in the
    // variant set. Duplicate variants present in 'featuresStrs' are also
    // assigned their own unique ID (the mapping is bijective).
    unsigned getMangledIndex(unsigned Index) const {
      if (getFeatureStr(Index) == "default")
        return std::count_if(featuresStrs_begin(), featuresStrs_end(),
                              [](StringRef S) { return S != "default"; });

      return std::count_if(featuresStrs_begin(), featuresStrs_begin() + Index,
                           [](StringRef S) { return S != "default"; });
    }

    // Given an index into the 'featuresStrs' sequence, determine if the
    // index corresponds to the first instance of the named variant. This
    // is used to skip over duplicate variant instances when iterating over
    // 'featuresStrs'.
    bool isFirstOfVersion(unsigned Index) const {
      StringRef FeatureStr(getFeatureStr(Index));
      return 0 == std::count_if(
                      featuresStrs_begin(), featuresStrs_begin() + Index,
                      [FeatureStr](StringRef S) { return S == FeatureStr; });

    }
  }];
}

def : MutualExclusions<[TargetClones, TargetVersion, Target, CPUDispatch, CPUSpecific]>;

def MinVectorWidth : InheritableAttr {
  let Spellings = [Clang<"min_vector_width">];
  let Args = [UnsignedArgument<"VectorWidth">];
  let Subjects = SubjectList<[Function], ErrorDiag>;
  let Documentation = [MinVectorWidthDocs];
}

def TransparentUnion : InheritableAttr {
  let Spellings = [GCC<"transparent_union">];
//  let Subjects = SubjectList<[Record, TypedefName]>;
  let Documentation = [TransparentUnionDocs];
  let LangOpts = [COnly];
}

def Unavailable : InheritableAttr {
  let Spellings = [Clang<"unavailable">];
  let Args = [StringArgument<"Message", 1>,
              EnumArgument<"ImplicitReason", "ImplicitReason", /*is_string=*/0, // FIXME
                ["", "", "", ""],
                ["IR_None",
                 "IR_ARCForbiddenType",
                 "IR_ForbiddenWeak",
                 "IR_ARCForbiddenConversion",
                 "IR_ARCInitReturnsUnrelated",
                 "IR_ARCFieldWithOwnership"], 1, /*fake*/ 1>];
  let Documentation = [Undocumented];
  let MeaningfulToClassTemplateDefinition = 1;
}

def DiagnoseIf : InheritableAttr {
  // Does not have a [[]] spelling because this attribute requires the ability
  // to parse function arguments but the attribute is not written in the type
  // position.
  let Spellings = [GNU<"diagnose_if">];
  let Subjects = SubjectList<[Function, ObjCMethod, ObjCProperty]>;
  let Args = [ExprArgument<"Cond">, StringArgument<"Message">,
              EnumArgument<"DiagnosticType", "DiagnosticType",
                           /*is_string=*/true,
                           ["error", "warning"],
                           ["DT_Error", "DT_Warning"]>,
              BoolArgument<"ArgDependent", 0, /*fake*/ 1>,
              DeclArgument<Named, "Parent", 0, /*fake*/ 1>];
  let InheritEvenIfAlreadyPresent = 1;
  let LateParsed = LateAttrParseStandard;
  let AdditionalMembers = [{
    bool isError() const { return diagnosticType == DT_Error; }
    bool isWarning() const { return diagnosticType == DT_Warning; }
  }];
  let TemplateDependent = 1;
  let Documentation = [DiagnoseIfDocs];
}

def ArcWeakrefUnavailable : InheritableAttr {
  let Spellings = [Clang<"objc_arc_weak_reference_unavailable">];
  let Subjects = SubjectList<[ObjCInterface], ErrorDiag>;
  let Documentation = [Undocumented];
  let SimpleHandler = 1;
}

def ObjCGC : TypeAttr {
  let Spellings = [Clang<"objc_gc">];
  let Args = [IdentifierArgument<"Kind">];
  let Documentation = [Undocumented];
}

def ObjCOwnership : DeclOrTypeAttr {
  let Spellings = [Clang<"objc_ownership">];
  let Args = [IdentifierArgument<"Kind">];
  let Documentation = [Undocumented];
}

def ObjCRequiresPropertyDefs : InheritableAttr {
  let Spellings = [Clang<"objc_requires_property_definitions">];
  let Subjects = SubjectList<[ObjCInterface], ErrorDiag>;
  let Documentation = [Undocumented];
  let SimpleHandler = 1;
}

def Unused : InheritableAttr {
  let Spellings = [CXX11<"", "maybe_unused", 201603>, GCC<"unused">,
                   C23<"", "maybe_unused", 202106>];
  let Subjects = SubjectList<[Var, Binding, ObjCIvar, Type, Enum, EnumConstant, Label,
                              Field, ObjCMethod, FunctionLike]>;
  let Documentation = [WarnMaybeUnusedDocs];
}

def Used : InheritableAttr {
  let Spellings = [GCC<"used">];
  let Subjects = SubjectList<[NonLocalVar, Function, ObjCMethod]>;
  let Documentation = [UsedDocs];
  let SimpleHandler = 1;
}

def Retain : InheritableAttr {
  let Spellings = [GCC<"retain">];
  let Subjects = SubjectList<[NonLocalVar, Function, ObjCMethod]>;
  let Documentation = [RetainDocs];
  let SimpleHandler = 1;
}

def Uuid : InheritableAttr {
  let Spellings = [Declspec<"uuid">, Microsoft<"uuid">];
  let Args = [StringArgument<"Guid">,
              DeclArgument<MSGuid, "GuidDecl", 0, /*fake=*/1>];
  let Subjects = SubjectList<[Record, Enum]>;
  // FIXME: Allow expressing logical AND for LangOpts. Our condition should be:
  // CPlusPlus && (MicrosoftExt || Borland)
  let LangOpts = [MicrosoftExt, Borland];
  let Documentation = [Undocumented];
}

def VectorSize : TypeAttr {
  let Spellings = [GCC<"vector_size">];
  let Args = [ExprArgument<"NumBytes">];
  let Documentation = [Undocumented];
  // Represented as VectorType instead.
  let ASTNode = 0;
}

def VecTypeHint : InheritableAttr {
  let Spellings = [GNU<"vec_type_hint">, CXX11<"sycl", "vec_type_hint">];
  let Args = [TypeArgument<"TypeHint">];
  let Subjects = SubjectList<[Function], ErrorDiag>;
  let SupportsNonconformingLambdaSyntax = 1;
  let Documentation = [Undocumented];
}

def MatrixType : TypeAttr {
  let Spellings = [Clang<"matrix_type">];
  let Subjects = SubjectList<[TypedefName], ErrorDiag>;
  let Args = [ExprArgument<"NumRows">, ExprArgument<"NumColumns">];
  let Documentation = [Undocumented];
  let ASTNode = 0;
  let PragmaAttributeSupport = 0;
}

def Visibility : InheritableAttr {
  let Clone = 0;
  let Spellings = [GCC<"visibility">];
  let Args = [EnumArgument<"Visibility", "VisibilityType", /*is_string=*/true,
                           ["default", "hidden", "internal", "protected"],
                           ["Default", "Hidden", "Hidden", "Protected"]>];
  let MeaningfulToClassTemplateDefinition = 1;
  let Documentation = [Undocumented];
}

def TypeVisibility : InheritableAttr {
  let Clone = 0;
  let Spellings = [Clang<"type_visibility">];
  let Args = [EnumArgument<"Visibility", "VisibilityType", /*is_string=*/true,
                           ["default", "hidden", "internal", "protected"],
                           ["Default", "Hidden", "Hidden", "Protected"]>];
  // let Subjects = SubjectList<[Tag, ObjCInterface, Namespace], ErrorDiag>;
  let Documentation = [TypeVisibilityDocs];
}

def VecReturn : InheritableAttr {
  // This attribute does not have a C [[]] spelling because it only appertains
  // to C++ struct/class/union.
  // FIXME: should this attribute have a CPlusPlus language option?
  let Spellings = [Clang<"vecreturn", 0>];
  let Subjects = SubjectList<[CXXRecord], ErrorDiag>;
  let Documentation = [Undocumented];
}

def WarnUnused : InheritableAttr {
  let Spellings = [GCC<"warn_unused">];
  let Subjects = SubjectList<[Record]>;
  let Documentation = [Undocumented];
  let SimpleHandler = 1;
}

def WarnUnusedResult : InheritableAttr {
  let Spellings = [CXX11<"", "nodiscard", 201907>,
                   C23<"", "nodiscard", 202003>,
                   CXX11<"clang", "warn_unused_result">,
                   GCC<"warn_unused_result">];
  let Subjects = SubjectList<[ObjCMethod, Enum, Record, FunctionLike, TypedefName]>;
  let Args = [StringArgument<"Message", 1>];
  let Documentation = [WarnUnusedResultsDocs];
  let AdditionalMembers = [{
    // Check whether this the C++11 nodiscard version, even in non C++11
    // spellings.
    bool IsCXX11NoDiscard() const {
      return this->getSemanticSpelling() == CXX11_nodiscard;
    }
  }];
}

def Weak : InheritableAttr {
  let Spellings = [GCC<"weak">];
  let Subjects = SubjectList<[Var, Function, CXXRecord]>;
  let Documentation = [WeakDocs];
  let SimpleHandler = 1;
}

def WeakImport : InheritableAttr {
  let Spellings = [Clang<"weak_import">];
  let Documentation = [Undocumented];
}

def WeakRef : InheritableAttr {
  let Spellings = [GCC<"weakref">];
  // A WeakRef that has an argument is treated as being an AliasAttr
  let Args = [StringArgument<"Aliasee", 1>];
  let Subjects = SubjectList<[Var, Function], ErrorDiag>;
  let Documentation = [Undocumented];
}

def LTOVisibilityPublic : InheritableAttr {
  let Spellings = [Clang<"lto_visibility_public">];
  let Subjects = SubjectList<[Record]>;
  let Documentation = [LTOVisibilityDocs];
  let SimpleHandler = 1;
}

def AnyX86Interrupt : InheritableAttr, TargetSpecificAttr<TargetAnyX86> {
  // NOTE: If you add any additional spellings, ARMInterrupt's,
  // M68kInterrupt's, MSP430Interrupt's and MipsInterrupt's spellings must match.
  let Spellings = [GCC<"interrupt">];
  let Subjects = SubjectList<[HasFunctionProto]>;
  let ParseKind = "Interrupt";
  let HasCustomParsing = 1;
  let Documentation = [AnyX86InterruptDocs];
}

def AnyX86NoCallerSavedRegisters : InheritableAttr,
                                   TargetSpecificAttr<TargetAnyX86> {
  let Spellings = [GCC<"no_caller_saved_registers">];
  let Documentation = [AnyX86NoCallerSavedRegistersDocs];
  let SimpleHandler = 1;
}

def AnyX86NoCfCheck : DeclOrTypeAttr, TargetSpecificAttr<TargetAnyX86>{
  let Spellings = [GCC<"nocf_check">];
  let Subjects = SubjectList<[FunctionLike]>;
  let Documentation = [AnyX86NoCfCheckDocs];
}

def X86ForceAlignArgPointer : InheritableAttr, TargetSpecificAttr<TargetAnyX86> {
  let Spellings = [GCC<"force_align_arg_pointer">];
  // Technically, this appertains to a FunctionDecl, but the target-specific
  // code silently allows anything function-like (such as typedefs or function
  // pointers), but does not apply the attribute to them.
  let Documentation = [X86ForceAlignArgPointerDocs];
}

def NoSanitize : InheritableAttr {
  let Spellings = [Clang<"no_sanitize">];
  let Args = [VariadicStringArgument<"Sanitizers">];
  let Subjects = SubjectList<[Function, ObjCMethod, GlobalVar], ErrorDiag>;
  let Documentation = [NoSanitizeDocs];
  let AdditionalMembers = [{
    SanitizerMask getMask() const {
      SanitizerMask Mask;
      for (auto SanitizerName : sanitizers()) {
        SanitizerMask ParsedMask =
            parseSanitizerValue(SanitizerName, /*AllowGroups=*/true);
        Mask |= expandSanitizerGroups(ParsedMask);
      }
      return Mask;
    }

    bool hasCoverage() const {
      return llvm::is_contained(sanitizers(), "coverage");
    }
  }];
}

// Attributes to disable a specific sanitizer. No new sanitizers should be added
// to this list; the no_sanitize attribute should be extended instead.
def NoSanitizeSpecific : InheritableAttr {
  let Spellings = [GCC<"no_address_safety_analysis">,
                   GCC<"no_sanitize_address">,
                   GCC<"no_sanitize_thread">,
                   Clang<"no_sanitize_memory">];
  let Subjects = SubjectList<[Function, GlobalVar], ErrorDiag>;
  let Documentation = [NoSanitizeAddressDocs, NoSanitizeThreadDocs,
                       NoSanitizeMemoryDocs];
  let ASTNode = 0;
}

def DisableSanitizerInstrumentation : InheritableAttr {
  let Spellings = [Clang<"disable_sanitizer_instrumentation">];
  let Subjects = SubjectList<[Function, ObjCMethod, GlobalVar]>;
  let Documentation = [DisableSanitizerInstrumentationDocs];
  let SimpleHandler = 1;
}

def CFICanonicalJumpTable : InheritableAttr {
  let Spellings = [Clang<"cfi_canonical_jump_table">];
  let Subjects = SubjectList<[Function], ErrorDiag>;
  let Documentation = [CFICanonicalJumpTableDocs];
  let SimpleHandler = 1;
}

// C/C++ Thread safety attributes (e.g. for deadlock, data race checking)
// Not all of these attributes will be given a [[]] spelling. The attributes
// which require access to function parameter names cannot use the [[]] spelling
// because they are not written in the type position. Some attributes are given
// an updated captability-based name and the older name will only be supported
// under the GNU-style spelling.
def GuardedVar : InheritableAttr {
  let Spellings = [Clang<"guarded_var", 0>];
  let Subjects = SubjectList<[Field, SharedVar]>;
  let Documentation = [Undocumented];
  let SimpleHandler = 1;
}

def PtGuardedVar : InheritableAttr {
  let Spellings = [Clang<"pt_guarded_var", 0>];
  let Subjects = SubjectList<[Field, SharedVar]>;
  let Documentation = [Undocumented];
}

def Lockable : InheritableAttr {
  let Spellings = [GNU<"lockable">];
  let Subjects = SubjectList<[Record]>;
  let Documentation = [Undocumented];
  let ASTNode = 0;  // Replaced by Capability
}

def ScopedLockable : InheritableAttr {
  let Spellings = [Clang<"scoped_lockable", 0>];
  let Subjects = SubjectList<[Record]>;
  let Documentation = [Undocumented];
  let SimpleHandler = 1;
}

def Capability : InheritableAttr {
  let Spellings = [Clang<"capability", 0>, Clang<"shared_capability", 0>];
  let Subjects = SubjectList<[Record, TypedefName], ErrorDiag>;
  let Args = [StringArgument<"Name">];
  let Accessors = [Accessor<"isShared",
                    [Clang<"shared_capability", 0>]>];
  let Documentation = [Undocumented];
}

def AssertCapability : InheritableAttr {
  let Spellings = [Clang<"assert_capability", 0>,
                   Clang<"assert_shared_capability", 0>];
  let Subjects = SubjectList<[Function]>;
  let LateParsed = LateAttrParseStandard;
  let TemplateDependent = 1;
  let ParseArgumentsAsUnevaluated = 1;
  let InheritEvenIfAlreadyPresent = 1;
  let Args = [VariadicExprArgument<"Args">];
  let Accessors = [Accessor<"isShared",
                    [Clang<"assert_shared_capability", 0>]>];
  let Documentation = [AssertCapabilityDocs];
}

def AcquireCapability : InheritableAttr {
  let Spellings = [Clang<"acquire_capability", 0>,
                   Clang<"acquire_shared_capability", 0>,
                   GNU<"exclusive_lock_function">,
                   GNU<"shared_lock_function">];
  let Subjects = SubjectList<[Function]>;
  let LateParsed = LateAttrParseStandard;
  let TemplateDependent = 1;
  let ParseArgumentsAsUnevaluated = 1;
  let InheritEvenIfAlreadyPresent = 1;
  let Args = [VariadicExprArgument<"Args">];
  let Accessors = [Accessor<"isShared",
                    [Clang<"acquire_shared_capability", 0>,
                     GNU<"shared_lock_function">]>];
  let Documentation = [AcquireCapabilityDocs];
}

def TryAcquireCapability : InheritableAttr {
  let Spellings = [Clang<"try_acquire_capability", 0>,
                   Clang<"try_acquire_shared_capability", 0>];
  let Subjects = SubjectList<[Function],
                             ErrorDiag>;
  let LateParsed = LateAttrParseStandard;
  let TemplateDependent = 1;
  let ParseArgumentsAsUnevaluated = 1;
  let InheritEvenIfAlreadyPresent = 1;
  let Args = [ExprArgument<"SuccessValue">, VariadicExprArgument<"Args">];
  let Accessors = [Accessor<"isShared",
                    [Clang<"try_acquire_shared_capability", 0>]>];
  let Documentation = [TryAcquireCapabilityDocs];
}

def ReleaseCapability : InheritableAttr {
  let Spellings = [Clang<"release_capability", 0>,
                   Clang<"release_shared_capability", 0>,
                   Clang<"release_generic_capability", 0>,
                   Clang<"unlock_function", 0>];
  let Subjects = SubjectList<[Function]>;
  let LateParsed = LateAttrParseStandard;
  let TemplateDependent = 1;
  let ParseArgumentsAsUnevaluated = 1;
  let InheritEvenIfAlreadyPresent = 1;
  let Args = [VariadicExprArgument<"Args">];
  let Accessors = [Accessor<"isShared",
                    [Clang<"release_shared_capability", 0>]>,
                   Accessor<"isGeneric",
                     [Clang<"release_generic_capability", 0>,
                      Clang<"unlock_function", 0>]>];
  let Documentation = [ReleaseCapabilityDocs];
}

def RequiresCapability : InheritableAttr {
  let Spellings = [Clang<"requires_capability", 0>,
                   Clang<"exclusive_locks_required", 0>,
                   Clang<"requires_shared_capability", 0>,
                   Clang<"shared_locks_required", 0>];
  let Args = [VariadicExprArgument<"Args">];
  let LateParsed = LateAttrParseStandard;
  let TemplateDependent = 1;
  let ParseArgumentsAsUnevaluated = 1;
  let InheritEvenIfAlreadyPresent = 1;
  let Subjects = SubjectList<[Function]>;
  let Accessors = [Accessor<"isShared", [Clang<"requires_shared_capability", 0>,
                                         Clang<"shared_locks_required", 0>]>];
  let Documentation = [Undocumented];
}

def NoThreadSafetyAnalysis : InheritableAttr {
  let Spellings = [Clang<"no_thread_safety_analysis">];
  let Subjects = SubjectList<[Function]>;
  let Documentation = [Undocumented];
  let SimpleHandler = 1;
}

def GuardedBy : InheritableAttr {
  let Spellings = [GNU<"guarded_by">];
  let Args = [ExprArgument<"Arg">];
  let LateParsed = LateAttrParseExperimentalExt;
  let TemplateDependent = 1;
  let ParseArgumentsAsUnevaluated = 1;
  let InheritEvenIfAlreadyPresent = 1;
  let Subjects = SubjectList<[Field, SharedVar]>;
  let Documentation = [Undocumented];
}

def PtGuardedBy : InheritableAttr {
  let Spellings = [GNU<"pt_guarded_by">];
  let Args = [ExprArgument<"Arg">];
  let LateParsed = LateAttrParseExperimentalExt;
  let TemplateDependent = 1;
  let ParseArgumentsAsUnevaluated = 1;
  let InheritEvenIfAlreadyPresent = 1;
  let Subjects = SubjectList<[Field, SharedVar]>;
  let Documentation = [Undocumented];
}

def AcquiredAfter : InheritableAttr {
  let Spellings = [GNU<"acquired_after">];
  let Args = [VariadicExprArgument<"Args">];
  let LateParsed = LateAttrParseExperimentalExt;
  let TemplateDependent = 1;
  let ParseArgumentsAsUnevaluated = 1;
  let InheritEvenIfAlreadyPresent = 1;
  let Subjects = SubjectList<[Field, SharedVar]>;
  let Documentation = [Undocumented];
}

def AcquiredBefore : InheritableAttr {
  let Spellings = [GNU<"acquired_before">];
  let Args = [VariadicExprArgument<"Args">];
  let LateParsed = LateAttrParseExperimentalExt;
  let TemplateDependent = 1;
  let ParseArgumentsAsUnevaluated = 1;
  let InheritEvenIfAlreadyPresent = 1;
  let Subjects = SubjectList<[Field, SharedVar]>;
  let Documentation = [Undocumented];
}

def AssertExclusiveLock : InheritableAttr {
  let Spellings = [GNU<"assert_exclusive_lock">];
  let Args = [VariadicExprArgument<"Args">];
  let LateParsed = LateAttrParseStandard;
  let TemplateDependent = 1;
  let ParseArgumentsAsUnevaluated = 1;
  let InheritEvenIfAlreadyPresent = 1;
  let Subjects = SubjectList<[Function]>;
  let Documentation = [Undocumented];
}

def AssertSharedLock : InheritableAttr {
  let Spellings = [GNU<"assert_shared_lock">];
  let Args = [VariadicExprArgument<"Args">];
  let LateParsed = LateAttrParseStandard;
  let TemplateDependent = 1;
  let ParseArgumentsAsUnevaluated = 1;
  let InheritEvenIfAlreadyPresent = 1;
  let Subjects = SubjectList<[Function]>;
  let Documentation = [Undocumented];
}

// The first argument is an integer or boolean value specifying the return value
// of a successful lock acquisition.
def ExclusiveTrylockFunction : InheritableAttr {
  let Spellings = [GNU<"exclusive_trylock_function">];
  let Args = [ExprArgument<"SuccessValue">, VariadicExprArgument<"Args">];
  let LateParsed = LateAttrParseStandard;
  let TemplateDependent = 1;
  let ParseArgumentsAsUnevaluated = 1;
  let InheritEvenIfAlreadyPresent = 1;
  let Subjects = SubjectList<[Function]>;
  let Documentation = [Undocumented];
}

// The first argument is an integer or boolean value specifying the return value
// of a successful lock acquisition.
def SharedTrylockFunction : InheritableAttr {
  let Spellings = [GNU<"shared_trylock_function">];
  let Args = [ExprArgument<"SuccessValue">, VariadicExprArgument<"Args">];
  let LateParsed = LateAttrParseStandard;
  let TemplateDependent = 1;
  let ParseArgumentsAsUnevaluated = 1;
  let InheritEvenIfAlreadyPresent = 1;
  let Subjects = SubjectList<[Function]>;
  let Documentation = [Undocumented];
}

def LockReturned : InheritableAttr {
  let Spellings = [GNU<"lock_returned">];
  let Args = [ExprArgument<"Arg">];
  let LateParsed = LateAttrParseStandard;
  let TemplateDependent = 1;
  let ParseArgumentsAsUnevaluated = 1;
  let Subjects = SubjectList<[Function]>;
  let Documentation = [Undocumented];
}

def LocksExcluded : InheritableAttr {
  let Spellings = [GNU<"locks_excluded">];
  let Args = [VariadicExprArgument<"Args">];
  let LateParsed = LateAttrParseStandard;
  let TemplateDependent = 1;
  let ParseArgumentsAsUnevaluated = 1;
  let InheritEvenIfAlreadyPresent = 1;
  let Subjects = SubjectList<[Function]>;
  let Documentation = [Undocumented];
}

// C/C++ consumed attributes.

def Consumable : InheritableAttr {
  // This attribute does not have a C [[]] spelling because it only appertains
  // to C++ struct/class/union.
  // FIXME: should this attribute have a CPlusPlus language option?
  let Spellings = [Clang<"consumable", 0>];
  let Subjects = SubjectList<[CXXRecord]>;
  let Args = [EnumArgument<"DefaultState", "ConsumedState", /*is_string=*/false,
                           ["unknown", "consumed", "unconsumed"],
                           ["Unknown", "Consumed", "Unconsumed"]>];
  let Documentation = [ConsumableDocs];
}

def ConsumableAutoCast : InheritableAttr {
  // This attribute does not have a C [[]] spelling because it only appertains
  // to C++ struct/class/union.
  // FIXME: should this attribute have a CPlusPlus language option?
  let Spellings = [Clang<"consumable_auto_cast_state", 0>];
  let Subjects = SubjectList<[CXXRecord]>;
  let Documentation = [Undocumented];
  let SimpleHandler = 1;
}

def ConsumableSetOnRead : InheritableAttr {
  // This attribute does not have a C [[]] spelling because it only appertains
  // to C++ struct/class/union.
  // FIXME: should this attribute have a CPlusPlus language option?
  let Spellings = [Clang<"consumable_set_state_on_read", 0>];
  let Subjects = SubjectList<[CXXRecord]>;
  let Documentation = [Undocumented];
  let SimpleHandler = 1;
}

def CallableWhen : InheritableAttr {
  // This attribute does not have a C [[]] spelling because it only appertains
  // to C++ function (but doesn't require it to be a member function).
  // FIXME: should this attribute have a CPlusPlus language option?
  let Spellings = [Clang<"callable_when", 0>];
  let Subjects = SubjectList<[CXXMethod]>;
  let Args = [VariadicEnumArgument<"CallableStates", "ConsumedState",
                                   /*is_string=*/true,
                                   ["unknown", "consumed", "unconsumed"],
                                   ["Unknown", "Consumed", "Unconsumed"]>];
  let Documentation = [CallableWhenDocs];
}

def ParamTypestate : InheritableAttr {
  // This attribute does not have a C [[]] spelling because it only appertains
  // to a parameter whose type is a consumable C++ class.
  // FIXME: should this attribute have a CPlusPlus language option?
  let Spellings = [Clang<"param_typestate", 0>];
  let Subjects = SubjectList<[ParmVar]>;
  let Args = [EnumArgument<"ParamState", "ConsumedState", /*is_string=*/false,
                           ["unknown", "consumed", "unconsumed"],
                           ["Unknown", "Consumed", "Unconsumed"]>];
  let Documentation = [ParamTypestateDocs];
}

def ReturnTypestate : InheritableAttr {
  // This attribute does not have a C [[]] spelling because it only appertains
  // to a parameter or function return type that is a consumable C++ class.
  // FIXME: should this attribute have a CPlusPlus language option?
  let Spellings = [Clang<"return_typestate", 0>];
  let Subjects = SubjectList<[Function, ParmVar]>;
  let Args = [EnumArgument<"State", "ConsumedState", /*is_string=*/false,
                           ["unknown", "consumed", "unconsumed"],
                           ["Unknown", "Consumed", "Unconsumed"]>];
  let Documentation = [ReturnTypestateDocs];
}

def SetTypestate : InheritableAttr {
  // This attribute does not have a C [[]] spelling because it only appertains
  // to C++ function (but doesn't require it to be a member function).
  // FIXME: should this attribute have a CPlusPlus language option?
  let Spellings = [Clang<"set_typestate", 0>];
  let Subjects = SubjectList<[CXXMethod]>;
  let Args = [EnumArgument<"NewState", "ConsumedState", /*is_string=*/false,
                           ["unknown", "consumed", "unconsumed"],
                           ["Unknown", "Consumed", "Unconsumed"]>];
  let Documentation = [SetTypestateDocs];
}

def TestTypestate : InheritableAttr {
  // This attribute does not have a C [[]] spelling because it only appertains
  // to C++ function (but doesn't require it to be a member function).
  // FIXME: should this attribute have a CPlusPlus language option?
  let Spellings = [Clang<"test_typestate", 0>];
  let Subjects = SubjectList<[CXXMethod]>;
  let Args = [EnumArgument<"TestState", "ConsumedState", /*is_string=*/false,
                           ["consumed", "unconsumed"],
                           ["Consumed", "Unconsumed"]>];
  let Documentation = [TestTypestateDocs];
}

// Type safety attributes for `void *' pointers and type tags.

def ArgumentWithTypeTag : InheritableAttr {
  let Spellings = [Clang<"argument_with_type_tag">,
                   Clang<"pointer_with_type_tag">];
  let Subjects = SubjectList<[HasFunctionProto], ErrorDiag>;
  let Args = [IdentifierArgument<"ArgumentKind">,
              ParamIdxArgument<"ArgumentIdx">,
              ParamIdxArgument<"TypeTagIdx">,
              BoolArgument<"IsPointer", /*opt*/0, /*fake*/1>];
  let Documentation = [ArgumentWithTypeTagDocs, PointerWithTypeTagDocs];
}

def TypeTagForDatatype : InheritableAttr {
  let Spellings = [Clang<"type_tag_for_datatype">];
  let Args = [IdentifierArgument<"ArgumentKind">,
              TypeArgument<"MatchingCType">,
              BoolArgument<"LayoutCompatible">,
              BoolArgument<"MustBeNull">];
//  let Subjects = SubjectList<[Var], ErrorDiag>;
  let HasCustomParsing = 1;
  let Documentation = [TypeTagForDatatypeDocs];
}

def Owner : InheritableAttr {
  let Spellings = [CXX11<"gsl", "Owner">];
  let Subjects = SubjectList<[Struct]>;
  let Args = [TypeArgument<"DerefType", /*opt=*/1>];
  let Documentation = [LifetimeOwnerDocs];
}

def Pointer : InheritableAttr {
  let Spellings = [CXX11<"gsl", "Pointer">];
  let Subjects = SubjectList<[Struct]>;
  let Args = [TypeArgument<"DerefType", /*opt=*/1>];
  let Documentation = [LifetimePointerDocs];
}
def : MutualExclusions<[Owner, Pointer]>;

// Microsoft-related attributes

def MSConstexpr : InheritableAttr {
  let LangOpts = [MicrosoftExt];
  let Spellings = [CXX11<"msvc", "constexpr">];
  let Subjects = SubjectList<[Function, ReturnStmt], ErrorDiag,
                             "functions and return statements">;
  let Documentation = [MSConstexprDocs];
}

def MSNoVTable : InheritableAttr, TargetSpecificAttr<TargetMicrosoftCXXABI> {
  let Spellings = [Declspec<"novtable">];
  let Subjects = SubjectList<[CXXRecord]>;
  let Documentation = [MSNoVTableDocs];
  let SimpleHandler = 1;
}

def : IgnoredAttr {
  let Spellings = [Declspec<"property">];
}

def MSAllocator : InheritableAttr {
  let Spellings = [Declspec<"allocator">];
  let Subjects = SubjectList<[Function]>;
  let Documentation = [MSAllocatorDocs];
}

def CFGuard : InheritableAttr, TargetSpecificAttr<TargetWindows> {
  // Currently only the __declspec(guard(nocf)) modifier is supported. In future
  // we might also want to support __declspec(guard(suppress)).
  let Spellings = [Declspec<"guard">, Clang<"guard">];
  let Subjects = SubjectList<[Function]>;
  let Args = [EnumArgument<"Guard", "GuardArg", /*is_string=*/false,
                           ["nocf"], ["nocf"]>];
  let Documentation = [CFGuardDocs];
}

def MSStruct : InheritableAttr {
  let Spellings = [GCC<"ms_struct">];
  let Subjects = SubjectList<[Record]>;
  let Documentation = [Undocumented];
  let SimpleHandler = 1;
}

def DLLExport : InheritableAttr, TargetSpecificAttr<TargetHasDLLImportExport> {
  let Spellings = [Declspec<"dllexport">, GCC<"dllexport">];
  let Subjects = SubjectList<[Function, Var, CXXRecord, ObjCInterface]>;
  let Documentation = [DLLExportDocs];
}

def DLLExportStaticLocal : InheritableAttr, TargetSpecificAttr<TargetHasDLLImportExport> {
  // This attribute is used internally only when -fno-dllexport-inlines is
  // passed. This attribute is added to inline functions of a class having the
  // dllexport attribute. If the function has static local variables, this
  // attribute is used to determine whether the variables are exported or not. If
  // the function has local static variables, the function is dllexported too.
  let Spellings = [];
  let Subjects = SubjectList<[Function]>;
  let Documentation = [InternalOnly];
}

def DLLImport : InheritableAttr, TargetSpecificAttr<TargetHasDLLImportExport> {
  let Spellings = [Declspec<"dllimport">, GCC<"dllimport">];
  let Subjects = SubjectList<[Function, Var, CXXRecord, ObjCInterface]>;
  let Documentation = [DLLImportDocs];


  let AdditionalMembers = [{
private:
  bool PropagatedToBaseTemplate = false;

public:
  void setPropagatedToBaseTemplate() { PropagatedToBaseTemplate = true; }
  bool wasPropagatedToBaseTemplate() { return PropagatedToBaseTemplate; }
  }];
}

def DLLImportStaticLocal : InheritableAttr, TargetSpecificAttr<TargetHasDLLImportExport> {
  // This attribute is used internally only when -fno-dllexport-inlines is
  // passed. This attribute is added to inline functions of a class having the
  // dllimport attribute. If the function has static local variables, this
  // attribute is used to determine whether the variables are imported or not.
  let Spellings = [];
  let Subjects = SubjectList<[Function]>;
  let Documentation = [InternalOnly];
}

def SelectAny : InheritableAttr {
  let Spellings = [Declspec<"selectany">, GCC<"selectany">];
  let Documentation = [SelectAnyDocs];
  let SimpleHandler = 1;
}

def HybridPatchable : InheritableAttr, TargetSpecificAttr<TargetWindowsArm64EC> {
  let Spellings = [Declspec<"hybrid_patchable">, Clang<"hybrid_patchable">];
  let Subjects = SubjectList<[Function]>;
  let Documentation = [HybridPatchableDocs];
}

def Thread : Attr {
  let Spellings = [Declspec<"thread">];
  let LangOpts = [MicrosoftExt];
  let Documentation = [ThreadDocs];
  let Subjects = SubjectList<[Var]>;
}

def Win64 : IgnoredAttr {
  let Spellings = [CustomKeyword<"__w64">];
  let LangOpts = [MicrosoftExt];
}

def Ptr32 : TypeAttr {
  let Spellings = [CustomKeyword<"__ptr32">];
  let Documentation = [Ptr32Docs];
}

def Ptr64 : TypeAttr {
  let Spellings = [CustomKeyword<"__ptr64">];
  let Documentation = [Ptr64Docs];
}

def SPtr : TypeAttr {
  let Spellings = [CustomKeyword<"__sptr">];
  let Documentation = [SPtrDocs];
}

def UPtr : TypeAttr {
  let Spellings = [CustomKeyword<"__uptr">];
  let Documentation = [UPtrDocs];
}

def MSInheritance : InheritableAttr {
  let LangOpts = [MicrosoftExt];
  let Args = [DefaultBoolArgument<"BestCase", /*default*/1, /*fake*/1>];
  let Spellings = [CustomKeyword<"__single_inheritance">,
                   CustomKeyword<"__multiple_inheritance">,
                   CustomKeyword<"__virtual_inheritance">,
                   CustomKeyword<"__unspecified_inheritance">];
  let AdditionalMembers = [{
  MSInheritanceModel getInheritanceModel() const {
    // The spelling enum should agree with MSInheritanceModel.
    return MSInheritanceModel(getSemanticSpelling());
  }
  }];
  let Documentation = [MSInheritanceDocs];
}

def MSVtorDisp : InheritableAttr {
  // This attribute has no spellings as it is only ever created implicitly.
  let Spellings = [];
  let Args = [UnsignedArgument<"vdm">];
  let SemaHandler = 0;

  let AdditionalMembers = [{
  MSVtorDispMode getVtorDispMode() const { return MSVtorDispMode(vdm); }
  }];
  let Documentation = [InternalOnly];
}

def InitSeg : Attr {
  let Spellings = [Pragma<"", "init_seg">];
  let Args = [StringArgument<"Section">];
  let SemaHandler = 0;
  let Documentation = [InitSegDocs];
  let AdditionalMembers = [{
  void printPrettyPragma(raw_ostream &OS, const PrintingPolicy &Policy) const {
    OS << " (" << getSection() << ')';
  }
  }];
}

def LoopHint : Attr {
  /// #pragma clang loop <option> directive
  /// vectorize: vectorizes loop operations if State == Enable.
  /// vectorize_width: vectorize loop operations with width 'Value'.
  /// interleave: interleave multiple loop iterations if State == Enable.
  /// interleave_count: interleaves 'Value' loop iterations.
  /// unroll: fully unroll loop if State == Enable.
  /// unroll_count: unrolls loop 'Value' times.
  /// unroll_and_jam: attempt to unroll and jam loop if State == Enable.
  /// unroll_and_jam_count: unroll and jams loop 'Value' times.
  /// distribute: attempt to distribute loop if State == Enable.
  /// pipeline: disable pipelining loop if State == Disable.
  /// pipeline_initiation_interval: create loop schedule with initiation interval equal to 'Value'.

  /// #pragma unroll <argument> directive
  /// <no arg>: fully unrolls loop.
  /// boolean: fully unrolls loop if State == Enable.
  /// expression: unrolls loop 'Value' times.

  let Spellings = [Pragma<"clang", "loop">, Pragma<"", "unroll">,
                   Pragma<"", "nounroll">, Pragma<"", "unroll_and_jam">,
                   Pragma<"", "nounroll_and_jam">];

  /// State of the loop optimization specified by the spelling.
  let Args = [EnumArgument<"Option", "OptionType", /*is_string=*/false,
                          ["vectorize", "vectorize_width", "interleave", "interleave_count",
                           "unroll", "unroll_count", "unroll_and_jam", "unroll_and_jam_count",
                           "pipeline", "pipeline_initiation_interval", "distribute",
                           "vectorize_predicate"],
                          ["Vectorize", "VectorizeWidth", "Interleave", "InterleaveCount",
                           "Unroll", "UnrollCount", "UnrollAndJam", "UnrollAndJamCount",
                           "PipelineDisabled", "PipelineInitiationInterval", "Distribute",
                           "VectorizePredicate"]>,
              EnumArgument<"State", "LoopHintState", /*is_string=*/false,
                           ["enable", "disable", "numeric", "fixed_width",
                            "scalable_width", "assume_safety", "full"],
                           ["Enable", "Disable", "Numeric", "FixedWidth",
                            "ScalableWidth", "AssumeSafety", "Full"]>,
              ExprArgument<"Value">];

  let AdditionalMembers = [{
  static const char *getOptionName(int Option) {
    switch(Option) {
    case Vectorize: return "vectorize";
    case VectorizeWidth: return "vectorize_width";
    case Interleave: return "interleave";
    case InterleaveCount: return "interleave_count";
    case Unroll: return "unroll";
    case UnrollCount: return "unroll_count";
    case UnrollAndJam: return "unroll_and_jam";
    case UnrollAndJamCount: return "unroll_and_jam_count";
    case PipelineDisabled: return "pipeline";
    case PipelineInitiationInterval: return "pipeline_initiation_interval";
    case Distribute: return "distribute";
    case VectorizePredicate: return "vectorize_predicate";
    }
    llvm_unreachable("Unhandled LoopHint option.");
  }

  void printPrettyPragma(raw_ostream &OS, const PrintingPolicy &Policy) const;

  // Return a string containing the loop hint argument including the
  // enclosing parentheses.
  std::string getValueString(const PrintingPolicy &Policy) const;

  // Return a string suitable for identifying this attribute in diagnostics.
  std::string getDiagnosticName(const PrintingPolicy &Policy) const;
  }];

  let Documentation = [LoopHintDocs, UnrollHintDocs];
  let HasCustomParsing = 1;
}

/// The HLSL loop attributes
def HLSLLoopHint: StmtAttr {
  /// [unroll(directive)]
  /// [loop]
  let Spellings = [Microsoft<"unroll">, Microsoft<"loop">];
  let Args = [UnsignedArgument<"directive", /*opt*/1>];
  let Subjects = SubjectList<[ForStmt, WhileStmt, DoStmt],
                              ErrorDiag, "'for', 'while', and 'do' statements">;
  let LangOpts = [HLSL];
  let Documentation = [HLSLLoopHintDocs, HLSLUnrollHintDocs];
}

def CapturedRecord : InheritableAttr {
  // This attribute has no spellings as it is only ever created implicitly.
  let Spellings = [];
  let SemaHandler = 0;
  let Documentation = [InternalOnly];
}

def OMPThreadPrivateDecl : InheritableAttr {
  // This attribute has no spellings as it is only ever created implicitly.
  let Spellings = [];
  let SemaHandler = 0;
  let Documentation = [InternalOnly];
}

def OMPCaptureNoInit : InheritableAttr {
  // This attribute has no spellings as it is only ever created implicitly.
  let Spellings = [];
  let SemaHandler = 0;
  let Documentation = [InternalOnly];
}

def OMPCaptureKind : Attr {
  // This attribute has no spellings as it is only ever created implicitly.
  let Spellings = [];
  let SemaHandler = 0;
  let Args = [UnsignedArgument<"CaptureKindVal">];
  let Documentation = [InternalOnly];
  let AdditionalMembers = [{
    llvm::omp::Clause getCaptureKind() const {
      return static_cast<llvm::omp::Clause>(getCaptureKindVal());
    }
  }];
}

def OMPReferencedVar : Attr {
  // This attribute has no spellings as it is only ever created implicitly.
  let Spellings = [];
  let SemaHandler = 0;
  let Args = [ExprArgument<"Ref">];
  let Documentation = [InternalOnly];
}

def OMPDeclareSimdDecl : Attr {
  let Spellings = [Pragma<"omp", "declare simd">];
  let Subjects = SubjectList<[Function]>;
  let SemaHandler = 0;
  let HasCustomParsing = 1;
  let Documentation = [OMPDeclareSimdDocs];
  let Args = [
    EnumArgument<"BranchState", "BranchStateTy", /*is_string=*/false,
                 [ "", "inbranch", "notinbranch" ],
                 [ "BS_Undefined", "BS_Inbranch", "BS_Notinbranch" ]>,
    ExprArgument<"Simdlen">, VariadicExprArgument<"Uniforms">,
    VariadicExprArgument<"Aligneds">, VariadicExprArgument<"Alignments">,
    VariadicExprArgument<"Linears">, VariadicUnsignedArgument<"Modifiers">,
    VariadicExprArgument<"Steps">
  ];
  let AdditionalMembers = [{
    void printPrettyPragma(raw_ostream & OS, const PrintingPolicy &Policy)
        const;
  }];
}

def OMPDeclareTargetDecl : InheritableAttr {
  let Spellings = [Pragma<"omp", "declare target">];
  let SemaHandler = 0;
  let Subjects = SubjectList<[Function, SharedVar]>;
  let Documentation = [OMPDeclareTargetDocs];
  let Args = [
    EnumArgument<"MapType", "MapTypeTy", /*is_string=*/false,
                 [ "to", "enter", "link" ],
                 [ "MT_To", "MT_Enter", "MT_Link" ]>,
    EnumArgument<"DevType", "DevTypeTy", /*is_string=*/false,
                 [ "host", "nohost", "any" ],
                 [ "DT_Host", "DT_NoHost", "DT_Any" ]>,
    ExprArgument<"IndirectExpr">,
    BoolArgument<"Indirect">,
    UnsignedArgument<"Level">
  ];
  let AdditionalMembers = [{
    void printPrettyPragma(raw_ostream &OS, const PrintingPolicy &Policy) const;
    static std::optional<MapTypeTy>
    isDeclareTargetDeclaration(const ValueDecl *VD);
    static std::optional<OMPDeclareTargetDeclAttr*> getActiveAttr(const ValueDecl *VD);
    static std::optional<DevTypeTy> getDeviceType(const ValueDecl *VD);
    static std::optional<SourceLocation> getLocation(const ValueDecl *VD);
  }];
}

def OMPAllocateDecl : InheritableAttr {
  // This attribute has no spellings as it is only ever created implicitly.
  let Spellings = [];
  let SemaHandler = 0;
  let Args = [
    EnumArgument<"AllocatorType", "AllocatorTypeTy", /*is_string=*/false,
                 [
                   "omp_null_allocator", "omp_default_mem_alloc",
                   "omp_large_cap_mem_alloc", "omp_const_mem_alloc",
                   "omp_high_bw_mem_alloc", "omp_low_lat_mem_alloc",
                   "omp_cgroup_mem_alloc", "omp_pteam_mem_alloc",
                   "omp_thread_mem_alloc", ""
                 ],
                 [
                   "OMPNullMemAlloc", "OMPDefaultMemAlloc",
                   "OMPLargeCapMemAlloc", "OMPConstMemAlloc",
                   "OMPHighBWMemAlloc", "OMPLowLatMemAlloc",
                   "OMPCGroupMemAlloc", "OMPPTeamMemAlloc", "OMPThreadMemAlloc",
                   "OMPUserDefinedMemAlloc"
                 ]>,
    ExprArgument<"Allocator">,
    ExprArgument<"Alignment">
  ];
  let Documentation = [InternalOnly];
}

def OMPDeclareVariant : InheritableAttr {
  let Spellings = [Pragma<"omp", "declare variant">];
  let Subjects = SubjectList<[Function]>;
  let SemaHandler = 0;
  let HasCustomParsing = 1;
  let InheritEvenIfAlreadyPresent = 1;
  let Documentation = [OMPDeclareVariantDocs];
  let Args = [
    ExprArgument<"VariantFuncRef">,
    OMPTraitInfoArgument<"TraitInfos">,
    VariadicExprArgument<"AdjustArgsNothing">,
    VariadicExprArgument<"AdjustArgsNeedDevicePtr">,
    VariadicOMPInteropInfoArgument<"AppendArgs">,
  ];
  let AdditionalMembers = [{
    OMPTraitInfo &getTraitInfo() { return *traitInfos; }
    void printPrettyPragma(raw_ostream & OS, const PrintingPolicy &Policy)
        const;
    static StringRef getInteropTypeString(const OMPInteropInfo *I) {
      if (I->IsTarget && I->IsTargetSync)
        return "target,targetsync";
      if (I->IsTarget)
        return "target";
      return "targetsync";
    }
  }];
}

def OMPAssume : InheritableAttr {
  let Spellings = [CXX11<"omp", "assume">];
  let Subjects = SubjectList<[Function, ObjCMethod]>;
  let InheritEvenIfAlreadyPresent = 1;
  let Documentation = [OMPAssumeDocs];
  let Args = [StringArgument<"Assumption">];
}

def InternalLinkage : InheritableAttr {
  let Spellings = [Clang<"internal_linkage">];
  let Subjects = SubjectList<[Var, Function, CXXRecord]>;
  let Documentation = [InternalLinkageDocs];
}
def : MutualExclusions<[Common, InternalLinkage]>;

def ExcludeFromExplicitInstantiation : InheritableAttr {
  let Spellings = [Clang<"exclude_from_explicit_instantiation">];
  let Subjects = SubjectList<[Var, Function, CXXRecord]>;
  let Documentation = [ExcludeFromExplicitInstantiationDocs];
  let MeaningfulToClassTemplateDefinition = 1;
  let SimpleHandler = 1;
}

def Reinitializes : InheritableAttr {
  let Spellings = [Clang<"reinitializes", 0>];
  let Subjects = SubjectList<[NonStaticNonConstCXXMethod], ErrorDiag>;
  let Documentation = [ReinitializesDocs];
  let SimpleHandler = 1;
}

def NoDestroy : InheritableAttr {
  let Spellings = [Clang<"no_destroy", 0>];
  let Subjects = SubjectList<[Var]>;
  let Documentation = [NoDestroyDocs];
}

def AlwaysDestroy : InheritableAttr {
  let Spellings = [Clang<"always_destroy", 0>];
  let Subjects = SubjectList<[Var]>;
  let Documentation = [AlwaysDestroyDocs];
}
def : MutualExclusions<[NoDestroy, AlwaysDestroy]>;

def SpeculativeLoadHardening : InheritableAttr {
  let Spellings = [Clang<"speculative_load_hardening">];
  let Subjects = SubjectList<[Function, ObjCMethod], ErrorDiag>;
  let Documentation = [SpeculativeLoadHardeningDocs];
  let SimpleHandler = 1;
}

def NoSpeculativeLoadHardening : InheritableAttr {
  let Spellings = [Clang<"no_speculative_load_hardening">];
  let Subjects = SubjectList<[Function, ObjCMethod], ErrorDiag>;
  let Documentation = [NoSpeculativeLoadHardeningDocs];
  let SimpleHandler = 1;
}
def : MutualExclusions<[SpeculativeLoadHardening, NoSpeculativeLoadHardening]>;

def Uninitialized : InheritableAttr {
  let Spellings = [Clang<"uninitialized", 0>];
  let Subjects = SubjectList<[LocalVar]>;
  let PragmaAttributeSupport = 1;
  let Documentation = [UninitializedDocs];
}

def LoaderUninitialized : Attr {
  let Spellings = [Clang<"loader_uninitialized">];
  let Subjects = SubjectList<[GlobalVar]>;
  let Documentation = [LoaderUninitializedDocs];
  let SimpleHandler = 1;
}

def ObjCExternallyRetained : InheritableAttr {
  let LangOpts = [ObjCAutoRefCount];
  let Spellings = [Clang<"objc_externally_retained">];
  let Subjects = SubjectList<[NonParmVar, Function, Block, ObjCMethod]>;
  let Documentation = [ObjCExternallyRetainedDocs];
}

def NoBuiltin : Attr {
  let Spellings = [Clang<"no_builtin">];
  let Args = [VariadicStringArgument<"BuiltinNames">];
  let Subjects = SubjectList<[Function]>;
  let Documentation = [NoBuiltinDocs];
}

def UsingIfExists : InheritableAttr {
  let Spellings = [Clang<"using_if_exists", 0>];
  let Subjects = SubjectList<[Using,
                              UnresolvedUsingTypename,
                              UnresolvedUsingValue], ErrorDiag>;
  let Documentation = [UsingIfExistsDocs];
}

// FIXME: This attribute is not inheritable, it will not be propagated to
// redecls. [[clang::lifetimebound]] has the same problems. This should be
// fixed in TableGen (by probably adding a new inheritable flag).
def AcquireHandle : DeclOrTypeAttr {
  let Spellings = [Clang<"acquire_handle">];
  let Args = [StringArgument<"HandleType">];
  let Subjects = SubjectList<[Function, TypedefName, ParmVar]>;
  let Documentation = [AcquireHandleDocs];
}

def UseHandle : InheritableParamAttr {
  let Spellings = [Clang<"use_handle">];
  let Args = [StringArgument<"HandleType">];
  let Subjects = SubjectList<[ParmVar]>;
  let Documentation = [UseHandleDocs];
}

def ReleaseHandle : InheritableParamAttr {
  let Spellings = [Clang<"release_handle">];
  let Args = [StringArgument<"HandleType">];
  let Subjects = SubjectList<[ParmVar]>;
  let Documentation = [ReleaseHandleDocs];
}

def UnsafeBufferUsage : InheritableAttr {
  let Spellings = [Clang<"unsafe_buffer_usage">];
  let Subjects = SubjectList<[Function, Field]>;
  let Documentation = [UnsafeBufferUsageDocs];
}

def DiagnoseAsBuiltin : InheritableAttr {
  let Spellings = [Clang<"diagnose_as_builtin">];
  let Args = [DeclArgument<Function, "Function">,
              VariadicUnsignedArgument<"ArgIndices">];
  let Subjects = SubjectList<[Function]>;
  let Documentation = [DiagnoseAsBuiltinDocs];
}

def Builtin : InheritableAttr {
  let Spellings = [];
  let Args = [UnsignedArgument<"ID">];
  let Subjects = SubjectList<[Function]>;
  let SemaHandler = 0;
  let Documentation = [InternalOnly];
}

def EnforceTCB : InheritableAttr {
  let Spellings = [Clang<"enforce_tcb">];
  let Subjects = SubjectList<[Function, ObjCMethod]>;
  let Args = [StringArgument<"TCBName">];
  let Documentation = [EnforceTCBDocs];
  bit InheritEvenIfAlreadyPresent = 1;
}

def EnforceTCBLeaf : InheritableAttr {
  let Spellings = [Clang<"enforce_tcb_leaf">];
  let Subjects = SubjectList<[Function, ObjCMethod]>;
  let Args = [StringArgument<"TCBName">];
  let Documentation = [EnforceTCBLeafDocs];
  bit InheritEvenIfAlreadyPresent = 1;
}

def Error : InheritableAttr {
  let Spellings = [GCC<"error">, GCC<"warning">];
  let Accessors = [Accessor<"isError", [GCC<"error">]>,
                   Accessor<"isWarning", [GCC<"warning">]>];
  let Args = [StringArgument<"UserDiagnostic">];
  let Subjects = SubjectList<[Function], ErrorDiag>;
  let Documentation = [ErrorAttrDocs];
}

def HLSLNumThreads: InheritableAttr {
  let Spellings = [Microsoft<"numthreads">];
  let Args = [IntArgument<"X">, IntArgument<"Y">, IntArgument<"Z">];
  let Subjects = SubjectList<[HLSLEntry]>;
  let LangOpts = [HLSL];
  let Documentation = [NumThreadsDocs];
}

def HLSLSV_GroupIndex: HLSLAnnotationAttr {
  let Spellings = [HLSLAnnotation<"SV_GroupIndex">];
  let Subjects = SubjectList<[ParmVar, GlobalVar]>;
  let LangOpts = [HLSL];
  let Documentation = [HLSLSV_GroupIndexDocs];
}

def HLSLResourceBinding: InheritableAttr {
  let Spellings = [HLSLAnnotation<"register">];
  let Subjects = SubjectList<[HLSLBufferObj, ExternalGlobalVar], ErrorDiag>;
  let LangOpts = [HLSL];
  let Args = [StringArgument<"Slot">, StringArgument<"Space", 1>];
  let Documentation = [HLSLResourceBindingDocs];
  let AdditionalMembers = [{
  public:
      enum class RegisterType : unsigned { SRV, UAV, CBuffer, Sampler, C, I };
  
  private:
      RegisterType RegType;
      unsigned SlotNumber;
      unsigned SpaceNumber;

  public:
      void setBinding(RegisterType RT, unsigned SlotNum, unsigned SpaceNum) {
        RegType = RT;
        SlotNumber = SlotNum;
        SpaceNumber = SpaceNum;
      }
      RegisterType getRegisterType() const {
        return RegType;
      }
      unsigned getSlotNumber() const {
        return SlotNumber;
      }
      unsigned getSpaceNumber() const {
        return SpaceNumber;
      }
  }];
}

def HLSLPackOffset: HLSLAnnotationAttr {
  let Spellings = [HLSLAnnotation<"packoffset">];
  let LangOpts = [HLSL];
  let Args = [IntArgument<"Subcomponent">, IntArgument<"Component">];
  let Documentation = [HLSLPackOffsetDocs];
  let AdditionalMembers = [{
      unsigned getOffset() {
        return subcomponent * 4 + component;
      }
  }];
}

def HLSLSV_DispatchThreadID: HLSLAnnotationAttr {
  let Spellings = [HLSLAnnotation<"SV_DispatchThreadID">];
  let Subjects = SubjectList<[ParmVar, Field]>;
  let LangOpts = [HLSL];
  let Documentation = [HLSLSV_DispatchThreadIDDocs];
}

def HLSLShader : InheritableAttr {
  let Spellings = [Microsoft<"shader">];
  let Subjects = SubjectList<[HLSLEntry]>;
  let LangOpts = [HLSL];
  let Args = [
    EnumArgument<"Type", "llvm::Triple::EnvironmentType", /*is_string=*/true,
                 ["pixel", "vertex", "geometry", "hull", "domain", "compute",
                  "raygeneration", "intersection", "anyhit", "closesthit",
                  "miss", "callable", "mesh", "amplification"],
                 ["Pixel", "Vertex", "Geometry", "Hull", "Domain", "Compute",
                  "RayGeneration", "Intersection", "AnyHit", "ClosestHit",
                  "Miss", "Callable", "Mesh", "Amplification"],
                  /*opt=*/0, /*fake=*/0, /*isExternalType=*/1, /*isCovered=*/0>
  ];
  let Documentation = [HLSLSV_ShaderTypeAttrDocs];
  let AdditionalMembers =
[{
  static bool isValidShaderType(llvm::Triple::EnvironmentType ShaderType) {
    return ShaderType >= llvm::Triple::Pixel && ShaderType <= llvm::Triple::Amplification;
  }
}];
}

def HLSLResource : InheritableAttr {
  let Spellings = [];
  let Subjects = SubjectList<[Struct]>;
  let LangOpts = [HLSL];
  let Args = [    
    EnumArgument<
        "ResourceKind", "llvm::hlsl::ResourceKind",
        /*is_string=*/0,
        [
          "Texture1D", "Texture2D", "Texture2DMS", "Texture3D", "TextureCube",
          "Texture1DArray", "Texture2DArray", "Texture2DMSArray",
          "TextureCubeArray", "TypedBuffer", "RawBuffer", "StructuredBuffer",
          "CBuffer", "Sampler", "TBuffer", "RTAccelerationStructure",
          "FeedbackTexture2D", "FeedbackTexture2DArray"
        ],
        [
          "Texture1D", "Texture2D", "Texture2DMS", "Texture3D", "TextureCube",
          "Texture1DArray", "Texture2DArray", "Texture2DMSArray",
          "TextureCubeArray", "TypedBuffer", "RawBuffer", "StructuredBuffer",
          "CBuffer", "Sampler", "TBuffer", "RTAccelerationStructure",
          "FeedbackTexture2D", "FeedbackTexture2DArray"
        ],
        /*opt=*/0, /*fake=*/0, /*isExternalType=*/1, /*isCovered=*/0>
  ];
  let Documentation = [InternalOnly];
}

def HLSLROV : TypeAttr {
  let Spellings = [CXX11<"hlsl", "is_rov">];
  let LangOpts = [HLSL]; 
  let Documentation = [InternalOnly];
}

def HLSLResourceClass : TypeAttr {
  let Spellings = [CXX11<"hlsl", "resource_class">];
  let LangOpts = [HLSL];
  let Args = [
	EnumArgument<"ResourceClass", "llvm::hlsl::ResourceClass",
				 /*is_string=*/true, ["SRV", "UAV", "CBuffer", "Sampler"],
				 ["SRV", "UAV", "CBuffer", "Sampler"],
				 /*opt=*/0, /*fake=*/0, /*isExternalType=*/1>
  ];
  let Documentation = [InternalOnly];
}

def HLSLContainedType : TypeAttr {
  let Spellings = [CXX11<"hlsl", "contained_type">];
  let LangOpts = [HLSL];
  let Args = [TypeArgument<"Type", /*opt=*/0>];
  let Documentation = [InternalOnly];
}

def HLSLRawBuffer : TypeAttr {
  let Spellings = [CXX11<"hlsl", "raw_buffer">];
  let LangOpts = [HLSL]; 
  let Documentation = [InternalOnly];
}

def HLSLGroupSharedAddressSpace : TypeAttr {
  let Spellings = [CustomKeyword<"groupshared">];
  let Subjects = SubjectList<[Var]>;
  let Documentation = [HLSLGroupSharedAddressSpaceDocs];
}

def HLSLParamModifier : ParameterABIAttr {
  let Spellings = [CustomKeyword<"in">, CustomKeyword<"inout">, CustomKeyword<"out">];
  let Accessors = [Accessor<"isIn", [CustomKeyword<"in">]>,
                   Accessor<"isInOut", [CustomKeyword<"inout">]>,
                   Accessor<"isOut", [CustomKeyword<"out">]>,
                   Accessor<"isAnyOut", [CustomKeyword<"out">, CustomKeyword<"inout">]>,
                   Accessor<"isAnyIn", [CustomKeyword<"in">, CustomKeyword<"inout">]>];
  let Documentation = [HLSLParamQualifierDocs];
  let Args = [DefaultBoolArgument<"MergedSpelling", /*default*/0, /*fake*/1>];
}

def HLSLWaveSize: InheritableAttr {
  let Spellings = [Microsoft<"WaveSize">];
  let Args = [IntArgument<"Min">, DefaultIntArgument<"Max", 0>, DefaultIntArgument<"Preferred", 0>];
  let Subjects = SubjectList<[HLSLEntry]>;
  let LangOpts = [HLSL];
  let AdditionalMembers = [{
    private:
      int SpelledArgsCount = 0;

    public:
      void setSpelledArgsCount(int C) { SpelledArgsCount = C; }
      int getSpelledArgsCount() const { return SpelledArgsCount; }
  }];
  let Documentation = [WaveSizeDocs];
}

def RandomizeLayout : InheritableAttr {
  let Spellings = [GCC<"randomize_layout">];
  let Subjects = SubjectList<[Record]>;
  let Documentation = [ClangRandomizeLayoutDocs];
  let LangOpts = [COnly];
}

def NoRandomizeLayout : InheritableAttr {
  let Spellings = [GCC<"no_randomize_layout">];
  let Subjects = SubjectList<[Record]>;
  let Documentation = [ClangRandomizeLayoutDocs];
  let LangOpts = [COnly];
}
def : MutualExclusions<[RandomizeLayout, NoRandomizeLayout]>;

def VTablePointerAuthentication : InheritableAttr {
  let Spellings = [Clang<"ptrauth_vtable_pointer">];
  let Subjects = SubjectList<[CXXRecord]>;
  let Documentation = [Undocumented];
  let StrictEnumParameters = 1;
  let Args = [EnumArgument<"Key", "VPtrAuthKeyType", /*is_string=*/ true,
                ["default_key", "no_authentication", "process_dependent",
                 "process_independent"],
                ["DefaultKey", "NoKey", "ProcessDependent",
                 "ProcessIndependent"]>,
              EnumArgument<"AddressDiscrimination", "AddressDiscriminationMode",
                /*is_string=*/ true,
                ["default_address_discrimination", "no_address_discrimination",
                 "address_discrimination"],
                ["DefaultAddressDiscrimination", "NoAddressDiscrimination",
                 "AddressDiscrimination"]>,
              EnumArgument<"ExtraDiscrimination", "ExtraDiscrimination",
                /*is_string=*/ true,
                ["default_extra_discrimination", "no_extra_discrimination",
                 "type_discrimination", "custom_discrimination"],
                ["DefaultExtraDiscrimination", "NoExtraDiscrimination",
                 "TypeDiscrimination", "CustomDiscrimination"]>,
              IntArgument<"CustomDiscriminationValue", 1>];
}

def FunctionReturnThunks : InheritableAttr,
    TargetSpecificAttr<TargetAnyX86> {
  let Spellings = [GCC<"function_return">];
  let Args = [EnumArgument<"ThunkType", "Kind", /*is_string=*/true,
    ["keep", "thunk-extern"],
    ["Keep", "Extern"]
  >];
  let Subjects = SubjectList<[Function]>;
  let Documentation = [FunctionReturnThunksDocs];
}

def WebAssemblyFuncref : TypeAttr, TargetSpecificAttr<TargetWebAssembly> {
  let Spellings = [CustomKeyword<"__funcref">];
  let Documentation = [WebAssemblyExportNameDocs];
  let Subjects = SubjectList<[FunctionPointer], ErrorDiag>;
}

def ReadOnlyPlacement : InheritableAttr {
  let Spellings = [Clang<"enforce_read_only_placement">];
  let Subjects = SubjectList<[Record]>;
  let Documentation = [ReadOnlyPlacementDocs];
}

def AvailableOnlyInDefaultEvalMethod : InheritableAttr {
  let Spellings = [Clang<"available_only_in_default_eval_method">];
  let Subjects = SubjectList<[TypedefName], ErrorDiag>;
  let Documentation = [Undocumented];
}

def PreferredType: InheritableAttr {
  let Spellings = [Clang<"preferred_type">];
  let Subjects = SubjectList<[BitField], ErrorDiag>;
  let Args = [TypeArgument<"Type", 1>];
  let Documentation = [PreferredTypeDocumentation];
}

def CodeAlign: StmtAttr {
  let Spellings = [Clang<"code_align">];
  let Subjects = SubjectList<[ForStmt, CXXForRangeStmt, WhileStmt, DoStmt],
                              ErrorDiag, "'for', 'while', and 'do' statements">;
  let Args = [ExprArgument<"Alignment">];
  let Documentation = [CodeAlignAttrDocs];
  let AdditionalMembers = [{
    static constexpr int MinimumAlignment = 1;
    static constexpr int MaximumAlignment = 4096;
  }];
}

def ClspvLibclcBuiltin: InheritableAttr {
  let Spellings = [Clang<"clspv_libclc_builtin">];
  let Subjects = SubjectList<[Function]>;
  let Documentation = [ClspvLibclcBuiltinDoc];
  let SimpleHandler = 1;
}<|MERGE_RESOLUTION|>--- conflicted
+++ resolved
@@ -415,16 +415,11 @@
 def Borland : LangOpt<"Borland">;
 def CUDA : LangOpt<"CUDA">;
 def HIP : LangOpt<"HIP">;
-<<<<<<< HEAD
 def SYCL : LangOpt<"SYCL">;
 def SYCLIsDevice : LangOpt<"SYCLIsDevice">;
 def SYCLIsHost : LangOpt<"SYCLIsHost">;
 def SilentlyIgnoreSYCLIsHost : LangOpt<"SYCLIsHost", "", 1>;
 def NotSYCL : LangOpt<"", "!LangOpts.SYCLIsDevice && !LangOpts.SYCLIsHost">;
-=======
-def SYCLHost : LangOpt<"SYCLIsHost">;
-def SYCLDevice : LangOpt<"SYCLIsDevice">;
->>>>>>> 1a590870
 def COnly : LangOpt<"", "!LangOpts.CPlusPlus">;
 def CPlusPlus : LangOpt<"CPlusPlus">;
 def OpenCL : LangOpt<"OpenCL">;
@@ -1559,11 +1554,7 @@
 def SYCLKernel : InheritableAttr {
   let Spellings = [Clang<"sycl_kernel">];
   let Subjects = SubjectList<[FunctionTmpl]>;
-<<<<<<< HEAD
   let LangOpts = [SYCLIsDevice, SilentlyIgnoreSYCLIsHost];
-=======
-  let LangOpts = [SYCLDevice];
->>>>>>> 1a590870
   let Documentation = [SYCLKernelDocs];
 }
 
@@ -1572,18 +1563,14 @@
   let Args = [TypeArgument<"KernelName">];
   let Subjects = SubjectList<[Function], ErrorDiag>;
   let TemplateDependent = 1;
-  let LangOpts = [SYCLHost, SYCLDevice];
+  let LangOpts = [SYCLIsHost, SYCLIsDevice];
   let Documentation = [SYCLKernelEntryPointDocs];
 }
 
 def SYCLSpecialClass: InheritableAttr {
   let Spellings = [Clang<"sycl_special_class">];
   let Subjects = SubjectList<[CXXRecord]>;
-<<<<<<< HEAD
   let LangOpts = [SYCLIsDevice, SilentlyIgnoreSYCLIsHost];
-=======
-  let LangOpts = [SYCLDevice];
->>>>>>> 1a590870
   let Documentation = [SYCLSpecialClassDocs];
 }
 
