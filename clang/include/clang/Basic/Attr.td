--- conflicted
+++ resolved
@@ -1850,18 +1850,12 @@
   let Documentation = [SYCLIntelFPGAIVDepAttrDocs];
 }
 
-<<<<<<< HEAD
-def SYCLIntelFPGAII : StmtAttr {
-  let Spellings = [CXX11<"intelfpga","ii">,
-                   CXX11<"intel","ii">];
-  let Subjects = SubjectList<[ForStmt, CXXForRangeStmt, WhileStmt, DoStmt],
-                             ErrorDiag, "'for', 'while', and 'do' statements">;
-=======
 def SYCLIntelFPGAInitiationInterval : StmtAttr {
   let Spellings = [CXX11<"intelfpga","ii">,
                    CXX11<"intel","ii">,
                    CXX11<"intel", "initiation_interval">];
->>>>>>> 9e0f20e7
+  let Subjects = SubjectList<[ForStmt, CXXForRangeStmt, WhileStmt, DoStmt],
+                             ErrorDiag, "'for', 'while', and 'do' statements">;
   let Args = [ExprArgument<"IntervalExpr">];
   let LangOpts = [SYCLIsDevice, SYCLIsHost];
   let HasCustomTypeTransform = 1;
