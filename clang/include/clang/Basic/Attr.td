--- conflicted
+++ resolved
@@ -1957,7 +1957,6 @@
 def : MutualExclusions<[SYCLIntelFPGAMaxConcurrency,
                         SYCLIntelFPGADisableLoopPipelining]>;
 
-<<<<<<< HEAD
 def SYCLIntelFPGALoopCountAvg : StmtAttr {
   let Spellings = [CXX11<"intel", "loop_count_avg">];
   let Subjects = SubjectList<[ForStmt, CXXForRangeStmt, WhileStmt, DoStmt],
@@ -1966,10 +1965,9 @@
   let LangOpts = [SYCLIsDevice, SilentlyIgnoreSYCLIsHost];
   let Documentation = [SYCLIntelFPGALoopCountAvgAttrDocs];
 }
-=======
+
 def : MutualExclusions<[SYCLIntelFPGAMaxConcurrency,
                         SYCLIntelFPGADisableLoopPipelining]>;
->>>>>>> c0c23892
 
 def SYCLIntelFPGAMaxInterleaving : StmtAttr {
   let Spellings = [CXX11<"intelfpga","max_interleaving">,
