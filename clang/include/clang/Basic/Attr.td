//==--- Attr.td - attribute definitions -----------------------------------===//
//
// Part of the LLVM Project, under the Apache License v2.0 with LLVM Exceptions.
// See https://llvm.org/LICENSE.txt for license information.
// SPDX-License-Identifier: Apache-2.0 WITH LLVM-exception
//
//===----------------------------------------------------------------------===//

// The documentation is organized by category. Attributes can have category-
// specific documentation that is collated within the larger document.
class DocumentationCategory<string name> {
  string Name = name;
  code Content = [{}];
}
def DocCatFunction : DocumentationCategory<"Function Attributes">;
def DocCatVariable : DocumentationCategory<"Variable Attributes">;
def DocCatField : DocumentationCategory<"Field Attributes">;
def DocCatType : DocumentationCategory<"Type Attributes">;
def DocCatStmt : DocumentationCategory<"Statement Attributes">;
def DocCatDecl : DocumentationCategory<"Declaration Attributes">;

// This category is for attributes which have not yet been properly documented,
// but should be.
def DocCatUndocumented : DocumentationCategory<"Undocumented"> {
  let Content = [{
This section lists attributes which are recognized by Clang, but which are
currently missing documentation.
}];
}

// Attributes listed under the InternalOnly category do not generate any entry
// in the documentation.  This category should be used only when we _want_
// to not document the attribute, e.g. if the attribute has no spellings.
def DocCatInternalOnly : DocumentationCategory<"InternalOnly">;

class DocDeprecated<string replacement = ""> {
  // If the Replacement field is empty, no replacement will be listed with the
  // documentation. Otherwise, the documentation will specify the attribute has
  // been superseded by this replacement.
  string Replacement = replacement;
}

// Specifies the documentation to be associated with the given category.
class Documentation {
  DocumentationCategory Category;
  code Content;

  // If the heading is empty, one may be picked automatically. If the attribute
  // only has one spelling, no heading is required as the attribute's sole
  // spelling is sufficient. If all spellings are semantically common, the
  // heading will be the semantic spelling. If the spellings are not
  // semantically common and no heading is provided, an error will be emitted.
  string Heading = "";

  // When set, specifies that the attribute is deprecated and can optionally
  // specify a replacement attribute.
  DocDeprecated Deprecated;

  // When set, specifies a label that can be used to reference the documentation.
  string Label = "";
}

// Specifies that the attribute is explicitly omitted from the documentation,
// because it is not intended to be user-facing.
def InternalOnly : Documentation {
  let Category = DocCatInternalOnly;
}

// Specifies that the attribute is undocumented, but that it _should_ have
// documentation.
def Undocumented : Documentation {
  let Category = DocCatUndocumented;
  let Content = "No documentation.";
}

include "clang/Basic/AttrDocs.td"

// An attribute's subject is whatever it appertains to. In this file, it is
// more accurately a list of things that an attribute can appertain to. All
// Decls and Stmts are possibly AttrSubjects (even though the syntax may not
// allow attributes on a given Decl or Stmt).
class AttrSubject;

include "clang/Basic/DeclNodes.td"
include "clang/Basic/StmtNodes.td"

// A subset-subject is an AttrSubject constrained to operate only on some subset
// of that subject.
//
// The code fragment is a boolean expression that will confirm that the subject
// meets the requirements; the subject will have the name S, and will have the
// type specified by the base. It should be a simple boolean expression. The
// diagnostic string should be a comma-separated list of subject names.
class SubsetSubject<AttrSubject base, code check, string diag> : AttrSubject {
  AttrSubject Base = base;
  code CheckCode = check;
  string DiagSpelling = diag;
}

def LocalVar : SubsetSubject<Var,
                              [{S->hasLocalStorage() && !isa<ParmVarDecl>(S)}],
                              "local variables">;
def NonParmVar : SubsetSubject<Var,
                               [{S->getKind() != Decl::ParmVar}],
                               "variables">;
def NonLocalVar : SubsetSubject<Var,
                                [{!S->hasLocalStorage()}],
                                "variables with non-local storage">;
def VarTmpl : SubsetSubject<Var, [{S->getDescribedVarTemplate()}],
                            "variable templates">;

def NonBitField : SubsetSubject<Field,
                                [{!S->isBitField()}],
                                "non-bit-field non-static data members">;

def BitField : SubsetSubject<Field,
                             [{S->isBitField()}],
                             "bit-field data members">;

def NonStaticCXXMethod : SubsetSubject<CXXMethod,
                                       [{!S->isStatic()}],
                                       "non-static member functions">;

def NonStaticNonConstCXXMethod
    : SubsetSubject<CXXMethod,
                    [{!S->isStatic() && !S->isConst()}],
                    "non-static non-const member functions">;

def ObjCInstanceMethod : SubsetSubject<ObjCMethod,
                                       [{S->isInstanceMethod()}],
                                       "Objective-C instance methods">;

def Struct : SubsetSubject<Record,
                           [{!S->isUnion()}], "structs">;

def TLSVar : SubsetSubject<Var,
                           [{S->getTLSKind() != 0}], "thread-local variables">;

def SharedVar : SubsetSubject<Var,
                              [{S->hasGlobalStorage() && !S->getTLSKind()}],
                              "global variables">;

def GlobalVar : SubsetSubject<Var,
                             [{S->hasGlobalStorage()}], "global variables">;

def ExternalGlobalVar : SubsetSubject<Var,
                             [{S->hasGlobalStorage() &&
                               S->getStorageClass()!=StorageClass::SC_Static &&
                               !S->isLocalExternDecl()}],
                             "external global variables">;

def NonTLSGlobalVar : SubsetSubject<Var,
                             [{S->hasGlobalStorage() &&
                               S->getTLSKind() == 0}],
                             "non-TLS global variables">;

def InlineFunction : SubsetSubject<Function,
                             [{S->isInlineSpecified()}], "inline functions">;

def FunctionTmpl
    : SubsetSubject<Function, [{S->getTemplatedKind() ==
                                 FunctionDecl::TK_FunctionTemplate}],
                    "function templates">;

def HLSLEntry
    : SubsetSubject<Function,
                    [{S->isExternallyVisible() && !isa<CXXMethodDecl>(S)}],
                    "global functions">;
def HLSLBufferObj : SubsetSubject<HLSLBuffer,
                    [{isa<HLSLBufferDecl>(S)}],
                    "cbuffer/tbuffer">;

def ClassTmpl : SubsetSubject<CXXRecord, [{S->getDescribedClassTemplate()}],
                              "class templates">;

// FIXME: this hack is needed because DeclNodes.td defines the base Decl node
// type to be a class, not a definition. This makes it impossible to create an
// attribute subject which accepts a Decl. Normally, this is not a problem,
// because the attribute can have no Subjects clause to accomplish this. But in
// the case of a SubsetSubject, there's no way to express it without this hack.
def DeclBase : AttrSubject;
def FunctionLike : SubsetSubject<DeclBase,
                                 [{S->getFunctionType(false) != nullptr}],
                                 "functions, function pointers">;

// Function Pointer is a stricter version of FunctionLike that only allows function
// pointers.
def FunctionPointer : SubsetSubject<DeclBase,
                                    [{S->isFunctionPointerType()}],
                                    "functions pointers">;

def OpenCLKernelFunction
    : SubsetSubject<Function, [{S->hasAttr<OpenCLKernelAttr>()}],
                    "kernel functions">;

// HasFunctionProto is a more strict version of FunctionLike, so it should
// never be specified in a Subjects list along with FunctionLike (due to the
// inclusive nature of subject testing).
def HasFunctionProto : SubsetSubject<DeclBase,
                                     [{(S->getFunctionType(true) != nullptr &&
                              isa<FunctionProtoType>(S->getFunctionType())) ||
                                       isa<ObjCMethodDecl>(S) ||
                                       isa<BlockDecl>(S)}],
                                     "non-K&R-style functions">;

// A subject that matches the implicit object parameter of a non-static member
// function. Accepted as a function type attribute on the type of such a
// member function.
// FIXME: This does not actually ever match currently.
def ImplicitObjectParameter
    : SubsetSubject<Function, [{static_cast<void>(S), false}],
                    "implicit object parameters">;

// A single argument to an attribute
class Argument<string name, bit optional, bit fake = 0> {
  string Name = name;
  bit Optional = optional;

  /// A fake argument is used to store and serialize additional information
  /// in an attribute without actually changing its parsing or pretty-printing.
  bit Fake = fake;
}

class BoolArgument<string name, bit opt = 0, bit fake = 0> : Argument<name, opt,
                                                                      fake>;
class IdentifierArgument<string name, bit opt = 0> : Argument<name, opt>;
class IntArgument<string name, bit opt = 0> : Argument<name, opt>;
class StringArgument<string name, bit opt = 0> : Argument<name, opt>;
class ExprArgument<string name, bit opt = 0> : Argument<name, opt>;
class DeclArgument<DeclNode kind, string name, bit opt = 0, bit fake = 0>
    : Argument<name, opt, fake> {
  DeclNode Kind = kind;
}

// An argument of a OMPDeclareVariantAttr that represents the `match`
// clause of the declare variant by keeping the information (incl. nesting) in
// an OMPTraitInfo object.
//
// With some exceptions, the `match(<context-selector>)` clause looks roughly
// as follows:
//   context-selector := list<selector-set>
//       selector-set := <kind>={list<selector>}
//           selector := <kind>([score(<const-expr>):] list<trait>)
//              trait := <kind>
//
// The structure of an OMPTraitInfo object is a tree as defined below:
//
//   OMPTraitInfo     := {list<OMPTraitSet>}
//   OMPTraitSet      := {Kind, list<OMPTraitSelector>}
//   OMPTraitSelector := {Kind, Expr, list<OMPTraitProperty>}
//   OMPTraitProperty := {Kind}
//
class OMPTraitInfoArgument<string name> : Argument<name, 0>;
class VariadicOMPInteropInfoArgument<string name> : Argument<name, 0>;

class TypeArgument<string name, bit opt = 0> : Argument<name, opt>;
class UnsignedArgument<string name, bit opt = 0> : Argument<name, opt>;
class VariadicUnsignedArgument<string name> : Argument<name, 1>;
class VariadicExprArgument<string name> : Argument<name, 1>;
class VariadicStringArgument<string name> : Argument<name, 1>;
class VariadicIdentifierArgument<string name> : Argument<name, 1>;

// Like VariadicUnsignedArgument except values are ParamIdx.
class VariadicParamIdxArgument<string name> : Argument<name, 1>;

// A list of identifiers matching parameters or ParamIdx indices.
class VariadicParamOrParamIdxArgument<string name> : Argument<name, 1>;

// Like VariadicParamIdxArgument but for a single function parameter index.
class ParamIdxArgument<string name, bit opt = 0> : Argument<name, opt>;

// A version of the form major.minor[.subminor].
class VersionArgument<string name, bit opt = 0> : Argument<name, opt>;

// This one's a doozy, so it gets its own special type
// It can be an unsigned integer, or a type. Either can
// be dependent.
class AlignedArgument<string name, bit opt = 0> : Argument<name, opt>;

// A bool argument with a default value
class DefaultBoolArgument<string name, bit default, bit fake = 0>
    : BoolArgument<name, 1, fake> {
  bit Default = default;
}

// An integer argument with a default value
class DefaultIntArgument<string name, int default> : IntArgument<name, 1> {
  int Default = default;
}

class DefaultUnsignedArgument<string name, int default> : UnsignedArgument<name, 1> {
  int Default = default;
}

// This argument is more complex, it includes the enumerator type
// name, whether the enum type is externally defined, a list of
// possible values, and a list of enumerators to map them to.
class EnumArgument<string name, string type, bit is_string, list<string> values,
                   list<string> enums, bit opt = 0, bit fake = 0,
                   bit isExternalType = 0, bit isCovered = 1>
    : Argument<name, opt, fake> {
  string Type = type;
  // When true, the argument will be parsed as an unevaluated string literal
  // and otherwise as an identifier.
  bit IsString = is_string;
  list<string> Values = values;
  list<string> Enums = enums;
  bit IsExternalType = isExternalType;
  // We need to know whether an external enum is fully covered by the options
  // in order to decide whether to emit unreachable default labels in a switch.
  bit IsCovered = isCovered;
}

// FIXME: There should be a VariadicArgument type that takes any other type
//        of argument and generates the appropriate type.
class VariadicEnumArgument<string name, string type, bit is_string,
                           list<string> values, list<string> enums,
                           bit isExternalType = 0, bit isCovered = 1>
    : Argument<name, 1>  {
  string Type = type;
  // When true, the argument will be parsed as an unevaluated string literal
  // and otherwise as an identifier.
  bit IsString = is_string;
  list<string> Values = values;
  list<string> Enums = enums;
  bit IsExternalType = isExternalType;
  // We need to know whether an external enum is fully covered by the options
  // in order to decide whether to emit unreachable default labels in a switch.
  bit IsCovered = isCovered;
}

// Represents an attribute wrapped by another attribute.
class WrappedAttr<string name, bit opt = 0> : Argument<name, opt>;

// This handles one spelling of an attribute.
class Spelling<string name, string variety, int version = 1> {
  string Name = name;
  string Variety = variety;
  int Version = version;
}

class GNU<string name> : Spelling<name, "GNU">;
class Declspec<string name> : Spelling<name, "Declspec">;
class Microsoft<string name> : Spelling<name, "Microsoft">;
class CXX11<string namespace, string name, int version = 1>
    : Spelling<name, "CXX11", version> {
  string Namespace = namespace;
}
class C23<string namespace, string name, int version = 1>
    : Spelling<name, "C23", version> {
  string Namespace = namespace;
}

class Keyword<string name, bit hasOwnParseRules>
    : Spelling<name, "Keyword"> {
  bit HasOwnParseRules = hasOwnParseRules;
}

// A keyword that can appear wherever a standard attribute can appear,
// and that appertains to whatever a standard attribute would appertain to.
// This is useful for things that affect semantics but that should otherwise
// be treated like standard attributes.
class RegularKeyword<string name> : Keyword<name, 0> {}

// A keyword that has its own individual parsing rules.
class CustomKeyword<string name> : Keyword<name, 1> {}

class Pragma<string namespace, string name> : Spelling<name, "Pragma"> {
  string Namespace = namespace;
}

// The GCC spelling implies GNU<name>, CXX11<"gnu", name>, and optionally,
// C23<"gnu", name>. This spelling should be used for any GCC-compatible
// attributes.
class GCC<string name, bit allowInC = 1> : Spelling<name, "GCC"> {
  bit AllowInC = allowInC;
}

// The Clang spelling implies GNU<name>, CXX11<"clang", name>, and optionally,
// C23<"clang", name>. This spelling should be used for any Clang-specific
// attributes.
class Clang<string name, bit allowInC = 1, int version = 1>
    : Spelling<name, "Clang", version> {
  bit AllowInC = allowInC;
}

// HLSL Annotation spellings
class HLSLAnnotation<string name> : Spelling<name, "HLSLAnnotation">;

class Accessor<string name, list<Spelling> spellings> {
  string Name = name;
  list<Spelling> Spellings = spellings;
}

class SubjectDiag<bit warn> {
  bit Warn = warn;
}
def WarnDiag : SubjectDiag<1>;
def ErrorDiag : SubjectDiag<0>;

class SubjectList<list<AttrSubject> subjects, SubjectDiag diag = WarnDiag,
                  string customDiag = ""> {
  list<AttrSubject> Subjects = subjects;
  SubjectDiag Diag = diag;
  string CustomDiag = customDiag;
}

class LangOpt<string name, code customCode = [{}], bit silentlyIgnore = 0> {
  // The language option to test; ignored when custom code is supplied.
  string Name = name;

  // If set to 1, the attribute is accepted but is silently ignored. This is
  // useful in multi-compilation situations like SYCL.
  bit SilentlyIgnore = silentlyIgnore;

  // A custom predicate, written as an expression evaluated in a context with
  // "LangOpts" bound.
  code CustomCode = customCode;
}
def MicrosoftExt : LangOpt<"MicrosoftExt">;
def Borland : LangOpt<"Borland">;
def CUDA : LangOpt<"CUDA">;
def HIP : LangOpt<"HIP">;
def SYCL : LangOpt<"SYCL">;
def SYCLIsDevice : LangOpt<"SYCLIsDevice">;
def SYCLIsHost : LangOpt<"SYCLIsHost">;
def SilentlyIgnoreSYCLIsHost : LangOpt<"SYCLIsHost", "", 1>;
def NotSYCL : LangOpt<"", "!LangOpts.SYCLIsDevice && !LangOpts.SYCLIsHost">;
def COnly : LangOpt<"", "!LangOpts.CPlusPlus">;
def CPlusPlus : LangOpt<"CPlusPlus">;
def OpenCL : LangOpt<"OpenCL">;
def ObjC : LangOpt<"ObjC">;
def BlocksSupported : LangOpt<"Blocks">;
def ObjCAutoRefCount : LangOpt<"ObjCAutoRefCount">;
def ObjCNonFragileRuntime
    : LangOpt<"", "LangOpts.ObjCRuntime.allowsClassStubs()">;

def HLSL : LangOpt<"HLSL">;

// Language option for CMSE extensions
def Cmse : LangOpt<"Cmse">;

// Defines targets for target-specific attributes. Empty lists are unchecked.
class TargetSpec {
  // Specifies Architectures for which the target applies, based off the
  // ArchType enumeration in Triple.h.
  list<string> Arches = [];
  // Specifies Operating Systems for which the target applies, based off the
  // OSType enumeration in Triple.h
  list<string> OSes;
  // Specifies Object Formats for which the target applies, based off the
  // ObjectFormatType enumeration in Triple.h
  list<string> ObjectFormats;
  // A custom predicate, written as an expression evaluated in a context
  // with the following declarations in scope:
  //   const clang::TargetInfo &Target;
  //   const llvm::Triple &T = Target.getTriple();
  code CustomCode = [{}];
}

class TargetArch<list<string> arches> : TargetSpec {
  let Arches = arches;
}
def TargetARM : TargetArch<["arm", "thumb", "armeb", "thumbeb"]>;
def TargetAArch64 : TargetArch<["aarch64", "aarch64_be", "aarch64_32"]>;
def TargetAnyArm : TargetArch<!listconcat(TargetARM.Arches, TargetAArch64.Arches)>;
def TargetAVR : TargetArch<["avr"]>;
def TargetBPF : TargetArch<["bpfel", "bpfeb"]>;
def TargetLoongArch : TargetArch<["loongarch32", "loongarch64"]>;
def TargetMips32 : TargetArch<["mips", "mipsel"]>;
def TargetAnyMips : TargetArch<["mips", "mipsel", "mips64", "mips64el"]>;
def TargetMSP430 : TargetArch<["msp430"]>;
def TargetM68k : TargetArch<["m68k"]>;
def TargetRISCV : TargetArch<["riscv32", "riscv64"]>;
def TargetX86 : TargetArch<["x86"]>;
def TargetAnyX86 : TargetArch<["x86", "x86_64"]>;
def TargetWebAssembly : TargetArch<["wasm32", "wasm64"]>;
def TargetNVPTX : TargetArch<["nvptx", "nvptx64"]>;
def TargetWindows : TargetSpec {
  let OSes = ["Win32"];
}
def TargetHasDLLImportExport : TargetSpec {
  let CustomCode = [{ Target.getTriple().hasDLLImportExport() }];
}
def TargetItaniumCXXABI : TargetSpec {
  let CustomCode = [{ Target.getCXXABI().isItaniumFamily() }];
}
def TargetMicrosoftCXXABI : TargetArch<["x86", "x86_64", "arm", "thumb", "aarch64"]> {
  let CustomCode = [{ Target.getCXXABI().isMicrosoft() }];
}
def TargetELF : TargetSpec {
  let ObjectFormats = ["ELF"];
}
def TargetELFOrMachO : TargetSpec {
  let ObjectFormats = ["ELF", "MachO"];
}
def TargetIFuncSupport : TargetSpec {
  let CustomCode = [{ Target.supportsIFunc() }];
}
def TargetWindowsArm64EC : TargetSpec {
  let CustomCode = [{ Target.getTriple().isWindowsArm64EC() }];
}

def TargetSupportsInitPriority : TargetSpec {
  let CustomCode = [{ !Target.getTriple().isOSzOS() }];
}

class TargetSpecificSpelling<TargetSpec target, list<Spelling> spellings> {
  TargetSpec Target = target;
  list<Spelling> Spellings = spellings;
}

// Attribute subject match rules that are used for #pragma clang attribute.
//
// A instance of AttrSubjectMatcherRule represents an individual match rule.
// An individual match rule can correspond to a number of different attribute
// subjects, e.g. "record" matching rule corresponds to the Record and
// CXXRecord attribute subjects.
//
// Match rules are used in the subject list of the #pragma clang attribute.
// Match rules can have sub-match rules that are instances of
// AttrSubjectMatcherSubRule. A sub-match rule can correspond to a number
// of different attribute subjects, and it can have a negated spelling as well.
// For example, "variable(unless(is_parameter))" matching rule corresponds to
// the NonParmVar attribute subject.
class AttrSubjectMatcherSubRule<string name, list<AttrSubject> subjects,
                                bit negated = 0> {
  string Name = name;
  list<AttrSubject> Subjects = subjects;
  bit Negated = negated;
  // Lists language options, one of which is required to be true for the
  // attribute to be applicable. If empty, the language options are taken
  // from the parent matcher rule.
  list<LangOpt> LangOpts = [];
}
class AttrSubjectMatcherRule<string name, list<AttrSubject> subjects,
                             list<AttrSubjectMatcherSubRule> subrules = []> {
  string Name = name;
  list<AttrSubject> Subjects = subjects;
  list<AttrSubjectMatcherSubRule> Constraints = subrules;
  // Lists language options, one of which is required to be true for the
  // attribute to be applicable. If empty, no language options are required.
  list<LangOpt> LangOpts = [];
}

// function(is_member)
def SubRuleForCXXMethod : AttrSubjectMatcherSubRule<"is_member", [CXXMethod]> {
  let LangOpts = [CPlusPlus];
}
def SubjectMatcherForFunction : AttrSubjectMatcherRule<"function", [Function], [
  SubRuleForCXXMethod
]>;
// hasType is abstract, it should be used with one of the sub-rules.
def SubjectMatcherForType : AttrSubjectMatcherRule<"hasType", [], [
  AttrSubjectMatcherSubRule<"functionType", [FunctionLike]>

  // FIXME: There's a matcher ambiguity with objc methods and blocks since
  // functionType excludes them but functionProtoType includes them.
  // AttrSubjectMatcherSubRule<"functionProtoType", [HasFunctionProto]>
]>;
def SubjectMatcherForTypedef : AttrSubjectMatcherRule<"type_alias",
                                                      [TypedefName]>;
def SubjectMatcherForRecord : AttrSubjectMatcherRule<"record", [Record,
                                                                CXXRecord], [
  // unless(is_union)
  AttrSubjectMatcherSubRule<"is_union", [Struct], 1>
]>;
def SubjectMatcherForEnum : AttrSubjectMatcherRule<"enum", [Enum]>;
def SubjectMatcherForEnumConstant : AttrSubjectMatcherRule<"enum_constant",
                                                           [EnumConstant]>;
def SubjectMatcherForVar : AttrSubjectMatcherRule<"variable", [Var], [
  AttrSubjectMatcherSubRule<"is_thread_local", [TLSVar]>,
  AttrSubjectMatcherSubRule<"is_global", [GlobalVar]>,
  AttrSubjectMatcherSubRule<"is_local", [LocalVar]>,
  AttrSubjectMatcherSubRule<"is_parameter", [ParmVar]>,
  // unless(is_parameter)
  AttrSubjectMatcherSubRule<"is_parameter", [NonParmVar], 1>
]>;
def SubjectMatcherForField : AttrSubjectMatcherRule<"field", [Field]>;
def SubjectMatcherForNamespace : AttrSubjectMatcherRule<"namespace",
                                                        [Namespace]> {
  let LangOpts = [CPlusPlus];
}
def SubjectMatcherForObjCInterface : AttrSubjectMatcherRule<"objc_interface",
                                                            [ObjCInterface]> {
  let LangOpts = [ObjC];
}
def SubjectMatcherForObjCProtocol : AttrSubjectMatcherRule<"objc_protocol",
                                                           [ObjCProtocol]> {
  let LangOpts = [ObjC];
}
def SubjectMatcherForObjCCategory : AttrSubjectMatcherRule<"objc_category",
                                                           [ObjCCategory]> {
  let LangOpts = [ObjC];
}
def SubjectMatcherForObjCImplementation :
    AttrSubjectMatcherRule<"objc_implementation", [ObjCImpl]> {
  let LangOpts = [ObjC];
}
def SubjectMatcherForObjCMethod : AttrSubjectMatcherRule<"objc_method",
                                                         [ObjCMethod], [
  AttrSubjectMatcherSubRule<"is_instance", [ObjCInstanceMethod]>
]> {
  let LangOpts = [ObjC];
}
def SubjectMatcherForObjCProperty : AttrSubjectMatcherRule<"objc_property",
                                                           [ObjCProperty]> {
  let LangOpts = [ObjC];
}
def SubjectMatcherForBlock : AttrSubjectMatcherRule<"block", [Block]> {
  let LangOpts = [BlocksSupported];
}

// Aggregate attribute subject match rules are abstract match rules that can't
// be used directly in #pragma clang attribute. Instead, users have to use
// subject match rules that correspond to attribute subjects that derive from
// the specified subject.
class AttrSubjectMatcherAggregateRule<AttrSubject subject> {
  AttrSubject Subject = subject;
}

def SubjectMatcherForNamed : AttrSubjectMatcherAggregateRule<Named>;

// Enumeration specifying what kind of behavior should be used for late
// parsing of attributes.
class LateAttrParseKind <int val> {
  int Kind = val;
}

// Never late parsed
def LateAttrParseNever : LateAttrParseKind<0>;

// Standard late attribute parsing
//
// This is language dependent. For example:
//
// * For C++ enables late parsing of a declaration attributes
// * For C does not enable late parsing of attributes
//
def LateAttrParseStandard : LateAttrParseKind<1>;

// Experimental extension to standard late attribute parsing
//
// This extension behaves like `LateAttrParseStandard` but allows
// late parsing attributes in more contexts.
//
// In contexts where `LateAttrParseStandard` attributes are late
// parsed, `LateAttrParseExperimentalExt` attributes will also
// be late parsed.
//
// In contexts that only late parse `LateAttrParseExperimentalExt` attributes
// (see `LateParsedAttrList::lateAttrParseExperimentalExtOnly()`)
//
// * If `-fexperimental-late-parse-attributes`
//   (`LangOpts.ExperimentalLateParseAttributes`) is enabled the attribute
//   will be late parsed.
// * If `-fexperimental-late-parse-attributes`
//   (`LangOpts.ExperimentalLateParseAttributes`) is disabled the attribute
//   will **not** be late parsed (i.e parsed immediately).
//
// The following contexts are supported:
//
// * TODO: Add contexts here when they are implemented.
//
def LateAttrParseExperimentalExt : LateAttrParseKind<2>;

class Attr {
  // The various ways in which an attribute can be spelled in source
  list<Spelling> Spellings;
  // The things to which an attribute can appertain
  SubjectList Subjects;
  // The arguments allowed on an attribute
  list<Argument> Args = [];
  // Accessors which should be generated for the attribute.
  list<Accessor> Accessors = [];
  // Specify targets for spellings.
  list<TargetSpecificSpelling> TargetSpecificSpellings = [];
  // Specifies the late parsing kind.
  LateAttrParseKind LateParsed = LateAttrParseNever;
  // Set to false to prevent an attribute from being propagated from a template
  // to the instantiation.
  bit Clone = 1;
  // Set to true for attributes which must be instantiated within templates
  bit TemplateDependent = 0;
  // Set to true for attributes that have a corresponding AST node.
  bit ASTNode = 1;
  // Set to true for attributes which have handler in Sema.
  bit SemaHandler = 1;
  // Set to true if this attribute doesn't need custom handling in Sema.
  bit SimpleHandler = 0;
  // Set to true for attributes that are completely ignored.
  bit Ignored = 0;
  // Set to true if the attribute's parsing does not match its semantic
  // content. Eg) It parses 3 args, but semantically takes 4 args.  Opts out of
  // common attribute error checking.
  bit HasCustomParsing = 0;
  // Set to true if all of the attribute's arguments should be parsed in an
  // unevaluated context.
  bit ParseArgumentsAsUnevaluated = 0;
  // Set to true if this attribute meaningful when applied to or inherited
  // in a class template definition.
  bit MeaningfulToClassTemplateDefinition = 0;
  // Set to true if this attribute can be used with '#pragma clang attribute'.
  // By default, an attribute is supported by the '#pragma clang attribute'
  // only when:
  // - It has a subject list whose subjects can be represented using subject
  //   match rules.
  // - It has GNU/CXX11 spelling and doesn't require delayed parsing.
  bit PragmaAttributeSupport;
  // Set to true if this attribute accepts parameter pack expansion expressions.
  bit AcceptsExprPack = 0;
  // To support multiple enum parameters to an attribute without breaking
  // our existing general parsing we need to have a separate flag that
  // opts an attribute into strict parsing of attribute parameters
  bit StrictEnumParameters = 0;
  // Lists language options, one of which is required to be true for the
  // attribute to be applicable. If empty, no language options are required.
  list<LangOpt> LangOpts = [];
  // Any additional text that should be included verbatim in the class.
  // Note: Any additional data members will leak and should be constructed
  // externally on the ASTContext.
  code AdditionalMembers = [{}];
  // Any documentation that should be associated with the attribute. Since an
  // attribute may be documented under multiple categories, more than one
  // Documentation entry may be listed.
  list<Documentation> Documentation;
<<<<<<< HEAD
  // The SYCL specification allows attributes on lambdas as a nonconforming
  // extension to C++. The attributes are written in the type position but will
  // be applied to the generated function declaration rather than type. Setting
  // this bit to 1 opts an attribute into this nonconforming extension. New
  // attributes should not set this bit unless the attribute is required by the
  // SYCL specification. This bit only applies to the [[]] spelling of an
  // attribute and has no effect on any other spellings.
  bit SupportsNonconformingLambdaSyntax = 0;
  // Set to true if deserialization of this attribute must be deferred until 
  // the parent Decl is fully deserialized (during header module file
  // deserialization). E.g., this is the case for the preferred_name attribute,
  // since its type deserialization depends on its target Decl type.
  // (See https://github.com/llvm/llvm-project/issues/56490 for details).
  bit DeferDeserialization = 0;
=======
>>>>>>> f63e8ed1
}

/// Used to define a set of mutually exclusive attributes.
class MutualExclusions<list<Attr> Ex> {
  list<Attr> Exclusions = Ex;
}

/// A type attribute is not processed on a declaration or a statement.
class TypeAttr : Attr;

/// A stmt attribute is not processed on a declaration or a type.
class StmtAttr : Attr;

/// An inheritable attribute is inherited by later redeclarations.
class InheritableAttr : Attr {
  // Set to true if this attribute can be duplicated on a subject when inheriting
  // attributes from prior declarations.
  bit InheritEvenIfAlreadyPresent = 0;
}

/// Some attributes, like calling conventions, can appear in either the
/// declaration or the type position. These attributes are morally type
/// attributes, but have historically been written on declarations.
class DeclOrTypeAttr : InheritableAttr;

/// A attribute is either a declaration attribute or a statement attribute.
class DeclOrStmtAttr : InheritableAttr;

/// An attribute class for HLSL Annotations.
class HLSLAnnotationAttr : InheritableAttr;

/// A target-specific attribute.  This class is meant to be used as a mixin
/// with InheritableAttr or Attr depending on the attribute's needs.
class TargetSpecificAttr<TargetSpec target> {
  TargetSpec Target = target;
  // Attributes are generally required to have unique spellings for their names
  // so that the parser can determine what kind of attribute it has parsed.
  // However, target-specific attributes are special in that the attribute only
  // "exists" for a given target. So two target-specific attributes can share
  // the same name when they exist in different targets. To support this, a
  // Kind can be explicitly specified for a target-specific attribute. This
  // corresponds to the ParsedAttr::AT_* enum that is generated and it
  // should contain a shared value between the attributes.
  //
  // Target-specific attributes which use this feature should ensure that the
  // spellings match exactly between the attributes, and if the arguments or
  // subjects differ, should specify HasCustomParsing = 1 and implement their
  // own parsing and semantic handling requirements as-needed.
  string ParseKind;
}

/// A language-option-specific attribute.  This class is meant to be used as a
/// mixin with InheritableAttr or Attr depending on the attribute's needs.
class LanguageOptionsSpecificAttr {
  // Attributes are generally required to have unique spellings for their names
  // so that the parser can determine what kind of attribute it has parsed.
  // However, language-option-specific attributes are special as they have
  // different semantics based on the language options specified.  To support
  // this, a Kind can be explicitly specified for a language-option-specific
  // attribute. This corresponds to the ParsedAttr::AT_* enum that is generated
  // and it should contain a shared value between the attributes.
  // The language options these attributes are unique for are specified in the
  // LangOpts member of Attr.
  //
  // Language-option-specific attributes which use this feature should ensure
  // that the spellings match exactly between the attributes, and if the
  // arguments or subjects differ, should specify HasCustomParsing = 1 and
  // implement their own parsing and semantic handling requirements as-needed.
  // Additionally, they should ensure that the language options do not overlap.
  string ParseKind;
}

/// An inheritable parameter attribute is inherited by later
/// redeclarations, even when it's written on a parameter.
class InheritableParamAttr : InheritableAttr;

/// A attribute that is either a declaration attribute or a statement attribute,
/// and if used as a declaration attribute, is inherited by later
/// redeclarations, even when it's written on a parameter.
class InheritableParamOrStmtAttr : InheritableParamAttr;

/// An attribute which changes the ABI rules for a specific parameter.
class ParameterABIAttr : InheritableParamAttr {
  let Subjects = SubjectList<[ParmVar]>;
}

/// An ignored attribute, which we parse but discard with no checking.
class IgnoredAttr : Attr {
  let Ignored = 1;
  let ASTNode = 0;
  let SemaHandler = 0;
  let Documentation = [InternalOnly];
}

//
// Attributes begin here
//

def AbiTag : Attr {
  let Spellings = [GCC<"abi_tag", /*AllowInC*/0>];
  let Args = [VariadicStringArgument<"Tags">];
  let Subjects = SubjectList<[Struct, Var, Function, Namespace], ErrorDiag>;
  let MeaningfulToClassTemplateDefinition = 1;
  let Documentation = [AbiTagsDocs];
}

def AddressSpace : TypeAttr {
  let Spellings = [Clang<"address_space">];
  let Args = [IntArgument<"AddressSpace">];
  let Documentation = [Undocumented];
}

def Alias : Attr {
  let Spellings = [GCC<"alias">];
  let Args = [StringArgument<"Aliasee">];
  let Subjects = SubjectList<[Function, GlobalVar], ErrorDiag>;
  let Documentation = [Undocumented];
}

def BuiltinAlias : Attr {
  let Spellings = [CXX11<"clang", "builtin_alias">,
                   C23<"clang", "builtin_alias">,
                   GNU<"clang_builtin_alias">];
  let Args = [IdentifierArgument<"BuiltinName">];
  let Subjects = SubjectList<[Function], ErrorDiag>;
  let Documentation = [BuiltinAliasDocs];
}

def ArmBuiltinAlias : InheritableAttr, TargetSpecificAttr<TargetAnyArm> {
  let Spellings = [Clang<"__clang_arm_builtin_alias">];
  let Args = [IdentifierArgument<"BuiltinName">];
  let Subjects = SubjectList<[Function], ErrorDiag>;
  let Documentation = [ArmBuiltinAliasDocs];
}

def Aligned : InheritableAttr {
  let Spellings = [GCC<"aligned">, Declspec<"align">, CustomKeyword<"alignas">,
                   CustomKeyword<"_Alignas">];
  let Args = [AlignedArgument<"Alignment", 1>];
  let Accessors = [Accessor<"isGNU", [GCC<"aligned">]>,
                   Accessor<"isC11", [CustomKeyword<"_Alignas">]>,
                   Accessor<"isAlignas", [CustomKeyword<"alignas">,
                                          CustomKeyword<"_Alignas">]>,
                   Accessor<"isDeclspec",[Declspec<"align">]>];
  let Documentation = [Undocumented];
}

def AlignValue : Attr {
  let Spellings = [
    // Unfortunately, this is semantically an assertion, not a directive
    // (something else must ensure the alignment), so aligned_value is a
    // probably a better name. We might want to add an aligned_value spelling in
    // the future (and a corresponding C++ attribute), but this can be done
    // later once we decide if we also want them to have slightly-different
    // semantics than Intel's align_value.
    //
    // Does not get a [[]] spelling because the attribute is not exposed as such
    // by Intel.
    GNU<"align_value">
    // Intel's compiler on Windows also supports:
    // , Declspec<"align_value">
  ];
  let Args = [ExprArgument<"Alignment">];
  let Subjects = SubjectList<[Var, TypedefName]>;
  let Documentation = [AlignValueDocs];
}

def AlignMac68k : InheritableAttr {
  // This attribute has no spellings as it is only ever created implicitly.
  let Spellings = [];
  let SemaHandler = 0;
  let Documentation = [InternalOnly];
}

def AlignNatural : InheritableAttr {
  // This attribute has no spellings as it is only ever created implicitly.
  let Spellings = [];
  let SemaHandler = 0;
  let Documentation = [InternalOnly];
}

def AlwaysInline : DeclOrStmtAttr {
  let Spellings = [GCC<"always_inline">, CXX11<"clang", "always_inline">,
                   C23<"clang", "always_inline">, CustomKeyword<"__forceinline">];
  let Accessors = [Accessor<"isClangAlwaysInline", [CXX11<"clang", "always_inline">,
                                                    C23<"clang", "always_inline">]>];
  let Subjects = SubjectList<[Function, Stmt], WarnDiag,
                             "functions and statements">;
  let Documentation = [AlwaysInlineDocs];
}

def Artificial : InheritableAttr {
  let Spellings = [GCC<"artificial">];
  let Subjects = SubjectList<[InlineFunction]>;
  let Documentation = [ArtificialDocs];
  let SimpleHandler = 1;
}

def XRayInstrument : InheritableAttr {
  let Spellings = [Clang<"xray_always_instrument">,
                   Clang<"xray_never_instrument">];
  let Subjects = SubjectList<[Function, ObjCMethod]>;
  let Accessors = [Accessor<"alwaysXRayInstrument",
                     [Clang<"xray_always_instrument">]>,
                   Accessor<"neverXRayInstrument",
                     [Clang<"xray_never_instrument">]>];
  let Documentation = [XRayDocs];
  let SimpleHandler = 1;
}

def XRayLogArgs : InheritableAttr {
  let Spellings = [Clang<"xray_log_args">];
  let Subjects = SubjectList<[Function, ObjCMethod]>;
  // This argument is a count not an index, so it has the same encoding (base
  // 1 including C++ implicit this parameter) at the source and LLVM levels of
  // representation, so ParamIdxArgument is inappropriate.  It is never used
  // at the AST level of representation, so it never needs to be adjusted not
  // to include any C++ implicit this parameter.  Thus, we just store it and
  // use it as an unsigned that never needs adjustment.
  let Args = [UnsignedArgument<"ArgumentCount">];
  let Documentation = [XRayDocs];
}

def PatchableFunctionEntry
    : InheritableAttr,
      TargetSpecificAttr<TargetArch<
          ["aarch64", "aarch64_be", "loongarch32", "loongarch64", "riscv32",
           "riscv64", "x86", "x86_64", "ppc", "ppc64"]>> {
  let Spellings = [GCC<"patchable_function_entry">];
  let Subjects = SubjectList<[Function, ObjCMethod]>;
  let Args = [UnsignedArgument<"Count">, DefaultIntArgument<"Offset", 0>];
  let Documentation = [PatchableFunctionEntryDocs];
}

def TLSModel : InheritableAttr {
  let Spellings = [GCC<"tls_model">];
  let Subjects = SubjectList<[TLSVar], ErrorDiag>;
  let Args = [StringArgument<"Model">];
  let Documentation = [TLSModelDocs];
}

def AnalyzerNoReturn : InheritableAttr {
  // TODO: should this attribute be exposed with a [[]] spelling under the clang
  // vendor namespace, or should it use a vendor namespace specific to the
  // analyzer?
  let Spellings = [GNU<"analyzer_noreturn">];
  // TODO: Add subject list.
  let Documentation = [Undocumented];
}

def Annotate : InheritableParamOrStmtAttr {
  let Spellings = [Clang<"annotate">];
  let Args = [StringArgument<"Annotation">, VariadicExprArgument<"Args">];
  // Ensure that the annotate attribute can be used with
  // '#pragma clang attribute' even though it has no subject list.
  let AdditionalMembers = [{
  static AnnotateAttr *Create(ASTContext &Ctx, llvm::StringRef Annotation, \
              const AttributeCommonInfo &CommonInfo) {
    return AnnotateAttr::Create(Ctx, Annotation, nullptr, 0, CommonInfo);
  }
  static AnnotateAttr *CreateImplicit(ASTContext &Ctx, llvm::StringRef Annotation, \
              const AttributeCommonInfo &CommonInfo) {
    return AnnotateAttr::CreateImplicit(Ctx, Annotation, nullptr, 0, CommonInfo);
  }
  }];
  let PragmaAttributeSupport = 1;
  let AcceptsExprPack = 1;
  let Documentation = [Undocumented];
}

def AnnotateType : TypeAttr {
  let Spellings = [CXX11<"clang", "annotate_type">, C23<"clang", "annotate_type">];
  let Args = [StringArgument<"Annotation">, VariadicExprArgument<"Args">];
  let HasCustomParsing = 1;
  let AcceptsExprPack = 1;
  let Documentation = [AnnotateTypeDocs];
}

def ARMInterrupt : InheritableAttr, TargetSpecificAttr<TargetARM> {
  // NOTE: If you add any additional spellings, M68kInterrupt's,
  // MSP430Interrupt's, MipsInterrupt's and AnyX86Interrupt's spellings
  // must match.
  let Spellings = [GCC<"interrupt">];
  let Args = [EnumArgument<"Interrupt", "InterruptType", /*is_string=*/true,
                           ["IRQ", "FIQ", "SWI", "ABORT", "UNDEF", ""],
                           ["IRQ", "FIQ", "SWI", "ABORT", "UNDEF", "Generic"],
                           1>];
  let ParseKind = "Interrupt";
  let HasCustomParsing = 1;
  let Documentation = [ARMInterruptDocs];
}

def AVRInterrupt : InheritableAttr, TargetSpecificAttr<TargetAVR> {
  let Spellings = [GCC<"interrupt">];
  let Subjects = SubjectList<[Function]>;
  let ParseKind = "Interrupt";
  let Documentation = [AVRInterruptDocs];
}

def AVRSignal : InheritableAttr, TargetSpecificAttr<TargetAVR> {
  let Spellings = [GCC<"signal">];
  let Subjects = SubjectList<[Function]>;
  let Documentation = [AVRSignalDocs];
}

def AsmLabel : InheritableAttr {
  let Spellings = [CustomKeyword<"asm">, CustomKeyword<"__asm__">];
  let Args = [
    // Label specifies the mangled name for the decl.
    StringArgument<"Label">,

    // IsLiteralLabel specifies whether the label is literal (i.e. suppresses
    // the global C symbol prefix) or not. If not, the mangle-suppression prefix
    // ('\01') is omitted from the decl name at the LLVM IR level.
    //
    // Non-literal labels are used by some external AST sources like LLDB.
    BoolArgument<"IsLiteralLabel", /*optional=*/0, /*fake=*/1>
  ];
  let SemaHandler = 0;
  let Documentation = [AsmLabelDocs];
  let AdditionalMembers =
[{
bool isEquivalent(AsmLabelAttr *Other) const {
  return getLabel() == Other->getLabel() && getIsLiteralLabel() == Other->getIsLiteralLabel();
}
}];
}

def Availability : InheritableAttr {
  let Spellings = [Clang<"availability">];
  let Args = [IdentifierArgument<"platform">, VersionArgument<"introduced">,
              VersionArgument<"deprecated">, VersionArgument<"obsoleted">,
              BoolArgument<"unavailable">, StringArgument<"message">,
              BoolArgument<"strict">, StringArgument<"replacement">,
              IntArgument<"priority">, IdentifierArgument<"environment">];
  let AdditionalMembers =
[{static llvm::StringRef getPrettyPlatformName(llvm::StringRef Platform) {
    return llvm::StringSwitch<llvm::StringRef>(Platform)
             .Case("android", "Android")
             .Case("fuchsia", "Fuchsia")
             .Case("ios", "iOS")
             .Case("macos", "macOS")
             .Case("tvos", "tvOS")
             .Case("watchos", "watchOS")
             .Case("driverkit", "DriverKit")
             .Case("ios_app_extension", "iOS (App Extension)")
             .Case("macos_app_extension", "macOS (App Extension)")
             .Case("tvos_app_extension", "tvOS (App Extension)")
             .Case("watchos_app_extension", "watchOS (App Extension)")
             .Case("maccatalyst", "macCatalyst")
             .Case("maccatalyst_app_extension", "macCatalyst (App Extension)")
             .Case("xros", "visionOS")
             .Case("xros_app_extension", "visionOS (App Extension)")
             .Case("swift", "Swift")
             .Case("shadermodel", "Shader Model")
             .Case("ohos", "OpenHarmony OS")
             .Default(llvm::StringRef());
}
static llvm::StringRef getPlatformNameSourceSpelling(llvm::StringRef Platform) {
    return llvm::StringSwitch<llvm::StringRef>(Platform)
             .Case("ios", "iOS")
             .Case("macos", "macOS")
             .Case("tvos", "tvOS")
             .Case("watchos", "watchOS")
             .Case("ios_app_extension", "iOSApplicationExtension")
             .Case("macos_app_extension", "macOSApplicationExtension")
             .Case("tvos_app_extension", "tvOSApplicationExtension")
             .Case("watchos_app_extension", "watchOSApplicationExtension")
             .Case("maccatalyst", "macCatalyst")
             .Case("maccatalyst_app_extension", "macCatalystApplicationExtension")
             .Case("xros", "visionOS")
             .Case("xros_app_extension", "visionOSApplicationExtension")
             .Case("zos", "z/OS")
             .Case("shadermodel", "ShaderModel")
             .Default(Platform);
}
static llvm::StringRef canonicalizePlatformName(llvm::StringRef Platform) {
    return llvm::StringSwitch<llvm::StringRef>(Platform)
             .Case("iOS", "ios")
             .Case("macOS", "macos")
             .Case("tvOS", "tvos")
             .Case("watchOS", "watchos")
             .Case("iOSApplicationExtension", "ios_app_extension")
             .Case("macOSApplicationExtension", "macos_app_extension")
             .Case("tvOSApplicationExtension", "tvos_app_extension")
             .Case("watchOSApplicationExtension", "watchos_app_extension")
             .Case("macCatalyst", "maccatalyst")
             .Case("macCatalystApplicationExtension", "maccatalyst_app_extension")
             .Case("visionOS", "xros")
             .Case("visionOSApplicationExtension", "xros_app_extension")
             .Case("visionos", "xros")
             .Case("visionos_app_extension", "xros_app_extension")
             .Case("ShaderModel", "shadermodel")
             .Default(Platform);
}
static std::vector<llvm::StringRef> equivalentPlatformNames(llvm::StringRef Platform) {
    return llvm::StringSwitch<std::vector<llvm::StringRef>>(Platform)
             .Case("ios", {"ios", "iOS"})
             .Case("iOS", {"ios", "iOS"})
             .Case("macos", {"macos", "macOS"})
             .Case("macOS", {"macos", "macOS"})
             .Case("tvos", {"tvos", "tvOS"})
             .Case("tvOS", {"tvos", "tvOS"})
             .Case("watchos", {"watchos", "watchOS"})
             .Case("watchOS", {"watchos", "watchOS"})
             .Case("ios_app_extension", {"iOSApplicationExtension", "ios_app_extension"})
             .Case("iOSApplicationExtension", {"iOSApplicationExtension", "ios_app_extension"})
             .Case("macos_app_extension", {"macOSApplicationExtension", "macos_app_extension"})
             .Case("macOSApplicationExtension", {"macOSApplicationExtension", "macos_app_extension"})
             .Case("tvos_app_extension", {"tvOSApplicationExtension", "tvos_app_extension"})
             .Case("tvOSApplicationExtension", {"tvOSApplicationExtension", "tvos_app_extension"})
             .Case("watchos_app_extension", {"watchOSApplicationExtension", "watchos_app_extension"})
             .Case("watchOSApplicationExtension", {"watchOSApplicationExtension", "watchos_app_extension"})
             .Case("maccatalyst", {"macCatalyst", "maccatalyst"})
             .Case("macCatalyst", {"macCatalyst", "maccatalyst"})
             .Case("maccatalyst_app_extension", {"macCatalystApplicationExtension", "maccatalyst_app_extension"})
             .Case("macCatalystApplicationExtension", {"macCatalystApplicationExtension", "maccatalyst_app_extension"})
             .Case("xros", {"visionos", "visionOS", "xros"})
             .Case("visionOS", {"visionos", "visionOS", "xros"})
             .Case("visionos", {"visionos", "visionOS", "xros"})
             .Case("xros_app_extension", {"visionOSApplicationExtension", "visionos_app_extension", "xros_app_extension"})
             .Case("visionOSApplicationExtension", {"visionOSApplicationExtension", "visionos_app_extension", "xros_app_extension"})
             .Case("visionos_app_extension", {"visionOSApplicationExtension", "visionos_app_extension", "xros_app_extension"})
             .Default({Platform});
}
static llvm::Triple::EnvironmentType getEnvironmentType(llvm::StringRef Environment) {
    return llvm::StringSwitch<llvm::Triple::EnvironmentType>(Environment)
             .Case("pixel", llvm::Triple::Pixel)
             .Case("vertex", llvm::Triple::Vertex)
             .Case("geometry", llvm::Triple::Geometry)
             .Case("hull", llvm::Triple::Hull)
             .Case("domain", llvm::Triple::Domain)
             .Case("compute", llvm::Triple::Compute)
             .Case("raygeneration", llvm::Triple::RayGeneration)
             .Case("intersection", llvm::Triple::Intersection)
             .Case("anyhit", llvm::Triple::AnyHit)
             .Case("closesthit", llvm::Triple::ClosestHit)
             .Case("miss", llvm::Triple::Miss)
             .Case("callable", llvm::Triple::Callable)
             .Case("mesh", llvm::Triple::Mesh)
             .Case("amplification", llvm::Triple::Amplification)
             .Case("library", llvm::Triple::Library)
             .Default(llvm::Triple::UnknownEnvironment);
}
}];
  let HasCustomParsing = 1;
  let InheritEvenIfAlreadyPresent = 1;
  let Subjects = SubjectList<[Named]>;
  let Documentation = [AvailabilityDocs];
}

def ExternalSourceSymbol : InheritableAttr {
  let Spellings = [Clang<"external_source_symbol", /*allowInC=*/1,
                   /*version=*/20230206>];
  let Args = [StringArgument<"language", 1>,
              StringArgument<"definedIn", 1>,
              BoolArgument<"generatedDeclaration", 1>,
              StringArgument<"USR", 1>];
  let HasCustomParsing = 1;
  let Subjects = SubjectList<[Named]>;
  let Documentation = [ExternalSourceSymbolDocs];
}

def Blocks : InheritableAttr {
  let Spellings = [Clang<"blocks">];
  let Args = [EnumArgument<"Type", "BlockType", /*is_string=*/true,
                           ["byref"], ["ByRef"]>];
  let Documentation = [Undocumented];
}

def Bounded : IgnoredAttr {
  // Does not have a [[]] spelling because the attribute is ignored.
  let Spellings = [GNU<"bounded">];
}

def CarriesDependency : InheritableParamAttr {
  let Spellings = [GNU<"carries_dependency">,
                   CXX11<"","carries_dependency", 200809>];
  let Subjects = SubjectList<[ParmVar, ObjCMethod, Function], ErrorDiag>;
  let Documentation = [CarriesDependencyDocs];
}

def CDecl : DeclOrTypeAttr {
  let Spellings = [GCC<"cdecl">, CustomKeyword<"__cdecl">, CustomKeyword<"_cdecl">];
//  let Subjects = [Function, ObjCMethod];
  let Documentation = [Undocumented];
}

// cf_audited_transfer indicates that the given function has been
// audited and has been marked with the appropriate cf_consumed and
// cf_returns_retained attributes.  It is generally applied by
// '#pragma clang arc_cf_code_audited' rather than explicitly.
def CFAuditedTransfer : InheritableAttr {
  let Spellings = [Clang<"cf_audited_transfer">];
  let Subjects = SubjectList<[Function], ErrorDiag>;
  let Documentation = [Undocumented];
  let SimpleHandler = 1;
}

// cf_unknown_transfer is an explicit opt-out of cf_audited_transfer.
// It indicates that the function has unknown or unautomatable
// transfer semantics.
def CFUnknownTransfer : InheritableAttr {
  let Spellings = [Clang<"cf_unknown_transfer">];
  let Subjects = SubjectList<[Function], ErrorDiag>;
  let Documentation = [Undocumented];
  let SimpleHandler = 1;
}
def : MutualExclusions<[CFAuditedTransfer, CFUnknownTransfer]>;

def CFReturnsRetained : InheritableAttr {
  let Spellings = [Clang<"cf_returns_retained">];
//  let Subjects = SubjectList<[ObjCMethod, ObjCProperty, Function]>;
  let Documentation = [RetainBehaviorDocs];
}

def CFReturnsNotRetained : InheritableAttr {
  let Spellings = [Clang<"cf_returns_not_retained">];
//  let Subjects = SubjectList<[ObjCMethod, ObjCProperty, Function]>;
  let Documentation = [RetainBehaviorDocs];
}

def CFConsumed : InheritableParamAttr {
  let Spellings = [Clang<"cf_consumed">];
  let Subjects = SubjectList<[ParmVar]>;
  let Documentation = [RetainBehaviorDocs];
}


// coro_only_destroy_when_complete indicates the coroutines whose return type
// is marked by coro_only_destroy_when_complete can only be destroyed when the
// coroutine completes. Then the space for the destroy functions can be saved.
def CoroOnlyDestroyWhenComplete : InheritableAttr {
  let Spellings = [Clang<"coro_only_destroy_when_complete">];
  let Subjects = SubjectList<[CXXRecord]>;
  let LangOpts = [CPlusPlus];
  let Documentation = [CoroOnlyDestroyWhenCompleteDocs];
  let SimpleHandler = 1;
}

def CoroReturnType : InheritableAttr {
  let Spellings = [Clang<"coro_return_type">];
  let Subjects = SubjectList<[CXXRecord]>;
  let LangOpts = [CPlusPlus];
  let Documentation = [CoroReturnTypeAndWrapperDoc];
  let SimpleHandler = 1;
}

def CoroWrapper : InheritableAttr {
  let Spellings = [Clang<"coro_wrapper">];
  let Subjects = SubjectList<[Function]>;
  let LangOpts = [CPlusPlus];
  let Documentation = [CoroReturnTypeAndWrapperDoc];
  let SimpleHandler = 1;
}

def CoroLifetimeBound : InheritableAttr {
  let Spellings = [Clang<"coro_lifetimebound">];
  let Subjects = SubjectList<[CXXRecord]>;
  let LangOpts = [CPlusPlus];
  let Documentation = [CoroLifetimeBoundDoc];
  let SimpleHandler = 1;
}

def CoroDisableLifetimeBound : InheritableAttr {
  let Spellings = [Clang<"coro_disable_lifetimebound">];
  let Subjects = SubjectList<[Function]>;
  let LangOpts = [CPlusPlus];
  let Documentation = [CoroLifetimeBoundDoc];
  let SimpleHandler = 1;
}

def CoroAwaitElidable : InheritableAttr {
  let Spellings = [Clang<"coro_await_elidable">];
  let Subjects = SubjectList<[CXXRecord]>;
  let LangOpts = [CPlusPlus];
  let Documentation = [CoroAwaitElidableDoc];
  let SimpleHandler = 1;
}

def CoroAwaitElidableArgument : InheritableAttr {
  let Spellings = [Clang<"coro_await_elidable_argument">];
  let Subjects = SubjectList<[ParmVar]>;
  let LangOpts = [CPlusPlus];
  let Documentation = [CoroAwaitElidableArgumentDoc];
  let SimpleHandler = 1;
}

// OSObject-based attributes.
def OSConsumed : InheritableParamAttr {
  let Spellings = [Clang<"os_consumed">];
  let Subjects = SubjectList<[ParmVar]>;
  let Documentation = [RetainBehaviorDocs];
}

def OSReturnsRetained : InheritableAttr {
  let Spellings = [Clang<"os_returns_retained">];
  let Subjects = SubjectList<[Function, ObjCMethod, ObjCProperty, ParmVar]>;
  let Documentation = [RetainBehaviorDocs];
}

def OSReturnsNotRetained : InheritableAttr {
  let Spellings = [Clang<"os_returns_not_retained">];
  let Subjects = SubjectList<[Function, ObjCMethod, ObjCProperty, ParmVar]>;
  let Documentation = [RetainBehaviorDocs];
}

def OSReturnsRetainedOnZero : InheritableAttr {
  let Spellings = [Clang<"os_returns_retained_on_zero">];
  let Subjects = SubjectList<[ParmVar]>;
  let Documentation = [RetainBehaviorDocs];
}

def OSReturnsRetainedOnNonZero : InheritableAttr {
  let Spellings = [Clang<"os_returns_retained_on_non_zero">];
  let Subjects = SubjectList<[ParmVar]>;
  let Documentation = [RetainBehaviorDocs];
}

def OSConsumesThis : InheritableAttr {
  let Spellings = [Clang<"os_consumes_this">];
  let Subjects = SubjectList<[NonStaticCXXMethod]>;
  let Documentation = [RetainBehaviorDocs];
  let SimpleHandler = 1;
}

def Cleanup : InheritableAttr {
  let Spellings = [GCC<"cleanup">];
  let Args = [DeclArgument<Function, "FunctionDecl">];
  let Subjects = SubjectList<[LocalVar]>;
  let Documentation = [CleanupDocs];
}

def CmseNSEntry : InheritableAttr, TargetSpecificAttr<TargetARM> {
  let Spellings = [GNU<"cmse_nonsecure_entry">];
  let Subjects = SubjectList<[Function]>;
  let LangOpts = [Cmse];
  let Documentation = [ArmCmseNSEntryDocs];
}

def CmseNSCall : TypeAttr, TargetSpecificAttr<TargetARM> {
  let Spellings = [GNU<"cmse_nonsecure_call">];
  let LangOpts = [Cmse];
  let Documentation = [ArmCmseNSCallDocs];
}

def Cold : InheritableAttr {
  let Spellings = [GCC<"cold">];
  let Subjects = SubjectList<[Function]>;
  let Documentation = [ColdFunctionEntryDocs];
  let SimpleHandler = 1;
}

def Common : InheritableAttr {
  let Spellings = [GCC<"common">];
  let Subjects = SubjectList<[Var]>;
  let Documentation = [Undocumented];
}

def Const : InheritableAttr {
  let Spellings = [GCC<"const">, GCC<"__const">];
  let Documentation = [Undocumented];
  let SimpleHandler = 1;
}

def ConstInit : InheritableAttr {
  // This attribute does not have a C [[]] spelling because it requires the
  // CPlusPlus language option.
  let Spellings = [CustomKeyword<"constinit">,
                   Clang<"require_constant_initialization", 0>];
  let Subjects = SubjectList<[GlobalVar], ErrorDiag>;
  let Accessors = [Accessor<"isConstinit", [CustomKeyword<"constinit">]>];
  let Documentation = [ConstInitDocs];
  let LangOpts = [CPlusPlus];
  let SimpleHandler = 1;
}

def Constructor : InheritableAttr {
  let Spellings = [GCC<"constructor">];
  let Args = [DefaultIntArgument<"Priority", 65535>];
  let Subjects = SubjectList<[Function]>;
  let Documentation = [CtorDtorDocs];
}

def CPUSpecific : InheritableAttr {
  let Spellings = [Clang<"cpu_specific">, Declspec<"cpu_specific">];
  let Args = [VariadicIdentifierArgument<"Cpus">];
  let Subjects = SubjectList<[Function]>;
  let Documentation = [CPUSpecificCPUDispatchDocs];
  let AdditionalMembers = [{
    IdentifierInfo *getCPUName(unsigned Index) const {
      return *(cpus_begin() + Index);
    }
  }];
}

def CPUDispatch : InheritableAttr {
  let Spellings = [Clang<"cpu_dispatch">, Declspec<"cpu_dispatch">];
  let Args = [VariadicIdentifierArgument<"Cpus">];
  let Subjects = SubjectList<[Function]>;
  let Documentation = [CPUSpecificCPUDispatchDocs];
}

// CUDA attributes are spelled __attribute__((attr)) or __declspec(__attr__),
// and they do not receive a [[]] spelling.
def CUDAConstant : InheritableAttr {
  let Spellings = [GNU<"constant">, Declspec<"__constant__">];
  let Subjects = SubjectList<[Var]>;
  let LangOpts = [CUDA];
  let Documentation = [Undocumented];
}

def CUDACudartBuiltin : IgnoredAttr {
  let Spellings = [GNU<"cudart_builtin">, Declspec<"__cudart_builtin__">];
  let LangOpts = [CUDA];
}

def CUDADevice : InheritableAttr {
  let Spellings = [GNU<"device">, Declspec<"__device__">];
  let Subjects = SubjectList<[Function, Var]>;
  let LangOpts = [CUDA];
  let Documentation = [Undocumented];
}

def CUDADeviceBuiltin : IgnoredAttr {
  let Spellings = [GNU<"device_builtin">, Declspec<"__device_builtin__">];
  let LangOpts = [CUDA];
}

def CUDADeviceBuiltinSurfaceType : InheritableAttr {
  let Spellings = [GNU<"device_builtin_surface_type">,
                   Declspec<"__device_builtin_surface_type__">];
  let LangOpts = [CUDA];
  let Subjects = SubjectList<[CXXRecord]>;
  let Documentation = [CUDADeviceBuiltinSurfaceTypeDocs];
  let MeaningfulToClassTemplateDefinition = 1;
  let SimpleHandler = 1;
}

def CUDADeviceBuiltinTextureType : InheritableAttr {
  let Spellings = [GNU<"device_builtin_texture_type">,
                   Declspec<"__device_builtin_texture_type__">];
  let LangOpts = [CUDA];
  let Subjects = SubjectList<[CXXRecord]>;
  let Documentation = [CUDADeviceBuiltinTextureTypeDocs];
  let MeaningfulToClassTemplateDefinition = 1;
  let SimpleHandler = 1;
}
def : MutualExclusions<[CUDADeviceBuiltinSurfaceType,
                        CUDADeviceBuiltinTextureType]>;

def CUDAGlobal : InheritableAttr {
  let Spellings = [GNU<"global">, Declspec<"__global__">];
  let Subjects = SubjectList<[Function]>;
  let LangOpts = [CUDA];
  let Documentation = [Undocumented];
}
def : MutualExclusions<[CUDADevice, CUDAGlobal]>;

def CUDAHost : InheritableAttr {
  let Spellings = [GNU<"host">, Declspec<"__host__">];
  let Subjects = SubjectList<[Function]>;
  let LangOpts = [CUDA];
  let Documentation = [Undocumented];
  let SimpleHandler = 1;
}
def : MutualExclusions<[CUDAGlobal, CUDAHost]>;

def CUDAGridConstant : InheritableAttr {
  let Spellings = [GNU<"grid_constant">, Declspec<"__grid_constant__">];
  let Subjects = SubjectList<[ParmVar]>;
  let LangOpts = [CUDA];
  let Documentation = [CUDAGridConstantAttrDocs];
}

def NVPTXKernel : InheritableAttr, TargetSpecificAttr<TargetNVPTX> {
  let Spellings = [Clang<"nvptx_kernel">];
  let Subjects = SubjectList<[Function]>;
  let Documentation = [Undocumented];
}

def HIPManaged : InheritableAttr {
  let Spellings = [GNU<"managed">, Declspec<"__managed__">];
  let Subjects = SubjectList<[Var]>;
  let LangOpts = [HIP];
  let Documentation = [HIPManagedAttrDocs];
}

def CUDAInvalidTarget : InheritableAttr {
  let Spellings = [];
  let Subjects = SubjectList<[Function]>;
  let LangOpts = [CUDA];
  let Documentation = [InternalOnly];
}

def CUDALaunchBounds : InheritableAttr {
  let Spellings = [GNU<"launch_bounds">, Declspec<"__launch_bounds__">];
  let Args = [ExprArgument<"MaxThreads">, ExprArgument<"MinBlocks", 1>,
              ExprArgument<"MaxBlocks", 1>];
  let LangOpts = [CUDA];
  let Subjects = SubjectList<[ObjCMethod, FunctionLike]>;
  // An AST node is created for this attribute, but is not used by other parts
  // of the compiler. However, this node needs to exist in the AST because
  // non-LLVM backends may be relying on the attribute's presence.
  let Documentation = [Undocumented];
}

def CUDAShared : InheritableAttr {
  let Spellings = [GNU<"shared">, Declspec<"__shared__">];
  let Subjects = SubjectList<[Var]>;
  let LangOpts = [CUDA];
  let Documentation = [Undocumented];
}
def : MutualExclusions<[CUDAConstant, CUDAShared, HIPManaged]>;

def GlobalStorageNonLocalVar : SubsetSubject<Var,
                                             [{S->hasGlobalStorage() &&
                                               !S->isLocalVarDeclOrParm()}],
                                             "global variables">;

def SYCLDevice : InheritableAttr {
  let Spellings = [GNU<"sycl_device">];
  let Subjects = SubjectList<[Function, GlobalStorageNonLocalVar]>;
  let LangOpts = [SYCLIsDevice, SilentlyIgnoreSYCLIsHost];
  let Documentation = [SYCLDeviceDocs];
}

def SYCLGlobalVar : InheritableAttr {
  let Spellings = [GNU<"sycl_global_var">];
  let Subjects = SubjectList<[GlobalStorageNonLocalVar], ErrorDiag>;
  let LangOpts = [SYCLIsDevice];
  // Only used internally by the SYCL implementation
  let Documentation = [Undocumented];
}

def SYCLKernel : InheritableAttr {
  let Spellings = [Clang<"sycl_kernel">];
  let Subjects = SubjectList<[FunctionTmpl]>;
  let LangOpts = [SYCLIsDevice, SilentlyIgnoreSYCLIsHost];
  let Documentation = [SYCLKernelDocs];
}

def SYCLKernelEntryPoint : InheritableAttr {
  let Spellings = [Clang<"sycl_kernel_entry_point">];
  let Args = [
    // KernelName is required and specifies the kernel name type.
    TypeArgument<"KernelName">,
    // InvalidAttr is a fake argument used to track whether the
    // semantic requirements of the attribute have been satisified.
    // A fake argument is used to enable serialization support.
    DefaultBoolArgument<"Invalid", /*default=*/0, /*fake=*/1>
  ];
  let Subjects = SubjectList<[Function], ErrorDiag>;
  let TemplateDependent = 1;
  let LangOpts = [SYCLIsHost, SYCLIsDevice];
  let Documentation = [SYCLKernelEntryPointDocs];
  let AdditionalMembers = [{
    void setInvalidAttr() { invalid = true; }
    bool isInvalidAttr() const { return invalid; }
  }];
}

def SYCLSpecialClass: InheritableAttr {
  let Spellings = [Clang<"sycl_special_class">];
  let Subjects = SubjectList<[CXXRecord]>;
  let LangOpts = [SYCLIsDevice, SilentlyIgnoreSYCLIsHost];
  let Documentation = [SYCLSpecialClassDocs];
}

def SYCLType: InheritableAttr {
  let Spellings = [CXX11<"__sycl_detail__", "sycl_type">];
  let Subjects = SubjectList<[CXXRecord, Enum], ErrorDiag>;
  let LangOpts = [SYCLIsDevice, SilentlyIgnoreSYCLIsHost];
  let Args = [EnumArgument<"Type", "SYCLType", /*is_string=*/true,
                           ["accessor", "local_accessor", "work_group_memory",
                            "specialization_id", "kernel_handler", "buffer_location",
                            "no_alias", "accessor_property_list", "group",
                            "private_memory", "aspect", "annotated_ptr", "annotated_arg",
                            "stream", "sampler", "host_pipe", "multi_ptr"],
                           ["accessor", "local_accessor", "work_group_memory",
                            "specialization_id", "kernel_handler", "buffer_location",
                            "no_alias", "accessor_property_list", "group",
                            "private_memory", "aspect", "annotated_ptr", "annotated_arg",
                            "stream", "sampler", "host_pipe", "multi_ptr"]>];
  // Only used internally by SYCL implementation
  let Documentation = [InternalOnly];
}

def SYCLDeviceHas : InheritableAttr {
  let Spellings = [CXX11<"sycl", "device_has">];
  let Subjects = SubjectList<[Function], ErrorDiag>;
  let Args = [VariadicExprArgument<"Aspects">];
  let LangOpts = [SYCLIsDevice, SilentlyIgnoreSYCLIsHost];
  let Documentation = [SYCLDeviceHasDocs];
  let SupportsNonconformingLambdaSyntax = 1;
  let AcceptsExprPack = 1;
}

def SYCLUsesAspects : InheritableAttr {
  let Spellings = [CXX11<"__sycl_detail__", "__uses_aspects__">];
  let Subjects = SubjectList<[CXXRecord, Function], ErrorDiag>;
  let Args = [VariadicExprArgument<"Aspects">];
  let LangOpts = [SYCLIsDevice, SilentlyIgnoreSYCLIsHost];
  // Only used internally by SYCL implementation
  let Documentation = [Undocumented];
}

// Marks functions which must not be vectorized via horizontal SIMT widening,
// e.g. because the function is already vectorized. Used to mark SYCL
// explicit SIMD kernels and functions.
def SYCLSimd : InheritableAttr {
  let Spellings = [GNU<"sycl_explicit_simd">,
                   CXX11<"intel", "sycl_explicit_simd">];
  let Subjects = SubjectList<[Function, GlobalVar]>;
  let Documentation = [SYCLSimdDocs];
  let SupportsNonconformingLambdaSyntax = 1;
  let SimpleHandler = 1;
}

// Available in SYCL explicit SIMD extension. Binds a file scope private
// variable to a specific register.
def SYCLRegisterNum : InheritableAttr {
  let Spellings = [GNU<"register_num">, Declspec<"register_num">];
  let Args = [UnsignedArgument<"Number">];
  let Subjects = SubjectList<[GlobalVar]>;
  // This attribute is applied to file-scope variables and must be compilable
  // for the host device as well
  let Documentation = [SYCLRegisterNumDocs];
}

// Used by FE to mark SYCL kernel pointer parameters which correspond to the
// original lambda's captured accessors. FE turns the attribute to some metadata
// required by the device back-end.
// This attribute does not require custom semantic handling 
// hence we set the SemaHandler field to 0.
// The attribute is not for public consumption, and is an implicitly-created attribute
// that has no visible spelling, hence undocumented.
def SYCLAccessorPtr : Attr {
  // This attribute has no spellings as it is only ever created implicitly.
  let Spellings = [];
  let SemaHandler = 0;
  let Documentation = [InternalOnly];
}

// Used to mark readonly accessors. It is not to be used directly in the source.
def SYCLAccessorReadonly : Attr {
  // This attribute has no spellings as it is only ever created implicitly.
  let Spellings = [];
  let SemaHandler = 0;
  let Documentation = [InternalOnly];
}

// The attribute denotes that it is a function written in a scalar fashion, which
// is used in ESIMD context and needs to be vectorized by a vector backend compiler.
// For now, this attribute will be used only in internal implementation of
// specific public ESIMD APIs. It is not supposed to be used directly in the
// user code, hence it is undocumented.
// The argument of the attribute specifies the number of SIMD lanes, for which
// the function should be vectorized.
def SYCLIntelESimdVectorize : InheritableAttr {
  let Spellings = [CXX11<"intel", "sycl_esimd_vectorize">];
  let Args = [ExprArgument<"Value">];
  let Subjects = SubjectList<[Function], ErrorDiag>;
  let LangOpts = [SYCLIsDevice];
  let Documentation = [Undocumented];
  let SupportsNonconformingLambdaSyntax = 1;
  let PragmaAttributeSupport = 0;
}

def SYCLScope : Attr {
  let Spellings = [CXX11<"__sycl_detail__", "wg_scope">];
  let Args = [EnumArgument<"level", "Level", /*is_string=*/false,
                                             ["work_group", "work_item"],
                                             ["WorkGroup", "WorkItem"],
                                             /*optional=*/true>];
  let Subjects = SubjectList<[Function, Var, CXXRecord]>;
  let LangOpts = [SYCLIsDevice];

  let AdditionalMembers = [{
    bool isWorkGroup() const {
      return getLevel() == SYCLScopeAttr::WorkGroup;
    }

    bool isWorkItem() const {
      return getLevel() == SYCLScopeAttr::WorkItem;
    }
  }];

  let Documentation = [SYCLWGScopeDocs];
}

def SYCLDeviceIndirectlyCallable : InheritableAttr {
  let Spellings = [ CXX11<"intel", "device_indirectly_callable"> ];
  let Subjects = SubjectList<[Function]>;
  let LangOpts = [SYCLIsDevice, SilentlyIgnoreSYCLIsHost];
  let Documentation = [SYCLDeviceIndirectlyCallableDocs];
}

def SYCLIntelBufferLocation : InheritableAttr {
  // No spelling, as this attribute can't be created in the source code.
  let Spellings = [];
  let Args = [UnsignedArgument<"LocationID">];
  let LangOpts = [SYCLIsDevice, SYCLIsHost];
  let Documentation = [InternalOnly];
}

def SYCLRequiresDecomposition : InheritableAttr {
  // No spellings, as this is for internal use.
  let Spellings = [];
  let Subjects = SubjectList<[Named]>;
  let LangOpts = [SYCLIsDevice, SYCLIsHost];
  let Documentation = [InternalOnly];
}

def SYCLGenerateNewType : InheritableAttr {
  // No spellings, as this is for internal use.
  let Spellings = [];
  let Subjects = SubjectList<[Named]>;
  let LangOpts = [SYCLIsDevice, SYCLIsHost];
  let Documentation = [InternalOnly];
}

def SYCLIntelKernelArgsRestrict : InheritableAttr {
  let Spellings = [CXX11<"intel", "kernel_args_restrict">];
  let Subjects = SubjectList<[Function], ErrorDiag>;
  let LangOpts = [SYCLIsDevice, SilentlyIgnoreSYCLIsHost];
  let Documentation = [SYCLIntelKernelArgsRestrictDocs];
  let SimpleHandler = 1;
  let SupportsNonconformingLambdaSyntax = 1;
}

def SYCLIntelNumSimdWorkItems : InheritableAttr {
  let Spellings = [CXX11<"intel", "num_simd_work_items">];
  let Args = [ExprArgument<"Value">];
  let LangOpts = [SYCLIsDevice, SilentlyIgnoreSYCLIsHost];
  let Subjects = SubjectList<[Function], ErrorDiag>;
  let Documentation = [SYCLIntelNumSimdWorkItemsAttrDocs];
  let SupportsNonconformingLambdaSyntax = 1;
}

def SYCLIntelUseStallEnableClusters : InheritableAttr {
  let Spellings = [CXX11<"intel","use_stall_enable_clusters">];
  let LangOpts = [SilentlyIgnoreSYCLIsHost, SYCLIsDevice];
  let Subjects = SubjectList<[Function], ErrorDiag>;
  let Documentation = [SYCLIntelUseStallEnableClustersAttrDocs];
  let SupportsNonconformingLambdaSyntax = 1;
}

def SYCLIntelSchedulerTargetFmaxMhz : InheritableAttr {
  let Spellings = [CXX11<"intel", "scheduler_target_fmax_mhz">];
  let Args = [ExprArgument<"Value">];
  let LangOpts = [SYCLIsDevice, SilentlyIgnoreSYCLIsHost];
  let Subjects = SubjectList<[Function], ErrorDiag>;
  let Documentation = [SYCLIntelSchedulerTargetFmaxMhzAttrDocs];
  let SupportsNonconformingLambdaSyntax = 1;
}

def SYCLIntelMaxWorkGroupSize : InheritableAttr {
  let Spellings = [CXX11<"intel", "max_work_group_size">];
  let Args = [ExprArgument<"XDim">,
              ExprArgument<"YDim">,
              ExprArgument<"ZDim">];
  let LangOpts = [SYCLIsDevice, SilentlyIgnoreSYCLIsHost];
  let Subjects = SubjectList<[Function], ErrorDiag>;
  let AdditionalMembers = [{
    unsigned getXDimVal() const {
      return cast<ConstantExpr>(getXDim())->getResultAsAPSInt().getExtValue();
    }
    unsigned getYDimVal() const {
      return cast<ConstantExpr>(getYDim())->getResultAsAPSInt().getExtValue();
    }
    unsigned getZDimVal() const {
      return cast<ConstantExpr>(getZDim())->getResultAsAPSInt().getExtValue();
    }
  }];
  let Documentation = [SYCLIntelMaxWorkGroupSizeAttrDocs];
  let SupportsNonconformingLambdaSyntax = 1;
}

def SYCLIntelMinWorkGroupsPerComputeUnit : InheritableAttr {
  let Spellings = [CXX11<"intel", "min_work_groups_per_cu">];
  let Args = [ExprArgument<"Value">];
  let LangOpts = [SYCLIsDevice, SilentlyIgnoreSYCLIsHost];
  let Subjects = SubjectList<[Function], ErrorDiag>;
  let Documentation = [SYCLIntelMinWorkGroupsPerComputeUnitAttrDocs];
}

def SYCLIntelMaxWorkGroupsPerMultiprocessor : InheritableAttr {
  let Spellings = [CXX11<"intel", "max_work_groups_per_mp">];
  let Args = [ExprArgument<"Value">];
  let LangOpts = [SYCLIsDevice, SilentlyIgnoreSYCLIsHost];
  let Subjects = SubjectList<[Function], ErrorDiag>;
  let Documentation = [SYCLIntelMaxWorkGroupsPerMultiprocessorDocs];
}

def SYCLIntelMaxGlobalWorkDim : InheritableAttr {
  let Spellings = [CXX11<"intel", "max_global_work_dim">];
  let Args = [ExprArgument<"Value">];
  let LangOpts = [SYCLIsDevice, SilentlyIgnoreSYCLIsHost];
  let Subjects = SubjectList<[Function], ErrorDiag>;
  let Documentation = [SYCLIntelMaxGlobalWorkDimAttrDocs];
  let SupportsNonconformingLambdaSyntax = 1;
}

def SYCLDeviceGlobal: InheritableAttr {
  let Spellings = [CXX11<"__sycl_detail__", "device_global">];
  let Subjects = SubjectList<[CXXRecord], ErrorDiag>;
  let LangOpts = [SYCLIsDevice, SilentlyIgnoreSYCLIsHost];
  // Only used internally by SYCL implementation
  let Documentation = [SYCLDeviceGlobalAttrDocs];
  let SimpleHandler = 1;
}

def SYCLGlobalVariableAllowed : InheritableAttr {
  let Spellings = [CXX11<"__sycl_detail__", "global_variable_allowed">];
  let Subjects = SubjectList<[CXXRecord], ErrorDiag>;
  let LangOpts = [SYCLIsDevice, SilentlyIgnoreSYCLIsHost];
  // Only used internally by SYCL implementation
  let Documentation = [SYCLGlobalVariableAllowedAttrDocs];
  let SimpleHandler = 1;
}

def SYCLIntelNoGlobalWorkOffset : InheritableAttr {
  let Spellings = [CXX11<"intel", "no_global_work_offset">];
  let Args = [ExprArgument<"Value", /*optional*/1>];
  let LangOpts = [SYCLIsDevice, SilentlyIgnoreSYCLIsHost];
  let Subjects = SubjectList<[Function], ErrorDiag>;
  let Documentation = [SYCLIntelNoGlobalWorkOffsetAttrDocs];
  let SupportsNonconformingLambdaSyntax = 1;
}

def SYCLIntelLoopFuse : InheritableAttr {
  let Spellings = [CXX11<"intel", "loop_fuse">,
                   CXX11<"intel", "loop_fuse_independent">];
  let Args = [ExprArgument<"Value", /*optional=*/ 1>];
  let LangOpts = [SYCLIsDevice, SilentlyIgnoreSYCLIsHost];
  let Subjects = SubjectList<[Function], ErrorDiag>;
  let Accessors = [Accessor<"isIndependent",
                  [CXX11<"intel", "loop_fuse_independent">]>];
  let Documentation = [SYCLIntelLoopFuseDocs];
  let SupportsNonconformingLambdaSyntax = 1;
}

class SYCLAddIRAttrMemberCodeHolder<code Code> {
  code MemberCode = Code;
}

// Common class for SYCL add_ir_attributes_* attributes.
def SYCLAddIRAttrCommonMembers : SYCLAddIRAttrMemberCodeHolder<[{
  static std::optional<std::string>
  getValidAttributeNameAsString(const APValue &Value,
                                 const ASTContext &Context,
                                 QualType ValueQType) {
    assert(!Value.isLValue());
    if (ValueQType->isCharType()) {
      char C = static_cast<char>(Value.getInt().getExtValue());
      return std::string(&C, 1);
    }
    if (ValueQType->isArrayType() &&
        (ValueQType->getArrayElementTypeNoTypeQual()->isCharType())) {
      SmallString<10> StrBuffer;
      for (unsigned I = 0; I < Value.getArrayInitializedElts(); ++I) {
        const APValue &ArrayElem = Value.getArrayInitializedElt(I);
        char C = static_cast<char>(ArrayElem.getInt().getExtValue());
        if (C == '\0')
          break;
        StrBuffer += C;
      }
      return std::string(StrBuffer);
    }
    return std::nullopt;
  }

  static std::optional<std::string>
  getValidAttributeNameAsString(const Expr *NameE, const ASTContext &Context) {
    if (const auto *NameLiteral = dyn_cast<StringLiteral>(NameE))
      return NameLiteral->getString().str();

    const auto *NameCE = dyn_cast<ConstantExpr>(NameE);
    if (!NameCE)
      return std::nullopt;

    APValue NameLValue;
    if (!NameCE->isCXX11ConstantExpr(Context, &NameLValue))
      NameLValue = NameCE->getAPValueResult();

    if (!NameLValue.isLValue())
      return getValidAttributeNameAsString(NameLValue, Context,
                                            NameCE->getType());

    if (const auto *NameValExpr =
            NameLValue.getLValueBase().dyn_cast<const Expr *>())
      return getValidAttributeNameAsString(NameValExpr, Context);

    if (const auto *NameValDecl =
            NameLValue.getLValueBase().dyn_cast<const ValueDecl *>()) {
      if (const auto *NameVarDecl = dyn_cast<const VarDecl>(NameValDecl)) {
        return getValidAttributeNameAsString(NameVarDecl->getInit(), Context);
      }
    }
    return std::nullopt;
  }

  static std::optional<std::string>
  getValidAttributeValueAsString(const APValue &Value,
                                 const ASTContext &Context,
                                 QualType ValueQType) {
    assert(!Value.isLValue());
    if (ValueQType->isCharType()) {
      char C = static_cast<char>(Value.getInt().getExtValue());
      return std::string(&C, 1);
    }
    if (ValueQType->isBooleanType())
      return std::string(Value.getInt().getExtValue() ? "true" : "false");
    if (ValueQType->isIntegralOrEnumerationType() ||
        ValueQType->isFloatingType())
      return Value.getAsString(Context, ValueQType);
    if (ValueQType->isArrayType() &&
        (ValueQType->getArrayElementTypeNoTypeQual()->isCharType() ||
         ValueQType->getArrayElementTypeNoTypeQual()
                   ->isIntegralOrEnumerationType())) {
      SmallString<10> StrBuffer;
      for (unsigned I = 0; I < Value.getArrayInitializedElts(); ++I) {
        const APValue &ArrayElem = Value.getArrayInitializedElt(I);
        char C = static_cast<char>(ArrayElem.getInt().getExtValue());
        if (C == '\0')
          break;
        StrBuffer += C;
      }
      return std::string(StrBuffer);
    }
    return std::nullopt;
  }

  static std::optional<std::string>
  getValidAttributeValueAsString(const Expr *ValueE,
                                 const ASTContext &Context) {
    if (ValueE->getType()->isNullPtrType())
      return std::string("");
    if (const auto *StringVal = dyn_cast<StringLiteral>(ValueE))
      return StringVal->getString().str();
    if (const auto *BoolVal = dyn_cast<CXXBoolLiteralExpr>(ValueE))
      return std::string(BoolVal->getValue() ? "true" : "false");
    if (const auto *FloatingVal = dyn_cast<FloatingLiteral>(ValueE))
      return APValue(FloatingVal->getValue())
          .getAsString(Context, ValueE->getType());
    if (const auto *CharacterVal = dyn_cast<CharacterLiteral>(ValueE)) {
      char C = static_cast<char>(CharacterVal->getValue());
      return std::string(&C, 1);
    }
    if (const auto *IntegerVal = dyn_cast<IntegerLiteral>(ValueE)) {
      SmallString<10> IntegerStrBuffer;
      IntegerVal->getValue().toString(IntegerStrBuffer, 10,
                                      ValueE->getType()->isSignedIntegerType());
      return std::string(IntegerStrBuffer);
    }
    if (const auto *InitListE = dyn_cast<InitListExpr>(ValueE)) {
      if (InitListE->isStringLiteralInit()) {
        const Expr *StringInitE = InitListE->getInit(0)->IgnoreParenImpCasts();
        return getValidAttributeValueAsString(StringInitE, Context);
      }

      SmallString<10> StrBuffer;
      for (const auto *InitE : InitListE->inits()) {
        const Expr *InitNoImpCastE = InitE->IgnoreParenImpCasts();
        char C = '\0';
        if (const auto *CharacterVal =
              dyn_cast<CharacterLiteral>(InitNoImpCastE))
          C = static_cast<char>(CharacterVal->getValue());
        else if (const auto *IntegerVal =
              dyn_cast<IntegerLiteral>(InitNoImpCastE))
          C = static_cast<char>(IntegerVal->getValue().getSExtValue());
        else
          return std::nullopt;

        // Null terminator will end the string reading.
        if (C == '\0')
          break;

        StrBuffer += C;
      }
      return std::string(StrBuffer);
    }

    const auto *ValueCE = dyn_cast<ConstantExpr>(ValueE);
    if (!ValueCE)
      return std::nullopt;

    APValue ValueAPV;
    if (!ValueCE->isCXX11ConstantExpr(Context, &ValueAPV))
      ValueAPV = ValueCE->getAPValueResult();

    if (!ValueAPV.isLValue())
      return getValidAttributeValueAsString(ValueAPV, Context,
                                            ValueCE->getType());

    if (ValueAPV.getLValueBase().isNull())
      return std::string("");

    if (const auto *ValueValExpr =
            ValueAPV.getLValueBase().dyn_cast<const Expr *>())
      return getValidAttributeValueAsString(ValueValExpr, Context);

    if (const auto *ValueValDecl =
            ValueAPV.getLValueBase().dyn_cast<const ValueDecl *>()) {
      if (const auto *ValueVarDecl = dyn_cast<const VarDecl>(ValueValDecl)) {
        return getValidAttributeValueAsString(ValueVarDecl->getInit(), Context);
      }
    }
    return std::nullopt;
  }

  static std::optional<llvm::SmallSet<StringRef, 4>> getAttributeFilterFromExprs(
      Expr **AttributeExprs, size_t AttributeExprsSize) {
    if (!AttributeExprsSize)
      return std::nullopt;

    const auto *FilterListE = dyn_cast<InitListExpr>(AttributeExprs[0]);
    if (!FilterListE)
      return std::nullopt;

    llvm::SmallSet<StringRef, 4> Filter;
    for (const Expr *FilterE : FilterListE->inits()) {
      const auto *FilterStrLit = dyn_cast<StringLiteral>(FilterE);
      assert(FilterStrLit && "Element in filter list is not a string literal.");
      Filter.insert(FilterStrLit->getString());
    }
    return Filter;
  }

  std::optional<llvm::SmallSet<StringRef, 4>> getAttributeFilter() const {
    return getAttributeFilterFromExprs(args_begin(), args_size());
  }

  bool hasFilterList() const {
    return args_size() && isa<InitListExpr>(*args_begin());
  }

  SmallVector<std::pair<std::string, std::string>, 4>
  getFilteredAttributeNameValuePairs(
      const std::optional<llvm::SmallSet<StringRef, 4>> &AttributeNameFilter,
      const ASTContext &Context) const {
    Expr **AttributeExprs = args_begin() + hasFilterList();
    size_t AttributeExprsSize = args_size() - hasFilterList();

    assert((AttributeExprsSize & 1) == 0 && "Too few remaining expressions.");

    SmallVector<std::pair<std::string, std::string>, 4> Attrs;
    for (size_t I = 0; I < AttributeExprsSize / 2; ++I) {
      std::optional<std::string> NameStr =
          getValidAttributeNameAsString(AttributeExprs[I], Context);
      assert(NameStr && "Attribute name is not a valid string.");

      // If attribute name is empty, then skip attribute.
      if (NameStr->empty())
        continue;

      // If attribute name is not in the filter, we skip it.
      if (AttributeNameFilter && !AttributeNameFilter->contains(*NameStr))
        continue;

      std::optional<std::string> ValueStr = getValidAttributeValueAsString(
          AttributeExprs[I + AttributeExprsSize / 2], Context);
      assert(ValueStr && "Attribute value is not a valid type.");

      Attrs.push_back(std::make_pair(*NameStr, *ValueStr));
    }

    return Attrs;
  }

  SmallVector<std::pair<std::string, std::string>, 4>
  getFilteredAttributeNameValuePairs(const ASTContext &Context) const {
    std::optional<llvm::SmallSet<StringRef, 4>> AttributeNameFilter =
        getAttributeFilter();
    return getFilteredAttributeNameValuePairs(AttributeNameFilter, Context);
  }

  SmallVector<std::pair<std::string, std::string>, 4>
  getAttributeNameValuePairs(const ASTContext &Context) const {
    return getFilteredAttributeNameValuePairs(std::nullopt, Context);
  }
}]>;

def SYCLAddIRAttributesFunction : InheritableAttr {
  let Spellings = [CXX11<"__sycl_detail__", "add_ir_attributes_function">];
  let Args = [VariadicExprArgument<"Args">];
  let LangOpts = [SYCLIsDevice, SilentlyIgnoreSYCLIsHost];
  let Subjects = SubjectList<[Function], ErrorDiag>;
  let AcceptsExprPack = 1;
  let AdditionalMembers = SYCLAddIRAttrCommonMembers.MemberCode;
  let Documentation = [SYCLAddIRAttributesFunctionDocs];
}

def SYCLAddIRAttributesKernelParameter : InheritableAttr {
  let Spellings = [CXX11<"__sycl_detail__",
                         "add_ir_attributes_kernel_parameter">];
  let Args = [VariadicExprArgument<"Args">];
  let LangOpts = [SYCLIsDevice, SilentlyIgnoreSYCLIsHost];
  let Subjects = SubjectList<[ParmVar], ErrorDiag>;
  let AcceptsExprPack = 1;
  let AdditionalMembers = SYCLAddIRAttrCommonMembers.MemberCode;
  let Documentation = [SYCLAddIRAttributesKernelParameterDocs];
}

def SYCLAddIRAttributesGlobalVariable : InheritableAttr {
  let Spellings = [CXX11<"__sycl_detail__",
                         "add_ir_attributes_global_variable">];
  let Args = [VariadicExprArgument<"Args">];
  let LangOpts = [SYCLIsDevice, SilentlyIgnoreSYCLIsHost];
  let Subjects = SubjectList<[Record], ErrorDiag>;
  let AcceptsExprPack = 1;
  let AdditionalMembers = SYCLAddIRAttrCommonMembers.MemberCode;
  let Documentation = [SYCLAddIRAttributesGlobalVariableDocs];
}

def SYCLAddIRAnnotationsMember : InheritableAttr {
  let Spellings = [CXX11<"__sycl_detail__", "add_ir_annotations_member">];
  let Args = [VariadicExprArgument<"Args">];
  let LangOpts = [SYCLIsDevice, SilentlyIgnoreSYCLIsHost];
  let Subjects = SubjectList<[Field], ErrorDiag>;
  let AcceptsExprPack = 1;
  let AdditionalMembers = SYCLAddIRAttrCommonMembers.MemberCode;
  let Documentation = [SYCLAddIRAnnotationsMemberDocs];
}

def SYCLRegisteredKernels : InheritableAttr {
  let Spellings = [CXX11<"__sycl_detail__", "__registered_kernels__">];
  let Args = [VariadicExprArgument<"Args">];
  let LangOpts = [SYCLIsDevice, SilentlyIgnoreSYCLIsHost];
  let Subjects = SubjectList<[Empty], ErrorDiag, "Translation Unit Scope">;
  let AdditionalMembers = SYCLAddIRAttrCommonMembers.MemberCode;
  let Documentation = [SYCLAddIRAnnotationsMemberDocs];
}

def SYCLRegisteredKernelName : InheritableAttr {
  let Spellings = [];
  let Subjects = SubjectList<[Function]>;
  let Args = [StringArgument<"RegName">];
  let Documentation = [InternalOnly];
}

def C11NoReturn : InheritableAttr {
  let Spellings = [CustomKeyword<"_Noreturn">];
  let Subjects = SubjectList<[Function], ErrorDiag>;
  let SemaHandler = 0;
  let Documentation = [C11NoReturnDocs];
}

def CXX11NoReturn : InheritableAttr {
  let Spellings = [CXX11<"", "noreturn", 200809>,
                   C23<"", "noreturn", 202202>, C23<"", "_Noreturn", 202202>];
  let Subjects = SubjectList<[Function], ErrorDiag>;
  let Documentation = [CXX11NoReturnDocs];
}

def NonBlocking : TypeAttr {
  let Spellings = [Clang<"nonblocking">];
  let Args = [ExprArgument<"Cond", /*optional*/1>];
  let Documentation = [NonBlockingDocs];
}

def NonAllocating : TypeAttr {
  let Spellings = [Clang<"nonallocating">];
  let Args = [ExprArgument<"Cond", /*optional*/1>];
  let Documentation = [NonAllocatingDocs];
}

def Blocking : TypeAttr {
  let Spellings = [Clang<"blocking">];
  let Documentation = [BlockingDocs];
}

def Allocating : TypeAttr {
  let Spellings = [Clang<"allocating">];
  let Documentation = [AllocatingDocs];
}

// Similar to CUDA, OpenCL attributes do not receive a [[]] spelling because
// the specification does not expose them with one currently.
def OpenCLKernel : InheritableAttr {
  let Spellings = [CustomKeyword<"__kernel">, CustomKeyword<"kernel">];
  let Subjects = SubjectList<[Function], ErrorDiag>;
  let Documentation = [Undocumented];
  let SimpleHandler = 1;
}

def OpenCLUnrollHint : StmtAttr {
  let Spellings = [GNU<"opencl_unroll_hint">];
  let Subjects = SubjectList<[ForStmt, CXXForRangeStmt, WhileStmt, DoStmt],
                             ErrorDiag, "'for', 'while', and 'do' statements">;
  let Args = [UnsignedArgument<"UnrollHint", /*opt*/1>];
  let Documentation = [OpenCLUnrollHintDocs];
}

def LoopUnrollHint : StmtAttr {
  let Spellings = [CXX11<"clang","loop_unroll">];
  let Subjects = SubjectList<[ForStmt, CXXForRangeStmt, WhileStmt, DoStmt],
                             ErrorDiag, "'for', 'while', and 'do' statements">;
  let Args = [ExprArgument<"UnrollHintExpr", /*opt*/1>];
  let LangOpts = [SYCLIsDevice, SYCLIsHost];
  let AdditionalMembers = [{
    std::string getDiagnosticName(const PrintingPolicy &Policy) const {
      std::string ValueName;
      llvm::raw_string_ostream OS(ValueName);
      if (auto *E = getUnrollHintExpr()) {
        OS << "(";
        E->printPretty(OS, nullptr, Policy);
        OS << ")";
      }
      return "[[clang::loop_unroll" + OS.str() + "]]";
    }
  }];
  let Documentation = [LoopUnrollHintDocs];
}

def IntelReqdSubGroupSize: InheritableAttr {
  let Spellings = [
    GNU<"intel_reqd_sub_group_size">, CXX11<"intel", "reqd_sub_group_size">,
    CXX11<"intel", "sub_group_size">, CXX11<"sycl", "reqd_sub_group_size">
  ];
  let Args = [ExprArgument<"Value">];
  let Subjects = SubjectList<[Function], ErrorDiag>;
  let Documentation = [IntelReqdSubGroupSizeDocs];
  let LangOpts = [OpenCL, SYCLIsDevice, SilentlyIgnoreSYCLIsHost, CUDA];
  let SupportsNonconformingLambdaSyntax = 1;
  let Accessors =
    [Accessor<"isSYCL2020Spelling", [CXX11<"intel", "sub_group_size">]>];
}

def IntelNamedSubGroupSize : InheritableAttr {
  let Spellings = [CXX11<"intel", "named_sub_group_size">];
  let Args = [EnumArgument<"Type", "SubGroupSizeType", /*is_string=*/false,
                           ["automatic", "primary"],
                           ["Automatic", "Primary"]>];
  let Subjects = SubjectList<[Function], ErrorDiag>;
  let Documentation = [IntelNamedSubGroupSizeDocs];
  let LangOpts = [OpenCL, SYCLIsDevice, SilentlyIgnoreSYCLIsHost];
  let SupportsNonconformingLambdaSyntax = 1;
}

def :
  MutualExclusions<[IntelReqdSubGroupSize, IntelNamedSubGroupSize, SYCLSimd]>;

// This attribute is both a type attribute, and a declaration attribute (for
// parameter variables).
def OpenCLAccess : Attr {
  let Spellings = [CustomKeyword<"__read_only">, CustomKeyword<"read_only">,
                   CustomKeyword<"__write_only">, CustomKeyword<"write_only">,
                   CustomKeyword<"__read_write">, CustomKeyword<"read_write">];
  let Subjects = SubjectList<[ParmVar, TypedefName], ErrorDiag>;
  let Accessors = [Accessor<"isReadOnly", [CustomKeyword<"__read_only">,
                                           CustomKeyword<"read_only">]>,
                   Accessor<"isReadWrite", [CustomKeyword<"__read_write">,
                                            CustomKeyword<"read_write">]>,
                   Accessor<"isWriteOnly", [CustomKeyword<"__write_only">,
                                            CustomKeyword<"write_only">]>];
  let Documentation = [OpenCLAccessDocs];
}

def OpenCLPrivateAddressSpace : TypeAttr {
  let Spellings = [CustomKeyword<"__private">, CustomKeyword<"private">,
                   Clang<"opencl_private">];
  let Documentation = [OpenCLAddressSpacePrivateDocs];
}

def OpenCLGlobalAddressSpace : TypeAttr {
  let Spellings = [CustomKeyword<"__global">, CustomKeyword<"global">,
                   Clang<"opencl_global">];
  let Documentation = [OpenCLAddressSpaceGlobalDocs];
}

def OpenCLGlobalDeviceAddressSpace : TypeAttr {
  let Spellings = [Clang<"opencl_global_device">];
  let Documentation = [OpenCLAddressSpaceGlobalExtDocs];
}

def OpenCLGlobalHostAddressSpace : TypeAttr {
  let Spellings = [Clang<"opencl_global_host">];
  let Documentation = [OpenCLAddressSpaceGlobalExtDocs];
}

def OpenCLLocalAddressSpace : TypeAttr {
  let Spellings = [CustomKeyword<"__local">, CustomKeyword<"local">,
                   Clang<"opencl_local">];
  let Documentation = [OpenCLAddressSpaceLocalDocs];
}

def OpenCLConstantAddressSpace : TypeAttr {
  let Spellings = [CustomKeyword<"__constant">, CustomKeyword<"constant">,
                   Clang<"opencl_constant">];
  let Documentation = [OpenCLAddressSpaceConstantDocs];
}

def OpenCLGenericAddressSpace : TypeAttr {
  let Spellings = [CustomKeyword<"__generic">, CustomKeyword<"generic">,
                   Clang<"opencl_generic">];
  let Documentation = [OpenCLAddressSpaceGenericDocs];
}

def OpenCLNoSVM : Attr {
  let Spellings = [GNU<"nosvm">];
  let Subjects = SubjectList<[Var]>;
  let Documentation = [OpenCLNoSVMDocs];
  let LangOpts = [OpenCL];
  let ASTNode = 0;
}

def Deprecated : InheritableAttr {
  let Spellings = [GCC<"deprecated">, Declspec<"deprecated">,
                   CXX11<"","deprecated", 201309>,
                   C23<"", "deprecated", 201904>];
  let Args = [StringArgument<"Message", 1>,
              // An optional string argument that enables us to provide a
              // Fix-It.
              StringArgument<"Replacement", 1>];
  let MeaningfulToClassTemplateDefinition = 1;
  let Documentation = [DeprecatedDocs];
}

def Destructor : InheritableAttr {
  let Spellings = [GCC<"destructor">];
  let Args = [DefaultIntArgument<"Priority", 65535>];
  let Subjects = SubjectList<[Function]>;
  let Documentation = [CtorDtorDocs];
}

def EmptyBases : InheritableAttr, TargetSpecificAttr<TargetMicrosoftCXXABI> {
  let Spellings = [Declspec<"empty_bases">];
  let Subjects = SubjectList<[CXXRecord]>;
  let Documentation = [EmptyBasesDocs];
  let SimpleHandler = 1;
}

def AllocSize : InheritableAttr {
  let Spellings = [GCC<"alloc_size">];
  let Subjects = SubjectList<[HasFunctionProto]>;
  let Args = [ParamIdxArgument<"ElemSizeParam">,
              ParamIdxArgument<"NumElemsParam", /*opt*/ 1>];
  let TemplateDependent = 1;
  let Documentation = [AllocSizeDocs];
}

def EnableIf : InheritableAttr {
  // Does not have a [[]] spelling because this attribute requires the ability
  // to parse function arguments but the attribute is not written in the type
  // position.
  let Spellings = [GNU<"enable_if">];
  let Subjects = SubjectList<[Function]>;
  let Args = [ExprArgument<"Cond">, StringArgument<"Message">];
  let TemplateDependent = 1;
  let Documentation = [EnableIfDocs];
}

def ExtVectorType : Attr {
  // This is an OpenCL-related attribute and does not receive a [[]] spelling.
  let Spellings = [GNU<"ext_vector_type">];
  // FIXME: This subject list is wrong; this is a type attribute.
  let Subjects = SubjectList<[TypedefName], ErrorDiag>;
  let Args = [ExprArgument<"NumElements">];
  let ASTNode = 0;
  let Documentation = [Undocumented];
  // This is a type attribute with an incorrect subject list, so should not be
  // permitted by #pragma clang attribute.
  let PragmaAttributeSupport = 0;
}

def FallThrough : StmtAttr {
  let Spellings = [CXX11<"", "fallthrough", 201603>,
                   C23<"", "fallthrough", 201910>,
                   CXX11<"clang", "fallthrough">, GCC<"fallthrough">];
  // The attribute only applies to a NullStmt, but we have special fix-it
  // behavior if applied to a case label.
  let Subjects = SubjectList<[NullStmt, SwitchCase], ErrorDiag,
                             "empty statements">;
  let Documentation = [FallthroughDocs];
}

def Likely : StmtAttr {
  let Spellings = [CXX11<"", "likely", 201803>, C23<"clang", "likely">];
  let Documentation = [LikelihoodDocs];
}

def Unlikely : StmtAttr {
  let Spellings = [CXX11<"", "unlikely", 201803>, C23<"clang", "unlikely">];
  let Documentation = [LikelihoodDocs];
}
def : MutualExclusions<[Likely, Unlikely]>;

def CXXAssume : StmtAttr {
  let Spellings = [CXX11<"", "assume", 202207>, Clang<"assume">];
  let Subjects = SubjectList<[NullStmt], ErrorDiag, "empty statements">;
  let Args = [ExprArgument<"Assumption">];
  let Documentation = [CXXAssumeDocs];
  let HasCustomParsing = 1;
}

def NoMerge : DeclOrStmtAttr {
  let Spellings = [Clang<"nomerge">];
  let Documentation = [NoMergeDocs];
  let Subjects = SubjectList<[Function, Stmt, Var], ErrorDiag,
                             "functions, statements and variables">;
}

def MustTail : StmtAttr {
  let Spellings = [Clang<"musttail">];
  let Documentation = [MustTailDocs];
  let Subjects = SubjectList<[ReturnStmt], ErrorDiag, "return statements">;
}

def FastCall : DeclOrTypeAttr {
  let Spellings = [GCC<"fastcall">, CustomKeyword<"__fastcall">,
                   CustomKeyword<"_fastcall">];
//  let Subjects = [Function, ObjCMethod];
  let Documentation = [FastCallDocs];
}

def RegCall : DeclOrTypeAttr {
  let Spellings = [GCC<"regcall">, CustomKeyword<"__regcall">];
  let Documentation = [RegCallDocs];
}

def Final : InheritableAttr {
  let Spellings = [CustomKeyword<"final">, CustomKeyword<"sealed">];
  let Accessors = [Accessor<"isSpelledAsSealed", [CustomKeyword<"sealed">]>];
  let SemaHandler = 0;
  // Omitted from docs, since this is language syntax, not an attribute, as far
  // as users are concerned.
  let Documentation = [InternalOnly];
}

def MinSize : InheritableAttr {
  let Spellings = [Clang<"minsize">];
  let Subjects = SubjectList<[Function, ObjCMethod], ErrorDiag>;
  let Documentation = [MinSizeDocs];
}

def FlagEnum : InheritableAttr {
  let Spellings = [Clang<"flag_enum">];
  let Subjects = SubjectList<[Enum]>;
  let Documentation = [FlagEnumDocs];
  let SimpleHandler = 1;
}

def EnumExtensibility : InheritableAttr {
  let Spellings = [Clang<"enum_extensibility">];
  let Subjects = SubjectList<[Enum]>;
  let Args = [EnumArgument<"Extensibility", "Kind", /*is_string=*/false,
              ["closed", "open"], ["Closed", "Open"]>];
  let Documentation = [EnumExtensibilityDocs];
}

def Flatten : InheritableAttr {
  let Spellings = [GCC<"flatten">];
  let Subjects = SubjectList<[Function], ErrorDiag>;
  let Documentation = [FlattenDocs];
  let SimpleHandler = 1;
}

def Format : InheritableAttr {
  let Spellings = [GCC<"format">];
  let Args = [IdentifierArgument<"Type">, IntArgument<"FormatIdx">,
              IntArgument<"FirstArg">];
  let Subjects = SubjectList<[ObjCMethod, Block, HasFunctionProto]>;
  let Documentation = [FormatDocs];
}

def FormatArg : InheritableAttr {
  let Spellings = [GCC<"format_arg">];
  let Args = [ParamIdxArgument<"FormatIdx">];
  let Subjects = SubjectList<[ObjCMethod, HasFunctionProto]>;
  let Documentation = [Undocumented];
}

def Callback : InheritableAttr {
  let Spellings = [Clang<"callback">];
  let Args = [VariadicParamOrParamIdxArgument<"Encoding">];
  let Subjects = SubjectList<[Function]>;
  let Documentation = [CallbackDocs];
}

def GNUInline : InheritableAttr {
  let Spellings = [GCC<"gnu_inline">];
  let Subjects = SubjectList<[Function]>;
  let Documentation = [GnuInlineDocs];
}

def Hot : InheritableAttr {
  let Spellings = [GCC<"hot">];
  let Subjects = SubjectList<[Function]>;
  let Documentation = [HotFunctionEntryDocs];
  let SimpleHandler = 1;
}
def : MutualExclusions<[Hot, Cold]>;

def IBAction : InheritableAttr {
  let Spellings = [Clang<"ibaction">];
  let Subjects = SubjectList<[ObjCInstanceMethod]>;
  // An AST node is created for this attribute, but is not used by other parts
  // of the compiler. However, this node needs to exist in the AST because
  // external tools rely on it.
  let Documentation = [Undocumented];
  let SimpleHandler = 1;
}

def IBOutlet : InheritableAttr {
  let Spellings = [Clang<"iboutlet">];
//  let Subjects = [ObjCIvar, ObjCProperty];
  let Documentation = [Undocumented];
}

def IBOutletCollection : InheritableAttr {
  let Spellings = [Clang<"iboutletcollection">];
  let Args = [TypeArgument<"Interface", 1>];
//  let Subjects = [ObjCIvar, ObjCProperty];
  let Documentation = [Undocumented];
}

def IFunc : Attr, TargetSpecificAttr<TargetIFuncSupport> {
  let Spellings = [GCC<"ifunc">];
  let Args = [StringArgument<"Resolver">];
  let Subjects = SubjectList<[Function]>;
  let Documentation = [IFuncDocs];
}

def Restrict : InheritableAttr {
  let Spellings = [Declspec<"restrict">, GCC<"malloc">];
  let Subjects = SubjectList<[Function]>;
  let Documentation = [RestrictDocs];
}

def LayoutVersion : InheritableAttr, TargetSpecificAttr<TargetMicrosoftCXXABI> {
  let Spellings = [Declspec<"layout_version">];
  let Args = [UnsignedArgument<"Version">];
  let Subjects = SubjectList<[CXXRecord]>;
  let Documentation = [LayoutVersionDocs];
}

def Leaf : InheritableAttr {
  let Spellings = [GCC<"leaf">];
  let Subjects = SubjectList<[Function]>;
  let Documentation = [LeafDocs];
  let SimpleHandler = 1;
}

def ExplicitInit : InheritableAttr {
  let Spellings = [Clang<"require_explicit_initialization">];
  let Subjects = SubjectList<[Field], ErrorDiag>;
  let Documentation = [ExplicitInitDocs];
  let SimpleHandler = 1;
}

def LifetimeBound : DeclOrTypeAttr {
  let Spellings = [Clang<"lifetimebound", 0>];
  let Subjects = SubjectList<[ParmVar, ImplicitObjectParameter], ErrorDiag>;
  let Documentation = [LifetimeBoundDocs];
  let SimpleHandler = 1;
}

def LifetimeCaptureBy : DeclOrTypeAttr {
  let Spellings = [Clang<"lifetime_capture_by", 0>];
  let Subjects = SubjectList<[ParmVar, ImplicitObjectParameter], ErrorDiag>;
  let Args = [VariadicParamOrParamIdxArgument<"Params">];
  let Documentation = [LifetimeCaptureByDocs];
  let AdditionalMembers = [{
private:
  ArrayRef<IdentifierInfo*> ArgIdents;
  ArrayRef<SourceLocation> ArgLocs;

public:
  static constexpr int THIS = 0;
  static constexpr int INVALID = -1;
  static constexpr int UNKNOWN = -2;
  static constexpr int GLOBAL = -3;

  void setArgs(ArrayRef<IdentifierInfo*> Idents, ArrayRef<SourceLocation> Locs) {
    assert(Idents.size() == params_Size);
    assert(Locs.size() == params_Size);
    ArgIdents = Idents;
    ArgLocs = Locs;
  }
  auto getArgIdents() const { return ArgIdents; }
  auto getArgLocs() const { return ArgLocs; }
  void setParamIdx(size_t Idx, int Val) {
    assert(Idx < params_Size);
    params_[Idx] = Val;
  }
}];
}

def TrivialABI : InheritableAttr {
  // This attribute does not have a C [[]] spelling because it requires the
  // CPlusPlus language option.
  let Spellings = [Clang<"trivial_abi", 0>];
  let Subjects = SubjectList<[CXXRecord]>;
  let Documentation = [TrivialABIDocs];
  let LangOpts = [CPlusPlus];
  let SimpleHandler = 1;
}

def MaxFieldAlignment : InheritableAttr {
  // This attribute has no spellings as it is only ever created implicitly.
  let Spellings = [];
  let Args = [UnsignedArgument<"Alignment">];
  let SemaHandler = 0;
  let Documentation = [InternalOnly];
}

def MayAlias : InheritableAttr {
  // FIXME: this is a type attribute in GCC, but a declaration attribute here.
  let Spellings = [GCC<"may_alias">];
  let Documentation = [Undocumented];
  let SimpleHandler = 1;
}

def MIGServerRoutine : InheritableAttr {
  let Spellings = [Clang<"mig_server_routine">];
  let Subjects = SubjectList<[Function, ObjCMethod, Block]>;
  let Documentation = [MIGConventionDocs];
}

def MSABI : DeclOrTypeAttr {
  let Spellings = [GCC<"ms_abi">];
//  let Subjects = [Function, ObjCMethod];
  let Documentation = [MSABIDocs];
}

def MSP430Interrupt : InheritableAttr, TargetSpecificAttr<TargetMSP430> {
  // NOTE: If you add any additional spellings, ARMInterrupt's, M68kInterrupt's,
  // MipsInterrupt's and AnyX86Interrupt's spellings must match.
  let Spellings = [GCC<"interrupt">];
  let Args = [UnsignedArgument<"Number">];
  let ParseKind = "Interrupt";
  let HasCustomParsing = 1;
  let Documentation = [Undocumented];
}

def Mips16 : InheritableAttr, TargetSpecificAttr<TargetMips32> {
  let Spellings = [GCC<"mips16">];
  let Subjects = SubjectList<[Function], ErrorDiag>;
  let Documentation = [Undocumented];
  let SimpleHandler = 1;
}

def MipsInterrupt : InheritableAttr, TargetSpecificAttr<TargetMips32> {
  // NOTE: If you add any additional spellings, ARMInterrupt's,
  // M68kInterrupt's, MSP430Interrupt's and AnyX86Interrupt's spellings
  // must match.
  let Spellings = [GCC<"interrupt">];
  let Subjects = SubjectList<[Function]>;
  let Args = [EnumArgument<"Interrupt", "InterruptType", /*is_string=*/true,
                           ["vector=sw0", "vector=sw1", "vector=hw0",
                            "vector=hw1", "vector=hw2", "vector=hw3",
                            "vector=hw4", "vector=hw5", "eic", ""],
                           ["sw0", "sw1", "hw0", "hw1", "hw2", "hw3",
                            "hw4", "hw5", "eic", "eic"]
                           >];
  let ParseKind = "Interrupt";
  let Documentation = [MipsInterruptDocs];
}
def : MutualExclusions<[Mips16, MipsInterrupt]>;

def MicroMips : InheritableAttr, TargetSpecificAttr<TargetMips32> {
  let Spellings = [GCC<"micromips">];
  let Subjects = SubjectList<[Function], ErrorDiag>;
  let Documentation = [MicroMipsDocs];
  let SimpleHandler = 1;
}
def : MutualExclusions<[Mips16, MicroMips]>;

def MipsLongCall : InheritableAttr, TargetSpecificAttr<TargetAnyMips> {
  let Spellings = [GCC<"long_call">, GCC<"far">];
  let Subjects = SubjectList<[Function]>;
  let Documentation = [MipsLongCallStyleDocs];
  let SimpleHandler = 1;
}

def MipsShortCall : InheritableAttr, TargetSpecificAttr<TargetAnyMips> {
  let Spellings = [GCC<"short_call">, GCC<"near">];
  let Subjects = SubjectList<[Function]>;
  let Documentation = [MipsShortCallStyleDocs];
  let SimpleHandler = 1;
}
def : MutualExclusions<[MipsLongCall, MipsShortCall]>;

def M68kInterrupt : InheritableAttr, TargetSpecificAttr<TargetM68k> {
  // NOTE: If you add any additional spellings, ARMInterrupt's, MipsInterrupt's
  // MSP430Interrupt's and AnyX86Interrupt's spellings must match.
  let Spellings = [GNU<"interrupt">];
  let Args = [UnsignedArgument<"Number">];
  let ParseKind = "Interrupt";
  let HasCustomParsing = 1;
  let Documentation = [Undocumented];
}

def Mode : Attr {
  let Spellings = [GCC<"mode">];
  let Subjects = SubjectList<[Var, Enum, TypedefName, Field], ErrorDiag>;
  let Args = [IdentifierArgument<"Mode">];
  let Documentation = [Undocumented];
  // This is notionally a type attribute, which #pragma clang attribute
  // generally does not support.
  let PragmaAttributeSupport = 0;
}

def SYCLIntelIVDep : StmtAttr {
  let Spellings = [CXX11<"intel", "ivdep">];
  let Subjects = SubjectList<[ForStmt, CXXForRangeStmt, WhileStmt, DoStmt],
                             ErrorDiag, "'for', 'while', and 'do' statements">;
  let Args = [
    ExprArgument<"SafelenExpr", /*opt*/1>, ExprArgument<"ArrayExpr", /*opt*/1>,
    UnsignedArgument<"SafelenValue", /*opt*/1>
  ];
  let LangOpts = [SYCLIsDevice, SilentlyIgnoreSYCLIsHost];
  let AdditionalMembers = [{
    bool isDependent() const {
      return (getSafelenExpr() &&
              getSafelenExpr()->isInstantiationDependent()) ||
             (getArrayExpr() && getArrayExpr()->isInstantiationDependent());
    }

    const ValueDecl *getArrayDecl() const {
      const Expr* E = getArrayExpr();
      if (!E) return nullptr;

      if (const auto *DRE = dyn_cast<DeclRefExpr>(E))
        return cast<ValueDecl>(DRE->getDecl()->getCanonicalDecl());

      return cast<ValueDecl>(
          cast<MemberExpr>(E)->getMemberDecl()->getCanonicalDecl());
    }

    bool isInf() const {
      return !getSafelenExpr();
    }

    static bool SafelenCompare(const SYCLIntelIVDepAttr *LHS,
                               const SYCLIntelIVDepAttr *RHS) {
      // INF < INF is false, !INF < INF is true.
      if (!RHS->getSafelenExpr())
        return false;
      if (!LHS->getSafelenExpr())
        return true;
      return LHS->getSafelenValue() > RHS->getSafelenValue();
    }
  }];
  let Documentation = [SYCLIntelIVDepAttrDocs];
}

def SYCLIntelInitiationInterval : DeclOrStmtAttr {
  let Spellings = [CXX11<"intel", "ii">,
                   CXX11<"intel", "initiation_interval">];
  let Subjects = SubjectList<[ForStmt, CXXForRangeStmt, WhileStmt, DoStmt, Function],
                              ErrorDiag,
                              "'for', 'while', 'do' statements, and functions">;
  let Args = [ExprArgument<"NExpr">];
  let LangOpts = [SYCLIsDevice, SilentlyIgnoreSYCLIsHost];
  let Documentation = [SYCLIntelInitiationIntervalAttrDocs];
  let SupportsNonconformingLambdaSyntax = 1;
}

def SYCLIntelMaxConcurrency : DeclOrStmtAttr {
  let Spellings = [CXX11<"intel", "max_concurrency">];
  let Subjects = SubjectList<[ForStmt, CXXForRangeStmt, WhileStmt, DoStmt, Function],
                             ErrorDiag,
                             "'for', 'while', 'do' statements, and functions">;
  let Args = [ExprArgument<"NExpr">];
  let LangOpts = [SYCLIsDevice, SilentlyIgnoreSYCLIsHost];
  let Documentation = [SYCLIntelMaxConcurrencyAttrDocs];
  let SupportsNonconformingLambdaSyntax = 1;
}

def SYCLIntelLoopCoalesce : StmtAttr {
  let Spellings = [CXX11<"intel", "loop_coalesce">];
  let Subjects = SubjectList<[ForStmt, CXXForRangeStmt, WhileStmt, DoStmt],
                             ErrorDiag, "'for', 'while', and 'do' statements">;
  let Args = [ExprArgument<"NExpr", /*opt*/1>];
  let LangOpts = [SYCLIsDevice, SilentlyIgnoreSYCLIsHost];
  let Documentation = [SYCLIntelLoopCoalesceAttrDocs];
}

def SYCLIntelDisableLoopPipelining : DeclOrStmtAttr {
  let Spellings = [CXX11<"intel", "disable_loop_pipelining">];
  let Subjects = SubjectList<[ForStmt, CXXForRangeStmt, WhileStmt, DoStmt, Function],
                              ErrorDiag,
                              "'for', 'while', 'do' statements, and functions">;
  let LangOpts = [SYCLIsDevice, SilentlyIgnoreSYCLIsHost];
  let Documentation = [SYCLIntelDisableLoopPipeliningAttrDocs];
  let SupportsNonconformingLambdaSyntax = 1;
  let SimpleHandler = 1;
}
def : MutualExclusions<[SYCLIntelInitiationInterval,
                        SYCLIntelDisableLoopPipelining]>;
def : MutualExclusions<[SYCLIntelIVDep,
                        SYCLIntelDisableLoopPipelining]>;
def : MutualExclusions<[SYCLIntelMaxConcurrency,
                        SYCLIntelDisableLoopPipelining]>;

def SYCLIntelLoopCount : StmtAttr {
  let Spellings = [CXX11<"intel", "loop_count_min">,
                   CXX11<"intel", "loop_count_max">,
                   CXX11<"intel", "loop_count_avg">,
                   CXX11<"intel", "loop_count">];
  let Subjects = SubjectList<[ForStmt, CXXForRangeStmt, WhileStmt, DoStmt],
                             ErrorDiag, "'for', 'while', and 'do' statements">;
  let Accessors = [Accessor<"isMin", [CXX11<"intel", "loop_count_min">]>,
                   Accessor<"isMax", [CXX11<"intel", "loop_count_max">]>,
                   Accessor<"isAvg", [CXX11<"intel", "loop_count_avg">]>,
                   Accessor<"isCount", [CXX11<"intel", "loop_count">]>];
  let Args = [ExprArgument<"NTripCount">];
  let LangOpts = [SYCLIsDevice, SilentlyIgnoreSYCLIsHost];
  let Documentation = [SYCLIntelLoopCountAttrDocs];
}

def : MutualExclusions<[SYCLIntelMaxConcurrency,
                        SYCLIntelDisableLoopPipelining]>;

def SYCLIntelMaxInterleaving : StmtAttr {
  let Spellings = [CXX11<"intel", "max_interleaving">];
  let Subjects = SubjectList<[ForStmt, CXXForRangeStmt, WhileStmt, DoStmt],
                             ErrorDiag, "'for', 'while', and 'do' statements">;
  let Args = [ExprArgument<"NExpr">];
  let LangOpts = [SYCLIsDevice, SilentlyIgnoreSYCLIsHost];
  let Documentation = [SYCLIntelMaxInterleavingAttrDocs];
}

def SYCLIntelSpeculatedIterations : StmtAttr {
  let Spellings = [CXX11<"intel", "speculated_iterations">];
  let Subjects = SubjectList<[ForStmt, CXXForRangeStmt, WhileStmt, DoStmt],
                             ErrorDiag, "'for', 'while', and 'do' statements">;
  let Args = [ExprArgument<"NExpr">];
  let LangOpts = [SYCLIsDevice, SilentlyIgnoreSYCLIsHost];
  let Documentation = [SYCLIntelSpeculatedIterationsAttrDocs];
}
def : MutualExclusions<[SYCLIntelDisableLoopPipelining,
                        SYCLIntelSpeculatedIterations]>;

def SYCLIntelNofusion : StmtAttr {
  let Spellings = [CXX11<"intel","nofusion">];
  let Subjects = SubjectList<[ForStmt, CXXForRangeStmt, WhileStmt, DoStmt],
                             ErrorDiag, "'for', 'while', and 'do' statements">;
  let LangOpts = [SYCLIsDevice, SilentlyIgnoreSYCLIsHost];
  let Documentation = [SYCLIntelNofusionAttrDocs];
}

def SYCLIntelMaxReinvocationDelay : StmtAttr {
  let Spellings = [CXX11<"intel", "max_reinvocation_delay">];
  let Subjects = SubjectList<[ForStmt, CXXForRangeStmt, WhileStmt, DoStmt],
                             ErrorDiag, "'for', 'while', and 'do' statements">;
  let Args = [ExprArgument<"NExpr">];
  let LangOpts = [SYCLIsDevice, SilentlyIgnoreSYCLIsHost];
  let Documentation = [SYCLIntelMaxReinvocationDelayAttrDocs];
}
def : MutualExclusions<[SYCLIntelDisableLoopPipelining,
                        SYCLIntelMaxReinvocationDelay]>;

def SYCLIntelEnableLoopPipelining : StmtAttr {
  let Spellings = [CXX11<"intel", "enable_loop_pipelining">];
  let Subjects = SubjectList<[ForStmt, CXXForRangeStmt, WhileStmt, DoStmt],
                              ErrorDiag, "'for', 'while', and 'do' statements">;
  let LangOpts = [SYCLIsDevice, SilentlyIgnoreSYCLIsHost];
  let Documentation = [SYCLIntelEnableLoopPipeliningAttrDocs];
}

def : MutualExclusions<[SYCLIntelDisableLoopPipelining,
                        SYCLIntelEnableLoopPipelining]>;

def SYCLIntelDoublePump : Attr {
  let Spellings = [CXX11<"intel", "doublepump">];
  let LangOpts = [SYCLIsDevice, SilentlyIgnoreSYCLIsHost];
  let Documentation = [SYCLIntelDoublePumpAttrDocs];
}

def SYCLIntelSinglePump : Attr {
  let Spellings = [CXX11<"intel", "singlepump">];
  let LangOpts = [SYCLIsDevice, SilentlyIgnoreSYCLIsHost];
  let Documentation = [SYCLIntelSinglePumpAttrDocs];
}

def SYCLIntelMemory : Attr {
  let Spellings = [CXX11<"intel", "fpga_memory">];
  let Args = [EnumArgument<"Kind", "MemoryKind", /*is_string=*/false,
                           ["MLAB", "BLOCK_RAM", ""],
                           ["MLAB", "BlockRAM", "Default"], 1>];
  let AdditionalMembers = [{
    static void generateValidStrings(SmallString<256> &Str) {
      auto Last = BlockRAM;
      for (int I = 0; I <= Last; ++I) {
        Str += ConvertMemoryKindToStr(static_cast<MemoryKind>(I));
        if (I != Last) Str += " ";
      }
    }
  }];
  let LangOpts = [SYCLIsDevice, SilentlyIgnoreSYCLIsHost];
  let Documentation = [SYCLIntelMemoryAttrDocs];
}

def SYCLIntelRegister : Attr {
  let Spellings = [CXX11<"intel", "fpga_register">];
  let LangOpts = [SYCLIsDevice, SilentlyIgnoreSYCLIsHost];
  let Documentation = [SYCLIntelRegisterAttrDocs];
}
def : MutualExclusions<[SYCLIntelDoublePump, SYCLIntelSinglePump,
                        SYCLIntelRegister]>;

// One integral argument.
def SYCLIntelBankWidth : InheritableAttr {
  let Spellings = [CXX11<"intel", "bankwidth">];
  let Args = [ExprArgument<"Value">];
  let LangOpts = [SYCLIsDevice, SilentlyIgnoreSYCLIsHost];
  let Documentation = [SYCLIntelBankWidthAttrDocs];
}
def : MutualExclusions<[SYCLIntelRegister, SYCLIntelBankWidth]>;

def SYCLIntelNumBanks : InheritableAttr {
  let Spellings = [CXX11<"intel", "numbanks">];
  let Args = [ExprArgument<"Value">];
  let LangOpts = [SYCLIsDevice, SilentlyIgnoreSYCLIsHost];
  let Documentation = [SYCLIntelNumBanksAttrDocs];
}

def SYCLIntelPrivateCopies : InheritableAttr {
  let Spellings = [CXX11<"intel", "private_copies">];
  let Args = [ExprArgument<"Value">];
  let LangOpts = [SYCLIsDevice, SilentlyIgnoreSYCLIsHost];
  let Documentation = [SYCLIntelPrivateCopiesAttrDocs];
}
def : MutualExclusions<[SYCLIntelRegister, SYCLIntelPrivateCopies]>;

// Two string arguments.
def SYCLIntelMerge : Attr {
  let Spellings = [CXX11<"intel", "merge">];
  let Args = [StringArgument<"Name">, StringArgument<"Direction">];
  let LangOpts = [SYCLIsDevice, SilentlyIgnoreSYCLIsHost];
  let Documentation = [SYCLIntelMergeAttrDocs];
}
def : MutualExclusions<[SYCLIntelRegister, SYCLIntelMerge]>;

def SYCLIntelMaxReplicates : InheritableAttr {
  let Spellings = [CXX11<"intel", "max_replicates">];
  let Args = [ExprArgument<"Value">];
  let LangOpts = [SYCLIsDevice, SilentlyIgnoreSYCLIsHost];
  let Documentation = [SYCLIntelMaxReplicatesAttrDocs];
}
def : MutualExclusions<[SYCLIntelRegister, SYCLIntelMaxReplicates]>;

def SYCLIntelSimpleDualPort : Attr {
  let Spellings = [CXX11<"intel", "simple_dual_port">];
  let LangOpts = [SYCLIsDevice, SilentlyIgnoreSYCLIsHost];
  let Documentation = [SYCLIntelSimpleDualPortAttrDocs];
}
def : MutualExclusions<[SYCLIntelRegister, SYCLIntelSimpleDualPort]>;

def SYCLIntelPipe : TypeAttr {
  let Spellings = [GNU<"pipe">];
  let Args = [StringArgument<"Mode">];
  let LangOpts = [SYCLIsDevice];
  let Documentation = [SYCLIntelPipeDocs];
}

def SYCLIntelPipeIO : InheritableAttr {
  let Spellings = [GNU<"io_pipe_id">];
  let Args = [ExprArgument<"ID">];
  let LangOpts = [SYCLIsDevice, SilentlyIgnoreSYCLIsHost];
  let Subjects = SubjectList<[Var]>;
  let Documentation = [SYCLIntelPipeIOAttrDocs];
}

// Variadic integral arguments.
def SYCLIntelBankBits : Attr {
  let Spellings = [CXX11<"intel", "bank_bits">];
  let Args = [VariadicExprArgument<"Args">];
  let LangOpts = [SYCLIsDevice, SilentlyIgnoreSYCLIsHost];
  let Documentation = [SYCLIntelBankBitsDocs];
}
def : MutualExclusions<[SYCLIntelRegister, SYCLIntelBankBits]>;
def : MutualExclusions<[SYCLIntelRegister, SYCLIntelNumBanks]>;

def SYCLIntelForcePow2Depth : InheritableAttr {
  let Spellings = [CXX11<"intel", "force_pow2_depth">];
  let Args = [ExprArgument<"Value">];
  let LangOpts = [SYCLIsDevice, SilentlyIgnoreSYCLIsHost];
  let Documentation = [SYCLIntelForcePow2DepthAttrDocs];
}
def : MutualExclusions<[SYCLIntelRegister, SYCLIntelForcePow2Depth]>;
def : MutualExclusions<[SYCLIntelRegister, SYCLIntelMemory]>;

def Naked : InheritableAttr {
  let Spellings = [GCC<"naked">, Declspec<"naked">];
  let Subjects = SubjectList<[Function]>;
  let Documentation = [Undocumented];
}

def NeonPolyVectorType : TypeAttr {
  let Spellings = [Clang<"neon_polyvector_type">];
  let Args = [IntArgument<"NumElements">];
  let Documentation = [Undocumented];
  // Represented as VectorType instead.
  let ASTNode = 0;
}

def NeonVectorType : TypeAttr {
  let Spellings = [Clang<"neon_vector_type">];
  let Args = [IntArgument<"NumElements">];
  let Documentation = [Undocumented];
  // Represented as VectorType instead.
  let ASTNode = 0;
}

def ArmSveVectorBits : TypeAttr {
  let Spellings = [GNU<"arm_sve_vector_bits">];
  let Subjects = SubjectList<[TypedefName], ErrorDiag>;
  let Args = [UnsignedArgument<"NumBits">];
  let Documentation = [ArmSveVectorBitsDocs];
  let PragmaAttributeSupport = 0;
  // Represented as VectorType instead.
  let ASTNode = 0;
}

def ArmMveStrictPolymorphism : TypeAttr, TargetSpecificAttr<TargetARM> {
  let Spellings = [Clang<"__clang_arm_mve_strict_polymorphism">];
  let Documentation = [ArmMveStrictPolymorphismDocs];
}

def NoUniqueAddress : InheritableAttr {
  let Subjects = SubjectList<[NonBitField], ErrorDiag>;
  let Spellings = [CXX11<"", "no_unique_address", 201803>, CXX11<"msvc", "no_unique_address", 201803>];
  let TargetSpecificSpellings = [
    TargetSpecificSpelling<TargetItaniumCXXABI, [CXX11<"", "no_unique_address", 201803>]>,
    TargetSpecificSpelling<TargetMicrosoftCXXABI, [CXX11<"msvc", "no_unique_address", 201803>]>,
  ];
  let Documentation = [NoUniqueAddressDocs];
}

def ReturnsTwice : InheritableAttr {
  let Spellings = [GCC<"returns_twice">];
  let Subjects = SubjectList<[Function]>;
  let Documentation = [Undocumented];
  let SimpleHandler = 1;
}

def DisableTailCalls : InheritableAttr {
  let Spellings = [Clang<"disable_tail_calls">];
  let Subjects = SubjectList<[Function, ObjCMethod]>;
  let Documentation = [DisableTailCallsDocs];
  let SimpleHandler = 1;
}
def : MutualExclusions<[Naked, DisableTailCalls]>;

def NoAlias : InheritableAttr {
  let Spellings = [Declspec<"noalias">];
  let Subjects = SubjectList<[Function]>;
  let Documentation = [NoAliasDocs];
  let SimpleHandler = 1;
}

def NoCommon : InheritableAttr {
  let Spellings = [GCC<"nocommon">];
  let Subjects = SubjectList<[Var]>;
  let Documentation = [Undocumented];
  let SimpleHandler = 1;
}

def NoDebug : InheritableAttr {
  let Spellings = [GCC<"nodebug">];
  let Subjects = SubjectList<[TypedefName, FunctionLike, ObjCMethod, NonParmVar]>;
  let Documentation = [NoDebugDocs];
}

def StandaloneDebug : InheritableAttr {
  let Spellings = [Clang<"standalone_debug", /*allowInC =*/0>];
  let Subjects = SubjectList<[CXXRecord]>;
  let Documentation = [StandaloneDebugDocs];
  let SimpleHandler = 1;
  let LangOpts = [CPlusPlus];
}

def NoDuplicate : InheritableAttr {
  let Spellings = [Clang<"noduplicate">];
  let Subjects = SubjectList<[Function]>;
  let Documentation = [NoDuplicateDocs];
  let SimpleHandler = 1;
}

def Convergent : InheritableAttr {
  let Spellings = [Clang<"convergent">];
  let Subjects = SubjectList<[Function]>;
  let Documentation = [ConvergentDocs];
  let SimpleHandler = 1;
}

def NoConvergent : InheritableAttr {
  let Spellings = [Clang<"noconvergent">, Declspec<"noconvergent">];
  let Subjects = SubjectList<[Function, Stmt], WarnDiag,
                             "functions and statements">;
  let LangOpts = [CUDA];
  let Documentation = [NoConvergentDocs];
  let SimpleHandler = 1;
}

def : MutualExclusions<[Convergent, NoConvergent]>;

def NoInline : DeclOrStmtAttr {
  let Spellings = [CustomKeyword<"__noinline__">, GCC<"noinline">,
                   CXX11<"clang", "noinline">, C23<"clang", "noinline">,
                   CXX11<"msvc", "noinline">, C23<"msvc", "noinline">,
                   Declspec<"noinline">];
  let Accessors = [Accessor<"isStmtNoInline", [CXX11<"clang", "noinline">,
                                               C23<"clang", "noinline">,
                                               CXX11<"msvc", "noinline">,
                                               C23<"msvc", "noinline">]>];
  let Documentation = [NoInlineDocs];
  let Subjects = SubjectList<[Function, Stmt], WarnDiag,
                             "functions and statements">;
  let SimpleHandler = 1;
}

def NoMips16 : InheritableAttr, TargetSpecificAttr<TargetMips32> {
  let Spellings = [GCC<"nomips16">];
  let Subjects = SubjectList<[Function], ErrorDiag>;
  let Documentation = [Undocumented];
  let SimpleHandler = 1;
}

def NoMicroMips : InheritableAttr, TargetSpecificAttr<TargetMips32> {
  let Spellings = [GCC<"nomicromips">];
  let Subjects = SubjectList<[Function], ErrorDiag>;
  let Documentation = [MicroMipsDocs];
  let SimpleHandler = 1;
}

def RISCVInterrupt : InheritableAttr, TargetSpecificAttr<TargetRISCV> {
  let Spellings = [GCC<"interrupt">];
  let Subjects = SubjectList<[Function]>;
  let Args = [EnumArgument<"Interrupt", "InterruptType", /*is_string=*/true,
                           ["supervisor", "machine"],
                           ["supervisor", "machine"],
                           1>];
  let ParseKind = "Interrupt";
  let Documentation = [RISCVInterruptDocs];
}

def RISCVRVVVectorBits : TypeAttr {
  let Spellings = [GNU<"riscv_rvv_vector_bits">];
  let Subjects = SubjectList<[TypedefName], ErrorDiag>;
  let Args = [UnsignedArgument<"NumBits">];
  let Documentation = [RISCVRVVVectorBitsDocs];
  let PragmaAttributeSupport = 0;
  // Represented as VectorType instead.
  let ASTNode = 0;
}

// This is not a TargetSpecificAttr so that is silently accepted and
// ignored on other targets as encouraged by the OpenCL spec.
//
// See OpenCL 1.2 6.11.5: "It is our intention that a particular
// implementation of OpenCL be free to ignore all attributes and the
// resulting executable binary will produce the same result."
//
// However, only AMD GPU targets will emit the corresponding IR
// attribute.
//
// FIXME: This provides a sub-optimal error message if you attempt to
// use this in CUDA, since CUDA does not use the same terminology.
//
// FIXME: SubjectList should be for OpenCLKernelFunction, but is not to
// workaround needing to see kernel attribute before others to know if
// this should be rejected on non-kernels.

def AMDGPUFlatWorkGroupSize : InheritableAttr {
  let Spellings = [Clang<"amdgpu_flat_work_group_size", 0>];
  let Args = [ExprArgument<"Min">, ExprArgument<"Max">];
  let Documentation = [AMDGPUFlatWorkGroupSizeDocs];
  let Subjects = SubjectList<[Function], ErrorDiag, "kernel functions">;
}

def AMDGPUWavesPerEU : InheritableAttr {
  let Spellings = [Clang<"amdgpu_waves_per_eu", 0>];
  let Args = [ExprArgument<"Min">, ExprArgument<"Max", 1>];
  let Documentation = [AMDGPUWavesPerEUDocs];
  let Subjects = SubjectList<[Function], ErrorDiag, "kernel functions">;
}

def AMDGPUNumSGPR : InheritableAttr {
  let Spellings = [Clang<"amdgpu_num_sgpr", 0>];
  let Args = [UnsignedArgument<"NumSGPR">];
  let Documentation = [AMDGPUNumSGPRNumVGPRDocs];
  let Subjects = SubjectList<[Function], ErrorDiag, "kernel functions">;
}

def AMDGPUNumVGPR : InheritableAttr {
  let Spellings = [Clang<"amdgpu_num_vgpr", 0>];
  let Args = [UnsignedArgument<"NumVGPR">];
  let Documentation = [AMDGPUNumSGPRNumVGPRDocs];
  let Subjects = SubjectList<[Function], ErrorDiag, "kernel functions">;
}

def AMDGPUMaxNumWorkGroups : InheritableAttr {
  let Spellings = [Clang<"amdgpu_max_num_work_groups", 0>];
  let Args = [ExprArgument<"MaxNumWorkGroupsX">, ExprArgument<"MaxNumWorkGroupsY", 1>, ExprArgument<"MaxNumWorkGroupsZ", 1>];
  let Documentation = [AMDGPUMaxNumWorkGroupsDocs];
  let Subjects = SubjectList<[Function], ErrorDiag, "kernel functions">;
}

def AMDGPUKernelCall : DeclOrTypeAttr {
  let Spellings = [Clang<"amdgpu_kernel">];
  let Documentation = [Undocumented];
}

def BPFPreserveAccessIndex : InheritableAttr,
                             TargetSpecificAttr<TargetBPF>  {
  let Spellings = [Clang<"preserve_access_index">];
  let Subjects = SubjectList<[Record], ErrorDiag>;
  let Documentation = [BPFPreserveAccessIndexDocs];
  let LangOpts = [COnly];
}

def BPFPreserveStaticOffset : InheritableAttr,
                              TargetSpecificAttr<TargetBPF>  {
  let Spellings = [Clang<"preserve_static_offset">];
  let Subjects = SubjectList<[Record], ErrorDiag>;
  let Documentation = [BPFPreserveStaticOffsetDocs];
  let LangOpts = [COnly];
}

def BTFDeclTag : InheritableAttr {
  let Spellings = [Clang<"btf_decl_tag">];
  let Args = [StringArgument<"BTFDeclTag">];
  let Subjects = SubjectList<[Var, Function, Record, Field, TypedefName],
                             ErrorDiag>;
  let Documentation = [BTFDeclTagDocs];
  let LangOpts = [COnly];
}

def BTFTypeTag : TypeAttr {
  let Spellings = [Clang<"btf_type_tag">];
  let Args = [StringArgument<"BTFTypeTag">];
  let Documentation = [BTFTypeTagDocs];
  let LangOpts = [COnly];
}

def BPFFastCall : InheritableAttr,
                  TargetSpecificAttr<TargetBPF> {
  let Spellings = [Clang<"bpf_fastcall">];
  let Subjects = SubjectList<[FunctionLike]>;
  let Documentation = [BPFFastCallDocs];
  let LangOpts = [COnly];
  let SimpleHandler = 1;
}

def WebAssemblyExportName : InheritableAttr,
                            TargetSpecificAttr<TargetWebAssembly> {
  let Spellings = [Clang<"export_name">];
  let Args = [StringArgument<"ExportName">];
  let Documentation = [WebAssemblyExportNameDocs];
  let Subjects = SubjectList<[Function], ErrorDiag>;
}

def WebAssemblyImportModule : InheritableAttr,
                              TargetSpecificAttr<TargetWebAssembly> {
  let Spellings = [Clang<"import_module">];
  let Args = [StringArgument<"ImportModule">];
  let Documentation = [WebAssemblyImportModuleDocs];
  let Subjects = SubjectList<[Function], ErrorDiag>;
}

def WebAssemblyImportName : InheritableAttr,
                            TargetSpecificAttr<TargetWebAssembly> {
  let Spellings = [Clang<"import_name">];
  let Args = [StringArgument<"ImportName">];
  let Documentation = [WebAssemblyImportNameDocs];
  let Subjects = SubjectList<[Function], ErrorDiag>;
}

def NoSplitStack : InheritableAttr {
  let Spellings = [GCC<"no_split_stack">];
  let Subjects = SubjectList<[Function], ErrorDiag>;
  let Documentation = [NoSplitStackDocs];
  let SimpleHandler = 1;
}

def NonNull : InheritableParamAttr {
  let Spellings = [GCC<"nonnull">];
  let Subjects = SubjectList<[ObjCMethod, HasFunctionProto, ParmVar], WarnDiag,
                             "functions, methods, and parameters">;
  let Args = [VariadicParamIdxArgument<"Args">];
  let AdditionalMembers = [{
    bool isNonNull(unsigned IdxAST) const {
      if (!args_size())
        return true;
      return llvm::any_of(args(), [=](const ParamIdx &Idx) {
        return Idx.getASTIndex() == IdxAST;
      });
    }
  }];
  // FIXME: We should merge duplicates into a single nonnull attribute.
  let InheritEvenIfAlreadyPresent = 1;
  let Documentation = [NonNullDocs];
}

def ReturnsNonNull : InheritableAttr {
  let Spellings = [GCC<"returns_nonnull">];
  let Subjects = SubjectList<[ObjCMethod, Function]>;
  let Documentation = [ReturnsNonNullDocs];
}

def CalledOnce : Attr {
  let Spellings = [Clang<"called_once">];
  let Subjects = SubjectList<[ParmVar]>;
  let LangOpts = [ObjC];
  let Documentation = [CalledOnceDocs];
}

// pass_object_size(N) indicates that the parameter should have
// __builtin_object_size with Type=N evaluated on the parameter at the callsite.
def PassObjectSize : InheritableParamAttr {
  let Spellings = [Clang<"pass_object_size">,
                   Clang<"pass_dynamic_object_size">];
  let Accessors = [Accessor<"isDynamic", [Clang<"pass_dynamic_object_size">]>];
  let Args = [IntArgument<"Type">];
  let Subjects = SubjectList<[ParmVar]>;
  let Documentation = [PassObjectSizeDocs];
}

// Nullability type attributes.
def TypeNonNull : TypeAttr {
  let Spellings = [CustomKeyword<"_Nonnull">];
  let Documentation = [TypeNonNullDocs];
}

def TypeNullable : DeclOrTypeAttr {
  let Spellings = [CustomKeyword<"_Nullable">];
  let Documentation = [TypeNullableDocs];
//  let Subjects = SubjectList<[CXXRecord], ErrorDiag>;
}

def TypeNullableResult : TypeAttr {
  let Spellings = [CustomKeyword<"_Nullable_result">];
  let Documentation = [TypeNullableResultDocs];
}

def TypeNullUnspecified : TypeAttr {
  let Spellings = [CustomKeyword<"_Null_unspecified">];
  let Documentation = [TypeNullUnspecifiedDocs];
}

def CountedBy : DeclOrTypeAttr {
  let Spellings = [Clang<"counted_by">];
  let Subjects = SubjectList<[Field], ErrorDiag>;
  let Args = [ExprArgument<"Count">, IntArgument<"NestedLevel", 1>];
  let LateParsed = LateAttrParseExperimentalExt;
  let ParseArgumentsAsUnevaluated = 1;
  let Documentation = [CountedByDocs];
  let LangOpts = [COnly];
}

def CountedByOrNull : DeclOrTypeAttr {
  let Spellings = [Clang<"counted_by_or_null">];
  let Subjects = SubjectList<[Field], ErrorDiag>;
  let Args = [ExprArgument<"Count">, IntArgument<"NestedLevel", 1>];
  let LateParsed = LateAttrParseExperimentalExt;
  let ParseArgumentsAsUnevaluated = 1;
  let Documentation = [CountedByDocs];
  let LangOpts = [COnly];
}

def SizedBy : DeclOrTypeAttr {
  let Spellings = [Clang<"sized_by">];
  let Subjects = SubjectList<[Field], ErrorDiag>;
  let Args = [ExprArgument<"Size">, IntArgument<"NestedLevel", 1>];
  let LateParsed = LateAttrParseExperimentalExt;
  let ParseArgumentsAsUnevaluated = 1;
  let Documentation = [CountedByDocs];
  let LangOpts = [COnly];
}

def SizedByOrNull : DeclOrTypeAttr {
  let Spellings = [Clang<"sized_by_or_null">];
  let Subjects = SubjectList<[Field], ErrorDiag>;
  let Args = [ExprArgument<"Size">, IntArgument<"NestedLevel", 1>];
  let LateParsed = LateAttrParseExperimentalExt;
  let ParseArgumentsAsUnevaluated = 1;
  let Documentation = [CountedByDocs];
  let LangOpts = [COnly];
}

// This is a marker used to indicate that an __unsafe_unretained qualifier was
// ignored because ARC is not enabled. The usual representation for this
// qualifier is as an ObjCOwnership attribute with Kind == "none".
def ObjCInertUnsafeUnretained : TypeAttr {
  let Spellings = [CustomKeyword<"__unsafe_unretained">];
  let Documentation = [InternalOnly];
}

def ObjCKindOf : TypeAttr {
  let Spellings = [CustomKeyword<"__kindof">];
  let Documentation = [Undocumented];
}

def NoEscape : Attr {
  let Spellings = [Clang<"noescape">];
  let Subjects = SubjectList<[ParmVar]>;
  let Documentation = [NoEscapeDocs];
}

def MaybeUndef : InheritableAttr {
  let Spellings = [Clang<"maybe_undef">];
  let Subjects = SubjectList<[ParmVar]>;
  let Documentation = [MaybeUndefDocs];
  let SimpleHandler = 1;
}

def AssumeAligned : InheritableAttr {
  let Spellings = [GCC<"assume_aligned">];
  let Subjects = SubjectList<[ObjCMethod, Function]>;
  let Args = [ExprArgument<"Alignment">, ExprArgument<"Offset", 1>];
  let Documentation = [AssumeAlignedDocs];
}

def AllocAlign : InheritableAttr {
  let Spellings = [GCC<"alloc_align">];
  let Subjects = SubjectList<[HasFunctionProto]>;
  let Args = [ParamIdxArgument<"ParamIndex">];
  let Documentation = [AllocAlignDocs];
}

def NoReturn : InheritableAttr {
  let Spellings = [GCC<"noreturn">, Declspec<"noreturn">];
  // FIXME: Does GCC allow this on the function instead?
  let Documentation = [Undocumented];
}

def NoInstrumentFunction : InheritableAttr {
  let Spellings = [GCC<"no_instrument_function">];
  let Subjects = SubjectList<[Function, ObjCMethod]>;
  let Documentation = [Undocumented];
  let SimpleHandler = 1;
}

def NoProfileFunction : InheritableAttr {
  let Spellings = [GCC<"no_profile_instrument_function">];
  let Subjects = SubjectList<[Function]>;
  let Documentation = [NoProfileInstrumentFunctionDocs];
  let SimpleHandler = 1;
}

def NotTailCalled : InheritableAttr {
  let Spellings = [Clang<"not_tail_called">];
  let Subjects = SubjectList<[Function]>;
  let Documentation = [NotTailCalledDocs];
  let SimpleHandler = 1;
}
def : MutualExclusions<[AlwaysInline, NotTailCalled]>;

def NoStackProtector : InheritableAttr {
  let Spellings = [Clang<"no_stack_protector">, CXX11<"gnu", "no_stack_protector">,
                   C23<"gnu", "no_stack_protector">, Declspec<"safebuffers">];
  let Subjects = SubjectList<[Function]>;
  let Documentation = [NoStackProtectorDocs];
  let SimpleHandler = 1;
}

def StrictGuardStackCheck : InheritableAttr {
  let Spellings = [Declspec<"strict_gs_check">];
  let Subjects = SubjectList<[Function]>;
  let Documentation = [StrictGuardStackCheckDocs];
  let SimpleHandler = 1;
}

def NoThrow : InheritableAttr {
  let Spellings = [GCC<"nothrow">, Declspec<"nothrow">];
  let Subjects = SubjectList<[FunctionLike]>;
  let Documentation = [NoThrowDocs];
}

def NoUwtable : InheritableAttr {
  let Spellings = [Clang<"nouwtable">];
  let Subjects = SubjectList<[FunctionLike]>;
  let Documentation = [NoUwtableDocs];
  let SimpleHandler = 1;
}

def NvWeak : IgnoredAttr {
  // No Declspec spelling of this attribute; the CUDA headers use
  // __attribute__((nv_weak)) unconditionally. Does not receive an [[]]
  // spelling because it is a CUDA attribute.
  let Spellings = [GNU<"nv_weak">];
  let LangOpts = [CUDA];
}

def ObjCBridge : InheritableAttr {
  let Spellings = [Clang<"objc_bridge">];
  let Subjects = SubjectList<[Record, TypedefName], ErrorDiag>;
  let Args = [IdentifierArgument<"BridgedType">];
  let Documentation = [Undocumented];
}

def ObjCBridgeMutable : InheritableAttr {
  let Spellings = [Clang<"objc_bridge_mutable">];
  let Subjects = SubjectList<[Record], ErrorDiag>;
  let Args = [IdentifierArgument<"BridgedType">];
  let Documentation = [Undocumented];
}

def ObjCBridgeRelated : InheritableAttr {
  let Spellings = [Clang<"objc_bridge_related">];
  let Subjects = SubjectList<[Record], ErrorDiag>;
  let Args = [IdentifierArgument<"RelatedClass">,
          IdentifierArgument<"ClassMethod">,
          IdentifierArgument<"InstanceMethod">];
  let HasCustomParsing = 1;
  let Documentation = [Undocumented];
}

def NSErrorDomain : InheritableAttr {
  let Spellings = [GNU<"ns_error_domain">];
  let Subjects = SubjectList<[Enum], ErrorDiag>;
  let Args = [IdentifierArgument<"ErrorDomain">];
  let Documentation = [NSErrorDomainDocs];
}

def NSReturnsRetained : DeclOrTypeAttr {
  let Spellings = [Clang<"ns_returns_retained">];
//  let Subjects = SubjectList<[ObjCMethod, ObjCProperty, Function]>;
  let Documentation = [RetainBehaviorDocs];
}

def NSReturnsNotRetained : InheritableAttr {
  let Spellings = [Clang<"ns_returns_not_retained">];
//  let Subjects = SubjectList<[ObjCMethod, ObjCProperty, Function]>;
  let Documentation = [RetainBehaviorDocs];
}

def NSReturnsAutoreleased : InheritableAttr {
  let Spellings = [Clang<"ns_returns_autoreleased">];
//  let Subjects = SubjectList<[ObjCMethod, ObjCProperty, Function]>;
  let Documentation = [RetainBehaviorDocs];
}

def NSConsumesSelf : InheritableAttr {
  let Spellings = [Clang<"ns_consumes_self">];
  let Subjects = SubjectList<[ObjCMethod]>;
  let Documentation = [RetainBehaviorDocs];
  let SimpleHandler = 1;
}

def NSConsumed : InheritableParamAttr {
  let Spellings = [Clang<"ns_consumed">];
  let Subjects = SubjectList<[ParmVar]>;
  let Documentation = [RetainBehaviorDocs];
}

def ObjCException : InheritableAttr {
  let Spellings = [Clang<"objc_exception">];
  let Subjects = SubjectList<[ObjCInterface], ErrorDiag>;
  let Documentation = [Undocumented];
  let SimpleHandler = 1;
}

def ObjCMethodFamily : InheritableAttr {
  let Spellings = [Clang<"objc_method_family">];
  let Subjects = SubjectList<[ObjCMethod], ErrorDiag>;
  let Args = [EnumArgument<"Family", "FamilyKind", /*is_string=*/false,
               ["none", "alloc", "copy", "init", "mutableCopy", "new"],
               ["OMF_None", "OMF_alloc", "OMF_copy", "OMF_init",
                "OMF_mutableCopy", "OMF_new"]>];
  let Documentation = [ObjCMethodFamilyDocs];
}

def ObjCNSObject : InheritableAttr {
  let Spellings = [Clang<"NSObject">];
  let Documentation = [Undocumented];
}

def ObjCIndependentClass : InheritableAttr {
  let Spellings = [Clang<"objc_independent_class">];
  let Documentation = [Undocumented];
}

def ObjCPreciseLifetime : InheritableAttr {
  let Spellings = [Clang<"objc_precise_lifetime">];
  let Subjects = SubjectList<[Var], ErrorDiag>;
  let Documentation = [Undocumented];
}

def ObjCReturnsInnerPointer : InheritableAttr {
  let Spellings = [Clang<"objc_returns_inner_pointer">];
  let Subjects = SubjectList<[ObjCMethod, ObjCProperty], ErrorDiag>;
  let Documentation = [Undocumented];
}

def ObjCRequiresSuper : InheritableAttr {
  let Spellings = [Clang<"objc_requires_super">];
  let Subjects = SubjectList<[ObjCMethod], ErrorDiag>;
  let Documentation = [ObjCRequiresSuperDocs];
}

def ObjCRootClass : InheritableAttr {
  let Spellings = [Clang<"objc_root_class">];
  let Subjects = SubjectList<[ObjCInterface], ErrorDiag>;
  let Documentation = [Undocumented];
  let SimpleHandler = 1;
}

def ObjCNonLazyClass : Attr {
  let Spellings = [Clang<"objc_nonlazy_class">];
  let Subjects = SubjectList<[ObjCInterface, ObjCImpl], ErrorDiag>;
  let LangOpts = [ObjC];
  let Documentation = [ObjCNonLazyClassDocs];
  let SimpleHandler = 1;
}

def ObjCSubclassingRestricted : InheritableAttr {
  let Spellings = [Clang<"objc_subclassing_restricted">];
  let Subjects = SubjectList<[ObjCInterface], ErrorDiag>;
  let Documentation = [ObjCSubclassingRestrictedDocs];
  let SimpleHandler = 1;
}

def ObjCExplicitProtocolImpl : InheritableAttr {
  let Spellings = [Clang<"objc_protocol_requires_explicit_implementation">];
  let Subjects = SubjectList<[ObjCProtocol], ErrorDiag>;
  let Documentation = [Undocumented];
}

def ObjCDesignatedInitializer : Attr {
  let Spellings = [Clang<"objc_designated_initializer">];
  let Subjects = SubjectList<[ObjCMethod], ErrorDiag>;
  let Documentation = [Undocumented];
}

def ObjCDirect : Attr {
  let Spellings = [Clang<"objc_direct">];
  let Subjects = SubjectList<[ObjCMethod], ErrorDiag>;
  let LangOpts = [ObjC];
  let Documentation = [ObjCDirectDocs];
}

def ObjCDirectMembers : Attr {
  let Spellings = [Clang<"objc_direct_members">];
  let Subjects = SubjectList<[ObjCImpl, ObjCInterface, ObjCCategory], ErrorDiag>;
  let LangOpts = [ObjC];
  let Documentation = [ObjCDirectMembersDocs];
}

def ObjCNonRuntimeProtocol : Attr {
  let Spellings = [Clang<"objc_non_runtime_protocol">];
  let Subjects = SubjectList<[ObjCProtocol], ErrorDiag>;
  let LangOpts = [ObjC];
  let Documentation = [ObjCNonRuntimeProtocolDocs];
  let SimpleHandler = 1;
}

def ObjCRuntimeName : Attr {
  let Spellings = [Clang<"objc_runtime_name">];
  let Subjects = SubjectList<[ObjCInterface, ObjCProtocol], ErrorDiag>;
  let Args = [StringArgument<"MetadataName">];
  let Documentation = [ObjCRuntimeNameDocs];
}

def ObjCRuntimeVisible : Attr {
  let Spellings = [Clang<"objc_runtime_visible">];
  let Subjects = SubjectList<[ObjCInterface], ErrorDiag>;
  let Documentation = [ObjCRuntimeVisibleDocs];
  let SimpleHandler = 1;
}

def ObjCClassStub : Attr {
  let Spellings = [Clang<"objc_class_stub">];
  let Subjects = SubjectList<[ObjCInterface], ErrorDiag>;
  let Documentation = [ObjCClassStubDocs];
  let LangOpts = [ObjCNonFragileRuntime];
  let SimpleHandler = 1;
}

def ObjCBoxable : Attr {
  let Spellings = [Clang<"objc_boxable">];
  let Subjects = SubjectList<[Record], ErrorDiag>;
  let Documentation = [ObjCBoxableDocs];
}

def OptimizeNone : InheritableAttr {
  let Spellings = [Clang<"optnone">];
  let Subjects = SubjectList<[Function, ObjCMethod]>;
  let Documentation = [OptnoneDocs];
}

def Overloadable : Attr {
  let Spellings = [Clang<"overloadable">];
  let Subjects = SubjectList<[Function], ErrorDiag>;
  let Documentation = [OverloadableDocs];
  let SimpleHandler = 1;
}

def Override : InheritableAttr {
  let Spellings = [CustomKeyword<"override">];
  let SemaHandler = 0;
  // Omitted from docs, since this is language syntax, not an attribute, as far
  // as users are concerned.
  let Documentation = [InternalOnly];
}

def Ownership : InheritableAttr {
  let Spellings = [Clang<"ownership_holds">, Clang<"ownership_returns">,
                   Clang<"ownership_takes">];
  let Accessors = [Accessor<"isHolds", [Clang<"ownership_holds">]>,
                   Accessor<"isReturns", [Clang<"ownership_returns">]>,
                   Accessor<"isTakes", [Clang<"ownership_takes">]>];
  let AdditionalMembers = [{
    enum OwnershipKind { Holds, Returns, Takes };
    OwnershipKind getOwnKind() const {
      return isHolds() ? Holds :
             isTakes() ? Takes :
             Returns;
    }
  }];
  let Args = [IdentifierArgument<"Module">,
              VariadicParamIdxArgument<"Args">];
  let Subjects = SubjectList<[HasFunctionProto]>;
  let Documentation = [OwnershipDocs];
}

def Packed : InheritableAttr {
  let Spellings = [GCC<"packed">];
//  let Subjects = [Tag, Field];
  let Documentation = [Undocumented];
}

def IntelOclBicc : DeclOrTypeAttr {
  let Spellings = [Clang<"intel_ocl_bicc", 0>];
//  let Subjects = [Function, ObjCMethod];
  let Documentation = [Undocumented];
}

def Pcs : DeclOrTypeAttr {
  let Spellings = [GCC<"pcs">];
  let Args = [EnumArgument<"PCS", "PCSType", /*is_string=*/true,
                           ["aapcs", "aapcs-vfp"],
                           ["AAPCS", "AAPCS_VFP"]>];
//  let Subjects = [Function, ObjCMethod];
  let Documentation = [PcsDocs];
}

def AArch64VectorPcs: DeclOrTypeAttr {
  let Spellings = [Clang<"aarch64_vector_pcs">];
  let Documentation = [AArch64VectorPcsDocs];
}

def AArch64SVEPcs: DeclOrTypeAttr {
  let Spellings = [Clang<"aarch64_sve_pcs">];
  let Documentation = [AArch64SVEPcsDocs];
}

def ArmStreaming : TypeAttr, TargetSpecificAttr<TargetAArch64> {
  let Spellings = [RegularKeyword<"__arm_streaming">];
  let Subjects = SubjectList<[HasFunctionProto], ErrorDiag>;
  let Documentation = [ArmSmeStreamingDocs];
}

def ArmStreamingCompatible : TypeAttr, TargetSpecificAttr<TargetAArch64> {
  let Spellings = [RegularKeyword<"__arm_streaming_compatible">];
  let Subjects = SubjectList<[HasFunctionProto], ErrorDiag>;
  let Documentation = [ArmSmeStreamingCompatibleDocs];
}

def ArmNew : InheritableAttr, TargetSpecificAttr<TargetAArch64> {
  let Spellings = [RegularKeyword<"__arm_new">];
  let Args = [VariadicStringArgument<"NewArgs">];
  let Subjects = SubjectList<[Function], ErrorDiag>;
  let Documentation = [ArmNewDocs];

  let AdditionalMembers = [{
    bool isNewZA() const {
      return llvm::is_contained(newArgs(), "za");
    }
    bool isNewZT0() const {
      return llvm::is_contained(newArgs(), "zt0");
    }
  }];
}

def ArmIn : TypeAttr, TargetSpecificAttr<TargetAArch64> {
  let Spellings = [RegularKeyword<"__arm_in">];
  let Args = [VariadicStringArgument<"InArgs">];
  let Subjects = SubjectList<[HasFunctionProto], ErrorDiag>;
  let Documentation = [ArmInDocs];
}

def ArmOut : TypeAttr, TargetSpecificAttr<TargetAArch64> {
  let Spellings = [RegularKeyword<"__arm_out">];
  let Args = [VariadicStringArgument<"OutArgs">];
  let Subjects = SubjectList<[HasFunctionProto], ErrorDiag>;
  let Documentation = [ArmOutDocs];
}

def ArmInOut : TypeAttr, TargetSpecificAttr<TargetAArch64> {
  let Spellings = [RegularKeyword<"__arm_inout">];
  let Args = [VariadicStringArgument<"InOutArgs">];
  let Subjects = SubjectList<[HasFunctionProto], ErrorDiag>;
  let Documentation = [ArmInOutDocs];
}

def ArmPreserves : TypeAttr, TargetSpecificAttr<TargetAArch64> {
  let Spellings = [RegularKeyword<"__arm_preserves">];
  let Args = [VariadicStringArgument<"PreserveArgs">];
  let Subjects = SubjectList<[HasFunctionProto], ErrorDiag>;
  let Documentation = [ArmPreservesDocs];
}

def ArmAgnostic : TypeAttr, TargetSpecificAttr<TargetAArch64> {
  let Spellings = [RegularKeyword<"__arm_agnostic">];
  let Args = [VariadicStringArgument<"AgnosticArgs">];
  let Subjects = SubjectList<[HasFunctionProto], ErrorDiag>;
  let Documentation = [ArmAgnosticDocs];
}

def ArmLocallyStreaming : InheritableAttr, TargetSpecificAttr<TargetAArch64> {
  let Spellings = [RegularKeyword<"__arm_locally_streaming">];
  let Subjects = SubjectList<[Function], ErrorDiag>;
  let Documentation = [ArmSmeLocallyStreamingDocs];
}


def Pure : InheritableAttr {
  let Spellings = [GCC<"pure">];
  let Documentation = [Undocumented];
  let SimpleHandler = 1;
}

def Regparm : TypeAttr {
  let Spellings = [GCC<"regparm">];
  let Args = [UnsignedArgument<"NumParams">];
  let Documentation = [RegparmDocs];
  // Represented as part of the enclosing function type.
  let ASTNode = 0;
}

def SwiftAsyncName : InheritableAttr {
  let Spellings = [GNU<"swift_async_name">];
  let Args = [StringArgument<"Name">];
  let Subjects = SubjectList<[ObjCMethod, Function], ErrorDiag>;
  let Documentation = [SwiftAsyncNameDocs];
}

def SwiftAttr : DeclOrTypeAttr {
  let Spellings = [GNU<"swift_attr">];
  let Args = [StringArgument<"Attribute">];
  let Documentation = [SwiftAttrDocs];
  let PragmaAttributeSupport = 1;
}

def SwiftBridge : InheritableAttr {
  let Spellings = [GNU<"swift_bridge">];
  let Args = [StringArgument<"SwiftType">];
  let Subjects = SubjectList<[Tag, TypedefName, ObjCInterface, ObjCProtocol],
                             ErrorDiag>;
  let Documentation = [SwiftBridgeDocs];
}

def SwiftBridgedTypedef : InheritableAttr {
  let Spellings = [GNU<"swift_bridged_typedef">];
  let Subjects = SubjectList<[TypedefName], ErrorDiag>;
  let Documentation = [SwiftBridgedTypedefDocs];
  let SimpleHandler = 1;
}

def SwiftObjCMembers : Attr {
  let Spellings = [GNU<"swift_objc_members">];
  let Subjects = SubjectList<[ObjCInterface], ErrorDiag>;
  let Documentation = [SwiftObjCMembersDocs];
  let SimpleHandler = 1;
}

def SwiftError : InheritableAttr {
  let Spellings = [GNU<"swift_error">];
  let Args = [
      EnumArgument<"Convention", "ConventionKind", /*is_string=*/false,
                   ["none", "nonnull_error", "null_result", "zero_result", "nonzero_result"],
                   ["None", "NonNullError", "NullResult", "ZeroResult", "NonZeroResult"]>
  ];
  let Subjects = SubjectList<[Function, ObjCMethod], ErrorDiag>;
  let Documentation = [SwiftErrorDocs];
}

def SwiftImportAsNonGeneric : InheritableAttr {
  // This attribute has no spellings as it is only ever created implicitly
  // from API notes.
  let Spellings = [];
  let SemaHandler = 0;
  let Documentation = [InternalOnly];
}

def SwiftImportPropertyAsAccessors : InheritableAttr {
  // This attribute has no spellings as it is only ever created implicitly
  // from API notes.
  let Spellings = [];
  let SemaHandler = 0;
  let Documentation = [InternalOnly];
}

def SwiftName : InheritableAttr {
  let Spellings = [GNU<"swift_name">];
  let Args = [StringArgument<"Name">];
  let Documentation = [SwiftNameDocs];
}

def SwiftNewType : InheritableAttr {
  let Spellings = [GNU<"swift_newtype">, GNU<"swift_wrapper">];
  let Args = [EnumArgument<"NewtypeKind", "NewtypeKind", /*is_string=*/false,
                           ["struct", "enum"], ["NK_Struct", "NK_Enum"]>];
  let Subjects = SubjectList<[TypedefName], ErrorDiag>;
  let Documentation = [SwiftNewTypeDocs];
  let HasCustomParsing = 1;
}

def SwiftPrivate : InheritableAttr {
  let Spellings = [GNU<"swift_private">];
  let Documentation = [SwiftPrivateDocs];
  let SimpleHandler = 1;
}

def SwiftVersionedAddition : Attr {
  // This attribute has no spellings as it is only ever created implicitly
  // from API notes.
  let Spellings = [];
  let Args = [VersionArgument<"Version">, WrappedAttr<"AdditionalAttr">,
              BoolArgument<"IsReplacedByActive">];
  let SemaHandler = 0;
  let Documentation = [InternalOnly];
}

def SwiftVersionedRemoval : Attr {
  // This attribute has no spellings as it is only ever created implicitly
  // from API notes.
  let Spellings = [];
  let Args = [VersionArgument<"Version">, UnsignedArgument<"RawKind">,
              BoolArgument<"IsReplacedByActive">];
  let SemaHandler = 0;
  let Documentation = [InternalOnly];
  let AdditionalMembers = [{
    attr::Kind getAttrKindToRemove() const {
      return static_cast<attr::Kind>(getRawKind());
    }
  }];
}

def NoDeref : TypeAttr {
  let Spellings = [Clang<"noderef">];
  let Documentation = [NoDerefDocs];
}

// Default arguments can only be used with the sycl::reqd_work_group_size
// spelling.
def ReqdWorkGroupSize : InheritableAttr, LanguageOptionsSpecificAttr {
  let Spellings = [GNU<"reqd_work_group_size">,
                   CXX11<"cl", "reqd_work_group_size">,
                   CXX11<"sycl", "reqd_work_group_size">];
  let Args = [UnsignedArgument<"XDim">, UnsignedArgument<"YDim">,
              UnsignedArgument<"ZDim">];
  let Subjects = SubjectList<[Function], ErrorDiag>;
  let LangOpts = [NotSYCL];
  let Documentation = [ReqdWorkGroupSizeAttrDocs];
  let SupportsNonconformingLambdaSyntax = 1;
  let ParseKind = "ReqdWorkGroupSize";
  let HasCustomParsing = 1;
}

def SYCLReqdWorkGroupSize : InheritableAttr, LanguageOptionsSpecificAttr {
  let Spellings = [GNU<"reqd_work_group_size">,
                   CXX11<"cl", "reqd_work_group_size">,
                   CXX11<"sycl", "reqd_work_group_size">];
  let Args = [ExprArgument<"XDim">,
              ExprArgument<"YDim", /*optional*/1>,
              ExprArgument<"ZDim", /*optional*/1>];
  let Subjects = SubjectList<[Function], ErrorDiag>;
  let LangOpts = [SYCLIsDevice, SilentlyIgnoreSYCLIsHost];
  let AdditionalMembers = [{
    std::optional<llvm::APSInt> getXDimVal() const {
      // X-dimension is not optional.
      if (const auto *CE = dyn_cast<ConstantExpr>(getXDim()))
        return CE->getResultAsAPSInt();
      return std::nullopt;
    }
    std::optional<llvm::APSInt> getYDimVal() const {
      // Y-dimension is optional so a nullptr value is allowed.
      if (const auto *CE = dyn_cast_or_null<ConstantExpr>(getYDim()))
        return CE->getResultAsAPSInt();
      return std::nullopt;
    }
    std::optional<llvm::APSInt> getZDimVal() const {
      // Z-dimension is optional so a nullptr value is allowed.
      if (const auto *CE = dyn_cast_or_null<ConstantExpr>(getZDim()))
        return CE->getResultAsAPSInt();
      return std::nullopt;
    }
  }];
  let Documentation = [ReqdWorkGroupSizeAttrDocs];
  let SupportsNonconformingLambdaSyntax = 1;
  let ParseKind = "ReqdWorkGroupSize";
  let HasCustomParsing = 1;
}

def WorkGroupSizeHint :  InheritableAttr, LanguageOptionsSpecificAttr {
  let Spellings = [GNU<"work_group_size_hint">,
                   CXX11<"sycl", "work_group_size_hint">];
  let Args = [UnsignedArgument<"XDim">,
              UnsignedArgument<"YDim">,
              UnsignedArgument<"ZDim">];
  let Subjects = SubjectList<[Function], ErrorDiag>;
  let Documentation = [WorkGroupSizeHintAttrDocs];
  let LangOpts = [NotSYCL];
  let SupportsNonconformingLambdaSyntax = 1;
  let ParseKind = "WorkGroupSizeHint";
  let HasCustomParsing = 1;
}

def SYCLWorkGroupSizeHint :  InheritableAttr, LanguageOptionsSpecificAttr {
  let Spellings = [GNU<"work_group_size_hint">,
                   CXX11<"sycl", "work_group_size_hint">];
  let Args = [ExprArgument<"XDim">,
              ExprArgument<"YDim", /*optional*/1>,
              ExprArgument<"ZDim", /*optional*/1>];
  let Subjects = SubjectList<[Function], ErrorDiag>;
  // In OpenCL C this attribute takes no default values whereas in SYCL it does. 
  // To avoid confusing diagnostics, the checks are deferred to
  // "handleWorkGroupSizeHint". 
  let HasCustomParsing = 1;
  let AdditionalMembers = [{
    std::optional<llvm::APSInt> getXDimVal() const {
      // X-dimension is not optional.
      if (const auto *CE = dyn_cast<ConstantExpr>(getXDim()))
        return CE->getResultAsAPSInt();
      return std::nullopt;
    }
    std::optional<llvm::APSInt> getYDimVal() const {
      // Y-dimension is optional so a nullptr value is allowed.
      if (const auto *CE = dyn_cast_or_null<ConstantExpr>(getYDim()))
        return CE->getResultAsAPSInt();
      return std::nullopt;
    }
    std::optional<llvm::APSInt> getZDimVal() const {
      // Z-dimension is optional so a nullptr value is allowed.
      if (const auto *CE = dyn_cast_or_null<ConstantExpr>(getZDim()))
        return CE->getResultAsAPSInt();
      return std::nullopt;
    }
  }];
  let Documentation = [WorkGroupSizeHintAttrDocs];
  let LangOpts = [SYCLIsDevice, SilentlyIgnoreSYCLIsHost];
  let SupportsNonconformingLambdaSyntax = 1;
  let ParseKind = "WorkGroupSizeHint";
}

def InitPriority : InheritableAttr, TargetSpecificAttr<TargetSupportsInitPriority> {
  let Spellings = [GCC<"init_priority", /*AllowInC*/0>];
  let Args = [UnsignedArgument<"Priority">];
  let Subjects = SubjectList<[Var], ErrorDiag>;
  let Documentation = [InitPriorityDocs];
}

def Section : InheritableAttr {
  let Spellings = [GCC<"section">, Declspec<"allocate">];
  let Args = [StringArgument<"Name">];
  let Subjects =
      SubjectList<[ Function, GlobalVar, ObjCMethod, ObjCProperty ], ErrorDiag>;
  let Documentation = [SectionDocs];
}

// This is used for `__declspec(code_seg("segname"))`, but not for
// `#pragma code_seg("segname")`.
def CodeSeg : InheritableAttr {
  let Spellings = [Declspec<"code_seg">];
  let Args = [StringArgument<"Name">];
  let Subjects = SubjectList<[Function, CXXRecord], ErrorDiag>;
  let Documentation = [CodeSegDocs];
}

def PragmaClangBSSSection : InheritableAttr {
  // This attribute has no spellings as it is only ever created implicitly.
  let Spellings = [];
  let Args = [StringArgument<"Name">];
  let Subjects = SubjectList<[GlobalVar], ErrorDiag>;
  let Documentation = [InternalOnly];
}

def PragmaClangDataSection : InheritableAttr {
  // This attribute has no spellings as it is only ever created implicitly.
  let Spellings = [];
  let Args = [StringArgument<"Name">];
  let Subjects = SubjectList<[GlobalVar], ErrorDiag>;
  let Documentation = [InternalOnly];
}

def PragmaClangRodataSection : InheritableAttr {
  // This attribute has no spellings as it is only ever created implicitly.
  let Spellings = [];
  let Args = [StringArgument<"Name">];
  let Subjects = SubjectList<[GlobalVar], ErrorDiag>;
  let Documentation = [InternalOnly];
}

def PragmaClangRelroSection : InheritableAttr {
  // This attribute has no spellings as it is only ever created implicitly.
  let Spellings = [];
  let Args = [StringArgument<"Name">];
  let Subjects = SubjectList<[GlobalVar], ErrorDiag>;
  let Documentation = [InternalOnly];
}

def StrictFP : InheritableAttr {
  // This attribute has no spellings as it is only ever created implicitly.
  // Function uses strict floating point operations.
  let Spellings = [];
  let Subjects = SubjectList<[Function]>;
  let Documentation = [InternalOnly];
}

def PragmaClangTextSection : InheritableAttr {
  // This attribute has no spellings as it is only ever created implicitly.
  let Spellings = [];
  let Args = [StringArgument<"Name">];
  let Subjects = SubjectList<[Function], ErrorDiag>;
  let Documentation = [InternalOnly];
}

def CodeModel : InheritableAttr, TargetSpecificAttr<TargetLoongArch> {
  let Spellings = [GCC<"model">];
  let Args = [EnumArgument<"Model", "llvm::CodeModel::Model", /*is_string=*/1,
              ["normal", "medium", "extreme"], ["Small", "Medium", "Large"],
              /*opt=*/0, /*fake=*/0, /*isExternalType=*/1, /*isCovered=*/0>];
  let Subjects = SubjectList<[NonTLSGlobalVar], ErrorDiag>;
  let Documentation = [CodeModelDocs];
}

def Sentinel : InheritableAttr {
  let Spellings = [GCC<"sentinel">];
  let Args = [DefaultIntArgument<"Sentinel", 0>,
              DefaultIntArgument<"NullPos", 0>];
//  let Subjects = SubjectList<[Function, ObjCMethod, Block, Var]>;
  let Documentation = [Undocumented];
}

def StdCall : DeclOrTypeAttr {
  let Spellings = [GCC<"stdcall">, CustomKeyword<"__stdcall">,
                   CustomKeyword<"_stdcall">];
//  let Subjects = [Function, ObjCMethod];
  let Documentation = [StdCallDocs];
}

def SwiftCall : DeclOrTypeAttr {
  let Spellings = [Clang<"swiftcall">];
//  let Subjects = SubjectList<[Function]>;
  let Documentation = [SwiftCallDocs];
}

def SwiftAsyncCall : DeclOrTypeAttr {
  let Spellings = [Clang<"swiftasynccall">];
  let Documentation = [SwiftAsyncCallDocs];
}

def SwiftContext : ParameterABIAttr {
  let Spellings = [Clang<"swift_context">];
  let Documentation = [SwiftContextDocs];
}

def SwiftAsyncContext : ParameterABIAttr {
  let Spellings = [Clang<"swift_async_context">];
  let Documentation = [SwiftAsyncContextDocs];
}

def SwiftErrorResult : ParameterABIAttr {
  let Spellings = [Clang<"swift_error_result">];
  let Documentation = [SwiftErrorResultDocs];
}

def SwiftIndirectResult : ParameterABIAttr {
  let Spellings = [Clang<"swift_indirect_result">];
  let Documentation = [SwiftIndirectResultDocs];
}

def SwiftAsync : InheritableAttr {
  let Spellings = [Clang<"swift_async">];
  let Subjects = SubjectList<[Function, ObjCMethod]>;
  let Args = [EnumArgument<"Kind", "Kind", /*is_string=*/false,
                ["none", "swift_private", "not_swift_private"],
                ["None", "SwiftPrivate", "NotSwiftPrivate"]>,
              ParamIdxArgument<"CompletionHandlerIndex", /*opt=*/1>];
  let Documentation = [SwiftAsyncDocs];
}

def SwiftAsyncError : InheritableAttr {
  let Spellings = [Clang<"swift_async_error">];
  let Subjects = SubjectList<[Function, ObjCMethod]>;
  let Args = [EnumArgument<"Convention", "ConventionKind", /*is_string=*/false,
              ["none", "nonnull_error", "zero_argument", "nonzero_argument"],
              ["None", "NonNullError", "ZeroArgument", "NonZeroArgument"]>,
              UnsignedArgument<"HandlerParamIdx", /*opt=*/1>];
  let Documentation = [SwiftAsyncErrorDocs];
}

def Suppress : DeclOrStmtAttr {
  let Spellings = [CXX11<"gsl", "suppress">, Clang<"suppress">];
  let Args = [VariadicStringArgument<"DiagnosticIdentifiers">];
  let Accessors = [Accessor<"isGSL", [CXX11<"gsl", "suppress">]>];
  // There's no fundamental reason why we can't simply accept all Decls
  // but let's make a short list so that to avoid supporting something weird
  // by accident. We can always expand the list later.
  let Subjects = SubjectList<[
    Stmt, Var, Field, ObjCProperty, Function, ObjCMethod, Record, ObjCInterface,
    ObjCImplementation, Namespace, Empty
  ], ErrorDiag, "variables, functions, structs, interfaces, and namespaces">;
  let Documentation = [SuppressDocs];
}

def SysVABI : DeclOrTypeAttr {
  let Spellings = [GCC<"sysv_abi">];
//  let Subjects = [Function, ObjCMethod];
  let Documentation = [SysVABIDocs];
}

def ThisCall : DeclOrTypeAttr {
  let Spellings = [GCC<"thiscall">, CustomKeyword<"__thiscall">,
                   CustomKeyword<"_thiscall">];
//  let Subjects = [Function, ObjCMethod];
  let Documentation = [ThisCallDocs];
}

def VectorCall : DeclOrTypeAttr {
  let Spellings = [Clang<"vectorcall">, CustomKeyword<"__vectorcall">,
                   CustomKeyword<"_vectorcall">];
//  let Subjects = [Function, ObjCMethod];
  let Documentation = [VectorCallDocs];
}

def ZeroCallUsedRegs : InheritableAttr {
  let Spellings = [GCC<"zero_call_used_regs">];
  let Subjects = SubjectList<[Function], ErrorDiag>;
  let Args = [
    EnumArgument<"ZeroCallUsedRegs", "ZeroCallUsedRegsKind", /*is_string=*/true,
                 ["skip", "used-gpr-arg", "used-gpr", "used-arg", "used",
                  "all-gpr-arg", "all-gpr", "all-arg", "all"],
                 ["Skip", "UsedGPRArg", "UsedGPR", "UsedArg", "Used",
                  "AllGPRArg", "AllGPR", "AllArg", "All"]>
  ];
  let Documentation = [ZeroCallUsedRegsDocs];
}

def Pascal : DeclOrTypeAttr {
  let Spellings = [Clang<"pascal">, CustomKeyword<"__pascal">,
                   CustomKeyword<"_pascal">];
//  let Subjects = [Function, ObjCMethod];
  let Documentation = [Undocumented];
}

def PreferredName : InheritableAttr {
  let Spellings = [Clang<"preferred_name", /*AllowInC*/0>];
  let Subjects = SubjectList<[ClassTmpl]>;
  let Args = [TypeArgument<"TypedefType">];
  let Documentation = [PreferredNameDocs];
  let InheritEvenIfAlreadyPresent = 1;
  let MeaningfulToClassTemplateDefinition = 1;
  let TemplateDependent = 1;
}

def PreserveMost : DeclOrTypeAttr {
  let Spellings = [Clang<"preserve_most">];
  let Documentation = [PreserveMostDocs];
}

def PreserveAll : DeclOrTypeAttr {
  let Spellings = [Clang<"preserve_all">];
  let Documentation = [PreserveAllDocs];
}

def M68kRTD: DeclOrTypeAttr {
  let Spellings = [Clang<"m68k_rtd">];
  let Documentation = [M68kRTDDocs];
}

def PreserveNone : DeclOrTypeAttr,
                   TargetSpecificAttr<TargetArch<!listconcat(TargetAArch64.Arches, TargetAnyX86.Arches)>> {
  let Spellings = [Clang<"preserve_none">];
  let Subjects = SubjectList<[FunctionLike]>;
  let Documentation = [PreserveNoneDocs];
}

def RISCVVectorCC: DeclOrTypeAttr, TargetSpecificAttr<TargetRISCV> {
 let Spellings = [CXX11<"riscv", "vector_cc">,
                  C23<"riscv", "vector_cc">,
                  Clang<"riscv_vector_cc">];
 let Documentation = [RISCVVectorCCDocs];
}

def Target : InheritableAttr {
  let Spellings = [GCC<"target">];
  let Args = [StringArgument<"featuresStr">];
  let Subjects = SubjectList<[Function], ErrorDiag>;
  let Documentation = [TargetDocs];
  let AdditionalMembers = [{
    std::optional<StringRef> getX86Architecture() const {
      StringRef Features = getFeaturesStr();
      SmallVector<StringRef, 4> AttrFeatures;
      Features.split(AttrFeatures, ',');
      for (StringRef Feature : AttrFeatures) {
        Feature = Feature.trim();
        if (Feature.starts_with("arch="))
          return Feature.drop_front(sizeof("arch=") - 1);
      }
      return std::nullopt;
    }

    // Gets the list of features as simple string-refs with no +/- or 'no-'.
    // Only adds the items to 'Out' that are additions.
    void getX86AddedFeatures(llvm::SmallVectorImpl<StringRef> &Out) const {
      if (isDefaultVersion())
        return;
      StringRef Features = getFeaturesStr();
      SmallVector<StringRef, 4> AttrFeatures;
      Features.split(AttrFeatures, ',');
      for (auto &Feature : AttrFeatures) {
        Feature = Feature.trim();
        if (!Feature.starts_with("no-") && !Feature.starts_with("arch=") &&
            !Feature.starts_with("fpmath=") && !Feature.starts_with("tune="))
          Out.push_back(Feature);
      }
    }

    bool isDefaultVersion() const { return getFeaturesStr() == "default"; }
  }];
}

def TargetVersion : InheritableAttr, TargetSpecificAttr<TargetArch<!listconcat(TargetAArch64.Arches, TargetRISCV.Arches)>> {
  let Spellings = [GCC<"target_version">];
  let Args = [StringArgument<"NamesStr">];
  let Subjects = SubjectList<[Function], ErrorDiag>;
  let Documentation = [TargetVersionDocs];
  let AdditionalMembers = [{
    StringRef getName() const { return getNamesStr().trim(); }

    bool isDefaultVersion() const { return getName() == "default"; }

    void getFeatures(llvm::SmallVectorImpl<StringRef> &Out,
                     char Delim = '+') const {
      if (isDefaultVersion())
        return;
      StringRef Features = getName();
      SmallVector<StringRef, 4> AttrFeatures;
      Features.split(AttrFeatures, Delim);
      for (StringRef Feature : AttrFeatures) {
        Feature = Feature.trim();
        Out.push_back(Feature);
      }
    }
  }];
}

def TargetClones : InheritableAttr {
  let Spellings = [GCC<"target_clones">];
  let Args = [VariadicStringArgument<"featuresStrs">];
  let Documentation = [TargetClonesDocs];
  let Subjects = SubjectList<[Function], ErrorDiag>;
  let AdditionalMembers = [{
    StringRef getFeatureStr(unsigned Index) const {
      return *(featuresStrs_begin() + Index);
    }

    bool isDefaultVersion(unsigned Index) const {
      return getFeatureStr(Index) == "default";
    }

    void getFeatures(llvm::SmallVectorImpl<StringRef> &Out,
                     unsigned Index, char Delim = '+') const {
      if (isDefaultVersion(Index))
        return;
      StringRef Features = getFeatureStr(Index);
      SmallVector<StringRef, 4> AttrFeatures;
      Features.split(AttrFeatures, Delim);
      for (StringRef Feature : AttrFeatures) {
        Feature = Feature.trim();
        Out.push_back(Feature);
      }
    }

    std::optional<StringRef> getX86Architecture(unsigned Index) const {
      StringRef Feature = getFeatureStr(Index);
      if (Feature.starts_with("arch="))
        return Feature.drop_front(sizeof("arch=") - 1);
      return std::nullopt;
    }

    void getX86Feature(llvm::SmallVectorImpl<StringRef> &Out,
                       unsigned Index) const {
      if (isDefaultVersion(Index))
        return;
      if (getX86Architecture(Index))
        return;
      Out.push_back(getFeatureStr(Index));
    }

    // Given an index into the 'featuresStrs' sequence, compute a unique
    // ID to be used with function name mangling for the associated variant.
    // This mapping is necessary due to a requirement that the mangling ID
    // used for the "default" variant be the largest mangling ID in the
    // variant set. Duplicate variants present in 'featuresStrs' are also
    // assigned their own unique ID (the mapping is bijective).
    unsigned getMangledIndex(unsigned Index) const {
      if (getFeatureStr(Index) == "default")
        return std::count_if(featuresStrs_begin(), featuresStrs_end(),
                              [](StringRef S) { return S != "default"; });

      return std::count_if(featuresStrs_begin(), featuresStrs_begin() + Index,
                           [](StringRef S) { return S != "default"; });
    }

    // Given an index into the 'featuresStrs' sequence, determine if the
    // index corresponds to the first instance of the named variant. This
    // is used to skip over duplicate variant instances when iterating over
    // 'featuresStrs'.
    bool isFirstOfVersion(unsigned Index) const {
      StringRef FeatureStr(getFeatureStr(Index));
      return 0 == std::count_if(
                      featuresStrs_begin(), featuresStrs_begin() + Index,
                      [FeatureStr](StringRef S) { return S == FeatureStr; });

    }
  }];
}

def : MutualExclusions<[TargetClones, TargetVersion, Target, CPUDispatch, CPUSpecific]>;

def MinVectorWidth : InheritableAttr {
  let Spellings = [Clang<"min_vector_width">];
  let Args = [UnsignedArgument<"VectorWidth">];
  let Subjects = SubjectList<[Function], ErrorDiag>;
  let Documentation = [MinVectorWidthDocs];
}

def TransparentUnion : InheritableAttr {
  let Spellings = [GCC<"transparent_union">];
//  let Subjects = SubjectList<[Record, TypedefName]>;
  let Documentation = [TransparentUnionDocs];
  let LangOpts = [COnly];
}

def Unavailable : InheritableAttr {
  let Spellings = [Clang<"unavailable">];
  let Args = [StringArgument<"Message", 1>,
              EnumArgument<"ImplicitReason", "ImplicitReason", /*is_string=*/0, // FIXME
                ["", "", "", ""],
                ["IR_None",
                 "IR_ARCForbiddenType",
                 "IR_ForbiddenWeak",
                 "IR_ARCForbiddenConversion",
                 "IR_ARCInitReturnsUnrelated",
                 "IR_ARCFieldWithOwnership"], 1, /*fake*/ 1>];
  let Documentation = [Undocumented];
  let MeaningfulToClassTemplateDefinition = 1;
}

def DiagnoseIf : InheritableAttr {
  // Does not have a [[]] spelling because this attribute requires the ability
  // to parse function arguments but the attribute is not written in the type
  // position.
  let Spellings = [GNU<"diagnose_if">];
  let Subjects = SubjectList<[Function, ObjCMethod, ObjCProperty]>;
  let Args = [ExprArgument<"Cond">, StringArgument<"Message">,
              EnumArgument<"DiagnosticType", "DiagnosticType",
                           /*is_string=*/true,
                           ["error", "warning"],
                           ["DT_Error", "DT_Warning"]>,
              BoolArgument<"ArgDependent", 0, /*fake*/ 1>,
              DeclArgument<Named, "Parent", 0, /*fake*/ 1>];
  let InheritEvenIfAlreadyPresent = 1;
  let LateParsed = LateAttrParseStandard;
  let AdditionalMembers = [{
    bool isError() const { return diagnosticType == DT_Error; }
    bool isWarning() const { return diagnosticType == DT_Warning; }
  }];
  let TemplateDependent = 1;
  let Documentation = [DiagnoseIfDocs];
}

def NoSpecializations : InheritableAttr {
  let Spellings = [Clang<"no_specializations", /*AllowInC*/0>];
  let Args = [StringArgument<"Message", 1>];
  let Subjects = SubjectList<[ClassTmpl, FunctionTmpl, VarTmpl]>;
  let Documentation = [NoSpecializationsDocs];
  let MeaningfulToClassTemplateDefinition = 1;
  let TemplateDependent = 1;
}

def ArcWeakrefUnavailable : InheritableAttr {
  let Spellings = [Clang<"objc_arc_weak_reference_unavailable">];
  let Subjects = SubjectList<[ObjCInterface], ErrorDiag>;
  let Documentation = [Undocumented];
  let SimpleHandler = 1;
}

def ObjCGC : TypeAttr {
  let Spellings = [Clang<"objc_gc">];
  let Args = [IdentifierArgument<"Kind">];
  let Documentation = [Undocumented];
}

def ObjCOwnership : DeclOrTypeAttr {
  let Spellings = [Clang<"objc_ownership">];
  let Args = [IdentifierArgument<"Kind">];
  let Documentation = [Undocumented];
}

def ObjCRequiresPropertyDefs : InheritableAttr {
  let Spellings = [Clang<"objc_requires_property_definitions">];
  let Subjects = SubjectList<[ObjCInterface], ErrorDiag>;
  let Documentation = [Undocumented];
  let SimpleHandler = 1;
}

def Unused : InheritableAttr {
  let Spellings = [CXX11<"", "maybe_unused", 201603>, GCC<"unused">,
                   C23<"", "maybe_unused", 202106>];
  let Subjects = SubjectList<[Var, Binding, ObjCIvar, Type, Enum, EnumConstant, Label,
                              Field, ObjCMethod, FunctionLike]>;
  let Documentation = [WarnMaybeUnusedDocs];
}

def Used : InheritableAttr {
  let Spellings = [GCC<"used">];
  let Subjects = SubjectList<[NonLocalVar, Function, ObjCMethod]>;
  let Documentation = [UsedDocs];
  let SimpleHandler = 1;
}

def Retain : InheritableAttr {
  let Spellings = [GCC<"retain">];
  let Subjects = SubjectList<[NonLocalVar, Function, ObjCMethod]>;
  let Documentation = [RetainDocs];
  let SimpleHandler = 1;
}

def Uuid : InheritableAttr {
  let Spellings = [Declspec<"uuid">, Microsoft<"uuid">];
  let Args = [StringArgument<"Guid">,
              DeclArgument<MSGuid, "GuidDecl", 0, /*fake=*/1>];
  let Subjects = SubjectList<[Record, Enum]>;
  // FIXME: Allow expressing logical AND for LangOpts. Our condition should be:
  // CPlusPlus && (MicrosoftExt || Borland)
  let LangOpts = [MicrosoftExt, Borland];
  let Documentation = [Undocumented];
}

def VectorSize : TypeAttr {
  let Spellings = [GCC<"vector_size">];
  let Args = [ExprArgument<"NumBytes">];
  let Documentation = [Undocumented];
  // Represented as VectorType instead.
  let ASTNode = 0;
}

def VecTypeHint : InheritableAttr {
  let Spellings = [GNU<"vec_type_hint">, CXX11<"sycl", "vec_type_hint">];
  let Args = [TypeArgument<"TypeHint">];
  let Subjects = SubjectList<[Function], ErrorDiag>;
  let SupportsNonconformingLambdaSyntax = 1;
  let Documentation = [Undocumented];
}

def MatrixType : TypeAttr {
  let Spellings = [Clang<"matrix_type">];
  let Subjects = SubjectList<[TypedefName], ErrorDiag>;
  let Args = [ExprArgument<"NumRows">, ExprArgument<"NumColumns">];
  let Documentation = [Undocumented];
  let ASTNode = 0;
  let PragmaAttributeSupport = 0;
}

def Visibility : InheritableAttr {
  let Clone = 0;
  let Spellings = [GCC<"visibility">];
  let Args = [EnumArgument<"Visibility", "VisibilityType", /*is_string=*/true,
                           ["default", "hidden", "internal", "protected"],
                           ["Default", "Hidden", "Hidden", "Protected"]>];
  let MeaningfulToClassTemplateDefinition = 1;
  let Documentation = [Undocumented];
}

def TypeVisibility : InheritableAttr {
  let Clone = 0;
  let Spellings = [Clang<"type_visibility">];
  let Args = [EnumArgument<"Visibility", "VisibilityType", /*is_string=*/true,
                           ["default", "hidden", "internal", "protected"],
                           ["Default", "Hidden", "Hidden", "Protected"]>];
  // let Subjects = SubjectList<[Tag, ObjCInterface, Namespace], ErrorDiag>;
  let Documentation = [TypeVisibilityDocs];
}

def VecReturn : InheritableAttr {
  // This attribute does not have a C [[]] spelling because it only appertains
  // to C++ struct/class/union.
  // FIXME: should this attribute have a CPlusPlus language option?
  let Spellings = [Clang<"vecreturn", 0>];
  let Subjects = SubjectList<[CXXRecord], ErrorDiag>;
  let Documentation = [Undocumented];
}

def WarnUnused : InheritableAttr {
  let Spellings = [GCC<"warn_unused">];
  let Subjects = SubjectList<[Record]>;
  let Documentation = [Undocumented];
  let SimpleHandler = 1;
}

def WarnUnusedResult : InheritableAttr {
  let Spellings = [CXX11<"", "nodiscard", 201907>,
                   C23<"", "nodiscard", 202003>,
                   CXX11<"clang", "warn_unused_result">,
                   GCC<"warn_unused_result">];
  let Subjects = SubjectList<[ObjCMethod, Enum, Record, FunctionLike, TypedefName]>;
  let Args = [StringArgument<"Message", 1>];
  let Documentation = [WarnUnusedResultsDocs];
  let AdditionalMembers = [{
    // Check whether this the C++11 nodiscard version, even in non C++11
    // spellings.
    bool IsCXX11NoDiscard() const {
      return this->getSemanticSpelling() == CXX11_nodiscard;
    }
  }];
}

def Weak : InheritableAttr {
  let Spellings = [GCC<"weak">];
  let Subjects = SubjectList<[Var, Function, CXXRecord]>;
  let Documentation = [WeakDocs];
  let SimpleHandler = 1;
}

def WeakImport : InheritableAttr {
  let Spellings = [Clang<"weak_import">];
  let Documentation = [Undocumented];
}

def WeakRef : InheritableAttr {
  let Spellings = [GCC<"weakref">];
  // A WeakRef that has an argument is treated as being an AliasAttr
  let Args = [StringArgument<"Aliasee", 1>];
  let Subjects = SubjectList<[Var, Function], ErrorDiag>;
  let Documentation = [Undocumented];
}

def LTOVisibilityPublic : InheritableAttr {
  let Spellings = [Clang<"lto_visibility_public">];
  let Subjects = SubjectList<[Record]>;
  let Documentation = [LTOVisibilityDocs];
  let SimpleHandler = 1;
}

def AnyX86Interrupt : InheritableAttr, TargetSpecificAttr<TargetAnyX86> {
  // NOTE: If you add any additional spellings, ARMInterrupt's,
  // M68kInterrupt's, MSP430Interrupt's and MipsInterrupt's spellings must match.
  let Spellings = [GCC<"interrupt">];
  let Subjects = SubjectList<[HasFunctionProto]>;
  let ParseKind = "Interrupt";
  let HasCustomParsing = 1;
  let Documentation = [AnyX86InterruptDocs];
}

def AnyX86NoCallerSavedRegisters : InheritableAttr,
                                   TargetSpecificAttr<TargetAnyX86> {
  let Spellings = [GCC<"no_caller_saved_registers">];
  let Documentation = [AnyX86NoCallerSavedRegistersDocs];
  let SimpleHandler = 1;
}

def AnyX86NoCfCheck : DeclOrTypeAttr, TargetSpecificAttr<TargetAnyX86>{
  let Spellings = [GCC<"nocf_check">];
  let Subjects = SubjectList<[FunctionLike]>;
  let Documentation = [AnyX86NoCfCheckDocs];
}

def X86ForceAlignArgPointer : InheritableAttr, TargetSpecificAttr<TargetAnyX86> {
  let Spellings = [GCC<"force_align_arg_pointer">];
  // Technically, this appertains to a FunctionDecl, but the target-specific
  // code silently allows anything function-like (such as typedefs or function
  // pointers), but does not apply the attribute to them.
  let Documentation = [X86ForceAlignArgPointerDocs];
}

def NoSanitize : InheritableAttr {
  let Spellings = [Clang<"no_sanitize">];
  let Args = [VariadicStringArgument<"Sanitizers">];
  let Subjects = SubjectList<[Function, ObjCMethod, GlobalVar], ErrorDiag>;
  let Documentation = [NoSanitizeDocs];
  let AdditionalMembers = [{
    SanitizerMask getMask() const {
      SanitizerMask Mask;
      for (auto SanitizerName : sanitizers()) {
        SanitizerMask ParsedMask =
            parseSanitizerValue(SanitizerName, /*AllowGroups=*/true);
        Mask |= expandSanitizerGroups(ParsedMask);
      }
      return Mask;
    }

    bool hasCoverage() const {
      return llvm::is_contained(sanitizers(), "coverage");
    }
  }];
}

// Attributes to disable a specific sanitizer. No new sanitizers should be added
// to this list; the no_sanitize attribute should be extended instead.
def NoSanitizeSpecific : InheritableAttr {
  let Spellings = [GCC<"no_address_safety_analysis">,
                   GCC<"no_sanitize_address">,
                   GCC<"no_sanitize_thread">,
                   Clang<"no_sanitize_memory">];
  let Subjects = SubjectList<[Function, GlobalVar], ErrorDiag>;
  let Documentation = [NoSanitizeAddressDocs, NoSanitizeThreadDocs,
                       NoSanitizeMemoryDocs];
  let ASTNode = 0;
}

def DisableSanitizerInstrumentation : InheritableAttr {
  let Spellings = [Clang<"disable_sanitizer_instrumentation">];
  let Subjects = SubjectList<[Function, ObjCMethod, GlobalVar]>;
  let Documentation = [DisableSanitizerInstrumentationDocs];
  let SimpleHandler = 1;
}

def CFICanonicalJumpTable : InheritableAttr {
  let Spellings = [Clang<"cfi_canonical_jump_table">];
  let Subjects = SubjectList<[Function], ErrorDiag>;
  let Documentation = [CFICanonicalJumpTableDocs];
  let SimpleHandler = 1;
}

// C/C++ Thread safety attributes (e.g. for deadlock, data race checking)
// Not all of these attributes will be given a [[]] spelling. The attributes
// which require access to function parameter names cannot use the [[]] spelling
// because they are not written in the type position. Some attributes are given
// an updated captability-based name and the older name will only be supported
// under the GNU-style spelling.
def GuardedVar : InheritableAttr {
  let Spellings = [Clang<"guarded_var", 0>];
  let Subjects = SubjectList<[Field, SharedVar]>;
  let Documentation = [Undocumented];
  let SimpleHandler = 1;
}

def PtGuardedVar : InheritableAttr {
  let Spellings = [Clang<"pt_guarded_var", 0>];
  let Subjects = SubjectList<[Field, SharedVar]>;
  let Documentation = [Undocumented];
}

def Lockable : InheritableAttr {
  let Spellings = [GNU<"lockable">];
  let Subjects = SubjectList<[Record]>;
  let Documentation = [Undocumented];
  let ASTNode = 0;  // Replaced by Capability
}

def ScopedLockable : InheritableAttr {
  let Spellings = [Clang<"scoped_lockable", 0>];
  let Subjects = SubjectList<[Record]>;
  let Documentation = [Undocumented];
  let SimpleHandler = 1;
}

def Capability : InheritableAttr {
  let Spellings = [Clang<"capability", 0>, Clang<"shared_capability", 0>];
  let Subjects = SubjectList<[Record, TypedefName], ErrorDiag>;
  let Args = [StringArgument<"Name">];
  let Accessors = [Accessor<"isShared",
                    [Clang<"shared_capability", 0>]>];
  let Documentation = [Undocumented];
}

def AssertCapability : InheritableAttr {
  let Spellings = [Clang<"assert_capability", 0>,
                   Clang<"assert_shared_capability", 0>];
  let Subjects = SubjectList<[Function]>;
  let LateParsed = LateAttrParseStandard;
  let TemplateDependent = 1;
  let ParseArgumentsAsUnevaluated = 1;
  let InheritEvenIfAlreadyPresent = 1;
  let Args = [VariadicExprArgument<"Args">];
  let Accessors = [Accessor<"isShared",
                    [Clang<"assert_shared_capability", 0>]>];
  let Documentation = [AssertCapabilityDocs];
}

def AcquireCapability : InheritableAttr {
  let Spellings = [Clang<"acquire_capability", 0>,
                   Clang<"acquire_shared_capability", 0>,
                   GNU<"exclusive_lock_function">,
                   GNU<"shared_lock_function">];
  let Subjects = SubjectList<[Function, ParmVar]>;
  let LateParsed = LateAttrParseStandard;
  let TemplateDependent = 1;
  let ParseArgumentsAsUnevaluated = 1;
  let InheritEvenIfAlreadyPresent = 1;
  let Args = [VariadicExprArgument<"Args">];
  let Accessors = [Accessor<"isShared",
                    [Clang<"acquire_shared_capability", 0>,
                     GNU<"shared_lock_function">]>];
  let Documentation = [AcquireCapabilityDocs];
}

def TryAcquireCapability : InheritableAttr {
  let Spellings = [Clang<"try_acquire_capability", 0>,
                   Clang<"try_acquire_shared_capability", 0>];
  let Subjects = SubjectList<[Function],
                             ErrorDiag>;
  let LateParsed = LateAttrParseStandard;
  let TemplateDependent = 1;
  let ParseArgumentsAsUnevaluated = 1;
  let InheritEvenIfAlreadyPresent = 1;
  let Args = [ExprArgument<"SuccessValue">, VariadicExprArgument<"Args">];
  let Accessors = [Accessor<"isShared",
                    [Clang<"try_acquire_shared_capability", 0>]>];
  let Documentation = [TryAcquireCapabilityDocs];
}

def ReleaseCapability : InheritableAttr {
  let Spellings = [Clang<"release_capability", 0>,
                   Clang<"release_shared_capability", 0>,
                   Clang<"release_generic_capability", 0>,
                   Clang<"unlock_function", 0>];
  let Subjects = SubjectList<[Function, ParmVar]>;
  let LateParsed = LateAttrParseStandard;
  let TemplateDependent = 1;
  let ParseArgumentsAsUnevaluated = 1;
  let InheritEvenIfAlreadyPresent = 1;
  let Args = [VariadicExprArgument<"Args">];
  let Accessors = [Accessor<"isShared",
                    [Clang<"release_shared_capability", 0>]>,
                   Accessor<"isGeneric",
                     [Clang<"release_generic_capability", 0>,
                      Clang<"unlock_function", 0>]>];
  let Documentation = [ReleaseCapabilityDocs];
}

def RequiresCapability : InheritableAttr {
  let Spellings = [Clang<"requires_capability", 0>,
                   Clang<"exclusive_locks_required", 0>,
                   Clang<"requires_shared_capability", 0>,
                   Clang<"shared_locks_required", 0>];
  let Args = [VariadicExprArgument<"Args">];
  let LateParsed = LateAttrParseStandard;
  let TemplateDependent = 1;
  let ParseArgumentsAsUnevaluated = 1;
  let InheritEvenIfAlreadyPresent = 1;
  let Subjects = SubjectList<[Function, ParmVar]>;
  let Accessors = [Accessor<"isShared", [Clang<"requires_shared_capability", 0>,
                                         Clang<"shared_locks_required", 0>]>];
  let Documentation = [Undocumented];
}

def NoThreadSafetyAnalysis : InheritableAttr {
  let Spellings = [Clang<"no_thread_safety_analysis">];
  let Subjects = SubjectList<[Function]>;
  let Documentation = [Undocumented];
  let SimpleHandler = 1;
}

def GuardedBy : InheritableAttr {
  let Spellings = [GNU<"guarded_by">];
  let Args = [ExprArgument<"Arg">];
  let LateParsed = LateAttrParseExperimentalExt;
  let TemplateDependent = 1;
  let ParseArgumentsAsUnevaluated = 1;
  let InheritEvenIfAlreadyPresent = 1;
  let Subjects = SubjectList<[Field, SharedVar]>;
  let Documentation = [Undocumented];
}

def PtGuardedBy : InheritableAttr {
  let Spellings = [GNU<"pt_guarded_by">];
  let Args = [ExprArgument<"Arg">];
  let LateParsed = LateAttrParseExperimentalExt;
  let TemplateDependent = 1;
  let ParseArgumentsAsUnevaluated = 1;
  let InheritEvenIfAlreadyPresent = 1;
  let Subjects = SubjectList<[Field, SharedVar]>;
  let Documentation = [Undocumented];
}

def AcquiredAfter : InheritableAttr {
  let Spellings = [GNU<"acquired_after">];
  let Args = [VariadicExprArgument<"Args">];
  let LateParsed = LateAttrParseExperimentalExt;
  let TemplateDependent = 1;
  let ParseArgumentsAsUnevaluated = 1;
  let InheritEvenIfAlreadyPresent = 1;
  let Subjects = SubjectList<[Field, SharedVar]>;
  let Documentation = [Undocumented];
}

def AcquiredBefore : InheritableAttr {
  let Spellings = [GNU<"acquired_before">];
  let Args = [VariadicExprArgument<"Args">];
  let LateParsed = LateAttrParseExperimentalExt;
  let TemplateDependent = 1;
  let ParseArgumentsAsUnevaluated = 1;
  let InheritEvenIfAlreadyPresent = 1;
  let Subjects = SubjectList<[Field, SharedVar]>;
  let Documentation = [Undocumented];
}

def AssertExclusiveLock : InheritableAttr {
  let Spellings = [GNU<"assert_exclusive_lock">];
  let Args = [VariadicExprArgument<"Args">];
  let LateParsed = LateAttrParseStandard;
  let TemplateDependent = 1;
  let ParseArgumentsAsUnevaluated = 1;
  let InheritEvenIfAlreadyPresent = 1;
  let Subjects = SubjectList<[Function]>;
  let Documentation = [Undocumented];
}

def AssertSharedLock : InheritableAttr {
  let Spellings = [GNU<"assert_shared_lock">];
  let Args = [VariadicExprArgument<"Args">];
  let LateParsed = LateAttrParseStandard;
  let TemplateDependent = 1;
  let ParseArgumentsAsUnevaluated = 1;
  let InheritEvenIfAlreadyPresent = 1;
  let Subjects = SubjectList<[Function]>;
  let Documentation = [Undocumented];
}

// The first argument is an integer or boolean value specifying the return value
// of a successful lock acquisition.
def ExclusiveTrylockFunction : InheritableAttr {
  let Spellings = [GNU<"exclusive_trylock_function">];
  let Args = [ExprArgument<"SuccessValue">, VariadicExprArgument<"Args">];
  let LateParsed = LateAttrParseStandard;
  let TemplateDependent = 1;
  let ParseArgumentsAsUnevaluated = 1;
  let InheritEvenIfAlreadyPresent = 1;
  let Subjects = SubjectList<[Function]>;
  let Documentation = [Undocumented];
}

// The first argument is an integer or boolean value specifying the return value
// of a successful lock acquisition.
def SharedTrylockFunction : InheritableAttr {
  let Spellings = [GNU<"shared_trylock_function">];
  let Args = [ExprArgument<"SuccessValue">, VariadicExprArgument<"Args">];
  let LateParsed = LateAttrParseStandard;
  let TemplateDependent = 1;
  let ParseArgumentsAsUnevaluated = 1;
  let InheritEvenIfAlreadyPresent = 1;
  let Subjects = SubjectList<[Function]>;
  let Documentation = [Undocumented];
}

def LockReturned : InheritableAttr {
  let Spellings = [GNU<"lock_returned">];
  let Args = [ExprArgument<"Arg">];
  let LateParsed = LateAttrParseStandard;
  let TemplateDependent = 1;
  let ParseArgumentsAsUnevaluated = 1;
  let Subjects = SubjectList<[Function]>;
  let Documentation = [Undocumented];
}

def LocksExcluded : InheritableAttr {
  let Spellings = [GNU<"locks_excluded">];
  let Args = [VariadicExprArgument<"Args">];
  let LateParsed = LateAttrParseStandard;
  let TemplateDependent = 1;
  let ParseArgumentsAsUnevaluated = 1;
  let InheritEvenIfAlreadyPresent = 1;
  let Subjects = SubjectList<[Function, ParmVar]>;
  let Documentation = [Undocumented];
}

// C/C++ consumed attributes.

def Consumable : InheritableAttr {
  // This attribute does not have a C [[]] spelling because it only appertains
  // to C++ struct/class/union.
  // FIXME: should this attribute have a CPlusPlus language option?
  let Spellings = [Clang<"consumable", 0>];
  let Subjects = SubjectList<[CXXRecord]>;
  let Args = [EnumArgument<"DefaultState", "ConsumedState", /*is_string=*/false,
                           ["unknown", "consumed", "unconsumed"],
                           ["Unknown", "Consumed", "Unconsumed"]>];
  let Documentation = [ConsumableDocs];
}

def ConsumableAutoCast : InheritableAttr {
  // This attribute does not have a C [[]] spelling because it only appertains
  // to C++ struct/class/union.
  // FIXME: should this attribute have a CPlusPlus language option?
  let Spellings = [Clang<"consumable_auto_cast_state", 0>];
  let Subjects = SubjectList<[CXXRecord]>;
  let Documentation = [Undocumented];
  let SimpleHandler = 1;
}

def ConsumableSetOnRead : InheritableAttr {
  // This attribute does not have a C [[]] spelling because it only appertains
  // to C++ struct/class/union.
  // FIXME: should this attribute have a CPlusPlus language option?
  let Spellings = [Clang<"consumable_set_state_on_read", 0>];
  let Subjects = SubjectList<[CXXRecord]>;
  let Documentation = [Undocumented];
  let SimpleHandler = 1;
}

def CallableWhen : InheritableAttr {
  // This attribute does not have a C [[]] spelling because it only appertains
  // to C++ function (but doesn't require it to be a member function).
  // FIXME: should this attribute have a CPlusPlus language option?
  let Spellings = [Clang<"callable_when", 0>];
  let Subjects = SubjectList<[CXXMethod]>;
  let Args = [VariadicEnumArgument<"CallableStates", "ConsumedState",
                                   /*is_string=*/true,
                                   ["unknown", "consumed", "unconsumed"],
                                   ["Unknown", "Consumed", "Unconsumed"]>];
  let Documentation = [CallableWhenDocs];
}

def ParamTypestate : InheritableAttr {
  // This attribute does not have a C [[]] spelling because it only appertains
  // to a parameter whose type is a consumable C++ class.
  // FIXME: should this attribute have a CPlusPlus language option?
  let Spellings = [Clang<"param_typestate", 0>];
  let Subjects = SubjectList<[ParmVar]>;
  let Args = [EnumArgument<"ParamState", "ConsumedState", /*is_string=*/false,
                           ["unknown", "consumed", "unconsumed"],
                           ["Unknown", "Consumed", "Unconsumed"]>];
  let Documentation = [ParamTypestateDocs];
}

def ReturnTypestate : InheritableAttr {
  // This attribute does not have a C [[]] spelling because it only appertains
  // to a parameter or function return type that is a consumable C++ class.
  // FIXME: should this attribute have a CPlusPlus language option?
  let Spellings = [Clang<"return_typestate", 0>];
  let Subjects = SubjectList<[Function, ParmVar]>;
  let Args = [EnumArgument<"State", "ConsumedState", /*is_string=*/false,
                           ["unknown", "consumed", "unconsumed"],
                           ["Unknown", "Consumed", "Unconsumed"]>];
  let Documentation = [ReturnTypestateDocs];
}

def SetTypestate : InheritableAttr {
  // This attribute does not have a C [[]] spelling because it only appertains
  // to C++ function (but doesn't require it to be a member function).
  // FIXME: should this attribute have a CPlusPlus language option?
  let Spellings = [Clang<"set_typestate", 0>];
  let Subjects = SubjectList<[CXXMethod]>;
  let Args = [EnumArgument<"NewState", "ConsumedState", /*is_string=*/false,
                           ["unknown", "consumed", "unconsumed"],
                           ["Unknown", "Consumed", "Unconsumed"]>];
  let Documentation = [SetTypestateDocs];
}

def TestTypestate : InheritableAttr {
  // This attribute does not have a C [[]] spelling because it only appertains
  // to C++ function (but doesn't require it to be a member function).
  // FIXME: should this attribute have a CPlusPlus language option?
  let Spellings = [Clang<"test_typestate", 0>];
  let Subjects = SubjectList<[CXXMethod]>;
  let Args = [EnumArgument<"TestState", "ConsumedState", /*is_string=*/false,
                           ["consumed", "unconsumed"],
                           ["Consumed", "Unconsumed"]>];
  let Documentation = [TestTypestateDocs];
}

// Type safety attributes for `void *' pointers and type tags.

def ArgumentWithTypeTag : InheritableAttr {
  let Spellings = [Clang<"argument_with_type_tag">,
                   Clang<"pointer_with_type_tag">];
  let Subjects = SubjectList<[HasFunctionProto], ErrorDiag>;
  let Args = [IdentifierArgument<"ArgumentKind">,
              ParamIdxArgument<"ArgumentIdx">,
              ParamIdxArgument<"TypeTagIdx">,
              BoolArgument<"IsPointer", /*opt*/0, /*fake*/1>];
  let Documentation = [ArgumentWithTypeTagDocs, PointerWithTypeTagDocs];
}

def TypeTagForDatatype : InheritableAttr {
  let Spellings = [Clang<"type_tag_for_datatype">];
  let Args = [IdentifierArgument<"ArgumentKind">,
              TypeArgument<"MatchingCType">,
              BoolArgument<"LayoutCompatible">,
              BoolArgument<"MustBeNull">];
//  let Subjects = SubjectList<[Var], ErrorDiag>;
  let HasCustomParsing = 1;
  let Documentation = [TypeTagForDatatypeDocs];
}

def Owner : InheritableAttr {
  let Spellings = [CXX11<"gsl", "Owner">];
  let Subjects = SubjectList<[Struct]>;
  let Args = [TypeArgument<"DerefType", /*opt=*/1>];
  let Documentation = [LifetimeOwnerDocs];
}

def Pointer : InheritableAttr {
  let Spellings = [CXX11<"gsl", "Pointer">];
  let Subjects = SubjectList<[Struct]>;
  let Args = [TypeArgument<"DerefType", /*opt=*/1>];
  let Documentation = [LifetimePointerDocs];
}
def : MutualExclusions<[Owner, Pointer]>;

// Microsoft-related attributes

def MSConstexpr : InheritableAttr {
  let LangOpts = [MicrosoftExt];
  let Spellings = [CXX11<"msvc", "constexpr">];
  let Subjects = SubjectList<[Function, ReturnStmt], ErrorDiag,
                             "functions and return statements">;
  let Documentation = [MSConstexprDocs];
}

def MSNoVTable : InheritableAttr, TargetSpecificAttr<TargetMicrosoftCXXABI> {
  let Spellings = [Declspec<"novtable">];
  let Subjects = SubjectList<[CXXRecord]>;
  let Documentation = [MSNoVTableDocs];
  let SimpleHandler = 1;
}

def : IgnoredAttr {
  let Spellings = [Declspec<"property">];
}

def MSAllocator : InheritableAttr {
  let Spellings = [Declspec<"allocator">];
  let Subjects = SubjectList<[Function]>;
  let Documentation = [MSAllocatorDocs];
}

def CFGuard : InheritableAttr, TargetSpecificAttr<TargetWindows> {
  // Currently only the __declspec(guard(nocf)) modifier is supported. In future
  // we might also want to support __declspec(guard(suppress)).
  let Spellings = [Declspec<"guard">, Clang<"guard">];
  let Subjects = SubjectList<[Function]>;
  let Args = [EnumArgument<"Guard", "GuardArg", /*is_string=*/false,
                           ["nocf"], ["nocf"]>];
  let Documentation = [CFGuardDocs];
}

def MSStruct : InheritableAttr {
  let Spellings = [GCC<"ms_struct">];
  let Subjects = SubjectList<[Record]>;
  let Documentation = [Undocumented];
  let SimpleHandler = 1;
}

def DLLExport : InheritableAttr, TargetSpecificAttr<TargetHasDLLImportExport> {
  let Spellings = [Declspec<"dllexport">, GCC<"dllexport">];
  let Subjects = SubjectList<[Function, Var, CXXRecord, ObjCInterface]>;
  let Documentation = [DLLExportDocs];
}

def DLLExportStaticLocal : InheritableAttr, TargetSpecificAttr<TargetHasDLLImportExport> {
  // This attribute is used internally only when -fno-dllexport-inlines is
  // passed. This attribute is added to inline functions of a class having the
  // dllexport attribute. If the function has static local variables, this
  // attribute is used to determine whether the variables are exported or not. If
  // the function has local static variables, the function is dllexported too.
  let Spellings = [];
  let Subjects = SubjectList<[Function]>;
  let Documentation = [InternalOnly];
}

def DLLImport : InheritableAttr, TargetSpecificAttr<TargetHasDLLImportExport> {
  let Spellings = [Declspec<"dllimport">, GCC<"dllimport">];
  let Subjects = SubjectList<[Function, Var, CXXRecord, ObjCInterface]>;
  let Documentation = [DLLImportDocs];


  let AdditionalMembers = [{
private:
  bool PropagatedToBaseTemplate = false;

public:
  void setPropagatedToBaseTemplate() { PropagatedToBaseTemplate = true; }
  bool wasPropagatedToBaseTemplate() { return PropagatedToBaseTemplate; }
  }];
}

def DLLImportStaticLocal : InheritableAttr, TargetSpecificAttr<TargetHasDLLImportExport> {
  // This attribute is used internally only when -fno-dllexport-inlines is
  // passed. This attribute is added to inline functions of a class having the
  // dllimport attribute. If the function has static local variables, this
  // attribute is used to determine whether the variables are imported or not.
  let Spellings = [];
  let Subjects = SubjectList<[Function]>;
  let Documentation = [InternalOnly];
}

def SelectAny : InheritableAttr {
  let Spellings = [Declspec<"selectany">, GCC<"selectany">];
  let Documentation = [SelectAnyDocs];
  let SimpleHandler = 1;
}

def HybridPatchable : InheritableAttr, TargetSpecificAttr<TargetWindowsArm64EC> {
  let Spellings = [Declspec<"hybrid_patchable">, Clang<"hybrid_patchable">];
  let Subjects = SubjectList<[Function]>;
  let Documentation = [HybridPatchableDocs];
}

def Thread : Attr {
  let Spellings = [Declspec<"thread">];
  let LangOpts = [MicrosoftExt];
  let Documentation = [ThreadDocs];
  let Subjects = SubjectList<[Var]>;
}

def Win64 : IgnoredAttr {
  let Spellings = [CustomKeyword<"__w64">];
  let LangOpts = [MicrosoftExt];
}

def Ptr32 : TypeAttr {
  let Spellings = [CustomKeyword<"__ptr32">];
  let Documentation = [Ptr32Docs];
}

def Ptr64 : TypeAttr {
  let Spellings = [CustomKeyword<"__ptr64">];
  let Documentation = [Ptr64Docs];
}

def SPtr : TypeAttr {
  let Spellings = [CustomKeyword<"__sptr">];
  let Documentation = [SPtrDocs];
}

def UPtr : TypeAttr {
  let Spellings = [CustomKeyword<"__uptr">];
  let Documentation = [UPtrDocs];
}

def MSInheritance : InheritableAttr {
  let LangOpts = [MicrosoftExt];
  let Args = [DefaultBoolArgument<"BestCase", /*default*/1, /*fake*/1>];
  let Spellings = [CustomKeyword<"__single_inheritance">,
                   CustomKeyword<"__multiple_inheritance">,
                   CustomKeyword<"__virtual_inheritance">,
                   CustomKeyword<"__unspecified_inheritance">];
  let AdditionalMembers = [{
  MSInheritanceModel getInheritanceModel() const {
    // The spelling enum should agree with MSInheritanceModel.
    return MSInheritanceModel(getSemanticSpelling());
  }
  }];
  let Documentation = [MSInheritanceDocs];
}

def MSVtorDisp : InheritableAttr {
  // This attribute has no spellings as it is only ever created implicitly.
  let Spellings = [];
  let Args = [UnsignedArgument<"vdm">];
  let SemaHandler = 0;

  let AdditionalMembers = [{
  MSVtorDispMode getVtorDispMode() const { return MSVtorDispMode(vdm); }
  }];
  let Documentation = [InternalOnly];
}

def InitSeg : Attr {
  let Spellings = [Pragma<"", "init_seg">];
  let Args = [StringArgument<"Section">];
  let SemaHandler = 0;
  let Documentation = [InitSegDocs];
  let AdditionalMembers = [{
  void printPrettyPragma(raw_ostream &OS, const PrintingPolicy &Policy) const {
    OS << " (" << getSection() << ')';
  }
  }];
}

def LoopHint : Attr {
  /// #pragma clang loop <option> directive
  /// vectorize: vectorizes loop operations if State == Enable.
  /// vectorize_width: vectorize loop operations with width 'Value'.
  /// interleave: interleave multiple loop iterations if State == Enable.
  /// interleave_count: interleaves 'Value' loop iterations.
  /// unroll: fully unroll loop if State == Enable.
  /// unroll_count: unrolls loop 'Value' times.
  /// unroll_and_jam: attempt to unroll and jam loop if State == Enable.
  /// unroll_and_jam_count: unroll and jams loop 'Value' times.
  /// distribute: attempt to distribute loop if State == Enable.
  /// pipeline: disable pipelining loop if State == Disable.
  /// pipeline_initiation_interval: create loop schedule with initiation interval equal to 'Value'.

  /// #pragma unroll <argument> directive
  /// <no arg>: fully unrolls loop.
  /// boolean: fully unrolls loop if State == Enable.
  /// expression: unrolls loop 'Value' times.

  let Spellings = [Pragma<"clang", "loop">, Pragma<"", "unroll">,
                   Pragma<"", "nounroll">, Pragma<"", "unroll_and_jam">,
                   Pragma<"", "nounroll_and_jam">];

  /// State of the loop optimization specified by the spelling.
  let Args = [EnumArgument<"Option", "OptionType", /*is_string=*/false,
                          ["vectorize", "vectorize_width", "interleave", "interleave_count",
                           "unroll", "unroll_count", "unroll_and_jam", "unroll_and_jam_count",
                           "pipeline", "pipeline_initiation_interval", "distribute",
                           "vectorize_predicate"],
                          ["Vectorize", "VectorizeWidth", "Interleave", "InterleaveCount",
                           "Unroll", "UnrollCount", "UnrollAndJam", "UnrollAndJamCount",
                           "PipelineDisabled", "PipelineInitiationInterval", "Distribute",
                           "VectorizePredicate"]>,
              EnumArgument<"State", "LoopHintState", /*is_string=*/false,
                           ["enable", "disable", "numeric", "fixed_width",
                            "scalable_width", "assume_safety", "full"],
                           ["Enable", "Disable", "Numeric", "FixedWidth",
                            "ScalableWidth", "AssumeSafety", "Full"]>,
              ExprArgument<"Value">];

  let AdditionalMembers = [{
  static const char *getOptionName(int Option) {
    switch(Option) {
    case Vectorize: return "vectorize";
    case VectorizeWidth: return "vectorize_width";
    case Interleave: return "interleave";
    case InterleaveCount: return "interleave_count";
    case Unroll: return "unroll";
    case UnrollCount: return "unroll_count";
    case UnrollAndJam: return "unroll_and_jam";
    case UnrollAndJamCount: return "unroll_and_jam_count";
    case PipelineDisabled: return "pipeline";
    case PipelineInitiationInterval: return "pipeline_initiation_interval";
    case Distribute: return "distribute";
    case VectorizePredicate: return "vectorize_predicate";
    }
    llvm_unreachable("Unhandled LoopHint option.");
  }

  void printPrettyPragma(raw_ostream &OS, const PrintingPolicy &Policy) const;

  // Return a string containing the loop hint argument including the
  // enclosing parentheses.
  std::string getValueString(const PrintingPolicy &Policy) const;

  // Return a string suitable for identifying this attribute in diagnostics.
  std::string getDiagnosticName(const PrintingPolicy &Policy) const;
  }];

  let Documentation = [LoopHintDocs, UnrollHintDocs];
  let HasCustomParsing = 1;
}

/// The HLSL loop attributes
def HLSLLoopHint: StmtAttr {
  /// [unroll(directive)]
  /// [loop]
  let Spellings = [Microsoft<"unroll">, Microsoft<"loop">];
  let Args = [UnsignedArgument<"directive", /*opt*/1>];
  let Subjects = SubjectList<[ForStmt, WhileStmt, DoStmt],
                              ErrorDiag, "'for', 'while', and 'do' statements">;
  let LangOpts = [HLSL];
  let Documentation = [HLSLLoopHintDocs, HLSLUnrollHintDocs];
}

def HLSLControlFlowHint: StmtAttr {
  /// [branch]
  /// [flatten]
  let Spellings = [Microsoft<"branch">, Microsoft<"flatten">];
  let Subjects = SubjectList<[IfStmt],
                              ErrorDiag, "'if' statements">;
  let LangOpts = [HLSL];
  let Documentation = [InternalOnly];
}

def CapturedRecord : InheritableAttr {
  // This attribute has no spellings as it is only ever created implicitly.
  let Spellings = [];
  let SemaHandler = 0;
  let Documentation = [InternalOnly];
}

def OMPThreadPrivateDecl : InheritableAttr {
  // This attribute has no spellings as it is only ever created implicitly.
  let Spellings = [];
  let SemaHandler = 0;
  let Documentation = [InternalOnly];
}

def OMPCaptureNoInit : InheritableAttr {
  // This attribute has no spellings as it is only ever created implicitly.
  let Spellings = [];
  let SemaHandler = 0;
  let Documentation = [InternalOnly];
}

def OMPCaptureKind : Attr {
  // This attribute has no spellings as it is only ever created implicitly.
  let Spellings = [];
  let SemaHandler = 0;
  let Args = [UnsignedArgument<"CaptureKindVal">];
  let Documentation = [InternalOnly];
  let AdditionalMembers = [{
    llvm::omp::Clause getCaptureKind() const {
      return static_cast<llvm::omp::Clause>(getCaptureKindVal());
    }
  }];
}

def OMPReferencedVar : Attr {
  // This attribute has no spellings as it is only ever created implicitly.
  let Spellings = [];
  let SemaHandler = 0;
  let Args = [ExprArgument<"Ref">];
  let Documentation = [InternalOnly];
}

def OMPDeclareSimdDecl : Attr {
  let Spellings = [Pragma<"omp", "declare simd">];
  let Subjects = SubjectList<[Function]>;
  let SemaHandler = 0;
  let HasCustomParsing = 1;
  let Documentation = [OMPDeclareSimdDocs];
  let Args = [
    EnumArgument<"BranchState", "BranchStateTy", /*is_string=*/false,
                 [ "", "inbranch", "notinbranch" ],
                 [ "BS_Undefined", "BS_Inbranch", "BS_Notinbranch" ]>,
    ExprArgument<"Simdlen">, VariadicExprArgument<"Uniforms">,
    VariadicExprArgument<"Aligneds">, VariadicExprArgument<"Alignments">,
    VariadicExprArgument<"Linears">, VariadicUnsignedArgument<"Modifiers">,
    VariadicExprArgument<"Steps">
  ];
  let AdditionalMembers = [{
    void printPrettyPragma(raw_ostream & OS, const PrintingPolicy &Policy)
        const;
  }];
}

def OMPDeclareTargetDecl : InheritableAttr {
  let Spellings = [Pragma<"omp", "declare target">];
  let SemaHandler = 0;
  let Subjects = SubjectList<[Function, SharedVar]>;
  let Documentation = [OMPDeclareTargetDocs];
  let Args = [
    EnumArgument<"MapType", "MapTypeTy", /*is_string=*/false,
                 [ "to", "enter", "link" ],
                 [ "MT_To", "MT_Enter", "MT_Link" ]>,
    EnumArgument<"DevType", "DevTypeTy", /*is_string=*/false,
                 [ "host", "nohost", "any" ],
                 [ "DT_Host", "DT_NoHost", "DT_Any" ]>,
    ExprArgument<"IndirectExpr">,
    BoolArgument<"Indirect">,
    UnsignedArgument<"Level">
  ];
  let AdditionalMembers = [{
    void printPrettyPragma(raw_ostream &OS, const PrintingPolicy &Policy) const;
    static std::optional<MapTypeTy>
    isDeclareTargetDeclaration(const ValueDecl *VD);
    static std::optional<OMPDeclareTargetDeclAttr*> getActiveAttr(const ValueDecl *VD);
    static std::optional<DevTypeTy> getDeviceType(const ValueDecl *VD);
    static std::optional<SourceLocation> getLocation(const ValueDecl *VD);
  }];
}

def OMPAllocateDecl : InheritableAttr {
  // This attribute has no spellings as it is only ever created implicitly.
  let Spellings = [];
  let SemaHandler = 0;
  let Args = [
    EnumArgument<"AllocatorType", "AllocatorTypeTy", /*is_string=*/false,
                 [
                   "omp_null_allocator", "omp_default_mem_alloc",
                   "omp_large_cap_mem_alloc", "omp_const_mem_alloc",
                   "omp_high_bw_mem_alloc", "omp_low_lat_mem_alloc",
                   "omp_cgroup_mem_alloc", "omp_pteam_mem_alloc",
                   "omp_thread_mem_alloc", ""
                 ],
                 [
                   "OMPNullMemAlloc", "OMPDefaultMemAlloc",
                   "OMPLargeCapMemAlloc", "OMPConstMemAlloc",
                   "OMPHighBWMemAlloc", "OMPLowLatMemAlloc",
                   "OMPCGroupMemAlloc", "OMPPTeamMemAlloc", "OMPThreadMemAlloc",
                   "OMPUserDefinedMemAlloc"
                 ]>,
    ExprArgument<"Allocator">,
    ExprArgument<"Alignment">
  ];
  let Documentation = [InternalOnly];
}

def OMPDeclareVariant : InheritableAttr {
  let Spellings = [Pragma<"omp", "declare variant">];
  let Subjects = SubjectList<[Function]>;
  let SemaHandler = 0;
  let HasCustomParsing = 1;
  let InheritEvenIfAlreadyPresent = 1;
  let Documentation = [OMPDeclareVariantDocs];
  let Args = [
    ExprArgument<"VariantFuncRef">,
    OMPTraitInfoArgument<"TraitInfos">,
    VariadicExprArgument<"AdjustArgsNothing">,
    VariadicExprArgument<"AdjustArgsNeedDevicePtr">,
    VariadicOMPInteropInfoArgument<"AppendArgs">,
  ];
  let AdditionalMembers = [{
    OMPTraitInfo &getTraitInfo() { return *traitInfos; }
    void printPrettyPragma(raw_ostream & OS, const PrintingPolicy &Policy)
        const;
    static StringRef getInteropTypeString(const OMPInteropInfo *I) {
      if (I->IsTarget && I->IsTargetSync)
        return "target,targetsync";
      if (I->IsTarget)
        return "target";
      return "targetsync";
    }
  }];
}

def OMPAssume : InheritableAttr {
  let Spellings = [CXX11<"omp", "assume">];
  let Subjects = SubjectList<[Function, ObjCMethod]>;
  let InheritEvenIfAlreadyPresent = 1;
  let Documentation = [OMPAssumeDocs];
  let Args = [StringArgument<"Assumption">];
}

def InternalLinkage : InheritableAttr {
  let Spellings = [Clang<"internal_linkage">];
  let Subjects = SubjectList<[Var, Function, CXXRecord]>;
  let Documentation = [InternalLinkageDocs];
}
def : MutualExclusions<[Common, InternalLinkage]>;

def ExcludeFromExplicitInstantiation : InheritableAttr {
  let Spellings = [Clang<"exclude_from_explicit_instantiation">];
  let Subjects = SubjectList<[Var, Function, CXXRecord]>;
  let Documentation = [ExcludeFromExplicitInstantiationDocs];
  let MeaningfulToClassTemplateDefinition = 1;
  let SimpleHandler = 1;
}

def Reinitializes : InheritableAttr {
  let Spellings = [Clang<"reinitializes", 0>];
  let Subjects = SubjectList<[NonStaticNonConstCXXMethod], ErrorDiag>;
  let Documentation = [ReinitializesDocs];
  let SimpleHandler = 1;
}

def NoDestroy : InheritableAttr {
  let Spellings = [Clang<"no_destroy", 0>];
  let Subjects = SubjectList<[Var]>;
  let Documentation = [NoDestroyDocs];
}

def AlwaysDestroy : InheritableAttr {
  let Spellings = [Clang<"always_destroy", 0>];
  let Subjects = SubjectList<[Var]>;
  let Documentation = [AlwaysDestroyDocs];
}
def : MutualExclusions<[NoDestroy, AlwaysDestroy]>;

def SpeculativeLoadHardening : InheritableAttr {
  let Spellings = [Clang<"speculative_load_hardening">];
  let Subjects = SubjectList<[Function, ObjCMethod], ErrorDiag>;
  let Documentation = [SpeculativeLoadHardeningDocs];
  let SimpleHandler = 1;
}

def NoSpeculativeLoadHardening : InheritableAttr {
  let Spellings = [Clang<"no_speculative_load_hardening">];
  let Subjects = SubjectList<[Function, ObjCMethod], ErrorDiag>;
  let Documentation = [NoSpeculativeLoadHardeningDocs];
  let SimpleHandler = 1;
}
def : MutualExclusions<[SpeculativeLoadHardening, NoSpeculativeLoadHardening]>;

def Uninitialized : InheritableAttr {
  let Spellings = [Clang<"uninitialized", 0>];
  let Subjects = SubjectList<[LocalVar]>;
  let PragmaAttributeSupport = 1;
  let Documentation = [UninitializedDocs];
}

def LoaderUninitialized : Attr {
  let Spellings = [Clang<"loader_uninitialized">];
  let Subjects = SubjectList<[GlobalVar]>;
  let Documentation = [LoaderUninitializedDocs];
  let SimpleHandler = 1;
}

def ObjCExternallyRetained : InheritableAttr {
  let LangOpts = [ObjCAutoRefCount];
  let Spellings = [Clang<"objc_externally_retained">];
  let Subjects = SubjectList<[NonParmVar, Function, Block, ObjCMethod]>;
  let Documentation = [ObjCExternallyRetainedDocs];
}

def NoBuiltin : Attr {
  let Spellings = [Clang<"no_builtin">];
  let Args = [VariadicStringArgument<"BuiltinNames">];
  let Subjects = SubjectList<[Function]>;
  let Documentation = [NoBuiltinDocs];
}

def UsingIfExists : InheritableAttr {
  let Spellings = [Clang<"using_if_exists", 0>];
  let Subjects = SubjectList<[Using,
                              UnresolvedUsingTypename,
                              UnresolvedUsingValue], ErrorDiag>;
  let Documentation = [UsingIfExistsDocs];
}

// FIXME: This attribute is not inheritable, it will not be propagated to
// redecls. [[clang::lifetimebound]] has the same problems. This should be
// fixed in TableGen (by probably adding a new inheritable flag).
def AcquireHandle : DeclOrTypeAttr {
  let Spellings = [Clang<"acquire_handle">];
  let Args = [StringArgument<"HandleType">];
  let Subjects = SubjectList<[Function, TypedefName, ParmVar]>;
  let Documentation = [AcquireHandleDocs];
}

def UseHandle : InheritableParamAttr {
  let Spellings = [Clang<"use_handle">];
  let Args = [StringArgument<"HandleType">];
  let Subjects = SubjectList<[ParmVar]>;
  let Documentation = [UseHandleDocs];
}

def ReleaseHandle : InheritableParamAttr {
  let Spellings = [Clang<"release_handle">];
  let Args = [StringArgument<"HandleType">];
  let Subjects = SubjectList<[ParmVar]>;
  let Documentation = [ReleaseHandleDocs];
}

def UnsafeBufferUsage : InheritableAttr {
  let Spellings = [Clang<"unsafe_buffer_usage">];
  let Subjects = SubjectList<[Function, Field]>;
  let Documentation = [UnsafeBufferUsageDocs];
}

def DiagnoseAsBuiltin : InheritableAttr {
  let Spellings = [Clang<"diagnose_as_builtin">];
  let Args = [DeclArgument<Function, "Function">,
              VariadicUnsignedArgument<"ArgIndices">];
  let Subjects = SubjectList<[Function]>;
  let Documentation = [DiagnoseAsBuiltinDocs];
}

def Builtin : InheritableAttr {
  let Spellings = [];
  let Args = [UnsignedArgument<"ID">];
  let Subjects = SubjectList<[Function]>;
  let SemaHandler = 0;
  let Documentation = [InternalOnly];
}

def EnforceTCB : InheritableAttr {
  let Spellings = [Clang<"enforce_tcb">];
  let Subjects = SubjectList<[Function, ObjCMethod]>;
  let Args = [StringArgument<"TCBName">];
  let Documentation = [EnforceTCBDocs];
  bit InheritEvenIfAlreadyPresent = 1;
}

def EnforceTCBLeaf : InheritableAttr {
  let Spellings = [Clang<"enforce_tcb_leaf">];
  let Subjects = SubjectList<[Function, ObjCMethod]>;
  let Args = [StringArgument<"TCBName">];
  let Documentation = [EnforceTCBLeafDocs];
  bit InheritEvenIfAlreadyPresent = 1;
}

def Error : InheritableAttr {
  let Spellings = [GCC<"error">, GCC<"warning">];
  let Accessors = [Accessor<"isError", [GCC<"error">]>,
                   Accessor<"isWarning", [GCC<"warning">]>];
  let Args = [StringArgument<"UserDiagnostic">];
  let Subjects = SubjectList<[Function], ErrorDiag>;
  let Documentation = [ErrorAttrDocs];
}

def HLSLNumThreads: InheritableAttr {
  let Spellings = [Microsoft<"numthreads">];
  let Args = [IntArgument<"X">, IntArgument<"Y">, IntArgument<"Z">];
  let Subjects = SubjectList<[HLSLEntry]>;
  let LangOpts = [HLSL];
  let Documentation = [NumThreadsDocs];
}

def HLSLSV_GroupThreadID: HLSLAnnotationAttr {
  let Spellings = [HLSLAnnotation<"SV_GroupThreadID">];
  let Subjects = SubjectList<[ParmVar, Field]>;
  let LangOpts = [HLSL];
  let Documentation = [HLSLSV_GroupThreadIDDocs];
}

def HLSLSV_GroupID: HLSLAnnotationAttr {
  let Spellings = [HLSLAnnotation<"SV_GroupID">];
  let Subjects = SubjectList<[ParmVar, Field]>;
  let LangOpts = [HLSL];
  let Documentation = [HLSLSV_GroupIDDocs];
}

def HLSLSV_GroupIndex: HLSLAnnotationAttr {
  let Spellings = [HLSLAnnotation<"SV_GroupIndex">];
  let Subjects = SubjectList<[ParmVar, GlobalVar]>;
  let LangOpts = [HLSL];
  let Documentation = [HLSLSV_GroupIndexDocs];
}

def HLSLResourceBinding: InheritableAttr {
  let Spellings = [HLSLAnnotation<"register">];
  let Subjects = SubjectList<[HLSLBufferObj, ExternalGlobalVar], ErrorDiag>;
  let LangOpts = [HLSL];
  let Args = [StringArgument<"Slot">, StringArgument<"Space", 1>];
  let Documentation = [HLSLResourceBindingDocs];
  let AdditionalMembers = [{
  public:
      enum class RegisterType : unsigned { SRV, UAV, CBuffer, Sampler, C, I };

  private:
      RegisterType RegType;
      unsigned SlotNumber;
      unsigned SpaceNumber;

  public:
      void setBinding(RegisterType RT, unsigned SlotNum, unsigned SpaceNum) {
        RegType = RT;
        SlotNumber = SlotNum;
        SpaceNumber = SpaceNum;
      }
      RegisterType getRegisterType() const {
        return RegType;
      }
      unsigned getSlotNumber() const {
        return SlotNumber;
      }
      unsigned getSpaceNumber() const {
        return SpaceNumber;
      }
  }];
}

def HLSLPackOffset: HLSLAnnotationAttr {
  let Spellings = [HLSLAnnotation<"packoffset">];
  let LangOpts = [HLSL];
  let Args = [IntArgument<"Subcomponent">, IntArgument<"Component">];
  let Documentation = [HLSLPackOffsetDocs];
  let AdditionalMembers = [{
  unsigned getOffsetInBytes() {
    return subcomponent * 16 + component * 4;
  }
  }];
}

def HLSLSV_DispatchThreadID: HLSLAnnotationAttr {
  let Spellings = [HLSLAnnotation<"SV_DispatchThreadID">];
  let Subjects = SubjectList<[ParmVar, Field]>;
  let LangOpts = [HLSL];
  let Documentation = [HLSLSV_DispatchThreadIDDocs];
}

def HLSLShader : InheritableAttr {
  let Spellings = [Microsoft<"shader">];
  let Subjects = SubjectList<[HLSLEntry]>;
  let LangOpts = [HLSL];
  let Args = [
    EnumArgument<"Type", "llvm::Triple::EnvironmentType", /*is_string=*/true,
                 ["pixel", "vertex", "geometry", "hull", "domain", "compute",
                  "raygeneration", "intersection", "anyhit", "closesthit",
                  "miss", "callable", "mesh", "amplification"],
                 ["Pixel", "Vertex", "Geometry", "Hull", "Domain", "Compute",
                  "RayGeneration", "Intersection", "AnyHit", "ClosestHit",
                  "Miss", "Callable", "Mesh", "Amplification"],
                  /*opt=*/0, /*fake=*/0, /*isExternalType=*/1, /*isCovered=*/0>
  ];
  let Documentation = [HLSLSV_ShaderTypeAttrDocs];
  let AdditionalMembers =
[{
  static bool isValidShaderType(llvm::Triple::EnvironmentType ShaderType) {
    return ShaderType >= llvm::Triple::Pixel && ShaderType <= llvm::Triple::Amplification;
  }
}];
}

def HLSLResource : InheritableAttr {
  let Spellings = [];
  let Subjects = SubjectList<[Struct]>;
  let LangOpts = [HLSL];
  let Args = [
    EnumArgument<
        "ResourceKind", "llvm::hlsl::ResourceKind",
        /*is_string=*/0,
        [
          "Texture1D", "Texture2D", "Texture2DMS", "Texture3D", "TextureCube",
          "Texture1DArray", "Texture2DArray", "Texture2DMSArray",
          "TextureCubeArray", "TypedBuffer", "RawBuffer", "StructuredBuffer",
          "CBuffer", "Sampler", "TBuffer", "RTAccelerationStructure",
          "FeedbackTexture2D", "FeedbackTexture2DArray"
        ],
        [
          "Texture1D", "Texture2D", "Texture2DMS", "Texture3D", "TextureCube",
          "Texture1DArray", "Texture2DArray", "Texture2DMSArray",
          "TextureCubeArray", "TypedBuffer", "RawBuffer", "StructuredBuffer",
          "CBuffer", "Sampler", "TBuffer", "RTAccelerationStructure",
          "FeedbackTexture2D", "FeedbackTexture2DArray"
        ],
        /*opt=*/0, /*fake=*/0, /*isExternalType=*/1, /*isCovered=*/0>
  ];
  let Documentation = [InternalOnly];
}

def HLSLROV : TypeAttr {
  let Spellings = [CXX11<"hlsl", "is_rov">];
  let LangOpts = [HLSL];
  let Documentation = [InternalOnly];
}

def HLSLResourceClass : TypeAttr {
  let Spellings = [CXX11<"hlsl", "resource_class">];
  let LangOpts = [HLSL];
  let Args = [
	EnumArgument<"ResourceClass", "llvm::hlsl::ResourceClass",
				 /*is_string=*/true, ["SRV", "UAV", "CBuffer", "Sampler"],
				 ["SRV", "UAV", "CBuffer", "Sampler"],
				 /*opt=*/0, /*fake=*/0, /*isExternalType=*/1>
  ];
  let Documentation = [InternalOnly];
}

def HLSLContainedType : TypeAttr {
  let Spellings = [CXX11<"hlsl", "contained_type">];
  let LangOpts = [HLSL];
  let Args = [TypeArgument<"Type", /*opt=*/0>];
  let Documentation = [InternalOnly];
}

def HLSLRawBuffer : TypeAttr {
  let Spellings = [CXX11<"hlsl", "raw_buffer">];
  let LangOpts = [HLSL];
  let Documentation = [InternalOnly];
}

def HLSLGroupSharedAddressSpace : TypeAttr {
  let Spellings = [CustomKeyword<"groupshared">];
  let Subjects = SubjectList<[Var]>;
  let Documentation = [HLSLGroupSharedAddressSpaceDocs];
}

def HLSLParamModifier : ParameterABIAttr {
  let Spellings = [CustomKeyword<"in">, CustomKeyword<"inout">, CustomKeyword<"out">];
  let Accessors = [Accessor<"isIn", [CustomKeyword<"in">]>,
                   Accessor<"isInOut", [CustomKeyword<"inout">]>,
                   Accessor<"isOut", [CustomKeyword<"out">]>,
                   Accessor<"isAnyOut", [CustomKeyword<"out">, CustomKeyword<"inout">]>,
                   Accessor<"isAnyIn", [CustomKeyword<"in">, CustomKeyword<"inout">]>];
  let Documentation = [HLSLParamQualifierDocs];
  let Args = [DefaultBoolArgument<"MergedSpelling", /*default*/0, /*fake*/1>];
}

def HLSLWaveSize: InheritableAttr {
  let Spellings = [Microsoft<"WaveSize">];
  let Args = [IntArgument<"Min">, DefaultIntArgument<"Max", 0>, DefaultIntArgument<"Preferred", 0>];
  let Subjects = SubjectList<[HLSLEntry]>;
  let LangOpts = [HLSL];
  let AdditionalMembers = [{
    private:
      int SpelledArgsCount = 0;

    public:
      void setSpelledArgsCount(int C) { SpelledArgsCount = C; }
      int getSpelledArgsCount() const { return SpelledArgsCount; }
  }];
  let Documentation = [WaveSizeDocs];
}

def RandomizeLayout : InheritableAttr {
  let Spellings = [GCC<"randomize_layout">];
  let Subjects = SubjectList<[Record]>;
  let Documentation = [ClangRandomizeLayoutDocs];
  let LangOpts = [COnly];
}

def NoRandomizeLayout : InheritableAttr {
  let Spellings = [GCC<"no_randomize_layout">];
  let Subjects = SubjectList<[Record]>;
  let Documentation = [ClangRandomizeLayoutDocs];
  let LangOpts = [COnly];
}
def : MutualExclusions<[RandomizeLayout, NoRandomizeLayout]>;

def VTablePointerAuthentication : InheritableAttr {
  let Spellings = [Clang<"ptrauth_vtable_pointer">];
  let Subjects = SubjectList<[CXXRecord]>;
  let Documentation = [Undocumented];
  let StrictEnumParameters = 1;
  let Args = [EnumArgument<"Key", "VPtrAuthKeyType", /*is_string=*/ true,
                ["default_key", "no_authentication", "process_dependent",
                 "process_independent"],
                ["DefaultKey", "NoKey", "ProcessDependent",
                 "ProcessIndependent"]>,
              EnumArgument<"AddressDiscrimination", "AddressDiscriminationMode",
                /*is_string=*/ true,
                ["default_address_discrimination", "no_address_discrimination",
                 "address_discrimination"],
                ["DefaultAddressDiscrimination", "NoAddressDiscrimination",
                 "AddressDiscrimination"]>,
              EnumArgument<"ExtraDiscrimination", "ExtraDiscrimination",
                /*is_string=*/ true,
                ["default_extra_discrimination", "no_extra_discrimination",
                 "type_discrimination", "custom_discrimination"],
                ["DefaultExtraDiscrimination", "NoExtraDiscrimination",
                 "TypeDiscrimination", "CustomDiscrimination"]>,
              IntArgument<"CustomDiscriminationValue", 1>];
}

def FunctionReturnThunks : InheritableAttr,
    TargetSpecificAttr<TargetAnyX86> {
  let Spellings = [GCC<"function_return">];
  let Args = [EnumArgument<"ThunkType", "Kind", /*is_string=*/true,
    ["keep", "thunk-extern"],
    ["Keep", "Extern"]
  >];
  let Subjects = SubjectList<[Function]>;
  let Documentation = [FunctionReturnThunksDocs];
}

def WebAssemblyFuncref : TypeAttr, TargetSpecificAttr<TargetWebAssembly> {
  let Spellings = [CustomKeyword<"__funcref">];
  let Documentation = [WebAssemblyExportNameDocs];
  let Subjects = SubjectList<[FunctionPointer], ErrorDiag>;
}

def ReadOnlyPlacement : InheritableAttr {
  let Spellings = [Clang<"enforce_read_only_placement">];
  let Subjects = SubjectList<[Record]>;
  let Documentation = [ReadOnlyPlacementDocs];
}

def AvailableOnlyInDefaultEvalMethod : InheritableAttr {
  let Spellings = [Clang<"available_only_in_default_eval_method">];
  let Subjects = SubjectList<[TypedefName], ErrorDiag>;
  let Documentation = [Undocumented];
}

def PreferredType: InheritableAttr {
  let Spellings = [Clang<"preferred_type">];
  let Subjects = SubjectList<[BitField], ErrorDiag>;
  let Args = [TypeArgument<"Type", 1>];
  let Documentation = [PreferredTypeDocumentation];
}

def CodeAlign: StmtAttr {
  let Spellings = [Clang<"code_align">];
  let Subjects = SubjectList<[ForStmt, CXXForRangeStmt, WhileStmt, DoStmt],
                              ErrorDiag, "'for', 'while', and 'do' statements">;
  let Args = [ExprArgument<"Alignment">];
  let Documentation = [CodeAlignAttrDocs];
  let AdditionalMembers = [{
    static constexpr int MinimumAlignment = 1;
    static constexpr int MaximumAlignment = 4096;
  }];
}

def ClspvLibclcBuiltin: InheritableAttr {
  let Spellings = [Clang<"clspv_libclc_builtin">];
  let Subjects = SubjectList<[Function]>;
  let Documentation = [ClspvLibclcBuiltinDoc];
  let SimpleHandler = 1;
}

def NoTrivialAutoVarInit: InheritableAttr {
  let Spellings = [Declspec<"no_init_all">];
  let Subjects = SubjectList<[Function, Tag]>;
  let Documentation = [NoTrivialAutoVarInitDocs];
  let SimpleHandler = 1;
}<|MERGE_RESOLUTION|>--- conflicted
+++ resolved
@@ -724,7 +724,6 @@
   // attribute may be documented under multiple categories, more than one
   // Documentation entry may be listed.
   list<Documentation> Documentation;
-<<<<<<< HEAD
   // The SYCL specification allows attributes on lambdas as a nonconforming
   // extension to C++. The attributes are written in the type position but will
   // be applied to the generated function declaration rather than type. Setting
@@ -733,14 +732,6 @@
   // SYCL specification. This bit only applies to the [[]] spelling of an
   // attribute and has no effect on any other spellings.
   bit SupportsNonconformingLambdaSyntax = 0;
-  // Set to true if deserialization of this attribute must be deferred until 
-  // the parent Decl is fully deserialized (during header module file
-  // deserialization). E.g., this is the case for the preferred_name attribute,
-  // since its type deserialization depends on its target Decl type.
-  // (See https://github.com/llvm/llvm-project/issues/56490 for details).
-  bit DeferDeserialization = 0;
-=======
->>>>>>> f63e8ed1
 }
 
 /// Used to define a set of mutually exclusive attributes.
