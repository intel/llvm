//===--- TargetOptions.h ----------------------------------------*- C++ -*-===//
//
// Part of the LLVM Project, under the Apache License v2.0 with LLVM Exceptions.
// See https://llvm.org/LICENSE.txt for license information.
// SPDX-License-Identifier: Apache-2.0 WITH LLVM-exception
//
//===----------------------------------------------------------------------===//
///
/// \file
/// Defines the clang::TargetOptions class.
///
//===----------------------------------------------------------------------===//

#ifndef LLVM_CLANG_BASIC_TARGETOPTIONS_H
#define LLVM_CLANG_BASIC_TARGETOPTIONS_H

#include "clang/Basic/OpenCLOptions.h"
#include "llvm/Support/VersionTuple.h"
#include "llvm/Target/TargetOptions.h"
#include <string>
#include <vector>

namespace clang {

/// Options for controlling the target.
class TargetOptions {
public:
  /// The name of the target triple to compile for.
  std::string Triple;

  /// When compiling for the device side, contains the triple used to compile
  /// for the host.
  std::string HostTriple;

  /// If given, the name of the target CPU to generate code for.
  std::string CPU;

  /// If given, the name of the target CPU to tune code for.
  std::string TuneCPU;

  /// If given, the unit to use for floating point math.
  std::string FPMath;

  /// If given, the name of the target ABI to use.
  std::string ABI;

  /// The EABI version to use
  llvm::EABI EABIVersion = llvm::EABI::Default;

  /// If given, the version string of the linker in use.
  std::string LinkerVersion;

  /// The list of target specific features to enable or disable, as written on the command line.
  std::vector<std::string> FeaturesAsWritten;

  /// The list of target specific features to enable or disable -- this should
  /// be a list of strings starting with by '+' or '-'.
  std::vector<std::string> Features;

  /// The map of which features have been enabled disabled based on the command
  /// line.
  llvm::StringMap<bool> FeatureMap;

  /// Supported OpenCL extensions and optional core features.
  llvm::StringMap<bool> OpenCLFeaturesMap;

  /// The list of OpenCL extensions to enable or disable, as written on
  /// the command line.
  std::vector<std::string> OpenCLExtensionsAsWritten;

  /// If given, enables support for __int128_t and __uint128_t types.
  bool ForceEnableInt128 = false;

  /// \brief If enabled, use 32-bit pointers for accessing const/local/shared
  /// address space.
  bool NVPTXUseShortPointers = false;

<<<<<<< HEAD
  /// \brief If enabled, use precise square root
  bool NVVMCudaPrecSqrt = false;

  /// \brief If enabled, allow AMDGPU unsafe floating point atomics.
  bool AllowAMDGPUUnsafeFPAtomics = false;

=======
>>>>>>> 240f2269
  /// \brief Code object version for AMDGPU.
  llvm::CodeObjectVersionKind CodeObjectVersion =
      llvm::CodeObjectVersionKind::COV_None;

  /// \brief Enumeration values for AMDGPU printf lowering scheme
  enum class AMDGPUPrintfKind {
    /// printf lowering scheme involving hostcalls, currently used by HIP
    /// programs by default
    Hostcall = 0,

    /// printf lowering scheme involving implicit printf buffers,
    Buffered = 1,
  };

  /// \brief AMDGPU Printf lowering scheme
  AMDGPUPrintfKind AMDGPUPrintfKindVal = AMDGPUPrintfKind::Hostcall;

  // The code model to be used as specified by the user. Corresponds to
  // CodeModel::Model enum defined in include/llvm/Support/CodeGen.h, plus
  // "default" for the case when the user has not explicitly specified a
  // code model.
  std::string CodeModel;

  // The large data threshold used for certain code models on certain
  // architectures.
  uint64_t LargeDataThreshold;

  /// The version of the SDK which was used during the compilation.
  /// The option is used for two different purposes:
  /// * on darwin the version is propagated to LLVM where it's used
  ///   to support SDK Version metadata (See D55673).
  /// * CUDA compilation uses it to control parts of CUDA compilation
  ///   in clang that depend on specific version of the CUDA SDK.
  llvm::VersionTuple SDKVersion;

  /// The name of the darwin target- ariant triple to compile for.
  std::string DarwinTargetVariantTriple;

  /// The version of the darwin target variant SDK which was used during the
  /// compilation.
  llvm::VersionTuple DarwinTargetVariantSDKVersion;

  /// The validator version for dxil.
  std::string DxilValidatorVersion;

  /// The entry point name for HLSL shader being compiled as specified by -E.
  std::string HLSLEntry;
};

} // end namespace clang

#endif<|MERGE_RESOLUTION|>--- conflicted
+++ resolved
@@ -75,15 +75,9 @@
   /// address space.
   bool NVPTXUseShortPointers = false;
 
-<<<<<<< HEAD
   /// \brief If enabled, use precise square root
   bool NVVMCudaPrecSqrt = false;
 
-  /// \brief If enabled, allow AMDGPU unsafe floating point atomics.
-  bool AllowAMDGPUUnsafeFPAtomics = false;
-
-=======
->>>>>>> 240f2269
   /// \brief Code object version for AMDGPU.
   llvm::CodeObjectVersionKind CodeObjectVersion =
       llvm::CodeObjectVersionKind::COV_None;
