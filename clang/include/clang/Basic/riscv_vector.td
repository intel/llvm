//==--- riscv_vector.td - RISC-V V-ext Builtin function list --------------===//
//
//  Part of the LLVM Project, under the Apache License v2.0 with LLVM Exceptions.
//  See https://llvm.org/LICENSE.txt for license information.
//  SPDX-License-Identifier: Apache-2.0 WITH LLVM-exception
//
//===----------------------------------------------------------------------===//
//
// This file defines the builtins for RISC-V V-extension. See:
//
//     https://github.com/riscv/rvv-intrinsic-doc
//
//===----------------------------------------------------------------------===//

include "riscv_vector_common.td"

//===----------------------------------------------------------------------===//
// Basic classes with automatic codegen.
//===----------------------------------------------------------------------===//

class RVVOutBuiltin<string suffix, string prototype, string type_range>
    : RVVBuiltin<suffix, prototype, type_range> {
  let IntrinsicTypes = [-1];
}

class RVVOp0Builtin<string suffix, string prototype, string type_range>
    : RVVBuiltin<suffix, prototype, type_range> {
  let IntrinsicTypes = [0];
}

class RVVOutOp1Builtin<string suffix, string prototype, string type_range>
    : RVVBuiltin<suffix, prototype, type_range> {
  let IntrinsicTypes = [-1, 1];
}

class RVVOutOp0Op1Builtin<string suffix, string prototype, string type_range>
    : RVVBuiltin<suffix, prototype, type_range> {
  let IntrinsicTypes = [-1, 0, 1];
}

multiclass RVVBuiltinSet<string intrinsic_name, string type_range,
                         list<list<string>> suffixes_prototypes,
                         list<int> intrinsic_types> {
  let IRName = intrinsic_name, MaskedIRName = intrinsic_name # "_mask",
      IntrinsicTypes = intrinsic_types in {
    foreach s_p = suffixes_prototypes in {
      let Name = NAME # "_" # s_p[0] in {
        defvar suffix = s_p[1];
        defvar prototype = s_p[2];
        def : RVVBuiltin<suffix, prototype, type_range>;
      }
    }
  }
}

// IntrinsicTypes is output, op0, op1 [-1, 0, 1]
multiclass RVVOutOp0Op1BuiltinSet<string intrinsic_name, string type_range,
                                  list<list<string>> suffixes_prototypes>
    : RVVBuiltinSet<intrinsic_name, type_range, suffixes_prototypes,
                            [-1, 0, 1]>;

multiclass RVVOutBuiltinSet<string intrinsic_name, string type_range,
                            list<list<string>> suffixes_prototypes>
    : RVVBuiltinSet<intrinsic_name, type_range, suffixes_prototypes, [-1]>;

multiclass RVVOp0BuiltinSet<string intrinsic_name, string type_range,
                            list<list<string>> suffixes_prototypes>
    : RVVBuiltinSet<intrinsic_name, type_range, suffixes_prototypes, [0]>;

// IntrinsicTypes is output, op1 [-1, 0]
multiclass RVVOutOp0BuiltinSet<string intrinsic_name, string type_range,
                               list<list<string>> suffixes_prototypes>
    : RVVBuiltinSet<intrinsic_name, type_range, suffixes_prototypes, [-1, 0]>;

// IntrinsicTypes is output, op1 [-1, 1]
multiclass RVVOutOp1BuiltinSet<string intrinsic_name, string type_range,
                               list<list<string>> suffixes_prototypes>
    : RVVBuiltinSet<intrinsic_name, type_range, suffixes_prototypes, [-1, 1]>;

multiclass RVVOp0Op1BuiltinSet<string intrinsic_name, string type_range,
                               list<list<string>> suffixes_prototypes>
    : RVVBuiltinSet<intrinsic_name, type_range, suffixes_prototypes, [0, 1]>;

multiclass RVVOutOp1Op2BuiltinSet<string intrinsic_name, string type_range,
                                  list<list<string>> suffixes_prototypes>
    : RVVBuiltinSet<intrinsic_name, type_range, suffixes_prototypes, [-1, 1, 2]>;

multiclass RVVSignedBinBuiltinSet
    : RVVOutOp1BuiltinSet<NAME, "csil",
                          [["vv", "v", "vvv"],
                           ["vx", "v", "vve"]]>;

multiclass RVVSignedBinBuiltinSetRoundingMode
    : RVVOutOp1BuiltinSet<NAME, "csil",
                          [["vv", "v", "vvvu"],
                           ["vx", "v", "vveu"]]>;

multiclass RVVUnsignedBinBuiltinSet
    : RVVOutOp1BuiltinSet<NAME, "csil",
                          [["vv", "Uv", "UvUvUv"],
                           ["vx", "Uv", "UvUvUe"]]>;

multiclass RVVUnsignedBinBuiltinSetRoundingMode
    : RVVOutOp1BuiltinSet<NAME, "csil",
                          [["vv", "Uv", "UvUvUvu"],
                           ["vx", "Uv", "UvUvUeu"]]>;

multiclass RVVIntBinBuiltinSet
    : RVVSignedBinBuiltinSet,
      RVVUnsignedBinBuiltinSet;

multiclass RVVSlideOneBuiltinSet
    : RVVOutOp1BuiltinSet<NAME, "csil",
                          [["vx", "v", "vve"],
                           ["vx", "Uv", "UvUve"]]>;

multiclass RVVSignedShiftBuiltinSet
    : RVVOutOp1BuiltinSet<NAME, "csil",
                          [["vv", "v", "vvUv"],
                           ["vx", "v", "vvz"]]>;

multiclass RVVSignedShiftBuiltinSetRoundingMode
    : RVVOutOp1BuiltinSet<NAME, "csil",
                          [["vv", "v", "vvUvu"],
                           ["vx", "v", "vvzu"]]>;

multiclass RVVUnsignedShiftBuiltinSet
    : RVVOutOp1BuiltinSet<NAME, "csil",
                          [["vv", "Uv", "UvUvUv"],
                           ["vx", "Uv", "UvUvz"]]>;

multiclass RVVUnsignedShiftBuiltinSetRoundingMode
    : RVVOutOp1BuiltinSet<NAME, "csil",
                          [["vv", "Uv", "UvUvUvu"],
                           ["vx", "Uv", "UvUvzu"]]>;

multiclass RVVShiftBuiltinSet
    : RVVSignedShiftBuiltinSet,
      RVVUnsignedShiftBuiltinSet;

let Log2LMUL = [-3, -2, -1, 0, 1, 2] in {
  multiclass RVVSignedNShiftBuiltinSet
      : RVVOutOp0Op1BuiltinSet<NAME, "csil",
                                     [["wv", "v", "vwUv"],
                                      ["wx", "v", "vwz"]]>;

  multiclass RVVSignedNShiftBuiltinSetRoundingMode
      : RVVOutOp0Op1BuiltinSet<NAME, "csil",
                                     [["wv", "v", "vwUvu"],
                                      ["wx", "v", "vwzu"]]>;

  multiclass RVVUnsignedNShiftBuiltinSet
      : RVVOutOp0Op1BuiltinSet<NAME, "csil",
                                     [["wv", "Uv", "UvUwUv"],
                                      ["wx", "Uv", "UvUwz"]]>;

  multiclass RVVUnsignedNShiftBuiltinSetRoundingMode
      : RVVOutOp0Op1BuiltinSet<NAME, "csil",
                                     [["wv", "Uv", "UvUwUvu"],
                                      ["wx", "Uv", "UvUwzu"]]>;

}

multiclass RVVCarryinBuiltinSet
    : RVVOutOp1BuiltinSet<NAME, "csil",
                          [["vvm", "v", "vvvm"],
                           ["vxm", "v", "vvem"],
                           ["vvm", "Uv", "UvUvUvm"],
                           ["vxm", "Uv", "UvUvUem"]]>;

multiclass RVVCarryOutInBuiltinSet<string intrinsic_name>
    : RVVOp0Op1BuiltinSet<intrinsic_name, "csil",
                          [["vvm", "vm", "mvvm"],
                           ["vxm", "vm", "mvem"],
                           ["vvm", "Uvm", "mUvUvm"],
                           ["vxm", "Uvm", "mUvUem"]]>;

multiclass RVVSignedMaskOutBuiltinSet
    : RVVOp0Op1BuiltinSet<NAME, "csil",
                          [["vv", "vm", "mvv"],
                           ["vx", "vm", "mve"]]>;

multiclass RVVUnsignedMaskOutBuiltinSet
    : RVVOp0Op1BuiltinSet<NAME, "csil",
                          [["vv", "Uvm", "mUvUv"],
                           ["vx", "Uvm", "mUvUe"]]>;

multiclass RVVIntMaskOutBuiltinSet
    : RVVSignedMaskOutBuiltinSet,
      RVVUnsignedMaskOutBuiltinSet;

class RVVIntExt<string intrinsic_name, string suffix, string prototype,
                string type_range>
    : RVVBuiltin<suffix, prototype, type_range> {
  let IRName = intrinsic_name;
  let MaskedIRName = intrinsic_name # "_mask";
  let OverloadedName = NAME;
  let IntrinsicTypes = [-1, 0];
}

let HasMaskedOffOperand = false in {
  multiclass RVVIntTerBuiltinSet {
    defm "" : RVVOutOp1BuiltinSet<NAME, "csil",
                                  [["vv", "v", "vvvv"],
                                   ["vx", "v", "vvev"],
                                   ["vv", "Uv", "UvUvUvUv"],
                                   ["vx", "Uv", "UvUvUeUv"]]>;
  }
  multiclass RVVFloatingTerBuiltinSet {
    defm "" : RVVOutOp1BuiltinSet<NAME, "xfd",
                                  [["vv", "v", "vvvv"],
                                   ["vf", "v", "vvev"]]>;
  }
}

let HasMaskedOffOperand = false, Log2LMUL = [-2, -1, 0, 1, 2] in {
  multiclass RVVFloatingWidenTerBuiltinSet {
    defm ""  : RVVOutOp1Op2BuiltinSet<NAME, "xf",
                                      [["vv", "w", "wwvv"],
                                       ["vf", "w", "wwev"]]>;
  }
}

multiclass RVVFloatingBinBuiltinSet
    : RVVOutOp1BuiltinSet<NAME, "xfd",
                          [["vv", "v", "vvv"],
                           ["vf", "v", "vve"]]>;

multiclass RVVFloatingBinBuiltinSetRoundingMode
    : RVVOutOp1BuiltinSet<NAME, "xfd",
                          [["vv", "v", "vvvu"],
                           ["vf", "v", "vveu"]]>;

multiclass RVVFloatingBinVFBuiltinSet
    : RVVOutOp1BuiltinSet<NAME, "xfd",
                          [["vf", "v", "vve"]]>;

multiclass RVVFloatingBinVFBuiltinSetRoundingMode
    : RVVOutOp1BuiltinSet<NAME, "xfd",
                          [["vf", "v", "vveu"]]>;

multiclass RVVFloatingMaskOutBuiltinSet
    : RVVOp0Op1BuiltinSet<NAME, "xfd",
                          [["vv", "vm", "mvv"],
                           ["vf", "vm", "mve"]]>;

multiclass RVVFloatingMaskOutVFBuiltinSet
    : RVVOp0Op1BuiltinSet<NAME, "fd",
                          [["vf", "vm", "mve"]]>;

class RVVMaskBinBuiltin : RVVOutBuiltin<"m", "mmm", "c"> {
  let Name = NAME # "_mm";
  let HasMasked = false;
}

class RVVMaskUnaryBuiltin : RVVOutBuiltin<"m", "mm", "c"> {
  let Name = NAME # "_m";
}

class RVVMaskNullaryBuiltin : RVVOutBuiltin<"m", "m", "c"> {
  let Name = NAME # "_m";
  let HasMasked = false;
  let SupportOverloading = false;
}

class RVVMaskOp0Builtin<string prototype> : RVVOp0Builtin<"m", prototype, "c"> {
  let Name = NAME # "_m";
  let HasMaskedOffOperand = false;
}

let UnMaskedPolicyScheme = HasPolicyOperand,
    HasMaskedOffOperand = false in {
  multiclass RVVSlideUpBuiltinSet {
    defm "" : RVVOutBuiltinSet<NAME, "csilxfd",
                               [["vx","v", "vvvz"]]>;
    defm "" : RVVOutBuiltinSet<NAME, "csil",
                               [["vx","Uv", "UvUvUvz"]]>;
  }
}

let UnMaskedPolicyScheme = HasPassthruOperand,
    ManualCodegen = [{
      if (IsMasked) {
        std::rotate(Ops.begin(), Ops.begin() + 1, Ops.end() - 1);
        if ((PolicyAttrs & RVV_VTA) && (PolicyAttrs & RVV_VMA))
          Ops.insert(Ops.begin(), llvm::PoisonValue::get(ResultType));
      } else {
        if (PolicyAttrs & RVV_VTA)
          Ops.insert(Ops.begin(), llvm::PoisonValue::get(ResultType));
      }

      Ops.push_back(ConstantInt::get(Ops.back()->getType(), PolicyAttrs));
      IntrinsicTypes = {ResultType, Ops.back()->getType()};
    }] in {
  multiclass RVVSlideDownBuiltinSet {
    defm "" : RVVOutBuiltinSet<NAME, "csilxfd",
                               [["vx","v", "vvz"]]>;
    defm "" : RVVOutBuiltinSet<NAME, "csil",
                               [["vx","Uv", "UvUvz"]]>;
  }
}

class RVVFloatingUnaryBuiltin<string builtin_suffix, string ir_suffix,
                              string prototype>
    : RVVOutBuiltin<ir_suffix, prototype, "xfd"> {
  let Name = NAME # "_" # builtin_suffix;
}

class RVVFloatingUnaryVVBuiltin : RVVFloatingUnaryBuiltin<"v", "v", "vv">;

class RVVConvBuiltin<string suffix, string prototype, string type_range,
                     string overloaded_name>
    : RVVBuiltin<suffix, prototype, type_range> {
  let IntrinsicTypes = [-1, 0];
  let OverloadedName = overloaded_name;
}

class RVVConvToSignedBuiltin<string overloaded_name>
    : RVVConvBuiltin<"Iv", "Ivv", "xfd", overloaded_name>;

class RVVConvToUnsignedBuiltin<string overloaded_name>
    : RVVConvBuiltin<"Uv", "Uvv", "xfd", overloaded_name>;

class RVVConvToWidenSignedBuiltin<string overloaded_name>
    : RVVConvBuiltin<"Iw", "Iwv", "xf", overloaded_name>;

class RVVConvToWidenUnsignedBuiltin<string overloaded_name>
    : RVVConvBuiltin<"Uw", "Uwv", "xf", overloaded_name>;

class RVVConvToNarrowingSignedBuiltin<string overloaded_name>
    : RVVConvBuiltin<"Iv", "IvFw", "csi", overloaded_name>;

class RVVConvToNarrowingUnsignedBuiltin<string overloaded_name>
    : RVVConvBuiltin<"Uv", "UvFw", "csi", overloaded_name>;

let HasMaskedOffOperand = true in {
  multiclass RVVSignedReductionBuiltin {
    defm "" : RVVOutOp0BuiltinSet<NAME, "csil",
                                  [["vs", "vSv", "SvvSv"]]>;
  }
  multiclass RVVUnsignedReductionBuiltin {
    defm "" : RVVOutOp0BuiltinSet<NAME, "csil",
                                  [["vs", "UvUSv", "USvUvUSv"]]>;
  }
  multiclass RVVFloatingReductionBuiltin {
    defm "" : RVVOutOp0BuiltinSet<NAME, "xfd",
                                  [["vs", "vSv", "SvvSv"]]>;
  }
  multiclass RVVFloatingWidenReductionBuiltin {
    defm "" : RVVOutOp0BuiltinSet<NAME, "xf",
                                  [["vs", "vSw", "SwvSw"]]>;
  }
}

multiclass RVVIntReductionBuiltinSet
    : RVVSignedReductionBuiltin,
      RVVUnsignedReductionBuiltin;

// For widen operation which has different mangling name.
multiclass RVVWidenBuiltinSet<string intrinsic_name, string type_range,
                              list<list<string>> suffixes_prototypes> {
  let Log2LMUL = [-3, -2, -1, 0, 1, 2],
      IRName = intrinsic_name, MaskedIRName = intrinsic_name # "_mask" in {
    foreach s_p = suffixes_prototypes in {
      let Name = NAME # "_" # s_p[0],
          OverloadedName = NAME # "_" # s_p[0] in {
        defvar suffix = s_p[1];
        defvar prototype = s_p[2];
        def : RVVOutOp0Op1Builtin<suffix, prototype, type_range>;
      }
    }
  }
}

// For widen operation with widen operand which has different mangling name.
multiclass RVVWidenWOp0BuiltinSet<string intrinsic_name, string type_range,
                                  list<list<string>> suffixes_prototypes> {
  let Log2LMUL = [-3, -2, -1, 0, 1, 2],
      IRName = intrinsic_name, MaskedIRName = intrinsic_name # "_mask" in {
    foreach s_p = suffixes_prototypes in {
      let Name = NAME # "_" # s_p[0],
          OverloadedName = NAME # "_" # s_p[0] in {
        defvar suffix = s_p[1];
        defvar prototype = s_p[2];
        def : RVVOutOp1Builtin<suffix, prototype, type_range>;
      }
    }
  }
}

multiclass RVVSignedWidenBinBuiltinSet
    : RVVWidenBuiltinSet<NAME, "csi",
                         [["vv", "w", "wvv"],
                          ["vx", "w", "wve"]]>;

multiclass RVVSignedWidenOp0BinBuiltinSet
    : RVVWidenWOp0BuiltinSet<NAME # "_w", "csi",
                             [["wv", "w", "wwv"],
                              ["wx", "w", "wwe"]]>;

multiclass RVVUnsignedWidenBinBuiltinSet
    : RVVWidenBuiltinSet<NAME, "csi",
                         [["vv", "Uw", "UwUvUv"],
                          ["vx", "Uw", "UwUvUe"]]>;

multiclass RVVUnsignedWidenOp0BinBuiltinSet
    : RVVWidenWOp0BuiltinSet<NAME # "_w", "csi",
                             [["wv", "Uw", "UwUwUv"],
                              ["wx", "Uw", "UwUwUe"]]>;

multiclass RVVFloatingWidenBinBuiltinSet
    : RVVWidenBuiltinSet<NAME, "xf",
                         [["vv", "w", "wvv"],
                          ["vf", "w", "wve"]]>;

multiclass RVVFloatingWidenOp0BinBuiltinSet
    : RVVWidenWOp0BuiltinSet<NAME # "_w", "xf",
                             [["wv", "w", "wwv"],
                              ["wf", "w", "wwe"]]>;

defvar TypeList = ["c","s","i","l","x","f","d"];
defvar EEWList = [["8", "(Log2EEW:3)"],
                  ["16", "(Log2EEW:4)"],
                  ["32", "(Log2EEW:5)"],
                  ["64", "(Log2EEW:6)"]];

class IsFloat<string type> {
  bit val = !or(!eq(type, "x"), !eq(type, "f"), !eq(type, "d"));
}

let SupportOverloading = false,
    MaskedPolicyScheme = NonePolicy in {
  class RVVVLEMaskBuiltin : RVVOutBuiltin<"m", "mPCUe", "c"> {
    let Name = "vlm_v";
    let IRName = "vlm";
    let HasMasked = false;
  }
}

let SupportOverloading = false,
    UnMaskedPolicyScheme = HasPassthruOperand in {
  multiclass RVVVLEBuiltin<list<string> types> {
    let Name = NAME # "_v",
        IRName = "vle",
        MaskedIRName ="vle_mask" in {
      foreach type = types in {
        def : RVVOutBuiltin<"v", "vPCe", type>;
        if !not(IsFloat<type>.val) then {
          def : RVVOutBuiltin<"Uv", "UvPCUe", type>;
        }
      }
    }
  }
}

multiclass RVVVLEFFBuiltin<list<string> types> {
  let Name = NAME # "_v",
      IRName = "vleff",
      MaskedIRName = "vleff_mask",
      SupportOverloading = false,
      UnMaskedPolicyScheme = HasPassthruOperand,
      ManualCodegen = [{
      {
        if (IsMasked) {
          // Move mask to right before vl.
          std::rotate(Ops.begin(), Ops.begin() + 1, Ops.end() - 1);
          if ((PolicyAttrs & RVV_VTA) && (PolicyAttrs & RVV_VMA))
            Ops.insert(Ops.begin(), llvm::PoisonValue::get(ResultType));
          Ops.push_back(ConstantInt::get(Ops.back()->getType(), PolicyAttrs));
          IntrinsicTypes = {ResultType, Ops[4]->getType()};
        } else {
          if (PolicyAttrs & RVV_VTA)
            Ops.insert(Ops.begin(), llvm::PoisonValue::get(ResultType));
          IntrinsicTypes = {ResultType, Ops[3]->getType()};
        }
        Ops[1] = Builder.CreateBitCast(Ops[1], ResultType->getPointerTo());
        Value *NewVL = Ops[2];
        Ops.erase(Ops.begin() + 2);
        llvm::Function *F = CGM.getIntrinsic(ID, IntrinsicTypes);
        llvm::Value *LoadValue = Builder.CreateCall(F, Ops, "");
        llvm::Value *V = Builder.CreateExtractValue(LoadValue, {0});
        // Store new_vl.
        clang::CharUnits Align;
        if (IsMasked)
          Align = CGM.getNaturalPointeeTypeAlignment(E->getArg(E->getNumArgs()-2)->getType());
        else
          Align = CGM.getNaturalPointeeTypeAlignment(E->getArg(1)->getType());
        llvm::Value *Val = Builder.CreateExtractValue(LoadValue, {1});
        Builder.CreateStore(Val, Address(NewVL, Val->getType(), Align));
        return V;
      }
      }] in {
    foreach type = types in {
      def : RVVBuiltin<"v", "vPCePz", type>;
      // Skip floating types for unsigned versions.
      if !not(IsFloat<type>.val) then {
        def : RVVBuiltin<"Uv", "UvPCUePz", type>;
      }
    }
  }
}

multiclass RVVVLSEBuiltin<list<string> types> {
  let Name = NAME # "_v",
      IRName = "vlse",
      MaskedIRName ="vlse_mask",
      SupportOverloading = false,
      UnMaskedPolicyScheme = HasPassthruOperand in {
    foreach type = types in {
      def : RVVOutBuiltin<"v", "vPCet", type>;
      if !not(IsFloat<type>.val) then {
        def : RVVOutBuiltin<"Uv", "UvPCUet", type>;
      }
    }
  }
}

multiclass RVVIndexedLoad<string op> {
  let UnMaskedPolicyScheme = HasPassthruOperand in {
    foreach type = TypeList in {
      foreach eew_list = EEWList[0-2] in {
        defvar eew = eew_list[0];
        defvar eew_type = eew_list[1];
        let Name = op # eew # "_v", IRName = op, MaskedIRName = op # "_mask" in {
          def: RVVOutOp1Builtin<"v", "vPCe" # eew_type # "Uv", type>;
            if !not(IsFloat<type>.val) then {
              def: RVVOutOp1Builtin<"Uv", "UvPCUe" # eew_type # "Uv", type>;
            }
        }
      }
      defvar eew64 = "64";
      defvar eew64_type = "(Log2EEW:6)";
      let Name = op # eew64 # "_v", IRName = op, MaskedIRName = op # "_mask",
          RequiredFeatures = ["RV64"] in {
          def: RVVOutOp1Builtin<"v", "vPCe" # eew64_type # "Uv", type>;
            if !not(IsFloat<type>.val) then {
              def: RVVOutOp1Builtin<"Uv", "UvPCUe" # eew64_type # "Uv", type>;
            }
        }
    }
  }
}

let HasMaskedOffOperand = false,
    MaskedPolicyScheme = NonePolicy,
    ManualCodegen = [{
      if (IsMasked) {
        // Builtin: (mask, ptr, value, vl). Intrinsic: (value, ptr, mask, vl)
        std::swap(Ops[0], Ops[2]);
      } else {
        // Builtin: (ptr, value, vl). Intrinsic: (value, ptr, vl)
        std::swap(Ops[0], Ops[1]);
      }
      Ops[1] = Builder.CreateBitCast(Ops[1], Ops[0]->getType()->getPointerTo());
      if (IsMasked)
        IntrinsicTypes = {Ops[0]->getType(), Ops[3]->getType()};
      else
        IntrinsicTypes = {Ops[0]->getType(), Ops[2]->getType()};
    }] in {
  class RVVVSEMaskBuiltin : RVVBuiltin<"m", "0PUem", "c"> {
    let Name = "vsm_v";
    let IRName = "vsm";
    let HasMasked = false;
  }
  multiclass RVVVSEBuiltin<list<string> types> {
    let Name = NAME # "_v",
        IRName = "vse",
        MaskedIRName = "vse_mask" in {
      foreach type = types in {
        def : RVVBuiltin<"v", "0Pev", type>;
        if !not(IsFloat<type>.val) then {
          def : RVVBuiltin<"Uv", "0PUeUv", type>;
        }
      }
    }
  }
}

multiclass RVVVSSEBuiltin<list<string> types> {
  let Name = NAME # "_v",
      IRName = "vsse",
      MaskedIRName = "vsse_mask",
      HasMaskedOffOperand = false,
      MaskedPolicyScheme = NonePolicy,
      ManualCodegen = [{
        if (IsMasked) {
          // Builtin: (mask, ptr, stride, value, vl). Intrinsic: (value, ptr, stride, mask, vl)
          std::swap(Ops[0], Ops[3]);
        } else {
          // Builtin: (ptr, stride, value, vl). Intrinsic: (value, ptr, stride, vl)
          std::rotate(Ops.begin(), Ops.begin() + 2, Ops.begin() + 3);
        }
        Ops[1] = Builder.CreateBitCast(Ops[1], Ops[0]->getType()->getPointerTo());
        if (IsMasked)
          IntrinsicTypes = {Ops[0]->getType(), Ops[4]->getType()};
        else
          IntrinsicTypes = {Ops[0]->getType(), Ops[3]->getType()};
      }] in {
    foreach type = types in {
      def : RVVBuiltin<"v", "0Petv", type>;
      if !not(IsFloat<type>.val) then {
        def : RVVBuiltin<"Uv", "0PUetUv", type>;
      }
    }
  }
}

multiclass RVVIndexedStore<string op> {
  let HasMaskedOffOperand = false,
      MaskedPolicyScheme = NonePolicy,
      ManualCodegen = [{
        if (IsMasked) {
          // Builtin: (mask, ptr, index, value, vl). Intrinsic: (value, ptr, index, mask, vl)
          std::swap(Ops[0], Ops[3]);
        } else {
          // Builtin: (ptr, index, value, vl). Intrinsic: (value, ptr, index, vl)
          std::rotate(Ops.begin(), Ops.begin() + 2, Ops.begin() + 3);
        }
        Ops[1] = Builder.CreateBitCast(Ops[1], Ops[0]->getType()->getPointerTo());
        if (IsMasked)
          IntrinsicTypes = {Ops[0]->getType(), Ops[2]->getType(), Ops[4]->getType()};
        else
          IntrinsicTypes = {Ops[0]->getType(), Ops[2]->getType(), Ops[3]->getType()};
      }] in {
      foreach type = TypeList in {
        foreach eew_list = EEWList[0-2] in {
          defvar eew = eew_list[0];
          defvar eew_type = eew_list[1];
          let Name = op # eew  # "_v", IRName = op, MaskedIRName = op # "_mask" in  {
            def : RVVBuiltin<"v", "0Pe" # eew_type # "Uvv", type>;
            if !not(IsFloat<type>.val) then {
              def : RVVBuiltin<"Uv", "0PUe" # eew_type # "UvUv", type>;
            }
          }
        }
        defvar eew64 = "64";
        defvar eew64_type = "(Log2EEW:6)";
        let Name = op # eew64  # "_v", IRName = op, MaskedIRName = op # "_mask",
            RequiredFeatures = ["RV64"]  in  {
          def : RVVBuiltin<"v", "0Pe" # eew64_type # "Uvv", type>;
          if !not(IsFloat<type>.val) then {
            def : RVVBuiltin<"Uv", "0PUe" # eew64_type # "UvUv", type>;
          }
        }
      }
  }
}

defvar NFList = [2, 3, 4, 5, 6, 7, 8];
/*
A segment load builtin has different variants.

Therefore a segment unit-stride load builtin can have 4 variants,
1. When unmasked and the policies are all specified as agnostic:
(Address0, ..., Address{NF - 1}, Ptr, VL)
2. When masked and the policies are all specified as agnostic:
(Address0, ..., Address{NF - 1}, Mask, Ptr, VL)
3. When unmasked and one of the policies is specified as undisturbed:
(Address0, ..., Address{NF - 1}, Maskedoff0, ..., Maskedoff{NF - 1},
  Ptr, VL)
4. When masked and one of the policies is specified as undisturbed:
(Address0, ..., Address{NF - 1}, Mask, Maskedoff0, ..., Maskedoff{NF - 1},
  Ptr, VL)

Other variants of segment load builtin share the same structure, but they
have their own extra parameter.

The segment unit-stride fault-only-first load builtin has a 'NewVL'
operand after the 'Ptr' operand.
1. When unmasked and the policies are all specified as agnostic:
(Address0, ..., Address{NF - 1}, Ptr, NewVL, VL)
2. When masked and the policies are all specified as agnostic:
(Address0, ..., Address{NF - 1}, Mask, Ptr, NewVL, VL)
3. When unmasked and one of the policies is specified as undisturbed:
(Address0, ..., Address{NF - 1}, Maskedoff0, ..., Maskedoff{NF - 1},
  Ptr, NewVL, VL)
4. When masked and one of the policies is specified as undisturbed:
(Address0, ..., Address{NF - 1}, Mask, Maskedoff0, ..., Maskedoff{NF - 1},
  Ptr, NewVL, VL)

The segment strided load builtin has a 'Stride' operand after the 'Ptr'
operand.
1. When unmasked and the policies are all specified as agnostic:
(Address0, ..., Address{NF - 1}, Ptr, Stride, VL)
2. When masked and the policies are all specified as agnostic:
(Address0, ..., Address{NF - 1}, Mask, Ptr, Stride, VL)
3. When unmasked and one of the policies is specified as undisturbed:
(Address0, ..., Address{NF - 1}, Maskedoff0, ..., Maskedoff{NF - 1},
  Ptr, Stride, VL)
4. When masked and one of the policies is specified as undisturbed:
(Address0, ..., Address{NF - 1}, Mask, Maskedoff0, ..., Maskedoff{NF - 1},
  Ptr, Stride, VL)

The segment indexed load builtin has a 'Idx' operand after the 'Ptr' operand.
1. When unmasked and the policies are all specified as agnostic:
(Address0, ..., Address{NF - 1}, Ptr, Idx, VL)
2. When masked and the policies are all specified as agnostic:
(Address0, ..., Address{NF - 1}, Mask, Ptr, Idx, VL)
3. When unmasked and one of the policies is specified as undisturbed:
(Address0, ..., Address{NF - 1}, Maskedoff0, ..., Maskedoff{NF - 1},
  Ptr, Idx, VL)
4. When masked and one of the policies is specified as undisturbed:
(Address0, ..., Address{NF - 1}, Mask, Maskedoff0, ..., Maskedoff{NF - 1},
  Ptr, Idx, VL)

Segment load intrinsics has different variants similar to their builtins.

Segment unit-stride load intrinsic,
  Masked: (Vector0, ..., Vector{NF - 1}, Ptr, Mask, VL, Policy)
  Unmasked: (Vector0, ..., Vector{NF - 1}, Ptr, VL)
Segment unit-stride fault-only-first load intrinsic,
  Masked: (Vector0, ..., Vector{NF - 1}, Ptr, Mask, VL, Policy)
  Unmasked: (Vector0, ..., Vector{NF - 1}, Ptr, VL)
Segment strided load intrinsic,
  Masked: (Vector0, ..., Vector{NF - 1}, Ptr, Stride, Mask, VL, Policy)
  Unmasked: (Vector0, ..., Vector{NF - 1}, Ptr, Stride, VL)
Segment indexed load intrinsic,
  Masked: (Vector0, ..., Vector{NF - 1}, Ptr, Index, Mask, VL, Policy)
  Unmasked: (Vector0, ..., Vector{NF - 1}, Ptr, Index, VL)

The Vector(s) is poison when the policy behavior allows us to not care
about any masked-off elements.
*/

class PVString<int nf, bit signed> {
  string S =
    !cond(!eq(nf, 2): !if(signed, "PvPv", "PUvPUv"),
          !eq(nf, 3): !if(signed, "PvPvPv", "PUvPUvPUv"),
          !eq(nf, 4): !if(signed, "PvPvPvPv", "PUvPUvPUvPUv"),
          !eq(nf, 5): !if(signed, "PvPvPvPvPv", "PUvPUvPUvPUvPUv"),
          !eq(nf, 6): !if(signed, "PvPvPvPvPvPv", "PUvPUvPUvPUvPUvPUv"),
          !eq(nf, 7): !if(signed, "PvPvPvPvPvPvPv", "PUvPUvPUvPUvPUvPUvPUv"),
          !eq(nf, 8): !if(signed, "PvPvPvPvPvPvPvPv", "PUvPUvPUvPUvPUvPUvPUvPUv"));
}

class VString<int nf, bit signed> {
  string S = !cond(!eq(nf, 2): !if(signed, "vv", "UvUv"),
                   !eq(nf, 3): !if(signed, "vvv", "UvUvUv"),
                   !eq(nf, 4): !if(signed, "vvvv", "UvUvUvUv"),
                   !eq(nf, 5): !if(signed, "vvvvv", "UvUvUvUvUv"),
                   !eq(nf, 6): !if(signed, "vvvvvv", "UvUvUvUvUvUv"),
                   !eq(nf, 7): !if(signed, "vvvvvvv", "UvUvUvUvUvUvUv"),
                   !eq(nf, 8): !if(signed, "vvvvvvvv", "UvUvUvUvUvUvUvUv"));
}

multiclass RVVPseudoUnaryBuiltin<string IR, string type_range> {
  let Name = NAME,
      IRName = IR,
      MaskedIRName = IR # "_mask",
      UnMaskedPolicyScheme = HasPassthruOperand,
      ManualCodegen = [{
      {
        if (IsMasked) {
          std::rotate(Ops.begin(), Ops.begin() + 1, Ops.end() - 1);
          if ((PolicyAttrs & RVV_VTA) && (PolicyAttrs & RVV_VMA))
            Ops.insert(Ops.begin(), llvm::PoisonValue::get(ResultType));
        } else {
          if (PolicyAttrs & RVV_VTA)
            Ops.insert(Ops.begin(), llvm::PoisonValue::get(ResultType));
        }
        auto ElemTy = cast<llvm::VectorType>(ResultType)->getElementType();
        Ops.insert(Ops.begin() + 2, llvm::Constant::getNullValue(ElemTy));

        if (IsMasked) {
          Ops.push_back(ConstantInt::get(Ops.back()->getType(), PolicyAttrs));
          // maskedoff, op1, op2, mask, vl, policy
          IntrinsicTypes = {ResultType, ElemTy, Ops[4]->getType()};
        } else {
          // passthru, op1, op2, vl
          IntrinsicTypes = {ResultType, ElemTy, Ops[3]->getType()};
        }
        break;
      }
      }] in {
        def : RVVBuiltin<"v", "vv", type_range>;
  }
}

multiclass RVVPseudoVNotBuiltin<string IR, string type_range> {
  let Name = NAME,
      IRName = IR,
      MaskedIRName = IR # "_mask",
      UnMaskedPolicyScheme = HasPassthruOperand,
      ManualCodegen = [{
      {
        if (IsMasked) {
          std::rotate(Ops.begin(), Ops.begin() + 1, Ops.end() - 1);
          if ((PolicyAttrs & RVV_VTA) && (PolicyAttrs & RVV_VMA))
            Ops.insert(Ops.begin(), llvm::PoisonValue::get(ResultType));
        } else {
          if (PolicyAttrs & RVV_VTA)
            Ops.insert(Ops.begin(), llvm::PoisonValue::get(ResultType));
        }
        auto ElemTy = cast<llvm::VectorType>(ResultType)->getElementType();
        Ops.insert(Ops.begin() + 2,
                   llvm::Constant::getAllOnesValue(ElemTy));
        if (IsMasked) {
          Ops.push_back(ConstantInt::get(Ops.back()->getType(), PolicyAttrs));
          // maskedoff, op1, po2, mask, vl, policy
          IntrinsicTypes = {ResultType,
                            ElemTy,
                            Ops[4]->getType()};
        } else {
          // passthru, op1, op2, vl
          IntrinsicTypes = {ResultType,
                            ElemTy,
                            Ops[3]->getType()};
        }
        break;
      }
      }] in {
        def : RVVBuiltin<"v", "vv", type_range>;
        def : RVVBuiltin<"Uv", "UvUv", type_range>;
  }
}

multiclass RVVPseudoMaskBuiltin<string IR, string type_range> {
  let Name = NAME,
      IRName = IR,
      HasMasked = false,
      ManualCodegen = [{
      {
        // op1, vl
        IntrinsicTypes = {ResultType,
                          Ops[1]->getType()};
        Ops.insert(Ops.begin() + 1, Ops[0]);
        break;
      }
      }] in {
        def : RVVBuiltin<"m", "mm", type_range>;
  }
}

multiclass RVVPseudoVFUnaryBuiltin<string IR, string type_range> {
  let Name = NAME,
      IRName = IR,
      MaskedIRName = IR # "_mask",
      UnMaskedPolicyScheme = HasPassthruOperand,
      ManualCodegen = [{
      {
        if (IsMasked) {
          std::rotate(Ops.begin(), Ops.begin() + 1, Ops.end() - 1);
          if ((PolicyAttrs & RVV_VTA) && (PolicyAttrs & RVV_VMA))
            Ops.insert(Ops.begin(), llvm::PoisonValue::get(ResultType));
          Ops.insert(Ops.begin() + 2, Ops[1]);
          Ops.push_back(ConstantInt::get(Ops.back()->getType(), PolicyAttrs));
          // maskedoff, op1, op2, mask, vl
          IntrinsicTypes = {ResultType,
                            Ops[2]->getType(),
                            Ops.back()->getType()};
        } else {
          if (PolicyAttrs & RVV_VTA)
            Ops.insert(Ops.begin(), llvm::PoisonValue::get(ResultType));
          // op1, po2, vl
          IntrinsicTypes = {ResultType,
                            Ops[1]->getType(), Ops[2]->getType()};
          Ops.insert(Ops.begin() + 2, Ops[1]);
          break;
        }
        break;
      }
      }] in {
        def : RVVBuiltin<"v", "vv", type_range>;
  }
}

multiclass RVVPseudoVWCVTBuiltin<string IR, string MName, string type_range,
                                 list<list<string>> suffixes_prototypes> {
  let Name = NAME,
      OverloadedName = MName,
      IRName = IR,
      MaskedIRName = IR # "_mask",
      UnMaskedPolicyScheme = HasPassthruOperand,
      ManualCodegen = [{
      {
        if (IsMasked) {
          std::rotate(Ops.begin(), Ops.begin() + 1, Ops.end() - 1);
          if ((PolicyAttrs & RVV_VTA) && (PolicyAttrs & RVV_VMA))
            Ops.insert(Ops.begin(), llvm::PoisonValue::get(ResultType));
        } else {
          if (PolicyAttrs & RVV_VTA)
            Ops.insert(Ops.begin(), llvm::PoisonValue::get(ResultType));
        }
        auto ElemTy = cast<llvm::VectorType>(ResultType)->getElementType();
        Ops.insert(Ops.begin() + 2, llvm::Constant::getNullValue(ElemTy));
        if (IsMasked) {
          Ops.push_back(ConstantInt::get(Ops.back()->getType(), PolicyAttrs));
          // maskedoff, op1, op2, mask, vl, policy
          IntrinsicTypes = {ResultType,
                            Ops[1]->getType(),
                            ElemTy,
                            Ops[4]->getType()};
        } else {
          // passtru, op1, op2, vl
          IntrinsicTypes = {ResultType,
                            Ops[1]->getType(),
                            ElemTy,
                            Ops[3]->getType()};
        }
        break;
      }
      }] in {
        foreach s_p = suffixes_prototypes in {
          def : RVVBuiltin<s_p[0], s_p[1], type_range>;
        }
  }
}

multiclass RVVPseudoVNCVTBuiltin<string IR, string MName, string type_range,
                                 list<list<string>> suffixes_prototypes> {
  let Name = NAME,
      OverloadedName = MName,
      IRName = IR,
      MaskedIRName = IR # "_mask",
      UnMaskedPolicyScheme = HasPassthruOperand,
      ManualCodegen = [{
      {
        if (IsMasked) {
          std::rotate(Ops.begin(), Ops.begin() + 1, Ops.end() - 1);
          if ((PolicyAttrs & RVV_VTA) && (PolicyAttrs & RVV_VMA))
            Ops.insert(Ops.begin(), llvm::PoisonValue::get(ResultType));
        } else {
          if (PolicyAttrs & RVV_VTA)
            Ops.insert(Ops.begin(), llvm::PoisonValue::get(ResultType));
        }
        Ops.insert(Ops.begin() + 2, llvm::Constant::getNullValue(Ops.back()->getType()));
        if (IsMasked) {
          Ops.push_back(ConstantInt::get(Ops.back()->getType(), PolicyAttrs));
          // maskedoff, op1, xlen, mask, vl
          IntrinsicTypes = {ResultType,
                            Ops[1]->getType(),
                            Ops[4]->getType(),
                            Ops[4]->getType()};
        } else {
          // passthru, op1, xlen, vl
          IntrinsicTypes = {ResultType,
                  Ops[1]->getType(),
                  Ops[3]->getType(),
                  Ops[3]->getType()};
        }
        break;
      }
      }] in {
        foreach s_p = suffixes_prototypes in {
          def : RVVBuiltin<s_p[0], s_p[1], type_range>;
        }
  }
}

// Define vread_csr&vwrite_csr described in RVV intrinsics doc.
let HeaderCode =
[{
enum RVV_CSR {
  RVV_VSTART = 0,
  RVV_VXSAT,
  RVV_VXRM,
  RVV_VCSR,
};

static __inline__ __attribute__((__always_inline__, __nodebug__))
unsigned long __riscv_vread_csr(enum RVV_CSR __csr) {
  unsigned long __rv = 0;
  switch (__csr) {
    case RVV_VSTART:
      __asm__ __volatile__ ("csrr\t%0, vstart" : "=r"(__rv) : : "memory");
      break;
    case RVV_VXSAT:
      __asm__ __volatile__ ("csrr\t%0, vxsat" : "=r"(__rv) : : "memory");
      break;
    case RVV_VXRM:
      __asm__ __volatile__ ("csrr\t%0, vxrm" : "=r"(__rv) : : "memory");
      break;
    case RVV_VCSR:
      __asm__ __volatile__ ("csrr\t%0, vcsr" : "=r"(__rv) : : "memory");
      break;
  }
  return __rv;
}

static __inline__ __attribute__((__always_inline__, __nodebug__))
void __riscv_vwrite_csr(enum RVV_CSR __csr, unsigned long __value) {
  switch (__csr) {
    case RVV_VSTART:
      __asm__ __volatile__ ("csrw\tvstart, %z0" : : "rJ"(__value) : "memory");
      break;
    case RVV_VXSAT:
      __asm__ __volatile__ ("csrw\tvxsat, %z0" : : "rJ"(__value) : "memory");
      break;
    case RVV_VXRM:
      __asm__ __volatile__ ("csrw\tvxrm, %z0" : : "rJ"(__value) : "memory");
      break;
    case RVV_VCSR:
      __asm__ __volatile__ ("csrw\tvcsr, %z0" : : "rJ"(__value) : "memory");
      break;
  }
}
}] in
def vread_vwrite_csr: RVVHeader;

let HeaderCode =
[{
#define __riscv_vlenb() __builtin_rvv_vlenb()
}] in
def vlenb_macro: RVVHeader;

let HasBuiltinAlias = false, HasVL = false, HasMasked = false,
    UnMaskedPolicyScheme = NonePolicy, MaskedPolicyScheme = NonePolicy,
    Log2LMUL = [0], IRName = "",
    ManualCodegen = [{
    {
      LLVMContext &Context = CGM.getLLVMContext();
      llvm::MDBuilder MDHelper(Context);

      llvm::Metadata *Ops[] = {llvm::MDString::get(Context, "vlenb")};
      llvm::MDNode *RegName = llvm::MDNode::get(Context, Ops);
      llvm::Value *Metadata = llvm::MetadataAsValue::get(Context, RegName);
      llvm::Function *F =
        CGM.getIntrinsic(llvm::Intrinsic::read_register, {SizeTy});
      return Builder.CreateCall(F, Metadata);
    }
    }] in
{
  def vlenb : RVVBuiltin<"", "u", "i">;
}

// 6. Configuration-Setting Instructions
// 6.1. vsetvli/vsetvl instructions

// vsetvl/vsetvlmax are a macro because they require constant integers in SEW
// and LMUL.
let HeaderCode =
[{
#define __riscv_vsetvl_e8mf4(avl) __builtin_rvv_vsetvli((size_t)(avl), 0, 6)
#define __riscv_vsetvl_e8mf2(avl) __builtin_rvv_vsetvli((size_t)(avl), 0, 7)
#define __riscv_vsetvl_e8m1(avl) __builtin_rvv_vsetvli((size_t)(avl), 0, 0)
#define __riscv_vsetvl_e8m2(avl) __builtin_rvv_vsetvli((size_t)(avl), 0, 1)
#define __riscv_vsetvl_e8m4(avl) __builtin_rvv_vsetvli((size_t)(avl), 0, 2)
#define __riscv_vsetvl_e8m8(avl) __builtin_rvv_vsetvli((size_t)(avl), 0, 3)

#define __riscv_vsetvl_e16mf2(avl) __builtin_rvv_vsetvli((size_t)(avl), 1, 7)
#define __riscv_vsetvl_e16m1(avl) __builtin_rvv_vsetvli((size_t)(avl), 1, 0)
#define __riscv_vsetvl_e16m2(avl) __builtin_rvv_vsetvli((size_t)(avl), 1, 1)
#define __riscv_vsetvl_e16m4(avl) __builtin_rvv_vsetvli((size_t)(avl), 1, 2)
#define __riscv_vsetvl_e16m8(avl) __builtin_rvv_vsetvli((size_t)(avl), 1, 3)

#define __riscv_vsetvl_e32m1(avl) __builtin_rvv_vsetvli((size_t)(avl), 2, 0)
#define __riscv_vsetvl_e32m2(avl) __builtin_rvv_vsetvli((size_t)(avl), 2, 1)
#define __riscv_vsetvl_e32m4(avl) __builtin_rvv_vsetvli((size_t)(avl), 2, 2)
#define __riscv_vsetvl_e32m8(avl) __builtin_rvv_vsetvli((size_t)(avl), 2, 3)

#if __riscv_v_elen >= 64
#define __riscv_vsetvl_e8mf8(avl) __builtin_rvv_vsetvli((size_t)(avl), 0, 5)
#define __riscv_vsetvl_e16mf4(avl) __builtin_rvv_vsetvli((size_t)(avl), 1, 6)
#define __riscv_vsetvl_e32mf2(avl) __builtin_rvv_vsetvli((size_t)(avl), 2, 7)

#define __riscv_vsetvl_e64m1(avl) __builtin_rvv_vsetvli((size_t)(avl), 3, 0)
#define __riscv_vsetvl_e64m2(avl) __builtin_rvv_vsetvli((size_t)(avl), 3, 1)
#define __riscv_vsetvl_e64m4(avl) __builtin_rvv_vsetvli((size_t)(avl), 3, 2)
#define __riscv_vsetvl_e64m8(avl) __builtin_rvv_vsetvli((size_t)(avl), 3, 3)
#endif

#define __riscv_vsetvlmax_e8mf4() __builtin_rvv_vsetvlimax(0, 6)
#define __riscv_vsetvlmax_e8mf2() __builtin_rvv_vsetvlimax(0, 7)
#define __riscv_vsetvlmax_e8m1() __builtin_rvv_vsetvlimax(0, 0)
#define __riscv_vsetvlmax_e8m2() __builtin_rvv_vsetvlimax(0, 1)
#define __riscv_vsetvlmax_e8m4() __builtin_rvv_vsetvlimax(0, 2)
#define __riscv_vsetvlmax_e8m8() __builtin_rvv_vsetvlimax(0, 3)

#define __riscv_vsetvlmax_e16mf2() __builtin_rvv_vsetvlimax(1, 7)
#define __riscv_vsetvlmax_e16m1() __builtin_rvv_vsetvlimax(1, 0)
#define __riscv_vsetvlmax_e16m2() __builtin_rvv_vsetvlimax(1, 1)
#define __riscv_vsetvlmax_e16m4() __builtin_rvv_vsetvlimax(1, 2)
#define __riscv_vsetvlmax_e16m8() __builtin_rvv_vsetvlimax(1, 3)

#define __riscv_vsetvlmax_e32m1() __builtin_rvv_vsetvlimax(2, 0)
#define __riscv_vsetvlmax_e32m2() __builtin_rvv_vsetvlimax(2, 1)
#define __riscv_vsetvlmax_e32m4() __builtin_rvv_vsetvlimax(2, 2)
#define __riscv_vsetvlmax_e32m8() __builtin_rvv_vsetvlimax(2, 3)

#if __riscv_v_elen >= 64
#define __riscv_vsetvlmax_e8mf8() __builtin_rvv_vsetvlimax(0, 5)
#define __riscv_vsetvlmax_e16mf4() __builtin_rvv_vsetvlimax(1, 6)
#define __riscv_vsetvlmax_e32mf2() __builtin_rvv_vsetvlimax(2, 7)

#define __riscv_vsetvlmax_e64m1() __builtin_rvv_vsetvlimax(3, 0)
#define __riscv_vsetvlmax_e64m2() __builtin_rvv_vsetvlimax(3, 1)
#define __riscv_vsetvlmax_e64m4() __builtin_rvv_vsetvlimax(3, 2)
#define __riscv_vsetvlmax_e64m8() __builtin_rvv_vsetvlimax(3, 3)
#endif

}] in
def vsetvl_macro: RVVHeader;

let HasBuiltinAlias = false,
    HasVL = false,
    HasMasked = false,
    MaskedPolicyScheme = NonePolicy,
    Log2LMUL = [0],
    ManualCodegen = [{IntrinsicTypes = {ResultType};}] in // Set XLEN type
{
  def vsetvli : RVVBuiltin<"", "zzKzKz", "i">;
  def vsetvlimax : RVVBuiltin<"", "zKzKz", "i">;
}

// 7. Vector Loads and Stores
// 7.4. Vector Unit-Stride Instructions
def vlm: RVVVLEMaskBuiltin;
defm vle8: RVVVLEBuiltin<["c"]>;
defm vle16: RVVVLEBuiltin<["s","x"]>;
defm vle32: RVVVLEBuiltin<["i","f"]>;
defm vle64: RVVVLEBuiltin<["l","d"]>;

def vsm : RVVVSEMaskBuiltin;
defm vse8 : RVVVSEBuiltin<["c"]>;
defm vse16: RVVVSEBuiltin<["s","x"]>;
defm vse32: RVVVSEBuiltin<["i","f"]>;
defm vse64: RVVVSEBuiltin<["l","d"]>;

// 7.5. Vector Strided Instructions
defm vlse8: RVVVLSEBuiltin<["c"]>;
defm vlse16: RVVVLSEBuiltin<["s","x"]>;
defm vlse32: RVVVLSEBuiltin<["i","f"]>;
defm vlse64: RVVVLSEBuiltin<["l","d"]>;

defm vsse8 : RVVVSSEBuiltin<["c"]>;
defm vsse16: RVVVSSEBuiltin<["s","x"]>;
defm vsse32: RVVVSSEBuiltin<["i","f"]>;
defm vsse64: RVVVSSEBuiltin<["l","d"]>;

// 7.6. Vector Indexed Instructions
defm : RVVIndexedLoad<"vluxei">;
defm : RVVIndexedLoad<"vloxei">;

defm : RVVIndexedStore<"vsuxei">;
defm : RVVIndexedStore<"vsoxei">;

// 7.7. Unit-stride Fault-Only-First Loads
defm vle8ff: RVVVLEFFBuiltin<["c"]>;
defm vle16ff: RVVVLEFFBuiltin<["s","x"]>;
defm vle32ff: RVVVLEFFBuiltin<["i", "f"]>;
defm vle64ff: RVVVLEFFBuiltin<["l", "d"]>;

multiclass RVVUnitStridedSegLoadTuple<string op> {
  foreach type = TypeList in {
    defvar eew = !cond(!eq(type, "c") : "8",
                       !eq(type, "s") : "16",
                       !eq(type, "i") : "32",
                       !eq(type, "l") : "64",
                       !eq(type, "x") : "16",
                       !eq(type, "f") : "32",
                       !eq(type, "d") : "64");
      foreach nf = NFList in {
        let Name = op # nf # "e" # eew # "_v",
            IRName = op # nf,
            MaskedIRName = op # nf # "_mask",
            NF = nf,
            ManualCodegen = [{
    {
      llvm::Type *ElementVectorType = cast<StructType>(ResultType)->elements()[0];
      IntrinsicTypes = {ElementVectorType, Ops.back()->getType()};
      SmallVector<llvm::Value*, 12> Operands;

      bool NoPassthru =
        (IsMasked && (PolicyAttrs & RVV_VTA) && (PolicyAttrs & RVV_VMA)) |
        (!IsMasked && (PolicyAttrs & RVV_VTA));
      unsigned Offset = IsMasked ? NoPassthru ? 1 : 2 : NoPassthru ? 0 : 1;

      if (NoPassthru) { // Push poison into passthru
        Operands.append(NF, llvm::PoisonValue::get(ElementVectorType));
      } else { // Push intrinsics operands into passthru
        llvm::Value *PassthruOperand = IsMasked ? Ops[1] : Ops[0];
        for (unsigned I = 0; I < NF; ++I)
          Operands.push_back(Builder.CreateExtractValue(PassthruOperand, {I}));
      }

      Operands.push_back(Ops[Offset]); // Ptr
      if (IsMasked)
        Operands.push_back(Ops[0]);
      Operands.push_back(Ops[Offset + 1]); // VL
      if (IsMasked)
        Operands.push_back(ConstantInt::get(Ops.back()->getType(), PolicyAttrs));

      llvm::Function *F = CGM.getIntrinsic(ID, IntrinsicTypes);

      llvm::Value *LoadValue = Builder.CreateCall(F, Operands, "");
      if (ReturnValue.isNull())
        return LoadValue;
      else
        return Builder.CreateStore(LoadValue, ReturnValue.getValue());
    }
    }] in {
        defvar T = "(Tuple:" # nf # ")";
        def : RVVBuiltin<T # "v", T # "vPCe", type>;
        if !not(IsFloat<type>.val) then {
          def : RVVBuiltin<T # "Uv", T # "UvPCUe", type>;
        }
      }
    }
  }
}

multiclass RVVUnitStridedSegStoreTuple<string op> {
  foreach type = TypeList in {
    defvar eew = !cond(!eq(type, "c") : "8",
                       !eq(type, "s") : "16",
                       !eq(type, "i") : "32",
                       !eq(type, "l") : "64",
                       !eq(type, "x") : "16",
                       !eq(type, "f") : "32",
                       !eq(type, "d") : "64");
      foreach nf = NFList in {
      let Name = op # nf # "e" # eew # "_v",
          IRName = op # nf,
          MaskedIRName = op # nf # "_mask",
          NF = nf,
          HasMaskedOffOperand = false,
          ManualCodegen = [{
    {
      // Masked
      // Builtin: (mask, ptr, v_tuple, vl)
      // Intrinsic: (val0, val1, ..., ptr, mask, vl)
      // Unmasked
      // Builtin: (ptr, v_tuple, vl)
      // Intrinsic: (val0, val1, ..., ptr, vl)
      unsigned Offset = IsMasked ? 1 : 0;
      llvm::Value *VTupleOperand = Ops[Offset + 1];

      SmallVector<llvm::Value*, 12> Operands;
      for (unsigned I = 0; I < NF; ++I) {
        llvm::Value *V = Builder.CreateExtractValue(VTupleOperand, {I});
        Operands.push_back(V);
      }
      Operands.push_back(Ops[Offset]); // Ptr
      if (IsMasked)
        Operands.push_back(Ops[0]);
      Operands.push_back(Ops[Offset + 2]); // VL

      IntrinsicTypes = {Operands[0]->getType(), Operands.back()->getType()};
      llvm::Function *F = CGM.getIntrinsic(ID, IntrinsicTypes);
      return Builder.CreateCall(F, Operands, "");
   }
      }] in {
        defvar T = "(Tuple:" # nf # ")";
        def : RVVBuiltin<T # "v", "0Pe" # T # "v", type>;
        if !not(IsFloat<type>.val) then {
          def : RVVBuiltin<T # "Uv", "0PUe" # T # "Uv", type>;
        }
      }
    }
  }
}

multiclass RVVUnitStridedSegLoadFFTuple<string op> {
  foreach type = TypeList in {
    defvar eew = !cond(!eq(type, "c") : "8",
                       !eq(type, "s") : "16",
                       !eq(type, "i") : "32",
                       !eq(type, "l") : "64",
                       !eq(type, "x") : "16",
                       !eq(type, "f") : "32",
                       !eq(type, "d") : "64");
      foreach nf = NFList in {
        let Name = op # nf # "e" # eew # "ff_v",
            IRName = op # nf # "ff",
            MaskedIRName = op # nf # "ff_mask",
            NF = nf,
            ManualCodegen = [{
    {
      llvm::Type *ElementVectorType = cast<StructType>(ResultType)->elements()[0];
      IntrinsicTypes = {ElementVectorType, Ops.back()->getType()};
      SmallVector<llvm::Value*, 12> Operands;

      bool NoPassthru =
        (IsMasked && (PolicyAttrs & RVV_VTA) && (PolicyAttrs & RVV_VMA)) |
        (!IsMasked && (PolicyAttrs & RVV_VTA));
      unsigned Offset = IsMasked ? NoPassthru ? 1 : 2 : NoPassthru ? 0 : 1;

      if (NoPassthru) { // Push poison into passthru
        Operands.append(NF, llvm::PoisonValue::get(ElementVectorType));
      } else { // Push intrinsics operands into passthru
        llvm::Value *PassthruOperand = IsMasked ? Ops[1] : Ops[0];
        for (unsigned I = 0; I < NF; ++I)
          Operands.push_back(Builder.CreateExtractValue(PassthruOperand, {I}));
      }

      Operands.push_back(Ops[Offset]); // Ptr
      if (IsMasked)
        Operands.push_back(Ops[0]);
      Operands.push_back(Ops[Offset + 2]); // vl
      if (IsMasked)
        Operands.push_back(ConstantInt::get(Ops.back()->getType(), PolicyAttrs));

      llvm::Function *F = CGM.getIntrinsic(ID, IntrinsicTypes);

      llvm::Value *LoadValue = Builder.CreateCall(F, Operands, "");
      // Get alignment from the new vl operand
      clang::CharUnits Align =
          CGM.getNaturalPointeeTypeAlignment(E->getArg(Offset + 1)->getType());

      llvm::Value *ReturnTuple = llvm::PoisonValue::get(ResultType);
      for (unsigned I = 0; I < NF; ++I) {
        llvm::Value *V = Builder.CreateExtractValue(LoadValue, {I});
        ReturnTuple = Builder.CreateInsertValue(ReturnTuple, V, {I});
      }

      // Store new_vl
      llvm::Value *V = Builder.CreateExtractValue(LoadValue, {NF});
      Builder.CreateStore(V, Address(Ops[Offset + 1], V->getType(), Align));

      if (ReturnValue.isNull())
        return ReturnTuple;
      else
        return Builder.CreateStore(ReturnTuple, ReturnValue.getValue());
    }
    }] in {
        defvar T = "(Tuple:" # nf # ")";
        def : RVVBuiltin<T # "v", T # "vPCePz", type>;
        if !not(IsFloat<type>.val) then {
          def : RVVBuiltin<T # "Uv", T # "UvPCUePz", type>;
        }
      }
    }
  }
}

multiclass RVVStridedSegLoadTuple<string op> {
  foreach type = TypeList in {
    defvar eew = !cond(!eq(type, "c") : "8",
                       !eq(type, "s") : "16",
                       !eq(type, "i") : "32",
                       !eq(type, "l") : "64",
                       !eq(type, "x") : "16",
                       !eq(type, "f") : "32",
                       !eq(type, "d") : "64");
      foreach nf = NFList in {
        let Name = op # nf # "e" # eew # "_v",
            IRName = op # nf,
            MaskedIRName = op # nf # "_mask",
            NF = nf,
            ManualCodegen = [{
    {
      llvm::Type *ElementVectorType = cast<StructType>(ResultType)->elements()[0];
      IntrinsicTypes = {ElementVectorType, Ops.back()->getType()};
      SmallVector<llvm::Value*, 12> Operands;

      bool NoPassthru =
        (IsMasked && (PolicyAttrs & RVV_VTA) && (PolicyAttrs & RVV_VMA)) |
        (!IsMasked && (PolicyAttrs & RVV_VTA));
      unsigned Offset = IsMasked ? NoPassthru ? 1 : 2 : NoPassthru ? 0 : 1;

      if (NoPassthru) { // Push poison into passthru
        Operands.append(NF, llvm::PoisonValue::get(ElementVectorType));
      } else { // Push intrinsics operands into passthru
        llvm::Value *PassthruOperand = IsMasked ? Ops[1] : Ops[0];
        for (unsigned I = 0; I < NF; ++I)
          Operands.push_back(Builder.CreateExtractValue(PassthruOperand, {I}));
      }

      Operands.push_back(Ops[Offset]); // Ptr
      Operands.push_back(Ops[Offset + 1]); // Stride
      if (IsMasked)
        Operands.push_back(Ops[0]);
      Operands.push_back(Ops[Offset + 2]); // VL
      if (IsMasked)
        Operands.push_back(ConstantInt::get(Ops.back()->getType(), PolicyAttrs));

      llvm::Function *F = CGM.getIntrinsic(ID, IntrinsicTypes);
      llvm::Value *LoadValue = Builder.CreateCall(F, Operands, "");

      if (ReturnValue.isNull())
        return LoadValue;
      else
        return Builder.CreateStore(LoadValue, ReturnValue.getValue());
    }
    }] in {
        defvar T = "(Tuple:" # nf # ")";
        def : RVVBuiltin<T # "v", T # "vPCet", type>;
        if !not(IsFloat<type>.val) then {
          def : RVVBuiltin<T # "Uv", T # "UvPCUet", type>;
        }
      }
    }
  }
}

multiclass RVVStridedSegStoreTuple<string op> {
  foreach type = TypeList in {
    defvar eew = !cond(!eq(type, "c") : "8",
                       !eq(type, "s") : "16",
                       !eq(type, "i") : "32",
                       !eq(type, "l") : "64",
                       !eq(type, "x") : "16",
                       !eq(type, "f") : "32",
                       !eq(type, "d") : "64");
      foreach nf = NFList in {
        let Name = op # nf # "e" # eew # "_v",
            IRName = op # nf,
            MaskedIRName = op # nf # "_mask",
            NF = nf,
            HasMaskedOffOperand = false,
            MaskedPolicyScheme = NonePolicy,
            ManualCodegen = [{
    {
      // Masked
      // Builtin: (mask, ptr, stride, v_tuple, vl)
      // Intrinsic: (val0, val1, ..., ptr, stride, mask, vl)
      // Unmasked
      // Builtin: (ptr, stride, v_tuple, vl)
      // Intrinsic: (val0, val1, ..., ptr, stride, vl)
      unsigned Offset = IsMasked ? 1 : 0;
      llvm::Value *VTupleOperand = Ops[Offset + 2];

      SmallVector<llvm::Value*, 12> Operands;
      for (unsigned I = 0; I < NF; ++I) {
        llvm::Value *V = Builder.CreateExtractValue(VTupleOperand, {I});
        Operands.push_back(V);
      }
      Operands.push_back(Ops[Offset]); // Ptr
      Operands.push_back(Ops[Offset + 1]); // Stride
      if (IsMasked)
        Operands.push_back(Ops[0]);
      Operands.push_back(Ops[Offset + 3]); // VL

      IntrinsicTypes = {Operands[0]->getType(), Operands.back()->getType()};
      llvm::Function *F = CGM.getIntrinsic(ID, IntrinsicTypes);
      return Builder.CreateCall(F, Operands, "");
    }
            }] in {
        defvar T = "(Tuple:" # nf # ")";
        def : RVVBuiltin<T # "v", "0Pet" # T # "v", type>;
        if !not(IsFloat<type>.val) then {
          def : RVVBuiltin<T # "Uv", "0PUet" # T # "Uv", type>;
        }
      }
    }
  }
}

multiclass RVVIndexedSegLoadTuple<string op> {
  foreach type = TypeList in {
    foreach eew_info = EEWList in {
      defvar eew = eew_info[0];
      defvar eew_type = eew_info[1];
      foreach nf = NFList in {
        let Name = op # nf # "ei" # eew # "_v",
            IRName = op # nf,
            MaskedIRName = op # nf # "_mask",
            NF = nf,
            ManualCodegen = [{
    {
      llvm::Type *ElementVectorType = cast<StructType>(ResultType)->elements()[0];
      IntrinsicTypes = {ElementVectorType, Ops.back()->getType()};
      SmallVector<llvm::Value*, 12> Operands;

      bool NoPassthru =
        (IsMasked && (PolicyAttrs & RVV_VTA) && (PolicyAttrs & RVV_VMA)) |
        (!IsMasked && (PolicyAttrs & RVV_VTA));
      unsigned Offset = IsMasked ? NoPassthru ? 1 : 2 : NoPassthru ? 0 : 1;

      if (NoPassthru) { // Push poison into passthru
        Operands.append(NF, llvm::PoisonValue::get(ElementVectorType));
      } else { // Push intrinsics operands into passthru
        llvm::Value *PassthruOperand = IsMasked ? Ops[1] : Ops[0];
        for (unsigned I = 0; I < NF; ++I)
          Operands.push_back(Builder.CreateExtractValue(PassthruOperand, {I}));
      }

      Operands.push_back(Ops[Offset]); // Ptr
      Operands.push_back(Ops[Offset + 1]); // Idx
      if (IsMasked)
        Operands.push_back(Ops[0]);
      Operands.push_back(Ops[Offset + 2]); // VL
      if (IsMasked)
        Operands.push_back(ConstantInt::get(Ops.back()->getType(), PolicyAttrs));

      IntrinsicTypes = {ElementVectorType, Ops[Offset + 1]->getType(),
                        Ops.back()->getType()};
      llvm::Function *F = CGM.getIntrinsic(ID, IntrinsicTypes);
      llvm::Value *LoadValue = Builder.CreateCall(F, Operands, "");

      if (ReturnValue.isNull())
        return LoadValue;
      else
        return Builder.CreateStore(LoadValue, ReturnValue.getValue());
    }
    }] in {
          defvar T = "(Tuple:" # nf # ")";
          def : RVVBuiltin<T # "v", T # "vPCe" # eew_type # "Uv", type>;
          if !not(IsFloat<type>.val) then {
            def : RVVBuiltin<T # "Uv", T # "UvPCUe" # eew_type # "Uv", type>;
          }
        }
      }
    }
  }
}

multiclass RVVIndexedSegStoreTuple<string op> {
  foreach type = TypeList in {
    foreach eew_info = EEWList in {
      defvar eew = eew_info[0];
      defvar eew_type = eew_info[1];
      foreach nf = NFList in {
        let Name = op # nf # "ei" # eew # "_v",
            IRName = op # nf,
            MaskedIRName = op # nf # "_mask",
            NF = nf,
            HasMaskedOffOperand = false,
            MaskedPolicyScheme = NonePolicy,
            ManualCodegen = [{
    {
      // Masked
      // Builtin: (mask, ptr, index, v_tuple, vl)
      // Intrinsic: (val0, val1, ..., ptr, index, mask, vl)
      // Unmasked
      // Builtin: (ptr, index, v_tuple, vl)
      // Intrinsic: (val0, val1, ..., ptr, index, vl)
      unsigned Offset = IsMasked ? 1 : 0;
      llvm::Value *VTupleOperand = Ops[Offset + 2];

      SmallVector<llvm::Value*, 12> Operands;
      for (unsigned I = 0; I < NF; ++I) {
        llvm::Value *V = Builder.CreateExtractValue(VTupleOperand, {I});
        Operands.push_back(V);
      }
      Operands.push_back(Ops[Offset]); // Ptr
      Operands.push_back(Ops[Offset + 1]); // Idx
      if (IsMasked)
        Operands.push_back(Ops[0]);
      Operands.push_back(Ops[Offset + 3]); // VL

      IntrinsicTypes = {Operands[0]->getType(), Ops[Offset + 1]->getType(),
                        Operands.back()->getType()};
      llvm::Function *F = CGM.getIntrinsic(ID, IntrinsicTypes);
      return Builder.CreateCall(F, Operands, "");
    }
            }] in {
          defvar T = "(Tuple:" # nf # ")";
          def : RVVBuiltin<T # "v", "0Pe" # eew_type # "Uv" # T # "v", type>;
          if !not(IsFloat<type>.val) then {
            def : RVVBuiltin<T # "Uv", "0PUe" # eew_type # "Uv" # T # "Uv", type>;
          }
        }
      }
    }
  }
}

// 7.8 Vector Load/Store Segment Instructions
let UnMaskedPolicyScheme = HasPassthruOperand,
    IsTuple = true in {
  defm : RVVUnitStridedSegLoadTuple<"vlseg">;
  defm : RVVUnitStridedSegLoadFFTuple<"vlseg">;
  defm : RVVStridedSegLoadTuple<"vlsseg">;
  defm : RVVIndexedSegLoadTuple<"vluxseg">;
  defm : RVVIndexedSegLoadTuple<"vloxseg">;
}

let UnMaskedPolicyScheme = NonePolicy,
    MaskedPolicyScheme = NonePolicy,
    IsTuple = true in {
defm : RVVUnitStridedSegStoreTuple<"vsseg">;
defm : RVVStridedSegStoreTuple<"vssseg">;
defm : RVVIndexedSegStoreTuple<"vsuxseg">;
defm : RVVIndexedSegStoreTuple<"vsoxseg">;
}

// 12. Vector Integer Arithmetic Instructions
// 12.1. Vector Single-Width Integer Add and Subtract
let UnMaskedPolicyScheme = HasPassthruOperand in {
defm vadd : RVVIntBinBuiltinSet;
defm vsub : RVVIntBinBuiltinSet;
defm vrsub : RVVOutOp1BuiltinSet<"vrsub", "csil",
                                 [["vx", "v", "vve"],
                                  ["vx", "Uv", "UvUvUe"]]>;
}
defm vneg_v : RVVPseudoUnaryBuiltin<"vrsub", "csil">;

// 12.2. Vector Widening Integer Add/Subtract
// Widening unsigned integer add/subtract, 2*SEW = SEW +/- SEW
let UnMaskedPolicyScheme = HasPassthruOperand in {
defm vwaddu : RVVUnsignedWidenBinBuiltinSet;
defm vwsubu : RVVUnsignedWidenBinBuiltinSet;
// Widening signed integer add/subtract, 2*SEW = SEW +/- SEW
defm vwadd : RVVSignedWidenBinBuiltinSet;
defm vwsub : RVVSignedWidenBinBuiltinSet;
// Widening unsigned integer add/subtract, 2*SEW = 2*SEW +/- SEW
defm vwaddu : RVVUnsignedWidenOp0BinBuiltinSet;
defm vwsubu : RVVUnsignedWidenOp0BinBuiltinSet;
// Widening signed integer add/subtract, 2*SEW = 2*SEW +/- SEW
defm vwadd : RVVSignedWidenOp0BinBuiltinSet;
defm vwsub : RVVSignedWidenOp0BinBuiltinSet;
}
defm vwcvtu_x_x_v : RVVPseudoVWCVTBuiltin<"vwaddu", "vwcvtu_x", "csi",
                                          [["Uw", "UwUv"]]>;
defm vwcvt_x_x_v : RVVPseudoVWCVTBuiltin<"vwadd", "vwcvt_x", "csi",
                                         [["w", "wv"]]>;

// 12.3. Vector Integer Extension
let UnMaskedPolicyScheme = HasPassthruOperand in {
let Log2LMUL = [-3, -2, -1, 0, 1, 2] in {
  def vsext_vf2 : RVVIntExt<"vsext", "w", "wv", "csi">;
  def vzext_vf2 : RVVIntExt<"vzext", "Uw", "UwUv", "csi">;
}
let Log2LMUL = [-3, -2, -1, 0, 1] in {
  def vsext_vf4 : RVVIntExt<"vsext", "q", "qv", "cs">;
  def vzext_vf4 : RVVIntExt<"vzext", "Uq", "UqUv", "cs">;
}
let Log2LMUL = [-3, -2, -1, 0] in {
  def vsext_vf8 : RVVIntExt<"vsext", "o", "ov", "c">;
  def vzext_vf8 : RVVIntExt<"vzext", "Uo", "UoUv", "c">;
}
}

// 12.4. Vector Integer Add-with-Carry / Subtract-with-Borrow Instructions
let HasMasked = false, MaskedPolicyScheme = NonePolicy in {
  let UnMaskedPolicyScheme = HasPassthruOperand in {
    defm vadc : RVVCarryinBuiltinSet;
    defm vsbc : RVVCarryinBuiltinSet;
  }
  defm vmadc : RVVCarryOutInBuiltinSet<"vmadc_carry_in">;
  defm vmadc : RVVIntMaskOutBuiltinSet;
  defm vmsbc : RVVCarryOutInBuiltinSet<"vmsbc_borrow_in">;
  defm vmsbc : RVVIntMaskOutBuiltinSet;
}

// 12.5. Vector Bitwise Logical Instructions
let UnMaskedPolicyScheme = HasPassthruOperand in {
defm vand : RVVIntBinBuiltinSet;
defm vxor : RVVIntBinBuiltinSet;
defm vor : RVVIntBinBuiltinSet;
}
defm vnot_v : RVVPseudoVNotBuiltin<"vxor", "csil">;

// 12.6. Vector Single-Width Bit Shift Instructions
let UnMaskedPolicyScheme = HasPassthruOperand in {
defm vsll : RVVShiftBuiltinSet;
defm vsrl : RVVUnsignedShiftBuiltinSet;
defm vsra : RVVSignedShiftBuiltinSet;

// 12.7. Vector Narrowing Integer Right Shift Instructions
defm vnsrl : RVVUnsignedNShiftBuiltinSet;
defm vnsra : RVVSignedNShiftBuiltinSet;
}
defm vncvt_x_x_w : RVVPseudoVNCVTBuiltin<"vnsrl", "vncvt_x", "csi",
                                         [["v", "vw"],
                                          ["Uv", "UvUw"]]>;

// 12.8. Vector Integer Comparison Instructions
let MaskedPolicyScheme = HasPassthruOperand,
    HasTailPolicy = false in {
defm vmseq : RVVIntMaskOutBuiltinSet;
defm vmsne : RVVIntMaskOutBuiltinSet;
defm vmsltu : RVVUnsignedMaskOutBuiltinSet;
defm vmslt : RVVSignedMaskOutBuiltinSet;
defm vmsleu : RVVUnsignedMaskOutBuiltinSet;
defm vmsle : RVVSignedMaskOutBuiltinSet;
defm vmsgtu : RVVUnsignedMaskOutBuiltinSet;
defm vmsgt : RVVSignedMaskOutBuiltinSet;
defm vmsgeu : RVVUnsignedMaskOutBuiltinSet;
defm vmsge : RVVSignedMaskOutBuiltinSet;
}

// 12.9. Vector Integer Min/Max Instructions
let UnMaskedPolicyScheme = HasPassthruOperand in {
defm vminu : RVVUnsignedBinBuiltinSet;
defm vmin : RVVSignedBinBuiltinSet;
defm vmaxu : RVVUnsignedBinBuiltinSet;
defm vmax : RVVSignedBinBuiltinSet;

// 12.10. Vector Single-Width Integer Multiply Instructions
defm vmul : RVVIntBinBuiltinSet;
let RequiredFeatures = ["FullMultiply"] in {
defm vmulh : RVVSignedBinBuiltinSet;
defm vmulhu : RVVUnsignedBinBuiltinSet;
defm vmulhsu : RVVOutOp1BuiltinSet<"vmulhsu", "csil",
                                   [["vv", "v", "vvUv"],
                                    ["vx", "v", "vvUe"]]>;
}

// 12.11. Vector Integer Divide Instructions
defm vdivu : RVVUnsignedBinBuiltinSet;
defm vdiv : RVVSignedBinBuiltinSet;
defm vremu : RVVUnsignedBinBuiltinSet;
defm vrem : RVVSignedBinBuiltinSet;
}

// 12.12. Vector Widening Integer Multiply Instructions
let Log2LMUL = [-3, -2, -1, 0, 1, 2], UnMaskedPolicyScheme = HasPassthruOperand in {
defm vwmul : RVVOutOp0Op1BuiltinSet<"vwmul", "csi",
                                    [["vv", "w", "wvv"],
                                     ["vx", "w", "wve"]]>;
defm vwmulu : RVVOutOp0Op1BuiltinSet<"vwmulu", "csi",
                                     [["vv", "Uw", "UwUvUv"],
                                      ["vx", "Uw", "UwUvUe"]]>;
defm vwmulsu : RVVOutOp0Op1BuiltinSet<"vwmulsu", "csi",
                                      [["vv", "w", "wvUv"],
                                       ["vx", "w", "wvUe"]]>;
}

// 12.13. Vector Single-Width Integer Multiply-Add Instructions
let UnMaskedPolicyScheme = HasPolicyOperand in {
defm vmacc  : RVVIntTerBuiltinSet;
defm vnmsac : RVVIntTerBuiltinSet;
defm vmadd  : RVVIntTerBuiltinSet;
defm vnmsub : RVVIntTerBuiltinSet;

// 12.14. Vector Widening Integer Multiply-Add Instructions
let HasMaskedOffOperand = false,
    Log2LMUL = [-3, -2, -1, 0, 1, 2] in {
defm vwmaccu : RVVOutOp1Op2BuiltinSet<"vwmaccu", "csi",
                                      [["vv", "Uw", "UwUwUvUv"],
                                       ["vx", "Uw", "UwUwUeUv"]]>;
defm vwmacc : RVVOutOp1Op2BuiltinSet<"vwmacc", "csi",
                                     [["vv", "w", "wwvv"],
                                      ["vx", "w", "wwev"]]>;
defm vwmaccsu : RVVOutOp1Op2BuiltinSet<"vwmaccsu", "csi",
                                       [["vv", "w", "wwvUv"],
                                        ["vx", "w", "wweUv"]]>;
defm vwmaccus : RVVOutOp1Op2BuiltinSet<"vwmaccus", "csi",
                                       [["vx", "w", "wwUev"]]>;
}
}

// 12.15. Vector Integer Merge Instructions
// C/C++ Operand: (mask, op1, op2, vl), Intrinsic: (passthru, op1, op2, mask, vl)
let HasMasked = false,
    UnMaskedPolicyScheme = HasPassthruOperand,
    MaskedPolicyScheme = NonePolicy,
    ManualCodegen = [{
      // insert poison passthru
      if (PolicyAttrs & RVV_VTA)
        Ops.insert(Ops.begin(), llvm::PoisonValue::get(ResultType));
      IntrinsicTypes = {ResultType, Ops[2]->getType(), Ops.back()->getType()};
    }] in {
  defm vmerge : RVVOutOp1BuiltinSet<"vmerge", "csil",
                                    [["vvm", "v", "vvvm"],
                                     ["vxm", "v", "vvem"],
                                     ["vvm", "Uv", "UvUvUvm"],
                                     ["vxm", "Uv", "UvUvUem"]]>;
}

// 12.16. Vector Integer Move Instructions
let HasMasked = false,
    UnMaskedPolicyScheme = HasPassthruOperand,
    MaskedPolicyScheme = NonePolicy,
    OverloadedName = "vmv_v" in {
    defm vmv_v : RVVOutBuiltinSet<"vmv_v_v", "csil",
                                   [["v", "Uv", "UvUv"]]>;
    defm vmv_v : RVVOutBuiltinSet<"vmv_v_v", "csilxfd",
                                   [["v", "v", "vv"]]>;
  let SupportOverloading = false in
    defm vmv_v : RVVOutBuiltinSet<"vmv_v_x", "csil",
                                   [["x", "v", "ve"],
                                    ["x", "Uv", "UvUe"]]>;
}

// 13. Vector Fixed-Point Arithmetic Instructions
let HeaderCode =
[{
enum __RISCV_VXRM {
  __RISCV_VXRM_RNU = 0,
  __RISCV_VXRM_RNE = 1,
  __RISCV_VXRM_RDN = 2,
  __RISCV_VXRM_ROD = 3,
};
}] in
def vxrm_enum : RVVHeader;

// 13.1. Vector Single-Width Saturating Add and Subtract
let UnMaskedPolicyScheme = HasPassthruOperand in {
defm vsaddu : RVVUnsignedBinBuiltinSet;
defm vsadd : RVVSignedBinBuiltinSet;
defm vssubu : RVVUnsignedBinBuiltinSet;
defm vssub : RVVSignedBinBuiltinSet;

let ManualCodegen = [{
  {
    // LLVM intrinsic
    // Unmasked: (passthru, op0, op1, round_mode, vl)
    // Masked:   (passthru, vector_in, vector_in/scalar_in, mask, vxrm, vl, policy)

    SmallVector<llvm::Value*, 7> Operands;
    bool HasMaskedOff = !(
        (IsMasked && (PolicyAttrs & RVV_VTA) && (PolicyAttrs & RVV_VMA)) ||
        (!IsMasked && PolicyAttrs & RVV_VTA));
    unsigned Offset = IsMasked ?
        (HasMaskedOff ? 2 : 1) : (HasMaskedOff ? 1 : 0);

    if (!HasMaskedOff)
      Operands.push_back(llvm::PoisonValue::get(ResultType));
    else
      Operands.push_back(Ops[IsMasked ? 1 : 0]);

    Operands.push_back(Ops[Offset]); // op0
    Operands.push_back(Ops[Offset + 1]); // op1

    if (IsMasked)
      Operands.push_back(Ops[0]); // mask

    Operands.push_back(Ops[Offset + 2]); // vxrm
    Operands.push_back(Ops[Offset + 3]); // vl

    if (IsMasked)
      Operands.push_back(ConstantInt::get(Ops.back()->getType(), PolicyAttrs));

    IntrinsicTypes = {ResultType, Ops[Offset + 1]->getType(), Ops.back()->getType()};
    llvm::Function *F = CGM.getIntrinsic(ID, IntrinsicTypes);
    return Builder.CreateCall(F, Operands, "");
  }
}] in {
  // 13.2. Vector Single-Width Averaging Add and Subtract
  defm vaaddu : RVVUnsignedBinBuiltinSetRoundingMode;
  defm vaadd : RVVSignedBinBuiltinSetRoundingMode;
  defm vasubu : RVVUnsignedBinBuiltinSetRoundingMode;
  defm vasub : RVVSignedBinBuiltinSetRoundingMode;

  // 13.3. Vector Single-Width Fractional Multiply with Rounding and Saturation
  let RequiredFeatures = ["FullMultiply"] in {
  defm vsmul : RVVSignedBinBuiltinSetRoundingMode;
  }

  // 13.4. Vector Single-Width Scaling Shift Instructions
  defm vssrl : RVVUnsignedShiftBuiltinSetRoundingMode;
  defm vssra : RVVSignedShiftBuiltinSetRoundingMode;
}

let ManualCodegen = [{
  {
    // LLVM intrinsic
    // Unmasked: (passthru, op0, op1, round_mode, vl)
    // Masked:   (passthru, vector_in, vector_in/scalar_in, mask, vxrm, vl, policy)

    SmallVector<llvm::Value*, 7> Operands;
    bool HasMaskedOff = !(
        (IsMasked && (PolicyAttrs & RVV_VTA) && (PolicyAttrs & RVV_VMA)) ||
        (!IsMasked && PolicyAttrs & RVV_VTA));
    unsigned Offset = IsMasked ?
        (HasMaskedOff ? 2 : 1) : (HasMaskedOff ? 1 : 0);

    if (!HasMaskedOff)
      Operands.push_back(llvm::PoisonValue::get(ResultType));
    else
      Operands.push_back(Ops[IsMasked ? 1 : 0]);

    Operands.push_back(Ops[Offset]); // op0
    Operands.push_back(Ops[Offset + 1]); // op1

    if (IsMasked)
      Operands.push_back(Ops[0]); // mask

    Operands.push_back(Ops[Offset + 2]); // vxrm
    Operands.push_back(Ops[Offset + 3]); // vl

    if (IsMasked)
      Operands.push_back(ConstantInt::get(Ops.back()->getType(), PolicyAttrs));

    IntrinsicTypes = {ResultType, Ops[Offset]->getType(), Ops[Offset + 1]->getType(),
                      Ops.back()->getType()};
    llvm::Function *F = CGM.getIntrinsic(ID, IntrinsicTypes);
    return Builder.CreateCall(F, Operands, "");
  }
}] in {
  // 13.5. Vector Narrowing Fixed-Point Clip Instructions
  defm vnclipu : RVVUnsignedNShiftBuiltinSetRoundingMode;
  defm vnclip : RVVSignedNShiftBuiltinSetRoundingMode;
}
<<<<<<< HEAD
=======
}
>>>>>>> bac3a63c

// 14. Vector Floating-Point Instructions
let HeaderCode =
[{
enum __RISCV_FRM {
  __RISCV_FRM_RNE = 0,
  __RISCV_FRM_RTZ = 1,
  __RISCV_FRM_RDN = 2,
  __RISCV_FRM_RUP = 3,
  __RISCV_FRM_RMM = 4,
};
}] in def frm_enum : RVVHeader;

let UnMaskedPolicyScheme = HasPassthruOperand in {
let ManualCodegen = [{
  {
    // LLVM intrinsic
    // Unmasked: (passthru, op0, op1, round_mode, vl)
    // Masked:   (passthru, vector_in, vector_in/scalar_in, mask, frm, vl, policy)

    SmallVector<llvm::Value*, 7> Operands;
    bool HasMaskedOff = !(
        (IsMasked && (PolicyAttrs & RVV_VTA) && (PolicyAttrs & RVV_VMA)) ||
        (!IsMasked && PolicyAttrs & RVV_VTA));
    bool HasRoundModeOp = IsMasked ?
      (HasMaskedOff ? Ops.size() == 6 : Ops.size() == 5) :
      (HasMaskedOff ? Ops.size() == 5 : Ops.size() == 4);

    unsigned Offset = IsMasked ?
        (HasMaskedOff ? 2 : 1) : (HasMaskedOff ? 1 : 0);

    if (!HasMaskedOff)
      Operands.push_back(llvm::PoisonValue::get(ResultType));
    else
      Operands.push_back(Ops[IsMasked ? 1 : 0]);

    Operands.push_back(Ops[Offset]); // op0
    Operands.push_back(Ops[Offset + 1]); // op1

    if (IsMasked)
      Operands.push_back(Ops[0]); // mask

    if (HasRoundModeOp) {
      Operands.push_back(Ops[Offset + 2]); // frm
      Operands.push_back(Ops[Offset + 3]); // vl
    } else {
      Operands.push_back(ConstantInt::get(Ops[Offset + 2]->getType(), 7)); // frm
      Operands.push_back(Ops[Offset + 2]); // vl
    }

    if (IsMasked)
      Operands.push_back(ConstantInt::get(Ops.back()->getType(), PolicyAttrs));

    IntrinsicTypes = {ResultType, Ops[Offset + 1]->getType(),
                      Operands.back()->getType()};
    llvm::Function *F = CGM.getIntrinsic(ID, IntrinsicTypes);
    return Builder.CreateCall(F, Operands, "");
  }
}] in {
  let HasFRMRoundModeOp = true in {
    // 14.2. Vector Single-Width Floating-Point Add/Subtract Instructions
    defm vfadd  : RVVFloatingBinBuiltinSetRoundingMode;
    defm vfsub  : RVVFloatingBinBuiltinSetRoundingMode;
    defm vfrsub : RVVFloatingBinVFBuiltinSetRoundingMode;
  }
  // 14.2. Vector Single-Width Floating-Point Add/Subtract Instructions
  defm vfadd  : RVVFloatingBinBuiltinSet;
  defm vfsub  : RVVFloatingBinBuiltinSet;
  defm vfrsub : RVVFloatingBinVFBuiltinSet;
}

// 14.3. Vector Widening Floating-Point Add/Subtract Instructions
// Widening FP add/subtract, 2*SEW = SEW +/- SEW
defm vfwadd : RVVFloatingWidenBinBuiltinSet;
defm vfwsub : RVVFloatingWidenBinBuiltinSet;
// Widening FP add/subtract, 2*SEW = 2*SEW +/- SEW
defm vfwadd : RVVFloatingWidenOp0BinBuiltinSet;
defm vfwsub : RVVFloatingWidenOp0BinBuiltinSet;

// 14.4. Vector Single-Width Floating-Point Multiply/Divide Instructions
defm vfmul  : RVVFloatingBinBuiltinSet;
defm vfdiv  : RVVFloatingBinBuiltinSet;
defm vfrdiv : RVVFloatingBinVFBuiltinSet;

// 14.5. Vector Widening Floating-Point Multiply
let Log2LMUL = [-2, -1, 0, 1, 2] in {
  defm vfwmul : RVVOutOp0Op1BuiltinSet<"vfwmul", "xf",
                                       [["vv", "w", "wvv"],
                                        ["vf", "w", "wve"]]>;
}
}

// 14.6. Vector Single-Width Floating-Point Fused Multiply-Add Instructions
let UnMaskedPolicyScheme = HasPolicyOperand in {
defm vfmacc  : RVVFloatingTerBuiltinSet;
defm vfnmacc : RVVFloatingTerBuiltinSet;
defm vfmsac  : RVVFloatingTerBuiltinSet;
defm vfnmsac : RVVFloatingTerBuiltinSet;
defm vfmadd  : RVVFloatingTerBuiltinSet;
defm vfnmadd : RVVFloatingTerBuiltinSet;
defm vfmsub  : RVVFloatingTerBuiltinSet;
defm vfnmsub : RVVFloatingTerBuiltinSet;

// 14.7. Vector Widening Floating-Point Fused Multiply-Add Instructions
defm vfwmacc  : RVVFloatingWidenTerBuiltinSet;
defm vfwnmacc : RVVFloatingWidenTerBuiltinSet;
defm vfwmsac  : RVVFloatingWidenTerBuiltinSet;
defm vfwnmsac : RVVFloatingWidenTerBuiltinSet;
}

// 14.8. Vector Floating-Point Square-Root Instruction
let UnMaskedPolicyScheme = HasPassthruOperand in {
def vfsqrt : RVVFloatingUnaryVVBuiltin;

// 14.9. Vector Floating-Point Reciprocal Square-Root Estimate Instruction
def vfrsqrt7 : RVVFloatingUnaryVVBuiltin;

// 14.10. Vector Floating-Point Reciprocal Estimate Instruction
def vfrec7 : RVVFloatingUnaryVVBuiltin;

// 14.11. Vector Floating-Point MIN/MAX Instructions
defm vfmin : RVVFloatingBinBuiltinSet;
defm vfmax : RVVFloatingBinBuiltinSet;

// 14.12. Vector Floating-Point Sign-Injection Instructions
defm vfsgnj  : RVVFloatingBinBuiltinSet;
defm vfsgnjn : RVVFloatingBinBuiltinSet;
defm vfsgnjx : RVVFloatingBinBuiltinSet;
}
defm vfneg_v : RVVPseudoVFUnaryBuiltin<"vfsgnjn", "xfd">;
defm vfabs_v : RVVPseudoVFUnaryBuiltin<"vfsgnjx", "xfd">;

// 14.13. Vector Floating-Point Compare Instructions
let MaskedPolicyScheme = HasPassthruOperand,
    HasTailPolicy = false in {
defm vmfeq : RVVFloatingMaskOutBuiltinSet;
defm vmfne : RVVFloatingMaskOutBuiltinSet;
defm vmflt : RVVFloatingMaskOutBuiltinSet;
defm vmfle : RVVFloatingMaskOutBuiltinSet;
defm vmfgt : RVVFloatingMaskOutBuiltinSet;
defm vmfge : RVVFloatingMaskOutBuiltinSet;
}

// 14.14. Vector Floating-Point Classify Instruction
let Name = "vfclass_v", UnMaskedPolicyScheme = HasPassthruOperand in
  def vfclass : RVVOp0Builtin<"Uv", "Uvv", "xfd">;

// 14.15. Vector Floating-Point Merge Instructio
// C/C++ Operand: (mask, op1, op2, vl), Builtin: (op1, op2, mask, vl)
let HasMasked = false,
    UnMaskedPolicyScheme = HasPassthruOperand,
    MaskedPolicyScheme = NonePolicy,
    ManualCodegen = [{
      // insert poison passthru
      if (PolicyAttrs & RVV_VTA)
        Ops.insert(Ops.begin(), llvm::PoisonValue::get(ResultType));
      IntrinsicTypes = {ResultType, Ops[2]->getType(), Ops.back()->getType()};
    }] in {
  defm vmerge : RVVOutOp1BuiltinSet<"vmerge", "xfd",
                                    [["vvm", "v", "vvvm"]]>;
  defm vfmerge : RVVOutOp1BuiltinSet<"vfmerge", "xfd",
                                     [["vfm", "v", "vvem"]]>;
}

// 14.16. Vector Floating-Point Move Instruction
let HasMasked = false,
    UnMaskedPolicyScheme = HasPassthruOperand,
    SupportOverloading = false,
    MaskedPolicyScheme = NonePolicy,
    OverloadedName = "vfmv_v" in
  defm vfmv_v : RVVOutBuiltinSet<"vfmv_v_f", "xfd",
                                  [["f", "v", "ve"]]>;

// 14.17. Single-Width Floating-Point/Integer Type-Convert Instructions
let UnMaskedPolicyScheme = HasPassthruOperand in {
def vfcvt_xu_f_v : RVVConvToUnsignedBuiltin<"vfcvt_xu">;
def vfcvt_x_f_v : RVVConvToSignedBuiltin<"vfcvt_x">;
def vfcvt_rtz_xu_f_v : RVVConvToUnsignedBuiltin<"vfcvt_rtz_xu">;
def vfcvt_rtz_x_f_v : RVVConvToSignedBuiltin<"vfcvt_rtz_x">;
def vfcvt_f_xu_v : RVVConvBuiltin<"Fv", "FvUv", "sil", "vfcvt_f">;
def vfcvt_f_x_v : RVVConvBuiltin<"Fv", "Fvv", "sil", "vfcvt_f">;

// 14.18. Widening Floating-Point/Integer Type-Convert Instructions
let Log2LMUL = [-3, -2, -1, 0, 1, 2] in {
  def vfwcvt_xu_f_v : RVVConvToWidenUnsignedBuiltin<"vfwcvt_xu">;
  def vfwcvt_x_f_v : RVVConvToWidenSignedBuiltin<"vfwcvt_x">;
  def vfwcvt_rtz_xu_f_v : RVVConvToWidenUnsignedBuiltin<"vfwcvt_rtz_xu">;
  def vfwcvt_rtz_x_f_v : RVVConvToWidenSignedBuiltin<"vfwcvt_rtz_x">;
  def vfwcvt_f_xu_v : RVVConvBuiltin<"Fw", "FwUv", "csi", "vfwcvt_f">;
  def vfwcvt_f_x_v : RVVConvBuiltin<"Fw", "Fwv", "csi", "vfwcvt_f">;
  def vfwcvt_f_f_v : RVVConvBuiltin<"w", "wv", "xf", "vfwcvt_f">;
}

// 14.19. Narrowing Floating-Point/Integer Type-Convert Instructions
let Log2LMUL = [-3, -2, -1, 0, 1, 2] in {
  def vfncvt_xu_f_w : RVVConvToNarrowingUnsignedBuiltin<"vfncvt_xu">;
  def vfncvt_x_f_w : RVVConvToNarrowingSignedBuiltin<"vfncvt_x">;
  def vfncvt_rtz_xu_f_w : RVVConvToNarrowingUnsignedBuiltin<"vfncvt_rtz_xu">;
  def vfncvt_rtz_x_f_w : RVVConvToNarrowingSignedBuiltin<"vfncvt_rtz_x">;
  def vfncvt_f_xu_w : RVVConvBuiltin<"Fv", "FvUw", "csi", "vfncvt_f">;
  def vfncvt_f_x_w : RVVConvBuiltin<"Fv", "Fvw", "csi", "vfncvt_f">;
  def vfncvt_f_f_w : RVVConvBuiltin<"v", "vw", "xf", "vfncvt_f">;
  def vfncvt_rod_f_f_w : RVVConvBuiltin<"v", "vw", "xf", "vfncvt_rod_f">;
}
}

// 15. Vector Reduction Operations
// 15.1. Vector Single-Width Integer Reduction Instructions
let UnMaskedPolicyScheme = HasPassthruOperand,
    MaskedPolicyScheme = HasPassthruOperand,
    HasMaskPolicy = false in {
defm vredsum : RVVIntReductionBuiltinSet;
defm vredmaxu : RVVUnsignedReductionBuiltin;
defm vredmax : RVVSignedReductionBuiltin;
defm vredminu : RVVUnsignedReductionBuiltin;
defm vredmin : RVVSignedReductionBuiltin;
defm vredand : RVVIntReductionBuiltinSet;
defm vredor : RVVIntReductionBuiltinSet;
defm vredxor : RVVIntReductionBuiltinSet;

// 15.2. Vector Widening Integer Reduction Instructions
// Vector Widening Integer Reduction Operations
let HasMaskedOffOperand = true in {
  defm vwredsum : RVVOutOp0BuiltinSet<"vwredsum", "csi",
                                      [["vs", "vSw", "SwvSw"]]>;
  defm vwredsumu : RVVOutOp0BuiltinSet<"vwredsumu", "csi",
                                       [["vs", "UvUSw", "USwUvUSw"]]>;
}

// 15.3. Vector Single-Width Floating-Point Reduction Instructions
defm vfredmax : RVVFloatingReductionBuiltin;
defm vfredmin : RVVFloatingReductionBuiltin;
defm vfredusum : RVVFloatingReductionBuiltin;
defm vfredosum : RVVFloatingReductionBuiltin;

// 15.4. Vector Widening Floating-Point Reduction Instructions
defm vfwredusum : RVVFloatingWidenReductionBuiltin;
defm vfwredosum : RVVFloatingWidenReductionBuiltin;
}

// 16. Vector Mask Instructions
// 16.1. Vector Mask-Register Logical Instructions
def vmand    : RVVMaskBinBuiltin;
def vmnand   : RVVMaskBinBuiltin;
def vmandn   : RVVMaskBinBuiltin;
def vmxor    : RVVMaskBinBuiltin;
def vmor     : RVVMaskBinBuiltin;
def vmnor    : RVVMaskBinBuiltin;
def vmorn    : RVVMaskBinBuiltin;
def vmxnor   : RVVMaskBinBuiltin;
// pseudoinstructions
def vmclr    : RVVMaskNullaryBuiltin;
def vmset    : RVVMaskNullaryBuiltin;
defm vmmv_m : RVVPseudoMaskBuiltin<"vmand", "c">;
defm vmnot_m : RVVPseudoMaskBuiltin<"vmnand", "c">;

let MaskedPolicyScheme = NonePolicy in {
// 16.2. Vector count population in mask vcpop.m
def vcpop : RVVMaskOp0Builtin<"um">;

// 16.3. vfirst find-first-set mask bit
def vfirst : RVVMaskOp0Builtin<"lm">;
}

let MaskedPolicyScheme = HasPassthruOperand,
    HasTailPolicy = false in {
// 16.4. vmsbf.m set-before-first mask bit
def vmsbf : RVVMaskUnaryBuiltin;

// 16.5. vmsif.m set-including-first mask bit
def vmsif : RVVMaskUnaryBuiltin;

// 16.6. vmsof.m set-only-first mask bit
def vmsof : RVVMaskUnaryBuiltin;
}

let UnMaskedPolicyScheme = HasPassthruOperand, SupportOverloading = false in {
  // 16.8. Vector Iota Instruction
  defm viota : RVVOutBuiltinSet<"viota", "csil", [["m", "Uv", "Uvm"]]>;

  // 16.9. Vector Element Index Instruction
  defm vid : RVVOutBuiltinSet<"vid", "csil", [["v", "v", "v"],
                                              ["v", "Uv", "Uv"]]>;
}

// 17. Vector Permutation Instructions
// 17.1. Integer Scalar Move Instructions
let HasMasked = false, MaskedPolicyScheme = NonePolicy in {
  let HasVL = false, OverloadedName = "vmv_x" in
    defm vmv_x : RVVOp0BuiltinSet<"vmv_x_s", "csil",
                                   [["s", "ve", "ev"],
                                    ["s", "UvUe", "UeUv"]]>;
  let OverloadedName = "vmv_s",
      UnMaskedPolicyScheme = HasPassthruOperand,
      SupportOverloading = false in
    defm vmv_s : RVVOutBuiltinSet<"vmv_s_x", "csil",
                                   [["x", "v", "ve"],
                                    ["x", "Uv", "UvUe"]]>;
}

// 17.2. Floating-Point Scalar Move Instructions
let HasMasked = false, MaskedPolicyScheme = NonePolicy in {
  let HasVL = false, OverloadedName = "vfmv_f" in
    defm vfmv_f : RVVOp0BuiltinSet<"vfmv_f_s", "xfd",
                                     [["s", "ve", "ev"]]>;
  let OverloadedName = "vfmv_s",
      UnMaskedPolicyScheme = HasPassthruOperand,
      SupportOverloading = false in
    defm vfmv_s : RVVOutBuiltinSet<"vfmv_s_f", "xfd",
                                     [["f", "v", "ve"],
                                      ["x", "Uv", "UvUe"]]>;
}

// 17.3. Vector Slide Instructions
// 17.3.1. Vector Slideup Instructions
defm vslideup   : RVVSlideUpBuiltinSet;
// 17.3.2. Vector Slidedown Instructions
defm vslidedown : RVVSlideDownBuiltinSet;

// 17.3.3. Vector Slide1up Instructions
let UnMaskedPolicyScheme = HasPassthruOperand in {
defm vslide1up : RVVSlideOneBuiltinSet;
defm vfslide1up : RVVFloatingBinVFBuiltinSet;

// 17.3.4. Vector Slide1down Instruction
defm vslide1down : RVVSlideOneBuiltinSet;
defm vfslide1down : RVVFloatingBinVFBuiltinSet;

// 17.4. Vector Register Gather Instructions
// signed and floating type
defm vrgather : RVVOutBuiltinSet<"vrgather_vv", "csilxfd",
                                 [["vv", "v", "vvUv"]]>;
defm vrgather : RVVOutBuiltinSet<"vrgather_vx", "csilxfd",
                                 [["vx", "v", "vvz"]]>;
defm vrgatherei16 : RVVOutBuiltinSet<"vrgatherei16_vv", "csilxfd",
                                     [["vv", "v", "vv(Log2EEW:4)Uv"]]>;
// unsigned type
defm vrgather : RVVOutBuiltinSet<"vrgather_vv", "csil",
                                 [["vv", "Uv", "UvUvUv"]]>;
defm vrgather : RVVOutBuiltinSet<"vrgather_vx", "csil",
                                 [["vx", "Uv", "UvUvz"]]>;
defm vrgatherei16 : RVVOutBuiltinSet<"vrgatherei16_vv", "csil",
                                     [["vv", "Uv", "UvUv(Log2EEW:4)Uv"]]>;
}

// 17.5. Vector Compress Instruction
let HasMasked = false,
    UnMaskedPolicyScheme = HasPassthruOperand,
    MaskedPolicyScheme = NonePolicy,
    ManualCodegen = [{
      // insert poison passthru
      if (PolicyAttrs & RVV_VTA)
        Ops.insert(Ops.begin(), llvm::PoisonValue::get(ResultType));
      IntrinsicTypes = {ResultType, Ops.back()->getType()};
    }] in {
  // signed and floating type
  defm vcompress : RVVOutBuiltinSet<"vcompress", "csilxfd",
                                    [["vm", "v", "vvm"]]>;
  // unsigned type
  defm vcompress : RVVOutBuiltinSet<"vcompress", "csil",
                                    [["vm", "Uv", "UvUvm"]]>;
}

// Miscellaneous
let HasMasked = false, HasVL = false, IRName = "" in {
  let Name = "vreinterpret_v", MaskedPolicyScheme = NonePolicy,
      ManualCodegen = [{
        if (ResultType->isIntOrIntVectorTy(1) ||
            Ops[0]->getType()->isIntOrIntVectorTy(1)) {
          assert(isa<ScalableVectorType>(ResultType) &&
                 isa<ScalableVectorType>(Ops[0]->getType()));

          LLVMContext &Context = CGM.getLLVMContext();
          ScalableVectorType *Boolean64Ty =
              ScalableVectorType::get(llvm::Type::getInt1Ty(Context), 64);

          if (ResultType->isIntOrIntVectorTy(1)) {
            // Casting from m1 vector integer -> vector boolean
            // Ex: <vscale x 8 x i8>
            //     --(bitcast)--------> <vscale x 64 x i1>
            //     --(vector_extract)-> <vscale x  8 x i1>
            llvm::Value *BitCast = Builder.CreateBitCast(Ops[0], Boolean64Ty);
            return Builder.CreateExtractVector(ResultType, BitCast,
                                               ConstantInt::get(Int64Ty, 0));
          } else {
            // Casting from vector boolean -> m1 vector integer
            // Ex: <vscale x  1 x i1>
            //       --(vector_insert)-> <vscale x 64 x i1>
            //       --(bitcast)-------> <vscale x  8 x i8>
            llvm::Value *Boolean64Val =
              Builder.CreateInsertVector(Boolean64Ty,
                                         llvm::PoisonValue::get(Boolean64Ty),
                                         Ops[0],
                                         ConstantInt::get(Int64Ty, 0));
            return Builder.CreateBitCast(Boolean64Val, ResultType);
          }
        }
        return Builder.CreateBitCast(Ops[0], ResultType);
      }] in {
    // Reinterpret between different type under the same SEW and LMUL
    def vreinterpret_i_u : RVVBuiltin<"Uvv", "vUv", "csil", "v">;
    def vreinterpret_i_f : RVVBuiltin<"Fvv", "vFv", "sil", "v">;
    def vreinterpret_u_i : RVVBuiltin<"vUv", "Uvv", "csil", "Uv">;
    def vreinterpret_u_f : RVVBuiltin<"FvUv", "UvFv", "sil", "Uv">;
    def vreinterpret_f_i : RVVBuiltin<"vFv", "Fvv", "sil", "Fv">;
    def vreinterpret_f_u : RVVBuiltin<"UvFv", "FvUv", "sil", "Fv">;

    // Reinterpret between different SEW under the same LMUL
    foreach dst_sew = ["(FixedSEW:8)", "(FixedSEW:16)", "(FixedSEW:32)",
                       "(FixedSEW:64)"] in {
      def vreinterpret_i_ # dst_sew : RVVBuiltin<"v" # dst_sew # "v",
                                                 dst_sew # "vv", "csil", dst_sew # "v">;
      def vreinterpret_u_ # dst_sew : RVVBuiltin<"Uv" # dst_sew # "Uv",
                                                 dst_sew # "UvUv", "csil", dst_sew # "Uv">;
    }

    // Existing users of FixedSEW - the reinterpretation between different SEW
    // and same LMUL has the implicit assumption that if FixedSEW is set to the
    // given element width, then the type will be identified as invalid, thus
    // skipping definition of reinterpret of SEW=8 to SEW=8. However this blocks
    // our usage here of defining all possible combinations of a fixed SEW to
    // any boolean. So we need to separately define SEW=8 here.
    // Reinterpret from LMUL=1 integer type to vector boolean type
    def vreintrepret_m1_b8_signed :
        RVVBuiltin<"Svm",
                    "mSv",
                    "c", "m">;
    def vreintrepret_m1_b8_usigned :
        RVVBuiltin<"USvm",
                    "mUSv",
                    "c", "m">;

    // Reinterpret from vector boolean type to LMUL=1 integer type
    def vreintrepret_b8_m1_signed :
        RVVBuiltin<"mSv",
                    "Svm",
                    "c", "Sv">;
    def vreintrepret_b8_m1_usigned :
        RVVBuiltin<"mUSv",
                    "USvm",
                    "c", "USv">;

    foreach dst_sew = ["16", "32", "64"] in {
      // Reinterpret from LMUL=1 integer type to vector boolean type
      def vreinterpret_m1_b # dst_sew # _signed:
        RVVBuiltin<"(FixedSEW:" # dst_sew # ")Svm",
                    "m(FixedSEW:" # dst_sew # ")Sv",
                    "c", "m">;
      def vreinterpret_m1_b # dst_sew # _unsigned:
        RVVBuiltin<"(FixedSEW:" # dst_sew # ")USvm",
                    "m(FixedSEW:" # dst_sew # ")USv",
                    "c", "m">;
      // Reinterpret from vector boolean type to LMUL=1 integer type
      def vreinterpret_b # dst_sew # _m1_signed:
        RVVBuiltin<"m(FixedSEW:" # dst_sew # ")Sv",
                    "(FixedSEW:" # dst_sew # ")Svm",
                    "c", "(FixedSEW:" # dst_sew # ")Sv">;
      def vreinterpret_b # dst_sew # _m1_unsigned:
        RVVBuiltin<"m(FixedSEW:" # dst_sew # ")USv",
                    "(FixedSEW:" # dst_sew # ")USvm",
                    "c", "(FixedSEW:" # dst_sew # ")USv">;
    }
  }

  let Name = "vundefined", SupportOverloading = false,
      MaskedPolicyScheme = NonePolicy,
      ManualCodegen = [{
        return llvm::PoisonValue::get(ResultType);
      }] in {
    def vundefined : RVVBuiltin<"v", "v", "csilxfd">;
    def vundefined_u : RVVBuiltin<"Uv", "Uv", "csil">;
  }

  // LMUL truncation
  // C/C++ Operand: VecTy, IR Operand: VecTy, Index
  let Name = "vlmul_trunc_v", OverloadedName = "vlmul_trunc",
      MaskedPolicyScheme = NonePolicy,
      ManualCodegen = [{ {
        return Builder.CreateExtractVector(ResultType, Ops[0],
                                           ConstantInt::get(Int64Ty, 0));
      } }] in {
    foreach dst_lmul = ["(SFixedLog2LMUL:-3)", "(SFixedLog2LMUL:-2)", "(SFixedLog2LMUL:-1)",
                        "(SFixedLog2LMUL:0)", "(SFixedLog2LMUL:1)", "(SFixedLog2LMUL:2)"] in {
      def vlmul_trunc # dst_lmul : RVVBuiltin<"v" # dst_lmul # "v",
                                              dst_lmul # "vv", "csilxfd", dst_lmul # "v">;
      def vlmul_trunc_u # dst_lmul : RVVBuiltin<"Uv" # dst_lmul # "Uv",
                                                dst_lmul # "UvUv", "csil", dst_lmul # "Uv">;
    }
  }

  // LMUL extension
  // C/C++ Operand: SubVecTy, IR Operand: VecTy, SubVecTy, Index
  let Name = "vlmul_ext_v", OverloadedName = "vlmul_ext",
      MaskedPolicyScheme = NonePolicy,
      ManualCodegen = [{
        return Builder.CreateInsertVector(ResultType,
                                          llvm::PoisonValue::get(ResultType),
                                          Ops[0], ConstantInt::get(Int64Ty, 0));
      }] in {
    foreach dst_lmul = ["(LFixedLog2LMUL:-2)", "(LFixedLog2LMUL:-1)", "(LFixedLog2LMUL:-0)",
                        "(LFixedLog2LMUL:1)", "(LFixedLog2LMUL:2)", "(LFixedLog2LMUL:3)"] in {
      def vlmul_ext # dst_lmul : RVVBuiltin<"v" # dst_lmul # "v",
                                            dst_lmul # "vv", "csilxfd", dst_lmul # "v">;
      def vlmul_ext_u # dst_lmul : RVVBuiltin<"Uv" # dst_lmul # "Uv",
                                              dst_lmul # "UvUv", "csil", dst_lmul # "Uv">;
    }
  }

  let Name = "vget_v", MaskedPolicyScheme = NonePolicy,
      ManualCodegen = [{
      {
        if (isa<StructType>(Ops[0]->getType())) // For tuple type
          // Extract value from index (operand 1) of vtuple (operand 0)
          return Builder.CreateExtractValue(
            Ops[0],
            {(unsigned)cast<ConstantInt>(Ops[1])->getZExtValue()});
        auto *VecTy = cast<ScalableVectorType>(ResultType);
        auto *OpVecTy = cast<ScalableVectorType>(Ops[0]->getType());
        // Mask to only valid indices.
        unsigned MaxIndex = OpVecTy->getMinNumElements() / VecTy->getMinNumElements();
        assert(isPowerOf2_32(MaxIndex));
        Ops[1] = Builder.CreateZExt(Ops[1], Builder.getInt64Ty());
        Ops[1] = Builder.CreateAnd(Ops[1], MaxIndex - 1);
        Ops[1] = Builder.CreateMul(Ops[1],
                                   ConstantInt::get(Ops[1]->getType(),
                                                    VecTy->getMinNumElements()));
        return Builder.CreateExtractVector(ResultType, Ops[0], Ops[1]);
      }
      }] in {
    foreach dst_lmul = ["(SFixedLog2LMUL:0)", "(SFixedLog2LMUL:1)", "(SFixedLog2LMUL:2)"] in {
      def : RVVBuiltin<"v" # dst_lmul # "v", dst_lmul # "vvKz", "csilxfd", dst_lmul # "v">;
      def : RVVBuiltin<"Uv" # dst_lmul # "Uv", dst_lmul # "UvUvKz", "csil", dst_lmul # "Uv">;
    }
    foreach nf = NFList in {
      defvar T = "(Tuple:" # nf # ")";
      def : RVVBuiltin<T # "vv", "v" # T # "vKz", "csilxfd", "v">;
      def : RVVBuiltin<T # "UvUv", "Uv" # T # "UvKz", "csil", "Uv">;
    }
  }

  let Name = "vset_v", MaskedPolicyScheme = NonePolicy,
      ManualCodegen = [{
      {
        if (isa<StructType>(ResultType)) // For tuple type
          // Insert value (operand 2) into index (operand 1) of vtuple (operand 0)
          return Builder.CreateInsertValue(
            Ops[0], Ops[2],
            {(unsigned)cast<ConstantInt>(Ops[1])->getZExtValue()});
        auto *ResVecTy = cast<ScalableVectorType>(ResultType);
        auto *VecTy = cast<ScalableVectorType>(Ops[2]->getType());
        // Mask to only valid indices.
        unsigned MaxIndex = ResVecTy->getMinNumElements() / VecTy->getMinNumElements();
        assert(isPowerOf2_32(MaxIndex));
        Ops[1] = Builder.CreateZExt(Ops[1], Builder.getInt64Ty());
        Ops[1] = Builder.CreateAnd(Ops[1], MaxIndex - 1);
        Ops[1] = Builder.CreateMul(Ops[1],
                                   ConstantInt::get(Ops[1]->getType(),
                                                    VecTy->getMinNumElements()));
        return Builder.CreateInsertVector(ResultType, Ops[0], Ops[2], Ops[1]);
      }
      }] in {
    let Log2LMUL = [0, 1, 2] in {
      foreach dst_lmul = ["(LFixedLog2LMUL:1)", "(LFixedLog2LMUL:2)", "(LFixedLog2LMUL:3)"] in {
        def : RVVBuiltin<"v" # dst_lmul # "v", dst_lmul # "v" # dst_lmul # "vKzv", "csilxfd">;
        def : RVVBuiltin<"Uv" # dst_lmul # "Uv", dst_lmul # "Uv" # dst_lmul #"UvKzUv", "csil">;
      }
    }
    foreach nf = NFList in {
      defvar T = "(Tuple:" # nf # ")";
      def : RVVBuiltin<"v" # T # "v", T # "v" # T # "vKzv", "csilxfd">;
      def : RVVBuiltin<"Uv" # T # "Uv", T # "Uv" # T # "UvKzUv", "csil">;
    }
  }
}<|MERGE_RESOLUTION|>--- conflicted
+++ resolved
@@ -1865,10 +1865,7 @@
   defm vnclipu : RVVUnsignedNShiftBuiltinSetRoundingMode;
   defm vnclip : RVVSignedNShiftBuiltinSetRoundingMode;
 }
-<<<<<<< HEAD
-=======
-}
->>>>>>> bac3a63c
+}
 
 // 14. Vector Floating-Point Instructions
 let HeaderCode =
