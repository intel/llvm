--- conflicted
+++ resolved
@@ -1944,44 +1944,6 @@
       Operands.push_back(llvm::PoisonValue::get(ResultType));
     else
       Operands.push_back(Ops[IsMasked ? 1 : 0]);
-<<<<<<< HEAD
-
-    Operands.push_back(Ops[Offset]); // op0
-    Operands.push_back(Ops[Offset + 1]); // op1
-
-    if (IsMasked)
-      Operands.push_back(Ops[0]); // mask
-
-    if (HasRoundModeOp) {
-      Operands.push_back(Ops[Offset + 2]); // frm
-      Operands.push_back(Ops[Offset + 3]); // vl
-    } else {
-      Operands.push_back(ConstantInt::get(Ops[Offset + 2]->getType(), 7)); // frm
-      Operands.push_back(Ops[Offset + 2]); // vl
-    }
-
-    if (IsMasked)
-      Operands.push_back(ConstantInt::get(Ops.back()->getType(), PolicyAttrs));
-
-    IntrinsicTypes = {ResultType, Ops[Offset + 1]->getType(),
-                      Operands.back()->getType()};
-    llvm::Function *F = CGM.getIntrinsic(ID, IntrinsicTypes);
-    return Builder.CreateCall(F, Operands, "");
-  }
-}] in {
-  let HasFRMRoundModeOp = true in {
-    // 14.2. Vector Single-Width Floating-Point Add/Subtract Instructions
-    defm vfadd  : RVVFloatingBinBuiltinSetRoundingMode;
-    defm vfsub  : RVVFloatingBinBuiltinSetRoundingMode;
-    defm vfrsub : RVVFloatingBinVFBuiltinSetRoundingMode;
-  }
-  // 14.2. Vector Single-Width Floating-Point Add/Subtract Instructions
-  defm vfadd  : RVVFloatingBinBuiltinSet;
-  defm vfsub  : RVVFloatingBinBuiltinSet;
-  defm vfrsub : RVVFloatingBinVFBuiltinSet;
-}
-=======
->>>>>>> 6241a64e
 
     Operands.push_back(Ops[Offset]); // op0
     Operands.push_back(Ops[Offset + 1]); // op1
