//==--- riscv_vector.td - RISC-V V-ext Builtin function list --------------===//
//
//  Part of the LLVM Project, under the Apache License v2.0 with LLVM Exceptions.
//  See https://llvm.org/LICENSE.txt for license information.
//  SPDX-License-Identifier: Apache-2.0 WITH LLVM-exception
//
//===----------------------------------------------------------------------===//
//
// This file defines the builtins for RISC-V V-extension. See:
//
//     https://github.com/riscv/rvv-intrinsic-doc
//
//===----------------------------------------------------------------------===//

include "riscv_vector_common.td"

defvar TypeList = ["c","s","i","l","x","f","d","y"];
defvar EEWList = [["8", "(Log2EEW:3)"],
                  ["16", "(Log2EEW:4)"],
                  ["32", "(Log2EEW:5)"],
                  ["64", "(Log2EEW:6)"]];

class IsFloat<string type> {
  bit val = !or(!eq(type, "x"), !eq(type, "f"), !eq(type, "d"), !eq(type, "y"));
}

let SupportOverloading = false,
    MaskedPolicyScheme = NonePolicy in {
  class RVVVLEMaskBuiltin : RVVOutOp0Builtin<"m", "mPCUe", "c"> {
    let Name = "vlm_v";
    let IRName = "vlm";
    let HasMasked = false;
  }
}

let SupportOverloading = false,
    UnMaskedPolicyScheme = HasPassthruOperand in {
  multiclass RVVVLEBuiltin<list<string> types> {
    let Name = NAME # "_v",
        IRName = "vle",
        MaskedIRName ="vle_mask" in {
      foreach type = types in {
        def : RVVOutOp0Builtin<"v", "vPCe", type>;
        if !not(IsFloat<type>.val) then {
          def : RVVOutOp0Builtin<"Uv", "UvPCUe", type>;
        }
      }
    }
  }
}

multiclass RVVVLEFFBuiltin<list<string> types> {
  let Name = NAME # "_v",
      IRName = "vleff",
      MaskedIRName = "vleff_mask",
      SupportOverloading = false,
      UnMaskedPolicyScheme = HasPassthruOperand,
      ManualCodegen = [{
      {
        if (IsMasked) {
          // Move mask to right before vl.
          std::rotate(Ops.begin(), Ops.begin() + 1, Ops.end() - 1);
          if ((PolicyAttrs & RVV_VTA) && (PolicyAttrs & RVV_VMA))
            Ops.insert(Ops.begin(), llvm::PoisonValue::get(ResultType));
          Ops.push_back(ConstantInt::get(Ops.back()->getType(), PolicyAttrs));
          IntrinsicTypes = {ResultType, Ops[4]->getType(), Ops[2]->getType()};
        } else {
          if (PolicyAttrs & RVV_VTA)
            Ops.insert(Ops.begin(), llvm::PoisonValue::get(ResultType));
          IntrinsicTypes = {ResultType, Ops[3]->getType(), Ops[1]->getType()};
        }
        Value *NewVL = Ops[2];
        Ops.erase(Ops.begin() + 2);
        llvm::Function *F = CGM.getIntrinsic(ID, IntrinsicTypes);
        llvm::Value *LoadValue = Builder.CreateCall(F, Ops, "");
        llvm::Value *V = Builder.CreateExtractValue(LoadValue, {0});
        // Store new_vl.
        clang::CharUnits Align;
        if (IsMasked)
          Align = CGM.getNaturalPointeeTypeAlignment(E->getArg(E->getNumArgs()-2)->getType());
        else
          Align = CGM.getNaturalPointeeTypeAlignment(E->getArg(1)->getType());
        llvm::Value *Val = Builder.CreateExtractValue(LoadValue, {1});
        Builder.CreateStore(Val, Address(NewVL, Val->getType(), Align));
        return V;
      }
      }] in {
    foreach type = types in {
      def : RVVBuiltin<"v", "vPCePz", type>;
      // Skip floating types for unsigned versions.
      if !not(IsFloat<type>.val) then {
        def : RVVBuiltin<"Uv", "UvPCUePz", type>;
      }
    }
  }
}

multiclass RVVVLSEBuiltin<list<string> types> {
  let Name = NAME # "_v",
      IRName = "vlse",
      MaskedIRName ="vlse_mask",
      SupportOverloading = false,
      UnMaskedPolicyScheme = HasPassthruOperand in {
    foreach type = types in {
      def : RVVOutOp0Builtin<"v", "vPCet", type>;
      if !not(IsFloat<type>.val) then {
        def : RVVOutOp0Builtin<"Uv", "UvPCUet", type>;
      }
    }
  }
}

multiclass RVVIndexedLoad<string op> {
  let UnMaskedPolicyScheme = HasPassthruOperand in {
    foreach type = TypeList in {
      foreach eew_list = EEWList[0-2] in {
        defvar eew = eew_list[0];
        defvar eew_type = eew_list[1];
<<<<<<< HEAD
        let Name = op # eew # "_v", IRName = op, MaskedIRName = op # "_mask",
            RequiredFeatures = !if(!eq(type, "x"), ["zvfhmin"],
                                   !if(!eq(type, "y"), ["zvfbfmin"],
                                                   []<string>)) in {
=======
        let Name = op # eew # "_v", IRName = op, MaskedIRName = op # "_mask" in {
>>>>>>> 5ee67ebe
          def: RVVOutOp0Op1Builtin<"v", "vPCe" # eew_type # "Uv", type>;
            if !not(IsFloat<type>.val) then {
              def: RVVOutOp0Op1Builtin<"Uv", "UvPCUe" # eew_type # "Uv", type>;
            }
        }
      }
      defvar eew64 = "64";
      defvar eew64_type = "(Log2EEW:6)";
      let Name = op # eew64 # "_v", IRName = op, MaskedIRName = op # "_mask",
<<<<<<< HEAD
          RequiredFeatures = !if(!eq(type, "x"), ["zvfhmin", "64bit"],
                                 !if(!eq(type, "y"), ["zvfbfmin", "64bit"],
                                                 ["64bit"])) in {
=======
          RequiredFeatures = ["64bit"] in {
>>>>>>> 5ee67ebe
          def: RVVOutOp0Op1Builtin<"v", "vPCe" # eew64_type # "Uv", type>;
            if !not(IsFloat<type>.val) then {
              def: RVVOutOp0Op1Builtin<"Uv", "UvPCUe" # eew64_type # "Uv", type>;
            }
        }
    }
  }
}

let HasMaskedOffOperand = false,
    MaskedPolicyScheme = NonePolicy,
    ManualCodegen = [{
      if (IsMasked) {
        // Builtin: (mask, ptr, value, vl). Intrinsic: (value, ptr, mask, vl)
        std::swap(Ops[0], Ops[2]);
      } else {
        // Builtin: (ptr, value, vl). Intrinsic: (value, ptr, vl)
        std::swap(Ops[0], Ops[1]);
      }
      if (IsMasked)
        IntrinsicTypes = {Ops[0]->getType(), Ops[1]->getType(), Ops[3]->getType()};
      else
        IntrinsicTypes = {Ops[0]->getType(), Ops[1]->getType(), Ops[2]->getType()};
    }] in {
  class RVVVSEMaskBuiltin : RVVBuiltin<"m", "0PUem", "c"> {
    let Name = "vsm_v";
    let IRName = "vsm";
    let HasMasked = false;
  }
  multiclass RVVVSEBuiltin<list<string> types> {
    let Name = NAME # "_v",
        IRName = "vse",
        MaskedIRName = "vse_mask" in {
      foreach type = types in {
        def : RVVBuiltin<"v", "0Pev", type>;
        if !not(IsFloat<type>.val) then {
          def : RVVBuiltin<"Uv", "0PUeUv", type>;
        }
      }
    }
  }
}

multiclass RVVVSSEBuiltin<list<string> types> {
  let Name = NAME # "_v",
      IRName = "vsse",
      MaskedIRName = "vsse_mask",
      HasMaskedOffOperand = false,
      MaskedPolicyScheme = NonePolicy,
      ManualCodegen = [{
        if (IsMasked) {
          // Builtin: (mask, ptr, stride, value, vl). Intrinsic: (value, ptr, stride, mask, vl)
          std::swap(Ops[0], Ops[3]);
        } else {
          // Builtin: (ptr, stride, value, vl). Intrinsic: (value, ptr, stride, vl)
          std::rotate(Ops.begin(), Ops.begin() + 2, Ops.begin() + 3);
        }
        if (IsMasked)
          IntrinsicTypes = {Ops[0]->getType(), Ops[1]->getType(), Ops[4]->getType()};
        else
          IntrinsicTypes = {Ops[0]->getType(), Ops[1]->getType(), Ops[3]->getType()};
      }] in {
    foreach type = types in {
      def : RVVBuiltin<"v", "0Petv", type>;
      if !not(IsFloat<type>.val) then {
        def : RVVBuiltin<"Uv", "0PUetUv", type>;
      }
    }
  }
}

multiclass RVVIndexedStore<string op> {
  let HasMaskedOffOperand = false,
      MaskedPolicyScheme = NonePolicy,
      ManualCodegen = [{
        if (IsMasked) {
          // Builtin: (mask, ptr, index, value, vl). Intrinsic: (value, ptr, index, mask, vl)
          std::swap(Ops[0], Ops[3]);
        } else {
          // Builtin: (ptr, index, value, vl). Intrinsic: (value, ptr, index, vl)
          std::rotate(Ops.begin(), Ops.begin() + 2, Ops.begin() + 3);
        }
        if (IsMasked)
          IntrinsicTypes = {Ops[0]->getType(), Ops[1]->getType(), Ops[2]->getType(), Ops[4]->getType()};
        else
          IntrinsicTypes = {Ops[0]->getType(), Ops[1]->getType(), Ops[2]->getType(), Ops[3]->getType()};
      }] in {
      foreach type = TypeList in {
        foreach eew_list = EEWList[0-2] in {
          defvar eew = eew_list[0];
          defvar eew_type = eew_list[1];
<<<<<<< HEAD
          let Name = op # eew  # "_v", IRName = op, MaskedIRName = op # "_mask",
          RequiredFeatures = !if(!eq(type, "x"), ["zvfhmin"],
                                 !if(!eq(type, "y"), ["zvfbfmin"],
                                                 []<string>)) in  {
=======
          let Name = op # eew  # "_v", IRName = op, MaskedIRName = op # "_mask" in {
>>>>>>> 5ee67ebe
            def : RVVBuiltin<"v", "0Pe" # eew_type # "Uvv", type>;
            if !not(IsFloat<type>.val) then {
              def : RVVBuiltin<"Uv", "0PUe" # eew_type # "UvUv", type>;
            }
          }
        }
        defvar eew64 = "64";
        defvar eew64_type = "(Log2EEW:6)";
        let Name = op # eew64  # "_v", IRName = op, MaskedIRName = op # "_mask",
<<<<<<< HEAD
            RequiredFeatures = !if(!eq(type, "x"), ["zvfhmin", "64bit"],
                                   !if(!eq(type, "y"), ["zvfbfmin", "64bit"],
                                                   ["64bit"])) in  {
=======
            RequiredFeatures = ["64bit"] in {
>>>>>>> 5ee67ebe
          def : RVVBuiltin<"v", "0Pe" # eew64_type # "Uvv", type>;
          if !not(IsFloat<type>.val) then {
            def : RVVBuiltin<"Uv", "0PUe" # eew64_type # "UvUv", type>;
          }
        }
      }
  }
}

defvar NFList = [2, 3, 4, 5, 6, 7, 8];
/*
A segment load builtin has different variants.

Therefore a segment unit-stride load builtin can have 4 variants,
1. When unmasked and the policies are all specified as agnostic:
(Address0, ..., Address{NF - 1}, Ptr, VL)
2. When masked and the policies are all specified as agnostic:
(Address0, ..., Address{NF - 1}, Mask, Ptr, VL)
3. When unmasked and one of the policies is specified as undisturbed:
(Address0, ..., Address{NF - 1}, Maskedoff0, ..., Maskedoff{NF - 1},
  Ptr, VL)
4. When masked and one of the policies is specified as undisturbed:
(Address0, ..., Address{NF - 1}, Mask, Maskedoff0, ..., Maskedoff{NF - 1},
  Ptr, VL)

Other variants of segment load builtin share the same structure, but they
have their own extra parameter.

The segment unit-stride fault-only-first load builtin has a 'NewVL'
operand after the 'Ptr' operand.
1. When unmasked and the policies are all specified as agnostic:
(Address0, ..., Address{NF - 1}, Ptr, NewVL, VL)
2. When masked and the policies are all specified as agnostic:
(Address0, ..., Address{NF - 1}, Mask, Ptr, NewVL, VL)
3. When unmasked and one of the policies is specified as undisturbed:
(Address0, ..., Address{NF - 1}, Maskedoff0, ..., Maskedoff{NF - 1},
  Ptr, NewVL, VL)
4. When masked and one of the policies is specified as undisturbed:
(Address0, ..., Address{NF - 1}, Mask, Maskedoff0, ..., Maskedoff{NF - 1},
  Ptr, NewVL, VL)

The segment strided load builtin has a 'Stride' operand after the 'Ptr'
operand.
1. When unmasked and the policies are all specified as agnostic:
(Address0, ..., Address{NF - 1}, Ptr, Stride, VL)
2. When masked and the policies are all specified as agnostic:
(Address0, ..., Address{NF - 1}, Mask, Ptr, Stride, VL)
3. When unmasked and one of the policies is specified as undisturbed:
(Address0, ..., Address{NF - 1}, Maskedoff0, ..., Maskedoff{NF - 1},
  Ptr, Stride, VL)
4. When masked and one of the policies is specified as undisturbed:
(Address0, ..., Address{NF - 1}, Mask, Maskedoff0, ..., Maskedoff{NF - 1},
  Ptr, Stride, VL)

The segment indexed load builtin has a 'Idx' operand after the 'Ptr' operand.
1. When unmasked and the policies are all specified as agnostic:
(Address0, ..., Address{NF - 1}, Ptr, Idx, VL)
2. When masked and the policies are all specified as agnostic:
(Address0, ..., Address{NF - 1}, Mask, Ptr, Idx, VL)
3. When unmasked and one of the policies is specified as undisturbed:
(Address0, ..., Address{NF - 1}, Maskedoff0, ..., Maskedoff{NF - 1},
  Ptr, Idx, VL)
4. When masked and one of the policies is specified as undisturbed:
(Address0, ..., Address{NF - 1}, Mask, Maskedoff0, ..., Maskedoff{NF - 1},
  Ptr, Idx, VL)

Segment load intrinsics has different variants similar to their builtins.

Segment unit-stride load intrinsic,
  Masked: (Vector0, ..., Vector{NF - 1}, Ptr, Mask, VL, Policy)
  Unmasked: (Vector0, ..., Vector{NF - 1}, Ptr, VL)
Segment unit-stride fault-only-first load intrinsic,
  Masked: (Vector0, ..., Vector{NF - 1}, Ptr, Mask, VL, Policy)
  Unmasked: (Vector0, ..., Vector{NF - 1}, Ptr, VL)
Segment strided load intrinsic,
  Masked: (Vector0, ..., Vector{NF - 1}, Ptr, Stride, Mask, VL, Policy)
  Unmasked: (Vector0, ..., Vector{NF - 1}, Ptr, Stride, VL)
Segment indexed load intrinsic,
  Masked: (Vector0, ..., Vector{NF - 1}, Ptr, Index, Mask, VL, Policy)
  Unmasked: (Vector0, ..., Vector{NF - 1}, Ptr, Index, VL)

The Vector(s) is poison when the policy behavior allows us to not care
about any masked-off elements.
*/

class PVString<int nf, bit signed> {
  string S =
    !cond(!eq(nf, 2): !if(signed, "PvPv", "PUvPUv"),
          !eq(nf, 3): !if(signed, "PvPvPv", "PUvPUvPUv"),
          !eq(nf, 4): !if(signed, "PvPvPvPv", "PUvPUvPUvPUv"),
          !eq(nf, 5): !if(signed, "PvPvPvPvPv", "PUvPUvPUvPUvPUv"),
          !eq(nf, 6): !if(signed, "PvPvPvPvPvPv", "PUvPUvPUvPUvPUvPUv"),
          !eq(nf, 7): !if(signed, "PvPvPvPvPvPvPv", "PUvPUvPUvPUvPUvPUvPUv"),
          !eq(nf, 8): !if(signed, "PvPvPvPvPvPvPvPv", "PUvPUvPUvPUvPUvPUvPUvPUv"));
}

class VString<int nf, bit signed> {
  string S = !cond(!eq(nf, 2): !if(signed, "vv", "UvUv"),
                   !eq(nf, 3): !if(signed, "vvv", "UvUvUv"),
                   !eq(nf, 4): !if(signed, "vvvv", "UvUvUvUv"),
                   !eq(nf, 5): !if(signed, "vvvvv", "UvUvUvUvUv"),
                   !eq(nf, 6): !if(signed, "vvvvvv", "UvUvUvUvUvUv"),
                   !eq(nf, 7): !if(signed, "vvvvvvv", "UvUvUvUvUvUvUv"),
                   !eq(nf, 8): !if(signed, "vvvvvvvv", "UvUvUvUvUvUvUvUv"));
}


class FixedVString<int fixed_lmul, int num, string vec> {
  string V = "(LFixedLog2LMUL:" # fixed_lmul # ")" # vec;
  string S = !interleave(!listsplat(V, num), "");
}

multiclass RVVNonTupleVCreateBuiltin<int dst_lmul, list<int> src_lmul_list> {
  defvar dst_v = FixedVString<dst_lmul, 1, "v">.V;
  defvar dst_uv = FixedVString<dst_lmul, 1, "Uv">.V;
  foreach src_lmul = src_lmul_list in {
    defvar num = !shl(1, !sub(dst_lmul, src_lmul));

    defvar src_v = FixedVString<src_lmul, num, "v">.V;
    defvar src_s = FixedVString<src_lmul, num, "v">.S;
    def vcreate # src_v # dst_v : RVVBuiltin<src_v # dst_v,
                                             dst_v # src_s,
<<<<<<< HEAD
                                             "csilfd">;
    let RequiredFeatures = ["zvfhmin"] in
      def vcreate_h # src_v # dst_v : RVVBuiltin<src_v # dst_v,
                                                 dst_v # src_s,
                                                 "x", dst_v>;
    let RequiredFeatures = ["zvfbfmin"] in
      def vcreate_bf16 # src_v # dst_v : RVVBuiltin<src_v # dst_v,
                                                    dst_v # src_s,
                                                    "y", dst_v>;
=======
                                             "csilxfdy">;
>>>>>>> 5ee67ebe

    defvar src_uv = FixedVString<src_lmul, num, "Uv">.V;
    defvar src_us = FixedVString<src_lmul, num, "Uv">.S;
    def vcreate_u # src_uv # dst_uv : RVVBuiltin<src_uv # dst_uv,
                                                 dst_uv # src_us,
                                                 "csil">;
  }
}

multiclass RVVPseudoUnaryBuiltin<string IR, string type_range> {
  let Name = NAME,
      IRName = IR,
      MaskedIRName = IR # "_mask",
      UnMaskedPolicyScheme = HasPassthruOperand,
      ManualCodegen = [{
      {
        if (IsMasked) {
          std::rotate(Ops.begin(), Ops.begin() + 1, Ops.end() - 1);
          if ((PolicyAttrs & RVV_VTA) && (PolicyAttrs & RVV_VMA))
            Ops.insert(Ops.begin(), llvm::PoisonValue::get(ResultType));
        } else {
          if (PolicyAttrs & RVV_VTA)
            Ops.insert(Ops.begin(), llvm::PoisonValue::get(ResultType));
        }
        auto ElemTy = cast<llvm::VectorType>(ResultType)->getElementType();
        Ops.insert(Ops.begin() + 2, llvm::Constant::getNullValue(ElemTy));

        if (IsMasked) {
          Ops.push_back(ConstantInt::get(Ops.back()->getType(), PolicyAttrs));
          // maskedoff, op1, op2, mask, vl, policy
          IntrinsicTypes = {ResultType, ElemTy, Ops[4]->getType()};
        } else {
          // passthru, op1, op2, vl
          IntrinsicTypes = {ResultType, ElemTy, Ops[3]->getType()};
        }
        break;
      }
      }] in {
        def : RVVBuiltin<"v", "vv", type_range>;
  }
}

multiclass RVVPseudoVNotBuiltin<string IR, string type_range> {
  let Name = NAME,
      IRName = IR,
      MaskedIRName = IR # "_mask",
      UnMaskedPolicyScheme = HasPassthruOperand,
      ManualCodegen = [{
      {
        if (IsMasked) {
          std::rotate(Ops.begin(), Ops.begin() + 1, Ops.end() - 1);
          if ((PolicyAttrs & RVV_VTA) && (PolicyAttrs & RVV_VMA))
            Ops.insert(Ops.begin(), llvm::PoisonValue::get(ResultType));
        } else {
          if (PolicyAttrs & RVV_VTA)
            Ops.insert(Ops.begin(), llvm::PoisonValue::get(ResultType));
        }
        auto ElemTy = cast<llvm::VectorType>(ResultType)->getElementType();
        Ops.insert(Ops.begin() + 2,
                   llvm::Constant::getAllOnesValue(ElemTy));
        if (IsMasked) {
          Ops.push_back(ConstantInt::get(Ops.back()->getType(), PolicyAttrs));
          // maskedoff, op1, po2, mask, vl, policy
          IntrinsicTypes = {ResultType,
                            ElemTy,
                            Ops[4]->getType()};
        } else {
          // passthru, op1, op2, vl
          IntrinsicTypes = {ResultType,
                            ElemTy,
                            Ops[3]->getType()};
        }
        break;
      }
      }] in {
        def : RVVBuiltin<"v", "vv", type_range>;
        def : RVVBuiltin<"Uv", "UvUv", type_range>;
  }
}

multiclass RVVPseudoMaskBuiltin<string IR, string type_range> {
  let Name = NAME,
      IRName = IR,
      HasMasked = false,
      ManualCodegen = [{
      {
        // op1, vl
        IntrinsicTypes = {ResultType,
                          Ops[1]->getType()};
        Ops.insert(Ops.begin() + 1, Ops[0]);
        break;
      }
      }] in {
        def : RVVBuiltin<"m", "mm", type_range>;
  }
}

multiclass RVVPseudoVFUnaryBuiltin<string IR, string type_range> {
  let Name = NAME,
      IRName = IR,
      MaskedIRName = IR # "_mask",
      UnMaskedPolicyScheme = HasPassthruOperand,
      ManualCodegen = [{
      {
        if (IsMasked) {
          std::rotate(Ops.begin(), Ops.begin() + 1, Ops.end() - 1);
          if ((PolicyAttrs & RVV_VTA) && (PolicyAttrs & RVV_VMA))
            Ops.insert(Ops.begin(), llvm::PoisonValue::get(ResultType));
          Ops.insert(Ops.begin() + 2, Ops[1]);
          Ops.push_back(ConstantInt::get(Ops.back()->getType(), PolicyAttrs));
          // maskedoff, op1, op2, mask, vl
          IntrinsicTypes = {ResultType,
                            Ops[2]->getType(),
                            Ops.back()->getType()};
        } else {
          if (PolicyAttrs & RVV_VTA)
            Ops.insert(Ops.begin(), llvm::PoisonValue::get(ResultType));
          // op1, po2, vl
          IntrinsicTypes = {ResultType,
                            Ops[1]->getType(), Ops[2]->getType()};
          Ops.insert(Ops.begin() + 2, Ops[1]);
          break;
        }
        break;
      }
      }] in {
        def : RVVBuiltin<"v", "vv", type_range>;
  }
}

multiclass RVVPseudoVWCVTBuiltin<string IR, string MName, string type_range,
                                 list<list<string>> suffixes_prototypes> {
  let Name = NAME,
      OverloadedName = MName,
      IRName = IR,
      MaskedIRName = IR # "_mask",
      UnMaskedPolicyScheme = HasPassthruOperand,
      ManualCodegen = [{
      {
        if (IsMasked) {
          std::rotate(Ops.begin(), Ops.begin() + 1, Ops.end() - 1);
          if ((PolicyAttrs & RVV_VTA) && (PolicyAttrs & RVV_VMA))
            Ops.insert(Ops.begin(), llvm::PoisonValue::get(ResultType));
        } else {
          if (PolicyAttrs & RVV_VTA)
            Ops.insert(Ops.begin(), llvm::PoisonValue::get(ResultType));
        }
        auto ElemTy = cast<llvm::VectorType>(ResultType)->getElementType();
        Ops.insert(Ops.begin() + 2, llvm::Constant::getNullValue(ElemTy));
        if (IsMasked) {
          Ops.push_back(ConstantInt::get(Ops.back()->getType(), PolicyAttrs));
          // maskedoff, op1, op2, mask, vl, policy
          IntrinsicTypes = {ResultType,
                            Ops[1]->getType(),
                            ElemTy,
                            Ops[4]->getType()};
        } else {
          // passtru, op1, op2, vl
          IntrinsicTypes = {ResultType,
                            Ops[1]->getType(),
                            ElemTy,
                            Ops[3]->getType()};
        }
        break;
      }
      }] in {
        foreach s_p = suffixes_prototypes in {
          def : RVVBuiltin<s_p[0], s_p[1], type_range>;
        }
  }
}

multiclass RVVPseudoVNCVTBuiltin<string IR, string MName, string type_range,
                                 list<list<string>> suffixes_prototypes> {
  let Name = NAME,
      OverloadedName = MName,
      IRName = IR,
      MaskedIRName = IR # "_mask",
      UnMaskedPolicyScheme = HasPassthruOperand,
      ManualCodegen = [{
      {
        if (IsMasked) {
          std::rotate(Ops.begin(), Ops.begin() + 1, Ops.end() - 1);
          if ((PolicyAttrs & RVV_VTA) && (PolicyAttrs & RVV_VMA))
            Ops.insert(Ops.begin(), llvm::PoisonValue::get(ResultType));
        } else {
          if (PolicyAttrs & RVV_VTA)
            Ops.insert(Ops.begin(), llvm::PoisonValue::get(ResultType));
        }
        Ops.insert(Ops.begin() + 2, llvm::Constant::getNullValue(Ops.back()->getType()));
        if (IsMasked) {
          Ops.push_back(ConstantInt::get(Ops.back()->getType(), PolicyAttrs));
          // maskedoff, op1, xlen, mask, vl
          IntrinsicTypes = {ResultType,
                            Ops[1]->getType(),
                            Ops[4]->getType(),
                            Ops[4]->getType()};
        } else {
          // passthru, op1, xlen, vl
          IntrinsicTypes = {ResultType,
                  Ops[1]->getType(),
                  Ops[3]->getType(),
                  Ops[3]->getType()};
        }
        break;
      }
      }] in {
        foreach s_p = suffixes_prototypes in {
          def : RVVBuiltin<s_p[0], s_p[1], type_range>;
        }
  }
}

let HeaderCode =
[{
#define __riscv_vlenb() __builtin_rvv_vlenb()
}] in
def vlenb_macro: RVVHeader;

let HasBuiltinAlias = false, HasVL = false, HasMasked = false,
    UnMaskedPolicyScheme = NonePolicy, MaskedPolicyScheme = NonePolicy,
    Log2LMUL = [0], IRName = "",
    ManualCodegen = [{
    {
      LLVMContext &Context = CGM.getLLVMContext();
      llvm::MDBuilder MDHelper(Context);

      llvm::Metadata *Ops[] = {llvm::MDString::get(Context, "vlenb")};
      llvm::MDNode *RegName = llvm::MDNode::get(Context, Ops);
      llvm::Value *Metadata = llvm::MetadataAsValue::get(Context, RegName);
      llvm::Function *F =
        CGM.getIntrinsic(llvm::Intrinsic::read_register, {SizeTy});
      return Builder.CreateCall(F, Metadata);
    }
    }] in
{
  def vlenb : RVVBuiltin<"", "u", "i">;
}

// 6. Configuration-Setting Instructions
// 6.1. vsetvli/vsetvl instructions

// vsetvl/vsetvlmax are a macro because they require constant integers in SEW
// and LMUL.
let HeaderCode =
[{
#define __riscv_vsetvl_e8mf4(avl) __builtin_rvv_vsetvli((size_t)(avl), 0, 6)
#define __riscv_vsetvl_e8mf2(avl) __builtin_rvv_vsetvli((size_t)(avl), 0, 7)
#define __riscv_vsetvl_e8m1(avl) __builtin_rvv_vsetvli((size_t)(avl), 0, 0)
#define __riscv_vsetvl_e8m2(avl) __builtin_rvv_vsetvli((size_t)(avl), 0, 1)
#define __riscv_vsetvl_e8m4(avl) __builtin_rvv_vsetvli((size_t)(avl), 0, 2)
#define __riscv_vsetvl_e8m8(avl) __builtin_rvv_vsetvli((size_t)(avl), 0, 3)

#define __riscv_vsetvl_e16mf2(avl) __builtin_rvv_vsetvli((size_t)(avl), 1, 7)
#define __riscv_vsetvl_e16m1(avl) __builtin_rvv_vsetvli((size_t)(avl), 1, 0)
#define __riscv_vsetvl_e16m2(avl) __builtin_rvv_vsetvli((size_t)(avl), 1, 1)
#define __riscv_vsetvl_e16m4(avl) __builtin_rvv_vsetvli((size_t)(avl), 1, 2)
#define __riscv_vsetvl_e16m8(avl) __builtin_rvv_vsetvli((size_t)(avl), 1, 3)

#define __riscv_vsetvl_e32m1(avl) __builtin_rvv_vsetvli((size_t)(avl), 2, 0)
#define __riscv_vsetvl_e32m2(avl) __builtin_rvv_vsetvli((size_t)(avl), 2, 1)
#define __riscv_vsetvl_e32m4(avl) __builtin_rvv_vsetvli((size_t)(avl), 2, 2)
#define __riscv_vsetvl_e32m8(avl) __builtin_rvv_vsetvli((size_t)(avl), 2, 3)

#define __riscv_vsetvl_e8mf8(avl) __builtin_rvv_vsetvli((size_t)(avl), 0, 5)
#define __riscv_vsetvl_e16mf4(avl) __builtin_rvv_vsetvli((size_t)(avl), 1, 6)
#define __riscv_vsetvl_e32mf2(avl) __builtin_rvv_vsetvli((size_t)(avl), 2, 7)

#define __riscv_vsetvl_e64m1(avl) __builtin_rvv_vsetvli((size_t)(avl), 3, 0)
#define __riscv_vsetvl_e64m2(avl) __builtin_rvv_vsetvli((size_t)(avl), 3, 1)
#define __riscv_vsetvl_e64m4(avl) __builtin_rvv_vsetvli((size_t)(avl), 3, 2)
#define __riscv_vsetvl_e64m8(avl) __builtin_rvv_vsetvli((size_t)(avl), 3, 3)

#define __riscv_vsetvlmax_e8mf4() __builtin_rvv_vsetvlimax(0, 6)
#define __riscv_vsetvlmax_e8mf2() __builtin_rvv_vsetvlimax(0, 7)
#define __riscv_vsetvlmax_e8m1() __builtin_rvv_vsetvlimax(0, 0)
#define __riscv_vsetvlmax_e8m2() __builtin_rvv_vsetvlimax(0, 1)
#define __riscv_vsetvlmax_e8m4() __builtin_rvv_vsetvlimax(0, 2)
#define __riscv_vsetvlmax_e8m8() __builtin_rvv_vsetvlimax(0, 3)

#define __riscv_vsetvlmax_e16mf2() __builtin_rvv_vsetvlimax(1, 7)
#define __riscv_vsetvlmax_e16m1() __builtin_rvv_vsetvlimax(1, 0)
#define __riscv_vsetvlmax_e16m2() __builtin_rvv_vsetvlimax(1, 1)
#define __riscv_vsetvlmax_e16m4() __builtin_rvv_vsetvlimax(1, 2)
#define __riscv_vsetvlmax_e16m8() __builtin_rvv_vsetvlimax(1, 3)

#define __riscv_vsetvlmax_e32m1() __builtin_rvv_vsetvlimax(2, 0)
#define __riscv_vsetvlmax_e32m2() __builtin_rvv_vsetvlimax(2, 1)
#define __riscv_vsetvlmax_e32m4() __builtin_rvv_vsetvlimax(2, 2)
#define __riscv_vsetvlmax_e32m8() __builtin_rvv_vsetvlimax(2, 3)

#define __riscv_vsetvlmax_e8mf8() __builtin_rvv_vsetvlimax(0, 5)
#define __riscv_vsetvlmax_e16mf4() __builtin_rvv_vsetvlimax(1, 6)
#define __riscv_vsetvlmax_e32mf2() __builtin_rvv_vsetvlimax(2, 7)

#define __riscv_vsetvlmax_e64m1() __builtin_rvv_vsetvlimax(3, 0)
#define __riscv_vsetvlmax_e64m2() __builtin_rvv_vsetvlimax(3, 1)
#define __riscv_vsetvlmax_e64m4() __builtin_rvv_vsetvlimax(3, 2)
#define __riscv_vsetvlmax_e64m8() __builtin_rvv_vsetvlimax(3, 3)

}] in
def vsetvl_macro: RVVHeader;

let HasBuiltinAlias = false,
    HasVL = false,
    HasMasked = false,
    MaskedPolicyScheme = NonePolicy,
    Log2LMUL = [0],
    ManualCodegen = [{IntrinsicTypes = {ResultType};}] in // Set XLEN type
{
  def vsetvli : RVVBuiltin<"", "zzKzKz", "i">;
  def vsetvlimax : RVVBuiltin<"", "zKzKz", "i">;
}

// 7. Vector Loads and Stores
// 7.4. Vector Unit-Stride Instructions
def vlm: RVVVLEMaskBuiltin;
defm vle8: RVVVLEBuiltin<["c"]>;
<<<<<<< HEAD
defm vle16: RVVVLEBuiltin<["s"]>;
let Name = "vle16_v", RequiredFeatures = ["zvfhmin"] in
  defm vle16_h: RVVVLEBuiltin<["x"]>;
let Name = "vle16_v", RequiredFeatures = ["zvfbfmin"] in
  defm vle16_bf16 : RVVVLEBuiltin<["y"]>;
=======
defm vle16: RVVVLEBuiltin<["s","x","y"]>;
>>>>>>> 5ee67ebe
defm vle32: RVVVLEBuiltin<["i","f"]>;
defm vle64: RVVVLEBuiltin<["l","d"]>;

def vsm : RVVVSEMaskBuiltin;
defm vse8 : RVVVSEBuiltin<["c"]>;
<<<<<<< HEAD
defm vse16: RVVVSEBuiltin<["s"]>;
let Name = "vse16_v", RequiredFeatures = ["zvfhmin"] in
  defm vse16_h: RVVVSEBuiltin<["x"]>;
let Name = "vse16_v", RequiredFeatures = ["zvfbfmin"] in
  defm vse16_bf16: RVVVSEBuiltin<["y"]>;
=======
defm vse16: RVVVSEBuiltin<["s","x","y"]>;
>>>>>>> 5ee67ebe
defm vse32: RVVVSEBuiltin<["i","f"]>;
defm vse64: RVVVSEBuiltin<["l","d"]>;

// 7.5. Vector Strided Instructions
defm vlse8: RVVVLSEBuiltin<["c"]>;
<<<<<<< HEAD
defm vlse16: RVVVLSEBuiltin<["s"]>;
let Name = "vlse16_v", RequiredFeatures = ["zvfhmin"] in
  defm vlse16_h: RVVVLSEBuiltin<["x"]>;
let Name = "vlse16_v", RequiredFeatures = ["zvfbfmin"] in
  defm vlse16_bf16: RVVVLSEBuiltin<["y"]>;
=======
defm vlse16: RVVVLSEBuiltin<["s","x","y"]>;
>>>>>>> 5ee67ebe
defm vlse32: RVVVLSEBuiltin<["i","f"]>;
defm vlse64: RVVVLSEBuiltin<["l","d"]>;

defm vsse8 : RVVVSSEBuiltin<["c"]>;
<<<<<<< HEAD
defm vsse16: RVVVSSEBuiltin<["s"]>;
let Name = "vsse16_v", RequiredFeatures = ["zvfhmin"] in
  defm vsse16_h: RVVVSSEBuiltin<["x"]>;
let Name = "vsse16_v", RequiredFeatures = ["zvfbfmin"] in
  defm vsse16_bf: RVVVSSEBuiltin<["y"]>;
=======
defm vsse16: RVVVSSEBuiltin<["s","x","y"]>;
>>>>>>> 5ee67ebe
defm vsse32: RVVVSSEBuiltin<["i","f"]>;
defm vsse64: RVVVSSEBuiltin<["l","d"]>;

// 7.6. Vector Indexed Instructions
defm : RVVIndexedLoad<"vluxei">;
defm : RVVIndexedLoad<"vloxei">;

defm : RVVIndexedStore<"vsuxei">;
defm : RVVIndexedStore<"vsoxei">;

// 7.7. Unit-stride Fault-Only-First Loads
defm vle8ff: RVVVLEFFBuiltin<["c"]>;
<<<<<<< HEAD
defm vle16ff: RVVVLEFFBuiltin<["s"]>;
let Name = "vle16ff_v", RequiredFeatures = ["zvfhmin"] in
  defm vle16ff: RVVVLEFFBuiltin<["x"]>;
let Name = "vle16ff_v", RequiredFeatures = ["zvfbfmin"] in
  defm vle16ff: RVVVLEFFBuiltin<["y"]>;
=======
defm vle16ff: RVVVLEFFBuiltin<["s","x","y"]>;
>>>>>>> 5ee67ebe
defm vle32ff: RVVVLEFFBuiltin<["i", "f"]>;
defm vle64ff: RVVVLEFFBuiltin<["l", "d"]>;

multiclass RVVUnitStridedSegLoadTuple<string op> {
  foreach type = TypeList in {
    defvar eew = !cond(!eq(type, "c") : "8",
                       !eq(type, "s") : "16",
                       !eq(type, "i") : "32",
                       !eq(type, "l") : "64",
                       !eq(type, "x") : "16",
                       !eq(type, "f") : "32",
                       !eq(type, "d") : "64",
                       !eq(type, "y") : "16");
      foreach nf = NFList in {
        let Name = op # nf # "e" # eew # "_v",
            IRName = op # nf,
            MaskedIRName = op # nf # "_mask",
            NF = nf,
<<<<<<< HEAD
            RequiredFeatures = !if(!eq(type, "x"), ["zvfhmin"],
                                   !if(!eq(type, "y"), ["zvfbfmin"],
                                                   []<string>)),
=======
>>>>>>> 5ee67ebe
            ManualCodegen = [{
    {
      SmallVector<llvm::Value*, 6> Operands;

      bool NoPassthru =
        (IsMasked && (PolicyAttrs & RVV_VTA) && (PolicyAttrs & RVV_VMA)) |
        (!IsMasked && (PolicyAttrs & RVV_VTA));
      unsigned Offset = IsMasked ? NoPassthru ? 1 : 2 : NoPassthru ? 0 : 1;

      if (IsMasked)
        IntrinsicTypes = {ResultType, Ops[Offset]->getType(), Ops[0]->getType(), Ops.back()->getType()};
      else
        IntrinsicTypes = {ResultType, Ops[Offset]->getType(), Ops.back()->getType()};

      if (NoPassthru) { // Push poison into passthru
        Operands.push_back(llvm::PoisonValue::get(ResultType));
      } else { // Push intrinsics operands into passthru
        llvm::Value *PassthruOperand = IsMasked ? Ops[1] : Ops[0];
        Operands.push_back(PassthruOperand);
      }

      Operands.push_back(Ops[Offset]); // Ptr
      if (IsMasked)
        Operands.push_back(Ops[0]);
      Operands.push_back(Ops[Offset + 1]); // VL
      if (IsMasked)
        Operands.push_back(ConstantInt::get(Ops.back()->getType(), PolicyAttrs));
      Operands.push_back(ConstantInt::get(Ops.back()->getType(), SegInstSEW));

      llvm::Function *F = CGM.getIntrinsic(ID, IntrinsicTypes);

      llvm::Value *LoadValue = Builder.CreateCall(F, Operands, "");
      if (ReturnValue.isNull())
        return LoadValue;
      else
        return Builder.CreateStore(LoadValue, ReturnValue.getValue());
    }
    }] in {
        defvar T = "(Tuple:" # nf # ")";
        def : RVVBuiltin<T # "v", T # "vPCe", type>;
        if !not(IsFloat<type>.val) then {
          def : RVVBuiltin<T # "Uv", T # "UvPCUe", type>;
        }
      }
    }
  }
}

multiclass RVVUnitStridedSegStoreTuple<string op> {
  foreach type = TypeList in {
    defvar eew = !cond(!eq(type, "c") : "8",
                       !eq(type, "s") : "16",
                       !eq(type, "i") : "32",
                       !eq(type, "l") : "64",
                       !eq(type, "x") : "16",
                       !eq(type, "f") : "32",
                       !eq(type, "d") : "64",
                       !eq(type, "y") : "16");
      foreach nf = NFList in {
      let Name = op # nf # "e" # eew # "_v",
          IRName = op # nf,
          MaskedIRName = op # nf # "_mask",
          NF = nf,
          HasMaskedOffOperand = false,
<<<<<<< HEAD
          RequiredFeatures = !if(!eq(type, "x"), ["zvfhmin"],
                                 !if(!eq(type, "y"), ["zvfbfmin"],
                                                 []<string>)),
=======
>>>>>>> 5ee67ebe
          ManualCodegen = [{
    {
      // Masked
      // Builtin: (mask, ptr, v_tuple, vl)
      // Intrinsic: (tuple, ptr, mask, vl)
      // Unmasked
      // Builtin: (ptr, v_tuple, vl)
      // Intrinsic: (tuple, ptr, vl)
      unsigned Offset = IsMasked ? 1 : 0;

      SmallVector<llvm::Value*, 5> Operands;
      Operands.push_back(Ops[Offset + 1]); // tuple
      Operands.push_back(Ops[Offset]); // Ptr
      if (IsMasked)
        Operands.push_back(Ops[0]);
      Operands.push_back(Ops[Offset + 2]); // VL
      Operands.push_back(ConstantInt::get(Ops.back()->getType(), SegInstSEW));

      if (IsMasked)
        IntrinsicTypes = {Operands[0]->getType(), Ops[Offset]->getType(), Ops[0]->getType(), Operands.back()->getType()};
      else
        IntrinsicTypes = {Operands[0]->getType(), Ops[Offset]->getType(), Operands.back()->getType()};
      llvm::Function *F = CGM.getIntrinsic(ID, IntrinsicTypes);
      return Builder.CreateCall(F, Operands, "");
   }
      }] in {
        defvar T = "(Tuple:" # nf # ")";
        def : RVVBuiltin<T # "v", "0Pe" # T # "v", type>;
        if !not(IsFloat<type>.val) then {
          def : RVVBuiltin<T # "Uv", "0PUe" # T # "Uv", type>;
        }
      }
    }
  }
}

multiclass RVVUnitStridedSegLoadFFTuple<string op> {
  foreach type = TypeList in {
    defvar eew = !cond(!eq(type, "c") : "8",
                       !eq(type, "s") : "16",
                       !eq(type, "i") : "32",
                       !eq(type, "l") : "64",
                       !eq(type, "x") : "16",
                       !eq(type, "f") : "32",
                       !eq(type, "d") : "64",
                       !eq(type, "y") : "16");
      foreach nf = NFList in {
        let Name = op # nf # "e" # eew # "ff_v",
            IRName = op # nf # "ff",
            MaskedIRName = op # nf # "ff_mask",
            NF = nf,
<<<<<<< HEAD
            RequiredFeatures = !if(!eq(type, "x"), ["zvfhmin"],
                                   !if(!eq(type, "y"), ["zvfbfmin"],
                                                   []<string>)),
=======
>>>>>>> 5ee67ebe
            ManualCodegen = [{
    {
      SmallVector<llvm::Value*, 6> Operands;

      bool NoPassthru =
        (IsMasked && (PolicyAttrs & RVV_VTA) && (PolicyAttrs & RVV_VMA)) |
        (!IsMasked && (PolicyAttrs & RVV_VTA));
      unsigned Offset = IsMasked ? NoPassthru ? 1 : 2 : NoPassthru ? 0 : 1;

      if (IsMasked)
        IntrinsicTypes = {ResultType, Ops.back()->getType(), Ops[Offset]->getType(), Ops[0]->getType()};
      else
        IntrinsicTypes = {ResultType, Ops.back()->getType(), Ops[Offset]->getType()};

      if (NoPassthru) { // Push poison into passthru
        Operands.push_back(llvm::PoisonValue::get(ResultType));
      } else { // Push intrinsics operands into passthru
        llvm::Value *PassthruOperand = IsMasked ? Ops[1] : Ops[0];
        Operands.push_back(PassthruOperand);
      }

      Operands.push_back(Ops[Offset]); // Ptr
      if (IsMasked)
        Operands.push_back(Ops[0]);
      Operands.push_back(Ops[Offset + 2]); // vl
      if (IsMasked)
        Operands.push_back(ConstantInt::get(Ops.back()->getType(), PolicyAttrs));
      Operands.push_back(ConstantInt::get(Ops.back()->getType(), SegInstSEW));

      llvm::Function *F = CGM.getIntrinsic(ID, IntrinsicTypes);

      llvm::Value *LoadValue = Builder.CreateCall(F, Operands, "");
      // Get alignment from the new vl operand
      clang::CharUnits Align =
          CGM.getNaturalPointeeTypeAlignment(E->getArg(Offset + 1)->getType());

      llvm::Value *ReturnTuple = Builder.CreateExtractValue(LoadValue, 0);

      // Store new_vl
      llvm::Value *V = Builder.CreateExtractValue(LoadValue, 1);
      Builder.CreateStore(V, Address(Ops[Offset + 1], V->getType(), Align));

      if (ReturnValue.isNull())
        return ReturnTuple;
      else
        return Builder.CreateStore(ReturnTuple, ReturnValue.getValue());
    }
    }] in {
        defvar T = "(Tuple:" # nf # ")";
        def : RVVBuiltin<T # "v", T # "vPCePz", type>;
        if !not(IsFloat<type>.val) then {
          def : RVVBuiltin<T # "Uv", T # "UvPCUePz", type>;
        }
      }
    }
  }
}

multiclass RVVStridedSegLoadTuple<string op> {
  foreach type = TypeList in {
    defvar eew = !cond(!eq(type, "c") : "8",
                       !eq(type, "s") : "16",
                       !eq(type, "i") : "32",
                       !eq(type, "l") : "64",
                       !eq(type, "x") : "16",
                       !eq(type, "f") : "32",
                       !eq(type, "d") : "64",
                       !eq(type, "y") : "16");
      foreach nf = NFList in {
        let Name = op # nf # "e" # eew # "_v",
            IRName = op # nf,
            MaskedIRName = op # nf # "_mask",
            NF = nf,
<<<<<<< HEAD
            RequiredFeatures = !if(!eq(type, "x"), ["zvfhmin"],
                                   !if(!eq(type, "y"), ["zvfbfmin"],
                                                   []<string>)),
=======
>>>>>>> 5ee67ebe
            ManualCodegen = [{
    {
      SmallVector<llvm::Value*, 7> Operands;

      bool NoPassthru =
        (IsMasked && (PolicyAttrs & RVV_VTA) && (PolicyAttrs & RVV_VMA)) |
        (!IsMasked && (PolicyAttrs & RVV_VTA));
      unsigned Offset = IsMasked ? NoPassthru ? 1 : 2 : NoPassthru ? 0 : 1;

      if (IsMasked)
        IntrinsicTypes = {ResultType, Ops[Offset]->getType(), Ops.back()->getType(), Ops[0]->getType()};
      else
        IntrinsicTypes = {ResultType, Ops[Offset]->getType(), Ops.back()->getType()};

      if (NoPassthru) { // Push poison into passthru
        Operands.push_back(llvm::PoisonValue::get(ResultType));
      } else { // Push intrinsics operands into passthru
        llvm::Value *PassthruOperand = IsMasked ? Ops[1] : Ops[0];
        Operands.push_back(PassthruOperand);
      }

      Operands.push_back(Ops[Offset]); // Ptr
      Operands.push_back(Ops[Offset + 1]); // Stride
      if (IsMasked)
        Operands.push_back(Ops[0]);
      Operands.push_back(Ops[Offset + 2]); // VL
      if (IsMasked)
        Operands.push_back(ConstantInt::get(Ops.back()->getType(), PolicyAttrs));
      Operands.push_back(ConstantInt::get(Ops.back()->getType(), SegInstSEW));

      llvm::Function *F = CGM.getIntrinsic(ID, IntrinsicTypes);
      llvm::Value *LoadValue = Builder.CreateCall(F, Operands, "");

      if (ReturnValue.isNull())
        return LoadValue;
      else
        return Builder.CreateStore(LoadValue, ReturnValue.getValue());
    }
    }] in {
        defvar T = "(Tuple:" # nf # ")";
        def : RVVBuiltin<T # "v", T # "vPCet", type>;
        if !not(IsFloat<type>.val) then {
          def : RVVBuiltin<T # "Uv", T # "UvPCUet", type>;
        }
      }
    }
  }
}

multiclass RVVStridedSegStoreTuple<string op> {
  foreach type = TypeList in {
    defvar eew = !cond(!eq(type, "c") : "8",
                       !eq(type, "s") : "16",
                       !eq(type, "i") : "32",
                       !eq(type, "l") : "64",
                       !eq(type, "x") : "16",
                       !eq(type, "f") : "32",
                       !eq(type, "d") : "64",
                       !eq(type, "y") : "16");
      foreach nf = NFList in {
        let Name = op # nf # "e" # eew # "_v",
            IRName = op # nf,
            MaskedIRName = op # nf # "_mask",
            NF = nf,
            HasMaskedOffOperand = false,
            MaskedPolicyScheme = NonePolicy,
<<<<<<< HEAD
            RequiredFeatures = !if(!eq(type, "x"), ["zvfhmin"],
                                   !if(!eq(type, "y"), ["zvfbfmin"],
                                                   []<string>)),
=======
>>>>>>> 5ee67ebe
            ManualCodegen = [{
    {
      // Masked
      // Builtin: (mask, ptr, stride, v_tuple, vl)
      // Intrinsic: (tuple, ptr, stride, mask, vl)
      // Unmasked
      // Builtin: (ptr, stride, v_tuple, vl)
      // Intrinsic: (tuple, ptr, stride, vl)
      unsigned Offset = IsMasked ? 1 : 0;

      SmallVector<llvm::Value*, 6> Operands;
      Operands.push_back(Ops[Offset + 2]); // tuple
      Operands.push_back(Ops[Offset]); // Ptr
      Operands.push_back(Ops[Offset + 1]); // Stride
      if (IsMasked)
        Operands.push_back(Ops[0]);
      Operands.push_back(Ops[Offset + 3]); // VL
      Operands.push_back(ConstantInt::get(Ops.back()->getType(), SegInstSEW));

      if (IsMasked)
        IntrinsicTypes = {Operands[0]->getType(), Operands[1]->getType(), Operands.back()->getType(), Ops[0]->getType()};
      else
        IntrinsicTypes = {Operands[0]->getType(), Operands[1]->getType(), Operands.back()->getType()};
      llvm::Function *F = CGM.getIntrinsic(ID, IntrinsicTypes);
      return Builder.CreateCall(F, Operands, "");
    }
            }] in {
        defvar T = "(Tuple:" # nf # ")";
        def : RVVBuiltin<T # "v", "0Pet" # T # "v", type>;
        if !not(IsFloat<type>.val) then {
          def : RVVBuiltin<T # "Uv", "0PUet" # T # "Uv", type>;
        }
      }
    }
  }
}

multiclass RVVIndexedSegLoadTuple<string op> {
  foreach type = TypeList in {
    foreach eew_info = EEWList in {
      defvar eew = eew_info[0];
      defvar eew_type = eew_info[1];
      foreach nf = NFList in {
        let Name = op # nf # "ei" # eew # "_v",
            IRName = op # nf,
            MaskedIRName = op # nf # "_mask",
            NF = nf,
<<<<<<< HEAD
            RequiredFeatures = !if(!eq(type, "x"), ["zvfhmin"],
                                   !if(!eq(type, "y"), ["zvfbfmin"],
                                                   []<string>)),
=======
>>>>>>> 5ee67ebe
            ManualCodegen = [{
    {
      SmallVector<llvm::Value*, 7> Operands;

      bool NoPassthru =
        (IsMasked && (PolicyAttrs & RVV_VTA) && (PolicyAttrs & RVV_VMA)) |
        (!IsMasked && (PolicyAttrs & RVV_VTA));
      unsigned Offset = IsMasked ? NoPassthru ? 1 : 2 : NoPassthru ? 0 : 1;

      if (NoPassthru) { // Push poison into passthru
        Operands.push_back(llvm::PoisonValue::get(ResultType));
      } else { // Push intrinsics operands into passthru
        llvm::Value *PassthruOperand = IsMasked ? Ops[1] : Ops[0];
        Operands.push_back(PassthruOperand);
      }

      Operands.push_back(Ops[Offset]); // Ptr
      Operands.push_back(Ops[Offset + 1]); // Idx
      if (IsMasked)
        Operands.push_back(Ops[0]);
      Operands.push_back(Ops[Offset + 2]); // VL
      if (IsMasked)
        Operands.push_back(ConstantInt::get(Ops.back()->getType(), PolicyAttrs));
      Operands.push_back(ConstantInt::get(Ops.back()->getType(), SegInstSEW));

      if (IsMasked)
        IntrinsicTypes = {ResultType, Ops[Offset]->getType(),
                          Ops[Offset + 1]->getType(),
                          Ops[0]->getType(),
                          Ops.back()->getType()};
      else
        IntrinsicTypes = {ResultType, Ops[Offset]->getType(),
                          Ops[Offset + 1]->getType(),
                          Ops.back()->getType()};
      llvm::Function *F = CGM.getIntrinsic(ID, IntrinsicTypes);
      llvm::Value *LoadValue = Builder.CreateCall(F, Operands, "");

      if (ReturnValue.isNull())
        return LoadValue;
      else
        return Builder.CreateStore(LoadValue, ReturnValue.getValue());
    }
    }] in {
          defvar T = "(Tuple:" # nf # ")";
          def : RVVBuiltin<T # "v", T # "vPCe" # eew_type # "Uv", type>;
          if !not(IsFloat<type>.val) then {
            def : RVVBuiltin<T # "Uv", T # "UvPCUe" # eew_type # "Uv", type>;
          }
        }
      }
    }
  }
}

multiclass RVVIndexedSegStoreTuple<string op> {
  foreach type = TypeList in {
    foreach eew_info = EEWList in {
      defvar eew = eew_info[0];
      defvar eew_type = eew_info[1];
      foreach nf = NFList in {
        let Name = op # nf # "ei" # eew # "_v",
            IRName = op # nf,
            MaskedIRName = op # nf # "_mask",
            NF = nf,
            HasMaskedOffOperand = false,
            MaskedPolicyScheme = NonePolicy,
<<<<<<< HEAD
            RequiredFeatures = !if(!eq(type, "x"), ["zvfhmin"],
                                   !if(!eq(type, "y"), ["zvfbfmin"],
                                                   []<string>)),
=======
>>>>>>> 5ee67ebe
            ManualCodegen = [{
    {
      // Masked
      // Builtin: (mask, ptr, index, v_tuple, vl)
      // Intrinsic: (tuple, ptr, index, mask, vl)
      // Unmasked
      // Builtin: (ptr, index, v_tuple, vl)
      // Intrinsic: (tuple, ptr, index, vl)
      unsigned Offset = IsMasked ? 1 : 0;

      SmallVector<llvm::Value*, 6> Operands;
      Operands.push_back(Ops[Offset + 2]); // tuple
      Operands.push_back(Ops[Offset]); // Ptr
      Operands.push_back(Ops[Offset + 1]); // Idx
      if (IsMasked)
        Operands.push_back(Ops[0]);
      Operands.push_back(Ops[Offset + 3]); // VL
      Operands.push_back(ConstantInt::get(Ops.back()->getType(), SegInstSEW));

      if (IsMasked)
        IntrinsicTypes = {Operands[0]->getType(), Ops[Offset]->getType(), Ops[Offset + 1]->getType(),
                          Ops[0]->getType(),
                          Operands.back()->getType()};
      else
        IntrinsicTypes = {Operands[0]->getType(), Ops[Offset]->getType(), Ops[Offset + 1]->getType(),
                          Operands.back()->getType()};
      llvm::Function *F = CGM.getIntrinsic(ID, IntrinsicTypes);
      return Builder.CreateCall(F, Operands, "");
    }
            }] in {
          defvar T = "(Tuple:" # nf # ")";
          def : RVVBuiltin<T # "v", "0Pe" # eew_type # "Uv" # T # "v", type>;
          if !not(IsFloat<type>.val) then {
            def : RVVBuiltin<T # "Uv", "0PUe" # eew_type # "Uv" # T # "Uv", type>;
          }
        }
      }
    }
  }
}

// 7.8 Vector Load/Store Segment Instructions
let UnMaskedPolicyScheme = HasPassthruOperand,
    IsTuple = true in {
  defm : RVVUnitStridedSegLoadTuple<"vlseg">;
  defm : RVVUnitStridedSegLoadFFTuple<"vlseg">;
  defm : RVVStridedSegLoadTuple<"vlsseg">;
  defm : RVVIndexedSegLoadTuple<"vluxseg">;
  defm : RVVIndexedSegLoadTuple<"vloxseg">;
}

let UnMaskedPolicyScheme = NonePolicy,
    MaskedPolicyScheme = NonePolicy,
    IsTuple = true in {
defm : RVVUnitStridedSegStoreTuple<"vsseg">;
defm : RVVStridedSegStoreTuple<"vssseg">;
defm : RVVIndexedSegStoreTuple<"vsuxseg">;
defm : RVVIndexedSegStoreTuple<"vsoxseg">;
}

// 11. Vector Integer Arithmetic Instructions
// 11.1. Vector Single-Width Integer Add and Subtract
let UnMaskedPolicyScheme = HasPassthruOperand in {
defm vadd : RVVIntBinBuiltinSet;
defm vsub : RVVIntBinBuiltinSet;
defm vrsub : RVVOutOp1BuiltinSet<"vrsub", "csil",
                                 [["vx", "v", "vve"],
                                  ["vx", "Uv", "UvUvUe"]]>;
}
defm vneg_v : RVVPseudoUnaryBuiltin<"vrsub", "csil">;

// 11.2. Vector Widening Integer Add/Subtract
// Widening unsigned integer add/subtract, 2*SEW = SEW +/- SEW
let UnMaskedPolicyScheme = HasPassthruOperand in {
defm vwaddu : RVVUnsignedWidenBinBuiltinSet;
defm vwsubu : RVVUnsignedWidenBinBuiltinSet;
// Widening signed integer add/subtract, 2*SEW = SEW +/- SEW
defm vwadd : RVVSignedWidenBinBuiltinSet;
defm vwsub : RVVSignedWidenBinBuiltinSet;
// Widening unsigned integer add/subtract, 2*SEW = 2*SEW +/- SEW
defm vwaddu : RVVUnsignedWidenOp0BinBuiltinSet;
defm vwsubu : RVVUnsignedWidenOp0BinBuiltinSet;
// Widening signed integer add/subtract, 2*SEW = 2*SEW +/- SEW
defm vwadd : RVVSignedWidenOp0BinBuiltinSet;
defm vwsub : RVVSignedWidenOp0BinBuiltinSet;
}
defm vwcvtu_x_x_v : RVVPseudoVWCVTBuiltin<"vwaddu", "vwcvtu_x", "csi",
                                          [["Uw", "UwUv"]]>;
defm vwcvt_x_x_v : RVVPseudoVWCVTBuiltin<"vwadd", "vwcvt_x", "csi",
                                         [["w", "wv"]]>;

// 11.3. Vector Integer Extension
let UnMaskedPolicyScheme = HasPassthruOperand in {
let Log2LMUL = [-3, -2, -1, 0, 1, 2] in {
  def vsext_vf2 : RVVIntExt<"vsext", "w", "wv", "csi">;
  def vzext_vf2 : RVVIntExt<"vzext", "Uw", "UwUv", "csi">;
}
let Log2LMUL = [-3, -2, -1, 0, 1] in {
  def vsext_vf4 : RVVIntExt<"vsext", "q", "qv", "cs">;
  def vzext_vf4 : RVVIntExt<"vzext", "Uq", "UqUv", "cs">;
}
let Log2LMUL = [-3, -2, -1, 0] in {
  def vsext_vf8 : RVVIntExt<"vsext", "o", "ov", "c">;
  def vzext_vf8 : RVVIntExt<"vzext", "Uo", "UoUv", "c">;
}
}

// 11.4. Vector Integer Add-with-Carry / Subtract-with-Borrow Instructions
let HasMasked = false, MaskedPolicyScheme = NonePolicy in {
  let UnMaskedPolicyScheme = HasPassthruOperand in {
    defm vadc : RVVCarryinBuiltinSet;
    defm vsbc : RVVCarryinBuiltinSet;
  }
  defm vmadc : RVVCarryOutInBuiltinSet<"vmadc_carry_in">;
  defm vmadc : RVVIntMaskOutBuiltinSet;
  defm vmsbc : RVVCarryOutInBuiltinSet<"vmsbc_borrow_in">;
  defm vmsbc : RVVIntMaskOutBuiltinSet;
}

// 11.5. Vector Bitwise Logical Instructions
let UnMaskedPolicyScheme = HasPassthruOperand in {
defm vand : RVVIntBinBuiltinSet;
defm vxor : RVVIntBinBuiltinSet;
defm vor : RVVIntBinBuiltinSet;
}
defm vnot_v : RVVPseudoVNotBuiltin<"vxor", "csil">;

// 11.6. Vector Single-Width Shift Instructions
let UnMaskedPolicyScheme = HasPassthruOperand in {
defm vsll : RVVShiftBuiltinSet;
defm vsrl : RVVUnsignedShiftBuiltinSet;
defm vsra : RVVSignedShiftBuiltinSet;

// 11.7. Vector Narrowing Integer Right Shift Instructions
defm vnsrl : RVVUnsignedNShiftBuiltinSet;
defm vnsra : RVVSignedNShiftBuiltinSet;
}
defm vncvt_x_x_w : RVVPseudoVNCVTBuiltin<"vnsrl", "vncvt_x", "csi",
                                         [["v", "vw"],
                                          ["Uv", "UvUw"]]>;

// 11.8. Vector Integer Compare Instructions
let MaskedPolicyScheme = HasPassthruOperand,
    HasTailPolicy = false in {
defm vmseq : RVVIntMaskOutBuiltinSet;
defm vmsne : RVVIntMaskOutBuiltinSet;
defm vmsltu : RVVUnsignedMaskOutBuiltinSet;
defm vmslt : RVVSignedMaskOutBuiltinSet;
defm vmsleu : RVVUnsignedMaskOutBuiltinSet;
defm vmsle : RVVSignedMaskOutBuiltinSet;
defm vmsgtu : RVVUnsignedMaskOutBuiltinSet;
defm vmsgt : RVVSignedMaskOutBuiltinSet;
defm vmsgeu : RVVUnsignedMaskOutBuiltinSet;
defm vmsge : RVVSignedMaskOutBuiltinSet;
}

// 11.9. Vector Integer Min/Max Instructions
let UnMaskedPolicyScheme = HasPassthruOperand in {
defm vminu : RVVUnsignedBinBuiltinSet;
defm vmin : RVVSignedBinBuiltinSet;
defm vmaxu : RVVUnsignedBinBuiltinSet;
defm vmax : RVVSignedBinBuiltinSet;

// 11.10. Vector Single-Width Integer Multiply Instructions
defm vmul : RVVIntBinBuiltinSet;
defm vmulh : RVVSignedBinBuiltinSet;
defm vmulhu : RVVUnsignedBinBuiltinSet;
defm vmulhsu : RVVOutOp1BuiltinSet<"vmulhsu", "csil",
                                   [["vv", "v", "vvUv"],
                                    ["vx", "v", "vvUe"]]>;

// 11.11. Vector Integer Divide Instructions
defm vdivu : RVVUnsignedBinBuiltinSet;
defm vdiv : RVVSignedBinBuiltinSet;
defm vremu : RVVUnsignedBinBuiltinSet;
defm vrem : RVVSignedBinBuiltinSet;
}

// 11.12. Vector Widening Integer Multiply Instructions
let Log2LMUL = [-3, -2, -1, 0, 1, 2], UnMaskedPolicyScheme = HasPassthruOperand in {
defm vwmul : RVVOutOp0Op1BuiltinSet<"vwmul", "csi",
                                    [["vv", "w", "wvv"],
                                     ["vx", "w", "wve"]]>;
defm vwmulu : RVVOutOp0Op1BuiltinSet<"vwmulu", "csi",
                                     [["vv", "Uw", "UwUvUv"],
                                      ["vx", "Uw", "UwUvUe"]]>;
defm vwmulsu : RVVOutOp0Op1BuiltinSet<"vwmulsu", "csi",
                                      [["vv", "w", "wvUv"],
                                       ["vx", "w", "wvUe"]]>;
}

// 11.13. Vector Single-Width Integer Multiply-Add Instructions
let UnMaskedPolicyScheme = HasPolicyOperand in {
defm vmacc  : RVVIntTerBuiltinSet;
defm vnmsac : RVVIntTerBuiltinSet;
defm vmadd  : RVVIntTerBuiltinSet;
defm vnmsub : RVVIntTerBuiltinSet;

// 11.14. Vector Widening Integer Multiply-Add Instructions
let HasMaskedOffOperand = false,
    Log2LMUL = [-3, -2, -1, 0, 1, 2] in {
defm vwmaccu : RVVOutOp1Op2BuiltinSet<"vwmaccu", "csi",
                                      [["vv", "Uw", "UwUwUvUv"],
                                       ["vx", "Uw", "UwUwUeUv"]]>;
defm vwmacc : RVVOutOp1Op2BuiltinSet<"vwmacc", "csi",
                                     [["vv", "w", "wwvv"],
                                      ["vx", "w", "wwev"]]>;
defm vwmaccsu : RVVOutOp1Op2BuiltinSet<"vwmaccsu", "csi",
                                       [["vv", "w", "wwvUv"],
                                        ["vx", "w", "wweUv"]]>;
defm vwmaccus : RVVOutOp1Op2BuiltinSet<"vwmaccus", "csi",
                                       [["vx", "w", "wwUev"]]>;
}
}

// 11.15. Vector Integer Merge Instructions
// C/C++ Operand: (mask, op1, op2, vl), Intrinsic: (passthru, op1, op2, mask, vl)
let HasMasked = false,
    UnMaskedPolicyScheme = HasPassthruOperand,
    MaskedPolicyScheme = NonePolicy,
    ManualCodegen = [{
      // insert poison passthru
      if (PolicyAttrs & RVV_VTA)
        Ops.insert(Ops.begin(), llvm::PoisonValue::get(ResultType));
      IntrinsicTypes = {ResultType, Ops[2]->getType(), Ops.back()->getType()};
    }] in {
  defm vmerge : RVVOutOp1BuiltinSet<"vmerge", "csil",
                                    [["vvm", "v", "vvvm"],
                                     ["vxm", "v", "vvem"],
                                     ["vvm", "Uv", "UvUvUvm"],
                                     ["vxm", "Uv", "UvUvUem"]]>;
}

// 11.16. Vector Integer Move Instructions
let HasMasked = false,
    UnMaskedPolicyScheme = HasPassthruOperand,
    MaskedPolicyScheme = NonePolicy,
    OverloadedName = "vmv_v" in {
    defm vmv_v : RVVOutBuiltinSet<"vmv_v_v", "csil",
                                   [["v", "Uv", "UvUv"]]>;
    defm vmv_v : RVVOutBuiltinSet<"vmv_v_v", "csilxfdy",
                                   [["v", "v", "vv"]]>;
<<<<<<< HEAD
    let RequiredFeatures = ["zvfhmin"] in
      defm vmv_v : RVVOutBuiltinSet<"vmv_v_v", "x",
                                    [["v", "v", "vv"]]>;
    let RequiredFeatures = ["zvfbfmin"] in
      defm vmv_v : RVVOutBuiltinSet<"vmv_v_v", "y",
                                    [["v", "v", "vv"]]>;
=======
>>>>>>> 5ee67ebe
  let SupportOverloading = false in
    defm vmv_v : RVVOutBuiltinSet<"vmv_v_x", "csil",
                                   [["x", "v", "ve"],
                                    ["x", "Uv", "UvUe"]]>;
}

// 12. Vector Fixed-Point Arithmetic Instructions
let HeaderCode =
[{
enum __RISCV_VXRM {
  __RISCV_VXRM_RNU = 0,
  __RISCV_VXRM_RNE = 1,
  __RISCV_VXRM_RDN = 2,
  __RISCV_VXRM_ROD = 3,
};
}] in
def vxrm_enum : RVVHeader;

// 12.1. Vector Single-Width Saturating Add and Subtract
let UnMaskedPolicyScheme = HasPassthruOperand in {
defm vsaddu : RVVUnsignedBinBuiltinSet;
defm vsadd : RVVSignedBinBuiltinSet;
defm vssubu : RVVUnsignedBinBuiltinSet;
defm vssub : RVVSignedBinBuiltinSet;

let ManualCodegen = [{
  {
    // LLVM intrinsic
    // Unmasked: (passthru, op0, op1, round_mode, vl)
    // Masked:   (passthru, vector_in, vector_in/scalar_in, mask, vxrm, vl, policy)

    SmallVector<llvm::Value*, 7> Operands;
    bool HasMaskedOff = !(
        (IsMasked && (PolicyAttrs & RVV_VTA) && (PolicyAttrs & RVV_VMA)) ||
        (!IsMasked && PolicyAttrs & RVV_VTA));
    unsigned Offset = IsMasked ?
        (HasMaskedOff ? 2 : 1) : (HasMaskedOff ? 1 : 0);

    if (!HasMaskedOff)
      Operands.push_back(llvm::PoisonValue::get(ResultType));
    else
      Operands.push_back(Ops[IsMasked ? 1 : 0]);

    Operands.push_back(Ops[Offset]); // op0
    Operands.push_back(Ops[Offset + 1]); // op1

    if (IsMasked)
      Operands.push_back(Ops[0]); // mask

    Operands.push_back(Ops[Offset + 2]); // vxrm
    Operands.push_back(Ops[Offset + 3]); // vl

    if (IsMasked)
      Operands.push_back(ConstantInt::get(Ops.back()->getType(), PolicyAttrs));

    IntrinsicTypes = {ResultType, Ops[Offset + 1]->getType(), Ops.back()->getType()};
    llvm::Function *F = CGM.getIntrinsic(ID, IntrinsicTypes);
    return Builder.CreateCall(F, Operands, "");
  }
}] in {
  // 12.2. Vector Single-Width Averaging Add and Subtract
  defm vaaddu : RVVUnsignedBinBuiltinSetRoundingMode;
  defm vaadd : RVVSignedBinBuiltinSetRoundingMode;
  defm vasubu : RVVUnsignedBinBuiltinSetRoundingMode;
  defm vasub : RVVSignedBinBuiltinSetRoundingMode;

  // 12.3. Vector Single-Width Fractional Multiply with Rounding and Saturation
  defm vsmul : RVVSignedBinBuiltinSetRoundingMode;

  // 12.4. Vector Single-Width Scaling Shift Instructions
  defm vssrl : RVVUnsignedShiftBuiltinSetRoundingMode;
  defm vssra : RVVSignedShiftBuiltinSetRoundingMode;
}

let ManualCodegen = [{
  {
    // LLVM intrinsic
    // Unmasked: (passthru, op0, op1, round_mode, vl)
    // Masked:   (passthru, vector_in, vector_in/scalar_in, mask, vxrm, vl, policy)

    SmallVector<llvm::Value*, 7> Operands;
    bool HasMaskedOff = !(
        (IsMasked && (PolicyAttrs & RVV_VTA) && (PolicyAttrs & RVV_VMA)) ||
        (!IsMasked && PolicyAttrs & RVV_VTA));
    unsigned Offset = IsMasked ?
        (HasMaskedOff ? 2 : 1) : (HasMaskedOff ? 1 : 0);

    if (!HasMaskedOff)
      Operands.push_back(llvm::PoisonValue::get(ResultType));
    else
      Operands.push_back(Ops[IsMasked ? 1 : 0]);

    Operands.push_back(Ops[Offset]); // op0
    Operands.push_back(Ops[Offset + 1]); // op1

    if (IsMasked)
      Operands.push_back(Ops[0]); // mask

    Operands.push_back(Ops[Offset + 2]); // vxrm
    Operands.push_back(Ops[Offset + 3]); // vl

    if (IsMasked)
      Operands.push_back(ConstantInt::get(Ops.back()->getType(), PolicyAttrs));

    IntrinsicTypes = {ResultType, Ops[Offset]->getType(), Ops[Offset + 1]->getType(),
                      Ops.back()->getType()};
    llvm::Function *F = CGM.getIntrinsic(ID, IntrinsicTypes);
    return Builder.CreateCall(F, Operands, "");
  }
}] in {
  // 12.5. Vector Narrowing Fixed-Point Clip Instructions
  defm vnclipu : RVVUnsignedNShiftBuiltinSetRoundingMode;
  defm vnclip : RVVSignedNShiftBuiltinSetRoundingMode;
}
}

// 13. Vector Floating-Point Instructions
let HeaderCode =
[{
enum __RISCV_FRM {
  __RISCV_FRM_RNE = 0,
  __RISCV_FRM_RTZ = 1,
  __RISCV_FRM_RDN = 2,
  __RISCV_FRM_RUP = 3,
  __RISCV_FRM_RMM = 4,
};
}] in def frm_enum : RVVHeader;

let UnMaskedPolicyScheme = HasPassthruOperand in {
let ManualCodegen = [{
  {
    // LLVM intrinsic
    // Unmasked: (passthru, op0, op1, round_mode, vl)
    // Masked:   (passthru, vector_in, vector_in/scalar_in, mask, frm, vl, policy)

    SmallVector<llvm::Value*, 7> Operands;
    bool HasMaskedOff = !(
        (IsMasked && (PolicyAttrs & RVV_VTA) && (PolicyAttrs & RVV_VMA)) ||
        (!IsMasked && PolicyAttrs & RVV_VTA));
    bool HasRoundModeOp = IsMasked ?
      (HasMaskedOff ? Ops.size() == 6 : Ops.size() == 5) :
      (HasMaskedOff ? Ops.size() == 5 : Ops.size() == 4);

    unsigned Offset = IsMasked ?
        (HasMaskedOff ? 2 : 1) : (HasMaskedOff ? 1 : 0);

    if (!HasMaskedOff)
      Operands.push_back(llvm::PoisonValue::get(ResultType));
    else
      Operands.push_back(Ops[IsMasked ? 1 : 0]);

    Operands.push_back(Ops[Offset]); // op0
    Operands.push_back(Ops[Offset + 1]); // op1

    if (IsMasked)
      Operands.push_back(Ops[0]); // mask

    if (HasRoundModeOp) {
      Operands.push_back(Ops[Offset + 2]); // frm
      Operands.push_back(Ops[Offset + 3]); // vl
    } else {
      Operands.push_back(ConstantInt::get(Ops[Offset + 2]->getType(), 7)); // frm
      Operands.push_back(Ops[Offset + 2]); // vl
    }

    if (IsMasked)
      Operands.push_back(ConstantInt::get(Ops.back()->getType(), PolicyAttrs));

    IntrinsicTypes = {ResultType, Ops[Offset + 1]->getType(),
                      Operands.back()->getType()};
    llvm::Function *F = CGM.getIntrinsic(ID, IntrinsicTypes);
    return Builder.CreateCall(F, Operands, "");
  }
}] in {
  let HasFRMRoundModeOp = true in {
    // 13.2. Vector Single-Width Floating-Point Add/Subtract Instructions
    defm vfadd  : RVVFloatingBinBuiltinSetRoundingMode;
    defm vfsub  : RVVFloatingBinBuiltinSetRoundingMode;
    defm vfrsub : RVVFloatingBinVFBuiltinSetRoundingMode;

    // 13.3. Vector Widening Floating-Point Add/Subtract Instructions
    // Widening FP add/subtract, 2*SEW = 2*SEW +/- SEW
    defm vfwadd : RVVFloatingWidenOp0BinBuiltinSetRoundingMode;
    defm vfwsub : RVVFloatingWidenOp0BinBuiltinSetRoundingMode;

    // 13.4. Vector Single-Width Floating-Point Multiply/Divide Instructions
    defm vfmul  : RVVFloatingBinBuiltinSetRoundingMode;
    defm vfdiv  : RVVFloatingBinBuiltinSetRoundingMode;
    defm vfrdiv : RVVFloatingBinVFBuiltinSetRoundingMode;
  }
  // 13.2. Vector Single-Width Floating-Point Add/Subtract Instructions
  defm vfadd  : RVVFloatingBinBuiltinSet;
  defm vfsub  : RVVFloatingBinBuiltinSet;
  defm vfrsub : RVVFloatingBinVFBuiltinSet;

  // 13.3. Vector Widening Floating-Point Add/Subtract Instructions
  // Widening FP add/subtract, 2*SEW = 2*SEW +/- SEW
  defm vfwadd : RVVFloatingWidenOp0BinBuiltinSet;
  defm vfwsub : RVVFloatingWidenOp0BinBuiltinSet;

  // 13.4. Vector Single-Width Floating-Point Multiply/Divide Instructions
  defm vfmul  : RVVFloatingBinBuiltinSet;
  defm vfdiv  : RVVFloatingBinBuiltinSet;
  defm vfrdiv : RVVFloatingBinVFBuiltinSet;
}

let ManualCodegen = [{
  {
    // LLVM intrinsic
    // Unmasked: (passthru, op0, op1, round_mode, vl)
    // Masked:   (passthru, vector_in, vector_in/scalar_in, mask, frm, vl, policy)

    SmallVector<llvm::Value*, 7> Operands;
    bool HasMaskedOff = !(
        (IsMasked && (PolicyAttrs & RVV_VTA) && (PolicyAttrs & RVV_VMA)) ||
        (!IsMasked && PolicyAttrs & RVV_VTA));
    bool HasRoundModeOp = IsMasked ?
      (HasMaskedOff ? Ops.size() == 6 : Ops.size() == 5) :
      (HasMaskedOff ? Ops.size() == 5 : Ops.size() == 4);

    unsigned Offset = IsMasked ?
        (HasMaskedOff ? 2 : 1) : (HasMaskedOff ? 1 : 0);

    if (!HasMaskedOff)
      Operands.push_back(llvm::PoisonValue::get(ResultType));
    else
      Operands.push_back(Ops[IsMasked ? 1 : 0]);

    Operands.push_back(Ops[Offset]); // op0
    Operands.push_back(Ops[Offset + 1]); // op1

    if (IsMasked)
      Operands.push_back(Ops[0]); // mask

    if (HasRoundModeOp) {
      Operands.push_back(Ops[Offset + 2]); // frm
      Operands.push_back(Ops[Offset + 3]); // vl
    } else {
      Operands.push_back(ConstantInt::get(Ops[Offset + 2]->getType(), 7)); // frm
      Operands.push_back(Ops[Offset + 2]); // vl
    }

    if (IsMasked)
      Operands.push_back(ConstantInt::get(Ops.back()->getType(), PolicyAttrs));

    IntrinsicTypes = {ResultType, Ops[Offset]->getType(), Ops[Offset + 1]->getType(),
                      Ops.back()->getType()};
    llvm::Function *F = CGM.getIntrinsic(ID, IntrinsicTypes);
    return Builder.CreateCall(F, Operands, "");
  }
}] in {
  let HasFRMRoundModeOp = true in {
    // 13.3. Vector Widening Floating-Point Add/Subtract Instructions
    // Widening FP add/subtract, 2*SEW = SEW +/- SEW
    defm vfwadd : RVVFloatingWidenBinBuiltinSetRoundingMode;
    defm vfwsub : RVVFloatingWidenBinBuiltinSetRoundingMode;

    // 13.5. Vector Widening Floating-Point Multiply
    let Log2LMUL = [-2, -1, 0, 1, 2] in {
      defm vfwmul : RVVOutOp0Op1BuiltinSet<"vfwmul", "f",
                                           [["vv", "w", "wvvu"],
                                            ["vf", "w", "wveu"]]>;
      let RequiredFeatures = ["zvfh"] in
        defm vfwmul : RVVOutOp0Op1BuiltinSet<"vfwmul", "x",
                                             [["vv", "w", "wvvu"],
                                              ["vf", "w", "wveu"]]>;
    }
  }
  // 13.3. Vector Widening Floating-Point Add/Subtract Instructions
  // Widening FP add/subtract, 2*SEW = SEW +/- SEW
  defm vfwadd : RVVFloatingWidenBinBuiltinSet;
  defm vfwsub : RVVFloatingWidenBinBuiltinSet;

  // 13.5. Vector Widening Floating-Point Multiply
  let Log2LMUL = [-2, -1, 0, 1, 2] in {
    defm vfwmul : RVVOutOp0Op1BuiltinSet<"vfwmul", "f",
                                         [["vv", "w", "wvv"],
                                          ["vf", "w", "wve"]]>;
    let RequiredFeatures = ["zvfh"] in
      defm vfwmul : RVVOutOp0Op1BuiltinSet<"vfwmul", "x",
                                           [["vv", "w", "wvv"],
                                            ["vf", "w", "wve"]]>;
  }
}
}


let UnMaskedPolicyScheme = HasPolicyOperand in {
let ManualCodegen = [{
  {
    // LLVM intrinsic
    // Unmasked: (passthru, op0, op1, round_mode, vl)
    // Masked:   (passthru, vector_in, vector_in/scalar_in, mask, frm, vl, policy)

    SmallVector<llvm::Value*, 7> Operands;
    bool HasRoundModeOp = IsMasked ? Ops.size() == 6 : Ops.size() == 5;

    unsigned Offset = IsMasked ? 2 : 1;

    Operands.push_back(Ops[IsMasked ? 1 : 0]); // passthrough

    Operands.push_back(Ops[Offset]); // op0
    Operands.push_back(Ops[Offset + 1]); // op1

    if (IsMasked)
      Operands.push_back(Ops[0]); // mask

    if (HasRoundModeOp) {
      Operands.push_back(Ops[Offset + 2]); // frm
      Operands.push_back(Ops[Offset + 3]); // vl
    } else {
      Operands.push_back(ConstantInt::get(Ops[Offset + 2]->getType(), 7)); // frm
      Operands.push_back(Ops[Offset + 2]); // vl
    }

    Operands.push_back(ConstantInt::get(Ops.back()->getType(), PolicyAttrs));

    IntrinsicTypes = {ResultType, Ops[Offset]->getType(),
                      Operands.back()->getType()};

    llvm::Function *F = CGM.getIntrinsic(ID, IntrinsicTypes);

    return Builder.CreateCall(F, Operands, "");
  }
}] in {
  let HasFRMRoundModeOp = 1 in {
    // 13.6. Vector Single-Width Floating-Point Fused Multiply-Add Instructions
    defm vfmacc  : RVVFloatingTerBuiltinSetRoundingMode;
    defm vfnmacc : RVVFloatingTerBuiltinSetRoundingMode;
    defm vfmsac  : RVVFloatingTerBuiltinSetRoundingMode;
    defm vfnmsac : RVVFloatingTerBuiltinSetRoundingMode;
    defm vfmadd  : RVVFloatingTerBuiltinSetRoundingMode;
    defm vfnmadd : RVVFloatingTerBuiltinSetRoundingMode;
    defm vfmsub  : RVVFloatingTerBuiltinSetRoundingMode;
    defm vfnmsub : RVVFloatingTerBuiltinSetRoundingMode;
  }
  // 13.6. Vector Single-Width Floating-Point Fused Multiply-Add Instructions
  defm vfmacc  : RVVFloatingTerBuiltinSet;
  defm vfnmacc : RVVFloatingTerBuiltinSet;
  defm vfmsac  : RVVFloatingTerBuiltinSet;
  defm vfnmsac : RVVFloatingTerBuiltinSet;
  defm vfmadd  : RVVFloatingTerBuiltinSet;
  defm vfnmadd : RVVFloatingTerBuiltinSet;
  defm vfmsub  : RVVFloatingTerBuiltinSet;
  defm vfnmsub : RVVFloatingTerBuiltinSet;
}

let ManualCodegen = [{
  {
    // LLVM intrinsic
    // Unmasked: (passthru, op0, op1, round_mode, vl)
    // Masked:   (passthru, vector_in, vector_in/scalar_in, mask, frm, vl, policy)

    SmallVector<llvm::Value*, 7> Operands;
    bool HasRoundModeOp = IsMasked ? Ops.size() == 6 : Ops.size() == 5;

    unsigned Offset = IsMasked ? 2 : 1;

    Operands.push_back(Ops[IsMasked ? 1 : 0]); // passthrough

    Operands.push_back(Ops[Offset]); // op0
    Operands.push_back(Ops[Offset + 1]); // op1

    if (IsMasked)
      Operands.push_back(Ops[0]); // mask

    if (HasRoundModeOp) {
      Operands.push_back(Ops[Offset + 2]); // frm
      Operands.push_back(Ops[Offset + 3]); // vl
    } else {
      Operands.push_back(ConstantInt::get(Ops[Offset + 2]->getType(), 7)); // frm
      Operands.push_back(Ops[Offset + 2]); // vl
    }

    Operands.push_back(ConstantInt::get(Ops.back()->getType(), PolicyAttrs));

    IntrinsicTypes = {ResultType, Ops[Offset]->getType(), Ops[Offset + 1]->getType(),
                      Operands.back()->getType()};

    llvm::Function *F = CGM.getIntrinsic(ID, IntrinsicTypes);

    return Builder.CreateCall(F, Operands, "");
  }
}] in {
  let HasFRMRoundModeOp = 1 in {
    // 13.7. Vector Widening Floating-Point Fused Multiply-Add Instructions
    defm vfwmacc  : RVVFloatingWidenTerBuiltinSetRoundingMode;
    defm vfwnmacc : RVVFloatingWidenTerBuiltinSetRoundingMode;
    defm vfwmsac  : RVVFloatingWidenTerBuiltinSetRoundingMode;
    defm vfwnmsac : RVVFloatingWidenTerBuiltinSetRoundingMode;

    // Vector BF16 widening multiply-accumulate
    let Log2LMUL = [-2, -1, 0, 1, 2],
        RequiredFeatures = ["zvfbfwma"],
        HasMaskedOffOperand = false in
    defm vfwmaccbf16 : RVVOutOp1Op2BuiltinSet<"vfwmaccbf16", "y",
                                              [["vv", "Fw", "FwFwvvu"],
                                               ["vf", "Fw", "FwFwevu"]]>;
  }
  // 13.7. Vector Widening Floating-Point Fused Multiply-Add Instructions
  defm vfwmacc  : RVVFloatingWidenTerBuiltinSet;
  defm vfwnmacc : RVVFloatingWidenTerBuiltinSet;
  defm vfwmsac  : RVVFloatingWidenTerBuiltinSet;
  defm vfwnmsac : RVVFloatingWidenTerBuiltinSet;

  // Vector BF16 widening multiply-accumulate
  let Log2LMUL = [-2, -1, 0, 1, 2],
      RequiredFeatures = ["zvfbfwma"],
      HasMaskedOffOperand = false in
  defm vfwmaccbf16 : RVVOutOp1Op2BuiltinSet<"vfwmaccbf16", "y",
                                            [["vv", "Fw", "FwFwvv"],
                                             ["vf", "Fw", "FwFwev"]]>;
}

}

let UnMaskedPolicyScheme = HasPassthruOperand in {
let ManualCodegen = [{
  {
    // LLVM intrinsic
    // Unmasked: (passthru, op0, round_mode, vl)
    // Masked:   (passthru, op0, mask, frm, vl, policy)

    SmallVector<llvm::Value*, 6> Operands;
    bool HasMaskedOff = !(
        (IsMasked && (PolicyAttrs & RVV_VTA) && (PolicyAttrs & RVV_VMA)) ||
        (!IsMasked && PolicyAttrs & RVV_VTA));
    bool HasRoundModeOp = IsMasked ?
      (HasMaskedOff ? Ops.size() == 5 : Ops.size() == 4) :
      (HasMaskedOff ? Ops.size() == 4 : Ops.size() == 3);

    unsigned Offset = IsMasked ?
        (HasMaskedOff ? 2 : 1) : (HasMaskedOff ? 1 : 0);

    if (!HasMaskedOff)
      Operands.push_back(llvm::PoisonValue::get(ResultType));
    else
      Operands.push_back(Ops[IsMasked ? 1 : 0]);

    Operands.push_back(Ops[Offset]); // op0

    if (IsMasked)
      Operands.push_back(Ops[0]); // mask

    if (HasRoundModeOp) {
      Operands.push_back(Ops[Offset + 1]); // frm
      Operands.push_back(Ops[Offset + 2]); // vl
    } else {
      Operands.push_back(ConstantInt::get(Ops[Offset + 1]->getType(), 7)); // frm
      Operands.push_back(Ops[Offset + 1]); // vl
    }

    if (IsMasked)
      Operands.push_back(ConstantInt::get(Ops.back()->getType(), PolicyAttrs));

    IntrinsicTypes = {ResultType, Operands.back()->getType()};
    llvm::Function *F = CGM.getIntrinsic(ID, IntrinsicTypes);
    return Builder.CreateCall(F, Operands, "");
  }
}] in {
  let HasFRMRoundModeOp = 1 in {
    // 13.8. Vector Floating-Point Square-Root Instruction
    defm vfsqrt : RVVOutBuiltinSet<"vfsqrt", "fd", [["v", "v", "vvu"]]>;
    let RequiredFeatures = ["zvfh"] in
      defm vfsqrt : RVVOutBuiltinSet<"vfsqrt", "x", [["v", "v", "vvu"]]>;

    // 13.10. Vector Floating-Point Reciprocal Estimate Instruction
    defm vfrec7 : RVVOutBuiltinSet<"vfrec7", "fd", [["v", "v", "vvu"]]>;
    let RequiredFeatures = ["zvfh"] in
      defm vfrec7 : RVVOutBuiltinSet<"vfrec7", "x", [["v", "v", "vvu"]]>;
  }
  // 13.8. Vector Floating-Point Square-Root Instruction
  defm vfsqrt : RVVOutBuiltinSet<"vfsqrt", "fd", [["v", "v", "vv"]]>;
  let RequiredFeatures = ["zvfh"] in
    defm vfsqrt : RVVOutBuiltinSet<"vfsqrt", "x", [["v", "v", "vv"]]>;

  // 13.10. Vector Floating-Point Reciprocal Estimate Instruction
  defm vfrec7 : RVVOutBuiltinSet<"vfrec7", "fd", [["v", "v", "vv"]]>;
  let RequiredFeatures = ["zvfh"] in
    defm vfrec7 : RVVOutBuiltinSet<"vfrec7", "x", [["v", "v", "vv"]]>;
}

// 13.9. Vector Floating-Point Reciprocal Square-Root Estimate Instruction
defm vfrsqrt7 : RVVOutBuiltinSet<"vfrsqrt7", "fd", [["v", "v", "vv"]]>;
let RequiredFeatures = ["zvfh"] in
  defm vfrsqrt7 : RVVOutBuiltinSet<"vfrsqrt7", "x", [["v", "v", "vv"]]>;

// 13.11. Vector Floating-Point MIN/MAX Instructions
defm vfmin : RVVFloatingBinBuiltinSet;
defm vfmax : RVVFloatingBinBuiltinSet;

// 13.12. Vector Floating-Point Sign-Injection Instructions
defm vfsgnj  : RVVFloatingBinBuiltinSet;
defm vfsgnjn : RVVFloatingBinBuiltinSet;
defm vfsgnjx : RVVFloatingBinBuiltinSet;
}
defm vfneg_v : RVVPseudoVFUnaryBuiltin<"vfsgnjn", "fd">;
let RequiredFeatures = ["zvfh"] in
  defm vfneg_v : RVVPseudoVFUnaryBuiltin<"vfsgnjn", "x">;
defm vfabs_v : RVVPseudoVFUnaryBuiltin<"vfsgnjx", "fd">;
let RequiredFeatures = ["zvfh"] in
  defm vfabs_v : RVVPseudoVFUnaryBuiltin<"vfsgnjx", "x">;

// 13.13. Vector Floating-Point Compare Instructions
let MaskedPolicyScheme = HasPassthruOperand,
    HasTailPolicy = false in {
defm vmfeq : RVVFloatingMaskOutBuiltinSet;
defm vmfne : RVVFloatingMaskOutBuiltinSet;
defm vmflt : RVVFloatingMaskOutBuiltinSet;
defm vmfle : RVVFloatingMaskOutBuiltinSet;
defm vmfgt : RVVFloatingMaskOutBuiltinSet;
defm vmfge : RVVFloatingMaskOutBuiltinSet;
}

// 13.14. Vector Floating-Point Classify Instruction
let UnMaskedPolicyScheme = HasPassthruOperand in {
defm vfclass : RVVOp0BuiltinSet<"vfclass", "fd", [["v", "Uv", "Uvv"]]>;
let RequiredFeatures = ["zvfh"] in
  defm vfclass : RVVOp0BuiltinSet<"vfclass", "x", [["v", "Uv", "Uvv"]]>;
}

// 13.15. Vector Floating-Point Merge Instruction
// C/C++ Operand: (mask, op1, op2, vl), Builtin: (op1, op2, mask, vl)
let HasMasked = false,
    UnMaskedPolicyScheme = HasPassthruOperand,
    MaskedPolicyScheme = NonePolicy,
    ManualCodegen = [{
      // insert poison passthru
      if (PolicyAttrs & RVV_VTA)
        Ops.insert(Ops.begin(), llvm::PoisonValue::get(ResultType));
      IntrinsicTypes = {ResultType, Ops[2]->getType(), Ops.back()->getType()};
    }] in {
  defm vmerge : RVVOutOp1BuiltinSet<"vmerge", "xfdy",
                                    [["vvm", "v", "vvvm"]]>;
<<<<<<< HEAD
  let RequiredFeatures = ["zvfhmin"] in
    defm vmerge : RVVOutOp1BuiltinSet<"vmerge", "x",
                                      [["vvm", "v", "vvvm"]]>;
  let RequiredFeatures = ["zvfbfmin"] in
    defm vmerge : RVVOutOp1BuiltinSet<"vmerge", "y",
                                      [["vvm", "v", "vvvm"]]>;
=======
>>>>>>> 5ee67ebe
  defm vfmerge : RVVOutOp1BuiltinSet<"vfmerge", "fd",
                                     [["vfm", "v", "vvem"]]>;
  let RequiredFeatures = ["zvfh"] in
    defm vfmerge : RVVOutOp1BuiltinSet<"vfmerge", "x",
                                       [["vfm", "v", "vvem"]]>;
}

// 13.16. Vector Floating-Point Move Instruction
let HasMasked = false,
    UnMaskedPolicyScheme = HasPassthruOperand,
    SupportOverloading = false,
    MaskedPolicyScheme = NonePolicy,
    OverloadedName = "vfmv_v" in {
  defm vfmv_v : RVVOutBuiltinSet<"vfmv_v_f", "fd",
                                 [["f", "v", "ve"]]>;
  let RequiredFeatures = ["zvfh"] in
    defm vfmv_v : RVVOutBuiltinSet<"vfmv_v_f", "x",
                                   [["f", "v", "ve"]]>;
}

// 13.17. Single-Width Floating-Point/Integer Type-Convert Instructions
let UnMaskedPolicyScheme = HasPassthruOperand in {
let OverloadedName = "vfcvt_rtz_xu" in {
  defm : RVVConvBuiltinSet<"vfcvt_rtz_xu_f_v", "fd", [["Uv", "Uvv"]]>;
  let RequiredFeatures = ["zvfh"] in
    defm : RVVConvBuiltinSet<"vfcvt_rtz_xu_f_v", "x", [["Uv", "Uvv"]]>;
}
let OverloadedName = "vfcvt_rtz_x" in {
  defm : RVVConvBuiltinSet<"vfcvt_rtz_x_f_v", "fd", [["Iv", "Ivv"]]>;
  let RequiredFeatures = ["zvfh"] in
    defm : RVVConvBuiltinSet<"vfcvt_rtz_x_f_v", "x", [["Iv", "Ivv"]]>;
}

// 13.18. Widening Floating-Point/Integer Type-Convert Instructions
let Log2LMUL = [-3, -2, -1, 0, 1, 2] in {
  let OverloadedName = "vfwcvt_rtz_xu" in {
    defm : RVVConvBuiltinSet<"vfwcvt_rtz_xu_f_v", "f", [["Uw", "Uwv"]]>;
    let RequiredFeatures = ["zvfh"] in
      defm : RVVConvBuiltinSet<"vfwcvt_rtz_xu_f_v", "x", [["Uw", "Uwv"]]>;
  }
  let OverloadedName = "vfwcvt_rtz_x" in {
    defm : RVVConvBuiltinSet<"vfwcvt_rtz_x_f_v", "f", [["Iw", "Iwv"]]>;
    let RequiredFeatures = ["zvfh"] in
      defm : RVVConvBuiltinSet<"vfwcvt_rtz_x_f_v", "x", [["Iw", "Iwv"]]>;
  }
  let OverloadedName = "vfwcvt_f" in {
    defm : RVVConvBuiltinSet<"vfwcvt_f_xu_v", "si", [["Fw", "FwUv"]]>;
    defm : RVVConvBuiltinSet<"vfwcvt_f_x_v", "si", [["Fw", "Fwv"]]>;
    let RequiredFeatures = ["zvfh"] in {
      defm : RVVConvBuiltinSet<"vfwcvt_f_xu_v", "c", [["Fw", "FwUv"]]>;
      defm : RVVConvBuiltinSet<"vfwcvt_f_x_v", "c", [["Fw", "Fwv"]]>;
    }
  }
  let OverloadedName = "vfwcvt_f" in {
    defm : RVVConvBuiltinSet<"vfwcvt_f_f_v", "f", [["w", "wv"]]>;
    let RequiredFeatures = ["zvfhmin"] in
      defm : RVVConvBuiltinSet<"vfwcvt_f_f_v", "x", [["w", "wv"]]>;
  }
}

// 13.19. Narrowing Floating-Point/Integer Type-Convert Instructions
let Log2LMUL = [-3, -2, -1, 0, 1, 2] in {
  let OverloadedName = "vfncvt_rtz_xu" in {
    defm : RVVConvBuiltinSet<"vfncvt_rtz_xu_f_w", "si", [["Uv", "UvFw"]]>;
    let RequiredFeatures = ["zvfh"] in
      defm : RVVConvBuiltinSet<"vfncvt_rtz_xu_f_w", "c", [["Uv", "UvFw"]]>;
  }
  let OverloadedName = "vfncvt_rtz_x" in {
    defm : RVVConvBuiltinSet<"vfncvt_rtz_x_f_w", "si", [["Iv", "IvFw"]]>;
    let RequiredFeatures = ["zvfh"] in
      defm : RVVConvBuiltinSet<"vfncvt_rtz_x_f_w", "c", [["Iv", "IvFw"]]>;
  }
  let OverloadedName = "vfncvt_rod_f" in {
    defm : RVVConvBuiltinSet<"vfncvt_rod_f_f_w", "f", [["v", "vw"]]>;
    let RequiredFeatures = ["zvfh"] in
      defm : RVVConvBuiltinSet<"vfncvt_rod_f_f_w", "x", [["v", "vw"]]>;
  }
}

// Zvfbfmin - Vector convert BF16 to FP32
let RequiredFeatures = ["zvfbfmin"], Log2LMUL = [-2, -1, 0, 1, 2] in
def vfwcvtbf16_f_f_v : RVVConvBuiltin<"Fw", "Fwv", "y", "vfwcvtbf16_f">;

let ManualCodegen = [{
  {
    // LLVM intrinsic
    // Unmasked: (passthru, op0, frm, vl)
    // Masked:   (passthru, op0, mask, frm, vl, policy)
    SmallVector<llvm::Value*, 6> Operands;
    bool HasMaskedOff = !(
        (IsMasked && (PolicyAttrs & RVV_VTA) && (PolicyAttrs & RVV_VMA)) ||
        (!IsMasked && PolicyAttrs & RVV_VTA));
    bool HasRoundModeOp = IsMasked ?
      (HasMaskedOff ? Ops.size() == 5 : Ops.size() == 4) :
      (HasMaskedOff ? Ops.size() == 4 : Ops.size() == 3);

    unsigned Offset = IsMasked ?
        (HasMaskedOff ? 2 : 1) : (HasMaskedOff ? 1 : 0);

    if (!HasMaskedOff)
      Operands.push_back(llvm::PoisonValue::get(ResultType));
    else
      Operands.push_back(Ops[IsMasked ? 1 : 0]);

    Operands.push_back(Ops[Offset]); // op0

    if (IsMasked)
      Operands.push_back(Ops[0]); // mask

    if (HasRoundModeOp) {
      Operands.push_back(Ops[Offset + 1]); // frm
      Operands.push_back(Ops[Offset + 2]); // vl
    } else {
      Operands.push_back(ConstantInt::get(Ops[Offset + 1]->getType(), 7)); // frm
      Operands.push_back(Ops[Offset + 1]); // vl
    }

    if (IsMasked)
      Operands.push_back(ConstantInt::get(Ops.back()->getType(), PolicyAttrs));

    IntrinsicTypes = {ResultType, Ops[Offset]->getType(),
                      Operands.back()->getType()};
    llvm::Function *F = CGM.getIntrinsic(ID, IntrinsicTypes);
    return Builder.CreateCall(F, Operands, "");
  }
}] in {
  let HasFRMRoundModeOp = 1 in {
    // 14.17. Single-Width Floating-Point/Integer Type-Convert Instructions
    let OverloadedName = "vfcvt_x" in {
      defm : RVVConvBuiltinSet<"vfcvt_x_f_v", "fd", [["Iv", "Ivvu"]]>;
      let RequiredFeatures = ["zvfh"] in
        defm : RVVConvBuiltinSet<"vfcvt_x_f_v", "x", [["Iv", "Ivvu"]]>;
    }
    let OverloadedName = "vfcvt_xu" in {
      defm : RVVConvBuiltinSet<"vfcvt_xu_f_v", "fd", [["Uv", "Uvvu"]]>;
      let RequiredFeatures = ["zvfh"] in
        defm : RVVConvBuiltinSet<"vfcvt_xu_f_v", "x", [["Uv", "Uvvu"]]>;
    }
    let OverloadedName = "vfcvt_f" in {
      defm : RVVConvBuiltinSet<"vfcvt_f_x_v", "fd", [["v", "vIvu"]]>;
      defm : RVVConvBuiltinSet<"vfcvt_f_xu_v", "fd", [["v", "vUvu"]]>;
      let RequiredFeatures = ["zvfh"] in {
        defm : RVVConvBuiltinSet<"vfcvt_f_x_v", "x", [["v", "vIvu"]]>;
        defm : RVVConvBuiltinSet<"vfcvt_f_xu_v", "x", [["v", "vUvu"]]>;
      }
    }

    // 13.18. Widening Floating-Point/Integer Type-Convert Instructions
    let Log2LMUL = [-3, -2, -1, 0, 1, 2] in {
      let OverloadedName = "vfwcvt_x" in {
        defm : RVVConvBuiltinSet<"vfwcvt_x_f_v", "f", [["Iw", "Iwvu"]]>;
        let RequiredFeatures = ["zvfh"] in
          defm : RVVConvBuiltinSet<"vfwcvt_x_f_v", "x", [["Iw", "Iwvu"]]>;
      }
      let OverloadedName = "vfwcvt_xu" in {
        defm : RVVConvBuiltinSet<"vfwcvt_xu_f_v", "f", [["Uw", "Uwvu"]]>;
        let RequiredFeatures = ["zvfh"] in
          defm : RVVConvBuiltinSet<"vfwcvt_xu_f_v", "x", [["Uw", "Uwvu"]]>;
      }
    }
    // 13.19. Narrowing Floating-Point/Integer Type-Convert Instructions
    let Log2LMUL = [-3, -2, -1, 0, 1, 2] in {
      let OverloadedName = "vfncvt_x" in {
        defm : RVVConvBuiltinSet<"vfncvt_x_f_w", "si", [["Iv", "IvFwu"]]>;
        let RequiredFeatures = ["zvfh"] in
          defm : RVVConvBuiltinSet<"vfncvt_x_f_w", "c", [["Iv", "IvFwu"]]>;
      }
      let OverloadedName = "vfncvt_xu" in {
        defm : RVVConvBuiltinSet<"vfncvt_xu_f_w", "si", [["Uv", "UvFwu"]]>;
        let RequiredFeatures = ["zvfh"] in
          defm : RVVConvBuiltinSet<"vfncvt_xu_f_w", "c", [["Uv", "UvFwu"]]>;
      }
      let OverloadedName = "vfncvt_f" in {
        defm : RVVConvBuiltinSet<"vfncvt_f_x_w", "f", [["v", "vIwu"]]>;
        defm : RVVConvBuiltinSet<"vfncvt_f_xu_w", "f", [["v", "vUwu"]]>;
        let RequiredFeatures = ["zvfh"] in {
          defm : RVVConvBuiltinSet<"vfncvt_f_x_w", "x", [["v", "vIwu"]]>;
          defm : RVVConvBuiltinSet<"vfncvt_f_xu_w", "x", [["v", "vUwu"]]>;
        }
      }
      let OverloadedName = "vfncvt_f" in {
        defm : RVVConvBuiltinSet<"vfncvt_f_f_w", "f", [["v", "vwu"]]>;
        let RequiredFeatures = ["zvfhmin"] in
          defm : RVVConvBuiltinSet<"vfncvt_f_f_w", "x", [["v", "vwu"]]>;
      }
    }

    // Zvfbfmin - Vector convert FP32 to BF16
    let RequiredFeatures = ["zvfbfmin"],
        Log2LMUL = [-2, -1, 0, 1, 2],
        OverloadedName = "vfncvtbf16_f" in
    defm : RVVConvBuiltinSet<"vfncvtbf16_f_f_w", "y", [["v", "vFwu"]]>;
  }

  // 13.17. Single-Width Floating-Point/Integer Type-Convert Instructions
  let OverloadedName = "vfcvt_x" in {
    defm : RVVConvBuiltinSet<"vfcvt_x_f_v", "fd", [["Iv", "Ivv"]]>;
    let RequiredFeatures = ["zvfh"] in
      defm : RVVConvBuiltinSet<"vfcvt_x_f_v", "x", [["Iv", "Ivv"]]>;
  }
  let OverloadedName = "vfcvt_xu" in {
    defm : RVVConvBuiltinSet<"vfcvt_xu_f_v", "fd", [["Uv", "Uvv"]]>;
    let RequiredFeatures = ["zvfh"] in
      defm : RVVConvBuiltinSet<"vfcvt_xu_f_v", "x", [["Uv", "Uvv"]]>;
  }
  let OverloadedName = "vfcvt_f" in {
    defm : RVVConvBuiltinSet<"vfcvt_f_x_v", "fd", [["v", "vIv"]]>;
    defm : RVVConvBuiltinSet<"vfcvt_f_xu_v", "fd", [["v", "vUv"]]>;
    let RequiredFeatures = ["zvfh"] in {
      defm : RVVConvBuiltinSet<"vfcvt_f_x_v", "x", [["v", "vIv"]]>;
      defm : RVVConvBuiltinSet<"vfcvt_f_xu_v", "x", [["v", "vUv"]]>;
    }
  }

  // 13.18. Widening Floating-Point/Integer Type-Convert Instructions
  let Log2LMUL = [-3, -2, -1, 0, 1, 2] in {
    let OverloadedName = "vfwcvt_x" in {
      defm : RVVConvBuiltinSet<"vfwcvt_x_f_v", "f", [["Iw", "Iwv"]]>;
      let RequiredFeatures = ["zvfh"] in
        defm : RVVConvBuiltinSet<"vfwcvt_x_f_v", "x", [["Iw", "Iwv"]]>;
    }
    let OverloadedName = "vfwcvt_xu" in {
      defm : RVVConvBuiltinSet<"vfwcvt_xu_f_v", "f", [["Uw", "Uwv"]]>;
      let RequiredFeatures = ["zvfh"] in
        defm : RVVConvBuiltinSet<"vfwcvt_xu_f_v", "x", [["Uw", "Uwv"]]>;
    }
  }
  // 13.19. Narrowing Floating-Point/Integer Type-Convert Instructions
  let Log2LMUL = [-3, -2, -1, 0, 1, 2] in {
    let OverloadedName = "vfncvt_x" in {
      defm : RVVConvBuiltinSet<"vfncvt_x_f_w", "si", [["Iv", "IvFw"]]>;
      let RequiredFeatures = ["zvfh"] in
        defm : RVVConvBuiltinSet<"vfncvt_x_f_w", "c", [["Iv", "IvFw"]]>;
    }
    let OverloadedName = "vfncvt_xu" in {
      defm : RVVConvBuiltinSet<"vfncvt_xu_f_w", "si", [["Uv", "UvFw"]]>;
      let RequiredFeatures = ["zvfh"] in
        defm : RVVConvBuiltinSet<"vfncvt_xu_f_w", "c", [["Uv", "UvFw"]]>;
    }
    let OverloadedName = "vfncvt_f" in {
      defm : RVVConvBuiltinSet<"vfncvt_f_x_w", "f", [["v", "vIw"]]>;
      defm : RVVConvBuiltinSet<"vfncvt_f_xu_w", "f", [["v", "vUw"]]>;
      let RequiredFeatures = ["zvfh"] in {
        defm : RVVConvBuiltinSet<"vfncvt_f_x_w", "x", [["v", "vIw"]]>;
        defm : RVVConvBuiltinSet<"vfncvt_f_xu_w", "x", [["v", "vUw"]]>;
      }
    }
    let OverloadedName = "vfncvt_f" in {
      defm : RVVConvBuiltinSet<"vfncvt_f_f_w", "f", [["v", "vw"]]>;
      let RequiredFeatures = ["zvfhmin"] in
        defm : RVVConvBuiltinSet<"vfncvt_f_f_w", "x", [["v", "vw"]]>;
    }
  }

  // Zvfbfmin - Vector convert FP32 to BF16
  let Log2LMUL = [-2, -1, 0, 1, 2],
      OverloadedName = "vfncvtbf16_f" in
  defm : RVVConvBuiltinSet<"vfncvtbf16_f_f_w", "y", [["v", "vFw"]]>;
}
}

// 14. Vector Reduction Operations
// 14.1. Vector Single-Width Integer Reduction Instructions
let UnMaskedPolicyScheme = HasPassthruOperand,
    MaskedPolicyScheme = HasPassthruOperand,
    HasMaskPolicy = false in {
defm vredsum : RVVIntReductionBuiltinSet;
defm vredmaxu : RVVUnsignedReductionBuiltin;
defm vredmax : RVVSignedReductionBuiltin;
defm vredminu : RVVUnsignedReductionBuiltin;
defm vredmin : RVVSignedReductionBuiltin;
defm vredand : RVVIntReductionBuiltinSet;
defm vredor : RVVIntReductionBuiltinSet;
defm vredxor : RVVIntReductionBuiltinSet;

// 14.2. Vector Widening Integer Reduction Instructions
// Vector Widening Integer Reduction Operations
let HasMaskedOffOperand = true in {
  defm vwredsum : RVVOutOp0BuiltinSet<"vwredsum", "csi",
                                      [["vs", "vSw", "SwvSw"]]>;
  defm vwredsumu : RVVOutOp0BuiltinSet<"vwredsumu", "csi",
                                       [["vs", "UvUSw", "USwUvUSw"]]>;
}

// 14.3. Vector Single-Width Floating-Point Reduction Instructions
defm vfredmax : RVVFloatingReductionBuiltin;
defm vfredmin : RVVFloatingReductionBuiltin;
let ManualCodegen = [{
  {
    // LLVM intrinsic
    // Unmasked: (passthru, op0, op1, round_mode, vl)
    // Masked:   (passthru, vector_in, vector_in/scalar_in, mask, frm, vl, policy)

    SmallVector<llvm::Value*, 6> Operands;
    bool HasMaskedOff = !(
        (IsMasked && (PolicyAttrs & RVV_VTA) && (PolicyAttrs & RVV_VMA)) ||
        (!IsMasked && PolicyAttrs & RVV_VTA));
    bool HasRoundModeOp = IsMasked ?
      (HasMaskedOff ? Ops.size() == 6 : Ops.size() == 5) :
      (HasMaskedOff ? Ops.size() == 5 : Ops.size() == 4);

    unsigned Offset = IsMasked ?
        (HasMaskedOff ? 2 : 1) : (HasMaskedOff ? 1 : 0);

    if (!HasMaskedOff)
      Operands.push_back(llvm::PoisonValue::get(ResultType));
    else
      Operands.push_back(Ops[IsMasked ? 1 : 0]);

    Operands.push_back(Ops[Offset]); // op0
    Operands.push_back(Ops[Offset + 1]); // op1

    if (IsMasked)
      Operands.push_back(Ops[0]); // mask

    if (HasRoundModeOp) {
      Operands.push_back(Ops[Offset + 2]); // frm
      Operands.push_back(Ops[Offset + 3]); // vl
    } else {
      Operands.push_back(ConstantInt::get(Ops[Offset + 2]->getType(), 7)); // frm
      Operands.push_back(Ops[Offset + 2]); // vl
    }

    IntrinsicTypes = {ResultType, Ops[Offset]->getType(),
                      Ops.back()->getType()};
    llvm::Function *F = CGM.getIntrinsic(ID, IntrinsicTypes);
    return Builder.CreateCall(F, Operands, "");
  }
}] in {
  let HasFRMRoundModeOp = 1 in {
    // 14.3. Vector Single-Width Floating-Point Reduction Instructions
    defm vfredusum : RVVFloatingReductionBuiltinRoundingMode;
    defm vfredosum : RVVFloatingReductionBuiltinRoundingMode;

    // 14.4. Vector Widening Floating-Point Reduction Instructions
    defm vfwredusum : RVVFloatingWidenReductionBuiltinRoundingMode;
    defm vfwredosum : RVVFloatingWidenReductionBuiltinRoundingMode;
  }
  // 14.3. Vector Single-Width Floating-Point Reduction Instructions
  defm vfredusum : RVVFloatingReductionBuiltin;
  defm vfredosum : RVVFloatingReductionBuiltin;

  // 14.4. Vector Widening Floating-Point Reduction Instructions
  defm vfwredusum : RVVFloatingWidenReductionBuiltin;
  defm vfwredosum : RVVFloatingWidenReductionBuiltin;
}
}

// 15. Vector Mask Instructions
// 15.1. Vector Mask-Register Logical Instructions
def vmand    : RVVMaskBinBuiltin;
def vmnand   : RVVMaskBinBuiltin;
def vmandn   : RVVMaskBinBuiltin;
def vmxor    : RVVMaskBinBuiltin;
def vmor     : RVVMaskBinBuiltin;
def vmnor    : RVVMaskBinBuiltin;
def vmorn    : RVVMaskBinBuiltin;
def vmxnor   : RVVMaskBinBuiltin;
// pseudoinstructions
def vmclr    : RVVMaskNullaryBuiltin;
def vmset    : RVVMaskNullaryBuiltin;
defm vmmv_m : RVVPseudoMaskBuiltin<"vmand", "c">;
defm vmnot_m : RVVPseudoMaskBuiltin<"vmnand", "c">;

let MaskedPolicyScheme = NonePolicy in {
// 15.2. Vector count population in mask vcpop.m
def vcpop : RVVMaskOp0Builtin<"um">;

// 15.3. vfirst find-first-set mask bit
def vfirst : RVVMaskOp0Builtin<"lm">;
}

let MaskedPolicyScheme = HasPassthruOperand,
    HasTailPolicy = false in {
// 15.4. vmsbf.m set-before-first mask bit
def vmsbf : RVVMaskUnaryBuiltin;

// 15.5. vmsif.m set-including-first mask bit
def vmsif : RVVMaskUnaryBuiltin;

// 15.6. vmsof.m set-only-first mask bit
def vmsof : RVVMaskUnaryBuiltin;
}

let UnMaskedPolicyScheme = HasPassthruOperand, SupportOverloading = false in {
  // 15.8. Vector Iota Instruction
  defm viota : RVVOutBuiltinSet<"viota", "csil", [["m", "Uv", "Uvm"]]>;

  // 15.9. Vector Element Index Instruction
  defm vid : RVVOutBuiltinSet<"vid", "csil", [["v", "v", "v"],
                                              ["v", "Uv", "Uv"]]>;
}

// 16. Vector Permutation Instructions
// 16.1. Integer Scalar Move Instructions
let HasMasked = false, MaskedPolicyScheme = NonePolicy in {
  let HasVL = false, OverloadedName = "vmv_x" in
    defm vmv_x : RVVOp0BuiltinSet<"vmv_x_s", "csil",
                                   [["s", "ve", "ev"],
                                    ["s", "UvUe", "UeUv"]]>;
  let OverloadedName = "vmv_s",
      UnMaskedPolicyScheme = HasPassthruOperand,
      SupportOverloading = false in
    defm vmv_s : RVVOutBuiltinSet<"vmv_s_x", "csil",
                                   [["x", "v", "ve"],
                                    ["x", "Uv", "UvUe"]]>;
}

// 16.2. Floating-Point Scalar Move Instructions
let HasMasked = false, MaskedPolicyScheme = NonePolicy in {
  let HasVL = false, OverloadedName = "vfmv_f" in {
    defm vfmv_f : RVVOp0BuiltinSet<"vfmv_f_s", "fd",
                                   [["s", "ve", "ev"]]>;
    let RequiredFeatures = ["zvfh"] in
      defm vfmv_f : RVVOp0BuiltinSet<"vfmv_f_s", "x",
                                     [["s", "ve", "ev"]]>;
  }
  let OverloadedName = "vfmv_s",
      UnMaskedPolicyScheme = HasPassthruOperand,
      SupportOverloading = false in {
    defm vfmv_s : RVVOutBuiltinSet<"vfmv_s_f", "fd",
                                   [["f", "v", "ve"],
                                    ["x", "Uv", "UvUe"]]>;
    let RequiredFeatures = ["zvfh"] in
      defm vfmv_s : RVVOutBuiltinSet<"vfmv_s_f", "x",
                                     [["f", "v", "ve"],
                                      ["x", "Uv", "UvUe"]]>;
  }
}

// 16.3. Vector Slide Instructions
// 16.3.1. Vector Slideup Instructions
defm vslideup   : RVVSlideUpBuiltinSet;
// 16.3.2. Vector Slidedown Instructions
defm vslidedown : RVVSlideDownBuiltinSet;

// 16.3.3. Vector Slide1up Instructions
let UnMaskedPolicyScheme = HasPassthruOperand in {
defm vslide1up : RVVSlideOneBuiltinSet;
defm vfslide1up : RVVFloatingBinVFBuiltinSet;

// 16.3.4. Vector Slide1down Instruction
defm vslide1down : RVVSlideOneBuiltinSet;
defm vfslide1down : RVVFloatingBinVFBuiltinSet;

// 16.4. Vector Register Gather Instructions
// signed and floating type
defm vrgather : RVVOutBuiltinSet<"vrgather_vv", "csilxfdy",
                                 [["vv", "v", "vvUv"]]>;
defm vrgather : RVVOutBuiltinSet<"vrgather_vx", "csilxfdy",
                                 [["vx", "v", "vvz"]]>;
<<<<<<< HEAD
let RequiredFeatures = ["zvfhmin"] in {
  defm vrgather : RVVOutBuiltinSet<"vrgather_vv", "x",
                                   [["vv", "v", "vvUv"]]>;
  defm vrgather : RVVOutBuiltinSet<"vrgather_vx", "x",
                                   [["vx", "v", "vvz"]]>;
}
let RequiredFeatures = ["zvfbfmin"] in {
  defm vrgather : RVVOutBuiltinSet<"vrgather_vv", "y",
                                   [["vv", "v", "vvUv"]]>;
  defm vrgather : RVVOutBuiltinSet<"vrgather_vx", "y",
                                   [["vx", "v", "vvz"]]>;
}
defm vrgatherei16 : RVVOutBuiltinSet<"vrgatherei16_vv", "csilfd",
                                     [["vv", "v", "vv(Log2EEW:4)Uv"]]>;
let RequiredFeatures = ["zvfhmin"] in
defm vrgatherei16 : RVVOutBuiltinSet<"vrgatherei16_vv", "x",
=======
defm vrgatherei16 : RVVOutBuiltinSet<"vrgatherei16_vv", "csilxfd",
>>>>>>> 5ee67ebe
                                     [["vv", "v", "vv(Log2EEW:4)Uv"]]>;
// unsigned type
defm vrgather : RVVOutBuiltinSet<"vrgather_vv", "csil",
                                 [["vv", "Uv", "UvUvUv"]]>;
defm vrgather : RVVOutBuiltinSet<"vrgather_vx", "csil",
                                 [["vx", "Uv", "UvUvz"]]>;
defm vrgatherei16 : RVVOutBuiltinSet<"vrgatherei16_vv", "csil",
                                     [["vv", "Uv", "UvUv(Log2EEW:4)Uv"]]>;
}

// 16.5. Vector Compress Instruction
let HasMasked = false,
    UnMaskedPolicyScheme = HasPassthruOperand,
    MaskedPolicyScheme = NonePolicy,
    ManualCodegen = [{
      // insert poison passthru
      if (PolicyAttrs & RVV_VTA)
        Ops.insert(Ops.begin(), llvm::PoisonValue::get(ResultType));
      IntrinsicTypes = {ResultType, Ops.back()->getType()};
    }] in {
  // signed and floating type
  defm vcompress : RVVOutBuiltinSet<"vcompress", "csilxfdy",
                                    [["vm", "v", "vvm"]]>;
<<<<<<< HEAD
  let RequiredFeatures = ["zvfhmin"] in
    defm vcompress : RVVOutBuiltinSet<"vcompress", "x",
                                      [["vm", "v", "vvm"]]>;
  let RequiredFeatures = ["zvfbfmin"] in
    defm vcompress : RVVOutBuiltinSet<"vcompress", "y",
                                      [["vm", "v", "vvm"]]>;
=======
>>>>>>> 5ee67ebe
  // unsigned type
  defm vcompress : RVVOutBuiltinSet<"vcompress", "csil",
                                    [["vm", "Uv", "UvUvm"]]>;
}

// Miscellaneous
let HasMasked = false, HasVL = false, IRName = "" in {
  let Name = "vreinterpret_v", MaskedPolicyScheme = NonePolicy,
      ManualCodegen = [{
        if (ResultType->isIntOrIntVectorTy(1) ||
            Ops[0]->getType()->isIntOrIntVectorTy(1)) {
          assert(isa<ScalableVectorType>(ResultType) &&
                 isa<ScalableVectorType>(Ops[0]->getType()));

          LLVMContext &Context = CGM.getLLVMContext();
          ScalableVectorType *Boolean64Ty =
              ScalableVectorType::get(llvm::Type::getInt1Ty(Context), 64);

          if (ResultType->isIntOrIntVectorTy(1)) {
            // Casting from m1 vector integer -> vector boolean
            // Ex: <vscale x 8 x i8>
            //     --(bitcast)--------> <vscale x 64 x i1>
            //     --(vector_extract)-> <vscale x  8 x i1>
            llvm::Value *BitCast = Builder.CreateBitCast(Ops[0], Boolean64Ty);
            return Builder.CreateExtractVector(ResultType, BitCast,
                                               ConstantInt::get(Int64Ty, 0));
          } else {
            // Casting from vector boolean -> m1 vector integer
            // Ex: <vscale x  1 x i1>
            //       --(vector_insert)-> <vscale x 64 x i1>
            //       --(bitcast)-------> <vscale x  8 x i8>
            llvm::Value *Boolean64Val =
              Builder.CreateInsertVector(Boolean64Ty,
                                         llvm::PoisonValue::get(Boolean64Ty),
                                         Ops[0],
                                         ConstantInt::get(Int64Ty, 0));
            return Builder.CreateBitCast(Boolean64Val, ResultType);
          }
        }
        return Builder.CreateBitCast(Ops[0], ResultType);
      }] in {
    // Reinterpret between different type under the same SEW and LMUL
    def vreinterpret_i_u : RVVBuiltin<"Uvv", "vUv", "csil", "v">;
    def vreinterpret_i_f : RVVBuiltin<"Fvv", "vFv", "sil", "v">;
    def vreinterpret_u_i : RVVBuiltin<"vUv", "Uvv", "csil", "Uv">;
<<<<<<< HEAD
    def vreinterpret_u_f : RVVBuiltin<"FvUv", "UvFv", "il", "Uv">;
    def vreinterpret_f_i : RVVBuiltin<"vFv", "Fvv", "il", "Fv">;
    def vreinterpret_f_u : RVVBuiltin<"UvFv", "FvUv", "il", "Fv">;
    let RequiredFeatures = ["zvfhmin"] in {
      def vreinterpret_i_h : RVVBuiltin<"Fvv", "vFv", "s", "v">;
      def vreinterpret_u_h : RVVBuiltin<"FvUv", "UvFv", "s", "Uv">;
      def vreinterpret_h_i : RVVBuiltin<"vFv", "Fvv", "s", "Fv">;
      def vreinterpret_h_u : RVVBuiltin<"UvFv", "FvUv", "s", "Fv">;
    }
    let RequiredFeatures = ["zvfbfmin"] in {
      def vreinterpret_i_bf16 : RVVBuiltin<"vIv", "Ivv", "y", "Iv">;
      def vreinterpret_u_bf16 : RVVBuiltin<"vUv", "Uvv", "y", "Uv">;
      def vreinterpret_bf16_i : RVVBuiltin<"Ivv", "vIv", "y", "v">;
      def vreinterpret_bf16_u : RVVBuiltin<"Uvv", "vUv", "y", "v">;
    }
=======
    def vreinterpret_u_f : RVVBuiltin<"FvUv", "UvFv", "sil", "Uv">;
    def vreinterpret_f_i : RVVBuiltin<"vFv", "Fvv", "sil", "Fv">;
    def vreinterpret_f_u : RVVBuiltin<"UvFv", "FvUv", "sil", "Fv">;
    def vreinterpret_i_bf16 : RVVBuiltin<"vIv", "Ivv", "y", "Iv">;
    def vreinterpret_u_bf16 : RVVBuiltin<"vUv", "Uvv", "y", "Uv">;
    def vreinterpret_bf16_i : RVVBuiltin<"Ivv", "vIv", "y", "v">;
    def vreinterpret_bf16_u : RVVBuiltin<"Uvv", "vUv", "y", "v">;
>>>>>>> 5ee67ebe

    // Reinterpret between different SEW under the same LMUL
    foreach dst_sew = ["(FixedSEW:8)", "(FixedSEW:16)", "(FixedSEW:32)",
                       "(FixedSEW:64)"] in {
      def vreinterpret_i_ # dst_sew : RVVBuiltin<"v" # dst_sew # "v",
                                                 dst_sew # "vv", "csil", dst_sew # "v">;
      def vreinterpret_u_ # dst_sew : RVVBuiltin<"Uv" # dst_sew # "Uv",
                                                 dst_sew # "UvUv", "csil", dst_sew # "Uv">;
    }

    // Existing users of FixedSEW - the reinterpretation between different SEW
    // and same LMUL has the implicit assumption that if FixedSEW is set to the
    // given element width, then the type will be identified as invalid, thus
    // skipping definition of reinterpret of SEW=8 to SEW=8. However this blocks
    // our usage here of defining all possible combinations of a fixed SEW to
    // any boolean. So we need to separately define SEW=8 here.
    // Reinterpret from LMUL=1 integer type to vector boolean type
    def vreintrepret_m1_b8_signed :
        RVVBuiltin<"Svm",
                    "mSv",
                    "c", "m">;
    def vreintrepret_m1_b8_usigned :
        RVVBuiltin<"USvm",
                    "mUSv",
                    "c", "m">;

    // Reinterpret from vector boolean type to LMUL=1 integer type
    def vreintrepret_b8_m1_signed :
        RVVBuiltin<"mSv",
                    "Svm",
                    "c", "Sv">;
    def vreintrepret_b8_m1_usigned :
        RVVBuiltin<"mUSv",
                    "USvm",
                    "c", "USv">;

    foreach dst_sew = ["16", "32", "64"] in {
      // Reinterpret from LMUL=1 integer type to vector boolean type
      def vreinterpret_m1_b # dst_sew # _signed:
        RVVBuiltin<"(FixedSEW:" # dst_sew # ")Svm",
                    "m(FixedSEW:" # dst_sew # ")Sv",
                    "c", "m">;
      def vreinterpret_m1_b # dst_sew # _unsigned:
        RVVBuiltin<"(FixedSEW:" # dst_sew # ")USvm",
                    "m(FixedSEW:" # dst_sew # ")USv",
                    "c", "m">;
      // Reinterpret from vector boolean type to LMUL=1 integer type
      def vreinterpret_b # dst_sew # _m1_signed:
        RVVBuiltin<"m(FixedSEW:" # dst_sew # ")Sv",
                    "(FixedSEW:" # dst_sew # ")Svm",
                    "c", "(FixedSEW:" # dst_sew # ")Sv">;
      def vreinterpret_b # dst_sew # _m1_unsigned:
        RVVBuiltin<"m(FixedSEW:" # dst_sew # ")USv",
                    "(FixedSEW:" # dst_sew # ")USvm",
                    "c", "(FixedSEW:" # dst_sew # ")USv">;
    }
  }

  let Name = "vundefined", SupportOverloading = false,
      MaskedPolicyScheme = NonePolicy,
      ManualCodegen = [{
        return llvm::PoisonValue::get(ResultType);
      }] in {
<<<<<<< HEAD
    def vundefined : RVVBuiltin<"v", "v", "csilfd">;
    let RequiredFeatures = ["zvfhmin"] in
      def vundefined_h : RVVBuiltin<"v", "v", "x">;
    let RequiredFeatures = ["zvfbfmin"] in
      def vundefined_bf16 : RVVBuiltin<"v", "v", "y">;
=======
    def vundefined : RVVBuiltin<"v", "v", "csilxfdy">;
>>>>>>> 5ee67ebe
    def vundefined_u : RVVBuiltin<"Uv", "Uv", "csil">;

    foreach nf = NFList in {
      let NF = nf in {
        defvar T = "(Tuple:" # nf # ")";
<<<<<<< HEAD
        def : RVVBuiltin<T # "v", T # "v", "csilfd">;
        let RequiredFeatures = ["zvfhmin"] in
          def : RVVBuiltin<T # "v", T # "v", "x">;
        let RequiredFeatures = ["zvfbfmin"] in
          def : RVVBuiltin<T # "v", T # "v", "y">;
=======
        def : RVVBuiltin<T # "v", T # "v", "csilxfdy">;
>>>>>>> 5ee67ebe
        def : RVVBuiltin<T # "Uv", T # "Uv", "csil">;
      }
    }

  }

  // LMUL truncation
  // C/C++ Operand: VecTy, IR Operand: VecTy, Index
  let Name = "vlmul_trunc_v", OverloadedName = "vlmul_trunc",
      MaskedPolicyScheme = NonePolicy,
      ManualCodegen = [{ {
        return Builder.CreateExtractVector(ResultType, Ops[0],
                                           ConstantInt::get(Int64Ty, 0));
      } }] in {
    foreach dst_lmul = ["(SFixedLog2LMUL:-3)", "(SFixedLog2LMUL:-2)", "(SFixedLog2LMUL:-1)",
                        "(SFixedLog2LMUL:0)", "(SFixedLog2LMUL:1)", "(SFixedLog2LMUL:2)"] in {
      def vlmul_trunc # dst_lmul : RVVBuiltin<"v" # dst_lmul # "v",
<<<<<<< HEAD
                                              dst_lmul # "vv", "csilfd", dst_lmul # "v">;
      let RequiredFeatures = ["zvfhmin"] in
        def vlmul_trunc_h # dst_lmul : RVVBuiltin<"v" # dst_lmul # "v",
                                                  dst_lmul # "vv", "x", dst_lmul # "v">;
      let RequiredFeatures = ["zvfbfmin"] in
        def vlmul_trunc_bf16 # dst_lmul : RVVBuiltin<"v" # dst_lmul # "v",
                                                     dst_lmul # "vv", "y", dst_lmul # "v">;
=======
                                              dst_lmul # "vv", "csilxfdy", dst_lmul # "v">;
>>>>>>> 5ee67ebe
      def vlmul_trunc_u # dst_lmul : RVVBuiltin<"Uv" # dst_lmul # "Uv",
                                                dst_lmul # "UvUv", "csil", dst_lmul # "Uv">;
    }
  }

  // LMUL extension
  // C/C++ Operand: SubVecTy, IR Operand: VecTy, SubVecTy, Index
  let Name = "vlmul_ext_v", OverloadedName = "vlmul_ext",
      MaskedPolicyScheme = NonePolicy,
      ManualCodegen = [{
        return Builder.CreateInsertVector(ResultType,
                                          llvm::PoisonValue::get(ResultType),
                                          Ops[0], ConstantInt::get(Int64Ty, 0));
      }] in {
    foreach dst_lmul = ["(LFixedLog2LMUL:-2)", "(LFixedLog2LMUL:-1)", "(LFixedLog2LMUL:-0)",
                        "(LFixedLog2LMUL:1)", "(LFixedLog2LMUL:2)", "(LFixedLog2LMUL:3)"] in {
      def vlmul_ext # dst_lmul : RVVBuiltin<"v" # dst_lmul # "v",
<<<<<<< HEAD
                                            dst_lmul # "vv", "csilfd", dst_lmul # "v">;
      let RequiredFeatures = ["zvfhmin"] in
        def vlmul_ext_h # dst_lmul : RVVBuiltin<"v" # dst_lmul # "v",
                                                dst_lmul # "vv", "x", dst_lmul # "v">;
      let RequiredFeatures = ["zvfbfmin"] in
        def vlmul_ext_bf16 # dst_lmul : RVVBuiltin<"v" # dst_lmul # "v",
                                                   dst_lmul # "vv", "y", dst_lmul # "v">;
=======
                                            dst_lmul # "vv", "csilxfdy", dst_lmul # "v">;
>>>>>>> 5ee67ebe
      def vlmul_ext_u # dst_lmul : RVVBuiltin<"Uv" # dst_lmul # "Uv",
                                              dst_lmul # "UvUv", "csil", dst_lmul # "Uv">;
    }
  }

  let Name = "vget_v", MaskedPolicyScheme = NonePolicy,
      ManualCodegen = [{
      {
        auto *VecTy = cast<ScalableVectorType>(ResultType);
        if (auto *OpVecTy = dyn_cast<ScalableVectorType>(Ops[0]->getType())) {
          unsigned MaxIndex = OpVecTy->getMinNumElements() / VecTy->getMinNumElements();
          assert(isPowerOf2_32(MaxIndex));
          // Mask to only valid indices.
          Ops[1] = Builder.CreateZExt(Ops[1], Builder.getInt64Ty());
          Ops[1] = Builder.CreateAnd(Ops[1], MaxIndex - 1);
          Ops[1] = Builder.CreateMul(Ops[1],
                                     ConstantInt::get(Ops[1]->getType(),
                                                      VecTy->getMinNumElements()));
          return Builder.CreateExtractVector(ResultType, Ops[0], Ops[1]);
        }

        return Builder.CreateIntrinsic(Intrinsic::riscv_tuple_extract,
                                       {ResultType, Ops[0]->getType()},
                                       {Ops[0], Builder.CreateTrunc(Ops[1],
                                        Builder.getInt32Ty())});
      }
      }] in {
    foreach dst_lmul = ["(SFixedLog2LMUL:0)", "(SFixedLog2LMUL:1)", "(SFixedLog2LMUL:2)"] in {
<<<<<<< HEAD
      def : RVVBuiltin<"v" # dst_lmul # "v", dst_lmul # "vvKz", "csilfd", dst_lmul # "v">;
      let RequiredFeatures = ["zvfhmin"] in
        def : RVVBuiltin<"v" # dst_lmul # "v", dst_lmul # "vvKz", "x", dst_lmul # "v">;
      let RequiredFeatures = ["zvfbfmin"] in
        def : RVVBuiltin<"v" # dst_lmul # "v", dst_lmul # "vvKz", "y", dst_lmul # "v">;
=======
      def : RVVBuiltin<"v" # dst_lmul # "v", dst_lmul # "vvKz", "csilxfdy", dst_lmul # "v">;
>>>>>>> 5ee67ebe
      def : RVVBuiltin<"Uv" # dst_lmul # "Uv", dst_lmul # "UvUvKz", "csil", dst_lmul # "Uv">;
    }
    foreach nf = NFList in {
      defvar T = "(Tuple:" # nf # ")";
<<<<<<< HEAD
      def : RVVBuiltin<T # "vv", "v" # T # "vKz", "csilfd", "v">;
      let RequiredFeatures = ["zvfhmin"] in
        def : RVVBuiltin<T # "vv", "v" # T # "vKz", "x", "v">;
      let RequiredFeatures = ["zvfbfmin"] in
        def : RVVBuiltin<T # "vv", "v" # T # "vKz", "y", "v">;
=======
      def : RVVBuiltin<T # "vv", "v" # T # "vKz", "csilxfdy", "v">;
>>>>>>> 5ee67ebe
      def : RVVBuiltin<T # "UvUv", "Uv" # T # "UvKz", "csil", "Uv">;
    }
  }

  let Name = "vset_v", MaskedPolicyScheme = NonePolicy,
      ManualCodegen = [{
      {
        if (auto *ResVecTy = dyn_cast<ScalableVectorType>(ResultType)) {
          auto *VecTy = cast<ScalableVectorType>(Ops[2]->getType());
          unsigned MaxIndex = ResVecTy->getMinNumElements() / VecTy->getMinNumElements();
          assert(isPowerOf2_32(MaxIndex));
          // Mask to only valid indices.
          Ops[1] = Builder.CreateZExt(Ops[1], Builder.getInt64Ty());
          Ops[1] = Builder.CreateAnd(Ops[1], MaxIndex - 1);
          Ops[1] = Builder.CreateMul(Ops[1],
                                     ConstantInt::get(Ops[1]->getType(),
                                                      VecTy->getMinNumElements()));
          return Builder.CreateInsertVector(ResultType, Ops[0], Ops[2], Ops[1]);
        }

        return Builder.CreateIntrinsic(Intrinsic::riscv_tuple_insert,
                                       {ResultType, Ops[2]->getType()},
                                       {Ops[0], Ops[2],
                                        Builder.CreateTrunc(Ops[1],Builder.getInt32Ty())});
      }
      }] in {
    foreach dst_lmul = ["(LFixedLog2LMUL:1)", "(LFixedLog2LMUL:2)", "(LFixedLog2LMUL:3)"] in {
<<<<<<< HEAD
      def : RVVBuiltin<"v" # dst_lmul # "v", dst_lmul # "v" # dst_lmul # "vKzv", "csilfd">;
      let RequiredFeatures = ["zvfhmin"] in
        def : RVVBuiltin<"v" # dst_lmul # "v", dst_lmul # "v" # dst_lmul # "vKzv", "x">;
      let RequiredFeatures = ["zvfbfmin"] in
        def : RVVBuiltin<"v" # dst_lmul # "v", dst_lmul # "v" # dst_lmul # "vKzv", "y">;
=======
      def : RVVBuiltin<"v" # dst_lmul # "v", dst_lmul # "v" # dst_lmul # "vKzv", "csilxfdy">;
>>>>>>> 5ee67ebe
      def : RVVBuiltin<"Uv" # dst_lmul # "Uv", dst_lmul # "Uv" # dst_lmul #"UvKzUv", "csil">;
    }
    foreach nf = NFList in {
      defvar T = "(Tuple:" # nf # ")";
<<<<<<< HEAD
      def : RVVBuiltin<"v" # T # "v", T # "v" # T # "vKzv", "csilfd">;
      let RequiredFeatures = ["zvfhmin"] in
        def : RVVBuiltin<"v" # T # "v", T # "v" # T # "vKzv", "x">;
      let RequiredFeatures = ["zvfbfmin"] in
        def : RVVBuiltin<"v" # T # "v", T # "v" # T # "vKzv", "y">;
=======
      def : RVVBuiltin<"v" # T # "v", T # "v" # T # "vKzv", "csilxfdy">;
>>>>>>> 5ee67ebe
      def : RVVBuiltin<"Uv" # T # "Uv", T # "Uv" # T # "UvKzUv", "csil">;
    }
  }

  let Name = "vcreate_v",
      UnMaskedPolicyScheme = NonePolicy,
      MaskedPolicyScheme = NonePolicy,
      SupportOverloading = false,
      ManualCodegen = [{
      {
        llvm::Value *ReturnVector = llvm::PoisonValue::get(ResultType);
        auto *VecTy = cast<ScalableVectorType>(Ops[0]->getType());
        for (unsigned I = 0, N = Ops.size(); I < N; ++I) {
          if (isa<ScalableVectorType>(ResultType)) {
            llvm::Value *Idx = ConstantInt::get(Builder.getInt64Ty(),
                                                VecTy->getMinNumElements() * I);
            ReturnVector =
              Builder.CreateInsertVector(ResultType, ReturnVector, Ops[I], Idx);
          } else {
            llvm::Value *Idx = ConstantInt::get(Builder.getInt32Ty(), I);
            ReturnVector =
              Builder.CreateIntrinsic(Intrinsic::riscv_tuple_insert,
                                      {ResultType, Ops[I]->getType()},
                                      {ReturnVector, Ops[I], Idx});
          }

        }
        return ReturnVector;
      }
      }] in {

    // Since the vcreate_v uses LFixedLog2LMUL, setting the Log2LMUL to [-3] can
    // avoid creating the intrinsics which contain the same name and prototype.
    let Log2LMUL = [-3] in {
      defm : RVVNonTupleVCreateBuiltin<1, [0]>;
      defm : RVVNonTupleVCreateBuiltin<2, [0, 1]>;
      defm : RVVNonTupleVCreateBuiltin<3, [0, 1, 2]>;
    }

    foreach nf = NFList in {
      let NF = nf in {
        defvar T = "(Tuple:" # nf # ")";
        defvar V = VString<nf, /*signed=*/true>.S;
        defvar UV = VString<nf, /*signed=*/false>.S;
<<<<<<< HEAD
        def : RVVBuiltin<T # "v", T # "v" # V, "csilfd">;
        let RequiredFeatures = ["zvfhmin"] in
          def : RVVBuiltin<T # "v", T # "v" # V, "x">;
        let RequiredFeatures = ["zvfbfmin"] in
          def : RVVBuiltin<T # "v", T # "v" # V, "y">;
=======
        def : RVVBuiltin<T # "v", T # "v" # V, "csilxfdy">;
>>>>>>> 5ee67ebe
        def : RVVBuiltin<T # "Uv", T # "Uv" # UV, "csil">;
      }
    }
  }
}

multiclass RVVOutBuiltinSetZvbb {
  let OverloadedName = NAME in
    defm "" : RVVOutBuiltinSet<NAME, "csil", [["v", "v", "vv"],
                                              ["v", "Uv", "UvUv"]]>;
}

multiclass RVVOutBuiltinSetZvk<bit HasVV = 1, bit HasVS = 1> {
  // vaesz only has 'vs' and vgmul only has 'vv' and they do not have ambiguous
  // prototypes like other zvkned instructions (e.g. vaesdf), so we don't
  // need to encode the operand mnemonics into its intrinsic function name.
  if HasVV then {
    defvar name = NAME # !if(!eq(NAME, "vgmul"), "", "_vv");
    let OverloadedName = name in
      defm "" : RVVOutBuiltinSet<NAME # "_vv", "i",
                                 [["vv", "Uv", "UvUvUv"]]>;
  }

  if HasVS then {
    foreach vs2_lmul = ["(SEFixedLog2LMUL:-1)", "(SEFixedLog2LMUL:0)",
                        "(SEFixedLog2LMUL:1)", "(SEFixedLog2LMUL:2)"] in {
    defvar name = NAME # !if(!eq(NAME, "vaesz"), "", "_vs");
    let OverloadedName = name, IRName = NAME # "_vs", Name = NAME # "_vs",
        IntrinsicTypes = [-1, 1] in
      def NAME # vs2_lmul
          : RVVBuiltin<vs2_lmul # "UvUv", "UvUv" # vs2_lmul # "Uv", "i">;
    }
  }
}

multiclass RVVOutOp2BuiltinSetVVZvk<string type_range = "i">
    : RVVOutOp2BuiltinSet<NAME, type_range, [["vv", "Uv", "UvUvUvUv"]]>;

multiclass RVVOutOp2BuiltinSetVIZvk<string type_range = "i">
    : RVVOutOp2BuiltinSet<NAME, type_range, [["vi", "Uv", "UvUvUvKz"]]>;

multiclass RVVSignedWidenBinBuiltinSetVwsll
    : RVVWidenBuiltinSet<NAME, "csi",
                         [["vv", "Uw", "UwUvUv"],
                          ["vx", "Uw", "UwUvz"]]>;

let UnMaskedPolicyScheme = HasPassthruOperand in {
  // zvkb
  let RequiredFeatures = ["zvkb"] in {
    defm vandn   : RVVUnsignedBinBuiltinSet;
    defm vbrev8  : RVVOutBuiltinSetZvbb;
    defm vrev8   : RVVOutBuiltinSetZvbb;
    defm vrol    : RVVUnsignedShiftBuiltinSet;
    defm vror    : RVVUnsignedShiftBuiltinSet;
  }

  // zvbb
  let RequiredFeatures = ["zvbb"] in {
    defm vbrev   : RVVOutBuiltinSetZvbb;
    defm vclz    : RVVOutBuiltinSetZvbb;
    defm vctz    : RVVOutBuiltinSetZvbb;
    let IRName = "vcpopv", MaskedIRName = "vcpopv_mask" in
    defm vcpop   : RVVOutBuiltinSetZvbb;
    let OverloadedName = "vwsll" in
    defm vwsll   : RVVSignedWidenBinBuiltinSetVwsll;
  }

  // zvbc
  let RequiredFeatures = ["zvbc"] in {
    defm vclmul  : RVVInt64BinBuiltinSet;
    defm vclmulh : RVVInt64BinBuiltinSet;
  }
}

let UnMaskedPolicyScheme = HasPolicyOperand, HasMasked = false in {
  // zvkg
  let RequiredFeatures = ["zvkg"] in {
    defm vghsh   : RVVOutOp2BuiltinSetVVZvk;
    defm vgmul   : RVVOutBuiltinSetZvk<HasVV=1, HasVS=0>;
  }

  // zvkned
  let RequiredFeatures = ["zvkned"] in {
    defm vaesdf  : RVVOutBuiltinSetZvk;
    defm vaesdm  : RVVOutBuiltinSetZvk;
    defm vaesef  : RVVOutBuiltinSetZvk;
    defm vaesem  : RVVOutBuiltinSetZvk;
    let UnMaskedPolicyScheme = HasPassthruOperand in
    defm vaeskf1 : RVVOutOp1BuiltinSet<"vaeskf1", "i", [["vi", "Uv", "UvUvKz"]]>;
    defm vaeskf2 : RVVOutOp2BuiltinSetVIZvk;
    defm vaesz   : RVVOutBuiltinSetZvk<HasVV=0>;
  }

  // zvknha and zvknhb has duplicated intrinsic but they don't imply each other,
  // so we need to handle it manually in SemaRISCV.cpp.
  defm vsha2ch : RVVOutOp2BuiltinSetVVZvk<"il">;
  defm vsha2cl : RVVOutOp2BuiltinSetVVZvk<"il">;
  defm vsha2ms : RVVOutOp2BuiltinSetVVZvk<"il">;

  // zvksed
  let RequiredFeatures = ["zvksed"] in {
    let UnMaskedPolicyScheme = HasPassthruOperand in
    defm vsm4k   : RVVOutOp1BuiltinSet<"vsm4k", "i", [["vi", "Uv", "UvUvKz"]]>;
    defm vsm4r   : RVVOutBuiltinSetZvk;
  }

  // zvksh
  let RequiredFeatures = ["zvksh"] in {
    defm vsm3c   : RVVOutOp2BuiltinSetVIZvk;
    let UnMaskedPolicyScheme = HasPassthruOperand in
    defm vsm3me  : RVVOutOp1BuiltinSet<"vsm3me", "i", [["vv", "Uv", "UvUvUv"]]>;
  }
}<|MERGE_RESOLUTION|>--- conflicted
+++ resolved
@@ -116,14 +116,7 @@
       foreach eew_list = EEWList[0-2] in {
         defvar eew = eew_list[0];
         defvar eew_type = eew_list[1];
-<<<<<<< HEAD
-        let Name = op # eew # "_v", IRName = op, MaskedIRName = op # "_mask",
-            RequiredFeatures = !if(!eq(type, "x"), ["zvfhmin"],
-                                   !if(!eq(type, "y"), ["zvfbfmin"],
-                                                   []<string>)) in {
-=======
         let Name = op # eew # "_v", IRName = op, MaskedIRName = op # "_mask" in {
->>>>>>> 5ee67ebe
           def: RVVOutOp0Op1Builtin<"v", "vPCe" # eew_type # "Uv", type>;
             if !not(IsFloat<type>.val) then {
               def: RVVOutOp0Op1Builtin<"Uv", "UvPCUe" # eew_type # "Uv", type>;
@@ -133,13 +126,7 @@
       defvar eew64 = "64";
       defvar eew64_type = "(Log2EEW:6)";
       let Name = op # eew64 # "_v", IRName = op, MaskedIRName = op # "_mask",
-<<<<<<< HEAD
-          RequiredFeatures = !if(!eq(type, "x"), ["zvfhmin", "64bit"],
-                                 !if(!eq(type, "y"), ["zvfbfmin", "64bit"],
-                                                 ["64bit"])) in {
-=======
           RequiredFeatures = ["64bit"] in {
->>>>>>> 5ee67ebe
           def: RVVOutOp0Op1Builtin<"v", "vPCe" # eew64_type # "Uv", type>;
             if !not(IsFloat<type>.val) then {
               def: RVVOutOp0Op1Builtin<"Uv", "UvPCUe" # eew64_type # "Uv", type>;
@@ -231,14 +218,7 @@
         foreach eew_list = EEWList[0-2] in {
           defvar eew = eew_list[0];
           defvar eew_type = eew_list[1];
-<<<<<<< HEAD
-          let Name = op # eew  # "_v", IRName = op, MaskedIRName = op # "_mask",
-          RequiredFeatures = !if(!eq(type, "x"), ["zvfhmin"],
-                                 !if(!eq(type, "y"), ["zvfbfmin"],
-                                                 []<string>)) in  {
-=======
           let Name = op # eew  # "_v", IRName = op, MaskedIRName = op # "_mask" in {
->>>>>>> 5ee67ebe
             def : RVVBuiltin<"v", "0Pe" # eew_type # "Uvv", type>;
             if !not(IsFloat<type>.val) then {
               def : RVVBuiltin<"Uv", "0PUe" # eew_type # "UvUv", type>;
@@ -248,13 +228,7 @@
         defvar eew64 = "64";
         defvar eew64_type = "(Log2EEW:6)";
         let Name = op # eew64  # "_v", IRName = op, MaskedIRName = op # "_mask",
-<<<<<<< HEAD
-            RequiredFeatures = !if(!eq(type, "x"), ["zvfhmin", "64bit"],
-                                   !if(!eq(type, "y"), ["zvfbfmin", "64bit"],
-                                                   ["64bit"])) in  {
-=======
             RequiredFeatures = ["64bit"] in {
->>>>>>> 5ee67ebe
           def : RVVBuiltin<"v", "0Pe" # eew64_type # "Uvv", type>;
           if !not(IsFloat<type>.val) then {
             def : RVVBuiltin<"Uv", "0PUe" # eew64_type # "UvUv", type>;
@@ -377,19 +351,7 @@
     defvar src_s = FixedVString<src_lmul, num, "v">.S;
     def vcreate # src_v # dst_v : RVVBuiltin<src_v # dst_v,
                                              dst_v # src_s,
-<<<<<<< HEAD
-                                             "csilfd">;
-    let RequiredFeatures = ["zvfhmin"] in
-      def vcreate_h # src_v # dst_v : RVVBuiltin<src_v # dst_v,
-                                                 dst_v # src_s,
-                                                 "x", dst_v>;
-    let RequiredFeatures = ["zvfbfmin"] in
-      def vcreate_bf16 # src_v # dst_v : RVVBuiltin<src_v # dst_v,
-                                                    dst_v # src_s,
-                                                    "y", dst_v>;
-=======
                                              "csilxfdy">;
->>>>>>> 5ee67ebe
 
     defvar src_uv = FixedVString<src_lmul, num, "Uv">.V;
     defvar src_us = FixedVString<src_lmul, num, "Uv">.S;
@@ -708,56 +670,24 @@
 // 7.4. Vector Unit-Stride Instructions
 def vlm: RVVVLEMaskBuiltin;
 defm vle8: RVVVLEBuiltin<["c"]>;
-<<<<<<< HEAD
-defm vle16: RVVVLEBuiltin<["s"]>;
-let Name = "vle16_v", RequiredFeatures = ["zvfhmin"] in
-  defm vle16_h: RVVVLEBuiltin<["x"]>;
-let Name = "vle16_v", RequiredFeatures = ["zvfbfmin"] in
-  defm vle16_bf16 : RVVVLEBuiltin<["y"]>;
-=======
 defm vle16: RVVVLEBuiltin<["s","x","y"]>;
->>>>>>> 5ee67ebe
 defm vle32: RVVVLEBuiltin<["i","f"]>;
 defm vle64: RVVVLEBuiltin<["l","d"]>;
 
 def vsm : RVVVSEMaskBuiltin;
 defm vse8 : RVVVSEBuiltin<["c"]>;
-<<<<<<< HEAD
-defm vse16: RVVVSEBuiltin<["s"]>;
-let Name = "vse16_v", RequiredFeatures = ["zvfhmin"] in
-  defm vse16_h: RVVVSEBuiltin<["x"]>;
-let Name = "vse16_v", RequiredFeatures = ["zvfbfmin"] in
-  defm vse16_bf16: RVVVSEBuiltin<["y"]>;
-=======
 defm vse16: RVVVSEBuiltin<["s","x","y"]>;
->>>>>>> 5ee67ebe
 defm vse32: RVVVSEBuiltin<["i","f"]>;
 defm vse64: RVVVSEBuiltin<["l","d"]>;
 
 // 7.5. Vector Strided Instructions
 defm vlse8: RVVVLSEBuiltin<["c"]>;
-<<<<<<< HEAD
-defm vlse16: RVVVLSEBuiltin<["s"]>;
-let Name = "vlse16_v", RequiredFeatures = ["zvfhmin"] in
-  defm vlse16_h: RVVVLSEBuiltin<["x"]>;
-let Name = "vlse16_v", RequiredFeatures = ["zvfbfmin"] in
-  defm vlse16_bf16: RVVVLSEBuiltin<["y"]>;
-=======
 defm vlse16: RVVVLSEBuiltin<["s","x","y"]>;
->>>>>>> 5ee67ebe
 defm vlse32: RVVVLSEBuiltin<["i","f"]>;
 defm vlse64: RVVVLSEBuiltin<["l","d"]>;
 
 defm vsse8 : RVVVSSEBuiltin<["c"]>;
-<<<<<<< HEAD
-defm vsse16: RVVVSSEBuiltin<["s"]>;
-let Name = "vsse16_v", RequiredFeatures = ["zvfhmin"] in
-  defm vsse16_h: RVVVSSEBuiltin<["x"]>;
-let Name = "vsse16_v", RequiredFeatures = ["zvfbfmin"] in
-  defm vsse16_bf: RVVVSSEBuiltin<["y"]>;
-=======
 defm vsse16: RVVVSSEBuiltin<["s","x","y"]>;
->>>>>>> 5ee67ebe
 defm vsse32: RVVVSSEBuiltin<["i","f"]>;
 defm vsse64: RVVVSSEBuiltin<["l","d"]>;
 
@@ -770,15 +700,7 @@
 
 // 7.7. Unit-stride Fault-Only-First Loads
 defm vle8ff: RVVVLEFFBuiltin<["c"]>;
-<<<<<<< HEAD
-defm vle16ff: RVVVLEFFBuiltin<["s"]>;
-let Name = "vle16ff_v", RequiredFeatures = ["zvfhmin"] in
-  defm vle16ff: RVVVLEFFBuiltin<["x"]>;
-let Name = "vle16ff_v", RequiredFeatures = ["zvfbfmin"] in
-  defm vle16ff: RVVVLEFFBuiltin<["y"]>;
-=======
 defm vle16ff: RVVVLEFFBuiltin<["s","x","y"]>;
->>>>>>> 5ee67ebe
 defm vle32ff: RVVVLEFFBuiltin<["i", "f"]>;
 defm vle64ff: RVVVLEFFBuiltin<["l", "d"]>;
 
@@ -797,12 +719,6 @@
             IRName = op # nf,
             MaskedIRName = op # nf # "_mask",
             NF = nf,
-<<<<<<< HEAD
-            RequiredFeatures = !if(!eq(type, "x"), ["zvfhmin"],
-                                   !if(!eq(type, "y"), ["zvfbfmin"],
-                                                   []<string>)),
-=======
->>>>>>> 5ee67ebe
             ManualCodegen = [{
     {
       SmallVector<llvm::Value*, 6> Operands;
@@ -867,12 +783,6 @@
           MaskedIRName = op # nf # "_mask",
           NF = nf,
           HasMaskedOffOperand = false,
-<<<<<<< HEAD
-          RequiredFeatures = !if(!eq(type, "x"), ["zvfhmin"],
-                                 !if(!eq(type, "y"), ["zvfbfmin"],
-                                                 []<string>)),
-=======
->>>>>>> 5ee67ebe
           ManualCodegen = [{
     {
       // Masked
@@ -924,12 +834,6 @@
             IRName = op # nf # "ff",
             MaskedIRName = op # nf # "ff_mask",
             NF = nf,
-<<<<<<< HEAD
-            RequiredFeatures = !if(!eq(type, "x"), ["zvfhmin"],
-                                   !if(!eq(type, "y"), ["zvfbfmin"],
-                                                   []<string>)),
-=======
->>>>>>> 5ee67ebe
             ManualCodegen = [{
     {
       SmallVector<llvm::Value*, 6> Operands;
@@ -1003,12 +907,6 @@
             IRName = op # nf,
             MaskedIRName = op # nf # "_mask",
             NF = nf,
-<<<<<<< HEAD
-            RequiredFeatures = !if(!eq(type, "x"), ["zvfhmin"],
-                                   !if(!eq(type, "y"), ["zvfbfmin"],
-                                                   []<string>)),
-=======
->>>>>>> 5ee67ebe
             ManualCodegen = [{
     {
       SmallVector<llvm::Value*, 7> Operands;
@@ -1075,12 +973,6 @@
             NF = nf,
             HasMaskedOffOperand = false,
             MaskedPolicyScheme = NonePolicy,
-<<<<<<< HEAD
-            RequiredFeatures = !if(!eq(type, "x"), ["zvfhmin"],
-                                   !if(!eq(type, "y"), ["zvfbfmin"],
-                                                   []<string>)),
-=======
->>>>>>> 5ee67ebe
             ManualCodegen = [{
     {
       // Masked
@@ -1128,12 +1020,6 @@
             IRName = op # nf,
             MaskedIRName = op # nf # "_mask",
             NF = nf,
-<<<<<<< HEAD
-            RequiredFeatures = !if(!eq(type, "x"), ["zvfhmin"],
-                                   !if(!eq(type, "y"), ["zvfbfmin"],
-                                                   []<string>)),
-=======
->>>>>>> 5ee67ebe
             ManualCodegen = [{
     {
       SmallVector<llvm::Value*, 7> Operands;
@@ -1200,12 +1086,6 @@
             NF = nf,
             HasMaskedOffOperand = false,
             MaskedPolicyScheme = NonePolicy,
-<<<<<<< HEAD
-            RequiredFeatures = !if(!eq(type, "x"), ["zvfhmin"],
-                                   !if(!eq(type, "y"), ["zvfbfmin"],
-                                                   []<string>)),
-=======
->>>>>>> 5ee67ebe
             ManualCodegen = [{
     {
       // Masked
@@ -1448,15 +1328,6 @@
                                    [["v", "Uv", "UvUv"]]>;
     defm vmv_v : RVVOutBuiltinSet<"vmv_v_v", "csilxfdy",
                                    [["v", "v", "vv"]]>;
-<<<<<<< HEAD
-    let RequiredFeatures = ["zvfhmin"] in
-      defm vmv_v : RVVOutBuiltinSet<"vmv_v_v", "x",
-                                    [["v", "v", "vv"]]>;
-    let RequiredFeatures = ["zvfbfmin"] in
-      defm vmv_v : RVVOutBuiltinSet<"vmv_v_v", "y",
-                                    [["v", "v", "vv"]]>;
-=======
->>>>>>> 5ee67ebe
   let SupportOverloading = false in
     defm vmv_v : RVVOutBuiltinSet<"vmv_v_x", "csil",
                                    [["x", "v", "ve"],
@@ -1991,15 +1862,6 @@
     }] in {
   defm vmerge : RVVOutOp1BuiltinSet<"vmerge", "xfdy",
                                     [["vvm", "v", "vvvm"]]>;
-<<<<<<< HEAD
-  let RequiredFeatures = ["zvfhmin"] in
-    defm vmerge : RVVOutOp1BuiltinSet<"vmerge", "x",
-                                      [["vvm", "v", "vvvm"]]>;
-  let RequiredFeatures = ["zvfbfmin"] in
-    defm vmerge : RVVOutOp1BuiltinSet<"vmerge", "y",
-                                      [["vvm", "v", "vvvm"]]>;
-=======
->>>>>>> 5ee67ebe
   defm vfmerge : RVVOutOp1BuiltinSet<"vfmerge", "fd",
                                      [["vfm", "v", "vvem"]]>;
   let RequiredFeatures = ["zvfh"] in
@@ -2451,26 +2313,7 @@
                                  [["vv", "v", "vvUv"]]>;
 defm vrgather : RVVOutBuiltinSet<"vrgather_vx", "csilxfdy",
                                  [["vx", "v", "vvz"]]>;
-<<<<<<< HEAD
-let RequiredFeatures = ["zvfhmin"] in {
-  defm vrgather : RVVOutBuiltinSet<"vrgather_vv", "x",
-                                   [["vv", "v", "vvUv"]]>;
-  defm vrgather : RVVOutBuiltinSet<"vrgather_vx", "x",
-                                   [["vx", "v", "vvz"]]>;
-}
-let RequiredFeatures = ["zvfbfmin"] in {
-  defm vrgather : RVVOutBuiltinSet<"vrgather_vv", "y",
-                                   [["vv", "v", "vvUv"]]>;
-  defm vrgather : RVVOutBuiltinSet<"vrgather_vx", "y",
-                                   [["vx", "v", "vvz"]]>;
-}
-defm vrgatherei16 : RVVOutBuiltinSet<"vrgatherei16_vv", "csilfd",
-                                     [["vv", "v", "vv(Log2EEW:4)Uv"]]>;
-let RequiredFeatures = ["zvfhmin"] in
-defm vrgatherei16 : RVVOutBuiltinSet<"vrgatherei16_vv", "x",
-=======
 defm vrgatherei16 : RVVOutBuiltinSet<"vrgatherei16_vv", "csilxfd",
->>>>>>> 5ee67ebe
                                      [["vv", "v", "vv(Log2EEW:4)Uv"]]>;
 // unsigned type
 defm vrgather : RVVOutBuiltinSet<"vrgather_vv", "csil",
@@ -2494,15 +2337,6 @@
   // signed and floating type
   defm vcompress : RVVOutBuiltinSet<"vcompress", "csilxfdy",
                                     [["vm", "v", "vvm"]]>;
-<<<<<<< HEAD
-  let RequiredFeatures = ["zvfhmin"] in
-    defm vcompress : RVVOutBuiltinSet<"vcompress", "x",
-                                      [["vm", "v", "vvm"]]>;
-  let RequiredFeatures = ["zvfbfmin"] in
-    defm vcompress : RVVOutBuiltinSet<"vcompress", "y",
-                                      [["vm", "v", "vvm"]]>;
-=======
->>>>>>> 5ee67ebe
   // unsigned type
   defm vcompress : RVVOutBuiltinSet<"vcompress", "csil",
                                     [["vm", "Uv", "UvUvm"]]>;
@@ -2548,23 +2382,6 @@
     def vreinterpret_i_u : RVVBuiltin<"Uvv", "vUv", "csil", "v">;
     def vreinterpret_i_f : RVVBuiltin<"Fvv", "vFv", "sil", "v">;
     def vreinterpret_u_i : RVVBuiltin<"vUv", "Uvv", "csil", "Uv">;
-<<<<<<< HEAD
-    def vreinterpret_u_f : RVVBuiltin<"FvUv", "UvFv", "il", "Uv">;
-    def vreinterpret_f_i : RVVBuiltin<"vFv", "Fvv", "il", "Fv">;
-    def vreinterpret_f_u : RVVBuiltin<"UvFv", "FvUv", "il", "Fv">;
-    let RequiredFeatures = ["zvfhmin"] in {
-      def vreinterpret_i_h : RVVBuiltin<"Fvv", "vFv", "s", "v">;
-      def vreinterpret_u_h : RVVBuiltin<"FvUv", "UvFv", "s", "Uv">;
-      def vreinterpret_h_i : RVVBuiltin<"vFv", "Fvv", "s", "Fv">;
-      def vreinterpret_h_u : RVVBuiltin<"UvFv", "FvUv", "s", "Fv">;
-    }
-    let RequiredFeatures = ["zvfbfmin"] in {
-      def vreinterpret_i_bf16 : RVVBuiltin<"vIv", "Ivv", "y", "Iv">;
-      def vreinterpret_u_bf16 : RVVBuiltin<"vUv", "Uvv", "y", "Uv">;
-      def vreinterpret_bf16_i : RVVBuiltin<"Ivv", "vIv", "y", "v">;
-      def vreinterpret_bf16_u : RVVBuiltin<"Uvv", "vUv", "y", "v">;
-    }
-=======
     def vreinterpret_u_f : RVVBuiltin<"FvUv", "UvFv", "sil", "Uv">;
     def vreinterpret_f_i : RVVBuiltin<"vFv", "Fvv", "sil", "Fv">;
     def vreinterpret_f_u : RVVBuiltin<"UvFv", "FvUv", "sil", "Fv">;
@@ -2572,7 +2389,6 @@
     def vreinterpret_u_bf16 : RVVBuiltin<"vUv", "Uvv", "y", "Uv">;
     def vreinterpret_bf16_i : RVVBuiltin<"Ivv", "vIv", "y", "v">;
     def vreinterpret_bf16_u : RVVBuiltin<"Uvv", "vUv", "y", "v">;
->>>>>>> 5ee67ebe
 
     // Reinterpret between different SEW under the same LMUL
     foreach dst_sew = ["(FixedSEW:8)", "(FixedSEW:16)", "(FixedSEW:32)",
@@ -2636,29 +2452,13 @@
       ManualCodegen = [{
         return llvm::PoisonValue::get(ResultType);
       }] in {
-<<<<<<< HEAD
-    def vundefined : RVVBuiltin<"v", "v", "csilfd">;
-    let RequiredFeatures = ["zvfhmin"] in
-      def vundefined_h : RVVBuiltin<"v", "v", "x">;
-    let RequiredFeatures = ["zvfbfmin"] in
-      def vundefined_bf16 : RVVBuiltin<"v", "v", "y">;
-=======
     def vundefined : RVVBuiltin<"v", "v", "csilxfdy">;
->>>>>>> 5ee67ebe
     def vundefined_u : RVVBuiltin<"Uv", "Uv", "csil">;
 
     foreach nf = NFList in {
       let NF = nf in {
         defvar T = "(Tuple:" # nf # ")";
-<<<<<<< HEAD
-        def : RVVBuiltin<T # "v", T # "v", "csilfd">;
-        let RequiredFeatures = ["zvfhmin"] in
-          def : RVVBuiltin<T # "v", T # "v", "x">;
-        let RequiredFeatures = ["zvfbfmin"] in
-          def : RVVBuiltin<T # "v", T # "v", "y">;
-=======
         def : RVVBuiltin<T # "v", T # "v", "csilxfdy">;
->>>>>>> 5ee67ebe
         def : RVVBuiltin<T # "Uv", T # "Uv", "csil">;
       }
     }
@@ -2676,17 +2476,7 @@
     foreach dst_lmul = ["(SFixedLog2LMUL:-3)", "(SFixedLog2LMUL:-2)", "(SFixedLog2LMUL:-1)",
                         "(SFixedLog2LMUL:0)", "(SFixedLog2LMUL:1)", "(SFixedLog2LMUL:2)"] in {
       def vlmul_trunc # dst_lmul : RVVBuiltin<"v" # dst_lmul # "v",
-<<<<<<< HEAD
-                                              dst_lmul # "vv", "csilfd", dst_lmul # "v">;
-      let RequiredFeatures = ["zvfhmin"] in
-        def vlmul_trunc_h # dst_lmul : RVVBuiltin<"v" # dst_lmul # "v",
-                                                  dst_lmul # "vv", "x", dst_lmul # "v">;
-      let RequiredFeatures = ["zvfbfmin"] in
-        def vlmul_trunc_bf16 # dst_lmul : RVVBuiltin<"v" # dst_lmul # "v",
-                                                     dst_lmul # "vv", "y", dst_lmul # "v">;
-=======
                                               dst_lmul # "vv", "csilxfdy", dst_lmul # "v">;
->>>>>>> 5ee67ebe
       def vlmul_trunc_u # dst_lmul : RVVBuiltin<"Uv" # dst_lmul # "Uv",
                                                 dst_lmul # "UvUv", "csil", dst_lmul # "Uv">;
     }
@@ -2704,17 +2494,7 @@
     foreach dst_lmul = ["(LFixedLog2LMUL:-2)", "(LFixedLog2LMUL:-1)", "(LFixedLog2LMUL:-0)",
                         "(LFixedLog2LMUL:1)", "(LFixedLog2LMUL:2)", "(LFixedLog2LMUL:3)"] in {
       def vlmul_ext # dst_lmul : RVVBuiltin<"v" # dst_lmul # "v",
-<<<<<<< HEAD
-                                            dst_lmul # "vv", "csilfd", dst_lmul # "v">;
-      let RequiredFeatures = ["zvfhmin"] in
-        def vlmul_ext_h # dst_lmul : RVVBuiltin<"v" # dst_lmul # "v",
-                                                dst_lmul # "vv", "x", dst_lmul # "v">;
-      let RequiredFeatures = ["zvfbfmin"] in
-        def vlmul_ext_bf16 # dst_lmul : RVVBuiltin<"v" # dst_lmul # "v",
-                                                   dst_lmul # "vv", "y", dst_lmul # "v">;
-=======
                                             dst_lmul # "vv", "csilxfdy", dst_lmul # "v">;
->>>>>>> 5ee67ebe
       def vlmul_ext_u # dst_lmul : RVVBuiltin<"Uv" # dst_lmul # "Uv",
                                               dst_lmul # "UvUv", "csil", dst_lmul # "Uv">;
     }
@@ -2743,28 +2523,12 @@
       }
       }] in {
     foreach dst_lmul = ["(SFixedLog2LMUL:0)", "(SFixedLog2LMUL:1)", "(SFixedLog2LMUL:2)"] in {
-<<<<<<< HEAD
-      def : RVVBuiltin<"v" # dst_lmul # "v", dst_lmul # "vvKz", "csilfd", dst_lmul # "v">;
-      let RequiredFeatures = ["zvfhmin"] in
-        def : RVVBuiltin<"v" # dst_lmul # "v", dst_lmul # "vvKz", "x", dst_lmul # "v">;
-      let RequiredFeatures = ["zvfbfmin"] in
-        def : RVVBuiltin<"v" # dst_lmul # "v", dst_lmul # "vvKz", "y", dst_lmul # "v">;
-=======
       def : RVVBuiltin<"v" # dst_lmul # "v", dst_lmul # "vvKz", "csilxfdy", dst_lmul # "v">;
->>>>>>> 5ee67ebe
       def : RVVBuiltin<"Uv" # dst_lmul # "Uv", dst_lmul # "UvUvKz", "csil", dst_lmul # "Uv">;
     }
     foreach nf = NFList in {
       defvar T = "(Tuple:" # nf # ")";
-<<<<<<< HEAD
-      def : RVVBuiltin<T # "vv", "v" # T # "vKz", "csilfd", "v">;
-      let RequiredFeatures = ["zvfhmin"] in
-        def : RVVBuiltin<T # "vv", "v" # T # "vKz", "x", "v">;
-      let RequiredFeatures = ["zvfbfmin"] in
-        def : RVVBuiltin<T # "vv", "v" # T # "vKz", "y", "v">;
-=======
       def : RVVBuiltin<T # "vv", "v" # T # "vKz", "csilxfdy", "v">;
->>>>>>> 5ee67ebe
       def : RVVBuiltin<T # "UvUv", "Uv" # T # "UvKz", "csil", "Uv">;
     }
   }
@@ -2792,28 +2556,12 @@
       }
       }] in {
     foreach dst_lmul = ["(LFixedLog2LMUL:1)", "(LFixedLog2LMUL:2)", "(LFixedLog2LMUL:3)"] in {
-<<<<<<< HEAD
-      def : RVVBuiltin<"v" # dst_lmul # "v", dst_lmul # "v" # dst_lmul # "vKzv", "csilfd">;
-      let RequiredFeatures = ["zvfhmin"] in
-        def : RVVBuiltin<"v" # dst_lmul # "v", dst_lmul # "v" # dst_lmul # "vKzv", "x">;
-      let RequiredFeatures = ["zvfbfmin"] in
-        def : RVVBuiltin<"v" # dst_lmul # "v", dst_lmul # "v" # dst_lmul # "vKzv", "y">;
-=======
       def : RVVBuiltin<"v" # dst_lmul # "v", dst_lmul # "v" # dst_lmul # "vKzv", "csilxfdy">;
->>>>>>> 5ee67ebe
       def : RVVBuiltin<"Uv" # dst_lmul # "Uv", dst_lmul # "Uv" # dst_lmul #"UvKzUv", "csil">;
     }
     foreach nf = NFList in {
       defvar T = "(Tuple:" # nf # ")";
-<<<<<<< HEAD
-      def : RVVBuiltin<"v" # T # "v", T # "v" # T # "vKzv", "csilfd">;
-      let RequiredFeatures = ["zvfhmin"] in
-        def : RVVBuiltin<"v" # T # "v", T # "v" # T # "vKzv", "x">;
-      let RequiredFeatures = ["zvfbfmin"] in
-        def : RVVBuiltin<"v" # T # "v", T # "v" # T # "vKzv", "y">;
-=======
       def : RVVBuiltin<"v" # T # "v", T # "v" # T # "vKzv", "csilxfdy">;
->>>>>>> 5ee67ebe
       def : RVVBuiltin<"Uv" # T # "Uv", T # "Uv" # T # "UvKzUv", "csil">;
     }
   }
@@ -2858,15 +2606,7 @@
         defvar T = "(Tuple:" # nf # ")";
         defvar V = VString<nf, /*signed=*/true>.S;
         defvar UV = VString<nf, /*signed=*/false>.S;
-<<<<<<< HEAD
-        def : RVVBuiltin<T # "v", T # "v" # V, "csilfd">;
-        let RequiredFeatures = ["zvfhmin"] in
-          def : RVVBuiltin<T # "v", T # "v" # V, "x">;
-        let RequiredFeatures = ["zvfbfmin"] in
-          def : RVVBuiltin<T # "v", T # "v" # V, "y">;
-=======
         def : RVVBuiltin<T # "v", T # "v" # V, "csilxfdy">;
->>>>>>> 5ee67ebe
         def : RVVBuiltin<T # "Uv", T # "Uv" # UV, "csil">;
       }
     }
