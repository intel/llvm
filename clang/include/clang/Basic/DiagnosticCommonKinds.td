--- conflicted
+++ resolved
@@ -392,16 +392,6 @@
   "source manager location address space usage:">,
   InGroup<DiagGroup<"sloc-usage">>, DefaultRemark, ShowInSystemHeader;
 def note_total_sloc_usage : Note<
-<<<<<<< HEAD
-  "%0B (%1B) in local locations, %2B (%3B) "
-  "in locations loaded from AST files, for a total of %4B (%5B) "
-  "(%6%% of available space)">;
-def note_file_sloc_usage : Note<
-  "file entered %0 time%s0 using %1B (%2B) of space"
-  "%plural{0:|: plus %3B (%4B) for macro expansions}3">;
-def note_file_misc_sloc_usage : Note<
-  "%0 additional files entered using a total of %1B (%2B) of space">;
-=======
   "%0B (%human0B) in local locations, %1B (%human1B) "
   "in locations loaded from AST files, for a total of %2B (%human2B) "
   "(%3%% of available space)">;
@@ -410,7 +400,6 @@
   "%plural{0:|: plus %2B (%human2B) for macro expansions}2">;
 def note_file_misc_sloc_usage : Note<
   "%0 additional files entered using a total of %1B (%human1B) of space">;
->>>>>>> a8d96e15
 
 // Modules
 def err_module_format_unhandled : Error<
