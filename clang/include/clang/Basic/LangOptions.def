--- conflicted
+++ resolved
@@ -98,11 +98,6 @@
 LANGOPT(ObjCExceptions    , 1, 0, NotCompatible, "Objective-C exceptions")
 LANGOPT(CXXExceptions     , 1, 0, NotCompatible, "C++ exceptions")
 LANGOPT(EHAsynch          , 1, 0, NotCompatible, "C/C++ EH Asynch exceptions")
-<<<<<<< HEAD
-=======
-ENUM_LANGOPT(ExceptionHandling, ExceptionHandlingKind, 3,
-             ExceptionHandlingKind::None,  NotCompatible, "exception handling")
->>>>>>> 4946b5d0
 LANGOPT(IgnoreExceptions  , 1, 0, NotCompatible, "ignore exceptions")
 LANGOPT(ExternCNoUnwind   , 1, 0, NotCompatible, "Assume extern C functions don't unwind")
 LANGOPT(AssumeNothrowExceptionDtor , 1, 0, NotCompatible, "Assume exception object's destructor is nothrow")
@@ -169,11 +164,6 @@
 LANGOPT(ModulesErrorRecovery, 1, 1, Benign, "automatically importing modules as needed when performing error recovery")
 LANGOPT(ImplicitModules, 1, 1, Benign, "building modules that are not specified via -fmodule-file")
 LANGOPT(ModulesLocalVisibility, 1, 0, Compatible, "local submodule visibility")
-<<<<<<< HEAD
-=======
-LANGOPT(Optimize          , 1, 0, Compatible, "__OPTIMIZE__ predefined macro")
-LANGOPT(OptimizeSize      , 1, 0, Compatible, "__OPTIMIZE_SIZE__ predefined macro")
->>>>>>> 4946b5d0
 LANGOPT(Static            , 1, 0, Compatible, "__STATIC__ predefined macro (as opposed to __DYNAMIC__)")
 VALUE_LANGOPT(PackStruct  , 32, 0, NotCompatible,
               "default struct packing maximum alignment")
@@ -190,10 +180,6 @@
 LANGOPT(ROPI                         , 1, 0, NotCompatible, "Read-only position independence")
 LANGOPT(RWPI                         , 1, 0, NotCompatible, "Read-write position independence")
 LANGOPT(GNUInline                    , 1, 0, Compatible, "GNU inline semantics")
-<<<<<<< HEAD
-=======
-LANGOPT(NoInlineDefine               , 1, 0, Compatible, "__NO_INLINE__ predefined macro")
->>>>>>> 4946b5d0
 LANGOPT(Deprecated                   , 1, 0, Compatible, "__DEPRECATED predefined macro")
 LANGOPT(FastMath                     , 1, 0, Compatible, "fast FP math optimizations, and __FAST_MATH__ predefined macro")
 LANGOPT(UnsafeFPMath                 , 1, 0, Compatible, "Unsafe Floating Point Math")
@@ -295,15 +281,9 @@
 ENUM_LANGOPT(SYCLRangeRounding, SYCLRangeRoundingPreference, 2,
     SYCLRangeRoundingPreference::On, NotCompatible,
     "Preference for SYCL parallel_for range rounding")
-<<<<<<< HEAD
+
 LANGOPT(SYCLExperimentalRangeRounding, 1, 0, NotCompatible, "Use experimental parallel for range rounding")
 LANGOPT(SYCLEnableIntHeaderDiags, 1, 0, NotCompatible, "Enable diagnostics that require the SYCL integration header")
-=======
-
-LANGOPT(SYCLExperimentalRangeRounding, 1, 0, NotCompatible, "Use experimental parallel for range rounding")
-LANGOPT(SYCLEnableIntHeaderDiags, 1, 0, NotCompatible, "Enable diagnostics that require the SYCL integration header")
-LANGOPT(SYCLIsNativeCPU      , 1, 0, NotCompatible, "Generate code for SYCL Native CPU")
->>>>>>> 4946b5d0
 LANGOPT(SYCLRTCMode, 1, 0, NotCompatible, "Compile in RTC mode")
 
 LANGOPT(HIPUseNewLaunchAPI, 1, 0, NotCompatible, "Use new kernel launching API for HIP")
@@ -549,15 +529,10 @@
 LANGOPT(CheckConstexprFunctionBodies, 1, 1, Benign,
         "Emit diagnostics for a constexpr function body that can never "
         "be used in a constant expression.")
-<<<<<<< HEAD
 
 LANGOPT(BoundsSafety, 1, 0, NotCompatible, "Bounds safety extension for C")
 
 LANGOPT(EnableLifetimeSafety, 1, 0, NotCompatible, "Experimental lifetime safety analysis for C++")
-=======
-
-LANGOPT(BoundsSafety, 1, 0, NotCompatible, "Bounds safety extension for C")
->>>>>>> 4946b5d0
 
 LANGOPT(PreserveVec3Type, 1, 0, NotCompatible, "Preserve 3-component vector type")
 
