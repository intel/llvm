//===--- LangOptions.def - Language option database -------------*- C++ -*-===//
//
// Part of the LLVM Project, under the Apache License v2.0 with LLVM Exceptions.
// See https://llvm.org/LICENSE.txt for license information.
// SPDX-License-Identifier: Apache-2.0 WITH LLVM-exception
//
//===----------------------------------------------------------------------===//
//
// This file defines the language options. Users of this file must
// define the LANGOPT macro to make use of this information. The arguments to
// the macro are:
//   LANGOPT(Name, Bits, DefaultValue, Description)
// Note that the DefaultValue must be a constant value (literal or enumeration);
// it cannot depend on the value of another language option.
//
// Optionally, the user may also define:
//
// BENIGN_LANGOPT: for options that don't affect the construction of the AST in
//     any way (that is, the value can be different between an implicit module
//     and the user of that module).
//
// COMPATIBLE_LANGOPT: for options that affect the construction of the AST in
//     a way that doesn't prevent interoperability (that is, the value can be
//     different between an explicit module and the user of that module).
//
// ENUM_LANGOPT: for options that have enumeration, rather than unsigned, type.
//
// VALUE_LANGOPT: for options that describe a value rather than a flag.
//
// BENIGN_ENUM_LANGOPT, COMPATIBLE_ENUM_LANGOPT,
// BENIGN_VALUE_LANGOPT, COMPATIBLE_VALUE_LANGOPT: combinations of the above.
//
// FIXME: Clients should be able to more easily select whether they want
// different levels of compatibility versus how to handle different kinds
// of option.
//
// The Description field should be a noun phrase, for instance "frobbing all
// widgets" or "C's implicit blintz feature".
//===----------------------------------------------------------------------===//

#ifndef LANGOPT
#  error Define the LANGOPT macro to handle language options
#endif

#ifndef COMPATIBLE_LANGOPT
#  define COMPATIBLE_LANGOPT(Name, Bits, Default, Description) \
     LANGOPT(Name, Bits, Default, Description)
#endif

#ifndef BENIGN_LANGOPT
#  define BENIGN_LANGOPT(Name, Bits, Default, Description) \
     COMPATIBLE_LANGOPT(Name, Bits, Default, Description)
#endif

#ifndef ENUM_LANGOPT
#  define ENUM_LANGOPT(Name, Type, Bits, Default, Description) \
     LANGOPT(Name, Bits, Default, Description)
#endif

#ifndef COMPATIBLE_ENUM_LANGOPT
#  define COMPATIBLE_ENUM_LANGOPT(Name, Type, Bits, Default, Description) \
     ENUM_LANGOPT(Name, Type, Bits, Default, Description)
#endif

#ifndef BENIGN_ENUM_LANGOPT
#  define BENIGN_ENUM_LANGOPT(Name, Type, Bits, Default, Description) \
     COMPATIBLE_ENUM_LANGOPT(Name, Type, Bits, Default, Description)
#endif

#ifndef VALUE_LANGOPT
#  define VALUE_LANGOPT(Name, Bits, Default, Description) \
     LANGOPT(Name, Bits, Default, Description)
#endif

#ifndef COMPATIBLE_VALUE_LANGOPT
#  define COMPATIBLE_VALUE_LANGOPT(Name, Bits, Default, Description) \
     VALUE_LANGOPT(Name, Bits, Default, Description)
#endif

#ifndef BENIGN_VALUE_LANGOPT
#  define BENIGN_VALUE_LANGOPT(Name, Bits, Default, Description) \
     COMPATIBLE_VALUE_LANGOPT(Name, Bits, Default, Description)
#endif

// FIXME: A lot of the BENIGN_ options should be COMPATIBLE_ instead.
LANGOPT(C99               , 1, 0, "C99")
LANGOPT(C11               , 1, 0, "C11")
LANGOPT(C17               , 1, 0, "C17")
LANGOPT(C23               , 1, 0, "C23")
LANGOPT(C2y               , 1, 0, "C2y")
LANGOPT(MSVCCompat        , 1, 0, "Microsoft Visual C++ full compatibility mode")
LANGOPT(Kernel            , 1, 0, "Kernel mode")
LANGOPT(MicrosoftExt      , 1, 0, "Microsoft C++ extensions")
LANGOPT(ZOSExt            , 1, 0, "z/OS extensions")
LANGOPT(AsmBlocks         , 1, 0, "Microsoft inline asm blocks")
LANGOPT(Borland           , 1, 0, "Borland extensions")
LANGOPT(CPlusPlus         , 1, 0, "C++")
LANGOPT(CPlusPlus11       , 1, 0, "C++11")
LANGOPT(CPlusPlus14       , 1, 0, "C++14")
LANGOPT(CPlusPlus17       , 1, 0, "C++17")
LANGOPT(CPlusPlus20       , 1, 0, "C++20")
LANGOPT(CPlusPlus23       , 1, 0, "C++23")
LANGOPT(CPlusPlus26       , 1, 0, "C++26")
LANGOPT(ObjC              , 1, 0, "Objective-C")
BENIGN_LANGOPT(ObjCDefaultSynthProperties , 1, 0,
               "Objective-C auto-synthesized properties")
BENIGN_LANGOPT(EncodeExtendedBlockSig , 1, 0,
               "Encoding extended block type signature")
BENIGN_LANGOPT(EncodeCXXClassTemplateSpec , 1, 0,
               "Fully encode c++ class template specialization")
BENIGN_LANGOPT(ObjCInferRelatedResultType , 1, 1,
               "Objective-C related result type inference")
LANGOPT(AppExt , 1, 0, "Objective-C App Extension")
LANGOPT(Trigraphs         , 1, 0,"trigraphs")
LANGOPT(LineComment       , 1, 0, "'//' comments")
LANGOPT(Bool              , 1, 0, "bool, true, and false keywords")
LANGOPT(Half              , 1, 0, "half keyword")
LANGOPT(WChar             , 1, 0, "wchar_t keyword")
LANGOPT(Char8             , 1, 0, "char8_t keyword")
LANGOPT(IEEE128           , 1, 0, "__ieee128 keyword")
LANGOPT(DeclSpecKeyword   , 1, 0, "__declspec keyword")
BENIGN_LANGOPT(DollarIdents   , 1, 1, "'$' in identifiers")
BENIGN_LANGOPT(AsmPreprocessor, 1, 0, "preprocessor in asm mode")
LANGOPT(GNUMode           , 1, 1, "GNU extensions")
LANGOPT(GNUKeywords       , 1, 1, "GNU keywords")
VALUE_LANGOPT(GNUCVersion , 32, 0, "GNU C compatibility version")
LANGOPT(DisableKNRFunctions, 1, 0, "require function types to have a prototype")
LANGOPT(Digraphs          , 1, 0, "digraphs")
BENIGN_LANGOPT(HexFloats  , 1, 0, "C99 hexadecimal float constants")
LANGOPT(CXXOperatorNames  , 1, 0, "C++ operator name keywords")
LANGOPT(AppleKext         , 1, 0, "Apple kext support")
BENIGN_LANGOPT(PascalStrings, 1, 0, "Pascal string support")
LANGOPT(WritableStrings   , 1, 0, "writable string support")
LANGOPT(ConstStrings      , 1, 0, "const-qualified string support")
ENUM_LANGOPT(LaxVectorConversions, LaxVectorConversionKind, 2,
             LaxVectorConversionKind::All, "lax vector conversions")
ENUM_LANGOPT(AltivecSrcCompat, AltivecSrcCompatKind, 2,
             AltivecSrcCompatKind::Default, "Altivec source compatibility")
LANGOPT(ConvergentFunctions, 1, 1, "Assume convergent functions")
LANGOPT(AltiVec           , 1, 0, "AltiVec-style vector initializers")
LANGOPT(ZVector           , 1, 0, "System z vector extensions")
LANGOPT(Exceptions        , 1, 0, "exception handling")
LANGOPT(ObjCExceptions    , 1, 0, "Objective-C exceptions")
LANGOPT(CXXExceptions     , 1, 0, "C++ exceptions")
LANGOPT(EHAsynch          , 1, 0, "C/C++ EH Asynch exceptions")
ENUM_LANGOPT(ExceptionHandling, ExceptionHandlingKind, 3,
             ExceptionHandlingKind::None, "exception handling")
LANGOPT(IgnoreExceptions  , 1, 0, "ignore exceptions")
LANGOPT(ExternCNoUnwind   , 1, 0, "Assume extern C functions don't unwind")
LANGOPT(AssumeNothrowExceptionDtor , 1, 0, "Assume exception object's destructor is nothrow")
LANGOPT(TraditionalCPP    , 1, 0, "traditional CPP emulation")
LANGOPT(RTTI              , 1, 1, "run-time type information")
LANGOPT(RTTIData          , 1, 1, "emit run-time type information data")
LANGOPT(MSBitfields       , 1, 0, "Microsoft-compatible structure layout")
LANGOPT(MSVolatile        , 1, 0, "Microsoft-compatible volatile loads and stores")
LANGOPT(Freestanding, 1, 0, "freestanding implementation")
LANGOPT(NoBuiltin         , 1, 0, "disable builtin functions")
LANGOPT(NoMathBuiltin     , 1, 0, "disable math builtin functions")
LANGOPT(GNUAsm            , 1, 1, "GNU-style inline assembly")
LANGOPT(Coroutines        , 1, 0, "C++20 coroutines")
LANGOPT(CoroAlignedAllocation, 1, 0, "prefer Aligned Allocation according to P2014 Option 2")
LANGOPT(DllExportInlines  , 1, 1, "dllexported classes dllexport inline methods")
LANGOPT(ExperimentalLibrary, 1, 0, "enable unstable and experimental library features")

LANGOPT(PointerAuthIntrinsics, 1, 0, "pointer authentication intrinsics")
LANGOPT(PointerAuthCalls  , 1, 0, "function pointer authentication")
LANGOPT(PointerAuthReturns, 1, 0, "return pointer authentication")
LANGOPT(PointerAuthIndirectGotos, 1, 0, "indirect gotos pointer authentication")
LANGOPT(PointerAuthAuthTraps, 1, 0, "pointer authentication failure traps")
LANGOPT(PointerAuthVTPtrAddressDiscrimination, 1, 0, "incorporate address discrimination in authenticated vtable pointers")
LANGOPT(PointerAuthVTPtrTypeDiscrimination, 1, 0, "incorporate type discrimination in authenticated vtable pointers")
LANGOPT(PointerAuthTypeInfoVTPtrDiscrimination, 1, 0, "incorporate type and address discrimination in authenticated vtable pointers for std::type_info")
BENIGN_LANGOPT(PointerAuthFunctionTypeDiscrimination, 1, 0,
               "Use type discrimination when signing function pointers")
LANGOPT(PointerAuthInitFini, 1, 0, "sign function pointers in init/fini arrays")
LANGOPT(PointerAuthInitFiniAddressDiscrimination, 1, 0,
        "incorporate address discrimination in authenticated function pointers in init/fini arrays")
LANGOPT(PointerAuthELFGOT, 1, 0, "authenticate pointers from GOT")
LANGOPT(AArch64JumpTableHardening, 1, 0, "use hardened lowering for jump-table dispatch")

LANGOPT(DoubleSquareBracketAttributes, 1, 0, "'[[]]' attributes extension for all language standard modes")
LANGOPT(ExperimentalLateParseAttributes, 1, 0, "experimental late parsing of attributes")

COMPATIBLE_LANGOPT(RecoveryAST, 1, 1, "Preserve expressions in AST when encountering errors")
COMPATIBLE_LANGOPT(RecoveryASTType, 1, 1, "Preserve the type in recovery expressions")

BENIGN_LANGOPT(ThreadsafeStatics , 1, 1, "thread-safe static initializers")
LANGOPT(POSIXThreads      , 1, 0, "POSIX thread support")
LANGOPT(Blocks            , 1, 0, "blocks extension to C")
BENIGN_LANGOPT(EmitAllDecls      , 1, 0, "emitting all declarations")
LANGOPT(MathErrno         , 1, 1, "errno in math functions")
LANGOPT(Modules           , 1, 0, "modules semantics")
COMPATIBLE_LANGOPT(CPlusPlusModules, 1, 0, "C++ modules syntax")
LANGOPT(SkipODRCheckInGMF, 1, 0, "Skip ODR checks for decls in the global module fragment")
LANGOPT(BuiltinHeadersInSystemModules, 1, 0, "builtin headers belong to system modules, and _Builtin_ modules are ignored for cstdlib headers")
BENIGN_ENUM_LANGOPT(CompilingModule, CompilingModuleKind, 3, CMK_None,
                    "compiling a module interface")
BENIGN_LANGOPT(CompilingPCH, 1, 0, "building a pch")
BENIGN_LANGOPT(BuildingPCHWithObjectFile, 1, 0, "building a pch which has a corresponding object file")
BENIGN_LANGOPT(CacheGeneratedPCH, 1, 0, "cache generated PCH files in memory")
BENIGN_LANGOPT(PCHInstantiateTemplates, 1, 0, "instantiate templates while building a PCH")
COMPATIBLE_LANGOPT(ModulesDeclUse    , 1, 0, "require declaration of module uses")
BENIGN_LANGOPT(ModulesSearchAll  , 1, 1, "searching even non-imported modules to find unresolved references")
COMPATIBLE_LANGOPT(ModulesStrictDeclUse, 1, 0, "requiring declaration of module uses and all headers to be in modules")
COMPATIBLE_LANGOPT(ModulesValidateTextualHeaderIncludes, 1, 1, "validation of textual header includes")
BENIGN_LANGOPT(ModulesErrorRecovery, 1, 1, "automatically importing modules as needed when performing error recovery")
BENIGN_LANGOPT(ImplicitModules, 1, 1, "building modules that are not specified via -fmodule-file")
COMPATIBLE_LANGOPT(ModulesLocalVisibility, 1, 0, "local submodule visibility")
COMPATIBLE_LANGOPT(Optimize          , 1, 0, "__OPTIMIZE__ predefined macro")
COMPATIBLE_LANGOPT(OptimizeSize      , 1, 0, "__OPTIMIZE_SIZE__ predefined macro")
COMPATIBLE_LANGOPT(Static            , 1, 0, "__STATIC__ predefined macro (as opposed to __DYNAMIC__)")
VALUE_LANGOPT(PackStruct  , 32, 0,
              "default struct packing maximum alignment")
VALUE_LANGOPT(MaxTypeAlign  , 32, 0,
              "default maximum alignment for types")
VALUE_LANGOPT(AlignDouble            , 1, 0, "Controls if doubles should be aligned to 8 bytes (x86 only)")
VALUE_LANGOPT(DoubleSize            , 32, 0, "width of double")
VALUE_LANGOPT(LongDoubleSize        , 32, 0, "width of long double")
LANGOPT(PPCIEEELongDouble            , 1, 0, "use IEEE 754 quadruple-precision for long double")
LANGOPT(EnableAIXExtendedAltivecABI  , 1, 0, "__EXTABI__  predefined macro")
LANGOPT(EnableAIXQuadwordAtomicsABI  , 1, 0, "Use 16-byte atomic lock free semantics")
COMPATIBLE_VALUE_LANGOPT(PICLevel    , 2, 0, "__PIC__ level")
COMPATIBLE_VALUE_LANGOPT(PIE         , 1, 0, "is pie")
LANGOPT(ROPI                         , 1, 0, "Read-only position independence")
LANGOPT(RWPI                         , 1, 0, "Read-write position independence")
COMPATIBLE_LANGOPT(GNUInline         , 1, 0, "GNU inline semantics")
COMPATIBLE_LANGOPT(NoInlineDefine    , 1, 0, "__NO_INLINE__ predefined macro")
COMPATIBLE_LANGOPT(Deprecated        , 1, 0, "__DEPRECATED predefined macro")
COMPATIBLE_LANGOPT(FastMath          , 1, 0, "fast FP math optimizations, and __FAST_MATH__ predefined macro")
COMPATIBLE_LANGOPT(UnsafeFPMath      , 1, 0, "Unsafe Floating Point Math")
COMPATIBLE_LANGOPT(ProtectParens     , 1, 0, "optimizer honors parentheses "
                   "when floating-point expressions are evaluated")
BENIGN_LANGOPT(AllowFPReassoc    , 1, 0, "Permit Floating Point reassociation")
BENIGN_LANGOPT(NoHonorNaNs       , 1, 0, "Permit Floating Point optimization without regard to NaN")
BENIGN_LANGOPT(NoHonorInfs       , 1, 0, "Permit Floating Point optimization without regard to infinities")
BENIGN_LANGOPT(NoSignedZero      , 1, 0, "Permit Floating Point optimization without regard to signed zeros")
BENIGN_LANGOPT(AllowRecip        , 1, 0, "Permit Floating Point reciprocal")
BENIGN_LANGOPT(ApproxFunc        , 1, 0, "Permit Floating Point approximation")

ENUM_LANGOPT(ComplexRange, ComplexRangeKind, 3, CX_None, "Enable use of range reduction for complex arithmetics.")

BENIGN_LANGOPT(ObjCGCBitmapPrint , 1, 0, "printing of GC's bitmap layout for __weak/__strong ivars")

BENIGN_LANGOPT(AccessControl     , 1, 1, "C++ access control")
LANGOPT(CharIsSigned      , 1, 1, "signed char")
LANGOPT(WCharSize         , 4, 0, "width of wchar_t")
LANGOPT(WCharIsSigned        , 1, 0, "signed or unsigned wchar_t")
ENUM_LANGOPT(MSPointerToMemberRepresentationMethod, PragmaMSPointersToMembersKind, 2, PPTMK_BestCase, "member-pointer representation method")
ENUM_LANGOPT(DefaultCallingConv, DefaultCallingConvention, 3, DCC_None, "default calling convention")

LANGOPT(ShortEnums        , 1, 0, "short enum types")

LANGOPT(OpenCL            , 1, 0, "OpenCL")
LANGOPT(OpenCLVersion     , 32, 0, "OpenCL C version")
LANGOPT(OpenCLCPlusPlus   , 1, 0, "C++ for OpenCL")
LANGOPT(OpenCLCPlusPlusVersion     , 32, 0, "C++ for OpenCL version")
LANGOPT(OpenCLGenericAddressSpace, 1, 0, "OpenCL generic keyword")
LANGOPT(OpenCLPipes              , 1, 0, "OpenCL pipes language constructs and built-ins")
LANGOPT(NativeHalfType    , 1, 0, "Native half type support")
LANGOPT(NativeHalfArgsAndReturns, 1, 0, "Native half args and returns")
LANGOPT(CUDA              , 1, 0, "CUDA")
LANGOPT(HIP               , 1, 0, "HIP")
LANGOPT(OpenMP            , 32, 0, "OpenMP support and version of OpenMP (31, 40 or 45)")
LANGOPT(OpenMPExtensions  , 1, 1, "Enable all Clang extensions for OpenMP directives and clauses")
LANGOPT(OpenMPSimd        , 1, 0, "Use SIMD only OpenMP support.")
LANGOPT(OpenMPUseTLS      , 1, 0, "Use TLS for threadprivates or runtime calls")
LANGOPT(OpenMPIsTargetDevice    , 1, 0, "Generate code only for OpenMP target device")
LANGOPT(OpenMPCUDAMode    , 1, 0, "Generate code for OpenMP pragmas in SIMT/SPMD mode")
LANGOPT(OpenMPIRBuilder   , 1, 0, "Use the experimental OpenMP-IR-Builder codegen path.")
LANGOPT(OpenMPCUDANumSMs  , 32, 0, "Number of SMs for CUDA devices.")
LANGOPT(OpenMPCUDABlocksPerSM  , 32, 0, "Number of blocks per SM for CUDA devices.")
LANGOPT(OpenMPCUDAReductionBufNum , 32, 1024, "Number of the reduction records in the intermediate reduction buffer used for the teams reductions.")
LANGOPT(OpenMPTargetDebug , 32, 0, "Enable debugging in the OpenMP offloading device RTL")
LANGOPT(OpenMPOptimisticCollapse  , 1, 0, "Use at most 32 bits to represent the collapsed loop nest counter.")
LANGOPT(OpenMPThreadSubscription  , 1, 0, "Assume work-shared loops do not have more iterations than participating threads.")
LANGOPT(OpenMPTeamSubscription  , 1, 0, "Assume distributed loops do not have more iterations than participating teams.")
LANGOPT(OpenMPNoThreadState  , 1, 0, "Assume that no thread in a parallel region will modify an ICV.")
LANGOPT(OpenMPNoNestedParallelism  , 1, 0, "Assume that no thread in a parallel region will encounter a parallel region")
LANGOPT(OpenMPOffloadMandatory  , 1, 0, "Assert that offloading is mandatory and do not create a host fallback.")
LANGOPT(OpenMPForceUSM     , 1, 0, "Enable OpenMP unified shared memory mode via compiler.")
LANGOPT(NoGPULib  , 1, 0, "Indicate a build without the standard GPU libraries.")

LANGOPT(HLSL, 1, 0, "HLSL")
ENUM_LANGOPT(HLSLVersion, HLSLLangStd, 16, HLSL_Unset, "HLSL Version")
LANGOPT(HLSLStrictAvailability, 1, 0,
        "Strict availability diagnostic mode for HLSL built-in functions.")

LANGOPT(CUDAIsDevice      , 1, 0, "compiling for CUDA device")
LANGOPT(CUDAAllowVariadicFunctions, 1, 0, "allowing variadic functions in CUDA device code")
LANGOPT(CUDAHostDeviceConstexpr, 1, 1, "treating unattributed constexpr functions as __host__ __device__")
LANGOPT(GPUDeviceApproxTranscendentals, 1, 0, "using approximate transcendental functions")
LANGOPT(GPURelocatableDeviceCode, 1, 0, "generate relocatable device code")
LANGOPT(OffloadImplicitHostDeviceTemplates, 1, 0, "assume template functions to be implicitly host device by default for CUDA/HIP")
LANGOPT(GPUAllowDeviceInit, 1, 0, "allowing device side global init functions for HIP")
LANGOPT(GPUMaxThreadsPerBlock, 32, 1024, "default max threads per block for kernel launch bounds for HIP")
LANGOPT(GPUDeferDiag, 1, 0, "defer host/device related diagnostic messages for CUDA/HIP")
LANGOPT(GPUExcludeWrongSideOverloads, 1, 0, "always exclude wrong side overloads in overloading resolution for CUDA/HIP")
LANGOPT(OffloadingNewDriver, 1, 0, "use the new driver for generating offloading code.")
LANGOPT(OffloadViaLLVM, 1, 0, "target LLVM/Offload as portable offloading runtime.")

LANGOPT(SYCLIsDevice      , 1, 0, "Generate code for SYCL device")
LANGOPT(SYCLIsHost        , 1, 0, "SYCL host compilation")
LANGOPT(IntelFPGA         , 1, 0, "Perform ahead-of-time compilation for FPGA")
LANGOPT(SYCLAllowFuncPtr  , 1, 0, "Allow function pointers in SYCL device code")
LANGOPT(SYCLStdLayoutKernelParams, 1, 0, "Enable standard layout requirement for SYCL kernel parameters")
LANGOPT(SYCLUnnamedLambda , 1, 0, "Allow unnamed lambda SYCL kernels")
LANGOPT(SYCLForceInlineKernelLambda , 1, 0, "Force inline SYCL kernel lambdas in entry point")
LANGOPT(SYCLESIMDForceStatelessMem, 1, 0, "Make accessors use USM memory in ESIMD kernels")
LANGOPT(SYCLESIMDBuildHostCode, 1, 1, "Build the host implementation of ESIMD functions")
ENUM_LANGOPT(SYCLVersion  , SYCLMajorVersion, 2, SYCL_None, "Version of the SYCL standard used")
LANGOPT(DeclareSPIRVBuiltins, 1, 0, "Declare SPIR-V builtin functions")
LANGOPT(SYCLExplicitSIMD  , 1, 0, "SYCL compilation with explicit SIMD extension")
LANGOPT(EnableDAEInSpirKernels , 1, 0, "Enable Dead Argument Elimination in SPIR kernels")
LANGOPT(SYCLDecomposeStruct, 1, 1, "Force top level decomposition of SYCL functor")
LANGOPT(
    SYCLValueFitInMaxInt, 1, 1,
    "SYCL compiler assumes value fits within MAX_INT for member function of "
    "get/operator[], get_id/operator[] and get_global_id/get_global_linear_id "
    "in SYCL class id, iterm and nd_iterm")
LANGOPT(SYCLCUDACompat, 1, 0,
        "Enable CUDA definitions and implicit includes when building for the "
        "NVPTX backend. This mode can help SYCL program to run using the CUDA "
        "infrastructure on Nvidia's platforms. ")
ENUM_LANGOPT(SYCLRangeRounding, SYCLRangeRoundingPreference, 2,
    SYCLRangeRoundingPreference::On,
    "Preference for SYCL parallel_for range rounding")
LANGOPT(SYCLExperimentalRangeRounding, 1, 0, "Use experimental parallel for range rounding")
LANGOPT(SYCLEnableIntHeaderDiags, 1, 0, "Enable diagnostics that require the "
        "SYCL integration header")
LANGOPT(SYCLIsNativeCPU      , 1, 0, "Generate code for SYCL Native CPU")
LANGOPT(SYCLRTCMode, 1, 0, "Compile in RTC mode")

LANGOPT(HIPUseNewLaunchAPI, 1, 0, "Use new kernel launching API for HIP")
LANGOPT(OffloadUniformBlock, 1, 0, "Assume that kernels are launched with uniform block sizes (default true for CUDA/HIP and false otherwise)")
LANGOPT(HIPStdPar, 1, 0, "Enable Standard Parallel Algorithm Acceleration for HIP (experimental)")
LANGOPT(HIPStdParInterposeAlloc, 1, 0, "Replace allocations / deallocations with HIP RT calls when Standard Parallel Algorithm Acceleration for HIP is enabled (Experimental)")

LANGOPT(OpenACC           , 1, 0, "OpenACC Enabled")

LANGOPT(MSVCEnableStdcMacro , 1, 0, "Define __STDC__ with '-fms-compatibility'")
LANGOPT(SizedDeallocation , 1, 0, "sized deallocation")
LANGOPT(AlignedAllocation , 1, 0, "aligned allocation")
LANGOPT(AlignedAllocationUnavailable, 1, 0, "aligned allocation functions are unavailable")
LANGOPT(NewAlignOverride  , 32, 0, "maximum alignment guaranteed by '::operator new(size_t)'")
BENIGN_LANGOPT(ModulesCodegen , 1, 0, "Modules code generation")
BENIGN_LANGOPT(ModulesDebugInfo , 1, 0, "Modules debug info")
BENIGN_LANGOPT(ElideConstructors , 1, 1, "C++ copy constructor elision")
BENIGN_LANGOPT(DumpRecordLayouts , 1, 0, "dumping the layout of IRgen'd records")
BENIGN_LANGOPT(DumpRecordLayoutsSimple , 1, 0, "dumping the layout of IRgen'd records in a simple form")
BENIGN_LANGOPT(DumpRecordLayoutsCanonical , 1, 0, "dumping the AST layout of records using canonical field types")
BENIGN_LANGOPT(DumpRecordLayoutsComplete , 1, 0, "dumping the AST layout of all complete records")
BENIGN_LANGOPT(DumpVTableLayouts , 1, 0, "dumping the layouts of emitted vtables")
LANGOPT(NoConstantCFStrings , 1, 0, "no constant CoreFoundation strings")
BENIGN_LANGOPT(InlineVisibilityHidden , 1, 0, "hidden visibility for inline C++ methods")
BENIGN_ENUM_LANGOPT(DefaultVisibilityExportMapping, DefaultVisiblityExportMapping, 2, DefaultVisiblityExportMapping::None, "controls mapping of default visibility to dllexport")
BENIGN_LANGOPT(IgnoreXCOFFVisibility, 1, 0, "All the visibility attributes that are specified in the source code are ignored in aix XCOFF.")
BENIGN_LANGOPT(VisibilityInlinesHiddenStaticLocalVar, 1, 0,
               "hidden visibility for static local variables in inline C++ "
               "methods when -fvisibility-inlines hidden is enabled")
ENUM_LANGOPT(GlobalAllocationFunctionVisibility, VisibilityForcedKinds, 3, VisibilityForcedKinds::ForceDefault,
             "How to apply visibility to global operator new and delete declarations")
LANGOPT(NewInfallible , 1, 0, "Treats throwing global C++ operator new as always returning valid memory (annotates with __attribute__((returns_nonnull)) and throw()). This is detectable in source.")
BENIGN_LANGOPT(ParseUnknownAnytype, 1, 0, "__unknown_anytype")
BENIGN_LANGOPT(DebuggerSupport , 1, 0, "debugger support")
BENIGN_LANGOPT(DebuggerCastResultToId, 1, 0, "for 'po' in the debugger, cast the result to id if it is of unknown type")
BENIGN_LANGOPT(DebuggerObjCLiteral , 1, 0, "debugger Objective-C literals and subscripting support")

BENIGN_LANGOPT(SpellChecking , 1, 1, "spell-checking")
LANGOPT(SinglePrecisionConstants , 1, 0, "treating double-precision floating point constants as single precision constants")
LANGOPT(FastRelaxedMath , 1, 0, "OpenCL fast relaxed math")
BENIGN_LANGOPT(CLNoSignedZero , 1, 0, "Permit Floating Point optimization without regard to signed zeros")
COMPATIBLE_LANGOPT(CLUnsafeMath , 1, 0, "Unsafe Floating Point Math")
/// FP_CONTRACT mode (on/off/fast).
BENIGN_ENUM_LANGOPT(DefaultFPContractMode, FPModeKind, 2, FPM_Off, "FP contraction type")
COMPATIBLE_LANGOPT(ExpStrictFP, 1, false, "Enable experimental strict floating point")
BENIGN_LANGOPT(RoundingMath, 1, false, "Do not assume default floating-point rounding behavior")
BENIGN_ENUM_LANGOPT(FPExceptionMode, FPExceptionModeKind, 2, FPE_Default, "FP Exception Behavior Mode type")
BENIGN_ENUM_LANGOPT(FPEvalMethod, FPEvalMethodKind, 2, FEM_UnsetOnCommandLine, "FP type used for floating point arithmetic")
ENUM_LANGOPT(Float16ExcessPrecision, ExcessPrecisionKind, 2, FPP_Standard, "Intermediate truncation behavior for Float16 arithmetic")
ENUM_LANGOPT(BFloat16ExcessPrecision, ExcessPrecisionKind, 2, FPP_Standard, "Intermediate truncation behavior for BFloat16 arithmetic")
BENIGN_ENUM_LANGOPT(FPAccuracy, FPAccuracyKind, 3, FPA_Default, "Accuracy for floating point operations and library functions")
LANGOPT(OffloadFP32PrecDiv, 1, 1, "Return correctly rounded results of fdiv")
LANGOPT(OffloadFP32PrecSqrt, 1, 1, "Return correctly rounded results of sqrt")
LANGOPT(NoBitFieldTypeAlign , 1, 0, "bit-field type alignment")
LANGOPT(HexagonQdsp6Compat , 1, 0, "hexagon-qdsp6 backward compatibility")
LANGOPT(ObjCAutoRefCount , 1, 0, "Objective-C automated reference counting")
LANGOPT(ObjCWeakRuntime     , 1, 0, "__weak support in the ARC runtime")
LANGOPT(ObjCWeak            , 1, 0, "Objective-C __weak in ARC and MRC files")
LANGOPT(ObjCSubscriptingLegacyRuntime         , 1, 0, "Subscripting support in legacy ObjectiveC runtime")
BENIGN_LANGOPT(CompatibilityQualifiedIdBlockParamTypeChecking, 1, 0,
               "compatibility mode for type checking block parameters "
               "involving qualified id types")
LANGOPT(ObjCDisableDirectMethodsForTesting, 1, 0,
        "Disable recognition of objc_direct methods")
LANGOPT(CFProtectionBranch , 1, 0, "Control-Flow Branch Protection enabled")
ENUM_LANGOPT(CFBranchLabelScheme, CFBranchLabelSchemeKind, 2, CFBranchLabelSchemeKind::Default,
             "Control-Flow Branch Protection Label Scheme")
LANGOPT(CFProtectionReturn, 1, 0, "Control-Flow Return Protection enabled")
LANGOPT(FakeAddressSpaceMap , 1, 0, "OpenCL fake address space map")
LANGOPT(OpenCLForceVectorABI, 1, 0, "OpenCL vector to scalar coercion disabling")
ENUM_LANGOPT(AddressSpaceMapMangling , AddrSpaceMapMangling, 2, ASMM_Target, "OpenCL address space map mangling mode")
LANGOPT(IncludeDefaultHeader, 1, 0, "Include default header file for OpenCL")
LANGOPT(DeclareOpenCLBuiltins, 1, 0, "Declare OpenCL builtin functions")
BENIGN_LANGOPT(DelayedTemplateParsing , 1, 0, "delayed template parsing")
LANGOPT(BlocksRuntimeOptional , 1, 0, "optional blocks runtime")
LANGOPT(
    CompleteMemberPointers, 1, 0,
    "Require member pointer base types to be complete at the point where the "
    "type's inheritance model would be determined under the Microsoft ABI")

ENUM_LANGOPT(GC, GCMode, 2, NonGC, "Objective-C Garbage Collection mode")
BENIGN_ENUM_LANGOPT(ValueVisibilityMode, Visibility, 3, DefaultVisibility,
             "default visibility for functions and variables [-fvisibility]")
BENIGN_ENUM_LANGOPT(TypeVisibilityMode, Visibility, 3, DefaultVisibility,
             "default visibility for types [-ftype-visibility]")
LANGOPT(SetVisibilityForExternDecls, 1, 0,
        "apply global symbol visibility to external declarations without an explicit visibility")
BENIGN_LANGOPT(VisibilityFromDLLStorageClass, 1, 0,
               "override the visibility of globals based on their final DLL storage class [-fvisibility-from-dllstorageclass]")
BENIGN_ENUM_LANGOPT(DLLExportVisibility, VisibilityFromDLLStorageClassKinds, 3, VisibilityFromDLLStorageClassKinds::Default,
             "how to adjust the visibility for functions and variables with dllexport annotations [-fvisibility-dllexport]")
BENIGN_ENUM_LANGOPT(NoDLLStorageClassVisibility, VisibilityFromDLLStorageClassKinds, 3, VisibilityFromDLLStorageClassKinds::Hidden,
             "how to adjust the visibility for functions and variables without an explicit DLL storage class [-fvisibility-nodllstorageclass]")
BENIGN_ENUM_LANGOPT(ExternDeclDLLImportVisibility, VisibilityFromDLLStorageClassKinds, 3, VisibilityFromDLLStorageClassKinds::Default,
             "how to adjust the visibility for external declarations with dllimport annotations [-fvisibility-externs-dllimport]")
BENIGN_ENUM_LANGOPT(ExternDeclNoDLLStorageClassVisibility, VisibilityFromDLLStorageClassKinds, 3,  VisibilityFromDLLStorageClassKinds::Hidden,
             "how to adjust the visibility for external declarations without an explicit DLL storage class [-fvisibility-externs-nodllstorageclass]")
BENIGN_LANGOPT(SemanticInterposition        , 1, 0, "semantic interposition")
BENIGN_LANGOPT(HalfNoSemanticInterposition, 1, 0,
               "Like -fno-semantic-interposition but don't use local aliases")
ENUM_LANGOPT(StackProtector, StackProtectorMode, 2, SSPOff,
             "stack protector mode")
BENIGN_ENUM_LANGOPT(TrivialAutoVarInit, TrivialAutoVarInitKind, 2, TrivialAutoVarInitKind::Uninitialized,
             "trivial automatic variable initialization")
BENIGN_VALUE_LANGOPT(TrivialAutoVarInitStopAfter, 32, 0,
             "stop trivial automatic variable initialization after the specified number of instances. Must be greater than 0.")
BENIGN_VALUE_LANGOPT(TrivialAutoVarInitMaxSize, 32, 0,
             "stop trivial automatic variable initialization if var size exceeds the specified size (in bytes). Must be greater than 0.")
ENUM_LANGOPT(SignedOverflowBehavior, SignedOverflowBehaviorTy, 2, SOB_Undefined,
             "signed integer overflow handling")
LANGOPT(PointerOverflowDefined, 1, 0, "make pointer overflow defined")
ENUM_LANGOPT(ThreadModel  , ThreadModelKind, 2, ThreadModelKind::POSIX, "Thread Model")

BENIGN_LANGOPT(ArrowDepth, 32, 256,
               "maximum number of operator->s to follow")
BENIGN_LANGOPT(InstantiationDepth, 32, 1024,
               "maximum template instantiation depth")
BENIGN_LANGOPT(ConstexprCallDepth, 32, 512,
               "maximum constexpr call depth")
BENIGN_LANGOPT(ConstexprStepLimit, 32, 1048576,
               "maximum constexpr evaluation steps")
BENIGN_LANGOPT(EnableNewConstInterp, 1, 0,
               "enable the experimental new constant interpreter")
BENIGN_LANGOPT(BracketDepth, 32, 256,
               "maximum bracket nesting depth")
BENIGN_LANGOPT(NumLargeByValueCopy, 32, 0,
        "if non-zero, warn about parameter or return Warn if parameter/return value is larger in bytes than this setting. 0 is no check.")
VALUE_LANGOPT(MSCompatibilityVersion, 32, 0, "Microsoft Visual C/C++ Version")
ENUM_LANGOPT(VtorDispMode, MSVtorDispMode, 2, MSVtorDispMode::ForVBaseOverride,
             "How many vtordisps to insert")

LANGOPT(ApplePragmaPack, 1, 0, "Apple gcc-compatible #pragma pack handling")

LANGOPT(XLPragmaPack, 1, 0, "IBM XL #pragma pack handling")

COMPATIBLE_LANGOPT(RetainCommentsFromSystemHeaders, 1, 0, "retain documentation comments from system headers in the AST")

LANGOPT(APINotes, 1, 0, "use external API notes")
LANGOPT(APINotesModules, 1, 0, "use module-based external API notes")

LANGOPT(SanitizeAddressFieldPadding, 2, 0, "controls how aggressive is ASan "
                                           "field padding (0: none, 1:least "
                                           "aggressive, 2: more aggressive)")

LANGOPT(Cmse, 1, 0, "ARM Security extensions support")

LANGOPT(XRayInstrument, 1, 0, "controls whether to do XRay instrumentation")
LANGOPT(XRayAlwaysEmitCustomEvents, 1, 0,
        "controls whether to always emit intrinsic calls to "
        "__xray_customevent(...) builtin.")
LANGOPT(XRayAlwaysEmitTypedEvents, 1, 0,
        "controls whether to always emit intrinsic calls to "
        "__xray_typedevent(...) builtin.")

LANGOPT(ForceEmitVTables, 1, 0, "whether to emit all vtables")

BENIGN_LANGOPT(AllowEditorPlaceholders, 1, 0,
               "allow editor placeholders in source")

ENUM_LANGOPT(ClangABICompat, ClangABI, 4, ClangABI::Latest,
             "version of Clang that we should attempt to be ABI-compatible "
             "with")

COMPATIBLE_VALUE_LANGOPT(FunctionAlignment, 5, 0, "Default alignment for functions")
COMPATIBLE_VALUE_LANGOPT(LoopAlignment, 32, 0, "Default alignment for loops")

LANGOPT(FixedPoint, 1, 0, "fixed point types")
LANGOPT(PaddingOnUnsignedFixedPoint, 1, 0,
        "unsigned fixed point types having one extra padding bit")

ENUM_LANGOPT(RegisterStaticDestructors, RegisterStaticDestructorsKind, 2,
             RegisterStaticDestructorsKind::All,
             "Register C++ static destructors")

LANGOPT(RegCall4, 1, 0, "Set __regcall4 as a default calling convention to respect __regcall ABI v.4")

LANGOPT(MatrixTypes, 1, 0, "Enable or disable the builtin matrix type")

LANGOPT(CXXAssumptions, 1, 1, "Enable or disable codegen and compile-time checks for C++23's [[assume]] attribute")

LANGOPT(RawStringLiterals, 1, 1, "Enable or disable raw string literals")

ENUM_LANGOPT(StrictFlexArraysLevel, StrictFlexArraysLevelKind, 2,
             StrictFlexArraysLevelKind::Default,
             "Rely on strict definition of flexible arrays")

COMPATIBLE_VALUE_LANGOPT(MaxTokens, 32, 0, "Max number of tokens per TU or 0")

ENUM_LANGOPT(SignReturnAddressScope, SignReturnAddressScopeKind, 2, SignReturnAddressScopeKind::None,
             "Scope of return address signing")
ENUM_LANGOPT(SignReturnAddressKey, SignReturnAddressKeyKind, 1, SignReturnAddressKeyKind::AKey,
             "Key used for return address signing")
LANGOPT(BranchTargetEnforcement, 1, 0, "Branch-target enforcement enabled")
LANGOPT(BranchProtectionPAuthLR, 1, 0, "Use PC as a diversifier using PAuthLR NOP instructions.")
LANGOPT(GuardedControlStack, 1, 0, "Guarded control stack enabled")

LANGOPT(SpeculativeLoadHardening, 1, 0, "Speculative load hardening enabled")

LANGOPT(RelativeCXXABIVTables, 1, 0,
        "Use an ABI-incompatible v-table layout that uses relative references")

LANGOPT(OmitVTableRTTI, 1, 0,
        "Use an ABI-incompatible v-table layout that omits the RTTI component")

LANGOPT(VScaleMin, 32, 0, "Minimum vscale value")
LANGOPT(VScaleMax, 32, 0, "Maximum vscale value")

<<<<<<< HEAD
ENUM_LANGOPT(DefaultSubGroupSizeType, SubGroupSizeType, 2,
             SubGroupSizeType::None,
             "Strategy via which sub group is assigned for SYCL kernel "
             "types if not overridden via attributes")

VALUE_LANGOPT(DefaultSubGroupSize, 32, 0,
              "If DefaultSubGroupSizeType is Integer contains the value")
=======
LANGOPT(VScaleStreamingMin, 32, 0, "Minimum streaming vscale value")
LANGOPT(VScaleStreamingMax, 32, 0, "Maximum streaming vscale value")
>>>>>>> 2aa0f0a3

ENUM_LANGOPT(ExtendIntArgs, ExtendArgsKind, 1, ExtendArgsKind::ExtendTo32,
             "Controls how scalar integer arguments are extended in calls "
             "to unprototyped and varargs functions")

VALUE_LANGOPT(FuchsiaAPILevel, 32, 0, "Fuchsia API level")

// This option will be removed in the future once the backend
// supports all operations (like division or float-to-integer conversion)
// on large _BitInts.
BENIGN_VALUE_LANGOPT(MaxBitIntWidth, 32, 128, "Maximum width of a _BitInt")

COMPATIBLE_LANGOPT(IncrementalExtensions, 1, 0, "True if we want to process statements "
        "on the global scope, ignore EOF token and continue later on (thus "
        "avoid tearing the Lexer and etc. down). Controlled by "
        "-fincremental-extensions.")

BENIGN_LANGOPT(CheckNew, 1, 0, "Do not assume C++ operator new may not return NULL")

// FIXME: It would be better for us to find a way to encode the state of this
// diagnostic in tablegen so that we can specify a particular diagnostic option
// is disabled or enabled based on other language options or made it easier to
// do this from the compiler invocation without hitting option round-tripping
// issues.
BENIGN_LANGOPT(CheckConstexprFunctionBodies, 1, 1,
               "Emit diagnostics for a constexpr function body that can never "
               "be used in a constant expression.")

LANGOPT(BoundsSafety, 1, 0, "Bounds safety extension for C")

LANGOPT(PreserveVec3Type, 1, 0, "Preserve 3-component vector type")

#undef LANGOPT
#undef COMPATIBLE_LANGOPT
#undef BENIGN_LANGOPT
#undef ENUM_LANGOPT
#undef COMPATIBLE_ENUM_LANGOPT
#undef BENIGN_ENUM_LANGOPT
#undef VALUE_LANGOPT
#undef COMPATIBLE_VALUE_LANGOPT
#undef BENIGN_VALUE_LANGOPT<|MERGE_RESOLUTION|>--- conflicted
+++ resolved
@@ -535,7 +535,6 @@
 LANGOPT(VScaleMin, 32, 0, "Minimum vscale value")
 LANGOPT(VScaleMax, 32, 0, "Maximum vscale value")
 
-<<<<<<< HEAD
 ENUM_LANGOPT(DefaultSubGroupSizeType, SubGroupSizeType, 2,
              SubGroupSizeType::None,
              "Strategy via which sub group is assigned for SYCL kernel "
@@ -543,10 +542,9 @@
 
 VALUE_LANGOPT(DefaultSubGroupSize, 32, 0,
               "If DefaultSubGroupSizeType is Integer contains the value")
-=======
+
 LANGOPT(VScaleStreamingMin, 32, 0, "Minimum streaming vscale value")
 LANGOPT(VScaleStreamingMax, 32, 0, "Maximum streaming vscale value")
->>>>>>> 2aa0f0a3
 
 ENUM_LANGOPT(ExtendIntArgs, ExtendArgsKind, 1, ExtendArgsKind::ExtendTo32,
              "Controls how scalar integer arguments are extended in calls "
