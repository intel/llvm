//===--- LangOptions.def - Language option database -------------*- C++ -*-===//
//
// Part of the LLVM Project, under the Apache License v2.0 with LLVM Exceptions.
// See https://llvm.org/LICENSE.txt for license information.
// SPDX-License-Identifier: Apache-2.0 WITH LLVM-exception
//
//===----------------------------------------------------------------------===//
//
// This file defines the language options. Users of this file must
// define the LANGOPT macro to make use of this information. The arguments to
// the macro are:
//   LANGOPT(Name, Bits, DefaultValue, Description)
// Note that the DefaultValue must be a constant value (literal or enumeration);
// it cannot depend on the value of another language option.
//
// Optionally, the user may also define:
//
// BENIGN_LANGOPT: for options that don't affect the construction of the AST in
//     any way (that is, the value can be different between an implicit module
//     and the user of that module).
//
// COMPATIBLE_LANGOPT: for options that affect the construction of the AST in
//     a way that doesn't prevent interoperability (that is, the value can be
//     different between an explicit module and the user of that module).
//
// ENUM_LANGOPT: for options that have enumeration, rather than unsigned, type.
//
// VALUE_LANGOPT: for options that describe a value rather than a flag.
//
// BENIGN_ENUM_LANGOPT, COMPATIBLE_ENUM_LANGOPT,
// BENIGN_VALUE_LANGOPT, COMPATIBLE_VALUE_LANGOPT: combinations of the above.
//
// FIXME: Clients should be able to more easily select whether they want
// different levels of compatibility versus how to handle different kinds
// of option.
//
// The Description field should be a noun phrase, for instance "frobbing all
// widgets" or "C's implicit blintz feature".
//===----------------------------------------------------------------------===//

#ifndef LANGOPT
#  error Define the LANGOPT macro to handle language options
#endif

#ifndef COMPATIBLE_LANGOPT
#  define COMPATIBLE_LANGOPT(Name, Bits, Default, Description) \
     LANGOPT(Name, Bits, Default, Description)
#endif

#ifndef BENIGN_LANGOPT
#  define BENIGN_LANGOPT(Name, Bits, Default, Description) \
     COMPATIBLE_LANGOPT(Name, Bits, Default, Description)
#endif

#ifndef ENUM_LANGOPT
#  define ENUM_LANGOPT(Name, Type, Bits, Default, Description) \
     LANGOPT(Name, Bits, Default, Description)
#endif

#ifndef COMPATIBLE_ENUM_LANGOPT
#  define COMPATIBLE_ENUM_LANGOPT(Name, Type, Bits, Default, Description) \
     ENUM_LANGOPT(Name, Type, Bits, Default, Description)
#endif

#ifndef BENIGN_ENUM_LANGOPT
#  define BENIGN_ENUM_LANGOPT(Name, Type, Bits, Default, Description) \
     COMPATIBLE_ENUM_LANGOPT(Name, Type, Bits, Default, Description)
#endif

#ifndef VALUE_LANGOPT
#  define VALUE_LANGOPT(Name, Bits, Default, Description) \
     LANGOPT(Name, Bits, Default, Description)
#endif

#ifndef COMPATIBLE_VALUE_LANGOPT
#  define COMPATIBLE_VALUE_LANGOPT(Name, Bits, Default, Description) \
     VALUE_LANGOPT(Name, Bits, Default, Description)
#endif

#ifndef BENIGN_VALUE_LANGOPT
#  define BENIGN_VALUE_LANGOPT(Name, Bits, Default, Description) \
     COMPATIBLE_VALUE_LANGOPT(Name, Bits, Default, Description)
#endif

// FIXME: A lot of the BENIGN_ options should be COMPATIBLE_ instead.
LANGOPT(C99               , 1, 0, "C99")
LANGOPT(C11               , 1, 0, "C11")
LANGOPT(C17               , 1, 0, "C17")
LANGOPT(C23               , 1, 0, "C23")
LANGOPT(MSVCCompat        , 1, 0, "Microsoft Visual C++ full compatibility mode")
LANGOPT(Kernel            , 1, 0, "Kernel mode")
LANGOPT(MicrosoftExt      , 1, 0, "Microsoft C++ extensions")
LANGOPT(AsmBlocks         , 1, 0, "Microsoft inline asm blocks")
LANGOPT(Borland           , 1, 0, "Borland extensions")
LANGOPT(CPlusPlus         , 1, 0, "C++")
LANGOPT(CPlusPlus11       , 1, 0, "C++11")
LANGOPT(CPlusPlus14       , 1, 0, "C++14")
LANGOPT(CPlusPlus17       , 1, 0, "C++17")
LANGOPT(CPlusPlus20       , 1, 0, "C++20")
LANGOPT(CPlusPlus23       , 1, 0, "C++23")
LANGOPT(CPlusPlus26       , 1, 0, "C++26")
LANGOPT(ObjC              , 1, 0, "Objective-C")
BENIGN_LANGOPT(ObjCDefaultSynthProperties , 1, 0,
               "Objective-C auto-synthesized properties")
BENIGN_LANGOPT(EncodeExtendedBlockSig , 1, 0,
               "Encoding extended block type signature")
BENIGN_LANGOPT(EncodeCXXClassTemplateSpec , 1, 0,
               "Fully encode c++ class template specialization")
BENIGN_LANGOPT(ObjCInferRelatedResultType , 1, 1,
               "Objective-C related result type inference")
LANGOPT(AppExt , 1, 0, "Objective-C App Extension")
LANGOPT(Trigraphs         , 1, 0,"trigraphs")
LANGOPT(LineComment       , 1, 0, "'//' comments")
LANGOPT(Bool              , 1, 0, "bool, true, and false keywords")
LANGOPT(Half              , 1, 0, "half keyword")
LANGOPT(WChar             , 1, 0, "wchar_t keyword")
LANGOPT(Char8             , 1, 0, "char8_t keyword")
LANGOPT(IEEE128           , 1, 0, "__ieee128 keyword")
LANGOPT(DeclSpecKeyword   , 1, 0, "__declspec keyword")
BENIGN_LANGOPT(DollarIdents   , 1, 1, "'$' in identifiers")
BENIGN_LANGOPT(AsmPreprocessor, 1, 0, "preprocessor in asm mode")
LANGOPT(GNUMode           , 1, 1, "GNU extensions")
LANGOPT(GNUKeywords       , 1, 1, "GNU keywords")
VALUE_LANGOPT(GNUCVersion , 32, 0, "GNU C compatibility version")
LANGOPT(DisableKNRFunctions, 1, 0, "require function types to have a prototype")
LANGOPT(Digraphs          , 1, 0, "digraphs")
BENIGN_LANGOPT(HexFloats  , 1, 0, "C99 hexadecimal float constants")
LANGOPT(CXXOperatorNames  , 1, 0, "C++ operator name keywords")
LANGOPT(AppleKext         , 1, 0, "Apple kext support")
BENIGN_LANGOPT(PascalStrings, 1, 0, "Pascal string support")
LANGOPT(WritableStrings   , 1, 0, "writable string support")
LANGOPT(ConstStrings      , 1, 0, "const-qualified string support")
ENUM_LANGOPT(LaxVectorConversions, LaxVectorConversionKind, 2,
             LaxVectorConversionKind::All, "lax vector conversions")
ENUM_LANGOPT(AltivecSrcCompat, AltivecSrcCompatKind, 2,
             AltivecSrcCompatKind::Default, "Altivec source compatibility")
LANGOPT(ConvergentFunctions, 1, 1, "Assume convergent functions")
LANGOPT(AltiVec           , 1, 0, "AltiVec-style vector initializers")
LANGOPT(ZVector           , 1, 0, "System z vector extensions")
LANGOPT(Exceptions        , 1, 0, "exception handling")
LANGOPT(ObjCExceptions    , 1, 0, "Objective-C exceptions")
LANGOPT(CXXExceptions     , 1, 0, "C++ exceptions")
LANGOPT(EHAsynch          , 1, 0, "C/C++ EH Asynch exceptions")
ENUM_LANGOPT(ExceptionHandling, ExceptionHandlingKind, 3,
             ExceptionHandlingKind::None, "exception handling")
LANGOPT(IgnoreExceptions  , 1, 0, "ignore exceptions")
LANGOPT(ExternCNoUnwind   , 1, 0, "Assume extern C functions don't unwind")
LANGOPT(AssumeNothrowExceptionDtor , 1, 0, "Assume exception object's destructor is nothrow")
LANGOPT(TraditionalCPP    , 1, 0, "traditional CPP emulation")
LANGOPT(RTTI              , 1, 1, "run-time type information")
LANGOPT(RTTIData          , 1, 1, "emit run-time type information data")
LANGOPT(MSBitfields       , 1, 0, "Microsoft-compatible structure layout")
LANGOPT(MSVolatile        , 1, 0, "Microsoft-compatible volatile loads and stores")
LANGOPT(Freestanding, 1, 0, "freestanding implementation")
LANGOPT(NoBuiltin         , 1, 0, "disable builtin functions")
LANGOPT(NoMathBuiltin     , 1, 0, "disable math builtin functions")
LANGOPT(GNUAsm            , 1, 1, "GNU-style inline assembly")
LANGOPT(Coroutines        , 1, 0, "C++20 coroutines")
LANGOPT(CoroAlignedAllocation, 1, 0, "prefer Aligned Allocation according to P2014 Option 2")
LANGOPT(DllExportInlines  , 1, 1, "dllexported classes dllexport inline methods")
LANGOPT(RelaxedTemplateTemplateArgs, 1, 0, "C++17 relaxed matching of template template arguments")
LANGOPT(ExperimentalLibrary, 1, 0, "enable unstable and experimental library features")

LANGOPT(DoubleSquareBracketAttributes, 1, 0, "'[[]]' attributes extension for all language standard modes")

COMPATIBLE_LANGOPT(RecoveryAST, 1, 1, "Preserve expressions in AST when encountering errors")
COMPATIBLE_LANGOPT(RecoveryASTType, 1, 1, "Preserve the type in recovery expressions")

BENIGN_LANGOPT(ThreadsafeStatics , 1, 1, "thread-safe static initializers")
LANGOPT(POSIXThreads      , 1, 0, "POSIX thread support")
LANGOPT(Blocks            , 1, 0, "blocks extension to C")
BENIGN_LANGOPT(EmitAllDecls      , 1, 0, "emitting all declarations")
LANGOPT(MathErrno         , 1, 1, "errno in math functions")
BENIGN_LANGOPT(HeinousExtensions , 1, 0, "extensions that we really don't like and may be ripped out at any time")
LANGOPT(Modules           , 1, 0, "modules semantics")
COMPATIBLE_LANGOPT(CPlusPlusModules, 1, 0, "C++ modules syntax")
LANGOPT(SkipODRCheckInGMF, 1, 0, "Skip ODR checks for decls in the global module fragment")
LANGOPT(BuiltinHeadersInSystemModules, 1, 0, "builtin headers belong to system modules, and _Builtin_ modules are ignored for cstdlib headers")
BENIGN_ENUM_LANGOPT(CompilingModule, CompilingModuleKind, 3, CMK_None,
                    "compiling a module interface")
BENIGN_LANGOPT(CompilingPCH, 1, 0, "building a pch")
BENIGN_LANGOPT(BuildingPCHWithObjectFile, 1, 0, "building a pch which has a corresponding object file")
BENIGN_LANGOPT(CacheGeneratedPCH, 1, 0, "cache generated PCH files in memory")
BENIGN_LANGOPT(PCHInstantiateTemplates, 1, 0, "instantiate templates while building a PCH")
COMPATIBLE_LANGOPT(ModulesDeclUse    , 1, 0, "require declaration of module uses")
BENIGN_LANGOPT(ModulesSearchAll  , 1, 1, "searching even non-imported modules to find unresolved references")
COMPATIBLE_LANGOPT(ModulesStrictDeclUse, 1, 0, "requiring declaration of module uses and all headers to be in modules")
COMPATIBLE_LANGOPT(ModulesValidateTextualHeaderIncludes, 1, 1, "validation of textual header includes")
BENIGN_LANGOPT(ModulesErrorRecovery, 1, 1, "automatically importing modules as needed when performing error recovery")
BENIGN_LANGOPT(ImplicitModules, 1, 1, "building modules that are not specified via -fmodule-file")
COMPATIBLE_LANGOPT(ModulesLocalVisibility, 1, 0, "local submodule visibility")
COMPATIBLE_LANGOPT(Optimize          , 1, 0, "__OPTIMIZE__ predefined macro")
COMPATIBLE_LANGOPT(OptimizeSize      , 1, 0, "__OPTIMIZE_SIZE__ predefined macro")
COMPATIBLE_LANGOPT(Static            , 1, 0, "__STATIC__ predefined macro (as opposed to __DYNAMIC__)")
VALUE_LANGOPT(PackStruct  , 32, 0,
              "default struct packing maximum alignment")
VALUE_LANGOPT(MaxTypeAlign  , 32, 0,
              "default maximum alignment for types")
VALUE_LANGOPT(AlignDouble            , 1, 0, "Controls if doubles should be aligned to 8 bytes (x86 only)")
VALUE_LANGOPT(DoubleSize            , 32, 0, "width of double")
VALUE_LANGOPT(LongDoubleSize        , 32, 0, "width of long double")
LANGOPT(PPCIEEELongDouble            , 1, 0, "use IEEE 754 quadruple-precision for long double")
LANGOPT(EnableAIXExtendedAltivecABI  , 1, 0, "__EXTABI__  predefined macro")
LANGOPT(EnableAIXQuadwordAtomicsABI  , 1, 0, "Use 16-byte atomic lock free semantics")
COMPATIBLE_VALUE_LANGOPT(PICLevel    , 2, 0, "__PIC__ level")
COMPATIBLE_VALUE_LANGOPT(PIE         , 1, 0, "is pie")
LANGOPT(ROPI                         , 1, 0, "Read-only position independence")
LANGOPT(RWPI                         , 1, 0, "Read-write position independence")
COMPATIBLE_LANGOPT(GNUInline         , 1, 0, "GNU inline semantics")
COMPATIBLE_LANGOPT(NoInlineDefine    , 1, 0, "__NO_INLINE__ predefined macro")
COMPATIBLE_LANGOPT(Deprecated        , 1, 0, "__DEPRECATED predefined macro")
COMPATIBLE_LANGOPT(FastMath          , 1, 0, "fast FP math optimizations, and __FAST_MATH__ predefined macro")
COMPATIBLE_LANGOPT(FiniteMathOnly    , 1, 0, "__FINITE_MATH_ONLY__ predefined macro")
COMPATIBLE_LANGOPT(UnsafeFPMath      , 1, 0, "Unsafe Floating Point Math")
COMPATIBLE_LANGOPT(ProtectParens     , 1, 0, "optimizer honors parentheses "
                   "when floating-point expressions are evaluated")
BENIGN_LANGOPT(AllowFPReassoc    , 1, 0, "Permit Floating Point reassociation")
BENIGN_LANGOPT(NoHonorNaNs       , 1, 0, "Permit Floating Point optimization without regard to NaN")
BENIGN_LANGOPT(NoHonorInfs       , 1, 0, "Permit Floating Point optimization without regard to infinities")
BENIGN_LANGOPT(NoSignedZero      , 1, 0, "Permit Floating Point optimization without regard to signed zeros")
BENIGN_LANGOPT(AllowRecip        , 1, 0, "Permit Floating Point reciprocal")
BENIGN_LANGOPT(ApproxFunc        , 1, 0, "Permit Floating Point approximation")

ENUM_LANGOPT(ComplexRange, ComplexRangeKind, 2, CX_None, "Enable use of range reduction for complex arithmetics.")

BENIGN_LANGOPT(ObjCGCBitmapPrint , 1, 0, "printing of GC's bitmap layout for __weak/__strong ivars")

BENIGN_LANGOPT(AccessControl     , 1, 1, "C++ access control")
LANGOPT(CharIsSigned      , 1, 1, "signed char")
LANGOPT(WCharSize         , 4, 0, "width of wchar_t")
LANGOPT(WCharIsSigned        , 1, 0, "signed or unsigned wchar_t")
ENUM_LANGOPT(MSPointerToMemberRepresentationMethod, PragmaMSPointersToMembersKind, 2, PPTMK_BestCase, "member-pointer representation method")
ENUM_LANGOPT(DefaultCallingConv, DefaultCallingConvention, 3, DCC_None, "default calling convention")

LANGOPT(ShortEnums        , 1, 0, "short enum types")

LANGOPT(OpenCL            , 1, 0, "OpenCL")
LANGOPT(OpenCLVersion     , 32, 0, "OpenCL C version")
LANGOPT(OpenCLCPlusPlus   , 1, 0, "C++ for OpenCL")
LANGOPT(OpenCLCPlusPlusVersion     , 32, 0, "C++ for OpenCL version")
LANGOPT(OpenCLGenericAddressSpace, 1, 0, "OpenCL generic keyword")
LANGOPT(OpenCLPipes              , 1, 0, "OpenCL pipes language constructs and built-ins")
LANGOPT(NativeHalfType    , 1, 0, "Native half type support")
LANGOPT(NativeHalfArgsAndReturns, 1, 0, "Native half args and returns")
LANGOPT(CUDA              , 1, 0, "CUDA")
LANGOPT(HIP               , 1, 0, "HIP")
LANGOPT(OpenMP            , 32, 0, "OpenMP support and version of OpenMP (31, 40 or 45)")
LANGOPT(OpenMPExtensions  , 1, 1, "Enable all Clang extensions for OpenMP directives and clauses")
LANGOPT(OpenMPSimd        , 1, 0, "Use SIMD only OpenMP support.")
LANGOPT(OpenMPUseTLS      , 1, 0, "Use TLS for threadprivates or runtime calls")
LANGOPT(OpenMPIsTargetDevice    , 1, 0, "Generate code only for OpenMP target device")
LANGOPT(OpenMPCUDAMode    , 1, 0, "Generate code for OpenMP pragmas in SIMT/SPMD mode")
LANGOPT(OpenMPIRBuilder   , 1, 0, "Use the experimental OpenMP-IR-Builder codegen path.")
LANGOPT(OpenMPCUDANumSMs  , 32, 0, "Number of SMs for CUDA devices.")
LANGOPT(OpenMPCUDABlocksPerSM  , 32, 0, "Number of blocks per SM for CUDA devices.")
LANGOPT(OpenMPCUDAReductionBufNum , 32, 1024, "Number of the reduction records in the intermediate reduction buffer used for the teams reductions.")
LANGOPT(OpenMPTargetDebug , 32, 0, "Enable debugging in the OpenMP offloading device RTL")
LANGOPT(OpenMPOptimisticCollapse  , 1, 0, "Use at most 32 bits to represent the collapsed loop nest counter.")
LANGOPT(OpenMPThreadSubscription  , 1, 0, "Assume work-shared loops do not have more iterations than participating threads.")
LANGOPT(OpenMPTeamSubscription  , 1, 0, "Assume distributed loops do not have more iterations than participating teams.")
LANGOPT(OpenMPNoThreadState  , 1, 0, "Assume that no thread in a parallel region will modify an ICV.")
LANGOPT(OpenMPNoNestedParallelism  , 1, 0, "Assume that no thread in a parallel region will encounter a parallel region")
LANGOPT(OpenMPOffloadMandatory  , 1, 0, "Assert that offloading is mandatory and do not create a host fallback.")
LANGOPT(OpenMPForceUSM     , 1, 0, "Enable OpenMP unified shared memory mode via compiler.")
LANGOPT(NoGPULib  , 1, 0, "Indicate a build without the standard GPU libraries.")
LANGOPT(RenderScript      , 1, 0, "RenderScript")

LANGOPT(HLSL, 1, 0, "HLSL")
ENUM_LANGOPT(HLSLVersion, HLSLLangStd, 16, HLSL_Unset, "HLSL Version")

LANGOPT(CUDAIsDevice      , 1, 0, "compiling for CUDA device")
LANGOPT(CUDAAllowVariadicFunctions, 1, 0, "allowing variadic functions in CUDA device code")
LANGOPT(CUDAHostDeviceConstexpr, 1, 1, "treating unattributed constexpr functions as __host__ __device__")
LANGOPT(GPUDeviceApproxTranscendentals, 1, 0, "using approximate transcendental functions")
LANGOPT(GPURelocatableDeviceCode, 1, 0, "generate relocatable device code")
LANGOPT(OffloadImplicitHostDeviceTemplates, 1, 0, "assume template functions to be implicitly host device by default for CUDA/HIP")
LANGOPT(GPUAllowDeviceInit, 1, 0, "allowing device side global init functions for HIP")
LANGOPT(GPUMaxThreadsPerBlock, 32, 1024, "default max threads per block for kernel launch bounds for HIP")
LANGOPT(GPUDeferDiag, 1, 0, "defer host/device related diagnostic messages for CUDA/HIP")
LANGOPT(GPUExcludeWrongSideOverloads, 1, 0, "always exclude wrong side overloads in overloading resolution for CUDA/HIP")
LANGOPT(OffloadingNewDriver, 1, 0, "use the new driver for generating offloading code.")

LANGOPT(SYCLIsDevice      , 1, 0, "Generate code for SYCL device")
LANGOPT(SYCLIsHost        , 1, 0, "SYCL host compilation")
LANGOPT(IntelFPGA         , 1, 0, "Perform ahead-of-time compilation for FPGA")
LANGOPT(SYCLAllowFuncPtr  , 1, 0, "Allow function pointers in SYCL device code")
LANGOPT(SYCLStdLayoutKernelParams, 1, 0, "Enable standard layout requirement for SYCL kernel parameters")
LANGOPT(SYCLUnnamedLambda , 1, 0, "Allow unnamed lambda SYCL kernels")
LANGOPT(SYCLForceInlineKernelLambda , 1, 0, "Force inline SYCL kernel lambdas in entry point")
LANGOPT(SYCLESIMDForceStatelessMem, 1, 0, "Make accessors use USM memory in ESIMD kernels")
LANGOPT(SYCLESIMDBuildHostCode, 1, 1, "Build the host implementation of ESIMD functions")
ENUM_LANGOPT(SYCLVersion  , SYCLMajorVersion, 2, SYCL_None, "Version of the SYCL standard used")
LANGOPT(DeclareSPIRVBuiltins, 1, 0, "Declare SPIR-V builtin functions")
LANGOPT(SYCLExplicitSIMD  , 1, 0, "SYCL compilation with explicit SIMD extension")
LANGOPT(EnableDAEInSpirKernels , 1, 0, "Enable Dead Argument Elimination in SPIR kernels")
LANGOPT(
    SYCLValueFitInMaxInt, 1, 1,
    "SYCL compiler assumes value fits within MAX_INT for member function of "
    "get/operator[], get_id/operator[] and get_global_id/get_global_linear_id "
    "in SYCL class id, iterm and nd_iterm")
<<<<<<< HEAD
LANGOPT(SYCLCUDACompat, 1, 0,
        "Enable CUDA definitions and implicit includes when building for the "
        "NVPTX backend. This mode can help SYCL program to run using the CUDA "
        "infrastructure on Nvidia's platforms. ")
LANGOPT(SYCLDisableRangeRounding, 1, 0, "Disable parallel for range rounding")
=======
ENUM_LANGOPT(SYCLRangeRounding, SYCLRangeRoundingPreference, 2,
    SYCLRangeRoundingPreference::On,
    "Preference for SYCL parallel_for range rounding")
>>>>>>> 486b3dd1
LANGOPT(SYCLEnableIntHeaderDiags, 1, 0, "Enable diagnostics that require the "
        "SYCL integration header")
LANGOPT(SYCLAllowVirtualFunctions, 1, 0,
        "Allow virtual functions calls in code for SYCL device")
LANGOPT(SYCLIsNativeCPU      , 1, 0, "Generate code for SYCL Native CPU")

LANGOPT(HIPUseNewLaunchAPI, 1, 0, "Use new kernel launching API for HIP")
LANGOPT(OffloadUniformBlock, 1, 0, "Assume that kernels are launched with uniform block sizes (default true for CUDA/HIP and false otherwise)")
LANGOPT(HIPStdPar, 1, 0, "Enable Standard Parallel Algorithm Acceleration for HIP (experimental)")
LANGOPT(HIPStdParInterposeAlloc, 1, 0, "Replace allocations / deallocations with HIP RT calls when Standard Parallel Algorithm Acceleration for HIP is enabled (Experimental)")

LANGOPT(OpenACC           , 1, 0, "OpenACC Enabled")

LANGOPT(SizedDeallocation , 1, 0, "sized deallocation")
LANGOPT(AlignedAllocation , 1, 0, "aligned allocation")
LANGOPT(AlignedAllocationUnavailable, 1, 0, "aligned allocation functions are unavailable")
LANGOPT(NewAlignOverride  , 32, 0, "maximum alignment guaranteed by '::operator new(size_t)'")
BENIGN_LANGOPT(ModulesCodegen , 1, 0, "Modules code generation")
BENIGN_LANGOPT(ModulesDebugInfo , 1, 0, "Modules debug info")
BENIGN_LANGOPT(ElideConstructors , 1, 1, "C++ copy constructor elision")
BENIGN_LANGOPT(DumpRecordLayouts , 1, 0, "dumping the layout of IRgen'd records")
BENIGN_LANGOPT(DumpRecordLayoutsSimple , 1, 0, "dumping the layout of IRgen'd records in a simple form")
BENIGN_LANGOPT(DumpRecordLayoutsCanonical , 1, 0, "dumping the AST layout of records using canonical field types")
BENIGN_LANGOPT(DumpRecordLayoutsComplete , 1, 0, "dumping the AST layout of all complete records")
BENIGN_LANGOPT(DumpVTableLayouts , 1, 0, "dumping the layouts of emitted vtables")
LANGOPT(NoConstantCFStrings , 1, 0, "no constant CoreFoundation strings")
BENIGN_LANGOPT(InlineVisibilityHidden , 1, 0, "hidden visibility for inline C++ methods")
BENIGN_ENUM_LANGOPT(DefaultVisibilityExportMapping, DefaultVisiblityExportMapping, 2, DefaultVisiblityExportMapping::None, "controls mapping of default visibility to dllexport")
BENIGN_LANGOPT(IgnoreXCOFFVisibility, 1, 0, "All the visibility attributes that are specified in the source code are ignored in aix XCOFF.")
BENIGN_LANGOPT(VisibilityInlinesHiddenStaticLocalVar, 1, 0,
               "hidden visibility for static local variables in inline C++ "
               "methods when -fvisibility-inlines hidden is enabled")
ENUM_LANGOPT(GlobalAllocationFunctionVisibility, VisibilityForcedKinds, 3, VisibilityForcedKinds::ForceDefault,
             "How to apply visibility to global operator new and delete declarations")
LANGOPT(NewInfallible , 1, 0, "Treats throwing global C++ operator new as always returning valid memory (annotates with __attribute__((returns_nonnull)) and throw()). This is detectable in source.")
BENIGN_LANGOPT(ParseUnknownAnytype, 1, 0, "__unknown_anytype")
BENIGN_LANGOPT(DebuggerSupport , 1, 0, "debugger support")
BENIGN_LANGOPT(DebuggerCastResultToId, 1, 0, "for 'po' in the debugger, cast the result to id if it is of unknown type")
BENIGN_LANGOPT(DebuggerObjCLiteral , 1, 0, "debugger Objective-C literals and subscripting support")

BENIGN_LANGOPT(SpellChecking , 1, 1, "spell-checking")
LANGOPT(SinglePrecisionConstants , 1, 0, "treating double-precision floating point constants as single precision constants")
LANGOPT(FastRelaxedMath , 1, 0, "OpenCL fast relaxed math")
BENIGN_LANGOPT(CLNoSignedZero , 1, 0, "Permit Floating Point optimization without regard to signed zeros")
COMPATIBLE_LANGOPT(CLUnsafeMath , 1, 0, "Unsafe Floating Point Math")
COMPATIBLE_LANGOPT(CLFiniteMathOnly , 1, 0, "__FINITE_MATH_ONLY__ predefined macro")
/// FP_CONTRACT mode (on/off/fast).
BENIGN_ENUM_LANGOPT(DefaultFPContractMode, FPModeKind, 2, FPM_Off, "FP contraction type")
COMPATIBLE_LANGOPT(ExpStrictFP, 1, false, "Enable experimental strict floating point")
BENIGN_LANGOPT(RoundingMath, 1, false, "Do not assume default floating-point rounding behavior")
BENIGN_ENUM_LANGOPT(FPExceptionMode, FPExceptionModeKind, 2, FPE_Default, "FP Exception Behavior Mode type")
BENIGN_ENUM_LANGOPT(FPEvalMethod, FPEvalMethodKind, 2, FEM_UnsetOnCommandLine, "FP type used for floating point arithmetic")
ENUM_LANGOPT(Float16ExcessPrecision, ExcessPrecisionKind, 2, FPP_Standard, "Intermediate truncation behavior for Float16 arithmetic")
ENUM_LANGOPT(BFloat16ExcessPrecision, ExcessPrecisionKind, 2, FPP_Standard, "Intermediate truncation behavior for BFloat16 arithmetic")
BENIGN_ENUM_LANGOPT(FPAccuracy, FPAccuracyKind, 3, FPA_Default, "Accuracy for floating point operations and library functions")
LANGOPT(NoBitFieldTypeAlign , 1, 0, "bit-field type alignment")
LANGOPT(HexagonQdsp6Compat , 1, 0, "hexagon-qdsp6 backward compatibility")
LANGOPT(ObjCAutoRefCount , 1, 0, "Objective-C automated reference counting")
LANGOPT(ObjCWeakRuntime     , 1, 0, "__weak support in the ARC runtime")
LANGOPT(ObjCWeak            , 1, 0, "Objective-C __weak in ARC and MRC files")
LANGOPT(ObjCSubscriptingLegacyRuntime         , 1, 0, "Subscripting support in legacy ObjectiveC runtime")
BENIGN_LANGOPT(CompatibilityQualifiedIdBlockParamTypeChecking, 1, 0,
               "compatibility mode for type checking block parameters "
               "involving qualified id types")
LANGOPT(ObjCDisableDirectMethodsForTesting, 1, 0,
        "Disable recognition of objc_direct methods")
LANGOPT(CFProtectionBranch , 1, 0, "Control-Flow Branch Protection enabled")
LANGOPT(FakeAddressSpaceMap , 1, 0, "OpenCL fake address space map")
LANGOPT(OpenCLForceVectorABI, 1, 0, "OpenCL vector to scalar coercion disabling")
ENUM_LANGOPT(AddressSpaceMapMangling , AddrSpaceMapMangling, 2, ASMM_Target, "OpenCL address space map mangling mode")
LANGOPT(IncludeDefaultHeader, 1, 0, "Include default header file for OpenCL")
LANGOPT(DeclareOpenCLBuiltins, 1, 0, "Declare OpenCL builtin functions")
BENIGN_LANGOPT(DelayedTemplateParsing , 1, 0, "delayed template parsing")
LANGOPT(BlocksRuntimeOptional , 1, 0, "optional blocks runtime")
LANGOPT(
    CompleteMemberPointers, 1, 0,
    "Require member pointer base types to be complete at the point where the "
    "type's inheritance model would be determined under the Microsoft ABI")

ENUM_LANGOPT(GC, GCMode, 2, NonGC, "Objective-C Garbage Collection mode")
BENIGN_ENUM_LANGOPT(ValueVisibilityMode, Visibility, 3, DefaultVisibility,
             "default visibility for functions and variables [-fvisibility]")
BENIGN_ENUM_LANGOPT(TypeVisibilityMode, Visibility, 3, DefaultVisibility,
             "default visibility for types [-ftype-visibility]")
LANGOPT(SetVisibilityForExternDecls, 1, 0,
        "apply global symbol visibility to external declarations without an explicit visibility")
BENIGN_LANGOPT(VisibilityFromDLLStorageClass, 1, 0,
               "override the visibility of globals based on their final DLL storage class [-fvisibility-from-dllstorageclass]")
BENIGN_ENUM_LANGOPT(DLLExportVisibility, VisibilityFromDLLStorageClassKinds, 3, VisibilityFromDLLStorageClassKinds::Default,
             "how to adjust the visibility for functions and variables with dllexport annotations [-fvisibility-dllexport]")
BENIGN_ENUM_LANGOPT(NoDLLStorageClassVisibility, VisibilityFromDLLStorageClassKinds, 3, VisibilityFromDLLStorageClassKinds::Hidden,
             "how to adjust the visibility for functions and variables without an explicit DLL storage class [-fvisibility-nodllstorageclass]")
BENIGN_ENUM_LANGOPT(ExternDeclDLLImportVisibility, VisibilityFromDLLStorageClassKinds, 3, VisibilityFromDLLStorageClassKinds::Default,
             "how to adjust the visibility for external declarations with dllimport annotations [-fvisibility-externs-dllimport]")
BENIGN_ENUM_LANGOPT(ExternDeclNoDLLStorageClassVisibility, VisibilityFromDLLStorageClassKinds, 3,  VisibilityFromDLLStorageClassKinds::Hidden,
             "how to adjust the visibility for external declarations without an explicit DLL storage class [-fvisibility-externs-nodllstorageclass]")
BENIGN_LANGOPT(SemanticInterposition        , 1, 0, "semantic interposition")
BENIGN_LANGOPT(HalfNoSemanticInterposition, 1, 0,
               "Like -fno-semantic-interposition but don't use local aliases")
ENUM_LANGOPT(StackProtector, StackProtectorMode, 2, SSPOff,
             "stack protector mode")
ENUM_LANGOPT(TrivialAutoVarInit, TrivialAutoVarInitKind, 2, TrivialAutoVarInitKind::Uninitialized,
             "trivial automatic variable initialization")
VALUE_LANGOPT(TrivialAutoVarInitStopAfter, 32, 0,
             "stop trivial automatic variable initialization after the specified number of instances. Must be greater than 0.")
VALUE_LANGOPT(TrivialAutoVarInitMaxSize, 32, 0,
             "stop trivial automatic variable initialization if var size exceeds the specified size (in bytes). Must be greater than 0.")
ENUM_LANGOPT(SignedOverflowBehavior, SignedOverflowBehaviorTy, 2, SOB_Undefined,
             "signed integer overflow handling")
ENUM_LANGOPT(ThreadModel  , ThreadModelKind, 2, ThreadModelKind::POSIX, "Thread Model")

BENIGN_LANGOPT(ArrowDepth, 32, 256,
               "maximum number of operator->s to follow")
BENIGN_LANGOPT(InstantiationDepth, 32, 1024,
               "maximum template instantiation depth")
BENIGN_LANGOPT(ConstexprCallDepth, 32, 512,
               "maximum constexpr call depth")
BENIGN_LANGOPT(ConstexprStepLimit, 32, 1048576,
               "maximum constexpr evaluation steps")
BENIGN_LANGOPT(EnableNewConstInterp, 1, 0,
               "enable the experimental new constant interpreter")
BENIGN_LANGOPT(BracketDepth, 32, 256,
               "maximum bracket nesting depth")
BENIGN_LANGOPT(NumLargeByValueCopy, 32, 0,
        "if non-zero, warn about parameter or return Warn if parameter/return value is larger in bytes than this setting. 0 is no check.")
VALUE_LANGOPT(MSCompatibilityVersion, 32, 0, "Microsoft Visual C/C++ Version")
ENUM_LANGOPT(VtorDispMode, MSVtorDispMode, 2, MSVtorDispMode::ForVBaseOverride,
             "How many vtordisps to insert")

LANGOPT(ApplePragmaPack, 1, 0, "Apple gcc-compatible #pragma pack handling")

LANGOPT(XLPragmaPack, 1, 0, "IBM XL #pragma pack handling")

LANGOPT(RetainCommentsFromSystemHeaders, 1, 0, "retain documentation comments from system headers in the AST")

LANGOPT(APINotes, 1, 0, "use external API notes")
LANGOPT(APINotesModules, 1, 0, "use module-based external API notes")

LANGOPT(SanitizeAddressFieldPadding, 2, 0, "controls how aggressive is ASan "
                                           "field padding (0: none, 1:least "
                                           "aggressive, 2: more aggressive)")

LANGOPT(Cmse, 1, 0, "ARM Security extensions support")

LANGOPT(XRayInstrument, 1, 0, "controls whether to do XRay instrumentation")
LANGOPT(XRayAlwaysEmitCustomEvents, 1, 0,
        "controls whether to always emit intrinsic calls to "
        "__xray_customevent(...) builtin.")
LANGOPT(XRayAlwaysEmitTypedEvents, 1, 0,
        "controls whether to always emit intrinsic calls to "
        "__xray_typedevent(...) builtin.")

LANGOPT(ForceEmitVTables, 1, 0, "whether to emit all vtables")

BENIGN_LANGOPT(AllowEditorPlaceholders, 1, 0,
               "allow editor placeholders in source")

ENUM_LANGOPT(ClangABICompat, ClangABI, 4, ClangABI::Latest,
             "version of Clang that we should attempt to be ABI-compatible "
             "with")

COMPATIBLE_VALUE_LANGOPT(FunctionAlignment, 5, 0, "Default alignment for functions")
COMPATIBLE_VALUE_LANGOPT(LoopAlignment, 32, 0, "Default alignment for loops")

LANGOPT(FixedPoint, 1, 0, "fixed point types")
LANGOPT(PaddingOnUnsignedFixedPoint, 1, 0,
        "unsigned fixed point types having one extra padding bit")

LANGOPT(RegisterStaticDestructors, 1, 1, "Register C++ static destructors")

LANGOPT(RegCall4, 1, 0, "Set __regcall4 as a default calling convention to respect __regcall ABI v.4")

LANGOPT(MatrixTypes, 1, 0, "Enable or disable the builtin matrix type")

LANGOPT(CXXAssumptions, 1, 1, "Enable or disable codegen and compile-time checks for C++23's [[assume]] attribute")

ENUM_LANGOPT(StrictFlexArraysLevel, StrictFlexArraysLevelKind, 2,
             StrictFlexArraysLevelKind::Default,
             "Rely on strict definition of flexible arrays")

COMPATIBLE_VALUE_LANGOPT(MaxTokens, 32, 0, "Max number of tokens per TU or 0")

ENUM_LANGOPT(SignReturnAddressScope, SignReturnAddressScopeKind, 2, SignReturnAddressScopeKind::None,
             "Scope of return address signing")
ENUM_LANGOPT(SignReturnAddressKey, SignReturnAddressKeyKind, 1, SignReturnAddressKeyKind::AKey,
             "Key used for return address signing")
LANGOPT(BranchTargetEnforcement, 1, 0, "Branch-target enforcement enabled")
LANGOPT(BranchProtectionPAuthLR, 1, 0, "Use PC as a diversifier using PAuthLR NOP instructions.")
LANGOPT(GuardedControlStack, 1, 0, "Guarded control stack enabled")

LANGOPT(SpeculativeLoadHardening, 1, 0, "Speculative load hardening enabled")

LANGOPT(RelativeCXXABIVTables, 1, 0,
        "Use an ABI-incompatible v-table layout that uses relative references")

LANGOPT(OmitVTableRTTI, 1, 0,
        "Use an ABI-incompatible v-table layout that omits the RTTI component")

LANGOPT(VScaleMin, 32, 0, "Minimum vscale value")
LANGOPT(VScaleMax, 32, 0, "Maximum vscale value")

ENUM_LANGOPT(DefaultSubGroupSizeType, SubGroupSizeType, 2,
             SubGroupSizeType::None,
             "Strategy via which sub group is assigned for SYCL kernel "
             "types if not overridden via attributes")

VALUE_LANGOPT(DefaultSubGroupSize, 32, 0,
              "If DefaultSubGroupSizeType is Integer contains the value")

ENUM_LANGOPT(ExtendIntArgs, ExtendArgsKind, 1, ExtendArgsKind::ExtendTo32,
             "Controls how scalar integer arguments are extended in calls "
             "to unprototyped and varargs functions")

VALUE_LANGOPT(FuchsiaAPILevel, 32, 0, "Fuchsia API level")

// This option will be removed in the future once the backend
// supports all operations (like division or float-to-integer conversion)
// on large _BitInts.
BENIGN_VALUE_LANGOPT(MaxBitIntWidth, 32, 128, "Maximum width of a _BitInt")

COMPATIBLE_LANGOPT(IncrementalExtensions, 1, 0, " True if we want to process statements"
        "on the global scope, ignore EOF token and continue later on (thus "
        "avoid tearing the Lexer and etc. down). Controlled by "
        "-fincremental-extensions.")

BENIGN_LANGOPT(CheckNew, 1, 0, "Do not assume C++ operator new may not return NULL")

#undef LANGOPT
#undef COMPATIBLE_LANGOPT
#undef BENIGN_LANGOPT
#undef ENUM_LANGOPT
#undef COMPATIBLE_ENUM_LANGOPT
#undef BENIGN_ENUM_LANGOPT
#undef VALUE_LANGOPT
#undef COMPATIBLE_VALUE_LANGOPT
#undef BENIGN_VALUE_LANGOPT<|MERGE_RESOLUTION|>--- conflicted
+++ resolved
@@ -298,17 +298,13 @@
     "SYCL compiler assumes value fits within MAX_INT for member function of "
     "get/operator[], get_id/operator[] and get_global_id/get_global_linear_id "
     "in SYCL class id, iterm and nd_iterm")
-<<<<<<< HEAD
 LANGOPT(SYCLCUDACompat, 1, 0,
         "Enable CUDA definitions and implicit includes when building for the "
         "NVPTX backend. This mode can help SYCL program to run using the CUDA "
         "infrastructure on Nvidia's platforms. ")
-LANGOPT(SYCLDisableRangeRounding, 1, 0, "Disable parallel for range rounding")
-=======
 ENUM_LANGOPT(SYCLRangeRounding, SYCLRangeRoundingPreference, 2,
     SYCLRangeRoundingPreference::On,
     "Preference for SYCL parallel_for range rounding")
->>>>>>> 486b3dd1
 LANGOPT(SYCLEnableIntHeaderDiags, 1, 0, "Enable diagnostics that require the "
         "SYCL integration header")
 LANGOPT(SYCLAllowVirtualFunctions, 1, 0,
