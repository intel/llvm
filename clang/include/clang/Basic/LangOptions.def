--- conflicted
+++ resolved
@@ -281,10 +281,8 @@
 ENUM_LANGOPT(SYCLRangeRounding, SYCLRangeRoundingPreference, 2,
     SYCLRangeRoundingPreference::On, NotCompatible,
     "Preference for SYCL parallel_for range rounding")
-<<<<<<< HEAD
 LANGOPT(SYCLExperimentalRangeRounding, 1, 0, NotCompatible, "Use experimental parallel for range rounding")
 LANGOPT(SYCLEnableIntHeaderDiags, 1, 0, NotCompatible, "Enable diagnostics that require the SYCL integration header")
-LANGOPT(SYCLIsNativeCPU      , 1, 0, NotCompatible, "Generate code for SYCL Native CPU")
 LANGOPT(SYCLRTCMode, 1, 0, NotCompatible, "Compile in RTC mode")
 
 LANGOPT(HIPUseNewLaunchAPI, 1, 0, NotCompatible, "Use new kernel launching API for HIP")
@@ -315,41 +313,6 @@
         "hidden visibility for static local variables in inline C++ "
         "methods when -fvisibility-inlines hidden is enabled")
 ENUM_LANGOPT(GlobalAllocationFunctionVisibility, VisibilityForcedKinds, 3, VisibilityForcedKinds::ForceDefault, NotCompatible,
-=======
-LANGOPT(SYCLExperimentalRangeRounding, 1, 0, "Use experimental parallel for range rounding")
-LANGOPT(SYCLEnableIntHeaderDiags, 1, 0, "Enable diagnostics that require the "
-        "SYCL integration header")
-LANGOPT(SYCLRTCMode, 1, 0, "Compile in RTC mode")
-
-LANGOPT(HIPUseNewLaunchAPI, 1, 0, "Use new kernel launching API for HIP")
-LANGOPT(OffloadUniformBlock, 1, 0, "Assume that kernels are launched with uniform block sizes (default true for CUDA/HIP and false otherwise)")
-LANGOPT(HIPStdPar, 1, 0, "Enable Standard Parallel Algorithm Acceleration for HIP (experimental)")
-LANGOPT(HIPStdParInterposeAlloc, 1, 0, "Replace allocations / deallocations with HIP RT calls when Standard Parallel Algorithm Acceleration for HIP is enabled (Experimental)")
-
-LANGOPT(OpenACC           , 1, 0, "OpenACC Enabled")
-
-LANGOPT(MSVCEnableStdcMacro , 1, 0, "Define __STDC__ with '-fms-compatibility'")
-LANGOPT(SizedDeallocation , 1, 0, "sized deallocation")
-LANGOPT(AlignedAllocation , 1, 0, "aligned allocation")
-LANGOPT(AlignedAllocationUnavailable, 1, 0, "aligned allocation functions are unavailable")
-LANGOPT(NewAlignOverride  , 32, 0, "maximum alignment guaranteed by '::operator new(size_t)'")
-BENIGN_LANGOPT(ModulesCodegen , 1, 0, "Modules code generation")
-BENIGN_LANGOPT(ModulesDebugInfo , 1, 0, "Modules debug info")
-BENIGN_LANGOPT(ElideConstructors , 1, 1, "C++ copy constructor elision")
-BENIGN_LANGOPT(DumpRecordLayouts , 1, 0, "dumping the layout of IRgen'd records")
-BENIGN_LANGOPT(DumpRecordLayoutsSimple , 1, 0, "dumping the layout of IRgen'd records in a simple form")
-BENIGN_LANGOPT(DumpRecordLayoutsCanonical , 1, 0, "dumping the AST layout of records using canonical field types")
-BENIGN_LANGOPT(DumpRecordLayoutsComplete , 1, 0, "dumping the AST layout of all complete records")
-BENIGN_LANGOPT(DumpVTableLayouts , 1, 0, "dumping the layouts of emitted vtables")
-LANGOPT(NoConstantCFStrings , 1, 0, "no constant CoreFoundation strings")
-BENIGN_LANGOPT(InlineVisibilityHidden , 1, 0, "hidden visibility for inline C++ methods")
-BENIGN_ENUM_LANGOPT(DefaultVisibilityExportMapping, DefaultVisiblityExportMapping, 2, DefaultVisiblityExportMapping::None, "controls mapping of default visibility to dllexport")
-BENIGN_LANGOPT(IgnoreXCOFFVisibility, 1, 0, "All the visibility attributes that are specified in the source code are ignored in aix XCOFF.")
-BENIGN_LANGOPT(VisibilityInlinesHiddenStaticLocalVar, 1, 0,
-               "hidden visibility for static local variables in inline C++ "
-               "methods when -fvisibility-inlines hidden is enabled")
-ENUM_LANGOPT(GlobalAllocationFunctionVisibility, VisibilityForcedKinds, 3, VisibilityForcedKinds::ForceDefault,
->>>>>>> 72bb2e47
              "How to apply visibility to global operator new and delete declarations")
 LANGOPT(NewInfallible , 1, 0, NotCompatible, "Treats throwing global C++ operator new as always returning valid memory (annotates with __attribute__((returns_nonnull)) and throw()). This is detectable in source.")
 LANGOPT(ParseUnknownAnytype, 1, 0, Benign, "__unknown_anytype")
