--- conflicted
+++ resolved
@@ -495,12 +495,9 @@
   "the clang compiler does not support '%0'">;
 def warn_drv_deprecated_arg : Warning<
   "argument '%0' is deprecated%select{|, use '%2' instead}1">, InGroup<Deprecated>;
-<<<<<<< HEAD
-=======
 def warn_drv_deprecated_arg_no_relaxed_template_template_args : Warning<
   "argument '-fno-relaxed-template-template-args' is deprecated">,
   InGroup<DeprecatedNoRelaxedTemplateTemplateArgs>;
->>>>>>> 6e4c5224
 def warn_drv_deprecated_custom : Warning<
   "argument '%0' is deprecated, %1">, InGroup<Deprecated>;
 def warn_drv_assuming_mfloat_abi_is : Warning<
