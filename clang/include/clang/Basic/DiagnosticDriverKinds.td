--- conflicted
+++ resolved
@@ -79,14 +79,9 @@
   InGroup<CudaUnknownVersion>;
 def err_drv_cuda_host_arch : Error<"unsupported architecture '%0' for host compilation.">;
 def err_drv_no_sycl_libspirv : Error<
-<<<<<<< HEAD
-  "cannot find suitable 'libspirv-nvptx64--nvidiacl.bc' variant. Provide path to libspirv library via "
-  "'-fsycl-libspirv-path', or pass '-fno-sycl-libspirv' to build without linking with libspirv.">;
-=======
   "cannot find 'libspirv-nvptx64--nvidiacl.bc'; provide path to libspirv "
   "library via '-fsycl-libspirv-path', or pass '-fno-sycl-libspirv' to build "
   "without linking with libspirv">;
->>>>>>> 9a5f39a1
 def err_drv_mix_cuda_hip : Error<"Mixed Cuda and HIP compilation is not supported.">;
 def err_drv_bad_target_id : Error<"Invalid target ID: %0 (A target ID is a processor name "
   "followed by an optional list of predefined features post-fixed by a plus or minus sign deliminated "
