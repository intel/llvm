--- conflicted
+++ resolved
@@ -352,13 +352,10 @@
 def warn_drv_sycl_target_missing : Warning<
   "linked binaries do not contain expected '%0' target; found targets: '%1'">,
   InGroup<SyclTarget>;
-<<<<<<< HEAD
+def err_drv_no_rdc_sycl_target_missing : Error<
+  "linked binaries do not contain expected '%0' target; found targets: '%1', this is not supported with '-fno-sycl-rdc'">;
 def err_drv_fsycl_wrong_optimization_options : Error<
   "-fsycl-optimize-framework option can be used only in conjunction with -O0 option">;
-=======
-def err_drv_no_rdc_sycl_target_missing : Error<
-  "linked binaries do not contain expected '%0' target; found targets: '%1', this is not supported with '-fno-sycl-rdc'">;
->>>>>>> 74af442e
 def err_drv_multiple_target_with_forced_target : Error<
   "multiple target usage with '%0' is not supported with '%1'">;
 def err_drv_failed_to_deduce_target_from_arch : Error<
