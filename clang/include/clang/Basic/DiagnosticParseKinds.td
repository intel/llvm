//==--- DiagnosticParseKinds.td - libparse diagnostics --------------------===//
//
// Part of the LLVM Project, under the Apache License v2.0 with LLVM Exceptions.
// See https://llvm.org/LICENSE.txt for license information.
// SPDX-License-Identifier: Apache-2.0 WITH LLVM-exception
//
//===----------------------------------------------------------------------===//

//===----------------------------------------------------------------------===//
// Parser Diagnostics
//===----------------------------------------------------------------------===//

let Component = "Parse" in {
let CategoryName = "Parse Issue" in {
// C++11 compatibility with C++98.
defm enum_fixed_underlying_type : CXX11Compat<
  "enumeration types with a fixed underlying type are",
  /*ext_warn=*/false>;
}

def err_asm_qualifier_ignored : Error<
  "expected 'volatile', 'inline', 'goto', or '('">, CatInlineAsm;
def err_global_asm_qualifier_ignored : Error<
  "meaningless '%0' on asm outside function">, CatInlineAsm;

let CategoryName = "Inline Assembly Issue" in {
def err_asm_empty : Error<"__asm used with no assembly instructions">;
def err_inline_ms_asm_parsing : Error<"%0">;
def err_msasm_unsupported_arch : Error<
  "unsupported architecture '%0' for MS-style inline assembly">;
def err_msasm_unable_to_create_target : Error<
  "MS-style inline assembly is not available: %0">;
def err_gnu_inline_asm_disabled : Error<
  "GNU-style inline assembly is disabled">;
def err_asm_duplicate_qual : Error<"duplicate asm qualifier '%0'">;
}

let CategoryName = "Parse Issue" in {

def ext_empty_translation_unit : Extension<
  "ISO C requires a translation unit to contain at least one declaration">,
  InGroup<DiagGroup<"empty-translation-unit">>;
def warn_cxx98_compat_top_level_semi : Warning<
  "extra ';' outside of a function is incompatible with C++98">,
  InGroup<CXX98CompatExtraSemi>, DefaultIgnore;
def ext_extra_semi : Extension<
  "extra ';' %select{"
  "outside of a function|"
  "inside a %1|"
  "inside instance variable list|"
  "after member function definition}0">,
  InGroup<ExtraSemi>;
def ext_extra_semi_cxx11 : Extension<
  "extra ';' outside of a function is a C++11 extension">,
  InGroup<CXX11ExtraSemi>;
def warn_extra_semi_after_mem_fn_def : Warning<
  "extra ';' after member function definition">,
  InGroup<ExtraSemi>, DefaultIgnore;
def warn_null_statement : Warning<
  "empty expression statement has no effect; "
  "remove unnecessary ';' to silence this warning">,
  InGroup<ExtraSemiStmt>, DefaultIgnore;

def warn_misleading_indentation : Warning<
  "misleading indentation; statement is not part of "
  "the previous '%select{if|else|for|while}0'">,
  InGroup<MisleadingIndentation>, DefaultIgnore;
def note_previous_statement : Note<
  "previous statement is here">;

def subst_compound_token_kind : TextSubstitution<
  "%select{%1 and |}0%2 tokens "
  "%select{introducing statement expression|terminating statement expression|"
  "introducing attribute|terminating attribute|"
  "forming pointer to member type}3">;
def warn_compound_token_split_by_macro : Warning<
  "%sub{subst_compound_token_kind}0,1,2,3 appear in different "
  "macro expansion contexts">, InGroup<CompoundTokenSplitByMacro>;
def note_compound_token_split_second_token_here : Note<
  "%select{|second }0%1 token is here">;
def warn_compound_token_split_by_whitespace : Warning<
  "%sub{subst_compound_token_kind}0,1,2,3 are separated by whitespace">,
  InGroup<CompoundTokenSplitBySpace>, DefaultIgnore;

def ext_thread_before : Extension<"'__thread' before '%0'">;
def ext_keyword_as_ident : ExtWarn<
  "keyword '%0' will be made available as an identifier "
  "%select{here|for the remainder of the translation unit}1">,
  InGroup<KeywordCompat>;

def ext_nullability : Extension<
  "type nullability specifier %0 is a Clang extension">,
  InGroup<DiagGroup<"nullability-extension">>;

def err_empty_enum : Error<"use of empty enum">;

def ext_ident_list_in_param : Extension<
  "type-less parameter names in function declaration">;
def ext_c99_variable_decl_in_for_loop : Extension<
  "variable declaration in for loop is a C99-specific feature">, InGroup<C99>;
def ext_c99_compound_literal : Extension<
  "compound literals are a C99-specific feature">, InGroup<C99>;
def ext_enumerator_list_comma_c : Extension<
  "commas at the end of enumerator lists are a C99-specific "
  "feature">, InGroup<C99>;
def ext_enumerator_list_comma_cxx : Extension<
  "commas at the end of enumerator lists are a C++11 extension">,
  InGroup<CXX11>;
def warn_cxx98_compat_enumerator_list_comma : Warning<
  "commas at the end of enumerator lists are incompatible with C++98">,
  InGroup<CXX98CompatPedantic>, DefaultIgnore;
def err_enumerator_list_missing_comma : Error<
  "missing ',' between enumerators">;
def err_enumerator_unnamed_no_def : Error<
  "unnamed enumeration must be a definition">;
def ext_ms_c_enum_fixed_underlying_type : Extension<
  "enumeration types with a fixed underlying type are a Microsoft extension">,
  InGroup<MicrosoftFixedEnum>;
def ext_c23_enum_fixed_underlying_type : Extension<
  "enumeration types with a fixed underlying type are a C23 extension">,
  InGroup<C23>;
def warn_c17_compat_enum_fixed_underlying_type : Warning<
  "enumeration types with a fixed underlying type are incompatible with C standards before C23">,
  DefaultIgnore, InGroup<CPre23Compat>;
def ext_enum_base_in_type_specifier : ExtWarn<
  "non-defining declaration of enumeration with a fixed underlying type is "
  "only permitted as a standalone declaration"
  "%select{|; missing list of enumerators?}0">,
  InGroup<DiagGroup<"elaborated-enum-base">>, DefaultError;
def ext_elaborated_enum_class : ExtWarn<
  "reference to enumeration must use 'enum' not 'enum %select{struct|class}0'">,
  InGroup<DiagGroup<"elaborated-enum-class">>, DefaultError;
def err_scoped_enum_missing_identifier : Error<
  "scoped enumeration requires a name">;
def ext_scoped_enum : ExtWarn<
  "scoped enumerations are a C++11 extension">, InGroup<CXX11>;
def warn_cxx98_compat_scoped_enum : Warning<
  "scoped enumerations are incompatible with C++98">,
  InGroup<CXX98Compat>, DefaultIgnore;
def err_anonymous_enum_bitfield : Error<
  "ISO C++ only allows ':' in member enumeration declaration to introduce "
  "a fixed underlying type, not an anonymous bit-field">;

def warn_cxx98_compat_alignof : Warning<
  "alignof expressions are incompatible with C++98">,
  InGroup<CXX98Compat>, DefaultIgnore;
def ext_alignof_expr : ExtWarn<
  "%0 applied to an expression is a GNU extension">, InGroup<GNUAlignofExpression>;
def err_lambda_after_delete : Error<
  "'[]' after delete interpreted as 'delete[]'; add parentheses to treat this as a lambda-expression">;

def warn_microsoft_dependent_exists : Warning<
  "dependent %select{__if_not_exists|__if_exists}0 declarations are ignored">,
  InGroup<DiagGroup<"microsoft-exists">>;
def warn_microsoft_qualifiers_ignored : Warning<
  "qualifiers after comma in declarator list are ignored">,
  InGroup<IgnoredAttributes>;

def err_duplicate_default_assoc : Error<
  "duplicate default generic association">;
def note_previous_default_assoc : Note<
  "previous default generic association is here">;
def ext_c2y_generic_with_type_arg : Extension<
  "passing a type argument as the first operand to '_Generic' is a C2y "
  "extension">, InGroup<C2y>;
def warn_c2y_compat_generic_with_type_arg : Warning<
  "passing a type argument as the first operand to '_Generic' is incompatible "
  "with C standards before C2y">, InGroup<CPre2yCompat>, DefaultIgnore;

def ext_c99_feature : Extension<
  "'%0' is a C99 extension">, InGroup<C99>;
def ext_c11_feature : Extension<
  "'%0' is a C11 extension">, InGroup<C11>;
def ext_c2y_feature : Extension<
  "'%0' is a C2y extension">, InGroup<C2y>;
def warn_c11_compat_keyword : Warning<
  "'%0' is incompatible with C standards before C11">,
  InGroup<CPre11Compat>, DefaultIgnore;
def warn_c23_compat_keyword : Warning<
 "'%0' is incompatible with C standards before C23">,
 InGroup<CPre23Compat>, DefaultIgnore;
def warn_c2y_compat_keyword : Warning<
  "'%0' is incompatible with C standards before C2y">,
  InGroup<CPre2yCompat>, DefaultIgnore;

def err_c11_noreturn_misplaced : Error<
  "'_Noreturn' keyword must precede function declarator">;

def ext_gnu_indirect_goto : Extension<
  "use of GNU indirect-goto extension">, InGroup<GNULabelsAsValue>;
def ext_gnu_address_of_label : Extension<
  "use of GNU address-of-label extension">, InGroup<GNULabelsAsValue>;
def err_stmtexpr_file_scope : Error<
  "statement expression not allowed at file scope">;
def ext_gnu_statement_expr : Extension<
  "use of GNU statement expression extension">, InGroup<GNUStatementExpression>;
def ext_gnu_statement_expr_macro : Extension<
  "use of GNU statement expression extension from macro expansion">,
  InGroup<GNUStatementExpressionFromMacroExpansion>;
def ext_gnu_conditional_expr : Extension<
  "use of GNU ?: conditional expression extension, omitting middle operand">, InGroup<GNUConditionalOmittedOperand>;
def ext_gnu_array_range : Extension<"use of GNU array range extension">,
  InGroup<GNUDesignator>;
def ext_gnu_missing_equal_designator : ExtWarn<
  "use of GNU 'missing =' extension in designator">,
  InGroup<GNUDesignator>;
def err_expected_equal_designator : Error<"expected '=' or another designator">;
def ext_gnu_old_style_field_designator : ExtWarn<
  "use of GNU old-style field designator extension">,
  InGroup<GNUDesignator>;
def ext_gnu_case_range : Extension<
  "case ranges are a GNU extension">, InGroup<GNUCaseRange>;
def warn_c23_compat_case_range : Warning<
  "case ranges are incompatible with C standards before C2y">,
  DefaultIgnore, InGroup<CPre2yCompat>;
def ext_c2y_case_range : Extension<
  "case ranges are a C2y extension">, InGroup<C2y>;

// Generic errors.
def err_expected_expression : Error<"expected expression">;
def err_expected_type : Error<"expected a type">;
def err_expected_external_declaration : Error<"expected external declaration">;
def err_extraneous_closing_brace : Error<"extraneous closing brace ('}')">;
def err_expected_semi_declaration : Error<
  "expected ';' at end of declaration">;
def err_expected_semi_decl_list : Error<
  "expected ';' at end of declaration list">;
def ext_expected_semi_decl_list : ExtWarn<
  "expected ';' at end of declaration list">;
def err_expected_member_name_or_semi : Error<
  "expected member name or ';' after declaration specifiers">;
def err_function_declared_typedef : Error<
  "function definition declared 'typedef'">;
def err_at_defs_cxx : Error<"@defs is not supported in Objective-C++">;
def err_at_in_class : Error<"unexpected '@' in member specification">;
def err_unexpected_semi : Error<"unexpected ';' before %0">;
def err_postfix_after_unary_requires_parens : Error<
  "expression cannot be followed by a postfix %0 operator; add parentheses">;
def err_unparenthesized_non_primary_expr_in_requires_clause : Error<
  "parentheses are required around this expression in a requires clause">;
def note_unparenthesized_non_primary_expr_in_requires_clause : Note<
  "parentheses are required around this expression in a requires clause">;

def err_expected_fn_body : Error<
  "expected function body after function declarator">;
def warn_attribute_on_function_definition : Warning<
  "GCC does not allow %0 attribute in this position on a function definition">,
  InGroup<GccCompat>;
def warn_gcc_attribute_location : Warning<
  "GCC does not allow an attribute in this position on a function declaration">,
  InGroup<GccCompat>;
def warn_gcc_variable_decl_in_for_loop : Warning<
  "GCC does not allow variable declarations in for loop initializers before "
  "C99">, InGroup<GccCompat>;
def warn_attribute_no_decl : Warning<
  "attribute %0 ignored, because it is not attached to a declaration">,
  InGroup<IgnoredAttributes>;
def err_ms_attributes_not_enabled : Error<
  "'__declspec' attributes are not enabled; use '-fdeclspec' or "
  "'-fms-extensions' to enable support for __declspec attributes">;
def err_expected_method_body : Error<"expected method body">;
def err_declspec_after_virtspec : Error<
  "'%0' qualifier may not appear after the virtual specifier '%1'">;
def err_invalid_token_after_toplevel_declarator : Error<
  "expected ';' after top level declarator">;
def err_invalid_token_after_declarator_suggest_equal : Error<
  "invalid %0 at end of declaration; did you mean '='?">;
def err_expected_statement : Error<"expected statement">;
def err_expected_lparen_after : Error<"expected '(' after '%0'">;
def err_expected_rparen_after : Error<"expected ')' after '%0'">;
def err_expected_punc : Error<"expected ')' or ',' after '%0'">;
def err_expected_less_after : Error<"expected '<' after '%0'">;
def err_expected_lbrace_in_compound_literal : Error<
  "expected '{' in compound literal">;
def err_expected_while : Error<"expected 'while' in do/while loop">;

def err_expected_semi_after_stmt : Error<"expected ';' after %0 statement">;
def err_expected_semi_after_expr : Error<"expected ';' after expression">;
def err_extraneous_token_before_semi : Error<"extraneous '%0' before ';'">;

def err_expected_semi_after_method_proto : Error<
  "expected ';' after method prototype">;
def err_expected_semi_after_namespace_name : Error<
  "expected ';' after namespace name">;
def err_unexpected_namespace_attributes_alias : Error<
  "attributes cannot be specified on namespace alias">;
def err_unexpected_qualified_namespace_alias : Error<
  "namespace alias must be a single identifier">;
def err_unexpected_nested_namespace_attribute : Error<
  "attributes cannot be specified on a nested namespace definition">;
def err_inline_namespace_alias : Error<"namespace alias cannot be inline">;
def err_namespace_nonnamespace_scope : Error<
  "namespaces can only be defined in global or namespace scope">;
def ext_nested_namespace_definition : ExtWarn<
  "nested namespace definition is a C++17 extension; "
  "define each namespace separately">, InGroup<CXX17>;
def warn_cxx14_compat_nested_namespace_definition : Warning<
  "nested namespace definition is incompatible with C++ standards before C++17">,
  InGroup<CXXPre17Compat>, DefaultIgnore;
def ext_inline_nested_namespace_definition : ExtWarn<
  "inline nested namespace definition is a C++20 extension">, InGroup<CXX20>;
def warn_cxx17_compat_inline_nested_namespace_definition : Warning<
  "inline nested namespace definition is incompatible with C++ standards before"
  " C++20">, InGroup<CXXPre20Compat>, DefaultIgnore;
def err_inline_nested_namespace_definition : Error<
  "nested namespace definition cannot be 'inline'">;
def err_expected_semi_after_attribute_list : Error<
  "expected ';' after attribute list">;
def err_expected_semi_after_static_assert : Error<
  "expected ';' after '%0'">;
def err_expected_semi_for : Error<"expected ';' in 'for' statement specifier">;
def err_single_decl_assign_in_for_range : Error<
  "range-based 'for' statement uses ':', not '='">;
def warn_missing_selector_name : Warning<
  "%0 used as the name of the previous parameter rather than as part "
  "of the selector">,
  InGroup<DiagGroup<"missing-selector-name">>;
def note_missing_selector_name : Note<
  "introduce a parameter name to make %0 part of the selector">;
def note_force_empty_selector_name : Note<
  "or insert whitespace before ':' to use %0 as parameter name "
  "and have an empty entry in the selector">;
def ext_c_label_followed_by_declaration : ExtWarn<
  "label followed by a declaration is a C23 extension">,
  InGroup<C23>;
def warn_c23_compat_label_followed_by_declaration : Warning<
  "label followed by a declaration is incompatible with C standards before "
  "C23">, InGroup<CPre23Compat>, DefaultIgnore;
def ext_c_label_end_of_compound_statement : ExtWarn<
  "label at end of compound statement is a C23 extension">,
   InGroup<C23>;
def ext_cxx_label_end_of_compound_statement : ExtWarn<
  "label at end of compound statement is a C++23 extension">,
   InGroup<CXX23>;
def warn_c23_compat_label_end_of_compound_statement : Warning<
  "label at end of compound statement is incompatible with C standards before C23">,
  InGroup<CPre23Compat>, DefaultIgnore;
def warn_cxx20_compat_label_end_of_compound_statement : Warning<
  "label at end of compound statement is incompatible with C++ standards before C++23">,
  InGroup<CXXPre23Compat>, DefaultIgnore;
def err_address_of_label_outside_fn : Error<
  "use of address-of-label extension outside of a function body">;
def err_asm_operand_wide_string_literal : Error<
  "cannot use %select{unicode|wide}0 string literal in 'asm'">;

def err_asm_expected_string : Error<
  "expected string literal %select{or parenthesized constant expression |}0in 'asm'">;
def err_expected_selector_for_method : Error<
  "expected selector for Objective-C method">;
def err_expected_property_name : Error<"expected property name">;

def err_unexpected_at : Error<"unexpected '@' in program">;
def err_atimport : Error<
"use of '@import' when modules are disabled">;

def warn_atimport_in_framework_header : Warning<
  "use of '@import' in framework header is discouraged, "
  "including this header requires -fmodules">,
  InGroup<FrameworkHdrAtImport>;

def err_invalid_reference_qualifier_application : Error<
  "'%0' qualifier may not be applied to a reference">;
def err_illegal_decl_reference_to_reference : Error<
  "%0 declared as a reference to a reference">;
def ext_rvalue_reference : ExtWarn<
  "rvalue references are a C++11 extension">, InGroup<CXX11>;
def warn_cxx98_compat_rvalue_reference : Warning<
  "rvalue references are incompatible with C++98">,
  InGroup<CXX98Compat>, DefaultIgnore;
def ext_ref_qualifier : ExtWarn<
  "reference qualifiers on functions are a C++11 extension">, InGroup<CXX11>;
def warn_cxx98_compat_ref_qualifier : Warning<
  "reference qualifiers on functions are incompatible with C++98">,
  InGroup<CXX98Compat>, DefaultIgnore;
def ext_inline_namespace : ExtWarn<
  "inline namespaces are a C++11 feature">, InGroup<CXX11InlineNamespace>;
def warn_cxx98_compat_inline_namespace : Warning<
  "inline namespaces are incompatible with C++98">,
  InGroup<CXX98Compat>, DefaultIgnore;
def ext_generalized_initializer_lists : ExtWarn<
  "generalized initializer lists are a C++11 extension">,
  InGroup<CXX11>;
def warn_cxx98_compat_generalized_initializer_lists : Warning<
  "generalized initializer lists are incompatible with C++98">,
  InGroup<CXX98Compat>, DefaultIgnore;
def err_init_list_bin_op : Error<"initializer list cannot be used on the "
  "%select{left|right}0 hand side of operator '%1'">;
def warn_cxx98_compat_trailing_return_type : Warning<
  "trailing return types are incompatible with C++98">,
  InGroup<CXX98Compat>, DefaultIgnore;
def err_requires_clause_must_appear_after_trailing_return : Error<
  "trailing return type must appear before trailing requires clause">;
def err_requires_clause_on_declarator_not_declaring_a_function : Error<
  "trailing requires clause can only be used when declaring a function">;
def err_requires_clause_inside_parens : Error<
  "trailing requires clause should be placed outside parentheses">;
def ext_auto_storage_class : ExtWarn<
  "'auto' storage class specifier is not permitted in C++11, and will not "
  "be supported in future releases">, InGroup<DiagGroup<"auto-storage-class">>;
def ext_decltype_auto_type_specifier : ExtWarn<
  "'decltype(auto)' type specifier is a C++14 extension">, InGroup<CXX14>;
def warn_cxx11_compat_decltype_auto_type_specifier : Warning<
  "'decltype(auto)' type specifier is incompatible with C++ standards before "
  "C++14">, InGroup<CXXPre14Compat>, DefaultIgnore;
def ext_auto_type : Extension<
  "'__auto_type' is a GNU extension">,
  InGroup<GNUAutoType>;
def ext_for_range : ExtWarn<
  "range-based for loop is a C++11 extension">, InGroup<CXX11>;
def warn_cxx98_compat_for_range : Warning<
  "range-based for loop is incompatible with C++98">,
  InGroup<CXX98Compat>, DefaultIgnore;
def err_for_range_identifier : Error<
  "range-based for loop requires type for loop variable">;
def err_for_range_expected_decl : Error<
  "for range declaration must declare a variable">;
def err_argument_required_after_attribute : Error<
  "argument required after attribute">;
def err_missing_param : Error<"expected parameter declarator">;
def err_function_scope_depth_exceeded : Error<
  "function scope depth exceeded maximum of %0">, DefaultFatal;
def err_missing_comma_before_ellipsis : Error<
  "C requires a comma prior to the ellipsis in a variadic function type">;
def warn_deprecated_missing_comma_before_ellipsis : Warning<
  "declaration of a variadic function without a comma before '...' is deprecated">,
  InGroup<DeprecatedMissingCommaVariadicParam>;
def err_unexpected_typedef_ident : Error<
  "unexpected type name %0: expected identifier">;
def warn_cxx98_compat_decltype : Warning<
  "'decltype' type specifier is incompatible with C++98">,
  InGroup<CXX98Compat>, DefaultIgnore;
def err_unexpected_scope_on_base_decltype : Error<
  "unexpected namespace scope prior to decltype">;
def err_expected_class_name : Error<"expected class name">;
def err_expected_class_name_not_template :
  Error<"'typename' is redundant; base classes are implicitly types">;
def err_unspecified_vla_size_with_static : Error<
  "'static' may not be used with an unspecified variable length array size">;
def err_unspecified_size_with_static : Error<
  "'static' may not be used without an array size">;
def err_expected_parentheses_around_typename : Error<
  "expected parentheses around type name in %0 expression">;

def err_expected_case_before_expression: Error<
  "expected 'case' keyword before expression">;

def ext_warn_gnu_final : ExtWarn<
  "__final is a GNU extension, consider using C++11 final">,
  InGroup<GccCompat>;

// Declarations.
def err_typename_requires_specqual : Error<
  "type name requires a specifier or qualifier">;
def err_typename_invalid_storageclass : Error<
  "type name does not allow storage class to be specified">;
def err_typename_invalid_functionspec : Error<
  "type name does not allow function specifier to be specified">;
def err_typename_invalid_constexpr : Error<
  "type name does not allow %sub{select_constexpr_spec_kind}0 specifier "
  "to be specified">;
def err_typename_identifiers_only : Error<
  "typename is allowed for identifiers only">;

def err_friend_invalid_in_context : Error<
  "'friend' used outside of class">;
def err_templated_using_directive_declaration : Error<
  "cannot template a using %select{directive|declaration}0">;
def err_unexpected_colon_in_nested_name_spec : Error<
  "unexpected ':' in nested name specifier; did you mean '::'?">;
def err_unexpected_token_in_nested_name_spec : Error<
  "'%0' cannot be a part of nested name specifier; did you mean ':'?">;
def err_bool_redeclaration : Error<
  "redeclaration of C++ built-in type 'bool'">;
def warn_cxx98_compat_static_assert : Warning<
  "'static_assert' declarations are incompatible with C++98">,
  InGroup<CXX98Compat>, DefaultIgnore;
def ext_ms_static_assert : ExtWarn<
  "use of 'static_assert' without inclusion of <assert.h> is a Microsoft "
  "extension">, InGroup<MicrosoftStaticAssert>;
def ext_cxx_static_assert_no_message : ExtWarn<
  "'static_assert' with no message is a C++17 extension">, InGroup<CXX17>;
def ext_c_static_assert_no_message : ExtWarn<
  "'_Static_assert' with no message is a C23 extension">, InGroup<C23>;
def warn_cxx14_compat_static_assert_no_message : Warning<
  "'static_assert' with no message is incompatible with C++ standards before "
  "C++17">,
  DefaultIgnore, InGroup<CXXPre17Compat>;
def warn_c17_compat_static_assert_no_message : Warning<
  "'_Static_assert' with no message is incompatible with C standards before "
  "C23">,
  DefaultIgnore, InGroup<CPre23Compat>;
def ext_cxx_static_assert_user_generated_message : ExtWarn<
  "'static_assert' with a user-generated message is a C++26 extension">,
  InGroup<CXX26>;
def warn_cxx20_compat_static_assert_user_generated_message : Warning<
  "'static_assert' with a user-generated message is incompatible with "
  "C++ standards before C++26">, DefaultIgnore, InGroup<CXXPre26Compat>;
def err_function_definition_not_allowed : Error<
  "function definition is not allowed here">;
def err_expected_end_of_enumerator : Error<
  "expected '= constant-expression' or end of enumerator definition">;
def err_expected_coloncolon_after_super : Error<
  "expected '::' after '__super'">;

def ext_decomp_decl_empty : ExtWarn<
  "ISO C++17 does not allow a decomposition group to be empty">,
  InGroup<DiagGroup<"empty-decomposition">>;

def err_function_parameter_limit_exceeded : Error<
  "too many function parameters; subsequent parameters will be ignored">;

// C++26 structured bindings
def ext_decl_attrs_on_binding : ExtWarn<
  "an attribute specifier sequence attached to a structured binding declaration "
  "is a C++2c extension">, InGroup<CXX26>;
def warn_cxx23_compat_decl_attrs_on_binding : Warning<
  "an attribute specifier sequence attached to a structured binding declaration "
  "is incompatible with C++ standards before C++2c">,
  InGroup<CXXPre26Compat>, DefaultIgnore;

/// Objective-C parser diagnostics
def err_expected_minus_or_plus : Error<
  "method type specifier must start with '-' or '+'">;
def err_objc_missing_end : Error<"missing '@end'">;
def note_objc_container_start : Note<
  "%select{class|protocol|category|class extension|implementation"
  "|category implementation}0 started here">;
def warn_objc_protocol_qualifier_missing_id : Warning<
  "protocol has no object type specified; defaults to qualified 'id'">;
def err_objc_unknown_at : Error<"expected an Objective-C directive after '@'">;
def err_illegal_super_cast : Error<
  "cannot cast 'super' (it isn't an expression)">;
def err_nsnumber_nonliteral_unary : Error<
  "@%0 must be followed by a number to form an NSNumber object">;
def warn_cstyle_param : Warning<
  "use of C-style parameters in Objective-C method declarations"
  " is deprecated">, InGroup<DeprecatedDeclarations>;

let CategoryName = "ARC Parse Issue" in {
def err_arc_bridge_retain : Error<
  "unknown cast annotation __bridge_retain; did you mean __bridge_retained?">;
// To be default mapped to an error later.
def warn_arc_bridge_cast_nonarc : Warning<
  "'%0' casts have no effect when not using ARC">,
  InGroup<DiagGroup<"arc-bridge-casts-disallowed-in-nonarc">>;
}

def err_objc_illegal_visibility_spec : Error<
  "illegal visibility specification">;
def err_objc_illegal_interface_qual : Error<"illegal interface qualifier">;
def err_objc_expected_equal_for_getter : Error<
  "expected '=' for Objective-C getter">;
def err_objc_expected_equal_for_setter : Error<
  "expected '=' for Objective-C setter">;
def err_objc_expected_selector_for_getter_setter : Error<
  "expected selector for Objective-C %select{setter|getter}0">;
def err_objc_property_requires_field_name : Error<
  "property requires fields to be named">;
def err_objc_property_bitfield : Error<"property name cannot be a bit-field">;
def err_objc_expected_property_attr : Error<"unknown property attribute %0">;
def err_objc_unexpected_attr : Error<
  "prefix attribute must be followed by an interface, protocol, or implementation">;
def err_objc_postfix_attribute : Error <
  "postfix attributes are not allowed on Objective-C directives">;
def err_objc_postfix_attribute_hint : Error <
  "postfix attributes are not allowed on Objective-C directives, place"
  " them in front of '%select{@interface|@protocol}0'">;
def err_objc_directive_only_in_protocol : Error<
  "directive may only be specified in protocols only">;
def err_missing_catch_finally : Error<
  "@try statement without a @catch and @finally clause">;
def err_objc_concat_string : Error<"unexpected token after Objective-C string">;
def err_expected_objc_container : Error<
  "'@end' must appear in an Objective-C context">;
def err_unexpected_protocol_qualifier : Error<
  "@implementation declaration cannot be protocol qualified">;
def err_objc_unexpected_atend : Error<
  "'@end' appears where closing brace '}' is expected">;
def err_synthesized_property_name : Error<
  "expected a property name in @synthesize">;
def warn_semicolon_before_method_body : Warning<
  "semicolon before method body is ignored">,
  InGroup<SemiBeforeMethodBody>, DefaultIgnore;
def note_extra_comma_message_arg : Note<
  "comma separating Objective-C messaging arguments">;

def err_expected_field_designator : Error<
  "expected a field designator, such as '.field = 4'">;

def err_declaration_does_not_declare_param : Error<
  "declaration does not declare a parameter">;
def err_no_matching_param : Error<"parameter named %0 is missing">;

/// Objective-C++ parser diagnostics
def err_expected_token_instead_of_objcxx_keyword : Error<
  "expected %0; %1 is a keyword in Objective-C++">;
def err_expected_member_name_or_semi_objcxx_keyword : Error<
  "expected member name or ';' after declaration specifiers; "
  "%0 is a keyword in Objective-C++">;

/// C++ parser diagnostics
def err_invalid_operator_on_type : Error<
  "cannot use %select{dot|arrow}0 operator on a type">;
def err_expected_unqualified_id : Error<
  "expected %select{identifier|unqualified-id}0">;
def err_while_loop_outside_of_a_function : Error<
  "while loop outside of a function">;
def err_brackets_go_after_unqualified_id : Error<
  "brackets are not allowed here; to declare an array, "
  "place the brackets after the %select{identifier|name}0">;
def err_unexpected_unqualified_id : Error<"type-id cannot have a name">;
def err_func_def_no_params : Error<
  "function definition does not declare parameters">;
def err_expected_lparen_after_type : Error<
  "expected '(' for function-style cast or type construction">;
def err_expected_init_in_condition : Error<
  "variable declaration in condition must have an initializer">;
def err_expected_init_in_condition_lparen : Error<
  "variable declaration in condition cannot have a parenthesized initializer">;
def err_extraneous_rparen_in_condition : Error<
  "extraneous ')' after condition, expected a statement">;
def ext_alias_in_init_statement : ExtWarn<
  "alias declaration in this context is a C++23 extension">,
  InGroup<CXX23>;
def warn_cxx20_alias_in_init_statement  : Warning<
  "alias declaration in this context is incompatible with C++ standards before C++23">,
  DefaultIgnore, InGroup<CXXPre23Compat>;
def warn_dangling_else : Warning<
  "add explicit braces to avoid dangling else">,
  InGroup<DanglingElse>;
def err_expected_member_or_base_name : Error<
  "expected class member or base class name">;
def err_expected_lbrace_after_base_specifiers : Error<
  "expected '{' after base class list">;
def err_missing_end_of_definition : Error<
  "missing '}' at end of definition of %q0">;
def note_missing_end_of_definition_before : Note<
  "still within definition of %q0 here">;
def ext_ellipsis_exception_spec : Extension<
  "exception specification of '...' is a Microsoft extension">,
  InGroup<MicrosoftExceptionSpec>;
def err_dynamic_and_noexcept_specification : Error<
  "cannot have both throw() and noexcept() clause on the same function">;
def err_except_spec_unparsed : Error<
  "unexpected end of exception specification">;
def ext_dynamic_exception_spec : ExtWarn<
  "ISO C++17 does not allow dynamic exception specifications">,
  InGroup<DynamicExceptionSpec>, DefaultError;
def warn_exception_spec_deprecated : Warning<
  "dynamic exception specifications are deprecated">,
  InGroup<DeprecatedDynamicExceptionSpec>, DefaultIgnore;
def note_exception_spec_deprecated : Note<"use '%0' instead">;
def warn_cxx98_compat_noexcept_decl : Warning<
  "noexcept specifications are incompatible with C++98">,
  InGroup<CXX98Compat>, DefaultIgnore;
def err_expected_catch : Error<"expected catch">;
def err_using_namespace_in_class : Error<
  "'using namespace' is not allowed in classes">;
def warn_cxx17_compat_using_enum_declaration : Warning<
  "using enum declaration is incompatible with C++ standards before C++20">,
  InGroup<CXXPre20Compat>, DefaultIgnore;
def ext_using_enum_declaration : ExtWarn<
  "using enum declaration is a C++20 extension">,
  InGroup<CXX20>;
def err_using_enum_expect_identifier : Error<
  "using enum %select{requires an enum or typedef name|"
  "does not permit an elaborated enum specifier}0">;
def err_constructor_bad_name : Error<
  "missing return type for function %0; did you mean the constructor name %1?">;
def err_destructor_tilde_identifier : Error<
  "expected a class name after '~' to name a destructor">;
def err_destructor_tilde_scope : Error<
  "'~' in destructor name should be after nested name specifier">;
def err_destructor_template_id : Error<
  "destructor name %0 does not refer to a template">;
def err_default_arg_unparsed : Error<
  "unexpected end of default argument expression">;
def err_bracket_depth_exceeded : Error<
  "bracket nesting level exceeded maximum of %0">, DefaultFatal;
def note_bracket_depth : Note<
  "use -fbracket-depth=N to increase maximum nesting level">;
def err_misplaced_ellipsis_in_declaration : Error<
  "'...' must %select{immediately precede declared identifier|"
  "be innermost component of anonymous pack declaration}0">;
def warn_misplaced_ellipsis_vararg : Warning<
  "'...' in this location creates a C-style varargs function"
  "%select{, not a function parameter pack|}0">,
  InGroup<DiagGroup<"ambiguous-ellipsis">>;
def note_misplaced_ellipsis_vararg_existing_ellipsis : Note<
  "preceding '...' declares a function parameter pack">;
def note_misplaced_ellipsis_vararg_add_ellipsis : Note<
  "place '...' %select{immediately before declared identifier|here}0 "
  "to declare a function parameter pack">;
def note_misplaced_ellipsis_vararg_add_comma : Note<
  "insert ',' before '...' to silence this warning">;
def ext_abstract_pack_declarator_parens : ExtWarn<
  "ISO C++11 requires a parenthesized pack declaration to have a name">,
  InGroup<DiagGroup<"anonymous-pack-parens">>;
def err_function_is_not_record : Error<
  "unexpected %0 in function call; perhaps remove the %0?">;
def err_super_in_using_declaration : Error<
  "'__super' cannot be used with a using declaration">;
def ext_constexpr_if : ExtWarn<
  "constexpr if is a C++17 extension">, InGroup<CXX17>;
def warn_cxx14_compat_constexpr_if : Warning<
  "constexpr if is incompatible with C++ standards before C++17">,
  DefaultIgnore, InGroup<CXXPre17Compat>;
def ext_consteval_if : ExtWarn<
  "consteval if is a C++23 extension">,
   InGroup<CXX23>;
def warn_cxx20_compat_consteval_if : Warning<
  "consteval if is incompatible with C++ standards before C++23">,
  InGroup<CXXPre23Compat>, DefaultIgnore;

def ext_init_statement : ExtWarn<
  "'%select{if|switch}0' initialization statements are a C++17 extension">,
  InGroup<CXX17>;
def warn_cxx14_compat_init_statement : Warning<
  "%select{if|switch}0 initialization statements are incompatible with "
  "C++ standards before C++17">, DefaultIgnore, InGroup<CXXPre17Compat>;
def ext_for_range_init_stmt : ExtWarn<
  "range-based for loop initialization statements are a C++20 extension">,
  InGroup<CXX20>;
def warn_cxx17_compat_for_range_init_stmt : Warning<
  "range-based for loop initialization statements are incompatible with "
  "C++ standards before C++20">, DefaultIgnore, InGroup<CXXPre20Compat>;
def warn_empty_init_statement : Warning<
  "empty initialization statement of '%select{if|switch|range-based for}0' "
  "has no effect">, InGroup<EmptyInitStatement>, DefaultIgnore;
def err_keyword_as_parameter : Error <
  "invalid parameter name: '%0' is a keyword">;
def warn_pre_cxx26_ambiguous_pack_indexing_type : Warning<
  "%0 is no longer a pack expansion but a pack "
  "indexing type; add a name to specify a pack expansion">, InGroup<CXXPre26Compat>;

// C++ derived classes
def err_dup_virtual : Error<"duplicate 'virtual' in base specifier">;

// C++ operator overloading
def err_literal_operator_string_prefix : Error<
  "string literal after 'operator' cannot have an encoding prefix">;
def err_literal_operator_string_not_empty : Error<
  "string literal after 'operator' must be '\"\"'">;
def warn_cxx98_compat_literal_operator : Warning<
  "literal operators are incompatible with C++98">,
  InGroup<CXX98Compat>, DefaultIgnore;

// Classes.
def err_anon_type_definition : Error<
  "declaration of anonymous %0 must be a definition">;
def err_default_delete_in_multiple_declaration : Error<
  "'= %select{default|delete}0' is a function definition and must occur in a "
  "standalone declaration">;

def warn_cxx98_compat_noexcept_expr : Warning<
  "noexcept expressions are incompatible with C++98">,
  InGroup<CXX98Compat>, DefaultIgnore;
def warn_cxx98_compat_nullptr : Warning<
  "'nullptr' is incompatible with C++98">, InGroup<CXX98Compat>, DefaultIgnore;
def ext_c_nullptr : Extension<
  "'nullptr' is a C23 extension">, InGroup<C23>;

def warn_wrong_clang_attr_namespace : Warning<
  "'__clang__' is a predefined macro name, not an attribute scope specifier; "
  "did you mean '_Clang' instead?">, InGroup<IgnoredAttributes>;
def ext_ns_enum_attribute : Extension<
  "attributes on %select{a namespace|an enumerator}0 declaration are "
  "a C++17 extension">, InGroup<CXX17>;
def warn_cxx14_compat_ns_enum_attribute : Warning<
  "attributes on %select{a namespace|an enumerator}0 declaration are "
  "incompatible with C++ standards before C++17">,
  InGroup<CXXPre17CompatPedantic>, DefaultIgnore;
def warn_cxx98_compat_alignas : Warning<"'alignas' is incompatible with C++98">,
  InGroup<CXX98Compat>, DefaultIgnore;
def warn_cxx98_compat_attribute : Warning<
  "[[]] attributes are incompatible with C++ standards before C++11">,
  InGroup<CXX98Compat>, DefaultIgnore;
def warn_ext_cxx11_attributes : Extension<
  "[[]] attributes are a C++11 extension">,
  InGroup<CXX11>;
def warn_pre_c23_compat_attributes : Warning<
  "[[]] attributes are incompatible with C standards before C23">,
  DefaultIgnore, InGroup<CPre23Compat>;
def warn_ext_c23_attributes : Extension<
  "[[]] attributes are a C23 extension">,
  InGroup<C23>;
def err_cxx11_attribute_forbids_arguments : Error<
  "attribute %0 cannot have an argument list">;
def err_attribute_requires_arguments : Error<
  "parentheses must be omitted if %0 attribute's argument list is empty">;
def err_cxx11_attribute_forbids_ellipsis : Error<
  "attribute %0 cannot be used as an attribute pack">;
def warn_cxx14_compat_using_attribute_ns : Warning<
  "default scope specifier for attributes is incompatible with C++ standards "
  "before C++17">, InGroup<CXXPre17Compat>, DefaultIgnore;
def ext_using_attribute_ns : ExtWarn<
  "default scope specifier for attributes is a C++17 extension">,
  InGroup<CXX17>;
def err_using_attribute_ns_conflict : Error<
  "attribute with scope specifier cannot follow default scope specifier">;
def err_attributes_not_allowed : Error<"an attribute list cannot appear here">;
def err_keyword_not_allowed : Error<"%0 cannot appear here">;
def ext_cxx11_attr_placement : ExtWarn<
  "ISO C++ does not allow %select{an attribute list|%0}1 to appear here">,
  InGroup<DiagGroup<"cxx-attribute-extension">>;
def err_attributes_misplaced : Error<"misplaced attributes; expected attributes here">;
def err_keyword_misplaced : Error<"misplaced %0; expected %0 here">;
def err_l_square_l_square_not_attribute : Error<
  "C++11 only allows consecutive left square brackets when "
  "introducing an attribute">;
def err_attribute_argument_parm_pack_not_supported : Error<
  "attribute %0 does not support argument pack expansion">;
def err_ms_declspec_type : Error<
  "__declspec attributes must be an identifier or string literal">;
def err_ms_property_no_getter_or_putter : Error<
  "property does not specify a getter or a putter">;
def err_ms_property_unknown_accessor : Error<
  "expected 'get' or 'put' in property declaration">;
def err_ms_property_has_set_accessor : Error<
  "putter for property must be specified as 'put', not 'set'">;
def err_ms_property_missing_accessor_kind : Error<
  "missing 'get=' or 'put='">;
def err_ms_property_expected_equal : Error<
  "expected '=' after '%0'">;
def err_ms_property_duplicate_accessor : Error<
  "property declaration specifies '%0' accessor twice">;
def err_ms_property_expected_accessor_name : Error<
  "expected name of accessor method">;
def err_ms_property_expected_comma_or_rparen : Error<
  "expected ',' or ')' at end of property accessor list">;
def err_ms_property_initializer : Error<
  "property declaration cannot have a default member initializer">;

def err_assume_attr_expects_cond_expr : Error<
  "use of this expression in an %0 attribute requires parentheses">;

def warn_cxx20_compat_explicit_bool : Warning<
  "this expression will be parsed as explicit(bool) in C++20">,
  InGroup<CXX20Compat>, DefaultIgnore;
def warn_cxx17_compat_explicit_bool : Warning<
  "explicit(bool) is incompatible with C++ standards before C++20">,
  InGroup<CXXPre20Compat>, DefaultIgnore;
def ext_explicit_bool : ExtWarn<"explicit(bool) is a C++20 extension">,
  InGroup<CXX20>;

/// C++ Templates
def err_expected_template : Error<"expected template">;
def err_unknown_template_name : Error<
  "unknown template name %0">;
def err_expected_comma_greater : Error<
  "expected ',' or '>' in template-parameter-list">;
def err_class_on_template_template_param
    : Error<"template template parameter requires 'class'%select{| or "
            "'typename'}0 after the parameter list">;
def ext_template_template_param_typename : ExtWarn<
  "template template parameter using 'typename' is a C++17 extension">,
  InGroup<CXX17>;
def warn_cxx14_compat_template_template_param_typename : Warning<
  "template template parameter using 'typename' is "
  "incompatible with C++ standards before C++17">,
  InGroup<CXXPre17Compat>, DefaultIgnore;
def err_template_spec_syntax_non_template : Error<
  "identifier followed by '<' indicates a class template specialization but "
  "%0 %select{does not refer to a template|refers to a function template|"
  "<unused>|refers to a variable template|<unused>|<unused>|"
  "refers to a concept}1">;
def err_id_after_template_in_nested_name_spec : Error<
  "expected template name after 'template' keyword in nested name specifier">;
def err_unexpected_template_in_unqualified_id : Error<
  "'template' keyword not permitted here">;
def err_unexpected_template_in_destructor_name : Error<
  "'template' keyword not permitted in destructor name">;
def err_unexpected_template_after_using : Error<
  "'template' keyword not permitted after 'using' keyword">;
def err_two_right_angle_brackets_need_space : Error<
  "a space is required between consecutive right angle brackets (use '> >')">;
def err_right_angle_bracket_equal_needs_space : Error<
  "a space is required between a right angle bracket and an equals sign "
  "(use '> =')">;
def warn_cxx11_right_shift_in_template_arg : Warning<
  "use of right-shift operator ('>>') in template argument will require "
  "parentheses in C++11">, InGroup<CXX11Compat>;
def warn_cxx98_compat_two_right_angle_brackets : Warning<
  "consecutive right angle brackets are incompatible with C++98 (use '> >')">,
  InGroup<CXX98Compat>, DefaultIgnore;
def err_templated_invalid_declaration : Error<
  "a static_assert declaration cannot be a template">;
def err_multiple_template_declarators : Error<
  "%select{|a template declaration|an explicit template specialization|"
  "an explicit template instantiation}0 can "
  "only %select{|declare|declare|instantiate}0 a single entity">;
def err_explicit_instantiation_with_definition : Error<
  "explicit template instantiation cannot have a definition; if this "
  "definition is meant to be an explicit specialization, add '<>' after the "
  "'template' keyword">;
def err_template_defn_explicit_instantiation : Error<
  "%select{function|class|variable}0 cannot be defined in an explicit instantiation; if this "
  "declaration is meant to be a %select{function|class|variable}0 definition, remove the 'template' keyword">;
def err_friend_explicit_instantiation : Error<
  "friend cannot be declared in an explicit instantiation; if this "
  "declaration is meant to be a friend declaration, remove the 'template' keyword">;
def err_explicit_instantiation_enum : Error<
  "enumerations cannot be explicitly instantiated">;
def err_expected_template_parameter : Error<"expected template parameter">;
def err_empty_requires_expr : Error<
  "a requires expression must contain at least one requirement">;
def err_requires_expr_parameter_list_ellipsis : Error<
  "varargs not allowed in requires expression">;
def err_requires_expr_explicit_object_parameter: Error<
  "a requires expression cannot have an explicit object parameter">;
def err_expected_semi_requirement : Error<
  "expected ';' at end of requirement">;
def err_requires_expr_missing_arrow : Error<
  "expected '->' before expression type requirement">;
def err_requires_expr_expected_type_constraint : Error<
  "expected concept name with optional arguments">;
def err_requires_expr_simple_requirement_noexcept : Error<
  "'noexcept' can only be used in a compound requirement (with '{' '}' around "
  "the expression)">;
def err_requires_expr_in_simple_requirement : Error<
  "requires expression in requirement body; did "
  "you intend to place it in a nested requirement? (add another 'requires' "
  "before the expression)">;
def missing_template_arg_list_after_template_kw : Extension<
  "a template argument list is expected after a name prefixed by the template "
  "keyword">, InGroup<DiagGroup<"missing-template-arg-list-after-template-kw">>,
  DefaultError;

def err_missing_dependent_template_keyword : Error<
  "use 'template' keyword to treat '%0' as a dependent template name">;
def warn_missing_dependent_template_keyword : ExtWarn<
  "use 'template' keyword to treat '%0' as a dependent template name">;

def ext_extern_template : Extension<
  "extern templates are a C++11 extension">, InGroup<CXX11>;
def warn_cxx98_compat_extern_template : Warning<
  "extern templates are incompatible with C++98">,
  InGroup<CXX98CompatPedantic>, DefaultIgnore;
def warn_static_inline_explicit_inst_ignored : Warning<
  "ignoring '%select{static|inline}0' keyword on explicit template "
  "instantiation">, InGroup<DiagGroup<"static-inline-explicit-instantiation">>;

// Constructor template diagnostics.
def err_out_of_line_constructor_template_id : Error<
  "out-of-line constructor for %0 cannot have template arguments">;

def err_expected_qualified_after_typename : Error<
  "expected a qualified name after 'typename'">;
def warn_expected_qualified_after_typename : ExtWarn<
  "expected a qualified name after 'typename'">;

def err_typename_refers_to_non_type_template : Error<
  "typename specifier refers to a non-type template">;
def err_expected_type_name_after_typename : Error<
  "expected an identifier or template-id after '::'">;
def err_explicit_spec_non_template : Error<
  "explicit %select{specialization|instantiation}0 of "
  "%select{non-|undeclared }3template %1 %2">;

def err_default_template_template_parameter_not_template : Error<
  "default template argument for a template template parameter must be a class "
  "template">;

def ext_fold_expression : ExtWarn<
  "pack fold expression is a C++17 extension">,
  InGroup<CXX17>;
def warn_cxx14_compat_fold_expression : Warning<
  "pack fold expression is incompatible with C++ standards before C++17">,
  InGroup<CXXPre17Compat>, DefaultIgnore;
def err_expected_fold_operator : Error<
  "expected a foldable binary operator in fold expression">;
def err_fold_operator_mismatch : Error<
  "operators in fold expression must be the same">;

def err_ctor_init_missing_comma : Error<
  "missing ',' between base or member initializers">;

// C++ declarations
def err_friend_decl_defines_type : Error<
  "cannot define a type in a friend declaration">;
def err_missing_whitespace_digraph : Error<
  "found '<::' after a "
  "%select{template name|addrspace_cast|const_cast|dynamic_cast|reinterpret_cast|static_cast}0"
  " which forms the digraph '<:' (aka '[') and a ':', did you mean '< ::'?">;

def ext_defaulted_deleted_function : ExtWarn<
  "%select{defaulted|deleted}0 function definitions are a C++11 extension">,
  InGroup<CXX11>;
def warn_cxx98_compat_defaulted_deleted_function : Warning<
  "%select{defaulted|deleted}0 function definitions are incompatible with C++98">,
  InGroup<CXX98Compat>, DefaultIgnore;

def ext_delete_with_message : Extension<
  "'= delete' with a message is a C++2c extension">, InGroup<CXX26>;
def warn_cxx23_delete_with_message : Warning<
  "'= delete' with a message is incompatible with C++ standards before C++2c">,
  DefaultIgnore, InGroup<CXXPre26Compat>;

def ext_variadic_friends : ExtWarn<
  "variadic 'friend' declarations are a C++2c extension">, InGroup<CXX26>;
def warn_cxx23_variadic_friends : Warning<
  "variadic 'friend' declarations are incompatible with C++ standards before C++2c">,
  DefaultIgnore, InGroup<CXXPre26Compat>;

def err_friend_concept : Error<
  "friend declaration cannot be a concept">;

// C++11 default member initialization
def ext_nonstatic_member_init : ExtWarn<
  "default member initializer for non-static data member is a C++11 "
  "extension">, InGroup<CXX11>;
def warn_cxx98_compat_nonstatic_member_init : Warning<
  "default member initializer for non-static data members is incompatible with "
  "C++98">, InGroup<CXX98Compat>, DefaultIgnore;
def ext_bitfield_member_init: ExtWarn<
  "default member initializer for bit-field is a C++20 extension">,
  InGroup<CXX20>;
def warn_cxx17_compat_bitfield_member_init: Warning<
  "default member initializer for bit-field is incompatible with "
  "C++ standards before C++20">, InGroup<CXXPre20Compat>, DefaultIgnore;
def err_anon_bitfield_member_init : Error<
  "anonymous bit-field cannot have a default member initializer">;
def err_incomplete_array_member_init: Error<
  "array bound cannot be deduced from a default member initializer">;

// C++11 alias-declaration
def ext_alias_declaration : ExtWarn<
  "alias declarations are a C++11 extension">, InGroup<CXX11>;
def warn_cxx98_compat_alias_declaration : Warning<
  "alias declarations are incompatible with C++98">,
  InGroup<CXX98Compat>, DefaultIgnore;
def err_alias_declaration_not_identifier : Error<
  "name defined in alias declaration must be an identifier">;
def err_alias_declaration_specialization : Error<
  "%select{partial specialization|explicit specialization|explicit instantiation}0 of alias templates is not permitted">;
def err_alias_declaration_pack_expansion : Error<
  "alias declaration cannot be a pack expansion">;

// C++17 using-declaration pack expansions
def ext_multi_using_declaration : ExtWarn<
  "use of multiple declarators in a single using declaration is "
  "a C++17 extension">, InGroup<CXX17>;
def warn_cxx17_compat_multi_using_declaration : Warning<
  "use of multiple declarators in a single using declaration is "
  "incompatible with C++ standards before C++17">,
  InGroup<CXXPre17Compat>, DefaultIgnore;
def ext_using_declaration_pack : ExtWarn<
  "pack expansion of using declaration is a C++17 extension">, InGroup<CXX17>;
def warn_cxx17_compat_using_declaration_pack : Warning<
  "pack expansion using declaration is incompatible with C++ standards "
  "before C++17">, InGroup<CXXPre17Compat>, DefaultIgnore;

// C++11 override control
def ext_override_control_keyword : ExtWarn<
  "'%0' keyword is a C++11 extension">, InGroup<CXX11>;
def warn_cxx98_compat_override_control_keyword : Warning<
  "'%0' keyword is incompatible with C++98">,
  InGroup<CXX98Compat>, DefaultIgnore;
def err_override_control_interface : Error<
  "'%0' keyword not permitted with interface types">;
def ext_ms_sealed_keyword : ExtWarn<
  "'sealed' keyword is a Microsoft extension">,
  InGroup<MicrosoftSealed>;
def ext_ms_abstract_keyword : ExtWarn<
  "'abstract' keyword is a Microsoft extension">,
  InGroup<MicrosoftAbstract>;

def err_access_specifier_interface : Error<
  "interface types cannot specify '%select{private|protected}0' access">;

def err_duplicate_class_virt_specifier : Error<
  "class already marked '%0'">;

def err_duplicate_virt_specifier : Error<
  "class member already marked '%0'">;

def err_virt_specifier_outside_class : Error<
  "'%0' specifier is not allowed outside a class definition">;

def err_expected_parameter_pack : Error<
  "expected the name of a parameter pack">;
def err_paren_sizeof_parameter_pack : Error<
  "missing parentheses around the size of parameter pack %0">;
def err_sizeof_parameter_pack : Error<
  "expected parenthesized parameter pack name in 'sizeof...' expression">;

// C++11 lambda expressions
def err_expected_comma_or_rsquare : Error<
  "expected ',' or ']' in lambda capture list">;
def err_this_captured_by_reference : Error<
  "'this' cannot be captured by reference">;
def err_expected_capture : Error<
  "expected variable name or 'this' in lambda capture list">;
def err_expected_lambda_body : Error<"expected body of lambda expression">;
def warn_cxx98_compat_lambda : Warning<
  "lambda expressions are incompatible with C++98">,
  InGroup<CXX98Compat>, DefaultIgnore;
def ext_lambda : ExtWarn<"lambdas are a %select{C++11|clang HLSL}0 extension">,
  InGroup<CXX11>;
def ext_hlsl_lambda : ExtWarn<ext_lambda.Summary>,
  InGroup<HLSLExtension>;
def err_lambda_decl_specifier_repeated : Error<
  "%select{'mutable'|'static'|'constexpr'|'consteval'}0 cannot "
  "appear multiple times in a lambda declarator">;
def err_lambda_capture_misplaced_ellipsis : Error<
  "ellipsis in pack %select{|init-}0capture must appear %select{after|before}0 "
  "the name of the capture">;
def err_lambda_capture_multiple_ellipses : Error<
  "multiple ellipses in pack capture">;
def err_binding_multiple_ellipses : Error<
  "multiple packs in structured binding declaration">;
def note_previous_ellipsis : Note<
  "previous binding pack specified here">;
def ext_cxx_binding_pack : ExtWarn<
  "structured binding packs are a C++2c extension ">,
  InGroup<CXX26>;
def warn_cxx23_compat_binding_pack : Warning<
  "structured binding packs are incompatible with C++ standards before C++2c">,
  InGroup<CXXPre26Compat>, DefaultIgnore;
def err_capture_default_first : Error<
  "capture default must be first">;
def ext_decl_attrs_on_lambda : ExtWarn<
  "%select{an attribute specifier sequence|%0}1 in this position "
  "is a C++23 extension">, InGroup<CXX23AttrsOnLambda>;
def ext_lambda_missing_parens : ExtWarn<
  "lambda without a parameter clause is a C++23 extension">,
  InGroup<CXX23>;
def warn_cxx20_compat_decl_attrs_on_lambda : Warning<
  "%select{an attribute specifier sequence|%1}0 in this position "
  "is incompatible with C++ standards before C++23">,
  InGroup<CXXPre23Compat>, DefaultIgnore;

// C++17 lambda expressions
def err_expected_star_this_capture : Error<
  "expected 'this' following '*' in lambda capture list">;

// C++17 constexpr lambda expressions
def warn_cxx14_compat_constexpr_on_lambda : Warning<
  "constexpr on lambda expressions is incompatible with C++ standards before C++17">,
  InGroup<CXXPre17Compat>, DefaultIgnore;
def ext_constexpr_on_lambda_cxx17 : ExtWarn<
  "'constexpr' on lambda expressions is a C++17 extension">, InGroup<CXX17>;

// C++20 template lambdas
def ext_lambda_template_parameter_list: ExtWarn<
  "explicit template parameter list for lambdas is a C++20 extension">,
  InGroup<CXX20>;
def warn_cxx17_compat_lambda_template_parameter_list: Warning<
  "explicit template parameter list for lambdas is incompatible with "
  "C++ standards before C++20">, InGroup<CXXPre20Compat>, DefaultIgnore;
def err_lambda_template_parameter_list_empty : Error<
  "lambda template parameter list cannot be empty">;

// C++23 static lambdas
def err_static_lambda: ExtWarn<
  "static lambdas are a C++23 extension">, InGroup<CXX23>;
def warn_cxx20_compat_static_lambda : Warning<
  "static lambdas are incompatible with C++ standards before C++23">,
  InGroup<CXXPre23Compat>, DefaultIgnore;
def err_static_mutable_lambda : Error<
  "lambda cannot be both mutable and static">;
def err_static_lambda_captures : Error<
  "a static lambda cannot have any captures">;

// Availability attribute
def err_expected_version : Error<
  "expected a version of the form 'major[.minor[.subminor]]'">;
def warn_expected_consistent_version_separator : Warning<
  "use same version number separators '_' or '.'; as in "
  "'major[.minor[.subminor]]'">, InGroup<Availability>;
def err_zero_version : Error<
  "version number must have non-zero major, minor, or sub-minor version">;
def err_availability_expected_platform : Error<
  "expected a platform name, e.g., 'macos'">;
def err_availability_expected_environment : Error<
  "expected an environment name, e.g., 'compute'">;

// objc_bridge_related attribute
def err_objcbridge_related_expected_related_class : Error<
  "expected a related Objective-C class name, e.g., 'NSColor'">;
def err_objcbridge_related_selector_name : Error<
  "expected a class method selector with single argument, e.g., 'colorWithCGColor:'">;

def err_availability_expected_change : Error<
  "expected 'introduced', 'deprecated', or 'obsoleted'">;
def err_availability_unknown_change : Error<
  "%0 is not an availability stage; use 'introduced', 'deprecated', or "
  "'obsoleted'">;
def err_availability_redundant : Error<
  "redundant %0 availability change; only the last specified change will "
  "be used">;
def warn_availability_and_unavailable : Warning<
  "'unavailable' availability overrides all other availability information">,
  InGroup<Availability>;

// @available(...)
def err_avail_query_expected_platform_name : Error<
  "expected a platform name here">;

def err_avail_query_unrecognized_platform_name : Error<
  "unrecognized platform name %0">;
def err_availability_query_wildcard_required: Error<
  "must handle potential future platforms with '*'">;
def err_availability_query_repeated_platform: Error<
  "version for '%0' already specified">;
def err_availability_query_repeated_star : Error<
  "'*' query has already been specified">;

// External source symbol attribute
def err_external_source_symbol_expected_keyword : Error<
  "expected 'language', 'defined_in', 'generated_declaration', or 'USR'">;
def err_external_source_symbol_duplicate_clause : Error<
  "duplicate %0 clause in an 'external_source_symbol' attribute">;

// Type safety attributes
def err_type_safety_unknown_flag : Error<
  "invalid comparison flag %0; use 'layout_compatible' or 'must_be_null'">;

// Type traits
def err_type_trait_arity : Error<
  "type trait requires %0%select{| or more}1 argument%select{|s}2; have "
  "%3 argument%s3">;

// Language specific pragmas
// - Generic warnings
def warn_pragma_expected_lparen : Warning<
  "missing '(' after '#pragma %0' - ignoring">, InGroup<IgnoredPragmas>;
def warn_pragma_expected_rparen : Warning<
  "missing ')' after '#pragma %0' - ignoring">, InGroup<IgnoredPragmas>;
def warn_pragma_expected_identifier : Warning<
  "expected identifier in '#pragma %0' - ignored">, InGroup<IgnoredPragmas>;
def warn_pragma_expected_string : Warning<
  "expected string literal in '#pragma %0' - ignoring">, InGroup<IgnoredPragmas>;
def warn_pragma_missing_argument : Warning<
  "missing argument to '#pragma %0'%select{|; expected %2}1">, InGroup<IgnoredPragmas>;
def warn_pragma_invalid_argument : Warning<
  "unexpected argument '%0' to '#pragma %1'%select{|; expected %3}2">, InGroup<IgnoredPragmas>;

def err_pragma_misplaced_in_decl : Error<"this pragma cannot appear in %0 declaration">;

// '#pragma clang section' related errors
def err_pragma_expected_clang_section_name : Error<
  "expected one of [bss|data|rodata|text|relro] section kind in '#pragma %0'">;
def err_pragma_clang_section_expected_equal : Error<
  "expected '=' following '#pragma clang section %select{invalid|bss|data|rodata|text|relro}0'">;
def warn_pragma_expected_section_name : Warning<
  "expected a string literal for the section name in '#pragma %0' - ignored">,
  InGroup<IgnoredPragmas>;

def warn_pragma_expected_section_push_pop_or_name : Warning<
  "expected push, pop or a string literal for the section name in '#pragma %0' - ignored">,
  InGroup<IgnoredPragmas>;
def warn_pragma_expected_section_label_or_name : Warning<
  "expected a stack label or a string literal for the section name in '#pragma %0' - ignored">,
  InGroup<IgnoredPragmas>;
def warn_pragma_expected_init_seg : Warning<
  "expected 'compiler', 'lib', 'user', or a string literal for the section name in '#pragma %0' - ignored">,
  InGroup<IgnoredPragmas>;

def err_pragma_expected_integer : Error<"expected an integer argument in '#pragma %0'">;
def warn_pragma_expected_integer : Warning<
  "expected integer between %0 and %1 inclusive in '#pragma %2' - ignored">,
  InGroup<IgnoredPragmas>;
def warn_pragma_ms_struct : Warning<
  "incorrect use of '#pragma ms_struct on|off' - ignored">,
  InGroup<IgnoredPragmas>;
def warn_pragma_ms_fenv_access : Warning<
  "incorrect use of '#pragma fenv_access (on|off)' - ignored">,
  InGroup<IgnoredPragmas>;
def warn_pragma_extra_tokens_at_eol : Warning<
  "extra tokens at end of '#pragma %0' - ignored">,
  InGroup<IgnoredPragmas>;
def warn_pragma_expected_comma : Warning<
  "expected ',' in '#pragma %0'">, InGroup<IgnoredPragmas>;
def warn_pragma_expected_punc : Warning<
  "expected ')' or ',' in '#pragma %0'">, InGroup<IgnoredPragmas>;
def warn_pragma_expected_non_wide_string : Warning<
  "expected non-wide string literal in '#pragma %0'">, InGroup<IgnoredPragmas>;
// - Generic errors
def err_pragma_missing_argument : Error<
  "missing argument to '#pragma %0'%select{|; expected %2}1">;
// - #pragma options
def warn_pragma_options_expected_align : Warning<
  "expected 'align' following '#pragma options' - ignored">,
  InGroup<IgnoredPragmas>;
def warn_pragma_align_expected_equal : Warning<
  "expected '=' following '#pragma %select{align|options align}0' - ignored">,
  InGroup<IgnoredPragmas>;
def warn_pragma_align_invalid_option : Warning<
  "invalid alignment option in '#pragma %select{align|options align}0' - ignored">,
  InGroup<IgnoredPragmas>;
// - #pragma pack
def warn_pragma_unsupported_action : Warning<
  "known but unsupported action '%1' for '#pragma %0' - ignored">,
  InGroup<IgnoredPragmas>;
def warn_pragma_invalid_specific_action : Warning<
  "unknown action '%1' for '#pragma %0' - ignored">,
  InGroup<IgnoredPragmas>;
def warn_pragma_expected_action_or_r_paren : Warning<
  "expected action or ')' in '#pragma %0' - ignored">,
  InGroup<IgnoredPragmas>;
def warn_pragma_invalid_action : Warning<
  "unknown action for '#pragma %0' - ignored">,
  InGroup<IgnoredPragmas>;
def warn_pragma_pack_malformed : Warning<
  "expected integer or identifier in '#pragma pack' - ignored">,
  InGroup<IgnoredPragmas>;
// - #pragma intrinsic
def warn_pragma_intrinsic_builtin : Warning<
  "%0 is not a recognized builtin%select{|; consider including <intrin.h> to access non-builtin intrinsics}1">,
  InGroup<IgnoredPragmaIntrinsic>;
// - #pragma unused
def warn_pragma_unused_expected_var : Warning<
  "expected '#pragma unused' argument to be a variable name">,
  InGroup<IgnoredPragmas>;
// - #pragma init_seg
def warn_pragma_init_seg_unsupported_target : Warning<
  "'#pragma init_seg' is only supported when targeting a "
  "Microsoft environment">,
  InGroup<IgnoredPragmas>;
// - #pragma restricted to file scope or start of compound statement
def err_pragma_file_or_compound_scope : Error<
  "'#pragma %0' can only appear at file scope or at the start of a "
  "compound statement">;
// - #pragma stdc unknown
def ext_stdc_pragma_ignored : ExtWarn<"unknown pragma in STDC namespace">,
   InGroup<UnknownPragmas>;
// The C standard 7.6.1p2 says "The [FENV_ACCESS] pragma shall occur either
// outside external declarations or preceding all explicit declarations and
// statements inside a compound statement.
def warn_stdc_fenv_round_not_supported :
   Warning<"pragma STDC FENV_ROUND is not supported">,
   InGroup<UnknownPragmas>;
def warn_stdc_unknown_rounding_mode : Warning<
  "invalid or unsupported rounding mode in '#pragma STDC FENV_ROUND' - ignored">,
  InGroup<IgnoredPragmas>;
def warn_pragma_fp_ignored : Warning<
  "'#pragma %0' is not supported on this target - ignored">,
  InGroup<IgnoredPragmas>;
// - #pragma comment
def err_pragma_comment_malformed : Error<
  "pragma comment requires parenthesized identifier and optional string">;
def err_pragma_comment_unknown_kind : Error<"unknown kind of pragma comment">;
// PS4 recognizes only #pragma comment(lib)
def warn_pragma_comment_ignored : Warning<"'#pragma comment %0' ignored">,
  InGroup<IgnoredPragmas>;
// - #pragma detect_mismatch
def err_pragma_detect_mismatch_malformed : Error<
  "pragma detect_mismatch is malformed; it requires two comma-separated "
  "string literals">;
// - #pragma float_control
def err_pragma_float_control_malformed : Error<
  "pragma float_control is malformed; use 'float_control({push|pop})' or "
  "'float_control({precise|except}, {on|off} [,push])'">;
// - #pragma pointers_to_members
def err_pragma_pointers_to_members_unknown_kind : Error<
  "unexpected %0, expected to see one of %select{|'best_case', 'full_generality', }1"
  "'single_inheritance', 'multiple_inheritance', or 'virtual_inheritance'">;
// - #pragma clang optimize on/off
def err_pragma_optimize_invalid_argument : Error<
  "unexpected argument '%0' to '#pragma clang optimize'; "
  "expected 'on' or 'off'">;
def err_pragma_optimize_extra_argument : Error<
  "unexpected extra argument '%0' to '#pragma clang optimize'">;
// - #pragma clang attribute
def err_pragma_attribute_expected_push_pop_paren : Error<
  "expected 'push', 'pop', or '(' after '#pragma clang attribute'">;
def err_pragma_attribute_invalid_argument : Error<
  "unexpected argument '%0' to '#pragma clang attribute'; "
  "expected 'push' or 'pop'">;
def err_pragma_attribute_expected_attribute : Error<
  "expected an attribute after '('">;
def err_pragma_attribute_expected_attribute_name : Error<
  "expected identifier that represents an attribute name">;
def err_pragma_attribute_extra_tokens_after_attribute : Error<
  "extra tokens after attribute in a '#pragma clang attribute push'">;
def err_pragma_attribute_unsupported_attribute : Error<
  "attribute %0 is not supported by '#pragma clang attribute'">;
def err_pragma_attribute_expected_attribute_syntax : Error<
  "expected an attribute that is specified using the GNU, C++11 or '__declspec'"
  " syntax">;
def note_pragma_attribute_use_attribute_kw : Note<"use the GNU '__attribute__' "
  "syntax">;
def err_pragma_attribute_invalid_subject_set_specifier : Error<
  "expected attribute subject set specifier 'apply_to'">;
def err_pragma_attribute_expected_subject_identifier : Error<
  "expected an identifier that corresponds to an attribute subject rule">;
def err_pragma_attribute_unknown_subject_rule : Error<
  "unknown attribute subject rule '%0'">;
def err_pragma_attribute_expected_subject_sub_identifier : Error<
  "expected an identifier that corresponds to an attribute subject matcher "
  "sub-rule; '%0' matcher %select{does not support sub-rules|supports the "
  "following sub-rules: %2|}1">;
def err_pragma_attribute_unknown_subject_sub_rule : Error<
  "%select{invalid use of|unknown}2 attribute subject matcher sub-rule '%0'; "
  "'%1' matcher %select{does not support sub-rules|supports the following "
  "sub-rules: %3}2">;
def err_pragma_attribute_duplicate_subject : Error<
  "duplicate attribute subject matcher '%0'">;
def err_pragma_attribute_expected_period : Error<
  "expected '.' after pragma attribute namespace %0">;
def err_pragma_attribute_namespace_on_attribute : Error<
  "namespace can only apply to 'push' or 'pop' directives">;
def note_pragma_attribute_namespace_on_attribute : Note<
  "omit the namespace to add attributes to the most-recently"
  " pushed attribute group">;
def warn_no_support_for_eval_method_source_on_m32 : Warning<
  "setting the floating point evaluation method to `source` on a target "
  "without SSE is not supported">, InGroup<Pragmas>;
// - #pragma __debug
def warn_pragma_debug_dependent_argument : Warning<
  "%select{value|type}0-dependent expression passed as an argument to debug "
  "command">, InGroup<IgnoredPragmas>;

// OpenCL EXTENSION pragma (OpenCL 1.1 [9.1])
def warn_pragma_expected_colon : Warning<
  "missing ':' after %0 - ignoring">, InGroup<IgnoredPragmas>;
def warn_pragma_expected_predicate : Warning<
  "expected %select{'enable', 'disable', 'begin' or 'end'|'disable'}0 - ignoring">, InGroup<IgnoredPragmas>;
def warn_pragma_unknown_extension : Warning<
  "OpenCL extension %0 unknown or does not require pragma - ignoring">, InGroup<IgnoredPragmas>;
def warn_pragma_unsupported_extension : Warning<
  "unsupported OpenCL extension %0 - ignoring">, InGroup<IgnoredPragmas>;
def warn_pragma_extension_is_core : Warning<
  "OpenCL extension %0 is core feature or supported optional core feature - ignoring">,
  InGroup<OpenCLCoreFeaturesDiagGroup>, DefaultIgnore;
def err_modifier_expected_colon : Error<"missing ':' after %0 modifier">;

// OpenCL errors.
def err_opencl_taking_function_address_parser : Error<
  "taking address of function is not allowed">;

// C++ for OpenCL.
def err_openclcxx_virtual_function : Error<
  "virtual functions are not supported in C++ for OpenCL">;

// OpenACC Support.
def warn_pragma_acc_ignored
    : Warning<"unexpected '#pragma acc ...' in program">,
      InGroup<SourceUsesOpenACC>,
      DefaultIgnore;
def err_acc_unexpected_directive
    : Error<"unexpected OpenACC directive %select{|'#pragma acc %1'}0">;
def err_acc_invalid_directive
    : Error<"invalid OpenACC directive %select{%1|'%1 %2'}0">;
def err_acc_invalid_clause : Error<"invalid OpenACC clause %0">;
def err_acc_missing_directive : Error<"expected OpenACC directive">;
def err_acc_invalid_open_paren
    : Error<"expected clause-list or newline in OpenACC directive">;
def err_acc_invalid_default_clause_kind
    : Error<"invalid value for 'default' clause; expected 'present' or 'none'">;
def err_acc_invalid_tag_kind
    : Error<"invalid tag %0 on '%1' %select{directive|clause}2">;
def err_acc_expected_reduction_operator
    : Error<"missing reduction operator, expected '+', '*', 'max', 'min', '&', "
            "'|', '^', '&&', or '||', follwed by a ':'">;
def err_acc_invalid_reduction_operator
    : Error<"invalid reduction operator,  expected '+', '*', 'max', 'min', "
            "'&', '|', '^', '&&', or '||'">;
def err_acc_incorrect_bind_arg : Error<"expected identifier or string literal">;
def err_acc_modifier
    : Error<"%enum_select<ACCModifier>{%Unknown{unknown}|%Duplicate{duplicate}}"
            "0 modifier %1 in OpenACC modifier-list on '%2' clause">;

// OpenMP support.
def warn_pragma_omp_ignored : Warning<
  "unexpected '#pragma omp ...' in program">, InGroup<SourceUsesOpenMP>, DefaultIgnore;
def warn_omp_extra_tokens_at_eol : Warning<
  "extra tokens at the end of '#pragma omp %0' are ignored">,
  InGroup<ExtraTokens>;
def err_omp_multiple_step_or_linear_modifier : Error<
  "multiple %select{'step size'|'linear modifier'}0 found in linear clause">;
def err_omp_deprecate_old_syntax: Error<
  "old syntax '%0' on '%1' clause was deprecated, use new syntax '%2'">;
def warn_pragma_expected_colon_r_paren : Warning<
  "missing ':' or ')' after %0 - ignoring">, InGroup<IgnoredPragmas>;
def err_omp_unknown_directive : Error<
  "expected an OpenMP directive">;
def err_omp_unexpected_directive : Error<
  "unexpected OpenMP directive %select{|'#pragma omp %1'}0">;
def err_omp_expected_punc : Error<
  "expected ',' or ')' in '%0' %select{clause|directive}1">;
def warn_clause_expected_string : Warning<
  "expected string literal in 'clause %0' - ignoring">, InGroup<IgnoredPragmas>;
def err_omp_unexpected_clause : Error<
  "unexpected OpenMP clause '%0' in directive '#pragma omp %1'">;
def err_omp_unexpected_clause_extension_only : Error<
  "OpenMP clause '%0' is only available as extension, use '-fopenmp-extensions'">;
def err_omp_immediate_directive : Error<
  "'#pragma omp %0' %select{|with '%2' clause }1cannot be an immediate substatement">;
def err_omp_expected_identifier_for_critical : Error<
  "expected identifier specifying the name of the 'omp critical' directive">;
def err_omp_expected_reduction_identifier : Error<
  "expected identifier or one of the following operators: '+', '-', '*', '&', '|', '^', '&&', or '||'">;
def err_omp_expected_equal_in_iterator : Error<
  "expected '=' in iterator specifier">;
def err_omp_expected_punc_after_iterator : Error<
  "expected ',' or ')' after iterator specifier">;
def err_omp_decl_in_declare_simd_variant : Error<
  "function declaration is expected after 'declare %select{simd|variant}0' directive">;
def err_omp_sink_and_source_iteration_not_allowd: Error<" '%0 %select{sink:|source:}1' must be with '%select{omp_cur_iteration - 1|omp_cur_iteration}1'">;
def err_omp_unknown_map_type : Error<
  "incorrect map type, expected one of 'to', 'from', 'tofrom', 'alloc', 'release', or 'delete'">;
def err_omp_more_one_map_type : Error<"map type is already specified">;
def note_previous_map_type_specified_here
    : Note<"map type '%0' is previous specified here">;
def err_omp_unknown_map_type_modifier : Error<
  "incorrect map type modifier, expected one of: 'always', 'close', 'mapper'"
  "%select{|, 'present'|, 'present', 'iterator'}0%select{|, 'ompx_hold'}1%select{|, 'self'}2">;
def err_omp_map_type_missing : Error<
  "missing map type">;
def err_omp_map_type_modifier_missing : Error<
  "missing map type modifier">;
def err_omp_map_modifier_specification_list : Error<
  "empty modifier-specification-list is not allowed">;
def err_omp_declare_simd_inbranch_notinbranch : Error<
  "unexpected '%0' clause, '%1' is specified already">;
def err_omp_expected_clause_argument
    : Error<"expected '%0' clause with an argument on '#pragma omp %1' "
            "construct">;
def err_expected_end_declare_target_or_variant : Error<
  "expected '#pragma omp end declare %select{target|variant}0'">;
def err_expected_begin_declare_variant
    : Error<"'#pragma omp end declare variant' with no matching '#pragma omp "
            "begin declare variant'">;
def err_expected_begin_assumes
    : Error<"'#pragma omp end assumes' with no matching '#pragma omp begin assumes'">;
def warn_omp_unknown_assumption_clause_missing_id
    : Warning<"valid %0 clauses start with %1; %select{token|tokens}2 will be ignored">,
      InGroup<OpenMPClauses>;
def warn_omp_unknown_assumption_clause_without_args
    : Warning<"%0 clause should not be followed by arguments; tokens will be ignored">,
      InGroup<OpenMPClauses>;
def note_omp_assumption_clause_continue_here
    : Note<"the ignored tokens spans until here">;
def err_omp_declare_target_unexpected_clause: Error<
  "unexpected '%0' clause, only %select{'device_type'|'to' or 'link'|'to', 'link' or 'device_type'|'device_type', 'indirect'|'to', 'link', 'device_type' or 'indirect'}1 clauses expected">;
def err_omp_declare_target_unexpected_clause_52: Error<
  "unexpected '%0' clause, only %select{'device_type'|'enter' or 'link'|'enter', 'link' or 'device_type'|'device_type', 'indirect'|'enter', 'link', 'device_type' or 'indirect'}1 clauses expected">;
def err_omp_begin_declare_target_unexpected_implicit_to_clause: Error<
  "unexpected '(', only 'to', 'link' or 'device_type' clauses expected for 'begin declare target' directive">;
def err_omp_declare_target_wrong_clause_after_implicit_to: Error<
  "unexpected clause after an implicit 'to' clause">;
def err_omp_declare_target_wrong_clause_after_implicit_enter: Error<
  "unexpected clause after an implicit 'enter' clause">;
def err_omp_declare_target_missing_to_or_link_clause: Error<
  "expected at least one %select{'to' or 'link'|'to', 'link' or 'indirect'}0 clause">;
def err_omp_declare_target_missing_enter_or_link_clause: Error<
  "expected at least one %select{'enter' or 'link'|'enter', 'link' or 'indirect'}0 clause">;
def err_omp_declare_target_unexpected_to_clause: Error<
  "unexpected 'to' clause, use 'enter' instead">;
def err_omp_declare_target_unexpected_enter_clause: Error<
  "unexpected 'enter' clause, use 'to' instead">;
def err_omp_declare_target_multiple : Error<
  "%0 appears multiple times in clauses on the same declare target directive">;
def err_omp_declare_target_indirect_device_type: Error<
  "only 'device_type(any)' clause is allowed with indirect clause">;
def err_omp_expected_clause: Error<
  "expected at least one clause on '#pragma omp %0' directive">;
def err_omp_mapper_illegal_identifier : Error<
  "illegal OpenMP user-defined mapper identifier">;
def err_omp_mapper_expected_declarator : Error<
  "expected declarator on 'omp declare mapper' directive">;
def err_omp_unexpected_append_op : Error<
  "unexpected operation specified in 'append_args' clause, expected 'interop'">;
def err_omp_unexpected_execution_modifier : Error<
  "unexpected 'execution' modifier in non-executable context">;
def err_omp_unknown_adjust_args_op : Error<
  "incorrect adjust_args type, expected 'need_device_ptr' or 'nothing'">;
def err_omp_declare_variant_wrong_clause : Error<
  "expected %select{'match'|'match', 'adjust_args', or 'append_args'}0 clause "
  "on 'omp declare variant' directive">;
def err_omp_declare_variant_duplicate_nested_trait : Error<
  "nested OpenMP context selector contains duplicated trait '%0'"
  " in selector '%1' and set '%2' with different score">;
def err_omp_declare_variant_nested_user_condition : Error<
  "nested user conditions in OpenMP context selector not supported (yet)">;
def warn_omp_declare_variant_string_literal_or_identifier
    : Warning<"expected identifier or string literal describing a context "
              "%select{set|selector|property}0; "
              "%select{set|selector|property}0 skipped">,
      InGroup<OpenMPClauses>;
def warn_unknown_declare_variant_isa_trait
    : Warning<"isa trait '%0' is not known to the current target; verify the "
              "spelling or consider restricting the context selector with the "
              "'arch' selector further">,
      InGroup<SourceUsesOpenMP>;
def note_ompx_bare_clause : Note<
  "OpenMP extension clause '%0' only allowed with '#pragma omp %1'">;
def note_omp_declare_variant_ctx_options
    : Note<"context %select{set|selector|property}0 options are: %1">;
def warn_omp_declare_variant_expected
    : Warning<"expected '%0' after the %1; '%0' assumed">,
      InGroup<OpenMPClauses>;
def warn_omp_declare_variant_ctx_not_a_property
    : Warning<"'%0' is not a valid context property for the context selector "
              "'%1' and the context set '%2'; property ignored">,
      InGroup<OpenMPClauses>;
def note_omp_declare_variant_ctx_is_a
    : Note<"'%0' is a context %select{set|selector|property}1 not a context "
           "%select{set|selector|property}2">;
def note_omp_declare_variant_ctx_try : Note<"try 'match(%0={%1%2})'">;
def warn_omp_declare_variant_ctx_not_a_selector
    : Warning<"'%0' is not a valid context selector for the context set '%1'; "
              "selector ignored">,
      InGroup<OpenMPClauses>;
def warn_omp_declare_variant_ctx_not_a_set
    : Warning<"'%0' is not a valid context set in a `declare variant`; set "
              "ignored">,
      InGroup<OpenMPClauses>;
def warn_omp_declare_variant_ctx_mutiple_use
    : Warning<"the context %select{set|selector|property}0 '%1' was used "
              "already in the same 'omp declare variant' directive; "
              "%select{set|selector|property}0 ignored">,
      InGroup<OpenMPClauses>;
def note_omp_declare_variant_ctx_used_here
    : Note<"the previous context %select{set|selector|property}0 '%1' used "
           "here">;
def note_omp_declare_variant_ctx_continue_here
    : Note<"the ignored %select{set|selector|property}0 spans until here">;
def warn_omp_ctx_incompatible_selector_for_set
    : Warning<"the context selector '%0' is not valid for the context set "
              "'%1'; selector ignored">,
      InGroup<OpenMPClauses>;
def note_omp_ctx_compatible_set_for_selector
    : Note<"the context selector '%0' can be nested in the context set '%1'; "
           "try 'match(%1={%0%select{|(property)}2})'">;
def warn_omp_ctx_selector_without_properties
    : Warning<"the context selector '%0' in context set '%1' requires a "
              "context property defined in parentheses; selector ignored">,
      InGroup<OpenMPClauses>;
def warn_omp_ctx_incompatible_property_for_selector
    : Warning<"the context property '%0' is not valid for the context selector "
              "'%1' and the context set '%2'; property ignored">,
      InGroup<OpenMPClauses>;
def note_omp_ctx_compatible_set_and_selector_for_property
    : Note<"the context property '%0' can be nested in the context selector "
           "'%1' which is nested in the context set '%2'; try "
           "'match(%2={%1(%0)})'">;
def warn_omp_ctx_incompatible_score_for_property
    : Warning<"the context selector '%0' in the context set '%1' cannot have a "
              "score ('%2'); score ignored">,
      InGroup<OpenMPClauses>;
def warn_omp_more_one_device_type_clause
    : Warning<"more than one 'device_type' clause is specified">,
      InGroup<OpenMPClauses>;
def err_omp_variant_ctx_second_match_extension : Error<
  "only a single match extension allowed per OpenMP context selector">;
def err_omp_invalid_dsa: Error<
  "data-sharing attribute '%0' in '%1' clause requires OpenMP version %2 or above">;
def err_omp_expected_punc_after_interop_mod : Error<
  "expected ',' after interop modifier">;
def err_omp_expected_interop_type : Error<
  "expected interop type: 'target' and/or 'targetsync'">;
def warn_omp_more_one_interop_type
  : Warning<"interop type '%0' cannot be specified more than once">,
    InGroup<OpenMPClauses>;
def err_expected_sequence_or_directive : Error<
  "expected an OpenMP 'directive' or 'sequence' attribute argument">;
def ext_omp_attributes : ExtWarn<
  "specifying OpenMP directives with [[]] is an OpenMP 5.1 extension">,
  InGroup<OpenMP51Ext>;
def warn_omp51_compat_attributes : Warning<
  "specifying OpenMP directives with [[]] is incompatible with OpenMP "
  "standards before OpenMP 5.1">,
  InGroup<OpenMPPre51Compat>, DefaultIgnore;
def err_omp_expected_colon : Error<"missing ':' in %0">;
def err_omp_missing_comma : Error< "missing ',' after %0">;
def err_omp_expected_context_selector
    : Error<"expected valid context selector in %0">;
def err_omp_requires_out_inout_depend_type : Error<
  "reserved locator 'omp_all_memory' requires 'out' or 'inout' "
  "dependency types">;
def warn_omp_more_one_omp_all_memory : Warning<
  "reserved locator 'omp_all_memory' cannot be specified more than once">,
  InGroup<OpenMPClauses>;
def warn_omp_depend_in_ordered_deprecated : Warning<"'depend' clause for"
  " 'ordered' is deprecated; use 'doacross' instead">, InGroup<Deprecated>;
def warn_omp_invalid_attribute_for_ompx_attributes : Warning<"'ompx_attribute' clause only allows "
  "'amdgpu_flat_work_group_size', 'amdgpu_waves_per_eu', and 'launch_bounds'; "
  "%0 is ignored">, InGroup<OpenMPExtensions>;
def err_omp_duplicate_modifier : Error<"duplicate modifier '%0' in '%1' clause">;
def err_omp_expected_modifier : Error<"expected modifier in '%0' clause">;

// Pragma loop support.
def err_pragma_loop_missing_argument : Error<
  "missing argument; expected %select{an integer value|"
  "'enable'%select{|, 'full'}1%select{|, 'assume_safety'}2 or 'disable'}0">;
def err_pragma_loop_invalid_option : Error<
  "%select{invalid|missing}0 option%select{ %1|}0; expected vectorize, "
  "vectorize_width, interleave, interleave_count, unroll, unroll_count, "
  "pipeline, pipeline_initiation_interval, vectorize_predicate, or distribute">;
def err_pragma_loop_invalid_vectorize_option : Error<
  "vectorize_width loop hint malformed; use vectorize_width(X, fixed) or "
  "vectorize_width(X, scalable) where X is an integer, or vectorize_width('fixed' or 'scalable')">;
def note_pragma_loop_invalid_vectorize_option : Note<
  "vectorize_width loop hint malformed; use vectorize_width(X, fixed) or "
  "vectorize_width(X, scalable) where X is an integer, or vectorize_width('fixed' or 'scalable')">;

def err_pragma_fp_invalid_option : Error<
  "%select{invalid|missing}0 option%select{ %1|}0; expected 'contract', 'reassociate', 'reciprocal', or 'exceptions'">;
def err_pragma_fp_invalid_argument : Error<
  "unexpected argument '%0' to '#pragma clang fp %1'; expected "
  "%select{"
  "'fast' or 'on' or 'off'|"
  "'on' or 'off'|"
  "'on' or 'off'|"
  "'ignore', 'maytrap' or 'strict'|"
  "'source', 'double' or 'extended'}2">;

def err_pragma_invalid_keyword : Error<
  "invalid argument; expected 'enable'%select{|, 'full'}0%select{|, 'assume_safety'}1 or 'disable'">;
def err_pragma_pipeline_invalid_keyword : Error<
    "invalid argument; expected 'disable'">;

// API notes.
def err_type_unparsed : Error<"unparsed tokens following type">;

// Pragma unroll support.
def warn_pragma_unroll_cuda_value_in_parens : Warning<
  "argument to '#pragma unroll' should not be in parentheses in CUDA C/C++">,
  InGroup<CudaCompat>;

def warn_cuda_attr_lambda_position : Warning<
  "nvcc does not allow '__%0__' to appear after the parameter list in lambdas">,
  InGroup<CudaCompat>;
def warn_pragma_force_cuda_host_device_bad_arg : Warning<
  "incorrect use of #pragma clang force_cuda_host_device begin|end">,
  InGroup<IgnoredPragmas>;
def err_pragma_cannot_end_force_cuda_host_device : Error<
  "force_cuda_host_device end pragma without matching "
  "force_cuda_host_device begin">;

def warn_ext_int_deprecated : Warning<
  "'_ExtInt' is deprecated; use '_BitInt' instead">, InGroup<DeprecatedType>;
def ext_bit_int : Extension<
  "'_BitInt' in %select{C17 and earlier|C++}0 is a Clang extension">,
  InGroup<BitIntExtension>;
} // end of Parse Issue category.

let CategoryName = "Modules Issue" in {
def err_unexpected_module_decl : Error<
  "module declaration can only appear at the top level">;
def err_module_expected_ident : Error<
  "expected a module name after '%select{module|import}0'">;
def err_attribute_not_module_attr : Error<
  "%0 attribute cannot be applied to a module">;
def err_keyword_not_module_attr : Error<
  "%0 cannot be applied to a module">;
def err_attribute_not_import_attr : Error<
  "%0 attribute cannot be applied to a module import">;
def err_keyword_not_import_attr : Error<
  "%0 cannot be applied to a module import">;
def err_module_expected_semi : Error<
  "expected ';' after module name">;
def err_global_module_introducer_not_at_start : Error<
  "'module;' introducing a global module fragment can appear only "
  "at the start of the translation unit">;
def err_module_fragment_exported : Error<
  "%select{global|private}0 module fragment cannot be exported">;
def err_private_module_fragment_expected_semi : Error<
  "expected ';' after private module fragment declaration">;
def err_missing_before_module_end : Error<"expected %0 at end of module">;
def err_unsupported_module_partition : Error<
  "module partitions are only supported for C++20 onwards">;
def err_import_not_allowed_here : Error<
  "imports must immediately follow the module declaration">;
def err_partition_import_outside_module : Error<
  "module partition imports must be within a module purview">;
def err_import_in_wrong_fragment : Error<
  "module%select{| partition}0 imports cannot be in the %select{global|private}1 module fragment">;

def err_export_empty : Error<"export declaration cannot be empty">;
}

let CategoryName = "Generics Issue" in {

def err_objc_expected_type_parameter : Error<
  "expected type parameter name">;

def err_objc_parameterized_implementation : Error<
  "@implementation cannot have type parameters">;

def err_objc_type_args_after_protocols : Error<
  "protocol qualifiers must precede type arguments">;

def note_meant_to_use_typename : Note<
  "did you mean to use 'typename'?">;
}

let CategoryName = "Coroutines Issue" in {
def err_for_co_await_not_range_for : Error<
  "'co_await' modifier can only be applied to range-based for loop">;
def warn_deprecated_for_co_await : Warning<
  "'for co_await' belongs to CoroutineTS instead of C++20, which is deprecated">,
  InGroup<DeprecatedCoroutine>;
}

let CategoryName = "Concepts Issue" in {
def err_concept_definition_not_identifier : Error<
  "name defined in concept definition must be an identifier">;
def err_concept_legacy_bool_keyword : Error<
  "ISO C++ does not permit the 'bool' keyword after 'concept'">;
def err_placeholder_expected_auto_or_decltype_auto : Error<
  "expected 'auto' or 'decltype(auto)' after concept name">;
}

def warn_max_tokens : Warning<
  "the number of preprocessor source tokens (%0) exceeds this token limit (%1)">,
  InGroup<MaxTokens>, DefaultIgnore;

def warn_max_tokens_total : Warning<
  "the total number of preprocessor source tokens (%0) exceeds the token limit (%1)">,
  InGroup<MaxTokens>, DefaultIgnore;

def note_max_tokens_total_override : Note<"total token limit set here">;

// HLSL Parser Diagnostics

def err_expected_semantic_identifier : Error<
  "expected HLSL Semantic identifier">;
def err_invalid_declaration_in_hlsl_buffer : Error<
  "invalid declaration inside %select{tbuffer|cbuffer}0">;
def err_unknown_hlsl_semantic : Error<"unknown HLSL semantic %0">;
def err_hlsl_separate_attr_arg_and_number : Error<"wrong argument format for hlsl attribute, use %0 instead">;
def ext_hlsl_access_specifiers : ExtWarn<
  "access specifiers are a clang HLSL extension">,
  InGroup<HLSLExtension>;
def err_hlsl_unsupported_component : Error<"invalid component '%0' used; expected 'x', 'y', 'z', or 'w'">;
def err_hlsl_packoffset_invalid_reg : Error<"invalid resource class specifier '%0' for packoffset, expected 'c'">;
def err_hlsl_virtual_function
    : Error<"virtual functions are unsupported in HLSL">;
def err_hlsl_virtual_inheritance
    : Error<"virtual inheritance is unsupported in HLSL">;
<<<<<<< HEAD
=======

// HLSL Root Siganture diagnostic messages
def err_hlsl_unexpected_end_of_params
    : Error<"expected %0 to denote end of parameters, or, another valid parameter of %1">;
>>>>>>> d465594a

} // end of Parser diagnostics<|MERGE_RESOLUTION|>--- conflicted
+++ resolved
@@ -1832,12 +1832,9 @@
     : Error<"virtual functions are unsupported in HLSL">;
 def err_hlsl_virtual_inheritance
     : Error<"virtual inheritance is unsupported in HLSL">;
-<<<<<<< HEAD
-=======
 
 // HLSL Root Siganture diagnostic messages
 def err_hlsl_unexpected_end_of_params
     : Error<"expected %0 to denote end of parameters, or, another valid parameter of %1">;
->>>>>>> d465594a
 
 } // end of Parser diagnostics