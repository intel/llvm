--- conflicted
+++ resolved
@@ -480,7 +480,6 @@
 /// non-deleting destructors. (No effect on Microsoft ABI.)
 CODEGENOPT(CtorDtorReturnThis, 1, 0, Benign)
 
-<<<<<<< HEAD
 /// Whether to disable the standard optimization pipeline for the SYCL device compiler.
 CODEGENOPT(DisableSYCLEarlyOpts, 1, 0, Benign)
 
@@ -497,11 +496,10 @@
 /// operations and no fp64 computation operations (requires Intel GPU backend
 /// supporting fp64 partial emulation)
 CODEGENOPT(FP64ConvEmu, 1, 0, Benign)
-=======
+
 /// Set via -Xclang -sloppy-temporary-lifetimes to disable emission of lifetime
 /// marker intrinsic calls.
 CODEGENOPT(NoLifetimeMarkersForTemporaries, 1, 0, Benign)
->>>>>>> 5daad5bf
 
 /// Enables emitting Import Call sections on supported targets that can be used
 /// by the Windows kernel to enable import call optimization.
