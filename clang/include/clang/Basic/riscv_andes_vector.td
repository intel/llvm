--- conflicted
+++ resolved
@@ -64,8 +64,6 @@
   }
 }
 
-<<<<<<< HEAD
-=======
 // Andes Vector INT4 Load Extension (XAndesVSIntLoad)
 
 let SupportOverloading = false,
@@ -95,7 +93,6 @@
 defm nds_vlnu8 : RVVVLNU8Builtin;
 }
 
->>>>>>> 10a576f7
 // Andes Vector Packed FP16 Extension (XAndesVPackFPH)
 
 multiclass RVVFPMAD {
