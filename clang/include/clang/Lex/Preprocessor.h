//===- Preprocessor.h - C Language Family Preprocessor ----------*- C++ -*-===//
//
// Part of the LLVM Project, under the Apache License v2.0 with LLVM Exceptions.
// See https://llvm.org/LICENSE.txt for license information.
// SPDX-License-Identifier: Apache-2.0 WITH LLVM-exception
//
//===----------------------------------------------------------------------===//
//
/// \file
/// Defines the clang::Preprocessor interface.
//
//===----------------------------------------------------------------------===//

#ifndef LLVM_CLANG_LEX_PREPROCESSOR_H
#define LLVM_CLANG_LEX_PREPROCESSOR_H

#include "clang/Basic/Diagnostic.h"
#include "clang/Basic/DiagnosticIDs.h"
#include "clang/Basic/IdentifierTable.h"
#include "clang/Basic/LLVM.h"
#include "clang/Basic/LangOptions.h"
#include "clang/Basic/Module.h"
#include "clang/Basic/SourceLocation.h"
#include "clang/Basic/SourceManager.h"
#include "clang/Basic/TokenKinds.h"
#include "clang/Lex/HeaderSearch.h"
#include "clang/Lex/Lexer.h"
#include "clang/Lex/MacroInfo.h"
#include "clang/Lex/ModuleLoader.h"
#include "clang/Lex/ModuleMap.h"
#include "clang/Lex/PPCallbacks.h"
#include "clang/Lex/PPEmbedParameters.h"
#include "clang/Lex/Token.h"
#include "clang/Lex/TokenLexer.h"
#include "clang/Support/Compiler.h"
#include "llvm/ADT/APSInt.h"
#include "llvm/ADT/ArrayRef.h"
#include "llvm/ADT/DenseMap.h"
#include "llvm/ADT/FoldingSet.h"
#include "llvm/ADT/FunctionExtras.h"
#include "llvm/ADT/PointerUnion.h"
#include "llvm/ADT/STLExtras.h"
#include "llvm/ADT/SmallPtrSet.h"
#include "llvm/ADT/SmallVector.h"
#include "llvm/ADT/StringRef.h"
#include "llvm/ADT/TinyPtrVector.h"
#include "llvm/ADT/iterator_range.h"
#include "llvm/Support/Allocator.h"
#include "llvm/Support/Casting.h"
#include "llvm/Support/Registry.h"
#include <cassert>
#include <cstddef>
#include <cstdint>
#include <map>
#include <memory>
#include <optional>
#include <string>
#include <utility>
#include <vector>

namespace llvm {

template<unsigned InternalLen> class SmallString;

} // namespace llvm

namespace clang {

class CodeCompletionHandler;
class CommentHandler;
class DirectoryEntry;
class EmptylineHandler;
class ExternalPreprocessorSource;
class FileEntry;
class FileManager;
class HeaderSearch;
class MacroArgs;
class PragmaHandler;
class PragmaNamespace;
class PreprocessingRecord;
class PreprocessorLexer;
class PreprocessorOptions;
class ScratchBuffer;
class TargetInfo;

namespace Builtin {
class Context;
}

/// Stores token information for comparing actual tokens with
/// predefined values.  Only handles simple tokens and identifiers.
class TokenValue {
  tok::TokenKind Kind;
  IdentifierInfo *II;

public:
  TokenValue(tok::TokenKind Kind) : Kind(Kind), II(nullptr) {
    assert(Kind != tok::raw_identifier && "Raw identifiers are not supported.");
    assert(Kind != tok::identifier &&
           "Identifiers should be created by TokenValue(IdentifierInfo *)");
    assert(!tok::isLiteral(Kind) && "Literals are not supported.");
    assert(!tok::isAnnotation(Kind) && "Annotations are not supported.");
  }

  TokenValue(IdentifierInfo *II) : Kind(tok::identifier), II(II) {}

  bool operator==(const Token &Tok) const {
    return Tok.getKind() == Kind &&
        (!II || II == Tok.getIdentifierInfo());
  }
};

/// Context in which macro name is used.
enum MacroUse {
  // other than #define or #undef
  MU_Other  = 0,

  // macro name specified in #define
  MU_Define = 1,

  // macro name specified in #undef
  MU_Undef  = 2
};

enum class EmbedResult {
  Invalid = -1, // Parsing error occurred.
  NotFound = 0, // Corresponds to __STDC_EMBED_NOT_FOUND__
  Found = 1,    // Corresponds to __STDC_EMBED_FOUND__
  Empty = 2,    // Corresponds to __STDC_EMBED_EMPTY__
};

struct CXXStandardLibraryVersionInfo {
  enum Library { Unknown, LibStdCXX };
  Library Lib;
  std::uint64_t Version;
};

/// Engages in a tight little dance with the lexer to efficiently
/// preprocess tokens.
///
/// Lexers know only about tokens within a single source file, and don't
/// know anything about preprocessor-level issues like the \#include stack,
/// token expansion, etc.
class Preprocessor {
  friend class VAOptDefinitionContext;
  friend class VariadicMacroScopeGuard;

  llvm::unique_function<void(const clang::Token &)> OnToken;
  /// Functor for getting the dependency preprocessor directives of a file.
  ///
  /// These are directives derived from a special form of lexing where the
  /// source input is scanned for the preprocessor directives that might have an
  /// effect on the dependencies for a compilation unit.
  DependencyDirectivesGetter *GetDependencyDirectives = nullptr;
  const PreprocessorOptions &PPOpts;
  DiagnosticsEngine        *Diags;
  const LangOptions &LangOpts;
  const TargetInfo *Target = nullptr;
  const TargetInfo *AuxTarget = nullptr;
  FileManager       &FileMgr;
  SourceManager     &SourceMgr;
  std::unique_ptr<ScratchBuffer> ScratchBuf;
  HeaderSearch      &HeaderInfo;
  ModuleLoader      &TheModuleLoader;

  /// External source of macros.
  ExternalPreprocessorSource *ExternalSource;

  /// A BumpPtrAllocator object used to quickly allocate and release
  /// objects internal to the Preprocessor.
  llvm::BumpPtrAllocator BP;

  /// Identifiers for builtin macros and other builtins.
  IdentifierInfo *Ident__LINE__, *Ident__FILE__;   // __LINE__, __FILE__
  IdentifierInfo *Ident__DATE__, *Ident__TIME__;   // __DATE__, __TIME__
  IdentifierInfo *Ident__INCLUDE_LEVEL__;          // __INCLUDE_LEVEL__
  IdentifierInfo *Ident__BASE_FILE__;              // __BASE_FILE__
  IdentifierInfo *Ident__FILE_NAME__;              // __FILE_NAME__
  IdentifierInfo *Ident__TIMESTAMP__;              // __TIMESTAMP__
  IdentifierInfo *Ident__COUNTER__;                // __COUNTER__
  IdentifierInfo *Ident_Pragma, *Ident__pragma;    // _Pragma, __pragma
  IdentifierInfo *Ident__identifier;               // __identifier
  IdentifierInfo *Ident__VA_ARGS__;                // __VA_ARGS__
  IdentifierInfo *Ident__VA_OPT__;                 // __VA_OPT__
  IdentifierInfo *Ident__has_feature;              // __has_feature
  IdentifierInfo *Ident__has_extension;            // __has_extension
  IdentifierInfo *Ident__has_builtin;              // __has_builtin
  IdentifierInfo *Ident__has_constexpr_builtin;    // __has_constexpr_builtin
  IdentifierInfo *Ident__has_attribute;            // __has_attribute
  IdentifierInfo *Ident__has_embed;                // __has_embed
  IdentifierInfo *Ident__has_include;              // __has_include
  IdentifierInfo *Ident__has_include_next;         // __has_include_next
  IdentifierInfo *Ident__has_warning;              // __has_warning
  IdentifierInfo *Ident__is_identifier;            // __is_identifier
  IdentifierInfo *Ident__building_module;          // __building_module
  IdentifierInfo *Ident__MODULE__;                 // __MODULE__
  IdentifierInfo *Ident__has_cpp_attribute;        // __has_cpp_attribute
  IdentifierInfo *Ident__has_c_attribute;          // __has_c_attribute
  IdentifierInfo *Ident__has_declspec;             // __has_declspec_attribute
  IdentifierInfo *Ident__is_target_arch;           // __is_target_arch
  IdentifierInfo *Ident__is_target_vendor;         // __is_target_vendor
  IdentifierInfo *Ident__is_target_os;             // __is_target_os
  IdentifierInfo *Ident__is_target_environment;    // __is_target_environment
  IdentifierInfo *Ident__is_target_variant_os;
  IdentifierInfo *Ident__is_target_variant_environment;
  IdentifierInfo *Ident__FLT_EVAL_METHOD__;        // __FLT_EVAL_METHOD

  // Weak, only valid (and set) while InMacroArgs is true.
  Token* ArgMacro;

  SourceLocation DATELoc, TIMELoc;

  // FEM_UnsetOnCommandLine means that an explicit evaluation method was
  // not specified on the command line. The target is queried to set the
  // default evaluation method.
  LangOptions::FPEvalMethodKind CurrentFPEvalMethod =
      LangOptions::FPEvalMethodKind::FEM_UnsetOnCommandLine;

  // The most recent pragma location where the floating point evaluation
  // method was modified. This is used to determine whether the
  // 'pragma clang fp eval_method' was used whithin the current scope.
  SourceLocation LastFPEvalPragmaLocation;

  LangOptions::FPEvalMethodKind TUFPEvalMethod =
      LangOptions::FPEvalMethodKind::FEM_UnsetOnCommandLine;

  // Next __COUNTER__ value, starts at 0.
  unsigned CounterValue = 0;

  enum {
    /// Maximum depth of \#includes.
    MaxAllowedIncludeStackDepth = 200
  };

  // State that is set before the preprocessor begins.
  bool KeepComments : 1;
  bool KeepMacroComments : 1;
  bool SuppressIncludeNotFoundError : 1;

  // State that changes while the preprocessor runs:
  bool InMacroArgs : 1;            // True if parsing fn macro invocation args.

  /// Whether the preprocessor owns the header search object.
  bool OwnsHeaderSearch : 1;

  /// True if macro expansion is disabled.
  bool DisableMacroExpansion : 1;

  /// Temporarily disables DisableMacroExpansion (i.e. enables expansion)
  /// when parsing preprocessor directives.
  bool MacroExpansionInDirectivesOverride : 1;

  class ResetMacroExpansionHelper;

  /// Whether we have already loaded macros from the external source.
  mutable bool ReadMacrosFromExternalSource : 1;

  /// True if pragmas are enabled.
  bool PragmasEnabled : 1;

  /// True if the current build action is a preprocessing action.
  bool PreprocessedOutput : 1;

  /// True if we are currently preprocessing a #if or #elif directive
  bool ParsingIfOrElifDirective;

  /// True if we are pre-expanding macro arguments.
  bool InMacroArgPreExpansion;

  /// Mapping/lookup information for all identifiers in
  /// the program, including program keywords.
  mutable IdentifierTable Identifiers;

  /// This table contains all the selectors in the program.
  ///
  /// Unlike IdentifierTable above, this table *isn't* populated by the
  /// preprocessor. It is declared/expanded here because its role/lifetime is
  /// conceptually similar to the IdentifierTable. In addition, the current
  /// control flow (in clang::ParseAST()), make it convenient to put here.
  ///
  /// FIXME: Make sure the lifetime of Identifiers/Selectors *isn't* tied to
  /// the lifetime of the preprocessor.
  SelectorTable Selectors;

  /// Information about builtins.
  std::unique_ptr<Builtin::Context> BuiltinInfo;

  /// Tracks all of the pragmas that the client registered
  /// with this preprocessor.
  std::unique_ptr<PragmaNamespace> PragmaHandlers;

  /// Pragma handlers of the original source is stored here during the
  /// parsing of a model file.
  std::unique_ptr<PragmaNamespace> PragmaHandlersBackup;

  /// Tracks all of the comment handlers that the client registered
  /// with this preprocessor.
  std::vector<CommentHandler *> CommentHandlers;

  /// Empty line handler.
  EmptylineHandler *Emptyline = nullptr;

  /// True to avoid tearing down the lexer etc on EOF
  bool IncrementalProcessing = false;

public:
  /// The kind of translation unit we are processing.
  const TranslationUnitKind TUKind;
  bool IncludeFooterProcessed;

  /// Returns a pointer into the given file's buffer that's guaranteed
  /// to be between tokens. The returned pointer is always before \p Start.
  /// The maximum distance betweenthe returned pointer and \p Start is
  /// limited by a constant value, but also an implementation detail.
  /// If no such check point exists, \c nullptr is returned.
  const char *getCheckPoint(FileID FID, const char *Start) const;

private:
  /// The code-completion handler.
  CodeCompletionHandler *CodeComplete = nullptr;

  /// The file that we're performing code-completion for, if any.
  const FileEntry *CodeCompletionFile = nullptr;

  /// The offset in file for the code-completion point.
  unsigned CodeCompletionOffset = 0;

  /// The location for the code-completion point. This gets instantiated
  /// when the CodeCompletionFile gets \#include'ed for preprocessing.
  SourceLocation CodeCompletionLoc;

  /// The start location for the file of the code-completion point.
  ///
  /// This gets instantiated when the CodeCompletionFile gets \#include'ed
  /// for preprocessing.
  SourceLocation CodeCompletionFileLoc;

  /// The source location of the \c import contextual keyword we just
  /// lexed, if any.
  SourceLocation ModuleImportLoc;

  /// The import path for named module that we're currently processing.
  SmallVector<IdentifierLoc, 2> NamedModuleImportPath;

  llvm::DenseMap<FileID, SmallVector<const char *>> CheckPoints;
  unsigned CheckPointCounter = 0;

  /// Whether the import is an `@import` or a standard c++ modules import.
  bool IsAtImport = false;

  /// Whether the last token we lexed was an '@'.
  bool LastTokenWasAt = false;

<<<<<<< HEAD
  /// First pp-token in current translation unit.
  std::optional<Token> FirstPPToken;
=======
  /// First pp-token source location in current translation unit.
  SourceLocation FirstPPTokenLoc;
>>>>>>> 5ee67ebe

  /// A position within a C++20 import-seq.
  class StdCXXImportSeq {
  public:
    enum State : int {
      // Positive values represent a number of unclosed brackets.
      AtTopLevel = 0,
      AfterTopLevelTokenSeq = -1,
      AfterExport = -2,
      AfterImportSeq = -3,
    };

    StdCXXImportSeq(State S) : S(S) {}

    /// Saw any kind of open bracket.
    void handleOpenBracket() {
      S = static_cast<State>(std::max<int>(S, 0) + 1);
    }
    /// Saw any kind of close bracket other than '}'.
    void handleCloseBracket() {
      S = static_cast<State>(std::max<int>(S, 1) - 1);
    }
    /// Saw a close brace.
    void handleCloseBrace() {
      handleCloseBracket();
      if (S == AtTopLevel && !AfterHeaderName)
        S = AfterTopLevelTokenSeq;
    }
    /// Saw a semicolon.
    void handleSemi() {
      if (atTopLevel()) {
        S = AfterTopLevelTokenSeq;
        AfterHeaderName = false;
      }
    }

    /// Saw an 'export' identifier.
    void handleExport() {
      if (S == AfterTopLevelTokenSeq)
        S = AfterExport;
      else if (S <= 0)
        S = AtTopLevel;
    }
    /// Saw an 'import' identifier.
    void handleImport() {
      if (S == AfterTopLevelTokenSeq || S == AfterExport)
        S = AfterImportSeq;
      else if (S <= 0)
        S = AtTopLevel;
    }

    /// Saw a 'header-name' token; do not recognize any more 'import' tokens
    /// until we reach a top-level semicolon.
    void handleHeaderName() {
      if (S == AfterImportSeq)
        AfterHeaderName = true;
      handleMisc();
    }

    /// Saw any other token.
    void handleMisc() {
      if (S <= 0)
        S = AtTopLevel;
    }

    bool atTopLevel() { return S <= 0; }
    bool afterImportSeq() { return S == AfterImportSeq; }
    bool afterTopLevelSeq() { return S == AfterTopLevelTokenSeq; }

  private:
    State S;
    /// Whether we're in the pp-import-suffix following the header-name in a
    /// pp-import. If so, a close-brace is not sufficient to end the
    /// top-level-token-seq of an import-seq.
    bool AfterHeaderName = false;
  };

  /// Our current position within a C++20 import-seq.
  StdCXXImportSeq StdCXXImportSeqState = StdCXXImportSeq::AfterTopLevelTokenSeq;

  /// Track whether we are in a Global Module Fragment
  class TrackGMF {
  public:
    enum GMFState : int {
      GMFActive = 1,
      MaybeGMF = 0,
      BeforeGMFIntroducer = -1,
      GMFAbsentOrEnded = -2,
    };

    TrackGMF(GMFState S) : S(S) {}

    /// Saw a semicolon.
    void handleSemi() {
      // If it is immediately after the first instance of the module keyword,
      // then that introduces the GMF.
      if (S == MaybeGMF)
        S = GMFActive;
    }

    /// Saw an 'export' identifier.
    void handleExport() {
      // The presence of an 'export' keyword always ends or excludes a GMF.
      S = GMFAbsentOrEnded;
    }

    /// Saw an 'import' identifier.
    void handleImport(bool AfterTopLevelTokenSeq) {
      // If we see this before any 'module' kw, then we have no GMF.
      if (AfterTopLevelTokenSeq && S == BeforeGMFIntroducer)
        S = GMFAbsentOrEnded;
    }

    /// Saw a 'module' identifier.
    void handleModule(bool AfterTopLevelTokenSeq) {
      // This was the first module identifier and not preceded by any token
      // that would exclude a GMF.  It could begin a GMF, but only if directly
      // followed by a semicolon.
      if (AfterTopLevelTokenSeq && S == BeforeGMFIntroducer)
        S = MaybeGMF;
      else
        S = GMFAbsentOrEnded;
    }

    /// Saw any other token.
    void handleMisc() {
      // We saw something other than ; after the 'module' kw, so not a GMF.
      if (S == MaybeGMF)
        S = GMFAbsentOrEnded;
    }

    bool inGMF() { return S == GMFActive; }

  private:
    /// Track the transitions into and out of a Global Module Fragment,
    /// if one is present.
    GMFState S;
  };

  TrackGMF TrackGMFState = TrackGMF::BeforeGMFIntroducer;

  /// Track the status of the c++20 module decl.
  ///
  ///   module-declaration:
  ///     'export'[opt] 'module' module-name module-partition[opt]
  ///     attribute-specifier-seq[opt] ';'
  ///
  ///   module-name:
  ///     module-name-qualifier[opt] identifier
  ///
  ///   module-partition:
  ///     ':' module-name-qualifier[opt] identifier
  ///
  ///   module-name-qualifier:
  ///     identifier '.'
  ///     module-name-qualifier identifier '.'
  ///
  /// Transition state:
  ///
  ///   NotAModuleDecl --- export ---> FoundExport
  ///   NotAModuleDecl --- module ---> ImplementationCandidate
  ///   FoundExport --- module ---> InterfaceCandidate
  ///   ImplementationCandidate --- Identifier ---> ImplementationCandidate
  ///   ImplementationCandidate --- period ---> ImplementationCandidate
  ///   ImplementationCandidate --- colon ---> ImplementationCandidate
  ///   InterfaceCandidate --- Identifier ---> InterfaceCandidate
  ///   InterfaceCandidate --- period ---> InterfaceCandidate
  ///   InterfaceCandidate --- colon ---> InterfaceCandidate
  ///   ImplementationCandidate --- Semi ---> NamedModuleImplementation
  ///   NamedModuleInterface --- Semi ---> NamedModuleInterface
  ///   NamedModuleImplementation --- Anything ---> NamedModuleImplementation
  ///   NamedModuleInterface --- Anything ---> NamedModuleInterface
  ///
  /// FIXME: We haven't handle attribute-specifier-seq here. It may not be bad
  /// soon since we don't support any module attributes yet.
  class ModuleDeclSeq {
    enum ModuleDeclState : int {
      NotAModuleDecl,
      FoundExport,
      InterfaceCandidate,
      ImplementationCandidate,
      NamedModuleInterface,
      NamedModuleImplementation,
    };

  public:
    ModuleDeclSeq() = default;

    void handleExport() {
      if (State == NotAModuleDecl)
        State = FoundExport;
      else if (!isNamedModule())
        reset();
    }

    void handleModule() {
      if (State == FoundExport)
        State = InterfaceCandidate;
      else if (State == NotAModuleDecl)
        State = ImplementationCandidate;
      else if (!isNamedModule())
        reset();
    }

    void handleIdentifier(IdentifierInfo *Identifier) {
      if (isModuleCandidate() && Identifier)
        Name += Identifier->getName().str();
      else if (!isNamedModule())
        reset();
    }

    void handleColon() {
      if (isModuleCandidate())
        Name += ":";
      else if (!isNamedModule())
        reset();
    }

    void handlePeriod() {
      if (isModuleCandidate())
        Name += ".";
      else if (!isNamedModule())
        reset();
    }

    void handleSemi() {
      if (!Name.empty() && isModuleCandidate()) {
        if (State == InterfaceCandidate)
          State = NamedModuleInterface;
        else if (State == ImplementationCandidate)
          State = NamedModuleImplementation;
        else
          llvm_unreachable("Unimaged ModuleDeclState.");
      } else if (!isNamedModule())
        reset();
    }

    void handleMisc() {
      if (!isNamedModule())
        reset();
    }

    bool isModuleCandidate() const {
      return State == InterfaceCandidate || State == ImplementationCandidate;
    }

    bool isNamedModule() const {
      return State == NamedModuleInterface ||
             State == NamedModuleImplementation;
    }

    bool isNamedInterface() const { return State == NamedModuleInterface; }

    bool isImplementationUnit() const {
      return State == NamedModuleImplementation && !getName().contains(':');
    }

    StringRef getName() const {
      assert(isNamedModule() && "Can't get name from a non named module");
      return Name;
    }

    StringRef getPrimaryName() const {
      assert(isNamedModule() && "Can't get name from a non named module");
      return getName().split(':').first;
    }

    void reset() {
      Name.clear();
      State = NotAModuleDecl;
    }

  private:
    ModuleDeclState State = NotAModuleDecl;
    std::string Name;
  };

  ModuleDeclSeq ModuleDeclState;

  /// Whether the module import expects an identifier next. Otherwise,
  /// it expects a '.' or ';'.
  bool ModuleImportExpectsIdentifier = false;

  /// The identifier and source location of the currently-active
  /// \#pragma clang arc_cf_code_audited begin.
  IdentifierLoc PragmaARCCFCodeAuditedInfo;

  /// The source location of the currently-active
  /// \#pragma clang assume_nonnull begin.
  SourceLocation PragmaAssumeNonNullLoc;

  /// Set only for preambles which end with an active
  /// \#pragma clang assume_nonnull begin.
  ///
  /// When the preamble is loaded into the main file,
  /// `PragmaAssumeNonNullLoc` will be set to this to
  /// replay the unterminated assume_nonnull.
  SourceLocation PreambleRecordedPragmaAssumeNonNullLoc;

  /// True if we hit the code-completion point.
  bool CodeCompletionReached = false;

  /// The code completion token containing the information
  /// on the stem that is to be code completed.
  IdentifierInfo *CodeCompletionII = nullptr;

  /// Range for the code completion token.
  SourceRange CodeCompletionTokenRange;

  /// The directory that the main file should be considered to occupy,
  /// if it does not correspond to a real file (as happens when building a
  /// module).
  OptionalDirectoryEntryRef MainFileDir;

  /// The number of bytes that we will initially skip when entering the
  /// main file, along with a flag that indicates whether skipping this number
  /// of bytes will place the lexer at the start of a line.
  ///
  /// This is used when loading a precompiled preamble.
  std::pair<int, bool> SkipMainFilePreamble;

  /// Whether we hit an error due to reaching max allowed include depth. Allows
  /// to avoid hitting the same error over and over again.
  bool HasReachedMaxIncludeDepth = false;

  /// The number of currently-active calls to Lex.
  ///
  /// Lex is reentrant, and asking for an (end-of-phase-4) token can often
  /// require asking for multiple additional tokens. This counter makes it
  /// possible for Lex to detect whether it's producing a token for the end
  /// of phase 4 of translation or for some other situation.
  unsigned LexLevel = 0;

  /// The number of (LexLevel 0) preprocessor tokens.
  unsigned TokenCount = 0;

  /// Preprocess every token regardless of LexLevel.
  bool PreprocessToken = false;

  /// The maximum number of (LexLevel 0) tokens before issuing a -Wmax-tokens
  /// warning, or zero for unlimited.
  unsigned MaxTokens = 0;
  SourceLocation MaxTokensOverrideLoc;

public:
  struct PreambleSkipInfo {
    SourceLocation HashTokenLoc;
    SourceLocation IfTokenLoc;
    bool FoundNonSkipPortion;
    bool FoundElse;
    SourceLocation ElseLoc;

    PreambleSkipInfo(SourceLocation HashTokenLoc, SourceLocation IfTokenLoc,
                     bool FoundNonSkipPortion, bool FoundElse,
                     SourceLocation ElseLoc)
        : HashTokenLoc(HashTokenLoc), IfTokenLoc(IfTokenLoc),
          FoundNonSkipPortion(FoundNonSkipPortion), FoundElse(FoundElse),
          ElseLoc(ElseLoc) {}
  };

  using IncludedFilesSet = llvm::DenseSet<const FileEntry *>;

private:
  friend class ASTReader;
  friend class MacroArgs;

  class PreambleConditionalStackStore {
    enum State {
      Off = 0,
      Recording = 1,
      Replaying = 2,
    };

  public:
    PreambleConditionalStackStore() = default;

    void startRecording() { ConditionalStackState = Recording; }
    void startReplaying() { ConditionalStackState = Replaying; }
    bool isRecording() const { return ConditionalStackState == Recording; }
    bool isReplaying() const { return ConditionalStackState == Replaying; }

    ArrayRef<PPConditionalInfo> getStack() const {
      return ConditionalStack;
    }

    void doneReplaying() {
      ConditionalStack.clear();
      ConditionalStackState = Off;
    }

    void setStack(ArrayRef<PPConditionalInfo> s) {
      if (!isRecording() && !isReplaying())
        return;
      ConditionalStack.clear();
      ConditionalStack.append(s.begin(), s.end());
    }

    bool hasRecordedPreamble() const { return !ConditionalStack.empty(); }

    bool reachedEOFWhileSkipping() const { return SkipInfo.has_value(); }

    void clearSkipInfo() { SkipInfo.reset(); }

    std::optional<PreambleSkipInfo> SkipInfo;

  private:
    SmallVector<PPConditionalInfo, 4> ConditionalStack;
    State ConditionalStackState = Off;
  } PreambleConditionalStack;

  /// The current top of the stack that we're lexing from if
  /// not expanding a macro and we are lexing directly from source code.
  ///
  /// Only one of CurLexer, or CurTokenLexer will be non-null.
  std::unique_ptr<Lexer> CurLexer;

  /// The current top of the stack that we're lexing from
  /// if not expanding a macro.
  ///
  /// This is an alias for CurLexer.
  PreprocessorLexer *CurPPLexer = nullptr;

  /// Used to find the current FileEntry, if CurLexer is non-null
  /// and if applicable.
  ///
  /// This allows us to implement \#include_next and find directory-specific
  /// properties.
  ConstSearchDirIterator CurDirLookup = nullptr;

  /// The current macro we are expanding, if we are expanding a macro.
  ///
  /// One of CurLexer and CurTokenLexer must be null.
  std::unique_ptr<TokenLexer> CurTokenLexer;

  /// The kind of lexer we're currently working with.
  typedef bool (*LexerCallback)(Preprocessor &, Token &);
  LexerCallback CurLexerCallback = &CLK_Lexer;

  /// If the current lexer is for a submodule that is being built, this
  /// is that submodule.
  Module *CurLexerSubmodule = nullptr;

  /// Keeps track of the stack of files currently
  /// \#included, and macros currently being expanded from, not counting
  /// CurLexer/CurTokenLexer.
  struct IncludeStackInfo {
    LexerCallback               CurLexerCallback;
    Module                     *TheSubmodule;
    std::unique_ptr<Lexer>      TheLexer;
    PreprocessorLexer          *ThePPLexer;
    std::unique_ptr<TokenLexer> TheTokenLexer;
    ConstSearchDirIterator      TheDirLookup;

    // The following constructors are completely useless copies of the default
    // versions, only needed to pacify MSVC.
    IncludeStackInfo(LexerCallback CurLexerCallback, Module *TheSubmodule,
                     std::unique_ptr<Lexer> &&TheLexer,
                     PreprocessorLexer *ThePPLexer,
                     std::unique_ptr<TokenLexer> &&TheTokenLexer,
                     ConstSearchDirIterator TheDirLookup)
        : CurLexerCallback(std::move(CurLexerCallback)),
          TheSubmodule(std::move(TheSubmodule)), TheLexer(std::move(TheLexer)),
          ThePPLexer(std::move(ThePPLexer)),
          TheTokenLexer(std::move(TheTokenLexer)),
          TheDirLookup(std::move(TheDirLookup)) {}
  };
  std::vector<IncludeStackInfo> IncludeMacroStack;

  /// Actions invoked when some preprocessor activity is
  /// encountered (e.g. a file is \#included, etc).
  std::unique_ptr<PPCallbacks> Callbacks;

  struct MacroExpandsInfo {
    Token Tok;
    MacroDefinition MD;
    SourceRange Range;

    MacroExpandsInfo(Token Tok, MacroDefinition MD, SourceRange Range)
        : Tok(Tok), MD(MD), Range(Range) {}
  };
  SmallVector<MacroExpandsInfo, 2> DelayedMacroExpandsCallbacks;

  /// Information about a name that has been used to define a module macro.
  struct ModuleMacroInfo {
    /// The most recent macro directive for this identifier.
    MacroDirective *MD;

    /// The active module macros for this identifier.
    llvm::TinyPtrVector<ModuleMacro *> ActiveModuleMacros;

    /// The generation number at which we last updated ActiveModuleMacros.
    /// \see Preprocessor::VisibleModules.
    unsigned ActiveModuleMacrosGeneration = 0;

    /// Whether this macro name is ambiguous.
    bool IsAmbiguous = false;

    /// The module macros that are overridden by this macro.
    llvm::TinyPtrVector<ModuleMacro *> OverriddenMacros;

    ModuleMacroInfo(MacroDirective *MD) : MD(MD) {}
  };

  /// The state of a macro for an identifier.
  class MacroState {
    mutable llvm::PointerUnion<MacroDirective *, ModuleMacroInfo *> State;

    ModuleMacroInfo *getModuleInfo(Preprocessor &PP,
                                   const IdentifierInfo *II) const {
      if (II->isOutOfDate())
        PP.updateOutOfDateIdentifier(*II);
      // FIXME: Find a spare bit on IdentifierInfo and store a
      //        HasModuleMacros flag.
      if (!II->hasMacroDefinition() ||
          (!PP.getLangOpts().Modules &&
           !PP.getLangOpts().ModulesLocalVisibility) ||
          !PP.CurSubmoduleState->VisibleModules.getGeneration())
        return nullptr;

      auto *Info = dyn_cast_if_present<ModuleMacroInfo *>(State);
      if (!Info) {
        Info = new (PP.getPreprocessorAllocator())
            ModuleMacroInfo(cast<MacroDirective *>(State));
        State = Info;
      }

      if (PP.CurSubmoduleState->VisibleModules.getGeneration() !=
          Info->ActiveModuleMacrosGeneration)
        PP.updateModuleMacroInfo(II, *Info);
      return Info;
    }

  public:
    MacroState() : MacroState(nullptr) {}
    MacroState(MacroDirective *MD) : State(MD) {}

    MacroState(MacroState &&O) noexcept : State(O.State) {
      O.State = (MacroDirective *)nullptr;
    }

    MacroState &operator=(MacroState &&O) noexcept {
      auto S = O.State;
      O.State = (MacroDirective *)nullptr;
      State = S;
      return *this;
    }

    ~MacroState() {
      if (auto *Info = dyn_cast_if_present<ModuleMacroInfo *>(State))
        Info->~ModuleMacroInfo();
    }

    MacroDirective *getLatest() const {
      if (auto *Info = dyn_cast_if_present<ModuleMacroInfo *>(State))
        return Info->MD;
      return cast<MacroDirective *>(State);
    }

    void setLatest(MacroDirective *MD) {
      if (auto *Info = dyn_cast_if_present<ModuleMacroInfo *>(State))
        Info->MD = MD;
      else
        State = MD;
    }

    bool isAmbiguous(Preprocessor &PP, const IdentifierInfo *II) const {
      auto *Info = getModuleInfo(PP, II);
      return Info ? Info->IsAmbiguous : false;
    }

    ArrayRef<ModuleMacro *>
    getActiveModuleMacros(Preprocessor &PP, const IdentifierInfo *II) const {
      if (auto *Info = getModuleInfo(PP, II))
        return Info->ActiveModuleMacros;
      return {};
    }

    MacroDirective::DefInfo findDirectiveAtLoc(SourceLocation Loc,
                                               SourceManager &SourceMgr) const {
      // FIXME: Incorporate module macros into the result of this.
      if (auto *Latest = getLatest())
        return Latest->findDirectiveAtLoc(Loc, SourceMgr);
      return {};
    }

    void overrideActiveModuleMacros(Preprocessor &PP, IdentifierInfo *II) {
      if (auto *Info = getModuleInfo(PP, II)) {
        Info->OverriddenMacros.insert(Info->OverriddenMacros.end(),
                                      Info->ActiveModuleMacros.begin(),
                                      Info->ActiveModuleMacros.end());
        Info->ActiveModuleMacros.clear();
        Info->IsAmbiguous = false;
      }
    }

    ArrayRef<ModuleMacro*> getOverriddenMacros() const {
      if (auto *Info = dyn_cast_if_present<ModuleMacroInfo *>(State))
        return Info->OverriddenMacros;
      return {};
    }

    void setOverriddenMacros(Preprocessor &PP,
                             ArrayRef<ModuleMacro *> Overrides) {
      auto *Info = dyn_cast_if_present<ModuleMacroInfo *>(State);
      if (!Info) {
        if (Overrides.empty())
          return;
        Info = new (PP.getPreprocessorAllocator())
            ModuleMacroInfo(cast<MacroDirective *>(State));
        State = Info;
      }
      Info->OverriddenMacros.clear();
      Info->OverriddenMacros.insert(Info->OverriddenMacros.end(),
                                    Overrides.begin(), Overrides.end());
      Info->ActiveModuleMacrosGeneration = 0;
    }
  };

  /// For each IdentifierInfo that was associated with a macro, we
  /// keep a mapping to the history of all macro definitions and #undefs in
  /// the reverse order (the latest one is in the head of the list).
  ///
  /// This mapping lives within the \p CurSubmoduleState.
  using MacroMap = llvm::DenseMap<const IdentifierInfo *, MacroState>;

  struct SubmoduleState;

  /// Information about a submodule that we're currently building.
  struct BuildingSubmoduleInfo {
    /// The module that we are building.
    Module *M;

    /// The location at which the module was included.
    SourceLocation ImportLoc;

    /// Whether we entered this submodule via a pragma.
    bool IsPragma;

    /// The previous SubmoduleState.
    SubmoduleState *OuterSubmoduleState;

    /// The number of pending module macro names when we started building this.
    unsigned OuterPendingModuleMacroNames;

    BuildingSubmoduleInfo(Module *M, SourceLocation ImportLoc, bool IsPragma,
                          SubmoduleState *OuterSubmoduleState,
                          unsigned OuterPendingModuleMacroNames)
        : M(M), ImportLoc(ImportLoc), IsPragma(IsPragma),
          OuterSubmoduleState(OuterSubmoduleState),
          OuterPendingModuleMacroNames(OuterPendingModuleMacroNames) {}
  };
  SmallVector<BuildingSubmoduleInfo, 8> BuildingSubmoduleStack;

  /// Information about a submodule's preprocessor state.
  struct SubmoduleState {
    /// The macros for the submodule.
    MacroMap Macros;

    /// The set of modules that are visible within the submodule.
    VisibleModuleSet VisibleModules;

    // FIXME: CounterValue?
    // FIXME: PragmaPushMacroInfo?
  };
  std::map<Module *, SubmoduleState> Submodules;

  /// The preprocessor state for preprocessing outside of any submodule.
  SubmoduleState NullSubmoduleState;

  /// The current submodule state. Will be \p NullSubmoduleState if we're not
  /// in a submodule.
  SubmoduleState *CurSubmoduleState;

  /// The files that have been included.
  IncludedFilesSet IncludedFiles;

  /// The set of top-level modules that affected preprocessing, but were not
  /// imported.
  llvm::SmallSetVector<Module *, 2> AffectingClangModules;

  /// The set of known macros exported from modules.
  llvm::FoldingSet<ModuleMacro> ModuleMacros;

  /// The names of potential module macros that we've not yet processed.
  llvm::SmallVector<IdentifierInfo *, 32> PendingModuleMacroNames;

  /// The list of module macros, for each identifier, that are not overridden by
  /// any other module macro.
  llvm::DenseMap<const IdentifierInfo *, llvm::TinyPtrVector<ModuleMacro *>>
      LeafModuleMacros;

  /// Macros that we want to warn because they are not used at the end
  /// of the translation unit.
  ///
  /// We store just their SourceLocations instead of
  /// something like MacroInfo*. The benefit of this is that when we are
  /// deserializing from PCH, we don't need to deserialize identifier & macros
  /// just so that we can report that they are unused, we just warn using
  /// the SourceLocations of this set (that will be filled by the ASTReader).
  using WarnUnusedMacroLocsTy = llvm::SmallDenseSet<SourceLocation, 32>;
  WarnUnusedMacroLocsTy WarnUnusedMacroLocs;

  /// This is a pair of an optional message and source location used for pragmas
  /// that annotate macros like pragma clang restrict_expansion and pragma clang
  /// deprecated. This pair stores the optional message and the location of the
  /// annotation pragma for use producing diagnostics and notes.
  using MsgLocationPair = std::pair<std::string, SourceLocation>;

  struct MacroAnnotationInfo {
    SourceLocation Location;
    std::string Message;
  };

  struct MacroAnnotations {
    std::optional<MacroAnnotationInfo> DeprecationInfo;
    std::optional<MacroAnnotationInfo> RestrictExpansionInfo;
    std::optional<SourceLocation> FinalAnnotationLoc;
  };

  /// Warning information for macro annotations.
  llvm::DenseMap<const IdentifierInfo *, MacroAnnotations> AnnotationInfos;

  /// A "freelist" of MacroArg objects that can be
  /// reused for quick allocation.
  MacroArgs *MacroArgCache = nullptr;

  /// For each IdentifierInfo used in a \#pragma push_macro directive,
  /// we keep a MacroInfo stack used to restore the previous macro value.
  llvm::DenseMap<IdentifierInfo *, std::vector<MacroInfo *>>
      PragmaPushMacroInfo;

  // Various statistics we track for performance analysis.
  unsigned NumDirectives = 0;
  unsigned NumDefined = 0;
  unsigned NumUndefined = 0;
  unsigned NumPragma = 0;
  unsigned NumIf = 0;
  unsigned NumElse = 0;
  unsigned NumEndif = 0;
  unsigned NumEnteredSourceFiles = 0;
  unsigned MaxIncludeStackDepth = 0;
  unsigned NumMacroExpanded = 0;
  unsigned NumFnMacroExpanded = 0;
  unsigned NumBuiltinMacroExpanded = 0;
  unsigned NumFastMacroExpanded = 0;
  unsigned NumTokenPaste = 0;
  unsigned NumFastTokenPaste = 0;
  unsigned NumSkipped = 0;

  /// The predefined macros that preprocessor should use from the
  /// command line etc.
  std::string Predefines;

  /// The file ID for the preprocessor predefines.
  FileID PredefinesFileID;

  /// The file ID for the PCH through header.
  FileID PCHThroughHeaderFileID;

  /// Whether tokens are being skipped until a #pragma hdrstop is seen.
  bool SkippingUntilPragmaHdrStop = false;

  /// Whether tokens are being skipped until the through header is seen.
  bool SkippingUntilPCHThroughHeader = false;

  /// \{
  /// Cache of macro expanders to reduce malloc traffic.
  enum { TokenLexerCacheSize = 8 };
  unsigned NumCachedTokenLexers;
  std::unique_ptr<TokenLexer> TokenLexerCache[TokenLexerCacheSize];
  /// \}

  /// Keeps macro expanded tokens for TokenLexers.
  //
  /// Works like a stack; a TokenLexer adds the macro expanded tokens that is
  /// going to lex in the cache and when it finishes the tokens are removed
  /// from the end of the cache.
  SmallVector<Token, 16> MacroExpandedTokens;
  std::vector<std::pair<TokenLexer *, size_t>> MacroExpandingLexersStack;

  /// A record of the macro definitions and expansions that
  /// occurred during preprocessing.
  ///
  /// This is an optional side structure that can be enabled with
  /// \c createPreprocessingRecord() prior to preprocessing.
  PreprocessingRecord *Record = nullptr;

  /// Cached tokens state.
  using CachedTokensTy = SmallVector<Token, 1>;

  /// Cached tokens are stored here when we do backtracking or
  /// lookahead. They are "lexed" by the CachingLex() method.
  CachedTokensTy CachedTokens;

  /// The position of the cached token that CachingLex() should
  /// "lex" next.
  ///
  /// If it points beyond the CachedTokens vector, it means that a normal
  /// Lex() should be invoked.
  CachedTokensTy::size_type CachedLexPos = 0;

  /// Stack of backtrack positions, allowing nested backtracks.
  ///
  /// The EnableBacktrackAtThisPos() method pushes a position to
  /// indicate where CachedLexPos should be set when the BackTrack() method is
  /// invoked (at which point the last position is popped).
  std::vector<CachedTokensTy::size_type> BacktrackPositions;

  /// Stack of cached tokens/initial number of cached tokens pairs, allowing
  /// nested unannotated backtracks.
  std::vector<std::pair<CachedTokensTy, CachedTokensTy::size_type>>
      UnannotatedBacktrackTokens;

  /// True if \p Preprocessor::SkipExcludedConditionalBlock() is running.
  /// This is used to guard against calling this function recursively.
  ///
  /// See comments at the use-site for more context about why it is needed.
  bool SkippingExcludedConditionalBlock = false;

  /// Keeps track of skipped range mappings that were recorded while skipping
  /// excluded conditional directives. It maps the source buffer pointer at
  /// the beginning of a skipped block, to the number of bytes that should be
  /// skipped.
  llvm::DenseMap<const char *, unsigned> RecordedSkippedRanges;

  void updateOutOfDateIdentifier(const IdentifierInfo &II) const;

public:
  Preprocessor(const PreprocessorOptions &PPOpts, DiagnosticsEngine &diags,
               const LangOptions &LangOpts, SourceManager &SM,
               HeaderSearch &Headers, ModuleLoader &TheModuleLoader,
               IdentifierInfoLookup *IILookup = nullptr,
               bool OwnsHeaderSearch = false,
               TranslationUnitKind TUKind = TU_Complete);

  ~Preprocessor();

  /// Initialize the preprocessor using information about the target.
  ///
  /// \param Target is owned by the caller and must remain valid for the
  /// lifetime of the preprocessor.
  /// \param AuxTarget is owned by the caller and must remain valid for
  /// the lifetime of the preprocessor.
  void Initialize(const TargetInfo &Target,
                  const TargetInfo *AuxTarget = nullptr);

  /// Initialize the preprocessor to parse a model file
  ///
  /// To parse model files the preprocessor of the original source is reused to
  /// preserver the identifier table. However to avoid some duplicate
  /// information in the preprocessor some cleanup is needed before it is used
  /// to parse model files. This method does that cleanup.
  void InitializeForModelFile();

  /// Cleanup after model file parsing
  void FinalizeForModelFile();

  /// Retrieve the preprocessor options used to initialize this preprocessor.
  const PreprocessorOptions &getPreprocessorOpts() const { return PPOpts; }

  DiagnosticsEngine &getDiagnostics() const { return *Diags; }
  void setDiagnostics(DiagnosticsEngine &D) { Diags = &D; }

  const LangOptions &getLangOpts() const { return LangOpts; }
  const TargetInfo &getTargetInfo() const { return *Target; }
  const TargetInfo *getAuxTargetInfo() const { return AuxTarget; }
  FileManager &getFileManager() const { return FileMgr; }
  SourceManager &getSourceManager() const { return SourceMgr; }
  HeaderSearch &getHeaderSearchInfo() const { return HeaderInfo; }

  IdentifierTable &getIdentifierTable() { return Identifiers; }
  const IdentifierTable &getIdentifierTable() const { return Identifiers; }
  SelectorTable &getSelectorTable() { return Selectors; }
  Builtin::Context &getBuiltinInfo() { return *BuiltinInfo; }
  llvm::BumpPtrAllocator &getPreprocessorAllocator() { return BP; }

  void setExternalSource(ExternalPreprocessorSource *Source) {
    ExternalSource = Source;
  }

  ExternalPreprocessorSource *getExternalSource() const {
    return ExternalSource;
  }

  /// Retrieve the module loader associated with this preprocessor.
  ModuleLoader &getModuleLoader() const { return TheModuleLoader; }

  bool hadModuleLoaderFatalFailure() const {
    return TheModuleLoader.HadFatalFailure;
  }

  /// Retrieve the number of Directives that have been processed by the
  /// Preprocessor.
  unsigned getNumDirectives() const {
    return NumDirectives;
  }

  /// True if we are currently preprocessing a #if or #elif directive
  bool isParsingIfOrElifDirective() const {
    return ParsingIfOrElifDirective;
  }

  /// Control whether the preprocessor retains comments in output.
  void SetCommentRetentionState(bool KeepComments, bool KeepMacroComments) {
    this->KeepComments = KeepComments | KeepMacroComments;
    this->KeepMacroComments = KeepMacroComments;
  }

  bool getCommentRetentionState() const { return KeepComments; }

  void setPragmasEnabled(bool Enabled) { PragmasEnabled = Enabled; }
  bool getPragmasEnabled() const { return PragmasEnabled; }

  void SetSuppressIncludeNotFoundError(bool Suppress) {
    SuppressIncludeNotFoundError = Suppress;
  }

  bool GetSuppressIncludeNotFoundError() {
    return SuppressIncludeNotFoundError;
  }

  /// Sets whether the preprocessor is responsible for producing output or if
  /// it is producing tokens to be consumed by Parse and Sema.
  void setPreprocessedOutput(bool IsPreprocessedOutput) {
    PreprocessedOutput = IsPreprocessedOutput;
  }

  /// Returns true if the preprocessor is responsible for generating output,
  /// false if it is producing tokens to be consumed by Parse and Sema.
  bool isPreprocessedOutput() const { return PreprocessedOutput; }

  /// Return true if we are lexing directly from the specified lexer.
  bool isCurrentLexer(const PreprocessorLexer *L) const {
    return CurPPLexer == L;
  }

  /// Return the current lexer being lexed from.
  ///
  /// Note that this ignores any potentially active macro expansions and _Pragma
  /// expansions going on at the time.
  PreprocessorLexer *getCurrentLexer() const { return CurPPLexer; }

  /// Return the current file lexer being lexed from.
  ///
  /// Note that this ignores any potentially active macro expansions and _Pragma
  /// expansions going on at the time.
  PreprocessorLexer *getCurrentFileLexer() const;

  /// Return the submodule owning the file being lexed. This may not be
  /// the current module if we have changed modules since entering the file.
  Module *getCurrentLexerSubmodule() const { return CurLexerSubmodule; }

  /// Returns the FileID for the preprocessor predefines.
  FileID getPredefinesFileID() const { return PredefinesFileID; }

  /// \{
  /// Accessors for preprocessor callbacks.
  ///
  /// Note that this class takes ownership of any PPCallbacks object given to
  /// it.
  PPCallbacks *getPPCallbacks() const { return Callbacks.get(); }
  void addPPCallbacks(std::unique_ptr<PPCallbacks> C) {
    if (Callbacks)
      C = std::make_unique<PPChainedCallbacks>(std::move(C),
                                                std::move(Callbacks));
    Callbacks = std::move(C);
  }
  /// \}

  /// Get the number of tokens processed so far.
  unsigned getTokenCount() const { return TokenCount; }

  /// Get the max number of tokens before issuing a -Wmax-tokens warning.
  unsigned getMaxTokens() const { return MaxTokens; }

  void overrideMaxTokens(unsigned Value, SourceLocation Loc) {
    MaxTokens = Value;
    MaxTokensOverrideLoc = Loc;
  };

  SourceLocation getMaxTokensOverrideLoc() const { return MaxTokensOverrideLoc; }

  /// Register a function that would be called on each token in the final
  /// expanded token stream.
  /// This also reports annotation tokens produced by the parser.
  void setTokenWatcher(llvm::unique_function<void(const clang::Token &)> F) {
    OnToken = std::move(F);
  }

  void setDependencyDirectivesGetter(DependencyDirectivesGetter &Get) {
    GetDependencyDirectives = &Get;
  }

  void setPreprocessToken(bool Preprocess) { PreprocessToken = Preprocess; }

  bool isMacroDefined(StringRef Id) {
    return isMacroDefined(&Identifiers.get(Id));
  }
  bool isMacroDefined(const IdentifierInfo *II) {
    return II->hasMacroDefinition() &&
           (!getLangOpts().Modules || (bool)getMacroDefinition(II));
  }

  /// Determine whether II is defined as a macro within the module M,
  /// if that is a module that we've already preprocessed. Does not check for
  /// macros imported into M.
  bool isMacroDefinedInLocalModule(const IdentifierInfo *II, Module *M) {
    if (!II->hasMacroDefinition())
      return false;
    auto I = Submodules.find(M);
    if (I == Submodules.end())
      return false;
    auto J = I->second.Macros.find(II);
    if (J == I->second.Macros.end())
      return false;
    auto *MD = J->second.getLatest();
    return MD && MD->isDefined();
  }

  MacroDefinition getMacroDefinition(const IdentifierInfo *II) {
    if (!II->hasMacroDefinition())
      return {};

    MacroState &S = CurSubmoduleState->Macros[II];
    auto *MD = S.getLatest();
    while (isa_and_nonnull<VisibilityMacroDirective>(MD))
      MD = MD->getPrevious();
    return MacroDefinition(dyn_cast_or_null<DefMacroDirective>(MD),
                           S.getActiveModuleMacros(*this, II),
                           S.isAmbiguous(*this, II));
  }

  MacroDefinition getMacroDefinitionAtLoc(const IdentifierInfo *II,
                                          SourceLocation Loc) {
    if (!II->hadMacroDefinition())
      return {};

    MacroState &S = CurSubmoduleState->Macros[II];
    MacroDirective::DefInfo DI;
    if (auto *MD = S.getLatest())
      DI = MD->findDirectiveAtLoc(Loc, getSourceManager());
    // FIXME: Compute the set of active module macros at the specified location.
    return MacroDefinition(DI.getDirective(),
                           S.getActiveModuleMacros(*this, II),
                           S.isAmbiguous(*this, II));
  }

  /// Given an identifier, return its latest non-imported MacroDirective
  /// if it is \#define'd and not \#undef'd, or null if it isn't \#define'd.
  MacroDirective *getLocalMacroDirective(const IdentifierInfo *II) const {
    if (!II->hasMacroDefinition())
      return nullptr;

    auto *MD = getLocalMacroDirectiveHistory(II);
    if (!MD || MD->getDefinition().isUndefined())
      return nullptr;

    return MD;
  }

  const MacroInfo *getMacroInfo(const IdentifierInfo *II) const {
    return const_cast<Preprocessor*>(this)->getMacroInfo(II);
  }

  MacroInfo *getMacroInfo(const IdentifierInfo *II) {
    if (!II->hasMacroDefinition())
      return nullptr;
    if (auto MD = getMacroDefinition(II))
      return MD.getMacroInfo();
    return nullptr;
  }

  /// Given an identifier, return the latest non-imported macro
  /// directive for that identifier.
  ///
  /// One can iterate over all previous macro directives from the most recent
  /// one.
  MacroDirective *getLocalMacroDirectiveHistory(const IdentifierInfo *II) const;

  /// Add a directive to the macro directive history for this identifier.
  void appendMacroDirective(IdentifierInfo *II, MacroDirective *MD);
  DefMacroDirective *appendDefMacroDirective(IdentifierInfo *II, MacroInfo *MI,
                                             SourceLocation Loc) {
    DefMacroDirective *MD = AllocateDefMacroDirective(MI, Loc);
    appendMacroDirective(II, MD);
    return MD;
  }
  DefMacroDirective *appendDefMacroDirective(IdentifierInfo *II,
                                             MacroInfo *MI) {
    return appendDefMacroDirective(II, MI, MI->getDefinitionLoc());
  }

  /// Set a MacroDirective that was loaded from a PCH file.
  void setLoadedMacroDirective(IdentifierInfo *II, MacroDirective *ED,
                               MacroDirective *MD);

  /// Register an exported macro for a module and identifier.
  ModuleMacro *addModuleMacro(Module *Mod, IdentifierInfo *II,
                              MacroInfo *Macro,
                              ArrayRef<ModuleMacro *> Overrides, bool &IsNew);
  ModuleMacro *getModuleMacro(Module *Mod, const IdentifierInfo *II);

  /// Get the list of leaf (non-overridden) module macros for a name.
  ArrayRef<ModuleMacro*> getLeafModuleMacros(const IdentifierInfo *II) const {
    if (II->isOutOfDate())
      updateOutOfDateIdentifier(*II);
    auto I = LeafModuleMacros.find(II);
    if (I != LeafModuleMacros.end())
      return I->second;
    return {};
  }

  /// Get the list of submodules that we're currently building.
  ArrayRef<BuildingSubmoduleInfo> getBuildingSubmodules() const {
    return BuildingSubmoduleStack;
  }

  /// \{
  /// Iterators for the macro history table. Currently defined macros have
  /// IdentifierInfo::hasMacroDefinition() set and an empty
  /// MacroInfo::getUndefLoc() at the head of the list.
  using macro_iterator = MacroMap::const_iterator;

  macro_iterator macro_begin(bool IncludeExternalMacros = true) const;
  macro_iterator macro_end(bool IncludeExternalMacros = true) const;

  llvm::iterator_range<macro_iterator>
  macros(bool IncludeExternalMacros = true) const {
    macro_iterator begin = macro_begin(IncludeExternalMacros);
    macro_iterator end = macro_end(IncludeExternalMacros);
    return llvm::make_range(begin, end);
  }

  /// \}

  /// Mark the given clang module as affecting the current clang module or translation unit.
  void markClangModuleAsAffecting(Module *M) {
    assert(M->isModuleMapModule());
    if (!BuildingSubmoduleStack.empty()) {
      if (M != BuildingSubmoduleStack.back().M)
        BuildingSubmoduleStack.back().M->AffectingClangModules.insert(M);
    } else {
      AffectingClangModules.insert(M);
    }
  }

  /// Get the set of top-level clang modules that affected preprocessing, but were not
  /// imported.
  const llvm::SmallSetVector<Module *, 2> &getAffectingClangModules() const {
    return AffectingClangModules;
  }

  /// Mark the file as included.
  /// Returns true if this is the first time the file was included.
  bool markIncluded(FileEntryRef File) {
    HeaderInfo.getFileInfo(File).IsLocallyIncluded = true;
    return IncludedFiles.insert(File).second;
  }

  /// Return true if this header has already been included.
  bool alreadyIncluded(FileEntryRef File) const {
    HeaderInfo.getFileInfo(File);
    return IncludedFiles.count(File);
  }

  /// Get the set of included files.
  IncludedFilesSet &getIncludedFiles() { return IncludedFiles; }
  const IncludedFilesSet &getIncludedFiles() const { return IncludedFiles; }

  /// Return the name of the macro defined before \p Loc that has
  /// spelling \p Tokens.  If there are multiple macros with same spelling,
  /// return the last one defined.
  StringRef getLastMacroWithSpelling(SourceLocation Loc,
                                     ArrayRef<TokenValue> Tokens) const;

  /// Get the predefines for this processor.
  /// Used by some third-party tools to inspect and add predefines (see
  /// https://github.com/llvm/llvm-project/issues/57483).
  const std::string &getPredefines() const { return Predefines; }

  /// Set the predefines for this Preprocessor.
  ///
  /// These predefines are automatically injected when parsing the main file.
  void setPredefines(std::string P) { Predefines = std::move(P); }

  /// Return information about the specified preprocessor
  /// identifier token.
  IdentifierInfo *getIdentifierInfo(StringRef Name) const {
    return &Identifiers.get(Name);
  }

  /// Add the specified pragma handler to this preprocessor.
  ///
  /// If \p Namespace is non-null, then it is a token required to exist on the
  /// pragma line before the pragma string starts, e.g. "STDC" or "GCC".
  void AddPragmaHandler(StringRef Namespace, PragmaHandler *Handler);
  void AddPragmaHandler(PragmaHandler *Handler) {
    AddPragmaHandler(StringRef(), Handler);
  }

  /// Remove the specific pragma handler from this preprocessor.
  ///
  /// If \p Namespace is non-null, then it should be the namespace that
  /// \p Handler was added to. It is an error to remove a handler that
  /// has not been registered.
  void RemovePragmaHandler(StringRef Namespace, PragmaHandler *Handler);
  void RemovePragmaHandler(PragmaHandler *Handler) {
    RemovePragmaHandler(StringRef(), Handler);
  }

  /// Install empty handlers for all pragmas (making them ignored).
  void IgnorePragmas();

  /// Set empty line handler.
  void setEmptylineHandler(EmptylineHandler *Handler) { Emptyline = Handler; }

  EmptylineHandler *getEmptylineHandler() const { return Emptyline; }

  /// Add the specified comment handler to the preprocessor.
  void addCommentHandler(CommentHandler *Handler);

  /// Remove the specified comment handler.
  ///
  /// It is an error to remove a handler that has not been registered.
  void removeCommentHandler(CommentHandler *Handler);

  /// Set the code completion handler to the given object.
  void setCodeCompletionHandler(CodeCompletionHandler &Handler) {
    CodeComplete = &Handler;
  }

  /// Retrieve the current code-completion handler.
  CodeCompletionHandler *getCodeCompletionHandler() const {
    return CodeComplete;
  }

  /// Clear out the code completion handler.
  void clearCodeCompletionHandler() {
    CodeComplete = nullptr;
  }

  /// Hook used by the lexer to invoke the "included file" code
  /// completion point.
  void CodeCompleteIncludedFile(llvm::StringRef Dir, bool IsAngled);

  /// Hook used by the lexer to invoke the "natural language" code
  /// completion point.
  void CodeCompleteNaturalLanguage();

  /// Set the code completion token for filtering purposes.
  void setCodeCompletionIdentifierInfo(IdentifierInfo *Filter) {
    CodeCompletionII = Filter;
  }

  /// Set the code completion token range for detecting replacement range later
  /// on.
  void setCodeCompletionTokenRange(const SourceLocation Start,
                                   const SourceLocation End) {
    CodeCompletionTokenRange = {Start, End};
  }
  SourceRange getCodeCompletionTokenRange() const {
    return CodeCompletionTokenRange;
  }

  /// Get the code completion token for filtering purposes.
  StringRef getCodeCompletionFilter() {
    if (CodeCompletionII)
      return CodeCompletionII->getName();
    return {};
  }

  /// Retrieve the preprocessing record, or NULL if there is no
  /// preprocessing record.
  PreprocessingRecord *getPreprocessingRecord() const { return Record; }

  /// Create a new preprocessing record, which will keep track of
  /// all macro expansions, macro definitions, etc.
  void createPreprocessingRecord();

  /// Returns true if the FileEntry is the PCH through header.
  bool isPCHThroughHeader(const FileEntry *FE);

  /// True if creating a PCH with a through header.
  bool creatingPCHWithThroughHeader();

  /// True if using a PCH with a through header.
  bool usingPCHWithThroughHeader();

  /// True if creating a PCH with a #pragma hdrstop.
  bool creatingPCHWithPragmaHdrStop();

  /// True if using a PCH with a #pragma hdrstop.
  bool usingPCHWithPragmaHdrStop();

  /// Skip tokens until after the #include of the through header or
  /// until after a #pragma hdrstop.
  void SkipTokensWhileUsingPCH();

  /// Process directives while skipping until the through header or
  /// #pragma hdrstop is found.
  void HandleSkippedDirectiveWhileUsingPCH(Token &Result,
                                           SourceLocation HashLoc);

  /// Enter the specified FileID as the main source file,
  /// which implicitly adds the builtin defines etc.
  void EnterMainSourceFile();

  /// Inform the preprocessor callbacks that processing is complete.
  void EndSourceFile();

  /// Add a source file to the top of the include stack and
  /// start lexing tokens from it instead of the current buffer.
  ///
  /// Emits a diagnostic, doesn't enter the file, and returns true on error.
  bool EnterSourceFile(FileID FID, ConstSearchDirIterator Dir,
                       SourceLocation Loc, bool IsFirstIncludeOfFile = true);

  /// Add a Macro to the top of the include stack and start lexing
  /// tokens from it instead of the current buffer.
  ///
  /// \param Args specifies the tokens input to a function-like macro.
  /// \param ILEnd specifies the location of the ')' for a function-like macro
  /// or the identifier for an object-like macro.
  void EnterMacro(Token &Tok, SourceLocation ILEnd, MacroInfo *Macro,
                  MacroArgs *Args);

private:
  /// Add a "macro" context to the top of the include stack,
  /// which will cause the lexer to start returning the specified tokens.
  ///
  /// If \p DisableMacroExpansion is true, tokens lexed from the token stream
  /// will not be subject to further macro expansion. Otherwise, these tokens
  /// will be re-macro-expanded when/if expansion is enabled.
  ///
  /// If \p OwnsTokens is false, this method assumes that the specified stream
  /// of tokens has a permanent owner somewhere, so they do not need to be
  /// copied. If it is true, it assumes the array of tokens is allocated with
  /// \c new[] and the Preprocessor will delete[] it.
  ///
  /// If \p IsReinject the resulting tokens will have Token::IsReinjected flag
  /// set, see the flag documentation for details.
  void EnterTokenStream(const Token *Toks, unsigned NumToks,
                        bool DisableMacroExpansion, bool OwnsTokens,
                        bool IsReinject);

public:
  void EnterTokenStream(std::unique_ptr<Token[]> Toks, unsigned NumToks,
                        bool DisableMacroExpansion, bool IsReinject) {
    EnterTokenStream(Toks.release(), NumToks, DisableMacroExpansion, true,
                     IsReinject);
  }

  void EnterTokenStream(ArrayRef<Token> Toks, bool DisableMacroExpansion,
                        bool IsReinject) {
    EnterTokenStream(Toks.data(), Toks.size(), DisableMacroExpansion, false,
                     IsReinject);
  }

  /// Pop the current lexer/macro exp off the top of the lexer stack.
  ///
  /// This should only be used in situations where the current state of the
  /// top-of-stack lexer is known.
  void RemoveTopOfLexerStack();

  /// From the point that this method is called, and until
  /// CommitBacktrackedTokens() or Backtrack() is called, the Preprocessor
  /// keeps track of the lexed tokens so that a subsequent Backtrack() call will
  /// make the Preprocessor re-lex the same tokens.
  ///
  /// Nested backtracks are allowed, meaning that EnableBacktrackAtThisPos can
  /// be called multiple times and CommitBacktrackedTokens/Backtrack calls will
  /// be combined with the EnableBacktrackAtThisPos calls in reverse order.
  ///
  /// NOTE: *DO NOT* forget to call either CommitBacktrackedTokens or Backtrack
  /// at some point after EnableBacktrackAtThisPos. If you don't, caching of
  /// tokens will continue indefinitely.
  ///
  /// \param Unannotated Whether token annotations are reverted upon calling
  /// Backtrack().
  void EnableBacktrackAtThisPos(bool Unannotated = false);

private:
  std::pair<CachedTokensTy::size_type, bool> LastBacktrackPos();

  CachedTokensTy PopUnannotatedBacktrackTokens();

public:
  /// Disable the last EnableBacktrackAtThisPos call.
  void CommitBacktrackedTokens();

  /// Make Preprocessor re-lex the tokens that were lexed since
  /// EnableBacktrackAtThisPos() was previously called.
  void Backtrack();

  /// True if EnableBacktrackAtThisPos() was called and
  /// caching of tokens is on.
  bool isBacktrackEnabled() const { return !BacktrackPositions.empty(); }

  /// True if EnableBacktrackAtThisPos() was called and
  /// caching of unannotated tokens is on.
  bool isUnannotatedBacktrackEnabled() const {
    return !UnannotatedBacktrackTokens.empty();
  }

  /// Lex the next token for this preprocessor.
  void Lex(Token &Result);

  /// Lex all tokens for this preprocessor until (and excluding) end of file.
  void LexTokensUntilEOF(std::vector<Token> *Tokens = nullptr);

  /// Lex a token, forming a header-name token if possible.
  bool LexHeaderName(Token &Result, bool AllowMacroExpansion = true);

  /// Lex the parameters for an #embed directive, returns nullopt on error.
  std::optional<LexEmbedParametersResult> LexEmbedParameters(Token &Current,
                                                             bool ForHasEmbed);

<<<<<<< HEAD
  /// Whether the preprocessor already seen the first pp-token in main file.
  bool hasSeenMainFileFirstPPToken() const { return FirstPPToken.has_value(); }

  /// Record first pp-token and check if it has a Token::FirstPPToken flag.
  void HandleMainFileFirstPPToken(const Token &Tok) {
    if (!hasSeenMainFileFirstPPToken() && Tok.isFirstPPToken() &&
        SourceMgr.isWrittenInMainFile(Tok.getLocation()))
      FirstPPToken = Tok;
  }

  Token getMainFileFirstPPToken() const {
    assert(FirstPPToken && "First main file pp-token doesn't exists");
    return *FirstPPToken;
  }
=======
  /// Get the start location of the first pp-token in main file.
  SourceLocation getMainFileFirstPPTokenLoc() const {
    assert(FirstPPTokenLoc.isValid() &&
           "Did not see the first pp-token in the main file");
    return FirstPPTokenLoc;
  }

>>>>>>> 5ee67ebe
  bool LexAfterModuleImport(Token &Result);
  void CollectPpImportSuffix(SmallVectorImpl<Token> &Toks);

  void makeModuleVisible(Module *M, SourceLocation Loc,
                         bool IncludeExports = true);

  SourceLocation getModuleImportLoc(Module *M) const {
    return CurSubmoduleState->VisibleModules.getImportLoc(M);
  }

  /// Lex a string literal, which may be the concatenation of multiple
  /// string literals and may even come from macro expansion.
  /// \returns true on success, false if a error diagnostic has been generated.
  bool LexStringLiteral(Token &Result, std::string &String,
                        const char *DiagnosticTag, bool AllowMacroExpansion) {
    if (AllowMacroExpansion)
      Lex(Result);
    else
      LexUnexpandedToken(Result);
    return FinishLexStringLiteral(Result, String, DiagnosticTag,
                                  AllowMacroExpansion);
  }

  /// Complete the lexing of a string literal where the first token has
  /// already been lexed (see LexStringLiteral).
  bool FinishLexStringLiteral(Token &Result, std::string &String,
                              const char *DiagnosticTag,
                              bool AllowMacroExpansion);

  /// Lex a token.  If it's a comment, keep lexing until we get
  /// something not a comment.
  ///
  /// This is useful in -E -C mode where comments would foul up preprocessor
  /// directive handling.
  void LexNonComment(Token &Result) {
    do
      Lex(Result);
    while (Result.getKind() == tok::comment);
  }

  /// Just like Lex, but disables macro expansion of identifier tokens.
  void LexUnexpandedToken(Token &Result) {
    // Disable macro expansion.
    bool OldVal = DisableMacroExpansion;
    DisableMacroExpansion = true;
    // Lex the token.
    Lex(Result);

    // Reenable it.
    DisableMacroExpansion = OldVal;
  }

  /// Like LexNonComment, but this disables macro expansion of
  /// identifier tokens.
  void LexUnexpandedNonComment(Token &Result) {
    do
      LexUnexpandedToken(Result);
    while (Result.getKind() == tok::comment);
  }

  /// Parses a simple integer literal to get its numeric value.  Floating
  /// point literals and user defined literals are rejected.  Used primarily to
  /// handle pragmas that accept integer arguments.
  bool parseSimpleIntegerLiteral(Token &Tok, uint64_t &Value);

  /// Disables macro expansion everywhere except for preprocessor directives.
  void SetMacroExpansionOnlyInDirectives() {
    DisableMacroExpansion = true;
    MacroExpansionInDirectivesOverride = true;
  }

  /// Peeks ahead N tokens and returns that token without consuming any
  /// tokens.
  ///
  /// LookAhead(0) returns the next token that would be returned by Lex(),
  /// LookAhead(1) returns the token after it, etc.  This returns normal
  /// tokens after phase 5.  As such, it is equivalent to using
  /// 'Lex', not 'LexUnexpandedToken'.
  const Token &LookAhead(unsigned N) {
    assert(LexLevel == 0 && "cannot use lookahead while lexing");
    if (CachedLexPos + N < CachedTokens.size())
      return CachedTokens[CachedLexPos+N];
    else
      return PeekAhead(N+1);
  }

  /// When backtracking is enabled and tokens are cached,
  /// this allows to revert a specific number of tokens.
  ///
  /// Note that the number of tokens being reverted should be up to the last
  /// backtrack position, not more.
  void RevertCachedTokens(unsigned N) {
    assert(isBacktrackEnabled() &&
           "Should only be called when tokens are cached for backtracking");
    assert(signed(CachedLexPos) - signed(N) >=
               signed(LastBacktrackPos().first) &&
           "Should revert tokens up to the last backtrack position, not more");
    assert(signed(CachedLexPos) - signed(N) >= 0 &&
           "Corrupted backtrack positions ?");
    CachedLexPos -= N;
  }

  /// Enters a token in the token stream to be lexed next.
  ///
  /// If BackTrack() is called afterwards, the token will remain at the
  /// insertion point.
  /// If \p IsReinject is true, resulting token will have Token::IsReinjected
  /// flag set. See the flag documentation for details.
  void EnterToken(const Token &Tok, bool IsReinject) {
    if (LexLevel) {
      // It's not correct in general to enter caching lex mode while in the
      // middle of a nested lexing action.
      auto TokCopy = std::make_unique<Token[]>(1);
      TokCopy[0] = Tok;
      EnterTokenStream(std::move(TokCopy), 1, true, IsReinject);
    } else {
      EnterCachingLexMode();
      assert(IsReinject && "new tokens in the middle of cached stream");
      CachedTokens.insert(CachedTokens.begin()+CachedLexPos, Tok);
    }
  }

  /// We notify the Preprocessor that if it is caching tokens (because
  /// backtrack is enabled) it should replace the most recent cached tokens
  /// with the given annotation token. This function has no effect if
  /// backtracking is not enabled.
  ///
  /// Note that the use of this function is just for optimization, so that the
  /// cached tokens doesn't get re-parsed and re-resolved after a backtrack is
  /// invoked.
  void AnnotateCachedTokens(const Token &Tok) {
    assert(Tok.isAnnotation() && "Expected annotation token");
    if (CachedLexPos != 0 && isBacktrackEnabled())
      AnnotatePreviousCachedTokens(Tok);
  }

  /// Get the location of the last cached token, suitable for setting the end
  /// location of an annotation token.
  SourceLocation getLastCachedTokenLocation() const {
    assert(CachedLexPos != 0);
    return CachedTokens[CachedLexPos-1].getLastLoc();
  }

  /// Whether \p Tok is the most recent token (`CachedLexPos - 1`) in
  /// CachedTokens.
  bool IsPreviousCachedToken(const Token &Tok) const;

  /// Replace token in `CachedLexPos - 1` in CachedTokens by the tokens
  /// in \p NewToks.
  ///
  /// Useful when a token needs to be split in smaller ones and CachedTokens
  /// most recent token must to be updated to reflect that.
  void ReplacePreviousCachedToken(ArrayRef<Token> NewToks);

  /// Replace the last token with an annotation token.
  ///
  /// Like AnnotateCachedTokens(), this routine replaces an
  /// already-parsed (and resolved) token with an annotation
  /// token. However, this routine only replaces the last token with
  /// the annotation token; it does not affect any other cached
  /// tokens. This function has no effect if backtracking is not
  /// enabled.
  void ReplaceLastTokenWithAnnotation(const Token &Tok) {
    assert(Tok.isAnnotation() && "Expected annotation token");
    if (CachedLexPos != 0 && isBacktrackEnabled())
      CachedTokens[CachedLexPos-1] = Tok;
  }

  /// Enter an annotation token into the token stream.
  void EnterAnnotationToken(SourceRange Range, tok::TokenKind Kind,
                            void *AnnotationVal);

  /// Determine whether it's possible for a future call to Lex to produce an
  /// annotation token created by a previous call to EnterAnnotationToken.
  bool mightHavePendingAnnotationTokens() {
    return CurLexerCallback != CLK_Lexer;
  }

  /// Update the current token to represent the provided
  /// identifier, in order to cache an action performed by typo correction.
  void TypoCorrectToken(const Token &Tok) {
    assert(Tok.getIdentifierInfo() && "Expected identifier token");
    if (CachedLexPos != 0 && isBacktrackEnabled())
      CachedTokens[CachedLexPos-1] = Tok;
  }

  /// Recompute the current lexer kind based on the CurLexer/
  /// CurTokenLexer pointers.
  void recomputeCurLexerKind();

  /// Returns true if incremental processing is enabled
  bool isIncrementalProcessingEnabled() const { return IncrementalProcessing; }

  /// Enables the incremental processing
  void enableIncrementalProcessing(bool value = true) {
    IncrementalProcessing = value;
  }

  /// Specify the point at which code-completion will be performed.
  ///
  /// \param File the file in which code completion should occur. If
  /// this file is included multiple times, code-completion will
  /// perform completion the first time it is included. If NULL, this
  /// function clears out the code-completion point.
  ///
  /// \param Line the line at which code completion should occur
  /// (1-based).
  ///
  /// \param Column the column at which code completion should occur
  /// (1-based).
  ///
  /// \returns true if an error occurred, false otherwise.
  bool SetCodeCompletionPoint(FileEntryRef File, unsigned Line,
                              unsigned Column);

  /// Determine if we are performing code completion.
  bool isCodeCompletionEnabled() const { return CodeCompletionFile != nullptr; }

  /// Returns the location of the code-completion point.
  ///
  /// Returns an invalid location if code-completion is not enabled or the file
  /// containing the code-completion point has not been lexed yet.
  SourceLocation getCodeCompletionLoc() const { return CodeCompletionLoc; }

  /// Returns the start location of the file of code-completion point.
  ///
  /// Returns an invalid location if code-completion is not enabled or the file
  /// containing the code-completion point has not been lexed yet.
  SourceLocation getCodeCompletionFileLoc() const {
    return CodeCompletionFileLoc;
  }

  /// Returns true if code-completion is enabled and we have hit the
  /// code-completion point.
  bool isCodeCompletionReached() const { return CodeCompletionReached; }

  /// Note that we hit the code-completion point.
  void setCodeCompletionReached() {
    assert(isCodeCompletionEnabled() && "Code-completion not enabled!");
    CodeCompletionReached = true;
    // Silence any diagnostics that occur after we hit the code-completion.
    getDiagnostics().setSuppressAllDiagnostics(true);
  }

  /// The location of the currently-active \#pragma clang
  /// arc_cf_code_audited begin.
  ///
  /// Returns an invalid location if there is no such pragma active.
  IdentifierLoc getPragmaARCCFCodeAuditedInfo() const {
    return PragmaARCCFCodeAuditedInfo;
  }

  /// Set the location of the currently-active \#pragma clang
  /// arc_cf_code_audited begin.  An invalid location ends the pragma.
  void setPragmaARCCFCodeAuditedInfo(IdentifierInfo *Ident,
                                     SourceLocation Loc) {
    PragmaARCCFCodeAuditedInfo = IdentifierLoc(Loc, Ident);
  }

  /// The location of the currently-active \#pragma clang
  /// assume_nonnull begin.
  ///
  /// Returns an invalid location if there is no such pragma active.
  SourceLocation getPragmaAssumeNonNullLoc() const {
    return PragmaAssumeNonNullLoc;
  }

  /// Set the location of the currently-active \#pragma clang
  /// assume_nonnull begin.  An invalid location ends the pragma.
  void setPragmaAssumeNonNullLoc(SourceLocation Loc) {
    PragmaAssumeNonNullLoc = Loc;
  }

  /// Get the location of the recorded unterminated \#pragma clang
  /// assume_nonnull begin in the preamble, if one exists.
  ///
  /// Returns an invalid location if the premable did not end with
  /// such a pragma active or if there is no recorded preamble.
  SourceLocation getPreambleRecordedPragmaAssumeNonNullLoc() const {
    return PreambleRecordedPragmaAssumeNonNullLoc;
  }

  /// Record the location of the unterminated \#pragma clang
  /// assume_nonnull begin in the preamble.
  void setPreambleRecordedPragmaAssumeNonNullLoc(SourceLocation Loc) {
    PreambleRecordedPragmaAssumeNonNullLoc = Loc;
  }

  /// Set the directory in which the main file should be considered
  /// to have been found, if it is not a real file.
  void setMainFileDir(DirectoryEntryRef Dir) { MainFileDir = Dir; }

  /// Instruct the preprocessor to skip part of the main source file.
  ///
  /// \param Bytes The number of bytes in the preamble to skip.
  ///
  /// \param StartOfLine Whether skipping these bytes puts the lexer at the
  /// start of a line.
  void setSkipMainFilePreamble(unsigned Bytes, bool StartOfLine) {
    SkipMainFilePreamble.first = Bytes;
    SkipMainFilePreamble.second = StartOfLine;
  }

  /// Forwarding function for diagnostics.  This emits a diagnostic at
  /// the specified Token's location, translating the token's start
  /// position in the current buffer into a SourcePosition object for rendering.
  DiagnosticBuilder Diag(SourceLocation Loc, unsigned DiagID) const {
    return Diags->Report(Loc, DiagID);
  }

  DiagnosticBuilder Diag(const Token &Tok, unsigned DiagID) const {
    return Diags->Report(Tok.getLocation(), DiagID);
  }

  /// Return the 'spelling' of the token at the given
  /// location; does not go up to the spelling location or down to the
  /// expansion location.
  ///
  /// \param buffer A buffer which will be used only if the token requires
  ///   "cleaning", e.g. if it contains trigraphs or escaped newlines
  /// \param invalid If non-null, will be set \c true if an error occurs.
  StringRef getSpelling(SourceLocation loc,
                        SmallVectorImpl<char> &buffer,
                        bool *invalid = nullptr) const {
    return Lexer::getSpelling(loc, buffer, SourceMgr, LangOpts, invalid);
  }

  /// Return the 'spelling' of the Tok token.
  ///
  /// The spelling of a token is the characters used to represent the token in
  /// the source file after trigraph expansion and escaped-newline folding.  In
  /// particular, this wants to get the true, uncanonicalized, spelling of
  /// things like digraphs, UCNs, etc.
  ///
  /// \param Invalid If non-null, will be set \c true if an error occurs.
  std::string getSpelling(const Token &Tok, bool *Invalid = nullptr) const {
    return Lexer::getSpelling(Tok, SourceMgr, LangOpts, Invalid);
  }

  /// Get the spelling of a token into a preallocated buffer, instead
  /// of as an std::string.
  ///
  /// The caller is required to allocate enough space for the token, which is
  /// guaranteed to be at least Tok.getLength() bytes long. The length of the
  /// actual result is returned.
  ///
  /// Note that this method may do two possible things: it may either fill in
  /// the buffer specified with characters, or it may *change the input pointer*
  /// to point to a constant buffer with the data already in it (avoiding a
  /// copy).  The caller is not allowed to modify the returned buffer pointer
  /// if an internal buffer is returned.
  unsigned getSpelling(const Token &Tok, const char *&Buffer,
                       bool *Invalid = nullptr) const {
    return Lexer::getSpelling(Tok, Buffer, SourceMgr, LangOpts, Invalid);
  }

  /// Get the spelling of a token into a SmallVector.
  ///
  /// Note that the returned StringRef may not point to the
  /// supplied buffer if a copy can be avoided.
  StringRef getSpelling(const Token &Tok,
                        SmallVectorImpl<char> &Buffer,
                        bool *Invalid = nullptr) const;

  /// Relex the token at the specified location.
  /// \returns true if there was a failure, false on success.
  bool getRawToken(SourceLocation Loc, Token &Result,
                   bool IgnoreWhiteSpace = false) {
    return Lexer::getRawToken(Loc, Result, SourceMgr, LangOpts, IgnoreWhiteSpace);
  }

  /// Given a Token \p Tok that is a numeric constant with length 1,
  /// return the value of constant as an unsigned 8-bit integer.
  uint8_t
  getSpellingOfSingleCharacterNumericConstant(const Token &Tok,
                                              bool *Invalid = nullptr) const {
    assert((Tok.is(tok::numeric_constant) || Tok.is(tok::binary_data)) &&
           Tok.getLength() == 1 && "Called on unsupported token");
    assert(!Tok.needsCleaning() && "Token can't need cleaning with length 1");

    // If the token is carrying a literal data pointer, just use it.
    if (const char *D = Tok.getLiteralData())
      return (Tok.getKind() == tok::binary_data) ? *D : *D - '0';

    assert(Tok.is(tok::numeric_constant) && "binary data with no data");
    // Otherwise, fall back on getCharacterData, which is slower, but always
    // works.
    return *SourceMgr.getCharacterData(Tok.getLocation(), Invalid) - '0';
  }

  /// Retrieve the name of the immediate macro expansion.
  ///
  /// This routine starts from a source location, and finds the name of the
  /// macro responsible for its immediate expansion. It looks through any
  /// intervening macro argument expansions to compute this. It returns a
  /// StringRef that refers to the SourceManager-owned buffer of the source
  /// where that macro name is spelled. Thus, the result shouldn't out-live
  /// the SourceManager.
  StringRef getImmediateMacroName(SourceLocation Loc) {
    return Lexer::getImmediateMacroName(Loc, SourceMgr, getLangOpts());
  }

  /// Plop the specified string into a scratch buffer and set the
  /// specified token's location and length to it.
  ///
  /// If specified, the source location provides a location of the expansion
  /// point of the token.
  void CreateString(StringRef Str, Token &Tok,
                    SourceLocation ExpansionLocStart = SourceLocation(),
                    SourceLocation ExpansionLocEnd = SourceLocation());

  /// Split the first Length characters out of the token starting at TokLoc
  /// and return a location pointing to the split token. Re-lexing from the
  /// split token will return the split token rather than the original.
  SourceLocation SplitToken(SourceLocation TokLoc, unsigned Length);

  /// Computes the source location just past the end of the
  /// token at this source location.
  ///
  /// This routine can be used to produce a source location that
  /// points just past the end of the token referenced by \p Loc, and
  /// is generally used when a diagnostic needs to point just after a
  /// token where it expected something different that it received. If
  /// the returned source location would not be meaningful (e.g., if
  /// it points into a macro), this routine returns an invalid
  /// source location.
  ///
  /// \param Offset an offset from the end of the token, where the source
  /// location should refer to. The default offset (0) produces a source
  /// location pointing just past the end of the token; an offset of 1 produces
  /// a source location pointing to the last character in the token, etc.
  SourceLocation getLocForEndOfToken(SourceLocation Loc, unsigned Offset = 0) {
    return Lexer::getLocForEndOfToken(Loc, Offset, SourceMgr, LangOpts);
  }

  /// Returns true if the given MacroID location points at the first
  /// token of the macro expansion.
  ///
  /// \param MacroBegin If non-null and function returns true, it is set to
  /// begin location of the macro.
  bool isAtStartOfMacroExpansion(SourceLocation loc,
                                 SourceLocation *MacroBegin = nullptr) const {
    return Lexer::isAtStartOfMacroExpansion(loc, SourceMgr, LangOpts,
                                            MacroBegin);
  }

  /// Returns true if the given MacroID location points at the last
  /// token of the macro expansion.
  ///
  /// \param MacroEnd If non-null and function returns true, it is set to
  /// end location of the macro.
  bool isAtEndOfMacroExpansion(SourceLocation loc,
                               SourceLocation *MacroEnd = nullptr) const {
    return Lexer::isAtEndOfMacroExpansion(loc, SourceMgr, LangOpts, MacroEnd);
  }

  /// Print the token to stderr, used for debugging.
  void DumpToken(const Token &Tok, bool DumpFlags = false) const;
  void DumpLocation(SourceLocation Loc) const;
  void DumpMacro(const MacroInfo &MI) const;
  void dumpMacroInfo(const IdentifierInfo *II);

  /// Given a location that specifies the start of a
  /// token, return a new location that specifies a character within the token.
  SourceLocation AdvanceToTokenCharacter(SourceLocation TokStart,
                                         unsigned Char) const {
    return Lexer::AdvanceToTokenCharacter(TokStart, Char, SourceMgr, LangOpts);
  }

  /// Increment the counters for the number of token paste operations
  /// performed.
  ///
  /// If fast was specified, this is a 'fast paste' case we handled.
  void IncrementPasteCounter(bool isFast) {
    if (isFast)
      ++NumFastTokenPaste;
    else
      ++NumTokenPaste;
  }

  void PrintStats();

  size_t getTotalMemory() const;

  /// When the macro expander pastes together a comment (/##/) in Microsoft
  /// mode, this method handles updating the current state, returning the
  /// token on the next source line.
  void HandleMicrosoftCommentPaste(Token &Tok);

  //===--------------------------------------------------------------------===//
  // Preprocessor callback methods.  These are invoked by a lexer as various
  // directives and events are found.

  /// Given a tok::raw_identifier token, look up the
  /// identifier information for the token and install it into the token,
  /// updating the token kind accordingly.
  IdentifierInfo *LookUpIdentifierInfo(Token &Identifier) const;

private:
  llvm::DenseMap<IdentifierInfo*,unsigned> PoisonReasons;

public:
  /// Specifies the reason for poisoning an identifier.
  ///
  /// If that identifier is accessed while poisoned, then this reason will be
  /// used instead of the default "poisoned" diagnostic.
  void SetPoisonReason(IdentifierInfo *II, unsigned DiagID);

  /// Display reason for poisoned identifier.
  void HandlePoisonedIdentifier(Token & Identifier);

  void MaybeHandlePoisonedIdentifier(Token & Identifier) {
    if(IdentifierInfo * II = Identifier.getIdentifierInfo()) {
      if(II->isPoisoned()) {
        HandlePoisonedIdentifier(Identifier);
      }
    }
  }

  /// Check whether the next pp-token is one of the specificed token kind. this
  /// method should have no observable side-effect on the lexed tokens.
  template <typename... Ts> bool isNextPPTokenOneOf(Ts... Ks) {
    static_assert(sizeof...(Ts) > 0,
                  "requires at least one tok::TokenKind specified");
    // Do some quick tests for rejection cases.
    std::optional<Token> Val;
    if (CurLexer)
      Val = CurLexer->peekNextPPToken();
    else
      Val = CurTokenLexer->peekNextPPToken();

    if (!Val) {
      // We have run off the end.  If it's a source file we don't
      // examine enclosing ones (C99 5.1.1.2p4).  Otherwise walk up the
      // macro stack.
      if (CurPPLexer)
        return false;
      for (const IncludeStackInfo &Entry : llvm::reverse(IncludeMacroStack)) {
        if (Entry.TheLexer)
          Val = Entry.TheLexer->peekNextPPToken();
        else
          Val = Entry.TheTokenLexer->peekNextPPToken();

        if (Val)
          break;

        // Ran off the end of a source file?
        if (Entry.ThePPLexer)
          return false;
      }
    }

    // Okay, we found the token and return.  Otherwise we found the end of the
    // translation unit.
    return Val->isOneOf(Ks...);
  }

private:
  /// Identifiers used for SEH handling in Borland. These are only
  /// allowed in particular circumstances
  // __except block
  IdentifierInfo *Ident__exception_code,
                 *Ident___exception_code,
                 *Ident_GetExceptionCode;
  // __except filter expression
  IdentifierInfo *Ident__exception_info,
                 *Ident___exception_info,
                 *Ident_GetExceptionInfo;
  // __finally
  IdentifierInfo *Ident__abnormal_termination,
                 *Ident___abnormal_termination,
                 *Ident_AbnormalTermination;

  const char *getCurLexerEndPos();
  void diagnoseMissingHeaderInUmbrellaDir(const Module &Mod);

public:
  void PoisonSEHIdentifiers(bool Poison = true); // Borland

  /// Callback invoked when the lexer reads an identifier and has
  /// filled in the tokens IdentifierInfo member.
  ///
  /// This callback potentially macro expands it or turns it into a named
  /// token (like 'for').
  ///
  /// \returns true if we actually computed a token, false if we need to
  /// lex again.
  bool HandleIdentifier(Token &Identifier);

  /// Callback invoked when the lexer hits the end of the current file.
  ///
  /// This either returns the EOF token and returns true, or
  /// pops a level off the include stack and returns false, at which point the
  /// client should call lex again.
  bool HandleEndOfFile(Token &Result, bool isEndOfMacro = false);

  /// Callback invoked when the current TokenLexer hits the end of its
  /// token stream.
  bool HandleEndOfTokenLexer(Token &Result);

  /// Callback invoked when the lexer sees a # token at the start of a
  /// line.
  ///
  /// This consumes the directive, modifies the lexer/preprocessor state, and
  /// advances the lexer(s) so that the next token read is the correct one.
  void HandleDirective(Token &Result);

  /// Ensure that the next token is a tok::eod token.
  ///
  /// If not, emit a diagnostic and consume up until the eod.
  /// If \p EnableMacros is true, then we consider macros that expand to zero
  /// tokens as being ok.
  ///
  /// \return The location of the end of the directive (the terminating
  /// newline).
  SourceLocation CheckEndOfDirective(const char *DirType,
                                     bool EnableMacros = false);

  /// Read and discard all tokens remaining on the current line until
  /// the tok::eod token is found. Returns the range of the skipped tokens.
  SourceRange DiscardUntilEndOfDirective() {
    Token Tmp;
    return DiscardUntilEndOfDirective(Tmp);
  }

  /// Same as above except retains the token that was found.
  SourceRange DiscardUntilEndOfDirective(Token &Tok);

  /// Returns true if the preprocessor has seen a use of
  /// __DATE__ or __TIME__ in the file so far.
  bool SawDateOrTime() const {
    return DATELoc != SourceLocation() || TIMELoc != SourceLocation();
  }
  unsigned getCounterValue() const { return CounterValue; }
  void setCounterValue(unsigned V) { CounterValue = V; }

  LangOptions::FPEvalMethodKind getCurrentFPEvalMethod() const {
    assert(CurrentFPEvalMethod != LangOptions::FEM_UnsetOnCommandLine &&
           "FPEvalMethod should be set either from command line or from the "
           "target info");
    return CurrentFPEvalMethod;
  }

  LangOptions::FPEvalMethodKind getTUFPEvalMethod() const {
    return TUFPEvalMethod;
  }

  SourceLocation getLastFPEvalPragmaLocation() const {
    return LastFPEvalPragmaLocation;
  }

  void setCurrentFPEvalMethod(SourceLocation PragmaLoc,
                              LangOptions::FPEvalMethodKind Val) {
    assert(Val != LangOptions::FEM_UnsetOnCommandLine &&
           "FPEvalMethod should never be set to FEM_UnsetOnCommandLine");
    // This is the location of the '#pragma float_control" where the
    // execution state is modifed.
    LastFPEvalPragmaLocation = PragmaLoc;
    CurrentFPEvalMethod = Val;
    TUFPEvalMethod = Val;
  }

  void setTUFPEvalMethod(LangOptions::FPEvalMethodKind Val) {
    assert(Val != LangOptions::FEM_UnsetOnCommandLine &&
           "TUPEvalMethod should never be set to FEM_UnsetOnCommandLine");
    TUFPEvalMethod = Val;
  }

  /// Retrieves the module that we're currently building, if any.
  Module *getCurrentModule();

  /// Retrieves the module whose implementation we're current compiling, if any.
  Module *getCurrentModuleImplementation();

  /// If we are preprocessing a named module.
  bool isInNamedModule() const { return ModuleDeclState.isNamedModule(); }

  /// If we are proprocessing a named interface unit.
  /// Note that a module implementation partition is not considered as an
  /// named interface unit here although it is importable
  /// to ease the parsing.
  bool isInNamedInterfaceUnit() const {
    return ModuleDeclState.isNamedInterface();
  }

  /// Get the named module name we're preprocessing.
  /// Requires we're preprocessing a named module.
  StringRef getNamedModuleName() const { return ModuleDeclState.getName(); }

  /// If we are implementing an implementation module unit.
  /// Note that the module implementation partition is not considered as an
  /// implementation unit.
  bool isInImplementationUnit() const {
    return ModuleDeclState.isImplementationUnit();
  }

  /// If we're importing a standard C++20 Named Modules.
  bool isInImportingCXXNamedModules() const {
    // NamedModuleImportPath will be non-empty only if we're importing
    // Standard C++ named modules.
    return !NamedModuleImportPath.empty() && getLangOpts().CPlusPlusModules &&
           !IsAtImport;
  }

  /// Allocate a new MacroInfo object with the provided SourceLocation.
  MacroInfo *AllocateMacroInfo(SourceLocation L);

  /// Turn the specified lexer token into a fully checked and spelled
  /// filename, e.g. as an operand of \#include.
  ///
  /// The caller is expected to provide a buffer that is large enough to hold
  /// the spelling of the filename, but is also expected to handle the case
  /// when this method decides to use a different buffer.
  ///
  /// \returns true if the input filename was in <>'s or false if it was
  /// in ""'s.
  bool GetIncludeFilenameSpelling(SourceLocation Loc,StringRef &Buffer);

  /// Given a "foo" or \<foo> reference, look up the indicated file.
  ///
  /// Returns std::nullopt on failure.  \p isAngled indicates whether the file
  /// reference is for system \#include's or not (i.e. using <> instead of "").
  OptionalFileEntryRef
  LookupFile(SourceLocation FilenameLoc, StringRef Filename, bool isAngled,
             ConstSearchDirIterator FromDir, const FileEntry *FromFile,
             ConstSearchDirIterator *CurDir, SmallVectorImpl<char> *SearchPath,
             SmallVectorImpl<char> *RelativePath,
             ModuleMap::KnownHeader *SuggestedModule, bool *IsMapped,
             bool *IsFrameworkFound, bool SkipCache = false,
             bool OpenFile = true, bool CacheFailures = true);

  /// Given a "Filename" or \<Filename> reference, look up the indicated embed
  /// resource. \p isAngled indicates whether the file reference is for
  /// system \#include's or not (i.e. using <> instead of ""). If \p OpenFile
  /// is true, the file looked up is opened for reading, otherwise it only
  /// validates that the file exists. Quoted filenames are looked up relative
  /// to \p LookupFromFile if it is nonnull.
  ///
  /// Returns std::nullopt on failure.
  OptionalFileEntryRef
  LookupEmbedFile(StringRef Filename, bool isAngled, bool OpenFile,
                  const FileEntry *LookupFromFile = nullptr);

  /// Return true if we're in the top-level file, not in a \#include.
  bool isInPrimaryFile() const;

  /// Lex an on-off-switch (C99 6.10.6p2) and verify that it is
  /// followed by EOD.  Return true if the token is not a valid on-off-switch.
  bool LexOnOffSwitch(tok::OnOffSwitch &Result);

  bool CheckMacroName(Token &MacroNameTok, MacroUse isDefineUndef,
                      bool *ShadowFlag = nullptr);

  void EnterSubmodule(Module *M, SourceLocation ImportLoc, bool ForPragma);
  Module *LeaveSubmodule(bool ForPragma);

private:
  friend void TokenLexer::ExpandFunctionArguments();

  void PushIncludeMacroStack() {
    assert(CurLexerCallback != CLK_CachingLexer &&
           "cannot push a caching lexer");
    IncludeMacroStack.emplace_back(CurLexerCallback, CurLexerSubmodule,
                                   std::move(CurLexer), CurPPLexer,
                                   std::move(CurTokenLexer), CurDirLookup);
    CurPPLexer = nullptr;
  }

  void PopIncludeMacroStack() {
    CurLexer = std::move(IncludeMacroStack.back().TheLexer);
    CurPPLexer = IncludeMacroStack.back().ThePPLexer;
    CurTokenLexer = std::move(IncludeMacroStack.back().TheTokenLexer);
    CurDirLookup  = IncludeMacroStack.back().TheDirLookup;
    CurLexerSubmodule = IncludeMacroStack.back().TheSubmodule;
    CurLexerCallback = IncludeMacroStack.back().CurLexerCallback;
    IncludeMacroStack.pop_back();
  }

  void PropagateLineStartLeadingSpaceInfo(Token &Result);

  /// Determine whether we need to create module macros for #defines in the
  /// current context.
  bool needModuleMacros() const;

  /// Update the set of active module macros and ambiguity flag for a module
  /// macro name.
  void updateModuleMacroInfo(const IdentifierInfo *II, ModuleMacroInfo &Info);

  DefMacroDirective *AllocateDefMacroDirective(MacroInfo *MI,
                                               SourceLocation Loc);
  UndefMacroDirective *AllocateUndefMacroDirective(SourceLocation UndefLoc);
  VisibilityMacroDirective *AllocateVisibilityMacroDirective(SourceLocation Loc,
                                                             bool isPublic);

  /// Lex and validate a macro name, which occurs after a
  /// \#define or \#undef.
  ///
  /// \param MacroNameTok Token that represents the name defined or undefined.
  /// \param IsDefineUndef Kind if preprocessor directive.
  /// \param ShadowFlag Points to flag that is set if macro name shadows
  ///                   a keyword.
  ///
  /// This emits a diagnostic, sets the token kind to eod,
  /// and discards the rest of the macro line if the macro name is invalid.
  void ReadMacroName(Token &MacroNameTok, MacroUse IsDefineUndef = MU_Other,
                     bool *ShadowFlag = nullptr);

  /// ReadOptionalMacroParameterListAndBody - This consumes all (i.e. the
  /// entire line) of the macro's tokens and adds them to MacroInfo, and while
  /// doing so performs certain validity checks including (but not limited to):
  ///   - # (stringization) is followed by a macro parameter
  /// \param MacroNameTok - Token that represents the macro name
  /// \param ImmediatelyAfterHeaderGuard - Macro follows an #ifdef header guard
  ///
  ///  Either returns a pointer to a MacroInfo object OR emits a diagnostic and
  ///  returns a nullptr if an invalid sequence of tokens is encountered.
  MacroInfo *ReadOptionalMacroParameterListAndBody(
      const Token &MacroNameTok, bool ImmediatelyAfterHeaderGuard);

  /// The ( starting an argument list of a macro definition has just been read.
  /// Lex the rest of the parameters and the closing ), updating \p MI with
  /// what we learn and saving in \p LastTok the last token read.
  /// Return true if an error occurs parsing the arg list.
  bool ReadMacroParameterList(MacroInfo *MI, Token& LastTok);

  /// Provide a suggestion for a typoed directive. If there is no typo, then
  /// just skip suggesting.
  ///
  /// \param Tok - Token that represents the directive
  /// \param Directive - String reference for the directive name
  void SuggestTypoedDirective(const Token &Tok, StringRef Directive) const;

  /// We just read a \#if or related directive and decided that the
  /// subsequent tokens are in the \#if'd out portion of the
  /// file.  Lex the rest of the file, until we see an \#endif.  If \p
  /// FoundNonSkipPortion is true, then we have already emitted code for part of
  /// this \#if directive, so \#else/\#elif blocks should never be entered. If
  /// \p FoundElse is false, then \#else directives are ok, if not, then we have
  /// already seen one so a \#else directive is a duplicate.  When this returns,
  /// the caller can lex the first valid token.
  void SkipExcludedConditionalBlock(SourceLocation HashTokenLoc,
                                    SourceLocation IfTokenLoc,
                                    bool FoundNonSkipPortion, bool FoundElse,
                                    SourceLocation ElseLoc = SourceLocation());

  /// Information about the result for evaluating an expression for a
  /// preprocessor directive.
  struct DirectiveEvalResult {
    /// The integral value of the expression.
    std::optional<llvm::APSInt> Value;

    /// Whether the expression was evaluated as true or not.
    bool Conditional;

    /// True if the expression contained identifiers that were undefined.
    bool IncludedUndefinedIds;

    /// The source range for the expression.
    SourceRange ExprRange;
  };

  /// Evaluate an integer constant expression that may occur after a
  /// \#if or \#elif directive and return a \p DirectiveEvalResult object.
  ///
  /// If the expression is equivalent to "!defined(X)" return X in IfNDefMacro.
  DirectiveEvalResult EvaluateDirectiveExpression(IdentifierInfo *&IfNDefMacro,
                                                  bool CheckForEoD = true);

  /// Evaluate an integer constant expression that may occur after a
  /// \#if or \#elif directive and return a \p DirectiveEvalResult object.
  ///
  /// If the expression is equivalent to "!defined(X)" return X in IfNDefMacro.
  /// \p EvaluatedDefined will contain the result of whether "defined" appeared
  /// in the evaluated expression or not.
  DirectiveEvalResult EvaluateDirectiveExpression(IdentifierInfo *&IfNDefMacro,
                                                  Token &Tok,
                                                  bool &EvaluatedDefined,
                                                  bool CheckForEoD = true);

  /// Process a '__has_embed("path" [, ...])' expression.
  ///
  /// Returns predefined `__STDC_EMBED_*` macro values if
  /// successful.
  EmbedResult EvaluateHasEmbed(Token &Tok, IdentifierInfo *II);

  /// Process a '__has_include("path")' expression.
  ///
  /// Returns true if successful.
  bool EvaluateHasInclude(Token &Tok, IdentifierInfo *II);

  /// Process '__has_include_next("path")' expression.
  ///
  /// Returns true if successful.
  bool EvaluateHasIncludeNext(Token &Tok, IdentifierInfo *II);

  /// Get the directory and file from which to start \#include_next lookup.
  std::pair<ConstSearchDirIterator, const FileEntry *>
  getIncludeNextStart(const Token &IncludeNextTok) const;

  /// Install the standard preprocessor pragmas:
  /// \#pragma GCC poison/system_header/dependency and \#pragma once.
  void RegisterBuiltinPragmas();

  /// RegisterBuiltinMacro - Register the specified identifier in the identifier
  /// table and mark it as a builtin macro to be expanded.
  IdentifierInfo *RegisterBuiltinMacro(const char *Name) {
    // Get the identifier.
    IdentifierInfo *Id = getIdentifierInfo(Name);

    // Mark it as being a macro that is builtin.
    MacroInfo *MI = AllocateMacroInfo(SourceLocation());
    MI->setIsBuiltinMacro();
    appendDefMacroDirective(Id, MI);
    return Id;
  }

  /// Register builtin macros such as __LINE__ with the identifier table.
  void RegisterBuiltinMacros();

  /// If an identifier token is read that is to be expanded as a macro, handle
  /// it and return the next token as 'Tok'.  If we lexed a token, return true;
  /// otherwise the caller should lex again.
  bool HandleMacroExpandedIdentifier(Token &Identifier, const MacroDefinition &MD);

  /// Cache macro expanded tokens for TokenLexers.
  //
  /// Works like a stack; a TokenLexer adds the macro expanded tokens that is
  /// going to lex in the cache and when it finishes the tokens are removed
  /// from the end of the cache.
  Token *cacheMacroExpandedTokens(TokenLexer *tokLexer,
                                  ArrayRef<Token> tokens);

  void removeCachedMacroExpandedTokensOfLastLexer();

  /// After reading "MACRO(", this method is invoked to read all of the formal
  /// arguments specified for the macro invocation.  Returns null on error.
  MacroArgs *ReadMacroCallArgumentList(Token &MacroName, MacroInfo *MI,
                                       SourceLocation &MacroEnd);

  /// If an identifier token is read that is to be expanded
  /// as a builtin macro, handle it and return the next token as 'Tok'.
  void ExpandBuiltinMacro(Token &Tok);

  /// Read a \c _Pragma directive, slice it up, process it, then
  /// return the first token after the directive.
  /// This assumes that the \c _Pragma token has just been read into \p Tok.
  void Handle_Pragma(Token &Tok);

  /// Like Handle_Pragma except the pragma text is not enclosed within
  /// a string literal.
  void HandleMicrosoft__pragma(Token &Tok);

  /// Add a lexer to the top of the include stack and
  /// start lexing tokens from it instead of the current buffer.
  void EnterSourceFileWithLexer(Lexer *TheLexer, ConstSearchDirIterator Dir);

  /// Set the FileID for the preprocessor predefines.
  void setPredefinesFileID(FileID FID) {
    assert(PredefinesFileID.isInvalid() && "PredefinesFileID already set!");
    PredefinesFileID = FID;
  }

  /// Set the FileID for the PCH through header.
  void setPCHThroughHeaderFileID(FileID FID);

  /// Returns true if we are lexing from a file and not a
  /// pragma or a macro.
  static bool IsFileLexer(const Lexer* L, const PreprocessorLexer* P) {
    return L ? !L->isPragmaLexer() : P != nullptr;
  }

  static bool IsFileLexer(const IncludeStackInfo& I) {
    return IsFileLexer(I.TheLexer.get(), I.ThePPLexer);
  }

  bool IsFileLexer() const {
    return IsFileLexer(CurLexer.get(), CurPPLexer);
  }

  //===--------------------------------------------------------------------===//
  // Standard Library Identification
  std::optional<CXXStandardLibraryVersionInfo> CXXStandardLibraryVersion;

public:
  std::optional<std::uint64_t> getStdLibCxxVersion();
  bool NeedsStdLibCxxWorkaroundBefore(std::uint64_t FixedVersion);

private:
  //===--------------------------------------------------------------------===//
  // Caching stuff.
  void CachingLex(Token &Result);

  bool InCachingLexMode() const {
    // If the Lexer pointers are 0 and IncludeMacroStack is empty, it means
    // that we are past EOF, not that we are in CachingLex mode.
    return !CurPPLexer && !CurTokenLexer && !IncludeMacroStack.empty();
  }

  void EnterCachingLexMode();
  void EnterCachingLexModeUnchecked();

  void ExitCachingLexMode() {
    if (InCachingLexMode())
      RemoveTopOfLexerStack();
  }

  const Token &PeekAhead(unsigned N);
  void AnnotatePreviousCachedTokens(const Token &Tok);

  //===--------------------------------------------------------------------===//
  /// Handle*Directive - implement the various preprocessor directives.  These
  /// should side-effect the current preprocessor object so that the next call
  /// to Lex() will return the appropriate token next.
  void HandleLineDirective();
  void HandleDigitDirective(Token &Tok);
  void HandleUserDiagnosticDirective(Token &Tok, bool isWarning);
  void HandleIdentSCCSDirective(Token &Tok);
  void HandleMacroPublicDirective(Token &Tok);
  void HandleMacroPrivateDirective();

  /// An additional notification that can be produced by a header inclusion or
  /// import to tell the parser what happened.
  struct ImportAction {
    enum ActionKind {
      None,
      ModuleBegin,
      ModuleImport,
      HeaderUnitImport,
      SkippedModuleImport,
      Failure,
    } Kind;
    Module *ModuleForHeader = nullptr;

    ImportAction(ActionKind AK, Module *Mod = nullptr)
        : Kind(AK), ModuleForHeader(Mod) {
      assert((AK == None || Mod || AK == Failure) &&
             "no module for module action");
    }
  };

  OptionalFileEntryRef LookupHeaderIncludeOrImport(
      ConstSearchDirIterator *CurDir, StringRef &Filename,
      SourceLocation FilenameLoc, CharSourceRange FilenameRange,
      const Token &FilenameTok, bool &IsFrameworkFound, bool IsImportDecl,
      bool &IsMapped, ConstSearchDirIterator LookupFrom,
      const FileEntry *LookupFromFile, StringRef &LookupFilename,
      SmallVectorImpl<char> &RelativePath, SmallVectorImpl<char> &SearchPath,
      ModuleMap::KnownHeader &SuggestedModule, bool isAngled);
  // Binary data inclusion
  void HandleEmbedDirective(SourceLocation HashLoc, Token &Tok,
                            const FileEntry *LookupFromFile = nullptr);
  void HandleEmbedDirectiveImpl(SourceLocation HashLoc,
                                const LexEmbedParametersResult &Params,
                                StringRef BinaryContents, StringRef FileName);

  // File inclusion.
  void HandleIncludeDirective(SourceLocation HashLoc, Token &Tok,
                              ConstSearchDirIterator LookupFrom = nullptr,
                              const FileEntry *LookupFromFile = nullptr);
  ImportAction
  HandleHeaderIncludeOrImport(SourceLocation HashLoc, Token &IncludeTok,
                              Token &FilenameTok, SourceLocation EndLoc,
                              ConstSearchDirIterator LookupFrom = nullptr,
                              const FileEntry *LookupFromFile = nullptr);
  void HandleIncludeNextDirective(SourceLocation HashLoc, Token &Tok);
  void HandleIncludeMacrosDirective(SourceLocation HashLoc, Token &Tok);
  void HandleImportDirective(SourceLocation HashLoc, Token &Tok);
  void HandleMicrosoftImportDirective(Token &Tok);

public:
  /// Check that the given module is available, producing a diagnostic if not.
  /// \return \c true if the check failed (because the module is not available).
  ///         \c false if the module appears to be usable.
  static bool checkModuleIsAvailable(const LangOptions &LangOpts,
                                     const TargetInfo &TargetInfo,
                                     const Module &M, DiagnosticsEngine &Diags);

  // Module inclusion testing.
  /// Find the module that owns the source or header file that
  /// \p Loc points to. If the location is in a file that was included
  /// into a module, or is outside any module, returns nullptr.
  Module *getModuleForLocation(SourceLocation Loc, bool AllowTextual);

  /// We want to produce a diagnostic at location IncLoc concerning an
  /// unreachable effect at location MLoc (eg, where a desired entity was
  /// declared or defined). Determine whether the right way to make MLoc
  /// reachable is by #include, and if so, what header should be included.
  ///
  /// This is not necessarily fast, and might load unexpected module maps, so
  /// should only be called by code that intends to produce an error.
  ///
  /// \param IncLoc The location at which the missing effect was detected.
  /// \param MLoc A location within an unimported module at which the desired
  ///        effect occurred.
  /// \return A file that can be #included to provide the desired effect. Null
  ///         if no such file could be determined or if a #include is not
  ///         appropriate (eg, if a module should be imported instead).
  OptionalFileEntryRef getHeaderToIncludeForDiagnostics(SourceLocation IncLoc,
                                                        SourceLocation MLoc);

  bool isRecordingPreamble() const {
    return PreambleConditionalStack.isRecording();
  }

  bool hasRecordedPreamble() const {
    return PreambleConditionalStack.hasRecordedPreamble();
  }

  ArrayRef<PPConditionalInfo> getPreambleConditionalStack() const {
      return PreambleConditionalStack.getStack();
  }

  void setRecordedPreambleConditionalStack(ArrayRef<PPConditionalInfo> s) {
    PreambleConditionalStack.setStack(s);
  }

  void setReplayablePreambleConditionalStack(
      ArrayRef<PPConditionalInfo> s, std::optional<PreambleSkipInfo> SkipInfo) {
    PreambleConditionalStack.startReplaying();
    PreambleConditionalStack.setStack(s);
    PreambleConditionalStack.SkipInfo = SkipInfo;
  }

  std::optional<PreambleSkipInfo> getPreambleSkipInfo() const {
    return PreambleConditionalStack.SkipInfo;
  }

private:
  /// After processing predefined file, initialize the conditional stack from
  /// the preamble.
  void replayPreambleConditionalStack();

  // Macro handling.
  void HandleDefineDirective(Token &Tok, bool ImmediatelyAfterHeaderGuard);
  void HandleUndefDirective();

  // Conditional Inclusion.
  void HandleIfdefDirective(Token &Result, const Token &HashToken,
                            bool isIfndef, bool ReadAnyTokensBeforeDirective);
  void HandleIfDirective(Token &IfToken, const Token &HashToken,
                         bool ReadAnyTokensBeforeDirective);
  void HandleEndifDirective(Token &EndifToken);
  void HandleElseDirective(Token &Result, const Token &HashToken);
  void HandleElifFamilyDirective(Token &ElifToken, const Token &HashToken,
                                 tok::PPKeywordKind Kind);

  // Pragmas.
  void HandlePragmaDirective(PragmaIntroducer Introducer);

public:
  void HandlePragmaOnce(Token &OnceTok);
  void HandlePragmaMark(Token &MarkTok);
  void HandlePragmaPoison();
  void HandlePragmaSystemHeader(Token &SysHeaderTok);
  void HandlePragmaDependency(Token &DependencyTok);
  void HandlePragmaPushMacro(Token &Tok);
  void HandlePragmaPopMacro(Token &Tok);
  void HandlePragmaIncludeAlias(Token &Tok);
  void HandlePragmaModuleBuild(Token &Tok);
  void HandlePragmaHdrstop(Token &Tok);
  IdentifierInfo *ParsePragmaPushOrPopMacro(Token &Tok);

  // Return true and store the first token only if any CommentHandler
  // has inserted some tokens and getCommentRetentionState() is false.
  bool HandleComment(Token &result, SourceRange Comment);

  /// A macro is used, update information about macros that need unused
  /// warnings.
  void markMacroAsUsed(MacroInfo *MI);

  void addMacroDeprecationMsg(const IdentifierInfo *II, std::string Msg,
                              SourceLocation AnnotationLoc) {
    AnnotationInfos[II].DeprecationInfo =
        MacroAnnotationInfo{AnnotationLoc, std::move(Msg)};
  }

  void addRestrictExpansionMsg(const IdentifierInfo *II, std::string Msg,
                               SourceLocation AnnotationLoc) {
    AnnotationInfos[II].RestrictExpansionInfo =
        MacroAnnotationInfo{AnnotationLoc, std::move(Msg)};
  }

  void addFinalLoc(const IdentifierInfo *II, SourceLocation AnnotationLoc) {
    AnnotationInfos[II].FinalAnnotationLoc = AnnotationLoc;
  }

  const MacroAnnotations &getMacroAnnotations(const IdentifierInfo *II) const {
    return AnnotationInfos.find(II)->second;
  }

  void emitMacroExpansionWarnings(const Token &Identifier,
                                  bool IsIfnDef = false) const {
    IdentifierInfo *Info = Identifier.getIdentifierInfo();
    if (Info->isDeprecatedMacro())
      emitMacroDeprecationWarning(Identifier);

    if (Info->isRestrictExpansion() &&
        !SourceMgr.isInMainFile(Identifier.getLocation()))
      emitRestrictExpansionWarning(Identifier);

    if (!IsIfnDef) {
      if (Info->getName() == "INFINITY" && getLangOpts().NoHonorInfs)
        emitRestrictInfNaNWarning(Identifier, 0);
      if (Info->getName() == "NAN" && getLangOpts().NoHonorNaNs)
        emitRestrictInfNaNWarning(Identifier, 1);
    }
  }

  static void processPathForFileMacro(SmallVectorImpl<char> &Path,
                                      const LangOptions &LangOpts,
                                      const TargetInfo &TI);

  static void processPathToFileName(SmallVectorImpl<char> &FileName,
                                    const PresumedLoc &PLoc,
                                    const LangOptions &LangOpts,
                                    const TargetInfo &TI);

private:
  void emitMacroDeprecationWarning(const Token &Identifier) const;
  void emitRestrictExpansionWarning(const Token &Identifier) const;
  void emitFinalMacroWarning(const Token &Identifier, bool IsUndef) const;
  void emitRestrictInfNaNWarning(const Token &Identifier,
                                 unsigned DiagSelection) const;

  /// This boolean state keeps track if the current scanned token (by this PP)
  /// is in an "-Wunsafe-buffer-usage" opt-out region. Assuming PP scans a
  /// translation unit in a linear order.
  bool InSafeBufferOptOutRegion = false;

  /// Hold the start location of the current "-Wunsafe-buffer-usage" opt-out
  /// region if PP is currently in such a region.  Hold undefined value
  /// otherwise.
  SourceLocation CurrentSafeBufferOptOutStart; // It is used to report the start location of an never-closed region.

  using SafeBufferOptOutRegionsTy =
      SmallVector<std::pair<SourceLocation, SourceLocation>, 16>;
  // An ordered sequence of "-Wunsafe-buffer-usage" opt-out regions in this
  // translation unit. Each region is represented by a pair of start and
  // end locations.
  SafeBufferOptOutRegionsTy SafeBufferOptOutMap;

  // The "-Wunsafe-buffer-usage" opt-out regions in loaded ASTs.  We use the
  // following structure to manage them by their ASTs.
  struct {
    // A map from unique IDs to region maps of loaded ASTs.  The ID identifies a
    // loaded AST. See `SourceManager::getUniqueLoadedASTID`.
    llvm::DenseMap<FileID, SafeBufferOptOutRegionsTy> LoadedRegions;

    // Returns a reference to the safe buffer opt-out regions of the loaded
    // AST where `Loc` belongs to. (Construct if absent)
    SafeBufferOptOutRegionsTy &
    findAndConsLoadedOptOutMap(SourceLocation Loc, SourceManager &SrcMgr) {
      return LoadedRegions[SrcMgr.getUniqueLoadedASTFileID(Loc)];
    }

    // Returns a reference to the safe buffer opt-out regions of the loaded
    // AST where `Loc` belongs to. (This const function returns nullptr if
    // absent.)
    const SafeBufferOptOutRegionsTy *
    lookupLoadedOptOutMap(SourceLocation Loc,
                          const SourceManager &SrcMgr) const {
      FileID FID = SrcMgr.getUniqueLoadedASTFileID(Loc);
      auto Iter = LoadedRegions.find(FID);

      if (Iter == LoadedRegions.end())
        return nullptr;
      return &Iter->getSecond();
    }
  } LoadedSafeBufferOptOutMap;

public:
  /// \return true iff the given `Loc` is in a "-Wunsafe-buffer-usage" opt-out
  /// region.  This `Loc` must be a source location that has been pre-processed.
  bool isSafeBufferOptOut(const SourceManager&SourceMgr, const SourceLocation &Loc) const;

  /// Alter the state of whether this PP currently is in a
  /// "-Wunsafe-buffer-usage" opt-out region.
  ///
  /// \param isEnter true if this PP is entering a region; otherwise, this PP
  /// is exiting a region
  /// \param Loc the location of the entry or exit of a
  /// region
  /// \return true iff it is INVALID to enter or exit a region, i.e.,
  /// attempt to enter a region before exiting a previous region, or exiting a
  /// region that PP is not currently in.
  bool enterOrExitSafeBufferOptOutRegion(bool isEnter,
                                         const SourceLocation &Loc);

  /// \return true iff this PP is currently in a "-Wunsafe-buffer-usage"
  ///          opt-out region
  bool isPPInSafeBufferOptOutRegion();

  /// \param StartLoc output argument. It will be set to the start location of
  /// the current "-Wunsafe-buffer-usage" opt-out region iff this function
  /// returns true.
  /// \return true iff this PP is currently in a "-Wunsafe-buffer-usage"
  ///          opt-out region
  bool isPPInSafeBufferOptOutRegion(SourceLocation &StartLoc);

  /// \return a sequence of SourceLocations representing ordered opt-out regions
  /// specified by
  /// `\#pragma clang unsafe_buffer_usage begin/end`s of this translation unit.
  SmallVector<SourceLocation, 64> serializeSafeBufferOptOutMap() const;

  /// \param SrcLocSeqs a sequence of SourceLocations deserialized from a
  /// record of code `PP_UNSAFE_BUFFER_USAGE`.
  /// \return true iff the `Preprocessor` has been updated; false `Preprocessor`
  /// is same as itself before the call.
  bool setDeserializedSafeBufferOptOutMap(
      const SmallVectorImpl<SourceLocation> &SrcLocSeqs);

private:
  /// Helper functions to forward lexing to the actual lexer. They all share the
  /// same signature.
  static bool CLK_Lexer(Preprocessor &P, Token &Result) {
    return P.CurLexer->Lex(Result);
  }
  static bool CLK_TokenLexer(Preprocessor &P, Token &Result) {
    return P.CurTokenLexer->Lex(Result);
  }
  static bool CLK_CachingLexer(Preprocessor &P, Token &Result) {
    P.CachingLex(Result);
    return true;
  }
  static bool CLK_DependencyDirectivesLexer(Preprocessor &P, Token &Result) {
    return P.CurLexer->LexDependencyDirectiveToken(Result);
  }
  static bool CLK_LexAfterModuleImport(Preprocessor &P, Token &Result) {
    return P.LexAfterModuleImport(Result);
  }
};

/// Abstract base class that describes a handler that will receive
/// source ranges for each of the comments encountered in the source file.
class CommentHandler {
public:
  virtual ~CommentHandler();

  // The handler shall return true if it has pushed any tokens
  // to be read using e.g. EnterToken or EnterTokenStream.
  virtual bool HandleComment(Preprocessor &PP, SourceRange Comment) = 0;
};

/// Abstract base class that describes a handler that will receive
/// source ranges for empty lines encountered in the source file.
class EmptylineHandler {
public:
  virtual ~EmptylineHandler();

  // The handler handles empty lines.
  virtual void HandleEmptyline(SourceRange Range) = 0;
};

/// Helper class to shuttle information about #embed directives from the
/// preprocessor to the parser through an annotation token.
struct EmbedAnnotationData {
  StringRef BinaryData;
  StringRef FileName;
};

/// Registry of pragma handlers added by plugins
using PragmaHandlerRegistry = llvm::Registry<PragmaHandler>;

} // namespace clang

namespace llvm {
extern template class CLANG_TEMPLATE_ABI Registry<clang::PragmaHandler>;
} // namespace llvm

#endif // LLVM_CLANG_LEX_PREPROCESSOR_H<|MERGE_RESOLUTION|>--- conflicted
+++ resolved
@@ -351,13 +351,8 @@
   /// Whether the last token we lexed was an '@'.
   bool LastTokenWasAt = false;
 
-<<<<<<< HEAD
-  /// First pp-token in current translation unit.
-  std::optional<Token> FirstPPToken;
-=======
   /// First pp-token source location in current translation unit.
   SourceLocation FirstPPTokenLoc;
->>>>>>> 5ee67ebe
 
   /// A position within a C++20 import-seq.
   class StdCXXImportSeq {
@@ -1775,22 +1770,6 @@
   std::optional<LexEmbedParametersResult> LexEmbedParameters(Token &Current,
                                                              bool ForHasEmbed);
 
-<<<<<<< HEAD
-  /// Whether the preprocessor already seen the first pp-token in main file.
-  bool hasSeenMainFileFirstPPToken() const { return FirstPPToken.has_value(); }
-
-  /// Record first pp-token and check if it has a Token::FirstPPToken flag.
-  void HandleMainFileFirstPPToken(const Token &Tok) {
-    if (!hasSeenMainFileFirstPPToken() && Tok.isFirstPPToken() &&
-        SourceMgr.isWrittenInMainFile(Tok.getLocation()))
-      FirstPPToken = Tok;
-  }
-
-  Token getMainFileFirstPPToken() const {
-    assert(FirstPPToken && "First main file pp-token doesn't exists");
-    return *FirstPPToken;
-  }
-=======
   /// Get the start location of the first pp-token in main file.
   SourceLocation getMainFileFirstPPTokenLoc() const {
     assert(FirstPPTokenLoc.isValid() &&
@@ -1798,7 +1777,6 @@
     return FirstPPTokenLoc;
   }
 
->>>>>>> 5ee67ebe
   bool LexAfterModuleImport(Token &Result);
   void CollectPpImportSuffix(SmallVectorImpl<Token> &Toks);
 
