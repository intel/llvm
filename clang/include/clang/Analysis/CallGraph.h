--- conflicted
+++ resolved
@@ -141,12 +141,8 @@
   }
 
   // We are only collecting the declarations, so do not step into the bodies.
-<<<<<<< HEAD
-  bool TraverseStmt(Stmt *S) { return true; }
-
-  bool shouldWalkTypesOfTypeLocs() const { return false; }
-  bool shouldVisitTemplateInstantiations() const { return true; }
-  bool shouldVisitImplicitCode() const { return true; }
+  bool TraverseStmt(Stmt *S) override { return true; }
+
   bool shouldSkipConstantExpressions() const { return ShouldSkipConstexpr; }
   void setSkipConstantExpressions(ASTContext &Context) {
     Ctx = &Context;
@@ -156,9 +152,6 @@
     assert(Ctx);
     return *Ctx;
   }
-=======
-  bool TraverseStmt(Stmt *S) override { return true; }
->>>>>>> dde802b1
 
 private:
   /// Add the given declaration to the call graph.
