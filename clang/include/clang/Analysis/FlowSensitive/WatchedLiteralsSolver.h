//===- WatchedLiteralsSolver.h ----------------------------------*- C++ -*-===//
//
// Part of the LLVM Project, under the Apache License v2.0 with LLVM Exceptions.
// See https://llvm.org/LICENSE.txt for license information.
// SPDX-License-Identifier: Apache-2.0 WITH LLVM-exception
//
//===----------------------------------------------------------------------===//
//
//  This file defines a SAT solver implementation that can be used by dataflow
//  analyses.
//
//===----------------------------------------------------------------------===//

#ifndef LLVM_CLANG_ANALYSIS_FLOWSENSITIVE_WATCHEDLITERALSSOLVER_H
#define LLVM_CLANG_ANALYSIS_FLOWSENSITIVE_WATCHEDLITERALSSOLVER_H

#include "clang/Analysis/FlowSensitive/Formula.h"
#include "clang/Analysis/FlowSensitive/Solver.h"
<<<<<<< HEAD
#include "clang/Analysis/FlowSensitive/Value.h"
#include "llvm/ADT/DenseSet.h"
=======
#include "llvm/ADT/ArrayRef.h"
>>>>>>> bac3a63c
#include <limits>

namespace clang {
namespace dataflow {

/// A SAT solver that is an implementation of Algorithm D from Knuth's The Art
/// of Computer Programming Volume 4: Satisfiability, Fascicle 6. It is based on
/// the Davis-Putnam-Logemann-Loveland (DPLL) algorithm, keeps references to a
/// single "watched" literal per clause, and uses a set of "active" variables
/// for unit propagation.
class WatchedLiteralsSolver : public Solver {
  // Count of the iterations of the main loop of the solver. This spans *all*
  // calls to the underlying solver across the life of this object. It is
  // reduced with every (non-trivial) call to the solver.
  //
  // We give control over the abstract count of iterations instead of concrete
  // measurements like CPU cycles or time to ensure deterministic results.
  std::int64_t MaxIterations = std::numeric_limits<std::int64_t>::max();

public:
  WatchedLiteralsSolver() = default;

  // `Work` specifies a computational limit on the solver. Units of "work"
  // roughly correspond to attempts to assign a value to a single
  // variable. Since the algorithm is exponential in the number of variables,
  // this is the most direct (abstract) unit to target.
  explicit WatchedLiteralsSolver(std::int64_t WorkLimit)
      : MaxIterations(WorkLimit) {}

<<<<<<< HEAD
  Result solve(llvm::DenseSet<BoolValue *> Vals) override;
=======
  Result solve(llvm::ArrayRef<const Formula *> Vals) override;
>>>>>>> bac3a63c
};

} // namespace dataflow
} // namespace clang

#endif // LLVM_CLANG_ANALYSIS_FLOWSENSITIVE_WATCHEDLITERALSSOLVER_H<|MERGE_RESOLUTION|>--- conflicted
+++ resolved
@@ -16,12 +16,7 @@
 
 #include "clang/Analysis/FlowSensitive/Formula.h"
 #include "clang/Analysis/FlowSensitive/Solver.h"
-<<<<<<< HEAD
-#include "clang/Analysis/FlowSensitive/Value.h"
-#include "llvm/ADT/DenseSet.h"
-=======
 #include "llvm/ADT/ArrayRef.h"
->>>>>>> bac3a63c
 #include <limits>
 
 namespace clang {
@@ -51,11 +46,7 @@
   explicit WatchedLiteralsSolver(std::int64_t WorkLimit)
       : MaxIterations(WorkLimit) {}
 
-<<<<<<< HEAD
-  Result solve(llvm::DenseSet<BoolValue *> Vals) override;
-=======
   Result solve(llvm::ArrayRef<const Formula *> Vals) override;
->>>>>>> bac3a63c
 };
 
 } // namespace dataflow
