//===-- Arena.h -------------------------------*- C++ -------------------*-===//
//
// Part of the LLVM Project, under the Apache License v2.0 with LLVM Exceptions.
// See https://llvm.org/LICENSE.txt for license information.
// SPDX-License-Identifier: Apache-2.0 WITH LLVM-exception
//
//===----------------------------------------------------------------------===//
#ifndef LLVM_CLANG_ANALYSIS_FLOWSENSITIVE__ARENA_H
#define LLVM_CLANG_ANALYSIS_FLOWSENSITIVE__ARENA_H

#include "clang/Analysis/FlowSensitive/Formula.h"
#include "clang/Analysis/FlowSensitive/StorageLocation.h"
#include "clang/Analysis/FlowSensitive/Value.h"
#include <vector>

namespace clang::dataflow {

/// The Arena owns the objects that model data within an analysis.
/// For example, `Value`, `StorageLocation`, `Atom`, and `Formula`.
class Arena {
public:
  Arena() : True(makeAtom()), False(makeAtom()) {}
  Arena(const Arena &) = delete;
  Arena &operator=(const Arena &) = delete;

  /// Creates a `T` (some subclass of `StorageLocation`), forwarding `args` to
  /// the constructor, and returns a reference to it.
  ///
  /// The `DataflowAnalysisContext` takes ownership of the created object. The
  /// object will be destroyed when the `DataflowAnalysisContext` is destroyed.
  template <typename T, typename... Args>
  std::enable_if_t<std::is_base_of<StorageLocation, T>::value, T &>
  create(Args &&...args) {
    // Note: If allocation of individual `StorageLocation`s turns out to be
    // costly, consider creating specializations of `create<T>` for commonly
    // used `StorageLocation` subclasses and make them use a `BumpPtrAllocator`.
    return *cast<T>(
        Locs.emplace_back(std::make_unique<T>(std::forward<Args>(args)...))
            .get());
  }

  /// Creates a `T` (some subclass of `Value`), forwarding `args` to the
  /// constructor, and returns a reference to it.
  ///
  /// The `DataflowAnalysisContext` takes ownership of the created object. The
  /// object will be destroyed when the `DataflowAnalysisContext` is destroyed.
  template <typename T, typename... Args>
  std::enable_if_t<std::is_base_of<Value, T>::value, T &>
  create(Args &&...args) {
    // Note: If allocation of individual `Value`s turns out to be costly,
    // consider creating specializations of `create<T>` for commonly used
    // `Value` subclasses and make them use a `BumpPtrAllocator`.
    return *cast<T>(
        Vals.emplace_back(std::make_unique<T>(std::forward<Args>(args)...))
            .get());
  }

<<<<<<< HEAD
  /// Returns a boolean value that represents the conjunction of `LHS` and
  /// `RHS`. Subsequent calls with the same arguments, regardless of their
  /// order, will return the same result. If the given boolean values represent
  /// the same value, the result will be the value itself.
  BoolValue &makeAnd(BoolValue &LHS, BoolValue &RHS);

  /// Returns a boolean value that represents the disjunction of `LHS` and
  /// `RHS`. Subsequent calls with the same arguments, regardless of their
  /// order, will return the same result. If the given boolean values represent
  /// the same value, the result will be the value itself.
  BoolValue &makeOr(BoolValue &LHS, BoolValue &RHS);

  /// Returns a boolean value that represents the negation of `Val`. Subsequent
  /// calls with the same argument will return the same result.
  BoolValue &makeNot(BoolValue &Val);

  /// Returns a boolean value that represents `LHS => RHS`. Subsequent calls
  /// with the same arguments, will return the same result. If the given boolean
  /// values represent the same value, the result will be a value that
  /// represents the true boolean literal.
  BoolValue &makeImplies(BoolValue &LHS, BoolValue &RHS);

  /// Returns a boolean value that represents `LHS <=> RHS`. Subsequent calls
  /// with the same arguments, regardless of their order, will return the same
  /// result. If the given boolean values represent the same value, the result
  /// will be a value that represents the true boolean literal.
  BoolValue &makeEquals(BoolValue &LHS, BoolValue &RHS);

  /// Returns a symbolic integer value that models an integer literal equal to
  /// `Value`. These literals are the same every time.
  /// Integer literals are not typed; the type is determined by the `Expr` that
  /// an integer literal is associated with.
  IntegerValue &makeIntLiteral(llvm::APInt Value);

  /// Returns a symbolic boolean value that models a boolean literal equal to
=======
  /// Creates a BoolValue wrapping a particular formula.
  ///
  /// Passing in the same formula will result in the same BoolValue.
  /// FIXME: Interning BoolValues but not other Values is inconsistent.
  ///        Decide whether we want Value interning or not.
  BoolValue &makeBoolValue(const Formula &);

  /// Creates a fresh atom and wraps in in an AtomicBoolValue.
  /// FIXME: For now, identical-address AtomicBoolValue <=> identical atom.
  ///        Stop relying on pointer identity and remove this guarantee.
  AtomicBoolValue &makeAtomValue() {
    return cast<AtomicBoolValue>(makeBoolValue(makeAtomRef(makeAtom())));
  }

  /// Creates a fresh Top boolean value.
  TopBoolValue &makeTopValue() {
    // No need for deduplicating: there's no way to create aliasing Tops.
    return create<TopBoolValue>(makeAtomRef(makeAtom()));
  }

  /// Returns a symbolic integer value that models an integer literal equal to
>>>>>>> bac3a63c
  /// `Value`. These literals are the same every time.
  /// Integer literals are not typed; the type is determined by the `Expr` that
  /// an integer literal is associated with.
  IntegerValue &makeIntLiteral(llvm::APInt Value);

  // Factories for boolean formulas.
  // Formulas are interned: passing the same arguments return the same result.
  // For commutative operations like And/Or, interning ignores order.
  // Simplifications are applied: makeOr(X, X) => X, etc.

  /// Returns a formula for the conjunction of `LHS` and `RHS`.
  const Formula &makeAnd(const Formula &LHS, const Formula &RHS);

  /// Returns a formula for the disjunction of `LHS` and `RHS`.
  const Formula &makeOr(const Formula &LHS, const Formula &RHS);

  /// Returns a formula for the negation of `Val`.
  const Formula &makeNot(const Formula &Val);

  /// Returns a formula for `LHS => RHS`.
  const Formula &makeImplies(const Formula &LHS, const Formula &RHS);

  /// Returns a formula for `LHS <=> RHS`.
  const Formula &makeEquals(const Formula &LHS, const Formula &RHS);

  /// Returns a formula for the variable A.
  const Formula &makeAtomRef(Atom A);

  /// Returns a formula for a literal true/false.
  const Formula &makeLiteral(bool Value) {
    return makeAtomRef(Value ? True : False);
  }

  /// Returns a new atomic boolean variable, distinct from any other.
  Atom makeAtom() { return static_cast<Atom>(NextAtom++); };

  /// Creates a fresh flow condition and returns a token that identifies it. The
  /// token can be used to perform various operations on the flow condition such
  /// as adding constraints to it, forking it, joining it with another flow
  /// condition, or checking implications.
  Atom makeFlowConditionToken() { return makeAtom(); }

private:
  llvm::BumpPtrAllocator Alloc;

  // Storage for the state of a program.
  std::vector<std::unique_ptr<StorageLocation>> Locs;
  std::vector<std::unique_ptr<Value>> Vals;

  // Indices that are used to avoid recreating the same integer literals and
  // composite boolean values.
  llvm::DenseMap<llvm::APInt, IntegerValue *> IntegerLiterals;
<<<<<<< HEAD
  llvm::DenseMap<std::pair<BoolValue *, BoolValue *>, ConjunctionValue *>
      ConjunctionVals;
  llvm::DenseMap<std::pair<BoolValue *, BoolValue *>, DisjunctionValue *>
      DisjunctionVals;
  llvm::DenseMap<BoolValue *, NegationValue *> NegationVals;
  llvm::DenseMap<std::pair<BoolValue *, BoolValue *>, ImplicationValue *>
      ImplicationVals;
  llvm::DenseMap<std::pair<BoolValue *, BoolValue *>, BiconditionalValue *>
      BiconditionalVals;

  AtomicBoolValue &TrueVal;
  AtomicBoolValue &FalseVal;
=======
  using FormulaPair = std::pair<const Formula *, const Formula *>;
  llvm::DenseMap<FormulaPair, const Formula *> Ands;
  llvm::DenseMap<FormulaPair, const Formula *> Ors;
  llvm::DenseMap<const Formula *, const Formula *> Nots;
  llvm::DenseMap<FormulaPair, const Formula *> Implies;
  llvm::DenseMap<FormulaPair, const Formula *> Equals;
  llvm::DenseMap<Atom, const Formula *> AtomRefs;

  llvm::DenseMap<const Formula *, BoolValue *> FormulaValues;
  unsigned NextAtom = 0;

  Atom True, False;
>>>>>>> bac3a63c
};

} // namespace clang::dataflow

#endif // LLVM_CLANG_ANALYSIS_FLOWSENSITIVE__ARENA_H<|MERGE_RESOLUTION|>--- conflicted
+++ resolved
@@ -55,43 +55,6 @@
             .get());
   }
 
-<<<<<<< HEAD
-  /// Returns a boolean value that represents the conjunction of `LHS` and
-  /// `RHS`. Subsequent calls with the same arguments, regardless of their
-  /// order, will return the same result. If the given boolean values represent
-  /// the same value, the result will be the value itself.
-  BoolValue &makeAnd(BoolValue &LHS, BoolValue &RHS);
-
-  /// Returns a boolean value that represents the disjunction of `LHS` and
-  /// `RHS`. Subsequent calls with the same arguments, regardless of their
-  /// order, will return the same result. If the given boolean values represent
-  /// the same value, the result will be the value itself.
-  BoolValue &makeOr(BoolValue &LHS, BoolValue &RHS);
-
-  /// Returns a boolean value that represents the negation of `Val`. Subsequent
-  /// calls with the same argument will return the same result.
-  BoolValue &makeNot(BoolValue &Val);
-
-  /// Returns a boolean value that represents `LHS => RHS`. Subsequent calls
-  /// with the same arguments, will return the same result. If the given boolean
-  /// values represent the same value, the result will be a value that
-  /// represents the true boolean literal.
-  BoolValue &makeImplies(BoolValue &LHS, BoolValue &RHS);
-
-  /// Returns a boolean value that represents `LHS <=> RHS`. Subsequent calls
-  /// with the same arguments, regardless of their order, will return the same
-  /// result. If the given boolean values represent the same value, the result
-  /// will be a value that represents the true boolean literal.
-  BoolValue &makeEquals(BoolValue &LHS, BoolValue &RHS);
-
-  /// Returns a symbolic integer value that models an integer literal equal to
-  /// `Value`. These literals are the same every time.
-  /// Integer literals are not typed; the type is determined by the `Expr` that
-  /// an integer literal is associated with.
-  IntegerValue &makeIntLiteral(llvm::APInt Value);
-
-  /// Returns a symbolic boolean value that models a boolean literal equal to
-=======
   /// Creates a BoolValue wrapping a particular formula.
   ///
   /// Passing in the same formula will result in the same BoolValue.
@@ -113,7 +76,6 @@
   }
 
   /// Returns a symbolic integer value that models an integer literal equal to
->>>>>>> bac3a63c
   /// `Value`. These literals are the same every time.
   /// Integer literals are not typed; the type is determined by the `Expr` that
   /// an integer literal is associated with.
@@ -166,20 +128,6 @@
   // Indices that are used to avoid recreating the same integer literals and
   // composite boolean values.
   llvm::DenseMap<llvm::APInt, IntegerValue *> IntegerLiterals;
-<<<<<<< HEAD
-  llvm::DenseMap<std::pair<BoolValue *, BoolValue *>, ConjunctionValue *>
-      ConjunctionVals;
-  llvm::DenseMap<std::pair<BoolValue *, BoolValue *>, DisjunctionValue *>
-      DisjunctionVals;
-  llvm::DenseMap<BoolValue *, NegationValue *> NegationVals;
-  llvm::DenseMap<std::pair<BoolValue *, BoolValue *>, ImplicationValue *>
-      ImplicationVals;
-  llvm::DenseMap<std::pair<BoolValue *, BoolValue *>, BiconditionalValue *>
-      BiconditionalVals;
-
-  AtomicBoolValue &TrueVal;
-  AtomicBoolValue &FalseVal;
-=======
   using FormulaPair = std::pair<const Formula *, const Formula *>;
   llvm::DenseMap<FormulaPair, const Formula *> Ands;
   llvm::DenseMap<FormulaPair, const Formula *> Ors;
@@ -192,7 +140,6 @@
   unsigned NextAtom = 0;
 
   Atom True, False;
->>>>>>> bac3a63c
 };
 
 } // namespace clang::dataflow
