//=- UnsafeBufferUsageGadgets.def - List of ways to use a buffer --*- C++ -*-=//
//
// Part of the LLVM Project, under the Apache License v2.0 with LLVM Exceptions.
// See https://llvm.org/LICENSE.txt for license information.
// SPDX-License-Identifier: Apache-2.0 WITH LLVM-exception
//
//===----------------------------------------------------------------------===//

/// A gadget is an individual operation in the code that may be of interest to
/// the UnsafeBufferUsage analysis.
#ifndef GADGET
#define GADGET(name)
#endif

/// Unsafe gadgets correspond to unsafe code patterns that warrant
/// an immediate warning.
#ifndef WARNING_GADGET
#define WARNING_GADGET(name) GADGET(name)
#endif

/// Safe gadgets correspond to code patterns that aren't unsafe but need to be
/// properly recognized in order to emit correct warnings and fixes over unsafe
/// gadgets.
#ifndef FIXABLE_GADGET
#define FIXABLE_GADGET(name) GADGET(name)
#endif

WARNING_GADGET(Increment)
WARNING_GADGET(Decrement)
WARNING_GADGET(ArraySubscript)
WARNING_GADGET(PointerArithmetic)
WARNING_GADGET(UnsafeBufferUsageAttr)
FIXABLE_GADGET(ULCArraySubscript)          // `DRE[any]` in an Unspecified Lvalue Context
FIXABLE_GADGET(DerefSimplePtrArithFixable)
FIXABLE_GADGET(PointerDereference)
FIXABLE_GADGET(UPCAddressofArraySubscript) // '&DRE[any]' in an Unspecified Pointer Context
FIXABLE_GADGET(UPCStandalonePointer)
<<<<<<< HEAD
=======
FIXABLE_GADGET(UPCPreIncrement)            // '++Ptr' in an Unspecified Pointer Context
>>>>>>> 16592a3e

#undef FIXABLE_GADGET
#undef WARNING_GADGET
#undef GADGET<|MERGE_RESOLUTION|>--- conflicted
+++ resolved
@@ -35,10 +35,7 @@
 FIXABLE_GADGET(PointerDereference)
 FIXABLE_GADGET(UPCAddressofArraySubscript) // '&DRE[any]' in an Unspecified Pointer Context
 FIXABLE_GADGET(UPCStandalonePointer)
-<<<<<<< HEAD
-=======
 FIXABLE_GADGET(UPCPreIncrement)            // '++Ptr' in an Unspecified Pointer Context
->>>>>>> 16592a3e
 
 #undef FIXABLE_GADGET
 #undef WARNING_GADGET
