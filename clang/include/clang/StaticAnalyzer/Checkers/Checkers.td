--- conflicted
+++ resolved
@@ -141,70 +141,6 @@
   ]>,
   Documentation<HasDocumentation>;
 
-<<<<<<< HEAD
-def CallAndMessageModeling : Checker<"CallAndMessageModeling">,
-  HelpText<"Responsible for essential modeling and assumptions after a "
-           "function/method call. For instance, if we can't reason about the "
-           "nullability of the implicit this parameter after a method call, "
-           "this checker conservatively assumes it to be non-null">,
-  Documentation<HasDocumentation>,
-  Hidden;
-
-def CallAndMessageChecker : Checker<"CallAndMessage">,
-  HelpText<"Check for logical errors for function calls and Objective-C "
-           "message expressions (e.g., uninitialized arguments, null function "
-           "pointers)">,
-  CheckerOptions<[
-    CmdLineOption<Boolean,
-                  "FunctionPointer",
-                  "Check whether a called function pointer is null or "
-                  "undefined",
-                  "true",
-                  Released>,
-    CmdLineOption<Boolean,
-                  "ParameterCount",
-                  "Check whether a function was called with the appropriate "
-                  "number of arguments",
-                  "true",
-                  Released>,
-    CmdLineOption<Boolean,
-                  "CXXThisMethodCall",
-                  "Check whether the implicit this parameter is null or "
-                  "undefined upon a method call",
-                  "true",
-                  Released>,
-    CmdLineOption<Boolean,
-                  "CXXDeallocationArg",
-                  "Check whether the argument of operator delete is undefined",
-                  "true",
-                  Released>,
-    CmdLineOption<Boolean,
-                  "ArgInitializedness",
-                  "Check whether any of the pass-by-value parameters is "
-                  "undefined",
-                  "true",
-                  Released>,
-    CmdLineOption<Boolean,
-                  "ArgPointeeInitializedness",
-                  "Check whether the pointee of a pass-by-reference or "
-                  "pass-by-pointer is undefined",
-                  "false",
-                  InAlpha>,
-    CmdLineOption<Boolean,
-                  "NilReceiver",
-                  "Check whether the reciever in the message expression is nil",
-                  "true",
-                  Released>,
-    CmdLineOption<Boolean,
-                  "UndefReceiver",
-                  "Check whether the reciever in the message expression is "
-                  "undefined",
-                  "true",
-                  Released>,
-  ]>,
-  Documentation<HasDocumentation>,
-  Dependencies<[CallAndMessageModeling]>;
-=======
 def CallAndMessageChecker
     : Checker<"CallAndMessage">,
       HelpText<
@@ -248,7 +184,6 @@
                "true", Released>,
 ]>,
       Documentation<HasDocumentation>;
->>>>>>> 35227056
 
 def FixedAddressDereferenceChecker
     : Checker<"FixedAddressDereference">,
