--- conflicted
+++ resolved
@@ -26,11 +26,7 @@
 public:
   llvm::StringLiteral name() const { return Name; }
 
-<<<<<<< HEAD
-  static void lockRegistry(llvm::StringRef CPPFileName);
-=======
   static void lockRegistry(llvm::StringRef CPPFileName, ASTContext &Ctx);
->>>>>>> 54c4ef26
 
   static void takeSnapshot(const Decl *EntryPoint);
   static void dumpStatsAsCSV(llvm::raw_ostream &OS);
