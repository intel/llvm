--- conflicted
+++ resolved
@@ -2027,14 +2027,11 @@
   EXPR_SYCL_BUILTIN_NUM_BASES,
   EXPR_SYCL_BUILTIN_BASE_TYPE,
   EXPR_SYCL_UNIQUE_STABLE_NAME,
-<<<<<<< HEAD
   // SYCLUniqueStableIdExpr
   EXPR_SYCL_UNIQUE_STABLE_ID,
-=======
 
   // OpenACC Constructs
   STMT_OPENACC_COMPUTE_CONSTRUCT,
->>>>>>> f6557783
 };
 
 /// The kinds of designators that can occur in a
