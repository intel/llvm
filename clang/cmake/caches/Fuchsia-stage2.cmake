# This file sets up a CMakeCache for the second stage of a Fuchsia toolchain build.

option(FUCHSIA_ENABLE_LLDB "Enable LLDB")

set(LLVM_TARGETS_TO_BUILD X86;ARM;AArch64;RISCV CACHE STRING "")

set(PACKAGE_VENDOR Fuchsia CACHE STRING "")

set(_FUCHSIA_ENABLE_PROJECTS "bolt;clang;clang-tools-extra;libc;lld;llvm;polly")
set(LLVM_ENABLE_RUNTIMES "compiler-rt;libcxx;libcxxabi;libunwind" CACHE STRING "")

set(LLVM_ENABLE_BACKTRACES OFF CACHE BOOL "")
set(LLVM_ENABLE_DIA_SDK OFF CACHE BOOL "")
set(LLVM_ENABLE_FATLTO ON CACHE BOOL "")
set(LLVM_ENABLE_HTTPLIB ON CACHE BOOL "")
set(LLVM_ENABLE_LIBCXX ON CACHE BOOL "")
set(LLVM_ENABLE_LIBEDIT OFF CACHE BOOL "")
set(LLVM_ENABLE_LLD ON CACHE BOOL "")
set(LLVM_ENABLE_LTO ON CACHE BOOL "")
set(LLVM_ENABLE_PER_TARGET_RUNTIME_DIR ON CACHE BOOL "")
set(LLVM_ENABLE_PLUGINS OFF CACHE BOOL "")
set(LLVM_ENABLE_UNWIND_TABLES OFF CACHE BOOL "")
set(LLVM_ENABLE_Z3_SOLVER OFF CACHE BOOL "")
set(LLVM_ENABLE_ZLIB ON CACHE BOOL "")
set(LLVM_FORCE_BUILD_RUNTIME ON CACHE BOOL "")
set(LLVM_INCLUDE_DOCS OFF CACHE BOOL "")
set(LLVM_INCLUDE_EXAMPLES OFF CACHE BOOL "")
set(LLVM_LIBC_FULL_BUILD ON CACHE BOOL "")
set(LIBC_HDRGEN_ONLY ON CACHE BOOL "")
set(LLVM_STATIC_LINK_CXX_STDLIB ON CACHE BOOL "")
set(LLVM_USE_RELATIVE_PATHS_IN_FILES ON CACHE BOOL "")
set(LLDB_ENABLE_CURSES OFF CACHE BOOL "")
set(LLDB_ENABLE_LIBEDIT OFF CACHE BOOL "")

if(WIN32)
  set(FUCHSIA_DISABLE_DRIVER_BUILD ON)
endif()

if (NOT FUCHSIA_DISABLE_DRIVER_BUILD)
  set(LLVM_TOOL_LLVM_DRIVER_BUILD ON CACHE BOOL "")
  set(LLVM_DRIVER_TARGET llvm-driver)
endif()

set(CLANG_DEFAULT_CXX_STDLIB libc++ CACHE STRING "")
set(CLANG_DEFAULT_LINKER lld CACHE STRING "")
set(CLANG_DEFAULT_OBJCOPY llvm-objcopy CACHE STRING "")
set(CLANG_DEFAULT_RTLIB compiler-rt CACHE STRING "")
set(CLANG_DEFAULT_UNWINDLIB libunwind CACHE STRING "")
set(CLANG_ENABLE_ARCMT OFF CACHE BOOL "")
set(CLANG_ENABLE_STATIC_ANALYZER ON CACHE BOOL "")
set(CLANG_PLUGIN_SUPPORT OFF CACHE BOOL "")

set(ENABLE_LINKER_BUILD_ID ON CACHE BOOL "")
set(ENABLE_X86_RELAX_RELOCATIONS ON CACHE BOOL "")

# TODO(#67176): relative-vtables doesn't play well with different default
# visibilities. Making everything hidden visibility causes other complications
# let's choose default visibility for our entire toolchain.
set(CMAKE_C_VISIBILITY_PRESET default CACHE STRING "")
set(CMAKE_CXX_VISIBILITY_PRESET default CACHE STRING "")

set(CMAKE_BUILD_TYPE Release CACHE STRING "")
if (APPLE)
  set(CMAKE_OSX_DEPLOYMENT_TARGET "10.13" CACHE STRING "")
elseif(WIN32)
  set(CMAKE_MSVC_RUNTIME_LIBRARY "MultiThreaded" CACHE STRING "")
endif()

if(APPLE)
  list(APPEND BUILTIN_TARGETS "default")
  list(APPEND RUNTIME_TARGETS "default")

  set(COMPILER_RT_ENABLE_TVOS OFF CACHE BOOL "")
  set(COMPILER_RT_ENABLE_WATCHOS OFF CACHE BOOL "")
  set(COMPILER_RT_USE_BUILTINS_LIBRARY ON CACHE BOOL "")

  set(LIBUNWIND_ENABLE_SHARED OFF CACHE BOOL "")
  set(LIBUNWIND_USE_COMPILER_RT ON CACHE BOOL "")
  set(LIBCXXABI_ENABLE_SHARED OFF CACHE BOOL "")
  set(LIBCXXABI_ENABLE_STATIC_UNWINDER ON CACHE BOOL "")
  set(LIBCXXABI_INSTALL_LIBRARY OFF CACHE BOOL "")
  set(LIBCXXABI_USE_COMPILER_RT ON CACHE BOOL "")
  set(LIBCXXABI_USE_LLVM_UNWINDER ON CACHE BOOL "")
  set(LIBCXX_ABI_VERSION 2 CACHE STRING "")
  set(LIBCXX_ENABLE_SHARED OFF CACHE BOOL "")
  set(LIBCXX_ENABLE_STATIC_ABI_LIBRARY ON CACHE BOOL "")
  set(LIBCXX_HARDENING_MODE "none" CACHE STRING "")
  set(LIBCXX_USE_COMPILER_RT ON CACHE BOOL "")
  set(RUNTIMES_CMAKE_ARGS "-DCMAKE_OSX_DEPLOYMENT_TARGET=10.13;-DCMAKE_OSX_ARCHITECTURES=arm64|x86_64" CACHE STRING "")
endif()

if(WIN32 OR LLVM_WINSYSROOT)
  if((NOT WIN32) AND (NOT LLVM_VFSOVERLAY))
    message(FATAL_ERROR "LLVM_VFSOVERLAY should be defined.")
  endif()
  set(target "x86_64-pc-windows-msvc")

  if (LLVM_WINSYSROOT)
    set(WINDOWS_COMPILER_FLAGS
      -Xclang
      -ivfsoverlay
      -Xclang
      ${LLVM_VFSOVERLAY}
      # TODO: /winsysroot should be set by HandleLLVMOptions.cmake automatically
      # but it current has a bug that prevents it from working under cross
      # compilation. Set this flag manually for now.
      /winsysroot
      ${LLVM_WINSYSROOT})
    string(REPLACE ";" " " WINDOWS_COMPILER_FLAGS "${WINDOWS_COMPILER_FLAGS}")
    set(WINDOWS_LINK_FLAGS
      # TODO: lld-link has a bug that it cannot infer the machine type
      # correctly when /winsysroot is set while Windows libraries search paths
      # are not explicitly defined.
      # Explicitly set the machine type for now.
      /machine:X64
      /vfsoverlay:${LLVM_VFSOVERLAY}
      /winsysroot:${LLVM_WINSYSROOT})
    string(REPLACE ";" " " WINDOWS_LINK_FLAGS "${WINDOWS_LINK_FLAGS}")
  endif()

  list(APPEND BUILTIN_TARGETS "${target}")
  set(BUILTINS_${target}_CMAKE_SYSTEM_NAME Windows CACHE STRING "")
  set(BUILTINS_${target}_CMAKE_BUILD_TYPE RelWithDebInfo CACHE STRING "")
  set(BUILTINS_${target}_CMAKE_C_FLAGS ${WINDOWS_COMPILER_FLAGS} CACHE STRING "")
  set(BUILTINS_${target}_CMAKE_CXX_FLAGS ${WINDOWS_COMPILER_FLAGS} CACHE STRING "")
  set(BUILTINS_${target}_CMAKE_EXE_LINKER_FLAGS ${WINDOWS_LINK_FLAGS} CACHE STRING "")
  set(BUILTINS_${target}_CMAKE_SHARED_LINKER_FLAGS ${WINDOWS_LINK_FLAGS} CACHE STRING "")
  set(BUILTINS_${target}_CMAKE_MODULE_LINKER_FLAGS ${WINDOWS_LINK_FLAGS} CACHE STRING "")

  list(APPEND RUNTIME_TARGETS "${target}")
  set(RUNTIMES_${target}_CMAKE_SYSTEM_NAME Windows CACHE STRING "")
  set(RUNTIMES_${target}_CMAKE_BUILD_TYPE RelWithDebInfo CACHE STRING "")
  set(RUNTIMES_${target}_LIBCXX_ABI_VERSION 2 CACHE STRING "")
  set(RUNTIMES_${target}_LIBCXX_ENABLE_ABI_LINKER_SCRIPT OFF CACHE BOOL "")
  set(RUNTIMES_${target}_LIBCXX_ENABLE_SHARED OFF CACHE BOOL "")
  set(RUNTIMES_${target}_LLVM_ENABLE_RUNTIMES "compiler-rt;libcxx" CACHE STRING "")
  set(RUNTIMES_${target}_CMAKE_C_FLAGS ${WINDOWS_COMPILER_FLAGS} CACHE STRING "")
  set(RUNTIMES_${target}_CMAKE_CXX_FLAGS ${WINDOWS_COMPILER_FLAGS} CACHE STRING "")
  set(RUNTIMES_${target}_CMAKE_EXE_LINKER_FLAGS ${WINDOWS_LINK_FLAGS} CACHE STRING "")
  set(RUNTIMES_${target}_CMAKE_SHARED_LINKER_FLAGS ${WINDOWS_LINK_FLAGS} CACHE STRING "")
  set(RUNTIMES_${target}_CMAKE_MODULE_LINKER_FLAGS ${WINDOWS_LINK_FLAGS} CACHE STRING "")
endif()

foreach(target aarch64-unknown-linux-gnu;armv7-unknown-linux-gnueabihf;i386-unknown-linux-gnu;riscv64-unknown-linux-gnu;x86_64-unknown-linux-gnu)
  if(LINUX_${target}_SYSROOT)
    # Set the per-target builtins options.
    list(APPEND BUILTIN_TARGETS "${target}")
    set(BUILTINS_${target}_CMAKE_SYSTEM_NAME Linux CACHE STRING "")
    set(BUILTINS_${target}_CMAKE_BUILD_TYPE RelWithDebInfo CACHE STRING "")
    set(BUILTINS_${target}_CMAKE_C_FLAGS "--target=${target}" CACHE STRING "")
    set(BUILTINS_${target}_CMAKE_CXX_FLAGS "--target=${target}" CACHE STRING "")
    set(BUILTINS_${target}_CMAKE_ASM_FLAGS "--target=${target}" CACHE STRING "")
    set(BUILTINS_${target}_CMAKE_SYSROOT ${LINUX_${target}_SYSROOT} CACHE STRING "")
    set(BUILTINS_${target}_CMAKE_SHARED_LINKER_FLAGS "-fuse-ld=lld" CACHE STRING "")
    set(BUILTINS_${target}_CMAKE_MODULE_LINKER_FLAGS "-fuse-ld=lld" CACHE STRING "")
    set(BUILTINS_${target}_CMAKE_EXE_LINKER_FLAG "-fuse-ld=lld" CACHE STRING "")
    set(BUILTINS_${target}_COMPILER_RT_BUILD_STANDALONE_LIBATOMIC ON CACHE BOOL "")

    # Set the per-target runtimes options.
    list(APPEND RUNTIME_TARGETS "${target}")
    set(RUNTIMES_${target}_CMAKE_SYSTEM_NAME Linux CACHE STRING "")
    set(RUNTIMES_${target}_CMAKE_BUILD_TYPE RelWithDebInfo CACHE STRING "")
    set(RUNTIMES_${target}_CMAKE_C_FLAGS "--target=${target}" CACHE STRING "")
    set(RUNTIMES_${target}_CMAKE_CXX_FLAGS "--target=${target}" CACHE STRING "")
    set(RUNTIMES_${target}_CMAKE_ASM_FLAGS "--target=${target}" CACHE STRING "")
    set(RUNTIMES_${target}_CMAKE_SYSROOT ${LINUX_${target}_SYSROOT} CACHE STRING "")
    set(RUNTIMES_${target}_CMAKE_SHARED_LINKER_FLAGS "-fuse-ld=lld" CACHE STRING "")
    set(RUNTIMES_${target}_CMAKE_MODULE_LINKER_FLAGS "-fuse-ld=lld" CACHE STRING "")
    set(RUNTIMES_${target}_CMAKE_EXE_LINKER_FLAGS "-fuse-ld=lld" CACHE STRING "")
    set(RUNTIMES_${target}_COMPILER_RT_CXX_LIBRARY "libcxx" CACHE STRING "")
    set(RUNTIMES_${target}_COMPILER_RT_USE_BUILTINS_LIBRARY ON CACHE BOOL "")
    set(RUNTIMES_${target}_COMPILER_RT_USE_LLVM_UNWINDER ON CACHE BOOL "")
    set(RUNTIMES_${target}_COMPILER_RT_CAN_EXECUTE_TESTS ON CACHE BOOL "")
    set(RUNTIMES_${target}_COMPILER_RT_BUILD_STANDALONE_LIBATOMIC ON CACHE BOOL "")
    set(RUNTIMES_${target}_LIBUNWIND_ENABLE_SHARED OFF CACHE BOOL "")
    set(RUNTIMES_${target}_LIBUNWIND_USE_COMPILER_RT ON CACHE BOOL "")
    set(RUNTIMES_${target}_LIBCXXABI_USE_COMPILER_RT ON CACHE BOOL "")
    set(RUNTIMES_${target}_LIBCXXABI_ENABLE_SHARED OFF CACHE BOOL "")
    set(RUNTIMES_${target}_LIBCXXABI_USE_LLVM_UNWINDER ON CACHE BOOL "")
    set(RUNTIMES_${target}_LIBCXXABI_INSTALL_LIBRARY OFF CACHE BOOL "")
    set(RUNTIMES_${target}_LIBCXX_USE_COMPILER_RT ON CACHE BOOL "")
    set(RUNTIMES_${target}_LIBCXX_ENABLE_SHARED OFF CACHE BOOL "")
    set(RUNTIMES_${target}_LIBCXX_ENABLE_STATIC_ABI_LIBRARY ON CACHE BOOL "")
    set(RUNTIMES_${target}_LIBCXX_ABI_VERSION 2 CACHE STRING "")
    set(RUNTIMES_${target}_LLVM_ENABLE_ASSERTIONS OFF CACHE BOOL "")
    set(RUNTIMES_${target}_SANITIZER_CXX_ABI "libc++" CACHE STRING "")
    set(RUNTIMES_${target}_SANITIZER_CXX_ABI_INTREE ON CACHE BOOL "")
    set(RUNTIMES_${target}_SANITIZER_TEST_CXX "libc++" CACHE STRING "")
    set(RUNTIMES_${target}_SANITIZER_TEST_CXX_INTREE ON CACHE BOOL "")
    set(RUNTIMES_${target}_LLVM_TOOLS_DIR "${CMAKE_BINARY_DIR}/bin" CACHE BOOL "")
    set(RUNTIMES_${target}_LLVM_ENABLE_RUNTIMES "compiler-rt;libcxx;libcxxabi;libunwind" CACHE STRING "")

    # Use .build-id link.
    list(APPEND RUNTIME_BUILD_ID_LINK "${target}")
  endif()
endforeach()

if(FUCHSIA_SDK)
  set(FUCHSIA_aarch64-unknown-fuchsia_NAME arm64)
  set(FUCHSIA_i386-unknown-fuchsia_NAME x64)
  set(FUCHSIA_x86_64-unknown-fuchsia_NAME x64)
  set(FUCHSIA_riscv64-unknown-fuchsia_NAME riscv64)
  foreach(target i386-unknown-fuchsia;x86_64-unknown-fuchsia;aarch64-unknown-fuchsia;riscv64-unknown-fuchsia)
    set(FUCHSIA_${target}_COMPILER_FLAGS "--target=${target} -I${FUCHSIA_SDK}/pkg/sync/include -I${FUCHSIA_SDK}/pkg/fdio/include")
    set(FUCHSIA_${target}_LINKER_FLAGS "-L${FUCHSIA_SDK}/arch/${FUCHSIA_${target}_NAME}/lib")
    set(FUCHSIA_${target}_SYSROOT "${FUCHSIA_SDK}/arch/${FUCHSIA_${target}_NAME}/sysroot")
  endforeach()

  foreach(target i386-unknown-fuchsia;x86_64-unknown-fuchsia;aarch64-unknown-fuchsia;riscv64-unknown-fuchsia)
    # Set the per-target builtins options.
    list(APPEND BUILTIN_TARGETS "${target}")
    set(BUILTINS_${target}_CMAKE_SYSTEM_NAME Fuchsia CACHE STRING "")
    set(BUILTINS_${target}_CMAKE_BUILD_TYPE RelWithDebInfo CACHE STRING "")
    set(BUILTINS_${target}_CMAKE_ASM_FLAGS ${FUCHSIA_${target}_COMPILER_FLAGS} CACHE STRING "")
    set(BUILTINS_${target}_CMAKE_C_FLAGS ${FUCHSIA_${target}_COMPILER_FLAGS} CACHE STRING "")
    set(BUILTINS_${target}_CMAKE_CXX_FLAGS ${FUCHSIA_${target}_COMPILER_FLAGS} CACHE STRING "")
    set(BUILTINS_${target}_CMAKE_SHARED_LINKER_FLAGS ${FUCHSIA_${target}_LINKER_FLAGS} CACHE STRING "")
    set(BUILTINS_${target}_CMAKE_MODULE_LINKER_FLAGS ${FUCHSIA_${target}_LINKER_FLAGS} CACHE STRING "")
    set(BUILTINS_${target}_CMAKE_EXE_LINKER_FLAGS ${FUCHSIA_${target}_LINKER_FLAGS} CACHE STRING "")
    set(BUILTINS_${target}_CMAKE_SYSROOT ${FUCHSIA_${target}_SYSROOT} CACHE PATH "")
  endforeach()

  foreach(target x86_64-unknown-fuchsia;aarch64-unknown-fuchsia;riscv64-unknown-fuchsia)
    # Set the per-target runtimes options.
    list(APPEND RUNTIME_TARGETS "${target}")
    set(RUNTIMES_${target}_CMAKE_SYSTEM_NAME Fuchsia CACHE STRING "")
    set(RUNTIMES_${target}_CMAKE_BUILD_TYPE RelWithDebInfo CACHE STRING "")
    set(RUNTIMES_${target}_CMAKE_BUILD_WITH_INSTALL_RPATH ON CACHE BOOL "")
    set(RUNTIMES_${target}_CMAKE_ASM_FLAGS ${FUCHSIA_${target}_COMPILER_FLAGS} CACHE STRING "")
    set(RUNTIMES_${target}_CMAKE_C_FLAGS ${FUCHSIA_${target}_COMPILER_FLAGS} CACHE STRING "")
    set(RUNTIMES_${target}_CMAKE_CXX_FLAGS ${FUCHSIA_${target}_COMPILER_FLAGS} CACHE STRING "")
    set(RUNTIMES_${target}_CMAKE_SHARED_LINKER_FLAGS ${FUCHSIA_${target}_LINKER_FLAGS} CACHE STRING "")
    set(RUNTIMES_${target}_CMAKE_MODULE_LINKER_FLAGS ${FUCHSIA_${target}_LINKER_FLAGS} CACHE STRING "")
    set(RUNTIMES_${target}_CMAKE_EXE_LINKER_FLAGS ${FUCHSIA_${target}_LINKER_FLAGS} CACHE STRING "")
    set(RUNTIMES_${target}_CMAKE_SYSROOT ${FUCHSIA_${target}_SYSROOT} CACHE PATH "")
    set(RUNTIMES_${target}_COMPILER_RT_CXX_LIBRARY "libcxx" CACHE STRING "")
    set(RUNTIMES_${target}_COMPILER_RT_USE_BUILTINS_LIBRARY ON CACHE BOOL "")
    set(RUNTIMES_${target}_COMPILER_RT_USE_LLVM_UNWINDER ON CACHE BOOL "")
    set(RUNTIMES_${target}_LIBUNWIND_USE_COMPILER_RT ON CACHE BOOL "")
    set(RUNTIMES_${target}_LIBUNWIND_HIDE_SYMBOLS ON CACHE BOOL "")
    set(RUNTIMES_${target}_LIBCXXABI_USE_COMPILER_RT ON CACHE BOOL "")
    set(RUNTIMES_${target}_LIBCXXABI_USE_LLVM_UNWINDER ON CACHE BOOL "")
    set(RUNTIMES_${target}_LIBCXXABI_HERMETIC_STATIC_LIBRARY ON CACHE BOOL "")
    set(RUNTIMES_${target}_LIBCXXABI_INSTALL_STATIC_LIBRARY OFF CACHE BOOL "")
    set(RUNTIMES_${target}_LIBCXX_USE_COMPILER_RT ON CACHE BOOL "")
    set(RUNTIMES_${target}_LIBCXX_ENABLE_STATIC_ABI_LIBRARY ON CACHE BOOL "")
    set(RUNTIMES_${target}_LIBCXX_HERMETIC_STATIC_LIBRARY ON CACHE BOOL "")
    set(RUNTIMES_${target}_LIBCXX_STATICALLY_LINK_ABI_IN_SHARED_LIBRARY OFF CACHE BOOL "")
    set(RUNTIMES_${target}_LIBCXX_ABI_VERSION 2 CACHE STRING "")
    set(RUNTIMES_${target}_LLVM_ENABLE_ASSERTIONS OFF CACHE BOOL "")
    set(RUNTIMES_${target}_LLVM_ENABLE_RUNTIMES "compiler-rt;libcxx;libcxxabi;libunwind" CACHE STRING "")

    # Compat multilibs.
    set(RUNTIMES_${target}+compat_LLVM_BUILD_COMPILER_RT OFF CACHE BOOL "")
    set(RUNTIMES_${target}+compat_LIBCXXABI_ENABLE_EXCEPTIONS OFF CACHE BOOL "")
    set(RUNTIMES_${target}+compat_LIBCXX_ENABLE_EXCEPTIONS OFF CACHE BOOL "")
    set(RUNTIMES_${target}+compat_CMAKE_CXX_FLAGS "${FUCHSIA_${target}_COMPILER_FLAGS} -fc++-abi=itanium" CACHE STRING "")

    set(RUNTIMES_${target}+asan_LLVM_BUILD_COMPILER_RT OFF CACHE BOOL "")
    set(RUNTIMES_${target}+asan_LLVM_USE_SANITIZER "Address" CACHE STRING "")
    set(RUNTIMES_${target}+asan_LIBCXXABI_ENABLE_NEW_DELETE_DEFINITIONS OFF CACHE BOOL "")
    set(RUNTIMES_${target}+asan_LIBCXX_ENABLE_NEW_DELETE_DEFINITIONS OFF CACHE BOOL "")

    set(RUNTIMES_${target}+noexcept_LLVM_BUILD_COMPILER_RT OFF CACHE BOOL "")
    set(RUNTIMES_${target}+noexcept_LIBCXXABI_ENABLE_EXCEPTIONS OFF CACHE BOOL "")
    set(RUNTIMES_${target}+noexcept_LIBCXX_ENABLE_EXCEPTIONS OFF CACHE BOOL "")

    set(RUNTIMES_${target}+asan+noexcept_LLVM_BUILD_COMPILER_RT OFF CACHE BOOL "")
    set(RUNTIMES_${target}+asan+noexcept_LLVM_USE_SANITIZER "Address" CACHE STRING "")
    set(RUNTIMES_${target}+asan+noexcept_LIBCXXABI_ENABLE_NEW_DELETE_DEFINITIONS OFF CACHE BOOL "")
    set(RUNTIMES_${target}+asan+noexcept_LIBCXX_ENABLE_NEW_DELETE_DEFINITIONS OFF CACHE BOOL "")
    set(RUNTIMES_${target}+asan+noexcept_LIBCXXABI_ENABLE_EXCEPTIONS OFF CACHE BOOL "")
    set(RUNTIMES_${target}+asan+noexcept_LIBCXX_ENABLE_EXCEPTIONS OFF CACHE BOOL "")

    # Use .build-id link.
    list(APPEND RUNTIME_BUILD_ID_LINK "${target}")
  endforeach()

  # HWAsan
  set(RUNTIMES_aarch64-unknown-fuchsia+hwasan_LLVM_BUILD_COMPILER_RT OFF CACHE BOOL "")
  set(RUNTIMES_aarch64-unknown-fuchsia+hwasan_LLVM_USE_SANITIZER "HWAddress" CACHE STRING "")
  set(RUNTIMES_aarch64-unknown-fuchsia+hwasan_LIBCXXABI_ENABLE_NEW_DELETE_DEFINITIONS OFF CACHE BOOL "")
  set(RUNTIMES_aarch64-unknown-fuchsia+hwasan_LIBCXX_ENABLE_NEW_DELETE_DEFINITIONS OFF CACHE BOOL "")

  # HWASan+noexcept
  set(RUNTIMES_aarch64-unknown-fuchsia+hwasan+noexcept_LLVM_BUILD_COMPILER_RT OFF CACHE BOOL "")
  set(RUNTIMES_aarch64-unknown-fuchsia+hwasan+noexcept_LLVM_USE_SANITIZER "HWAddress" CACHE STRING "")
  set(RUNTIMES_aarch64-unknown-fuchsia+hwasan+noexcept_LIBCXXABI_ENABLE_NEW_DELETE_DEFINITIONS OFF CACHE BOOL "")
  set(RUNTIMES_aarch64-unknown-fuchsia+hwasan+noexcept_LIBCXX_ENABLE_NEW_DELETE_DEFINITIONS OFF CACHE BOOL "")
  set(RUNTIMES_aarch64-unknown-fuchsia+hwasan+noexcept_LIBCXXABI_ENABLE_EXCEPTIONS OFF CACHE BOOL "")
  set(RUNTIMES_aarch64-unknown-fuchsia+hwasan+noexcept_LIBCXX_ENABLE_EXCEPTIONS OFF CACHE BOOL "")

  set(LLVM_RUNTIME_MULTILIBS "asan;noexcept;compat;asan+noexcept;hwasan;hwasan+noexcept" CACHE STRING "")

  set(LLVM_RUNTIME_MULTILIB_asan_TARGETS "x86_64-unknown-fuchsia;aarch64-unknown-fuchsia;riscv64-unknown-fuchsia" CACHE STRING "")
  set(LLVM_RUNTIME_MULTILIB_noexcept_TARGETS "x86_64-unknown-fuchsia;aarch64-unknown-fuchsia;riscv64-unknown-fuchsia" CACHE STRING "")
  set(LLVM_RUNTIME_MULTILIB_compat_TARGETS "x86_64-unknown-fuchsia;aarch64-unknown-fuchsia;riscv64-unknown-fuchsia" CACHE STRING "")
  set(LLVM_RUNTIME_MULTILIB_asan+noexcept_TARGETS "x86_64-unknown-fuchsia;aarch64-unknown-fuchsia;riscv64-unknown-fuchsia" CACHE STRING "")
  set(LLVM_RUNTIME_MULTILIB_hwasan_TARGETS "aarch64-unknown-fuchsia;riscv64-unknown-fuchsia" CACHE STRING "")
  set(LLVM_RUNTIME_MULTILIB_hwasan+noexcept_TARGETS "aarch64-unknown-fuchsia;riscv64-unknown-fuchsia" CACHE STRING "")
endif()

foreach(target armv6m-unknown-eabi;armv7m-unknown-eabi;armv8m-unknown-eabi)
  list(APPEND BUILTIN_TARGETS "${target}")
  set(BUILTINS_${target}_CMAKE_SYSTEM_NAME Generic CACHE STRING "")
  set(BUILTINS_${target}_CMAKE_SYSTEM_PROCESSOR arm CACHE STRING "")
  set(BUILTINS_${target}_CMAKE_SYSROOT "" CACHE STRING "")
  set(BUILTINS_${target}_CMAKE_BUILD_TYPE RelWithDebInfo CACHE STRING "")
  foreach(lang C;CXX;ASM)
    set(BUILTINS_${target}_CMAKE_${lang}_FLAGS "--target=${target} -mthumb" CACHE STRING "")
  endforeach()
  foreach(type SHARED;MODULE;EXE)
    set(BUILTINS_${target}_CMAKE_${type}_LINKER_FLAGS "-fuse-ld=lld" CACHE STRING "")
  endforeach()
  set(BUILTINS_${target}_COMPILER_RT_BAREMETAL_BUILD ON CACHE BOOL "")

  list(APPEND RUNTIME_TARGETS "${target}")
  set(RUNTIMES_${target}_CMAKE_SYSTEM_NAME Generic CACHE STRING "")
  set(RUNTIMES_${target}_CMAKE_SYSTEM_PROCESSOR arm CACHE STRING "")
  set(RUNTIMES_${target}_CMAKE_SYSROOT "" CACHE STRING "")
  set(RUNTIMES_${target}_CMAKE_BUILD_TYPE RelWithDebInfo CACHE STRING "")
  set(RUNTIMES_${target}_CMAKE_TRY_COMPILE_TARGET_TYPE STATIC_LIBRARY CACHE STRING "")
  foreach(lang C;CXX;ASM)
<<<<<<< HEAD
    set(RUNTIMES_${target}_CMAKE_${lang}_FLAGS "--target=${target} -mthumb" CACHE STRING "")
=======
    set(RUNTIMES_${target}_CMAKE_${lang}_FLAGS "--target=${target} -mthumb -Wno-atomic-alignment" CACHE STRING "")
>>>>>>> 4fe5a3cc
  endforeach()
  foreach(type SHARED;MODULE;EXE)
    set(RUNTIMES_${target}_CMAKE_${type}_LINKER_FLAGS "-fuse-ld=lld" CACHE STRING "")
  endforeach()
  set(RUNTIMES_${target}_LLVM_LIBC_FULL_BUILD ON CACHE BOOL "")
  set(RUNTIMES_${target}_LIBC_ENABLE_USE_BY_CLANG ON CACHE BOOL "")
  set(RUNTIMES_${target}_LIBCXX_ABI_VERSION 2 CACHE STRING "")
  set(RUNTIMES_${target}_LIBCXX_CXX_ABI none CACHE STRING "")
  set(RUNTIMES_${target}_LIBCXX_ENABLE_SHARED OFF CACHE BOOL "")
  set(RUNTIMES_${target}_LIBCXX_ENABLE_STATIC OFF CACHE BOOL "")
  set(RUNTIMES_${target}_LIBCXX_ENABLE_FILESYSTEM OFF CACHE BOOL "")
  set(RUNTIMES_${target}_LIBCXX_ENABLE_RANDOM_DEVICE OFF CACHE BOOL "")
  set(RUNTIMES_${target}_LIBCXX_ENABLE_LOCALIZATION OFF CACHE BOOL "")
  set(RUNTIMES_${target}_LIBCXX_ENABLE_UNICODE OFF CACHE BOOL "")
  set(RUNTIMES_${target}_LIBCXX_ENABLE_WIDE_CHARACTERS OFF CACHE BOOL "")
  set(RUNTIMES_${target}_LIBCXX_ENABLE_EXCEPTIONS OFF CACHE BOOL "")
  set(RUNTIMES_${target}_LIBCXX_ENABLE_RTTI OFF CACHE BOOL "")
  set(RUNTIMES_${target}_LIBCXX_ENABLE_THREADS OFF CACHE BOOL "")
  set(RUNTIMES_${target}_LIBCXX_ENABLE_MONOTONIC_CLOCK OFF CACHE BOOL "")
  set(RUNTIMES_${target}_LIBCXX_INSTALL_LIBRARY OFF CACHE BOOL "")
  set(RUNTIMES_${target}_LIBCXX_USE_COMPILER_RT ON CACHE BOOL "")
  set(RUNTIMES_${target}_LLVM_INCLUDE_TESTS OFF CACHE BOOL "")
  set(RUNTIMES_${target}_LLVM_ENABLE_ASSERTIONS OFF CACHE BOOL "")
  set(RUNTIMES_${target}_LLVM_ENABLE_RUNTIMES "libc;libcxx" CACHE STRING "")
endforeach()

foreach(target riscv32-unknown-elf)
  list(APPEND BUILTIN_TARGETS "${target}")
  set(BUILTINS_${target}_CMAKE_SYSTEM_NAME Generic CACHE STRING "")
  set(BUILTINS_${target}_CMAKE_SYSTEM_PROCESSOR RISCV CACHE STRING "")
  set(BUILTINS_${target}_CMAKE_SYSROOT "" CACHE STRING "")
  set(BUILTINS_${target}_CMAKE_BUILD_TYPE RelWithDebInfo CACHE STRING "")
  foreach(lang C;CXX;ASM)
    set(BUILTINS_${target}_CMAKE_${lang}_FLAGS "--target=${target} -march=rv32imafc -mabi=ilp32f" CACHE STRING "")
  endforeach()
  foreach(type SHARED;MODULE;EXE)
    set(BUILTINS_${target}_CMAKE_${type}_LINKER_FLAGS "-fuse-ld=lld" CACHE STRING "")
  endforeach()
  set(BUILTINS_${target}_COMPILER_RT_BAREMETAL_BUILD ON CACHE BOOL "")

  list(APPEND RUNTIME_TARGETS "${target}")
  set(RUNTIMES_${target}_CMAKE_SYSTEM_NAME Generic CACHE STRING "")
  set(RUNTIMES_${target}_CMAKE_SYSTEM_PROCESSOR RISCV CACHE STRING "")
  set(RUNTIMES_${target}_CMAKE_SYSROOT "" CACHE STRING "")
  set(RUNTIMES_${target}_CMAKE_BUILD_TYPE RelWithDebInfo CACHE STRING "")
  set(RUNTIMES_${target}_CMAKE_TRY_COMPILE_TARGET_TYPE STATIC_LIBRARY CACHE STRING "")
  foreach(lang C;CXX;ASM)
    set(RUNTIMES_${target}_CMAKE_${lang}_FLAGS "--target=${target} -march=rv32imafc -mabi=ilp32f" CACHE STRING "")
  endforeach()
  foreach(type SHARED;MODULE;EXE)
    set(RUNTIMES_${target}_CMAKE_${type}_LINKER_FLAGS "-fuse-ld=lld" CACHE STRING "")
  endforeach()
  set(RUNTIMES_${target}_LLVM_LIBC_FULL_BUILD ON CACHE BOOL "")
  set(RUNTIMES_${target}_LIBC_ENABLE_USE_BY_CLANG ON CACHE BOOL "")
  set(RUNTIMES_${target}_LIBCXX_ABI_VERSION 2 CACHE STRING "")
  set(RUNTIMES_${target}_LIBCXX_CXX_ABI none CACHE STRING "")
  set(RUNTIMES_${target}_LIBCXX_ENABLE_SHARED OFF CACHE BOOL "")
  set(RUNTIMES_${target}_LIBCXX_ENABLE_STATIC OFF CACHE BOOL "")
  set(RUNTIMES_${target}_LIBCXX_ENABLE_FILESYSTEM OFF CACHE BOOL "")
  set(RUNTIMES_${target}_LIBCXX_ENABLE_RANDOM_DEVICE OFF CACHE BOOL "")
  set(RUNTIMES_${target}_LIBCXX_ENABLE_LOCALIZATION OFF CACHE BOOL "")
  set(RUNTIMES_${target}_LIBCXX_ENABLE_UNICODE OFF CACHE BOOL "")
  set(RUNTIMES_${target}_LIBCXX_ENABLE_WIDE_CHARACTERS OFF CACHE BOOL "")
  set(RUNTIMES_${target}_LIBCXX_ENABLE_EXCEPTIONS OFF CACHE BOOL "")
  set(RUNTIMES_${target}_LIBCXX_ENABLE_RTTI OFF CACHE BOOL "")
  set(RUNTIMES_${target}_LIBCXX_ENABLE_THREADS OFF CACHE BOOL "")
  set(RUNTIMES_${target}_LIBCXX_ENABLE_MONOTONIC_CLOCK OFF CACHE BOOL "")
  set(RUNTIMES_${target}_LIBCXX_INSTALL_LIBRARY OFF CACHE BOOL "")
  set(RUNTIMES_${target}_LIBCXX_USE_COMPILER_RT ON CACHE BOOL "")
  set(RUNTIMES_${target}_LLVM_INCLUDE_TESTS OFF CACHE BOOL "")
  set(RUNTIMES_${target}_LLVM_ENABLE_ASSERTIONS OFF CACHE BOOL "")
  set(RUNTIMES_${target}_LLVM_ENABLE_RUNTIMES "libc;libcxx" CACHE STRING "")
endforeach()

set(LLVM_BUILTIN_TARGETS "${BUILTIN_TARGETS}" CACHE STRING "")
set(LLVM_RUNTIME_TARGETS "${RUNTIME_TARGETS}" CACHE STRING "")

# Setup toolchain.
set(LLVM_INSTALL_TOOLCHAIN_ONLY ON CACHE BOOL "")
set(LLVM_TOOLCHAIN_TOOLS
  dsymutil
  llvm-ar
  llvm-cov
  llvm-cxxfilt
  llvm-debuginfod
  llvm-debuginfod-find
  llvm-dlltool
  ${LLVM_DRIVER_TARGET}
  llvm-dwarfdump
  llvm-dwp
  llvm-ifs
  llvm-gsymutil
  llvm-lib
  llvm-libtool-darwin
  llvm-lipo
  llvm-ml
  llvm-mt
  llvm-nm
  llvm-objcopy
  llvm-objdump
  llvm-otool
  llvm-pdbutil
  llvm-profdata
  llvm-rc
  llvm-ranlib
  llvm-readelf
  llvm-readobj
  llvm-size
  llvm-strings
  llvm-strip
  llvm-symbolizer
  llvm-undname
  llvm-xray
  opt-viewer
  sancov
  scan-build-py
  CACHE STRING "")

set(LLVM_Toolchain_DISTRIBUTION_COMPONENTS
  bolt
  clang
  lld
  clang-apply-replacements
  clang-doc
  clang-format
  clang-resource-headers
  clang-include-fixer
  clang-refactor
  clang-scan-deps
  clang-tidy
  clangd
  find-all-symbols
  builtins
  runtimes
  ${LLVM_TOOLCHAIN_TOOLS}
  CACHE STRING "")

set(_FUCHSIA_DISTRIBUTIONS Toolchain)

if(FUCHSIA_ENABLE_LLDB)
  list(APPEND _FUCHSIA_ENABLE_PROJECTS lldb)
  list(APPEND _FUCHSIA_DISTRIBUTIONS Debugger)
  set(_FUCHSIA_LLDB_COMPONENTS
    lldb
    liblldb
    lldb-server
    lldb-argdumper
    lldb-dap
  )
  if(LLDB_ENABLE_PYTHON)
    list(APPEND _FUCHSIA_LLDB_COMPONENTS lldb-python-scripts)
  endif()
  set(LLVM_Debugger_DISTRIBUTION_COMPONENTS ${_FUCHSIA_LLDB_COMPONENTS} CACHE STRING "")
endif()

set(LLVM_DISTRIBUTIONS ${_FUCHSIA_DISTRIBUTIONS} CACHE STRING "")
set(LLVM_ENABLE_PROJECTS ${_FUCHSIA_ENABLE_PROJECTS} CACHE STRING "")<|MERGE_RESOLUTION|>--- conflicted
+++ resolved
@@ -321,11 +321,7 @@
   set(RUNTIMES_${target}_CMAKE_BUILD_TYPE RelWithDebInfo CACHE STRING "")
   set(RUNTIMES_${target}_CMAKE_TRY_COMPILE_TARGET_TYPE STATIC_LIBRARY CACHE STRING "")
   foreach(lang C;CXX;ASM)
-<<<<<<< HEAD
-    set(RUNTIMES_${target}_CMAKE_${lang}_FLAGS "--target=${target} -mthumb" CACHE STRING "")
-=======
     set(RUNTIMES_${target}_CMAKE_${lang}_FLAGS "--target=${target} -mthumb -Wno-atomic-alignment" CACHE STRING "")
->>>>>>> 4fe5a3cc
   endforeach()
   foreach(type SHARED;MODULE;EXE)
     set(RUNTIMES_${target}_CMAKE_${type}_LINKER_FLAGS "-fuse-ld=lld" CACHE STRING "")
