--- conflicted
+++ resolved
@@ -333,11 +333,7 @@
   foreach(lang C;CXX;ASM)
     # TODO: The preprocessor defines workaround various issues in libc and libc++ integration.
     # These should be addressed and removed over time.
-<<<<<<< HEAD
-    set(RUNTIMES_${target}_CMAKE_${lang}_local_flags "--target=${target} -Wno-atomic-alignment \"-Dvfprintf(stream, format, vlist)=vprintf(format, vlist)\" \"-Dfprintf(stream, format, ...)=printf(format)\" \"-Dgettimeofday(tv, tz)\" -D_LIBCPP_PRINT=1")
-=======
     set(RUNTIMES_${target}_CMAKE_${lang}_local_flags "--target=${target} -Wno-atomic-alignment \"-Dvfprintf(stream, format, vlist)=vprintf(format, vlist)\" \"-Dfprintf(stream, format, ...)=printf(format)\" -D_LIBCPP_PRINT=1")
->>>>>>> 49fd7d4f
     if(NOT ${target} STREQUAL "aarch64-none-elf")
       set(RUNTIMES_${target}_CMAKE_${lang}_local_flags "${RUNTIMES_${target}_CMAKE_${lang}_local_flags} -mthumb")
     endif()
