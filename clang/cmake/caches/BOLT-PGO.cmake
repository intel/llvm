set(LLVM_ENABLE_PROJECTS "bolt;clang;lld" CACHE STRING "")

set(CLANG_BOOTSTRAP_TARGETS
  stage2-clang-bolt
<<<<<<< HEAD
  CACHE STRING "")
set(BOOTSTRAP_CLANG_BOOTSTRAP_TARGETS
  clang-bolt
=======
  stage2-distribution
  stage2-install-distribution
  CACHE STRING "")
set(BOOTSTRAP_CLANG_BOOTSTRAP_TARGETS
  clang-bolt
  distribution
  install-distribution
>>>>>>> cd74f4a4
  CACHE STRING "")

set(PGO_BUILD_CONFIGURATION
  ${CMAKE_CURRENT_LIST_DIR}/BOLT.cmake
  CACHE STRING "")
include(${CMAKE_CURRENT_LIST_DIR}/PGO.cmake)<|MERGE_RESOLUTION|>--- conflicted
+++ resolved
@@ -2,11 +2,6 @@
 
 set(CLANG_BOOTSTRAP_TARGETS
   stage2-clang-bolt
-<<<<<<< HEAD
-  CACHE STRING "")
-set(BOOTSTRAP_CLANG_BOOTSTRAP_TARGETS
-  clang-bolt
-=======
   stage2-distribution
   stage2-install-distribution
   CACHE STRING "")
@@ -14,7 +9,6 @@
   clang-bolt
   distribution
   install-distribution
->>>>>>> cd74f4a4
   CACHE STRING "")
 
 set(PGO_BUILD_CONFIGURATION
