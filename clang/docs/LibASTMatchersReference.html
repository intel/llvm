<!DOCTYPE HTML PUBLIC "-//W3C//DTD HTML 4.01//EN"
          "http://www.w3.org/TR/html4/strict.dtd">
<html>
<head>
<title>AST Matcher Reference</title>
<link type="text/css" rel="stylesheet" href="../menu.css" />
<link type="text/css" rel="stylesheet" href="../content.css" />
<style type="text/css">
td {
  padding: .33em;
}
td.doc {
  display: none;
  border-bottom: 1px solid black;
}
td.name:hover {
  color: blue;
  cursor: pointer;
}
span.mono { font-family: monospace; }

.traverse_compare, .traverse_compare td, .traverse_compare th {
  border: 1px solid black;
  border-collapse: collapse;
}
</style>
<script type="text/javascript">
function toggle(id) {
  if (!id) return;
  row = document.getElementById(id);
  if (row.style.display != 'table-cell')
    row.style.display = 'table-cell';
  else
    row.style.display = 'none';
}
</script>
</head>
<body onLoad="toggle(location.hash.substring(1, location.hash.length - 6))">

<!--#include virtual="../menu.html.incl"-->

<div id="content">

<h1>AST Matcher Reference</h1>

<p>This document shows all currently implemented matchers. The matchers are grouped
by category and node type they match. You can click on matcher names to show the
matcher's source documentation.</p>

<p>There are three different basic categories of matchers:
<ul>
<li><a href="#decl-matchers">Node Matchers:</a> Matchers that match a specific type of AST node.</li>
<li><a href="#narrowing-matchers">Narrowing Matchers:</a> Matchers that match attributes on AST nodes.</li>
<li><a href="#traversal-matchers">Traversal Matchers:</a> Matchers that allow traversal between AST nodes.</li>
</ul>
</p>

<p>Within each category the matchers are ordered by node type they match on.
Note that if a matcher can match multiple node types, it will appear
multiple times. This means that by searching for Matcher&lt;Stmt&gt; you can
find all matchers that can be used to match on Stmt nodes.</p>

<p>The exception to that rule are matchers that can match on any node. Those
are marked with a * and are listed in the beginning of each category.</p>

<p>Note that the categorization of matchers is a great help when you combine
them into matcher expressions. You will usually want to form matcher expressions
that read like english sentences by alternating between node matchers and
narrowing or traversal matchers, like this:
<pre>
recordDecl(hasDescendant(
    ifStmt(hasTrueExpression(
        expr(hasDescendant(
            ifStmt()))))))
</pre>
</p>

<!-- ======================================================================= -->
<h2 id="traverse-mode">Traverse Mode</h2>
<!-- ======================================================================= -->

<p>The default mode of operation of AST Matchers visits all nodes in the AST,
even if they are not spelled in the source. This is
<span class="mono">AsIs</span> mode.  This mode requires writing AST matchers
that explicitly traverse or ignore implicit nodes, such as parentheses
surrounding an expression or expressions with cleanups.  These implicit
nodes are not always obvious from the syntax of the source code, and so this
mode requires careful consideration and testing to get the desired behavior
from an AST matcher.
</p>

<p>In addition, because template instantiations are matched in the default mode,
transformations can be accidentally made to template declarations. Finally,
because implicit nodes are matched by default, transformations can be made on
entirely incorrect places in the code.</p>

<p>For these reasons, it is possible to ignore AST nodes which are not spelled
in the source using the <span class="mono">IgnoreUnlessSpelledInSource</span>
mode. This is likely to be far less error-prone for users who are not already
very familiar with where implicit nodes appear in the AST. It is also likely
to be less error-prone for experienced AST users, as difficult cases do not
need to be encountered and matcher expressions adjusted for these cases.</p>

<p>In clang-query, the mode can be changed with
<pre>
set traversal IgnoreUnlessSpelledInSource
</pre>
</p>
This affects both matchers and AST dump output in results.

<p>When using the C++ API such as in clang-tidy checks, the
<span class="mono">traverse()</span> matcher is used to set the mode:
<pre>
Finder->addMatcher(traverse(TK_IgnoreUnlessSpelledInSource,
  returnStmt(hasReturnArgument(integerLiteral(equals(0))))
  ), this);
</pre>
</p>
<p>The following table compares the <span class="mono">AsIs</span> mode with
the <span class="mono">IgnoreUnlessSpelledInSource</span> mode:</p>

<table class="traverse_compare">
<tr>
<th></th>
<th><span class="mono">AsIs</span></th>
<th><span class="mono">IgnoreUnlessSpelledInSource</span></th>
</tr>
<tr>
  <td>AST dump of <span class="mono">func1</span>:
<pre>
struct B {
  B(int);
};

B func1() { return 42; }
</pre>

  </td>
  <td>
C++98 dialect:
<pre>
FunctionDecl
`-CompoundStmt
  `-ReturnStmt
    `-ExprWithCleanups
      `-CXXConstructExpr
        `-MaterializeTemporaryExpr
          `-ImplicitCastExpr
            `-ImplicitCastExpr
              `-CXXConstructExpr
                `-IntegerLiteral 'int' 42
</pre>
C++11, C++14 dialect:
<pre>
FunctionDecl
`-CompoundStmt
  `-ReturnStmt
    `-ExprWithCleanups
      `-CXXConstructExpr
        `-MaterializeTemporaryExpr
          `-ImplicitCastExpr
            `-CXXConstructExpr
              `-IntegerLiteral 'int' 42
</pre>
C++17, C++20 dialect:
<pre>
FunctionDecl
`-CompoundStmt
  `-ReturnStmt
    `-ImplicitCastExpr
      `-CXXConstructExpr
        `-IntegerLiteral 'int' 42
</pre>
</td>
  <td>
All dialects:
    <pre>
FunctionDecl
`-CompoundStmt
  `-ReturnStmt
    `-IntegerLiteral 'int' 42
</pre></td>
</tr>

<tr>
<td>Matcher for returned <span class="mono">42</span>:
<pre>
struct B {
  B(int);
};

B func1() { return 42; }
</pre>

  </td>
  <td>
All dialects:
<pre>
returnStmt(hasReturnValue(
    ignoringImplicit(
        ignoringElidableConstructorCall(
            ignoringImplicit(
                cxxConstructExpr(hasArgument(0,
                    ignoringImplicit(
                        integerLiteral().bind("returnVal")
                        )
                    ))
                )
            )
        )
    ))
</pre></td>
  <td>
All dialects:
<pre>
returnStmt(hasReturnValue(
    integerLiteral().bind("returnVal")
))
</pre></td>
</tr>
<tr>
<td>Match result for
<pre>implicitCastExpr()</pre>
given:
<pre>
struct B {
  B(int);
};

B func1() { return 42; }
</pre>

</td>
<td>
Match found.</td>
  <td>
No match.</td>
</tr>
<tr>
  <td>Match result for:
<pre>
cxxConstructorDecl(
  isCopyConstructor()
  ).bind("prepend_explicit")
</pre>
given:
<pre>
struct Other {};
struct Copyable {
  Other m_o;
  Copyable();
};
</pre>
</td>
<td>
Match found. Insertion produces incorrect output:
<pre>
struct Other {};
struct explicit Copyable {
  Other m_o;
  Copyable();
};
</pre>
</td>
<td>
No match found. Incorrect replacement not possible.
</td>
</tr>
<tr>
  <td>Replacement of <span class="mono">begin()</span>
    with <span class="mono">cbegin()</span>:
<pre>
cxxMemberCallExpr(
  on(ConstContainerExpr),
  callee(cxxMethodDecl(hasName("begin")))
  ).bind("replace_with_cbegin")
</pre>
given:
<pre>
void foo() {
  const Container c;
  c.begin();

  for (auto i : c) {
  }
}
</pre>
</td>
<td>
2 matches found. Replacement produces incorrect output:
<pre>
void foo() {
  const Container c;
  c.cbegin();

  for (auto i :.cbegin() c) {
  }
}
</pre>
</td>
<td>
1 match found. Replacement produces correct output:
<pre>
void foo() {
  const Container c;
  c.cbegin();

  for (auto i : c) {
  }
}
</pre>
</td>
</tr>
<tr>
  <td>Replacement of <span class="mono">int</span> member
    with <span class="mono">safe_int</span>:
<pre>
fieldDecl(
  hasType(asString("int"))
  ).bind("use_safe_int")
</pre>
given:
<pre>
struct S {
  int m_i;
};

template &lt;typename T&gt; struct TemplStruct {
  TemplStruct() {}
  ~TemplStruct() {}

private:
  T m_t;
};

void instantiate() { TemplStruct&lt;int&gt; ti; }
</pre>
</td>
<td>
2 matches found. Replacement produces incorrect output:
<pre>
struct S {
  safe_int m_i;
};

template &lt;typename T&gt; struct TemplStruct {
  TemplStruct() {}
  ~TemplStruct() {}

private:
  safe_int m_t;
};

void instantiate() { TemplStruct&lt;int&gt; ti; }
</pre>
</td>
<td>
1 match found. Replacement produces correct output:
<pre>
struct S {
  safe_int m_i;
};

template &lt;typename T&gt; struct TemplStruct {
  TemplStruct() {}
  ~TemplStruct() {}

private:
  T m_t;
};

void instantiate() { TemplStruct&lt;int&gt; ti; }
</pre>
</td>
</tr>
<tr>
  <td>Add prefix to member initializer
<pre>
cxxCtorInitializer(
  forField(fieldDecl())
  ).bind("add_prefix")
</pre>
given:
<pre>
struct Simple {};

struct Record {
  Record() : i(42) {}
private:
  int i;
  Simple s;
};
</pre>
</td>
<td>
2 matches found. Replacement produces incorrect output:
<pre>
struct Simple {};

struct Record {
  m_Record() : m_i(42) {}
private:
  int i;
  Simple s;
};
</pre>
</td>
<td>
1 match found. Replacement produces correct output:
<pre>
struct Simple {};

struct Record {
  Record() : m_i(42) {}
private:
  int i;
  Simple s;
};
</pre>
</td>
</tr>
<tr>
  <td>Ignored default arguments
<pre>
callExpr(
  callee(functionDecl(
    hasName("hasDefaultArg")
    )),
  argumentCountIs(1)
  ).bind("add_prefix")
</pre>
given:
<pre>
void hasDefaultArg(int i, int j = 0) {}
void callDefaultArg() { hasDefaultArg(42); }
</pre>
</td>
<td>
No match.
</td>
<td>
1 match found.
</td>
</tr>
<tr>
  <td>Lambda fields
<pre>
fieldDecl(
  hasType(asString("int"))
  ).bind("make_safe")
</pre>
given:
<pre>
struct S {
  int m_i;
};

void func() {
  int a = 0;
  int c = 0;

  auto l = [a, b = c](int d) { int e = d; };
  l(43);
}
</pre>
</td>
<td>
2 matches found. Replacement produces incorrect output:
<pre>
struct S {
  safe_int m_i;
};

void func() {
  int a = 0;
  int c = 0;

  auto l = [safe_a, safe_b = c](int d) { int e = d; };
  l(43);
}
</pre>
</td>
<td>
1 match found. Replacement produces correct output:
<pre>
struct S {
  safe_int m_i;
};

void func() {
  int a = 0;
  int c = 0;

  auto l = [a, b = c](int d) { int e = d; };
  l(43);
}
</pre>
</td>

</tr>





<tr>
  <td>Rewritten binary operators
<pre>
binaryOperator(
  hasOperatorName("&lt;"),
  hasRHS(hasDescendant(integerLiteral(equals(0))))
  )
</pre>
given:
<pre>
#include &lt;compare&gt;

class HasSpaceship {
public:
   int x;
   bool operator==(const HasSpaceship&) const = default;
   std::strong_ordering operator<=>(const HasSpaceship&) const = default;
};

bool isLess(const HasSpaceship& a, const HasSpaceship& b) {
   return a < b;
}
</pre>
</td>
<td>
1 match found.

<pre>
   return a < b;
          ^~~~~
</pre>

</td>
<td>
No match found.
</td>
</tr>
</table>

<!-- ======================================================================= -->
<h2 id="decl-matchers">Node Matchers</h2>
<!-- ======================================================================= -->

<p>Node matchers are at the core of matcher expressions - they specify the type
of node that is expected. Every match expression starts with a node matcher,
which can then be further refined with a narrowing or traversal matcher. All
traversal matchers take node matchers as their arguments.</p>

<p>For convenience, all node matchers take an arbitrary number of arguments
and implicitly act as allOf matchers.</p>

<p>Node matchers are the only matchers that support the bind("id") call to
bind the matched node to the given string, to be later retrieved from the
match callback.</p>

<p>It is important to remember that the arguments to node matchers are
predicates on the same node, just with additional information about the type.
This is often useful to make matcher expression more readable by inlining bind
calls into redundant node matchers inside another node matcher:
<pre>
// This binds the CXXRecordDecl to "id", as the decl() matcher will stay on
// the same node.
recordDecl(decl().bind("id"), hasName("::MyClass"))
</pre>
</p>

<table>
<tr style="text-align:left"><th>Return type</th><th>Name</th><th>Parameters</th></tr>
<!-- START_DECL_MATCHERS -->

<tr><td>Matcher&lt;<a href="https://clang.llvm.org/doxygen/classclang_1_1CXXCtorInitializer.html">CXXCtorInitializer</a>&gt;</td><td class="name" onclick="toggle('cxxCtorInitializer0')"><a name="cxxCtorInitializer0Anchor">cxxCtorInitializer</a></td><td>Matcher&lt;<a href="https://clang.llvm.org/doxygen/classclang_1_1CXXCtorInitializer.html">CXXCtorInitializer</a>&gt;...</td></tr>
<tr><td colspan="4" class="doc" id="cxxCtorInitializer0"><pre>Matches constructor initializers.

Examples matches i(42).
  class C {
    C() : i(42) {}
    int i;
  };
</pre></td></tr>


<tr><td>Matcher&lt;<a href="https://clang.llvm.org/doxygen/classclang_1_1Decl.html">Decl</a>&gt;</td><td class="name" onclick="toggle('accessSpecDecl0')"><a name="accessSpecDecl0Anchor">accessSpecDecl</a></td><td>Matcher&lt;<a href="https://clang.llvm.org/doxygen/classclang_1_1AccessSpecDecl.html">AccessSpecDecl</a>&gt;...</td></tr>
<tr><td colspan="4" class="doc" id="accessSpecDecl0"><pre>Matches C++ access specifier declarations.

Given
  class C {
  public:
    int a;
  };
accessSpecDecl()
  matches 'public:'
</pre></td></tr>


<tr><td>Matcher&lt;<a href="https://clang.llvm.org/doxygen/classclang_1_1Decl.html">Decl</a>&gt;</td><td class="name" onclick="toggle('bindingDecl0')"><a name="bindingDecl0Anchor">bindingDecl</a></td><td>Matcher&lt;<a href="https://clang.llvm.org/doxygen/classclang_1_1BindingDecl.html">BindingDecl</a>&gt;...</td></tr>
<tr><td colspan="4" class="doc" id="bindingDecl0"><pre>Matches binding declarations
Example matches foo and bar
(matcher = bindingDecl()

  auto [foo, bar] = std::make_pair{42, 42};
</pre></td></tr>


<tr><td>Matcher&lt;<a href="https://clang.llvm.org/doxygen/classclang_1_1Decl.html">Decl</a>&gt;</td><td class="name" onclick="toggle('blockDecl0')"><a name="blockDecl0Anchor">blockDecl</a></td><td>Matcher&lt;<a href="https://clang.llvm.org/doxygen/classclang_1_1BlockDecl.html">BlockDecl</a>&gt;...</td></tr>
<tr><td colspan="4" class="doc" id="blockDecl0"><pre>Matches block declarations.

Example matches the declaration of the nameless block printing an input
integer.

  myFunc(^(int p) {
    printf("%d", p);
  })
</pre></td></tr>


<tr><td>Matcher&lt;<a href="https://clang.llvm.org/doxygen/classclang_1_1Decl.html">Decl</a>&gt;</td><td class="name" onclick="toggle('classTemplateDecl0')"><a name="classTemplateDecl0Anchor">classTemplateDecl</a></td><td>Matcher&lt;<a href="https://clang.llvm.org/doxygen/classclang_1_1ClassTemplateDecl.html">ClassTemplateDecl</a>&gt;...</td></tr>
<tr><td colspan="4" class="doc" id="classTemplateDecl0"><pre>Matches C++ class template declarations.

Example matches Z
  template&lt;class T&gt; class Z {};
</pre></td></tr>


<tr><td>Matcher&lt;<a href="https://clang.llvm.org/doxygen/classclang_1_1Decl.html">Decl</a>&gt;</td><td class="name" onclick="toggle('classTemplatePartialSpecializationDecl0')"><a name="classTemplatePartialSpecializationDecl0Anchor">classTemplatePartialSpecializationDecl</a></td><td>Matcher&lt;<a href="https://clang.llvm.org/doxygen/classclang_1_1ClassTemplatePartialSpecializationDecl.html">ClassTemplatePartialSpecializationDecl</a>&gt;...</td></tr>
<tr><td colspan="4" class="doc" id="classTemplatePartialSpecializationDecl0"><pre>Matches C++ class template partial specializations.

Given
  template&lt;class T1, class T2, int I&gt;
  class A {};

  template&lt;class T, int I&gt;
  class A&lt;T, T*, I&gt; {};

  template&lt;&gt;
  class A&lt;int, int, 1&gt; {};
classTemplatePartialSpecializationDecl()
  matches the specialization A&lt;T,T*,I&gt; but not A&lt;int,int,1&gt;
</pre></td></tr>


<tr><td>Matcher&lt;<a href="https://clang.llvm.org/doxygen/classclang_1_1Decl.html">Decl</a>&gt;</td><td class="name" onclick="toggle('classTemplateSpecializationDecl0')"><a name="classTemplateSpecializationDecl0Anchor">classTemplateSpecializationDecl</a></td><td>Matcher&lt;<a href="https://clang.llvm.org/doxygen/classclang_1_1ClassTemplateSpecializationDecl.html">ClassTemplateSpecializationDecl</a>&gt;...</td></tr>
<tr><td colspan="4" class="doc" id="classTemplateSpecializationDecl0"><pre>Matches C++ class template specializations.

Given
  template&lt;typename T&gt; class A {};
  template&lt;&gt; class A&lt;double&gt; {};
  A&lt;int&gt; a;
classTemplateSpecializationDecl()
  matches the specializations A&lt;int&gt; and A&lt;double&gt;
</pre></td></tr>


<tr><td>Matcher&lt;<a href="https://clang.llvm.org/doxygen/classclang_1_1Decl.html">Decl</a>&gt;</td><td class="name" onclick="toggle('cxxConstructorDecl0')"><a name="cxxConstructorDecl0Anchor">cxxConstructorDecl</a></td><td>Matcher&lt;<a href="https://clang.llvm.org/doxygen/classclang_1_1CXXConstructorDecl.html">CXXConstructorDecl</a>&gt;...</td></tr>
<tr><td colspan="4" class="doc" id="cxxConstructorDecl0"><pre>Matches C++ constructor declarations.

Example matches Foo::Foo() and Foo::Foo(int)
  class Foo {
   public:
    Foo();
    Foo(int);
    int DoSomething();
  };
</pre></td></tr>


<tr><td>Matcher&lt;<a href="https://clang.llvm.org/doxygen/classclang_1_1Decl.html">Decl</a>&gt;</td><td class="name" onclick="toggle('cxxConversionDecl0')"><a name="cxxConversionDecl0Anchor">cxxConversionDecl</a></td><td>Matcher&lt;<a href="https://clang.llvm.org/doxygen/classclang_1_1CXXConversionDecl.html">CXXConversionDecl</a>&gt;...</td></tr>
<tr><td colspan="4" class="doc" id="cxxConversionDecl0"><pre>Matches conversion operator declarations.

Example matches the operator.
  class X { operator int() const; };
</pre></td></tr>


<tr><td>Matcher&lt;<a href="https://clang.llvm.org/doxygen/classclang_1_1Decl.html">Decl</a>&gt;</td><td class="name" onclick="toggle('cxxDeductionGuideDecl0')"><a name="cxxDeductionGuideDecl0Anchor">cxxDeductionGuideDecl</a></td><td>Matcher&lt;<a href="https://clang.llvm.org/doxygen/classclang_1_1CXXDeductionGuideDecl.html">CXXDeductionGuideDecl</a>&gt;...</td></tr>
<tr><td colspan="4" class="doc" id="cxxDeductionGuideDecl0"><pre>Matches user-defined and implicitly generated deduction guide.

Example matches the deduction guide.
  template&lt;typename T&gt;
  class X { X(int) };
  X(int) -&gt; X&lt;int&gt;;
</pre></td></tr>


<tr><td>Matcher&lt;<a href="https://clang.llvm.org/doxygen/classclang_1_1Decl.html">Decl</a>&gt;</td><td class="name" onclick="toggle('cxxDestructorDecl0')"><a name="cxxDestructorDecl0Anchor">cxxDestructorDecl</a></td><td>Matcher&lt;<a href="https://clang.llvm.org/doxygen/classclang_1_1CXXDestructorDecl.html">CXXDestructorDecl</a>&gt;...</td></tr>
<tr><td colspan="4" class="doc" id="cxxDestructorDecl0"><pre>Matches explicit C++ destructor declarations.

Example matches Foo::~Foo()
  class Foo {
   public:
    virtual ~Foo();
  };
</pre></td></tr>


<tr><td>Matcher&lt;<a href="https://clang.llvm.org/doxygen/classclang_1_1Decl.html">Decl</a>&gt;</td><td class="name" onclick="toggle('cxxMethodDecl0')"><a name="cxxMethodDecl0Anchor">cxxMethodDecl</a></td><td>Matcher&lt;<a href="https://clang.llvm.org/doxygen/classclang_1_1CXXMethodDecl.html">CXXMethodDecl</a>&gt;...</td></tr>
<tr><td colspan="4" class="doc" id="cxxMethodDecl0"><pre>Matches method declarations.

Example matches y
  class X { void y(); };
</pre></td></tr>


<tr><td>Matcher&lt;<a href="https://clang.llvm.org/doxygen/classclang_1_1Decl.html">Decl</a>&gt;</td><td class="name" onclick="toggle('cxxRecordDecl0')"><a name="cxxRecordDecl0Anchor">cxxRecordDecl</a></td><td>Matcher&lt;<a href="https://clang.llvm.org/doxygen/classclang_1_1CXXRecordDecl.html">CXXRecordDecl</a>&gt;...</td></tr>
<tr><td colspan="4" class="doc" id="cxxRecordDecl0"><pre>Matches C++ class declarations.

Example matches X, Z
  class X;
  template&lt;class T&gt; class Z {};
</pre></td></tr>


<tr><td>Matcher&lt;<a href="https://clang.llvm.org/doxygen/classclang_1_1Decl.html">Decl</a>&gt;</td><td class="name" onclick="toggle('decl0')"><a name="decl0Anchor">decl</a></td><td>Matcher&lt;<a href="https://clang.llvm.org/doxygen/classclang_1_1Decl.html">Decl</a>&gt;...</td></tr>
<tr><td colspan="4" class="doc" id="decl0"><pre>Matches declarations.

Examples matches X, C, and the friend declaration inside C;
  void X();
  class C {
    friend X;
  };
</pre></td></tr>


<tr><td>Matcher&lt;<a href="https://clang.llvm.org/doxygen/classclang_1_1Decl.html">Decl</a>&gt;</td><td class="name" onclick="toggle('declaratorDecl0')"><a name="declaratorDecl0Anchor">declaratorDecl</a></td><td>Matcher&lt;<a href="https://clang.llvm.org/doxygen/classclang_1_1DeclaratorDecl.html">DeclaratorDecl</a>&gt;...</td></tr>
<tr><td colspan="4" class="doc" id="declaratorDecl0"><pre>Matches declarator declarations (field, variable, function
and non-type template parameter declarations).

Given
  class X { int y; };
declaratorDecl()
  matches int y.
</pre></td></tr>


<tr><td>Matcher&lt;<a href="https://clang.llvm.org/doxygen/classclang_1_1Decl.html">Decl</a>&gt;</td><td class="name" onclick="toggle('decompositionDecl0')"><a name="decompositionDecl0Anchor">decompositionDecl</a></td><td>Matcher&lt;<a href="https://clang.llvm.org/doxygen/classclang_1_1DecompositionDecl.html">DecompositionDecl</a>&gt;...</td></tr>
<tr><td colspan="4" class="doc" id="decompositionDecl0"><pre>Matches decomposition-declarations.

Examples matches the declaration node with foo and bar, but not
number.
(matcher = declStmt(has(decompositionDecl())))

  int number = 42;
  auto [foo, bar] = std::make_pair{42, 42};
</pre></td></tr>


<tr><td>Matcher&lt;<a href="https://clang.llvm.org/doxygen/classclang_1_1Decl.html">Decl</a>&gt;</td><td class="name" onclick="toggle('enumConstantDecl0')"><a name="enumConstantDecl0Anchor">enumConstantDecl</a></td><td>Matcher&lt;<a href="https://clang.llvm.org/doxygen/classclang_1_1EnumConstantDecl.html">EnumConstantDecl</a>&gt;...</td></tr>
<tr><td colspan="4" class="doc" id="enumConstantDecl0"><pre>Matches enum constants.

Example matches A, B, C
  enum X {
    A, B, C
  };
</pre></td></tr>


<tr><td>Matcher&lt;<a href="https://clang.llvm.org/doxygen/classclang_1_1Decl.html">Decl</a>&gt;</td><td class="name" onclick="toggle('enumDecl0')"><a name="enumDecl0Anchor">enumDecl</a></td><td>Matcher&lt;<a href="https://clang.llvm.org/doxygen/classclang_1_1EnumDecl.html">EnumDecl</a>&gt;...</td></tr>
<tr><td colspan="4" class="doc" id="enumDecl0"><pre>Matches enum declarations.

Example matches X
  enum X {
    A, B, C
  };
</pre></td></tr>


<tr><td>Matcher&lt;<a href="https://clang.llvm.org/doxygen/classclang_1_1Decl.html">Decl</a>&gt;</td><td class="name" onclick="toggle('fieldDecl0')"><a name="fieldDecl0Anchor">fieldDecl</a></td><td>Matcher&lt;<a href="https://clang.llvm.org/doxygen/classclang_1_1FieldDecl.html">FieldDecl</a>&gt;...</td></tr>
<tr><td colspan="4" class="doc" id="fieldDecl0"><pre>Matches field declarations.

Given
  class X { int m; };
fieldDecl()
  matches 'm'.
</pre></td></tr>


<tr><td>Matcher&lt;<a href="https://clang.llvm.org/doxygen/classclang_1_1Decl.html">Decl</a>&gt;</td><td class="name" onclick="toggle('friendDecl0')"><a name="friendDecl0Anchor">friendDecl</a></td><td>Matcher&lt;<a href="https://clang.llvm.org/doxygen/classclang_1_1FriendDecl.html">FriendDecl</a>&gt;...</td></tr>
<tr><td colspan="4" class="doc" id="friendDecl0"><pre>Matches friend declarations.

Given
  class X { friend void foo(); };
friendDecl()
  matches 'friend void foo()'.
</pre></td></tr>


<tr><td>Matcher&lt;<a href="https://clang.llvm.org/doxygen/classclang_1_1Decl.html">Decl</a>&gt;</td><td class="name" onclick="toggle('functionDecl0')"><a name="functionDecl0Anchor">functionDecl</a></td><td>Matcher&lt;<a href="https://clang.llvm.org/doxygen/classclang_1_1FunctionDecl.html">FunctionDecl</a>&gt;...</td></tr>
<tr><td colspan="4" class="doc" id="functionDecl0"><pre>Matches function declarations.

Example matches f
  void f();
</pre></td></tr>


<tr><td>Matcher&lt;<a href="https://clang.llvm.org/doxygen/classclang_1_1Decl.html">Decl</a>&gt;</td><td class="name" onclick="toggle('functionTemplateDecl0')"><a name="functionTemplateDecl0Anchor">functionTemplateDecl</a></td><td>Matcher&lt;<a href="https://clang.llvm.org/doxygen/classclang_1_1FunctionTemplateDecl.html">FunctionTemplateDecl</a>&gt;...</td></tr>
<tr><td colspan="4" class="doc" id="functionTemplateDecl0"><pre>Matches C++ function template declarations.

Example matches f
  template&lt;class T&gt; void f(T t) {}
</pre></td></tr>


<tr><td>Matcher&lt;<a href="https://clang.llvm.org/doxygen/classclang_1_1Decl.html">Decl</a>&gt;</td><td class="name" onclick="toggle('indirectFieldDecl0')"><a name="indirectFieldDecl0Anchor">indirectFieldDecl</a></td><td>Matcher&lt;<a href="https://clang.llvm.org/doxygen/classclang_1_1IndirectFieldDecl.html">IndirectFieldDecl</a>&gt;...</td></tr>
<tr><td colspan="4" class="doc" id="indirectFieldDecl0"><pre>Matches indirect field declarations.

Given
  struct X { struct { int a; }; };
indirectFieldDecl()
  matches 'a'.
</pre></td></tr>


<tr><td>Matcher&lt;<a href="https://clang.llvm.org/doxygen/classclang_1_1Decl.html">Decl</a>&gt;</td><td class="name" onclick="toggle('labelDecl0')"><a name="labelDecl0Anchor">labelDecl</a></td><td>Matcher&lt;<a href="https://clang.llvm.org/doxygen/classclang_1_1LabelDecl.html">LabelDecl</a>&gt;...</td></tr>
<tr><td colspan="4" class="doc" id="labelDecl0"><pre>Matches a declaration of label.

Given
  goto FOO;
  FOO: bar();
labelDecl()
  matches 'FOO:'
</pre></td></tr>


<tr><td>Matcher&lt;<a href="https://clang.llvm.org/doxygen/classclang_1_1Decl.html">Decl</a>&gt;</td><td class="name" onclick="toggle('linkageSpecDecl0')"><a name="linkageSpecDecl0Anchor">linkageSpecDecl</a></td><td>Matcher&lt;<a href="https://clang.llvm.org/doxygen/classclang_1_1LinkageSpecDecl.html">LinkageSpecDecl</a>&gt;...</td></tr>
<tr><td colspan="4" class="doc" id="linkageSpecDecl0"><pre>Matches a declaration of a linkage specification.

Given
  extern "C" {}
linkageSpecDecl()
  matches "extern "C" {}"
</pre></td></tr>


<tr><td>Matcher&lt;<a href="https://clang.llvm.org/doxygen/classclang_1_1Decl.html">Decl</a>&gt;</td><td class="name" onclick="toggle('namedDecl0')"><a name="namedDecl0Anchor">namedDecl</a></td><td>Matcher&lt;<a href="https://clang.llvm.org/doxygen/classclang_1_1NamedDecl.html">NamedDecl</a>&gt;...</td></tr>
<tr><td colspan="4" class="doc" id="namedDecl0"><pre>Matches a declaration of anything that could have a name.

Example matches X, S, the anonymous union type, i, and U;
  typedef int X;
  struct S {
    union {
      int i;
    } U;
  };
</pre></td></tr>


<tr><td>Matcher&lt;<a href="https://clang.llvm.org/doxygen/classclang_1_1Decl.html">Decl</a>&gt;</td><td class="name" onclick="toggle('namespaceAliasDecl0')"><a name="namespaceAliasDecl0Anchor">namespaceAliasDecl</a></td><td>Matcher&lt;<a href="https://clang.llvm.org/doxygen/classclang_1_1NamespaceAliasDecl.html">NamespaceAliasDecl</a>&gt;...</td></tr>
<tr><td colspan="4" class="doc" id="namespaceAliasDecl0"><pre>Matches a declaration of a namespace alias.

Given
  namespace test {}
  namespace alias = ::test;
namespaceAliasDecl()
  matches "namespace alias" but not "namespace test"
</pre></td></tr>


<tr><td>Matcher&lt;<a href="https://clang.llvm.org/doxygen/classclang_1_1Decl.html">Decl</a>&gt;</td><td class="name" onclick="toggle('namespaceDecl0')"><a name="namespaceDecl0Anchor">namespaceDecl</a></td><td>Matcher&lt;<a href="https://clang.llvm.org/doxygen/classclang_1_1NamespaceDecl.html">NamespaceDecl</a>&gt;...</td></tr>
<tr><td colspan="4" class="doc" id="namespaceDecl0"><pre>Matches a declaration of a namespace.

Given
  namespace {}
  namespace test {}
namespaceDecl()
  matches "namespace {}" and "namespace test {}"
</pre></td></tr>


<tr><td>Matcher&lt;<a href="https://clang.llvm.org/doxygen/classclang_1_1Decl.html">Decl</a>&gt;</td><td class="name" onclick="toggle('nonTypeTemplateParmDecl0')"><a name="nonTypeTemplateParmDecl0Anchor">nonTypeTemplateParmDecl</a></td><td>Matcher&lt;<a href="https://clang.llvm.org/doxygen/classclang_1_1NonTypeTemplateParmDecl.html">NonTypeTemplateParmDecl</a>&gt;...</td></tr>
<tr><td colspan="4" class="doc" id="nonTypeTemplateParmDecl0"><pre>Matches non-type template parameter declarations.

Given
  template &lt;typename T, int N&gt; struct C {};
nonTypeTemplateParmDecl()
  matches 'N', but not 'T'.
</pre></td></tr>


<tr><td>Matcher&lt;<a href="https://clang.llvm.org/doxygen/classclang_1_1Decl.html">Decl</a>&gt;</td><td class="name" onclick="toggle('objcCategoryDecl0')"><a name="objcCategoryDecl0Anchor">objcCategoryDecl</a></td><td>Matcher&lt;<a href="https://clang.llvm.org/doxygen/classclang_1_1ObjCCategoryDecl.html">ObjCCategoryDecl</a>&gt;...</td></tr>
<tr><td colspan="4" class="doc" id="objcCategoryDecl0"><pre>Matches Objective-C category declarations.

Example matches Foo (Additions)
  @interface Foo (Additions)
  @end
</pre></td></tr>


<tr><td>Matcher&lt;<a href="https://clang.llvm.org/doxygen/classclang_1_1Decl.html">Decl</a>&gt;</td><td class="name" onclick="toggle('objcCategoryImplDecl0')"><a name="objcCategoryImplDecl0Anchor">objcCategoryImplDecl</a></td><td>Matcher&lt;<a href="https://clang.llvm.org/doxygen/classclang_1_1ObjCCategoryImplDecl.html">ObjCCategoryImplDecl</a>&gt;...</td></tr>
<tr><td colspan="4" class="doc" id="objcCategoryImplDecl0"><pre>Matches Objective-C category definitions.

Example matches Foo (Additions)
  @implementation Foo (Additions)
  @end
</pre></td></tr>


<tr><td>Matcher&lt;<a href="https://clang.llvm.org/doxygen/classclang_1_1Decl.html">Decl</a>&gt;</td><td class="name" onclick="toggle('objcImplementationDecl0')"><a name="objcImplementationDecl0Anchor">objcImplementationDecl</a></td><td>Matcher&lt;<a href="https://clang.llvm.org/doxygen/classclang_1_1ObjCImplementationDecl.html">ObjCImplementationDecl</a>&gt;...</td></tr>
<tr><td colspan="4" class="doc" id="objcImplementationDecl0"><pre>Matches Objective-C implementation declarations.

Example matches Foo
  @implementation Foo
  @end
</pre></td></tr>


<tr><td>Matcher&lt;<a href="https://clang.llvm.org/doxygen/classclang_1_1Decl.html">Decl</a>&gt;</td><td class="name" onclick="toggle('objcInterfaceDecl0')"><a name="objcInterfaceDecl0Anchor">objcInterfaceDecl</a></td><td>Matcher&lt;<a href="https://clang.llvm.org/doxygen/classclang_1_1ObjCInterfaceDecl.html">ObjCInterfaceDecl</a>&gt;...</td></tr>
<tr><td colspan="4" class="doc" id="objcInterfaceDecl0"><pre>Matches Objective-C interface declarations.

Example matches Foo
  @interface Foo
  @end
</pre></td></tr>


<tr><td>Matcher&lt;<a href="https://clang.llvm.org/doxygen/classclang_1_1Decl.html">Decl</a>&gt;</td><td class="name" onclick="toggle('objcIvarDecl0')"><a name="objcIvarDecl0Anchor">objcIvarDecl</a></td><td>Matcher&lt;<a href="https://clang.llvm.org/doxygen/classclang_1_1ObjCIvarDecl.html">ObjCIvarDecl</a>&gt;...</td></tr>
<tr><td colspan="4" class="doc" id="objcIvarDecl0"><pre>Matches Objective-C instance variable declarations.

Example matches _enabled
  @implementation Foo {
    BOOL _enabled;
  }
  @end
</pre></td></tr>


<tr><td>Matcher&lt;<a href="https://clang.llvm.org/doxygen/classclang_1_1Decl.html">Decl</a>&gt;</td><td class="name" onclick="toggle('objcMethodDecl0')"><a name="objcMethodDecl0Anchor">objcMethodDecl</a></td><td>Matcher&lt;<a href="https://clang.llvm.org/doxygen/classclang_1_1ObjCMethodDecl.html">ObjCMethodDecl</a>&gt;...</td></tr>
<tr><td colspan="4" class="doc" id="objcMethodDecl0"><pre>Matches Objective-C method declarations.

Example matches both declaration and definition of -[Foo method]
  @interface Foo
  - (void)method;
  @end

  @implementation Foo
  - (void)method {}
  @end
</pre></td></tr>


<tr><td>Matcher&lt;<a href="https://clang.llvm.org/doxygen/classclang_1_1Decl.html">Decl</a>&gt;</td><td class="name" onclick="toggle('objcPropertyDecl0')"><a name="objcPropertyDecl0Anchor">objcPropertyDecl</a></td><td>Matcher&lt;<a href="https://clang.llvm.org/doxygen/classclang_1_1ObjCPropertyDecl.html">ObjCPropertyDecl</a>&gt;...</td></tr>
<tr><td colspan="4" class="doc" id="objcPropertyDecl0"><pre>Matches Objective-C property declarations.

Example matches enabled
  @interface Foo
  @property BOOL enabled;
  @end
</pre></td></tr>


<tr><td>Matcher&lt;<a href="https://clang.llvm.org/doxygen/classclang_1_1Decl.html">Decl</a>&gt;</td><td class="name" onclick="toggle('objcProtocolDecl0')"><a name="objcProtocolDecl0Anchor">objcProtocolDecl</a></td><td>Matcher&lt;<a href="https://clang.llvm.org/doxygen/classclang_1_1ObjCProtocolDecl.html">ObjCProtocolDecl</a>&gt;...</td></tr>
<tr><td colspan="4" class="doc" id="objcProtocolDecl0"><pre>Matches Objective-C protocol declarations.

Example matches FooDelegate
  @protocol FooDelegate
  @end
</pre></td></tr>


<tr><td>Matcher&lt;<a href="https://clang.llvm.org/doxygen/classclang_1_1Decl.html">Decl</a>&gt;</td><td class="name" onclick="toggle('parmVarDecl0')"><a name="parmVarDecl0Anchor">parmVarDecl</a></td><td>Matcher&lt;<a href="https://clang.llvm.org/doxygen/classclang_1_1ParmVarDecl.html">ParmVarDecl</a>&gt;...</td></tr>
<tr><td colspan="4" class="doc" id="parmVarDecl0"><pre>Matches parameter variable declarations.

Given
  void f(int x);
parmVarDecl()
  matches int x.
</pre></td></tr>


<tr><td>Matcher&lt;<a href="https://clang.llvm.org/doxygen/classclang_1_1Decl.html">Decl</a>&gt;</td><td class="name" onclick="toggle('recordDecl0')"><a name="recordDecl0Anchor">recordDecl</a></td><td>Matcher&lt;<a href="https://clang.llvm.org/doxygen/classclang_1_1RecordDecl.html">RecordDecl</a>&gt;...</td></tr>
<tr><td colspan="4" class="doc" id="recordDecl0"><pre>Matches class, struct, and union declarations.

Example matches X, Z, U, and S
  class X;
  template&lt;class T&gt; class Z {};
  struct S {};
  union U {};
</pre></td></tr>


<tr><td>Matcher&lt;<a href="https://clang.llvm.org/doxygen/classclang_1_1Decl.html">Decl</a>&gt;</td><td class="name" onclick="toggle('staticAssertDecl0')"><a name="staticAssertDecl0Anchor">staticAssertDecl</a></td><td>Matcher&lt;<a href="https://clang.llvm.org/doxygen/classclang_1_1StaticAssertDecl.html">StaticAssertDecl</a>&gt;...</td></tr>
<tr><td colspan="4" class="doc" id="staticAssertDecl0"><pre>Matches a C++ static_assert declaration.

Example:
  staticAssertExpr()
matches
  static_assert(sizeof(S) == sizeof(int))
in
  struct S {
    int x;
  };
  static_assert(sizeof(S) == sizeof(int));
</pre></td></tr>


<tr><td>Matcher&lt;<a href="https://clang.llvm.org/doxygen/classclang_1_1Decl.html">Decl</a>&gt;</td><td class="name" onclick="toggle('tagDecl0')"><a name="tagDecl0Anchor">tagDecl</a></td><td>Matcher&lt;<a href="https://clang.llvm.org/doxygen/classclang_1_1TagDecl.html">TagDecl</a>&gt;...</td></tr>
<tr><td colspan="4" class="doc" id="tagDecl0"><pre>Matches tag declarations.

Example matches X, Z, U, S, E
  class X;
  template&lt;class T&gt; class Z {};
  struct S {};
  union U {};
  enum E {
    A, B, C
  };
</pre></td></tr>


<tr><td>Matcher&lt;<a href="https://clang.llvm.org/doxygen/classclang_1_1Decl.html">Decl</a>&gt;</td><td class="name" onclick="toggle('templateTemplateParmDecl0')"><a name="templateTemplateParmDecl0Anchor">templateTemplateParmDecl</a></td><td>Matcher&lt;<a href="https://clang.llvm.org/doxygen/classclang_1_1TemplateTemplateParmDecl.html">TemplateTemplateParmDecl</a>&gt;...</td></tr>
<tr><td colspan="4" class="doc" id="templateTemplateParmDecl0"><pre>Matches template template parameter declarations.

Given
  template &lt;template &lt;typename&gt; class Z, int N&gt; struct C {};
templateTypeParmDecl()
  matches 'Z', but not 'N'.
</pre></td></tr>


<tr><td>Matcher&lt;<a href="https://clang.llvm.org/doxygen/classclang_1_1Decl.html">Decl</a>&gt;</td><td class="name" onclick="toggle('templateTypeParmDecl0')"><a name="templateTypeParmDecl0Anchor">templateTypeParmDecl</a></td><td>Matcher&lt;<a href="https://clang.llvm.org/doxygen/classclang_1_1TemplateTypeParmDecl.html">TemplateTypeParmDecl</a>&gt;...</td></tr>
<tr><td colspan="4" class="doc" id="templateTypeParmDecl0"><pre>Matches template type parameter declarations.

Given
  template &lt;typename T, int N&gt; struct C {};
templateTypeParmDecl()
  matches 'T', but not 'N'.
</pre></td></tr>


<tr><td>Matcher&lt;<a href="https://clang.llvm.org/doxygen/classclang_1_1Decl.html">Decl</a>&gt;</td><td class="name" onclick="toggle('translationUnitDecl0')"><a name="translationUnitDecl0Anchor">translationUnitDecl</a></td><td>Matcher&lt;<a href="https://clang.llvm.org/doxygen/classclang_1_1TranslationUnitDecl.html">TranslationUnitDecl</a>&gt;...</td></tr>
<tr><td colspan="4" class="doc" id="translationUnitDecl0"><pre>Matches the top declaration context.

Given
  int X;
  namespace NS {
  int Y;
  }  // namespace NS
decl(hasDeclContext(translationUnitDecl()))
  matches "int X", but not "int Y".
</pre></td></tr>


<tr><td>Matcher&lt;<a href="https://clang.llvm.org/doxygen/classclang_1_1Decl.html">Decl</a>&gt;</td><td class="name" onclick="toggle('typeAliasDecl0')"><a name="typeAliasDecl0Anchor">typeAliasDecl</a></td><td>Matcher&lt;<a href="https://clang.llvm.org/doxygen/classclang_1_1TypeAliasDecl.html">TypeAliasDecl</a>&gt;...</td></tr>
<tr><td colspan="4" class="doc" id="typeAliasDecl0"><pre>Matches type alias declarations.

Given
  typedef int X;
  using Y = int;
typeAliasDecl()
  matches "using Y = int", but not "typedef int X"
</pre></td></tr>


<tr><td>Matcher&lt;<a href="https://clang.llvm.org/doxygen/classclang_1_1Decl.html">Decl</a>&gt;</td><td class="name" onclick="toggle('typeAliasTemplateDecl0')"><a name="typeAliasTemplateDecl0Anchor">typeAliasTemplateDecl</a></td><td>Matcher&lt;<a href="https://clang.llvm.org/doxygen/classclang_1_1TypeAliasTemplateDecl.html">TypeAliasTemplateDecl</a>&gt;...</td></tr>
<tr><td colspan="4" class="doc" id="typeAliasTemplateDecl0"><pre>Matches type alias template declarations.

typeAliasTemplateDecl() matches
  template &lt;typename T&gt;
  using Y = X&lt;T&gt;;
</pre></td></tr>


<tr><td>Matcher&lt;<a href="https://clang.llvm.org/doxygen/classclang_1_1Decl.html">Decl</a>&gt;</td><td class="name" onclick="toggle('typedefDecl0')"><a name="typedefDecl0Anchor">typedefDecl</a></td><td>Matcher&lt;<a href="https://clang.llvm.org/doxygen/classclang_1_1TypedefDecl.html">TypedefDecl</a>&gt;...</td></tr>
<tr><td colspan="4" class="doc" id="typedefDecl0"><pre>Matches typedef declarations.

Given
  typedef int X;
  using Y = int;
typedefDecl()
  matches "typedef int X", but not "using Y = int"
</pre></td></tr>


<tr><td>Matcher&lt;<a href="https://clang.llvm.org/doxygen/classclang_1_1Decl.html">Decl</a>&gt;</td><td class="name" onclick="toggle('typedefNameDecl0')"><a name="typedefNameDecl0Anchor">typedefNameDecl</a></td><td>Matcher&lt;<a href="https://clang.llvm.org/doxygen/classclang_1_1TypedefNameDecl.html">TypedefNameDecl</a>&gt;...</td></tr>
<tr><td colspan="4" class="doc" id="typedefNameDecl0"><pre>Matches typedef name declarations.

Given
  typedef int X;
  using Y = int;
typedefNameDecl()
  matches "typedef int X" and "using Y = int"
</pre></td></tr>


<tr><td>Matcher&lt;<a href="https://clang.llvm.org/doxygen/classclang_1_1Decl.html">Decl</a>&gt;</td><td class="name" onclick="toggle('unresolvedUsingTypenameDecl0')"><a name="unresolvedUsingTypenameDecl0Anchor">unresolvedUsingTypenameDecl</a></td><td>Matcher&lt;<a href="https://clang.llvm.org/doxygen/classclang_1_1UnresolvedUsingTypenameDecl.html">UnresolvedUsingTypenameDecl</a>&gt;...</td></tr>
<tr><td colspan="4" class="doc" id="unresolvedUsingTypenameDecl0"><pre>Matches unresolved using value declarations that involve the
typename.

Given
  template &lt;typename T&gt;
  struct Base { typedef T Foo; };

  template&lt;typename T&gt;
  struct S : private Base&lt;T&gt; {
    using typename Base&lt;T&gt;::Foo;
  };
unresolvedUsingTypenameDecl()
  matches using Base&lt;T&gt;::Foo </pre></td></tr>


<tr><td>Matcher&lt;<a href="https://clang.llvm.org/doxygen/classclang_1_1Decl.html">Decl</a>&gt;</td><td class="name" onclick="toggle('unresolvedUsingValueDecl0')"><a name="unresolvedUsingValueDecl0Anchor">unresolvedUsingValueDecl</a></td><td>Matcher&lt;<a href="https://clang.llvm.org/doxygen/classclang_1_1UnresolvedUsingValueDecl.html">UnresolvedUsingValueDecl</a>&gt;...</td></tr>
<tr><td colspan="4" class="doc" id="unresolvedUsingValueDecl0"><pre>Matches unresolved using value declarations.

Given
  template&lt;typename X&gt;
  class C : private X {
    using X::x;
  };
unresolvedUsingValueDecl()
  matches using X::x </pre></td></tr>


<tr><td>Matcher&lt;<a href="https://clang.llvm.org/doxygen/classclang_1_1Decl.html">Decl</a>&gt;</td><td class="name" onclick="toggle('usingDecl0')"><a name="usingDecl0Anchor">usingDecl</a></td><td>Matcher&lt;<a href="https://clang.llvm.org/doxygen/classclang_1_1UsingDecl.html">UsingDecl</a>&gt;...</td></tr>
<tr><td colspan="4" class="doc" id="usingDecl0"><pre>Matches using declarations.

Given
  namespace X { int x; }
  using X::x;
usingDecl()
  matches using X::x </pre></td></tr>


<tr><td>Matcher&lt;<a href="https://clang.llvm.org/doxygen/classclang_1_1Decl.html">Decl</a>&gt;</td><td class="name" onclick="toggle('usingDirectiveDecl0')"><a name="usingDirectiveDecl0Anchor">usingDirectiveDecl</a></td><td>Matcher&lt;<a href="https://clang.llvm.org/doxygen/classclang_1_1UsingDirectiveDecl.html">UsingDirectiveDecl</a>&gt;...</td></tr>
<tr><td colspan="4" class="doc" id="usingDirectiveDecl0"><pre>Matches using namespace declarations.

Given
  namespace X { int x; }
  using namespace X;
usingDirectiveDecl()
  matches using namespace X </pre></td></tr>


<tr><td>Matcher&lt;<a href="https://clang.llvm.org/doxygen/classclang_1_1Decl.html">Decl</a>&gt;</td><td class="name" onclick="toggle('valueDecl0')"><a name="valueDecl0Anchor">valueDecl</a></td><td>Matcher&lt;<a href="https://clang.llvm.org/doxygen/classclang_1_1ValueDecl.html">ValueDecl</a>&gt;...</td></tr>
<tr><td colspan="4" class="doc" id="valueDecl0"><pre>Matches any value declaration.

Example matches A, B, C and F
  enum X { A, B, C };
  void F();
</pre></td></tr>


<tr><td>Matcher&lt;<a href="https://clang.llvm.org/doxygen/classclang_1_1Decl.html">Decl</a>&gt;</td><td class="name" onclick="toggle('varDecl0')"><a name="varDecl0Anchor">varDecl</a></td><td>Matcher&lt;<a href="https://clang.llvm.org/doxygen/classclang_1_1VarDecl.html">VarDecl</a>&gt;...</td></tr>
<tr><td colspan="4" class="doc" id="varDecl0"><pre>Matches variable declarations.

Note: this does not match declarations of member variables, which are
"field" declarations in Clang parlance.

Example matches a
  int a;
</pre></td></tr>


<tr><td>Matcher&lt;<a href="https://clang.llvm.org/doxygen/classclang_1_1NestedNameSpecifierLoc.html">NestedNameSpecifierLoc</a>&gt;</td><td class="name" onclick="toggle('nestedNameSpecifierLoc0')"><a name="nestedNameSpecifierLoc0Anchor">nestedNameSpecifierLoc</a></td><td>Matcher&lt;<a href="https://clang.llvm.org/doxygen/classclang_1_1NestedNameSpecifierLoc.html">NestedNameSpecifierLoc</a>&gt;...</td></tr>
<tr><td colspan="4" class="doc" id="nestedNameSpecifierLoc0"><pre>Same as nestedNameSpecifier but matches NestedNameSpecifierLoc.
</pre></td></tr>


<tr><td>Matcher&lt;<a href="https://clang.llvm.org/doxygen/classclang_1_1NestedNameSpecifier.html">NestedNameSpecifier</a>&gt;</td><td class="name" onclick="toggle('nestedNameSpecifier0')"><a name="nestedNameSpecifier0Anchor">nestedNameSpecifier</a></td><td>Matcher&lt;<a href="https://clang.llvm.org/doxygen/classclang_1_1NestedNameSpecifier.html">NestedNameSpecifier</a>&gt;...</td></tr>
<tr><td colspan="4" class="doc" id="nestedNameSpecifier0"><pre>Matches nested name specifiers.

Given
  namespace ns {
    struct A { static void f(); };
    void A::f() {}
    void g() { A::f(); }
  }
  ns::A a;
nestedNameSpecifier()
  matches "ns::" and both "A::"
</pre></td></tr>


<tr><td>Matcher&lt;<a href="https://clang.llvm.org/doxygen/classclang_1_1OMPClause.html">OMPClause</a>&gt;</td><td class="name" onclick="toggle('ompDefaultClause0')"><a name="ompDefaultClause0Anchor">ompDefaultClause</a></td><td>Matcher&lt;<a href="https://clang.llvm.org/doxygen/classclang_1_1OMPDefaultClause.html">OMPDefaultClause</a>&gt;...</td></tr>
<tr><td colspan="4" class="doc" id="ompDefaultClause0"><pre>Matches OpenMP ``default`` clause.

Given

  #pragma omp parallel default(none)
  #pragma omp parallel default(shared)
  #pragma omp parallel default(firstprivate)
  #pragma omp parallel

``ompDefaultClause()`` matches ``default(none)``, ``default(shared)``, and
``default(firstprivate)``
</pre></td></tr>


<tr><td>Matcher&lt;<a href="https://clang.llvm.org/doxygen/classclang_1_1QualType.html">QualType</a>&gt;</td><td class="name" onclick="toggle('qualType0')"><a name="qualType0Anchor">qualType</a></td><td>Matcher&lt;<a href="https://clang.llvm.org/doxygen/classclang_1_1QualType.html">QualType</a>&gt;...</td></tr>
<tr><td colspan="4" class="doc" id="qualType0"><pre>Matches QualTypes in the clang AST.
</pre></td></tr>


<tr><td>Matcher&lt;<a href="https://clang.llvm.org/doxygen/classclang_1_1Stmt.html">Stmt</a>&gt;</td><td class="name" onclick="toggle('addrLabelExpr0')"><a name="addrLabelExpr0Anchor">addrLabelExpr</a></td><td>Matcher&lt;<a href="https://clang.llvm.org/doxygen/classclang_1_1AddrLabelExpr.html">AddrLabelExpr</a>&gt;...</td></tr>
<tr><td colspan="4" class="doc" id="addrLabelExpr0"><pre>Matches address of label statements (GNU extension).

Given
  FOO: bar();
  void *ptr = &amp;&amp;FOO;
  goto *bar;
addrLabelExpr()
  matches '&amp;&amp;FOO'
</pre></td></tr>


<tr><td>Matcher&lt;<a href="https://clang.llvm.org/doxygen/classclang_1_1Stmt.html">Stmt</a>&gt;</td><td class="name" onclick="toggle('arraySubscriptExpr0')"><a name="arraySubscriptExpr0Anchor">arraySubscriptExpr</a></td><td>Matcher&lt;<a href="https://clang.llvm.org/doxygen/classclang_1_1ArraySubscriptExpr.html">ArraySubscriptExpr</a>&gt;...</td></tr>
<tr><td colspan="4" class="doc" id="arraySubscriptExpr0"><pre>Matches array subscript expressions.

Given
  int i = a[1];
arraySubscriptExpr()
  matches "a[1]"
</pre></td></tr>


<tr><td>Matcher&lt;<a href="https://clang.llvm.org/doxygen/classclang_1_1Stmt.html">Stmt</a>&gt;</td><td class="name" onclick="toggle('asmStmt0')"><a name="asmStmt0Anchor">asmStmt</a></td><td>Matcher&lt;<a href="https://clang.llvm.org/doxygen/classclang_1_1AsmStmt.html">AsmStmt</a>&gt;...</td></tr>
<tr><td colspan="4" class="doc" id="asmStmt0"><pre>Matches asm statements.

 int i = 100;
  __asm("mov al, 2");
asmStmt()
  matches '__asm("mov al, 2")'
</pre></td></tr>


<tr><td>Matcher&lt;<a href="https://clang.llvm.org/doxygen/classclang_1_1Stmt.html">Stmt</a>&gt;</td><td class="name" onclick="toggle('atomicExpr0')"><a name="atomicExpr0Anchor">atomicExpr</a></td><td>Matcher&lt;<a href="https://clang.llvm.org/doxygen/classclang_1_1AtomicExpr.html">AtomicExpr</a>&gt;...</td></tr>
<tr><td colspan="4" class="doc" id="atomicExpr0"><pre>Matches atomic builtins.
Example matches __atomic_load_n(ptr, 1)
  void foo() { int *ptr; __atomic_load_n(ptr, 1); }
</pre></td></tr>


<tr><td>Matcher&lt;<a href="https://clang.llvm.org/doxygen/classclang_1_1Stmt.html">Stmt</a>&gt;</td><td class="name" onclick="toggle('autoreleasePoolStmt0')"><a name="autoreleasePoolStmt0Anchor">autoreleasePoolStmt</a></td><td>Matcher&lt;<a href="https://clang.llvm.org/doxygen/classclang_1_1ObjCAutoreleasePoolStmt.html">ObjCAutoreleasePoolStmt</a>&gt;...</td></tr>
<tr><td colspan="4" class="doc" id="autoreleasePoolStmt0"><pre>Matches an Objective-C autorelease pool statement.

Given
  @autoreleasepool {
    int x = 0;
  }
autoreleasePoolStmt(stmt()) matches the declaration of "x"
inside the autorelease pool.
</pre></td></tr>


<tr><td>Matcher&lt;<a href="https://clang.llvm.org/doxygen/classclang_1_1Stmt.html">Stmt</a>&gt;</td><td class="name" onclick="toggle('binaryConditionalOperator0')"><a name="binaryConditionalOperator0Anchor">binaryConditionalOperator</a></td><td>Matcher&lt;<a href="https://clang.llvm.org/doxygen/classclang_1_1BinaryConditionalOperator.html">BinaryConditionalOperator</a>&gt;...</td></tr>
<tr><td colspan="4" class="doc" id="binaryConditionalOperator0"><pre>Matches binary conditional operator expressions (GNU extension).

Example matches a ?: b
  (a ?: b) + 42;
</pre></td></tr>


<tr><td>Matcher&lt;<a href="https://clang.llvm.org/doxygen/classclang_1_1Stmt.html">Stmt</a>&gt;</td><td class="name" onclick="toggle('binaryOperator0')"><a name="binaryOperator0Anchor">binaryOperator</a></td><td>Matcher&lt;<a href="https://clang.llvm.org/doxygen/classclang_1_1BinaryOperator.html">BinaryOperator</a>&gt;...</td></tr>
<tr><td colspan="4" class="doc" id="binaryOperator0"><pre>Matches binary operator expressions.

Example matches a || b
  !(a || b)
See also the binaryOperation() matcher for more-general matching.
</pre></td></tr>


<tr><td>Matcher&lt;<a href="https://clang.llvm.org/doxygen/classclang_1_1Stmt.html">Stmt</a>&gt;</td><td class="name" onclick="toggle('blockExpr0')"><a name="blockExpr0Anchor">blockExpr</a></td><td>Matcher&lt;<a href="https://clang.llvm.org/doxygen/classclang_1_1BlockExpr.html">BlockExpr</a>&gt;...</td></tr>
<tr><td colspan="4" class="doc" id="blockExpr0"><pre>Matches a reference to a block.

Example: matches "^{}":
  void f() { ^{}(); }
</pre></td></tr>


<tr><td>Matcher&lt;<a href="https://clang.llvm.org/doxygen/classclang_1_1Stmt.html">Stmt</a>&gt;</td><td class="name" onclick="toggle('breakStmt0')"><a name="breakStmt0Anchor">breakStmt</a></td><td>Matcher&lt;<a href="https://clang.llvm.org/doxygen/classclang_1_1BreakStmt.html">BreakStmt</a>&gt;...</td></tr>
<tr><td colspan="4" class="doc" id="breakStmt0"><pre>Matches break statements.

Given
  while (true) { break; }
breakStmt()
  matches 'break'
</pre></td></tr>


<tr><td>Matcher&lt;<a href="https://clang.llvm.org/doxygen/classclang_1_1Stmt.html">Stmt</a>&gt;</td><td class="name" onclick="toggle('cStyleCastExpr0')"><a name="cStyleCastExpr0Anchor">cStyleCastExpr</a></td><td>Matcher&lt;<a href="https://clang.llvm.org/doxygen/classclang_1_1CStyleCastExpr.html">CStyleCastExpr</a>&gt;...</td></tr>
<tr><td colspan="4" class="doc" id="cStyleCastExpr0"><pre>Matches a C-style cast expression.

Example: Matches (int) 2.2f in
  int i = (int) 2.2f;
</pre></td></tr>


<tr><td>Matcher&lt;<a href="https://clang.llvm.org/doxygen/classclang_1_1Stmt.html">Stmt</a>&gt;</td><td class="name" onclick="toggle('callExpr0')"><a name="callExpr0Anchor">callExpr</a></td><td>Matcher&lt;<a href="https://clang.llvm.org/doxygen/classclang_1_1CallExpr.html">CallExpr</a>&gt;...</td></tr>
<tr><td colspan="4" class="doc" id="callExpr0"><pre>Matches call expressions.

Example matches x.y() and y()
  X x;
  x.y();
  y();
</pre></td></tr>


<tr><td>Matcher&lt;<a href="https://clang.llvm.org/doxygen/classclang_1_1Stmt.html">Stmt</a>&gt;</td><td class="name" onclick="toggle('caseStmt0')"><a name="caseStmt0Anchor">caseStmt</a></td><td>Matcher&lt;<a href="https://clang.llvm.org/doxygen/classclang_1_1CaseStmt.html">CaseStmt</a>&gt;...</td></tr>
<tr><td colspan="4" class="doc" id="caseStmt0"><pre>Matches case statements inside switch statements.

Given
  switch(a) { case 42: break; default: break; }
caseStmt()
  matches 'case 42:'.
</pre></td></tr>


<tr><td>Matcher&lt;<a href="https://clang.llvm.org/doxygen/classclang_1_1Stmt.html">Stmt</a>&gt;</td><td class="name" onclick="toggle('castExpr0')"><a name="castExpr0Anchor">castExpr</a></td><td>Matcher&lt;<a href="https://clang.llvm.org/doxygen/classclang_1_1CastExpr.html">CastExpr</a>&gt;...</td></tr>
<tr><td colspan="4" class="doc" id="castExpr0"><pre>Matches any cast nodes of Clang's AST.

Example: castExpr() matches each of the following:
  (int) 3;
  const_cast&lt;Expr *&gt;(SubExpr);
  char c = 0;
but does not match
  int i = (0);
  int k = 0;
</pre></td></tr>


<tr><td>Matcher&lt;<a href="https://clang.llvm.org/doxygen/classclang_1_1Stmt.html">Stmt</a>&gt;</td><td class="name" onclick="toggle('characterLiteral0')"><a name="characterLiteral0Anchor">characterLiteral</a></td><td>Matcher&lt;<a href="https://clang.llvm.org/doxygen/classclang_1_1CharacterLiteral.html">CharacterLiteral</a>&gt;...</td></tr>
<tr><td colspan="4" class="doc" id="characterLiteral0"><pre>Matches character literals (also matches wchar_t).

Not matching Hex-encoded chars (e.g. 0x1234, which is a IntegerLiteral),
though.

Example matches 'a', L'a'
  char ch = 'a';
  wchar_t chw = L'a';
</pre></td></tr>


<tr><td>Matcher&lt;<a href="https://clang.llvm.org/doxygen/classclang_1_1Stmt.html">Stmt</a>&gt;</td><td class="name" onclick="toggle('chooseExpr0')"><a name="chooseExpr0Anchor">chooseExpr</a></td><td>Matcher&lt;<a href="https://clang.llvm.org/doxygen/classclang_1_1ChooseExpr.html">ChooseExpr</a>&gt;...</td></tr>
<tr><td colspan="4" class="doc" id="chooseExpr0"><pre>Matches GNU __builtin_choose_expr.
</pre></td></tr>


<tr><td>Matcher&lt;<a href="https://clang.llvm.org/doxygen/classclang_1_1Stmt.html">Stmt</a>&gt;</td><td class="name" onclick="toggle('compoundLiteralExpr0')"><a name="compoundLiteralExpr0Anchor">compoundLiteralExpr</a></td><td>Matcher&lt;<a href="https://clang.llvm.org/doxygen/classclang_1_1CompoundLiteralExpr.html">CompoundLiteralExpr</a>&gt;...</td></tr>
<tr><td colspan="4" class="doc" id="compoundLiteralExpr0"><pre>Matches compound (i.e. non-scalar) literals

Example match: {1}, (1, 2)
  int array[4] = {1};
  vector int myvec = (vector int)(1, 2);
</pre></td></tr>


<tr><td>Matcher&lt;<a href="https://clang.llvm.org/doxygen/classclang_1_1Stmt.html">Stmt</a>&gt;</td><td class="name" onclick="toggle('compoundStmt0')"><a name="compoundStmt0Anchor">compoundStmt</a></td><td>Matcher&lt;<a href="https://clang.llvm.org/doxygen/classclang_1_1CompoundStmt.html">CompoundStmt</a>&gt;...</td></tr>
<tr><td colspan="4" class="doc" id="compoundStmt0"><pre>Matches compound statements.

Example matches '{}' and '{{}}' in 'for (;;) {{}}'
  for (;;) {{}}
</pre></td></tr>


<tr><td>Matcher&lt;<a href="https://clang.llvm.org/doxygen/classclang_1_1Stmt.html">Stmt</a>&gt;</td><td class="name" onclick="toggle('conditionalOperator0')"><a name="conditionalOperator0Anchor">conditionalOperator</a></td><td>Matcher&lt;<a href="https://clang.llvm.org/doxygen/classclang_1_1ConditionalOperator.html">ConditionalOperator</a>&gt;...</td></tr>
<tr><td colspan="4" class="doc" id="conditionalOperator0"><pre>Matches conditional operator expressions.

Example matches a ? b : c
  (a ? b : c) + 42
</pre></td></tr>


<tr><td>Matcher&lt;<a href="https://clang.llvm.org/doxygen/classclang_1_1Stmt.html">Stmt</a>&gt;</td><td class="name" onclick="toggle('constantExpr0')"><a name="constantExpr0Anchor">constantExpr</a></td><td>Matcher&lt;<a href="https://clang.llvm.org/doxygen/classclang_1_1ConstantExpr.html">ConstantExpr</a>&gt;...</td></tr>
<tr><td colspan="4" class="doc" id="constantExpr0"><pre>Matches a constant expression wrapper.

Example matches the constant in the case statement:
    (matcher = constantExpr())
  switch (a) {
  case 37: break;
  }
</pre></td></tr>


<tr><td>Matcher&lt;<a href="https://clang.llvm.org/doxygen/classclang_1_1Stmt.html">Stmt</a>&gt;</td><td class="name" onclick="toggle('continueStmt0')"><a name="continueStmt0Anchor">continueStmt</a></td><td>Matcher&lt;<a href="https://clang.llvm.org/doxygen/classclang_1_1ContinueStmt.html">ContinueStmt</a>&gt;...</td></tr>
<tr><td colspan="4" class="doc" id="continueStmt0"><pre>Matches continue statements.

Given
  while (true) { continue; }
continueStmt()
  matches 'continue'
</pre></td></tr>


<tr><td>Matcher&lt;<a href="https://clang.llvm.org/doxygen/classclang_1_1Stmt.html">Stmt</a>&gt;</td><td class="name" onclick="toggle('cudaKernelCallExpr0')"><a name="cudaKernelCallExpr0Anchor">cudaKernelCallExpr</a></td><td>Matcher&lt;<a href="https://clang.llvm.org/doxygen/classclang_1_1CUDAKernelCallExpr.html">CUDAKernelCallExpr</a>&gt;...</td></tr>
<tr><td colspan="4" class="doc" id="cudaKernelCallExpr0"><pre>Matches CUDA kernel call expression.

Example matches,
  kernel&lt;&lt;&lt;i,j&gt;&gt;&gt;();
</pre></td></tr>


<tr><td>Matcher&lt;<a href="https://clang.llvm.org/doxygen/classclang_1_1Stmt.html">Stmt</a>&gt;</td><td class="name" onclick="toggle('cxxBindTemporaryExpr0')"><a name="cxxBindTemporaryExpr0Anchor">cxxBindTemporaryExpr</a></td><td>Matcher&lt;<a href="https://clang.llvm.org/doxygen/classclang_1_1CXXBindTemporaryExpr.html">CXXBindTemporaryExpr</a>&gt;...</td></tr>
<tr><td colspan="4" class="doc" id="cxxBindTemporaryExpr0"><pre>Matches nodes where temporaries are created.

Example matches FunctionTakesString(GetStringByValue())
    (matcher = cxxBindTemporaryExpr())
  FunctionTakesString(GetStringByValue());
  FunctionTakesStringByPointer(GetStringPointer());
</pre></td></tr>


<tr><td>Matcher&lt;<a href="https://clang.llvm.org/doxygen/classclang_1_1Stmt.html">Stmt</a>&gt;</td><td class="name" onclick="toggle('cxxBoolLiteral0')"><a name="cxxBoolLiteral0Anchor">cxxBoolLiteral</a></td><td>Matcher&lt;<a href="https://clang.llvm.org/doxygen/classclang_1_1CXXBoolLiteralExpr.html">CXXBoolLiteralExpr</a>&gt;...</td></tr>
<tr><td colspan="4" class="doc" id="cxxBoolLiteral0"><pre>Matches bool literals.

Example matches true
  true
</pre></td></tr>


<tr><td>Matcher&lt;<a href="https://clang.llvm.org/doxygen/classclang_1_1Stmt.html">Stmt</a>&gt;</td><td class="name" onclick="toggle('cxxCatchStmt0')"><a name="cxxCatchStmt0Anchor">cxxCatchStmt</a></td><td>Matcher&lt;<a href="https://clang.llvm.org/doxygen/classclang_1_1CXXCatchStmt.html">CXXCatchStmt</a>&gt;...</td></tr>
<tr><td colspan="4" class="doc" id="cxxCatchStmt0"><pre>Matches catch statements.

  try {} catch(int i) {}
cxxCatchStmt()
  matches 'catch(int i)'
</pre></td></tr>


<tr><td>Matcher&lt;<a href="https://clang.llvm.org/doxygen/classclang_1_1Stmt.html">Stmt</a>&gt;</td><td class="name" onclick="toggle('cxxConstCastExpr0')"><a name="cxxConstCastExpr0Anchor">cxxConstCastExpr</a></td><td>Matcher&lt;<a href="https://clang.llvm.org/doxygen/classclang_1_1CXXConstCastExpr.html">CXXConstCastExpr</a>&gt;...</td></tr>
<tr><td colspan="4" class="doc" id="cxxConstCastExpr0"><pre>Matches a const_cast expression.

Example: Matches const_cast&lt;int*&gt;(&amp;r) in
  int n = 42;
  const int &amp;r(n);
  int* p = const_cast&lt;int*&gt;(&amp;r);
</pre></td></tr>


<tr><td>Matcher&lt;<a href="https://clang.llvm.org/doxygen/classclang_1_1Stmt.html">Stmt</a>&gt;</td><td class="name" onclick="toggle('cxxConstructExpr0')"><a name="cxxConstructExpr0Anchor">cxxConstructExpr</a></td><td>Matcher&lt;<a href="https://clang.llvm.org/doxygen/classclang_1_1CXXConstructExpr.html">CXXConstructExpr</a>&gt;...</td></tr>
<tr><td colspan="4" class="doc" id="cxxConstructExpr0"><pre>Matches constructor call expressions (including implicit ones).

Example matches string(ptr, n) and ptr within arguments of f
    (matcher = cxxConstructExpr())
  void f(const string &amp;a, const string &amp;b);
  char *ptr;
  int n;
  f(string(ptr, n), ptr);
</pre></td></tr>


<tr><td>Matcher&lt;<a href="https://clang.llvm.org/doxygen/classclang_1_1Stmt.html">Stmt</a>&gt;</td><td class="name" onclick="toggle('cxxDefaultArgExpr0')"><a name="cxxDefaultArgExpr0Anchor">cxxDefaultArgExpr</a></td><td>Matcher&lt;<a href="https://clang.llvm.org/doxygen/classclang_1_1CXXDefaultArgExpr.html">CXXDefaultArgExpr</a>&gt;...</td></tr>
<tr><td colspan="4" class="doc" id="cxxDefaultArgExpr0"><pre>Matches the value of a default argument at the call site.

Example matches the CXXDefaultArgExpr placeholder inserted for the
    default value of the second parameter in the call expression f(42)
    (matcher = cxxDefaultArgExpr())
  void f(int x, int y = 0);
  f(42);
</pre></td></tr>


<tr><td>Matcher&lt;<a href="https://clang.llvm.org/doxygen/classclang_1_1Stmt.html">Stmt</a>&gt;</td><td class="name" onclick="toggle('cxxDeleteExpr0')"><a name="cxxDeleteExpr0Anchor">cxxDeleteExpr</a></td><td>Matcher&lt;<a href="https://clang.llvm.org/doxygen/classclang_1_1CXXDeleteExpr.html">CXXDeleteExpr</a>&gt;...</td></tr>
<tr><td colspan="4" class="doc" id="cxxDeleteExpr0"><pre>Matches delete expressions.

Given
  delete X;
cxxDeleteExpr()
  matches 'delete X'.
</pre></td></tr>


<tr><td>Matcher&lt;<a href="https://clang.llvm.org/doxygen/classclang_1_1Stmt.html">Stmt</a>&gt;</td><td class="name" onclick="toggle('cxxDependentScopeMemberExpr0')"><a name="cxxDependentScopeMemberExpr0Anchor">cxxDependentScopeMemberExpr</a></td><td>Matcher&lt;<a href="https://clang.llvm.org/doxygen/classclang_1_1CXXDependentScopeMemberExpr.html">CXXDependentScopeMemberExpr</a>&gt;...</td></tr>
<tr><td colspan="4" class="doc" id="cxxDependentScopeMemberExpr0"><pre>Matches member expressions where the actual member referenced could not be
resolved because the base expression or the member name was dependent.

Given
  template &lt;class T&gt; void f() { T t; t.g(); }
cxxDependentScopeMemberExpr()
  matches t.g
</pre></td></tr>


<tr><td>Matcher&lt;<a href="https://clang.llvm.org/doxygen/classclang_1_1Stmt.html">Stmt</a>&gt;</td><td class="name" onclick="toggle('cxxDynamicCastExpr0')"><a name="cxxDynamicCastExpr0Anchor">cxxDynamicCastExpr</a></td><td>Matcher&lt;<a href="https://clang.llvm.org/doxygen/classclang_1_1CXXDynamicCastExpr.html">CXXDynamicCastExpr</a>&gt;...</td></tr>
<tr><td colspan="4" class="doc" id="cxxDynamicCastExpr0"><pre>Matches a dynamic_cast expression.

Example:
  cxxDynamicCastExpr()
matches
  dynamic_cast&lt;D*&gt;(&amp;b);
in
  struct B { virtual ~B() {} }; struct D : B {};
  B b;
  D* p = dynamic_cast&lt;D*&gt;(&amp;b);
</pre></td></tr>


<tr><td>Matcher&lt;<a href="https://clang.llvm.org/doxygen/classclang_1_1Stmt.html">Stmt</a>&gt;</td><td class="name" onclick="toggle('cxxForRangeStmt0')"><a name="cxxForRangeStmt0Anchor">cxxForRangeStmt</a></td><td>Matcher&lt;<a href="https://clang.llvm.org/doxygen/classclang_1_1CXXForRangeStmt.html">CXXForRangeStmt</a>&gt;...</td></tr>
<tr><td colspan="4" class="doc" id="cxxForRangeStmt0"><pre>Matches range-based for statements.

cxxForRangeStmt() matches 'for (auto a : i)'
  int i[] =  {1, 2, 3}; for (auto a : i);
  for(int j = 0; j &lt; 5; ++j);
</pre></td></tr>


<tr><td>Matcher&lt;<a href="https://clang.llvm.org/doxygen/classclang_1_1Stmt.html">Stmt</a>&gt;</td><td class="name" onclick="toggle('cxxFunctionalCastExpr0')"><a name="cxxFunctionalCastExpr0Anchor">cxxFunctionalCastExpr</a></td><td>Matcher&lt;<a href="https://clang.llvm.org/doxygen/classclang_1_1CXXFunctionalCastExpr.html">CXXFunctionalCastExpr</a>&gt;...</td></tr>
<tr><td colspan="4" class="doc" id="cxxFunctionalCastExpr0"><pre>Matches functional cast expressions

Example: Matches Foo(bar);
  Foo f = bar;
  Foo g = (Foo) bar;
  Foo h = Foo(bar);
</pre></td></tr>


<tr><td>Matcher&lt;<a href="https://clang.llvm.org/doxygen/classclang_1_1Stmt.html">Stmt</a>&gt;</td><td class="name" onclick="toggle('cxxMemberCallExpr0')"><a name="cxxMemberCallExpr0Anchor">cxxMemberCallExpr</a></td><td>Matcher&lt;<a href="https://clang.llvm.org/doxygen/classclang_1_1CXXMemberCallExpr.html">CXXMemberCallExpr</a>&gt;...</td></tr>
<tr><td colspan="4" class="doc" id="cxxMemberCallExpr0"><pre>Matches member call expressions.

Example matches x.y()
  X x;
  x.y();
</pre></td></tr>


<tr><td>Matcher&lt;<a href="https://clang.llvm.org/doxygen/classclang_1_1Stmt.html">Stmt</a>&gt;</td><td class="name" onclick="toggle('cxxNewExpr0')"><a name="cxxNewExpr0Anchor">cxxNewExpr</a></td><td>Matcher&lt;<a href="https://clang.llvm.org/doxygen/classclang_1_1CXXNewExpr.html">CXXNewExpr</a>&gt;...</td></tr>
<tr><td colspan="4" class="doc" id="cxxNewExpr0"><pre>Matches new expressions.

Given
  new X;
cxxNewExpr()
  matches 'new X'.
</pre></td></tr>


<tr><td>Matcher&lt;<a href="https://clang.llvm.org/doxygen/classclang_1_1Stmt.html">Stmt</a>&gt;</td><td class="name" onclick="toggle('cxxNoexceptExpr0')"><a name="cxxNoexceptExpr0Anchor">cxxNoexceptExpr</a></td><td>Matcher&lt;<a href="https://clang.llvm.org/doxygen/classclang_1_1CXXNoexceptExpr.html">CXXNoexceptExpr</a>&gt;...</td></tr>
<tr><td colspan="4" class="doc" id="cxxNoexceptExpr0"><pre>Matches noexcept expressions.

Given
  bool a() noexcept;
  bool b() noexcept(true);
  bool c() noexcept(false);
  bool d() noexcept(noexcept(a()));
  bool e = noexcept(b()) || noexcept(c());
cxxNoexceptExpr()
  matches `noexcept(a())`, `noexcept(b())` and `noexcept(c())`.
  doesn't match the noexcept specifier in the declarations a, b, c or d.
</pre></td></tr>


<tr><td>Matcher&lt;<a href="https://clang.llvm.org/doxygen/classclang_1_1Stmt.html">Stmt</a>&gt;</td><td class="name" onclick="toggle('cxxNullPtrLiteralExpr0')"><a name="cxxNullPtrLiteralExpr0Anchor">cxxNullPtrLiteralExpr</a></td><td>Matcher&lt;<a href="https://clang.llvm.org/doxygen/classclang_1_1CXXNullPtrLiteralExpr.html">CXXNullPtrLiteralExpr</a>&gt;...</td></tr>
<tr><td colspan="4" class="doc" id="cxxNullPtrLiteralExpr0"><pre>Matches nullptr literal.
</pre></td></tr>


<tr><td>Matcher&lt;<a href="https://clang.llvm.org/doxygen/classclang_1_1Stmt.html">Stmt</a>&gt;</td><td class="name" onclick="toggle('cxxOperatorCallExpr0')"><a name="cxxOperatorCallExpr0Anchor">cxxOperatorCallExpr</a></td><td>Matcher&lt;<a href="https://clang.llvm.org/doxygen/classclang_1_1CXXOperatorCallExpr.html">CXXOperatorCallExpr</a>&gt;...</td></tr>
<tr><td colspan="4" class="doc" id="cxxOperatorCallExpr0"><pre>Matches overloaded operator calls.

Note that if an operator isn't overloaded, it won't match. Instead, use
binaryOperator matcher.
Currently it does not match operators such as new delete.
FIXME: figure out why these do not match?

Example matches both operator&lt;&lt;((o &lt;&lt; b), c) and operator&lt;&lt;(o, b)
    (matcher = cxxOperatorCallExpr())
  ostream &amp;operator&lt;&lt; (ostream &amp;out, int i) { };
  ostream &amp;o; int b = 1, c = 1;
  o &lt;&lt; b &lt;&lt; c;
See also the binaryOperation() matcher for more-general matching of binary
uses of this AST node.
</pre></td></tr>


<tr><td>Matcher&lt;<a href="https://clang.llvm.org/doxygen/classclang_1_1Stmt.html">Stmt</a>&gt;</td><td class="name" onclick="toggle('cxxReinterpretCastExpr0')"><a name="cxxReinterpretCastExpr0Anchor">cxxReinterpretCastExpr</a></td><td>Matcher&lt;<a href="https://clang.llvm.org/doxygen/classclang_1_1CXXReinterpretCastExpr.html">CXXReinterpretCastExpr</a>&gt;...</td></tr>
<tr><td colspan="4" class="doc" id="cxxReinterpretCastExpr0"><pre>Matches a reinterpret_cast expression.

Either the source expression or the destination type can be matched
using has(), but hasDestinationType() is more specific and can be
more readable.

Example matches reinterpret_cast&lt;char*&gt;(&amp;p) in
  void* p = reinterpret_cast&lt;char*&gt;(&amp;p);
</pre></td></tr>


<tr><td>Matcher&lt;<a href="https://clang.llvm.org/doxygen/classclang_1_1Stmt.html">Stmt</a>&gt;</td><td class="name" onclick="toggle('cxxRewrittenBinaryOperator0')"><a name="cxxRewrittenBinaryOperator0Anchor">cxxRewrittenBinaryOperator</a></td><td>Matcher&lt;<a href="https://clang.llvm.org/doxygen/classclang_1_1CXXRewrittenBinaryOperator.html">CXXRewrittenBinaryOperator</a>&gt;...</td></tr>
<tr><td colspan="4" class="doc" id="cxxRewrittenBinaryOperator0"><pre>Matches rewritten binary operators

Example matches use of "&lt;":
  #include &lt;compare&gt;
  struct HasSpaceshipMem {
    int a;
    constexpr auto operator&lt;=&gt;(const HasSpaceshipMem&amp;) const = default;
  };
  void compare() {
    HasSpaceshipMem hs1, hs2;
    if (hs1 &lt; hs2)
        return;
  }
See also the binaryOperation() matcher for more-general matching
of this AST node.
</pre></td></tr>


<tr><td>Matcher&lt;<a href="https://clang.llvm.org/doxygen/classclang_1_1Stmt.html">Stmt</a>&gt;</td><td class="name" onclick="toggle('cxxStaticCastExpr0')"><a name="cxxStaticCastExpr0Anchor">cxxStaticCastExpr</a></td><td>Matcher&lt;<a href="https://clang.llvm.org/doxygen/classclang_1_1CXXStaticCastExpr.html">CXXStaticCastExpr</a>&gt;...</td></tr>
<tr><td colspan="4" class="doc" id="cxxStaticCastExpr0"><pre>Matches a C++ static_cast expression.

See also: hasDestinationType
See also: reinterpretCast

Example:
  cxxStaticCastExpr()
matches
  static_cast&lt;long&gt;(8)
in
  long eight(static_cast&lt;long&gt;(8));
</pre></td></tr>


<tr><td>Matcher&lt;<a href="https://clang.llvm.org/doxygen/classclang_1_1Stmt.html">Stmt</a>&gt;</td><td class="name" onclick="toggle('cxxStdInitializerListExpr0')"><a name="cxxStdInitializerListExpr0Anchor">cxxStdInitializerListExpr</a></td><td>Matcher&lt;<a href="https://clang.llvm.org/doxygen/classclang_1_1CXXStdInitializerListExpr.html">CXXStdInitializerListExpr</a>&gt;...</td></tr>
<tr><td colspan="4" class="doc" id="cxxStdInitializerListExpr0"><pre>Matches C++ initializer list expressions.

Given
  std::vector&lt;int&gt; a({ 1, 2, 3 });
  std::vector&lt;int&gt; b = { 4, 5 };
  int c[] = { 6, 7 };
  std::pair&lt;int, int&gt; d = { 8, 9 };
cxxStdInitializerListExpr()
  matches "{ 1, 2, 3 }" and "{ 4, 5 }"
</pre></td></tr>


<tr><td>Matcher&lt;<a href="https://clang.llvm.org/doxygen/classclang_1_1Stmt.html">Stmt</a>&gt;</td><td class="name" onclick="toggle('cxxTemporaryObjectExpr0')"><a name="cxxTemporaryObjectExpr0Anchor">cxxTemporaryObjectExpr</a></td><td>Matcher&lt;<a href="https://clang.llvm.org/doxygen/classclang_1_1CXXTemporaryObjectExpr.html">CXXTemporaryObjectExpr</a>&gt;...</td></tr>
<tr><td colspan="4" class="doc" id="cxxTemporaryObjectExpr0"><pre>Matches functional cast expressions having N != 1 arguments

Example: Matches Foo(bar, bar)
  Foo h = Foo(bar, bar);
</pre></td></tr>


<tr><td>Matcher&lt;<a href="https://clang.llvm.org/doxygen/classclang_1_1Stmt.html">Stmt</a>&gt;</td><td class="name" onclick="toggle('cxxThisExpr0')"><a name="cxxThisExpr0Anchor">cxxThisExpr</a></td><td>Matcher&lt;<a href="https://clang.llvm.org/doxygen/classclang_1_1CXXThisExpr.html">CXXThisExpr</a>&gt;...</td></tr>
<tr><td colspan="4" class="doc" id="cxxThisExpr0"><pre>Matches implicit and explicit this expressions.

Example matches the implicit this expression in "return i".
    (matcher = cxxThisExpr())
struct foo {
  int i;
  int f() { return i; }
};
</pre></td></tr>


<tr><td>Matcher&lt;<a href="https://clang.llvm.org/doxygen/classclang_1_1Stmt.html">Stmt</a>&gt;</td><td class="name" onclick="toggle('cxxThrowExpr0')"><a name="cxxThrowExpr0Anchor">cxxThrowExpr</a></td><td>Matcher&lt;<a href="https://clang.llvm.org/doxygen/classclang_1_1CXXThrowExpr.html">CXXThrowExpr</a>&gt;...</td></tr>
<tr><td colspan="4" class="doc" id="cxxThrowExpr0"><pre>Matches throw expressions.

  try { throw 5; } catch(int i) {}
cxxThrowExpr()
  matches 'throw 5'
</pre></td></tr>


<tr><td>Matcher&lt;<a href="https://clang.llvm.org/doxygen/classclang_1_1Stmt.html">Stmt</a>&gt;</td><td class="name" onclick="toggle('cxxTryStmt0')"><a name="cxxTryStmt0Anchor">cxxTryStmt</a></td><td>Matcher&lt;<a href="https://clang.llvm.org/doxygen/classclang_1_1CXXTryStmt.html">CXXTryStmt</a>&gt;...</td></tr>
<tr><td colspan="4" class="doc" id="cxxTryStmt0"><pre>Matches try statements.

  try {} catch(int i) {}
cxxTryStmt()
  matches 'try {}'
</pre></td></tr>


<tr><td>Matcher&lt;<a href="https://clang.llvm.org/doxygen/classclang_1_1Stmt.html">Stmt</a>&gt;</td><td class="name" onclick="toggle('cxxUnresolvedConstructExpr0')"><a name="cxxUnresolvedConstructExpr0Anchor">cxxUnresolvedConstructExpr</a></td><td>Matcher&lt;<a href="https://clang.llvm.org/doxygen/classclang_1_1CXXUnresolvedConstructExpr.html">CXXUnresolvedConstructExpr</a>&gt;...</td></tr>
<tr><td colspan="4" class="doc" id="cxxUnresolvedConstructExpr0"><pre>Matches unresolved constructor call expressions.

Example matches T(t) in return statement of f
    (matcher = cxxUnresolvedConstructExpr())
  template &lt;typename T&gt;
  void f(const T&amp; t) { return T(t); }
</pre></td></tr>


<tr><td>Matcher&lt;<a href="https://clang.llvm.org/doxygen/classclang_1_1Stmt.html">Stmt</a>&gt;</td><td class="name" onclick="toggle('declRefExpr0')"><a name="declRefExpr0Anchor">declRefExpr</a></td><td>Matcher&lt;<a href="https://clang.llvm.org/doxygen/classclang_1_1DeclRefExpr.html">DeclRefExpr</a>&gt;...</td></tr>
<tr><td colspan="4" class="doc" id="declRefExpr0"><pre>Matches expressions that refer to declarations.

Example matches x in if (x)
  bool x;
  if (x) {}
</pre></td></tr>


<tr><td>Matcher&lt;<a href="https://clang.llvm.org/doxygen/classclang_1_1Stmt.html">Stmt</a>&gt;</td><td class="name" onclick="toggle('declStmt0')"><a name="declStmt0Anchor">declStmt</a></td><td>Matcher&lt;<a href="https://clang.llvm.org/doxygen/classclang_1_1DeclStmt.html">DeclStmt</a>&gt;...</td></tr>
<tr><td colspan="4" class="doc" id="declStmt0"><pre>Matches declaration statements.

Given
  int a;
declStmt()
  matches 'int a'.
</pre></td></tr>


<tr><td>Matcher&lt;<a href="https://clang.llvm.org/doxygen/classclang_1_1Stmt.html">Stmt</a>&gt;</td><td class="name" onclick="toggle('defaultStmt0')"><a name="defaultStmt0Anchor">defaultStmt</a></td><td>Matcher&lt;<a href="https://clang.llvm.org/doxygen/classclang_1_1DefaultStmt.html">DefaultStmt</a>&gt;...</td></tr>
<tr><td colspan="4" class="doc" id="defaultStmt0"><pre>Matches default statements inside switch statements.

Given
  switch(a) { case 42: break; default: break; }
defaultStmt()
  matches 'default:'.
</pre></td></tr>


<tr><td>Matcher&lt;<a href="https://clang.llvm.org/doxygen/classclang_1_1Stmt.html">Stmt</a>&gt;</td><td class="name" onclick="toggle('designatedInitExpr0')"><a name="designatedInitExpr0Anchor">designatedInitExpr</a></td><td>Matcher&lt;<a href="https://clang.llvm.org/doxygen/classclang_1_1DesignatedInitExpr.html">DesignatedInitExpr</a>&gt;...</td></tr>
<tr><td colspan="4" class="doc" id="designatedInitExpr0"><pre>Matches C99 designated initializer expressions [C99 6.7.8].

Example: Matches { [2].y = 1.0, [0].x = 1.0 }
  point ptarray[10] = { [2].y = 1.0, [0].x = 1.0 };
</pre></td></tr>


<tr><td>Matcher&lt;<a href="https://clang.llvm.org/doxygen/classclang_1_1Stmt.html">Stmt</a>&gt;</td><td class="name" onclick="toggle('doStmt0')"><a name="doStmt0Anchor">doStmt</a></td><td>Matcher&lt;<a href="https://clang.llvm.org/doxygen/classclang_1_1DoStmt.html">DoStmt</a>&gt;...</td></tr>
<tr><td colspan="4" class="doc" id="doStmt0"><pre>Matches do statements.

Given
  do {} while (true);
doStmt()
  matches 'do {} while(true)'
</pre></td></tr>


<tr><td>Matcher&lt;<a href="https://clang.llvm.org/doxygen/classclang_1_1Stmt.html">Stmt</a>&gt;</td><td class="name" onclick="toggle('explicitCastExpr0')"><a name="explicitCastExpr0Anchor">explicitCastExpr</a></td><td>Matcher&lt;<a href="https://clang.llvm.org/doxygen/classclang_1_1ExplicitCastExpr.html">ExplicitCastExpr</a>&gt;...</td></tr>
<tr><td colspan="4" class="doc" id="explicitCastExpr0"><pre>Matches explicit cast expressions.

Matches any cast expression written in user code, whether it be a
C-style cast, a functional-style cast, or a keyword cast.

Does not match implicit conversions.

Note: the name "explicitCast" is chosen to match Clang's terminology, as
Clang uses the term "cast" to apply to implicit conversions as well as to
actual cast expressions.

See also: hasDestinationType.

Example: matches all five of the casts in
  int((int)(reinterpret_cast&lt;int&gt;(static_cast&lt;int&gt;(const_cast&lt;int&gt;(42)))))
but does not match the implicit conversion in
  long ell = 42;
</pre></td></tr>


<tr><td>Matcher&lt;<a href="https://clang.llvm.org/doxygen/classclang_1_1Stmt.html">Stmt</a>&gt;</td><td class="name" onclick="toggle('expr0')"><a name="expr0Anchor">expr</a></td><td>Matcher&lt;<a href="https://clang.llvm.org/doxygen/classclang_1_1Expr.html">Expr</a>&gt;...</td></tr>
<tr><td colspan="4" class="doc" id="expr0"><pre>Matches expressions.

Example matches x()
  void f() { x(); }
</pre></td></tr>


<tr><td>Matcher&lt;<a href="https://clang.llvm.org/doxygen/classclang_1_1Stmt.html">Stmt</a>&gt;</td><td class="name" onclick="toggle('exprWithCleanups0')"><a name="exprWithCleanups0Anchor">exprWithCleanups</a></td><td>Matcher&lt;<a href="https://clang.llvm.org/doxygen/classclang_1_1ExprWithCleanups.html">ExprWithCleanups</a>&gt;...</td></tr>
<tr><td colspan="4" class="doc" id="exprWithCleanups0"><pre>Matches expressions that introduce cleanups to be run at the end
of the sub-expression's evaluation.

Example matches std::string()
  const std::string str = std::string();
</pre></td></tr>


<tr><td>Matcher&lt;<a href="https://clang.llvm.org/doxygen/classclang_1_1Stmt.html">Stmt</a>&gt;</td><td class="name" onclick="toggle('fixedPointLiteral0')"><a name="fixedPointLiteral0Anchor">fixedPointLiteral</a></td><td>Matcher&lt;<a href="https://clang.llvm.org/doxygen/classclang_1_1FixedPointLiteral.html">FixedPointLiteral</a>&gt;...</td></tr>
<tr><td colspan="4" class="doc" id="fixedPointLiteral0"><pre>Matches fixed point literals
</pre></td></tr>


<tr><td>Matcher&lt;<a href="https://clang.llvm.org/doxygen/classclang_1_1Stmt.html">Stmt</a>&gt;</td><td class="name" onclick="toggle('floatLiteral0')"><a name="floatLiteral0Anchor">floatLiteral</a></td><td>Matcher&lt;<a href="https://clang.llvm.org/doxygen/classclang_1_1FloatingLiteral.html">FloatingLiteral</a>&gt;...</td></tr>
<tr><td colspan="4" class="doc" id="floatLiteral0"><pre>Matches float literals of all sizes / encodings, e.g.
1.0, 1.0f, 1.0L and 1e10.

Does not match implicit conversions such as
  float a = 10;
</pre></td></tr>


<tr><td>Matcher&lt;<a href="https://clang.llvm.org/doxygen/classclang_1_1Stmt.html">Stmt</a>&gt;</td><td class="name" onclick="toggle('forStmt0')"><a name="forStmt0Anchor">forStmt</a></td><td>Matcher&lt;<a href="https://clang.llvm.org/doxygen/classclang_1_1ForStmt.html">ForStmt</a>&gt;...</td></tr>
<tr><td colspan="4" class="doc" id="forStmt0"><pre>Matches for statements.

Example matches 'for (;;) {}'
  for (;;) {}
  int i[] =  {1, 2, 3}; for (auto a : i);
</pre></td></tr>


<tr><td>Matcher&lt;<a href="https://clang.llvm.org/doxygen/classclang_1_1Stmt.html">Stmt</a>&gt;</td><td class="name" onclick="toggle('genericSelectionExpr0')"><a name="genericSelectionExpr0Anchor">genericSelectionExpr</a></td><td>Matcher&lt;<a href="https://clang.llvm.org/doxygen/classclang_1_1GenericSelectionExpr.html">GenericSelectionExpr</a>&gt;...</td></tr>
<tr><td colspan="4" class="doc" id="genericSelectionExpr0"><pre>Matches C11 _Generic expression.
</pre></td></tr>


<tr><td>Matcher&lt;<a href="https://clang.llvm.org/doxygen/classclang_1_1Stmt.html">Stmt</a>&gt;</td><td class="name" onclick="toggle('gnuNullExpr0')"><a name="gnuNullExpr0Anchor">gnuNullExpr</a></td><td>Matcher&lt;<a href="https://clang.llvm.org/doxygen/classclang_1_1GNUNullExpr.html">GNUNullExpr</a>&gt;...</td></tr>
<tr><td colspan="4" class="doc" id="gnuNullExpr0"><pre>Matches GNU __null expression.
</pre></td></tr>


<tr><td>Matcher&lt;<a href="https://clang.llvm.org/doxygen/classclang_1_1Stmt.html">Stmt</a>&gt;</td><td class="name" onclick="toggle('gotoStmt0')"><a name="gotoStmt0Anchor">gotoStmt</a></td><td>Matcher&lt;<a href="https://clang.llvm.org/doxygen/classclang_1_1GotoStmt.html">GotoStmt</a>&gt;...</td></tr>
<tr><td colspan="4" class="doc" id="gotoStmt0"><pre>Matches goto statements.

Given
  goto FOO;
  FOO: bar();
gotoStmt()
  matches 'goto FOO'
</pre></td></tr>


<tr><td>Matcher&lt;<a href="https://clang.llvm.org/doxygen/classclang_1_1Stmt.html">Stmt</a>&gt;</td><td class="name" onclick="toggle('ifStmt0')"><a name="ifStmt0Anchor">ifStmt</a></td><td>Matcher&lt;<a href="https://clang.llvm.org/doxygen/classclang_1_1IfStmt.html">IfStmt</a>&gt;...</td></tr>
<tr><td colspan="4" class="doc" id="ifStmt0"><pre>Matches if statements.

Example matches 'if (x) {}'
  if (x) {}
</pre></td></tr>


<tr><td>Matcher&lt;<a href="https://clang.llvm.org/doxygen/classclang_1_1Stmt.html">Stmt</a>&gt;</td><td class="name" onclick="toggle('imaginaryLiteral0')"><a name="imaginaryLiteral0Anchor">imaginaryLiteral</a></td><td>Matcher&lt;<a href="https://clang.llvm.org/doxygen/classclang_1_1ImaginaryLiteral.html">ImaginaryLiteral</a>&gt;...</td></tr>
<tr><td colspan="4" class="doc" id="imaginaryLiteral0"><pre>Matches imaginary literals, which are based on integer and floating
point literals e.g.: 1i, 1.0i
</pre></td></tr>


<tr><td>Matcher&lt;<a href="https://clang.llvm.org/doxygen/classclang_1_1Stmt.html">Stmt</a>&gt;</td><td class="name" onclick="toggle('implicitCastExpr0')"><a name="implicitCastExpr0Anchor">implicitCastExpr</a></td><td>Matcher&lt;<a href="https://clang.llvm.org/doxygen/classclang_1_1ImplicitCastExpr.html">ImplicitCastExpr</a>&gt;...</td></tr>
<tr><td colspan="4" class="doc" id="implicitCastExpr0"><pre>Matches the implicit cast nodes of Clang's AST.

This matches many different places, including function call return value
eliding, as well as any type conversions.
</pre></td></tr>


<tr><td>Matcher&lt;<a href="https://clang.llvm.org/doxygen/classclang_1_1Stmt.html">Stmt</a>&gt;</td><td class="name" onclick="toggle('implicitValueInitExpr0')"><a name="implicitValueInitExpr0Anchor">implicitValueInitExpr</a></td><td>Matcher&lt;<a href="https://clang.llvm.org/doxygen/classclang_1_1ImplicitValueInitExpr.html">ImplicitValueInitExpr</a>&gt;...</td></tr>
<tr><td colspan="4" class="doc" id="implicitValueInitExpr0"><pre>Matches implicit initializers of init list expressions.

Given
  point ptarray[10] = { [2].y = 1.0, [2].x = 2.0, [0].x = 1.0 };
implicitValueInitExpr()
  matches "[0].y" (implicitly)
</pre></td></tr>


<tr><td>Matcher&lt;<a href="https://clang.llvm.org/doxygen/classclang_1_1Stmt.html">Stmt</a>&gt;</td><td class="name" onclick="toggle('initListExpr0')"><a name="initListExpr0Anchor">initListExpr</a></td><td>Matcher&lt;<a href="https://clang.llvm.org/doxygen/classclang_1_1InitListExpr.html">InitListExpr</a>&gt;...</td></tr>
<tr><td colspan="4" class="doc" id="initListExpr0"><pre>Matches init list expressions.

Given
  int a[] = { 1, 2 };
  struct B { int x, y; };
  B b = { 5, 6 };
initListExpr()
  matches "{ 1, 2 }" and "{ 5, 6 }"
</pre></td></tr>


<tr><td>Matcher&lt;<a href="https://clang.llvm.org/doxygen/classclang_1_1Stmt.html">Stmt</a>&gt;</td><td class="name" onclick="toggle('integerLiteral0')"><a name="integerLiteral0Anchor">integerLiteral</a></td><td>Matcher&lt;<a href="https://clang.llvm.org/doxygen/classclang_1_1IntegerLiteral.html">IntegerLiteral</a>&gt;...</td></tr>
<tr><td colspan="4" class="doc" id="integerLiteral0"><pre>Matches integer literals of all sizes / encodings, e.g.
1, 1L, 0x1 and 1U.

Does not match character-encoded integers such as L'a'.
</pre></td></tr>


<tr><td>Matcher&lt;<a href="https://clang.llvm.org/doxygen/classclang_1_1Stmt.html">Stmt</a>&gt;</td><td class="name" onclick="toggle('labelStmt0')"><a name="labelStmt0Anchor">labelStmt</a></td><td>Matcher&lt;<a href="https://clang.llvm.org/doxygen/classclang_1_1LabelStmt.html">LabelStmt</a>&gt;...</td></tr>
<tr><td colspan="4" class="doc" id="labelStmt0"><pre>Matches label statements.

Given
  goto FOO;
  FOO: bar();
labelStmt()
  matches 'FOO:'
</pre></td></tr>


<tr><td>Matcher&lt;<a href="https://clang.llvm.org/doxygen/classclang_1_1Stmt.html">Stmt</a>&gt;</td><td class="name" onclick="toggle('lambdaExpr0')"><a name="lambdaExpr0Anchor">lambdaExpr</a></td><td>Matcher&lt;<a href="https://clang.llvm.org/doxygen/classclang_1_1LambdaExpr.html">LambdaExpr</a>&gt;...</td></tr>
<tr><td colspan="4" class="doc" id="lambdaExpr0"><pre>Matches lambda expressions.

Example matches [&amp;](){return 5;}
  [&amp;](){return 5;}
</pre></td></tr>


<tr><td>Matcher&lt;<a href="https://clang.llvm.org/doxygen/classclang_1_1Stmt.html">Stmt</a>&gt;</td><td class="name" onclick="toggle('materializeTemporaryExpr0')"><a name="materializeTemporaryExpr0Anchor">materializeTemporaryExpr</a></td><td>Matcher&lt;<a href="https://clang.llvm.org/doxygen/classclang_1_1MaterializeTemporaryExpr.html">MaterializeTemporaryExpr</a>&gt;...</td></tr>
<tr><td colspan="4" class="doc" id="materializeTemporaryExpr0"><pre>Matches nodes where temporaries are materialized.

Example: Given
  struct T {void func();};
  T f();
  void g(T);
materializeTemporaryExpr() matches 'f()' in these statements
  T u(f());
  g(f());
  f().func();
but does not match
  f();
</pre></td></tr>


<tr><td>Matcher&lt;<a href="https://clang.llvm.org/doxygen/classclang_1_1Stmt.html">Stmt</a>&gt;</td><td class="name" onclick="toggle('memberExpr0')"><a name="memberExpr0Anchor">memberExpr</a></td><td>Matcher&lt;<a href="https://clang.llvm.org/doxygen/classclang_1_1MemberExpr.html">MemberExpr</a>&gt;...</td></tr>
<tr><td colspan="4" class="doc" id="memberExpr0"><pre>Matches member expressions.

Given
  class Y {
    void x() { this-&gt;x(); x(); Y y; y.x(); a; this-&gt;b; Y::b; }
    int a; static int b;
  };
memberExpr()
  matches this-&gt;x, x, y.x, a, this-&gt;b
</pre></td></tr>


<tr><td>Matcher&lt;<a href="https://clang.llvm.org/doxygen/classclang_1_1Stmt.html">Stmt</a>&gt;</td><td class="name" onclick="toggle('nullStmt0')"><a name="nullStmt0Anchor">nullStmt</a></td><td>Matcher&lt;<a href="https://clang.llvm.org/doxygen/classclang_1_1NullStmt.html">NullStmt</a>&gt;...</td></tr>
<tr><td colspan="4" class="doc" id="nullStmt0"><pre>Matches null statements.

  foo();;
nullStmt()
  matches the second ';'
</pre></td></tr>


<tr><td>Matcher&lt;<a href="https://clang.llvm.org/doxygen/classclang_1_1Stmt.html">Stmt</a>&gt;</td><td class="name" onclick="toggle('objcCatchStmt0')"><a name="objcCatchStmt0Anchor">objcCatchStmt</a></td><td>Matcher&lt;<a href="https://clang.llvm.org/doxygen/classclang_1_1ObjCAtCatchStmt.html">ObjCAtCatchStmt</a>&gt;...</td></tr>
<tr><td colspan="4" class="doc" id="objcCatchStmt0"><pre>Matches Objective-C @catch statements.

Example matches @catch
  @try {}
  @catch (...) {}
</pre></td></tr>


<tr><td>Matcher&lt;<a href="https://clang.llvm.org/doxygen/classclang_1_1Stmt.html">Stmt</a>&gt;</td><td class="name" onclick="toggle('objcFinallyStmt0')"><a name="objcFinallyStmt0Anchor">objcFinallyStmt</a></td><td>Matcher&lt;<a href="https://clang.llvm.org/doxygen/classclang_1_1ObjCAtFinallyStmt.html">ObjCAtFinallyStmt</a>&gt;...</td></tr>
<tr><td colspan="4" class="doc" id="objcFinallyStmt0"><pre>Matches Objective-C @finally statements.

Example matches @finally
  @try {}
  @finally {}
</pre></td></tr>


<tr><td>Matcher&lt;<a href="https://clang.llvm.org/doxygen/classclang_1_1Stmt.html">Stmt</a>&gt;</td><td class="name" onclick="toggle('objcIvarRefExpr0')"><a name="objcIvarRefExpr0Anchor">objcIvarRefExpr</a></td><td>Matcher&lt;<a href="https://clang.llvm.org/doxygen/classclang_1_1ObjCIvarRefExpr.html">ObjCIvarRefExpr</a>&gt;...</td></tr>
<tr><td colspan="4" class="doc" id="objcIvarRefExpr0"><pre>Matches a reference to an ObjCIvar.

Example: matches "a" in "init" method:
@implementation A {
  NSString *a;
}
- (void) init {
  a = @"hello";
}
</pre></td></tr>


<tr><td>Matcher&lt;<a href="https://clang.llvm.org/doxygen/classclang_1_1Stmt.html">Stmt</a>&gt;</td><td class="name" onclick="toggle('objcMessageExpr0')"><a name="objcMessageExpr0Anchor">objcMessageExpr</a></td><td>Matcher&lt;<a href="https://clang.llvm.org/doxygen/classclang_1_1ObjCMessageExpr.html">ObjCMessageExpr</a>&gt;...</td></tr>
<tr><td colspan="4" class="doc" id="objcMessageExpr0"><pre>Matches ObjectiveC Message invocation expressions.

The innermost message send invokes the "alloc" class method on the
NSString class, while the outermost message send invokes the
"initWithString" instance method on the object returned from
NSString's "alloc". This matcher should match both message sends.
  [[NSString alloc] initWithString:@"Hello"]
</pre></td></tr>


<tr><td>Matcher&lt;<a href="https://clang.llvm.org/doxygen/classclang_1_1Stmt.html">Stmt</a>&gt;</td><td class="name" onclick="toggle('objcThrowStmt0')"><a name="objcThrowStmt0Anchor">objcThrowStmt</a></td><td>Matcher&lt;<a href="https://clang.llvm.org/doxygen/classclang_1_1ObjCAtThrowStmt.html">ObjCAtThrowStmt</a>&gt;...</td></tr>
<tr><td colspan="4" class="doc" id="objcThrowStmt0"><pre>Matches Objective-C statements.

Example matches @throw obj;
</pre></td></tr>


<tr><td>Matcher&lt;<a href="https://clang.llvm.org/doxygen/classclang_1_1Stmt.html">Stmt</a>&gt;</td><td class="name" onclick="toggle('objcTryStmt0')"><a name="objcTryStmt0Anchor">objcTryStmt</a></td><td>Matcher&lt;<a href="https://clang.llvm.org/doxygen/classclang_1_1ObjCAtTryStmt.html">ObjCAtTryStmt</a>&gt;...</td></tr>
<tr><td colspan="4" class="doc" id="objcTryStmt0"><pre>Matches Objective-C @try statements.

Example matches @try
  @try {}
  @catch (...) {}
</pre></td></tr>


<tr><td>Matcher&lt;<a href="https://clang.llvm.org/doxygen/classclang_1_1Stmt.html">Stmt</a>&gt;</td><td class="name" onclick="toggle('ompExecutableDirective0')"><a name="ompExecutableDirective0Anchor">ompExecutableDirective</a></td><td>Matcher&lt;<a href="https://clang.llvm.org/doxygen/classclang_1_1OMPExecutableDirective.html">OMPExecutableDirective</a>&gt;...</td></tr>
<tr><td colspan="4" class="doc" id="ompExecutableDirective0"><pre>Matches any ``#pragma omp`` executable directive.

Given

  #pragma omp parallel
  #pragma omp parallel default(none)
  #pragma omp taskyield

``ompExecutableDirective()`` matches ``omp parallel``,
``omp parallel default(none)`` and ``omp taskyield``.
</pre></td></tr>


<tr><td>Matcher&lt;<a href="https://clang.llvm.org/doxygen/classclang_1_1Stmt.html">Stmt</a>&gt;</td><td class="name" onclick="toggle('opaqueValueExpr0')"><a name="opaqueValueExpr0Anchor">opaqueValueExpr</a></td><td>Matcher&lt;<a href="https://clang.llvm.org/doxygen/classclang_1_1OpaqueValueExpr.html">OpaqueValueExpr</a>&gt;...</td></tr>
<tr><td colspan="4" class="doc" id="opaqueValueExpr0"><pre>Matches opaque value expressions. They are used as helpers
to reference another expressions and can be met
in BinaryConditionalOperators, for example.

Example matches 'a'
  (a ?: c) + 42;
</pre></td></tr>


<tr><td>Matcher&lt;<a href="https://clang.llvm.org/doxygen/classclang_1_1Stmt.html">Stmt</a>&gt;</td><td class="name" onclick="toggle('parenExpr0')"><a name="parenExpr0Anchor">parenExpr</a></td><td>Matcher&lt;<a href="https://clang.llvm.org/doxygen/classclang_1_1ParenExpr.html">ParenExpr</a>&gt;...</td></tr>
<tr><td colspan="4" class="doc" id="parenExpr0"><pre>Matches parentheses used in expressions.

Example matches (foo() + 1)
  int foo() { return 1; }
  int a = (foo() + 1);
</pre></td></tr>


<tr><td>Matcher&lt;<a href="https://clang.llvm.org/doxygen/classclang_1_1Stmt.html">Stmt</a>&gt;</td><td class="name" onclick="toggle('parenListExpr0')"><a name="parenListExpr0Anchor">parenListExpr</a></td><td>Matcher&lt;<a href="https://clang.llvm.org/doxygen/classclang_1_1ParenListExpr.html">ParenListExpr</a>&gt;...</td></tr>
<tr><td colspan="4" class="doc" id="parenListExpr0"><pre>Matches paren list expressions.
ParenListExprs don't have a predefined type and are used for late parsing.
In the final AST, they can be met in template declarations.

Given
  template&lt;typename T&gt; class X {
    void f() {
      X x(*this);
      int a = 0, b = 1; int i = (a, b);
    }
  };
parenListExpr() matches "*this" but NOT matches (a, b) because (a, b)
has a predefined type and is a ParenExpr, not a ParenListExpr.
</pre></td></tr>


<tr><td>Matcher&lt;<a href="https://clang.llvm.org/doxygen/classclang_1_1Stmt.html">Stmt</a>&gt;</td><td class="name" onclick="toggle('predefinedExpr0')"><a name="predefinedExpr0Anchor">predefinedExpr</a></td><td>Matcher&lt;<a href="https://clang.llvm.org/doxygen/classclang_1_1PredefinedExpr.html">PredefinedExpr</a>&gt;...</td></tr>
<tr><td colspan="4" class="doc" id="predefinedExpr0"><pre>Matches predefined identifier expressions [C99 6.4.2.2].

Example: Matches __func__
  printf("%s", __func__);
</pre></td></tr>


<tr><td>Matcher&lt;<a href="https://clang.llvm.org/doxygen/classclang_1_1Stmt.html">Stmt</a>&gt;</td><td class="name" onclick="toggle('returnStmt0')"><a name="returnStmt0Anchor">returnStmt</a></td><td>Matcher&lt;<a href="https://clang.llvm.org/doxygen/classclang_1_1ReturnStmt.html">ReturnStmt</a>&gt;...</td></tr>
<tr><td colspan="4" class="doc" id="returnStmt0"><pre>Matches return statements.

Given
  return 1;
returnStmt()
  matches 'return 1'
</pre></td></tr>


<tr><td>Matcher&lt;<a href="https://clang.llvm.org/doxygen/classclang_1_1Stmt.html">Stmt</a>&gt;</td><td class="name" onclick="toggle('stmt0')"><a name="stmt0Anchor">stmt</a></td><td>Matcher&lt;<a href="https://clang.llvm.org/doxygen/classclang_1_1Stmt.html">Stmt</a>&gt;...</td></tr>
<tr><td colspan="4" class="doc" id="stmt0"><pre>Matches statements.

Given
  { ++a; }
stmt()
  matches both the compound statement '{ ++a; }' and '++a'.
</pre></td></tr>


<tr><td>Matcher&lt;<a href="https://clang.llvm.org/doxygen/classclang_1_1Stmt.html">Stmt</a>&gt;</td><td class="name" onclick="toggle('stmtExpr0')"><a name="stmtExpr0Anchor">stmtExpr</a></td><td>Matcher&lt;<a href="https://clang.llvm.org/doxygen/classclang_1_1StmtExpr.html">StmtExpr</a>&gt;...</td></tr>
<tr><td colspan="4" class="doc" id="stmtExpr0"><pre>Matches statement expression (GNU extension).

Example match: ({ int X = 4; X; })
  int C = ({ int X = 4; X; });
</pre></td></tr>


<tr><td>Matcher&lt;<a href="https://clang.llvm.org/doxygen/classclang_1_1Stmt.html">Stmt</a>&gt;</td><td class="name" onclick="toggle('stringLiteral0')"><a name="stringLiteral0Anchor">stringLiteral</a></td><td>Matcher&lt;<a href="https://clang.llvm.org/doxygen/classclang_1_1StringLiteral.html">StringLiteral</a>&gt;...</td></tr>
<tr><td colspan="4" class="doc" id="stringLiteral0"><pre>Matches string literals (also matches wide string literals).

Example matches "abcd", L"abcd"
  char *s = "abcd";
  wchar_t *ws = L"abcd";
</pre></td></tr>


<tr><td>Matcher&lt;<a href="https://clang.llvm.org/doxygen/classclang_1_1Stmt.html">Stmt</a>&gt;</td><td class="name" onclick="toggle('substNonTypeTemplateParmExpr0')"><a name="substNonTypeTemplateParmExpr0Anchor">substNonTypeTemplateParmExpr</a></td><td>Matcher&lt;<a href="https://clang.llvm.org/doxygen/classclang_1_1SubstNonTypeTemplateParmExpr.html">SubstNonTypeTemplateParmExpr</a>&gt;...</td></tr>
<tr><td colspan="4" class="doc" id="substNonTypeTemplateParmExpr0"><pre>Matches substitutions of non-type template parameters.

Given
  template &lt;int N&gt;
  struct A { static const int n = N; };
  struct B : public A&lt;42&gt; {};
substNonTypeTemplateParmExpr()
  matches "N" in the right-hand side of "static const int n = N;"
</pre></td></tr>


<tr><td>Matcher&lt;<a href="https://clang.llvm.org/doxygen/classclang_1_1Stmt.html">Stmt</a>&gt;</td><td class="name" onclick="toggle('switchCase0')"><a name="switchCase0Anchor">switchCase</a></td><td>Matcher&lt;<a href="https://clang.llvm.org/doxygen/classclang_1_1SwitchCase.html">SwitchCase</a>&gt;...</td></tr>
<tr><td colspan="4" class="doc" id="switchCase0"><pre>Matches case and default statements inside switch statements.

Given
  switch(a) { case 42: break; default: break; }
switchCase()
  matches 'case 42:' and 'default:'.
</pre></td></tr>


<tr><td>Matcher&lt;<a href="https://clang.llvm.org/doxygen/classclang_1_1Stmt.html">Stmt</a>&gt;</td><td class="name" onclick="toggle('switchStmt0')"><a name="switchStmt0Anchor">switchStmt</a></td><td>Matcher&lt;<a href="https://clang.llvm.org/doxygen/classclang_1_1SwitchStmt.html">SwitchStmt</a>&gt;...</td></tr>
<tr><td colspan="4" class="doc" id="switchStmt0"><pre>Matches switch statements.

Given
  switch(a) { case 42: break; default: break; }
switchStmt()
  matches 'switch(a)'.
</pre></td></tr>


<tr><td>Matcher&lt;<a href="https://clang.llvm.org/doxygen/classclang_1_1Stmt.html">Stmt</a>&gt;</td><td class="name" onclick="toggle('unaryExprOrTypeTraitExpr0')"><a name="unaryExprOrTypeTraitExpr0Anchor">unaryExprOrTypeTraitExpr</a></td><td>Matcher&lt;<a href="https://clang.llvm.org/doxygen/classclang_1_1UnaryExprOrTypeTraitExpr.html">UnaryExprOrTypeTraitExpr</a>&gt;...</td></tr>
<tr><td colspan="4" class="doc" id="unaryExprOrTypeTraitExpr0"><pre>Matches sizeof (C99), alignof (C++11) and vec_step (OpenCL)

Given
  Foo x = bar;
  int y = sizeof(x) + alignof(x);
unaryExprOrTypeTraitExpr()
  matches sizeof(x) and alignof(x)
</pre></td></tr>


<tr><td>Matcher&lt;<a href="https://clang.llvm.org/doxygen/classclang_1_1Stmt.html">Stmt</a>&gt;</td><td class="name" onclick="toggle('unaryOperator0')"><a name="unaryOperator0Anchor">unaryOperator</a></td><td>Matcher&lt;<a href="https://clang.llvm.org/doxygen/classclang_1_1UnaryOperator.html">UnaryOperator</a>&gt;...</td></tr>
<tr><td colspan="4" class="doc" id="unaryOperator0"><pre>Matches unary operator expressions.

Example matches !a
  !a || b
</pre></td></tr>


<tr><td>Matcher&lt;<a href="https://clang.llvm.org/doxygen/classclang_1_1Stmt.html">Stmt</a>&gt;</td><td class="name" onclick="toggle('unresolvedLookupExpr0')"><a name="unresolvedLookupExpr0Anchor">unresolvedLookupExpr</a></td><td>Matcher&lt;<a href="https://clang.llvm.org/doxygen/classclang_1_1UnresolvedLookupExpr.html">UnresolvedLookupExpr</a>&gt;...</td></tr>
<tr><td colspan="4" class="doc" id="unresolvedLookupExpr0"><pre>Matches reference to a name that can be looked up during parsing
but could not be resolved to a specific declaration.

Given
  template&lt;typename T&gt;
  T foo() { T a; return a; }
  template&lt;typename T&gt;
  void bar() {
    foo&lt;T&gt;();
  }
unresolvedLookupExpr()
  matches foo&lt;T&gt;() </pre></td></tr>


<tr><td>Matcher&lt;<a href="https://clang.llvm.org/doxygen/classclang_1_1Stmt.html">Stmt</a>&gt;</td><td class="name" onclick="toggle('unresolvedMemberExpr0')"><a name="unresolvedMemberExpr0Anchor">unresolvedMemberExpr</a></td><td>Matcher&lt;<a href="https://clang.llvm.org/doxygen/classclang_1_1UnresolvedMemberExpr.html">UnresolvedMemberExpr</a>&gt;...</td></tr>
<tr><td colspan="4" class="doc" id="unresolvedMemberExpr0"><pre>Matches unresolved member expressions.

Given
  struct X {
    template &lt;class T&gt; void f();
    void g();
  };
  template &lt;class T&gt; void h() { X x; x.f&lt;T&gt;(); x.g(); }
unresolvedMemberExpr()
  matches x.f&lt;T&gt;
</pre></td></tr>


<tr><td>Matcher&lt;<a href="https://clang.llvm.org/doxygen/classclang_1_1Stmt.html">Stmt</a>&gt;</td><td class="name" onclick="toggle('userDefinedLiteral0')"><a name="userDefinedLiteral0Anchor">userDefinedLiteral</a></td><td>Matcher&lt;<a href="https://clang.llvm.org/doxygen/classclang_1_1UserDefinedLiteral.html">UserDefinedLiteral</a>&gt;...</td></tr>
<tr><td colspan="4" class="doc" id="userDefinedLiteral0"><pre>Matches user defined literal operator call.

Example match: "foo"_suffix
</pre></td></tr>


<tr><td>Matcher&lt;<a href="https://clang.llvm.org/doxygen/classclang_1_1Stmt.html">Stmt</a>&gt;</td><td class="name" onclick="toggle('whileStmt0')"><a name="whileStmt0Anchor">whileStmt</a></td><td>Matcher&lt;<a href="https://clang.llvm.org/doxygen/classclang_1_1WhileStmt.html">WhileStmt</a>&gt;...</td></tr>
<tr><td colspan="4" class="doc" id="whileStmt0"><pre>Matches while statements.

Given
  while (true) {}
whileStmt()
  matches 'while (true) {}'.
</pre></td></tr>


<tr><td>Matcher&lt;<a href="https://clang.llvm.org/doxygen/classclang_1_1TemplateArgumentLoc.html">TemplateArgumentLoc</a>&gt;</td><td class="name" onclick="toggle('templateArgumentLoc0')"><a name="templateArgumentLoc0Anchor">templateArgumentLoc</a></td><td>Matcher&lt;<a href="https://clang.llvm.org/doxygen/classclang_1_1TemplateArgumentLoc.html">TemplateArgumentLoc</a>&gt;...</td></tr>
<tr><td colspan="4" class="doc" id="templateArgumentLoc0"><pre>Matches template arguments (with location info).

Given
  template &lt;typename T&gt; struct C {};
  C&lt;int&gt; c;
templateArgumentLoc()
  matches 'int' in C&lt;int&gt;.
</pre></td></tr>


<tr><td>Matcher&lt;<a href="https://clang.llvm.org/doxygen/classclang_1_1TemplateArgument.html">TemplateArgument</a>&gt;</td><td class="name" onclick="toggle('templateArgument0')"><a name="templateArgument0Anchor">templateArgument</a></td><td>Matcher&lt;<a href="https://clang.llvm.org/doxygen/classclang_1_1TemplateArgument.html">TemplateArgument</a>&gt;...</td></tr>
<tr><td colspan="4" class="doc" id="templateArgument0"><pre>Matches template arguments.

Given
  template &lt;typename T&gt; struct C {};
  C&lt;int&gt; c;
templateArgument()
  matches 'int' in C&lt;int&gt;.
</pre></td></tr>


<tr><td>Matcher&lt;<a href="https://clang.llvm.org/doxygen/classclang_1_1TemplateName.html">TemplateName</a>&gt;</td><td class="name" onclick="toggle('templateName0')"><a name="templateName0Anchor">templateName</a></td><td>Matcher&lt;<a href="https://clang.llvm.org/doxygen/classclang_1_1TemplateName.html">TemplateName</a>&gt;...</td></tr>
<tr><td colspan="4" class="doc" id="templateName0"><pre>Matches template name.

Given
  template &lt;typename T&gt; class X { };
  X&lt;int&gt; xi;
templateName()
  matches 'X' in X&lt;int&gt;.
</pre></td></tr>


<tr><td>Matcher&lt;<a href="https://clang.llvm.org/doxygen/classclang_1_1TypeLoc.html">TypeLoc</a>&gt;</td><td class="name" onclick="toggle('typeLoc0')"><a name="typeLoc0Anchor">typeLoc</a></td><td>Matcher&lt;<a href="https://clang.llvm.org/doxygen/classclang_1_1TypeLoc.html">TypeLoc</a>&gt;...</td></tr>
<tr><td colspan="4" class="doc" id="typeLoc0"><pre>Matches TypeLocs in the clang AST.
</pre></td></tr>


<tr><td>Matcher&lt;<a href="https://clang.llvm.org/doxygen/classclang_1_1Type.html">Type</a>&gt;</td><td class="name" onclick="toggle('arrayType0')"><a name="arrayType0Anchor">arrayType</a></td><td>Matcher&lt;<a href="https://clang.llvm.org/doxygen/classclang_1_1ArrayType.html">ArrayType</a>&gt;...</td></tr>
<tr><td colspan="4" class="doc" id="arrayType0"><pre>Matches all kinds of arrays.

Given
  int a[] = { 2, 3 };
  int b[4];
  void f() { int c[a[0]]; }
arrayType()
  matches "int a[]", "int b[4]" and "int c[a[0]]";
</pre></td></tr>


<tr><td>Matcher&lt;<a href="https://clang.llvm.org/doxygen/classclang_1_1Type.html">Type</a>&gt;</td><td class="name" onclick="toggle('atomicType0')"><a name="atomicType0Anchor">atomicType</a></td><td>Matcher&lt;<a href="https://clang.llvm.org/doxygen/classclang_1_1AtomicType.html">AtomicType</a>&gt;...</td></tr>
<tr><td colspan="4" class="doc" id="atomicType0"><pre>Matches atomic types.

Given
  _Atomic(int) i;
atomicType()
  matches "_Atomic(int) i"
</pre></td></tr>


<tr><td>Matcher&lt;<a href="https://clang.llvm.org/doxygen/classclang_1_1Type.html">Type</a>&gt;</td><td class="name" onclick="toggle('autoType0')"><a name="autoType0Anchor">autoType</a></td><td>Matcher&lt;<a href="https://clang.llvm.org/doxygen/classclang_1_1AutoType.html">AutoType</a>&gt;...</td></tr>
<tr><td colspan="4" class="doc" id="autoType0"><pre>Matches types nodes representing C++11 auto types.

Given:
  auto n = 4;
  int v[] = { 2, 3 }
  for (auto i : v) { }
autoType()
  matches "auto n" and "auto i"
</pre></td></tr>


<tr><td>Matcher&lt;<a href="https://clang.llvm.org/doxygen/classclang_1_1Type.html">Type</a>&gt;</td><td class="name" onclick="toggle('blockPointerType0')"><a name="blockPointerType0Anchor">blockPointerType</a></td><td>Matcher&lt;<a href="https://clang.llvm.org/doxygen/classclang_1_1BlockPointerType.html">BlockPointerType</a>&gt;...</td></tr>
<tr><td colspan="4" class="doc" id="blockPointerType0"><pre>Matches block pointer types, i.e. types syntactically represented as
"void (^)(int)".

The pointee is always required to be a FunctionType.
</pre></td></tr>


<tr><td>Matcher&lt;<a href="https://clang.llvm.org/doxygen/classclang_1_1Type.html">Type</a>&gt;</td><td class="name" onclick="toggle('builtinType0')"><a name="builtinType0Anchor">builtinType</a></td><td>Matcher&lt;<a href="https://clang.llvm.org/doxygen/classclang_1_1BuiltinType.html">BuiltinType</a>&gt;...</td></tr>
<tr><td colspan="4" class="doc" id="builtinType0"><pre>Matches builtin Types.

Given
  struct A {};
  A a;
  int b;
  float c;
  bool d;
builtinType()
  matches "int b", "float c" and "bool d"
</pre></td></tr>


<tr><td>Matcher&lt;<a href="https://clang.llvm.org/doxygen/classclang_1_1Type.html">Type</a>&gt;</td><td class="name" onclick="toggle('complexType0')"><a name="complexType0Anchor">complexType</a></td><td>Matcher&lt;<a href="https://clang.llvm.org/doxygen/classclang_1_1ComplexType.html">ComplexType</a>&gt;...</td></tr>
<tr><td colspan="4" class="doc" id="complexType0"><pre>Matches C99 complex types.

Given
  _Complex float f;
complexType()
  matches "_Complex float f"
</pre></td></tr>


<tr><td>Matcher&lt;<a href="https://clang.llvm.org/doxygen/classclang_1_1Type.html">Type</a>&gt;</td><td class="name" onclick="toggle('constantArrayType0')"><a name="constantArrayType0Anchor">constantArrayType</a></td><td>Matcher&lt;<a href="https://clang.llvm.org/doxygen/classclang_1_1ConstantArrayType.html">ConstantArrayType</a>&gt;...</td></tr>
<tr><td colspan="4" class="doc" id="constantArrayType0"><pre>Matches C arrays with a specified constant size.

Given
  void() {
    int a[2];
    int b[] = { 2, 3 };
    int c[b[0]];
  }
constantArrayType()
  matches "int a[2]"
</pre></td></tr>


<tr><td>Matcher&lt;<a href="https://clang.llvm.org/doxygen/classclang_1_1Type.html">Type</a>&gt;</td><td class="name" onclick="toggle('decayedType0')"><a name="decayedType0Anchor">decayedType</a></td><td>Matcher&lt;<a href="https://clang.llvm.org/doxygen/classclang_1_1DecayedType.html">DecayedType</a>&gt;...</td></tr>
<tr><td colspan="4" class="doc" id="decayedType0"><pre>Matches decayed type
Example matches i[] in declaration of f.
    (matcher = valueDecl(hasType(decayedType(hasDecayedType(pointerType())))))
Example matches i[1].
    (matcher = expr(hasType(decayedType(hasDecayedType(pointerType())))))
  void f(int i[]) {
    i[1] = 0;
  }
</pre></td></tr>


<tr><td>Matcher&lt;<a href="https://clang.llvm.org/doxygen/classclang_1_1Type.html">Type</a>&gt;</td><td class="name" onclick="toggle('decltypeType0')"><a name="decltypeType0Anchor">decltypeType</a></td><td>Matcher&lt;<a href="https://clang.llvm.org/doxygen/classclang_1_1DecltypeType.html">DecltypeType</a>&gt;...</td></tr>
<tr><td colspan="4" class="doc" id="decltypeType0"><pre>Matches types nodes representing C++11 decltype(&lt;expr&gt;) types.

Given:
  short i = 1;
  int j = 42;
  decltype(i + j) result = i + j;
decltypeType()
  matches "decltype(i + j)"
</pre></td></tr>


<tr><td>Matcher&lt;<a href="https://clang.llvm.org/doxygen/classclang_1_1Type.html">Type</a>&gt;</td><td class="name" onclick="toggle('deducedTemplateSpecializationType0')"><a name="deducedTemplateSpecializationType0Anchor">deducedTemplateSpecializationType</a></td><td>Matcher&lt;<a href="https://clang.llvm.org/doxygen/classclang_1_1DeducedTemplateSpecializationType.html">DeducedTemplateSpecializationType</a>&gt;...</td></tr>
<tr><td colspan="4" class="doc" id="deducedTemplateSpecializationType0"><pre>Matches C++17 deduced template specialization types, e.g. deduced class
template types.

Given
  template &lt;typename T&gt;
  class C { public: C(T); };

  C c(123);
deducedTemplateSpecializationType() matches the type in the declaration
of the variable c.
</pre></td></tr>


<tr><td>Matcher&lt;<a href="https://clang.llvm.org/doxygen/classclang_1_1Type.html">Type</a>&gt;</td><td class="name" onclick="toggle('dependentSizedArrayType0')"><a name="dependentSizedArrayType0Anchor">dependentSizedArrayType</a></td><td>Matcher&lt;<a href="https://clang.llvm.org/doxygen/classclang_1_1DependentSizedArrayType.html">DependentSizedArrayType</a>&gt;...</td></tr>
<tr><td colspan="4" class="doc" id="dependentSizedArrayType0"><pre>Matches C++ arrays whose size is a value-dependent expression.

Given
  template&lt;typename T, int Size&gt;
  class array {
    T data[Size];
  };
dependentSizedArrayType
  matches "T data[Size]"
</pre></td></tr>


<tr><td>Matcher&lt;<a href="https://clang.llvm.org/doxygen/classclang_1_1Type.html">Type</a>&gt;</td><td class="name" onclick="toggle('elaboratedType0')"><a name="elaboratedType0Anchor">elaboratedType</a></td><td>Matcher&lt;<a href="https://clang.llvm.org/doxygen/classclang_1_1ElaboratedType.html">ElaboratedType</a>&gt;...</td></tr>
<tr><td colspan="4" class="doc" id="elaboratedType0"><pre>Matches types specified with an elaborated type keyword or with a
qualified name.

Given
  namespace N {
    namespace M {
      class D {};
    }
  }
  class C {};

  class C c;
  N::M::D d;

elaboratedType() matches the type of the variable declarations of both
c and d.
</pre></td></tr>


<tr><td>Matcher&lt;<a href="https://clang.llvm.org/doxygen/classclang_1_1Type.html">Type</a>&gt;</td><td class="name" onclick="toggle('enumType0')"><a name="enumType0Anchor">enumType</a></td><td>Matcher&lt;<a href="https://clang.llvm.org/doxygen/classclang_1_1EnumType.html">EnumType</a>&gt;...</td></tr>
<tr><td colspan="4" class="doc" id="enumType0"><pre>Matches enum types.

Given
  enum C { Green };
  enum class S { Red };

  C c;
  S s;

enumType() matches the type of the variable declarations of both c and
s.
</pre></td></tr>


<tr><td>Matcher&lt;<a href="https://clang.llvm.org/doxygen/classclang_1_1Type.html">Type</a>&gt;</td><td class="name" onclick="toggle('functionProtoType0')"><a name="functionProtoType0Anchor">functionProtoType</a></td><td>Matcher&lt;<a href="https://clang.llvm.org/doxygen/classclang_1_1FunctionProtoType.html">FunctionProtoType</a>&gt;...</td></tr>
<tr><td colspan="4" class="doc" id="functionProtoType0"><pre>Matches FunctionProtoType nodes.

Given
  int (*f)(int);
  void g();
functionProtoType()
  matches "int (*f)(int)" and the type of "g" in C++ mode.
  In C mode, "g" is not matched because it does not contain a prototype.
</pre></td></tr>


<tr><td>Matcher&lt;<a href="https://clang.llvm.org/doxygen/classclang_1_1Type.html">Type</a>&gt;</td><td class="name" onclick="toggle('functionType0')"><a name="functionType0Anchor">functionType</a></td><td>Matcher&lt;<a href="https://clang.llvm.org/doxygen/classclang_1_1FunctionType.html">FunctionType</a>&gt;...</td></tr>
<tr><td colspan="4" class="doc" id="functionType0"><pre>Matches FunctionType nodes.

Given
  int (*f)(int);
  void g();
functionType()
  matches "int (*f)(int)" and the type of "g".
</pre></td></tr>


<tr><td>Matcher&lt;<a href="https://clang.llvm.org/doxygen/classclang_1_1Type.html">Type</a>&gt;</td><td class="name" onclick="toggle('incompleteArrayType0')"><a name="incompleteArrayType0Anchor">incompleteArrayType</a></td><td>Matcher&lt;<a href="https://clang.llvm.org/doxygen/classclang_1_1IncompleteArrayType.html">IncompleteArrayType</a>&gt;...</td></tr>
<tr><td colspan="4" class="doc" id="incompleteArrayType0"><pre>Matches C arrays with unspecified size.

Given
  int a[] = { 2, 3 };
  int b[42];
  void f(int c[]) { int d[a[0]]; };
incompleteArrayType()
  matches "int a[]" and "int c[]"
</pre></td></tr>


<tr><td>Matcher&lt;<a href="https://clang.llvm.org/doxygen/classclang_1_1Type.html">Type</a>&gt;</td><td class="name" onclick="toggle('injectedClassNameType0')"><a name="injectedClassNameType0Anchor">injectedClassNameType</a></td><td>Matcher&lt;<a href="https://clang.llvm.org/doxygen/classclang_1_1InjectedClassNameType.html">InjectedClassNameType</a>&gt;...</td></tr>
<tr><td colspan="4" class="doc" id="injectedClassNameType0"><pre>Matches injected class name types.

Example matches S s, but not S&lt;T&gt; s.
    (matcher = parmVarDecl(hasType(injectedClassNameType())))
  template &lt;typename T&gt; struct S {
    void f(S s);
    void g(S&lt;T&gt; s);
  };
</pre></td></tr>


<tr><td>Matcher&lt;<a href="https://clang.llvm.org/doxygen/classclang_1_1Type.html">Type</a>&gt;</td><td class="name" onclick="toggle('lValueReferenceType0')"><a name="lValueReferenceType0Anchor">lValueReferenceType</a></td><td>Matcher&lt;<a href="https://clang.llvm.org/doxygen/classclang_1_1LValueReferenceType.html">LValueReferenceType</a>&gt;...</td></tr>
<tr><td colspan="4" class="doc" id="lValueReferenceType0"><pre>Matches lvalue reference types.

Given:
  int *a;
  int &amp;b = *a;
  int &amp;&amp;c = 1;
  auto &amp;d = b;
  auto &amp;&amp;e = c;
  auto &amp;&amp;f = 2;
  int g = 5;

lValueReferenceType() matches the types of b, d, and e. e is
matched since the type is deduced as int&amp; by reference collapsing rules.
</pre></td></tr>


<tr><td>Matcher&lt;<a href="https://clang.llvm.org/doxygen/classclang_1_1Type.html">Type</a>&gt;</td><td class="name" onclick="toggle('memberPointerType0')"><a name="memberPointerType0Anchor">memberPointerType</a></td><td>Matcher&lt;<a href="https://clang.llvm.org/doxygen/classclang_1_1MemberPointerType.html">MemberPointerType</a>&gt;...</td></tr>
<tr><td colspan="4" class="doc" id="memberPointerType0"><pre>Matches member pointer types.
Given
  struct A { int i; }
  A::* ptr = A::i;
memberPointerType()
  matches "A::* ptr"
</pre></td></tr>


<tr><td>Matcher&lt;<a href="https://clang.llvm.org/doxygen/classclang_1_1Type.html">Type</a>&gt;</td><td class="name" onclick="toggle('objcObjectPointerType0')"><a name="objcObjectPointerType0Anchor">objcObjectPointerType</a></td><td>Matcher&lt;<a href="https://clang.llvm.org/doxygen/classclang_1_1ObjCObjectPointerType.html">ObjCObjectPointerType</a>&gt;...</td></tr>
<tr><td colspan="4" class="doc" id="objcObjectPointerType0"><pre>Matches an Objective-C object pointer type, which is different from
a pointer type, despite being syntactically similar.

Given
  int *a;

  @interface Foo
  @end
  Foo *f;
pointerType()
  matches "Foo *f", but does not match "int *a".
</pre></td></tr>


<tr><td>Matcher&lt;<a href="https://clang.llvm.org/doxygen/classclang_1_1Type.html">Type</a>&gt;</td><td class="name" onclick="toggle('parenType0')"><a name="parenType0Anchor">parenType</a></td><td>Matcher&lt;<a href="https://clang.llvm.org/doxygen/classclang_1_1ParenType.html">ParenType</a>&gt;...</td></tr>
<tr><td colspan="4" class="doc" id="parenType0"><pre>Matches ParenType nodes.

Given
  int (*ptr_to_array)[4];
  int *array_of_ptrs[4];

varDecl(hasType(pointsTo(parenType()))) matches ptr_to_array but not
array_of_ptrs.
</pre></td></tr>


<tr><td>Matcher&lt;<a href="https://clang.llvm.org/doxygen/classclang_1_1Type.html">Type</a>&gt;</td><td class="name" onclick="toggle('pointerType0')"><a name="pointerType0Anchor">pointerType</a></td><td>Matcher&lt;<a href="https://clang.llvm.org/doxygen/classclang_1_1PointerType.html">PointerType</a>&gt;...</td></tr>
<tr><td colspan="4" class="doc" id="pointerType0"><pre>Matches pointer types, but does not match Objective-C object pointer
types.

Given
  int *a;
  int &amp;b = *a;
  int c = 5;

  @interface Foo
  @end
  Foo *f;
pointerType()
  matches "int *a", but does not match "Foo *f".
</pre></td></tr>


<tr><td>Matcher&lt;<a href="https://clang.llvm.org/doxygen/classclang_1_1Type.html">Type</a>&gt;</td><td class="name" onclick="toggle('rValueReferenceType0')"><a name="rValueReferenceType0Anchor">rValueReferenceType</a></td><td>Matcher&lt;<a href="https://clang.llvm.org/doxygen/classclang_1_1RValueReferenceType.html">RValueReferenceType</a>&gt;...</td></tr>
<tr><td colspan="4" class="doc" id="rValueReferenceType0"><pre>Matches rvalue reference types.

Given:
  int *a;
  int &amp;b = *a;
  int &amp;&amp;c = 1;
  auto &amp;d = b;
  auto &amp;&amp;e = c;
  auto &amp;&amp;f = 2;
  int g = 5;

rValueReferenceType() matches the types of c and f. e is not
matched as it is deduced to int&amp; by reference collapsing rules.
</pre></td></tr>


<tr><td>Matcher&lt;<a href="https://clang.llvm.org/doxygen/classclang_1_1Type.html">Type</a>&gt;</td><td class="name" onclick="toggle('recordType0')"><a name="recordType0Anchor">recordType</a></td><td>Matcher&lt;<a href="https://clang.llvm.org/doxygen/classclang_1_1RecordType.html">RecordType</a>&gt;...</td></tr>
<tr><td colspan="4" class="doc" id="recordType0"><pre>Matches record types (e.g. structs, classes).

Given
  class C {};
  struct S {};

  C c;
  S s;

recordType() matches the type of the variable declarations of both c
and s.
</pre></td></tr>


<tr><td>Matcher&lt;<a href="https://clang.llvm.org/doxygen/classclang_1_1Type.html">Type</a>&gt;</td><td class="name" onclick="toggle('referenceType0')"><a name="referenceType0Anchor">referenceType</a></td><td>Matcher&lt;<a href="https://clang.llvm.org/doxygen/classclang_1_1ReferenceType.html">ReferenceType</a>&gt;...</td></tr>
<tr><td colspan="4" class="doc" id="referenceType0"><pre>Matches both lvalue and rvalue reference types.

Given
  int *a;
  int &amp;b = *a;
  int &amp;&amp;c = 1;
  auto &amp;d = b;
  auto &amp;&amp;e = c;
  auto &amp;&amp;f = 2;
  int g = 5;

referenceType() matches the types of b, c, d, e, and f.
</pre></td></tr>


<tr><td>Matcher&lt;<a href="https://clang.llvm.org/doxygen/classclang_1_1Type.html">Type</a>&gt;</td><td class="name" onclick="toggle('substTemplateTypeParmType0')"><a name="substTemplateTypeParmType0Anchor">substTemplateTypeParmType</a></td><td>Matcher&lt;<a href="https://clang.llvm.org/doxygen/classclang_1_1SubstTemplateTypeParmType.html">SubstTemplateTypeParmType</a>&gt;...</td></tr>
<tr><td colspan="4" class="doc" id="substTemplateTypeParmType0"><pre>Matches types that represent the result of substituting a type for a
template type parameter.

Given
  template &lt;typename T&gt;
  void F(T t) {
    int i = 1 + t;
  }

substTemplateTypeParmType() matches the type of 't' but not '1'
</pre></td></tr>


<tr><td>Matcher&lt;<a href="https://clang.llvm.org/doxygen/classclang_1_1Type.html">Type</a>&gt;</td><td class="name" onclick="toggle('tagType0')"><a name="tagType0Anchor">tagType</a></td><td>Matcher&lt;<a href="https://clang.llvm.org/doxygen/classclang_1_1TagType.html">TagType</a>&gt;...</td></tr>
<tr><td colspan="4" class="doc" id="tagType0"><pre>Matches tag types (record and enum types).

Given
  enum E {};
  class C {};

  E e;
  C c;

tagType() matches the type of the variable declarations of both e
and c.
</pre></td></tr>


<tr><td>Matcher&lt;<a href="https://clang.llvm.org/doxygen/classclang_1_1Type.html">Type</a>&gt;</td><td class="name" onclick="toggle('templateSpecializationType0')"><a name="templateSpecializationType0Anchor">templateSpecializationType</a></td><td>Matcher&lt;<a href="https://clang.llvm.org/doxygen/classclang_1_1TemplateSpecializationType.html">TemplateSpecializationType</a>&gt;...</td></tr>
<tr><td colspan="4" class="doc" id="templateSpecializationType0"><pre>Matches template specialization types.

Given
  template &lt;typename T&gt;
  class C { };

  template class C&lt;int&gt;;  // A
  C&lt;char&gt; var;            // B

templateSpecializationType() matches the type of the explicit
instantiation in A and the type of the variable declaration in B.
</pre></td></tr>


<tr><td>Matcher&lt;<a href="https://clang.llvm.org/doxygen/classclang_1_1Type.html">Type</a>&gt;</td><td class="name" onclick="toggle('templateTypeParmType0')"><a name="templateTypeParmType0Anchor">templateTypeParmType</a></td><td>Matcher&lt;<a href="https://clang.llvm.org/doxygen/classclang_1_1TemplateTypeParmType.html">TemplateTypeParmType</a>&gt;...</td></tr>
<tr><td colspan="4" class="doc" id="templateTypeParmType0"><pre>Matches template type parameter types.

Example matches T, but not int.
    (matcher = templateTypeParmType())
  template &lt;typename T&gt; void f(int i);
</pre></td></tr>


<tr><td>Matcher&lt;<a href="https://clang.llvm.org/doxygen/classclang_1_1Type.html">Type</a>&gt;</td><td class="name" onclick="toggle('type0')"><a name="type0Anchor">type</a></td><td>Matcher&lt;<a href="https://clang.llvm.org/doxygen/classclang_1_1Type.html">Type</a>&gt;...</td></tr>
<tr><td colspan="4" class="doc" id="type0"><pre>Matches Types in the clang AST.
</pre></td></tr>


<tr><td>Matcher&lt;<a href="https://clang.llvm.org/doxygen/classclang_1_1Type.html">Type</a>&gt;</td><td class="name" onclick="toggle('typedefType0')"><a name="typedefType0Anchor">typedefType</a></td><td>Matcher&lt;<a href="https://clang.llvm.org/doxygen/classclang_1_1TypedefType.html">TypedefType</a>&gt;...</td></tr>
<tr><td colspan="4" class="doc" id="typedefType0"><pre>Matches typedef types.

Given
  typedef int X;
typedefType()
  matches "typedef int X"
</pre></td></tr>


<tr><td>Matcher&lt;<a href="https://clang.llvm.org/doxygen/classclang_1_1Type.html">Type</a>&gt;</td><td class="name" onclick="toggle('unaryTransformType0')"><a name="unaryTransformType0Anchor">unaryTransformType</a></td><td>Matcher&lt;<a href="https://clang.llvm.org/doxygen/classclang_1_1UnaryTransformType.html">UnaryTransformType</a>&gt;...</td></tr>
<tr><td colspan="4" class="doc" id="unaryTransformType0"><pre>Matches types nodes representing unary type transformations.

Given:
  typedef __underlying_type(T) type;
unaryTransformType()
  matches "__underlying_type(T)"
</pre></td></tr>


<tr><td>Matcher&lt;<a href="https://clang.llvm.org/doxygen/classclang_1_1Type.html">Type</a>&gt;</td><td class="name" onclick="toggle('variableArrayType0')"><a name="variableArrayType0Anchor">variableArrayType</a></td><td>Matcher&lt;<a href="https://clang.llvm.org/doxygen/classclang_1_1VariableArrayType.html">VariableArrayType</a>&gt;...</td></tr>
<tr><td colspan="4" class="doc" id="variableArrayType0"><pre>Matches C arrays with a specified size that is not an
integer-constant-expression.

Given
  void f() {
    int a[] = { 2, 3 }
    int b[42];
    int c[a[0]];
  }
variableArrayType()
  matches "int c[a[0]]"
</pre></td></tr>

<!--END_DECL_MATCHERS -->
</table>

<!-- ======================================================================= -->
<h2 id="narrowing-matchers">Narrowing Matchers</h2>
<!-- ======================================================================= -->

<p>Narrowing matchers match certain attributes on the current node, thus
narrowing down the set of nodes of the current type to match on.</p>

<p>There are special logical narrowing matchers (allOf, anyOf, anything and unless)
which allow users to create more powerful match expressions.</p>

<table>
<tr style="text-align:left"><th>Return type</th><th>Name</th><th>Parameters</th></tr>
<!-- START_NARROWING_MATCHERS -->

<tr><td>Matcher&lt;*&gt;</td><td class="name" onclick="toggle('allOf0')"><a name="allOf0Anchor">allOf</a></td><td>Matcher&lt;*&gt;, ..., Matcher&lt;*&gt;</td></tr>
<tr><td colspan="4" class="doc" id="allOf0"><pre>Matches if all given matchers match.

Usable as: Any Matcher
</pre></td></tr>


<tr><td>Matcher&lt;*&gt;</td><td class="name" onclick="toggle('anyOf0')"><a name="anyOf0Anchor">anyOf</a></td><td>Matcher&lt;*&gt;, ..., Matcher&lt;*&gt;</td></tr>
<tr><td colspan="4" class="doc" id="anyOf0"><pre>Matches if any of the given matchers matches.

Usable as: Any Matcher
</pre></td></tr>


<tr><td>Matcher&lt;*&gt;</td><td class="name" onclick="toggle('anything0')"><a name="anything0Anchor">anything</a></td><td></td></tr>
<tr><td colspan="4" class="doc" id="anything0"><pre>Matches any node.

Useful when another matcher requires a child matcher, but there's no
additional constraint. This will often be used with an explicit conversion
to an internal::Matcher&lt;&gt; type such as TypeMatcher.

Example: DeclarationMatcher(anything()) matches all declarations, e.g.,
"int* p" and "void f()" in
  int* p;
  void f();

Usable as: Any Matcher
</pre></td></tr>


<tr><td><em>unspecified</em></td><td class="name" onclick="toggle('mapAnyOf0')"><a name="mapAnyOf0Anchor">mapAnyOf</a></td><td>nodeMatcherFunction...</td></tr>
<tr><td colspan="4" class="doc" id="mapAnyOf0"><pre>Matches any of the NodeMatchers with InnerMatchers nested within

Given
  if (true);
  for (; true; );
with the matcher
  mapAnyOf(ifStmt, forStmt).with(
    hasCondition(cxxBoolLiteralExpr(equals(true)))
    ).bind("trueCond")
matches the if and the for. It is equivalent to:
  auto trueCond = hasCondition(cxxBoolLiteralExpr(equals(true)));
  anyOf(
    ifStmt(trueCond).bind("trueCond"),
    forStmt(trueCond).bind("trueCond")
    );

The with() chain-call accepts zero or more matchers which are combined
as-if with allOf() in each of the node matchers.
Usable as: Any Matcher
</pre></td></tr>


<tr><td>Matcher&lt;*&gt;</td><td class="name" onclick="toggle('unless0')"><a name="unless0Anchor">unless</a></td><td>Matcher&lt;*&gt;</td></tr>
<tr><td colspan="4" class="doc" id="unless0"><pre>Matches if the provided matcher does not match.

Example matches Y (matcher = cxxRecordDecl(unless(hasName("X"))))
  class X {};
  class Y {};

Usable as: Any Matcher
</pre></td></tr>


<tr><td>Matcher&lt;<a href="https://clang.llvm.org/doxygen/classclang_1_1BinaryOperator.html">BinaryOperator</a>&gt;</td><td class="name" onclick="toggle('hasAnyOperatorName0')"><a name="hasAnyOperatorName0Anchor">hasAnyOperatorName</a></td><td>StringRef, ..., StringRef</td></tr>
<tr><td colspan="4" class="doc" id="hasAnyOperatorName0"><pre>Matches operator expressions (binary or unary) that have any of the
specified names.

   hasAnyOperatorName("+", "-")
 Is equivalent to
   anyOf(hasOperatorName("+"), hasOperatorName("-"))
</pre></td></tr>


<tr><td>Matcher&lt;<a href="https://clang.llvm.org/doxygen/classclang_1_1BinaryOperator.html">BinaryOperator</a>&gt;</td><td class="name" onclick="toggle('hasOperatorName0')"><a name="hasOperatorName0Anchor">hasOperatorName</a></td><td>std::string Name</td></tr>
<tr><td colspan="4" class="doc" id="hasOperatorName0"><pre>Matches the operator Name of operator expressions (binary or
unary).

Example matches a || b (matcher = binaryOperator(hasOperatorName("||")))
  !(a || b)
</pre></td></tr>


<tr><td>Matcher&lt;<a href="https://clang.llvm.org/doxygen/classclang_1_1BinaryOperator.html">BinaryOperator</a>&gt;</td><td class="name" onclick="toggle('isAssignmentOperator0')"><a name="isAssignmentOperator0Anchor">isAssignmentOperator</a></td><td></td></tr>
<tr><td colspan="4" class="doc" id="isAssignmentOperator0"><pre>Matches all kinds of assignment operators.

Example 1: matches a += b (matcher = binaryOperator(isAssignmentOperator()))
  if (a == b)
    a += b;

Example 2: matches s1 = s2
           (matcher = cxxOperatorCallExpr(isAssignmentOperator()))
  struct S { S&amp; operator=(const S&amp;); };
  void x() { S s1, s2; s1 = s2; }
</pre></td></tr>


<tr><td>Matcher&lt;<a href="https://clang.llvm.org/doxygen/classclang_1_1BinaryOperator.html">BinaryOperator</a>&gt;</td><td class="name" onclick="toggle('isComparisonOperator0')"><a name="isComparisonOperator0Anchor">isComparisonOperator</a></td><td></td></tr>
<tr><td colspan="4" class="doc" id="isComparisonOperator0"><pre>Matches comparison operators.

Example 1: matches a == b (matcher = binaryOperator(isComparisonOperator()))
  if (a == b)
    a += b;

Example 2: matches s1 &lt; s2
           (matcher = cxxOperatorCallExpr(isComparisonOperator()))
  struct S { bool operator&lt;(const S&amp; other); };
  void x(S s1, S s2) { bool b1 = s1 &lt; s2; }
</pre></td></tr>


<tr><td>Matcher&lt;<a href="https://clang.llvm.org/doxygen/classclang_1_1CXXBaseSpecifier.html">CXXBaseSpecifier</a>&gt;</td><td class="name" onclick="toggle('isPrivate1')"><a name="isPrivate1Anchor">isPrivate</a></td><td></td></tr>
<tr><td colspan="4" class="doc" id="isPrivate1"><pre>Matches private C++ declarations and C++ base specifers that specify private
inheritance.

Examples:
  class C {
  public:    int a;
  protected: int b;
  private:   int c; // fieldDecl(isPrivate()) matches 'c'
  };

  struct Base {};
  struct Derived1 : private Base {}; // matches 'Base'
  class Derived2 : Base {}; // matches 'Base'
</pre></td></tr>


<tr><td>Matcher&lt;<a href="https://clang.llvm.org/doxygen/classclang_1_1CXXBaseSpecifier.html">CXXBaseSpecifier</a>&gt;</td><td class="name" onclick="toggle('isProtected1')"><a name="isProtected1Anchor">isProtected</a></td><td></td></tr>
<tr><td colspan="4" class="doc" id="isProtected1"><pre>Matches protected C++ declarations and C++ base specifers that specify
protected inheritance.

Examples:
  class C {
  public:    int a;
  protected: int b; // fieldDecl(isProtected()) matches 'b'
  private:   int c;
  };

  class Base {};
  class Derived : protected Base {}; // matches 'Base'
</pre></td></tr>


<tr><td>Matcher&lt;<a href="https://clang.llvm.org/doxygen/classclang_1_1CXXBaseSpecifier.html">CXXBaseSpecifier</a>&gt;</td><td class="name" onclick="toggle('isPublic1')"><a name="isPublic1Anchor">isPublic</a></td><td></td></tr>
<tr><td colspan="4" class="doc" id="isPublic1"><pre>Matches public C++ declarations and C++ base specifers that specify public
inheritance.

Examples:
  class C {
  public:    int a; // fieldDecl(isPublic()) matches 'a'
  protected: int b;
  private:   int c;
  };

  class Base {};
  class Derived1 : public Base {}; // matches 'Base'
  struct Derived2 : Base {}; // matches 'Base'
</pre></td></tr>


<tr><td>Matcher&lt;<a href="https://clang.llvm.org/doxygen/classclang_1_1CXXBaseSpecifier.html">CXXBaseSpecifier</a>&gt;</td><td class="name" onclick="toggle('isVirtual1')"><a name="isVirtual1Anchor">isVirtual</a></td><td></td></tr>
<tr><td colspan="4" class="doc" id="isVirtual1"><pre>Matches declarations of virtual methods and C++ base specifers that specify
virtual inheritance.

Example:
  class A {
   public:
    virtual void x(); // matches x
  };

Example:
  class Base {};
  class DirectlyDerived : virtual Base {}; // matches Base
  class IndirectlyDerived : DirectlyDerived, Base {}; // matches Base

Usable as: Matcher&lt;<a href="https://clang.llvm.org/doxygen/classclang_1_1CXXMethodDecl.html">CXXMethodDecl</a>&gt;, Matcher&lt;<a href="https://clang.llvm.org/doxygen/classclang_1_1CXXBaseSpecifier.html">CXXBaseSpecifier</a>&gt;
</pre></td></tr>


<tr><td>Matcher&lt;<a href="https://clang.llvm.org/doxygen/classclang_1_1CXXBoolLiteralExpr.html">CXXBoolLiteralExpr</a>&gt;</td><td class="name" onclick="toggle('equals5')"><a name="equals5Anchor">equals</a></td><td>bool Value</td></tr>
<tr><td colspan="4" class="doc" id="equals5"><pre></pre></td></tr>


<tr><td>Matcher&lt;<a href="https://clang.llvm.org/doxygen/classclang_1_1CXXBoolLiteralExpr.html">CXXBoolLiteralExpr</a>&gt;</td><td class="name" onclick="toggle('equals2')"><a name="equals2Anchor">equals</a></td><td>const ValueT  Value</td></tr>
<tr><td colspan="4" class="doc" id="equals2"><pre>Matches literals that are equal to the given value of type ValueT.

Given
  f('false, 3.14, 42);
characterLiteral(equals(0))
  matches 'cxxBoolLiteral(equals(false)) and cxxBoolLiteral(equals(0))
  match false
floatLiteral(equals(3.14)) and floatLiteral(equals(314e-2))
  match 3.14
integerLiteral(equals(42))
  matches 42

Note that you cannot directly match a negative numeric literal because the
minus sign is not part of the literal: It is a unary operator whose operand
is the positive numeric literal. Instead, you must use a unaryOperator()
matcher to match the minus sign:

unaryOperator(hasOperatorName("-"),
              hasUnaryOperand(integerLiteral(equals(13))))

Usable as: Matcher&lt;<a href="https://clang.llvm.org/doxygen/classclang_1_1CharacterLiteral.html">CharacterLiteral</a>&gt;, Matcher&lt;<a href="https://clang.llvm.org/doxygen/classclang_1_1CXXBoolLiteralExpr.html">CXXBoolLiteralExpr</a>&gt;,
           Matcher&lt;<a href="https://clang.llvm.org/doxygen/classclang_1_1FloatingLiteral.html">FloatingLiteral</a>&gt;, Matcher&lt;<a href="https://clang.llvm.org/doxygen/classclang_1_1IntegerLiteral.html">IntegerLiteral</a>&gt;
</pre></td></tr>


<tr><td>Matcher&lt;<a href="https://clang.llvm.org/doxygen/classclang_1_1CXXBoolLiteralExpr.html">CXXBoolLiteralExpr</a>&gt;</td><td class="name" onclick="toggle('equals11')"><a name="equals11Anchor">equals</a></td><td>double Value</td></tr>
<tr><td colspan="4" class="doc" id="equals11"><pre></pre></td></tr>


<tr><td>Matcher&lt;<a href="https://clang.llvm.org/doxygen/classclang_1_1CXXBoolLiteralExpr.html">CXXBoolLiteralExpr</a>&gt;</td><td class="name" onclick="toggle('equals8')"><a name="equals8Anchor">equals</a></td><td>unsigned Value</td></tr>
<tr><td colspan="4" class="doc" id="equals8"><pre></pre></td></tr>


<tr><td>Matcher&lt;<a href="https://clang.llvm.org/doxygen/classclang_1_1CXXCatchStmt.html">CXXCatchStmt</a>&gt;</td><td class="name" onclick="toggle('isCatchAll0')"><a name="isCatchAll0Anchor">isCatchAll</a></td><td></td></tr>
<tr><td colspan="4" class="doc" id="isCatchAll0"><pre>Matches a C++ catch statement that has a catch-all handler.

Given
  try {
    // ...
  } catch (int) {
    // ...
  } catch (...) {
    // ...
  }
cxxCatchStmt(isCatchAll()) matches catch(...) but not catch(int).
</pre></td></tr>


<tr><td>Matcher&lt;<a href="https://clang.llvm.org/doxygen/classclang_1_1CXXConstructExpr.html">CXXConstructExpr</a>&gt;</td><td class="name" onclick="toggle('argumentCountIs1')"><a name="argumentCountIs1Anchor">argumentCountIs</a></td><td>unsigned N</td></tr>
<tr><td colspan="4" class="doc" id="argumentCountIs1"><pre>Checks that a call expression or a constructor call expression has
a specific number of arguments (including absent default arguments).

Example matches f(0, 0) (matcher = callExpr(argumentCountIs(2)))
  void f(int x, int y);
  f(0, 0);
</pre></td></tr>


<tr><td>Matcher&lt;<a href="https://clang.llvm.org/doxygen/classclang_1_1CXXConstructExpr.html">CXXConstructExpr</a>&gt;</td><td class="name" onclick="toggle('isListInitialization0')"><a name="isListInitialization0Anchor">isListInitialization</a></td><td></td></tr>
<tr><td colspan="4" class="doc" id="isListInitialization0"><pre>Matches a constructor call expression which uses list initialization.
</pre></td></tr>


<tr><td>Matcher&lt;<a href="https://clang.llvm.org/doxygen/classclang_1_1CXXConstructExpr.html">CXXConstructExpr</a>&gt;</td><td class="name" onclick="toggle('requiresZeroInitialization0')"><a name="requiresZeroInitialization0Anchor">requiresZeroInitialization</a></td><td></td></tr>
<tr><td colspan="4" class="doc" id="requiresZeroInitialization0"><pre>Matches a constructor call expression which requires
zero initialization.

Given
void foo() {
  struct point { double x; double y; };
  point pt[2] = { { 1.0, 2.0 } };
}
initListExpr(has(cxxConstructExpr(requiresZeroInitialization()))
will match the implicit array filler for pt[1].
</pre></td></tr>


<tr><td>Matcher&lt;<a href="https://clang.llvm.org/doxygen/classclang_1_1CXXConstructorDecl.html">CXXConstructorDecl</a>&gt;</td><td class="name" onclick="toggle('isCopyConstructor0')"><a name="isCopyConstructor0Anchor">isCopyConstructor</a></td><td></td></tr>
<tr><td colspan="4" class="doc" id="isCopyConstructor0"><pre>Matches constructor declarations that are copy constructors.

Given
  struct S {
    S(); // #1
    S(const S &amp;); // #2
    S(S &amp;&amp;); // #3
  };
cxxConstructorDecl(isCopyConstructor()) will match #2, but not #1 or #3.
</pre></td></tr>


<tr><td>Matcher&lt;<a href="https://clang.llvm.org/doxygen/classclang_1_1CXXConstructorDecl.html">CXXConstructorDecl</a>&gt;</td><td class="name" onclick="toggle('isDefaultConstructor0')"><a name="isDefaultConstructor0Anchor">isDefaultConstructor</a></td><td></td></tr>
<tr><td colspan="4" class="doc" id="isDefaultConstructor0"><pre>Matches constructor declarations that are default constructors.

Given
  struct S {
    S(); // #1
    S(const S &amp;); // #2
    S(S &amp;&amp;); // #3
  };
cxxConstructorDecl(isDefaultConstructor()) will match #1, but not #2 or #3.
</pre></td></tr>


<tr><td>Matcher&lt;<a href="https://clang.llvm.org/doxygen/classclang_1_1CXXConstructorDecl.html">CXXConstructorDecl</a>&gt;</td><td class="name" onclick="toggle('isDelegatingConstructor0')"><a name="isDelegatingConstructor0Anchor">isDelegatingConstructor</a></td><td></td></tr>
<tr><td colspan="4" class="doc" id="isDelegatingConstructor0"><pre>Matches constructors that delegate to another constructor.

Given
  struct S {
    S(); // #1
    S(int) {} // #2
    S(S &amp;&amp;) : S() {} // #3
  };
  S::S() : S(0) {} // #4
cxxConstructorDecl(isDelegatingConstructor()) will match #3 and #4, but not
#1 or #2.
</pre></td></tr>


<tr><td>Matcher&lt;<a href="https://clang.llvm.org/doxygen/classclang_1_1CXXConstructorDecl.html">CXXConstructorDecl</a>&gt;</td><td class="name" onclick="toggle('isExplicit0')"><a name="isExplicit0Anchor">isExplicit</a></td><td></td></tr>
<tr><td colspan="4" class="doc" id="isExplicit0"><pre>Matches constructor, conversion function, and deduction guide declarations
that have an explicit specifier if this explicit specifier is resolved to
true.

Given
  template&lt;bool b&gt;
  struct S {
    S(int); // #1
    explicit S(double); // #2
    operator int(); // #3
    explicit operator bool(); // #4
    explicit(false) S(bool) // # 7
    explicit(true) S(char) // # 8
    explicit(b) S(S) // # 9
  };
  S(int) -&gt; S&lt;true&gt; // #5
  explicit S(double) -&gt; S&lt;false&gt; // #6
cxxConstructorDecl(isExplicit()) will match #2 and #8, but not #1, #7 or #9.
cxxConversionDecl(isExplicit()) will match #4, but not #3.
cxxDeductionGuideDecl(isExplicit()) will match #6, but not #5.
</pre></td></tr>


<tr><td>Matcher&lt;<a href="https://clang.llvm.org/doxygen/classclang_1_1CXXConstructorDecl.html">CXXConstructorDecl</a>&gt;</td><td class="name" onclick="toggle('isMoveConstructor0')"><a name="isMoveConstructor0Anchor">isMoveConstructor</a></td><td></td></tr>
<tr><td colspan="4" class="doc" id="isMoveConstructor0"><pre>Matches constructor declarations that are move constructors.

Given
  struct S {
    S(); // #1
    S(const S &amp;); // #2
    S(S &amp;&amp;); // #3
  };
cxxConstructorDecl(isMoveConstructor()) will match #3, but not #1 or #2.
</pre></td></tr>


<tr><td>Matcher&lt;<a href="https://clang.llvm.org/doxygen/classclang_1_1CXXConversionDecl.html">CXXConversionDecl</a>&gt;</td><td class="name" onclick="toggle('isExplicit1')"><a name="isExplicit1Anchor">isExplicit</a></td><td></td></tr>
<tr><td colspan="4" class="doc" id="isExplicit1"><pre>Matches constructor, conversion function, and deduction guide declarations
that have an explicit specifier if this explicit specifier is resolved to
true.

Given
  template&lt;bool b&gt;
  struct S {
    S(int); // #1
    explicit S(double); // #2
    operator int(); // #3
    explicit operator bool(); // #4
    explicit(false) S(bool) // # 7
    explicit(true) S(char) // # 8
    explicit(b) S(S) // # 9
  };
  S(int) -&gt; S&lt;true&gt; // #5
  explicit S(double) -&gt; S&lt;false&gt; // #6
cxxConstructorDecl(isExplicit()) will match #2 and #8, but not #1, #7 or #9.
cxxConversionDecl(isExplicit()) will match #4, but not #3.
cxxDeductionGuideDecl(isExplicit()) will match #6, but not #5.
</pre></td></tr>


<tr><td>Matcher&lt;<a href="https://clang.llvm.org/doxygen/classclang_1_1CXXCtorInitializer.html">CXXCtorInitializer</a>&gt;</td><td class="name" onclick="toggle('isBaseInitializer0')"><a name="isBaseInitializer0Anchor">isBaseInitializer</a></td><td></td></tr>
<tr><td colspan="4" class="doc" id="isBaseInitializer0"><pre>Matches a constructor initializer if it is initializing a base, as
opposed to a member.

Given
  struct B {};
  struct D : B {
    int I;
    D(int i) : I(i) {}
  };
  struct E : B {
    E() : B() {}
  };
cxxConstructorDecl(hasAnyConstructorInitializer(isBaseInitializer()))
  will match E(), but not match D(int).
</pre></td></tr>


<tr><td>Matcher&lt;<a href="https://clang.llvm.org/doxygen/classclang_1_1CXXCtorInitializer.html">CXXCtorInitializer</a>&gt;</td><td class="name" onclick="toggle('isMemberInitializer0')"><a name="isMemberInitializer0Anchor">isMemberInitializer</a></td><td></td></tr>
<tr><td colspan="4" class="doc" id="isMemberInitializer0"><pre>Matches a constructor initializer if it is initializing a member, as
opposed to a base.

Given
  struct B {};
  struct D : B {
    int I;
    D(int i) : I(i) {}
  };
  struct E : B {
    E() : B() {}
  };
cxxConstructorDecl(hasAnyConstructorInitializer(isMemberInitializer()))
  will match D(int), but not match E().
</pre></td></tr>


<tr><td>Matcher&lt;<a href="https://clang.llvm.org/doxygen/classclang_1_1CXXCtorInitializer.html">CXXCtorInitializer</a>&gt;</td><td class="name" onclick="toggle('isWritten0')"><a name="isWritten0Anchor">isWritten</a></td><td></td></tr>
<tr><td colspan="4" class="doc" id="isWritten0"><pre>Matches a constructor initializer if it is explicitly written in
code (as opposed to implicitly added by the compiler).

Given
  struct Foo {
    Foo() { }
    Foo(int) : foo_("A") { }
    string foo_;
  };
cxxConstructorDecl(hasAnyConstructorInitializer(isWritten()))
  will match Foo(int), but not Foo()
</pre></td></tr>


<tr><td>Matcher&lt;<a href="https://clang.llvm.org/doxygen/classclang_1_1CXXDeductionGuideDecl.html">CXXDeductionGuideDecl</a>&gt;</td><td class="name" onclick="toggle('isExplicit2')"><a name="isExplicit2Anchor">isExplicit</a></td><td></td></tr>
<tr><td colspan="4" class="doc" id="isExplicit2"><pre>Matches constructor, conversion function, and deduction guide declarations
that have an explicit specifier if this explicit specifier is resolved to
true.

Given
  template&lt;bool b&gt;
  struct S {
    S(int); // #1
    explicit S(double); // #2
    operator int(); // #3
    explicit operator bool(); // #4
    explicit(false) S(bool) // # 7
    explicit(true) S(char) // # 8
    explicit(b) S(S) // # 9
  };
  S(int) -&gt; S&lt;true&gt; // #5
  explicit S(double) -&gt; S&lt;false&gt; // #6
cxxConstructorDecl(isExplicit()) will match #2 and #8, but not #1, #7 or #9.
cxxConversionDecl(isExplicit()) will match #4, but not #3.
cxxDeductionGuideDecl(isExplicit()) will match #6, but not #5.
</pre></td></tr>


<tr><td>Matcher&lt;<a href="https://clang.llvm.org/doxygen/classclang_1_1CXXDependentScopeMemberExpr.html">CXXDependentScopeMemberExpr</a>&gt;</td><td class="name" onclick="toggle('hasMemberName0')"><a name="hasMemberName0Anchor">hasMemberName</a></td><td>std::string N</td></tr>
<tr><td colspan="4" class="doc" id="hasMemberName0"><pre>Matches template-dependent, but known, member names.

In template declarations, dependent members are not resolved and so can
not be matched to particular named declarations.

This matcher allows to match on the known name of members.

Given
  template &lt;typename T&gt;
  struct S {
      void mem();
  };
  template &lt;typename T&gt;
  void x() {
      S&lt;T&gt; s;
      s.mem();
  }
cxxDependentScopeMemberExpr(hasMemberName("mem")) matches `s.mem()`
</pre></td></tr>


<tr><td>Matcher&lt;<a href="https://clang.llvm.org/doxygen/classclang_1_1CXXDependentScopeMemberExpr.html">CXXDependentScopeMemberExpr</a>&gt;</td><td class="name" onclick="toggle('isArrow2')"><a name="isArrow2Anchor">isArrow</a></td><td></td></tr>
<tr><td colspan="4" class="doc" id="isArrow2"><pre>Matches member expressions that are called with '-&gt;' as opposed
to '.'.

Member calls on the implicit this pointer match as called with '-&gt;'.

Given
  class Y {
    void x() { this-&gt;x(); x(); Y y; y.x(); a; this-&gt;b; Y::b; }
    template &lt;class T&gt; void f() { this-&gt;f&lt;T&gt;(); f&lt;T&gt;(); }
    int a;
    static int b;
  };
  template &lt;class T&gt;
  class Z {
    void x() { this-&gt;m; }
  };
memberExpr(isArrow())
  matches this-&gt;x, x, y.x, a, this-&gt;b
cxxDependentScopeMemberExpr(isArrow())
  matches this-&gt;m
unresolvedMemberExpr(isArrow())
  matches this-&gt;f&lt;T&gt;, f&lt;T&gt;
</pre></td></tr>


<tr><td>Matcher&lt;<a href="https://clang.llvm.org/doxygen/classclang_1_1CXXDependentScopeMemberExpr.html">CXXDependentScopeMemberExpr</a>&gt;</td><td class="name" onclick="toggle('memberHasSameNameAsBoundNode0')"><a name="memberHasSameNameAsBoundNode0Anchor">memberHasSameNameAsBoundNode</a></td><td>std::string BindingID</td></tr>
<tr><td colspan="4" class="doc" id="memberHasSameNameAsBoundNode0"><pre>Matches template-dependent, but known, member names against an already-bound
node

In template declarations, dependent members are not resolved and so can
not be matched to particular named declarations.

This matcher allows to match on the name of already-bound VarDecl, FieldDecl
and CXXMethodDecl nodes.

Given
  template &lt;typename T&gt;
  struct S {
      void mem();
  };
  template &lt;typename T&gt;
  void x() {
      S&lt;T&gt; s;
      s.mem();
  }
The matcher
@code
cxxDependentScopeMemberExpr(
  hasObjectExpression(declRefExpr(hasType(templateSpecializationType(
      hasDeclaration(classTemplateDecl(has(cxxRecordDecl(has(
          cxxMethodDecl(hasName("mem")).bind("templMem")
          )))))
      )))),
  memberHasSameNameAsBoundNode("templMem")
  )
@endcode
first matches and binds the @c mem member of the @c S template, then
compares its name to the usage in @c s.mem() in the @c x function template
</pre></td></tr>


<tr><td>Matcher&lt;<a href="https://clang.llvm.org/doxygen/classclang_1_1CXXMethodDecl.html">CXXMethodDecl</a>&gt;</td><td class="name" onclick="toggle('isConst0')"><a name="isConst0Anchor">isConst</a></td><td></td></tr>
<tr><td colspan="4" class="doc" id="isConst0"><pre>Matches if the given method declaration is const.

Given
struct A {
  void foo() const;
  void bar();
};

cxxMethodDecl(isConst()) matches A::foo() but not A::bar()
</pre></td></tr>


<tr><td>Matcher&lt;<a href="https://clang.llvm.org/doxygen/classclang_1_1CXXMethodDecl.html">CXXMethodDecl</a>&gt;</td><td class="name" onclick="toggle('isCopyAssignmentOperator0')"><a name="isCopyAssignmentOperator0Anchor">isCopyAssignmentOperator</a></td><td></td></tr>
<tr><td colspan="4" class="doc" id="isCopyAssignmentOperator0"><pre>Matches if the given method declaration declares a copy assignment
operator.

Given
struct A {
  A &amp;operator=(const A &amp;);
  A &amp;operator=(A &amp;&amp;);
};

cxxMethodDecl(isCopyAssignmentOperator()) matches the first method but not
the second one.
</pre></td></tr>


<tr><td>Matcher&lt;<a href="https://clang.llvm.org/doxygen/classclang_1_1CXXMethodDecl.html">CXXMethodDecl</a>&gt;</td><td class="name" onclick="toggle('isFinal1')"><a name="isFinal1Anchor">isFinal</a></td><td></td></tr>
<tr><td colspan="4" class="doc" id="isFinal1"><pre>Matches if the given method or class declaration is final.

Given:
  class A final {};

  struct B {
    virtual void f();
  };

  struct C : B {
    void f() final;
  };
matches A and C::f, but not B, C, or B::f
</pre></td></tr>


<tr><td>Matcher&lt;<a href="https://clang.llvm.org/doxygen/classclang_1_1CXXMethodDecl.html">CXXMethodDecl</a>&gt;</td><td class="name" onclick="toggle('isMoveAssignmentOperator0')"><a name="isMoveAssignmentOperator0Anchor">isMoveAssignmentOperator</a></td><td></td></tr>
<tr><td colspan="4" class="doc" id="isMoveAssignmentOperator0"><pre>Matches if the given method declaration declares a move assignment
operator.

Given
struct A {
  A &amp;operator=(const A &amp;);
  A &amp;operator=(A &amp;&amp;);
};

cxxMethodDecl(isMoveAssignmentOperator()) matches the second method but not
the first one.
</pre></td></tr>


<tr><td>Matcher&lt;<a href="https://clang.llvm.org/doxygen/classclang_1_1CXXMethodDecl.html">CXXMethodDecl</a>&gt;</td><td class="name" onclick="toggle('isOverride0')"><a name="isOverride0Anchor">isOverride</a></td><td></td></tr>
<tr><td colspan="4" class="doc" id="isOverride0"><pre>Matches if the given method declaration overrides another method.

Given
  class A {
   public:
    virtual void x();
  };
  class B : public A {
   public:
    virtual void x();
  };
  matches B::x
</pre></td></tr>


<tr><td>Matcher&lt;<a href="https://clang.llvm.org/doxygen/classclang_1_1CXXMethodDecl.html">CXXMethodDecl</a>&gt;</td><td class="name" onclick="toggle('isPure0')"><a name="isPure0Anchor">isPure</a></td><td></td></tr>
<tr><td colspan="4" class="doc" id="isPure0"><pre>Matches if the given method declaration is pure.

Given
  class A {
   public:
    virtual void x() = 0;
  };
  matches A::x
</pre></td></tr>


<tr><td>Matcher&lt;<a href="https://clang.llvm.org/doxygen/classclang_1_1CXXMethodDecl.html">CXXMethodDecl</a>&gt;</td><td class="name" onclick="toggle('isUserProvided0')"><a name="isUserProvided0Anchor">isUserProvided</a></td><td></td></tr>
<tr><td colspan="4" class="doc" id="isUserProvided0"><pre>Matches method declarations that are user-provided.

Given
  struct S {
    S(); // #1
    S(const S &amp;) = default; // #2
    S(S &amp;&amp;) = delete; // #3
  };
cxxConstructorDecl(isUserProvided()) will match #1, but not #2 or #3.
</pre></td></tr>


<tr><td>Matcher&lt;<a href="https://clang.llvm.org/doxygen/classclang_1_1CXXMethodDecl.html">CXXMethodDecl</a>&gt;</td><td class="name" onclick="toggle('isVirtual0')"><a name="isVirtual0Anchor">isVirtual</a></td><td></td></tr>
<tr><td colspan="4" class="doc" id="isVirtual0"><pre>Matches declarations of virtual methods and C++ base specifers that specify
virtual inheritance.

Example:
  class A {
   public:
    virtual void x(); // matches x
  };

Example:
  class Base {};
  class DirectlyDerived : virtual Base {}; // matches Base
  class IndirectlyDerived : DirectlyDerived, Base {}; // matches Base

Usable as: Matcher&lt;<a href="https://clang.llvm.org/doxygen/classclang_1_1CXXMethodDecl.html">CXXMethodDecl</a>&gt;, Matcher&lt;<a href="https://clang.llvm.org/doxygen/classclang_1_1CXXBaseSpecifier.html">CXXBaseSpecifier</a>&gt;
</pre></td></tr>


<tr><td>Matcher&lt;<a href="https://clang.llvm.org/doxygen/classclang_1_1CXXMethodDecl.html">CXXMethodDecl</a>&gt;</td><td class="name" onclick="toggle('isVirtualAsWritten0')"><a name="isVirtualAsWritten0Anchor">isVirtualAsWritten</a></td><td></td></tr>
<tr><td colspan="4" class="doc" id="isVirtualAsWritten0"><pre>Matches if the given method declaration has an explicit "virtual".

Given
  class A {
   public:
    virtual void x();
  };
  class B : public A {
   public:
    void x();
  };
  matches A::x but not B::x
</pre></td></tr>


<tr><td>Matcher&lt;<a href="https://clang.llvm.org/doxygen/classclang_1_1CXXNewExpr.html">CXXNewExpr</a>&gt;</td><td class="name" onclick="toggle('isArray0')"><a name="isArray0Anchor">isArray</a></td><td></td></tr>
<tr><td colspan="4" class="doc" id="isArray0"><pre>Matches array new expressions.

Given:
  MyClass *p1 = new MyClass[10];
cxxNewExpr(isArray())
  matches the expression 'new MyClass[10]'.
</pre></td></tr>


<tr><td>Matcher&lt;<a href="https://clang.llvm.org/doxygen/classclang_1_1CXXOperatorCallExpr.html">CXXOperatorCallExpr</a>&gt;</td><td class="name" onclick="toggle('hasAnyOperatorName1')"><a name="hasAnyOperatorName1Anchor">hasAnyOperatorName</a></td><td>StringRef, ..., StringRef</td></tr>
<tr><td colspan="4" class="doc" id="hasAnyOperatorName1"><pre>Matches operator expressions (binary or unary) that have any of the
specified names.

   hasAnyOperatorName("+", "-")
 Is equivalent to
   anyOf(hasOperatorName("+"), hasOperatorName("-"))
</pre></td></tr>


<tr><td>Matcher&lt;<a href="https://clang.llvm.org/doxygen/classclang_1_1CXXOperatorCallExpr.html">CXXOperatorCallExpr</a>&gt;</td><td class="name" onclick="toggle('hasAnyOverloadedOperatorName0')"><a name="hasAnyOverloadedOperatorName0Anchor">hasAnyOverloadedOperatorName</a></td><td>StringRef, ..., StringRef</td></tr>
<tr><td colspan="4" class="doc" id="hasAnyOverloadedOperatorName0"><pre>Matches overloaded operator names.

Matches overloaded operator names specified in strings without the
"operator" prefix: e.g. "&lt;&lt;".

  hasAnyOverloadedOperatorName("+", "-")
Is equivalent to
  anyOf(hasOverloadedOperatorName("+"), hasOverloadedOperatorName("-"))
</pre></td></tr>


<tr><td>Matcher&lt;<a href="https://clang.llvm.org/doxygen/classclang_1_1CXXOperatorCallExpr.html">CXXOperatorCallExpr</a>&gt;</td><td class="name" onclick="toggle('hasOperatorName1')"><a name="hasOperatorName1Anchor">hasOperatorName</a></td><td>std::string Name</td></tr>
<tr><td colspan="4" class="doc" id="hasOperatorName1"><pre>Matches the operator Name of operator expressions (binary or
unary).

Example matches a || b (matcher = binaryOperator(hasOperatorName("||")))
  !(a || b)
</pre></td></tr>


<tr><td>Matcher&lt;<a href="https://clang.llvm.org/doxygen/classclang_1_1CXXOperatorCallExpr.html">CXXOperatorCallExpr</a>&gt;</td><td class="name" onclick="toggle('hasOverloadedOperatorName1')"><a name="hasOverloadedOperatorName1Anchor">hasOverloadedOperatorName</a></td><td>StringRef Name</td></tr>
<tr><td colspan="4" class="doc" id="hasOverloadedOperatorName1"><pre>Matches overloaded operator names.

Matches overloaded operator names specified in strings without the
"operator" prefix: e.g. "&lt;&lt;".

Given:
  class A { int operator*(); };
  const A &amp;operator&lt;&lt;(const A &amp;a, const A &amp;b);
  A a;
  a &lt;&lt; a;   // &lt;-- This matches

cxxOperatorCallExpr(hasOverloadedOperatorName("&lt;&lt;"))) matches the
specified line and
cxxRecordDecl(hasMethod(hasOverloadedOperatorName("*")))
matches the declaration of A.

Usable as: Matcher&lt;<a href="https://clang.llvm.org/doxygen/classclang_1_1CXXOperatorCallExpr.html">CXXOperatorCallExpr</a>&gt;, Matcher&lt;<a href="https://clang.llvm.org/doxygen/classclang_1_1FunctionDecl.html">FunctionDecl</a>&gt;
</pre></td></tr>


<tr><td>Matcher&lt;<a href="https://clang.llvm.org/doxygen/classclang_1_1CXXOperatorCallExpr.html">CXXOperatorCallExpr</a>&gt;</td><td class="name" onclick="toggle('isAssignmentOperator1')"><a name="isAssignmentOperator1Anchor">isAssignmentOperator</a></td><td></td></tr>
<tr><td colspan="4" class="doc" id="isAssignmentOperator1"><pre>Matches all kinds of assignment operators.

Example 1: matches a += b (matcher = binaryOperator(isAssignmentOperator()))
  if (a == b)
    a += b;

Example 2: matches s1 = s2
           (matcher = cxxOperatorCallExpr(isAssignmentOperator()))
  struct S { S&amp; operator=(const S&amp;); };
  void x() { S s1, s2; s1 = s2; }
</pre></td></tr>


<tr><td>Matcher&lt;<a href="https://clang.llvm.org/doxygen/classclang_1_1CXXOperatorCallExpr.html">CXXOperatorCallExpr</a>&gt;</td><td class="name" onclick="toggle('isComparisonOperator1')"><a name="isComparisonOperator1Anchor">isComparisonOperator</a></td><td></td></tr>
<tr><td colspan="4" class="doc" id="isComparisonOperator1"><pre>Matches comparison operators.

Example 1: matches a == b (matcher = binaryOperator(isComparisonOperator()))
  if (a == b)
    a += b;

Example 2: matches s1 &lt; s2
           (matcher = cxxOperatorCallExpr(isComparisonOperator()))
  struct S { bool operator&lt;(const S&amp; other); };
  void x(S s1, S s2) { bool b1 = s1 &lt; s2; }
</pre></td></tr>


<tr><td>Matcher&lt;<a href="https://clang.llvm.org/doxygen/classclang_1_1CXXRecordDecl.html">CXXRecordDecl</a>&gt;</td><td class="name" onclick="toggle('hasDefinition0')"><a name="hasDefinition0Anchor">hasDefinition</a></td><td></td></tr>
<tr><td colspan="4" class="doc" id="hasDefinition0"><pre>Matches a class declaration that is defined.

Example matches x (matcher = cxxRecordDecl(hasDefinition()))
class x {};
class y;
</pre></td></tr>


<tr><td>Matcher&lt;<a href="https://clang.llvm.org/doxygen/classclang_1_1CXXRecordDecl.html">CXXRecordDecl</a>&gt;</td><td class="name" onclick="toggle('isDerivedFrom2')"><a name="isDerivedFrom2Anchor">isDerivedFrom</a></td><td>std::string BaseName</td></tr>
<tr><td colspan="4" class="doc" id="isDerivedFrom2"><pre>Overloaded method as shortcut for isDerivedFrom(hasName(...)).
</pre></td></tr>


<tr><td>Matcher&lt;<a href="https://clang.llvm.org/doxygen/classclang_1_1CXXRecordDecl.html">CXXRecordDecl</a>&gt;</td><td class="name" onclick="toggle('isDirectlyDerivedFrom2')"><a name="isDirectlyDerivedFrom2Anchor">isDirectlyDerivedFrom</a></td><td>std::string BaseName</td></tr>
<tr><td colspan="4" class="doc" id="isDirectlyDerivedFrom2"><pre>Overloaded method as shortcut for isDirectlyDerivedFrom(hasName(...)).
</pre></td></tr>


<tr><td>Matcher&lt;<a href="https://clang.llvm.org/doxygen/classclang_1_1CXXRecordDecl.html">CXXRecordDecl</a>&gt;</td><td class="name" onclick="toggle('isExplicitTemplateSpecialization2')"><a name="isExplicitTemplateSpecialization2Anchor">isExplicitTemplateSpecialization</a></td><td></td></tr>
<tr><td colspan="4" class="doc" id="isExplicitTemplateSpecialization2"><pre>Matches explicit template specializations of function, class, or
static member variable template instantiations.

Given
  template&lt;typename T&gt; void A(T t) { }
  template&lt;&gt; void A(int N) { }
functionDecl(isExplicitTemplateSpecialization())
  matches the specialization A&lt;int&gt;().

Usable as: Matcher&lt;<a href="https://clang.llvm.org/doxygen/classclang_1_1FunctionDecl.html">FunctionDecl</a>&gt;, Matcher&lt;<a href="https://clang.llvm.org/doxygen/classclang_1_1VarDecl.html">VarDecl</a>&gt;, Matcher&lt;<a href="https://clang.llvm.org/doxygen/classclang_1_1CXXRecordDecl.html">CXXRecordDecl</a>&gt;
</pre></td></tr>


<tr><td>Matcher&lt;<a href="https://clang.llvm.org/doxygen/classclang_1_1CXXRecordDecl.html">CXXRecordDecl</a>&gt;</td><td class="name" onclick="toggle('isFinal0')"><a name="isFinal0Anchor">isFinal</a></td><td></td></tr>
<tr><td colspan="4" class="doc" id="isFinal0"><pre>Matches if the given method or class declaration is final.

Given:
  class A final {};

  struct B {
    virtual void f();
  };

  struct C : B {
    void f() final;
  };
matches A and C::f, but not B, C, or B::f
</pre></td></tr>


<tr><td>Matcher&lt;<a href="https://clang.llvm.org/doxygen/classclang_1_1CXXRecordDecl.html">CXXRecordDecl</a>&gt;</td><td class="name" onclick="toggle('isLambda0')"><a name="isLambda0Anchor">isLambda</a></td><td></td></tr>
<tr><td colspan="4" class="doc" id="isLambda0"><pre>Matches the generated class of lambda expressions.

Given:
  auto x = []{};

cxxRecordDecl(isLambda()) matches the implicit class declaration of
decltype(x)
</pre></td></tr>


<tr><td>Matcher&lt;<a href="https://clang.llvm.org/doxygen/classclang_1_1CXXRecordDecl.html">CXXRecordDecl</a>&gt;</td><td class="name" onclick="toggle('isSameOrDerivedFrom2')"><a name="isSameOrDerivedFrom2Anchor">isSameOrDerivedFrom</a></td><td>std::string BaseName</td></tr>
<tr><td colspan="4" class="doc" id="isSameOrDerivedFrom2"><pre>Overloaded method as shortcut for
isSameOrDerivedFrom(hasName(...)).
</pre></td></tr>


<tr><td>Matcher&lt;<a href="https://clang.llvm.org/doxygen/classclang_1_1CXXRecordDecl.html">CXXRecordDecl</a>&gt;</td><td class="name" onclick="toggle('isTemplateInstantiation2')"><a name="isTemplateInstantiation2Anchor">isTemplateInstantiation</a></td><td></td></tr>
<tr><td colspan="4" class="doc" id="isTemplateInstantiation2"><pre>Matches template instantiations of function, class, or static
member variable template instantiations.

Given
  template &lt;typename T&gt; class X {}; class A {}; X&lt;A&gt; x;
or
  template &lt;typename T&gt; class X {}; class A {}; template class X&lt;A&gt;;
or
  template &lt;typename T&gt; class X {}; class A {}; extern template class X&lt;A&gt;;
cxxRecordDecl(hasName("::X"), isTemplateInstantiation())
  matches the template instantiation of X&lt;A&gt;.

But given
  template &lt;typename T&gt;  class X {}; class A {};
  template &lt;&gt; class X&lt;A&gt; {}; X&lt;A&gt; x;
cxxRecordDecl(hasName("::X"), isTemplateInstantiation())
  does not match, as X&lt;A&gt; is an explicit template specialization.

Usable as: Matcher&lt;<a href="https://clang.llvm.org/doxygen/classclang_1_1FunctionDecl.html">FunctionDecl</a>&gt;, Matcher&lt;<a href="https://clang.llvm.org/doxygen/classclang_1_1VarDecl.html">VarDecl</a>&gt;, Matcher&lt;<a href="https://clang.llvm.org/doxygen/classclang_1_1CXXRecordDecl.html">CXXRecordDecl</a>&gt;
</pre></td></tr>


<tr><td>Matcher&lt;<a href="https://clang.llvm.org/doxygen/classclang_1_1CXXRewrittenBinaryOperator.html">CXXRewrittenBinaryOperator</a>&gt;</td><td class="name" onclick="toggle('hasAnyOperatorName2')"><a name="hasAnyOperatorName2Anchor">hasAnyOperatorName</a></td><td>StringRef, ..., StringRef</td></tr>
<tr><td colspan="4" class="doc" id="hasAnyOperatorName2"><pre>Matches operator expressions (binary or unary) that have any of the
specified names.

   hasAnyOperatorName("+", "-")
 Is equivalent to
   anyOf(hasOperatorName("+"), hasOperatorName("-"))
</pre></td></tr>


<tr><td>Matcher&lt;<a href="https://clang.llvm.org/doxygen/classclang_1_1CXXRewrittenBinaryOperator.html">CXXRewrittenBinaryOperator</a>&gt;</td><td class="name" onclick="toggle('hasOperatorName2')"><a name="hasOperatorName2Anchor">hasOperatorName</a></td><td>std::string Name</td></tr>
<tr><td colspan="4" class="doc" id="hasOperatorName2"><pre>Matches the operator Name of operator expressions (binary or
unary).

Example matches a || b (matcher = binaryOperator(hasOperatorName("||")))
  !(a || b)
</pre></td></tr>


<tr><td>Matcher&lt;<a href="https://clang.llvm.org/doxygen/classclang_1_1CXXRewrittenBinaryOperator.html">CXXRewrittenBinaryOperator</a>&gt;</td><td class="name" onclick="toggle('isAssignmentOperator2')"><a name="isAssignmentOperator2Anchor">isAssignmentOperator</a></td><td></td></tr>
<tr><td colspan="4" class="doc" id="isAssignmentOperator2"><pre>Matches all kinds of assignment operators.

Example 1: matches a += b (matcher = binaryOperator(isAssignmentOperator()))
  if (a == b)
    a += b;

Example 2: matches s1 = s2
           (matcher = cxxOperatorCallExpr(isAssignmentOperator()))
  struct S { S&amp; operator=(const S&amp;); };
  void x() { S s1, s2; s1 = s2; }
</pre></td></tr>


<tr><td>Matcher&lt;<a href="https://clang.llvm.org/doxygen/classclang_1_1CXXRewrittenBinaryOperator.html">CXXRewrittenBinaryOperator</a>&gt;</td><td class="name" onclick="toggle('isComparisonOperator2')"><a name="isComparisonOperator2Anchor">isComparisonOperator</a></td><td></td></tr>
<tr><td colspan="4" class="doc" id="isComparisonOperator2"><pre>Matches comparison operators.

Example 1: matches a == b (matcher = binaryOperator(isComparisonOperator()))
  if (a == b)
    a += b;

Example 2: matches s1 &lt; s2
           (matcher = cxxOperatorCallExpr(isComparisonOperator()))
  struct S { bool operator&lt;(const S&amp; other); };
  void x(S s1, S s2) { bool b1 = s1 &lt; s2; }
</pre></td></tr>


<tr><td>Matcher&lt;<a href="https://clang.llvm.org/doxygen/classclang_1_1CXXUnresolvedConstructExpr.html">CXXUnresolvedConstructExpr</a>&gt;</td><td class="name" onclick="toggle('argumentCountIs2')"><a name="argumentCountIs2Anchor">argumentCountIs</a></td><td>unsigned N</td></tr>
<tr><td colspan="4" class="doc" id="argumentCountIs2"><pre>Checks that a call expression or a constructor call expression has
a specific number of arguments (including absent default arguments).

Example matches f(0, 0) (matcher = callExpr(argumentCountIs(2)))
  void f(int x, int y);
  f(0, 0);
</pre></td></tr>


<tr><td>Matcher&lt;<a href="https://clang.llvm.org/doxygen/classclang_1_1CallExpr.html">CallExpr</a>&gt;</td><td class="name" onclick="toggle('argumentCountIs0')"><a name="argumentCountIs0Anchor">argumentCountIs</a></td><td>unsigned N</td></tr>
<tr><td colspan="4" class="doc" id="argumentCountIs0"><pre>Checks that a call expression or a constructor call expression has
a specific number of arguments (including absent default arguments).

Example matches f(0, 0) (matcher = callExpr(argumentCountIs(2)))
  void f(int x, int y);
  f(0, 0);
</pre></td></tr>


<tr><td>Matcher&lt;<a href="https://clang.llvm.org/doxygen/classclang_1_1CallExpr.html">CallExpr</a>&gt;</td><td class="name" onclick="toggle('usesADL0')"><a name="usesADL0Anchor">usesADL</a></td><td></td></tr>
<tr><td colspan="4" class="doc" id="usesADL0"><pre>Matches call expressions which were resolved using ADL.

Example matches y(x) but not y(42) or NS::y(x).
  namespace NS {
    struct X {};
    void y(X);
  }

  void y(...);

  void test() {
    NS::X x;
    y(x); // Matches
    NS::y(x); // Doesn't match
    y(42); // Doesn't match
    using NS::y;
    y(x); // Found by both unqualified lookup and ADL, doesn't match
   }
</pre></td></tr>


<tr><td>Matcher&lt;<a href="https://clang.llvm.org/doxygen/classclang_1_1CastExpr.html">CastExpr</a>&gt;</td><td class="name" onclick="toggle('hasCastKind0')"><a name="hasCastKind0Anchor">hasCastKind</a></td><td>CastKind Kind</td></tr>
<tr><td colspan="4" class="doc" id="hasCastKind0"><pre>Matches casts that has a given cast kind.

Example: matches the implicit cast around 0
(matcher = castExpr(hasCastKind(CK_NullToPointer)))
  int *p = 0;

If the matcher is use from clang-query, CastKind parameter
should be passed as a quoted string. e.g., hasCastKind("CK_NullToPointer").
</pre></td></tr>


<tr><td>Matcher&lt;<a href="https://clang.llvm.org/doxygen/classclang_1_1CharacterLiteral.html">CharacterLiteral</a>&gt;</td><td class="name" onclick="toggle('equals4')"><a name="equals4Anchor">equals</a></td><td>bool Value</td></tr>
<tr><td colspan="4" class="doc" id="equals4"><pre></pre></td></tr>


<tr><td>Matcher&lt;<a href="https://clang.llvm.org/doxygen/classclang_1_1CharacterLiteral.html">CharacterLiteral</a>&gt;</td><td class="name" onclick="toggle('equals3')"><a name="equals3Anchor">equals</a></td><td>const ValueT  Value</td></tr>
<tr><td colspan="4" class="doc" id="equals3"><pre>Matches literals that are equal to the given value of type ValueT.

Given
  f('false, 3.14, 42);
characterLiteral(equals(0))
  matches 'cxxBoolLiteral(equals(false)) and cxxBoolLiteral(equals(0))
  match false
floatLiteral(equals(3.14)) and floatLiteral(equals(314e-2))
  match 3.14
integerLiteral(equals(42))
  matches 42

Note that you cannot directly match a negative numeric literal because the
minus sign is not part of the literal: It is a unary operator whose operand
is the positive numeric literal. Instead, you must use a unaryOperator()
matcher to match the minus sign:

unaryOperator(hasOperatorName("-"),
              hasUnaryOperand(integerLiteral(equals(13))))

Usable as: Matcher&lt;<a href="https://clang.llvm.org/doxygen/classclang_1_1CharacterLiteral.html">CharacterLiteral</a>&gt;, Matcher&lt;<a href="https://clang.llvm.org/doxygen/classclang_1_1CXXBoolLiteralExpr.html">CXXBoolLiteralExpr</a>&gt;,
           Matcher&lt;<a href="https://clang.llvm.org/doxygen/classclang_1_1FloatingLiteral.html">FloatingLiteral</a>&gt;, Matcher&lt;<a href="https://clang.llvm.org/doxygen/classclang_1_1IntegerLiteral.html">IntegerLiteral</a>&gt;
</pre></td></tr>


<tr><td>Matcher&lt;<a href="https://clang.llvm.org/doxygen/classclang_1_1CharacterLiteral.html">CharacterLiteral</a>&gt;</td><td class="name" onclick="toggle('equals10')"><a name="equals10Anchor">equals</a></td><td>double Value</td></tr>
<tr><td colspan="4" class="doc" id="equals10"><pre></pre></td></tr>


<tr><td>Matcher&lt;<a href="https://clang.llvm.org/doxygen/classclang_1_1CharacterLiteral.html">CharacterLiteral</a>&gt;</td><td class="name" onclick="toggle('equals7')"><a name="equals7Anchor">equals</a></td><td>unsigned Value</td></tr>
<tr><td colspan="4" class="doc" id="equals7"><pre></pre></td></tr>


<tr><td>Matcher&lt;<a href="https://clang.llvm.org/doxygen/classclang_1_1ClassTemplateSpecializationDecl.html">ClassTemplateSpecializationDecl</a>&gt;</td><td class="name" onclick="toggle('templateArgumentCountIs0')"><a name="templateArgumentCountIs0Anchor">templateArgumentCountIs</a></td><td>unsigned N</td></tr>
<tr><td colspan="4" class="doc" id="templateArgumentCountIs0"><pre>Matches if the number of template arguments equals N.

Given
  template&lt;typename T&gt; struct C {};
  C&lt;int&gt; c;
classTemplateSpecializationDecl(templateArgumentCountIs(1))
  matches C&lt;int&gt;.
</pre></td></tr>


<tr><td>Matcher&lt;<a href="https://clang.llvm.org/doxygen/classclang_1_1CompoundStmt.html">CompoundStmt</a>&gt;</td><td class="name" onclick="toggle('statementCountIs0')"><a name="statementCountIs0Anchor">statementCountIs</a></td><td>unsigned N</td></tr>
<tr><td colspan="4" class="doc" id="statementCountIs0"><pre>Checks that a compound statement contains a specific number of
child statements.

Example: Given
  { for (;;) {} }
compoundStmt(statementCountIs(0)))
  matches '{}'
  but does not match the outer compound statement.
</pre></td></tr>


<tr><td>Matcher&lt;<a href="https://clang.llvm.org/doxygen/classclang_1_1ConstantArrayType.html">ConstantArrayType</a>&gt;</td><td class="name" onclick="toggle('hasSize0')"><a name="hasSize0Anchor">hasSize</a></td><td>unsigned N</td></tr>
<tr><td colspan="4" class="doc" id="hasSize0"><pre>Matches nodes that have the specified size.

Given
  int a[42];
  int b[2 * 21];
  int c[41], d[43];
  char *s = "abcd";
  wchar_t *ws = L"abcd";
  char *w = "a";
constantArrayType(hasSize(42))
  matches "int a[42]" and "int b[2 * 21]"
stringLiteral(hasSize(4))
  matches "abcd", L"abcd"
</pre></td></tr>


<tr><td>Matcher&lt;<a href="https://clang.llvm.org/doxygen/classclang_1_1DeclStmt.html">DeclStmt</a>&gt;</td><td class="name" onclick="toggle('declCountIs0')"><a name="declCountIs0Anchor">declCountIs</a></td><td>unsigned N</td></tr>
<tr><td colspan="4" class="doc" id="declCountIs0"><pre>Matches declaration statements that contain a specific number of
declarations.

Example: Given
  int a, b;
  int c;
  int d = 2, e;
declCountIs(2)
  matches 'int a, b;' and 'int d = 2, e;', but not 'int c;'.
</pre></td></tr>


<tr><td>Matcher&lt;<a href="https://clang.llvm.org/doxygen/classclang_1_1Decl.html">Decl</a>&gt;</td><td class="name" onclick="toggle('equalsBoundNode1')"><a name="equalsBoundNode1Anchor">equalsBoundNode</a></td><td>std::string ID</td></tr>
<tr><td colspan="4" class="doc" id="equalsBoundNode1"><pre>Matches if a node equals a previously bound node.

Matches a node if it equals the node previously bound to ID.

Given
  class X { int a; int b; };
cxxRecordDecl(
    has(fieldDecl(hasName("a"), hasType(type().bind("t")))),
    has(fieldDecl(hasName("b"), hasType(type(equalsBoundNode("t"))))))
  matches the class X, as a and b have the same type.

Note that when multiple matches are involved via forEach* matchers,
equalsBoundNodes acts as a filter.
For example:
compoundStmt(
    forEachDescendant(varDecl().bind("d")),
    forEachDescendant(declRefExpr(to(decl(equalsBoundNode("d"))))))
will trigger a match for each combination of variable declaration
and reference to that variable declaration within a compound statement.
</pre></td></tr>


<tr><td>Matcher&lt;<a href="https://clang.llvm.org/doxygen/classclang_1_1Decl.html">Decl</a>&gt;</td><td class="name" onclick="toggle('equalsNode0')"><a name="equalsNode0Anchor">equalsNode</a></td><td>const Decl* Other</td></tr>
<tr><td colspan="4" class="doc" id="equalsNode0"><pre>Matches if a node equals another node.

Decl has pointer identity in the AST.
</pre></td></tr>


<tr><td>Matcher&lt;<a href="https://clang.llvm.org/doxygen/classclang_1_1Decl.html">Decl</a>&gt;</td><td class="name" onclick="toggle('hasAttr0')"><a name="hasAttr0Anchor">hasAttr</a></td><td>attr::Kind AttrKind</td></tr>
<tr><td colspan="4" class="doc" id="hasAttr0"><pre>Matches declaration that has a given attribute.

Given
  __attribute__((device)) void f() { ... }
decl(hasAttr(clang::attr::CUDADevice)) matches the function declaration of
f. If the matcher is used from clang-query, attr::Kind parameter should be
passed as a quoted string. e.g., hasAttr("attr::CUDADevice").
</pre></td></tr>


<tr><td>Matcher&lt;<a href="https://clang.llvm.org/doxygen/classclang_1_1Decl.html">Decl</a>&gt;</td><td class="name" onclick="toggle('isExpandedFromMacro0')"><a name="isExpandedFromMacro0Anchor">isExpandedFromMacro</a></td><td>std::string MacroName</td></tr>
<tr><td colspan="4" class="doc" id="isExpandedFromMacro0"><pre>Matches statements that are (transitively) expanded from the named macro.
Does not match if only part of the statement is expanded from that macro or
if different parts of the the statement are expanded from different
appearances of the macro.
</pre></td></tr>


<tr><td>Matcher&lt;<a href="https://clang.llvm.org/doxygen/classclang_1_1Decl.html">Decl</a>&gt;</td><td class="name" onclick="toggle('isExpansionInFileMatching0')"><a name="isExpansionInFileMatching0Anchor">isExpansionInFileMatching</a></td><td>StringRef RegExp, Regex::RegexFlags Flags = NoFlags</td></tr>
<tr><td colspan="4" class="doc" id="isExpansionInFileMatching0"><pre>Matches AST nodes that were expanded within files whose name is
partially matching a given regex.

Example matches Y but not X
    (matcher = cxxRecordDecl(isExpansionInFileMatching("AST.*"))
  #include "ASTMatcher.h"
  class X {};
ASTMatcher.h:
  class Y {};

Usable as: Matcher&lt;<a href="https://clang.llvm.org/doxygen/classclang_1_1Decl.html">Decl</a>&gt;, Matcher&lt;<a href="https://clang.llvm.org/doxygen/classclang_1_1Stmt.html">Stmt</a>&gt;, Matcher&lt;<a href="https://clang.llvm.org/doxygen/classclang_1_1TypeLoc.html">TypeLoc</a>&gt;

If the matcher is used in clang-query, RegexFlags parameter
should be passed as a quoted string. e.g: "NoFlags".
Flags can be combined with '|' example "IgnoreCase | BasicRegex"
</pre></td></tr>


<tr><td>Matcher&lt;<a href="https://clang.llvm.org/doxygen/classclang_1_1Decl.html">Decl</a>&gt;</td><td class="name" onclick="toggle('isExpansionInMainFile0')"><a name="isExpansionInMainFile0Anchor">isExpansionInMainFile</a></td><td></td></tr>
<tr><td colspan="4" class="doc" id="isExpansionInMainFile0"><pre>Matches AST nodes that were expanded within the main-file.

Example matches X but not Y
  (matcher = cxxRecordDecl(isExpansionInMainFile())
  #include &lt;Y.h&gt;
  class X {};
Y.h:
  class Y {};

Usable as: Matcher&lt;<a href="https://clang.llvm.org/doxygen/classclang_1_1Decl.html">Decl</a>&gt;, Matcher&lt;<a href="https://clang.llvm.org/doxygen/classclang_1_1Stmt.html">Stmt</a>&gt;, Matcher&lt;<a href="https://clang.llvm.org/doxygen/classclang_1_1TypeLoc.html">TypeLoc</a>&gt;
</pre></td></tr>


<tr><td>Matcher&lt;<a href="https://clang.llvm.org/doxygen/classclang_1_1Decl.html">Decl</a>&gt;</td><td class="name" onclick="toggle('isExpansionInSystemHeader0')"><a name="isExpansionInSystemHeader0Anchor">isExpansionInSystemHeader</a></td><td></td></tr>
<tr><td colspan="4" class="doc" id="isExpansionInSystemHeader0"><pre>Matches AST nodes that were expanded within system-header-files.

Example matches Y but not X
    (matcher = cxxRecordDecl(isExpansionInSystemHeader())
  #include &lt;SystemHeader.h&gt;
  class X {};
SystemHeader.h:
  class Y {};

Usable as: Matcher&lt;<a href="https://clang.llvm.org/doxygen/classclang_1_1Decl.html">Decl</a>&gt;, Matcher&lt;<a href="https://clang.llvm.org/doxygen/classclang_1_1Stmt.html">Stmt</a>&gt;, Matcher&lt;<a href="https://clang.llvm.org/doxygen/classclang_1_1TypeLoc.html">TypeLoc</a>&gt;
</pre></td></tr>


<tr><td>Matcher&lt;<a href="https://clang.llvm.org/doxygen/classclang_1_1Decl.html">Decl</a>&gt;</td><td class="name" onclick="toggle('isImplicit0')"><a name="isImplicit0Anchor">isImplicit</a></td><td></td></tr>
<tr><td colspan="4" class="doc" id="isImplicit0"><pre>Matches a declaration that has been implicitly added
by the compiler (eg. implicit default/copy constructors).
</pre></td></tr>


<tr><td>Matcher&lt;<a href="https://clang.llvm.org/doxygen/classclang_1_1Decl.html">Decl</a>&gt;</td><td class="name" onclick="toggle('isInStdNamespace0')"><a name="isInStdNamespace0Anchor">isInStdNamespace</a></td><td></td></tr>
<tr><td colspan="4" class="doc" id="isInStdNamespace0"><pre>Matches declarations in the namespace `std`, but not in nested namespaces.

Given
  class vector {};
  namespace foo {
    class vector {};
    namespace std {
      class vector {};
    }
  }
  namespace std {
    inline namespace __1 {
      class vector {}; // #1
      namespace experimental {
        class vector {};
      }
    }
  }
cxxRecordDecl(hasName("vector"), isInStdNamespace()) will match only #1.
</pre></td></tr>


<tr><td>Matcher&lt;<a href="https://clang.llvm.org/doxygen/classclang_1_1Decl.html">Decl</a>&gt;</td><td class="name" onclick="toggle('isInstantiated0')"><a name="isInstantiated0Anchor">isInstantiated</a></td><td></td></tr>
<tr><td colspan="4" class="doc" id="isInstantiated0"><pre>Matches declarations that are template instantiations or are inside
template instantiations.

Given
  template&lt;typename T&gt; void A(T t) { T i; }
  A(0);
  A(0U);
functionDecl(isInstantiated())
  matches 'A(int) {...};' and 'A(unsigned) {...}'.
</pre></td></tr>


<tr><td>Matcher&lt;<a href="https://clang.llvm.org/doxygen/classclang_1_1Decl.html">Decl</a>&gt;</td><td class="name" onclick="toggle('isPrivate0')"><a name="isPrivate0Anchor">isPrivate</a></td><td></td></tr>
<tr><td colspan="4" class="doc" id="isPrivate0"><pre>Matches private C++ declarations and C++ base specifers that specify private
inheritance.

Examples:
  class C {
  public:    int a;
  protected: int b;
  private:   int c; // fieldDecl(isPrivate()) matches 'c'
  };

  struct Base {};
  struct Derived1 : private Base {}; // matches 'Base'
  class Derived2 : Base {}; // matches 'Base'
</pre></td></tr>


<tr><td>Matcher&lt;<a href="https://clang.llvm.org/doxygen/classclang_1_1Decl.html">Decl</a>&gt;</td><td class="name" onclick="toggle('isProtected0')"><a name="isProtected0Anchor">isProtected</a></td><td></td></tr>
<tr><td colspan="4" class="doc" id="isProtected0"><pre>Matches protected C++ declarations and C++ base specifers that specify
protected inheritance.

Examples:
  class C {
  public:    int a;
  protected: int b; // fieldDecl(isProtected()) matches 'b'
  private:   int c;
  };

  class Base {};
  class Derived : protected Base {}; // matches 'Base'
</pre></td></tr>


<tr><td>Matcher&lt;<a href="https://clang.llvm.org/doxygen/classclang_1_1Decl.html">Decl</a>&gt;</td><td class="name" onclick="toggle('isPublic0')"><a name="isPublic0Anchor">isPublic</a></td><td></td></tr>
<tr><td colspan="4" class="doc" id="isPublic0"><pre>Matches public C++ declarations and C++ base specifers that specify public
inheritance.

Examples:
  class C {
  public:    int a; // fieldDecl(isPublic()) matches 'a'
  protected: int b;
  private:   int c;
  };

  class Base {};
  class Derived1 : public Base {}; // matches 'Base'
  struct Derived2 : Base {}; // matches 'Base'
</pre></td></tr>


<tr><td>Matcher&lt;<a href="https://clang.llvm.org/doxygen/classclang_1_1DesignatedInitExpr.html">DesignatedInitExpr</a>&gt;</td><td class="name" onclick="toggle('designatorCountIs0')"><a name="designatorCountIs0Anchor">designatorCountIs</a></td><td>unsigned N</td></tr>
<tr><td colspan="4" class="doc" id="designatorCountIs0"><pre>Matches designated initializer expressions that contain
a specific number of designators.

Example: Given
  point ptarray[10] = { [2].y = 1.0, [0].x = 1.0 };
  point ptarray2[10] = { [2].y = 1.0, [2].x = 0.0, [0].x = 1.0 };
designatorCountIs(2)
  matches '{ [2].y = 1.0, [0].x = 1.0 }',
  but not '{ [2].y = 1.0, [2].x = 0.0, [0].x = 1.0 }'.
</pre></td></tr>


<tr><td>Matcher&lt;<a href="https://clang.llvm.org/doxygen/classclang_1_1EnumDecl.html">EnumDecl</a>&gt;</td><td class="name" onclick="toggle('isScoped0')"><a name="isScoped0Anchor">isScoped</a></td><td></td></tr>
<tr><td colspan="4" class="doc" id="isScoped0"><pre>Matches C++11 scoped enum declaration.

Example matches Y (matcher = enumDecl(isScoped()))
enum X {};
enum class Y {};
</pre></td></tr>


<tr><td>Matcher&lt;<a href="https://clang.llvm.org/doxygen/classclang_1_1Expr.html">Expr</a>&gt;</td><td class="name" onclick="toggle('isInstantiationDependent0')"><a name="isInstantiationDependent0Anchor">isInstantiationDependent</a></td><td></td></tr>
<tr><td colspan="4" class="doc" id="isInstantiationDependent0"><pre>Matches expressions that are instantiation-dependent even if it is
neither type- nor value-dependent.

In the following example, the expression sizeof(sizeof(T() + T()))
is instantiation-dependent (since it involves a template parameter T),
but is neither type- nor value-dependent, since the type of the inner
sizeof is known (std::size_t) and therefore the size of the outer
sizeof is known.
  template&lt;typename T&gt;
  void f(T x, T y) { sizeof(sizeof(T() + T()); }
expr(isInstantiationDependent()) matches sizeof(sizeof(T() + T())
</pre></td></tr>


<tr><td>Matcher&lt;<a href="https://clang.llvm.org/doxygen/classclang_1_1Expr.html">Expr</a>&gt;</td><td class="name" onclick="toggle('isTypeDependent0')"><a name="isTypeDependent0Anchor">isTypeDependent</a></td><td></td></tr>
<tr><td colspan="4" class="doc" id="isTypeDependent0"><pre>Matches expressions that are type-dependent because the template type
is not yet instantiated.

For example, the expressions "x" and "x + y" are type-dependent in
the following code, but "y" is not type-dependent:
  template&lt;typename T&gt;
  void add(T x, int y) {
    x + y;
  }
expr(isTypeDependent()) matches x + y
</pre></td></tr>


<tr><td>Matcher&lt;<a href="https://clang.llvm.org/doxygen/classclang_1_1Expr.html">Expr</a>&gt;</td><td class="name" onclick="toggle('isValueDependent0')"><a name="isValueDependent0Anchor">isValueDependent</a></td><td></td></tr>
<tr><td colspan="4" class="doc" id="isValueDependent0"><pre>Matches expression that are value-dependent because they contain a
non-type template parameter.

For example, the array bound of "Chars" in the following example is
value-dependent.
  template&lt;int Size&gt; int f() { return Size; }
expr(isValueDependent()) matches return Size
</pre></td></tr>


<tr><td>Matcher&lt;<a href="https://clang.llvm.org/doxygen/classclang_1_1Expr.html">Expr</a>&gt;</td><td class="name" onclick="toggle('nullPointerConstant0')"><a name="nullPointerConstant0Anchor">nullPointerConstant</a></td><td></td></tr>
<tr><td colspan="4" class="doc" id="nullPointerConstant0"><pre>Matches expressions that resolve to a null pointer constant, such as
GNU's __null, C++11's nullptr, or C's NULL macro.

Given:
  void *v1 = NULL;
  void *v2 = nullptr;
  void *v3 = __null; // GNU extension
  char *cp = (char *)0;
  int *ip = 0;
  int i = 0;
expr(nullPointerConstant())
  matches the initializer for v1, v2, v3, cp, and ip. Does not match the
  initializer for i.
</pre></td></tr>


<tr><td>Matcher&lt;<a href="https://clang.llvm.org/doxygen/classclang_1_1FieldDecl.html">FieldDecl</a>&gt;</td><td class="name" onclick="toggle('hasBitWidth0')"><a name="hasBitWidth0Anchor">hasBitWidth</a></td><td>unsigned Width</td></tr>
<tr><td colspan="4" class="doc" id="hasBitWidth0"><pre>Matches non-static data members that are bit-fields of the specified
bit width.

Given
  class C {
    int a : 2;
    int b : 4;
    int c : 2;
  };
fieldDecl(hasBitWidth(2))
  matches 'int a;' and 'int c;' but not 'int b;'.
</pre></td></tr>


<tr><td>Matcher&lt;<a href="https://clang.llvm.org/doxygen/classclang_1_1FieldDecl.html">FieldDecl</a>&gt;</td><td class="name" onclick="toggle('isBitField0')"><a name="isBitField0Anchor">isBitField</a></td><td></td></tr>
<tr><td colspan="4" class="doc" id="isBitField0"><pre>Matches non-static data members that are bit-fields.

Given
  class C {
    int a : 2;
    int b;
  };
fieldDecl(isBitField())
  matches 'int a;' but not 'int b;'.
</pre></td></tr>


<tr><td>Matcher&lt;<a href="https://clang.llvm.org/doxygen/classclang_1_1FloatingLiteral.html">FloatingLiteral</a>&gt;</td><td class="name" onclick="toggle('equals1')"><a name="equals1Anchor">equals</a></td><td>const ValueT  Value</td></tr>
<tr><td colspan="4" class="doc" id="equals1"><pre>Matches literals that are equal to the given value of type ValueT.

Given
  f('false, 3.14, 42);
characterLiteral(equals(0))
  matches 'cxxBoolLiteral(equals(false)) and cxxBoolLiteral(equals(0))
  match false
floatLiteral(equals(3.14)) and floatLiteral(equals(314e-2))
  match 3.14
integerLiteral(equals(42))
  matches 42

Note that you cannot directly match a negative numeric literal because the
minus sign is not part of the literal: It is a unary operator whose operand
is the positive numeric literal. Instead, you must use a unaryOperator()
matcher to match the minus sign:

unaryOperator(hasOperatorName("-"),
              hasUnaryOperand(integerLiteral(equals(13))))

Usable as: Matcher&lt;<a href="https://clang.llvm.org/doxygen/classclang_1_1CharacterLiteral.html">CharacterLiteral</a>&gt;, Matcher&lt;<a href="https://clang.llvm.org/doxygen/classclang_1_1CXXBoolLiteralExpr.html">CXXBoolLiteralExpr</a>&gt;,
           Matcher&lt;<a href="https://clang.llvm.org/doxygen/classclang_1_1FloatingLiteral.html">FloatingLiteral</a>&gt;, Matcher&lt;<a href="https://clang.llvm.org/doxygen/classclang_1_1IntegerLiteral.html">IntegerLiteral</a>&gt;
</pre></td></tr>


<tr><td>Matcher&lt;<a href="https://clang.llvm.org/doxygen/classclang_1_1FloatingLiteral.html">FloatingLiteral</a>&gt;</td><td class="name" onclick="toggle('equals12')"><a name="equals12Anchor">equals</a></td><td>double Value</td></tr>
<tr><td colspan="4" class="doc" id="equals12"><pre></pre></td></tr>


<tr><td>Matcher&lt;<a href="https://clang.llvm.org/doxygen/classclang_1_1FunctionDecl.html">FunctionDecl</a>&gt;</td><td class="name" onclick="toggle('hasAnyOverloadedOperatorName1')"><a name="hasAnyOverloadedOperatorName1Anchor">hasAnyOverloadedOperatorName</a></td><td>StringRef, ..., StringRef</td></tr>
<tr><td colspan="4" class="doc" id="hasAnyOverloadedOperatorName1"><pre>Matches overloaded operator names.

Matches overloaded operator names specified in strings without the
"operator" prefix: e.g. "&lt;&lt;".

  hasAnyOverloadedOperatorName("+", "-")
Is equivalent to
  anyOf(hasOverloadedOperatorName("+"), hasOverloadedOperatorName("-"))
</pre></td></tr>


<tr><td>Matcher&lt;<a href="https://clang.llvm.org/doxygen/classclang_1_1FunctionDecl.html">FunctionDecl</a>&gt;</td><td class="name" onclick="toggle('hasDynamicExceptionSpec0')"><a name="hasDynamicExceptionSpec0Anchor">hasDynamicExceptionSpec</a></td><td></td></tr>
<tr><td colspan="4" class="doc" id="hasDynamicExceptionSpec0"><pre>Matches functions that have a dynamic exception specification.

Given:
  void f();
  void g() noexcept;
  void h() noexcept(true);
  void i() noexcept(false);
  void j() throw();
  void k() throw(int);
  void l() throw(...);
functionDecl(hasDynamicExceptionSpec()) and
  functionProtoType(hasDynamicExceptionSpec())
  match the declarations of j, k, and l, but not f, g, h, or i.
</pre></td></tr>


<tr><td>Matcher&lt;<a href="https://clang.llvm.org/doxygen/classclang_1_1FunctionDecl.html">FunctionDecl</a>&gt;</td><td class="name" onclick="toggle('hasOverloadedOperatorName0')"><a name="hasOverloadedOperatorName0Anchor">hasOverloadedOperatorName</a></td><td>StringRef Name</td></tr>
<tr><td colspan="4" class="doc" id="hasOverloadedOperatorName0"><pre>Matches overloaded operator names.

Matches overloaded operator names specified in strings without the
"operator" prefix: e.g. "&lt;&lt;".

Given:
  class A { int operator*(); };
  const A &amp;operator&lt;&lt;(const A &amp;a, const A &amp;b);
  A a;
  a &lt;&lt; a;   // &lt;-- This matches

cxxOperatorCallExpr(hasOverloadedOperatorName("&lt;&lt;"))) matches the
specified line and
cxxRecordDecl(hasMethod(hasOverloadedOperatorName("*")))
matches the declaration of A.

Usable as: Matcher&lt;<a href="https://clang.llvm.org/doxygen/classclang_1_1CXXOperatorCallExpr.html">CXXOperatorCallExpr</a>&gt;, Matcher&lt;<a href="https://clang.llvm.org/doxygen/classclang_1_1FunctionDecl.html">FunctionDecl</a>&gt;
</pre></td></tr>


<tr><td>Matcher&lt;<a href="https://clang.llvm.org/doxygen/classclang_1_1FunctionDecl.html">FunctionDecl</a>&gt;</td><td class="name" onclick="toggle('hasTrailingReturn0')"><a name="hasTrailingReturn0Anchor">hasTrailingReturn</a></td><td></td></tr>
<tr><td colspan="4" class="doc" id="hasTrailingReturn0"><pre>Matches a function declared with a trailing return type.

Example matches Y (matcher = functionDecl(hasTrailingReturn()))
int X() {}
auto Y() -&gt; int {}
</pre></td></tr>


<tr><td>Matcher&lt;<a href="https://clang.llvm.org/doxygen/classclang_1_1FunctionDecl.html">FunctionDecl</a>&gt;</td><td class="name" onclick="toggle('isConstexpr1')"><a name="isConstexpr1Anchor">isConstexpr</a></td><td></td></tr>
<tr><td colspan="4" class="doc" id="isConstexpr1"><pre>Matches constexpr variable and function declarations,
       and if constexpr.

Given:
  constexpr int foo = 42;
  constexpr int bar();
  void baz() { if constexpr(1 &gt; 0) {} }
varDecl(isConstexpr())
  matches the declaration of foo.
functionDecl(isConstexpr())
  matches the declaration of bar.
ifStmt(isConstexpr())
  matches the if statement in baz.
</pre></td></tr>


<tr><td>Matcher&lt;<a href="https://clang.llvm.org/doxygen/classclang_1_1FunctionDecl.html">FunctionDecl</a>&gt;</td><td class="name" onclick="toggle('isDefaulted0')"><a name="isDefaulted0Anchor">isDefaulted</a></td><td></td></tr>
<tr><td colspan="4" class="doc" id="isDefaulted0"><pre>Matches defaulted function declarations.

Given:
  class A { ~A(); };
  class B { ~B() = default; };
functionDecl(isDefaulted())
  matches the declaration of ~B, but not ~A.
</pre></td></tr>


<tr><td>Matcher&lt;<a href="https://clang.llvm.org/doxygen/classclang_1_1FunctionDecl.html">FunctionDecl</a>&gt;</td><td class="name" onclick="toggle('isDefinition3')"><a name="isDefinition3Anchor">isDefinition</a></td><td></td></tr>
<tr><td colspan="4" class="doc" id="isDefinition3"><pre>Matches if a declaration has a body attached.

Example matches A, va, fa
  class A {};
  class B;  // Doesn't match, as it has no body.
  int va;
  extern int vb;  // Doesn't match, as it doesn't define the variable.
  void fa() {}
  void fb();  // Doesn't match, as it has no body.
  @interface X
  - (void)ma; // Doesn't match, interface is declaration.
  @end
  @implementation X
  - (void)ma {}
  @end

Usable as: Matcher&lt;<a href="https://clang.llvm.org/doxygen/classclang_1_1TagDecl.html">TagDecl</a>&gt;, Matcher&lt;<a href="https://clang.llvm.org/doxygen/classclang_1_1VarDecl.html">VarDecl</a>&gt;, Matcher&lt;<a href="https://clang.llvm.org/doxygen/classclang_1_1FunctionDecl.html">FunctionDecl</a>&gt;,
  Matcher&lt;<a href="https://clang.llvm.org/doxygen/classclang_1_1ObjCMethodDecl.html">ObjCMethodDecl</a>&gt;
</pre></td></tr>


<tr><td>Matcher&lt;<a href="https://clang.llvm.org/doxygen/classclang_1_1FunctionDecl.html">FunctionDecl</a>&gt;</td><td class="name" onclick="toggle('isDeleted0')"><a name="isDeleted0Anchor">isDeleted</a></td><td></td></tr>
<tr><td colspan="4" class="doc" id="isDeleted0"><pre>Matches deleted function declarations.

Given:
  void Func();
  void DeletedFunc() = delete;
functionDecl(isDeleted())
  matches the declaration of DeletedFunc, but not Func.
</pre></td></tr>


<tr><td>Matcher&lt;<a href="https://clang.llvm.org/doxygen/classclang_1_1FunctionDecl.html">FunctionDecl</a>&gt;</td><td class="name" onclick="toggle('isExplicitTemplateSpecialization0')"><a name="isExplicitTemplateSpecialization0Anchor">isExplicitTemplateSpecialization</a></td><td></td></tr>
<tr><td colspan="4" class="doc" id="isExplicitTemplateSpecialization0"><pre>Matches explicit template specializations of function, class, or
static member variable template instantiations.

Given
  template&lt;typename T&gt; void A(T t) { }
  template&lt;&gt; void A(int N) { }
functionDecl(isExplicitTemplateSpecialization())
  matches the specialization A&lt;int&gt;().

Usable as: Matcher&lt;<a href="https://clang.llvm.org/doxygen/classclang_1_1FunctionDecl.html">FunctionDecl</a>&gt;, Matcher&lt;<a href="https://clang.llvm.org/doxygen/classclang_1_1VarDecl.html">VarDecl</a>&gt;, Matcher&lt;<a href="https://clang.llvm.org/doxygen/classclang_1_1CXXRecordDecl.html">CXXRecordDecl</a>&gt;
</pre></td></tr>


<tr><td>Matcher&lt;<a href="https://clang.llvm.org/doxygen/classclang_1_1FunctionDecl.html">FunctionDecl</a>&gt;</td><td class="name" onclick="toggle('isExternC0')"><a name="isExternC0Anchor">isExternC</a></td><td></td></tr>
<tr><td colspan="4" class="doc" id="isExternC0"><pre>Matches extern "C" function or variable declarations.

Given:
  extern "C" void f() {}
  extern "C" { void g() {} }
  void h() {}
  extern "C" int x = 1;
  extern "C" int y = 2;
  int z = 3;
functionDecl(isExternC())
  matches the declaration of f and g, but not the declaration of h.
varDecl(isExternC())
  matches the declaration of x and y, but not the declaration of z.
</pre></td></tr>


<tr><td>Matcher&lt;<a href="https://clang.llvm.org/doxygen/classclang_1_1FunctionDecl.html">FunctionDecl</a>&gt;</td><td class="name" onclick="toggle('isInline1')"><a name="isInline1Anchor">isInline</a></td><td></td></tr>
<tr><td colspan="4" class="doc" id="isInline1"><pre>Matches function and namespace declarations that are marked with
the inline keyword.

Given
  inline void f();
  void g();
  namespace n {
  inline namespace m {}
  }
functionDecl(isInline()) will match ::f().
namespaceDecl(isInline()) will match n::m.
</pre></td></tr>


<tr><td>Matcher&lt;<a href="https://clang.llvm.org/doxygen/classclang_1_1FunctionDecl.html">FunctionDecl</a>&gt;</td><td class="name" onclick="toggle('isMain0')"><a name="isMain0Anchor">isMain</a></td><td></td></tr>
<tr><td colspan="4" class="doc" id="isMain0"><pre>Determines whether the function is "main", which is the entry point
into an executable program.
</pre></td></tr>


<tr><td>Matcher&lt;<a href="https://clang.llvm.org/doxygen/classclang_1_1FunctionDecl.html">FunctionDecl</a>&gt;</td><td class="name" onclick="toggle('isNoReturn0')"><a name="isNoReturn0Anchor">isNoReturn</a></td><td></td></tr>
<tr><td colspan="4" class="doc" id="isNoReturn0"><pre>Matches FunctionDecls that have a noreturn attribute.

Given
  void nope();
  [[noreturn]] void a();
  __attribute__((noreturn)) void b();
  struct c { [[noreturn]] c(); };
functionDecl(isNoReturn())
  matches all of those except
  void nope();
</pre></td></tr>


<tr><td>Matcher&lt;<a href="https://clang.llvm.org/doxygen/classclang_1_1FunctionDecl.html">FunctionDecl</a>&gt;</td><td class="name" onclick="toggle('isNoThrow0')"><a name="isNoThrow0Anchor">isNoThrow</a></td><td></td></tr>
<tr><td colspan="4" class="doc" id="isNoThrow0"><pre>Matches functions that have a non-throwing exception specification.

Given:
  void f();
  void g() noexcept;
  void h() throw();
  void i() throw(int);
  void j() noexcept(false);
functionDecl(isNoThrow()) and functionProtoType(isNoThrow())
  match the declarations of g, and h, but not f, i or j.
</pre></td></tr>


<tr><td>Matcher&lt;<a href="https://clang.llvm.org/doxygen/classclang_1_1FunctionDecl.html">FunctionDecl</a>&gt;</td><td class="name" onclick="toggle('isStaticStorageClass0')"><a name="isStaticStorageClass0Anchor">isStaticStorageClass</a></td><td></td></tr>
<tr><td colspan="4" class="doc" id="isStaticStorageClass0"><pre>Matches variable/function declarations that have "static" storage
class specifier ("static" keyword) written in the source.

Given:
  static void f() {}
  static int i = 0;
  extern int j;
  int k;
functionDecl(isStaticStorageClass())
  matches the function declaration f.
varDecl(isStaticStorageClass())
  matches the variable declaration i.
</pre></td></tr>


<tr><td>Matcher&lt;<a href="https://clang.llvm.org/doxygen/classclang_1_1FunctionDecl.html">FunctionDecl</a>&gt;</td><td class="name" onclick="toggle('isTemplateInstantiation0')"><a name="isTemplateInstantiation0Anchor">isTemplateInstantiation</a></td><td></td></tr>
<tr><td colspan="4" class="doc" id="isTemplateInstantiation0"><pre>Matches template instantiations of function, class, or static
member variable template instantiations.

Given
  template &lt;typename T&gt; class X {}; class A {}; X&lt;A&gt; x;
or
  template &lt;typename T&gt; class X {}; class A {}; template class X&lt;A&gt;;
or
  template &lt;typename T&gt; class X {}; class A {}; extern template class X&lt;A&gt;;
cxxRecordDecl(hasName("::X"), isTemplateInstantiation())
  matches the template instantiation of X&lt;A&gt;.

But given
  template &lt;typename T&gt;  class X {}; class A {};
  template &lt;&gt; class X&lt;A&gt; {}; X&lt;A&gt; x;
cxxRecordDecl(hasName("::X"), isTemplateInstantiation())
  does not match, as X&lt;A&gt; is an explicit template specialization.

Usable as: Matcher&lt;<a href="https://clang.llvm.org/doxygen/classclang_1_1FunctionDecl.html">FunctionDecl</a>&gt;, Matcher&lt;<a href="https://clang.llvm.org/doxygen/classclang_1_1VarDecl.html">VarDecl</a>&gt;, Matcher&lt;<a href="https://clang.llvm.org/doxygen/classclang_1_1CXXRecordDecl.html">CXXRecordDecl</a>&gt;
</pre></td></tr>


<tr><td>Matcher&lt;<a href="https://clang.llvm.org/doxygen/classclang_1_1FunctionDecl.html">FunctionDecl</a>&gt;</td><td class="name" onclick="toggle('isVariadic0')"><a name="isVariadic0Anchor">isVariadic</a></td><td></td></tr>
<tr><td colspan="4" class="doc" id="isVariadic0"><pre>Matches if a function declaration is variadic.

Example matches f, but not g or h. The function i will not match, even when
compiled in C mode.
  void f(...);
  void g(int);
  template &lt;typename... Ts&gt; void h(Ts...);
  void i();
</pre></td></tr>


<tr><td>Matcher&lt;<a href="https://clang.llvm.org/doxygen/classclang_1_1FunctionDecl.html">FunctionDecl</a>&gt;</td><td class="name" onclick="toggle('isWeak0')"><a name="isWeak0Anchor">isWeak</a></td><td></td></tr>
<tr><td colspan="4" class="doc" id="isWeak0"><pre>Matches weak function declarations.

Given:
  void foo() __attribute__((__weakref__("__foo")));
  void bar();
functionDecl(isWeak())
  matches the weak declaration "foo", but not "bar".
</pre></td></tr>


<tr><td>Matcher&lt;<a href="https://clang.llvm.org/doxygen/classclang_1_1FunctionDecl.html">FunctionDecl</a>&gt;</td><td class="name" onclick="toggle('parameterCountIs0')"><a name="parameterCountIs0Anchor">parameterCountIs</a></td><td>unsigned N</td></tr>
<tr><td colspan="4" class="doc" id="parameterCountIs0"><pre>Matches FunctionDecls and FunctionProtoTypes that have a
specific parameter count.

Given
  void f(int i) {}
  void g(int i, int j) {}
  void h(int i, int j);
  void j(int i);
  void k(int x, int y, int z, ...);
functionDecl(parameterCountIs(2))
  matches g and h
functionProtoType(parameterCountIs(2))
  matches g and h
functionProtoType(parameterCountIs(3))
  matches k
</pre></td></tr>


<tr><td>Matcher&lt;<a href="https://clang.llvm.org/doxygen/classclang_1_1FunctionProtoType.html">FunctionProtoType</a>&gt;</td><td class="name" onclick="toggle('hasDynamicExceptionSpec1')"><a name="hasDynamicExceptionSpec1Anchor">hasDynamicExceptionSpec</a></td><td></td></tr>
<tr><td colspan="4" class="doc" id="hasDynamicExceptionSpec1"><pre>Matches functions that have a dynamic exception specification.

Given:
  void f();
  void g() noexcept;
  void h() noexcept(true);
  void i() noexcept(false);
  void j() throw();
  void k() throw(int);
  void l() throw(...);
functionDecl(hasDynamicExceptionSpec()) and
  functionProtoType(hasDynamicExceptionSpec())
  match the declarations of j, k, and l, but not f, g, h, or i.
</pre></td></tr>


<tr><td>Matcher&lt;<a href="https://clang.llvm.org/doxygen/classclang_1_1FunctionProtoType.html">FunctionProtoType</a>&gt;</td><td class="name" onclick="toggle('isNoThrow1')"><a name="isNoThrow1Anchor">isNoThrow</a></td><td></td></tr>
<tr><td colspan="4" class="doc" id="isNoThrow1"><pre>Matches functions that have a non-throwing exception specification.

Given:
  void f();
  void g() noexcept;
  void h() throw();
  void i() throw(int);
  void j() noexcept(false);
functionDecl(isNoThrow()) and functionProtoType(isNoThrow())
  match the declarations of g, and h, but not f, i or j.
</pre></td></tr>


<tr><td>Matcher&lt;<a href="https://clang.llvm.org/doxygen/classclang_1_1FunctionProtoType.html">FunctionProtoType</a>&gt;</td><td class="name" onclick="toggle('parameterCountIs1')"><a name="parameterCountIs1Anchor">parameterCountIs</a></td><td>unsigned N</td></tr>
<tr><td colspan="4" class="doc" id="parameterCountIs1"><pre>Matches FunctionDecls and FunctionProtoTypes that have a
specific parameter count.

Given
  void f(int i) {}
  void g(int i, int j) {}
  void h(int i, int j);
  void j(int i);
  void k(int x, int y, int z, ...);
functionDecl(parameterCountIs(2))
  matches g and h
functionProtoType(parameterCountIs(2))
  matches g and h
functionProtoType(parameterCountIs(3))
  matches k
</pre></td></tr>


<tr><td>Matcher&lt;<a href="https://clang.llvm.org/doxygen/classclang_1_1IfStmt.html">IfStmt</a>&gt;</td><td class="name" onclick="toggle('isConstexpr2')"><a name="isConstexpr2Anchor">isConstexpr</a></td><td></td></tr>
<tr><td colspan="4" class="doc" id="isConstexpr2"><pre>Matches constexpr variable and function declarations,
       and if constexpr.

Given:
  constexpr int foo = 42;
  constexpr int bar();
  void baz() { if constexpr(1 &gt; 0) {} }
varDecl(isConstexpr())
  matches the declaration of foo.
functionDecl(isConstexpr())
  matches the declaration of bar.
ifStmt(isConstexpr())
  matches the if statement in baz.
</pre></td></tr>


<tr><td>Matcher&lt;<a href="https://clang.llvm.org/doxygen/classclang_1_1IntegerLiteral.html">IntegerLiteral</a>&gt;</td><td class="name" onclick="toggle('equals6')"><a name="equals6Anchor">equals</a></td><td>bool Value</td></tr>
<tr><td colspan="4" class="doc" id="equals6"><pre></pre></td></tr>


<tr><td>Matcher&lt;<a href="https://clang.llvm.org/doxygen/classclang_1_1IntegerLiteral.html">IntegerLiteral</a>&gt;</td><td class="name" onclick="toggle('equals0')"><a name="equals0Anchor">equals</a></td><td>const ValueT  Value</td></tr>
<tr><td colspan="4" class="doc" id="equals0"><pre>Matches literals that are equal to the given value of type ValueT.

Given
  f('false, 3.14, 42);
characterLiteral(equals(0))
  matches 'cxxBoolLiteral(equals(false)) and cxxBoolLiteral(equals(0))
  match false
floatLiteral(equals(3.14)) and floatLiteral(equals(314e-2))
  match 3.14
integerLiteral(equals(42))
  matches 42

Note that you cannot directly match a negative numeric literal because the
minus sign is not part of the literal: It is a unary operator whose operand
is the positive numeric literal. Instead, you must use a unaryOperator()
matcher to match the minus sign:

unaryOperator(hasOperatorName("-"),
              hasUnaryOperand(integerLiteral(equals(13))))

Usable as: Matcher&lt;<a href="https://clang.llvm.org/doxygen/classclang_1_1CharacterLiteral.html">CharacterLiteral</a>&gt;, Matcher&lt;<a href="https://clang.llvm.org/doxygen/classclang_1_1CXXBoolLiteralExpr.html">CXXBoolLiteralExpr</a>&gt;,
           Matcher&lt;<a href="https://clang.llvm.org/doxygen/classclang_1_1FloatingLiteral.html">FloatingLiteral</a>&gt;, Matcher&lt;<a href="https://clang.llvm.org/doxygen/classclang_1_1IntegerLiteral.html">IntegerLiteral</a>&gt;
</pre></td></tr>


<tr><td>Matcher&lt;<a href="https://clang.llvm.org/doxygen/classclang_1_1IntegerLiteral.html">IntegerLiteral</a>&gt;</td><td class="name" onclick="toggle('equals13')"><a name="equals13Anchor">equals</a></td><td>double Value</td></tr>
<tr><td colspan="4" class="doc" id="equals13"><pre></pre></td></tr>


<tr><td>Matcher&lt;<a href="https://clang.llvm.org/doxygen/classclang_1_1IntegerLiteral.html">IntegerLiteral</a>&gt;</td><td class="name" onclick="toggle('equals9')"><a name="equals9Anchor">equals</a></td><td>unsigned Value</td></tr>
<tr><td colspan="4" class="doc" id="equals9"><pre></pre></td></tr>


<tr><td>Matcher&lt;<a href="https://clang.llvm.org/doxygen/classclang_1_1MemberExpr.html">MemberExpr</a>&gt;</td><td class="name" onclick="toggle('isArrow0')"><a name="isArrow0Anchor">isArrow</a></td><td></td></tr>
<tr><td colspan="4" class="doc" id="isArrow0"><pre>Matches member expressions that are called with '-&gt;' as opposed
to '.'.

Member calls on the implicit this pointer match as called with '-&gt;'.

Given
  class Y {
    void x() { this-&gt;x(); x(); Y y; y.x(); a; this-&gt;b; Y::b; }
    template &lt;class T&gt; void f() { this-&gt;f&lt;T&gt;(); f&lt;T&gt;(); }
    int a;
    static int b;
  };
  template &lt;class T&gt;
  class Z {
    void x() { this-&gt;m; }
  };
memberExpr(isArrow())
  matches this-&gt;x, x, y.x, a, this-&gt;b
cxxDependentScopeMemberExpr(isArrow())
  matches this-&gt;m
unresolvedMemberExpr(isArrow())
  matches this-&gt;f&lt;T&gt;, f&lt;T&gt;
</pre></td></tr>


<tr><td>Matcher&lt;<a href="https://clang.llvm.org/doxygen/classclang_1_1NamedDecl.html">NamedDecl</a>&gt;</td><td class="name" onclick="toggle('hasAnyName0')"><a name="hasAnyName0Anchor">hasAnyName</a></td><td>StringRef, ..., StringRef</td></tr>
<tr><td colspan="4" class="doc" id="hasAnyName0"><pre>Matches NamedDecl nodes that have any of the specified names.

This matcher is only provided as a performance optimization of hasName.
    hasAnyName(a, b, c)
 is equivalent to, but faster than
    anyOf(hasName(a), hasName(b), hasName(c))
</pre></td></tr>


<tr><td>Matcher&lt;<a href="https://clang.llvm.org/doxygen/classclang_1_1NamedDecl.html">NamedDecl</a>&gt;</td><td class="name" onclick="toggle('hasExternalFormalLinkage0')"><a name="hasExternalFormalLinkage0Anchor">hasExternalFormalLinkage</a></td><td></td></tr>
<tr><td colspan="4" class="doc" id="hasExternalFormalLinkage0"><pre>Matches a declaration that has external formal linkage.

Example matches only z (matcher = varDecl(hasExternalFormalLinkage()))
void f() {
  int x;
  static int y;
}
int z;

Example matches f() because it has external formal linkage despite being
unique to the translation unit as though it has internal likage
(matcher = functionDecl(hasExternalFormalLinkage()))

namespace {
void f() {}
}
</pre></td></tr>


<tr><td>Matcher&lt;<a href="https://clang.llvm.org/doxygen/classclang_1_1NamedDecl.html">NamedDecl</a>&gt;</td><td class="name" onclick="toggle('hasName0')"><a name="hasName0Anchor">hasName</a></td><td>StringRef Name</td></tr>
<tr><td colspan="4" class="doc" id="hasName0"><pre>Matches NamedDecl nodes that have the specified name.

Supports specifying enclosing namespaces or classes by prefixing the name
with '&lt;enclosing&gt;::'.
Does not match typedefs of an underlying type with the given name.

Example matches X (Name == "X")
  class X;

Example matches X (Name is one of "::a::b::X", "a::b::X", "b::X", "X")
  namespace a { namespace b { class X; } }
</pre></td></tr>


<tr><td>Matcher&lt;<a href="https://clang.llvm.org/doxygen/classclang_1_1NamedDecl.html">NamedDecl</a>&gt;</td><td class="name" onclick="toggle('matchesName0')"><a name="matchesName0Anchor">matchesName</a></td><td>StringRef RegExp, Regex::RegexFlags Flags = NoFlags</td></tr>
<tr><td colspan="4" class="doc" id="matchesName0"><pre>Matches NamedDecl nodes whose fully qualified names contain
a substring matched by the given RegExp.

Supports specifying enclosing namespaces or classes by
prefixing the name with '&lt;enclosing&gt;::'.  Does not match typedefs
of an underlying type with the given name.

Example matches X (regexp == "::X")
  class X;

Example matches X (regexp is one of "::X", "^foo::.*X", among others)
  namespace foo { namespace bar { class X; } }

If the matcher is used in clang-query, RegexFlags parameter
should be passed as a quoted string. e.g: "NoFlags".
Flags can be combined with '|' example "IgnoreCase | BasicRegex"
</pre></td></tr>


<tr><td>Matcher&lt;<a href="https://clang.llvm.org/doxygen/classclang_1_1NamespaceDecl.html">NamespaceDecl</a>&gt;</td><td class="name" onclick="toggle('isAnonymous0')"><a name="isAnonymous0Anchor">isAnonymous</a></td><td></td></tr>
<tr><td colspan="4" class="doc" id="isAnonymous0"><pre>Matches anonymous namespace declarations.

Given
  namespace n {
  namespace {} // #1
  }
namespaceDecl(isAnonymous()) will match #1 but not ::n.
</pre></td></tr>


<tr><td>Matcher&lt;<a href="https://clang.llvm.org/doxygen/classclang_1_1NamespaceDecl.html">NamespaceDecl</a>&gt;</td><td class="name" onclick="toggle('isInline0')"><a name="isInline0Anchor">isInline</a></td><td></td></tr>
<tr><td colspan="4" class="doc" id="isInline0"><pre>Matches function and namespace declarations that are marked with
the inline keyword.

Given
  inline void f();
  void g();
  namespace n {
  inline namespace m {}
  }
functionDecl(isInline()) will match ::f().
namespaceDecl(isInline()) will match n::m.
</pre></td></tr>


<tr><td>Matcher&lt;<a href="https://clang.llvm.org/doxygen/classclang_1_1OMPDefaultClause.html">OMPDefaultClause</a>&gt;</td><td class="name" onclick="toggle('isFirstPrivateKind0')"><a name="isFirstPrivateKind0Anchor">isFirstPrivateKind</a></td><td></td></tr>
<tr><td colspan="4" class="doc" id="isFirstPrivateKind0"><pre>Matches if the OpenMP ``default`` clause has ``firstprivate`` kind
specified.

Given

  #pragma omp parallel
  #pragma omp parallel default(none)
  #pragma omp parallel default(shared)
  #pragma omp parallel default(firstprivate)

``ompDefaultClause(isFirstPrivateKind())`` matches only
``default(firstprivate)``.
</pre></td></tr>


<tr><td>Matcher&lt;<a href="https://clang.llvm.org/doxygen/classclang_1_1OMPDefaultClause.html">OMPDefaultClause</a>&gt;</td><td class="name" onclick="toggle('isNoneKind0')"><a name="isNoneKind0Anchor">isNoneKind</a></td><td></td></tr>
<tr><td colspan="4" class="doc" id="isNoneKind0"><pre>Matches if the OpenMP ``default`` clause has ``none`` kind specified.

Given

  #pragma omp parallel
  #pragma omp parallel default(none)
  #pragma omp parallel default(shared)
  #pragma omp parallel default(firstprivate)

``ompDefaultClause(isNoneKind())`` matches only ``default(none)``.
</pre></td></tr>


<tr><td>Matcher&lt;<a href="https://clang.llvm.org/doxygen/classclang_1_1OMPDefaultClause.html">OMPDefaultClause</a>&gt;</td><td class="name" onclick="toggle('isSharedKind0')"><a name="isSharedKind0Anchor">isSharedKind</a></td><td></td></tr>
<tr><td colspan="4" class="doc" id="isSharedKind0"><pre>Matches if the OpenMP ``default`` clause has ``shared`` kind specified.

Given

  #pragma omp parallel
  #pragma omp parallel default(none)
  #pragma omp parallel default(shared)
  #pragma omp parallel default(firstprivate)

``ompDefaultClause(isSharedKind())`` matches only ``default(shared)``.
</pre></td></tr>


<tr><td>Matcher&lt;<a href="https://clang.llvm.org/doxygen/classclang_1_1OMPExecutableDirective.html">OMPExecutableDirective</a>&gt;</td><td class="name" onclick="toggle('isAllowedToContainClauseKind0')"><a name="isAllowedToContainClauseKind0Anchor">isAllowedToContainClauseKind</a></td><td>OpenMPClauseKind CKind</td></tr>
<tr><td colspan="4" class="doc" id="isAllowedToContainClauseKind0"><pre>Matches if the OpenMP directive is allowed to contain the specified OpenMP
clause kind.

Given

  #pragma omp parallel
  #pragma omp parallel for
  #pragma omp          for

`ompExecutableDirective(isAllowedToContainClause(OMPC_default))`` matches
``omp parallel`` and ``omp parallel for``.

If the matcher is use from clang-query, ``OpenMPClauseKind`` parameter
should be passed as a quoted string. e.g.,
``isAllowedToContainClauseKind("OMPC_default").``
</pre></td></tr>


<tr><td>Matcher&lt;<a href="https://clang.llvm.org/doxygen/classclang_1_1OMPExecutableDirective.html">OMPExecutableDirective</a>&gt;</td><td class="name" onclick="toggle('isStandaloneDirective0')"><a name="isStandaloneDirective0Anchor">isStandaloneDirective</a></td><td></td></tr>
<tr><td colspan="4" class="doc" id="isStandaloneDirective0"><pre>Matches standalone OpenMP directives,
i.e., directives that can't have a structured block.

Given

  #pragma omp parallel
  {}
  #pragma omp taskyield

``ompExecutableDirective(isStandaloneDirective()))`` matches
``omp taskyield``.
</pre></td></tr>


<tr><td>Matcher&lt;<a href="https://clang.llvm.org/doxygen/classclang_1_1ObjCInterfaceDecl.html">ObjCInterfaceDecl</a>&gt;</td><td class="name" onclick="toggle('isDerivedFrom3')"><a name="isDerivedFrom3Anchor">isDerivedFrom</a></td><td>std::string BaseName</td></tr>
<tr><td colspan="4" class="doc" id="isDerivedFrom3"><pre>Overloaded method as shortcut for isDerivedFrom(hasName(...)).
</pre></td></tr>


<tr><td>Matcher&lt;<a href="https://clang.llvm.org/doxygen/classclang_1_1ObjCInterfaceDecl.html">ObjCInterfaceDecl</a>&gt;</td><td class="name" onclick="toggle('isDirectlyDerivedFrom3')"><a name="isDirectlyDerivedFrom3Anchor">isDirectlyDerivedFrom</a></td><td>std::string BaseName</td></tr>
<tr><td colspan="4" class="doc" id="isDirectlyDerivedFrom3"><pre>Overloaded method as shortcut for isDirectlyDerivedFrom(hasName(...)).
</pre></td></tr>


<tr><td>Matcher&lt;<a href="https://clang.llvm.org/doxygen/classclang_1_1ObjCInterfaceDecl.html">ObjCInterfaceDecl</a>&gt;</td><td class="name" onclick="toggle('isSameOrDerivedFrom3')"><a name="isSameOrDerivedFrom3Anchor">isSameOrDerivedFrom</a></td><td>std::string BaseName</td></tr>
<tr><td colspan="4" class="doc" id="isSameOrDerivedFrom3"><pre>Overloaded method as shortcut for
isSameOrDerivedFrom(hasName(...)).
</pre></td></tr>


<tr><td>Matcher&lt;<a href="https://clang.llvm.org/doxygen/classclang_1_1ObjCMessageExpr.html">ObjCMessageExpr</a>&gt;</td><td class="name" onclick="toggle('argumentCountIs3')"><a name="argumentCountIs3Anchor">argumentCountIs</a></td><td>unsigned N</td></tr>
<tr><td colspan="4" class="doc" id="argumentCountIs3"><pre>Checks that a call expression or a constructor call expression has
a specific number of arguments (including absent default arguments).

Example matches f(0, 0) (matcher = callExpr(argumentCountIs(2)))
  void f(int x, int y);
  f(0, 0);
</pre></td></tr>


<tr><td>Matcher&lt;<a href="https://clang.llvm.org/doxygen/classclang_1_1ObjCMessageExpr.html">ObjCMessageExpr</a>&gt;</td><td class="name" onclick="toggle('hasAnySelector0')"><a name="hasAnySelector0Anchor">hasAnySelector</a></td><td>StringRef, ..., StringRef</td></tr>
<tr><td colspan="4" class="doc" id="hasAnySelector0"><pre>Matches when at least one of the supplied string equals to the
Selector.getAsString()

 matcher = objCMessageExpr(hasSelector("methodA:", "methodB:"));
 matches both of the expressions below:
    [myObj methodA:argA];
    [myObj methodB:argB];
</pre></td></tr>


<tr><td>Matcher&lt;<a href="https://clang.llvm.org/doxygen/classclang_1_1ObjCMessageExpr.html">ObjCMessageExpr</a>&gt;</td><td class="name" onclick="toggle('hasKeywordSelector0')"><a name="hasKeywordSelector0Anchor">hasKeywordSelector</a></td><td></td></tr>
<tr><td colspan="4" class="doc" id="hasKeywordSelector0"><pre>Matches when the selector is a keyword selector

objCMessageExpr(hasKeywordSelector()) matches the generated setFrame
message expression in

  UIWebView *webView = ...;
  CGRect bodyFrame = webView.frame;
  bodyFrame.size.height = self.bodyContentHeight;
  webView.frame = bodyFrame;
  //     ^---- matches here
</pre></td></tr>


<tr><td>Matcher&lt;<a href="https://clang.llvm.org/doxygen/classclang_1_1ObjCMessageExpr.html">ObjCMessageExpr</a>&gt;</td><td class="name" onclick="toggle('hasNullSelector0')"><a name="hasNullSelector0Anchor">hasNullSelector</a></td><td></td></tr>
<tr><td colspan="4" class="doc" id="hasNullSelector0"><pre>Matches when the selector is the empty selector

Matches only when the selector of the objCMessageExpr is NULL. This may
represent an error condition in the tree!
</pre></td></tr>


<tr><td>Matcher&lt;<a href="https://clang.llvm.org/doxygen/classclang_1_1ObjCMessageExpr.html">ObjCMessageExpr</a>&gt;</td><td class="name" onclick="toggle('hasSelector0')"><a name="hasSelector0Anchor">hasSelector</a></td><td>std::string BaseName</td></tr>
<tr><td colspan="4" class="doc" id="hasSelector0"><pre>Matches when BaseName == Selector.getAsString()

 matcher = objCMessageExpr(hasSelector("loadHTMLString:baseURL:"));
 matches the outer message expr in the code below, but NOT the message
 invocation for self.bodyView.
    [self.bodyView loadHTMLString:html baseURL:NULL];
</pre></td></tr>


<tr><td>Matcher&lt;<a href="https://clang.llvm.org/doxygen/classclang_1_1ObjCMessageExpr.html">ObjCMessageExpr</a>&gt;</td><td class="name" onclick="toggle('hasUnarySelector0')"><a name="hasUnarySelector0Anchor">hasUnarySelector</a></td><td></td></tr>
<tr><td colspan="4" class="doc" id="hasUnarySelector0"><pre>Matches when the selector is a Unary Selector

 matcher = objCMessageExpr(matchesSelector(hasUnarySelector());
 matches self.bodyView in the code below, but NOT the outer message
 invocation of "loadHTMLString:baseURL:".
    [self.bodyView loadHTMLString:html baseURL:NULL];
</pre></td></tr>


<tr><td>Matcher&lt;<a href="https://clang.llvm.org/doxygen/classclang_1_1ObjCMessageExpr.html">ObjCMessageExpr</a>&gt;</td><td class="name" onclick="toggle('isClassMessage0')"><a name="isClassMessage0Anchor">isClassMessage</a></td><td></td></tr>
<tr><td colspan="4" class="doc" id="isClassMessage0"><pre>Returns true when the Objective-C message is sent to a class.

Example
matcher = objcMessageExpr(isClassMessage())
matches
  [NSString stringWithFormat:@"format"];
but not
  NSString *x = @"hello";
  [x containsString:@"h"];
</pre></td></tr>


<tr><td>Matcher&lt;<a href="https://clang.llvm.org/doxygen/classclang_1_1ObjCMessageExpr.html">ObjCMessageExpr</a>&gt;</td><td class="name" onclick="toggle('isInstanceMessage0')"><a name="isInstanceMessage0Anchor">isInstanceMessage</a></td><td></td></tr>
<tr><td colspan="4" class="doc" id="isInstanceMessage0"><pre>Returns true when the Objective-C message is sent to an instance.

Example
matcher = objcMessageExpr(isInstanceMessage())
matches
  NSString *x = @"hello";
  [x containsString:@"h"];
but not
  [NSString stringWithFormat:@"format"];
</pre></td></tr>


<tr><td>Matcher&lt;<a href="https://clang.llvm.org/doxygen/classclang_1_1ObjCMessageExpr.html">ObjCMessageExpr</a>&gt;</td><td class="name" onclick="toggle('matchesSelector0')"><a name="matchesSelector0Anchor">matchesSelector</a></td><td>StringRef RegExp, Regex::RegexFlags Flags = NoFlags</td></tr>
<tr><td colspan="4" class="doc" id="matchesSelector0"><pre>Matches ObjC selectors whose name contains
a substring matched by the given RegExp.
 matcher = objCMessageExpr(matchesSelector("loadHTMLStringmatches the outer message expr in the code below, but NOT the message
 invocation for self.bodyView.
    [self.bodyView loadHTMLString:html baseURL:NULL];

If the matcher is used in clang-query, RegexFlags parameter
should be passed as a quoted string. e.g: "NoFlags".
Flags can be combined with '|' example "IgnoreCase | BasicRegex"
</pre></td></tr>


<tr><td>Matcher&lt;<a href="https://clang.llvm.org/doxygen/classclang_1_1ObjCMessageExpr.html">ObjCMessageExpr</a>&gt;</td><td class="name" onclick="toggle('numSelectorArgs0')"><a name="numSelectorArgs0Anchor">numSelectorArgs</a></td><td>unsigned N</td></tr>
<tr><td colspan="4" class="doc" id="numSelectorArgs0"><pre>Matches when the selector has the specified number of arguments

 matcher = objCMessageExpr(numSelectorArgs(0));
 matches self.bodyView in the code below

 matcher = objCMessageExpr(numSelectorArgs(2));
 matches the invocation of "loadHTMLString:baseURL:" but not that
 of self.bodyView
    [self.bodyView loadHTMLString:html baseURL:NULL];
</pre></td></tr>


<tr><td>Matcher&lt;<a href="https://clang.llvm.org/doxygen/classclang_1_1ObjCMethodDecl.html">ObjCMethodDecl</a>&gt;</td><td class="name" onclick="toggle('isClassMethod0')"><a name="isClassMethod0Anchor">isClassMethod</a></td><td></td></tr>
<tr><td colspan="4" class="doc" id="isClassMethod0"><pre>Returns true when the Objective-C method declaration is a class method.

Example
matcher = objcMethodDecl(isClassMethod())
matches
@interface I + (void)foo; @end
but not
@interface I - (void)bar; @end
</pre></td></tr>


<tr><td>Matcher&lt;<a href="https://clang.llvm.org/doxygen/classclang_1_1ObjCMethodDecl.html">ObjCMethodDecl</a>&gt;</td><td class="name" onclick="toggle('isDefinition2')"><a name="isDefinition2Anchor">isDefinition</a></td><td></td></tr>
<tr><td colspan="4" class="doc" id="isDefinition2"><pre>Matches if a declaration has a body attached.

Example matches A, va, fa
  class A {};
  class B;  // Doesn't match, as it has no body.
  int va;
  extern int vb;  // Doesn't match, as it doesn't define the variable.
  void fa() {}
  void fb();  // Doesn't match, as it has no body.
  @interface X
  - (void)ma; // Doesn't match, interface is declaration.
  @end
  @implementation X
  - (void)ma {}
  @end

Usable as: Matcher&lt;<a href="https://clang.llvm.org/doxygen/classclang_1_1TagDecl.html">TagDecl</a>&gt;, Matcher&lt;<a href="https://clang.llvm.org/doxygen/classclang_1_1VarDecl.html">VarDecl</a>&gt;, Matcher&lt;<a href="https://clang.llvm.org/doxygen/classclang_1_1FunctionDecl.html">FunctionDecl</a>&gt;,
  Matcher&lt;<a href="https://clang.llvm.org/doxygen/classclang_1_1ObjCMethodDecl.html">ObjCMethodDecl</a>&gt;
</pre></td></tr>


<tr><td>Matcher&lt;<a href="https://clang.llvm.org/doxygen/classclang_1_1ObjCMethodDecl.html">ObjCMethodDecl</a>&gt;</td><td class="name" onclick="toggle('isInstanceMethod0')"><a name="isInstanceMethod0Anchor">isInstanceMethod</a></td><td></td></tr>
<tr><td colspan="4" class="doc" id="isInstanceMethod0"><pre>Returns true when the Objective-C method declaration is an instance method.

Example
matcher = objcMethodDecl(isInstanceMethod())
matches
@interface I - (void)bar; @end
but not
@interface I + (void)foo; @end
</pre></td></tr>


<tr><td>Matcher&lt;<a href="https://clang.llvm.org/doxygen/classclang_1_1ParmVarDecl.html">ParmVarDecl</a>&gt;</td><td class="name" onclick="toggle('hasDefaultArgument0')"><a name="hasDefaultArgument0Anchor">hasDefaultArgument</a></td><td></td></tr>
<tr><td colspan="4" class="doc" id="hasDefaultArgument0"><pre>Matches a declaration that has default arguments.

Example matches y (matcher = parmVarDecl(hasDefaultArgument()))
void x(int val) {}
void y(int val = 0) {}

Deprecated. Use hasInitializer() instead to be able to
match on the contents of the default argument.  For example:

void x(int val = 7) {}
void y(int val = 42) {}
parmVarDecl(hasInitializer(integerLiteral(equals(42))))
  matches the parameter of y

A matcher such as
  parmVarDecl(hasInitializer(anything()))
is equivalent to parmVarDecl(hasDefaultArgument()).
</pre></td></tr>


<tr><td>Matcher&lt;<a href="https://clang.llvm.org/doxygen/classclang_1_1ParmVarDecl.html">ParmVarDecl</a>&gt;</td><td class="name" onclick="toggle('isAtPosition0')"><a name="isAtPosition0Anchor">isAtPosition</a></td><td>unsigned N</td></tr>
<tr><td colspan="4" class="doc" id="isAtPosition0"><pre>Matches the ParmVarDecl nodes that are at the N'th position in the parameter
list. The parameter list could be that of either a block, function, or
objc-method.


Given

void f(int a, int b, int c) {
}

``parmVarDecl(isAtPosition(0))`` matches ``int a``.

``parmVarDecl(isAtPosition(1))`` matches ``int b``.
</pre></td></tr>


<tr><td>Matcher&lt;<a href="https://clang.llvm.org/doxygen/classclang_1_1QualType.html">QualType</a>&gt;</td><td class="name" onclick="toggle('asString0')"><a name="asString0Anchor">asString</a></td><td>std::string Name</td></tr>
<tr><td colspan="4" class="doc" id="asString0"><pre>Matches if the matched type is represented by the given string.

Given
  class Y { public: void x(); };
  void z() { Y* y; y-&gt;x(); }
cxxMemberCallExpr(on(hasType(asString("class Y *"))))
  matches y-&gt;x()
</pre></td></tr>


<tr><td>Matcher&lt;<a href="https://clang.llvm.org/doxygen/classclang_1_1QualType.html">QualType</a>&gt;</td><td class="name" onclick="toggle('equalsBoundNode3')"><a name="equalsBoundNode3Anchor">equalsBoundNode</a></td><td>std::string ID</td></tr>
<tr><td colspan="4" class="doc" id="equalsBoundNode3"><pre>Matches if a node equals a previously bound node.

Matches a node if it equals the node previously bound to ID.

Given
  class X { int a; int b; };
cxxRecordDecl(
    has(fieldDecl(hasName("a"), hasType(type().bind("t")))),
    has(fieldDecl(hasName("b"), hasType(type(equalsBoundNode("t"))))))
  matches the class X, as a and b have the same type.

Note that when multiple matches are involved via forEach* matchers,
equalsBoundNodes acts as a filter.
For example:
compoundStmt(
    forEachDescendant(varDecl().bind("d")),
    forEachDescendant(declRefExpr(to(decl(equalsBoundNode("d"))))))
will trigger a match for each combination of variable declaration
and reference to that variable declaration within a compound statement.
</pre></td></tr>


<tr><td>Matcher&lt;<a href="https://clang.llvm.org/doxygen/classclang_1_1QualType.html">QualType</a>&gt;</td><td class="name" onclick="toggle('hasLocalQualifiers0')"><a name="hasLocalQualifiers0Anchor">hasLocalQualifiers</a></td><td></td></tr>
<tr><td colspan="4" class="doc" id="hasLocalQualifiers0"><pre>Matches QualType nodes that have local CV-qualifiers attached to
the node, not hidden within a typedef.

Given
  typedef const int const_int;
  const_int i;
  int *const j;
  int *volatile k;
  int m;
varDecl(hasType(hasLocalQualifiers())) matches only j and k.
i is const-qualified but the qualifier is not local.
</pre></td></tr>


<tr><td>Matcher&lt;<a href="https://clang.llvm.org/doxygen/classclang_1_1QualType.html">QualType</a>&gt;</td><td class="name" onclick="toggle('isAnyCharacter0')"><a name="isAnyCharacter0Anchor">isAnyCharacter</a></td><td></td></tr>
<tr><td colspan="4" class="doc" id="isAnyCharacter0"><pre>Matches QualType nodes that are of character type.

Given
  void a(char);
  void b(wchar_t);
  void c(double);
functionDecl(hasAnyParameter(hasType(isAnyCharacter())))
matches "a(char)", "b(wchar_t)", but not "c(double)".
</pre></td></tr>


<tr><td>Matcher&lt;<a href="https://clang.llvm.org/doxygen/classclang_1_1QualType.html">QualType</a>&gt;</td><td class="name" onclick="toggle('isAnyPointer0')"><a name="isAnyPointer0Anchor">isAnyPointer</a></td><td></td></tr>
<tr><td colspan="4" class="doc" id="isAnyPointer0"><pre>Matches QualType nodes that are of any pointer type; this includes
the Objective-C object pointer type, which is different despite being
syntactically similar.

Given
  int *i = nullptr;

  @interface Foo
  @end
  Foo *f;

  int j;
varDecl(hasType(isAnyPointer()))
  matches "int *i" and "Foo *f", but not "int j".
</pre></td></tr>


<tr><td>Matcher&lt;<a href="https://clang.llvm.org/doxygen/classclang_1_1QualType.html">QualType</a>&gt;</td><td class="name" onclick="toggle('isConstQualified0')"><a name="isConstQualified0Anchor">isConstQualified</a></td><td></td></tr>
<tr><td colspan="4" class="doc" id="isConstQualified0"><pre>Matches QualType nodes that are const-qualified, i.e., that
include "top-level" const.

Given
  void a(int);
  void b(int const);
  void c(const int);
  void d(const int*);
  void e(int const) {};
functionDecl(hasAnyParameter(hasType(isConstQualified())))
  matches "void b(int const)", "void c(const int)" and
  "void e(int const) {}". It does not match d as there
  is no top-level const on the parameter type "const int *".
</pre></td></tr>


<tr><td>Matcher&lt;<a href="https://clang.llvm.org/doxygen/classclang_1_1QualType.html">QualType</a>&gt;</td><td class="name" onclick="toggle('isInteger0')"><a name="isInteger0Anchor">isInteger</a></td><td></td></tr>
<tr><td colspan="4" class="doc" id="isInteger0"><pre>Matches QualType nodes that are of integer type.

Given
  void a(int);
  void b(long);
  void c(double);
functionDecl(hasAnyParameter(hasType(isInteger())))
matches "a(int)", "b(long)", but not "c(double)".
</pre></td></tr>


<tr><td>Matcher&lt;<a href="https://clang.llvm.org/doxygen/classclang_1_1QualType.html">QualType</a>&gt;</td><td class="name" onclick="toggle('isSignedInteger0')"><a name="isSignedInteger0Anchor">isSignedInteger</a></td><td></td></tr>
<tr><td colspan="4" class="doc" id="isSignedInteger0"><pre>Matches QualType nodes that are of signed integer type.

Given
  void a(int);
  void b(unsigned long);
  void c(double);
functionDecl(hasAnyParameter(hasType(isSignedInteger())))
matches "a(int)", but not "b(unsigned long)" and "c(double)".
</pre></td></tr>


<tr><td>Matcher&lt;<a href="https://clang.llvm.org/doxygen/classclang_1_1QualType.html">QualType</a>&gt;</td><td class="name" onclick="toggle('isUnsignedInteger0')"><a name="isUnsignedInteger0Anchor">isUnsignedInteger</a></td><td></td></tr>
<tr><td colspan="4" class="doc" id="isUnsignedInteger0"><pre>Matches QualType nodes that are of unsigned integer type.

Given
  void a(int);
  void b(unsigned long);
  void c(double);
functionDecl(hasAnyParameter(hasType(isUnsignedInteger())))
matches "b(unsigned long)", but not "a(int)" and "c(double)".
</pre></td></tr>


<tr><td>Matcher&lt;<a href="https://clang.llvm.org/doxygen/classclang_1_1QualType.html">QualType</a>&gt;</td><td class="name" onclick="toggle('isVolatileQualified0')"><a name="isVolatileQualified0Anchor">isVolatileQualified</a></td><td></td></tr>
<tr><td colspan="4" class="doc" id="isVolatileQualified0"><pre>Matches QualType nodes that are volatile-qualified, i.e., that
include "top-level" volatile.

Given
  void a(int);
  void b(int volatile);
  void c(volatile int);
  void d(volatile int*);
  void e(int volatile) {};
functionDecl(hasAnyParameter(hasType(isVolatileQualified())))
  matches "void b(int volatile)", "void c(volatile int)" and
  "void e(int volatile) {}". It does not match d as there
  is no top-level volatile on the parameter type "volatile int *".
</pre></td></tr>


<tr><td>Matcher&lt;<a href="https://clang.llvm.org/doxygen/classclang_1_1Stmt.html">Stmt</a>&gt;</td><td class="name" onclick="toggle('equalsBoundNode0')"><a name="equalsBoundNode0Anchor">equalsBoundNode</a></td><td>std::string ID</td></tr>
<tr><td colspan="4" class="doc" id="equalsBoundNode0"><pre>Matches if a node equals a previously bound node.

Matches a node if it equals the node previously bound to ID.

Given
  class X { int a; int b; };
cxxRecordDecl(
    has(fieldDecl(hasName("a"), hasType(type().bind("t")))),
    has(fieldDecl(hasName("b"), hasType(type(equalsBoundNode("t"))))))
  matches the class X, as a and b have the same type.

Note that when multiple matches are involved via forEach* matchers,
equalsBoundNodes acts as a filter.
For example:
compoundStmt(
    forEachDescendant(varDecl().bind("d")),
    forEachDescendant(declRefExpr(to(decl(equalsBoundNode("d"))))))
will trigger a match for each combination of variable declaration
and reference to that variable declaration within a compound statement.
</pre></td></tr>


<tr><td>Matcher&lt;<a href="https://clang.llvm.org/doxygen/classclang_1_1Stmt.html">Stmt</a>&gt;</td><td class="name" onclick="toggle('equalsNode1')"><a name="equalsNode1Anchor">equalsNode</a></td><td>const Stmt* Other</td></tr>
<tr><td colspan="4" class="doc" id="equalsNode1"><pre>Matches if a node equals another node.

Stmt has pointer identity in the AST.
</pre></td></tr>


<tr><td>Matcher&lt;<a href="https://clang.llvm.org/doxygen/classclang_1_1Stmt.html">Stmt</a>&gt;</td><td class="name" onclick="toggle('isExpandedFromMacro1')"><a name="isExpandedFromMacro1Anchor">isExpandedFromMacro</a></td><td>std::string MacroName</td></tr>
<tr><td colspan="4" class="doc" id="isExpandedFromMacro1"><pre>Matches statements that are (transitively) expanded from the named macro.
Does not match if only part of the statement is expanded from that macro or
if different parts of the the statement are expanded from different
appearances of the macro.
</pre></td></tr>


<tr><td>Matcher&lt;<a href="https://clang.llvm.org/doxygen/classclang_1_1Stmt.html">Stmt</a>&gt;</td><td class="name" onclick="toggle('isExpansionInFileMatching1')"><a name="isExpansionInFileMatching1Anchor">isExpansionInFileMatching</a></td><td>StringRef RegExp, Regex::RegexFlags Flags = NoFlags</td></tr>
<tr><td colspan="4" class="doc" id="isExpansionInFileMatching1"><pre>Matches AST nodes that were expanded within files whose name is
partially matching a given regex.

Example matches Y but not X
    (matcher = cxxRecordDecl(isExpansionInFileMatching("AST.*"))
  #include "ASTMatcher.h"
  class X {};
ASTMatcher.h:
  class Y {};

Usable as: Matcher&lt;<a href="https://clang.llvm.org/doxygen/classclang_1_1Decl.html">Decl</a>&gt;, Matcher&lt;<a href="https://clang.llvm.org/doxygen/classclang_1_1Stmt.html">Stmt</a>&gt;, Matcher&lt;<a href="https://clang.llvm.org/doxygen/classclang_1_1TypeLoc.html">TypeLoc</a>&gt;

If the matcher is used in clang-query, RegexFlags parameter
should be passed as a quoted string. e.g: "NoFlags".
Flags can be combined with '|' example "IgnoreCase | BasicRegex"
</pre></td></tr>


<tr><td>Matcher&lt;<a href="https://clang.llvm.org/doxygen/classclang_1_1Stmt.html">Stmt</a>&gt;</td><td class="name" onclick="toggle('isExpansionInMainFile1')"><a name="isExpansionInMainFile1Anchor">isExpansionInMainFile</a></td><td></td></tr>
<tr><td colspan="4" class="doc" id="isExpansionInMainFile1"><pre>Matches AST nodes that were expanded within the main-file.

Example matches X but not Y
  (matcher = cxxRecordDecl(isExpansionInMainFile())
  #include &lt;Y.h&gt;
  class X {};
Y.h:
  class Y {};

Usable as: Matcher&lt;<a href="https://clang.llvm.org/doxygen/classclang_1_1Decl.html">Decl</a>&gt;, Matcher&lt;<a href="https://clang.llvm.org/doxygen/classclang_1_1Stmt.html">Stmt</a>&gt;, Matcher&lt;<a href="https://clang.llvm.org/doxygen/classclang_1_1TypeLoc.html">TypeLoc</a>&gt;
</pre></td></tr>


<tr><td>Matcher&lt;<a href="https://clang.llvm.org/doxygen/classclang_1_1Stmt.html">Stmt</a>&gt;</td><td class="name" onclick="toggle('isExpansionInSystemHeader1')"><a name="isExpansionInSystemHeader1Anchor">isExpansionInSystemHeader</a></td><td></td></tr>
<tr><td colspan="4" class="doc" id="isExpansionInSystemHeader1"><pre>Matches AST nodes that were expanded within system-header-files.

Example matches Y but not X
    (matcher = cxxRecordDecl(isExpansionInSystemHeader())
  #include &lt;SystemHeader.h&gt;
  class X {};
SystemHeader.h:
  class Y {};

Usable as: Matcher&lt;<a href="https://clang.llvm.org/doxygen/classclang_1_1Decl.html">Decl</a>&gt;, Matcher&lt;<a href="https://clang.llvm.org/doxygen/classclang_1_1Stmt.html">Stmt</a>&gt;, Matcher&lt;<a href="https://clang.llvm.org/doxygen/classclang_1_1TypeLoc.html">TypeLoc</a>&gt;
</pre></td></tr>


<tr><td>Matcher&lt;<a href="https://clang.llvm.org/doxygen/classclang_1_1Stmt.html">Stmt</a>&gt;</td><td class="name" onclick="toggle('isInTemplateInstantiation0')"><a name="isInTemplateInstantiation0Anchor">isInTemplateInstantiation</a></td><td></td></tr>
<tr><td colspan="4" class="doc" id="isInTemplateInstantiation0"><pre>Matches statements inside of a template instantiation.

Given
  int j;
  template&lt;typename T&gt; void A(T t) { T i; j += 42;}
  A(0);
  A(0U);
declStmt(isInTemplateInstantiation())
  matches 'int i;' and 'unsigned i'.
unless(stmt(isInTemplateInstantiation()))
  will NOT match j += 42; as it's shared between the template definition and
  instantiation.
</pre></td></tr>


<tr><td>Matcher&lt;<a href="https://clang.llvm.org/doxygen/classclang_1_1StringLiteral.html">StringLiteral</a>&gt;</td><td class="name" onclick="toggle('hasSize1')"><a name="hasSize1Anchor">hasSize</a></td><td>unsigned N</td></tr>
<tr><td colspan="4" class="doc" id="hasSize1"><pre>Matches nodes that have the specified size.

Given
  int a[42];
  int b[2 * 21];
  int c[41], d[43];
  char *s = "abcd";
  wchar_t *ws = L"abcd";
  char *w = "a";
constantArrayType(hasSize(42))
  matches "int a[42]" and "int b[2 * 21]"
stringLiteral(hasSize(4))
  matches "abcd", L"abcd"
</pre></td></tr>


<tr><td>Matcher&lt;<a href="https://clang.llvm.org/doxygen/classclang_1_1TagDecl.html">TagDecl</a>&gt;</td><td class="name" onclick="toggle('isClass0')"><a name="isClass0Anchor">isClass</a></td><td></td></tr>
<tr><td colspan="4" class="doc" id="isClass0"><pre>Matches TagDecl object that are spelled with "class."

Example matches C, but not S, U or E.
  struct S {};
  class C {};
  union U {};
  enum E {};
</pre></td></tr>


<tr><td>Matcher&lt;<a href="https://clang.llvm.org/doxygen/classclang_1_1TagDecl.html">TagDecl</a>&gt;</td><td class="name" onclick="toggle('isDefinition0')"><a name="isDefinition0Anchor">isDefinition</a></td><td></td></tr>
<tr><td colspan="4" class="doc" id="isDefinition0"><pre>Matches if a declaration has a body attached.

Example matches A, va, fa
  class A {};
  class B;  // Doesn't match, as it has no body.
  int va;
  extern int vb;  // Doesn't match, as it doesn't define the variable.
  void fa() {}
  void fb();  // Doesn't match, as it has no body.
  @interface X
  - (void)ma; // Doesn't match, interface is declaration.
  @end
  @implementation X
  - (void)ma {}
  @end

Usable as: Matcher&lt;<a href="https://clang.llvm.org/doxygen/classclang_1_1TagDecl.html">TagDecl</a>&gt;, Matcher&lt;<a href="https://clang.llvm.org/doxygen/classclang_1_1VarDecl.html">VarDecl</a>&gt;, Matcher&lt;<a href="https://clang.llvm.org/doxygen/classclang_1_1FunctionDecl.html">FunctionDecl</a>&gt;,
  Matcher&lt;<a href="https://clang.llvm.org/doxygen/classclang_1_1ObjCMethodDecl.html">ObjCMethodDecl</a>&gt;
</pre></td></tr>


<tr><td>Matcher&lt;<a href="https://clang.llvm.org/doxygen/classclang_1_1TagDecl.html">TagDecl</a>&gt;</td><td class="name" onclick="toggle('isEnum0')"><a name="isEnum0Anchor">isEnum</a></td><td></td></tr>
<tr><td colspan="4" class="doc" id="isEnum0"><pre>Matches TagDecl object that are spelled with "enum."

Example matches E, but not C, S or U.
  struct S {};
  class C {};
  union U {};
  enum E {};
</pre></td></tr>


<tr><td>Matcher&lt;<a href="https://clang.llvm.org/doxygen/classclang_1_1TagDecl.html">TagDecl</a>&gt;</td><td class="name" onclick="toggle('isStruct0')"><a name="isStruct0Anchor">isStruct</a></td><td></td></tr>
<tr><td colspan="4" class="doc" id="isStruct0"><pre>Matches TagDecl object that are spelled with "struct."

Example matches S, but not C, U or E.
  struct S {};
  class C {};
  union U {};
  enum E {};
</pre></td></tr>


<tr><td>Matcher&lt;<a href="https://clang.llvm.org/doxygen/classclang_1_1TagDecl.html">TagDecl</a>&gt;</td><td class="name" onclick="toggle('isUnion0')"><a name="isUnion0Anchor">isUnion</a></td><td></td></tr>
<tr><td colspan="4" class="doc" id="isUnion0"><pre>Matches TagDecl object that are spelled with "union."

Example matches U, but not C, S or E.
  struct S {};
  class C {};
  union U {};
  enum E {};
</pre></td></tr>


<tr><td>Matcher&lt;<a href="https://clang.llvm.org/doxygen/classclang_1_1TemplateArgument.html">TemplateArgument</a>&gt;</td><td class="name" onclick="toggle('equalsIntegralValue0')"><a name="equalsIntegralValue0Anchor">equalsIntegralValue</a></td><td>std::string Value</td></tr>
<tr><td colspan="4" class="doc" id="equalsIntegralValue0"><pre>Matches a TemplateArgument of integral type with a given value.

Note that 'Value' is a string as the template argument's value is
an arbitrary precision integer. 'Value' must be euqal to the canonical
representation of that integral value in base 10.

Given
  template&lt;int T&gt; struct C {};
  C&lt;42&gt; c;
classTemplateSpecializationDecl(
  hasAnyTemplateArgument(equalsIntegralValue("42")))
  matches the implicit instantiation of C in C&lt;42&gt;.
</pre></td></tr>


<tr><td>Matcher&lt;<a href="https://clang.llvm.org/doxygen/classclang_1_1TemplateArgument.html">TemplateArgument</a>&gt;</td><td class="name" onclick="toggle('isIntegral0')"><a name="isIntegral0Anchor">isIntegral</a></td><td></td></tr>
<tr><td colspan="4" class="doc" id="isIntegral0"><pre>Matches a TemplateArgument that is an integral value.

Given
  template&lt;int T&gt; struct C {};
  C&lt;42&gt; c;
classTemplateSpecializationDecl(
  hasAnyTemplateArgument(isIntegral()))
  matches the implicit instantiation of C in C&lt;42&gt;
  with isIntegral() matching 42.
</pre></td></tr>


<tr><td>Matcher&lt;<a href="https://clang.llvm.org/doxygen/classclang_1_1TemplateSpecializationType.html">TemplateSpecializationType</a>&gt;</td><td class="name" onclick="toggle('templateArgumentCountIs1')"><a name="templateArgumentCountIs1Anchor">templateArgumentCountIs</a></td><td>unsigned N</td></tr>
<tr><td colspan="4" class="doc" id="templateArgumentCountIs1"><pre>Matches if the number of template arguments equals N.

Given
  template&lt;typename T&gt; struct C {};
  C&lt;int&gt; c;
classTemplateSpecializationDecl(templateArgumentCountIs(1))
  matches C&lt;int&gt;.
</pre></td></tr>


<tr><td>Matcher&lt;<a href="https://clang.llvm.org/doxygen/classclang_1_1TypeLoc.html">TypeLoc</a>&gt;</td><td class="name" onclick="toggle('isExpandedFromMacro2')"><a name="isExpandedFromMacro2Anchor">isExpandedFromMacro</a></td><td>std::string MacroName</td></tr>
<tr><td colspan="4" class="doc" id="isExpandedFromMacro2"><pre>Matches statements that are (transitively) expanded from the named macro.
Does not match if only part of the statement is expanded from that macro or
if different parts of the the statement are expanded from different
appearances of the macro.
</pre></td></tr>


<tr><td>Matcher&lt;<a href="https://clang.llvm.org/doxygen/classclang_1_1TypeLoc.html">TypeLoc</a>&gt;</td><td class="name" onclick="toggle('isExpansionInFileMatching2')"><a name="isExpansionInFileMatching2Anchor">isExpansionInFileMatching</a></td><td>StringRef RegExp, Regex::RegexFlags Flags = NoFlags</td></tr>
<tr><td colspan="4" class="doc" id="isExpansionInFileMatching2"><pre>Matches AST nodes that were expanded within files whose name is
partially matching a given regex.

Example matches Y but not X
    (matcher = cxxRecordDecl(isExpansionInFileMatching("AST.*"))
  #include "ASTMatcher.h"
  class X {};
ASTMatcher.h:
  class Y {};

Usable as: Matcher&lt;<a href="https://clang.llvm.org/doxygen/classclang_1_1Decl.html">Decl</a>&gt;, Matcher&lt;<a href="https://clang.llvm.org/doxygen/classclang_1_1Stmt.html">Stmt</a>&gt;, Matcher&lt;<a href="https://clang.llvm.org/doxygen/classclang_1_1TypeLoc.html">TypeLoc</a>&gt;

If the matcher is used in clang-query, RegexFlags parameter
should be passed as a quoted string. e.g: "NoFlags".
Flags can be combined with '|' example "IgnoreCase | BasicRegex"
</pre></td></tr>


<tr><td>Matcher&lt;<a href="https://clang.llvm.org/doxygen/classclang_1_1TypeLoc.html">TypeLoc</a>&gt;</td><td class="name" onclick="toggle('isExpansionInMainFile2')"><a name="isExpansionInMainFile2Anchor">isExpansionInMainFile</a></td><td></td></tr>
<tr><td colspan="4" class="doc" id="isExpansionInMainFile2"><pre>Matches AST nodes that were expanded within the main-file.

Example matches X but not Y
  (matcher = cxxRecordDecl(isExpansionInMainFile())
  #include &lt;Y.h&gt;
  class X {};
Y.h:
  class Y {};

Usable as: Matcher&lt;<a href="https://clang.llvm.org/doxygen/classclang_1_1Decl.html">Decl</a>&gt;, Matcher&lt;<a href="https://clang.llvm.org/doxygen/classclang_1_1Stmt.html">Stmt</a>&gt;, Matcher&lt;<a href="https://clang.llvm.org/doxygen/classclang_1_1TypeLoc.html">TypeLoc</a>&gt;
</pre></td></tr>


<tr><td>Matcher&lt;<a href="https://clang.llvm.org/doxygen/classclang_1_1TypeLoc.html">TypeLoc</a>&gt;</td><td class="name" onclick="toggle('isExpansionInSystemHeader2')"><a name="isExpansionInSystemHeader2Anchor">isExpansionInSystemHeader</a></td><td></td></tr>
<tr><td colspan="4" class="doc" id="isExpansionInSystemHeader2"><pre>Matches AST nodes that were expanded within system-header-files.

Example matches Y but not X
    (matcher = cxxRecordDecl(isExpansionInSystemHeader())
  #include &lt;SystemHeader.h&gt;
  class X {};
SystemHeader.h:
  class Y {};

Usable as: Matcher&lt;<a href="https://clang.llvm.org/doxygen/classclang_1_1Decl.html">Decl</a>&gt;, Matcher&lt;<a href="https://clang.llvm.org/doxygen/classclang_1_1Stmt.html">Stmt</a>&gt;, Matcher&lt;<a href="https://clang.llvm.org/doxygen/classclang_1_1TypeLoc.html">TypeLoc</a>&gt;
</pre></td></tr>


<tr><td>Matcher&lt;<a href="https://clang.llvm.org/doxygen/classclang_1_1Type.html">Type</a>&gt;</td><td class="name" onclick="toggle('booleanType0')"><a name="booleanType0Anchor">booleanType</a></td><td></td></tr>
<tr><td colspan="4" class="doc" id="booleanType0"><pre>Matches type bool.

Given
 struct S { bool func(); };
functionDecl(returns(booleanType()))
  matches "bool func();"
</pre></td></tr>


<tr><td>Matcher&lt;<a href="https://clang.llvm.org/doxygen/classclang_1_1Type.html">Type</a>&gt;</td><td class="name" onclick="toggle('equalsBoundNode2')"><a name="equalsBoundNode2Anchor">equalsBoundNode</a></td><td>std::string ID</td></tr>
<tr><td colspan="4" class="doc" id="equalsBoundNode2"><pre>Matches if a node equals a previously bound node.

Matches a node if it equals the node previously bound to ID.

Given
  class X { int a; int b; };
cxxRecordDecl(
    has(fieldDecl(hasName("a"), hasType(type().bind("t")))),
    has(fieldDecl(hasName("b"), hasType(type(equalsBoundNode("t"))))))
  matches the class X, as a and b have the same type.

Note that when multiple matches are involved via forEach* matchers,
equalsBoundNodes acts as a filter.
For example:
compoundStmt(
    forEachDescendant(varDecl().bind("d")),
    forEachDescendant(declRefExpr(to(decl(equalsBoundNode("d"))))))
will trigger a match for each combination of variable declaration
and reference to that variable declaration within a compound statement.
</pre></td></tr>


<tr><td>Matcher&lt;<a href="https://clang.llvm.org/doxygen/classclang_1_1Type.html">Type</a>&gt;</td><td class="name" onclick="toggle('equalsNode2')"><a name="equalsNode2Anchor">equalsNode</a></td><td>const Type* Other</td></tr>
<tr><td colspan="4" class="doc" id="equalsNode2"><pre>Matches if a node equals another node.

Type has pointer identity in the AST.
</pre></td></tr>


<tr><td>Matcher&lt;<a href="https://clang.llvm.org/doxygen/classclang_1_1Type.html">Type</a>&gt;</td><td class="name" onclick="toggle('realFloatingPointType0')"><a name="realFloatingPointType0Anchor">realFloatingPointType</a></td><td></td></tr>
<tr><td colspan="4" class="doc" id="realFloatingPointType0"><pre>Matches any real floating-point type (float, double, long double).

Given
  int i;
  float f;
realFloatingPointType()
  matches "float f" but not "int i"
</pre></td></tr>


<tr><td>Matcher&lt;<a href="https://clang.llvm.org/doxygen/classclang_1_1Type.html">Type</a>&gt;</td><td class="name" onclick="toggle('voidType0')"><a name="voidType0Anchor">voidType</a></td><td></td></tr>
<tr><td colspan="4" class="doc" id="voidType0"><pre>Matches type void.

Given
 struct S { void func(); };
functionDecl(returns(voidType()))
  matches "void func();"
</pre></td></tr>


<tr><td>Matcher&lt;<a href="https://clang.llvm.org/doxygen/classclang_1_1UnaryExprOrTypeTraitExpr.html">UnaryExprOrTypeTraitExpr</a>&gt;</td><td class="name" onclick="toggle('ofKind0')"><a name="ofKind0Anchor">ofKind</a></td><td>UnaryExprOrTypeTrait Kind</td></tr>
<tr><td colspan="4" class="doc" id="ofKind0"><pre>Matches unary expressions of a certain kind.

Given
  int x;
  int s = sizeof(x) + alignof(x)
unaryExprOrTypeTraitExpr(ofKind(UETT_SizeOf))
  matches sizeof(x)

If the matcher is use from clang-query, UnaryExprOrTypeTrait parameter
should be passed as a quoted string. e.g., ofKind("UETT_SizeOf").
</pre></td></tr>


<tr><td>Matcher&lt;<a href="https://clang.llvm.org/doxygen/classclang_1_1UnaryOperator.html">UnaryOperator</a>&gt;</td><td class="name" onclick="toggle('hasAnyOperatorName3')"><a name="hasAnyOperatorName3Anchor">hasAnyOperatorName</a></td><td>StringRef, ..., StringRef</td></tr>
<tr><td colspan="4" class="doc" id="hasAnyOperatorName3"><pre>Matches operator expressions (binary or unary) that have any of the
specified names.

   hasAnyOperatorName("+", "-")
 Is equivalent to
   anyOf(hasOperatorName("+"), hasOperatorName("-"))
</pre></td></tr>


<tr><td>Matcher&lt;<a href="https://clang.llvm.org/doxygen/classclang_1_1UnaryOperator.html">UnaryOperator</a>&gt;</td><td class="name" onclick="toggle('hasOperatorName3')"><a name="hasOperatorName3Anchor">hasOperatorName</a></td><td>std::string Name</td></tr>
<tr><td colspan="4" class="doc" id="hasOperatorName3"><pre>Matches the operator Name of operator expressions (binary or
unary).

Example matches a || b (matcher = binaryOperator(hasOperatorName("||")))
  !(a || b)
</pre></td></tr>


<tr><td>Matcher&lt;<a href="https://clang.llvm.org/doxygen/classclang_1_1UnresolvedMemberExpr.html">UnresolvedMemberExpr</a>&gt;</td><td class="name" onclick="toggle('isArrow1')"><a name="isArrow1Anchor">isArrow</a></td><td></td></tr>
<tr><td colspan="4" class="doc" id="isArrow1"><pre>Matches member expressions that are called with '-&gt;' as opposed
to '.'.

Member calls on the implicit this pointer match as called with '-&gt;'.

Given
  class Y {
    void x() { this-&gt;x(); x(); Y y; y.x(); a; this-&gt;b; Y::b; }
    template &lt;class T&gt; void f() { this-&gt;f&lt;T&gt;(); f&lt;T&gt;(); }
    int a;
    static int b;
  };
  template &lt;class T&gt;
  class Z {
    void x() { this-&gt;m; }
  };
memberExpr(isArrow())
  matches this-&gt;x, x, y.x, a, this-&gt;b
cxxDependentScopeMemberExpr(isArrow())
  matches this-&gt;m
unresolvedMemberExpr(isArrow())
  matches this-&gt;f&lt;T&gt;, f&lt;T&gt;
</pre></td></tr>


<tr><td>Matcher&lt;<a href="https://clang.llvm.org/doxygen/classclang_1_1VarDecl.html">VarDecl</a>&gt;</td><td class="name" onclick="toggle('hasAutomaticStorageDuration0')"><a name="hasAutomaticStorageDuration0Anchor">hasAutomaticStorageDuration</a></td><td></td></tr>
<tr><td colspan="4" class="doc" id="hasAutomaticStorageDuration0"><pre>Matches a variable declaration that has automatic storage duration.

Example matches x, but not y, z, or a.
(matcher = varDecl(hasAutomaticStorageDuration())
void f() {
  int x;
  static int y;
  thread_local int z;
}
int a;
</pre></td></tr>


<tr><td>Matcher&lt;<a href="https://clang.llvm.org/doxygen/classclang_1_1VarDecl.html">VarDecl</a>&gt;</td><td class="name" onclick="toggle('hasGlobalStorage0')"><a name="hasGlobalStorage0Anchor">hasGlobalStorage</a></td><td></td></tr>
<tr><td colspan="4" class="doc" id="hasGlobalStorage0"><pre>Matches a variable declaration that does not have local storage.

Example matches y and z (matcher = varDecl(hasGlobalStorage())
void f() {
  int x;
  static int y;
}
int z;
</pre></td></tr>


<tr><td>Matcher&lt;<a href="https://clang.llvm.org/doxygen/classclang_1_1VarDecl.html">VarDecl</a>&gt;</td><td class="name" onclick="toggle('hasLocalStorage0')"><a name="hasLocalStorage0Anchor">hasLocalStorage</a></td><td></td></tr>
<tr><td colspan="4" class="doc" id="hasLocalStorage0"><pre>Matches a variable declaration that has function scope and is a
non-static local variable.

Example matches x (matcher = varDecl(hasLocalStorage())
void f() {
  int x;
  static int y;
}
int z;
</pre></td></tr>


<tr><td>Matcher&lt;<a href="https://clang.llvm.org/doxygen/classclang_1_1VarDecl.html">VarDecl</a>&gt;</td><td class="name" onclick="toggle('hasStaticStorageDuration0')"><a name="hasStaticStorageDuration0Anchor">hasStaticStorageDuration</a></td><td></td></tr>
<tr><td colspan="4" class="doc" id="hasStaticStorageDuration0"><pre>Matches a variable declaration that has static storage duration.
It includes the variable declared at namespace scope and those declared
with "static" and "extern" storage class specifiers.

void f() {
  int x;
  static int y;
  thread_local int z;
}
int a;
static int b;
extern int c;
varDecl(hasStaticStorageDuration())
  matches the function declaration y, a, b and c.
</pre></td></tr>


<tr><td>Matcher&lt;<a href="https://clang.llvm.org/doxygen/classclang_1_1VarDecl.html">VarDecl</a>&gt;</td><td class="name" onclick="toggle('hasThreadStorageDuration0')"><a name="hasThreadStorageDuration0Anchor">hasThreadStorageDuration</a></td><td></td></tr>
<tr><td colspan="4" class="doc" id="hasThreadStorageDuration0"><pre>Matches a variable declaration that has thread storage duration.

Example matches z, but not x, z, or a.
(matcher = varDecl(hasThreadStorageDuration())
void f() {
  int x;
  static int y;
  thread_local int z;
}
int a;
</pre></td></tr>


<tr><td>Matcher&lt;<a href="https://clang.llvm.org/doxygen/classclang_1_1VarDecl.html">VarDecl</a>&gt;</td><td class="name" onclick="toggle('isConstexpr0')"><a name="isConstexpr0Anchor">isConstexpr</a></td><td></td></tr>
<tr><td colspan="4" class="doc" id="isConstexpr0"><pre>Matches constexpr variable and function declarations,
       and if constexpr.

Given:
  constexpr int foo = 42;
  constexpr int bar();
  void baz() { if constexpr(1 &gt; 0) {} }
varDecl(isConstexpr())
  matches the declaration of foo.
functionDecl(isConstexpr())
  matches the declaration of bar.
ifStmt(isConstexpr())
  matches the if statement in baz.
</pre></td></tr>


<tr><td>Matcher&lt;<a href="https://clang.llvm.org/doxygen/classclang_1_1VarDecl.html">VarDecl</a>&gt;</td><td class="name" onclick="toggle('isDefinition1')"><a name="isDefinition1Anchor">isDefinition</a></td><td></td></tr>
<tr><td colspan="4" class="doc" id="isDefinition1"><pre>Matches if a declaration has a body attached.

Example matches A, va, fa
  class A {};
  class B;  // Doesn't match, as it has no body.
  int va;
  extern int vb;  // Doesn't match, as it doesn't define the variable.
  void fa() {}
  void fb();  // Doesn't match, as it has no body.
  @interface X
  - (void)ma; // Doesn't match, interface is declaration.
  @end
  @implementation X
  - (void)ma {}
  @end

Usable as: Matcher&lt;<a href="https://clang.llvm.org/doxygen/classclang_1_1TagDecl.html">TagDecl</a>&gt;, Matcher&lt;<a href="https://clang.llvm.org/doxygen/classclang_1_1VarDecl.html">VarDecl</a>&gt;, Matcher&lt;<a href="https://clang.llvm.org/doxygen/classclang_1_1FunctionDecl.html">FunctionDecl</a>&gt;,
  Matcher&lt;<a href="https://clang.llvm.org/doxygen/classclang_1_1ObjCMethodDecl.html">ObjCMethodDecl</a>&gt;
</pre></td></tr>


<tr><td>Matcher&lt;<a href="https://clang.llvm.org/doxygen/classclang_1_1VarDecl.html">VarDecl</a>&gt;</td><td class="name" onclick="toggle('isExceptionVariable0')"><a name="isExceptionVariable0Anchor">isExceptionVariable</a></td><td></td></tr>
<tr><td colspan="4" class="doc" id="isExceptionVariable0"><pre>Matches a variable declaration that is an exception variable from
a C++ catch block, or an Objective-C statement.

Example matches x (matcher = varDecl(isExceptionVariable())
void f(int y) {
  try {
  } catch (int x) {
  }
}
</pre></td></tr>


<tr><td>Matcher&lt;<a href="https://clang.llvm.org/doxygen/classclang_1_1VarDecl.html">VarDecl</a>&gt;</td><td class="name" onclick="toggle('isExplicitTemplateSpecialization1')"><a name="isExplicitTemplateSpecialization1Anchor">isExplicitTemplateSpecialization</a></td><td></td></tr>
<tr><td colspan="4" class="doc" id="isExplicitTemplateSpecialization1"><pre>Matches explicit template specializations of function, class, or
static member variable template instantiations.

Given
  template&lt;typename T&gt; void A(T t) { }
  template&lt;&gt; void A(int N) { }
functionDecl(isExplicitTemplateSpecialization())
  matches the specialization A&lt;int&gt;().

Usable as: Matcher&lt;<a href="https://clang.llvm.org/doxygen/classclang_1_1FunctionDecl.html">FunctionDecl</a>&gt;, Matcher&lt;<a href="https://clang.llvm.org/doxygen/classclang_1_1VarDecl.html">VarDecl</a>&gt;, Matcher&lt;<a href="https://clang.llvm.org/doxygen/classclang_1_1CXXRecordDecl.html">CXXRecordDecl</a>&gt;
</pre></td></tr>


<tr><td>Matcher&lt;<a href="https://clang.llvm.org/doxygen/classclang_1_1VarDecl.html">VarDecl</a>&gt;</td><td class="name" onclick="toggle('isExternC1')"><a name="isExternC1Anchor">isExternC</a></td><td></td></tr>
<tr><td colspan="4" class="doc" id="isExternC1"><pre>Matches extern "C" function or variable declarations.

Given:
  extern "C" void f() {}
  extern "C" { void g() {} }
  void h() {}
  extern "C" int x = 1;
  extern "C" int y = 2;
  int z = 3;
functionDecl(isExternC())
  matches the declaration of f and g, but not the declaration of h.
varDecl(isExternC())
  matches the declaration of x and y, but not the declaration of z.
</pre></td></tr>


<tr><td>Matcher&lt;<a href="https://clang.llvm.org/doxygen/classclang_1_1VarDecl.html">VarDecl</a>&gt;</td><td class="name" onclick="toggle('isStaticLocal0')"><a name="isStaticLocal0Anchor">isStaticLocal</a></td><td></td></tr>
<tr><td colspan="4" class="doc" id="isStaticLocal0"><pre>Matches a static variable with local scope.

Example matches y (matcher = varDecl(isStaticLocal()))
void f() {
  int x;
  static int y;
}
static int z;
</pre></td></tr>


<tr><td>Matcher&lt;<a href="https://clang.llvm.org/doxygen/classclang_1_1VarDecl.html">VarDecl</a>&gt;</td><td class="name" onclick="toggle('isStaticStorageClass1')"><a name="isStaticStorageClass1Anchor">isStaticStorageClass</a></td><td></td></tr>
<tr><td colspan="4" class="doc" id="isStaticStorageClass1"><pre>Matches variable/function declarations that have "static" storage
class specifier ("static" keyword) written in the source.

Given:
  static void f() {}
  static int i = 0;
  extern int j;
  int k;
functionDecl(isStaticStorageClass())
  matches the function declaration f.
varDecl(isStaticStorageClass())
  matches the variable declaration i.
</pre></td></tr>


<tr><td>Matcher&lt;<a href="https://clang.llvm.org/doxygen/classclang_1_1VarDecl.html">VarDecl</a>&gt;</td><td class="name" onclick="toggle('isTemplateInstantiation1')"><a name="isTemplateInstantiation1Anchor">isTemplateInstantiation</a></td><td></td></tr>
<tr><td colspan="4" class="doc" id="isTemplateInstantiation1"><pre>Matches template instantiations of function, class, or static
member variable template instantiations.

Given
  template &lt;typename T&gt; class X {}; class A {}; X&lt;A&gt; x;
or
  template &lt;typename T&gt; class X {}; class A {}; template class X&lt;A&gt;;
or
  template &lt;typename T&gt; class X {}; class A {}; extern template class X&lt;A&gt;;
cxxRecordDecl(hasName("::X"), isTemplateInstantiation())
  matches the template instantiation of X&lt;A&gt;.

But given
  template &lt;typename T&gt;  class X {}; class A {};
  template &lt;&gt; class X&lt;A&gt; {}; X&lt;A&gt; x;
cxxRecordDecl(hasName("::X"), isTemplateInstantiation())
  does not match, as X&lt;A&gt; is an explicit template specialization.

Usable as: Matcher&lt;<a href="https://clang.llvm.org/doxygen/classclang_1_1FunctionDecl.html">FunctionDecl</a>&gt;, Matcher&lt;<a href="https://clang.llvm.org/doxygen/classclang_1_1VarDecl.html">VarDecl</a>&gt;, Matcher&lt;<a href="https://clang.llvm.org/doxygen/classclang_1_1CXXRecordDecl.html">CXXRecordDecl</a>&gt;
</pre></td></tr>

<!--END_NARROWING_MATCHERS -->
</table>

<!-- ======================================================================= -->
<h2 id="traversal-matchers">AST Traversal Matchers</h2>
<!-- ======================================================================= -->

<p>Traversal matchers specify the relationship to other nodes that are
reachable from the current node.</p>

<p>Note that there are special traversal matchers (has, hasDescendant, forEach and
forEachDescendant) which work on all nodes and allow users to write more generic
match expressions.</p>

<table>
<tr style="text-align:left"><th>Return type</th><th>Name</th><th>Parameters</th></tr>
<!-- START_TRAVERSAL_MATCHERS -->

<tr><td>Matcher&lt;*&gt;</td><td class="name" onclick="toggle('binaryOperation0')"><a name="binaryOperation0Anchor">binaryOperation</a></td><td>Matcher&lt;*&gt;...Matcher&lt;*&gt;</td></tr>
<tr><td colspan="4" class="doc" id="binaryOperation0"><pre>Matches nodes which can be used with binary operators.

The code
  var1 != var2;
might be represented in the clang AST as a binaryOperator, a
cxxOperatorCallExpr or a cxxRewrittenBinaryOperator, depending on

* whether the types of var1 and var2 are fundamental (binaryOperator) or at
  least one is a class type (cxxOperatorCallExpr)
* whether the code appears in a template declaration, if at least one of the
  vars is a dependent-type (binaryOperator)
* whether the code relies on a rewritten binary operator, such as a
spaceship operator or an inverted equality operator
(cxxRewrittenBinaryOperator)

This matcher elides details in places where the matchers for the nodes are
compatible.

Given
  binaryOperation(
    hasOperatorName("!="),
    hasLHS(expr().bind("lhs")),
    hasRHS(expr().bind("rhs"))
  )
matches each use of "!=" in:
  struct S{
      bool operator!=(const S&amp;) const;
  };

  void foo()
  {
     1 != 2;
     S() != S();
  }

  template&lt;typename T&gt;
  void templ()
  {
     1 != 2;
     T() != S();
  }
  struct HasOpEq
  {
      bool operator==(const HasOpEq &amp;) const;
  };

  void inverse()
  {
      HasOpEq s1;
      HasOpEq s2;
      if (s1 != s2)
          return;
  }

  struct HasSpaceship
  {
      bool operator&lt;=&gt;(const HasOpEq &amp;) const;
  };

  void use_spaceship()
  {
      HasSpaceship s1;
      HasSpaceship s2;
      if (s1 != s2)
          return;
  }
</pre></td></tr>


<tr><td>Matcher&lt;*&gt;</td><td class="name" onclick="toggle('eachOf0')"><a name="eachOf0Anchor">eachOf</a></td><td>Matcher&lt;*&gt;, ..., Matcher&lt;*&gt;</td></tr>
<tr><td colspan="4" class="doc" id="eachOf0"><pre>Matches if any of the given matchers matches.

Unlike anyOf, eachOf will generate a match result for each
matching submatcher.

For example, in:
  class A { int a; int b; };
The matcher:
  cxxRecordDecl(eachOf(has(fieldDecl(hasName("a")).bind("v")),
                       has(fieldDecl(hasName("b")).bind("v"))))
will generate two results binding "v", the first of which binds
the field declaration of a, the second the field declaration of
b.

Usable as: Any Matcher
</pre></td></tr>


<tr><td>Matcher&lt;*&gt;</td><td class="name" onclick="toggle('findAll0')"><a name="findAll0Anchor">findAll</a></td><td>Matcher&lt;*&gt;  Matcher</td></tr>
<tr><td colspan="4" class="doc" id="findAll0"><pre>Matches if the node or any descendant matches.

Generates results for each match.

For example, in:
  class A { class B {}; class C {}; };
The matcher:
  cxxRecordDecl(hasName("::A"),
                findAll(cxxRecordDecl(isDefinition()).bind("m")))
will generate results for A, B and C.

Usable as: Any Matcher
</pre></td></tr>


<tr><td>Matcher&lt;*&gt;</td><td class="name" onclick="toggle('forEachDescendant0')"><a name="forEachDescendant0Anchor">forEachDescendant</a></td><td>Matcher&lt;*&gt;</td></tr>
<tr><td colspan="4" class="doc" id="forEachDescendant0"><pre>Matches AST nodes that have descendant AST nodes that match the
provided matcher.

Example matches X, A, A::X, B, B::C, B::C::X
  (matcher = cxxRecordDecl(forEachDescendant(cxxRecordDecl(hasName("X")))))
  class X {};
  class A { class X {}; };  // Matches A, because A::X is a class of name
                            // X inside A.
  class B { class C { class X {}; }; };

DescendantT must be an AST base type.

As opposed to 'hasDescendant', 'forEachDescendant' will cause a match for
each result that matches instead of only on the first one.

Note: Recursively combined ForEachDescendant can cause many matches:
  cxxRecordDecl(forEachDescendant(cxxRecordDecl(
    forEachDescendant(cxxRecordDecl())
  )))
will match 10 times (plus injected class name matches) on:
  class A { class B { class C { class D { class E {}; }; }; }; };

Usable as: Any Matcher
</pre></td></tr>


<tr><td>Matcher&lt;*&gt;</td><td class="name" onclick="toggle('forEach0')"><a name="forEach0Anchor">forEach</a></td><td>Matcher&lt;*&gt;</td></tr>
<tr><td colspan="4" class="doc" id="forEach0"><pre>Matches AST nodes that have child AST nodes that match the
provided matcher.

Example matches X, Y, Y::X, Z::Y, Z::Y::X
  (matcher = cxxRecordDecl(forEach(cxxRecordDecl(hasName("X")))
  class X {};
  class Y { class X {}; };  // Matches Y, because Y::X is a class of name X
                            // inside Y.
  class Z { class Y { class X {}; }; };  // Does not match Z.

ChildT must be an AST base type.

As opposed to 'has', 'forEach' will cause a match for each result that
matches instead of only on the first one.

Usable as: Any Matcher
</pre></td></tr>


<tr><td>Matcher&lt;*&gt;</td><td class="name" onclick="toggle('hasAncestor0')"><a name="hasAncestor0Anchor">hasAncestor</a></td><td>Matcher&lt;*&gt;</td></tr>
<tr><td colspan="4" class="doc" id="hasAncestor0"><pre>Matches AST nodes that have an ancestor that matches the provided
matcher.

Given
void f() { if (true) { int x = 42; } }
void g() { for (;;) { int x = 43; } }
expr(integerLiteral(hasAncestor(ifStmt()))) matches 42, but not 43.

Usable as: Any Matcher
</pre></td></tr>


<tr><td>Matcher&lt;*&gt;</td><td class="name" onclick="toggle('hasDescendant0')"><a name="hasDescendant0Anchor">hasDescendant</a></td><td>Matcher&lt;*&gt;</td></tr>
<tr><td colspan="4" class="doc" id="hasDescendant0"><pre>Matches AST nodes that have descendant AST nodes that match the
provided matcher.

Example matches X, Y, Z
    (matcher = cxxRecordDecl(hasDescendant(cxxRecordDecl(hasName("X")))))
  class X {};  // Matches X, because X::X is a class of name X inside X.
  class Y { class X {}; };
  class Z { class Y { class X {}; }; };

DescendantT must be an AST base type.

Usable as: Any Matcher
</pre></td></tr>


<tr><td>Matcher&lt;*&gt;</td><td class="name" onclick="toggle('has0')"><a name="has0Anchor">has</a></td><td>Matcher&lt;*&gt;</td></tr>
<tr><td colspan="4" class="doc" id="has0"><pre>Matches AST nodes that have child AST nodes that match the
provided matcher.

Example matches X, Y
  (matcher = cxxRecordDecl(has(cxxRecordDecl(hasName("X")))
  class X {};  // Matches X, because X::X is a class of name X inside X.
  class Y { class X {}; };
  class Z { class Y { class X {}; }; };  // Does not match Z.

ChildT must be an AST base type.

Usable as: Any Matcher
Note that has is direct matcher, so it also matches things like implicit
casts and paren casts. If you are matching with expr then you should
probably consider using ignoringParenImpCasts like:
has(ignoringParenImpCasts(expr())).
</pre></td></tr>


<tr><td>Matcher&lt;*&gt;</td><td class="name" onclick="toggle('hasParent0')"><a name="hasParent0Anchor">hasParent</a></td><td>Matcher&lt;*&gt;</td></tr>
<tr><td colspan="4" class="doc" id="hasParent0"><pre>Matches AST nodes that have a parent that matches the provided
matcher.

Given
void f() { for (;;) { int x = 42; if (true) { int x = 43; } } }
compoundStmt(hasParent(ifStmt())) matches "{ int x = 43; }".

Usable as: Any Matcher
</pre></td></tr>


<tr><td>Matcher&lt;*&gt;</td><td class="name" onclick="toggle('invocation0')"><a name="invocation0Anchor">invocation</a></td><td>Matcher&lt;*&gt;...Matcher&lt;*&gt;</td></tr>
<tr><td colspan="4" class="doc" id="invocation0"><pre>Matches function calls and constructor calls

Because CallExpr and CXXConstructExpr do not share a common
base class with API accessing arguments etc, AST Matchers for code
which should match both are typically duplicated. This matcher
removes the need for duplication.

Given code
struct ConstructorTakesInt
{
  ConstructorTakesInt(int i) {}
};

void callTakesInt(int i)
{
}

void doCall()
{
  callTakesInt(42);
}

void doConstruct()
{
  ConstructorTakesInt cti(42);
}

The matcher
invocation(hasArgument(0, integerLiteral(equals(42))))
matches the expression in both doCall and doConstruct
</pre></td></tr>


<tr><td>Matcher&lt;*&gt;</td><td class="name" onclick="toggle('optionally0')"><a name="optionally0Anchor">optionally</a></td><td>Matcher&lt;*&gt;</td></tr>
<tr><td colspan="4" class="doc" id="optionally0"><pre>Matches any node regardless of the submatcher.

However, optionally will retain any bindings generated by the submatcher.
Useful when additional information which may or may not present about a main
matching node is desired.

For example, in:
  class Foo {
    int bar;
  }
The matcher:
  cxxRecordDecl(
    optionally(has(
      fieldDecl(hasName("bar")).bind("var")
  ))).bind("record")
will produce a result binding for both "record" and "var".
The matcher will produce a "record" binding for even if there is no data
member named "bar" in that class.

Usable as: Any Matcher
</pre></td></tr>


<tr><td>Matcher&lt;*&gt;</td><td class="name" onclick="toggle('traverse0')"><a name="traverse0Anchor">traverse</a></td><td>TraversalKind TK, Matcher&lt;*&gt;  InnerMatcher</td></tr>
<tr><td colspan="4" class="doc" id="traverse0"><pre>Causes all nested matchers to be matched with the specified traversal kind.

Given
  void foo()
  {
      int i = 3.0;
  }
The matcher
  traverse(TK_IgnoreUnlessSpelledInSource,
    varDecl(hasInitializer(floatLiteral().bind("init")))
  )
matches the variable declaration with "init" bound to the "3.0".
</pre></td></tr>


<tr><td>Matcher&lt;<a href="https://clang.llvm.org/doxygen/classclang_1_1AbstractConditionalOperator.html">AbstractConditionalOperator</a>&gt;</td><td class="name" onclick="toggle('hasCondition5')"><a name="hasCondition5Anchor">hasCondition</a></td><td>Matcher&lt;<a href="https://clang.llvm.org/doxygen/classclang_1_1Expr.html">Expr</a>&gt; InnerMatcher</td></tr>
<tr><td colspan="4" class="doc" id="hasCondition5"><pre>Matches the condition expression of an if statement, for loop,
switch statement or conditional operator.

Example matches true (matcher = hasCondition(cxxBoolLiteral(equals(true))))
  if (true) {}
</pre></td></tr>


<tr><td>Matcher&lt;<a href="https://clang.llvm.org/doxygen/classclang_1_1AbstractConditionalOperator.html">AbstractConditionalOperator</a>&gt;</td><td class="name" onclick="toggle('hasFalseExpression0')"><a name="hasFalseExpression0Anchor">hasFalseExpression</a></td><td>Matcher&lt;<a href="https://clang.llvm.org/doxygen/classclang_1_1Expr.html">Expr</a>&gt; InnerMatcher</td></tr>
<tr><td colspan="4" class="doc" id="hasFalseExpression0"><pre>Matches the false branch expression of a conditional operator
(binary or ternary).

Example matches b
  condition ? a : b
  condition ?: b
</pre></td></tr>


<tr><td>Matcher&lt;<a href="https://clang.llvm.org/doxygen/classclang_1_1AbstractConditionalOperator.html">AbstractConditionalOperator</a>&gt;</td><td class="name" onclick="toggle('hasTrueExpression0')"><a name="hasTrueExpression0Anchor">hasTrueExpression</a></td><td>Matcher&lt;<a href="https://clang.llvm.org/doxygen/classclang_1_1Expr.html">Expr</a>&gt; InnerMatcher</td></tr>
<tr><td colspan="4" class="doc" id="hasTrueExpression0"><pre>Matches the true branch expression of a conditional operator.

Example 1 (conditional ternary operator): matches a
  condition ? a : b

Example 2 (conditional binary operator): matches opaqueValueExpr(condition)
  condition ?: b
</pre></td></tr>


<tr><td>Matcher&lt;<a href="https://clang.llvm.org/doxygen/classclang_1_1AddrLabelExpr.html">AddrLabelExpr</a>&gt;</td><td class="name" onclick="toggle('hasDeclaration15')"><a name="hasDeclaration15Anchor">hasDeclaration</a></td><td>Matcher&lt;<a href="https://clang.llvm.org/doxygen/classclang_1_1Decl.html">Decl</a>&gt;  InnerMatcher</td></tr>
<tr><td colspan="4" class="doc" id="hasDeclaration15"><pre>Matches a node if the declaration associated with that node
matches the given matcher.

The associated declaration is:
- for type nodes, the declaration of the underlying type
- for CallExpr, the declaration of the callee
- for MemberExpr, the declaration of the referenced member
- for CXXConstructExpr, the declaration of the constructor
- for CXXNewExpr, the declaration of the operator new
- for ObjCIvarExpr, the declaration of the ivar

For type nodes, hasDeclaration will generally match the declaration of the
sugared type. Given
  class X {};
  typedef X Y;
  Y y;
in varDecl(hasType(hasDeclaration(decl()))) the decl will match the
typedefDecl. A common use case is to match the underlying, desugared type.
This can be achieved by using the hasUnqualifiedDesugaredType matcher:
  varDecl(hasType(hasUnqualifiedDesugaredType(
      recordType(hasDeclaration(decl())))))
In this matcher, the decl will match the CXXRecordDecl of class X.

Usable as: Matcher&lt;<a href="https://clang.llvm.org/doxygen/classclang_1_1AddrLabelExpr.html">AddrLabelExpr</a>&gt;, Matcher&lt;<a href="https://clang.llvm.org/doxygen/classclang_1_1CallExpr.html">CallExpr</a>&gt;,
  Matcher&lt;<a href="https://clang.llvm.org/doxygen/classclang_1_1CXXConstructExpr.html">CXXConstructExpr</a>&gt;, Matcher&lt;<a href="https://clang.llvm.org/doxygen/classclang_1_1CXXNewExpr.html">CXXNewExpr</a>&gt;, Matcher&lt;<a href="https://clang.llvm.org/doxygen/classclang_1_1DeclRefExpr.html">DeclRefExpr</a>&gt;,
  Matcher&lt;<a href="https://clang.llvm.org/doxygen/classclang_1_1EnumType.html">EnumType</a>&gt;, Matcher&lt;<a href="https://clang.llvm.org/doxygen/classclang_1_1InjectedClassNameType.html">InjectedClassNameType</a>&gt;, Matcher&lt;<a href="https://clang.llvm.org/doxygen/classclang_1_1LabelStmt.html">LabelStmt</a>&gt;,
  Matcher&lt;<a href="https://clang.llvm.org/doxygen/classclang_1_1MemberExpr.html">MemberExpr</a>&gt;, Matcher&lt;<a href="https://clang.llvm.org/doxygen/classclang_1_1QualType.html">QualType</a>&gt;, Matcher&lt;<a href="https://clang.llvm.org/doxygen/classclang_1_1RecordType.html">RecordType</a>&gt;,
  Matcher&lt;<a href="https://clang.llvm.org/doxygen/classclang_1_1TagType.html">TagType</a>&gt;, Matcher&lt;<a href="https://clang.llvm.org/doxygen/classclang_1_1TemplateSpecializationType.html">TemplateSpecializationType</a>&gt;,
  Matcher&lt;<a href="https://clang.llvm.org/doxygen/classclang_1_1TemplateTypeParmType.html">TemplateTypeParmType</a>&gt;, Matcher&lt;<a href="https://clang.llvm.org/doxygen/classclang_1_1TypedefType.html">TypedefType</a>&gt;,
  Matcher&lt;<a href="https://clang.llvm.org/doxygen/classclang_1_1UnresolvedUsingType.html">UnresolvedUsingType</a>&gt;
</pre></td></tr>


<tr><td>Matcher&lt;<a href="https://clang.llvm.org/doxygen/classclang_1_1ArraySubscriptExpr.html">ArraySubscriptExpr</a>&gt;</td><td class="name" onclick="toggle('hasBase0')"><a name="hasBase0Anchor">hasBase</a></td><td>Matcher&lt;<a href="https://clang.llvm.org/doxygen/classclang_1_1Expr.html">Expr</a>&gt; InnerMatcher</td></tr>
<tr><td colspan="4" class="doc" id="hasBase0"><pre>Matches the base expression of an array subscript expression.

Given
  int i[5];
  void f() { i[1] = 42; }
arraySubscriptExpression(hasBase(implicitCastExpr(
    hasSourceExpression(declRefExpr()))))
  matches i[1] with the declRefExpr() matching i
</pre></td></tr>


<tr><td>Matcher&lt;<a href="https://clang.llvm.org/doxygen/classclang_1_1ArraySubscriptExpr.html">ArraySubscriptExpr</a>&gt;</td><td class="name" onclick="toggle('hasIndex0')"><a name="hasIndex0Anchor">hasIndex</a></td><td>Matcher&lt;<a href="https://clang.llvm.org/doxygen/classclang_1_1Expr.html">Expr</a>&gt; InnerMatcher</td></tr>
<tr><td colspan="4" class="doc" id="hasIndex0"><pre>Matches the index expression of an array subscript expression.

Given
  int i[5];
  void f() { i[1] = 42; }
arraySubscriptExpression(hasIndex(integerLiteral()))
  matches i[1] with the integerLiteral() matching 1
</pre></td></tr>


<tr><td>Matcher&lt;<a href="https://clang.llvm.org/doxygen/classclang_1_1ArraySubscriptExpr.html">ArraySubscriptExpr</a>&gt;</td><td class="name" onclick="toggle('hasLHS3')"><a name="hasLHS3Anchor">hasLHS</a></td><td>Matcher&lt;<a href="https://clang.llvm.org/doxygen/classclang_1_1Expr.html">Expr</a>&gt; InnerMatcher</td></tr>
<tr><td colspan="4" class="doc" id="hasLHS3"><pre>Matches the left hand side of binary operator expressions.

Example matches a (matcher = binaryOperator(hasLHS()))
  a || b
</pre></td></tr>


<tr><td>Matcher&lt;<a href="https://clang.llvm.org/doxygen/classclang_1_1ArraySubscriptExpr.html">ArraySubscriptExpr</a>&gt;</td><td class="name" onclick="toggle('hasRHS3')"><a name="hasRHS3Anchor">hasRHS</a></td><td>Matcher&lt;<a href="https://clang.llvm.org/doxygen/classclang_1_1Expr.html">Expr</a>&gt; InnerMatcher</td></tr>
<tr><td colspan="4" class="doc" id="hasRHS3"><pre>Matches the right hand side of binary operator expressions.

Example matches b (matcher = binaryOperator(hasRHS()))
  a || b
</pre></td></tr>


<tr><td>Matcher&lt;<a href="https://clang.llvm.org/doxygen/classclang_1_1ArrayType.html">ArrayType</a>&gt;</td><td class="name" onclick="toggle('hasElementType0')"><a name="hasElementType0Anchor">hasElementType</a></td><td>Matcher&lt;<a href="https://clang.llvm.org/doxygen/classclang_1_1Type.html">Type</a>&gt;</td></tr>
<tr><td colspan="4" class="doc" id="hasElementType0"><pre>Matches arrays and C99 complex types that have a specific element
type.

Given
  struct A {};
  A a[7];
  int b[7];
arrayType(hasElementType(builtinType()))
  matches "int b[7]"

Usable as: Matcher&lt;<a href="https://clang.llvm.org/doxygen/classclang_1_1ArrayType.html">ArrayType</a>&gt;, Matcher&lt;<a href="https://clang.llvm.org/doxygen/classclang_1_1ComplexType.html">ComplexType</a>&gt;
</pre></td></tr>


<tr><td>Matcher&lt;<a href="https://clang.llvm.org/doxygen/classclang_1_1AtomicType.html">AtomicType</a>&gt;</td><td class="name" onclick="toggle('hasValueType0')"><a name="hasValueType0Anchor">hasValueType</a></td><td>Matcher&lt;<a href="https://clang.llvm.org/doxygen/classclang_1_1Type.html">Type</a>&gt;</td></tr>
<tr><td colspan="4" class="doc" id="hasValueType0"><pre>Matches atomic types with a specific value type.

Given
  _Atomic(int) i;
  _Atomic(float) f;
atomicType(hasValueType(isInteger()))
 matches "_Atomic(int) i"

Usable as: Matcher&lt;<a href="https://clang.llvm.org/doxygen/classclang_1_1AtomicType.html">AtomicType</a>&gt;
</pre></td></tr>


<tr><td>Matcher&lt;<a href="https://clang.llvm.org/doxygen/classclang_1_1AutoType.html">AutoType</a>&gt;</td><td class="name" onclick="toggle('hasDeducedType0')"><a name="hasDeducedType0Anchor">hasDeducedType</a></td><td>Matcher&lt;<a href="https://clang.llvm.org/doxygen/classclang_1_1Type.html">Type</a>&gt;</td></tr>
<tr><td colspan="4" class="doc" id="hasDeducedType0"><pre>Matches AutoType nodes where the deduced type is a specific type.

Note: There is no TypeLoc for the deduced type and thus no
getDeducedLoc() matcher.

Given
  auto a = 1;
  auto b = 2.0;
autoType(hasDeducedType(isInteger()))
  matches "auto a"

Usable as: Matcher&lt;<a href="https://clang.llvm.org/doxygen/classclang_1_1AutoType.html">AutoType</a>&gt;
</pre></td></tr>


<tr><td>Matcher&lt;<a href="https://clang.llvm.org/doxygen/classclang_1_1BinaryOperator.html">BinaryOperator</a>&gt;</td><td class="name" onclick="toggle('hasEitherOperand0')"><a name="hasEitherOperand0Anchor">hasEitherOperand</a></td><td>Matcher&lt;<a href="https://clang.llvm.org/doxygen/classclang_1_1Expr.html">Expr</a>&gt; InnerMatcher</td></tr>
<tr><td colspan="4" class="doc" id="hasEitherOperand0"><pre>Matches if either the left hand side or the right hand side of a
binary operator matches.
</pre></td></tr>


<tr><td>Matcher&lt;<a href="https://clang.llvm.org/doxygen/classclang_1_1BinaryOperator.html">BinaryOperator</a>&gt;</td><td class="name" onclick="toggle('hasLHS0')"><a name="hasLHS0Anchor">hasLHS</a></td><td>Matcher&lt;<a href="https://clang.llvm.org/doxygen/classclang_1_1Expr.html">Expr</a>&gt; InnerMatcher</td></tr>
<tr><td colspan="4" class="doc" id="hasLHS0"><pre>Matches the left hand side of binary operator expressions.

Example matches a (matcher = binaryOperator(hasLHS()))
  a || b
</pre></td></tr>


<tr><td>Matcher&lt;<a href="https://clang.llvm.org/doxygen/classclang_1_1BinaryOperator.html">BinaryOperator</a>&gt;</td><td class="name" onclick="toggle('hasOperands0')"><a name="hasOperands0Anchor">hasOperands</a></td><td>Matcher&lt;<a href="https://clang.llvm.org/doxygen/classclang_1_1Expr.html">Expr</a>&gt; Matcher1, Matcher&lt;<a href="https://clang.llvm.org/doxygen/classclang_1_1Expr.html">Expr</a>&gt; Matcher2</td></tr>
<tr><td colspan="4" class="doc" id="hasOperands0"><pre>Matches if both matchers match with opposite sides of the binary operator.

Example matcher = binaryOperator(hasOperands(integerLiteral(equals(1),
                                             integerLiteral(equals(2)))
  1 + 2 // Match
  2 + 1 // Match
  1 + 1 // No match
  2 + 2 // No match
</pre></td></tr>


<tr><td>Matcher&lt;<a href="https://clang.llvm.org/doxygen/classclang_1_1BinaryOperator.html">BinaryOperator</a>&gt;</td><td class="name" onclick="toggle('hasRHS0')"><a name="hasRHS0Anchor">hasRHS</a></td><td>Matcher&lt;<a href="https://clang.llvm.org/doxygen/classclang_1_1Expr.html">Expr</a>&gt; InnerMatcher</td></tr>
<tr><td colspan="4" class="doc" id="hasRHS0"><pre>Matches the right hand side of binary operator expressions.

Example matches b (matcher = binaryOperator(hasRHS()))
  a || b
</pre></td></tr>


<tr><td>Matcher&lt;<a href="https://clang.llvm.org/doxygen/classclang_1_1BindingDecl.html">BindingDecl</a>&gt;</td><td class="name" onclick="toggle('forDecomposition0')"><a name="forDecomposition0Anchor">forDecomposition</a></td><td>Matcher&lt;<a href="https://clang.llvm.org/doxygen/classclang_1_1ValueDecl.html">ValueDecl</a>&gt; InnerMatcher</td></tr>
<tr><td colspan="4" class="doc" id="forDecomposition0"><pre>Matches the DecompositionDecl the binding belongs to.

For example, in:
void foo()
{
    int arr[3];
    auto &amp;[f, s, t] = arr;

    f = 42;
}
The matcher:
  bindingDecl(hasName("f"),
                forDecomposition(decompositionDecl())
matches 'f' in 'auto &amp;[f, s, t]'.
</pre></td></tr>


<tr><td>Matcher&lt;<a href="https://clang.llvm.org/doxygen/classclang_1_1BlockDecl.html">BlockDecl</a>&gt;</td><td class="name" onclick="toggle('hasAnyParameter2')"><a name="hasAnyParameter2Anchor">hasAnyParameter</a></td><td>Matcher&lt;<a href="https://clang.llvm.org/doxygen/classclang_1_1ParmVarDecl.html">ParmVarDecl</a>&gt; InnerMatcher</td></tr>
<tr><td colspan="4" class="doc" id="hasAnyParameter2"><pre>Matches any parameter of a function or an ObjC method declaration or a
block.

Does not match the 'this' parameter of a method.

Given
  class X { void f(int x, int y, int z) {} };
cxxMethodDecl(hasAnyParameter(hasName("y")))
  matches f(int x, int y, int z) {}
with hasAnyParameter(...)
  matching int y

For ObjectiveC, given
  @interface I - (void) f:(int) y; @end

the matcher objcMethodDecl(hasAnyParameter(hasName("y")))
matches the declaration of method f with hasParameter
matching y.

For blocks, given
  b = ^(int y) { printf("%d", y) };

the matcher blockDecl(hasAnyParameter(hasName("y")))
matches the declaration of the block b with hasParameter
matching y.
</pre></td></tr>


<tr><td>Matcher&lt;<a href="https://clang.llvm.org/doxygen/classclang_1_1BlockDecl.html">BlockDecl</a>&gt;</td><td class="name" onclick="toggle('hasParameter2')"><a name="hasParameter2Anchor">hasParameter</a></td><td>unsigned N, Matcher&lt;<a href="https://clang.llvm.org/doxygen/classclang_1_1ParmVarDecl.html">ParmVarDecl</a>&gt; InnerMatcher</td></tr>
<tr><td colspan="4" class="doc" id="hasParameter2"><pre>Matches the n'th parameter of a function or an ObjC method
declaration or a block.

Given
  class X { void f(int x) {} };
cxxMethodDecl(hasParameter(0, hasType(varDecl())))
  matches f(int x) {}
with hasParameter(...)
  matching int x

For ObjectiveC, given
  @interface I - (void) f:(int) y; @end

the matcher objcMethodDecl(hasParameter(0, hasName("y")))
matches the declaration of method f with hasParameter
matching y.
</pre></td></tr>


<tr><td>Matcher&lt;<a href="https://clang.llvm.org/doxygen/classclang_1_1BlockPointerType.html">BlockPointerType</a>&gt;</td><td class="name" onclick="toggle('pointee0')"><a name="pointee0Anchor">pointee</a></td><td>Matcher&lt;<a href="https://clang.llvm.org/doxygen/classclang_1_1Type.html">Type</a>&gt;</td></tr>
<tr><td colspan="4" class="doc" id="pointee0"><pre>Narrows PointerType (and similar) matchers to those where the
pointee matches a given matcher.

Given
  int *a;
  int const *b;
  float const *f;
pointerType(pointee(isConstQualified(), isInteger()))
  matches "int const *b"

Usable as: Matcher&lt;<a href="https://clang.llvm.org/doxygen/classclang_1_1BlockPointerType.html">BlockPointerType</a>&gt;, Matcher&lt;<a href="https://clang.llvm.org/doxygen/classclang_1_1MemberPointerType.html">MemberPointerType</a>&gt;,
  Matcher&lt;<a href="https://clang.llvm.org/doxygen/classclang_1_1PointerType.html">PointerType</a>&gt;, Matcher&lt;<a href="https://clang.llvm.org/doxygen/classclang_1_1ReferenceType.html">ReferenceType</a>&gt;
</pre></td></tr>


<tr><td>Matcher&lt;<a href="https://clang.llvm.org/doxygen/classclang_1_1CXXBaseSpecifier.html">CXXBaseSpecifier</a>&gt;</td><td class="name" onclick="toggle('hasType7')"><a name="hasType7Anchor">hasType</a></td><td>Matcher&lt;<a href="https://clang.llvm.org/doxygen/classclang_1_1Decl.html">Decl</a>&gt; InnerMatcher</td></tr>
<tr><td colspan="4" class="doc" id="hasType7"><pre>Overloaded to match the declaration of the expression's or value
declaration's type.

In case of a value declaration (for example a variable declaration),
this resolves one layer of indirection. For example, in the value
declaration "X x;", cxxRecordDecl(hasName("X")) matches the declaration of
X, while varDecl(hasType(cxxRecordDecl(hasName("X")))) matches the
declaration of x.

Example matches x (matcher = expr(hasType(cxxRecordDecl(hasName("X")))))
            and z (matcher = varDecl(hasType(cxxRecordDecl(hasName("X")))))
            and friend class X (matcher = friendDecl(hasType("X"))
 class X {};
 void y(X &amp;x) { x; X z; }
 class Y { friend class X; };

Example matches class Derived
(matcher = cxxRecordDecl(hasAnyBase(hasType(cxxRecordDecl(hasName("Base"))))))
class Base {};
class Derived : Base {};

Usable as: Matcher&lt;<a href="https://clang.llvm.org/doxygen/classclang_1_1Expr.html">Expr</a>&gt;, Matcher&lt;<a href="https://clang.llvm.org/doxygen/classclang_1_1FriendDecl.html">FriendDecl</a>&gt;, Matcher&lt;<a href="https://clang.llvm.org/doxygen/classclang_1_1ValueDecl.html">ValueDecl</a>&gt;,
Matcher&lt;<a href="https://clang.llvm.org/doxygen/classclang_1_1CXXBaseSpecifier.html">CXXBaseSpecifier</a>&gt;
</pre></td></tr>


<tr><td>Matcher&lt;<a href="https://clang.llvm.org/doxygen/classclang_1_1CXXConstructExpr.html">CXXConstructExpr</a>&gt;</td><td class="name" onclick="toggle('forEachArgumentWithParam1')"><a name="forEachArgumentWithParam1Anchor">forEachArgumentWithParam</a></td><td>Matcher&lt;<a href="https://clang.llvm.org/doxygen/classclang_1_1Expr.html">Expr</a>&gt; ArgMatcher, Matcher&lt;<a href="https://clang.llvm.org/doxygen/classclang_1_1ParmVarDecl.html">ParmVarDecl</a>&gt; ParamMatcher</td></tr>
<tr><td colspan="4" class="doc" id="forEachArgumentWithParam1"><pre>Matches all arguments and their respective ParmVarDecl.

Given
  void f(int i);
  int y;
  f(y);
callExpr(
  forEachArgumentWithParam(
    declRefExpr(to(varDecl(hasName("y")))),
    parmVarDecl(hasType(isInteger()))
))
  matches f(y);
with declRefExpr(...)
  matching int y
and parmVarDecl(...)
  matching int i
</pre></td></tr>


<tr><td>Matcher&lt;<a href="https://clang.llvm.org/doxygen/classclang_1_1CXXConstructExpr.html">CXXConstructExpr</a>&gt;</td><td class="name" onclick="toggle('forEachArgumentWithParamType1')"><a name="forEachArgumentWithParamType1Anchor">forEachArgumentWithParamType</a></td><td>Matcher&lt;<a href="https://clang.llvm.org/doxygen/classclang_1_1Expr.html">Expr</a>&gt; ArgMatcher, Matcher&lt;<a href="https://clang.llvm.org/doxygen/classclang_1_1QualType.html">QualType</a>&gt; ParamMatcher</td></tr>
<tr><td colspan="4" class="doc" id="forEachArgumentWithParamType1"><pre>Matches all arguments and their respective types for a CallExpr or
CXXConstructExpr. It is very similar to forEachArgumentWithParam but
it works on calls through function pointers as well.

The difference is, that function pointers do not provide access to a
ParmVarDecl, but only the QualType for each argument.

Given
  void f(int i);
  int y;
  f(y);
  void (*f_ptr)(int) = f;
  f_ptr(y);
callExpr(
  forEachArgumentWithParamType(
    declRefExpr(to(varDecl(hasName("y")))),
    qualType(isInteger()).bind("type)
))
  matches f(y) and f_ptr(y)
with declRefExpr(...)
  matching int y
and qualType(...)
  matching int
</pre></td></tr>


<tr><td>Matcher&lt;<a href="https://clang.llvm.org/doxygen/classclang_1_1CXXConstructExpr.html">CXXConstructExpr</a>&gt;</td><td class="name" onclick="toggle('hasAnyArgument1')"><a name="hasAnyArgument1Anchor">hasAnyArgument</a></td><td>Matcher&lt;<a href="https://clang.llvm.org/doxygen/classclang_1_1Expr.html">Expr</a>&gt; InnerMatcher</td></tr>
<tr><td colspan="4" class="doc" id="hasAnyArgument1"><pre>Matches any argument of a call expression or a constructor call
expression, or an ObjC-message-send expression.

Given
  void x(int, int, int) { int y; x(1, y, 42); }
callExpr(hasAnyArgument(declRefExpr()))
  matches x(1, y, 42)
with hasAnyArgument(...)
  matching y

For ObjectiveC, given
  @interface I - (void) f:(int) y; @end
  void foo(I *i) { [i f:12]; }
objcMessageExpr(hasAnyArgument(integerLiteral(equals(12))))
  matches [i f:12]
</pre></td></tr>


<tr><td>Matcher&lt;<a href="https://clang.llvm.org/doxygen/classclang_1_1CXXConstructExpr.html">CXXConstructExpr</a>&gt;</td><td class="name" onclick="toggle('hasArgument1')"><a name="hasArgument1Anchor">hasArgument</a></td><td>unsigned N, Matcher&lt;<a href="https://clang.llvm.org/doxygen/classclang_1_1Expr.html">Expr</a>&gt; InnerMatcher</td></tr>
<tr><td colspan="4" class="doc" id="hasArgument1"><pre>Matches the n'th argument of a call expression or a constructor
call expression.

Example matches y in x(y)
    (matcher = callExpr(hasArgument(0, declRefExpr())))
  void x(int) { int y; x(y); }
</pre></td></tr>


<tr><td>Matcher&lt;<a href="https://clang.llvm.org/doxygen/classclang_1_1CXXConstructExpr.html">CXXConstructExpr</a>&gt;</td><td class="name" onclick="toggle('hasDeclaration13')"><a name="hasDeclaration13Anchor">hasDeclaration</a></td><td>Matcher&lt;<a href="https://clang.llvm.org/doxygen/classclang_1_1Decl.html">Decl</a>&gt;  InnerMatcher</td></tr>
<tr><td colspan="4" class="doc" id="hasDeclaration13"><pre>Matches a node if the declaration associated with that node
matches the given matcher.

The associated declaration is:
- for type nodes, the declaration of the underlying type
- for CallExpr, the declaration of the callee
- for MemberExpr, the declaration of the referenced member
- for CXXConstructExpr, the declaration of the constructor
- for CXXNewExpr, the declaration of the operator new
- for ObjCIvarExpr, the declaration of the ivar

For type nodes, hasDeclaration will generally match the declaration of the
sugared type. Given
  class X {};
  typedef X Y;
  Y y;
in varDecl(hasType(hasDeclaration(decl()))) the decl will match the
typedefDecl. A common use case is to match the underlying, desugared type.
This can be achieved by using the hasUnqualifiedDesugaredType matcher:
  varDecl(hasType(hasUnqualifiedDesugaredType(
      recordType(hasDeclaration(decl())))))
In this matcher, the decl will match the CXXRecordDecl of class X.

Usable as: Matcher&lt;<a href="https://clang.llvm.org/doxygen/classclang_1_1AddrLabelExpr.html">AddrLabelExpr</a>&gt;, Matcher&lt;<a href="https://clang.llvm.org/doxygen/classclang_1_1CallExpr.html">CallExpr</a>&gt;,
  Matcher&lt;<a href="https://clang.llvm.org/doxygen/classclang_1_1CXXConstructExpr.html">CXXConstructExpr</a>&gt;, Matcher&lt;<a href="https://clang.llvm.org/doxygen/classclang_1_1CXXNewExpr.html">CXXNewExpr</a>&gt;, Matcher&lt;<a href="https://clang.llvm.org/doxygen/classclang_1_1DeclRefExpr.html">DeclRefExpr</a>&gt;,
  Matcher&lt;<a href="https://clang.llvm.org/doxygen/classclang_1_1EnumType.html">EnumType</a>&gt;, Matcher&lt;<a href="https://clang.llvm.org/doxygen/classclang_1_1InjectedClassNameType.html">InjectedClassNameType</a>&gt;, Matcher&lt;<a href="https://clang.llvm.org/doxygen/classclang_1_1LabelStmt.html">LabelStmt</a>&gt;,
  Matcher&lt;<a href="https://clang.llvm.org/doxygen/classclang_1_1MemberExpr.html">MemberExpr</a>&gt;, Matcher&lt;<a href="https://clang.llvm.org/doxygen/classclang_1_1QualType.html">QualType</a>&gt;, Matcher&lt;<a href="https://clang.llvm.org/doxygen/classclang_1_1RecordType.html">RecordType</a>&gt;,
  Matcher&lt;<a href="https://clang.llvm.org/doxygen/classclang_1_1TagType.html">TagType</a>&gt;, Matcher&lt;<a href="https://clang.llvm.org/doxygen/classclang_1_1TemplateSpecializationType.html">TemplateSpecializationType</a>&gt;,
  Matcher&lt;<a href="https://clang.llvm.org/doxygen/classclang_1_1TemplateTypeParmType.html">TemplateTypeParmType</a>&gt;, Matcher&lt;<a href="https://clang.llvm.org/doxygen/classclang_1_1TypedefType.html">TypedefType</a>&gt;,
  Matcher&lt;<a href="https://clang.llvm.org/doxygen/classclang_1_1UnresolvedUsingType.html">UnresolvedUsingType</a>&gt;
</pre></td></tr>


<tr><td>Matcher&lt;<a href="https://clang.llvm.org/doxygen/classclang_1_1CXXConstructorDecl.html">CXXConstructorDecl</a>&gt;</td><td class="name" onclick="toggle('forEachConstructorInitializer0')"><a name="forEachConstructorInitializer0Anchor">forEachConstructorInitializer</a></td><td>Matcher&lt;<a href="https://clang.llvm.org/doxygen/classclang_1_1CXXCtorInitializer.html">CXXCtorInitializer</a>&gt; InnerMatcher</td></tr>
<tr><td colspan="4" class="doc" id="forEachConstructorInitializer0"><pre>Matches each constructor initializer in a constructor definition.

Given
  class A { A() : i(42), j(42) {} int i; int j; };
cxxConstructorDecl(forEachConstructorInitializer(
  forField(decl().bind("x"))
))
  will trigger two matches, binding for 'i' and 'j' respectively.
</pre></td></tr>


<tr><td>Matcher&lt;<a href="https://clang.llvm.org/doxygen/classclang_1_1CXXConstructorDecl.html">CXXConstructorDecl</a>&gt;</td><td class="name" onclick="toggle('hasAnyConstructorInitializer0')"><a name="hasAnyConstructorInitializer0Anchor">hasAnyConstructorInitializer</a></td><td>Matcher&lt;<a href="https://clang.llvm.org/doxygen/classclang_1_1CXXCtorInitializer.html">CXXCtorInitializer</a>&gt; InnerMatcher</td></tr>
<tr><td colspan="4" class="doc" id="hasAnyConstructorInitializer0"><pre>Matches a constructor initializer.

Given
  struct Foo {
    Foo() : foo_(1) { }
    int foo_;
  };
cxxRecordDecl(has(cxxConstructorDecl(
  hasAnyConstructorInitializer(anything())
)))
  record matches Foo, hasAnyConstructorInitializer matches foo_(1)
</pre></td></tr>


<tr><td>Matcher&lt;<a href="https://clang.llvm.org/doxygen/classclang_1_1CXXCtorInitializer.html">CXXCtorInitializer</a>&gt;</td><td class="name" onclick="toggle('forField0')"><a name="forField0Anchor">forField</a></td><td>Matcher&lt;<a href="https://clang.llvm.org/doxygen/classclang_1_1FieldDecl.html">FieldDecl</a>&gt; InnerMatcher</td></tr>
<tr><td colspan="4" class="doc" id="forField0"><pre>Matches the field declaration of a constructor initializer.

Given
  struct Foo {
    Foo() : foo_(1) { }
    int foo_;
  };
cxxRecordDecl(has(cxxConstructorDecl(hasAnyConstructorInitializer(
    forField(hasName("foo_"))))))
  matches Foo
with forField matching foo_
</pre></td></tr>


<tr><td>Matcher&lt;<a href="https://clang.llvm.org/doxygen/classclang_1_1CXXCtorInitializer.html">CXXCtorInitializer</a>&gt;</td><td class="name" onclick="toggle('withInitializer0')"><a name="withInitializer0Anchor">withInitializer</a></td><td>Matcher&lt;<a href="https://clang.llvm.org/doxygen/classclang_1_1Expr.html">Expr</a>&gt; InnerMatcher</td></tr>
<tr><td colspan="4" class="doc" id="withInitializer0"><pre>Matches the initializer expression of a constructor initializer.

Given
  struct Foo {
    Foo() : foo_(1) { }
    int foo_;
  };
cxxRecordDecl(has(cxxConstructorDecl(hasAnyConstructorInitializer(
    withInitializer(integerLiteral(equals(1)))))))
  matches Foo
with withInitializer matching (1)
</pre></td></tr>


<tr><td>Matcher&lt;<a href="https://clang.llvm.org/doxygen/classclang_1_1CXXDependentScopeMemberExpr.html">CXXDependentScopeMemberExpr</a>&gt;</td><td class="name" onclick="toggle('hasObjectExpression2')"><a name="hasObjectExpression2Anchor">hasObjectExpression</a></td><td>Matcher&lt;<a href="https://clang.llvm.org/doxygen/classclang_1_1Expr.html">Expr</a>&gt; InnerMatcher</td></tr>
<tr><td colspan="4" class="doc" id="hasObjectExpression2"><pre>Matches a member expression where the object expression is matched by a
given matcher. Implicit object expressions are included; that is, it matches
use of implicit `this`.

Given
  struct X {
    int m;
    int f(X x) { x.m; return m; }
  };
memberExpr(hasObjectExpression(hasType(cxxRecordDecl(hasName("X")))))
  matches `x.m`, but not `m`; however,
memberExpr(hasObjectExpression(hasType(pointsTo(
     cxxRecordDecl(hasName("X"))))))
  matches `m` (aka. `this-&gt;m`), but not `x.m`.
</pre></td></tr>


<tr><td>Matcher&lt;<a href="https://clang.llvm.org/doxygen/classclang_1_1CXXForRangeStmt.html">CXXForRangeStmt</a>&gt;</td><td class="name" onclick="toggle('hasBody3')"><a name="hasBody3Anchor">hasBody</a></td><td>Matcher&lt;<a href="https://clang.llvm.org/doxygen/classclang_1_1Stmt.html">Stmt</a>&gt; InnerMatcher</td></tr>
<tr><td colspan="4" class="doc" id="hasBody3"><pre></pre></td></tr>


<tr><td>Matcher&lt;<a href="https://clang.llvm.org/doxygen/classclang_1_1CXXForRangeStmt.html">CXXForRangeStmt</a>&gt;</td><td class="name" onclick="toggle('hasInitStatement2')"><a name="hasInitStatement2Anchor">hasInitStatement</a></td><td>Matcher&lt;<a href="https://clang.llvm.org/doxygen/classclang_1_1Stmt.html">Stmt</a>&gt; InnerMatcher</td></tr>
<tr><td colspan="4" class="doc" id="hasInitStatement2"><pre>Matches selection statements with initializer.

Given:
 void foo() {
   if (int i = foobar(); i &gt; 0) {}
   switch (int i = foobar(); i) {}
   for (auto&amp; a = get_range(); auto&amp; x : a) {}
 }
 void bar() {
   if (foobar() &gt; 0) {}
   switch (foobar()) {}
   for (auto&amp; x : get_range()) {}
 }
ifStmt(hasInitStatement(anything()))
  matches the if statement in foo but not in bar.
switchStmt(hasInitStatement(anything()))
  matches the switch statement in foo but not in bar.
cxxForRangeStmt(hasInitStatement(anything()))
  matches the range for statement in foo but not in bar.
</pre></td></tr>


<tr><td>Matcher&lt;<a href="https://clang.llvm.org/doxygen/classclang_1_1CXXForRangeStmt.html">CXXForRangeStmt</a>&gt;</td><td class="name" onclick="toggle('hasLoopVariable0')"><a name="hasLoopVariable0Anchor">hasLoopVariable</a></td><td>Matcher&lt;<a href="https://clang.llvm.org/doxygen/classclang_1_1VarDecl.html">VarDecl</a>&gt; InnerMatcher</td></tr>
<tr><td colspan="4" class="doc" id="hasLoopVariable0"><pre>Matches the initialization statement of a for loop.

Example:
    forStmt(hasLoopVariable(anything()))
matches 'int x' in
    for (int x : a) { }
</pre></td></tr>


<tr><td>Matcher&lt;<a href="https://clang.llvm.org/doxygen/classclang_1_1CXXForRangeStmt.html">CXXForRangeStmt</a>&gt;</td><td class="name" onclick="toggle('hasRangeInit0')"><a name="hasRangeInit0Anchor">hasRangeInit</a></td><td>Matcher&lt;<a href="https://clang.llvm.org/doxygen/classclang_1_1Expr.html">Expr</a>&gt; InnerMatcher</td></tr>
<tr><td colspan="4" class="doc" id="hasRangeInit0"><pre>Matches the range initialization statement of a for loop.

Example:
    forStmt(hasRangeInit(anything()))
matches 'a' in
    for (int x : a) { }
</pre></td></tr>


<tr><td>Matcher&lt;<a href="https://clang.llvm.org/doxygen/classclang_1_1CXXMemberCallExpr.html">CXXMemberCallExpr</a>&gt;</td><td class="name" onclick="toggle('onImplicitObjectArgument0')"><a name="onImplicitObjectArgument0Anchor">onImplicitObjectArgument</a></td><td>Matcher&lt;<a href="https://clang.llvm.org/doxygen/classclang_1_1Expr.html">Expr</a>&gt; InnerMatcher</td></tr>
<tr><td colspan="4" class="doc" id="onImplicitObjectArgument0"><pre>Matches on the implicit object argument of a member call expression. Unlike
`on`, matches the argument directly without stripping away anything.

Given
  class Y { public: void m(); };
  Y g();
  class X : public Y { void g(); };
  void z(Y y, X x) { y.m(); x.m(); x.g(); (g()).m(); }
cxxMemberCallExpr(onImplicitObjectArgument(hasType(
    cxxRecordDecl(hasName("Y")))))
  matches `y.m()`, `x.m()` and (g()).m(), but not `x.g()`.
cxxMemberCallExpr(on(callExpr()))
  does not match `(g()).m()`, because the parens are not ignored.

FIXME: Overload to allow directly matching types?
</pre></td></tr>


<tr><td>Matcher&lt;<a href="https://clang.llvm.org/doxygen/classclang_1_1CXXMemberCallExpr.html">CXXMemberCallExpr</a>&gt;</td><td class="name" onclick="toggle('on0')"><a name="on0Anchor">on</a></td><td>Matcher&lt;<a href="https://clang.llvm.org/doxygen/classclang_1_1Expr.html">Expr</a>&gt; InnerMatcher</td></tr>
<tr><td colspan="4" class="doc" id="on0"><pre>Matches on the implicit object argument of a member call expression, after
stripping off any parentheses or implicit casts.

Given
  class Y { public: void m(); };
  Y g();
  class X : public Y {};
  void z(Y y, X x) { y.m(); (g()).m(); x.m(); }
cxxMemberCallExpr(on(hasType(cxxRecordDecl(hasName("Y")))))
  matches `y.m()` and `(g()).m()`.
cxxMemberCallExpr(on(hasType(cxxRecordDecl(hasName("X")))))
  matches `x.m()`.
cxxMemberCallExpr(on(callExpr()))
  matches `(g()).m()`.

FIXME: Overload to allow directly matching types?
</pre></td></tr>


<tr><td>Matcher&lt;<a href="https://clang.llvm.org/doxygen/classclang_1_1CXXMemberCallExpr.html">CXXMemberCallExpr</a>&gt;</td><td class="name" onclick="toggle('thisPointerType1')"><a name="thisPointerType1Anchor">thisPointerType</a></td><td>Matcher&lt;<a href="https://clang.llvm.org/doxygen/classclang_1_1Decl.html">Decl</a>&gt; InnerMatcher</td></tr>
<tr><td colspan="4" class="doc" id="thisPointerType1"><pre>Overloaded to match the type's declaration.
</pre></td></tr>


<tr><td>Matcher&lt;<a href="https://clang.llvm.org/doxygen/classclang_1_1CXXMemberCallExpr.html">CXXMemberCallExpr</a>&gt;</td><td class="name" onclick="toggle('thisPointerType0')"><a name="thisPointerType0Anchor">thisPointerType</a></td><td>Matcher&lt;<a href="https://clang.llvm.org/doxygen/classclang_1_1QualType.html">QualType</a>&gt; InnerMatcher</td></tr>
<tr><td colspan="4" class="doc" id="thisPointerType0"><pre>Matches if the type of the expression's implicit object argument either
matches the InnerMatcher, or is a pointer to a type that matches the
InnerMatcher.

Given
  class Y { public: void m(); };
  class X : public Y { void g(); };
  void z() { Y y; y.m(); Y *p; p-&gt;m(); X x; x.m(); x.g(); }
cxxMemberCallExpr(thisPointerType(hasDeclaration(
    cxxRecordDecl(hasName("Y")))))
  matches `y.m()`, `p-&gt;m()` and `x.m()`.
cxxMemberCallExpr(thisPointerType(hasDeclaration(
    cxxRecordDecl(hasName("X")))))
  matches `x.g()`.
</pre></td></tr>


<tr><td>Matcher&lt;<a href="https://clang.llvm.org/doxygen/classclang_1_1CXXMethodDecl.html">CXXMethodDecl</a>&gt;</td><td class="name" onclick="toggle('forEachOverridden0')"><a name="forEachOverridden0Anchor">forEachOverridden</a></td><td>Matcher&lt;<a href="https://clang.llvm.org/doxygen/classclang_1_1CXXMethodDecl.html">CXXMethodDecl</a>&gt; InnerMatcher</td></tr>
<tr><td colspan="4" class="doc" id="forEachOverridden0"><pre>Matches each method overridden by the given method. This matcher may
produce multiple matches.

Given
  class A { virtual void f(); };
  class B : public A { void f(); };
  class C : public B { void f(); };
cxxMethodDecl(ofClass(hasName("C")),
              forEachOverridden(cxxMethodDecl().bind("b"))).bind("d")
  matches once, with "b" binding "A::f" and "d" binding "C::f" (Note
  that B::f is not overridden by C::f).

The check can produce multiple matches in case of multiple inheritance, e.g.
  class A1 { virtual void f(); };
  class A2 { virtual void f(); };
  class C : public A1, public A2 { void f(); };
cxxMethodDecl(ofClass(hasName("C")),
              forEachOverridden(cxxMethodDecl().bind("b"))).bind("d")
  matches twice, once with "b" binding "A1::f" and "d" binding "C::f", and
  once with "b" binding "A2::f" and "d" binding "C::f".
</pre></td></tr>


<tr><td>Matcher&lt;<a href="https://clang.llvm.org/doxygen/classclang_1_1CXXMethodDecl.html">CXXMethodDecl</a>&gt;</td><td class="name" onclick="toggle('ofClass0')"><a name="ofClass0Anchor">ofClass</a></td><td>Matcher&lt;<a href="https://clang.llvm.org/doxygen/classclang_1_1CXXRecordDecl.html">CXXRecordDecl</a>&gt; InnerMatcher</td></tr>
<tr><td colspan="4" class="doc" id="ofClass0"><pre>Matches the class declaration that the given method declaration
belongs to.

FIXME: Generalize this for other kinds of declarations.
FIXME: What other kind of declarations would we need to generalize
this to?

Example matches A() in the last line
    (matcher = cxxConstructExpr(hasDeclaration(cxxMethodDecl(
        ofClass(hasName("A"))))))
  class A {
   public:
    A();
  };
  A a = A();
</pre></td></tr>


<tr><td>Matcher&lt;<a href="https://clang.llvm.org/doxygen/classclang_1_1CXXNewExpr.html">CXXNewExpr</a>&gt;</td><td class="name" onclick="toggle('hasAnyPlacementArg0')"><a name="hasAnyPlacementArg0Anchor">hasAnyPlacementArg</a></td><td>Matcher&lt;<a href="https://clang.llvm.org/doxygen/classclang_1_1Expr.html">Expr</a>&gt; InnerMatcher</td></tr>
<tr><td colspan="4" class="doc" id="hasAnyPlacementArg0"><pre>Matches any placement new expression arguments.

Given:
  MyClass *p1 = new (Storage) MyClass();
cxxNewExpr(hasAnyPlacementArg(anything()))
  matches the expression 'new (Storage, 16) MyClass()'.
</pre></td></tr>


<tr><td>Matcher&lt;<a href="https://clang.llvm.org/doxygen/classclang_1_1CXXNewExpr.html">CXXNewExpr</a>&gt;</td><td class="name" onclick="toggle('hasArraySize0')"><a name="hasArraySize0Anchor">hasArraySize</a></td><td>Matcher&lt;<a href="https://clang.llvm.org/doxygen/classclang_1_1Expr.html">Expr</a>&gt; InnerMatcher</td></tr>
<tr><td colspan="4" class="doc" id="hasArraySize0"><pre>Matches array new expressions with a given array size.

Given:
  MyClass *p1 = new MyClass[10];
cxxNewExpr(hasArraySize(integerLiteral(equals(10))))
  matches the expression 'new MyClass[10]'.
</pre></td></tr>


<tr><td>Matcher&lt;<a href="https://clang.llvm.org/doxygen/classclang_1_1CXXNewExpr.html">CXXNewExpr</a>&gt;</td><td class="name" onclick="toggle('hasDeclaration12')"><a name="hasDeclaration12Anchor">hasDeclaration</a></td><td>Matcher&lt;<a href="https://clang.llvm.org/doxygen/classclang_1_1Decl.html">Decl</a>&gt;  InnerMatcher</td></tr>
<tr><td colspan="4" class="doc" id="hasDeclaration12"><pre>Matches a node if the declaration associated with that node
matches the given matcher.

The associated declaration is:
- for type nodes, the declaration of the underlying type
- for CallExpr, the declaration of the callee
- for MemberExpr, the declaration of the referenced member
- for CXXConstructExpr, the declaration of the constructor
- for CXXNewExpr, the declaration of the operator new
- for ObjCIvarExpr, the declaration of the ivar

For type nodes, hasDeclaration will generally match the declaration of the
sugared type. Given
  class X {};
  typedef X Y;
  Y y;
in varDecl(hasType(hasDeclaration(decl()))) the decl will match the
typedefDecl. A common use case is to match the underlying, desugared type.
This can be achieved by using the hasUnqualifiedDesugaredType matcher:
  varDecl(hasType(hasUnqualifiedDesugaredType(
      recordType(hasDeclaration(decl())))))
In this matcher, the decl will match the CXXRecordDecl of class X.

Usable as: Matcher&lt;<a href="https://clang.llvm.org/doxygen/classclang_1_1AddrLabelExpr.html">AddrLabelExpr</a>&gt;, Matcher&lt;<a href="https://clang.llvm.org/doxygen/classclang_1_1CallExpr.html">CallExpr</a>&gt;,
  Matcher&lt;<a href="https://clang.llvm.org/doxygen/classclang_1_1CXXConstructExpr.html">CXXConstructExpr</a>&gt;, Matcher&lt;<a href="https://clang.llvm.org/doxygen/classclang_1_1CXXNewExpr.html">CXXNewExpr</a>&gt;, Matcher&lt;<a href="https://clang.llvm.org/doxygen/classclang_1_1DeclRefExpr.html">DeclRefExpr</a>&gt;,
  Matcher&lt;<a href="https://clang.llvm.org/doxygen/classclang_1_1EnumType.html">EnumType</a>&gt;, Matcher&lt;<a href="https://clang.llvm.org/doxygen/classclang_1_1InjectedClassNameType.html">InjectedClassNameType</a>&gt;, Matcher&lt;<a href="https://clang.llvm.org/doxygen/classclang_1_1LabelStmt.html">LabelStmt</a>&gt;,
  Matcher&lt;<a href="https://clang.llvm.org/doxygen/classclang_1_1MemberExpr.html">MemberExpr</a>&gt;, Matcher&lt;<a href="https://clang.llvm.org/doxygen/classclang_1_1QualType.html">QualType</a>&gt;, Matcher&lt;<a href="https://clang.llvm.org/doxygen/classclang_1_1RecordType.html">RecordType</a>&gt;,
  Matcher&lt;<a href="https://clang.llvm.org/doxygen/classclang_1_1TagType.html">TagType</a>&gt;, Matcher&lt;<a href="https://clang.llvm.org/doxygen/classclang_1_1TemplateSpecializationType.html">TemplateSpecializationType</a>&gt;,
  Matcher&lt;<a href="https://clang.llvm.org/doxygen/classclang_1_1TemplateTypeParmType.html">TemplateTypeParmType</a>&gt;, Matcher&lt;<a href="https://clang.llvm.org/doxygen/classclang_1_1TypedefType.html">TypedefType</a>&gt;,
  Matcher&lt;<a href="https://clang.llvm.org/doxygen/classclang_1_1UnresolvedUsingType.html">UnresolvedUsingType</a>&gt;
</pre></td></tr>


<tr><td>Matcher&lt;<a href="https://clang.llvm.org/doxygen/classclang_1_1CXXNewExpr.html">CXXNewExpr</a>&gt;</td><td class="name" onclick="toggle('hasPlacementArg0')"><a name="hasPlacementArg0Anchor">hasPlacementArg</a></td><td>unsigned Index, Matcher&lt;<a href="https://clang.llvm.org/doxygen/classclang_1_1Expr.html">Expr</a>&gt; InnerMatcher</td></tr>
<tr><td colspan="4" class="doc" id="hasPlacementArg0"><pre>Matches placement new expression arguments.

Given:
  MyClass *p1 = new (Storage, 16) MyClass();
cxxNewExpr(hasPlacementArg(1, integerLiteral(equals(16))))
  matches the expression 'new (Storage, 16) MyClass()'.
</pre></td></tr>


<tr><td>Matcher&lt;<a href="https://clang.llvm.org/doxygen/classclang_1_1CXXOperatorCallExpr.html">CXXOperatorCallExpr</a>&gt;</td><td class="name" onclick="toggle('hasEitherOperand1')"><a name="hasEitherOperand1Anchor">hasEitherOperand</a></td><td>Matcher&lt;<a href="https://clang.llvm.org/doxygen/classclang_1_1Expr.html">Expr</a>&gt; InnerMatcher</td></tr>
<tr><td colspan="4" class="doc" id="hasEitherOperand1"><pre>Matches if either the left hand side or the right hand side of a
binary operator matches.
</pre></td></tr>


<tr><td>Matcher&lt;<a href="https://clang.llvm.org/doxygen/classclang_1_1CXXOperatorCallExpr.html">CXXOperatorCallExpr</a>&gt;</td><td class="name" onclick="toggle('hasLHS1')"><a name="hasLHS1Anchor">hasLHS</a></td><td>Matcher&lt;<a href="https://clang.llvm.org/doxygen/classclang_1_1Expr.html">Expr</a>&gt; InnerMatcher</td></tr>
<tr><td colspan="4" class="doc" id="hasLHS1"><pre>Matches the left hand side of binary operator expressions.

Example matches a (matcher = binaryOperator(hasLHS()))
  a || b
</pre></td></tr>


<tr><td>Matcher&lt;<a href="https://clang.llvm.org/doxygen/classclang_1_1CXXOperatorCallExpr.html">CXXOperatorCallExpr</a>&gt;</td><td class="name" onclick="toggle('hasOperands1')"><a name="hasOperands1Anchor">hasOperands</a></td><td>Matcher&lt;<a href="https://clang.llvm.org/doxygen/classclang_1_1Expr.html">Expr</a>&gt; Matcher1, Matcher&lt;<a href="https://clang.llvm.org/doxygen/classclang_1_1Expr.html">Expr</a>&gt; Matcher2</td></tr>
<tr><td colspan="4" class="doc" id="hasOperands1"><pre>Matches if both matchers match with opposite sides of the binary operator.

Example matcher = binaryOperator(hasOperands(integerLiteral(equals(1),
                                             integerLiteral(equals(2)))
  1 + 2 // Match
  2 + 1 // Match
  1 + 1 // No match
  2 + 2 // No match
</pre></td></tr>


<tr><td>Matcher&lt;<a href="https://clang.llvm.org/doxygen/classclang_1_1CXXOperatorCallExpr.html">CXXOperatorCallExpr</a>&gt;</td><td class="name" onclick="toggle('hasRHS1')"><a name="hasRHS1Anchor">hasRHS</a></td><td>Matcher&lt;<a href="https://clang.llvm.org/doxygen/classclang_1_1Expr.html">Expr</a>&gt; InnerMatcher</td></tr>
<tr><td colspan="4" class="doc" id="hasRHS1"><pre>Matches the right hand side of binary operator expressions.

Example matches b (matcher = binaryOperator(hasRHS()))
  a || b
</pre></td></tr>


<tr><td>Matcher&lt;<a href="https://clang.llvm.org/doxygen/classclang_1_1CXXOperatorCallExpr.html">CXXOperatorCallExpr</a>&gt;</td><td class="name" onclick="toggle('hasUnaryOperand1')"><a name="hasUnaryOperand1Anchor">hasUnaryOperand</a></td><td>Matcher&lt;<a href="https://clang.llvm.org/doxygen/classclang_1_1Expr.html">Expr</a>&gt; InnerMatcher</td></tr>
<tr><td colspan="4" class="doc" id="hasUnaryOperand1"><pre>Matches if the operand of a unary operator matches.

Example matches true (matcher = hasUnaryOperand(
                                  cxxBoolLiteral(equals(true))))
  !true
</pre></td></tr>


<tr><td>Matcher&lt;<a href="https://clang.llvm.org/doxygen/classclang_1_1CXXRecordDecl.html">CXXRecordDecl</a>&gt;</td><td class="name" onclick="toggle('hasAnyBase0')"><a name="hasAnyBase0Anchor">hasAnyBase</a></td><td>Matcher&lt;<a href="https://clang.llvm.org/doxygen/classclang_1_1CXXBaseSpecifier.html">CXXBaseSpecifier</a>&gt; BaseSpecMatcher</td></tr>
<tr><td colspan="4" class="doc" id="hasAnyBase0"><pre>Matches C++ classes that have a direct or indirect base matching BaseSpecMatcher.

Example:
matcher hasAnyBase(hasType(cxxRecordDecl(hasName("SpecialBase"))))
  class Foo;
  class Bar : Foo {};
  class Baz : Bar {};
  class SpecialBase;
  class Proxy : SpecialBase {};  // matches Proxy
  class IndirectlyDerived : Proxy {};  //matches IndirectlyDerived

FIXME: Refactor this and isDerivedFrom to reuse implementation.
</pre></td></tr>


<tr><td>Matcher&lt;<a href="https://clang.llvm.org/doxygen/classclang_1_1CXXRecordDecl.html">CXXRecordDecl</a>&gt;</td><td class="name" onclick="toggle('hasDirectBase0')"><a name="hasDirectBase0Anchor">hasDirectBase</a></td><td>Matcher&lt;<a href="https://clang.llvm.org/doxygen/classclang_1_1CXXBaseSpecifier.html">CXXBaseSpecifier</a>&gt; BaseSpecMatcher</td></tr>
<tr><td colspan="4" class="doc" id="hasDirectBase0"><pre>Matches C++ classes that have a direct base matching BaseSpecMatcher.

Example:
matcher hasDirectBase(hasType(cxxRecordDecl(hasName("SpecialBase"))))
  class Foo;
  class Bar : Foo {};
  class Baz : Bar {};
  class SpecialBase;
  class Proxy : SpecialBase {};  // matches Proxy
  class IndirectlyDerived : Proxy {};  // doesn't match
</pre></td></tr>


<tr><td>Matcher&lt;<a href="https://clang.llvm.org/doxygen/classclang_1_1CXXRecordDecl.html">CXXRecordDecl</a>&gt;</td><td class="name" onclick="toggle('hasMethod0')"><a name="hasMethod0Anchor">hasMethod</a></td><td>Matcher&lt;<a href="https://clang.llvm.org/doxygen/classclang_1_1CXXMethodDecl.html">CXXMethodDecl</a>&gt; InnerMatcher</td></tr>
<tr><td colspan="4" class="doc" id="hasMethod0"><pre>Matches the first method of a class or struct that satisfies InnerMatcher.

Given:
  class A { void func(); };
  class B { void member(); };

cxxRecordDecl(hasMethod(hasName("func"))) matches the declaration of
A but not B.
</pre></td></tr>


<tr><td>Matcher&lt;<a href="https://clang.llvm.org/doxygen/classclang_1_1CXXRecordDecl.html">CXXRecordDecl</a>&gt;</td><td class="name" onclick="toggle('isDerivedFrom0')"><a name="isDerivedFrom0Anchor">isDerivedFrom</a></td><td>Matcher&lt;<a href="https://clang.llvm.org/doxygen/classclang_1_1NamedDecl.html">NamedDecl</a>&gt; Base</td></tr>
<tr><td colspan="4" class="doc" id="isDerivedFrom0"><pre>Matches C++ classes that are directly or indirectly derived from a class
matching Base, or Objective-C classes that directly or indirectly
subclass a class matching Base.

Note that a class is not considered to be derived from itself.

Example matches Y, Z, C (Base == hasName("X"))
  class X;
  class Y : public X {};  // directly derived
  class Z : public Y {};  // indirectly derived
  typedef X A;
  typedef A B;
  class C : public B {};  // derived from a typedef of X

In the following example, Bar matches isDerivedFrom(hasName("X")):
  class Foo;
  typedef Foo X;
  class Bar : public Foo {};  // derived from a type that X is a typedef of

In the following example, Bar matches isDerivedFrom(hasName("NSObject"))
  @interface NSObject @end
  @interface Bar : NSObject @end

Usable as: Matcher&lt;<a href="https://clang.llvm.org/doxygen/classclang_1_1CXXRecordDecl.html">CXXRecordDecl</a>&gt;, Matcher&lt;<a href="https://clang.llvm.org/doxygen/classclang_1_1ObjCInterfaceDecl.html">ObjCInterfaceDecl</a>&gt;
</pre></td></tr>


<tr><td>Matcher&lt;<a href="https://clang.llvm.org/doxygen/classclang_1_1CXXRecordDecl.html">CXXRecordDecl</a>&gt;</td><td class="name" onclick="toggle('isDirectlyDerivedFrom0')"><a name="isDirectlyDerivedFrom0Anchor">isDirectlyDerivedFrom</a></td><td>Matcher&lt;<a href="https://clang.llvm.org/doxygen/classclang_1_1NamedDecl.html">NamedDecl</a>&gt; Base</td></tr>
<tr><td colspan="4" class="doc" id="isDirectlyDerivedFrom0"><pre>Matches C++ or Objective-C classes that are directly derived from a class
matching Base.

Note that a class is not considered to be derived from itself.

Example matches Y, C (Base == hasName("X"))
  class X;
  class Y : public X {};  // directly derived
  class Z : public Y {};  // indirectly derived
  typedef X A;
  typedef A B;
  class C : public B {};  // derived from a typedef of X

In the following example, Bar matches isDerivedFrom(hasName("X")):
  class Foo;
  typedef Foo X;
  class Bar : public Foo {};  // derived from a type that X is a typedef of
</pre></td></tr>


<tr><td>Matcher&lt;<a href="https://clang.llvm.org/doxygen/classclang_1_1CXXRecordDecl.html">CXXRecordDecl</a>&gt;</td><td class="name" onclick="toggle('isSameOrDerivedFrom0')"><a name="isSameOrDerivedFrom0Anchor">isSameOrDerivedFrom</a></td><td>Matcher&lt;<a href="https://clang.llvm.org/doxygen/classclang_1_1NamedDecl.html">NamedDecl</a>&gt; Base</td></tr>
<tr><td colspan="4" class="doc" id="isSameOrDerivedFrom0"><pre>Similar to isDerivedFrom(), but also matches classes that directly
match Base.
</pre></td></tr>


<tr><td>Matcher&lt;<a href="https://clang.llvm.org/doxygen/classclang_1_1CXXRewrittenBinaryOperator.html">CXXRewrittenBinaryOperator</a>&gt;</td><td class="name" onclick="toggle('hasEitherOperand2')"><a name="hasEitherOperand2Anchor">hasEitherOperand</a></td><td>Matcher&lt;<a href="https://clang.llvm.org/doxygen/classclang_1_1Expr.html">Expr</a>&gt; InnerMatcher</td></tr>
<tr><td colspan="4" class="doc" id="hasEitherOperand2"><pre>Matches if either the left hand side or the right hand side of a
binary operator matches.
</pre></td></tr>


<tr><td>Matcher&lt;<a href="https://clang.llvm.org/doxygen/classclang_1_1CXXRewrittenBinaryOperator.html">CXXRewrittenBinaryOperator</a>&gt;</td><td class="name" onclick="toggle('hasLHS2')"><a name="hasLHS2Anchor">hasLHS</a></td><td>Matcher&lt;<a href="https://clang.llvm.org/doxygen/classclang_1_1Expr.html">Expr</a>&gt; InnerMatcher</td></tr>
<tr><td colspan="4" class="doc" id="hasLHS2"><pre>Matches the left hand side of binary operator expressions.

Example matches a (matcher = binaryOperator(hasLHS()))
  a || b
</pre></td></tr>


<tr><td>Matcher&lt;<a href="https://clang.llvm.org/doxygen/classclang_1_1CXXRewrittenBinaryOperator.html">CXXRewrittenBinaryOperator</a>&gt;</td><td class="name" onclick="toggle('hasOperands2')"><a name="hasOperands2Anchor">hasOperands</a></td><td>Matcher&lt;<a href="https://clang.llvm.org/doxygen/classclang_1_1Expr.html">Expr</a>&gt; Matcher1, Matcher&lt;<a href="https://clang.llvm.org/doxygen/classclang_1_1Expr.html">Expr</a>&gt; Matcher2</td></tr>
<tr><td colspan="4" class="doc" id="hasOperands2"><pre>Matches if both matchers match with opposite sides of the binary operator.

Example matcher = binaryOperator(hasOperands(integerLiteral(equals(1),
                                             integerLiteral(equals(2)))
  1 + 2 // Match
  2 + 1 // Match
  1 + 1 // No match
  2 + 2 // No match
</pre></td></tr>


<tr><td>Matcher&lt;<a href="https://clang.llvm.org/doxygen/classclang_1_1CXXRewrittenBinaryOperator.html">CXXRewrittenBinaryOperator</a>&gt;</td><td class="name" onclick="toggle('hasRHS2')"><a name="hasRHS2Anchor">hasRHS</a></td><td>Matcher&lt;<a href="https://clang.llvm.org/doxygen/classclang_1_1Expr.html">Expr</a>&gt; InnerMatcher</td></tr>
<tr><td colspan="4" class="doc" id="hasRHS2"><pre>Matches the right hand side of binary operator expressions.

Example matches b (matcher = binaryOperator(hasRHS()))
  a || b
</pre></td></tr>


<tr><td>Matcher&lt;<a href="https://clang.llvm.org/doxygen/classclang_1_1CXXUnresolvedConstructExpr.html">CXXUnresolvedConstructExpr</a>&gt;</td><td class="name" onclick="toggle('hasAnyArgument2')"><a name="hasAnyArgument2Anchor">hasAnyArgument</a></td><td>Matcher&lt;<a href="https://clang.llvm.org/doxygen/classclang_1_1Expr.html">Expr</a>&gt; InnerMatcher</td></tr>
<tr><td colspan="4" class="doc" id="hasAnyArgument2"><pre>Matches any argument of a call expression or a constructor call
expression, or an ObjC-message-send expression.

Given
  void x(int, int, int) { int y; x(1, y, 42); }
callExpr(hasAnyArgument(declRefExpr()))
  matches x(1, y, 42)
with hasAnyArgument(...)
  matching y

For ObjectiveC, given
  @interface I - (void) f:(int) y; @end
  void foo(I *i) { [i f:12]; }
objcMessageExpr(hasAnyArgument(integerLiteral(equals(12))))
  matches [i f:12]
</pre></td></tr>


<tr><td>Matcher&lt;<a href="https://clang.llvm.org/doxygen/classclang_1_1CXXUnresolvedConstructExpr.html">CXXUnresolvedConstructExpr</a>&gt;</td><td class="name" onclick="toggle('hasArgument2')"><a name="hasArgument2Anchor">hasArgument</a></td><td>unsigned N, Matcher&lt;<a href="https://clang.llvm.org/doxygen/classclang_1_1Expr.html">Expr</a>&gt; InnerMatcher</td></tr>
<tr><td colspan="4" class="doc" id="hasArgument2"><pre>Matches the n'th argument of a call expression or a constructor
call expression.

Example matches y in x(y)
    (matcher = callExpr(hasArgument(0, declRefExpr())))
  void x(int) { int y; x(y); }
</pre></td></tr>


<tr><td>Matcher&lt;<a href="https://clang.llvm.org/doxygen/classclang_1_1CallExpr.html">CallExpr</a>&gt;</td><td class="name" onclick="toggle('callee1')"><a name="callee1Anchor">callee</a></td><td>Matcher&lt;<a href="https://clang.llvm.org/doxygen/classclang_1_1Decl.html">Decl</a>&gt; InnerMatcher</td></tr>
<tr><td colspan="4" class="doc" id="callee1"><pre>Matches if the call expression's callee's declaration matches the
given matcher.

Example matches y.x() (matcher = callExpr(callee(
                                   cxxMethodDecl(hasName("x")))))
  class Y { public: void x(); };
  void z() { Y y; y.x(); }
</pre></td></tr>


<tr><td>Matcher&lt;<a href="https://clang.llvm.org/doxygen/classclang_1_1CallExpr.html">CallExpr</a>&gt;</td><td class="name" onclick="toggle('callee0')"><a name="callee0Anchor">callee</a></td><td>Matcher&lt;<a href="https://clang.llvm.org/doxygen/classclang_1_1Stmt.html">Stmt</a>&gt; InnerMatcher</td></tr>
<tr><td colspan="4" class="doc" id="callee0"><pre>Matches if the call expression's callee expression matches.

Given
  class Y { void x() { this-&gt;x(); x(); Y y; y.x(); } };
  void f() { f(); }
callExpr(callee(expr()))
  matches this-&gt;x(), x(), y.x(), f()
with callee(...)
  matching this-&gt;x, x, y.x, f respectively

Note: Callee cannot take the more general internal::Matcher&lt;<a href="https://clang.llvm.org/doxygen/classclang_1_1Expr.html">Expr</a>&gt;
because this introduces ambiguous overloads with calls to Callee taking a
internal::Matcher&lt;<a href="https://clang.llvm.org/doxygen/classclang_1_1Decl.html">Decl</a>&gt;, as the matcher hierarchy is purely
implemented in terms of implicit casts.
</pre></td></tr>


<tr><td>Matcher&lt;<a href="https://clang.llvm.org/doxygen/classclang_1_1CallExpr.html">CallExpr</a>&gt;</td><td class="name" onclick="toggle('forEachArgumentWithParam0')"><a name="forEachArgumentWithParam0Anchor">forEachArgumentWithParam</a></td><td>Matcher&lt;<a href="https://clang.llvm.org/doxygen/classclang_1_1Expr.html">Expr</a>&gt; ArgMatcher, Matcher&lt;<a href="https://clang.llvm.org/doxygen/classclang_1_1ParmVarDecl.html">ParmVarDecl</a>&gt; ParamMatcher</td></tr>
<tr><td colspan="4" class="doc" id="forEachArgumentWithParam0"><pre>Matches all arguments and their respective ParmVarDecl.

Given
  void f(int i);
  int y;
  f(y);
callExpr(
  forEachArgumentWithParam(
    declRefExpr(to(varDecl(hasName("y")))),
    parmVarDecl(hasType(isInteger()))
))
  matches f(y);
with declRefExpr(...)
  matching int y
and parmVarDecl(...)
  matching int i
</pre></td></tr>


<tr><td>Matcher&lt;<a href="https://clang.llvm.org/doxygen/classclang_1_1CallExpr.html">CallExpr</a>&gt;</td><td class="name" onclick="toggle('forEachArgumentWithParamType0')"><a name="forEachArgumentWithParamType0Anchor">forEachArgumentWithParamType</a></td><td>Matcher&lt;<a href="https://clang.llvm.org/doxygen/classclang_1_1Expr.html">Expr</a>&gt; ArgMatcher, Matcher&lt;<a href="https://clang.llvm.org/doxygen/classclang_1_1QualType.html">QualType</a>&gt; ParamMatcher</td></tr>
<tr><td colspan="4" class="doc" id="forEachArgumentWithParamType0"><pre>Matches all arguments and their respective types for a CallExpr or
CXXConstructExpr. It is very similar to forEachArgumentWithParam but
it works on calls through function pointers as well.

The difference is, that function pointers do not provide access to a
ParmVarDecl, but only the QualType for each argument.

Given
  void f(int i);
  int y;
  f(y);
  void (*f_ptr)(int) = f;
  f_ptr(y);
callExpr(
  forEachArgumentWithParamType(
    declRefExpr(to(varDecl(hasName("y")))),
    qualType(isInteger()).bind("type)
))
  matches f(y) and f_ptr(y)
with declRefExpr(...)
  matching int y
and qualType(...)
  matching int
</pre></td></tr>


<tr><td>Matcher&lt;<a href="https://clang.llvm.org/doxygen/classclang_1_1CallExpr.html">CallExpr</a>&gt;</td><td class="name" onclick="toggle('hasAnyArgument0')"><a name="hasAnyArgument0Anchor">hasAnyArgument</a></td><td>Matcher&lt;<a href="https://clang.llvm.org/doxygen/classclang_1_1Expr.html">Expr</a>&gt; InnerMatcher</td></tr>
<tr><td colspan="4" class="doc" id="hasAnyArgument0"><pre>Matches any argument of a call expression or a constructor call
expression, or an ObjC-message-send expression.

Given
  void x(int, int, int) { int y; x(1, y, 42); }
callExpr(hasAnyArgument(declRefExpr()))
  matches x(1, y, 42)
with hasAnyArgument(...)
  matching y

For ObjectiveC, given
  @interface I - (void) f:(int) y; @end
  void foo(I *i) { [i f:12]; }
objcMessageExpr(hasAnyArgument(integerLiteral(equals(12))))
  matches [i f:12]
</pre></td></tr>


<tr><td>Matcher&lt;<a href="https://clang.llvm.org/doxygen/classclang_1_1CallExpr.html">CallExpr</a>&gt;</td><td class="name" onclick="toggle('hasArgument0')"><a name="hasArgument0Anchor">hasArgument</a></td><td>unsigned N, Matcher&lt;<a href="https://clang.llvm.org/doxygen/classclang_1_1Expr.html">Expr</a>&gt; InnerMatcher</td></tr>
<tr><td colspan="4" class="doc" id="hasArgument0"><pre>Matches the n'th argument of a call expression or a constructor
call expression.

Example matches y in x(y)
    (matcher = callExpr(hasArgument(0, declRefExpr())))
  void x(int) { int y; x(y); }
</pre></td></tr>


<tr><td>Matcher&lt;<a href="https://clang.llvm.org/doxygen/classclang_1_1CallExpr.html">CallExpr</a>&gt;</td><td class="name" onclick="toggle('hasDeclaration14')"><a name="hasDeclaration14Anchor">hasDeclaration</a></td><td>Matcher&lt;<a href="https://clang.llvm.org/doxygen/classclang_1_1Decl.html">Decl</a>&gt;  InnerMatcher</td></tr>
<tr><td colspan="4" class="doc" id="hasDeclaration14"><pre>Matches a node if the declaration associated with that node
matches the given matcher.

The associated declaration is:
- for type nodes, the declaration of the underlying type
- for CallExpr, the declaration of the callee
- for MemberExpr, the declaration of the referenced member
- for CXXConstructExpr, the declaration of the constructor
- for CXXNewExpr, the declaration of the operator new
- for ObjCIvarExpr, the declaration of the ivar

For type nodes, hasDeclaration will generally match the declaration of the
sugared type. Given
  class X {};
  typedef X Y;
  Y y;
in varDecl(hasType(hasDeclaration(decl()))) the decl will match the
typedefDecl. A common use case is to match the underlying, desugared type.
This can be achieved by using the hasUnqualifiedDesugaredType matcher:
  varDecl(hasType(hasUnqualifiedDesugaredType(
      recordType(hasDeclaration(decl())))))
In this matcher, the decl will match the CXXRecordDecl of class X.

Usable as: Matcher&lt;<a href="https://clang.llvm.org/doxygen/classclang_1_1AddrLabelExpr.html">AddrLabelExpr</a>&gt;, Matcher&lt;<a href="https://clang.llvm.org/doxygen/classclang_1_1CallExpr.html">CallExpr</a>&gt;,
  Matcher&lt;<a href="https://clang.llvm.org/doxygen/classclang_1_1CXXConstructExpr.html">CXXConstructExpr</a>&gt;, Matcher&lt;<a href="https://clang.llvm.org/doxygen/classclang_1_1CXXNewExpr.html">CXXNewExpr</a>&gt;, Matcher&lt;<a href="https://clang.llvm.org/doxygen/classclang_1_1DeclRefExpr.html">DeclRefExpr</a>&gt;,
  Matcher&lt;<a href="https://clang.llvm.org/doxygen/classclang_1_1EnumType.html">EnumType</a>&gt;, Matcher&lt;<a href="https://clang.llvm.org/doxygen/classclang_1_1InjectedClassNameType.html">InjectedClassNameType</a>&gt;, Matcher&lt;<a href="https://clang.llvm.org/doxygen/classclang_1_1LabelStmt.html">LabelStmt</a>&gt;,
  Matcher&lt;<a href="https://clang.llvm.org/doxygen/classclang_1_1MemberExpr.html">MemberExpr</a>&gt;, Matcher&lt;<a href="https://clang.llvm.org/doxygen/classclang_1_1QualType.html">QualType</a>&gt;, Matcher&lt;<a href="https://clang.llvm.org/doxygen/classclang_1_1RecordType.html">RecordType</a>&gt;,
  Matcher&lt;<a href="https://clang.llvm.org/doxygen/classclang_1_1TagType.html">TagType</a>&gt;, Matcher&lt;<a href="https://clang.llvm.org/doxygen/classclang_1_1TemplateSpecializationType.html">TemplateSpecializationType</a>&gt;,
  Matcher&lt;<a href="https://clang.llvm.org/doxygen/classclang_1_1TemplateTypeParmType.html">TemplateTypeParmType</a>&gt;, Matcher&lt;<a href="https://clang.llvm.org/doxygen/classclang_1_1TypedefType.html">TypedefType</a>&gt;,
  Matcher&lt;<a href="https://clang.llvm.org/doxygen/classclang_1_1UnresolvedUsingType.html">UnresolvedUsingType</a>&gt;
</pre></td></tr>


<tr><td>Matcher&lt;<a href="https://clang.llvm.org/doxygen/classclang_1_1CaseStmt.html">CaseStmt</a>&gt;</td><td class="name" onclick="toggle('hasCaseConstant0')"><a name="hasCaseConstant0Anchor">hasCaseConstant</a></td><td>Matcher&lt;<a href="https://clang.llvm.org/doxygen/classclang_1_1Expr.html">Expr</a>&gt; InnerMatcher</td></tr>
<tr><td colspan="4" class="doc" id="hasCaseConstant0"><pre>If the given case statement does not use the GNU case range
extension, matches the constant given in the statement.

Given
  switch (1) { case 1: case 1+1: case 3 ... 4: ; }
caseStmt(hasCaseConstant(integerLiteral()))
  matches "case 1:"
</pre></td></tr>


<tr><td>Matcher&lt;<a href="https://clang.llvm.org/doxygen/classclang_1_1CastExpr.html">CastExpr</a>&gt;</td><td class="name" onclick="toggle('hasSourceExpression0')"><a name="hasSourceExpression0Anchor">hasSourceExpression</a></td><td>Matcher&lt;<a href="https://clang.llvm.org/doxygen/classclang_1_1Expr.html">Expr</a>&gt; InnerMatcher</td></tr>
<tr><td colspan="4" class="doc" id="hasSourceExpression0"><pre>Matches if the cast's source expression
or opaque value's source expression matches the given matcher.

Example 1: matches "a string"
(matcher = castExpr(hasSourceExpression(cxxConstructExpr())))
class URL { URL(string); };
URL url = "a string";

Example 2: matches 'b' (matcher =
opaqueValueExpr(hasSourceExpression(implicitCastExpr(declRefExpr())))
int a = b ?: 1;
</pre></td></tr>


<tr><td>Matcher&lt;<a href="https://clang.llvm.org/doxygen/classclang_1_1ClassTemplateSpecializationDecl.html">ClassTemplateSpecializationDecl</a>&gt;</td><td class="name" onclick="toggle('hasAnyTemplateArgument0')"><a name="hasAnyTemplateArgument0Anchor">hasAnyTemplateArgument</a></td><td>Matcher&lt;<a href="https://clang.llvm.org/doxygen/classclang_1_1TemplateArgument.html">TemplateArgument</a>&gt; InnerMatcher</td></tr>
<tr><td colspan="4" class="doc" id="hasAnyTemplateArgument0"><pre>Matches classTemplateSpecializations, templateSpecializationType and
functionDecl that have at least one TemplateArgument matching the given
InnerMatcher.

Given
  template&lt;typename T&gt; class A {};
  template&lt;&gt; class A&lt;double&gt; {};
  A&lt;int&gt; a;

  template&lt;typename T&gt; f() {};
  void func() { f&lt;int&gt;(); };

classTemplateSpecializationDecl(hasAnyTemplateArgument(
    refersToType(asString("int"))))
  matches the specialization A&lt;int&gt;

functionDecl(hasAnyTemplateArgument(refersToType(asString("int"))))
  matches the specialization f&lt;int&gt;
</pre></td></tr>


<tr><td>Matcher&lt;<a href="https://clang.llvm.org/doxygen/classclang_1_1ClassTemplateSpecializationDecl.html">ClassTemplateSpecializationDecl</a>&gt;</td><td class="name" onclick="toggle('hasSpecializedTemplate0')"><a name="hasSpecializedTemplate0Anchor">hasSpecializedTemplate</a></td><td>Matcher&lt;<a href="https://clang.llvm.org/doxygen/classclang_1_1ClassTemplateDecl.html">ClassTemplateDecl</a>&gt; InnerMatcher</td></tr>
<tr><td colspan="4" class="doc" id="hasSpecializedTemplate0"><pre>Matches the specialized template of a specialization declaration.

Given
  template&lt;typename T&gt; class A {}; #1
  template&lt;&gt; class A&lt;int&gt; {}; #2
classTemplateSpecializationDecl(hasSpecializedTemplate(classTemplateDecl()))
  matches '#2' with classTemplateDecl() matching the class template
  declaration of 'A' at #1.
</pre></td></tr>


<tr><td>Matcher&lt;<a href="https://clang.llvm.org/doxygen/classclang_1_1ClassTemplateSpecializationDecl.html">ClassTemplateSpecializationDecl</a>&gt;</td><td class="name" onclick="toggle('hasTemplateArgument0')"><a name="hasTemplateArgument0Anchor">hasTemplateArgument</a></td><td>unsigned N, Matcher&lt;<a href="https://clang.llvm.org/doxygen/classclang_1_1TemplateArgument.html">TemplateArgument</a>&gt; InnerMatcher</td></tr>
<tr><td colspan="4" class="doc" id="hasTemplateArgument0"><pre>Matches classTemplateSpecializations, templateSpecializationType and
functionDecl where the n'th TemplateArgument matches the given InnerMatcher.

Given
  template&lt;typename T, typename U&gt; class A {};
  A&lt;bool, int&gt; b;
  A&lt;int, bool&gt; c;

  template&lt;typename T&gt; void f() {}
  void func() { f&lt;int&gt;(); };
classTemplateSpecializationDecl(hasTemplateArgument(
    1, refersToType(asString("int"))))
  matches the specialization A&lt;bool, int&gt;

functionDecl(hasTemplateArgument(0, refersToType(asString("int"))))
  matches the specialization f&lt;int&gt;
</pre></td></tr>


<tr><td>Matcher&lt;<a href="https://clang.llvm.org/doxygen/classclang_1_1ComplexType.html">ComplexType</a>&gt;</td><td class="name" onclick="toggle('hasElementType1')"><a name="hasElementType1Anchor">hasElementType</a></td><td>Matcher&lt;<a href="https://clang.llvm.org/doxygen/classclang_1_1Type.html">Type</a>&gt;</td></tr>
<tr><td colspan="4" class="doc" id="hasElementType1"><pre>Matches arrays and C99 complex types that have a specific element
type.

Given
  struct A {};
  A a[7];
  int b[7];
arrayType(hasElementType(builtinType()))
  matches "int b[7]"

Usable as: Matcher&lt;<a href="https://clang.llvm.org/doxygen/classclang_1_1ArrayType.html">ArrayType</a>&gt;, Matcher&lt;<a href="https://clang.llvm.org/doxygen/classclang_1_1ComplexType.html">ComplexType</a>&gt;
</pre></td></tr>


<tr><td>Matcher&lt;<a href="https://clang.llvm.org/doxygen/classclang_1_1CompoundStmt.html">CompoundStmt</a>&gt;</td><td class="name" onclick="toggle('hasAnySubstatement0')"><a name="hasAnySubstatement0Anchor">hasAnySubstatement</a></td><td>Matcher&lt;<a href="https://clang.llvm.org/doxygen/classclang_1_1Stmt.html">Stmt</a>&gt; InnerMatcher</td></tr>
<tr><td colspan="4" class="doc" id="hasAnySubstatement0"><pre>Matches compound statements where at least one substatement matches
a given matcher. Also matches StmtExprs that have CompoundStmt as children.

Given
  { {}; 1+2; }
hasAnySubstatement(compoundStmt())
  matches '{ {}; 1+2; }'
with compoundStmt()
  matching '{}'
</pre></td></tr>


<tr><td>Matcher&lt;<a href="https://clang.llvm.org/doxygen/classclang_1_1DecayedType.html">DecayedType</a>&gt;</td><td class="name" onclick="toggle('hasDecayedType0')"><a name="hasDecayedType0Anchor">hasDecayedType</a></td><td>Matcher&lt;<a href="https://clang.llvm.org/doxygen/classclang_1_1QualType.html">QualType</a>&gt; InnerType</td></tr>
<tr><td colspan="4" class="doc" id="hasDecayedType0"><pre>Matches the decayed type, whoes decayed type matches InnerMatcher
</pre></td></tr>


<tr><td>Matcher&lt;<a href="https://clang.llvm.org/doxygen/classclang_1_1DeclRefExpr.html">DeclRefExpr</a>&gt;</td><td class="name" onclick="toggle('hasDeclaration11')"><a name="hasDeclaration11Anchor">hasDeclaration</a></td><td>Matcher&lt;<a href="https://clang.llvm.org/doxygen/classclang_1_1Decl.html">Decl</a>&gt;  InnerMatcher</td></tr>
<tr><td colspan="4" class="doc" id="hasDeclaration11"><pre>Matches a node if the declaration associated with that node
matches the given matcher.

The associated declaration is:
- for type nodes, the declaration of the underlying type
- for CallExpr, the declaration of the callee
- for MemberExpr, the declaration of the referenced member
- for CXXConstructExpr, the declaration of the constructor
- for CXXNewExpr, the declaration of the operator new
- for ObjCIvarExpr, the declaration of the ivar

For type nodes, hasDeclaration will generally match the declaration of the
sugared type. Given
  class X {};
  typedef X Y;
  Y y;
in varDecl(hasType(hasDeclaration(decl()))) the decl will match the
typedefDecl. A common use case is to match the underlying, desugared type.
This can be achieved by using the hasUnqualifiedDesugaredType matcher:
  varDecl(hasType(hasUnqualifiedDesugaredType(
      recordType(hasDeclaration(decl())))))
In this matcher, the decl will match the CXXRecordDecl of class X.

Usable as: Matcher&lt;<a href="https://clang.llvm.org/doxygen/classclang_1_1AddrLabelExpr.html">AddrLabelExpr</a>&gt;, Matcher&lt;<a href="https://clang.llvm.org/doxygen/classclang_1_1CallExpr.html">CallExpr</a>&gt;,
  Matcher&lt;<a href="https://clang.llvm.org/doxygen/classclang_1_1CXXConstructExpr.html">CXXConstructExpr</a>&gt;, Matcher&lt;<a href="https://clang.llvm.org/doxygen/classclang_1_1CXXNewExpr.html">CXXNewExpr</a>&gt;, Matcher&lt;<a href="https://clang.llvm.org/doxygen/classclang_1_1DeclRefExpr.html">DeclRefExpr</a>&gt;,
  Matcher&lt;<a href="https://clang.llvm.org/doxygen/classclang_1_1EnumType.html">EnumType</a>&gt;, Matcher&lt;<a href="https://clang.llvm.org/doxygen/classclang_1_1InjectedClassNameType.html">InjectedClassNameType</a>&gt;, Matcher&lt;<a href="https://clang.llvm.org/doxygen/classclang_1_1LabelStmt.html">LabelStmt</a>&gt;,
  Matcher&lt;<a href="https://clang.llvm.org/doxygen/classclang_1_1MemberExpr.html">MemberExpr</a>&gt;, Matcher&lt;<a href="https://clang.llvm.org/doxygen/classclang_1_1QualType.html">QualType</a>&gt;, Matcher&lt;<a href="https://clang.llvm.org/doxygen/classclang_1_1RecordType.html">RecordType</a>&gt;,
  Matcher&lt;<a href="https://clang.llvm.org/doxygen/classclang_1_1TagType.html">TagType</a>&gt;, Matcher&lt;<a href="https://clang.llvm.org/doxygen/classclang_1_1TemplateSpecializationType.html">TemplateSpecializationType</a>&gt;,
  Matcher&lt;<a href="https://clang.llvm.org/doxygen/classclang_1_1TemplateTypeParmType.html">TemplateTypeParmType</a>&gt;, Matcher&lt;<a href="https://clang.llvm.org/doxygen/classclang_1_1TypedefType.html">TypedefType</a>&gt;,
  Matcher&lt;<a href="https://clang.llvm.org/doxygen/classclang_1_1UnresolvedUsingType.html">UnresolvedUsingType</a>&gt;
</pre></td></tr>


<tr><td>Matcher&lt;<a href="https://clang.llvm.org/doxygen/classclang_1_1DeclRefExpr.html">DeclRefExpr</a>&gt;</td><td class="name" onclick="toggle('throughUsingDecl0')"><a name="throughUsingDecl0Anchor">throughUsingDecl</a></td><td>Matcher&lt;<a href="https://clang.llvm.org/doxygen/classclang_1_1UsingShadowDecl.html">UsingShadowDecl</a>&gt; InnerMatcher</td></tr>
<tr><td colspan="4" class="doc" id="throughUsingDecl0"><pre>Matches a DeclRefExpr that refers to a declaration through a
specific using shadow declaration.

Given
  namespace a { void f() {} }
  using a::f;
  void g() {
    f();     // Matches this ..
    a::f();  // .. but not this.
  }
declRefExpr(throughUsingDecl(anything()))
  matches f()
</pre></td></tr>


<tr><td>Matcher&lt;<a href="https://clang.llvm.org/doxygen/classclang_1_1DeclRefExpr.html">DeclRefExpr</a>&gt;</td><td class="name" onclick="toggle('to0')"><a name="to0Anchor">to</a></td><td>Matcher&lt;<a href="https://clang.llvm.org/doxygen/classclang_1_1Decl.html">Decl</a>&gt; InnerMatcher</td></tr>
<tr><td colspan="4" class="doc" id="to0"><pre>Matches a DeclRefExpr that refers to a declaration that matches the
specified matcher.

Example matches x in if(x)
    (matcher = declRefExpr(to(varDecl(hasName("x")))))
  bool x;
  if (x) {}
</pre></td></tr>


<tr><td>Matcher&lt;<a href="https://clang.llvm.org/doxygen/classclang_1_1DeclStmt.html">DeclStmt</a>&gt;</td><td class="name" onclick="toggle('containsDeclaration0')"><a name="containsDeclaration0Anchor">containsDeclaration</a></td><td>unsigned N, Matcher&lt;<a href="https://clang.llvm.org/doxygen/classclang_1_1Decl.html">Decl</a>&gt; InnerMatcher</td></tr>
<tr><td colspan="4" class="doc" id="containsDeclaration0"><pre>Matches the n'th declaration of a declaration statement.

Note that this does not work for global declarations because the AST
breaks up multiple-declaration DeclStmt's into multiple single-declaration
DeclStmt's.
Example: Given non-global declarations
  int a, b = 0;
  int c;
  int d = 2, e;
declStmt(containsDeclaration(
      0, varDecl(hasInitializer(anything()))))
  matches only 'int d = 2, e;', and
declStmt(containsDeclaration(1, varDecl()))
  matches 'int a, b = 0' as well as 'int d = 2, e;'
  but 'int c;' is not matched.
</pre></td></tr>


<tr><td>Matcher&lt;<a href="https://clang.llvm.org/doxygen/classclang_1_1DeclStmt.html">DeclStmt</a>&gt;</td><td class="name" onclick="toggle('hasSingleDecl0')"><a name="hasSingleDecl0Anchor">hasSingleDecl</a></td><td>Matcher&lt;<a href="https://clang.llvm.org/doxygen/classclang_1_1Decl.html">Decl</a>&gt; InnerMatcher</td></tr>
<tr><td colspan="4" class="doc" id="hasSingleDecl0"><pre>Matches the Decl of a DeclStmt which has a single declaration.

Given
  int a, b;
  int c;
declStmt(hasSingleDecl(anything()))
  matches 'int c;' but not 'int a, b;'.
</pre></td></tr>


<tr><td>Matcher&lt;<a href="https://clang.llvm.org/doxygen/classclang_1_1DeclaratorDecl.html">DeclaratorDecl</a>&gt;</td><td class="name" onclick="toggle('hasTypeLoc0')"><a name="hasTypeLoc0Anchor">hasTypeLoc</a></td><td>Matcher&lt;<a href="https://clang.llvm.org/doxygen/classclang_1_1TypeLoc.html">TypeLoc</a>&gt; Inner</td></tr>
<tr><td colspan="4" class="doc" id="hasTypeLoc0"><pre>Matches if the type location of the declarator decl's type matches
the inner matcher.

Given
  int x;
declaratorDecl(hasTypeLoc(loc(asString("int"))))
  matches int x
</pre></td></tr>


<tr><td>Matcher&lt;<a href="https://clang.llvm.org/doxygen/classclang_1_1Decl.html">Decl</a>&gt;</td><td class="name" onclick="toggle('hasDeclContext0')"><a name="hasDeclContext0Anchor">hasDeclContext</a></td><td>Matcher&lt;<a href="https://clang.llvm.org/doxygen/classclang_1_1Decl.html">Decl</a>&gt; InnerMatcher</td></tr>
<tr><td colspan="4" class="doc" id="hasDeclContext0"><pre>Matches declarations whose declaration context, interpreted as a
Decl, matches InnerMatcher.

Given
  namespace N {
    namespace M {
      class D {};
    }
  }

cxxRcordDecl(hasDeclContext(namedDecl(hasName("M")))) matches the
declaration of class D.
</pre></td></tr>


<tr><td>Matcher&lt;<a href="https://clang.llvm.org/doxygen/classclang_1_1DecltypeType.html">DecltypeType</a>&gt;</td><td class="name" onclick="toggle('hasUnderlyingType0')"><a name="hasUnderlyingType0Anchor">hasUnderlyingType</a></td><td>Matcher&lt;<a href="https://clang.llvm.org/doxygen/classclang_1_1Type.html">Type</a>&gt;</td></tr>
<tr><td colspan="4" class="doc" id="hasUnderlyingType0"><pre>Matches DecltypeType nodes to find out the underlying type.

Given
  decltype(1) a = 1;
  decltype(2.0) b = 2.0;
decltypeType(hasUnderlyingType(isInteger()))
  matches the type of "a"

Usable as: Matcher&lt;<a href="https://clang.llvm.org/doxygen/classclang_1_1DecltypeType.html">DecltypeType</a>&gt;
</pre></td></tr>


<tr><td>Matcher&lt;<a href="https://clang.llvm.org/doxygen/classclang_1_1DecompositionDecl.html">DecompositionDecl</a>&gt;</td><td class="name" onclick="toggle('hasAnyBinding0')"><a name="hasAnyBinding0Anchor">hasAnyBinding</a></td><td>Matcher&lt;<a href="https://clang.llvm.org/doxygen/classclang_1_1BindingDecl.html">BindingDecl</a>&gt; InnerMatcher</td></tr>
<tr><td colspan="4" class="doc" id="hasAnyBinding0"><pre>Matches any binding of a DecompositionDecl.

For example, in:
void foo()
{
    int arr[3];
    auto &amp;[f, s, t] = arr;

    f = 42;
}
The matcher:
  decompositionDecl(hasAnyBinding(bindingDecl(hasName("f").bind("fBinding"))))
matches the decomposition decl with 'f' bound to "fBinding".
</pre></td></tr>


<tr><td>Matcher&lt;<a href="https://clang.llvm.org/doxygen/classclang_1_1DecompositionDecl.html">DecompositionDecl</a>&gt;</td><td class="name" onclick="toggle('hasBinding0')"><a name="hasBinding0Anchor">hasBinding</a></td><td>unsigned N, Matcher&lt;<a href="https://clang.llvm.org/doxygen/classclang_1_1BindingDecl.html">BindingDecl</a>&gt; InnerMatcher</td></tr>
<tr><td colspan="4" class="doc" id="hasBinding0"><pre>Matches the Nth binding of a DecompositionDecl.

For example, in:
void foo()
{
    int arr[3];
    auto &amp;[f, s, t] = arr;

    f = 42;
}
The matcher:
<<<<<<< HEAD
  decompositionDecl(hasBinding(0, bindingDecl(hasName("f").bind("fBinding"))))
=======
  decompositionDecl(hasBinding(0,
  bindingDecl(hasName("f").bind("fBinding"))))
>>>>>>> 2e412c55
matches the decomposition decl with 'f' bound to "fBinding".
</pre></td></tr>


<tr><td>Matcher&lt;<a href="https://clang.llvm.org/doxygen/classclang_1_1DoStmt.html">DoStmt</a>&gt;</td><td class="name" onclick="toggle('hasBody0')"><a name="hasBody0Anchor">hasBody</a></td><td>Matcher&lt;<a href="https://clang.llvm.org/doxygen/classclang_1_1Stmt.html">Stmt</a>&gt; InnerMatcher</td></tr>
<tr><td colspan="4" class="doc" id="hasBody0"><pre></pre></td></tr>


<tr><td>Matcher&lt;<a href="https://clang.llvm.org/doxygen/classclang_1_1DoStmt.html">DoStmt</a>&gt;</td><td class="name" onclick="toggle('hasCondition3')"><a name="hasCondition3Anchor">hasCondition</a></td><td>Matcher&lt;<a href="https://clang.llvm.org/doxygen/classclang_1_1Expr.html">Expr</a>&gt; InnerMatcher</td></tr>
<tr><td colspan="4" class="doc" id="hasCondition3"><pre>Matches the condition expression of an if statement, for loop,
switch statement or conditional operator.

Example matches true (matcher = hasCondition(cxxBoolLiteral(equals(true))))
  if (true) {}
</pre></td></tr>


<tr><td>Matcher&lt;<a href="https://clang.llvm.org/doxygen/classclang_1_1ElaboratedType.html">ElaboratedType</a>&gt;</td><td class="name" onclick="toggle('hasQualifier0')"><a name="hasQualifier0Anchor">hasQualifier</a></td><td>Matcher&lt;<a href="https://clang.llvm.org/doxygen/classclang_1_1NestedNameSpecifier.html">NestedNameSpecifier</a>&gt; InnerMatcher</td></tr>
<tr><td colspan="4" class="doc" id="hasQualifier0"><pre>Matches ElaboratedTypes whose qualifier, a NestedNameSpecifier,
matches InnerMatcher if the qualifier exists.

Given
  namespace N {
    namespace M {
      class D {};
    }
  }
  N::M::D d;

elaboratedType(hasQualifier(hasPrefix(specifiesNamespace(hasName("N"))))
matches the type of the variable declaration of d.
</pre></td></tr>


<tr><td>Matcher&lt;<a href="https://clang.llvm.org/doxygen/classclang_1_1ElaboratedType.html">ElaboratedType</a>&gt;</td><td class="name" onclick="toggle('namesType0')"><a name="namesType0Anchor">namesType</a></td><td>Matcher&lt;<a href="https://clang.llvm.org/doxygen/classclang_1_1QualType.html">QualType</a>&gt; InnerMatcher</td></tr>
<tr><td colspan="4" class="doc" id="namesType0"><pre>Matches ElaboratedTypes whose named type matches InnerMatcher.

Given
  namespace N {
    namespace M {
      class D {};
    }
  }
  N::M::D d;

elaboratedType(namesType(recordType(
hasDeclaration(namedDecl(hasName("D")))))) matches the type of the variable
declaration of d.
</pre></td></tr>


<tr><td>Matcher&lt;<a href="https://clang.llvm.org/doxygen/classclang_1_1EnumType.html">EnumType</a>&gt;</td><td class="name" onclick="toggle('hasDeclaration10')"><a name="hasDeclaration10Anchor">hasDeclaration</a></td><td>Matcher&lt;<a href="https://clang.llvm.org/doxygen/classclang_1_1Decl.html">Decl</a>&gt;  InnerMatcher</td></tr>
<tr><td colspan="4" class="doc" id="hasDeclaration10"><pre>Matches a node if the declaration associated with that node
matches the given matcher.

The associated declaration is:
- for type nodes, the declaration of the underlying type
- for CallExpr, the declaration of the callee
- for MemberExpr, the declaration of the referenced member
- for CXXConstructExpr, the declaration of the constructor
- for CXXNewExpr, the declaration of the operator new
- for ObjCIvarExpr, the declaration of the ivar

For type nodes, hasDeclaration will generally match the declaration of the
sugared type. Given
  class X {};
  typedef X Y;
  Y y;
in varDecl(hasType(hasDeclaration(decl()))) the decl will match the
typedefDecl. A common use case is to match the underlying, desugared type.
This can be achieved by using the hasUnqualifiedDesugaredType matcher:
  varDecl(hasType(hasUnqualifiedDesugaredType(
      recordType(hasDeclaration(decl())))))
In this matcher, the decl will match the CXXRecordDecl of class X.

Usable as: Matcher&lt;<a href="https://clang.llvm.org/doxygen/classclang_1_1AddrLabelExpr.html">AddrLabelExpr</a>&gt;, Matcher&lt;<a href="https://clang.llvm.org/doxygen/classclang_1_1CallExpr.html">CallExpr</a>&gt;,
  Matcher&lt;<a href="https://clang.llvm.org/doxygen/classclang_1_1CXXConstructExpr.html">CXXConstructExpr</a>&gt;, Matcher&lt;<a href="https://clang.llvm.org/doxygen/classclang_1_1CXXNewExpr.html">CXXNewExpr</a>&gt;, Matcher&lt;<a href="https://clang.llvm.org/doxygen/classclang_1_1DeclRefExpr.html">DeclRefExpr</a>&gt;,
  Matcher&lt;<a href="https://clang.llvm.org/doxygen/classclang_1_1EnumType.html">EnumType</a>&gt;, Matcher&lt;<a href="https://clang.llvm.org/doxygen/classclang_1_1InjectedClassNameType.html">InjectedClassNameType</a>&gt;, Matcher&lt;<a href="https://clang.llvm.org/doxygen/classclang_1_1LabelStmt.html">LabelStmt</a>&gt;,
  Matcher&lt;<a href="https://clang.llvm.org/doxygen/classclang_1_1MemberExpr.html">MemberExpr</a>&gt;, Matcher&lt;<a href="https://clang.llvm.org/doxygen/classclang_1_1QualType.html">QualType</a>&gt;, Matcher&lt;<a href="https://clang.llvm.org/doxygen/classclang_1_1RecordType.html">RecordType</a>&gt;,
  Matcher&lt;<a href="https://clang.llvm.org/doxygen/classclang_1_1TagType.html">TagType</a>&gt;, Matcher&lt;<a href="https://clang.llvm.org/doxygen/classclang_1_1TemplateSpecializationType.html">TemplateSpecializationType</a>&gt;,
  Matcher&lt;<a href="https://clang.llvm.org/doxygen/classclang_1_1TemplateTypeParmType.html">TemplateTypeParmType</a>&gt;, Matcher&lt;<a href="https://clang.llvm.org/doxygen/classclang_1_1TypedefType.html">TypedefType</a>&gt;,
  Matcher&lt;<a href="https://clang.llvm.org/doxygen/classclang_1_1UnresolvedUsingType.html">UnresolvedUsingType</a>&gt;
</pre></td></tr>


<tr><td>Matcher&lt;<a href="https://clang.llvm.org/doxygen/classclang_1_1ExplicitCastExpr.html">ExplicitCastExpr</a>&gt;</td><td class="name" onclick="toggle('hasDestinationType0')"><a name="hasDestinationType0Anchor">hasDestinationType</a></td><td>Matcher&lt;<a href="https://clang.llvm.org/doxygen/classclang_1_1QualType.html">QualType</a>&gt; InnerMatcher</td></tr>
<tr><td colspan="4" class="doc" id="hasDestinationType0"><pre>Matches casts whose destination type matches a given matcher.

(Note: Clang's AST refers to other conversions as "casts" too, and calls
actual casts "explicit" casts.)
</pre></td></tr>


<tr><td>Matcher&lt;<a href="https://clang.llvm.org/doxygen/classclang_1_1Expr.html">Expr</a>&gt;</td><td class="name" onclick="toggle('hasType4')"><a name="hasType4Anchor">hasType</a></td><td>Matcher&lt;<a href="https://clang.llvm.org/doxygen/classclang_1_1Decl.html">Decl</a>&gt; InnerMatcher</td></tr>
<tr><td colspan="4" class="doc" id="hasType4"><pre>Overloaded to match the declaration of the expression's or value
declaration's type.

In case of a value declaration (for example a variable declaration),
this resolves one layer of indirection. For example, in the value
declaration "X x;", cxxRecordDecl(hasName("X")) matches the declaration of
X, while varDecl(hasType(cxxRecordDecl(hasName("X")))) matches the
declaration of x.

Example matches x (matcher = expr(hasType(cxxRecordDecl(hasName("X")))))
            and z (matcher = varDecl(hasType(cxxRecordDecl(hasName("X")))))
            and friend class X (matcher = friendDecl(hasType("X"))
 class X {};
 void y(X &amp;x) { x; X z; }
 class Y { friend class X; };

Example matches class Derived
(matcher = cxxRecordDecl(hasAnyBase(hasType(cxxRecordDecl(hasName("Base"))))))
class Base {};
class Derived : Base {};

Usable as: Matcher&lt;<a href="https://clang.llvm.org/doxygen/classclang_1_1Expr.html">Expr</a>&gt;, Matcher&lt;<a href="https://clang.llvm.org/doxygen/classclang_1_1FriendDecl.html">FriendDecl</a>&gt;, Matcher&lt;<a href="https://clang.llvm.org/doxygen/classclang_1_1ValueDecl.html">ValueDecl</a>&gt;,
Matcher&lt;<a href="https://clang.llvm.org/doxygen/classclang_1_1CXXBaseSpecifier.html">CXXBaseSpecifier</a>&gt;
</pre></td></tr>


<tr><td>Matcher&lt;<a href="https://clang.llvm.org/doxygen/classclang_1_1Expr.html">Expr</a>&gt;</td><td class="name" onclick="toggle('hasType0')"><a name="hasType0Anchor">hasType</a></td><td>Matcher&lt;<a href="https://clang.llvm.org/doxygen/classclang_1_1QualType.html">QualType</a>&gt; InnerMatcher</td></tr>
<tr><td colspan="4" class="doc" id="hasType0"><pre>Matches if the expression's or declaration's type matches a type
matcher.

Example matches x (matcher = expr(hasType(cxxRecordDecl(hasName("X")))))
            and z (matcher = varDecl(hasType(cxxRecordDecl(hasName("X")))))
            and U (matcher = typedefDecl(hasType(asString("int")))
            and friend class X (matcher = friendDecl(hasType("X"))
 class X {};
 void y(X &amp;x) { x; X z; }
 typedef int U;
 class Y { friend class X; };
</pre></td></tr>


<tr><td>Matcher&lt;<a href="https://clang.llvm.org/doxygen/classclang_1_1Expr.html">Expr</a>&gt;</td><td class="name" onclick="toggle('ignoringElidableConstructorCall0')"><a name="ignoringElidableConstructorCall0Anchor">ignoringElidableConstructorCall</a></td><td>ast_matchers::Matcher&lt;<a href="https://clang.llvm.org/doxygen/classclang_1_1Expr.html">Expr</a>&gt; InnerMatcher</td></tr>
<tr><td colspan="4" class="doc" id="ignoringElidableConstructorCall0"><pre>Matches expressions that match InnerMatcher that are possibly wrapped in an
elidable constructor and other corresponding bookkeeping nodes.

In C++17, elidable copy constructors are no longer being generated in the
AST as it is not permitted by the standard. They are, however, part of the
AST in C++14 and earlier. So, a matcher must abstract over these differences
to work in all language modes. This matcher skips elidable constructor-call
AST nodes, `ExprWithCleanups` nodes wrapping elidable constructor-calls and
various implicit nodes inside the constructor calls, all of which will not
appear in the C++17 AST.

Given

struct H {};
H G();
void f() {
  H D = G();
}

``varDecl(hasInitializer(ignoringElidableConstructorCall(callExpr())))``
matches ``H D = G()`` in C++11 through C++17 (and beyond).
</pre></td></tr>


<tr><td>Matcher&lt;<a href="https://clang.llvm.org/doxygen/classclang_1_1Expr.html">Expr</a>&gt;</td><td class="name" onclick="toggle('ignoringImpCasts0')"><a name="ignoringImpCasts0Anchor">ignoringImpCasts</a></td><td>Matcher&lt;<a href="https://clang.llvm.org/doxygen/classclang_1_1Expr.html">Expr</a>&gt; InnerMatcher</td></tr>
<tr><td colspan="4" class="doc" id="ignoringImpCasts0"><pre>Matches expressions that match InnerMatcher after any implicit casts
are stripped off.

Parentheses and explicit casts are not discarded.
Given
  int arr[5];
  int a = 0;
  char b = 0;
  const int c = a;
  int *d = arr;
  long e = (long) 0l;
The matchers
   varDecl(hasInitializer(ignoringImpCasts(integerLiteral())))
   varDecl(hasInitializer(ignoringImpCasts(declRefExpr())))
would match the declarations for a, b, c, and d, but not e.
While
   varDecl(hasInitializer(integerLiteral()))
   varDecl(hasInitializer(declRefExpr()))
only match the declarations for b, c, and d.
</pre></td></tr>


<tr><td>Matcher&lt;<a href="https://clang.llvm.org/doxygen/classclang_1_1Expr.html">Expr</a>&gt;</td><td class="name" onclick="toggle('ignoringImplicit0')"><a name="ignoringImplicit0Anchor">ignoringImplicit</a></td><td>Matcher&lt;<a href="https://clang.llvm.org/doxygen/classclang_1_1Expr.html">Expr</a>&gt; InnerMatcher</td></tr>
<tr><td colspan="4" class="doc" id="ignoringImplicit0"><pre>Matches expressions that match InnerMatcher after any implicit AST
nodes are stripped off.

Parentheses and explicit casts are not discarded.
Given
  class C {};
  C a = C();
  C b;
  C c = b;
The matchers
   varDecl(hasInitializer(ignoringImplicit(cxxConstructExpr())))
would match the declarations for a, b, and c.
While
   varDecl(hasInitializer(cxxConstructExpr()))
only match the declarations for b and c.
</pre></td></tr>


<tr><td>Matcher&lt;<a href="https://clang.llvm.org/doxygen/classclang_1_1Expr.html">Expr</a>&gt;</td><td class="name" onclick="toggle('ignoringParenCasts0')"><a name="ignoringParenCasts0Anchor">ignoringParenCasts</a></td><td>Matcher&lt;<a href="https://clang.llvm.org/doxygen/classclang_1_1Expr.html">Expr</a>&gt; InnerMatcher</td></tr>
<tr><td colspan="4" class="doc" id="ignoringParenCasts0"><pre>Matches expressions that match InnerMatcher after parentheses and
casts are stripped off.

Implicit and non-C Style casts are also discarded.
Given
  int a = 0;
  char b = (0);
  void* c = reinterpret_cast&lt;char*&gt;(0);
  char d = char(0);
The matcher
   varDecl(hasInitializer(ignoringParenCasts(integerLiteral())))
would match the declarations for a, b, c, and d.
while
   varDecl(hasInitializer(integerLiteral()))
only match the declaration for a.
</pre></td></tr>


<tr><td>Matcher&lt;<a href="https://clang.llvm.org/doxygen/classclang_1_1Expr.html">Expr</a>&gt;</td><td class="name" onclick="toggle('ignoringParenImpCasts0')"><a name="ignoringParenImpCasts0Anchor">ignoringParenImpCasts</a></td><td>Matcher&lt;<a href="https://clang.llvm.org/doxygen/classclang_1_1Expr.html">Expr</a>&gt; InnerMatcher</td></tr>
<tr><td colspan="4" class="doc" id="ignoringParenImpCasts0"><pre>Matches expressions that match InnerMatcher after implicit casts and
parentheses are stripped off.

Explicit casts are not discarded.
Given
  int arr[5];
  int a = 0;
  char b = (0);
  const int c = a;
  int *d = (arr);
  long e = ((long) 0l);
The matchers
   varDecl(hasInitializer(ignoringParenImpCasts(integerLiteral())))
   varDecl(hasInitializer(ignoringParenImpCasts(declRefExpr())))
would match the declarations for a, b, c, and d, but not e.
while
   varDecl(hasInitializer(integerLiteral()))
   varDecl(hasInitializer(declRefExpr()))
would only match the declaration for a.
</pre></td></tr>


<tr><td>Matcher&lt;<a href="https://clang.llvm.org/doxygen/classclang_1_1Expr.html">Expr</a>&gt;</td><td class="name" onclick="toggle('ignoringParens1')"><a name="ignoringParens1Anchor">ignoringParens</a></td><td>Matcher&lt;<a href="https://clang.llvm.org/doxygen/classclang_1_1Expr.html">Expr</a>&gt; InnerMatcher</td></tr>
<tr><td colspan="4" class="doc" id="ignoringParens1"><pre>Overload ignoringParens for Expr.

Given
  const char* str = ("my-string");
The matcher
  implicitCastExpr(hasSourceExpression(ignoringParens(stringLiteral())))
would match the implicit cast resulting from the assignment.
</pre></td></tr>


<tr><td>Matcher&lt;<a href="https://clang.llvm.org/doxygen/classclang_1_1FieldDecl.html">FieldDecl</a>&gt;</td><td class="name" onclick="toggle('hasInClassInitializer0')"><a name="hasInClassInitializer0Anchor">hasInClassInitializer</a></td><td>Matcher&lt;<a href="https://clang.llvm.org/doxygen/classclang_1_1Expr.html">Expr</a>&gt; InnerMatcher</td></tr>
<tr><td colspan="4" class="doc" id="hasInClassInitializer0"><pre>Matches non-static data members that have an in-class initializer.

Given
  class C {
    int a = 2;
    int b = 3;
    int c;
  };
fieldDecl(hasInClassInitializer(integerLiteral(equals(2))))
  matches 'int a;' but not 'int b;'.
fieldDecl(hasInClassInitializer(anything()))
  matches 'int a;' and 'int b;' but not 'int c;'.
</pre></td></tr>


<tr><td>Matcher&lt;<a href="https://clang.llvm.org/doxygen/classclang_1_1ForStmt.html">ForStmt</a>&gt;</td><td class="name" onclick="toggle('hasBody1')"><a name="hasBody1Anchor">hasBody</a></td><td>Matcher&lt;<a href="https://clang.llvm.org/doxygen/classclang_1_1Stmt.html">Stmt</a>&gt; InnerMatcher</td></tr>
<tr><td colspan="4" class="doc" id="hasBody1"><pre></pre></td></tr>


<tr><td>Matcher&lt;<a href="https://clang.llvm.org/doxygen/classclang_1_1ForStmt.html">ForStmt</a>&gt;</td><td class="name" onclick="toggle('hasCondition1')"><a name="hasCondition1Anchor">hasCondition</a></td><td>Matcher&lt;<a href="https://clang.llvm.org/doxygen/classclang_1_1Expr.html">Expr</a>&gt; InnerMatcher</td></tr>
<tr><td colspan="4" class="doc" id="hasCondition1"><pre>Matches the condition expression of an if statement, for loop,
switch statement or conditional operator.

Example matches true (matcher = hasCondition(cxxBoolLiteral(equals(true))))
  if (true) {}
</pre></td></tr>


<tr><td>Matcher&lt;<a href="https://clang.llvm.org/doxygen/classclang_1_1ForStmt.html">ForStmt</a>&gt;</td><td class="name" onclick="toggle('hasIncrement0')"><a name="hasIncrement0Anchor">hasIncrement</a></td><td>Matcher&lt;<a href="https://clang.llvm.org/doxygen/classclang_1_1Stmt.html">Stmt</a>&gt; InnerMatcher</td></tr>
<tr><td colspan="4" class="doc" id="hasIncrement0"><pre>Matches the increment statement of a for loop.

Example:
    forStmt(hasIncrement(unaryOperator(hasOperatorName("++"))))
matches '++x' in
    for (x; x &lt; N; ++x) { }
</pre></td></tr>


<tr><td>Matcher&lt;<a href="https://clang.llvm.org/doxygen/classclang_1_1ForStmt.html">ForStmt</a>&gt;</td><td class="name" onclick="toggle('hasLoopInit0')"><a name="hasLoopInit0Anchor">hasLoopInit</a></td><td>Matcher&lt;<a href="https://clang.llvm.org/doxygen/classclang_1_1Stmt.html">Stmt</a>&gt; InnerMatcher</td></tr>
<tr><td colspan="4" class="doc" id="hasLoopInit0"><pre>Matches the initialization statement of a for loop.

Example:
    forStmt(hasLoopInit(declStmt()))
matches 'int x = 0' in
    for (int x = 0; x &lt; N; ++x) { }
</pre></td></tr>


<tr><td>Matcher&lt;<a href="https://clang.llvm.org/doxygen/classclang_1_1FriendDecl.html">FriendDecl</a>&gt;</td><td class="name" onclick="toggle('hasType5')"><a name="hasType5Anchor">hasType</a></td><td>Matcher&lt;<a href="https://clang.llvm.org/doxygen/classclang_1_1Decl.html">Decl</a>&gt; InnerMatcher</td></tr>
<tr><td colspan="4" class="doc" id="hasType5"><pre>Overloaded to match the declaration of the expression's or value
declaration's type.

In case of a value declaration (for example a variable declaration),
this resolves one layer of indirection. For example, in the value
declaration "X x;", cxxRecordDecl(hasName("X")) matches the declaration of
X, while varDecl(hasType(cxxRecordDecl(hasName("X")))) matches the
declaration of x.

Example matches x (matcher = expr(hasType(cxxRecordDecl(hasName("X")))))
            and z (matcher = varDecl(hasType(cxxRecordDecl(hasName("X")))))
            and friend class X (matcher = friendDecl(hasType("X"))
 class X {};
 void y(X &amp;x) { x; X z; }
 class Y { friend class X; };

Example matches class Derived
(matcher = cxxRecordDecl(hasAnyBase(hasType(cxxRecordDecl(hasName("Base"))))))
class Base {};
class Derived : Base {};

Usable as: Matcher&lt;<a href="https://clang.llvm.org/doxygen/classclang_1_1Expr.html">Expr</a>&gt;, Matcher&lt;<a href="https://clang.llvm.org/doxygen/classclang_1_1FriendDecl.html">FriendDecl</a>&gt;, Matcher&lt;<a href="https://clang.llvm.org/doxygen/classclang_1_1ValueDecl.html">ValueDecl</a>&gt;,
Matcher&lt;<a href="https://clang.llvm.org/doxygen/classclang_1_1CXXBaseSpecifier.html">CXXBaseSpecifier</a>&gt;
</pre></td></tr>


<tr><td>Matcher&lt;<a href="https://clang.llvm.org/doxygen/classclang_1_1FriendDecl.html">FriendDecl</a>&gt;</td><td class="name" onclick="toggle('hasType1')"><a name="hasType1Anchor">hasType</a></td><td>Matcher&lt;<a href="https://clang.llvm.org/doxygen/classclang_1_1QualType.html">QualType</a>&gt; InnerMatcher</td></tr>
<tr><td colspan="4" class="doc" id="hasType1"><pre>Matches if the expression's or declaration's type matches a type
matcher.

Example matches x (matcher = expr(hasType(cxxRecordDecl(hasName("X")))))
            and z (matcher = varDecl(hasType(cxxRecordDecl(hasName("X")))))
            and U (matcher = typedefDecl(hasType(asString("int")))
            and friend class X (matcher = friendDecl(hasType("X"))
 class X {};
 void y(X &amp;x) { x; X z; }
 typedef int U;
 class Y { friend class X; };
</pre></td></tr>


<tr><td>Matcher&lt;<a href="https://clang.llvm.org/doxygen/classclang_1_1FunctionDecl.html">FunctionDecl</a>&gt;</td><td class="name" onclick="toggle('hasAnyBody0')"><a name="hasAnyBody0Anchor">hasAnyBody</a></td><td>Matcher&lt;<a href="https://clang.llvm.org/doxygen/classclang_1_1Stmt.html">Stmt</a>&gt; InnerMatcher</td></tr>
<tr><td colspan="4" class="doc" id="hasAnyBody0"><pre>Matches a function declaration that has a given body present in the AST.
Note that this matcher matches all the declarations of a function whose
body is present in the AST.

Given
  void f();
  void f() {}
  void g();
hasAnyBody(functionDecl())
  matches both 'void f();'
  and 'void f() {}'
with compoundStmt()
  matching '{}'
  but does not match 'void g();'
</pre></td></tr>


<tr><td>Matcher&lt;<a href="https://clang.llvm.org/doxygen/classclang_1_1FunctionDecl.html">FunctionDecl</a>&gt;</td><td class="name" onclick="toggle('hasAnyParameter0')"><a name="hasAnyParameter0Anchor">hasAnyParameter</a></td><td>Matcher&lt;<a href="https://clang.llvm.org/doxygen/classclang_1_1ParmVarDecl.html">ParmVarDecl</a>&gt; InnerMatcher</td></tr>
<tr><td colspan="4" class="doc" id="hasAnyParameter0"><pre>Matches any parameter of a function or an ObjC method declaration or a
block.

Does not match the 'this' parameter of a method.

Given
  class X { void f(int x, int y, int z) {} };
cxxMethodDecl(hasAnyParameter(hasName("y")))
  matches f(int x, int y, int z) {}
with hasAnyParameter(...)
  matching int y

For ObjectiveC, given
  @interface I - (void) f:(int) y; @end

the matcher objcMethodDecl(hasAnyParameter(hasName("y")))
matches the declaration of method f with hasParameter
matching y.

For blocks, given
  b = ^(int y) { printf("%d", y) };

the matcher blockDecl(hasAnyParameter(hasName("y")))
matches the declaration of the block b with hasParameter
matching y.
</pre></td></tr>


<tr><td>Matcher&lt;<a href="https://clang.llvm.org/doxygen/classclang_1_1FunctionDecl.html">FunctionDecl</a>&gt;</td><td class="name" onclick="toggle('hasAnyTemplateArgument2')"><a name="hasAnyTemplateArgument2Anchor">hasAnyTemplateArgument</a></td><td>Matcher&lt;<a href="https://clang.llvm.org/doxygen/classclang_1_1TemplateArgument.html">TemplateArgument</a>&gt; InnerMatcher</td></tr>
<tr><td colspan="4" class="doc" id="hasAnyTemplateArgument2"><pre>Matches classTemplateSpecializations, templateSpecializationType and
functionDecl that have at least one TemplateArgument matching the given
InnerMatcher.

Given
  template&lt;typename T&gt; class A {};
  template&lt;&gt; class A&lt;double&gt; {};
  A&lt;int&gt; a;

  template&lt;typename T&gt; f() {};
  void func() { f&lt;int&gt;(); };

classTemplateSpecializationDecl(hasAnyTemplateArgument(
    refersToType(asString("int"))))
  matches the specialization A&lt;int&gt;

functionDecl(hasAnyTemplateArgument(refersToType(asString("int"))))
  matches the specialization f&lt;int&gt;
</pre></td></tr>


<tr><td>Matcher&lt;<a href="https://clang.llvm.org/doxygen/classclang_1_1FunctionDecl.html">FunctionDecl</a>&gt;</td><td class="name" onclick="toggle('hasBody4')"><a name="hasBody4Anchor">hasBody</a></td><td>Matcher&lt;<a href="https://clang.llvm.org/doxygen/classclang_1_1Stmt.html">Stmt</a>&gt; InnerMatcher</td></tr>
<tr><td colspan="4" class="doc" id="hasBody4"><pre></pre></td></tr>


<tr><td>Matcher&lt;<a href="https://clang.llvm.org/doxygen/classclang_1_1FunctionDecl.html">FunctionDecl</a>&gt;</td><td class="name" onclick="toggle('hasExplicitSpecifier0')"><a name="hasExplicitSpecifier0Anchor">hasExplicitSpecifier</a></td><td>Matcher&lt;<a href="https://clang.llvm.org/doxygen/classclang_1_1Expr.html">Expr</a>&gt; InnerMatcher</td></tr>
<tr><td colspan="4" class="doc" id="hasExplicitSpecifier0"><pre>Matches the expression in an explicit specifier if present in the given
declaration.

Given
  template&lt;bool b&gt;
  struct S {
    S(int); // #1
    explicit S(double); // #2
    operator int(); // #3
    explicit operator bool(); // #4
    explicit(false) S(bool) // # 7
    explicit(true) S(char) // # 8
    explicit(b) S(S) // # 9
  };
  S(int) -&gt; S&lt;true&gt; // #5
  explicit S(double) -&gt; S&lt;false&gt; // #6
cxxConstructorDecl(hasExplicitSpecifier(constantExpr())) will match #7, #8 and #9, but not #1 or #2.
cxxConversionDecl(hasExplicitSpecifier(constantExpr())) will not match #3 or #4.
cxxDeductionGuideDecl(hasExplicitSpecifier(constantExpr())) will not match #5 or #6.
</pre></td></tr>


<tr><td>Matcher&lt;<a href="https://clang.llvm.org/doxygen/classclang_1_1FunctionDecl.html">FunctionDecl</a>&gt;</td><td class="name" onclick="toggle('hasParameter0')"><a name="hasParameter0Anchor">hasParameter</a></td><td>unsigned N, Matcher&lt;<a href="https://clang.llvm.org/doxygen/classclang_1_1ParmVarDecl.html">ParmVarDecl</a>&gt; InnerMatcher</td></tr>
<tr><td colspan="4" class="doc" id="hasParameter0"><pre>Matches the n'th parameter of a function or an ObjC method
declaration or a block.

Given
  class X { void f(int x) {} };
cxxMethodDecl(hasParameter(0, hasType(varDecl())))
  matches f(int x) {}
with hasParameter(...)
  matching int x

For ObjectiveC, given
  @interface I - (void) f:(int) y; @end

the matcher objcMethodDecl(hasParameter(0, hasName("y")))
matches the declaration of method f with hasParameter
matching y.
</pre></td></tr>


<tr><td>Matcher&lt;<a href="https://clang.llvm.org/doxygen/classclang_1_1FunctionDecl.html">FunctionDecl</a>&gt;</td><td class="name" onclick="toggle('hasTemplateArgument2')"><a name="hasTemplateArgument2Anchor">hasTemplateArgument</a></td><td>unsigned N, Matcher&lt;<a href="https://clang.llvm.org/doxygen/classclang_1_1TemplateArgument.html">TemplateArgument</a>&gt; InnerMatcher</td></tr>
<tr><td colspan="4" class="doc" id="hasTemplateArgument2"><pre>Matches classTemplateSpecializations, templateSpecializationType and
functionDecl where the n'th TemplateArgument matches the given InnerMatcher.

Given
  template&lt;typename T, typename U&gt; class A {};
  A&lt;bool, int&gt; b;
  A&lt;int, bool&gt; c;

  template&lt;typename T&gt; void f() {}
  void func() { f&lt;int&gt;(); };
classTemplateSpecializationDecl(hasTemplateArgument(
    1, refersToType(asString("int"))))
  matches the specialization A&lt;bool, int&gt;

functionDecl(hasTemplateArgument(0, refersToType(asString("int"))))
  matches the specialization f&lt;int&gt;
</pre></td></tr>


<tr><td>Matcher&lt;<a href="https://clang.llvm.org/doxygen/classclang_1_1FunctionDecl.html">FunctionDecl</a>&gt;</td><td class="name" onclick="toggle('returns0')"><a name="returns0Anchor">returns</a></td><td>Matcher&lt;<a href="https://clang.llvm.org/doxygen/classclang_1_1QualType.html">QualType</a>&gt; InnerMatcher</td></tr>
<tr><td colspan="4" class="doc" id="returns0"><pre>Matches the return type of a function declaration.

Given:
  class X { int f() { return 1; } };
cxxMethodDecl(returns(asString("int")))
  matches int f() { return 1; }
</pre></td></tr>


<tr><td>Matcher&lt;<a href="https://clang.llvm.org/doxygen/classclang_1_1IfStmt.html">IfStmt</a>&gt;</td><td class="name" onclick="toggle('hasCondition0')"><a name="hasCondition0Anchor">hasCondition</a></td><td>Matcher&lt;<a href="https://clang.llvm.org/doxygen/classclang_1_1Expr.html">Expr</a>&gt; InnerMatcher</td></tr>
<tr><td colspan="4" class="doc" id="hasCondition0"><pre>Matches the condition expression of an if statement, for loop,
switch statement or conditional operator.

Example matches true (matcher = hasCondition(cxxBoolLiteral(equals(true))))
  if (true) {}
</pre></td></tr>


<tr><td>Matcher&lt;<a href="https://clang.llvm.org/doxygen/classclang_1_1IfStmt.html">IfStmt</a>&gt;</td><td class="name" onclick="toggle('hasConditionVariableStatement0')"><a name="hasConditionVariableStatement0Anchor">hasConditionVariableStatement</a></td><td>Matcher&lt;<a href="https://clang.llvm.org/doxygen/classclang_1_1DeclStmt.html">DeclStmt</a>&gt; InnerMatcher</td></tr>
<tr><td colspan="4" class="doc" id="hasConditionVariableStatement0"><pre>Matches the condition variable statement in an if statement.

Given
  if (A* a = GetAPointer()) {}
hasConditionVariableStatement(...)
  matches 'A* a = GetAPointer()'.
</pre></td></tr>


<tr><td>Matcher&lt;<a href="https://clang.llvm.org/doxygen/classclang_1_1IfStmt.html">IfStmt</a>&gt;</td><td class="name" onclick="toggle('hasElse0')"><a name="hasElse0Anchor">hasElse</a></td><td>Matcher&lt;<a href="https://clang.llvm.org/doxygen/classclang_1_1Stmt.html">Stmt</a>&gt; InnerMatcher</td></tr>
<tr><td colspan="4" class="doc" id="hasElse0"><pre>Matches the else-statement of an if statement.

Examples matches the if statement
  (matcher = ifStmt(hasElse(cxxBoolLiteral(equals(true)))))
  if (false) false; else true;
</pre></td></tr>


<tr><td>Matcher&lt;<a href="https://clang.llvm.org/doxygen/classclang_1_1IfStmt.html">IfStmt</a>&gt;</td><td class="name" onclick="toggle('hasInitStatement0')"><a name="hasInitStatement0Anchor">hasInitStatement</a></td><td>Matcher&lt;<a href="https://clang.llvm.org/doxygen/classclang_1_1Stmt.html">Stmt</a>&gt; InnerMatcher</td></tr>
<tr><td colspan="4" class="doc" id="hasInitStatement0"><pre>Matches selection statements with initializer.

Given:
 void foo() {
   if (int i = foobar(); i &gt; 0) {}
   switch (int i = foobar(); i) {}
   for (auto&amp; a = get_range(); auto&amp; x : a) {}
 }
 void bar() {
   if (foobar() &gt; 0) {}
   switch (foobar()) {}
   for (auto&amp; x : get_range()) {}
 }
ifStmt(hasInitStatement(anything()))
  matches the if statement in foo but not in bar.
switchStmt(hasInitStatement(anything()))
  matches the switch statement in foo but not in bar.
cxxForRangeStmt(hasInitStatement(anything()))
  matches the range for statement in foo but not in bar.
</pre></td></tr>


<tr><td>Matcher&lt;<a href="https://clang.llvm.org/doxygen/classclang_1_1IfStmt.html">IfStmt</a>&gt;</td><td class="name" onclick="toggle('hasThen0')"><a name="hasThen0Anchor">hasThen</a></td><td>Matcher&lt;<a href="https://clang.llvm.org/doxygen/classclang_1_1Stmt.html">Stmt</a>&gt; InnerMatcher</td></tr>
<tr><td colspan="4" class="doc" id="hasThen0"><pre>Matches the then-statement of an if statement.

Examples matches the if statement
  (matcher = ifStmt(hasThen(cxxBoolLiteral(equals(true)))))
  if (false) true; else false;
</pre></td></tr>


<tr><td>Matcher&lt;<a href="https://clang.llvm.org/doxygen/classclang_1_1ImplicitCastExpr.html">ImplicitCastExpr</a>&gt;</td><td class="name" onclick="toggle('hasImplicitDestinationType0')"><a name="hasImplicitDestinationType0Anchor">hasImplicitDestinationType</a></td><td>Matcher&lt;<a href="https://clang.llvm.org/doxygen/classclang_1_1QualType.html">QualType</a>&gt; InnerMatcher</td></tr>
<tr><td colspan="4" class="doc" id="hasImplicitDestinationType0"><pre>Matches implicit casts whose destination type matches a given
matcher.

FIXME: Unit test this matcher
</pre></td></tr>


<tr><td>Matcher&lt;<a href="https://clang.llvm.org/doxygen/classclang_1_1InitListExpr.html">InitListExpr</a>&gt;</td><td class="name" onclick="toggle('hasInit0')"><a name="hasInit0Anchor">hasInit</a></td><td>unsigned N, ast_matchers::Matcher&lt;<a href="https://clang.llvm.org/doxygen/classclang_1_1Expr.html">Expr</a>&gt; InnerMatcher</td></tr>
<tr><td colspan="4" class="doc" id="hasInit0"><pre>Matches the n'th item of an initializer list expression.

Example matches y.
    (matcher = initListExpr(hasInit(0, expr())))
  int x{y}.
</pre></td></tr>


<tr><td>Matcher&lt;<a href="https://clang.llvm.org/doxygen/classclang_1_1InitListExpr.html">InitListExpr</a>&gt;</td><td class="name" onclick="toggle('hasSyntacticForm0')"><a name="hasSyntacticForm0Anchor">hasSyntacticForm</a></td><td>Matcher&lt;<a href="https://clang.llvm.org/doxygen/classclang_1_1Expr.html">Expr</a>&gt; InnerMatcher</td></tr>
<tr><td colspan="4" class="doc" id="hasSyntacticForm0"><pre>Matches the syntactic form of init list expressions
(if expression have it).
</pre></td></tr>


<tr><td>Matcher&lt;<a href="https://clang.llvm.org/doxygen/classclang_1_1InjectedClassNameType.html">InjectedClassNameType</a>&gt;</td><td class="name" onclick="toggle('hasDeclaration9')"><a name="hasDeclaration9Anchor">hasDeclaration</a></td><td>Matcher&lt;<a href="https://clang.llvm.org/doxygen/classclang_1_1Decl.html">Decl</a>&gt;  InnerMatcher</td></tr>
<tr><td colspan="4" class="doc" id="hasDeclaration9"><pre>Matches a node if the declaration associated with that node
matches the given matcher.

The associated declaration is:
- for type nodes, the declaration of the underlying type
- for CallExpr, the declaration of the callee
- for MemberExpr, the declaration of the referenced member
- for CXXConstructExpr, the declaration of the constructor
- for CXXNewExpr, the declaration of the operator new
- for ObjCIvarExpr, the declaration of the ivar

For type nodes, hasDeclaration will generally match the declaration of the
sugared type. Given
  class X {};
  typedef X Y;
  Y y;
in varDecl(hasType(hasDeclaration(decl()))) the decl will match the
typedefDecl. A common use case is to match the underlying, desugared type.
This can be achieved by using the hasUnqualifiedDesugaredType matcher:
  varDecl(hasType(hasUnqualifiedDesugaredType(
      recordType(hasDeclaration(decl())))))
In this matcher, the decl will match the CXXRecordDecl of class X.

Usable as: Matcher&lt;<a href="https://clang.llvm.org/doxygen/classclang_1_1AddrLabelExpr.html">AddrLabelExpr</a>&gt;, Matcher&lt;<a href="https://clang.llvm.org/doxygen/classclang_1_1CallExpr.html">CallExpr</a>&gt;,
  Matcher&lt;<a href="https://clang.llvm.org/doxygen/classclang_1_1CXXConstructExpr.html">CXXConstructExpr</a>&gt;, Matcher&lt;<a href="https://clang.llvm.org/doxygen/classclang_1_1CXXNewExpr.html">CXXNewExpr</a>&gt;, Matcher&lt;<a href="https://clang.llvm.org/doxygen/classclang_1_1DeclRefExpr.html">DeclRefExpr</a>&gt;,
  Matcher&lt;<a href="https://clang.llvm.org/doxygen/classclang_1_1EnumType.html">EnumType</a>&gt;, Matcher&lt;<a href="https://clang.llvm.org/doxygen/classclang_1_1InjectedClassNameType.html">InjectedClassNameType</a>&gt;, Matcher&lt;<a href="https://clang.llvm.org/doxygen/classclang_1_1LabelStmt.html">LabelStmt</a>&gt;,
  Matcher&lt;<a href="https://clang.llvm.org/doxygen/classclang_1_1MemberExpr.html">MemberExpr</a>&gt;, Matcher&lt;<a href="https://clang.llvm.org/doxygen/classclang_1_1QualType.html">QualType</a>&gt;, Matcher&lt;<a href="https://clang.llvm.org/doxygen/classclang_1_1RecordType.html">RecordType</a>&gt;,
  Matcher&lt;<a href="https://clang.llvm.org/doxygen/classclang_1_1TagType.html">TagType</a>&gt;, Matcher&lt;<a href="https://clang.llvm.org/doxygen/classclang_1_1TemplateSpecializationType.html">TemplateSpecializationType</a>&gt;,
  Matcher&lt;<a href="https://clang.llvm.org/doxygen/classclang_1_1TemplateTypeParmType.html">TemplateTypeParmType</a>&gt;, Matcher&lt;<a href="https://clang.llvm.org/doxygen/classclang_1_1TypedefType.html">TypedefType</a>&gt;,
  Matcher&lt;<a href="https://clang.llvm.org/doxygen/classclang_1_1UnresolvedUsingType.html">UnresolvedUsingType</a>&gt;
</pre></td></tr>


<tr><td>Matcher&lt;<a href="https://clang.llvm.org/doxygen/classclang_1_1LabelStmt.html">LabelStmt</a>&gt;</td><td class="name" onclick="toggle('hasDeclaration8')"><a name="hasDeclaration8Anchor">hasDeclaration</a></td><td>Matcher&lt;<a href="https://clang.llvm.org/doxygen/classclang_1_1Decl.html">Decl</a>&gt;  InnerMatcher</td></tr>
<tr><td colspan="4" class="doc" id="hasDeclaration8"><pre>Matches a node if the declaration associated with that node
matches the given matcher.

The associated declaration is:
- for type nodes, the declaration of the underlying type
- for CallExpr, the declaration of the callee
- for MemberExpr, the declaration of the referenced member
- for CXXConstructExpr, the declaration of the constructor
- for CXXNewExpr, the declaration of the operator new
- for ObjCIvarExpr, the declaration of the ivar

For type nodes, hasDeclaration will generally match the declaration of the
sugared type. Given
  class X {};
  typedef X Y;
  Y y;
in varDecl(hasType(hasDeclaration(decl()))) the decl will match the
typedefDecl. A common use case is to match the underlying, desugared type.
This can be achieved by using the hasUnqualifiedDesugaredType matcher:
  varDecl(hasType(hasUnqualifiedDesugaredType(
      recordType(hasDeclaration(decl())))))
In this matcher, the decl will match the CXXRecordDecl of class X.

Usable as: Matcher&lt;<a href="https://clang.llvm.org/doxygen/classclang_1_1AddrLabelExpr.html">AddrLabelExpr</a>&gt;, Matcher&lt;<a href="https://clang.llvm.org/doxygen/classclang_1_1CallExpr.html">CallExpr</a>&gt;,
  Matcher&lt;<a href="https://clang.llvm.org/doxygen/classclang_1_1CXXConstructExpr.html">CXXConstructExpr</a>&gt;, Matcher&lt;<a href="https://clang.llvm.org/doxygen/classclang_1_1CXXNewExpr.html">CXXNewExpr</a>&gt;, Matcher&lt;<a href="https://clang.llvm.org/doxygen/classclang_1_1DeclRefExpr.html">DeclRefExpr</a>&gt;,
  Matcher&lt;<a href="https://clang.llvm.org/doxygen/classclang_1_1EnumType.html">EnumType</a>&gt;, Matcher&lt;<a href="https://clang.llvm.org/doxygen/classclang_1_1InjectedClassNameType.html">InjectedClassNameType</a>&gt;, Matcher&lt;<a href="https://clang.llvm.org/doxygen/classclang_1_1LabelStmt.html">LabelStmt</a>&gt;,
  Matcher&lt;<a href="https://clang.llvm.org/doxygen/classclang_1_1MemberExpr.html">MemberExpr</a>&gt;, Matcher&lt;<a href="https://clang.llvm.org/doxygen/classclang_1_1QualType.html">QualType</a>&gt;, Matcher&lt;<a href="https://clang.llvm.org/doxygen/classclang_1_1RecordType.html">RecordType</a>&gt;,
  Matcher&lt;<a href="https://clang.llvm.org/doxygen/classclang_1_1TagType.html">TagType</a>&gt;, Matcher&lt;<a href="https://clang.llvm.org/doxygen/classclang_1_1TemplateSpecializationType.html">TemplateSpecializationType</a>&gt;,
  Matcher&lt;<a href="https://clang.llvm.org/doxygen/classclang_1_1TemplateTypeParmType.html">TemplateTypeParmType</a>&gt;, Matcher&lt;<a href="https://clang.llvm.org/doxygen/classclang_1_1TypedefType.html">TypedefType</a>&gt;,
  Matcher&lt;<a href="https://clang.llvm.org/doxygen/classclang_1_1UnresolvedUsingType.html">UnresolvedUsingType</a>&gt;
</pre></td></tr>


<tr><td>Matcher&lt;<a href="https://clang.llvm.org/doxygen/classclang_1_1LambdaExpr.html">LambdaExpr</a>&gt;</td><td class="name" onclick="toggle('hasAnyCapture1')"><a name="hasAnyCapture1Anchor">hasAnyCapture</a></td><td>Matcher&lt;<a href="https://clang.llvm.org/doxygen/classclang_1_1CXXThisExpr.html">CXXThisExpr</a>&gt; InnerMatcher</td></tr>
<tr><td colspan="4" class="doc" id="hasAnyCapture1"><pre>Matches any capture of 'this' in a lambda expression.

Given
  struct foo {
    void bar() {
      auto f = [this](){};
    }
  }
lambdaExpr(hasAnyCapture(cxxThisExpr()))
  matches [this](){};
</pre></td></tr>


<tr><td>Matcher&lt;<a href="https://clang.llvm.org/doxygen/classclang_1_1LambdaExpr.html">LambdaExpr</a>&gt;</td><td class="name" onclick="toggle('hasAnyCapture0')"><a name="hasAnyCapture0Anchor">hasAnyCapture</a></td><td>Matcher&lt;<a href="https://clang.llvm.org/doxygen/classclang_1_1VarDecl.html">VarDecl</a>&gt; InnerMatcher</td></tr>
<tr><td colspan="4" class="doc" id="hasAnyCapture0"><pre>Matches any capture of a lambda expression.

Given
  void foo() {
    int x;
    auto f = [x](){};
  }
lambdaExpr(hasAnyCapture(anything()))
  matches [x](){};
</pre></td></tr>


<tr><td>Matcher&lt;<a href="https://clang.llvm.org/doxygen/classclang_1_1MemberExpr.html">MemberExpr</a>&gt;</td><td class="name" onclick="toggle('hasDeclaration7')"><a name="hasDeclaration7Anchor">hasDeclaration</a></td><td>Matcher&lt;<a href="https://clang.llvm.org/doxygen/classclang_1_1Decl.html">Decl</a>&gt;  InnerMatcher</td></tr>
<tr><td colspan="4" class="doc" id="hasDeclaration7"><pre>Matches a node if the declaration associated with that node
matches the given matcher.

The associated declaration is:
- for type nodes, the declaration of the underlying type
- for CallExpr, the declaration of the callee
- for MemberExpr, the declaration of the referenced member
- for CXXConstructExpr, the declaration of the constructor
- for CXXNewExpr, the declaration of the operator new
- for ObjCIvarExpr, the declaration of the ivar

For type nodes, hasDeclaration will generally match the declaration of the
sugared type. Given
  class X {};
  typedef X Y;
  Y y;
in varDecl(hasType(hasDeclaration(decl()))) the decl will match the
typedefDecl. A common use case is to match the underlying, desugared type.
This can be achieved by using the hasUnqualifiedDesugaredType matcher:
  varDecl(hasType(hasUnqualifiedDesugaredType(
      recordType(hasDeclaration(decl())))))
In this matcher, the decl will match the CXXRecordDecl of class X.

Usable as: Matcher&lt;<a href="https://clang.llvm.org/doxygen/classclang_1_1AddrLabelExpr.html">AddrLabelExpr</a>&gt;, Matcher&lt;<a href="https://clang.llvm.org/doxygen/classclang_1_1CallExpr.html">CallExpr</a>&gt;,
  Matcher&lt;<a href="https://clang.llvm.org/doxygen/classclang_1_1CXXConstructExpr.html">CXXConstructExpr</a>&gt;, Matcher&lt;<a href="https://clang.llvm.org/doxygen/classclang_1_1CXXNewExpr.html">CXXNewExpr</a>&gt;, Matcher&lt;<a href="https://clang.llvm.org/doxygen/classclang_1_1DeclRefExpr.html">DeclRefExpr</a>&gt;,
  Matcher&lt;<a href="https://clang.llvm.org/doxygen/classclang_1_1EnumType.html">EnumType</a>&gt;, Matcher&lt;<a href="https://clang.llvm.org/doxygen/classclang_1_1InjectedClassNameType.html">InjectedClassNameType</a>&gt;, Matcher&lt;<a href="https://clang.llvm.org/doxygen/classclang_1_1LabelStmt.html">LabelStmt</a>&gt;,
  Matcher&lt;<a href="https://clang.llvm.org/doxygen/classclang_1_1MemberExpr.html">MemberExpr</a>&gt;, Matcher&lt;<a href="https://clang.llvm.org/doxygen/classclang_1_1QualType.html">QualType</a>&gt;, Matcher&lt;<a href="https://clang.llvm.org/doxygen/classclang_1_1RecordType.html">RecordType</a>&gt;,
  Matcher&lt;<a href="https://clang.llvm.org/doxygen/classclang_1_1TagType.html">TagType</a>&gt;, Matcher&lt;<a href="https://clang.llvm.org/doxygen/classclang_1_1TemplateSpecializationType.html">TemplateSpecializationType</a>&gt;,
  Matcher&lt;<a href="https://clang.llvm.org/doxygen/classclang_1_1TemplateTypeParmType.html">TemplateTypeParmType</a>&gt;, Matcher&lt;<a href="https://clang.llvm.org/doxygen/classclang_1_1TypedefType.html">TypedefType</a>&gt;,
  Matcher&lt;<a href="https://clang.llvm.org/doxygen/classclang_1_1UnresolvedUsingType.html">UnresolvedUsingType</a>&gt;
</pre></td></tr>


<tr><td>Matcher&lt;<a href="https://clang.llvm.org/doxygen/classclang_1_1MemberExpr.html">MemberExpr</a>&gt;</td><td class="name" onclick="toggle('hasObjectExpression0')"><a name="hasObjectExpression0Anchor">hasObjectExpression</a></td><td>Matcher&lt;<a href="https://clang.llvm.org/doxygen/classclang_1_1Expr.html">Expr</a>&gt; InnerMatcher</td></tr>
<tr><td colspan="4" class="doc" id="hasObjectExpression0"><pre>Matches a member expression where the object expression is matched by a
given matcher. Implicit object expressions are included; that is, it matches
use of implicit `this`.

Given
  struct X {
    int m;
    int f(X x) { x.m; return m; }
  };
memberExpr(hasObjectExpression(hasType(cxxRecordDecl(hasName("X")))))
  matches `x.m`, but not `m`; however,
memberExpr(hasObjectExpression(hasType(pointsTo(
     cxxRecordDecl(hasName("X"))))))
  matches `m` (aka. `this-&gt;m`), but not `x.m`.
</pre></td></tr>


<tr><td>Matcher&lt;<a href="https://clang.llvm.org/doxygen/classclang_1_1MemberExpr.html">MemberExpr</a>&gt;</td><td class="name" onclick="toggle('member0')"><a name="member0Anchor">member</a></td><td>Matcher&lt;<a href="https://clang.llvm.org/doxygen/classclang_1_1ValueDecl.html">ValueDecl</a>&gt; InnerMatcher</td></tr>
<tr><td colspan="4" class="doc" id="member0"><pre>Matches a member expression where the member is matched by a
given matcher.

Given
  struct { int first, second; } first, second;
  int i(second.first);
  int j(first.second);
memberExpr(member(hasName("first")))
  matches second.first
  but not first.second (because the member name there is "second").
</pre></td></tr>


<tr><td>Matcher&lt;<a href="https://clang.llvm.org/doxygen/classclang_1_1MemberPointerType.html">MemberPointerType</a>&gt;</td><td class="name" onclick="toggle('pointee1')"><a name="pointee1Anchor">pointee</a></td><td>Matcher&lt;<a href="https://clang.llvm.org/doxygen/classclang_1_1Type.html">Type</a>&gt;</td></tr>
<tr><td colspan="4" class="doc" id="pointee1"><pre>Narrows PointerType (and similar) matchers to those where the
pointee matches a given matcher.

Given
  int *a;
  int const *b;
  float const *f;
pointerType(pointee(isConstQualified(), isInteger()))
  matches "int const *b"

Usable as: Matcher&lt;<a href="https://clang.llvm.org/doxygen/classclang_1_1BlockPointerType.html">BlockPointerType</a>&gt;, Matcher&lt;<a href="https://clang.llvm.org/doxygen/classclang_1_1MemberPointerType.html">MemberPointerType</a>&gt;,
  Matcher&lt;<a href="https://clang.llvm.org/doxygen/classclang_1_1PointerType.html">PointerType</a>&gt;, Matcher&lt;<a href="https://clang.llvm.org/doxygen/classclang_1_1ReferenceType.html">ReferenceType</a>&gt;
</pre></td></tr>


<tr><td>Matcher&lt;<a href="https://clang.llvm.org/doxygen/classclang_1_1NamedDecl.html">NamedDecl</a>&gt;</td><td class="name" onclick="toggle('hasUnderlyingDecl0')"><a name="hasUnderlyingDecl0Anchor">hasUnderlyingDecl</a></td><td>Matcher&lt;<a href="https://clang.llvm.org/doxygen/classclang_1_1NamedDecl.html">NamedDecl</a>&gt; InnerMatcher</td></tr>
<tr><td colspan="4" class="doc" id="hasUnderlyingDecl0"><pre>Matches a NamedDecl whose underlying declaration matches the given
matcher.

Given
  namespace N { template&lt;class T&gt; void f(T t); }
  template &lt;class T&gt; void g() { using N::f; f(T()); }
unresolvedLookupExpr(hasAnyDeclaration(
    namedDecl(hasUnderlyingDecl(hasName("::N::f")))))
  matches the use of f in g() .
</pre></td></tr>


<tr><td>Matcher&lt;<a href="https://clang.llvm.org/doxygen/classclang_1_1NestedNameSpecifierLoc.html">NestedNameSpecifierLoc</a>&gt;</td><td class="name" onclick="toggle('hasPrefix1')"><a name="hasPrefix1Anchor">hasPrefix</a></td><td>Matcher&lt;<a href="https://clang.llvm.org/doxygen/classclang_1_1NestedNameSpecifierLoc.html">NestedNameSpecifierLoc</a>&gt; InnerMatcher</td></tr>
<tr><td colspan="4" class="doc" id="hasPrefix1"><pre>Matches on the prefix of a NestedNameSpecifierLoc.

Given
  struct A { struct B { struct C {}; }; };
  A::B::C c;
nestedNameSpecifierLoc(hasPrefix(loc(specifiesType(asString("struct A")))))
  matches "A::"
</pre></td></tr>


<tr><td>Matcher&lt;<a href="https://clang.llvm.org/doxygen/classclang_1_1NestedNameSpecifierLoc.html">NestedNameSpecifierLoc</a>&gt;</td><td class="name" onclick="toggle('loc1')"><a name="loc1Anchor">loc</a></td><td>Matcher&lt;<a href="https://clang.llvm.org/doxygen/classclang_1_1NestedNameSpecifier.html">NestedNameSpecifier</a>&gt; InnerMatcher</td></tr>
<tr><td colspan="4" class="doc" id="loc1"><pre>Matches NestedNameSpecifierLocs for which the given inner
NestedNameSpecifier-matcher matches.
</pre></td></tr>


<tr><td>Matcher&lt;<a href="https://clang.llvm.org/doxygen/classclang_1_1NestedNameSpecifierLoc.html">NestedNameSpecifierLoc</a>&gt;</td><td class="name" onclick="toggle('specifiesTypeLoc0')"><a name="specifiesTypeLoc0Anchor">specifiesTypeLoc</a></td><td>Matcher&lt;<a href="https://clang.llvm.org/doxygen/classclang_1_1TypeLoc.html">TypeLoc</a>&gt; InnerMatcher</td></tr>
<tr><td colspan="4" class="doc" id="specifiesTypeLoc0"><pre>Matches nested name specifier locs that specify a type matching the
given TypeLoc.

Given
  struct A { struct B { struct C {}; }; };
  A::B::C c;
nestedNameSpecifierLoc(specifiesTypeLoc(loc(type(
  hasDeclaration(cxxRecordDecl(hasName("A")))))))
  matches "A::"
</pre></td></tr>


<tr><td>Matcher&lt;<a href="https://clang.llvm.org/doxygen/classclang_1_1NestedNameSpecifier.html">NestedNameSpecifier</a>&gt;</td><td class="name" onclick="toggle('hasPrefix0')"><a name="hasPrefix0Anchor">hasPrefix</a></td><td>Matcher&lt;<a href="https://clang.llvm.org/doxygen/classclang_1_1NestedNameSpecifier.html">NestedNameSpecifier</a>&gt; InnerMatcher</td></tr>
<tr><td colspan="4" class="doc" id="hasPrefix0"><pre>Matches on the prefix of a NestedNameSpecifier.

Given
  struct A { struct B { struct C {}; }; };
  A::B::C c;
nestedNameSpecifier(hasPrefix(specifiesType(asString("struct A")))) and
  matches "A::"
</pre></td></tr>


<tr><td>Matcher&lt;<a href="https://clang.llvm.org/doxygen/classclang_1_1NestedNameSpecifier.html">NestedNameSpecifier</a>&gt;</td><td class="name" onclick="toggle('specifiesNamespace0')"><a name="specifiesNamespace0Anchor">specifiesNamespace</a></td><td>Matcher&lt;<a href="https://clang.llvm.org/doxygen/classclang_1_1NamespaceDecl.html">NamespaceDecl</a>&gt; InnerMatcher</td></tr>
<tr><td colspan="4" class="doc" id="specifiesNamespace0"><pre>Matches nested name specifiers that specify a namespace matching the
given namespace matcher.

Given
  namespace ns { struct A {}; }
  ns::A a;
nestedNameSpecifier(specifiesNamespace(hasName("ns")))
  matches "ns::"
</pre></td></tr>


<tr><td>Matcher&lt;<a href="https://clang.llvm.org/doxygen/classclang_1_1NestedNameSpecifier.html">NestedNameSpecifier</a>&gt;</td><td class="name" onclick="toggle('specifiesType0')"><a name="specifiesType0Anchor">specifiesType</a></td><td>Matcher&lt;<a href="https://clang.llvm.org/doxygen/classclang_1_1QualType.html">QualType</a>&gt; InnerMatcher</td></tr>
<tr><td colspan="4" class="doc" id="specifiesType0"><pre>Matches nested name specifiers that specify a type matching the
given QualType matcher without qualifiers.

Given
  struct A { struct B { struct C {}; }; };
  A::B::C c;
nestedNameSpecifier(specifiesType(
  hasDeclaration(cxxRecordDecl(hasName("A")))
))
  matches "A::"
</pre></td></tr>


<tr><td>Matcher&lt;<a href="https://clang.llvm.org/doxygen/classclang_1_1OMPExecutableDirective.html">OMPExecutableDirective</a>&gt;</td><td class="name" onclick="toggle('hasAnyClause0')"><a name="hasAnyClause0Anchor">hasAnyClause</a></td><td>Matcher&lt;<a href="https://clang.llvm.org/doxygen/classclang_1_1OMPClause.html">OMPClause</a>&gt; InnerMatcher</td></tr>
<tr><td colspan="4" class="doc" id="hasAnyClause0"><pre>Matches any clause in an OpenMP directive.

Given

  #pragma omp parallel
  #pragma omp parallel default(none)

``ompExecutableDirective(hasAnyClause(anything()))`` matches
``omp parallel default(none)``.
</pre></td></tr>


<tr><td>Matcher&lt;<a href="https://clang.llvm.org/doxygen/classclang_1_1OMPExecutableDirective.html">OMPExecutableDirective</a>&gt;</td><td class="name" onclick="toggle('hasStructuredBlock0')"><a name="hasStructuredBlock0Anchor">hasStructuredBlock</a></td><td>Matcher&lt;<a href="https://clang.llvm.org/doxygen/classclang_1_1Stmt.html">Stmt</a>&gt; InnerMatcher</td></tr>
<tr><td colspan="4" class="doc" id="hasStructuredBlock0"><pre>Matches the structured-block of the OpenMP executable directive

Prerequisite: the executable directive must not be standalone directive.
If it is, it will never match.

Given

   #pragma omp parallel
   ;
   #pragma omp parallel
   {}

``ompExecutableDirective(hasStructuredBlock(nullStmt()))`` will match ``;``
</pre></td></tr>


<tr><td>Matcher&lt;<a href="https://clang.llvm.org/doxygen/classclang_1_1ObjCInterfaceDecl.html">ObjCInterfaceDecl</a>&gt;</td><td class="name" onclick="toggle('isDerivedFrom1')"><a name="isDerivedFrom1Anchor">isDerivedFrom</a></td><td>Matcher&lt;<a href="https://clang.llvm.org/doxygen/classclang_1_1NamedDecl.html">NamedDecl</a>&gt; Base</td></tr>
<tr><td colspan="4" class="doc" id="isDerivedFrom1"><pre>Matches C++ classes that are directly or indirectly derived from a class
matching Base, or Objective-C classes that directly or indirectly
subclass a class matching Base.

Note that a class is not considered to be derived from itself.

Example matches Y, Z, C (Base == hasName("X"))
  class X;
  class Y : public X {};  // directly derived
  class Z : public Y {};  // indirectly derived
  typedef X A;
  typedef A B;
  class C : public B {};  // derived from a typedef of X

In the following example, Bar matches isDerivedFrom(hasName("X")):
  class Foo;
  typedef Foo X;
  class Bar : public Foo {};  // derived from a type that X is a typedef of

In the following example, Bar matches isDerivedFrom(hasName("NSObject"))
  @interface NSObject @end
  @interface Bar : NSObject @end

Usable as: Matcher&lt;<a href="https://clang.llvm.org/doxygen/classclang_1_1CXXRecordDecl.html">CXXRecordDecl</a>&gt;, Matcher&lt;<a href="https://clang.llvm.org/doxygen/classclang_1_1ObjCInterfaceDecl.html">ObjCInterfaceDecl</a>&gt;
</pre></td></tr>


<tr><td>Matcher&lt;<a href="https://clang.llvm.org/doxygen/classclang_1_1ObjCInterfaceDecl.html">ObjCInterfaceDecl</a>&gt;</td><td class="name" onclick="toggle('isDirectlyDerivedFrom1')"><a name="isDirectlyDerivedFrom1Anchor">isDirectlyDerivedFrom</a></td><td>Matcher&lt;<a href="https://clang.llvm.org/doxygen/classclang_1_1NamedDecl.html">NamedDecl</a>&gt; Base</td></tr>
<tr><td colspan="4" class="doc" id="isDirectlyDerivedFrom1"><pre>Matches C++ or Objective-C classes that are directly derived from a class
matching Base.

Note that a class is not considered to be derived from itself.

Example matches Y, C (Base == hasName("X"))
  class X;
  class Y : public X {};  // directly derived
  class Z : public Y {};  // indirectly derived
  typedef X A;
  typedef A B;
  class C : public B {};  // derived from a typedef of X

In the following example, Bar matches isDerivedFrom(hasName("X")):
  class Foo;
  typedef Foo X;
  class Bar : public Foo {};  // derived from a type that X is a typedef of
</pre></td></tr>


<tr><td>Matcher&lt;<a href="https://clang.llvm.org/doxygen/classclang_1_1ObjCInterfaceDecl.html">ObjCInterfaceDecl</a>&gt;</td><td class="name" onclick="toggle('isSameOrDerivedFrom1')"><a name="isSameOrDerivedFrom1Anchor">isSameOrDerivedFrom</a></td><td>Matcher&lt;<a href="https://clang.llvm.org/doxygen/classclang_1_1NamedDecl.html">NamedDecl</a>&gt; Base</td></tr>
<tr><td colspan="4" class="doc" id="isSameOrDerivedFrom1"><pre>Similar to isDerivedFrom(), but also matches classes that directly
match Base.
</pre></td></tr>


<tr><td>Matcher&lt;<a href="https://clang.llvm.org/doxygen/classclang_1_1ObjCMessageExpr.html">ObjCMessageExpr</a>&gt;</td><td class="name" onclick="toggle('hasAnyArgument3')"><a name="hasAnyArgument3Anchor">hasAnyArgument</a></td><td>Matcher&lt;<a href="https://clang.llvm.org/doxygen/classclang_1_1Expr.html">Expr</a>&gt; InnerMatcher</td></tr>
<tr><td colspan="4" class="doc" id="hasAnyArgument3"><pre>Matches any argument of a call expression or a constructor call
expression, or an ObjC-message-send expression.

Given
  void x(int, int, int) { int y; x(1, y, 42); }
callExpr(hasAnyArgument(declRefExpr()))
  matches x(1, y, 42)
with hasAnyArgument(...)
  matching y

For ObjectiveC, given
  @interface I - (void) f:(int) y; @end
  void foo(I *i) { [i f:12]; }
objcMessageExpr(hasAnyArgument(integerLiteral(equals(12))))
  matches [i f:12]
</pre></td></tr>


<tr><td>Matcher&lt;<a href="https://clang.llvm.org/doxygen/classclang_1_1ObjCMessageExpr.html">ObjCMessageExpr</a>&gt;</td><td class="name" onclick="toggle('hasArgument3')"><a name="hasArgument3Anchor">hasArgument</a></td><td>unsigned N, Matcher&lt;<a href="https://clang.llvm.org/doxygen/classclang_1_1Expr.html">Expr</a>&gt; InnerMatcher</td></tr>
<tr><td colspan="4" class="doc" id="hasArgument3"><pre>Matches the n'th argument of a call expression or a constructor
call expression.

Example matches y in x(y)
    (matcher = callExpr(hasArgument(0, declRefExpr())))
  void x(int) { int y; x(y); }
</pre></td></tr>


<tr><td>Matcher&lt;<a href="https://clang.llvm.org/doxygen/classclang_1_1ObjCMessageExpr.html">ObjCMessageExpr</a>&gt;</td><td class="name" onclick="toggle('hasReceiver0')"><a name="hasReceiver0Anchor">hasReceiver</a></td><td>Matcher&lt;<a href="https://clang.llvm.org/doxygen/classclang_1_1Expr.html">Expr</a>&gt; InnerMatcher</td></tr>
<tr><td colspan="4" class="doc" id="hasReceiver0"><pre>Matches if the Objective-C message is sent to an instance,
and the inner matcher matches on that instance.

For example the method call in
  NSString *x = @"hello";
  [x containsString:@"h"];
is matched by
objcMessageExpr(hasReceiver(declRefExpr(to(varDecl(hasName("x"))))))
</pre></td></tr>


<tr><td>Matcher&lt;<a href="https://clang.llvm.org/doxygen/classclang_1_1ObjCMessageExpr.html">ObjCMessageExpr</a>&gt;</td><td class="name" onclick="toggle('hasReceiverType0')"><a name="hasReceiverType0Anchor">hasReceiverType</a></td><td>Matcher&lt;<a href="https://clang.llvm.org/doxygen/classclang_1_1QualType.html">QualType</a>&gt; InnerMatcher</td></tr>
<tr><td colspan="4" class="doc" id="hasReceiverType0"><pre>Matches on the receiver of an ObjectiveC Message expression.

Example
matcher = objCMessageExpr(hasReceiverType(asString("UIWebView *")));
matches the [webView ...] message invocation.
  NSString *webViewJavaScript = ...
  UIWebView *webView = ...
  [webView stringByEvaluatingJavaScriptFromString:webViewJavascript];
</pre></td></tr>


<tr><td>Matcher&lt;<a href="https://clang.llvm.org/doxygen/classclang_1_1ObjCMethodDecl.html">ObjCMethodDecl</a>&gt;</td><td class="name" onclick="toggle('hasAnyParameter1')"><a name="hasAnyParameter1Anchor">hasAnyParameter</a></td><td>Matcher&lt;<a href="https://clang.llvm.org/doxygen/classclang_1_1ParmVarDecl.html">ParmVarDecl</a>&gt; InnerMatcher</td></tr>
<tr><td colspan="4" class="doc" id="hasAnyParameter1"><pre>Matches any parameter of a function or an ObjC method declaration or a
block.

Does not match the 'this' parameter of a method.

Given
  class X { void f(int x, int y, int z) {} };
cxxMethodDecl(hasAnyParameter(hasName("y")))
  matches f(int x, int y, int z) {}
with hasAnyParameter(...)
  matching int y

For ObjectiveC, given
  @interface I - (void) f:(int) y; @end

the matcher objcMethodDecl(hasAnyParameter(hasName("y")))
matches the declaration of method f with hasParameter
matching y.

For blocks, given
  b = ^(int y) { printf("%d", y) };

the matcher blockDecl(hasAnyParameter(hasName("y")))
matches the declaration of the block b with hasParameter
matching y.
</pre></td></tr>


<tr><td>Matcher&lt;<a href="https://clang.llvm.org/doxygen/classclang_1_1ObjCMethodDecl.html">ObjCMethodDecl</a>&gt;</td><td class="name" onclick="toggle('hasParameter1')"><a name="hasParameter1Anchor">hasParameter</a></td><td>unsigned N, Matcher&lt;<a href="https://clang.llvm.org/doxygen/classclang_1_1ParmVarDecl.html">ParmVarDecl</a>&gt; InnerMatcher</td></tr>
<tr><td colspan="4" class="doc" id="hasParameter1"><pre>Matches the n'th parameter of a function or an ObjC method
declaration or a block.

Given
  class X { void f(int x) {} };
cxxMethodDecl(hasParameter(0, hasType(varDecl())))
  matches f(int x) {}
with hasParameter(...)
  matching int x

For ObjectiveC, given
  @interface I - (void) f:(int) y; @end

the matcher objcMethodDecl(hasParameter(0, hasName("y")))
matches the declaration of method f with hasParameter
matching y.
</pre></td></tr>


<tr><td>Matcher&lt;<a href="https://clang.llvm.org/doxygen/classclang_1_1OpaqueValueExpr.html">OpaqueValueExpr</a>&gt;</td><td class="name" onclick="toggle('hasSourceExpression1')"><a name="hasSourceExpression1Anchor">hasSourceExpression</a></td><td>Matcher&lt;<a href="https://clang.llvm.org/doxygen/classclang_1_1Expr.html">Expr</a>&gt; InnerMatcher</td></tr>
<tr><td colspan="4" class="doc" id="hasSourceExpression1"><pre>Matches if the cast's source expression
or opaque value's source expression matches the given matcher.

Example 1: matches "a string"
(matcher = castExpr(hasSourceExpression(cxxConstructExpr())))
class URL { URL(string); };
URL url = "a string";

Example 2: matches 'b' (matcher =
opaqueValueExpr(hasSourceExpression(implicitCastExpr(declRefExpr())))
int a = b ?: 1;
</pre></td></tr>


<tr><td>Matcher&lt;<a href="https://clang.llvm.org/doxygen/classclang_1_1OverloadExpr.html">OverloadExpr</a>&gt;</td><td class="name" onclick="toggle('hasAnyDeclaration0')"><a name="hasAnyDeclaration0Anchor">hasAnyDeclaration</a></td><td>Matcher&lt;<a href="https://clang.llvm.org/doxygen/classclang_1_1Decl.html">Decl</a>&gt; InnerMatcher</td></tr>
<tr><td colspan="4" class="doc" id="hasAnyDeclaration0"><pre>Matches an OverloadExpr if any of the declarations in the set of
overloads matches the given matcher.

Given
  template &lt;typename T&gt; void foo(T);
  template &lt;typename T&gt; void bar(T);
  template &lt;typename T&gt; void baz(T t) {
    foo(t);
    bar(t);
  }
unresolvedLookupExpr(hasAnyDeclaration(
    functionTemplateDecl(hasName("foo"))))
  matches foo in foo(t); but not bar in bar(t);
</pre></td></tr>


<tr><td>Matcher&lt;<a href="https://clang.llvm.org/doxygen/classclang_1_1ParenType.html">ParenType</a>&gt;</td><td class="name" onclick="toggle('innerType0')"><a name="innerType0Anchor">innerType</a></td><td>Matcher&lt;<a href="https://clang.llvm.org/doxygen/classclang_1_1Type.html">Type</a>&gt;</td></tr>
<tr><td colspan="4" class="doc" id="innerType0"><pre>Matches ParenType nodes where the inner type is a specific type.

Given
  int (*ptr_to_array)[4];
  int (*ptr_to_func)(int);

varDecl(hasType(pointsTo(parenType(innerType(functionType()))))) matches
ptr_to_func but not ptr_to_array.

Usable as: Matcher&lt;<a href="https://clang.llvm.org/doxygen/classclang_1_1ParenType.html">ParenType</a>&gt;
</pre></td></tr>


<tr><td>Matcher&lt;<a href="https://clang.llvm.org/doxygen/classclang_1_1PointerType.html">PointerType</a>&gt;</td><td class="name" onclick="toggle('pointee2')"><a name="pointee2Anchor">pointee</a></td><td>Matcher&lt;<a href="https://clang.llvm.org/doxygen/classclang_1_1Type.html">Type</a>&gt;</td></tr>
<tr><td colspan="4" class="doc" id="pointee2"><pre>Narrows PointerType (and similar) matchers to those where the
pointee matches a given matcher.

Given
  int *a;
  int const *b;
  float const *f;
pointerType(pointee(isConstQualified(), isInteger()))
  matches "int const *b"

Usable as: Matcher&lt;<a href="https://clang.llvm.org/doxygen/classclang_1_1BlockPointerType.html">BlockPointerType</a>&gt;, Matcher&lt;<a href="https://clang.llvm.org/doxygen/classclang_1_1MemberPointerType.html">MemberPointerType</a>&gt;,
  Matcher&lt;<a href="https://clang.llvm.org/doxygen/classclang_1_1PointerType.html">PointerType</a>&gt;, Matcher&lt;<a href="https://clang.llvm.org/doxygen/classclang_1_1ReferenceType.html">ReferenceType</a>&gt;
</pre></td></tr>


<tr><td>Matcher&lt;<a href="https://clang.llvm.org/doxygen/classclang_1_1QualType.html">QualType</a>&gt;</td><td class="name" onclick="toggle('hasCanonicalType0')"><a name="hasCanonicalType0Anchor">hasCanonicalType</a></td><td>Matcher&lt;<a href="https://clang.llvm.org/doxygen/classclang_1_1QualType.html">QualType</a>&gt; InnerMatcher</td></tr>
<tr><td colspan="4" class="doc" id="hasCanonicalType0"><pre>Matches QualTypes whose canonical type matches InnerMatcher.

Given:
  typedef int &amp;int_ref;
  int a;
  int_ref b = a;

varDecl(hasType(qualType(referenceType()))))) will not match the
declaration of b but varDecl(hasType(qualType(hasCanonicalType(referenceType())))))) does.
</pre></td></tr>


<tr><td>Matcher&lt;<a href="https://clang.llvm.org/doxygen/classclang_1_1QualType.html">QualType</a>&gt;</td><td class="name" onclick="toggle('hasDeclaration6')"><a name="hasDeclaration6Anchor">hasDeclaration</a></td><td>Matcher&lt;<a href="https://clang.llvm.org/doxygen/classclang_1_1Decl.html">Decl</a>&gt;  InnerMatcher</td></tr>
<tr><td colspan="4" class="doc" id="hasDeclaration6"><pre>Matches a node if the declaration associated with that node
matches the given matcher.

The associated declaration is:
- for type nodes, the declaration of the underlying type
- for CallExpr, the declaration of the callee
- for MemberExpr, the declaration of the referenced member
- for CXXConstructExpr, the declaration of the constructor
- for CXXNewExpr, the declaration of the operator new
- for ObjCIvarExpr, the declaration of the ivar

For type nodes, hasDeclaration will generally match the declaration of the
sugared type. Given
  class X {};
  typedef X Y;
  Y y;
in varDecl(hasType(hasDeclaration(decl()))) the decl will match the
typedefDecl. A common use case is to match the underlying, desugared type.
This can be achieved by using the hasUnqualifiedDesugaredType matcher:
  varDecl(hasType(hasUnqualifiedDesugaredType(
      recordType(hasDeclaration(decl())))))
In this matcher, the decl will match the CXXRecordDecl of class X.

Usable as: Matcher&lt;<a href="https://clang.llvm.org/doxygen/classclang_1_1AddrLabelExpr.html">AddrLabelExpr</a>&gt;, Matcher&lt;<a href="https://clang.llvm.org/doxygen/classclang_1_1CallExpr.html">CallExpr</a>&gt;,
  Matcher&lt;<a href="https://clang.llvm.org/doxygen/classclang_1_1CXXConstructExpr.html">CXXConstructExpr</a>&gt;, Matcher&lt;<a href="https://clang.llvm.org/doxygen/classclang_1_1CXXNewExpr.html">CXXNewExpr</a>&gt;, Matcher&lt;<a href="https://clang.llvm.org/doxygen/classclang_1_1DeclRefExpr.html">DeclRefExpr</a>&gt;,
  Matcher&lt;<a href="https://clang.llvm.org/doxygen/classclang_1_1EnumType.html">EnumType</a>&gt;, Matcher&lt;<a href="https://clang.llvm.org/doxygen/classclang_1_1InjectedClassNameType.html">InjectedClassNameType</a>&gt;, Matcher&lt;<a href="https://clang.llvm.org/doxygen/classclang_1_1LabelStmt.html">LabelStmt</a>&gt;,
  Matcher&lt;<a href="https://clang.llvm.org/doxygen/classclang_1_1MemberExpr.html">MemberExpr</a>&gt;, Matcher&lt;<a href="https://clang.llvm.org/doxygen/classclang_1_1QualType.html">QualType</a>&gt;, Matcher&lt;<a href="https://clang.llvm.org/doxygen/classclang_1_1RecordType.html">RecordType</a>&gt;,
  Matcher&lt;<a href="https://clang.llvm.org/doxygen/classclang_1_1TagType.html">TagType</a>&gt;, Matcher&lt;<a href="https://clang.llvm.org/doxygen/classclang_1_1TemplateSpecializationType.html">TemplateSpecializationType</a>&gt;,
  Matcher&lt;<a href="https://clang.llvm.org/doxygen/classclang_1_1TemplateTypeParmType.html">TemplateTypeParmType</a>&gt;, Matcher&lt;<a href="https://clang.llvm.org/doxygen/classclang_1_1TypedefType.html">TypedefType</a>&gt;,
  Matcher&lt;<a href="https://clang.llvm.org/doxygen/classclang_1_1UnresolvedUsingType.html">UnresolvedUsingType</a>&gt;
</pre></td></tr>


<tr><td>Matcher&lt;<a href="https://clang.llvm.org/doxygen/classclang_1_1QualType.html">QualType</a>&gt;</td><td class="name" onclick="toggle('ignoringParens0')"><a name="ignoringParens0Anchor">ignoringParens</a></td><td>Matcher&lt;<a href="https://clang.llvm.org/doxygen/classclang_1_1QualType.html">QualType</a>&gt; InnerMatcher</td></tr>
<tr><td colspan="4" class="doc" id="ignoringParens0"><pre>Matches types that match InnerMatcher after any parens are stripped.

Given
  void (*fp)(void);
The matcher
  varDecl(hasType(pointerType(pointee(ignoringParens(functionType())))))
would match the declaration for fp.
</pre></td></tr>


<tr><td>Matcher&lt;<a href="https://clang.llvm.org/doxygen/classclang_1_1QualType.html">QualType</a>&gt;</td><td class="name" onclick="toggle('pointsTo1')"><a name="pointsTo1Anchor">pointsTo</a></td><td>Matcher&lt;<a href="https://clang.llvm.org/doxygen/classclang_1_1Decl.html">Decl</a>&gt; InnerMatcher</td></tr>
<tr><td colspan="4" class="doc" id="pointsTo1"><pre>Overloaded to match the pointee type's declaration.
</pre></td></tr>


<tr><td>Matcher&lt;<a href="https://clang.llvm.org/doxygen/classclang_1_1QualType.html">QualType</a>&gt;</td><td class="name" onclick="toggle('pointsTo0')"><a name="pointsTo0Anchor">pointsTo</a></td><td>Matcher&lt;<a href="https://clang.llvm.org/doxygen/classclang_1_1QualType.html">QualType</a>&gt; InnerMatcher</td></tr>
<tr><td colspan="4" class="doc" id="pointsTo0"><pre>Matches if the matched type is a pointer type and the pointee type
matches the specified matcher.

Example matches y-&gt;x()
  (matcher = cxxMemberCallExpr(on(hasType(pointsTo
     cxxRecordDecl(hasName("Y")))))))
  class Y { public: void x(); };
  void z() { Y *y; y-&gt;x(); }
</pre></td></tr>


<tr><td>Matcher&lt;<a href="https://clang.llvm.org/doxygen/classclang_1_1QualType.html">QualType</a>&gt;</td><td class="name" onclick="toggle('references1')"><a name="references1Anchor">references</a></td><td>Matcher&lt;<a href="https://clang.llvm.org/doxygen/classclang_1_1Decl.html">Decl</a>&gt; InnerMatcher</td></tr>
<tr><td colspan="4" class="doc" id="references1"><pre>Overloaded to match the referenced type's declaration.
</pre></td></tr>


<tr><td>Matcher&lt;<a href="https://clang.llvm.org/doxygen/classclang_1_1QualType.html">QualType</a>&gt;</td><td class="name" onclick="toggle('references0')"><a name="references0Anchor">references</a></td><td>Matcher&lt;<a href="https://clang.llvm.org/doxygen/classclang_1_1QualType.html">QualType</a>&gt; InnerMatcher</td></tr>
<tr><td colspan="4" class="doc" id="references0"><pre>Matches if the matched type is a reference type and the referenced
type matches the specified matcher.

Example matches X &amp;x and const X &amp;y
    (matcher = varDecl(hasType(references(cxxRecordDecl(hasName("X"))))))
  class X {
    void a(X b) {
      X &amp;x = b;
      const X &amp;y = b;
    }
  };
</pre></td></tr>


<tr><td>Matcher&lt;<a href="https://clang.llvm.org/doxygen/classclang_1_1RecordType.html">RecordType</a>&gt;</td><td class="name" onclick="toggle('hasDeclaration5')"><a name="hasDeclaration5Anchor">hasDeclaration</a></td><td>Matcher&lt;<a href="https://clang.llvm.org/doxygen/classclang_1_1Decl.html">Decl</a>&gt;  InnerMatcher</td></tr>
<tr><td colspan="4" class="doc" id="hasDeclaration5"><pre>Matches a node if the declaration associated with that node
matches the given matcher.

The associated declaration is:
- for type nodes, the declaration of the underlying type
- for CallExpr, the declaration of the callee
- for MemberExpr, the declaration of the referenced member
- for CXXConstructExpr, the declaration of the constructor
- for CXXNewExpr, the declaration of the operator new
- for ObjCIvarExpr, the declaration of the ivar

For type nodes, hasDeclaration will generally match the declaration of the
sugared type. Given
  class X {};
  typedef X Y;
  Y y;
in varDecl(hasType(hasDeclaration(decl()))) the decl will match the
typedefDecl. A common use case is to match the underlying, desugared type.
This can be achieved by using the hasUnqualifiedDesugaredType matcher:
  varDecl(hasType(hasUnqualifiedDesugaredType(
      recordType(hasDeclaration(decl())))))
In this matcher, the decl will match the CXXRecordDecl of class X.

Usable as: Matcher&lt;<a href="https://clang.llvm.org/doxygen/classclang_1_1AddrLabelExpr.html">AddrLabelExpr</a>&gt;, Matcher&lt;<a href="https://clang.llvm.org/doxygen/classclang_1_1CallExpr.html">CallExpr</a>&gt;,
  Matcher&lt;<a href="https://clang.llvm.org/doxygen/classclang_1_1CXXConstructExpr.html">CXXConstructExpr</a>&gt;, Matcher&lt;<a href="https://clang.llvm.org/doxygen/classclang_1_1CXXNewExpr.html">CXXNewExpr</a>&gt;, Matcher&lt;<a href="https://clang.llvm.org/doxygen/classclang_1_1DeclRefExpr.html">DeclRefExpr</a>&gt;,
  Matcher&lt;<a href="https://clang.llvm.org/doxygen/classclang_1_1EnumType.html">EnumType</a>&gt;, Matcher&lt;<a href="https://clang.llvm.org/doxygen/classclang_1_1InjectedClassNameType.html">InjectedClassNameType</a>&gt;, Matcher&lt;<a href="https://clang.llvm.org/doxygen/classclang_1_1LabelStmt.html">LabelStmt</a>&gt;,
  Matcher&lt;<a href="https://clang.llvm.org/doxygen/classclang_1_1MemberExpr.html">MemberExpr</a>&gt;, Matcher&lt;<a href="https://clang.llvm.org/doxygen/classclang_1_1QualType.html">QualType</a>&gt;, Matcher&lt;<a href="https://clang.llvm.org/doxygen/classclang_1_1RecordType.html">RecordType</a>&gt;,
  Matcher&lt;<a href="https://clang.llvm.org/doxygen/classclang_1_1TagType.html">TagType</a>&gt;, Matcher&lt;<a href="https://clang.llvm.org/doxygen/classclang_1_1TemplateSpecializationType.html">TemplateSpecializationType</a>&gt;,
  Matcher&lt;<a href="https://clang.llvm.org/doxygen/classclang_1_1TemplateTypeParmType.html">TemplateTypeParmType</a>&gt;, Matcher&lt;<a href="https://clang.llvm.org/doxygen/classclang_1_1TypedefType.html">TypedefType</a>&gt;,
  Matcher&lt;<a href="https://clang.llvm.org/doxygen/classclang_1_1UnresolvedUsingType.html">UnresolvedUsingType</a>&gt;
</pre></td></tr>


<tr><td>Matcher&lt;<a href="https://clang.llvm.org/doxygen/classclang_1_1ReferenceType.html">ReferenceType</a>&gt;</td><td class="name" onclick="toggle('pointee3')"><a name="pointee3Anchor">pointee</a></td><td>Matcher&lt;<a href="https://clang.llvm.org/doxygen/classclang_1_1Type.html">Type</a>&gt;</td></tr>
<tr><td colspan="4" class="doc" id="pointee3"><pre>Narrows PointerType (and similar) matchers to those where the
pointee matches a given matcher.

Given
  int *a;
  int const *b;
  float const *f;
pointerType(pointee(isConstQualified(), isInteger()))
  matches "int const *b"

Usable as: Matcher&lt;<a href="https://clang.llvm.org/doxygen/classclang_1_1BlockPointerType.html">BlockPointerType</a>&gt;, Matcher&lt;<a href="https://clang.llvm.org/doxygen/classclang_1_1MemberPointerType.html">MemberPointerType</a>&gt;,
  Matcher&lt;<a href="https://clang.llvm.org/doxygen/classclang_1_1PointerType.html">PointerType</a>&gt;, Matcher&lt;<a href="https://clang.llvm.org/doxygen/classclang_1_1ReferenceType.html">ReferenceType</a>&gt;
</pre></td></tr>


<tr><td>Matcher&lt;<a href="https://clang.llvm.org/doxygen/classclang_1_1ReturnStmt.html">ReturnStmt</a>&gt;</td><td class="name" onclick="toggle('hasReturnValue0')"><a name="hasReturnValue0Anchor">hasReturnValue</a></td><td>Matcher&lt;<a href="https://clang.llvm.org/doxygen/classclang_1_1Expr.html">Expr</a>&gt; InnerMatcher</td></tr>
<tr><td colspan="4" class="doc" id="hasReturnValue0"><pre>Matches the return value expression of a return statement

Given
  return a + b;
hasReturnValue(binaryOperator())
  matches 'return a + b'
with binaryOperator()
  matching 'a + b'
</pre></td></tr>


<tr><td>Matcher&lt;<a href="https://clang.llvm.org/doxygen/classclang_1_1StmtExpr.html">StmtExpr</a>&gt;</td><td class="name" onclick="toggle('hasAnySubstatement1')"><a name="hasAnySubstatement1Anchor">hasAnySubstatement</a></td><td>Matcher&lt;<a href="https://clang.llvm.org/doxygen/classclang_1_1Stmt.html">Stmt</a>&gt; InnerMatcher</td></tr>
<tr><td colspan="4" class="doc" id="hasAnySubstatement1"><pre>Matches compound statements where at least one substatement matches
a given matcher. Also matches StmtExprs that have CompoundStmt as children.

Given
  { {}; 1+2; }
hasAnySubstatement(compoundStmt())
  matches '{ {}; 1+2; }'
with compoundStmt()
  matching '{}'
</pre></td></tr>


<tr><td>Matcher&lt;<a href="https://clang.llvm.org/doxygen/classclang_1_1Stmt.html">Stmt</a>&gt;</td><td class="name" onclick="toggle('alignOfExpr0')"><a name="alignOfExpr0Anchor">alignOfExpr</a></td><td>Matcher&lt;<a href="https://clang.llvm.org/doxygen/classclang_1_1UnaryExprOrTypeTraitExpr.html">UnaryExprOrTypeTraitExpr</a>&gt;  InnerMatcher</td></tr>
<tr><td colspan="4" class="doc" id="alignOfExpr0"><pre>Same as unaryExprOrTypeTraitExpr, but only matching
alignof.
</pre></td></tr>


<tr><td>Matcher&lt;<a href="https://clang.llvm.org/doxygen/classclang_1_1Stmt.html">Stmt</a>&gt;</td><td class="name" onclick="toggle('forFunction0')"><a name="forFunction0Anchor">forFunction</a></td><td>Matcher&lt;<a href="https://clang.llvm.org/doxygen/classclang_1_1FunctionDecl.html">FunctionDecl</a>&gt; InnerMatcher</td></tr>
<tr><td colspan="4" class="doc" id="forFunction0"><pre>Matches declaration of the function the statement belongs to

Given:
F&amp; operator=(const F&amp; o) {
  std::copy_if(o.begin(), o.end(), begin(), [](V v) { return v &gt; 0; });
  return *this;
}
returnStmt(forFunction(hasName("operator=")))
  matches 'return *this'
  but does not match 'return v &gt; 0'
</pre></td></tr>


<tr><td>Matcher&lt;<a href="https://clang.llvm.org/doxygen/classclang_1_1Stmt.html">Stmt</a>&gt;</td><td class="name" onclick="toggle('sizeOfExpr0')"><a name="sizeOfExpr0Anchor">sizeOfExpr</a></td><td>Matcher&lt;<a href="https://clang.llvm.org/doxygen/classclang_1_1UnaryExprOrTypeTraitExpr.html">UnaryExprOrTypeTraitExpr</a>&gt;  InnerMatcher</td></tr>
<tr><td colspan="4" class="doc" id="sizeOfExpr0"><pre>Same as unaryExprOrTypeTraitExpr, but only matching
sizeof.
</pre></td></tr>


<tr><td>Matcher&lt;<a href="https://clang.llvm.org/doxygen/classclang_1_1SubstTemplateTypeParmType.html">SubstTemplateTypeParmType</a>&gt;</td><td class="name" onclick="toggle('hasReplacementType0')"><a name="hasReplacementType0Anchor">hasReplacementType</a></td><td>Matcher&lt;<a href="https://clang.llvm.org/doxygen/classclang_1_1Type.html">Type</a>&gt;</td></tr>
<tr><td colspan="4" class="doc" id="hasReplacementType0"><pre>Matches template type parameter substitutions that have a replacement
type that matches the provided matcher.

Given
  template &lt;typename T&gt;
  double F(T t);
  int i;
  double j = F(i);

substTemplateTypeParmType(hasReplacementType(type())) matches int
</pre></td></tr>


<tr><td>Matcher&lt;<a href="https://clang.llvm.org/doxygen/classclang_1_1SwitchStmt.html">SwitchStmt</a>&gt;</td><td class="name" onclick="toggle('forEachSwitchCase0')"><a name="forEachSwitchCase0Anchor">forEachSwitchCase</a></td><td>Matcher&lt;<a href="https://clang.llvm.org/doxygen/classclang_1_1SwitchCase.html">SwitchCase</a>&gt; InnerMatcher</td></tr>
<tr><td colspan="4" class="doc" id="forEachSwitchCase0"><pre>Matches each case or default statement belonging to the given switch
statement. This matcher may produce multiple matches.

Given
  switch (1) { case 1: case 2: default: switch (2) { case 3: case 4: ; } }
switchStmt(forEachSwitchCase(caseStmt().bind("c"))).bind("s")
  matches four times, with "c" binding each of "case 1:", "case 2:",
"case 3:" and "case 4:", and "s" respectively binding "switch (1)",
"switch (1)", "switch (2)" and "switch (2)".
</pre></td></tr>


<tr><td>Matcher&lt;<a href="https://clang.llvm.org/doxygen/classclang_1_1SwitchStmt.html">SwitchStmt</a>&gt;</td><td class="name" onclick="toggle('hasCondition4')"><a name="hasCondition4Anchor">hasCondition</a></td><td>Matcher&lt;<a href="https://clang.llvm.org/doxygen/classclang_1_1Expr.html">Expr</a>&gt; InnerMatcher</td></tr>
<tr><td colspan="4" class="doc" id="hasCondition4"><pre>Matches the condition expression of an if statement, for loop,
switch statement or conditional operator.

Example matches true (matcher = hasCondition(cxxBoolLiteral(equals(true))))
  if (true) {}
</pre></td></tr>


<tr><td>Matcher&lt;<a href="https://clang.llvm.org/doxygen/classclang_1_1SwitchStmt.html">SwitchStmt</a>&gt;</td><td class="name" onclick="toggle('hasInitStatement1')"><a name="hasInitStatement1Anchor">hasInitStatement</a></td><td>Matcher&lt;<a href="https://clang.llvm.org/doxygen/classclang_1_1Stmt.html">Stmt</a>&gt; InnerMatcher</td></tr>
<tr><td colspan="4" class="doc" id="hasInitStatement1"><pre>Matches selection statements with initializer.

Given:
 void foo() {
   if (int i = foobar(); i &gt; 0) {}
   switch (int i = foobar(); i) {}
   for (auto&amp; a = get_range(); auto&amp; x : a) {}
 }
 void bar() {
   if (foobar() &gt; 0) {}
   switch (foobar()) {}
   for (auto&amp; x : get_range()) {}
 }
ifStmt(hasInitStatement(anything()))
  matches the if statement in foo but not in bar.
switchStmt(hasInitStatement(anything()))
  matches the switch statement in foo but not in bar.
cxxForRangeStmt(hasInitStatement(anything()))
  matches the range for statement in foo but not in bar.
</pre></td></tr>


<tr><td>Matcher&lt;<a href="https://clang.llvm.org/doxygen/classclang_1_1TagType.html">TagType</a>&gt;</td><td class="name" onclick="toggle('hasDeclaration4')"><a name="hasDeclaration4Anchor">hasDeclaration</a></td><td>Matcher&lt;<a href="https://clang.llvm.org/doxygen/classclang_1_1Decl.html">Decl</a>&gt;  InnerMatcher</td></tr>
<tr><td colspan="4" class="doc" id="hasDeclaration4"><pre>Matches a node if the declaration associated with that node
matches the given matcher.

The associated declaration is:
- for type nodes, the declaration of the underlying type
- for CallExpr, the declaration of the callee
- for MemberExpr, the declaration of the referenced member
- for CXXConstructExpr, the declaration of the constructor
- for CXXNewExpr, the declaration of the operator new
- for ObjCIvarExpr, the declaration of the ivar

For type nodes, hasDeclaration will generally match the declaration of the
sugared type. Given
  class X {};
  typedef X Y;
  Y y;
in varDecl(hasType(hasDeclaration(decl()))) the decl will match the
typedefDecl. A common use case is to match the underlying, desugared type.
This can be achieved by using the hasUnqualifiedDesugaredType matcher:
  varDecl(hasType(hasUnqualifiedDesugaredType(
      recordType(hasDeclaration(decl())))))
In this matcher, the decl will match the CXXRecordDecl of class X.

Usable as: Matcher&lt;<a href="https://clang.llvm.org/doxygen/classclang_1_1AddrLabelExpr.html">AddrLabelExpr</a>&gt;, Matcher&lt;<a href="https://clang.llvm.org/doxygen/classclang_1_1CallExpr.html">CallExpr</a>&gt;,
  Matcher&lt;<a href="https://clang.llvm.org/doxygen/classclang_1_1CXXConstructExpr.html">CXXConstructExpr</a>&gt;, Matcher&lt;<a href="https://clang.llvm.org/doxygen/classclang_1_1CXXNewExpr.html">CXXNewExpr</a>&gt;, Matcher&lt;<a href="https://clang.llvm.org/doxygen/classclang_1_1DeclRefExpr.html">DeclRefExpr</a>&gt;,
  Matcher&lt;<a href="https://clang.llvm.org/doxygen/classclang_1_1EnumType.html">EnumType</a>&gt;, Matcher&lt;<a href="https://clang.llvm.org/doxygen/classclang_1_1InjectedClassNameType.html">InjectedClassNameType</a>&gt;, Matcher&lt;<a href="https://clang.llvm.org/doxygen/classclang_1_1LabelStmt.html">LabelStmt</a>&gt;,
  Matcher&lt;<a href="https://clang.llvm.org/doxygen/classclang_1_1MemberExpr.html">MemberExpr</a>&gt;, Matcher&lt;<a href="https://clang.llvm.org/doxygen/classclang_1_1QualType.html">QualType</a>&gt;, Matcher&lt;<a href="https://clang.llvm.org/doxygen/classclang_1_1RecordType.html">RecordType</a>&gt;,
  Matcher&lt;<a href="https://clang.llvm.org/doxygen/classclang_1_1TagType.html">TagType</a>&gt;, Matcher&lt;<a href="https://clang.llvm.org/doxygen/classclang_1_1TemplateSpecializationType.html">TemplateSpecializationType</a>&gt;,
  Matcher&lt;<a href="https://clang.llvm.org/doxygen/classclang_1_1TemplateTypeParmType.html">TemplateTypeParmType</a>&gt;, Matcher&lt;<a href="https://clang.llvm.org/doxygen/classclang_1_1TypedefType.html">TypedefType</a>&gt;,
  Matcher&lt;<a href="https://clang.llvm.org/doxygen/classclang_1_1UnresolvedUsingType.html">UnresolvedUsingType</a>&gt;
</pre></td></tr>


<tr><td>Matcher&lt;<a href="https://clang.llvm.org/doxygen/classclang_1_1TemplateArgument.html">TemplateArgument</a>&gt;</td><td class="name" onclick="toggle('isExpr0')"><a name="isExpr0Anchor">isExpr</a></td><td>Matcher&lt;<a href="https://clang.llvm.org/doxygen/classclang_1_1Expr.html">Expr</a>&gt; InnerMatcher</td></tr>
<tr><td colspan="4" class="doc" id="isExpr0"><pre>Matches a sugar TemplateArgument that refers to a certain expression.

Given
  struct B { int next; };
  template&lt;int(B::*next_ptr)&gt; struct A {};
  A&lt;&amp;B::next&gt; a;
templateSpecializationType(hasAnyTemplateArgument(
  isExpr(hasDescendant(declRefExpr(to(fieldDecl(hasName("next"))))))))
  matches the specialization A&lt;&amp;B::next&gt; with fieldDecl(...) matching
    B::next
</pre></td></tr>


<tr><td>Matcher&lt;<a href="https://clang.llvm.org/doxygen/classclang_1_1TemplateArgument.html">TemplateArgument</a>&gt;</td><td class="name" onclick="toggle('refersToDeclaration0')"><a name="refersToDeclaration0Anchor">refersToDeclaration</a></td><td>Matcher&lt;<a href="https://clang.llvm.org/doxygen/classclang_1_1Decl.html">Decl</a>&gt; InnerMatcher</td></tr>
<tr><td colspan="4" class="doc" id="refersToDeclaration0"><pre>Matches a canonical TemplateArgument that refers to a certain
declaration.

Given
  struct B { int next; };
  template&lt;int(B::*next_ptr)&gt; struct A {};
  A&lt;&amp;B::next&gt; a;
classTemplateSpecializationDecl(hasAnyTemplateArgument(
    refersToDeclaration(fieldDecl(hasName("next")))))
  matches the specialization A&lt;&amp;B::next&gt; with fieldDecl(...) matching
    B::next
</pre></td></tr>


<tr><td>Matcher&lt;<a href="https://clang.llvm.org/doxygen/classclang_1_1TemplateArgument.html">TemplateArgument</a>&gt;</td><td class="name" onclick="toggle('refersToIntegralType0')"><a name="refersToIntegralType0Anchor">refersToIntegralType</a></td><td>Matcher&lt;<a href="https://clang.llvm.org/doxygen/classclang_1_1QualType.html">QualType</a>&gt; InnerMatcher</td></tr>
<tr><td colspan="4" class="doc" id="refersToIntegralType0"><pre>Matches a TemplateArgument that refers to an integral type.

Given
  template&lt;int T&gt; struct C {};
  C&lt;42&gt; c;
classTemplateSpecializationDecl(
  hasAnyTemplateArgument(refersToIntegralType(asString("int"))))
  matches the implicit instantiation of C in C&lt;42&gt;.
</pre></td></tr>


<tr><td>Matcher&lt;<a href="https://clang.llvm.org/doxygen/classclang_1_1TemplateArgument.html">TemplateArgument</a>&gt;</td><td class="name" onclick="toggle('refersToTemplate0')"><a name="refersToTemplate0Anchor">refersToTemplate</a></td><td>Matcher&lt;<a href="https://clang.llvm.org/doxygen/classclang_1_1TemplateName.html">TemplateName</a>&gt; InnerMatcher</td></tr>
<tr><td colspan="4" class="doc" id="refersToTemplate0"><pre>Matches a TemplateArgument that refers to a certain template.

Given
  template&lt;template &lt;typename&gt; class S&gt; class X {};
  template&lt;typename T&gt; class Y {};
  X&lt;Y&gt; xi;
classTemplateSpecializationDecl(hasAnyTemplateArgument(
    refersToTemplate(templateName())))
  matches the specialization X&lt;Y&gt;
</pre></td></tr>


<tr><td>Matcher&lt;<a href="https://clang.llvm.org/doxygen/classclang_1_1TemplateArgument.html">TemplateArgument</a>&gt;</td><td class="name" onclick="toggle('refersToType0')"><a name="refersToType0Anchor">refersToType</a></td><td>Matcher&lt;<a href="https://clang.llvm.org/doxygen/classclang_1_1QualType.html">QualType</a>&gt; InnerMatcher</td></tr>
<tr><td colspan="4" class="doc" id="refersToType0"><pre>Matches a TemplateArgument that refers to a certain type.

Given
  struct X {};
  template&lt;typename T&gt; struct A {};
  A&lt;X&gt; a;
classTemplateSpecializationDecl(hasAnyTemplateArgument(
    refersToType(class(hasName("X")))))
  matches the specialization A&lt;X&gt;
</pre></td></tr>


<tr><td>Matcher&lt;<a href="https://clang.llvm.org/doxygen/classclang_1_1TemplateSpecializationType.html">TemplateSpecializationType</a>&gt;</td><td class="name" onclick="toggle('hasAnyTemplateArgument1')"><a name="hasAnyTemplateArgument1Anchor">hasAnyTemplateArgument</a></td><td>Matcher&lt;<a href="https://clang.llvm.org/doxygen/classclang_1_1TemplateArgument.html">TemplateArgument</a>&gt; InnerMatcher</td></tr>
<tr><td colspan="4" class="doc" id="hasAnyTemplateArgument1"><pre>Matches classTemplateSpecializations, templateSpecializationType and
functionDecl that have at least one TemplateArgument matching the given
InnerMatcher.

Given
  template&lt;typename T&gt; class A {};
  template&lt;&gt; class A&lt;double&gt; {};
  A&lt;int&gt; a;

  template&lt;typename T&gt; f() {};
  void func() { f&lt;int&gt;(); };

classTemplateSpecializationDecl(hasAnyTemplateArgument(
    refersToType(asString("int"))))
  matches the specialization A&lt;int&gt;

functionDecl(hasAnyTemplateArgument(refersToType(asString("int"))))
  matches the specialization f&lt;int&gt;
</pre></td></tr>


<tr><td>Matcher&lt;<a href="https://clang.llvm.org/doxygen/classclang_1_1TemplateSpecializationType.html">TemplateSpecializationType</a>&gt;</td><td class="name" onclick="toggle('hasDeclaration3')"><a name="hasDeclaration3Anchor">hasDeclaration</a></td><td>Matcher&lt;<a href="https://clang.llvm.org/doxygen/classclang_1_1Decl.html">Decl</a>&gt;  InnerMatcher</td></tr>
<tr><td colspan="4" class="doc" id="hasDeclaration3"><pre>Matches a node if the declaration associated with that node
matches the given matcher.

The associated declaration is:
- for type nodes, the declaration of the underlying type
- for CallExpr, the declaration of the callee
- for MemberExpr, the declaration of the referenced member
- for CXXConstructExpr, the declaration of the constructor
- for CXXNewExpr, the declaration of the operator new
- for ObjCIvarExpr, the declaration of the ivar

For type nodes, hasDeclaration will generally match the declaration of the
sugared type. Given
  class X {};
  typedef X Y;
  Y y;
in varDecl(hasType(hasDeclaration(decl()))) the decl will match the
typedefDecl. A common use case is to match the underlying, desugared type.
This can be achieved by using the hasUnqualifiedDesugaredType matcher:
  varDecl(hasType(hasUnqualifiedDesugaredType(
      recordType(hasDeclaration(decl())))))
In this matcher, the decl will match the CXXRecordDecl of class X.

Usable as: Matcher&lt;<a href="https://clang.llvm.org/doxygen/classclang_1_1AddrLabelExpr.html">AddrLabelExpr</a>&gt;, Matcher&lt;<a href="https://clang.llvm.org/doxygen/classclang_1_1CallExpr.html">CallExpr</a>&gt;,
  Matcher&lt;<a href="https://clang.llvm.org/doxygen/classclang_1_1CXXConstructExpr.html">CXXConstructExpr</a>&gt;, Matcher&lt;<a href="https://clang.llvm.org/doxygen/classclang_1_1CXXNewExpr.html">CXXNewExpr</a>&gt;, Matcher&lt;<a href="https://clang.llvm.org/doxygen/classclang_1_1DeclRefExpr.html">DeclRefExpr</a>&gt;,
  Matcher&lt;<a href="https://clang.llvm.org/doxygen/classclang_1_1EnumType.html">EnumType</a>&gt;, Matcher&lt;<a href="https://clang.llvm.org/doxygen/classclang_1_1InjectedClassNameType.html">InjectedClassNameType</a>&gt;, Matcher&lt;<a href="https://clang.llvm.org/doxygen/classclang_1_1LabelStmt.html">LabelStmt</a>&gt;,
  Matcher&lt;<a href="https://clang.llvm.org/doxygen/classclang_1_1MemberExpr.html">MemberExpr</a>&gt;, Matcher&lt;<a href="https://clang.llvm.org/doxygen/classclang_1_1QualType.html">QualType</a>&gt;, Matcher&lt;<a href="https://clang.llvm.org/doxygen/classclang_1_1RecordType.html">RecordType</a>&gt;,
  Matcher&lt;<a href="https://clang.llvm.org/doxygen/classclang_1_1TagType.html">TagType</a>&gt;, Matcher&lt;<a href="https://clang.llvm.org/doxygen/classclang_1_1TemplateSpecializationType.html">TemplateSpecializationType</a>&gt;,
  Matcher&lt;<a href="https://clang.llvm.org/doxygen/classclang_1_1TemplateTypeParmType.html">TemplateTypeParmType</a>&gt;, Matcher&lt;<a href="https://clang.llvm.org/doxygen/classclang_1_1TypedefType.html">TypedefType</a>&gt;,
  Matcher&lt;<a href="https://clang.llvm.org/doxygen/classclang_1_1UnresolvedUsingType.html">UnresolvedUsingType</a>&gt;
</pre></td></tr>


<tr><td>Matcher&lt;<a href="https://clang.llvm.org/doxygen/classclang_1_1TemplateSpecializationType.html">TemplateSpecializationType</a>&gt;</td><td class="name" onclick="toggle('hasTemplateArgument1')"><a name="hasTemplateArgument1Anchor">hasTemplateArgument</a></td><td>unsigned N, Matcher&lt;<a href="https://clang.llvm.org/doxygen/classclang_1_1TemplateArgument.html">TemplateArgument</a>&gt; InnerMatcher</td></tr>
<tr><td colspan="4" class="doc" id="hasTemplateArgument1"><pre>Matches classTemplateSpecializations, templateSpecializationType and
functionDecl where the n'th TemplateArgument matches the given InnerMatcher.

Given
  template&lt;typename T, typename U&gt; class A {};
  A&lt;bool, int&gt; b;
  A&lt;int, bool&gt; c;

  template&lt;typename T&gt; void f() {}
  void func() { f&lt;int&gt;(); };
classTemplateSpecializationDecl(hasTemplateArgument(
    1, refersToType(asString("int"))))
  matches the specialization A&lt;bool, int&gt;

functionDecl(hasTemplateArgument(0, refersToType(asString("int"))))
  matches the specialization f&lt;int&gt;
</pre></td></tr>


<tr><td>Matcher&lt;<a href="https://clang.llvm.org/doxygen/classclang_1_1TemplateTypeParmType.html">TemplateTypeParmType</a>&gt;</td><td class="name" onclick="toggle('hasDeclaration2')"><a name="hasDeclaration2Anchor">hasDeclaration</a></td><td>Matcher&lt;<a href="https://clang.llvm.org/doxygen/classclang_1_1Decl.html">Decl</a>&gt;  InnerMatcher</td></tr>
<tr><td colspan="4" class="doc" id="hasDeclaration2"><pre>Matches a node if the declaration associated with that node
matches the given matcher.

The associated declaration is:
- for type nodes, the declaration of the underlying type
- for CallExpr, the declaration of the callee
- for MemberExpr, the declaration of the referenced member
- for CXXConstructExpr, the declaration of the constructor
- for CXXNewExpr, the declaration of the operator new
- for ObjCIvarExpr, the declaration of the ivar

For type nodes, hasDeclaration will generally match the declaration of the
sugared type. Given
  class X {};
  typedef X Y;
  Y y;
in varDecl(hasType(hasDeclaration(decl()))) the decl will match the
typedefDecl. A common use case is to match the underlying, desugared type.
This can be achieved by using the hasUnqualifiedDesugaredType matcher:
  varDecl(hasType(hasUnqualifiedDesugaredType(
      recordType(hasDeclaration(decl())))))
In this matcher, the decl will match the CXXRecordDecl of class X.

Usable as: Matcher&lt;<a href="https://clang.llvm.org/doxygen/classclang_1_1AddrLabelExpr.html">AddrLabelExpr</a>&gt;, Matcher&lt;<a href="https://clang.llvm.org/doxygen/classclang_1_1CallExpr.html">CallExpr</a>&gt;,
  Matcher&lt;<a href="https://clang.llvm.org/doxygen/classclang_1_1CXXConstructExpr.html">CXXConstructExpr</a>&gt;, Matcher&lt;<a href="https://clang.llvm.org/doxygen/classclang_1_1CXXNewExpr.html">CXXNewExpr</a>&gt;, Matcher&lt;<a href="https://clang.llvm.org/doxygen/classclang_1_1DeclRefExpr.html">DeclRefExpr</a>&gt;,
  Matcher&lt;<a href="https://clang.llvm.org/doxygen/classclang_1_1EnumType.html">EnumType</a>&gt;, Matcher&lt;<a href="https://clang.llvm.org/doxygen/classclang_1_1InjectedClassNameType.html">InjectedClassNameType</a>&gt;, Matcher&lt;<a href="https://clang.llvm.org/doxygen/classclang_1_1LabelStmt.html">LabelStmt</a>&gt;,
  Matcher&lt;<a href="https://clang.llvm.org/doxygen/classclang_1_1MemberExpr.html">MemberExpr</a>&gt;, Matcher&lt;<a href="https://clang.llvm.org/doxygen/classclang_1_1QualType.html">QualType</a>&gt;, Matcher&lt;<a href="https://clang.llvm.org/doxygen/classclang_1_1RecordType.html">RecordType</a>&gt;,
  Matcher&lt;<a href="https://clang.llvm.org/doxygen/classclang_1_1TagType.html">TagType</a>&gt;, Matcher&lt;<a href="https://clang.llvm.org/doxygen/classclang_1_1TemplateSpecializationType.html">TemplateSpecializationType</a>&gt;,
  Matcher&lt;<a href="https://clang.llvm.org/doxygen/classclang_1_1TemplateTypeParmType.html">TemplateTypeParmType</a>&gt;, Matcher&lt;<a href="https://clang.llvm.org/doxygen/classclang_1_1TypedefType.html">TypedefType</a>&gt;,
  Matcher&lt;<a href="https://clang.llvm.org/doxygen/classclang_1_1UnresolvedUsingType.html">UnresolvedUsingType</a>&gt;
</pre></td></tr>


<tr><td>Matcher&lt;<a href="https://clang.llvm.org/doxygen/classclang_1_1TypeLoc.html">TypeLoc</a>&gt;</td><td class="name" onclick="toggle('loc0')"><a name="loc0Anchor">loc</a></td><td>Matcher&lt;<a href="https://clang.llvm.org/doxygen/classclang_1_1QualType.html">QualType</a>&gt; InnerMatcher</td></tr>
<tr><td colspan="4" class="doc" id="loc0"><pre>Matches TypeLocs for which the given inner
QualType-matcher matches.
</pre></td></tr>


<tr><td>Matcher&lt;<a href="https://clang.llvm.org/doxygen/classclang_1_1TypedefNameDecl.html">TypedefNameDecl</a>&gt;</td><td class="name" onclick="toggle('hasType2')"><a name="hasType2Anchor">hasType</a></td><td>Matcher&lt;<a href="https://clang.llvm.org/doxygen/classclang_1_1QualType.html">QualType</a>&gt; InnerMatcher</td></tr>
<tr><td colspan="4" class="doc" id="hasType2"><pre>Matches if the expression's or declaration's type matches a type
matcher.

Example matches x (matcher = expr(hasType(cxxRecordDecl(hasName("X")))))
            and z (matcher = varDecl(hasType(cxxRecordDecl(hasName("X")))))
            and U (matcher = typedefDecl(hasType(asString("int")))
            and friend class X (matcher = friendDecl(hasType("X"))
 class X {};
 void y(X &amp;x) { x; X z; }
 typedef int U;
 class Y { friend class X; };
</pre></td></tr>


<tr><td>Matcher&lt;<a href="https://clang.llvm.org/doxygen/classclang_1_1TypedefType.html">TypedefType</a>&gt;</td><td class="name" onclick="toggle('hasDeclaration1')"><a name="hasDeclaration1Anchor">hasDeclaration</a></td><td>Matcher&lt;<a href="https://clang.llvm.org/doxygen/classclang_1_1Decl.html">Decl</a>&gt;  InnerMatcher</td></tr>
<tr><td colspan="4" class="doc" id="hasDeclaration1"><pre>Matches a node if the declaration associated with that node
matches the given matcher.

The associated declaration is:
- for type nodes, the declaration of the underlying type
- for CallExpr, the declaration of the callee
- for MemberExpr, the declaration of the referenced member
- for CXXConstructExpr, the declaration of the constructor
- for CXXNewExpr, the declaration of the operator new
- for ObjCIvarExpr, the declaration of the ivar

For type nodes, hasDeclaration will generally match the declaration of the
sugared type. Given
  class X {};
  typedef X Y;
  Y y;
in varDecl(hasType(hasDeclaration(decl()))) the decl will match the
typedefDecl. A common use case is to match the underlying, desugared type.
This can be achieved by using the hasUnqualifiedDesugaredType matcher:
  varDecl(hasType(hasUnqualifiedDesugaredType(
      recordType(hasDeclaration(decl())))))
In this matcher, the decl will match the CXXRecordDecl of class X.

Usable as: Matcher&lt;<a href="https://clang.llvm.org/doxygen/classclang_1_1AddrLabelExpr.html">AddrLabelExpr</a>&gt;, Matcher&lt;<a href="https://clang.llvm.org/doxygen/classclang_1_1CallExpr.html">CallExpr</a>&gt;,
  Matcher&lt;<a href="https://clang.llvm.org/doxygen/classclang_1_1CXXConstructExpr.html">CXXConstructExpr</a>&gt;, Matcher&lt;<a href="https://clang.llvm.org/doxygen/classclang_1_1CXXNewExpr.html">CXXNewExpr</a>&gt;, Matcher&lt;<a href="https://clang.llvm.org/doxygen/classclang_1_1DeclRefExpr.html">DeclRefExpr</a>&gt;,
  Matcher&lt;<a href="https://clang.llvm.org/doxygen/classclang_1_1EnumType.html">EnumType</a>&gt;, Matcher&lt;<a href="https://clang.llvm.org/doxygen/classclang_1_1InjectedClassNameType.html">InjectedClassNameType</a>&gt;, Matcher&lt;<a href="https://clang.llvm.org/doxygen/classclang_1_1LabelStmt.html">LabelStmt</a>&gt;,
  Matcher&lt;<a href="https://clang.llvm.org/doxygen/classclang_1_1MemberExpr.html">MemberExpr</a>&gt;, Matcher&lt;<a href="https://clang.llvm.org/doxygen/classclang_1_1QualType.html">QualType</a>&gt;, Matcher&lt;<a href="https://clang.llvm.org/doxygen/classclang_1_1RecordType.html">RecordType</a>&gt;,
  Matcher&lt;<a href="https://clang.llvm.org/doxygen/classclang_1_1TagType.html">TagType</a>&gt;, Matcher&lt;<a href="https://clang.llvm.org/doxygen/classclang_1_1TemplateSpecializationType.html">TemplateSpecializationType</a>&gt;,
  Matcher&lt;<a href="https://clang.llvm.org/doxygen/classclang_1_1TemplateTypeParmType.html">TemplateTypeParmType</a>&gt;, Matcher&lt;<a href="https://clang.llvm.org/doxygen/classclang_1_1TypedefType.html">TypedefType</a>&gt;,
  Matcher&lt;<a href="https://clang.llvm.org/doxygen/classclang_1_1UnresolvedUsingType.html">UnresolvedUsingType</a>&gt;
</pre></td></tr>


<tr><td>Matcher&lt;<a href="https://clang.llvm.org/doxygen/classclang_1_1Type.html">Type</a>&gt;</td><td class="name" onclick="toggle('hasUnqualifiedDesugaredType0')"><a name="hasUnqualifiedDesugaredType0Anchor">hasUnqualifiedDesugaredType</a></td><td>Matcher&lt;<a href="https://clang.llvm.org/doxygen/classclang_1_1Type.html">Type</a>&gt; InnerMatcher</td></tr>
<tr><td colspan="4" class="doc" id="hasUnqualifiedDesugaredType0"><pre>Matches if the matched type matches the unqualified desugared
type of the matched node.

For example, in:
  class A {};
  using B = A;
The matcher type(hasUnqualifiedDesugaredType(recordType())) matches
both B and A.
</pre></td></tr>


<tr><td>Matcher&lt;<a href="https://clang.llvm.org/doxygen/classclang_1_1UnaryExprOrTypeTraitExpr.html">UnaryExprOrTypeTraitExpr</a>&gt;</td><td class="name" onclick="toggle('hasArgumentOfType0')"><a name="hasArgumentOfType0Anchor">hasArgumentOfType</a></td><td>Matcher&lt;<a href="https://clang.llvm.org/doxygen/classclang_1_1QualType.html">QualType</a>&gt; InnerMatcher</td></tr>
<tr><td colspan="4" class="doc" id="hasArgumentOfType0"><pre>Matches unary expressions that have a specific type of argument.

Given
  int a, c; float b; int s = sizeof(a) + sizeof(b) + alignof(c);
unaryExprOrTypeTraitExpr(hasArgumentOfType(asString("int"))
  matches sizeof(a) and alignof(c)
</pre></td></tr>


<tr><td>Matcher&lt;<a href="https://clang.llvm.org/doxygen/classclang_1_1UnaryOperator.html">UnaryOperator</a>&gt;</td><td class="name" onclick="toggle('hasUnaryOperand0')"><a name="hasUnaryOperand0Anchor">hasUnaryOperand</a></td><td>Matcher&lt;<a href="https://clang.llvm.org/doxygen/classclang_1_1Expr.html">Expr</a>&gt; InnerMatcher</td></tr>
<tr><td colspan="4" class="doc" id="hasUnaryOperand0"><pre>Matches if the operand of a unary operator matches.

Example matches true (matcher = hasUnaryOperand(
                                  cxxBoolLiteral(equals(true))))
  !true
</pre></td></tr>


<tr><td>Matcher&lt;<a href="https://clang.llvm.org/doxygen/classclang_1_1UnresolvedMemberExpr.html">UnresolvedMemberExpr</a>&gt;</td><td class="name" onclick="toggle('hasObjectExpression1')"><a name="hasObjectExpression1Anchor">hasObjectExpression</a></td><td>Matcher&lt;<a href="https://clang.llvm.org/doxygen/classclang_1_1Expr.html">Expr</a>&gt; InnerMatcher</td></tr>
<tr><td colspan="4" class="doc" id="hasObjectExpression1"><pre>Matches a member expression where the object expression is matched by a
given matcher. Implicit object expressions are included; that is, it matches
use of implicit `this`.

Given
  struct X {
    int m;
    int f(X x) { x.m; return m; }
  };
memberExpr(hasObjectExpression(hasType(cxxRecordDecl(hasName("X")))))
  matches `x.m`, but not `m`; however,
memberExpr(hasObjectExpression(hasType(pointsTo(
     cxxRecordDecl(hasName("X"))))))
  matches `m` (aka. `this-&gt;m`), but not `x.m`.
</pre></td></tr>


<tr><td>Matcher&lt;<a href="https://clang.llvm.org/doxygen/classclang_1_1UnresolvedUsingType.html">UnresolvedUsingType</a>&gt;</td><td class="name" onclick="toggle('hasDeclaration0')"><a name="hasDeclaration0Anchor">hasDeclaration</a></td><td>Matcher&lt;<a href="https://clang.llvm.org/doxygen/classclang_1_1Decl.html">Decl</a>&gt;  InnerMatcher</td></tr>
<tr><td colspan="4" class="doc" id="hasDeclaration0"><pre>Matches a node if the declaration associated with that node
matches the given matcher.

The associated declaration is:
- for type nodes, the declaration of the underlying type
- for CallExpr, the declaration of the callee
- for MemberExpr, the declaration of the referenced member
- for CXXConstructExpr, the declaration of the constructor
- for CXXNewExpr, the declaration of the operator new
- for ObjCIvarExpr, the declaration of the ivar

For type nodes, hasDeclaration will generally match the declaration of the
sugared type. Given
  class X {};
  typedef X Y;
  Y y;
in varDecl(hasType(hasDeclaration(decl()))) the decl will match the
typedefDecl. A common use case is to match the underlying, desugared type.
This can be achieved by using the hasUnqualifiedDesugaredType matcher:
  varDecl(hasType(hasUnqualifiedDesugaredType(
      recordType(hasDeclaration(decl())))))
In this matcher, the decl will match the CXXRecordDecl of class X.

Usable as: Matcher&lt;<a href="https://clang.llvm.org/doxygen/classclang_1_1AddrLabelExpr.html">AddrLabelExpr</a>&gt;, Matcher&lt;<a href="https://clang.llvm.org/doxygen/classclang_1_1CallExpr.html">CallExpr</a>&gt;,
  Matcher&lt;<a href="https://clang.llvm.org/doxygen/classclang_1_1CXXConstructExpr.html">CXXConstructExpr</a>&gt;, Matcher&lt;<a href="https://clang.llvm.org/doxygen/classclang_1_1CXXNewExpr.html">CXXNewExpr</a>&gt;, Matcher&lt;<a href="https://clang.llvm.org/doxygen/classclang_1_1DeclRefExpr.html">DeclRefExpr</a>&gt;,
  Matcher&lt;<a href="https://clang.llvm.org/doxygen/classclang_1_1EnumType.html">EnumType</a>&gt;, Matcher&lt;<a href="https://clang.llvm.org/doxygen/classclang_1_1InjectedClassNameType.html">InjectedClassNameType</a>&gt;, Matcher&lt;<a href="https://clang.llvm.org/doxygen/classclang_1_1LabelStmt.html">LabelStmt</a>&gt;,
  Matcher&lt;<a href="https://clang.llvm.org/doxygen/classclang_1_1MemberExpr.html">MemberExpr</a>&gt;, Matcher&lt;<a href="https://clang.llvm.org/doxygen/classclang_1_1QualType.html">QualType</a>&gt;, Matcher&lt;<a href="https://clang.llvm.org/doxygen/classclang_1_1RecordType.html">RecordType</a>&gt;,
  Matcher&lt;<a href="https://clang.llvm.org/doxygen/classclang_1_1TagType.html">TagType</a>&gt;, Matcher&lt;<a href="https://clang.llvm.org/doxygen/classclang_1_1TemplateSpecializationType.html">TemplateSpecializationType</a>&gt;,
  Matcher&lt;<a href="https://clang.llvm.org/doxygen/classclang_1_1TemplateTypeParmType.html">TemplateTypeParmType</a>&gt;, Matcher&lt;<a href="https://clang.llvm.org/doxygen/classclang_1_1TypedefType.html">TypedefType</a>&gt;,
  Matcher&lt;<a href="https://clang.llvm.org/doxygen/classclang_1_1UnresolvedUsingType.html">UnresolvedUsingType</a>&gt;
</pre></td></tr>


<tr><td>Matcher&lt;<a href="https://clang.llvm.org/doxygen/classclang_1_1UsingDecl.html">UsingDecl</a>&gt;</td><td class="name" onclick="toggle('hasAnyUsingShadowDecl0')"><a name="hasAnyUsingShadowDecl0Anchor">hasAnyUsingShadowDecl</a></td><td>Matcher&lt;<a href="https://clang.llvm.org/doxygen/classclang_1_1UsingShadowDecl.html">UsingShadowDecl</a>&gt; InnerMatcher</td></tr>
<tr><td colspan="4" class="doc" id="hasAnyUsingShadowDecl0"><pre>Matches any using shadow declaration.

Given
  namespace X { void b(); }
  using X::b;
usingDecl(hasAnyUsingShadowDecl(hasName("b"))))
  matches using X::b </pre></td></tr>


<tr><td>Matcher&lt;<a href="https://clang.llvm.org/doxygen/classclang_1_1UsingShadowDecl.html">UsingShadowDecl</a>&gt;</td><td class="name" onclick="toggle('hasTargetDecl0')"><a name="hasTargetDecl0Anchor">hasTargetDecl</a></td><td>Matcher&lt;<a href="https://clang.llvm.org/doxygen/classclang_1_1NamedDecl.html">NamedDecl</a>&gt; InnerMatcher</td></tr>
<tr><td colspan="4" class="doc" id="hasTargetDecl0"><pre>Matches a using shadow declaration where the target declaration is
matched by the given matcher.

Given
  namespace X { int a; void b(); }
  using X::a;
  using X::b;
usingDecl(hasAnyUsingShadowDecl(hasTargetDecl(functionDecl())))
  matches using X::b but not using X::a </pre></td></tr>


<tr><td>Matcher&lt;<a href="https://clang.llvm.org/doxygen/classclang_1_1ValueDecl.html">ValueDecl</a>&gt;</td><td class="name" onclick="toggle('hasType6')"><a name="hasType6Anchor">hasType</a></td><td>Matcher&lt;<a href="https://clang.llvm.org/doxygen/classclang_1_1Decl.html">Decl</a>&gt; InnerMatcher</td></tr>
<tr><td colspan="4" class="doc" id="hasType6"><pre>Overloaded to match the declaration of the expression's or value
declaration's type.

In case of a value declaration (for example a variable declaration),
this resolves one layer of indirection. For example, in the value
declaration "X x;", cxxRecordDecl(hasName("X")) matches the declaration of
X, while varDecl(hasType(cxxRecordDecl(hasName("X")))) matches the
declaration of x.

Example matches x (matcher = expr(hasType(cxxRecordDecl(hasName("X")))))
            and z (matcher = varDecl(hasType(cxxRecordDecl(hasName("X")))))
            and friend class X (matcher = friendDecl(hasType("X"))
 class X {};
 void y(X &amp;x) { x; X z; }
 class Y { friend class X; };

Example matches class Derived
(matcher = cxxRecordDecl(hasAnyBase(hasType(cxxRecordDecl(hasName("Base"))))))
class Base {};
class Derived : Base {};

Usable as: Matcher&lt;<a href="https://clang.llvm.org/doxygen/classclang_1_1Expr.html">Expr</a>&gt;, Matcher&lt;<a href="https://clang.llvm.org/doxygen/classclang_1_1FriendDecl.html">FriendDecl</a>&gt;, Matcher&lt;<a href="https://clang.llvm.org/doxygen/classclang_1_1ValueDecl.html">ValueDecl</a>&gt;,
Matcher&lt;<a href="https://clang.llvm.org/doxygen/classclang_1_1CXXBaseSpecifier.html">CXXBaseSpecifier</a>&gt;
</pre></td></tr>


<tr><td>Matcher&lt;<a href="https://clang.llvm.org/doxygen/classclang_1_1ValueDecl.html">ValueDecl</a>&gt;</td><td class="name" onclick="toggle('hasType3')"><a name="hasType3Anchor">hasType</a></td><td>Matcher&lt;<a href="https://clang.llvm.org/doxygen/classclang_1_1QualType.html">QualType</a>&gt; InnerMatcher</td></tr>
<tr><td colspan="4" class="doc" id="hasType3"><pre>Matches if the expression's or declaration's type matches a type
matcher.

Example matches x (matcher = expr(hasType(cxxRecordDecl(hasName("X")))))
            and z (matcher = varDecl(hasType(cxxRecordDecl(hasName("X")))))
            and U (matcher = typedefDecl(hasType(asString("int")))
            and friend class X (matcher = friendDecl(hasType("X"))
 class X {};
 void y(X &amp;x) { x; X z; }
 typedef int U;
 class Y { friend class X; };
</pre></td></tr>


<tr><td>Matcher&lt;<a href="https://clang.llvm.org/doxygen/classclang_1_1VarDecl.html">VarDecl</a>&gt;</td><td class="name" onclick="toggle('hasInitializer0')"><a name="hasInitializer0Anchor">hasInitializer</a></td><td>Matcher&lt;<a href="https://clang.llvm.org/doxygen/classclang_1_1Expr.html">Expr</a>&gt; InnerMatcher</td></tr>
<tr><td colspan="4" class="doc" id="hasInitializer0"><pre>Matches a variable declaration that has an initializer expression
that matches the given matcher.

Example matches x (matcher = varDecl(hasInitializer(callExpr())))
  bool y() { return true; }
  bool x = y();
</pre></td></tr>


<tr><td>Matcher&lt;<a href="https://clang.llvm.org/doxygen/classclang_1_1VariableArrayType.html">VariableArrayType</a>&gt;</td><td class="name" onclick="toggle('hasSizeExpr0')"><a name="hasSizeExpr0Anchor">hasSizeExpr</a></td><td>Matcher&lt;<a href="https://clang.llvm.org/doxygen/classclang_1_1Expr.html">Expr</a>&gt; InnerMatcher</td></tr>
<tr><td colspan="4" class="doc" id="hasSizeExpr0"><pre>Matches VariableArrayType nodes that have a specific size
expression.

Given
  void f(int b) {
    int a[b];
  }
variableArrayType(hasSizeExpr(ignoringImpCasts(declRefExpr(to(
  varDecl(hasName("b")))))))
  matches "int a[b]"
</pre></td></tr>


<tr><td>Matcher&lt;<a href="https://clang.llvm.org/doxygen/classclang_1_1WhileStmt.html">WhileStmt</a>&gt;</td><td class="name" onclick="toggle('hasBody2')"><a name="hasBody2Anchor">hasBody</a></td><td>Matcher&lt;<a href="https://clang.llvm.org/doxygen/classclang_1_1Stmt.html">Stmt</a>&gt; InnerMatcher</td></tr>
<tr><td colspan="4" class="doc" id="hasBody2"><pre></pre></td></tr>


<tr><td>Matcher&lt;<a href="https://clang.llvm.org/doxygen/classclang_1_1WhileStmt.html">WhileStmt</a>&gt;</td><td class="name" onclick="toggle('hasCondition2')"><a name="hasCondition2Anchor">hasCondition</a></td><td>Matcher&lt;<a href="https://clang.llvm.org/doxygen/classclang_1_1Expr.html">Expr</a>&gt; InnerMatcher</td></tr>
<tr><td colspan="4" class="doc" id="hasCondition2"><pre>Matches the condition expression of an if statement, for loop,
switch statement or conditional operator.

Example matches true (matcher = hasCondition(cxxBoolLiteral(equals(true))))
  if (true) {}
</pre></td></tr>

<!--END_TRAVERSAL_MATCHERS -->
</table>

</div>
</body>
</html>

<|MERGE_RESOLUTION|>--- conflicted
+++ resolved
@@ -7152,12 +7152,8 @@
     f = 42;
 }
 The matcher:
-<<<<<<< HEAD
-  decompositionDecl(hasBinding(0, bindingDecl(hasName("f").bind("fBinding"))))
-=======
   decompositionDecl(hasBinding(0,
   bindingDecl(hasName("f").bind("fBinding"))))
->>>>>>> 2e412c55
 matches the decomposition decl with 'f' bound to "fBinding".
 </pre></td></tr>
 
