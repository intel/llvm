--- conflicted
+++ resolved
@@ -492,12 +492,7 @@
 
 contents = substitute(contents, "FORMAT_STYLE_OPTIONS", options_text)
 
-<<<<<<< HEAD
-with open(args.output if args.output else DOC_FILE, "wb") as output:
-    output.write(contents.encode())
-=======
 with open(
     args.output if args.output else DOC_FILE, "w", newline="", encoding="utf-8"
 ) as f:
-    f.write(contents)
->>>>>>> 49fd7d4f
+    f.write(contents)