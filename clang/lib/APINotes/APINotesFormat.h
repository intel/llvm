//===-- APINotesWriter.h - API Notes Writer ---------------------*- C++ -*-===//
//
// Part of the LLVM Project, under the Apache License v2.0 with LLVM Exceptions.
// See https://llvm.org/LICENSE.txt for license information.
// SPDX-License-Identifier: Apache-2.0 WITH LLVM-exception
//
//===----------------------------------------------------------------------===//

#ifndef LLVM_CLANG_LIB_APINOTES_APINOTESFORMAT_H
#define LLVM_CLANG_LIB_APINOTES_APINOTESFORMAT_H

#include "clang/APINotes/Types.h"
#include "llvm/ADT/PointerEmbeddedInt.h"
#include "llvm/Bitcode/BitcodeConvenience.h"

namespace clang {
namespace api_notes {
/// Magic number for API notes files.
const unsigned char API_NOTES_SIGNATURE[] = {0xE2, 0x9C, 0xA8, 0x01};

/// API notes file major version number.
const uint16_t VERSION_MAJOR = 0;

/// API notes file minor version number.
///
/// When the format changes IN ANY WAY, this number should be incremented.
<<<<<<< HEAD
const uint16_t VERSION_MINOR = 31; // lifetimebound
=======
const uint16_t VERSION_MINOR = 33; // SwiftEscapable
>>>>>>> a8d96e15

const uint8_t kSwiftConforms = 1;
const uint8_t kSwiftDoesNotConform = 2;

using IdentifierID = llvm::PointerEmbeddedInt<unsigned, 31>;
using IdentifierIDField = llvm::BCVBR<16>;

using SelectorID = llvm::PointerEmbeddedInt<unsigned, 31>;
using SelectorIDField = llvm::BCVBR<16>;

/// The various types of blocks that can occur within a API notes file.
///
/// These IDs must \em not be renumbered or reordered without incrementing
/// VERSION_MAJOR.
enum BlockID {
  /// The control block, which contains all of the information that needs to
  /// be validated prior to committing to loading the API notes file.
  ///
  /// \sa control_block
  CONTROL_BLOCK_ID = llvm::bitc::FIRST_APPLICATION_BLOCKID,

  /// The identifier data block, which maps identifier strings to IDs.
  IDENTIFIER_BLOCK_ID,

  /// The Objective-C context data block, which contains information about
  /// Objective-C classes and protocols.
  OBJC_CONTEXT_BLOCK_ID,

  /// The Objective-C property data block, which maps Objective-C
  /// (class name, property name) pairs to information about the
  /// property.
  OBJC_PROPERTY_BLOCK_ID,

  /// The Objective-C property data block, which maps Objective-C
  /// (class name, selector, is_instance_method) tuples to information
  /// about the method.
  OBJC_METHOD_BLOCK_ID,

  /// The C++ method data block, which maps C++ (context id, method name) pairs
  /// to information about the method.
  CXX_METHOD_BLOCK_ID,

  /// The Objective-C selector data block, which maps Objective-C
  /// selector names (# of pieces, identifier IDs) to the selector ID
  /// used in other tables.
  OBJC_SELECTOR_BLOCK_ID,

  /// The fields data block, which maps names fields of C records to
  /// information about the field.
  FIELD_BLOCK_ID,

  /// The global variables data block, which maps global variable names to
  /// information about the global variable.
  GLOBAL_VARIABLE_BLOCK_ID,

  /// The (global) functions data block, which maps global function names to
  /// information about the global function.
  GLOBAL_FUNCTION_BLOCK_ID,

  /// The tag data block, which maps tag names to information about
  /// the tags.
  TAG_BLOCK_ID,

  /// The typedef data block, which maps typedef names to information about
  /// the typedefs.
  TYPEDEF_BLOCK_ID,

  /// The enum constant data block, which maps enumerator names to
  /// information about the enumerators.
  ENUM_CONSTANT_BLOCK_ID,
};

namespace control_block {
// These IDs must \em not be renumbered or reordered without incrementing
// VERSION_MAJOR.
enum {
  METADATA = 1,
  MODULE_NAME = 2,
  MODULE_OPTIONS = 3,
  SOURCE_FILE = 4,
};

using MetadataLayout =
    llvm::BCRecordLayout<METADATA,          // ID
                         llvm::BCFixed<16>, // Module format major version
                         llvm::BCFixed<16>  // Module format minor version
                         >;

using ModuleNameLayout = llvm::BCRecordLayout<MODULE_NAME,
                                              llvm::BCBlob // Module name
                                              >;

using ModuleOptionsLayout =
    llvm::BCRecordLayout<MODULE_OPTIONS,
                         llvm::BCFixed<1> // SwiftInferImportAsMember
                         >;

using SourceFileLayout = llvm::BCRecordLayout<SOURCE_FILE,
                                              llvm::BCVBR<16>, // file size
                                              llvm::BCVBR<16>  // creation time
                                              >;
} // namespace control_block

namespace identifier_block {
enum {
  IDENTIFIER_DATA = 1,
};

using IdentifierDataLayout = llvm::BCRecordLayout<
    IDENTIFIER_DATA, // record ID
    llvm::BCVBR<16>, // table offset within the blob (see below)
    llvm::BCBlob     // map from identifier strings to decl kinds / decl IDs
    >;
} // namespace identifier_block

namespace context_block {
enum {
  CONTEXT_ID_DATA = 1,
  CONTEXT_INFO_DATA = 2,
};

using ContextIDLayout =
    llvm::BCRecordLayout<CONTEXT_ID_DATA, // record ID
                         llvm::BCVBR<16>, // table offset within the blob (see
                                          // below)
                         llvm::BCBlob // map from ObjC class names/protocol (as
                                      // IDs) to context IDs
                         >;

using ContextInfoLayout = llvm::BCRecordLayout<
    CONTEXT_INFO_DATA, // record ID
    llvm::BCVBR<16>,   // table offset within the blob (see below)
    llvm::BCBlob       // map from ObjC context IDs to context information.
    >;
} // namespace context_block

namespace objc_property_block {
enum {
  OBJC_PROPERTY_DATA = 1,
};

using ObjCPropertyDataLayout = llvm::BCRecordLayout<
    OBJC_PROPERTY_DATA, // record ID
    llvm::BCVBR<16>,    // table offset within the blob (see below)
    llvm::BCBlob        // map from ObjC (class name, property name) pairs to
                        // ObjC property information
    >;
} // namespace objc_property_block

namespace objc_method_block {
enum {
  OBJC_METHOD_DATA = 1,
};

using ObjCMethodDataLayout =
    llvm::BCRecordLayout<OBJC_METHOD_DATA, // record ID
                         llvm::BCVBR<16>,  // table offset within the blob (see
                                           // below)
                         llvm::BCBlob // map from ObjC (class names, selector,
                                      // is-instance-method) tuples to ObjC
                                      // method information
                         >;
} // namespace objc_method_block

namespace cxx_method_block {
enum {
  CXX_METHOD_DATA = 1,
};

using CXXMethodDataLayout =
    llvm::BCRecordLayout<CXX_METHOD_DATA, // record ID
                         llvm::BCVBR<16>, // table offset within the blob (see
                                          // below)
                         llvm::BCBlob     // map from C++ (context id, name)
                                          // tuples to C++ method information
                         >;
} // namespace cxx_method_block

namespace field_block {
enum {
  FIELD_DATA = 1,
};

using FieldDataLayout =
    llvm::BCRecordLayout<FIELD_DATA,      // record ID
                         llvm::BCVBR<16>, // table offset within the blob (see
                                          // below)
                         llvm::BCBlob     // map from C (context id, name)
                                          // tuples to C field information
                         >;
} // namespace field_block

namespace objc_selector_block {
enum {
  OBJC_SELECTOR_DATA = 1,
};

using ObjCSelectorDataLayout =
    llvm::BCRecordLayout<OBJC_SELECTOR_DATA, // record ID
                         llvm::BCVBR<16>, // table offset within the blob (see
                                          // below)
                         llvm::BCBlob // map from (# pieces, identifier IDs) to
                                      // Objective-C selector ID.
                         >;
} // namespace objc_selector_block

namespace global_variable_block {
enum { GLOBAL_VARIABLE_DATA = 1 };

using GlobalVariableDataLayout = llvm::BCRecordLayout<
    GLOBAL_VARIABLE_DATA, // record ID
    llvm::BCVBR<16>,      // table offset within the blob (see below)
    llvm::BCBlob          // map from name to global variable information
    >;
} // namespace global_variable_block

namespace global_function_block {
enum { GLOBAL_FUNCTION_DATA = 1 };

using GlobalFunctionDataLayout = llvm::BCRecordLayout<
    GLOBAL_FUNCTION_DATA, // record ID
    llvm::BCVBR<16>,      // table offset within the blob (see below)
    llvm::BCBlob          // map from name to global function information
    >;
} // namespace global_function_block

namespace tag_block {
enum { TAG_DATA = 1 };

using TagDataLayout =
    llvm::BCRecordLayout<TAG_DATA,        // record ID
                         llvm::BCVBR<16>, // table offset within the blob (see
                                          // below)
                         llvm::BCBlob     // map from name to tag information
                         >;
} // namespace tag_block

namespace typedef_block {
enum { TYPEDEF_DATA = 1 };

using TypedefDataLayout =
    llvm::BCRecordLayout<TYPEDEF_DATA,    // record ID
                         llvm::BCVBR<16>, // table offset within the blob (see
                                          // below)
                         llvm::BCBlob // map from name to typedef information
                         >;
} // namespace typedef_block

namespace enum_constant_block {
enum { ENUM_CONSTANT_DATA = 1 };

using EnumConstantDataLayout =
    llvm::BCRecordLayout<ENUM_CONSTANT_DATA, // record ID
                         llvm::BCVBR<16>, // table offset within the blob (see
                                          // below)
                         llvm::BCBlob // map from name to enumerator information
                         >;
} // namespace enum_constant_block

/// A stored Objective-C selector.
struct StoredObjCSelector {
  unsigned NumArgs;
  llvm::SmallVector<IdentifierID, 2> Identifiers;
};

/// A stored Objective-C or C++ context, represented by the ID of its parent
/// context, the kind of this context (Objective-C class / C++ namespace / etc),
/// and the ID of this context.
struct ContextTableKey {
  uint32_t parentContextID;
  uint8_t contextKind;
  uint32_t contextID;

  ContextTableKey() : parentContextID(-1), contextKind(-1), contextID(-1) {}

  ContextTableKey(uint32_t parentContextID, uint8_t contextKind,
                  uint32_t contextID)
      : parentContextID(parentContextID), contextKind(contextKind),
        contextID(contextID) {}

  ContextTableKey(std::optional<ContextID> ParentContextID, ContextKind Kind,
                  uint32_t ContextID)
      : parentContextID(ParentContextID ? ParentContextID->Value : -1),
        contextKind(static_cast<uint8_t>(Kind)), contextID(ContextID) {}

  ContextTableKey(std::optional<Context> ParentContext, ContextKind Kind,
                  uint32_t ContextID)
      : ContextTableKey(ParentContext ? std::make_optional(ParentContext->id)
                                      : std::nullopt,
                        Kind, ContextID) {}

  llvm::hash_code hashValue() const {
    return llvm::hash_value(
        std::tuple{parentContextID, contextKind, contextID});
  }
};

inline bool operator==(const ContextTableKey &lhs, const ContextTableKey &rhs) {
  return lhs.parentContextID == rhs.parentContextID &&
         lhs.contextKind == rhs.contextKind && lhs.contextID == rhs.contextID;
}

/// A stored Objective-C or C++ declaration, represented by the ID of its parent
/// context, and the name of the declaration.
struct SingleDeclTableKey {
  uint32_t parentContextID;
  uint32_t nameID;

  SingleDeclTableKey() : parentContextID(-1), nameID(-1) {}

  SingleDeclTableKey(uint32_t ParentContextID, uint32_t NameID)
      : parentContextID(ParentContextID), nameID(NameID) {}

  SingleDeclTableKey(std::optional<Context> ParentCtx, IdentifierID NameID)
      : parentContextID(ParentCtx ? ParentCtx->id.Value
                                  : static_cast<uint32_t>(-1)),
        nameID(NameID) {}

  llvm::hash_code hashValue() const {
    return llvm::hash_value(std::make_pair(parentContextID, nameID));
  }
};

inline bool operator==(const SingleDeclTableKey &lhs,
                       const SingleDeclTableKey &rhs) {
  return lhs.parentContextID == rhs.parentContextID && lhs.nameID == rhs.nameID;
}

} // namespace api_notes
} // namespace clang

namespace llvm {
template <> struct DenseMapInfo<clang::api_notes::StoredObjCSelector> {
  typedef DenseMapInfo<unsigned> UnsignedInfo;

  static inline clang::api_notes::StoredObjCSelector getEmptyKey() {
    return clang::api_notes::StoredObjCSelector{UnsignedInfo::getEmptyKey(),
                                                {}};
  }

  static inline clang::api_notes::StoredObjCSelector getTombstoneKey() {
    return clang::api_notes::StoredObjCSelector{UnsignedInfo::getTombstoneKey(),
                                                {}};
  }

  static unsigned
  getHashValue(const clang::api_notes::StoredObjCSelector &Selector) {
    auto hash = llvm::hash_value(Selector.NumArgs);
    hash = hash_combine(hash, Selector.Identifiers.size());
    for (auto piece : Selector.Identifiers)
      hash = hash_combine(hash, static_cast<unsigned>(piece));
    // FIXME: Mix upper/lower 32-bit values together to produce
    // unsigned rather than truncating.
    return hash;
  }

  static bool isEqual(const clang::api_notes::StoredObjCSelector &LHS,
                      const clang::api_notes::StoredObjCSelector &RHS) {
    return LHS.NumArgs == RHS.NumArgs && LHS.Identifiers == RHS.Identifiers;
  }
};

template <> struct DenseMapInfo<clang::api_notes::ContextTableKey> {
  static inline clang::api_notes::ContextTableKey getEmptyKey() {
    return clang::api_notes::ContextTableKey();
  }

  static inline clang::api_notes::ContextTableKey getTombstoneKey() {
    return clang::api_notes::ContextTableKey{
        DenseMapInfo<uint32_t>::getTombstoneKey(),
        DenseMapInfo<uint8_t>::getTombstoneKey(),
        DenseMapInfo<uint32_t>::getTombstoneKey()};
  }

  static unsigned getHashValue(const clang::api_notes::ContextTableKey &value) {
    return value.hashValue();
  }

  static bool isEqual(const clang::api_notes::ContextTableKey &lhs,
                      const clang::api_notes::ContextTableKey &rhs) {
    return lhs == rhs;
  }
};

template <> struct DenseMapInfo<clang::api_notes::SingleDeclTableKey> {
  static inline clang::api_notes::SingleDeclTableKey getEmptyKey() {
    return clang::api_notes::SingleDeclTableKey();
  }

  static inline clang::api_notes::SingleDeclTableKey getTombstoneKey() {
    return clang::api_notes::SingleDeclTableKey{
        DenseMapInfo<uint32_t>::getTombstoneKey(),
        DenseMapInfo<uint32_t>::getTombstoneKey()};
  }

  static unsigned
  getHashValue(const clang::api_notes::SingleDeclTableKey &value) {
    return value.hashValue();
  }

  static bool isEqual(const clang::api_notes::SingleDeclTableKey &lhs,
                      const clang::api_notes::SingleDeclTableKey &rhs) {
    return lhs == rhs;
  }
};

} // namespace llvm

#endif<|MERGE_RESOLUTION|>--- conflicted
+++ resolved
@@ -24,11 +24,7 @@
 /// API notes file minor version number.
 ///
 /// When the format changes IN ANY WAY, this number should be incremented.
-<<<<<<< HEAD
-const uint16_t VERSION_MINOR = 31; // lifetimebound
-=======
 const uint16_t VERSION_MINOR = 33; // SwiftEscapable
->>>>>>> a8d96e15
 
 const uint8_t kSwiftConforms = 1;
 const uint8_t kSwiftDoesNotConform = 2;
