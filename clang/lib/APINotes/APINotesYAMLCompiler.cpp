--- conflicted
+++ resolved
@@ -406,8 +406,6 @@
 } // namespace llvm
 
 namespace {
-<<<<<<< HEAD
-=======
 struct Field {
   StringRef Name;
   std::optional<NullabilityKind> Nullability;
@@ -440,7 +438,6 @@
 } // namespace llvm
 
 namespace {
->>>>>>> 98391913
 struct Tag;
 typedef std::vector<Tag> TagsSeq;
 
@@ -460,10 +457,7 @@
   std::optional<EnumConvenienceAliasKind> EnumConvenienceKind;
   std::optional<bool> SwiftCopyable;
   FunctionsSeq Methods;
-<<<<<<< HEAD
-=======
   FieldsSeq Fields;
->>>>>>> 98391913
 
   /// Tags that are declared within the current tag. Only the tags that have
   /// corresponding API Notes will be listed.
@@ -502,10 +496,7 @@
     IO.mapOptional("EnumKind", T.EnumConvenienceKind);
     IO.mapOptional("SwiftCopyable", T.SwiftCopyable);
     IO.mapOptional("Methods", T.Methods);
-<<<<<<< HEAD
-=======
     IO.mapOptional("Fields", T.Fields);
->>>>>>> 98391913
     IO.mapOptional("Tags", T.Tags);
   }
 };
@@ -970,11 +961,8 @@
       TI.SwiftRetainOp = T.SwiftRetainOp;
     if (T.SwiftReleaseOp)
       TI.SwiftReleaseOp = T.SwiftReleaseOp;
-<<<<<<< HEAD
-=======
     if (T.SwiftConformance)
       TI.SwiftConformance = T.SwiftConformance;
->>>>>>> 98391913
 
     if (T.SwiftCopyable)
       TI.setSwiftCopyable(T.SwiftCopyable);
@@ -1021,15 +1009,12 @@
                                       CI, SwiftVersion);
     Context TagCtx(TagCtxID, ContextKind::Tag);
 
-<<<<<<< HEAD
-=======
     for (const auto &Field : T.Fields) {
       FieldInfo FI;
       convertVariable(Field, FI);
       Writer.addField(TagCtxID, Field.Name, FI, SwiftVersion);
     }
 
->>>>>>> 98391913
     for (const auto &CXXMethod : T.Methods) {
       CXXMethodInfo MI;
       convertFunction(CXXMethod, MI);
