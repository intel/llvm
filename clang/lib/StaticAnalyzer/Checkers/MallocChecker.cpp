//=== MallocChecker.cpp - A malloc/free checker -------------------*- C++ -*--//
//
// Part of the LLVM Project, under the Apache License v2.0 with LLVM Exceptions.
// See https://llvm.org/LICENSE.txt for license information.
// SPDX-License-Identifier: Apache-2.0 WITH LLVM-exception
//
//===----------------------------------------------------------------------===//
//
// This file defines a variety of memory management related checkers, such as
// leak, double free, and use-after-free.
//
// The following checkers are defined here:
//
//   * MallocChecker
//       Despite its name, it models all sorts of memory allocations and
//       de- or reallocation, including but not limited to malloc, free,
//       relloc, new, delete. It also reports on a variety of memory misuse
//       errors.
//       Many other checkers interact very closely with this checker, in fact,
//       most are merely options to this one. Other checkers may register
//       MallocChecker, but do not enable MallocChecker's reports (more details
//       to follow around its field, ChecksEnabled).
//       It also has a boolean "Optimistic" checker option, which if set to true
//       will cause the checker to model user defined memory management related
//       functions annotated via the attribute ownership_takes, ownership_holds
//       and ownership_returns.
//
//   * NewDeleteChecker
//       Enables the modeling of new, new[], delete, delete[] in MallocChecker,
//       and checks for related double-free and use-after-free errors.
//
//   * NewDeleteLeaksChecker
//       Checks for leaks related to new, new[], delete, delete[].
//       Depends on NewDeleteChecker.
//
//   * MismatchedDeallocatorChecker
//       Enables checking whether memory is deallocated with the corresponding
//       allocation function in MallocChecker, such as malloc() allocated
//       regions are only freed by free(), new by delete, new[] by delete[].
//
//  InnerPointerChecker interacts very closely with MallocChecker, but unlike
//  the above checkers, it has it's own file, hence the many InnerPointerChecker
//  related headers and non-static functions.
//
//===----------------------------------------------------------------------===//

#include "AllocationState.h"
#include "InterCheckerAPI.h"
#include "NoOwnershipChangeVisitor.h"
#include "clang/AST/Attr.h"
#include "clang/AST/DeclCXX.h"
#include "clang/AST/DeclTemplate.h"
#include "clang/AST/Expr.h"
#include "clang/AST/ExprCXX.h"
#include "clang/AST/ParentMap.h"
#include "clang/ASTMatchers/ASTMatchFinder.h"
#include "clang/ASTMatchers/ASTMatchers.h"
#include "clang/Analysis/ProgramPoint.h"
#include "clang/Basic/LLVM.h"
#include "clang/Basic/SourceManager.h"
#include "clang/Basic/TargetInfo.h"
#include "clang/Lex/Lexer.h"
#include "clang/StaticAnalyzer/Checkers/BuiltinCheckerRegistration.h"
#include "clang/StaticAnalyzer/Checkers/Taint.h"
#include "clang/StaticAnalyzer/Core/BugReporter/BugType.h"
#include "clang/StaticAnalyzer/Core/BugReporter/CommonBugCategories.h"
#include "clang/StaticAnalyzer/Core/Checker.h"
#include "clang/StaticAnalyzer/Core/CheckerManager.h"
#include "clang/StaticAnalyzer/Core/PathSensitive/CallDescription.h"
#include "clang/StaticAnalyzer/Core/PathSensitive/CallEvent.h"
#include "clang/StaticAnalyzer/Core/PathSensitive/CheckerContext.h"
#include "clang/StaticAnalyzer/Core/PathSensitive/CheckerHelpers.h"
#include "clang/StaticAnalyzer/Core/PathSensitive/DynamicExtent.h"
#include "clang/StaticAnalyzer/Core/PathSensitive/ExplodedGraph.h"
#include "clang/StaticAnalyzer/Core/PathSensitive/ProgramState.h"
#include "clang/StaticAnalyzer/Core/PathSensitive/ProgramStateTrait.h"
#include "clang/StaticAnalyzer/Core/PathSensitive/ProgramState_Fwd.h"
#include "clang/StaticAnalyzer/Core/PathSensitive/SVals.h"
#include "clang/StaticAnalyzer/Core/PathSensitive/SymbolManager.h"
#include "llvm/ADT/STLExtras.h"
#include "llvm/ADT/StringExtras.h"
#include "llvm/Support/Casting.h"
#include "llvm/Support/Compiler.h"
#include "llvm/Support/ErrorHandling.h"
#include "llvm/Support/raw_ostream.h"
#include <functional>
#include <optional>
#include <utility>

using namespace clang;
using namespace ento;
using namespace std::placeholders;

//===----------------------------------------------------------------------===//
// The types of allocation we're modeling. This is used to check whether a
// dynamically allocated object is deallocated with the correct function, like
// not using operator delete on an object created by malloc(), or alloca regions
// aren't ever deallocated manually.
//===----------------------------------------------------------------------===//

namespace {

// Used to check correspondence between allocators and deallocators.
enum AllocationFamilyKind {
  AF_None,
  AF_Malloc,
  AF_CXXNew,
  AF_CXXNewArray,
  AF_IfNameIndex,
  AF_Alloca,
  AF_InnerBuffer,
  AF_Custom,
};

struct AllocationFamily {
  AllocationFamilyKind Kind;
  std::optional<StringRef> CustomName;

  explicit AllocationFamily(AllocationFamilyKind AKind,
                            std::optional<StringRef> Name = std::nullopt)
      : Kind(AKind), CustomName(Name) {
    assert((Kind != AF_Custom || CustomName.has_value()) &&
           "Custom family must specify also the name");

    // Preseve previous behavior when "malloc" class means AF_Malloc
    if (Kind == AF_Custom && CustomName.value() == "malloc") {
      Kind = AF_Malloc;
      CustomName = std::nullopt;
    }
  }

  bool operator==(const AllocationFamily &Other) const {
    return std::tie(Kind, CustomName) == std::tie(Other.Kind, Other.CustomName);
  }

  bool operator!=(const AllocationFamily &Other) const {
    return !(*this == Other);
  }

  void Profile(llvm::FoldingSetNodeID &ID) const {
    ID.AddInteger(Kind);

    if (Kind == AF_Custom)
      ID.AddString(CustomName.value());
  }
};

} // end of anonymous namespace

/// Print names of allocators and deallocators.
///
/// \returns true on success.
static bool printMemFnName(raw_ostream &os, CheckerContext &C, const Expr *E);

/// Print expected name of an allocator based on the deallocator's family
/// derived from the DeallocExpr.
static void printExpectedAllocName(raw_ostream &os, AllocationFamily Family);

/// Print expected name of a deallocator based on the allocator's
/// family.
static void printExpectedDeallocName(raw_ostream &os, AllocationFamily Family);

//===----------------------------------------------------------------------===//
// The state of a symbol, in terms of memory management.
//===----------------------------------------------------------------------===//

namespace {

class RefState {
  enum Kind {
    // Reference to allocated memory.
    Allocated,
    // Reference to zero-allocated memory.
    AllocatedOfSizeZero,
    // Reference to released/freed memory.
    Released,
    // The responsibility for freeing resources has transferred from
    // this reference. A relinquished symbol should not be freed.
    Relinquished,
    // We are no longer guaranteed to have observed all manipulations
    // of this pointer/memory. For example, it could have been
    // passed as a parameter to an opaque function.
    Escaped
  };

  const Stmt *S;

  Kind K;
  AllocationFamily Family;

  RefState(Kind k, const Stmt *s, AllocationFamily family)
      : S(s), K(k), Family(family) {
    assert(family.Kind != AF_None);
  }

public:
  bool isAllocated() const { return K == Allocated; }
  bool isAllocatedOfSizeZero() const { return K == AllocatedOfSizeZero; }
  bool isReleased() const { return K == Released; }
  bool isRelinquished() const { return K == Relinquished; }
  bool isEscaped() const { return K == Escaped; }
  AllocationFamily getAllocationFamily() const { return Family; }
  const Stmt *getStmt() const { return S; }

  bool operator==(const RefState &X) const {
    return K == X.K && S == X.S && Family == X.Family;
  }

  static RefState getAllocated(AllocationFamily family, const Stmt *s) {
    return RefState(Allocated, s, family);
  }
  static RefState getAllocatedOfSizeZero(const RefState *RS) {
    return RefState(AllocatedOfSizeZero, RS->getStmt(),
                    RS->getAllocationFamily());
  }
  static RefState getReleased(AllocationFamily family, const Stmt *s) {
    return RefState(Released, s, family);
  }
  static RefState getRelinquished(AllocationFamily family, const Stmt *s) {
    return RefState(Relinquished, s, family);
  }
  static RefState getEscaped(const RefState *RS) {
    return RefState(Escaped, RS->getStmt(), RS->getAllocationFamily());
  }

  void Profile(llvm::FoldingSetNodeID &ID) const {
    ID.AddInteger(K);
    ID.AddPointer(S);
    Family.Profile(ID);
  }

  LLVM_DUMP_METHOD void dump(raw_ostream &OS) const {
    switch (K) {
#define CASE(ID) case ID: OS << #ID; break;
    CASE(Allocated)
    CASE(AllocatedOfSizeZero)
    CASE(Released)
    CASE(Relinquished)
    CASE(Escaped)
    }
  }

  LLVM_DUMP_METHOD void dump() const { dump(llvm::errs()); }
};

} // end of anonymous namespace

REGISTER_MAP_WITH_PROGRAMSTATE(RegionState, SymbolRef, RefState)

/// Check if the memory associated with this symbol was released.
static bool isReleased(SymbolRef Sym, CheckerContext &C);

/// Update the RefState to reflect the new memory allocation.
/// The optional \p RetVal parameter specifies the newly allocated pointer
/// value; if unspecified, the value of expression \p E is used.
static ProgramStateRef
MallocUpdateRefState(CheckerContext &C, const Expr *E, ProgramStateRef State,
                     AllocationFamily Family,
                     std::optional<SVal> RetVal = std::nullopt);

//===----------------------------------------------------------------------===//
// The modeling of memory reallocation.
//
// The terminology 'toPtr' and 'fromPtr' will be used:
//   toPtr = realloc(fromPtr, 20);
//===----------------------------------------------------------------------===//

REGISTER_SET_WITH_PROGRAMSTATE(ReallocSizeZeroSymbols, SymbolRef)

namespace {

/// The state of 'fromPtr' after reallocation is known to have failed.
enum OwnershipAfterReallocKind {
  // The symbol needs to be freed (e.g.: realloc)
  OAR_ToBeFreedAfterFailure,
  // The symbol has been freed (e.g.: reallocf)
  OAR_FreeOnFailure,
  // The symbol doesn't have to freed (e.g.: we aren't sure if, how and where
  // 'fromPtr' was allocated:
  //    void Haha(int *ptr) {
  //      ptr = realloc(ptr, 67);
  //      // ...
  //    }
  // ).
  OAR_DoNotTrackAfterFailure
};

/// Stores information about the 'fromPtr' symbol after reallocation.
///
/// This is important because realloc may fail, and that needs special modeling.
/// Whether reallocation failed or not will not be known until later, so we'll
/// store whether upon failure 'fromPtr' will be freed, or needs to be freed
/// later, etc.
struct ReallocPair {

  // The 'fromPtr'.
  SymbolRef ReallocatedSym;
  OwnershipAfterReallocKind Kind;

  ReallocPair(SymbolRef S, OwnershipAfterReallocKind K)
      : ReallocatedSym(S), Kind(K) {}
  void Profile(llvm::FoldingSetNodeID &ID) const {
    ID.AddInteger(Kind);
    ID.AddPointer(ReallocatedSym);
  }
  bool operator==(const ReallocPair &X) const {
    return ReallocatedSym == X.ReallocatedSym &&
           Kind == X.Kind;
  }
};

} // end of anonymous namespace

REGISTER_MAP_WITH_PROGRAMSTATE(ReallocPairs, SymbolRef, ReallocPair)

static bool isStandardNew(const FunctionDecl *FD);
static bool isStandardNew(const CallEvent &Call) {
  if (!Call.getDecl() || !isa<FunctionDecl>(Call.getDecl()))
    return false;
  return isStandardNew(cast<FunctionDecl>(Call.getDecl()));
}

static bool isStandardDelete(const FunctionDecl *FD);
static bool isStandardDelete(const CallEvent &Call) {
  if (!Call.getDecl() || !isa<FunctionDecl>(Call.getDecl()))
    return false;
  return isStandardDelete(cast<FunctionDecl>(Call.getDecl()));
}

/// Tells if the callee is one of the builtin new/delete operators, including
/// placement operators and other standard overloads.
template <typename T> static bool isStandardNewDelete(const T &FD) {
  return isStandardDelete(FD) || isStandardNew(FD);
}

namespace {

//===----------------------------------------------------------------------===//
// Utility classes that provide access to the bug types and can model that some
// of the bug types are shared by multiple checker frontends.
//===----------------------------------------------------------------------===//

#define BUGTYPE_PROVIDER(NAME, DEF)                                            \
  struct NAME : virtual public CheckerFrontend {                               \
    BugType NAME##Bug{this, DEF, categories::MemoryError};                     \
  };

BUGTYPE_PROVIDER(DoubleFree, "Double free")

struct Leak : virtual public CheckerFrontend {
  // Leaks should not be reported if they are post-dominated by a sink:
  // (1) Sinks are higher importance bugs.
  // (2) NoReturnFunctionChecker uses sink nodes to represent paths ending
  //     with __noreturn functions such as assert() or exit(). We choose not
  //     to report leaks on such paths.
  BugType LeakBug{this, "Memory leak", categories::MemoryError,
                  /*SuppressOnSink=*/true};
};

BUGTYPE_PROVIDER(UseFree, "Use-after-free")
BUGTYPE_PROVIDER(BadFree, "Bad free")
BUGTYPE_PROVIDER(FreeAlloca, "Free 'alloca()'")
BUGTYPE_PROVIDER(MismatchedDealloc, "Bad deallocator")
BUGTYPE_PROVIDER(OffsetFree, "Offset free")
BUGTYPE_PROVIDER(UseZeroAllocated, "Use of zero allocated")

#undef BUGTYPE_PROVIDER

template <typename... BT_PROVIDERS>
struct DynMemFrontend : virtual public CheckerFrontend, public BT_PROVIDERS... {
  template <typename T> const T *getAs() const {
    if constexpr (std::is_same_v<T, CheckerFrontend> ||
                  (std::is_same_v<T, BT_PROVIDERS> || ...))
      return static_cast<const T *>(this);
    return nullptr;
  }
};

//===----------------------------------------------------------------------===//
// Definition of the MallocChecker class.
//===----------------------------------------------------------------------===//

class MallocChecker
    : public CheckerFamily<
          check::DeadSymbols, check::PointerEscape, check::ConstPointerEscape,
          check::PreStmt<ReturnStmt>, check::EndFunction, check::PreCall,
          check::PostCall, eval::Call, check::NewAllocator,
          check::PostStmt<BlockExpr>, check::PostObjCMessage, check::Location,
          eval::Assume> {
public:
  /// In pessimistic mode, the checker assumes that it does not know which
  /// functions might free the memory.
  /// In optimistic mode, the checker assumes that all user-defined functions
  /// which might free a pointer are annotated.
  bool ShouldIncludeOwnershipAnnotatedFunctions = false;

  bool ShouldRegisterNoOwnershipChangeVisitor = false;

  // This checker family implements many bug types and frontends, and several
  // bug types are shared between multiple frontends, so most of the frontends
  // are declared with the helper class DynMemFrontend.
  // FIXME: There is no clear reason for separating NewDelete vs NewDeleteLeaks
  // while e.g. MallocChecker covers both non-leak and leak bugs together. It
  // would be nice to redraw the boundaries between the frontends in a more
  // logical way.
  DynMemFrontend<DoubleFree, Leak, UseFree, BadFree, FreeAlloca, OffsetFree,
                 UseZeroAllocated>
      MallocChecker;
  DynMemFrontend<DoubleFree, UseFree, BadFree, OffsetFree, UseZeroAllocated>
      NewDeleteChecker;
  DynMemFrontend<Leak> NewDeleteLeaksChecker;
  DynMemFrontend<FreeAlloca, MismatchedDealloc> MismatchedDeallocatorChecker;
  DynMemFrontend<UseFree> InnerPointerChecker;
  // This last frontend is associated with a single bug type which is not used
  // elsewhere and has a different bug category, so it's declared separately.
  CheckerFrontendWithBugType TaintedAllocChecker{"Tainted Memory Allocation",
                                                 categories::TaintedData};

  using LeakInfo = std::pair<const ExplodedNode *, const MemRegion *>;

  void checkPreCall(const CallEvent &Call, CheckerContext &C) const;
  void checkPostCall(const CallEvent &Call, CheckerContext &C) const;
  bool evalCall(const CallEvent &Call, CheckerContext &C) const;
  void checkNewAllocator(const CXXAllocatorCall &Call, CheckerContext &C) const;
  void checkPostObjCMessage(const ObjCMethodCall &Call, CheckerContext &C) const;
  void checkPostStmt(const BlockExpr *BE, CheckerContext &C) const;
  void checkDeadSymbols(SymbolReaper &SymReaper, CheckerContext &C) const;
  void checkPreStmt(const ReturnStmt *S, CheckerContext &C) const;
  void checkEndFunction(const ReturnStmt *S, CheckerContext &C) const;
  ProgramStateRef evalAssume(ProgramStateRef state, SVal Cond,
                            bool Assumption) const;
  void checkLocation(SVal l, bool isLoad, const Stmt *S,
                     CheckerContext &C) const;

  ProgramStateRef checkPointerEscape(ProgramStateRef State,
                                    const InvalidatedSymbols &Escaped,
                                    const CallEvent *Call,
                                    PointerEscapeKind Kind) const;
  ProgramStateRef checkConstPointerEscape(ProgramStateRef State,
                                          const InvalidatedSymbols &Escaped,
                                          const CallEvent *Call,
                                          PointerEscapeKind Kind) const;

  void printState(raw_ostream &Out, ProgramStateRef State,
                  const char *NL, const char *Sep) const override;

  StringRef getDebugTag() const override { return "MallocChecker"; }

private:
#define CHECK_FN(NAME)                                                         \
  void NAME(ProgramStateRef State, const CallEvent &Call, CheckerContext &C)   \
      const;

  CHECK_FN(checkFree)
  CHECK_FN(checkIfNameIndex)
  CHECK_FN(checkBasicAlloc)
  CHECK_FN(checkKernelMalloc)
  CHECK_FN(checkCalloc)
  CHECK_FN(checkAlloca)
  CHECK_FN(checkStrdup)
  CHECK_FN(checkIfFreeNameIndex)
  CHECK_FN(checkCXXNewOrCXXDelete)
  CHECK_FN(checkGMalloc0)
  CHECK_FN(checkGMemdup)
  CHECK_FN(checkGMallocN)
  CHECK_FN(checkGMallocN0)
  CHECK_FN(preGetDelimOrGetLine)
  CHECK_FN(checkGetDelimOrGetLine)
  CHECK_FN(checkReallocN)
  CHECK_FN(checkOwnershipAttr)

  void checkRealloc(ProgramStateRef State, const CallEvent &Call,
                    CheckerContext &C, bool ShouldFreeOnFail) const;

  using CheckFn =
      std::function<void(const class MallocChecker *, ProgramStateRef State,
                         const CallEvent &Call, CheckerContext &C)>;

  const CallDescriptionMap<CheckFn> PreFnMap{
      // NOTE: the following CallDescription also matches the C++ standard
      // library function std::getline(); the callback will filter it out.
      {{CDM::CLibrary, {"getline"}, 3}, &MallocChecker::preGetDelimOrGetLine},
      {{CDM::CLibrary, {"getdelim"}, 4}, &MallocChecker::preGetDelimOrGetLine},
  };

  const CallDescriptionMap<CheckFn> PostFnMap{
      // NOTE: the following CallDescription also matches the C++ standard
      // library function std::getline(); the callback will filter it out.
      {{CDM::CLibrary, {"getline"}, 3}, &MallocChecker::checkGetDelimOrGetLine},
      {{CDM::CLibrary, {"getdelim"}, 4},
       &MallocChecker::checkGetDelimOrGetLine},
  };

  const CallDescriptionMap<CheckFn> FreeingMemFnMap{
      {{CDM::CLibrary, {"free"}, 1}, &MallocChecker::checkFree},
      {{CDM::CLibrary, {"if_freenameindex"}, 1},
       &MallocChecker::checkIfFreeNameIndex},
      {{CDM::CLibrary, {"kfree"}, 1}, &MallocChecker::checkFree},
      {{CDM::CLibrary, {"g_free"}, 1}, &MallocChecker::checkFree},
  };

  bool isFreeingCall(const CallEvent &Call) const;
  static bool isFreeingOwnershipAttrCall(const FunctionDecl *Func);
  static bool isFreeingOwnershipAttrCall(const CallEvent &Call);
  static bool isAllocatingOwnershipAttrCall(const FunctionDecl *Func);
  static bool isAllocatingOwnershipAttrCall(const CallEvent &Call);

  friend class NoMemOwnershipChangeVisitor;

  CallDescriptionMap<CheckFn> AllocaMemFnMap{
      {{CDM::CLibrary, {"alloca"}, 1}, &MallocChecker::checkAlloca},
      {{CDM::CLibrary, {"_alloca"}, 1}, &MallocChecker::checkAlloca},
      // The line for "alloca" also covers "__builtin_alloca", but the
      // _with_align variant must be listed separately because it takes an
      // extra argument:
      {{CDM::CLibrary, {"__builtin_alloca_with_align"}, 2},
       &MallocChecker::checkAlloca},
  };

  CallDescriptionMap<CheckFn> AllocatingMemFnMap{
      {{CDM::CLibrary, {"malloc"}, 1}, &MallocChecker::checkBasicAlloc},
      {{CDM::CLibrary, {"malloc"}, 3}, &MallocChecker::checkKernelMalloc},
      {{CDM::CLibrary, {"calloc"}, 2}, &MallocChecker::checkCalloc},
      {{CDM::CLibrary, {"valloc"}, 1}, &MallocChecker::checkBasicAlloc},
      {{CDM::CLibrary, {"strndup"}, 2}, &MallocChecker::checkStrdup},
      {{CDM::CLibrary, {"strdup"}, 1}, &MallocChecker::checkStrdup},
      {{CDM::CLibrary, {"_strdup"}, 1}, &MallocChecker::checkStrdup},
      {{CDM::CLibrary, {"kmalloc"}, 2}, &MallocChecker::checkKernelMalloc},
      {{CDM::CLibrary, {"if_nameindex"}, 1}, &MallocChecker::checkIfNameIndex},
      {{CDM::CLibrary, {"wcsdup"}, 1}, &MallocChecker::checkStrdup},
      {{CDM::CLibrary, {"_wcsdup"}, 1}, &MallocChecker::checkStrdup},
      {{CDM::CLibrary, {"g_malloc"}, 1}, &MallocChecker::checkBasicAlloc},
      {{CDM::CLibrary, {"g_malloc0"}, 1}, &MallocChecker::checkGMalloc0},
      {{CDM::CLibrary, {"g_try_malloc"}, 1}, &MallocChecker::checkBasicAlloc},
      {{CDM::CLibrary, {"g_try_malloc0"}, 1}, &MallocChecker::checkGMalloc0},
      {{CDM::CLibrary, {"g_memdup"}, 2}, &MallocChecker::checkGMemdup},
      {{CDM::CLibrary, {"g_malloc_n"}, 2}, &MallocChecker::checkGMallocN},
      {{CDM::CLibrary, {"g_malloc0_n"}, 2}, &MallocChecker::checkGMallocN0},
      {{CDM::CLibrary, {"g_try_malloc_n"}, 2}, &MallocChecker::checkGMallocN},
      {{CDM::CLibrary, {"g_try_malloc0_n"}, 2}, &MallocChecker::checkGMallocN0},
  };

  CallDescriptionMap<CheckFn> ReallocatingMemFnMap{
      {{CDM::CLibrary, {"realloc"}, 2},
       std::bind(&MallocChecker::checkRealloc, _1, _2, _3, _4, false)},
      {{CDM::CLibrary, {"reallocf"}, 2},
       std::bind(&MallocChecker::checkRealloc, _1, _2, _3, _4, true)},
      {{CDM::CLibrary, {"g_realloc"}, 2},
       std::bind(&MallocChecker::checkRealloc, _1, _2, _3, _4, false)},
      {{CDM::CLibrary, {"g_try_realloc"}, 2},
       std::bind(&MallocChecker::checkRealloc, _1, _2, _3, _4, false)},
      {{CDM::CLibrary, {"g_realloc_n"}, 3}, &MallocChecker::checkReallocN},
      {{CDM::CLibrary, {"g_try_realloc_n"}, 3}, &MallocChecker::checkReallocN},
  };

  bool isMemCall(const CallEvent &Call) const;
  bool hasOwnershipReturns(const CallEvent &Call) const;
  bool hasOwnershipTakesHolds(const CallEvent &Call) const;
  void reportTaintBug(StringRef Msg, ProgramStateRef State, CheckerContext &C,
                      llvm::ArrayRef<SymbolRef> TaintedSyms,
                      AllocationFamily Family) const;

  void checkTaintedness(CheckerContext &C, const CallEvent &Call,
                        const SVal SizeSVal, ProgramStateRef State,
                        AllocationFamily Family) const;

  // TODO: Remove mutable by moving the initializtaion to the registry function.
  mutable std::optional<uint64_t> KernelZeroFlagVal;

  using KernelZeroSizePtrValueTy = std::optional<int>;
  /// Store the value of macro called `ZERO_SIZE_PTR`.
  /// The value is initialized at first use, before first use the outer
  /// Optional is empty, afterwards it contains another Optional that indicates
  /// if the macro value could be determined, and if yes the value itself.
  mutable std::optional<KernelZeroSizePtrValueTy> KernelZeroSizePtrValue;

  /// Process C++ operator new()'s allocation, which is the part of C++
  /// new-expression that goes before the constructor.
  [[nodiscard]] ProgramStateRef
  processNewAllocation(const CXXAllocatorCall &Call, CheckerContext &C,
                       AllocationFamily Family) const;

  /// Perform a zero-allocation check.
  ///
  /// \param [in] Call The expression that allocates memory.
  /// \param [in] IndexOfSizeArg Index of the argument that specifies the size
  ///   of the memory that needs to be allocated. E.g. for malloc, this would be
  ///   0.
  /// \param [in] RetVal Specifies the newly allocated pointer value;
  ///   if unspecified, the value of expression \p E is used.
  [[nodiscard]] static ProgramStateRef
  ProcessZeroAllocCheck(CheckerContext &C, const CallEvent &Call,
                        const unsigned IndexOfSizeArg, ProgramStateRef State,
                        std::optional<SVal> RetVal = std::nullopt);

  /// Model functions with the ownership_returns attribute.
  ///
  /// User-defined function may have the ownership_returns attribute, which
  /// annotates that the function returns with an object that was allocated on
  /// the heap, and passes the ownertship to the callee.
  ///
  ///   void __attribute((ownership_returns(malloc, 1))) *my_malloc(size_t);
  ///
  /// It has two parameters:
  ///   - first: name of the resource (e.g. 'malloc')
  ///   - (OPTIONAL) second: size of the allocated region
  ///
  /// \param [in] Call The expression that allocates memory.
  /// \param [in] Att The ownership_returns attribute.
  /// \param [in] State The \c ProgramState right before allocation.
  /// \returns The ProgramState right after allocation.
  [[nodiscard]] ProgramStateRef
  MallocMemReturnsAttr(CheckerContext &C, const CallEvent &Call,
                       const OwnershipAttr *Att, ProgramStateRef State) const;
  /// Models memory allocation.
  ///
  /// \param [in] C Checker context.
  /// \param [in] Call The expression that allocates memory.
  /// \param [in] State The \c ProgramState right before allocation.
  /// \param [in] isAlloca Is the allocation function alloca-like
  /// \returns The ProgramState with returnValue bound
  [[nodiscard]] ProgramStateRef MallocBindRetVal(CheckerContext &C,
                                                 const CallEvent &Call,
                                                 ProgramStateRef State,
                                                 bool isAlloca) const;

  /// Models memory allocation.
  ///
  /// \param [in] Call The expression that allocates memory.
  /// \param [in] SizeEx Size of the memory that needs to be allocated.
  /// \param [in] Init The value the allocated memory needs to be initialized.
  /// with. For example, \c calloc initializes the allocated memory to 0,
  /// malloc leaves it undefined.
  /// \param [in] State The \c ProgramState right before allocation.
  /// \returns The ProgramState right after allocation.
  [[nodiscard]] ProgramStateRef
  MallocMemAux(CheckerContext &C, const CallEvent &Call, const Expr *SizeEx,
               SVal Init, ProgramStateRef State, AllocationFamily Family) const;

  /// Models memory allocation.
  ///
  /// \param [in] Call The expression that allocates memory.
  /// \param [in] Size Size of the memory that needs to be allocated.
  /// \param [in] Init The value the allocated memory needs to be initialized.
  /// with. For example, \c calloc initializes the allocated memory to 0,
  /// malloc leaves it undefined.
  /// \param [in] State The \c ProgramState right before allocation.
  /// \returns The ProgramState right after allocation.
  [[nodiscard]] ProgramStateRef MallocMemAux(CheckerContext &C,
                                             const CallEvent &Call, SVal Size,
                                             SVal Init, ProgramStateRef State,
                                             AllocationFamily Family) const;

  // Check if this malloc() for special flags. At present that means M_ZERO or
  // __GFP_ZERO (in which case, treat it like calloc).
  [[nodiscard]] std::optional<ProgramStateRef>
  performKernelMalloc(const CallEvent &Call, CheckerContext &C,
                      const ProgramStateRef &State) const;

  /// Model functions with the ownership_takes and ownership_holds attributes.
  ///
  /// User-defined function may have the ownership_takes and/or ownership_holds
  /// attributes, which annotates that the function frees the memory passed as a
  /// parameter.
  ///
  ///   void __attribute((ownership_takes(malloc, 1))) my_free(void *);
  ///   void __attribute((ownership_holds(malloc, 1))) my_hold(void *);
  ///
  /// They have two parameters:
  ///   - first: name of the resource (e.g. 'malloc')
  ///   - second: index of the parameter the attribute applies to
  ///
  /// \param [in] Call The expression that frees memory.
  /// \param [in] Att The ownership_takes or ownership_holds attribute.
  /// \param [in] State The \c ProgramState right before allocation.
  /// \returns The ProgramState right after deallocation.
  [[nodiscard]] ProgramStateRef FreeMemAttr(CheckerContext &C,
                                            const CallEvent &Call,
                                            const OwnershipAttr *Att,
                                            ProgramStateRef State) const;

  /// Models memory deallocation.
  ///
  /// \param [in] Call The expression that frees memory.
  /// \param [in] State The \c ProgramState right before allocation.
  /// \param [in] Num Index of the argument that needs to be freed. This is
  ///   normally 0, but for custom free functions it may be different.
  /// \param [in] Hold Whether the parameter at \p Index has the ownership_holds
  ///   attribute.
  /// \param [out] IsKnownToBeAllocated Whether the memory to be freed is known
  ///   to have been allocated, or in other words, the symbol to be freed was
  ///   registered as allocated by this checker. In the following case, \c ptr
  ///   isn't known to be allocated.
  ///      void Haha(int *ptr) {
  ///        ptr = realloc(ptr, 67);
  ///        // ...
  ///      }
  /// \param [in] ReturnsNullOnFailure Whether the memory deallocation function
  ///   we're modeling returns with Null on failure.
  /// \returns The ProgramState right after deallocation.
  [[nodiscard]] ProgramStateRef
  FreeMemAux(CheckerContext &C, const CallEvent &Call, ProgramStateRef State,
             unsigned Num, bool Hold, bool &IsKnownToBeAllocated,
             AllocationFamily Family, bool ReturnsNullOnFailure = false) const;

  /// Models memory deallocation.
  ///
  /// \param [in] ArgExpr The variable who's pointee needs to be freed.
  /// \param [in] Call The expression that frees the memory.
  /// \param [in] State The \c ProgramState right before allocation.
  ///   normally 0, but for custom free functions it may be different.
  /// \param [in] Hold Whether the parameter at \p Index has the ownership_holds
  ///   attribute.
  /// \param [out] IsKnownToBeAllocated Whether the memory to be freed is known
  ///   to have been allocated, or in other words, the symbol to be freed was
  ///   registered as allocated by this checker. In the following case, \c ptr
  ///   isn't known to be allocated.
  ///      void Haha(int *ptr) {
  ///        ptr = realloc(ptr, 67);
  ///        // ...
  ///      }
  /// \param [in] ReturnsNullOnFailure Whether the memory deallocation function
  ///   we're modeling returns with Null on failure.
  /// \param [in] ArgValOpt Optional value to use for the argument instead of
  /// the one obtained from ArgExpr.
  /// \returns The ProgramState right after deallocation.
  [[nodiscard]] ProgramStateRef
  FreeMemAux(CheckerContext &C, const Expr *ArgExpr, const CallEvent &Call,
             ProgramStateRef State, bool Hold, bool &IsKnownToBeAllocated,
             AllocationFamily Family, bool ReturnsNullOnFailure = false,
             std::optional<SVal> ArgValOpt = {}) const;

  // TODO: Needs some refactoring, as all other deallocation modeling
  // functions are suffering from out parameters and messy code due to how
  // realloc is handled.
  //
  /// Models memory reallocation.
  ///
  /// \param [in] Call The expression that reallocated memory
  /// \param [in] ShouldFreeOnFail Whether if reallocation fails, the supplied
  ///   memory should be freed.
  /// \param [in] State The \c ProgramState right before reallocation.
  /// \param [in] SuffixWithN Whether the reallocation function we're modeling
  ///   has an '_n' suffix, such as g_realloc_n.
  /// \returns The ProgramState right after reallocation.
  [[nodiscard]] ProgramStateRef
  ReallocMemAux(CheckerContext &C, const CallEvent &Call, bool ShouldFreeOnFail,
                ProgramStateRef State, AllocationFamily Family,
                bool SuffixWithN = false) const;

  /// Evaluates the buffer size that needs to be allocated.
  ///
  /// \param [in] Blocks The amount of blocks that needs to be allocated.
  /// \param [in] BlockBytes The size of a block.
  /// \returns The symbolic value of \p Blocks * \p BlockBytes.
  [[nodiscard]] static SVal evalMulForBufferSize(CheckerContext &C,
                                                 const Expr *Blocks,
                                                 const Expr *BlockBytes);

  /// Models zero initialized array allocation.
  ///
  /// \param [in] Call The expression that reallocated memory
  /// \param [in] State The \c ProgramState right before reallocation.
  /// \returns The ProgramState right after allocation.
  [[nodiscard]] ProgramStateRef CallocMem(CheckerContext &C,
                                          const CallEvent &Call,
                                          ProgramStateRef State) const;

  /// See if deallocation happens in a suspicious context. If so, escape the
  /// pointers that otherwise would have been deallocated and return true.
  bool suppressDeallocationsInSuspiciousContexts(const CallEvent &Call,
                                                 CheckerContext &C) const;

  /// If in \p S  \p Sym is used, check whether \p Sym was already freed.
  bool checkUseAfterFree(SymbolRef Sym, CheckerContext &C, const Stmt *S) const;

  /// If in \p S \p Sym is used, check whether \p Sym was allocated as a zero
  /// sized memory region.
  void checkUseZeroAllocated(SymbolRef Sym, CheckerContext &C,
                             const Stmt *S) const;

  /// Check if the function is known to free memory, or if it is
  /// "interesting" and should be modeled explicitly.
  ///
  /// \param [out] EscapingSymbol A function might not free memory in general,
  ///   but could be known to free a particular symbol. In this case, false is
  ///   returned and the single escaping symbol is returned through the out
  ///   parameter.
  ///
  /// We assume that pointers do not escape through calls to system functions
  /// not handled by this checker.
  bool mayFreeAnyEscapedMemoryOrIsModeledExplicitly(const CallEvent *Call,
                                   ProgramStateRef State,
                                   SymbolRef &EscapingSymbol) const;

  /// Implementation of the checkPointerEscape callbacks.
  [[nodiscard]] ProgramStateRef
  checkPointerEscapeAux(ProgramStateRef State,
                        const InvalidatedSymbols &Escaped,
                        const CallEvent *Call, PointerEscapeKind Kind,
                        bool IsConstPointerEscape) const;

  // Implementation of the checkPreStmt and checkEndFunction callbacks.
  void checkEscapeOnReturn(const ReturnStmt *S, CheckerContext &C) const;

  ///@{
  /// Returns a pointer to the checker frontend corresponding to the given
  /// family or symbol. The template argument T may be either CheckerFamily or
  /// a BUGTYPE_PROVIDER class; in the latter case the query is restricted to
  /// frontends that descend from that PROVIDER class (i.e. can emit that bug
  /// type). Note that this may return a frontend which is disabled.
  template <class T>
  const T *getRelevantFrontendAs(AllocationFamily Family) const;

  template <class T>
  const T *getRelevantFrontendAs(CheckerContext &C, SymbolRef Sym) const;
  ///@}
  static bool SummarizeValue(raw_ostream &os, SVal V);
  static bool SummarizeRegion(ProgramStateRef State, raw_ostream &os,
                              const MemRegion *MR);

  void HandleNonHeapDealloc(CheckerContext &C, SVal ArgVal, SourceRange Range,
                            const Expr *DeallocExpr,
                            AllocationFamily Family) const;

  void HandleFreeAlloca(CheckerContext &C, SVal ArgVal,
                        SourceRange Range) const;

  void HandleMismatchedDealloc(CheckerContext &C, SourceRange Range,
                               const Expr *DeallocExpr, const RefState *RS,
                               SymbolRef Sym, bool OwnershipTransferred) const;

  void HandleOffsetFree(CheckerContext &C, SVal ArgVal, SourceRange Range,
                        const Expr *DeallocExpr, AllocationFamily Family,
                        const Expr *AllocExpr = nullptr) const;

  void HandleUseAfterFree(CheckerContext &C, SourceRange Range,
                          SymbolRef Sym) const;

  void HandleDoubleFree(CheckerContext &C, SourceRange Range, bool Released,
                        SymbolRef Sym, SymbolRef PrevSym) const;

  void HandleUseZeroAlloc(CheckerContext &C, SourceRange Range,
                          SymbolRef Sym) const;

  void HandleFunctionPtrFree(CheckerContext &C, SVal ArgVal, SourceRange Range,
                             const Expr *FreeExpr,
                             AllocationFamily Family) const;

  /// Find the location of the allocation for Sym on the path leading to the
  /// exploded node N.
  static LeakInfo getAllocationSite(const ExplodedNode *N, SymbolRef Sym,
                                    CheckerContext &C);

  void HandleLeak(SymbolRef Sym, ExplodedNode *N, CheckerContext &C) const;

  /// Test if value in ArgVal equals to value in macro `ZERO_SIZE_PTR`.
  bool isArgZERO_SIZE_PTR(ProgramStateRef State, CheckerContext &C,
                          SVal ArgVal) const;
};
} // end anonymous namespace

//===----------------------------------------------------------------------===//
// Definition of NoOwnershipChangeVisitor.
//===----------------------------------------------------------------------===//

namespace {
class NoMemOwnershipChangeVisitor final : public NoOwnershipChangeVisitor {
protected:
  /// Syntactically checks whether the callee is a deallocating function. Since
  /// we have no path-sensitive information on this call (we would need a
  /// CallEvent instead of a CallExpr for that), its possible that a
  /// deallocation function was called indirectly through a function pointer,
  /// but we are not able to tell, so this is a best effort analysis.
  /// See namespace `memory_passed_to_fn_call_free_through_fn_ptr` in
  /// clang/test/Analysis/NewDeleteLeaks.cpp.
  bool isFreeingCallAsWritten(const CallExpr &Call) const {
    const auto *MallocChk = static_cast<const MallocChecker *>(&Checker);
    if (MallocChk->FreeingMemFnMap.lookupAsWritten(Call) ||
        MallocChk->ReallocatingMemFnMap.lookupAsWritten(Call))
      return true;

    if (const auto *Func =
            llvm::dyn_cast_or_null<FunctionDecl>(Call.getCalleeDecl()))
      return MallocChecker::isFreeingOwnershipAttrCall(Func);

    return false;
  }

  bool hasResourceStateChanged(ProgramStateRef CallEnterState,
                               ProgramStateRef CallExitEndState) final {
    return CallEnterState->get<RegionState>(Sym) !=
           CallExitEndState->get<RegionState>(Sym);
  }

  /// Heuristically guess whether the callee intended to free memory. This is
  /// done syntactically, because we are trying to argue about alternative
  /// paths of execution, and as a consequence we don't have path-sensitive
  /// information.
  bool doesFnIntendToHandleOwnership(const Decl *Callee,
                                     ASTContext &ACtx) final {
    const FunctionDecl *FD = dyn_cast<FunctionDecl>(Callee);

    // Given that the stack frame was entered, the body should always be
    // theoretically obtainable. In case of body farms, the synthesized body
    // is not attached to declaration, thus triggering the '!FD->hasBody()'
    // branch. That said, would a synthesized body ever intend to handle
    // ownership? As of today they don't. And if they did, how would we
    // put notes inside it, given that it doesn't match any source locations?
    if (!FD || !FD->hasBody())
      return false;
    using namespace clang::ast_matchers;

    auto Matches = match(findAll(stmt(anyOf(cxxDeleteExpr().bind("delete"),
                                            callExpr().bind("call")))),
                         *FD->getBody(), ACtx);
    for (BoundNodes Match : Matches) {
      if (Match.getNodeAs<CXXDeleteExpr>("delete"))
        return true;

      if (const auto *Call = Match.getNodeAs<CallExpr>("call"))
        if (isFreeingCallAsWritten(*Call))
          return true;
    }
    // TODO: Ownership might change with an attempt to store the allocated
    // memory, not only through deallocation. Check for attempted stores as
    // well.
    return false;
  }

  PathDiagnosticPieceRef emitNote(const ExplodedNode *N) final {
    PathDiagnosticLocation L = PathDiagnosticLocation::create(
        N->getLocation(),
        N->getState()->getStateManager().getContext().getSourceManager());
    return std::make_shared<PathDiagnosticEventPiece>(
        L, "Returning without deallocating memory or storing the pointer for "
           "later deallocation");
  }

public:
  NoMemOwnershipChangeVisitor(SymbolRef Sym, const MallocChecker *Checker)
      : NoOwnershipChangeVisitor(Sym, Checker) {}

  void Profile(llvm::FoldingSetNodeID &ID) const override {
    static int Tag = 0;
    ID.AddPointer(&Tag);
    ID.AddPointer(Sym);
  }
};

} // end anonymous namespace

//===----------------------------------------------------------------------===//
// Definition of MallocBugVisitor.
//===----------------------------------------------------------------------===//

namespace {
/// The bug visitor which allows us to print extra diagnostics along the
/// BugReport path. For example, showing the allocation site of the leaked
/// region.
class MallocBugVisitor final : public BugReporterVisitor {
protected:
  enum NotificationMode { Normal, ReallocationFailed };

  // The allocated region symbol tracked by the main analysis.
  SymbolRef Sym;

  // The mode we are in, i.e. what kind of diagnostics will be emitted.
  NotificationMode Mode;

  // A symbol from when the primary region should have been reallocated.
  SymbolRef FailedReallocSymbol;

  // A release function stack frame in which memory was released. Used for
  // miscellaneous false positive suppression.
  const StackFrameContext *ReleaseFunctionLC;

  bool IsLeak;

public:
  MallocBugVisitor(SymbolRef S, bool isLeak = false)
      : Sym(S), Mode(Normal), FailedReallocSymbol(nullptr),
        ReleaseFunctionLC(nullptr), IsLeak(isLeak) {}

  static void *getTag() {
    static int Tag = 0;
    return &Tag;
  }

  void Profile(llvm::FoldingSetNodeID &ID) const override {
    ID.AddPointer(getTag());
    ID.AddPointer(Sym);
  }

  /// Did not track -> allocated. Other state (released) -> allocated.
  static inline bool isAllocated(const RefState *RSCurr, const RefState *RSPrev,
                                 const Stmt *Stmt) {
    return (isa_and_nonnull<CallExpr, CXXNewExpr>(Stmt) &&
            (RSCurr &&
             (RSCurr->isAllocated() || RSCurr->isAllocatedOfSizeZero())) &&
            (!RSPrev ||
             !(RSPrev->isAllocated() || RSPrev->isAllocatedOfSizeZero())));
  }

  /// Did not track -> released. Other state (allocated) -> released.
  /// The statement associated with the release might be missing.
  static inline bool isReleased(const RefState *RSCurr, const RefState *RSPrev,
                                const Stmt *Stmt) {
    bool IsReleased =
        (RSCurr && RSCurr->isReleased()) && (!RSPrev || !RSPrev->isReleased());
    assert(!IsReleased || (isa_and_nonnull<CallExpr, CXXDeleteExpr>(Stmt)) ||
           (!Stmt && RSCurr->getAllocationFamily().Kind == AF_InnerBuffer));
    return IsReleased;
  }

  /// Did not track -> relinquished. Other state (allocated) -> relinquished.
  static inline bool isRelinquished(const RefState *RSCurr,
                                    const RefState *RSPrev, const Stmt *Stmt) {
    return (
        isa_and_nonnull<CallExpr, ObjCMessageExpr, ObjCPropertyRefExpr>(Stmt) &&
        (RSCurr && RSCurr->isRelinquished()) &&
        (!RSPrev || !RSPrev->isRelinquished()));
  }

  /// If the expression is not a call, and the state change is
  /// released -> allocated, it must be the realloc return value
  /// check. If we have to handle more cases here, it might be cleaner just
  /// to track this extra bit in the state itself.
  static inline bool hasReallocFailed(const RefState *RSCurr,
                                      const RefState *RSPrev,
                                      const Stmt *Stmt) {
    return ((!isa_and_nonnull<CallExpr>(Stmt)) &&
            (RSCurr &&
             (RSCurr->isAllocated() || RSCurr->isAllocatedOfSizeZero())) &&
            (RSPrev &&
             !(RSPrev->isAllocated() || RSPrev->isAllocatedOfSizeZero())));
  }

  PathDiagnosticPieceRef VisitNode(const ExplodedNode *N,
                                   BugReporterContext &BRC,
                                   PathSensitiveBugReport &BR) override;

  PathDiagnosticPieceRef getEndPath(BugReporterContext &BRC,
                                    const ExplodedNode *EndPathNode,
                                    PathSensitiveBugReport &BR) override {
    if (!IsLeak)
      return nullptr;

    PathDiagnosticLocation L = BR.getLocation();
    // Do not add the statement itself as a range in case of leak.
    return std::make_shared<PathDiagnosticEventPiece>(L, BR.getDescription(),
                                                      false);
  }

private:
  class StackHintGeneratorForReallocationFailed
      : public StackHintGeneratorForSymbol {
  public:
    StackHintGeneratorForReallocationFailed(SymbolRef S, StringRef M)
        : StackHintGeneratorForSymbol(S, M) {}

    std::string getMessageForArg(const Expr *ArgE, unsigned ArgIndex) override {
      // Printed parameters start at 1, not 0.
      ++ArgIndex;

      SmallString<200> buf;
      llvm::raw_svector_ostream os(buf);

      os << "Reallocation of " << ArgIndex << llvm::getOrdinalSuffix(ArgIndex)
         << " parameter failed";

      return std::string(os.str());
    }

    std::string getMessageForReturn(const CallExpr *CallExpr) override {
      return "Reallocation of returned value failed";
    }
  };
};
} // end anonymous namespace

// A map from the freed symbol to the symbol representing the return value of
// the free function.
REGISTER_MAP_WITH_PROGRAMSTATE(FreeReturnValue, SymbolRef, SymbolRef)

namespace {
class StopTrackingCallback final : public SymbolVisitor {
  ProgramStateRef state;

public:
  StopTrackingCallback(ProgramStateRef st) : state(std::move(st)) {}
  ProgramStateRef getState() const { return state; }

  bool VisitSymbol(SymbolRef sym) override {
    state = state->remove<RegionState>(sym);
    return true;
  }
};
} // end anonymous namespace

static bool isStandardNew(const FunctionDecl *FD) {
  if (!FD)
    return false;

  OverloadedOperatorKind Kind = FD->getOverloadedOperator();
  if (Kind != OO_New && Kind != OO_Array_New)
    return false;

  // This is standard if and only if it's not defined in a user file.
  SourceLocation L = FD->getLocation();
  // If the header for operator delete is not included, it's still defined
  // in an invalid source location. Check to make sure we don't crash.
  return !L.isValid() ||
         FD->getASTContext().getSourceManager().isInSystemHeader(L);
}

static bool isStandardDelete(const FunctionDecl *FD) {
  if (!FD)
    return false;

  OverloadedOperatorKind Kind = FD->getOverloadedOperator();
  if (Kind != OO_Delete && Kind != OO_Array_Delete)
    return false;

  bool HasBody = FD->hasBody(); // Prefer using the definition.

  // This is standard if and only if it's not defined in a user file.
  SourceLocation L = FD->getLocation();

  // If the header for operator delete is not included, it's still defined
  // in an invalid source location. Check to make sure we don't crash.
  const auto &SM = FD->getASTContext().getSourceManager();
  return L.isInvalid() || (!HasBody && SM.isInSystemHeader(L));
}

//===----------------------------------------------------------------------===//
// Methods of MallocChecker and MallocBugVisitor.
//===----------------------------------------------------------------------===//

bool MallocChecker::isFreeingOwnershipAttrCall(const CallEvent &Call) {
  const auto *Func = dyn_cast_or_null<FunctionDecl>(Call.getDecl());

  return Func && isFreeingOwnershipAttrCall(Func);
}

bool MallocChecker::isFreeingOwnershipAttrCall(const FunctionDecl *Func) {
  if (Func->hasAttrs()) {
    for (const auto *I : Func->specific_attrs<OwnershipAttr>()) {
      OwnershipAttr::OwnershipKind OwnKind = I->getOwnKind();
      if (OwnKind == OwnershipAttr::Takes || OwnKind == OwnershipAttr::Holds)
        return true;
    }
  }
  return false;
}

bool MallocChecker::isFreeingCall(const CallEvent &Call) const {
  if (FreeingMemFnMap.lookup(Call) || ReallocatingMemFnMap.lookup(Call))
    return true;

  return isFreeingOwnershipAttrCall(Call);
}

bool MallocChecker::isAllocatingOwnershipAttrCall(const CallEvent &Call) {
  const auto *Func = dyn_cast_or_null<FunctionDecl>(Call.getDecl());

  return Func && isAllocatingOwnershipAttrCall(Func);
}

bool MallocChecker::isAllocatingOwnershipAttrCall(const FunctionDecl *Func) {
  for (const auto *I : Func->specific_attrs<OwnershipAttr>()) {
    if (I->getOwnKind() == OwnershipAttr::Returns)
      return true;
  }

  return false;
}

bool MallocChecker::isMemCall(const CallEvent &Call) const {
  if (FreeingMemFnMap.lookup(Call) || AllocatingMemFnMap.lookup(Call) ||
      AllocaMemFnMap.lookup(Call) || ReallocatingMemFnMap.lookup(Call))
    return true;

  if (!ShouldIncludeOwnershipAnnotatedFunctions)
    return false;

  const auto *Func = dyn_cast<FunctionDecl>(Call.getDecl());
  return Func && Func->hasAttr<OwnershipAttr>();
}

std::optional<ProgramStateRef>
MallocChecker::performKernelMalloc(const CallEvent &Call, CheckerContext &C,
                                   const ProgramStateRef &State) const {
  // 3-argument malloc(), as commonly used in {Free,Net,Open}BSD Kernels:
  //
  // void *malloc(unsigned long size, struct malloc_type *mtp, int flags);
  //
  // One of the possible flags is M_ZERO, which means 'give me back an
  // allocation which is already zeroed', like calloc.

  // 2-argument kmalloc(), as used in the Linux kernel:
  //
  // void *kmalloc(size_t size, gfp_t flags);
  //
  // Has the similar flag value __GFP_ZERO.

  // This logic is largely cloned from O_CREAT in UnixAPIChecker, maybe some
  // code could be shared.

  ASTContext &Ctx = C.getASTContext();
  llvm::Triple::OSType OS = Ctx.getTargetInfo().getTriple().getOS();

  if (!KernelZeroFlagVal) {
    switch (OS) {
    case llvm::Triple::FreeBSD:
      KernelZeroFlagVal = 0x0100;
      break;
    case llvm::Triple::NetBSD:
      KernelZeroFlagVal = 0x0002;
      break;
    case llvm::Triple::OpenBSD:
      KernelZeroFlagVal = 0x0008;
      break;
    case llvm::Triple::Linux:
      // __GFP_ZERO
      KernelZeroFlagVal = 0x8000;
      break;
    default:
      // FIXME: We need a more general way of getting the M_ZERO value.
      // See also: O_CREAT in UnixAPIChecker.cpp.

      // Fall back to normal malloc behavior on platforms where we don't
      // know M_ZERO.
      return std::nullopt;
    }
  }

  // We treat the last argument as the flags argument, and callers fall-back to
  // normal malloc on a None return. This works for the FreeBSD kernel malloc
  // as well as Linux kmalloc.
  if (Call.getNumArgs() < 2)
    return std::nullopt;

  const Expr *FlagsEx = Call.getArgExpr(Call.getNumArgs() - 1);
  const SVal V = C.getSVal(FlagsEx);
  if (!isa<NonLoc>(V)) {
    // The case where 'V' can be a location can only be due to a bad header,
    // so in this case bail out.
    return std::nullopt;
  }

  NonLoc Flags = V.castAs<NonLoc>();
  NonLoc ZeroFlag = C.getSValBuilder()
                        .makeIntVal(*KernelZeroFlagVal, FlagsEx->getType())
                        .castAs<NonLoc>();
  SVal MaskedFlagsUC = C.getSValBuilder().evalBinOpNN(State, BO_And,
                                                      Flags, ZeroFlag,
                                                      FlagsEx->getType());
  if (MaskedFlagsUC.isUnknownOrUndef())
    return std::nullopt;
  DefinedSVal MaskedFlags = MaskedFlagsUC.castAs<DefinedSVal>();

  // Check if maskedFlags is non-zero.
  ProgramStateRef TrueState, FalseState;
  std::tie(TrueState, FalseState) = State->assume(MaskedFlags);

  // If M_ZERO is set, treat this like calloc (initialized).
  if (TrueState && !FalseState) {
    SVal ZeroVal = C.getSValBuilder().makeZeroVal(Ctx.CharTy);
    return MallocMemAux(C, Call, Call.getArgExpr(0), ZeroVal, TrueState,
                        AllocationFamily(AF_Malloc));
  }

  return std::nullopt;
}

SVal MallocChecker::evalMulForBufferSize(CheckerContext &C, const Expr *Blocks,
                                         const Expr *BlockBytes) {
  SValBuilder &SB = C.getSValBuilder();
  SVal BlocksVal = C.getSVal(Blocks);
  SVal BlockBytesVal = C.getSVal(BlockBytes);
  ProgramStateRef State = C.getState();
  SVal TotalSize = SB.evalBinOp(State, BO_Mul, BlocksVal, BlockBytesVal,
                                SB.getContext().getSizeType());
  return TotalSize;
}

void MallocChecker::checkBasicAlloc(ProgramStateRef State,
                                    const CallEvent &Call,
                                    CheckerContext &C) const {
  State = MallocMemAux(C, Call, Call.getArgExpr(0), UndefinedVal(), State,
                       AllocationFamily(AF_Malloc));
  State = ProcessZeroAllocCheck(C, Call, 0, State);
  C.addTransition(State);
}

void MallocChecker::checkKernelMalloc(ProgramStateRef State,
                                      const CallEvent &Call,
                                      CheckerContext &C) const {
  std::optional<ProgramStateRef> MaybeState =
      performKernelMalloc(Call, C, State);
  if (MaybeState)
    State = *MaybeState;
  else
    State = MallocMemAux(C, Call, Call.getArgExpr(0), UndefinedVal(), State,
                         AllocationFamily(AF_Malloc));
  C.addTransition(State);
}

static bool isStandardRealloc(const CallEvent &Call) {
  const FunctionDecl *FD = dyn_cast<FunctionDecl>(Call.getDecl());
  assert(FD);
  ASTContext &AC = FD->getASTContext();

  return FD->getDeclaredReturnType().getDesugaredType(AC) == AC.VoidPtrTy &&
         FD->getParamDecl(0)->getType().getDesugaredType(AC) == AC.VoidPtrTy &&
         FD->getParamDecl(1)->getType().getDesugaredType(AC) ==
             AC.getSizeType();
}

static bool isGRealloc(const CallEvent &Call) {
  const FunctionDecl *FD = dyn_cast<FunctionDecl>(Call.getDecl());
  assert(FD);
  ASTContext &AC = FD->getASTContext();

  return FD->getDeclaredReturnType().getDesugaredType(AC) == AC.VoidPtrTy &&
         FD->getParamDecl(0)->getType().getDesugaredType(AC) == AC.VoidPtrTy &&
         FD->getParamDecl(1)->getType().getDesugaredType(AC) ==
             AC.UnsignedLongTy;
}

void MallocChecker::checkRealloc(ProgramStateRef State, const CallEvent &Call,
                                 CheckerContext &C,
                                 bool ShouldFreeOnFail) const {
  // Ignore calls to functions whose type does not match the expected type of
  // either the standard realloc or g_realloc from GLib.
  // FIXME: Should we perform this kind of checking consistently for each
  // function? If yes, then perhaps extend the `CallDescription` interface to
  // handle this.
  if (!isStandardRealloc(Call) && !isGRealloc(Call))
    return;

  State = ReallocMemAux(C, Call, ShouldFreeOnFail, State,
                        AllocationFamily(AF_Malloc));
  State = ProcessZeroAllocCheck(C, Call, 1, State);
  C.addTransition(State);
}

void MallocChecker::checkCalloc(ProgramStateRef State, const CallEvent &Call,
                                CheckerContext &C) const {
  State = CallocMem(C, Call, State);
  State = ProcessZeroAllocCheck(C, Call, 0, State);
  State = ProcessZeroAllocCheck(C, Call, 1, State);
  C.addTransition(State);
}

void MallocChecker::checkFree(ProgramStateRef State, const CallEvent &Call,
                              CheckerContext &C) const {
  bool IsKnownToBeAllocatedMemory = false;
  if (suppressDeallocationsInSuspiciousContexts(Call, C))
    return;
  State = FreeMemAux(C, Call, State, 0, false, IsKnownToBeAllocatedMemory,
                     AllocationFamily(AF_Malloc));
  C.addTransition(State);
}

void MallocChecker::checkAlloca(ProgramStateRef State, const CallEvent &Call,
                                CheckerContext &C) const {
  State = MallocMemAux(C, Call, Call.getArgExpr(0), UndefinedVal(), State,
                       AllocationFamily(AF_Alloca));
  State = ProcessZeroAllocCheck(C, Call, 0, State);
  C.addTransition(State);
}

void MallocChecker::checkStrdup(ProgramStateRef State, const CallEvent &Call,
                                CheckerContext &C) const {
  const auto *CE = dyn_cast_or_null<CallExpr>(Call.getOriginExpr());
  if (!CE)
    return;
  State = MallocMemAux(C, Call, UnknownVal(), UnknownVal(), State,
                       AllocationFamily(AF_Malloc));

  C.addTransition(State);
}

void MallocChecker::checkIfNameIndex(ProgramStateRef State,
                                     const CallEvent &Call,
                                     CheckerContext &C) const {
  // Should we model this differently? We can allocate a fixed number of
  // elements with zeros in the last one.
  State = MallocMemAux(C, Call, UnknownVal(), UnknownVal(), State,
                       AllocationFamily(AF_IfNameIndex));

  C.addTransition(State);
}

void MallocChecker::checkIfFreeNameIndex(ProgramStateRef State,
                                         const CallEvent &Call,
                                         CheckerContext &C) const {
  bool IsKnownToBeAllocatedMemory = false;
  State = FreeMemAux(C, Call, State, 0, false, IsKnownToBeAllocatedMemory,
                     AllocationFamily(AF_IfNameIndex));
  C.addTransition(State);
}

static const Expr *getPlacementNewBufferArg(const CallExpr *CE,
                                            const FunctionDecl *FD) {
  // Checking for signature:
  // void* operator new  ( std::size_t count, void* ptr );
  // void* operator new[]( std::size_t count, void* ptr );
  if (CE->getNumArgs() != 2 || (FD->getOverloadedOperator() != OO_New &&
                                FD->getOverloadedOperator() != OO_Array_New))
    return nullptr;
  auto BuffType = FD->getParamDecl(1)->getType();
  if (BuffType.isNull() || !BuffType->isVoidPointerType())
    return nullptr;
  return CE->getArg(1);
}

void MallocChecker::checkCXXNewOrCXXDelete(ProgramStateRef State,
                                           const CallEvent &Call,
                                           CheckerContext &C) const {
  bool IsKnownToBeAllocatedMemory = false;
  const auto *CE = dyn_cast_or_null<CallExpr>(Call.getOriginExpr());
  if (!CE)
    return;

  assert(isStandardNewDelete(Call));

  // Process direct calls to operator new/new[]/delete/delete[] functions
  // as distinct from new/new[]/delete/delete[] expressions that are
  // processed by the checkPostStmt callbacks for CXXNewExpr and
  // CXXDeleteExpr.
  const FunctionDecl *FD = C.getCalleeDecl(CE);
  if (const auto *BufArg = getPlacementNewBufferArg(CE, FD)) {
    // Placement new does not allocate memory
    auto RetVal = State->getSVal(BufArg, Call.getLocationContext());
    State = State->BindExpr(CE, C.getLocationContext(), RetVal);
    C.addTransition(State);
    return;
  }

  switch (FD->getOverloadedOperator()) {
  case OO_New:
    State = MallocMemAux(C, Call, CE->getArg(0), UndefinedVal(), State,
                         AllocationFamily(AF_CXXNew));
    State = ProcessZeroAllocCheck(C, Call, 0, State);
    break;
  case OO_Array_New:
    State = MallocMemAux(C, Call, CE->getArg(0), UndefinedVal(), State,
                         AllocationFamily(AF_CXXNewArray));
    State = ProcessZeroAllocCheck(C, Call, 0, State);
    break;
  case OO_Delete:
    State = FreeMemAux(C, Call, State, 0, false, IsKnownToBeAllocatedMemory,
                       AllocationFamily(AF_CXXNew));
    break;
  case OO_Array_Delete:
    State = FreeMemAux(C, Call, State, 0, false, IsKnownToBeAllocatedMemory,
                       AllocationFamily(AF_CXXNewArray));
    break;
  default:
    assert(false && "not a new/delete operator");
    return;
  }

  C.addTransition(State);
}

void MallocChecker::checkGMalloc0(ProgramStateRef State, const CallEvent &Call,
                                  CheckerContext &C) const {
  SValBuilder &svalBuilder = C.getSValBuilder();
  SVal zeroVal = svalBuilder.makeZeroVal(svalBuilder.getContext().CharTy);
  State = MallocMemAux(C, Call, Call.getArgExpr(0), zeroVal, State,
                       AllocationFamily(AF_Malloc));
  State = ProcessZeroAllocCheck(C, Call, 0, State);
  C.addTransition(State);
}

void MallocChecker::checkGMemdup(ProgramStateRef State, const CallEvent &Call,
                                 CheckerContext &C) const {
  State = MallocMemAux(C, Call, Call.getArgExpr(1), UnknownVal(), State,
                       AllocationFamily(AF_Malloc));
  State = ProcessZeroAllocCheck(C, Call, 1, State);
  C.addTransition(State);
}

void MallocChecker::checkGMallocN(ProgramStateRef State, const CallEvent &Call,
                                  CheckerContext &C) const {
  SVal Init = UndefinedVal();
  SVal TotalSize = evalMulForBufferSize(C, Call.getArgExpr(0), Call.getArgExpr(1));
  State = MallocMemAux(C, Call, TotalSize, Init, State,
                       AllocationFamily(AF_Malloc));
  State = ProcessZeroAllocCheck(C, Call, 0, State);
  State = ProcessZeroAllocCheck(C, Call, 1, State);
  C.addTransition(State);
}

void MallocChecker::checkGMallocN0(ProgramStateRef State, const CallEvent &Call,
                                   CheckerContext &C) const {
  SValBuilder &SB = C.getSValBuilder();
  SVal Init = SB.makeZeroVal(SB.getContext().CharTy);
  SVal TotalSize = evalMulForBufferSize(C, Call.getArgExpr(0), Call.getArgExpr(1));
  State = MallocMemAux(C, Call, TotalSize, Init, State,
                       AllocationFamily(AF_Malloc));
  State = ProcessZeroAllocCheck(C, Call, 0, State);
  State = ProcessZeroAllocCheck(C, Call, 1, State);
  C.addTransition(State);
}

static bool isFromStdNamespace(const CallEvent &Call) {
  const Decl *FD = Call.getDecl();
  assert(FD && "a CallDescription cannot match a call without a Decl");
  return FD->isInStdNamespace();
}

void MallocChecker::preGetDelimOrGetLine(ProgramStateRef State,
                                         const CallEvent &Call,
                                         CheckerContext &C) const {
  // Discard calls to the C++ standard library function std::getline(), which
  // is completely unrelated to the POSIX getline() that we're checking.
  if (isFromStdNamespace(Call))
    return;

  const auto LinePtr = getPointeeVal(Call.getArgSVal(0), State);
  if (!LinePtr)
    return;

  // FreeMemAux takes IsKnownToBeAllocated as an output parameter, and it will
  // be true after the call if the symbol was registered by this checker.
  // We do not need this value here, as FreeMemAux will take care
  // of reporting any violation of the preconditions.
  bool IsKnownToBeAllocated = false;
  State = FreeMemAux(C, Call.getArgExpr(0), Call, State, false,
                     IsKnownToBeAllocated, AllocationFamily(AF_Malloc), false,
                     LinePtr);
  if (State)
    C.addTransition(State);
}

void MallocChecker::checkGetDelimOrGetLine(ProgramStateRef State,
                                           const CallEvent &Call,
                                           CheckerContext &C) const {
  // Discard calls to the C++ standard library function std::getline(), which
  // is completely unrelated to the POSIX getline() that we're checking.
  if (isFromStdNamespace(Call))
    return;

  // Handle the post-conditions of getline and getdelim:
  // Register the new conjured value as an allocated buffer.
  const CallExpr *CE = dyn_cast_or_null<CallExpr>(Call.getOriginExpr());
  if (!CE)
    return;

  const auto LinePtrOpt = getPointeeVal(Call.getArgSVal(0), State);
  const auto SizeOpt = getPointeeVal(Call.getArgSVal(1), State);
  if (!LinePtrOpt || !SizeOpt || LinePtrOpt->isUnknownOrUndef() ||
      SizeOpt->isUnknownOrUndef())
    return;

  const auto LinePtr = LinePtrOpt->getAs<DefinedSVal>();
  const auto Size = SizeOpt->getAs<DefinedSVal>();
  const MemRegion *LinePtrReg = LinePtr->getAsRegion();
  if (!LinePtrReg)
    return;

  State = setDynamicExtent(State, LinePtrReg, *Size);
  C.addTransition(MallocUpdateRefState(C, CE, State,
                                       AllocationFamily(AF_Malloc), *LinePtr));
}

void MallocChecker::checkReallocN(ProgramStateRef State, const CallEvent &Call,
                                  CheckerContext &C) const {
  State = ReallocMemAux(C, Call, /*ShouldFreeOnFail=*/false, State,
                        AllocationFamily(AF_Malloc),
                        /*SuffixWithN=*/true);
  State = ProcessZeroAllocCheck(C, Call, 1, State);
  State = ProcessZeroAllocCheck(C, Call, 2, State);
  C.addTransition(State);
}

void MallocChecker::checkOwnershipAttr(ProgramStateRef State,
                                       const CallEvent &Call,
                                       CheckerContext &C) const {
  const auto *CE = dyn_cast_or_null<CallExpr>(Call.getOriginExpr());
  if (!CE)
    return;
  const FunctionDecl *FD = C.getCalleeDecl(CE);
  if (!FD)
    return;
  if (ShouldIncludeOwnershipAnnotatedFunctions ||
      MismatchedDeallocatorChecker.isEnabled()) {
    // Check all the attributes, if there are any.
    // There can be multiple of these attributes.
    if (FD->hasAttrs())
      for (const auto *I : FD->specific_attrs<OwnershipAttr>()) {
        switch (I->getOwnKind()) {
        case OwnershipAttr::Returns:
          State = MallocMemReturnsAttr(C, Call, I, State);
          break;
        case OwnershipAttr::Takes:
        case OwnershipAttr::Holds:
          State = FreeMemAttr(C, Call, I, State);
          break;
        }
      }
  }
  C.addTransition(State);
}

bool MallocChecker::evalCall(const CallEvent &Call, CheckerContext &C) const {
  if (!Call.getOriginExpr())
    return false;

  ProgramStateRef State = C.getState();

  if (const CheckFn *Callback = FreeingMemFnMap.lookup(Call)) {
    (*Callback)(this, State, Call, C);
    return true;
  }

  if (const CheckFn *Callback = AllocatingMemFnMap.lookup(Call)) {
    State = MallocBindRetVal(C, Call, State, false);
    (*Callback)(this, State, Call, C);
    return true;
  }

  if (const CheckFn *Callback = ReallocatingMemFnMap.lookup(Call)) {
    State = MallocBindRetVal(C, Call, State, false);
    (*Callback)(this, State, Call, C);
    return true;
  }

  if (isStandardNew(Call)) {
    State = MallocBindRetVal(C, Call, State, false);
    checkCXXNewOrCXXDelete(State, Call, C);
    return true;
  }

  if (isStandardDelete(Call)) {
    checkCXXNewOrCXXDelete(State, Call, C);
    return true;
  }

  if (const CheckFn *Callback = AllocaMemFnMap.lookup(Call)) {
    State = MallocBindRetVal(C, Call, State, true);
    (*Callback)(this, State, Call, C);
    return true;
  }

  if (isFreeingOwnershipAttrCall(Call)) {
    checkOwnershipAttr(State, Call, C);
    return true;
  }

  if (isAllocatingOwnershipAttrCall(Call)) {
    State = MallocBindRetVal(C, Call, State, false);
    checkOwnershipAttr(State, Call, C);
    return true;
  }

  return false;
}

// Performs a 0-sized allocations check.
ProgramStateRef MallocChecker::ProcessZeroAllocCheck(
    CheckerContext &C, const CallEvent &Call, const unsigned IndexOfSizeArg,
    ProgramStateRef State, std::optional<SVal> RetVal) {
  if (!State)
    return nullptr;

  const Expr *Arg = nullptr;

  if (const CallExpr *CE = dyn_cast<CallExpr>(Call.getOriginExpr())) {
    Arg = CE->getArg(IndexOfSizeArg);
  } else if (const CXXNewExpr *NE =
                 dyn_cast<CXXNewExpr>(Call.getOriginExpr())) {
    if (NE->isArray()) {
      Arg = *NE->getArraySize();
    } else {
      return State;
    }
  } else {
    assert(false && "not a CallExpr or CXXNewExpr");
    return nullptr;
  }

  if (!RetVal)
    RetVal = State->getSVal(Call.getOriginExpr(), C.getLocationContext());

  assert(Arg);

  auto DefArgVal =
      State->getSVal(Arg, Call.getLocationContext()).getAs<DefinedSVal>();

  if (!DefArgVal)
    return State;

  // Check if the allocation size is 0.
  ProgramStateRef TrueState, FalseState;
  SValBuilder &SvalBuilder = State->getStateManager().getSValBuilder();
  DefinedSVal Zero =
      SvalBuilder.makeZeroVal(Arg->getType()).castAs<DefinedSVal>();

  std::tie(TrueState, FalseState) =
      State->assume(SvalBuilder.evalEQ(State, *DefArgVal, Zero));

  if (TrueState && !FalseState) {
    SymbolRef Sym = RetVal->getAsLocSymbol();
    if (!Sym)
      return State;

    const RefState *RS = State->get<RegionState>(Sym);
    if (RS) {
      if (RS->isAllocated())
        return TrueState->set<RegionState>(
            Sym, RefState::getAllocatedOfSizeZero(RS));
      return State;
    }
    // Case of zero-size realloc. Historically 'realloc(ptr, 0)' is treated as
    // 'free(ptr)' and the returned value from 'realloc(ptr, 0)' is not
    // tracked. Add zero-reallocated Sym to the state to catch references
    // to zero-allocated memory.
    return TrueState->add<ReallocSizeZeroSymbols>(Sym);
  }

  // Assume the value is non-zero going forward.
  assert(FalseState);
  return FalseState;
}

static QualType getDeepPointeeType(QualType T) {
  QualType Result = T, PointeeType = T->getPointeeType();
  while (!PointeeType.isNull()) {
    Result = PointeeType;
    PointeeType = PointeeType->getPointeeType();
  }
  return Result;
}

/// \returns true if the constructor invoked by \p NE has an argument of a
/// pointer/reference to a record type.
static bool hasNonTrivialConstructorCall(const CXXNewExpr *NE) {

  const CXXConstructExpr *ConstructE = NE->getConstructExpr();
  if (!ConstructE)
    return false;

  if (!NE->getAllocatedType()->getAsCXXRecordDecl())
    return false;

  const CXXConstructorDecl *CtorD = ConstructE->getConstructor();

  // Iterate over the constructor parameters.
  for (const auto *CtorParam : CtorD->parameters()) {

    QualType CtorParamPointeeT = CtorParam->getType()->getPointeeType();
    if (CtorParamPointeeT.isNull())
      continue;

    CtorParamPointeeT = getDeepPointeeType(CtorParamPointeeT);

    if (CtorParamPointeeT->getAsCXXRecordDecl())
      return true;
  }

  return false;
}

ProgramStateRef
MallocChecker::processNewAllocation(const CXXAllocatorCall &Call,
                                    CheckerContext &C,
                                    AllocationFamily Family) const {
  if (!isStandardNewDelete(Call))
    return nullptr;

  const CXXNewExpr *NE = Call.getOriginExpr();
  const ParentMap &PM = C.getLocationContext()->getParentMap();
  ProgramStateRef State = C.getState();

  // Non-trivial constructors have a chance to escape 'this', but marking all
  // invocations of trivial constructors as escaped would cause too great of
  // reduction of true positives, so let's just do that for constructors that
  // have an argument of a pointer-to-record type.
  if (!PM.isConsumedExpr(NE) && hasNonTrivialConstructorCall(NE))
    return State;

  // The return value from operator new is bound to a specified initialization
  // value (if any) and we don't want to loose this value. So we call
  // MallocUpdateRefState() instead of MallocMemAux() which breaks the
  // existing binding.
  SVal Target = Call.getObjectUnderConstruction();
  if (Call.getOriginExpr()->isArray()) {
    if (auto SizeEx = NE->getArraySize())
      checkTaintedness(C, Call, C.getSVal(*SizeEx), State,
                       AllocationFamily(AF_CXXNewArray));
  }

  State = MallocUpdateRefState(C, NE, State, Family, Target);
  State = ProcessZeroAllocCheck(C, Call, 0, State, Target);
  return State;
}

void MallocChecker::checkNewAllocator(const CXXAllocatorCall &Call,
                                      CheckerContext &C) const {
  if (!C.wasInlined) {
    ProgramStateRef State = processNewAllocation(
        Call, C,
        AllocationFamily(Call.getOriginExpr()->isArray() ? AF_CXXNewArray
                                                         : AF_CXXNew));
    C.addTransition(State);
  }
}

static bool isKnownDeallocObjCMethodName(const ObjCMethodCall &Call) {
  // If the first selector piece is one of the names below, assume that the
  // object takes ownership of the memory, promising to eventually deallocate it
  // with free().
  // Ex:  [NSData dataWithBytesNoCopy:bytes length:10];
  // (...unless a 'freeWhenDone' parameter is false, but that's checked later.)
  StringRef FirstSlot = Call.getSelector().getNameForSlot(0);
  return FirstSlot == "dataWithBytesNoCopy" ||
         FirstSlot == "initWithBytesNoCopy" ||
         FirstSlot == "initWithCharactersNoCopy";
}

static std::optional<bool> getFreeWhenDoneArg(const ObjCMethodCall &Call) {
  Selector S = Call.getSelector();

  // FIXME: We should not rely on fully-constrained symbols being folded.
  for (unsigned i = 1; i < S.getNumArgs(); ++i)
    if (S.getNameForSlot(i) == "freeWhenDone")
      return !Call.getArgSVal(i).isZeroConstant();

  return std::nullopt;
}

void MallocChecker::checkPostObjCMessage(const ObjCMethodCall &Call,
                                         CheckerContext &C) const {
  if (C.wasInlined)
    return;

  if (!isKnownDeallocObjCMethodName(Call))
    return;

  if (std::optional<bool> FreeWhenDone = getFreeWhenDoneArg(Call))
    if (!*FreeWhenDone)
      return;

  if (Call.hasNonZeroCallbackArg())
    return;

  bool IsKnownToBeAllocatedMemory;
  ProgramStateRef State = FreeMemAux(C, Call.getArgExpr(0), Call, C.getState(),
                                     /*Hold=*/true, IsKnownToBeAllocatedMemory,
                                     AllocationFamily(AF_Malloc),
                                     /*ReturnsNullOnFailure=*/true);

  C.addTransition(State);
}

ProgramStateRef
MallocChecker::MallocMemReturnsAttr(CheckerContext &C, const CallEvent &Call,
                                    const OwnershipAttr *Att,
                                    ProgramStateRef State) const {
  if (!State)
    return nullptr;

  auto attrClassName = Att->getModule()->getName();
  auto Family = AllocationFamily(AF_Custom, attrClassName);

  if (!Att->args().empty()) {
    return MallocMemAux(C, Call,
                        Call.getArgExpr(Att->args_begin()->getASTIndex()),
                        UnknownVal(), State, Family);
  }
  return MallocMemAux(C, Call, UnknownVal(), UnknownVal(), State, Family);
}

ProgramStateRef MallocChecker::MallocBindRetVal(CheckerContext &C,
                                                const CallEvent &Call,
                                                ProgramStateRef State,
                                                bool isAlloca) const {
  const Expr *CE = Call.getOriginExpr();

  // We expect the allocation functions to return a pointer.
  if (!Loc::isLocType(CE->getType()))
    return nullptr;

  unsigned Count = C.blockCount();
  SValBuilder &SVB = C.getSValBuilder();
  const LocationContext *LCtx = C.getPredecessor()->getLocationContext();
  DefinedSVal RetVal =
      isAlloca ? SVB.getAllocaRegionVal(CE, LCtx, Count)
               : SVB.getConjuredHeapSymbolVal(Call.getCFGElementRef(), LCtx,
                                              CE->getType(), Count);
  return State->BindExpr(CE, C.getLocationContext(), RetVal);
}

ProgramStateRef MallocChecker::MallocMemAux(CheckerContext &C,
                                            const CallEvent &Call,
                                            const Expr *SizeEx, SVal Init,
                                            ProgramStateRef State,
                                            AllocationFamily Family) const {
  if (!State)
    return nullptr;

  assert(SizeEx);
  return MallocMemAux(C, Call, C.getSVal(SizeEx), Init, State, Family);
}

void MallocChecker::reportTaintBug(StringRef Msg, ProgramStateRef State,
                                   CheckerContext &C,
                                   llvm::ArrayRef<SymbolRef> TaintedSyms,
                                   AllocationFamily Family) const {
  if (ExplodedNode *N = C.generateNonFatalErrorNode(State, this)) {
<<<<<<< HEAD
    if (!BT_TaintedAlloc)
      BT_TaintedAlloc.reset(new BugType(CheckNames[CK_TaintedAllocChecker],
                                        "Tainted Memory Allocation",
                                        categories::TaintedData));
    auto R = std::make_unique<PathSensitiveBugReport>(*BT_TaintedAlloc, Msg, N);
=======
    auto R =
        std::make_unique<PathSensitiveBugReport>(TaintedAllocChecker, Msg, N);
>>>>>>> 10a576f7
    for (const auto *TaintedSym : TaintedSyms) {
      R->markInteresting(TaintedSym);
    }
    C.emitReport(std::move(R));
  }
}

void MallocChecker::checkTaintedness(CheckerContext &C, const CallEvent &Call,
                                     const SVal SizeSVal, ProgramStateRef State,
                                     AllocationFamily Family) const {
  if (!TaintedAllocChecker.isEnabled())
    return;
  std::vector<SymbolRef> TaintedSyms =
      taint::getTaintedSymbols(State, SizeSVal);
  if (TaintedSyms.empty())
    return;

  SValBuilder &SVB = C.getSValBuilder();
  QualType SizeTy = SVB.getContext().getSizeType();
  QualType CmpTy = SVB.getConditionType();
  // In case the symbol is tainted, we give a warning if the
  // size is larger than SIZE_MAX/4
  BasicValueFactory &BVF = SVB.getBasicValueFactory();
  const llvm::APSInt MaxValInt = BVF.getMaxValue(SizeTy);
  NonLoc MaxLength =
      SVB.makeIntVal(MaxValInt / APSIntType(MaxValInt).getValue(4));
  std::optional<NonLoc> SizeNL = SizeSVal.getAs<NonLoc>();
  auto Cmp = SVB.evalBinOpNN(State, BO_GE, *SizeNL, MaxLength, CmpTy)
                 .getAs<DefinedOrUnknownSVal>();
  if (!Cmp)
    return;
  auto [StateTooLarge, StateNotTooLarge] = State->assume(*Cmp);
  if (!StateTooLarge && StateNotTooLarge) {
    // We can prove that size is not too large so there is no issue.
    return;
  }

  std::string Callee = "Memory allocation function";
  if (Call.getCalleeIdentifier())
    Callee = Call.getCalleeIdentifier()->getName().str();
  reportTaintBug(
      Callee + " is called with a tainted (potentially attacker controlled) "
               "value. Make sure the value is bound checked.",
      State, C, TaintedSyms, Family);
}

ProgramStateRef MallocChecker::MallocMemAux(CheckerContext &C,
                                            const CallEvent &Call, SVal Size,
                                            SVal Init, ProgramStateRef State,
                                            AllocationFamily Family) const {
  if (!State)
    return nullptr;

  const Expr *CE = Call.getOriginExpr();

  // We expect the malloc functions to return a pointer.
  // Should have been already checked.
  assert(Loc::isLocType(CE->getType()) &&
         "Allocation functions must return a pointer");

  const LocationContext *LCtx = C.getPredecessor()->getLocationContext();
  SVal RetVal = State->getSVal(CE, C.getLocationContext());

  // Fill the region with the initialization value.
  State = State->bindDefaultInitial(RetVal, Init, LCtx);

  // If Size is somehow undefined at this point, this line prevents a crash.
  if (Size.isUndef())
    Size = UnknownVal();

  checkTaintedness(C, Call, Size, State, AllocationFamily(AF_Malloc));

  // Set the region's extent.
  State = setDynamicExtent(State, RetVal.getAsRegion(),
                           Size.castAs<DefinedOrUnknownSVal>());

  return MallocUpdateRefState(C, CE, State, Family);
}

static ProgramStateRef MallocUpdateRefState(CheckerContext &C, const Expr *E,
                                            ProgramStateRef State,
                                            AllocationFamily Family,
                                            std::optional<SVal> RetVal) {
  if (!State)
    return nullptr;

  // Get the return value.
  if (!RetVal)
    RetVal = State->getSVal(E, C.getLocationContext());

  // We expect the malloc functions to return a pointer.
  if (!RetVal->getAs<Loc>())
    return nullptr;

  SymbolRef Sym = RetVal->getAsLocSymbol();

  // NOTE: If this was an `alloca()` call, then `RetVal` holds an
  // `AllocaRegion`, so `Sym` will be a nullpointer because `AllocaRegion`s do
  // not have an associated symbol. However, this distinct region type means
  // that we don't need to store anything about them in `RegionState`.

  if (Sym)
    return State->set<RegionState>(Sym, RefState::getAllocated(Family, E));

  return State;
}

ProgramStateRef MallocChecker::FreeMemAttr(CheckerContext &C,
                                           const CallEvent &Call,
                                           const OwnershipAttr *Att,
                                           ProgramStateRef State) const {
  if (!State)
    return nullptr;

  auto attrClassName = Att->getModule()->getName();
  auto Family = AllocationFamily(AF_Custom, attrClassName);

  bool IsKnownToBeAllocated = false;

  for (const auto &Arg : Att->args()) {
    ProgramStateRef StateI =
        FreeMemAux(C, Call, State, Arg.getASTIndex(),
                   Att->getOwnKind() == OwnershipAttr::Holds,
                   IsKnownToBeAllocated, Family);
    if (StateI)
      State = StateI;
  }
  return State;
}

ProgramStateRef MallocChecker::FreeMemAux(CheckerContext &C,
                                          const CallEvent &Call,
                                          ProgramStateRef State, unsigned Num,
                                          bool Hold, bool &IsKnownToBeAllocated,
                                          AllocationFamily Family,
                                          bool ReturnsNullOnFailure) const {
  if (!State)
    return nullptr;

  if (Call.getNumArgs() < (Num + 1))
    return nullptr;

  return FreeMemAux(C, Call.getArgExpr(Num), Call, State, Hold,
                    IsKnownToBeAllocated, Family, ReturnsNullOnFailure);
}

/// Checks if the previous call to free on the given symbol failed - if free
/// failed, returns true. Also, returns the corresponding return value symbol.
static bool didPreviousFreeFail(ProgramStateRef State,
                                SymbolRef Sym, SymbolRef &RetStatusSymbol) {
  const SymbolRef *Ret = State->get<FreeReturnValue>(Sym);
  if (Ret) {
    assert(*Ret && "We should not store the null return symbol");
    ConstraintManager &CMgr = State->getConstraintManager();
    ConditionTruthVal FreeFailed = CMgr.isNull(State, *Ret);
    RetStatusSymbol = *Ret;
    return FreeFailed.isConstrainedTrue();
  }
  return false;
}

static void printOwnershipTakesList(raw_ostream &os, CheckerContext &C,
                                    const Expr *E) {
  const CallExpr *CE = dyn_cast<CallExpr>(E);

  if (!CE)
    return;

  const FunctionDecl *FD = CE->getDirectCallee();
  if (!FD)
    return;

  // Only one ownership_takes attribute is allowed.
  for (const auto *I : FD->specific_attrs<OwnershipAttr>()) {
    if (I->getOwnKind() != OwnershipAttr::Takes)
      continue;

    os << ", which takes ownership of '" << I->getModule()->getName() << '\'';
    break;
  }
}

static bool printMemFnName(raw_ostream &os, CheckerContext &C, const Expr *E) {
  if (const CallExpr *CE = dyn_cast<CallExpr>(E)) {
    // FIXME: This doesn't handle indirect calls.
    const FunctionDecl *FD = CE->getDirectCallee();
    if (!FD)
      return false;

    os << '\'' << *FD;

    if (!FD->isOverloadedOperator())
      os << "()";

    os << '\'';
    return true;
  }

  if (const ObjCMessageExpr *Msg = dyn_cast<ObjCMessageExpr>(E)) {
    if (Msg->isInstanceMessage())
      os << "-";
    else
      os << "+";
    Msg->getSelector().print(os);
    return true;
  }

  if (const CXXNewExpr *NE = dyn_cast<CXXNewExpr>(E)) {
    os << "'"
       << getOperatorSpelling(NE->getOperatorNew()->getOverloadedOperator())
       << "'";
    return true;
  }

  if (const CXXDeleteExpr *DE = dyn_cast<CXXDeleteExpr>(E)) {
    os << "'"
       << getOperatorSpelling(DE->getOperatorDelete()->getOverloadedOperator())
       << "'";
    return true;
  }

  return false;
}

static void printExpectedAllocName(raw_ostream &os, AllocationFamily Family) {

  switch (Family.Kind) {
  case AF_Malloc:
    os << "'malloc()'";
    return;
  case AF_CXXNew:
    os << "'new'";
    return;
  case AF_CXXNewArray:
    os << "'new[]'";
    return;
  case AF_IfNameIndex:
    os << "'if_nameindex()'";
    return;
  case AF_InnerBuffer:
    os << "container-specific allocator";
    return;
  case AF_Custom:
    os << Family.CustomName.value();
    return;
  case AF_Alloca:
  case AF_None:
    assert(false && "not a deallocation expression");
  }
}

static void printExpectedDeallocName(raw_ostream &os, AllocationFamily Family) {
  switch (Family.Kind) {
  case AF_Malloc:
    os << "'free()'";
    return;
  case AF_CXXNew:
    os << "'delete'";
    return;
  case AF_CXXNewArray:
    os << "'delete[]'";
    return;
  case AF_IfNameIndex:
    os << "'if_freenameindex()'";
    return;
  case AF_InnerBuffer:
    os << "container-specific deallocator";
    return;
  case AF_Custom:
    os << "function that takes ownership of '" << Family.CustomName.value()
       << "\'";
    return;
  case AF_Alloca:
  case AF_None:
    assert(false && "not a deallocation expression");
  }
}

ProgramStateRef
MallocChecker::FreeMemAux(CheckerContext &C, const Expr *ArgExpr,
                          const CallEvent &Call, ProgramStateRef State,
                          bool Hold, bool &IsKnownToBeAllocated,
                          AllocationFamily Family, bool ReturnsNullOnFailure,
                          std::optional<SVal> ArgValOpt) const {

  if (!State)
    return nullptr;

  SVal ArgVal = ArgValOpt.value_or(C.getSVal(ArgExpr));
  if (!isa<DefinedOrUnknownSVal>(ArgVal))
    return nullptr;
  DefinedOrUnknownSVal location = ArgVal.castAs<DefinedOrUnknownSVal>();

  // Check for null dereferences.
  if (!isa<Loc>(location))
    return nullptr;

  // The explicit NULL case, no operation is performed.
  ProgramStateRef notNullState, nullState;
  std::tie(notNullState, nullState) = State->assume(location);
  if (nullState && !notNullState)
    return nullptr;

  // Unknown values could easily be okay
  // Undefined values are handled elsewhere
  if (ArgVal.isUnknownOrUndef())
    return nullptr;

  const MemRegion *R = ArgVal.getAsRegion();
  const Expr *ParentExpr = Call.getOriginExpr();

  // NOTE: We detected a bug, but the checker under whose name we would emit the
  // error could be disabled. Generally speaking, the MallocChecker family is an
  // integral part of the Static Analyzer, and disabling any part of it should
  // only be done under exceptional circumstances, such as frequent false
  // positives. If this is the case, we can reasonably believe that there are
  // serious faults in our understanding of the source code, and even if we
  // don't emit an warning, we should terminate further analysis with a sink
  // node.

  // Nonlocs can't be freed, of course.
  // Non-region locations (labels and fixed addresses) also shouldn't be freed.
  if (!R) {
    // Exception:
    // If the macro ZERO_SIZE_PTR is defined, this could be a kernel source
    // code. In that case, the ZERO_SIZE_PTR defines a special value used for a
    // zero-sized memory block which is allowed to be freed, despite not being a
    // null pointer.
    if (Family.Kind != AF_Malloc || !isArgZERO_SIZE_PTR(State, C, ArgVal))
      HandleNonHeapDealloc(C, ArgVal, ArgExpr->getSourceRange(), ParentExpr,
                           Family);
    return nullptr;
  }

  R = R->StripCasts();

  // Blocks might show up as heap data, but should not be free()d
  if (isa<BlockDataRegion>(R)) {
    HandleNonHeapDealloc(C, ArgVal, ArgExpr->getSourceRange(), ParentExpr,
                         Family);
    return nullptr;
  }

  // Parameters, locals, statics, globals, and memory returned by
  // __builtin_alloca() shouldn't be freed.
  if (!R->hasMemorySpace<UnknownSpaceRegion, HeapSpaceRegion>(State)) {
    // Regions returned by malloc() are represented by SymbolicRegion objects
    // within HeapSpaceRegion. Of course, free() can work on memory allocated
    // outside the current function, so UnknownSpaceRegion is also a
    // possibility here.

    if (isa<AllocaRegion>(R))
      HandleFreeAlloca(C, ArgVal, ArgExpr->getSourceRange());
    else
      HandleNonHeapDealloc(C, ArgVal, ArgExpr->getSourceRange(), ParentExpr,
                           Family);

    return nullptr;
  }

  const SymbolicRegion *SrBase = dyn_cast<SymbolicRegion>(R->getBaseRegion());
  // Various cases could lead to non-symbol values here.
  // For now, ignore them.
  if (!SrBase)
    return nullptr;

  SymbolRef SymBase = SrBase->getSymbol();
  const RefState *RsBase = State->get<RegionState>(SymBase);
  SymbolRef PreviousRetStatusSymbol = nullptr;

  IsKnownToBeAllocated =
      RsBase && (RsBase->isAllocated() || RsBase->isAllocatedOfSizeZero());

  if (RsBase) {

    // Memory returned by alloca() shouldn't be freed.
    if (RsBase->getAllocationFamily().Kind == AF_Alloca) {
      HandleFreeAlloca(C, ArgVal, ArgExpr->getSourceRange());
      return nullptr;
    }

    // Check for double free first.
    if ((RsBase->isReleased() || RsBase->isRelinquished()) &&
        !didPreviousFreeFail(State, SymBase, PreviousRetStatusSymbol)) {
      HandleDoubleFree(C, ParentExpr->getSourceRange(), RsBase->isReleased(),
                       SymBase, PreviousRetStatusSymbol);
      return nullptr;
    }

    // If the pointer is allocated or escaped, but we are now trying to free it,
    // check that the call to free is proper.
    if (RsBase->isAllocated() || RsBase->isAllocatedOfSizeZero() ||
        RsBase->isEscaped()) {

      // Check if an expected deallocation function matches the real one.
      bool DeallocMatchesAlloc = RsBase->getAllocationFamily() == Family;
      if (!DeallocMatchesAlloc) {
        HandleMismatchedDealloc(C, ArgExpr->getSourceRange(), ParentExpr,
                                RsBase, SymBase, Hold);
        return nullptr;
      }

      // Check if the memory location being freed is the actual location
      // allocated, or an offset.
      RegionOffset Offset = R->getAsOffset();
      if (Offset.isValid() &&
          !Offset.hasSymbolicOffset() &&
          Offset.getOffset() != 0) {
        const Expr *AllocExpr = cast<Expr>(RsBase->getStmt());
        HandleOffsetFree(C, ArgVal, ArgExpr->getSourceRange(), ParentExpr,
                         Family, AllocExpr);
        return nullptr;
      }
    }
  }

  if (SymBase->getType()->isFunctionPointerType()) {
    HandleFunctionPtrFree(C, ArgVal, ArgExpr->getSourceRange(), ParentExpr,
                          Family);
    return nullptr;
  }

  // Clean out the info on previous call to free return info.
  State = State->remove<FreeReturnValue>(SymBase);

  // Keep track of the return value. If it is NULL, we will know that free
  // failed.
  if (ReturnsNullOnFailure) {
    SVal RetVal = C.getSVal(ParentExpr);
    SymbolRef RetStatusSymbol = RetVal.getAsSymbol();
    if (RetStatusSymbol) {
      C.getSymbolManager().addSymbolDependency(SymBase, RetStatusSymbol);
      State = State->set<FreeReturnValue>(SymBase, RetStatusSymbol);
    }
  }

  // If we don't know anything about this symbol, a free on it may be totally
  // valid. If this is the case, lets assume that the allocation family of the
  // freeing function is the same as the symbols allocation family, and go with
  // that.
  assert(!RsBase || (RsBase && RsBase->getAllocationFamily() == Family));

  // Assume that after memory is freed, it contains unknown values. This
  // conforts languages standards, since reading from freed memory is considered
  // UB and may result in arbitrary value.
  State = State->invalidateRegions({location}, Call.getCFGElementRef(),
                                   C.blockCount(), C.getLocationContext(),
                                   /*CausesPointerEscape=*/false,
                                   /*InvalidatedSymbols=*/nullptr);

  // Normal free.
  if (Hold)
    return State->set<RegionState>(SymBase,
                                   RefState::getRelinquished(Family,
                                                             ParentExpr));

  return State->set<RegionState>(SymBase,
                                 RefState::getReleased(Family, ParentExpr));
}

template <class T>
const T *MallocChecker::getRelevantFrontendAs(AllocationFamily Family) const {
  switch (Family.Kind) {
  case AF_Malloc:
  case AF_Alloca:
  case AF_Custom:
  case AF_IfNameIndex:
    return MallocChecker.getAs<T>();
  case AF_CXXNew:
  case AF_CXXNewArray: {
    const T *ND = NewDeleteChecker.getAs<T>();
    const T *NDL = NewDeleteLeaksChecker.getAs<T>();
    // Bugs corresponding to C++ new/delete allocations are split between these
    // two frontends.
    if constexpr (std::is_same_v<T, CheckerFrontend>) {
      assert(ND && NDL && "Casting to CheckerFrontend always succeeds");
      // Prefer NewDelete unless it's disabled and NewDeleteLeaks is enabled.
      return (!ND->isEnabled() && NDL->isEnabled()) ? NDL : ND;
    }
    assert(!(ND && NDL) &&
           "NewDelete and NewDeleteLeaks must not share a bug type");
    return ND ? ND : NDL;
  }
  case AF_InnerBuffer:
    return InnerPointerChecker.getAs<T>();
  case AF_None:
    assert(false && "no family");
    return nullptr;
  }
  assert(false && "unhandled family");
  return nullptr;
}
template <class T>
const T *MallocChecker::getRelevantFrontendAs(CheckerContext &C,
                                              SymbolRef Sym) const {
  if (C.getState()->contains<ReallocSizeZeroSymbols>(Sym))
    return MallocChecker.getAs<T>();

  const RefState *RS = C.getState()->get<RegionState>(Sym);
  assert(RS);
  return getRelevantFrontendAs<T>(RS->getAllocationFamily());
}

bool MallocChecker::SummarizeValue(raw_ostream &os, SVal V) {
  if (std::optional<nonloc::ConcreteInt> IntVal =
          V.getAs<nonloc::ConcreteInt>())
    os << "an integer (" << IntVal->getValue() << ")";
  else if (std::optional<loc::ConcreteInt> ConstAddr =
               V.getAs<loc::ConcreteInt>())
    os << "a constant address (" << ConstAddr->getValue() << ")";
  else if (std::optional<loc::GotoLabel> Label = V.getAs<loc::GotoLabel>())
    os << "the address of the label '" << Label->getLabel()->getName() << "'";
  else
    return false;

  return true;
}

bool MallocChecker::SummarizeRegion(ProgramStateRef State, raw_ostream &os,
                                    const MemRegion *MR) {
  switch (MR->getKind()) {
  case MemRegion::FunctionCodeRegionKind: {
    const NamedDecl *FD = cast<FunctionCodeRegion>(MR)->getDecl();
    if (FD)
      os << "the address of the function '" << *FD << '\'';
    else
      os << "the address of a function";
    return true;
  }
  case MemRegion::BlockCodeRegionKind:
    os << "block text";
    return true;
  case MemRegion::BlockDataRegionKind:
    // FIXME: where the block came from?
    os << "a block";
    return true;
  default: {
    const MemSpaceRegion *MS = MR->getMemorySpace(State);

    if (isa<StackLocalsSpaceRegion>(MS)) {
      const VarRegion *VR = dyn_cast<VarRegion>(MR);
      const VarDecl *VD;
      if (VR)
        VD = VR->getDecl();
      else
        VD = nullptr;

      if (VD)
        os << "the address of the local variable '" << VD->getName() << "'";
      else
        os << "the address of a local stack variable";
      return true;
    }

    if (isa<StackArgumentsSpaceRegion>(MS)) {
      const VarRegion *VR = dyn_cast<VarRegion>(MR);
      const VarDecl *VD;
      if (VR)
        VD = VR->getDecl();
      else
        VD = nullptr;

      if (VD)
        os << "the address of the parameter '" << VD->getName() << "'";
      else
        os << "the address of a parameter";
      return true;
    }

    if (isa<GlobalsSpaceRegion>(MS)) {
      const VarRegion *VR = dyn_cast<VarRegion>(MR);
      const VarDecl *VD;
      if (VR)
        VD = VR->getDecl();
      else
        VD = nullptr;

      if (VD) {
        if (VD->isStaticLocal())
          os << "the address of the static variable '" << VD->getName() << "'";
        else
          os << "the address of the global variable '" << VD->getName() << "'";
      } else
        os << "the address of a global variable";
      return true;
    }

    return false;
  }
  }
}

void MallocChecker::HandleNonHeapDealloc(CheckerContext &C, SVal ArgVal,
                                         SourceRange Range,
                                         const Expr *DeallocExpr,
                                         AllocationFamily Family) const {
  const BadFree *Frontend = getRelevantFrontendAs<BadFree>(Family);
  if (!Frontend)
    return;
  if (!Frontend->isEnabled()) {
    C.addSink();
    return;
  }

  if (ExplodedNode *N = C.generateErrorNode()) {
    SmallString<100> buf;
    llvm::raw_svector_ostream os(buf);

    const MemRegion *MR = ArgVal.getAsRegion();
    while (const ElementRegion *ER = dyn_cast_or_null<ElementRegion>(MR))
      MR = ER->getSuperRegion();

    os << "Argument to ";
    if (!printMemFnName(os, C, DeallocExpr))
      os << "deallocator";

    os << " is ";
    bool Summarized =
        MR ? SummarizeRegion(C.getState(), os, MR) : SummarizeValue(os, ArgVal);
    if (Summarized)
      os << ", which is not memory allocated by ";
    else
      os << "not memory allocated by ";

    printExpectedAllocName(os, Family);

    auto R = std::make_unique<PathSensitiveBugReport>(Frontend->BadFreeBug,
                                                      os.str(), N);
    R->markInteresting(MR);
    R->addRange(Range);
    C.emitReport(std::move(R));
  }
}

void MallocChecker::HandleFreeAlloca(CheckerContext &C, SVal ArgVal,
                                     SourceRange Range) const {
  const FreeAlloca *Frontend;

  if (MallocChecker.isEnabled())
    Frontend = &MallocChecker;
  else if (MismatchedDeallocatorChecker.isEnabled())
    Frontend = &MismatchedDeallocatorChecker;
  else {
    C.addSink();
    return;
  }

  if (ExplodedNode *N = C.generateErrorNode()) {
    auto R = std::make_unique<PathSensitiveBugReport>(
        Frontend->FreeAllocaBug,
        "Memory allocated by 'alloca()' should not be deallocated", N);
    R->markInteresting(ArgVal.getAsRegion());
    R->addRange(Range);
    C.emitReport(std::move(R));
  }
}

void MallocChecker::HandleMismatchedDealloc(CheckerContext &C,
                                            SourceRange Range,
                                            const Expr *DeallocExpr,
                                            const RefState *RS, SymbolRef Sym,
                                            bool OwnershipTransferred) const {
  if (!MismatchedDeallocatorChecker.isEnabled()) {
    C.addSink();
    return;
  }

  if (ExplodedNode *N = C.generateErrorNode()) {
    SmallString<100> buf;
    llvm::raw_svector_ostream os(buf);

    const Expr *AllocExpr = cast<Expr>(RS->getStmt());
    SmallString<20> AllocBuf;
    llvm::raw_svector_ostream AllocOs(AllocBuf);
    SmallString<20> DeallocBuf;
    llvm::raw_svector_ostream DeallocOs(DeallocBuf);

    if (OwnershipTransferred) {
      if (printMemFnName(DeallocOs, C, DeallocExpr))
        os << DeallocOs.str() << " cannot";
      else
        os << "Cannot";

      os << " take ownership of memory";

      if (printMemFnName(AllocOs, C, AllocExpr))
        os << " allocated by " << AllocOs.str();
    } else {
      os << "Memory";
      if (printMemFnName(AllocOs, C, AllocExpr))
        os << " allocated by " << AllocOs.str();

      os << " should be deallocated by ";
        printExpectedDeallocName(os, RS->getAllocationFamily());

        if (printMemFnName(DeallocOs, C, DeallocExpr))
          os << ", not " << DeallocOs.str();

        printOwnershipTakesList(os, C, DeallocExpr);
    }

    auto R = std::make_unique<PathSensitiveBugReport>(
        MismatchedDeallocatorChecker.MismatchedDeallocBug, os.str(), N);
    R->markInteresting(Sym);
    R->addRange(Range);
    R->addVisitor<MallocBugVisitor>(Sym);
    C.emitReport(std::move(R));
  }
}

void MallocChecker::HandleOffsetFree(CheckerContext &C, SVal ArgVal,
                                     SourceRange Range, const Expr *DeallocExpr,
                                     AllocationFamily Family,
                                     const Expr *AllocExpr) const {
  const OffsetFree *Frontend = getRelevantFrontendAs<OffsetFree>(Family);
  if (!Frontend)
    return;
  if (!Frontend->isEnabled()) {
    C.addSink();
    return;
  }

  ExplodedNode *N = C.generateErrorNode();
  if (!N)
    return;

  SmallString<100> buf;
  llvm::raw_svector_ostream os(buf);
  SmallString<20> AllocNameBuf;
  llvm::raw_svector_ostream AllocNameOs(AllocNameBuf);

  const MemRegion *MR = ArgVal.getAsRegion();
  assert(MR && "Only MemRegion based symbols can have offset free errors");

  RegionOffset Offset = MR->getAsOffset();
  assert((Offset.isValid() &&
          !Offset.hasSymbolicOffset() &&
          Offset.getOffset() != 0) &&
         "Only symbols with a valid offset can have offset free errors");

  int offsetBytes = Offset.getOffset() / C.getASTContext().getCharWidth();

  os << "Argument to ";
  if (!printMemFnName(os, C, DeallocExpr))
    os << "deallocator";
  os << " is offset by "
     << offsetBytes
     << " "
     << ((abs(offsetBytes) > 1) ? "bytes" : "byte")
     << " from the start of ";
  if (AllocExpr && printMemFnName(AllocNameOs, C, AllocExpr))
    os << "memory allocated by " << AllocNameOs.str();
  else
    os << "allocated memory";

  auto R = std::make_unique<PathSensitiveBugReport>(Frontend->OffsetFreeBug,
                                                    os.str(), N);
  R->markInteresting(MR->getBaseRegion());
  R->addRange(Range);
  C.emitReport(std::move(R));
}

void MallocChecker::HandleUseAfterFree(CheckerContext &C, SourceRange Range,
                                       SymbolRef Sym) const {
  const UseFree *Frontend = getRelevantFrontendAs<UseFree>(C, Sym);
  if (!Frontend)
    return;
  if (!Frontend->isEnabled()) {
    C.addSink();
    return;
  }

  if (ExplodedNode *N = C.generateErrorNode()) {
    AllocationFamily AF =
        C.getState()->get<RegionState>(Sym)->getAllocationFamily();

    auto R = std::make_unique<PathSensitiveBugReport>(
        Frontend->UseFreeBug,
        AF.Kind == AF_InnerBuffer
            ? "Inner pointer of container used after re/deallocation"
            : "Use of memory after it is freed",
        N);

    R->markInteresting(Sym);
    R->addRange(Range);
    R->addVisitor<MallocBugVisitor>(Sym);

    if (AF.Kind == AF_InnerBuffer)
      R->addVisitor(allocation_state::getInnerPointerBRVisitor(Sym));

    C.emitReport(std::move(R));
  }
}

void MallocChecker::HandleDoubleFree(CheckerContext &C, SourceRange Range,
                                     bool Released, SymbolRef Sym,
                                     SymbolRef PrevSym) const {
  const DoubleFree *Frontend = getRelevantFrontendAs<DoubleFree>(C, Sym);
  if (!Frontend)
    return;
  if (!Frontend->isEnabled()) {
    C.addSink();
    return;
  }

  if (ExplodedNode *N = C.generateErrorNode()) {
    auto R = std::make_unique<PathSensitiveBugReport>(
        Frontend->DoubleFreeBug,
        (Released ? "Attempt to free released memory"
                  : "Attempt to free non-owned memory"),
        N);
    if (Range.isValid())
      R->addRange(Range);
    R->markInteresting(Sym);
    if (PrevSym)
      R->markInteresting(PrevSym);
    R->addVisitor<MallocBugVisitor>(Sym);
    C.emitReport(std::move(R));
  }
}

void MallocChecker::HandleUseZeroAlloc(CheckerContext &C, SourceRange Range,
                                       SymbolRef Sym) const {
  const UseZeroAllocated *Frontend =
      getRelevantFrontendAs<UseZeroAllocated>(C, Sym);
  if (!Frontend)
    return;
  if (!Frontend->isEnabled()) {
    C.addSink();
    return;
  }

  if (ExplodedNode *N = C.generateErrorNode()) {
    auto R = std::make_unique<PathSensitiveBugReport>(
        Frontend->UseZeroAllocatedBug, "Use of memory allocated with size zero",
        N);

    R->addRange(Range);
    if (Sym) {
      R->markInteresting(Sym);
      R->addVisitor<MallocBugVisitor>(Sym);
    }
    C.emitReport(std::move(R));
  }
}

void MallocChecker::HandleFunctionPtrFree(CheckerContext &C, SVal ArgVal,
                                          SourceRange Range,
                                          const Expr *FreeExpr,
                                          AllocationFamily Family) const {
  const BadFree *Frontend = getRelevantFrontendAs<BadFree>(Family);
  if (!Frontend)
    return;
  if (!Frontend->isEnabled()) {
    C.addSink();
    return;
  }

  if (ExplodedNode *N = C.generateErrorNode()) {
    SmallString<100> Buf;
    llvm::raw_svector_ostream Os(Buf);

    const MemRegion *MR = ArgVal.getAsRegion();
    while (const ElementRegion *ER = dyn_cast_or_null<ElementRegion>(MR))
      MR = ER->getSuperRegion();

    Os << "Argument to ";
    if (!printMemFnName(Os, C, FreeExpr))
      Os << "deallocator";

    Os << " is a function pointer";

    auto R = std::make_unique<PathSensitiveBugReport>(Frontend->BadFreeBug,
                                                      Os.str(), N);
    R->markInteresting(MR);
    R->addRange(Range);
    C.emitReport(std::move(R));
  }
}

ProgramStateRef
MallocChecker::ReallocMemAux(CheckerContext &C, const CallEvent &Call,
                             bool ShouldFreeOnFail, ProgramStateRef State,
                             AllocationFamily Family, bool SuffixWithN) const {
  if (!State)
    return nullptr;

  const CallExpr *CE = cast<CallExpr>(Call.getOriginExpr());

  if ((SuffixWithN && CE->getNumArgs() < 3) || CE->getNumArgs() < 2)
    return nullptr;

  const Expr *arg0Expr = CE->getArg(0);
  SVal Arg0Val = C.getSVal(arg0Expr);
  if (!isa<DefinedOrUnknownSVal>(Arg0Val))
    return nullptr;
  DefinedOrUnknownSVal arg0Val = Arg0Val.castAs<DefinedOrUnknownSVal>();

  SValBuilder &svalBuilder = C.getSValBuilder();

  DefinedOrUnknownSVal PtrEQ = svalBuilder.evalEQ(
      State, arg0Val, svalBuilder.makeNullWithType(arg0Expr->getType()));

  // Get the size argument.
  const Expr *Arg1 = CE->getArg(1);

  // Get the value of the size argument.
  SVal TotalSize = C.getSVal(Arg1);
  if (SuffixWithN)
    TotalSize = evalMulForBufferSize(C, Arg1, CE->getArg(2));
  if (!isa<DefinedOrUnknownSVal>(TotalSize))
    return nullptr;

  // Compare the size argument to 0.
  DefinedOrUnknownSVal SizeZero =
      svalBuilder.evalEQ(State, TotalSize.castAs<DefinedOrUnknownSVal>(),
                         svalBuilder.makeIntValWithWidth(
                             svalBuilder.getContext().getSizeType(), 0));

  ProgramStateRef StatePtrIsNull, StatePtrNotNull;
  std::tie(StatePtrIsNull, StatePtrNotNull) = State->assume(PtrEQ);
  ProgramStateRef StateSizeIsZero, StateSizeNotZero;
  std::tie(StateSizeIsZero, StateSizeNotZero) = State->assume(SizeZero);
  // We only assume exceptional states if they are definitely true; if the
  // state is under-constrained, assume regular realloc behavior.
  bool PrtIsNull = StatePtrIsNull && !StatePtrNotNull;
  bool SizeIsZero = StateSizeIsZero && !StateSizeNotZero;

  // If the ptr is NULL and the size is not 0, the call is equivalent to
  // malloc(size).
  if (PrtIsNull && !SizeIsZero) {
    ProgramStateRef stateMalloc = MallocMemAux(
        C, Call, TotalSize, UndefinedVal(), StatePtrIsNull, Family);
    return stateMalloc;
  }

  // Proccess as allocation of 0 bytes.
  if (PrtIsNull && SizeIsZero)
    return State;

  assert(!PrtIsNull);

  bool IsKnownToBeAllocated = false;

  // If the size is 0, free the memory.
  if (SizeIsZero)
    // The semantics of the return value are:
    // If size was equal to 0, either NULL or a pointer suitable to be passed
    // to free() is returned. We just free the input pointer and do not add
    // any constrains on the output pointer.
    if (ProgramStateRef stateFree = FreeMemAux(
            C, Call, StateSizeIsZero, 0, false, IsKnownToBeAllocated, Family))
      return stateFree;

  // Default behavior.
  if (ProgramStateRef stateFree =
          FreeMemAux(C, Call, State, 0, false, IsKnownToBeAllocated, Family)) {

    ProgramStateRef stateRealloc =
        MallocMemAux(C, Call, TotalSize, UnknownVal(), stateFree, Family);
    if (!stateRealloc)
      return nullptr;

    OwnershipAfterReallocKind Kind = OAR_ToBeFreedAfterFailure;
    if (ShouldFreeOnFail)
      Kind = OAR_FreeOnFailure;
    else if (!IsKnownToBeAllocated)
      Kind = OAR_DoNotTrackAfterFailure;

    // Get the from and to pointer symbols as in toPtr = realloc(fromPtr, size).
    SymbolRef FromPtr = arg0Val.getLocSymbolInBase();
    SVal RetVal = stateRealloc->getSVal(CE, C.getLocationContext());
    SymbolRef ToPtr = RetVal.getAsSymbol();
    assert(FromPtr && ToPtr &&
           "By this point, FreeMemAux and MallocMemAux should have checked "
           "whether the argument or the return value is symbolic!");

    // Record the info about the reallocated symbol so that we could properly
    // process failed reallocation.
    stateRealloc = stateRealloc->set<ReallocPairs>(ToPtr,
                                                   ReallocPair(FromPtr, Kind));
    // The reallocated symbol should stay alive for as long as the new symbol.
    C.getSymbolManager().addSymbolDependency(ToPtr, FromPtr);
    return stateRealloc;
  }
  return nullptr;
}

ProgramStateRef MallocChecker::CallocMem(CheckerContext &C,
                                         const CallEvent &Call,
                                         ProgramStateRef State) const {
  if (!State)
    return nullptr;

  if (Call.getNumArgs() < 2)
    return nullptr;

  SValBuilder &svalBuilder = C.getSValBuilder();
  SVal zeroVal = svalBuilder.makeZeroVal(svalBuilder.getContext().CharTy);
  SVal TotalSize =
      evalMulForBufferSize(C, Call.getArgExpr(0), Call.getArgExpr(1));

  return MallocMemAux(C, Call, TotalSize, zeroVal, State,
                      AllocationFamily(AF_Malloc));
}

MallocChecker::LeakInfo MallocChecker::getAllocationSite(const ExplodedNode *N,
                                                         SymbolRef Sym,
                                                         CheckerContext &C) {
  const LocationContext *LeakContext = N->getLocationContext();
  // Walk the ExplodedGraph backwards and find the first node that referred to
  // the tracked symbol.
  const ExplodedNode *AllocNode = N;
  const MemRegion *ReferenceRegion = nullptr;

  while (N) {
    ProgramStateRef State = N->getState();
    if (!State->get<RegionState>(Sym))
      break;

    // Find the most recent expression bound to the symbol in the current
    // context.
    if (!ReferenceRegion) {
      if (const MemRegion *MR = C.getLocationRegionIfPostStore(N)) {
        SVal Val = State->getSVal(MR);
        if (Val.getAsLocSymbol() == Sym) {
          const VarRegion *VR = MR->getBaseRegion()->getAs<VarRegion>();
          // Do not show local variables belonging to a function other than
          // where the error is reported.
          if (!VR || (VR->getStackFrame() == LeakContext->getStackFrame()))
            ReferenceRegion = MR;
        }
      }
    }

    // Allocation node, is the last node in the current or parent context in
    // which the symbol was tracked.
    const LocationContext *NContext = N->getLocationContext();
    if (NContext == LeakContext ||
        NContext->isParentOf(LeakContext))
      AllocNode = N;
    N = N->pred_empty() ? nullptr : *(N->pred_begin());
  }

  return LeakInfo(AllocNode, ReferenceRegion);
}

void MallocChecker::HandleLeak(SymbolRef Sym, ExplodedNode *N,
                               CheckerContext &C) const {
  assert(N && "HandleLeak is only called with a non-null node");

  const RefState *RS = C.getState()->get<RegionState>(Sym);
  assert(RS && "cannot leak an untracked symbol");
  AllocationFamily Family = RS->getAllocationFamily();

  if (Family.Kind == AF_Alloca)
    return;

  const Leak *Frontend = getRelevantFrontendAs<Leak>(Family);
  // Note that for leaks we don't add a sink when the relevant frontend is
  // disabled because the leak is reported with a non-fatal error node, while
  // the sink would be the "silent" alternative of a (fatal) error node.
  if (!Frontend || !Frontend->isEnabled())
    return;

  // Most bug reports are cached at the location where they occurred.
  // With leaks, we want to unique them by the location where they were
  // allocated, and only report a single path.
  PathDiagnosticLocation LocUsedForUniqueing;
  const ExplodedNode *AllocNode = nullptr;
  const MemRegion *Region = nullptr;
  std::tie(AllocNode, Region) = getAllocationSite(N, Sym, C);

  const Stmt *AllocationStmt = AllocNode->getStmtForDiagnostics();
  if (AllocationStmt)
    LocUsedForUniqueing = PathDiagnosticLocation::createBegin(AllocationStmt,
                                              C.getSourceManager(),
                                              AllocNode->getLocationContext());

  SmallString<200> buf;
  llvm::raw_svector_ostream os(buf);
  if (Region && Region->canPrintPretty()) {
    os << "Potential leak of memory pointed to by ";
    Region->printPretty(os);
  } else {
    os << "Potential memory leak";
  }

  auto R = std::make_unique<PathSensitiveBugReport>(
      Frontend->LeakBug, os.str(), N, LocUsedForUniqueing,
      AllocNode->getLocationContext()->getDecl());
  R->markInteresting(Sym);
  R->addVisitor<MallocBugVisitor>(Sym, true);
  if (ShouldRegisterNoOwnershipChangeVisitor)
    R->addVisitor<NoMemOwnershipChangeVisitor>(Sym, this);
  C.emitReport(std::move(R));
}

void MallocChecker::checkDeadSymbols(SymbolReaper &SymReaper,
                                     CheckerContext &C) const
{
  ProgramStateRef state = C.getState();
  RegionStateTy OldRS = state->get<RegionState>();
  RegionStateTy::Factory &F = state->get_context<RegionState>();

  RegionStateTy RS = OldRS;
  SmallVector<SymbolRef, 2> Errors;
  for (auto [Sym, State] : RS) {
    if (SymReaper.isDead(Sym)) {
      if (State.isAllocated() || State.isAllocatedOfSizeZero())
        Errors.push_back(Sym);
      // Remove the dead symbol from the map.
      RS = F.remove(RS, Sym);
    }
  }

  if (RS == OldRS) {
    // We shouldn't have touched other maps yet.
    assert(state->get<ReallocPairs>() ==
           C.getState()->get<ReallocPairs>());
    assert(state->get<FreeReturnValue>() ==
           C.getState()->get<FreeReturnValue>());
    return;
  }

  // Cleanup the Realloc Pairs Map.
  ReallocPairsTy RP = state->get<ReallocPairs>();
  for (auto [Sym, ReallocPair] : RP) {
    if (SymReaper.isDead(Sym) || SymReaper.isDead(ReallocPair.ReallocatedSym)) {
      state = state->remove<ReallocPairs>(Sym);
    }
  }

  // Cleanup the FreeReturnValue Map.
  FreeReturnValueTy FR = state->get<FreeReturnValue>();
  for (auto [Sym, RetSym] : FR) {
    if (SymReaper.isDead(Sym) || SymReaper.isDead(RetSym)) {
      state = state->remove<FreeReturnValue>(Sym);
    }
  }

  // Generate leak node.
  ExplodedNode *N = C.getPredecessor();
  if (!Errors.empty()) {
    N = C.generateNonFatalErrorNode(C.getState());
    if (N) {
      for (SymbolRef Sym : Errors) {
        HandleLeak(Sym, N, C);
      }
    }
  }

  C.addTransition(state->set<RegionState>(RS), N);
}

void MallocChecker::checkPostCall(const CallEvent &Call,
                                  CheckerContext &C) const {
  if (const auto *PostFN = PostFnMap.lookup(Call)) {
    (*PostFN)(this, C.getState(), Call, C);
    return;
  }
}

void MallocChecker::checkPreCall(const CallEvent &Call,
                                 CheckerContext &C) const {

  if (const auto *DC = dyn_cast<CXXDeallocatorCall>(&Call)) {
    const CXXDeleteExpr *DE = DC->getOriginExpr();

    // FIXME: I don't see a good reason for restricting the check against
    // use-after-free violations to the case when NewDeleteChecker is disabled.
    // (However, if NewDeleteChecker is enabled, perhaps it would be better to
    // do this check a bit later?)
    if (!NewDeleteChecker.isEnabled())
      if (SymbolRef Sym = C.getSVal(DE->getArgument()).getAsSymbol())
        checkUseAfterFree(Sym, C, DE->getArgument());

    if (!isStandardNewDelete(DC->getDecl()))
      return;

    ProgramStateRef State = C.getState();
    bool IsKnownToBeAllocated;
    State = FreeMemAux(
        C, DE->getArgument(), Call, State,
        /*Hold*/ false, IsKnownToBeAllocated,
        AllocationFamily(DE->isArrayForm() ? AF_CXXNewArray : AF_CXXNew));

    C.addTransition(State);
    return;
  }

  // If we see a `CXXDestructorCall` (that is, an _implicit_ destructor call)
  // to a region that's symbolic and known to be already freed, then it must be
  // implicitly triggered by a `delete` expression. In this situation we should
  // emit a `DoubleFree` report _now_ (before entering the call to the
  // destructor) because otherwise the destructor call can trigger a
  // use-after-free bug (by accessing any member variable) and that would be
  // (technically valid, but) less user-friendly report than the `DoubleFree`.
  if (const auto *DC = dyn_cast<CXXDestructorCall>(&Call)) {
    SymbolRef Sym = DC->getCXXThisVal().getAsSymbol();
    if (!Sym)
      return;
    if (isReleased(Sym, C)) {
      HandleDoubleFree(C, SourceRange(), /*Released=*/true, Sym,
                       /*PrevSym=*/nullptr);
      return;
    }
  }

  // We need to handle getline pre-conditions here before the pointed region
  // gets invalidated by StreamChecker
  if (const auto *PreFN = PreFnMap.lookup(Call)) {
    (*PreFN)(this, C.getState(), Call, C);
    return;
  }

  // We will check for double free in the `evalCall` callback.
  // FIXME: It would be more logical to emit double free and use-after-free
  // reports via the same pathway (because double free is essentially a specia
  // case of use-after-free).
  if (const AnyFunctionCall *FC = dyn_cast<AnyFunctionCall>(&Call)) {
    const FunctionDecl *FD = FC->getDecl();
    if (!FD)
      return;

    // FIXME: I suspect we should remove `MallocChecker.isEnabled() &&` because
    // it's fishy that the enabled/disabled state of one frontend may influence
    // reports produced by other frontends.
    if (MallocChecker.isEnabled() && isFreeingCall(Call))
      return;
  }

  // Check if the callee of a method is deleted.
  if (const CXXInstanceCall *CC = dyn_cast<CXXInstanceCall>(&Call)) {
    SymbolRef Sym = CC->getCXXThisVal().getAsSymbol();
    if (!Sym || checkUseAfterFree(Sym, C, CC->getCXXThisExpr()))
      return;
  }

  // Check arguments for being used after free.
  for (unsigned I = 0, E = Call.getNumArgs(); I != E; ++I) {
    SVal ArgSVal = Call.getArgSVal(I);
    if (isa<Loc>(ArgSVal)) {
      SymbolRef Sym = ArgSVal.getAsSymbol();
      if (!Sym)
        continue;
      if (checkUseAfterFree(Sym, C, Call.getArgExpr(I)))
        return;
    }
  }
}

void MallocChecker::checkPreStmt(const ReturnStmt *S,
                                 CheckerContext &C) const {
  checkEscapeOnReturn(S, C);
}

// In the CFG, automatic destructors come after the return statement.
// This callback checks for returning memory that is freed by automatic
// destructors, as those cannot be reached in checkPreStmt().
void MallocChecker::checkEndFunction(const ReturnStmt *S,
                                     CheckerContext &C) const {
  checkEscapeOnReturn(S, C);
}

void MallocChecker::checkEscapeOnReturn(const ReturnStmt *S,
                                        CheckerContext &C) const {
  if (!S)
    return;

  const Expr *E = S->getRetValue();
  if (!E)
    return;

  // Check if we are returning a symbol.
  ProgramStateRef State = C.getState();
  SVal RetVal = C.getSVal(E);
  SymbolRef Sym = RetVal.getAsSymbol();
  if (!Sym)
    // If we are returning a field of the allocated struct or an array element,
    // the callee could still free the memory.
    // TODO: This logic should be a part of generic symbol escape callback.
    if (const MemRegion *MR = RetVal.getAsRegion())
      if (isa<FieldRegion, ElementRegion>(MR))
        if (const SymbolicRegion *BMR =
              dyn_cast<SymbolicRegion>(MR->getBaseRegion()))
          Sym = BMR->getSymbol();

  // Check if we are returning freed memory.
  if (Sym)
    checkUseAfterFree(Sym, C, E);
}

// TODO: Blocks should be either inlined or should call invalidate regions
// upon invocation. After that's in place, special casing here will not be
// needed.
void MallocChecker::checkPostStmt(const BlockExpr *BE,
                                  CheckerContext &C) const {

  // Scan the BlockDecRefExprs for any object the retain count checker
  // may be tracking.
  if (!BE->getBlockDecl()->hasCaptures())
    return;

  ProgramStateRef state = C.getState();
  const BlockDataRegion *R =
    cast<BlockDataRegion>(C.getSVal(BE).getAsRegion());

  auto ReferencedVars = R->referenced_vars();
  if (ReferencedVars.empty())
    return;

  SmallVector<const MemRegion*, 10> Regions;
  const LocationContext *LC = C.getLocationContext();
  MemRegionManager &MemMgr = C.getSValBuilder().getRegionManager();

  for (const auto &Var : ReferencedVars) {
    const VarRegion *VR = Var.getCapturedRegion();
    if (VR->getSuperRegion() == R) {
      VR = MemMgr.getVarRegion(VR->getDecl(), LC);
    }
    Regions.push_back(VR);
  }

  state =
    state->scanReachableSymbols<StopTrackingCallback>(Regions).getState();
  C.addTransition(state);
}

static bool isReleased(SymbolRef Sym, CheckerContext &C) {
  assert(Sym);
  const RefState *RS = C.getState()->get<RegionState>(Sym);
  return (RS && RS->isReleased());
}

bool MallocChecker::suppressDeallocationsInSuspiciousContexts(
    const CallEvent &Call, CheckerContext &C) const {
  if (Call.getNumArgs() == 0)
    return false;

  StringRef FunctionStr = "";
  if (const auto *FD = dyn_cast<FunctionDecl>(C.getStackFrame()->getDecl()))
    if (const Stmt *Body = FD->getBody())
      if (Body->getBeginLoc().isValid())
        FunctionStr =
            Lexer::getSourceText(CharSourceRange::getTokenRange(
                                     {FD->getBeginLoc(), Body->getBeginLoc()}),
                                 C.getSourceManager(), C.getLangOpts());

  // We do not model the Integer Set Library's retain-count based allocation.
  if (!FunctionStr.contains("__isl_"))
    return false;

  ProgramStateRef State = C.getState();

  for (const Expr *Arg : cast<CallExpr>(Call.getOriginExpr())->arguments())
    if (SymbolRef Sym = C.getSVal(Arg).getAsSymbol())
      if (const RefState *RS = State->get<RegionState>(Sym))
        State = State->set<RegionState>(Sym, RefState::getEscaped(RS));

  C.addTransition(State);
  return true;
}

bool MallocChecker::checkUseAfterFree(SymbolRef Sym, CheckerContext &C,
                                      const Stmt *S) const {

  if (isReleased(Sym, C)) {
    HandleUseAfterFree(C, S->getSourceRange(), Sym);
    return true;
  }

  return false;
}

void MallocChecker::checkUseZeroAllocated(SymbolRef Sym, CheckerContext &C,
                                          const Stmt *S) const {
  assert(Sym);

  if (const RefState *RS = C.getState()->get<RegionState>(Sym)) {
    if (RS->isAllocatedOfSizeZero())
      HandleUseZeroAlloc(C, RS->getStmt()->getSourceRange(), Sym);
  }
  else if (C.getState()->contains<ReallocSizeZeroSymbols>(Sym)) {
    HandleUseZeroAlloc(C, S->getSourceRange(), Sym);
  }
}

// Check if the location is a freed symbolic region.
void MallocChecker::checkLocation(SVal l, bool isLoad, const Stmt *S,
                                  CheckerContext &C) const {
  SymbolRef Sym = l.getLocSymbolInBase();
  if (Sym) {
    checkUseAfterFree(Sym, C, S);
    checkUseZeroAllocated(Sym, C, S);
  }
}

// If a symbolic region is assumed to NULL (or another constant), stop tracking
// it - assuming that allocation failed on this path.
ProgramStateRef MallocChecker::evalAssume(ProgramStateRef state,
                                              SVal Cond,
                                              bool Assumption) const {
  RegionStateTy RS = state->get<RegionState>();
  for (SymbolRef Sym : llvm::make_first_range(RS)) {
    // If the symbol is assumed to be NULL, remove it from consideration.
    ConstraintManager &CMgr = state->getConstraintManager();
    ConditionTruthVal AllocFailed = CMgr.isNull(state, Sym);
    if (AllocFailed.isConstrainedTrue())
      state = state->remove<RegionState>(Sym);
  }

  // Realloc returns 0 when reallocation fails, which means that we should
  // restore the state of the pointer being reallocated.
  ReallocPairsTy RP = state->get<ReallocPairs>();
  for (auto [Sym, ReallocPair] : RP) {
    // If the symbol is assumed to be NULL, remove it from consideration.
    ConstraintManager &CMgr = state->getConstraintManager();
    ConditionTruthVal AllocFailed = CMgr.isNull(state, Sym);
    if (!AllocFailed.isConstrainedTrue())
      continue;

    SymbolRef ReallocSym = ReallocPair.ReallocatedSym;
    if (const RefState *RS = state->get<RegionState>(ReallocSym)) {
      if (RS->isReleased()) {
        switch (ReallocPair.Kind) {
        case OAR_ToBeFreedAfterFailure:
          state = state->set<RegionState>(ReallocSym,
              RefState::getAllocated(RS->getAllocationFamily(), RS->getStmt()));
          break;
        case OAR_DoNotTrackAfterFailure:
          state = state->remove<RegionState>(ReallocSym);
          break;
        default:
          assert(ReallocPair.Kind == OAR_FreeOnFailure);
        }
      }
    }
    state = state->remove<ReallocPairs>(Sym);
  }

  return state;
}

bool MallocChecker::mayFreeAnyEscapedMemoryOrIsModeledExplicitly(
                                              const CallEvent *Call,
                                              ProgramStateRef State,
                                              SymbolRef &EscapingSymbol) const {
  assert(Call);
  EscapingSymbol = nullptr;

  // For now, assume that any C++ or block call can free memory.
  // TODO: If we want to be more optimistic here, we'll need to make sure that
  // regions escape to C++ containers. They seem to do that even now, but for
  // mysterious reasons.
  if (!isa<SimpleFunctionCall, ObjCMethodCall>(Call))
    return true;

  // Check Objective-C messages by selector name.
  if (const ObjCMethodCall *Msg = dyn_cast<ObjCMethodCall>(Call)) {
    // If it's not a framework call, or if it takes a callback, assume it
    // can free memory.
    if (!Call->isInSystemHeader() || Call->argumentsMayEscape())
      return true;

    // If it's a method we know about, handle it explicitly post-call.
    // This should happen before the "freeWhenDone" check below.
    if (isKnownDeallocObjCMethodName(*Msg))
      return false;

    // If there's a "freeWhenDone" parameter, but the method isn't one we know
    // about, we can't be sure that the object will use free() to deallocate the
    // memory, so we can't model it explicitly. The best we can do is use it to
    // decide whether the pointer escapes.
    if (std::optional<bool> FreeWhenDone = getFreeWhenDoneArg(*Msg))
      return *FreeWhenDone;

    // If the first selector piece ends with "NoCopy", and there is no
    // "freeWhenDone" parameter set to zero, we know ownership is being
    // transferred. Again, though, we can't be sure that the object will use
    // free() to deallocate the memory, so we can't model it explicitly.
    StringRef FirstSlot = Msg->getSelector().getNameForSlot(0);
    if (FirstSlot.ends_with("NoCopy"))
      return true;

    // If the first selector starts with addPointer, insertPointer,
    // or replacePointer, assume we are dealing with NSPointerArray or similar.
    // This is similar to C++ containers (vector); we still might want to check
    // that the pointers get freed by following the container itself.
    if (FirstSlot.starts_with("addPointer") ||
        FirstSlot.starts_with("insertPointer") ||
        FirstSlot.starts_with("replacePointer") ||
        FirstSlot == "valueWithPointer") {
      return true;
    }

    // We should escape receiver on call to 'init'. This is especially relevant
    // to the receiver, as the corresponding symbol is usually not referenced
    // after the call.
    if (Msg->getMethodFamily() == OMF_init) {
      EscapingSymbol = Msg->getReceiverSVal().getAsSymbol();
      return true;
    }

    // Otherwise, assume that the method does not free memory.
    // Most framework methods do not free memory.
    return false;
  }

  // At this point the only thing left to handle is straight function calls.
  const FunctionDecl *FD = cast<SimpleFunctionCall>(Call)->getDecl();
  if (!FD)
    return true;

  // If it's one of the allocation functions we can reason about, we model
  // its behavior explicitly.
  if (isMemCall(*Call))
    return false;

  // If it's not a system call, assume it frees memory.
  if (!Call->isInSystemHeader())
    return true;

  // White list the system functions whose arguments escape.
  const IdentifierInfo *II = FD->getIdentifier();
  if (!II)
    return true;
  StringRef FName = II->getName();

  // White list the 'XXXNoCopy' CoreFoundation functions.
  // We specifically check these before
  if (FName.ends_with("NoCopy")) {
    // Look for the deallocator argument. We know that the memory ownership
    // is not transferred only if the deallocator argument is
    // 'kCFAllocatorNull'.
    for (unsigned i = 1; i < Call->getNumArgs(); ++i) {
      const Expr *ArgE = Call->getArgExpr(i)->IgnoreParenCasts();
      if (const DeclRefExpr *DE = dyn_cast<DeclRefExpr>(ArgE)) {
        StringRef DeallocatorName = DE->getFoundDecl()->getName();
        if (DeallocatorName == "kCFAllocatorNull")
          return false;
      }
    }
    return true;
  }

  // Associating streams with malloced buffers. The pointer can escape if
  // 'closefn' is specified (and if that function does free memory),
  // but it will not if closefn is not specified.
  // Currently, we do not inspect the 'closefn' function (PR12101).
  if (FName == "funopen")
    if (Call->getNumArgs() >= 4 && Call->getArgSVal(4).isConstant(0))
      return false;

  // Do not warn on pointers passed to 'setbuf' when used with std streams,
  // these leaks might be intentional when setting the buffer for stdio.
  // http://stackoverflow.com/questions/2671151/who-frees-setvbuf-buffer
  if (FName == "setbuf" || FName =="setbuffer" ||
      FName == "setlinebuf" || FName == "setvbuf") {
    if (Call->getNumArgs() >= 1) {
      const Expr *ArgE = Call->getArgExpr(0)->IgnoreParenCasts();
      if (const DeclRefExpr *ArgDRE = dyn_cast<DeclRefExpr>(ArgE))
        if (const VarDecl *D = dyn_cast<VarDecl>(ArgDRE->getDecl()))
          if (D->getCanonicalDecl()->getName().contains("std"))
            return true;
    }
  }

  // A bunch of other functions which either take ownership of a pointer or
  // wrap the result up in a struct or object, meaning it can be freed later.
  // (See RetainCountChecker.) Not all the parameters here are invalidated,
  // but the Malloc checker cannot differentiate between them. The right way
  // of doing this would be to implement a pointer escapes callback.
  if (FName == "CGBitmapContextCreate" ||
      FName == "CGBitmapContextCreateWithData" ||
      FName == "CVPixelBufferCreateWithBytes" ||
      FName == "CVPixelBufferCreateWithPlanarBytes" ||
      FName == "OSAtomicEnqueue") {
    return true;
  }

  if (FName == "postEvent" &&
      FD->getQualifiedNameAsString() == "QCoreApplication::postEvent") {
    return true;
  }

  if (FName == "connectImpl" &&
      FD->getQualifiedNameAsString() == "QObject::connectImpl") {
    return true;
  }

  if (FName == "singleShotImpl" &&
      FD->getQualifiedNameAsString() == "QTimer::singleShotImpl") {
    return true;
  }

  // Handle cases where we know a buffer's /address/ can escape.
  // Note that the above checks handle some special cases where we know that
  // even though the address escapes, it's still our responsibility to free the
  // buffer.
  if (Call->argumentsMayEscape())
    return true;

  // Otherwise, assume that the function does not free memory.
  // Most system calls do not free the memory.
  return false;
}

ProgramStateRef MallocChecker::checkPointerEscape(ProgramStateRef State,
                                             const InvalidatedSymbols &Escaped,
                                             const CallEvent *Call,
                                             PointerEscapeKind Kind) const {
  return checkPointerEscapeAux(State, Escaped, Call, Kind,
                               /*IsConstPointerEscape*/ false);
}

ProgramStateRef MallocChecker::checkConstPointerEscape(ProgramStateRef State,
                                              const InvalidatedSymbols &Escaped,
                                              const CallEvent *Call,
                                              PointerEscapeKind Kind) const {
  // If a const pointer escapes, it may not be freed(), but it could be deleted.
  return checkPointerEscapeAux(State, Escaped, Call, Kind,
                               /*IsConstPointerEscape*/ true);
}

static bool checkIfNewOrNewArrayFamily(const RefState *RS) {
  return (RS->getAllocationFamily().Kind == AF_CXXNewArray ||
          RS->getAllocationFamily().Kind == AF_CXXNew);
}

ProgramStateRef MallocChecker::checkPointerEscapeAux(
    ProgramStateRef State, const InvalidatedSymbols &Escaped,
    const CallEvent *Call, PointerEscapeKind Kind,
    bool IsConstPointerEscape) const {
  // If we know that the call does not free memory, or we want to process the
  // call later, keep tracking the top level arguments.
  SymbolRef EscapingSymbol = nullptr;
  if (Kind == PSK_DirectEscapeOnCall &&
      !mayFreeAnyEscapedMemoryOrIsModeledExplicitly(Call, State,
                                                    EscapingSymbol) &&
      !EscapingSymbol) {
    return State;
  }

  for (SymbolRef sym : Escaped) {
    if (EscapingSymbol && EscapingSymbol != sym)
      continue;

    if (const RefState *RS = State->get<RegionState>(sym))
      if (RS->isAllocated() || RS->isAllocatedOfSizeZero())
        if (!IsConstPointerEscape || checkIfNewOrNewArrayFamily(RS))
          State = State->set<RegionState>(sym, RefState::getEscaped(RS));
  }
  return State;
}

bool MallocChecker::isArgZERO_SIZE_PTR(ProgramStateRef State, CheckerContext &C,
                                       SVal ArgVal) const {
  if (!KernelZeroSizePtrValue)
    KernelZeroSizePtrValue =
        tryExpandAsInteger("ZERO_SIZE_PTR", C.getPreprocessor());

  const llvm::APSInt *ArgValKnown =
      C.getSValBuilder().getKnownValue(State, ArgVal);
  return ArgValKnown && *KernelZeroSizePtrValue &&
         ArgValKnown->getSExtValue() == **KernelZeroSizePtrValue;
}

static SymbolRef findFailedReallocSymbol(ProgramStateRef currState,
                                         ProgramStateRef prevState) {
  ReallocPairsTy currMap = currState->get<ReallocPairs>();
  ReallocPairsTy prevMap = prevState->get<ReallocPairs>();

  for (const ReallocPairsTy::value_type &Pair : prevMap) {
    SymbolRef sym = Pair.first;
    if (!currMap.lookup(sym))
      return sym;
  }

  return nullptr;
}

static bool isReferenceCountingPointerDestructor(const CXXDestructorDecl *DD) {
  if (const IdentifierInfo *II = DD->getParent()->getIdentifier()) {
    StringRef N = II->getName();
    if (N.contains_insensitive("ptr") || N.contains_insensitive("pointer")) {
      if (N.contains_insensitive("ref") || N.contains_insensitive("cnt") ||
          N.contains_insensitive("intrusive") ||
          N.contains_insensitive("shared") || N.ends_with_insensitive("rc")) {
        return true;
      }
    }
  }
  return false;
}

PathDiagnosticPieceRef MallocBugVisitor::VisitNode(const ExplodedNode *N,
                                                   BugReporterContext &BRC,
                                                   PathSensitiveBugReport &BR) {
  ProgramStateRef state = N->getState();
  ProgramStateRef statePrev = N->getFirstPred()->getState();

  const RefState *RSCurr = state->get<RegionState>(Sym);
  const RefState *RSPrev = statePrev->get<RegionState>(Sym);

  const Stmt *S = N->getStmtForDiagnostics();
  // When dealing with containers, we sometimes want to give a note
  // even if the statement is missing.
  if (!S && (!RSCurr || RSCurr->getAllocationFamily().Kind != AF_InnerBuffer))
    return nullptr;

  const LocationContext *CurrentLC = N->getLocationContext();

  // If we find an atomic fetch_add or fetch_sub within the function in which
  // the pointer was released (before the release), this is likely a release
  // point of reference-counted object (like shared pointer).
  //
  // Because we don't model atomics, and also because we don't know that the
  // original reference count is positive, we should not report use-after-frees
  // on objects deleted in such functions. This can probably be improved
  // through better shared pointer modeling.
  if (ReleaseFunctionLC && (ReleaseFunctionLC == CurrentLC ||
                            ReleaseFunctionLC->isParentOf(CurrentLC))) {
    if (const auto *AE = dyn_cast<AtomicExpr>(S)) {
      // Check for manual use of atomic builtins.
      AtomicExpr::AtomicOp Op = AE->getOp();
      if (Op == AtomicExpr::AO__c11_atomic_fetch_add ||
          Op == AtomicExpr::AO__c11_atomic_fetch_sub) {
        BR.markInvalid(getTag(), S);
        // After report is considered invalid there is no need to proceed
        // futher.
        return nullptr;
      }
    } else if (const auto *CE = dyn_cast<CallExpr>(S)) {
      // Check for `std::atomic` and such. This covers both regular method calls
      // and operator calls.
      if (const auto *MD =
              dyn_cast_or_null<CXXMethodDecl>(CE->getDirectCallee())) {
        const CXXRecordDecl *RD = MD->getParent();
        // A bit wobbly with ".contains()" because it may be like
        // "__atomic_base" or something.
        if (StringRef(RD->getNameAsString()).contains("atomic")) {
          BR.markInvalid(getTag(), S);
          // After report is considered invalid there is no need to proceed
          // futher.
          return nullptr;
        }
      }
    }
  }

  // FIXME: We will eventually need to handle non-statement-based events
  // (__attribute__((cleanup))).

  // Find out if this is an interesting point and what is the kind.
  StringRef Msg;
  std::unique_ptr<StackHintGeneratorForSymbol> StackHint = nullptr;
  SmallString<256> Buf;
  llvm::raw_svector_ostream OS(Buf);

  if (Mode == Normal) {
    if (isAllocated(RSCurr, RSPrev, S)) {
      Msg = "Memory is allocated";
      StackHint = std::make_unique<StackHintGeneratorForSymbol>(
          Sym, "Returned allocated memory");
    } else if (isReleased(RSCurr, RSPrev, S)) {
      const auto Family = RSCurr->getAllocationFamily();
      switch (Family.Kind) {
      case AF_Alloca:
      case AF_Malloc:
      case AF_Custom:
      case AF_CXXNew:
      case AF_CXXNewArray:
      case AF_IfNameIndex:
        Msg = "Memory is released";
        StackHint = std::make_unique<StackHintGeneratorForSymbol>(
            Sym, "Returning; memory was released");
        break;
      case AF_InnerBuffer: {
        const MemRegion *ObjRegion =
            allocation_state::getContainerObjRegion(statePrev, Sym);
        const auto *TypedRegion = cast<TypedValueRegion>(ObjRegion);
        QualType ObjTy = TypedRegion->getValueType();
        OS << "Inner buffer of '" << ObjTy << "' ";

        if (N->getLocation().getKind() == ProgramPoint::PostImplicitCallKind) {
          OS << "deallocated by call to destructor";
          StackHint = std::make_unique<StackHintGeneratorForSymbol>(
              Sym, "Returning; inner buffer was deallocated");
        } else {
          OS << "reallocated by call to '";
          const Stmt *S = RSCurr->getStmt();
          if (const auto *MemCallE = dyn_cast<CXXMemberCallExpr>(S)) {
            OS << MemCallE->getMethodDecl()->getDeclName();
          } else if (const auto *OpCallE = dyn_cast<CXXOperatorCallExpr>(S)) {
            OS << OpCallE->getDirectCallee()->getDeclName();
          } else if (const auto *CallE = dyn_cast<CallExpr>(S)) {
            auto &CEMgr = BRC.getStateManager().getCallEventManager();
            CallEventRef<> Call =
                CEMgr.getSimpleCall(CallE, state, CurrentLC, {nullptr, 0});
            if (const auto *D = dyn_cast_or_null<NamedDecl>(Call->getDecl()))
              OS << D->getDeclName();
            else
              OS << "unknown";
          }
          OS << "'";
          StackHint = std::make_unique<StackHintGeneratorForSymbol>(
              Sym, "Returning; inner buffer was reallocated");
        }
        Msg = OS.str();
        break;
        }
        case AF_None:
          assert(false && "Unhandled allocation family!");
          return nullptr;
        }

        // Save the first destructor/function as release point.
        assert(!ReleaseFunctionLC && "There should be only one release point");
        ReleaseFunctionLC = CurrentLC->getStackFrame();

        // See if we're releasing memory while inlining a destructor that
        // decrement reference counters (or one of its callees).
        // This turns on various common false positive suppressions.
        for (const LocationContext *LC = CurrentLC; LC; LC = LC->getParent()) {
          if (const auto *DD = dyn_cast<CXXDestructorDecl>(LC->getDecl())) {
            if (isReferenceCountingPointerDestructor(DD)) {
              // This immediately looks like a reference-counting destructor.
              // We're bad at guessing the original reference count of the
              // object, so suppress the report for now.
              BR.markInvalid(getTag(), DD);

              // After report is considered invalid there is no need to proceed
              // futher.
              return nullptr;
            }

            // Switch suspection to outer destructor to catch patterns like:
            // (note that class name is distorted to bypass
            // isReferenceCountingPointerDestructor() logic)
            //
            // SmartPointr::~SmartPointr() {
            //  if (refcount.fetch_sub(1) == 1)
            //    release_resources();
            // }
            // void SmartPointr::release_resources() {
            //   free(buffer);
            // }
            //
            // This way ReleaseFunctionLC will point to outermost destructor and
            // it would be possible to catch wider range of FP.
            //
            // NOTE: it would be great to support smth like that in C, since
            // currently patterns like following won't be supressed:
            //
            // void doFree(struct Data *data) { free(data); }
            // void putData(struct Data *data)
            // {
            //   if (refPut(data))
            //     doFree(data);
            // }
            ReleaseFunctionLC = LC->getStackFrame();
          }
        }

    } else if (isRelinquished(RSCurr, RSPrev, S)) {
      Msg = "Memory ownership is transferred";
      StackHint = std::make_unique<StackHintGeneratorForSymbol>(Sym, "");
    } else if (hasReallocFailed(RSCurr, RSPrev, S)) {
      Mode = ReallocationFailed;
      Msg = "Reallocation failed";
      StackHint = std::make_unique<StackHintGeneratorForReallocationFailed>(
          Sym, "Reallocation failed");

      if (SymbolRef sym = findFailedReallocSymbol(state, statePrev)) {
        // Is it possible to fail two reallocs WITHOUT testing in between?
        assert((!FailedReallocSymbol || FailedReallocSymbol == sym) &&
          "We only support one failed realloc at a time.");
        BR.markInteresting(sym);
        FailedReallocSymbol = sym;
      }
    }

  // We are in a special mode if a reallocation failed later in the path.
  } else if (Mode == ReallocationFailed) {
    assert(FailedReallocSymbol && "No symbol to look for.");

    // Is this is the first appearance of the reallocated symbol?
    if (!statePrev->get<RegionState>(FailedReallocSymbol)) {
      // We're at the reallocation point.
      Msg = "Attempt to reallocate memory";
      StackHint = std::make_unique<StackHintGeneratorForSymbol>(
          Sym, "Returned reallocated memory");
      FailedReallocSymbol = nullptr;
      Mode = Normal;
    }
  }

  if (Msg.empty()) {
    assert(!StackHint);
    return nullptr;
  }

  assert(StackHint);

  // Generate the extra diagnostic.
  PathDiagnosticLocation Pos;
  if (!S) {
    assert(RSCurr->getAllocationFamily().Kind == AF_InnerBuffer);
    auto PostImplCall = N->getLocation().getAs<PostImplicitCall>();
    if (!PostImplCall)
      return nullptr;
    Pos = PathDiagnosticLocation(PostImplCall->getLocation(),
                                 BRC.getSourceManager());
  } else {
    Pos = PathDiagnosticLocation(S, BRC.getSourceManager(),
                                 N->getLocationContext());
  }

  auto P = std::make_shared<PathDiagnosticEventPiece>(Pos, Msg, true);
  BR.addCallStackHint(P, std::move(StackHint));
  return P;
}

void MallocChecker::printState(raw_ostream &Out, ProgramStateRef State,
                               const char *NL, const char *Sep) const {

  RegionStateTy RS = State->get<RegionState>();

  if (!RS.isEmpty()) {
    Out << Sep << "MallocChecker :" << NL;
    for (auto [Sym, Data] : RS) {
      const RefState *RefS = State->get<RegionState>(Sym);
      AllocationFamily Family = RefS->getAllocationFamily();

      const CheckerFrontend *Frontend =
          getRelevantFrontendAs<CheckerFrontend>(Family);

      Sym->dumpToStream(Out);
      Out << " : ";
      Data.dump(Out);
      if (Frontend && Frontend->isEnabled())
        Out << " (" << Frontend->getName() << ")";
      Out << NL;
    }
  }
}

namespace clang {
namespace ento {
namespace allocation_state {

ProgramStateRef
markReleased(ProgramStateRef State, SymbolRef Sym, const Expr *Origin) {
  AllocationFamily Family(AF_InnerBuffer);
  return State->set<RegionState>(Sym, RefState::getReleased(Family, Origin));
}

} // end namespace allocation_state
} // end namespace ento
} // end namespace clang

// Intended to be used in InnerPointerChecker to register the part of
// MallocChecker connected to it.
void ento::registerInnerPointerCheckerAux(CheckerManager &Mgr) {
  Mgr.getChecker<MallocChecker>()->InnerPointerChecker.enable(Mgr);
}

void ento::registerDynamicMemoryModeling(CheckerManager &Mgr) {
  auto *Chk = Mgr.getChecker<MallocChecker>();
  // FIXME: This is a "hidden" undocumented frontend but there are public
  // checker options which are attached to it.
  CheckerNameRef DMMName = Mgr.getCurrentCheckerName();
  Chk->ShouldIncludeOwnershipAnnotatedFunctions =
      Mgr.getAnalyzerOptions().getCheckerBooleanOption(DMMName, "Optimistic");
  Chk->ShouldRegisterNoOwnershipChangeVisitor =
      Mgr.getAnalyzerOptions().getCheckerBooleanOption(
          DMMName, "AddNoOwnershipChangeNotes");
}

bool ento::shouldRegisterDynamicMemoryModeling(const CheckerManager &mgr) {
  return true;
}

#define REGISTER_CHECKER(NAME)                                                 \
  void ento::register##NAME(CheckerManager &Mgr) {                             \
    Mgr.getChecker<MallocChecker>()->NAME.enable(Mgr);                         \
  }                                                                            \
                                                                               \
  bool ento::shouldRegister##NAME(const CheckerManager &) { return true; }

// TODO: NewDelete and NewDeleteLeaks shouldn't be registered when not in C++.
REGISTER_CHECKER(MallocChecker)
REGISTER_CHECKER(NewDeleteChecker)
REGISTER_CHECKER(NewDeleteLeaksChecker)
REGISTER_CHECKER(MismatchedDeallocatorChecker)
REGISTER_CHECKER(TaintedAllocChecker)<|MERGE_RESOLUTION|>--- conflicted
+++ resolved
@@ -1914,16 +1914,8 @@
                                    llvm::ArrayRef<SymbolRef> TaintedSyms,
                                    AllocationFamily Family) const {
   if (ExplodedNode *N = C.generateNonFatalErrorNode(State, this)) {
-<<<<<<< HEAD
-    if (!BT_TaintedAlloc)
-      BT_TaintedAlloc.reset(new BugType(CheckNames[CK_TaintedAllocChecker],
-                                        "Tainted Memory Allocation",
-                                        categories::TaintedData));
-    auto R = std::make_unique<PathSensitiveBugReport>(*BT_TaintedAlloc, Msg, N);
-=======
     auto R =
         std::make_unique<PathSensitiveBugReport>(TaintedAllocChecker, Msg, N);
->>>>>>> 10a576f7
     for (const auto *TaintedSym : TaintedSyms) {
       R->markInteresting(TaintedSym);
     }
