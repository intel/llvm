--- conflicted
+++ resolved
@@ -418,14 +418,10 @@
       FunctionName == "dynamicDowncast" || FunctionName == "downcast" ||
       FunctionName == "checkedDowncast" ||
       FunctionName == "uncheckedDowncast" || FunctionName == "bitwise_cast" ||
-<<<<<<< HEAD
-      FunctionName == "bridge_cast")
-=======
       FunctionName == "bridge_cast" || FunctionName == "bridge_id_cast" ||
       FunctionName == "dynamic_cf_cast" || FunctionName == "checked_cf_cast" ||
       FunctionName == "dynamic_objc_cast" ||
       FunctionName == "checked_objc_cast")
->>>>>>> 5eee2751
     return true;
 
   return false;
