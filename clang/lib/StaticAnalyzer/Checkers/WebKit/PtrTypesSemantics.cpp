//=======- PtrTypesSemantics.cpp ---------------------------------*- C++ -*-==//
//
// Part of the LLVM Project, under the Apache License v2.0 with LLVM Exceptions.
// See https://llvm.org/LICENSE.txt for license information.
// SPDX-License-Identifier: Apache-2.0 WITH LLVM-exception
//
//===----------------------------------------------------------------------===//

#include "PtrTypesSemantics.h"
#include "ASTUtils.h"
#include "clang/AST/CXXInheritance.h"
#include "clang/AST/Decl.h"
#include "clang/AST/DeclCXX.h"
#include "clang/AST/ExprCXX.h"
#include "clang/AST/StmtVisitor.h"
#include <optional>

using namespace clang;

namespace {

bool hasPublicMethodInBaseClass(const CXXRecordDecl *R, StringRef NameToMatch) {
  assert(R);
  assert(R->hasDefinition());

  for (const CXXMethodDecl *MD : R->methods()) {
    const auto MethodName = safeGetName(MD);
    if (MethodName == NameToMatch && MD->getAccess() == AS_public)
      return true;
  }
  return false;
}

} // namespace

namespace clang {

std::optional<const clang::CXXRecordDecl *>
hasPublicMethodInBase(const CXXBaseSpecifier *Base, StringRef NameToMatch) {
  assert(Base);

  const Type *T = Base->getType().getTypePtrOrNull();
  if (!T)
    return std::nullopt;

  const CXXRecordDecl *R = T->getAsCXXRecordDecl();
  if (!R)
    return std::nullopt;
  if (!R->hasDefinition())
    return std::nullopt;

  return hasPublicMethodInBaseClass(R, NameToMatch) ? R : nullptr;
}

std::optional<bool> isSmartPtrCompatible(const CXXRecordDecl *R,
                                         StringRef IncMethodName,
                                         StringRef DecMethodName) {
  assert(R);

  R = R->getDefinition();
  if (!R)
    return std::nullopt;

  bool hasRef = hasPublicMethodInBaseClass(R, IncMethodName);
  bool hasDeref = hasPublicMethodInBaseClass(R, DecMethodName);
  if (hasRef && hasDeref)
    return true;

  CXXBasePaths Paths;
  Paths.setOrigin(const_cast<CXXRecordDecl *>(R));

  bool AnyInconclusiveBase = false;
  const auto hasPublicRefInBase = [&](const CXXBaseSpecifier *Base,
                                      CXXBasePath &) {
    auto hasRefInBase = clang::hasPublicMethodInBase(Base, IncMethodName);
    if (!hasRefInBase) {
      AnyInconclusiveBase = true;
      return false;
    }
    return (*hasRefInBase) != nullptr;
  };

  hasRef = hasRef || R->lookupInBases(hasPublicRefInBase, Paths,
                                      /*LookupInDependent =*/true);
  if (AnyInconclusiveBase)
    return std::nullopt;

  Paths.clear();
  const auto hasPublicDerefInBase = [&](const CXXBaseSpecifier *Base,
                                        CXXBasePath &) {
    auto hasDerefInBase = clang::hasPublicMethodInBase(Base, DecMethodName);
    if (!hasDerefInBase) {
      AnyInconclusiveBase = true;
      return false;
    }
    return (*hasDerefInBase) != nullptr;
  };
  hasDeref = hasDeref || R->lookupInBases(hasPublicDerefInBase, Paths,
                                          /*LookupInDependent =*/true);
  if (AnyInconclusiveBase)
    return std::nullopt;

  return hasRef && hasDeref;
}

std::optional<bool> isRefCountable(const clang::CXXRecordDecl *R) {
  return isSmartPtrCompatible(R, "ref", "deref");
}

std::optional<bool> isCheckedPtrCapable(const clang::CXXRecordDecl *R) {
  return isSmartPtrCompatible(R, "incrementCheckedPtrCount",
                              "decrementCheckedPtrCount");
}

bool isRefType(const std::string &Name) {
  return Name == "Ref" || Name == "RefAllowingPartiallyDestroyed" ||
         Name == "RefPtr" || Name == "RefPtrAllowingPartiallyDestroyed";
}

bool isCheckedPtr(const std::string &Name) {
  return Name == "CheckedPtr" || Name == "CheckedRef";
}

bool isCtorOfRefCounted(const clang::FunctionDecl *F) {
  assert(F);
  const std::string &FunctionName = safeGetName(F);

  return isRefType(FunctionName) || FunctionName == "makeRef" ||
         FunctionName == "makeRefPtr" || FunctionName == "UniqueRef" ||
         FunctionName == "makeUniqueRef" ||
         FunctionName == "makeUniqueRefWithoutFastMallocCheck"

         || FunctionName == "String" || FunctionName == "AtomString" ||
         FunctionName == "UniqueString"
         // FIXME: Implement as attribute.
         || FunctionName == "Identifier";
}

bool isCtorOfCheckedPtr(const clang::FunctionDecl *F) {
  assert(F);
  return isCheckedPtr(safeGetName(F));
}

bool isCtorOfSafePtr(const clang::FunctionDecl *F) {
  return isCtorOfRefCounted(F) || isCtorOfCheckedPtr(F);
}

<<<<<<< HEAD
bool isSafePtrType(const clang::QualType T) {
=======
template <typename Predicate>
static bool isPtrOfType(const clang::QualType T, Predicate Pred) {
>>>>>>> a8d96e15
  QualType type = T;
  while (!type.isNull()) {
    if (auto *elaboratedT = type->getAs<ElaboratedType>()) {
      type = elaboratedT->desugar();
      continue;
    }
<<<<<<< HEAD
    if (auto *specialT = type->getAs<TemplateSpecializationType>()) {
      if (auto *decl = specialT->getTemplateName().getAsTemplateDecl()) {
        auto name = decl->getNameAsString();
        return isRefType(name) || isCheckedPtr(name);
      }
=======
    auto *SpecialT = type->getAs<TemplateSpecializationType>();
    if (!SpecialT)
>>>>>>> a8d96e15
      return false;
    auto *Decl = SpecialT->getTemplateName().getAsTemplateDecl();
    if (!Decl)
      return false;
    return Pred(Decl->getNameAsString());
  }
  return false;
}

bool isSafePtrType(const clang::QualType T) {
  return isPtrOfType(
      T, [](auto Name) { return isRefType(Name) || isCheckedPtr(Name); });
}

bool isOwnerPtrType(const clang::QualType T) {
  return isPtrOfType(T, [](auto Name) {
    return isRefType(Name) || isCheckedPtr(Name) || Name == "unique_ptr" ||
           Name == "UniqueRef" || Name == "LazyUniqueRef";
  });
}

std::optional<bool> isUncounted(const QualType T) {
  if (auto *Subst = dyn_cast<SubstTemplateTypeParmType>(T)) {
    if (auto *Decl = Subst->getAssociatedDecl()) {
      if (isRefType(safeGetName(Decl)))
        return false;
    }
  }
  return isUncounted(T->getAsCXXRecordDecl());
}

std::optional<bool> isUnchecked(const QualType T) {
  if (auto *Subst = dyn_cast<SubstTemplateTypeParmType>(T)) {
    if (auto *Decl = Subst->getAssociatedDecl()) {
      if (isCheckedPtr(safeGetName(Decl)))
        return false;
    }
  }
  return isUnchecked(T->getAsCXXRecordDecl());
}

std::optional<bool> isUncounted(const CXXRecordDecl* Class)
{
  // Keep isRefCounted first as it's cheaper.
  if (!Class || isRefCounted(Class))
    return false;

  std::optional<bool> IsRefCountable = isRefCountable(Class);
  if (!IsRefCountable)
    return std::nullopt;

  return (*IsRefCountable);
}

std::optional<bool> isUnchecked(const CXXRecordDecl *Class) {
<<<<<<< HEAD
  if (isCheckedPtr(Class))
=======
  if (!Class || isCheckedPtr(Class))
>>>>>>> a8d96e15
    return false; // Cheaper than below
  return isCheckedPtrCapable(Class);
}

std::optional<bool> isUncountedPtr(const QualType T) {
  if (T->isPointerType() || T->isReferenceType()) {
    if (auto *CXXRD = T->getPointeeCXXRecordDecl())
      return isUncounted(CXXRD);
  }
  return false;
}

std::optional<bool> isUncheckedPtr(const QualType T) {
  if (T->isPointerType() || T->isReferenceType()) {
    if (auto *CXXRD = T->getPointeeCXXRecordDecl())
      return isUnchecked(CXXRD);
  }
  return false;
}

std::optional<bool> isUnsafePtr(const QualType T) {
  if (T->isPointerType() || T->isReferenceType()) {
    if (auto *CXXRD = T->getPointeeCXXRecordDecl()) {
<<<<<<< HEAD
      return isUncounted(CXXRD) || isUnchecked(CXXRD);
=======
      auto isUncountedPtr = isUncounted(CXXRD);
      auto isUncheckedPtr = isUnchecked(CXXRD);
      if (isUncountedPtr && isUncheckedPtr)
        return *isUncountedPtr || *isUncheckedPtr;
      if (isUncountedPtr)
        return *isUncountedPtr;
      return isUncheckedPtr;
>>>>>>> a8d96e15
    }
  }
  return false;
}

std::optional<bool> isGetterOfSafePtr(const CXXMethodDecl *M) {
  assert(M);

  if (isa<CXXMethodDecl>(M)) {
    const CXXRecordDecl *calleeMethodsClass = M->getParent();
    auto className = safeGetName(calleeMethodsClass);
    auto method = safeGetName(M);

    if (isCheckedPtr(className) && (method == "get" || method == "ptr"))
      return true;

    if ((isRefType(className) && (method == "get" || method == "ptr")) ||
        ((className == "String" || className == "AtomString" ||
          className == "AtomStringImpl" || className == "UniqueString" ||
          className == "UniqueStringImpl" || className == "Identifier") &&
         method == "impl"))
      return true;

    // Ref<T> -> T conversion
    // FIXME: Currently allowing any Ref<T> -> whatever cast.
    if (isRefType(className)) {
      if (auto *maybeRefToRawOperator = dyn_cast<CXXConversionDecl>(M))
        return isUnsafePtr(maybeRefToRawOperator->getConversionType());
    }

    if (isCheckedPtr(className)) {
      if (auto *maybeRefToRawOperator = dyn_cast<CXXConversionDecl>(M))
        return isUnsafePtr(maybeRefToRawOperator->getConversionType());
    }
  }
  return false;
}

bool isRefCounted(const CXXRecordDecl *R) {
  assert(R);
  if (auto *TmplR = R->getTemplateInstantiationPattern()) {
    // FIXME: String/AtomString/UniqueString
    const auto &ClassName = safeGetName(TmplR);
    return isRefType(ClassName);
  }
  return false;
}

bool isCheckedPtr(const CXXRecordDecl *R) {
  assert(R);
  if (auto *TmplR = R->getTemplateInstantiationPattern()) {
    const auto &ClassName = safeGetName(TmplR);
    return isCheckedPtr(ClassName);
  }
  return false;
}

bool isPtrConversion(const FunctionDecl *F) {
  assert(F);
  if (isCtorOfRefCounted(F))
    return true;

  // FIXME: check # of params == 1
  const auto FunctionName = safeGetName(F);
  if (FunctionName == "getPtr" || FunctionName == "WeakPtr" ||
      FunctionName == "dynamicDowncast" || FunctionName == "downcast" ||
      FunctionName == "checkedDowncast" ||
      FunctionName == "uncheckedDowncast" || FunctionName == "bitwise_cast")
    return true;

  return false;
}

bool isSingleton(const FunctionDecl *F) {
  assert(F);
  // FIXME: check # of params == 1
  if (auto *MethodDecl = dyn_cast<CXXMethodDecl>(F)) {
    if (!MethodDecl->isStatic())
      return false;
  }
  const auto &NameStr = safeGetName(F);
  StringRef Name = NameStr; // FIXME: Make safeGetName return StringRef.
  return Name == "singleton" || Name.ends_with("Singleton");
}

// We only care about statements so let's use the simple
// (non-recursive) visitor.
class TrivialFunctionAnalysisVisitor
    : public ConstStmtVisitor<TrivialFunctionAnalysisVisitor, bool> {

  // Returns false if at least one child is non-trivial.
  bool VisitChildren(const Stmt *S) {
    for (const Stmt *Child : S->children()) {
      if (Child && !Visit(Child))
        return false;
    }

    return true;
  }

  template <typename StmtOrDecl, typename CheckFunction>
  bool WithCachedResult(const StmtOrDecl *S, CheckFunction Function) {
    auto CacheIt = Cache.find(S);
    if (CacheIt != Cache.end())
      return CacheIt->second;

    // Treat a recursive statement to be trivial until proven otherwise.
    auto [RecursiveIt, IsNew] = RecursiveFn.insert(std::make_pair(S, true));
    if (!IsNew)
      return RecursiveIt->second;

    bool Result = Function();

    if (!Result) {
      for (auto &It : RecursiveFn)
        It.second = false;
    }
    RecursiveIt = RecursiveFn.find(S);
    assert(RecursiveIt != RecursiveFn.end());
    Result = RecursiveIt->second;
    RecursiveFn.erase(RecursiveIt);
    Cache[S] = Result;

    return Result;
  }

public:
  using CacheTy = TrivialFunctionAnalysis::CacheTy;

  TrivialFunctionAnalysisVisitor(CacheTy &Cache) : Cache(Cache) {}

  bool IsFunctionTrivial(const Decl *D) {
    return WithCachedResult(D, [&]() {
      if (auto *CtorDecl = dyn_cast<CXXConstructorDecl>(D)) {
        for (auto *CtorInit : CtorDecl->inits()) {
          if (!Visit(CtorInit->getInit()))
            return false;
        }
      }
      const Stmt *Body = D->getBody();
      if (!Body)
        return false;
      return Visit(Body);
    });
  }

  bool VisitStmt(const Stmt *S) {
    // All statements are non-trivial unless overriden later.
    // Don't even recurse into children by default.
    return false;
  }

  bool VisitCompoundStmt(const CompoundStmt *CS) {
    // A compound statement is allowed as long each individual sub-statement
    // is trivial.
    return WithCachedResult(CS, [&]() { return VisitChildren(CS); });
  }

  bool VisitReturnStmt(const ReturnStmt *RS) {
    // A return statement is allowed as long as the return value is trivial.
    if (auto *RV = RS->getRetValue())
      return Visit(RV);
    return true;
  }

  bool VisitDeclStmt(const DeclStmt *DS) { return VisitChildren(DS); }
  bool VisitDoStmt(const DoStmt *DS) { return VisitChildren(DS); }
  bool VisitIfStmt(const IfStmt *IS) {
    return WithCachedResult(IS, [&]() { return VisitChildren(IS); });
  }
  bool VisitForStmt(const ForStmt *FS) {
    return WithCachedResult(FS, [&]() { return VisitChildren(FS); });
  }
  bool VisitCXXForRangeStmt(const CXXForRangeStmt *FS) {
    return WithCachedResult(FS, [&]() { return VisitChildren(FS); });
  }
  bool VisitWhileStmt(const WhileStmt *WS) {
    return WithCachedResult(WS, [&]() { return VisitChildren(WS); });
  }
  bool VisitSwitchStmt(const SwitchStmt *SS) { return VisitChildren(SS); }
  bool VisitCaseStmt(const CaseStmt *CS) { return VisitChildren(CS); }
  bool VisitDefaultStmt(const DefaultStmt *DS) { return VisitChildren(DS); }

  // break, continue, goto, and label statements are always trivial.
  bool VisitBreakStmt(const BreakStmt *) { return true; }
  bool VisitContinueStmt(const ContinueStmt *) { return true; }
  bool VisitGotoStmt(const GotoStmt *) { return true; }
  bool VisitLabelStmt(const LabelStmt *) { return true; }

  bool VisitUnaryOperator(const UnaryOperator *UO) {
    // Unary operators are trivial if its operand is trivial except co_await.
    return UO->getOpcode() != UO_Coawait && Visit(UO->getSubExpr());
  }

  bool VisitBinaryOperator(const BinaryOperator *BO) {
    // Binary operators are trivial if their operands are trivial.
    return Visit(BO->getLHS()) && Visit(BO->getRHS());
  }

  bool VisitCompoundAssignOperator(const CompoundAssignOperator *CAO) {
    // Compound assignment operator such as |= is trivial if its
    // subexpresssions are trivial.
    return VisitChildren(CAO);
  }

  bool VisitArraySubscriptExpr(const ArraySubscriptExpr *ASE) {
    return VisitChildren(ASE);
  }

  bool VisitConditionalOperator(const ConditionalOperator *CO) {
    // Ternary operators are trivial if their conditions & values are trivial.
    return VisitChildren(CO);
  }

  bool VisitAtomicExpr(const AtomicExpr *E) { return VisitChildren(E); }

  bool VisitStaticAssertDecl(const StaticAssertDecl *SAD) {
    // Any static_assert is considered trivial.
    return true;
  }

  bool VisitCallExpr(const CallExpr *CE) {
    if (!checkArguments(CE))
      return false;

    auto *Callee = CE->getDirectCallee();
    if (!Callee)
      return false;
    const auto &Name = safeGetName(Callee);

    if (Callee->isInStdNamespace() &&
        (Name == "addressof" || Name == "forward" || Name == "move"))
      return true;

    if (Name == "WTFCrashWithInfo" || Name == "WTFBreakpointTrap" ||
        Name == "WTFReportBacktrace" ||
        Name == "WTFCrashWithSecurityImplication" || Name == "WTFCrash" ||
        Name == "WTFReportAssertionFailure" || Name == "isMainThread" ||
        Name == "isMainThreadOrGCThread" || Name == "isMainRunLoop" ||
        Name == "isWebThread" || Name == "isUIThread" ||
        Name == "mayBeGCThread" || Name == "compilerFenceForCrash" ||
        Name == "bitwise_cast" || Name.find("__builtin") == 0 ||
        Name == "__libcpp_verbose_abort")
      return true;

    return IsFunctionTrivial(Callee);
  }

  bool
  VisitSubstNonTypeTemplateParmExpr(const SubstNonTypeTemplateParmExpr *E) {
    // Non-type template paramter is compile time constant and trivial.
    return true;
  }

  bool VisitUnaryExprOrTypeTraitExpr(const UnaryExprOrTypeTraitExpr *E) {
    return VisitChildren(E);
  }

  bool VisitPredefinedExpr(const PredefinedExpr *E) {
    // A predefined identifier such as "func" is considered trivial.
    return true;
  }

  bool VisitCXXMemberCallExpr(const CXXMemberCallExpr *MCE) {
    if (!checkArguments(MCE))
      return false;

    bool TrivialThis = Visit(MCE->getImplicitObjectArgument());
    if (!TrivialThis)
      return false;

    auto *Callee = MCE->getMethodDecl();
    if (!Callee)
      return false;

<<<<<<< HEAD
=======
    auto Name = safeGetName(Callee);
    if (Name == "ref" || Name == "incrementCheckedPtrCount")
      return true;

>>>>>>> a8d96e15
    std::optional<bool> IsGetterOfRefCounted = isGetterOfSafePtr(Callee);
    if (IsGetterOfRefCounted && *IsGetterOfRefCounted)
      return true;

    // Recursively descend into the callee to confirm that it's trivial as well.
    return IsFunctionTrivial(Callee);
  }

  bool VisitCXXOperatorCallExpr(const CXXOperatorCallExpr *OCE) {
    if (!checkArguments(OCE))
      return false;
    auto *Callee = OCE->getCalleeDecl();
    if (!Callee)
      return false;
    // Recursively descend into the callee to confirm that it's trivial as well.
    return IsFunctionTrivial(Callee);
  }

  bool VisitCXXDefaultArgExpr(const CXXDefaultArgExpr *E) {
    if (auto *Expr = E->getExpr()) {
      if (!Visit(Expr))
        return false;
    }
    return true;
  }

  bool checkArguments(const CallExpr *CE) {
    for (const Expr *Arg : CE->arguments()) {
      if (Arg && !Visit(Arg))
        return false;
    }
    return true;
  }

  bool VisitCXXConstructExpr(const CXXConstructExpr *CE) {
    for (const Expr *Arg : CE->arguments()) {
      if (Arg && !Visit(Arg))
        return false;
    }

    // Recursively descend into the callee to confirm that it's trivial.
    return IsFunctionTrivial(CE->getConstructor());
  }

  bool VisitCXXInheritedCtorInitExpr(const CXXInheritedCtorInitExpr *E) {
    return IsFunctionTrivial(E->getConstructor());
  }

  bool VisitCXXNewExpr(const CXXNewExpr *NE) { return VisitChildren(NE); }

  bool VisitImplicitCastExpr(const ImplicitCastExpr *ICE) {
    return Visit(ICE->getSubExpr());
  }

  bool VisitExplicitCastExpr(const ExplicitCastExpr *ECE) {
    return Visit(ECE->getSubExpr());
  }

  bool VisitMaterializeTemporaryExpr(const MaterializeTemporaryExpr *VMT) {
    return Visit(VMT->getSubExpr());
  }

  bool VisitCXXBindTemporaryExpr(const CXXBindTemporaryExpr *BTE) {
    if (auto *Temp = BTE->getTemporary()) {
      if (!TrivialFunctionAnalysis::isTrivialImpl(Temp->getDestructor(), Cache))
        return false;
    }
    return Visit(BTE->getSubExpr());
  }

  bool VisitExprWithCleanups(const ExprWithCleanups *EWC) {
    return Visit(EWC->getSubExpr());
  }

  bool VisitParenExpr(const ParenExpr *PE) { return Visit(PE->getSubExpr()); }

  bool VisitInitListExpr(const InitListExpr *ILE) {
    for (const Expr *Child : ILE->inits()) {
      if (Child && !Visit(Child))
        return false;
    }
    return true;
  }

  bool VisitMemberExpr(const MemberExpr *ME) {
    // Field access is allowed but the base pointer may itself be non-trivial.
    return Visit(ME->getBase());
  }

  bool VisitCXXThisExpr(const CXXThisExpr *CTE) {
    // The expression 'this' is always trivial, be it explicit or implicit.
    return true;
  }

  bool VisitCXXNullPtrLiteralExpr(const CXXNullPtrLiteralExpr *E) {
    // nullptr is trivial.
    return true;
  }

  bool VisitDeclRefExpr(const DeclRefExpr *DRE) {
    // The use of a variable is trivial.
    return true;
  }

  // Constant literal expressions are always trivial
  bool VisitIntegerLiteral(const IntegerLiteral *E) { return true; }
  bool VisitFloatingLiteral(const FloatingLiteral *E) { return true; }
  bool VisitFixedPointLiteral(const FixedPointLiteral *E) { return true; }
  bool VisitCharacterLiteral(const CharacterLiteral *E) { return true; }
  bool VisitStringLiteral(const StringLiteral *E) { return true; }
  bool VisitCXXBoolLiteralExpr(const CXXBoolLiteralExpr *E) { return true; }

  bool VisitConstantExpr(const ConstantExpr *CE) {
    // Constant expressions are trivial.
    return true;
  }

private:
  CacheTy &Cache;
  CacheTy RecursiveFn;
};

bool TrivialFunctionAnalysis::isTrivialImpl(
    const Decl *D, TrivialFunctionAnalysis::CacheTy &Cache) {
  TrivialFunctionAnalysisVisitor V(Cache);
  return V.IsFunctionTrivial(D);
}

bool TrivialFunctionAnalysis::isTrivialImpl(
    const Stmt *S, TrivialFunctionAnalysis::CacheTy &Cache) {
  TrivialFunctionAnalysisVisitor V(Cache);
  bool Result = V.Visit(S);
  assert(Cache.contains(S) && "Top-level statement not properly cached!");
  return Result;
}

} // namespace clang<|MERGE_RESOLUTION|>--- conflicted
+++ resolved
@@ -145,28 +145,16 @@
   return isCtorOfRefCounted(F) || isCtorOfCheckedPtr(F);
 }
 
-<<<<<<< HEAD
-bool isSafePtrType(const clang::QualType T) {
-=======
 template <typename Predicate>
 static bool isPtrOfType(const clang::QualType T, Predicate Pred) {
->>>>>>> a8d96e15
   QualType type = T;
   while (!type.isNull()) {
     if (auto *elaboratedT = type->getAs<ElaboratedType>()) {
       type = elaboratedT->desugar();
       continue;
     }
-<<<<<<< HEAD
-    if (auto *specialT = type->getAs<TemplateSpecializationType>()) {
-      if (auto *decl = specialT->getTemplateName().getAsTemplateDecl()) {
-        auto name = decl->getNameAsString();
-        return isRefType(name) || isCheckedPtr(name);
-      }
-=======
     auto *SpecialT = type->getAs<TemplateSpecializationType>();
     if (!SpecialT)
->>>>>>> a8d96e15
       return false;
     auto *Decl = SpecialT->getTemplateName().getAsTemplateDecl();
     if (!Decl)
@@ -222,11 +210,7 @@
 }
 
 std::optional<bool> isUnchecked(const CXXRecordDecl *Class) {
-<<<<<<< HEAD
-  if (isCheckedPtr(Class))
-=======
   if (!Class || isCheckedPtr(Class))
->>>>>>> a8d96e15
     return false; // Cheaper than below
   return isCheckedPtrCapable(Class);
 }
@@ -250,9 +234,6 @@
 std::optional<bool> isUnsafePtr(const QualType T) {
   if (T->isPointerType() || T->isReferenceType()) {
     if (auto *CXXRD = T->getPointeeCXXRecordDecl()) {
-<<<<<<< HEAD
-      return isUncounted(CXXRD) || isUnchecked(CXXRD);
-=======
       auto isUncountedPtr = isUncounted(CXXRD);
       auto isUncheckedPtr = isUnchecked(CXXRD);
       if (isUncountedPtr && isUncheckedPtr)
@@ -260,7 +241,6 @@
       if (isUncountedPtr)
         return *isUncountedPtr;
       return isUncheckedPtr;
->>>>>>> a8d96e15
     }
   }
   return false;
@@ -536,13 +516,10 @@
     if (!Callee)
       return false;
 
-<<<<<<< HEAD
-=======
     auto Name = safeGetName(Callee);
     if (Name == "ref" || Name == "incrementCheckedPtrCount")
       return true;
 
->>>>>>> a8d96e15
     std::optional<bool> IsGetterOfRefCounted = isGetterOfSafePtr(Callee);
     if (IsGetterOfRefCounted && *IsGetterOfRefCounted)
       return true;
