//=======- ASTUtils.cpp ------------------------------------------*- C++ -*-==//
//
// Part of the LLVM Project, under the Apache License v2.0 with LLVM Exceptions.
// See https://llvm.org/LICENSE.txt for license information.
// SPDX-License-Identifier: Apache-2.0 WITH LLVM-exception
//
//===----------------------------------------------------------------------===//

#include "ASTUtils.h"
#include "PtrTypesSemantics.h"
#include "clang/AST/Attr.h"
#include "clang/AST/Decl.h"
#include "clang/AST/DeclCXX.h"
#include "clang/AST/ExprCXX.h"
#include "clang/AST/ExprObjC.h"
#include "clang/AST/StmtVisitor.h"
#include <optional>

namespace clang {

bool isSafePtr(clang::CXXRecordDecl *Decl) {
  return isRefCounted(Decl) || isCheckedPtr(Decl);
}

bool tryToFindPtrOrigin(
    const Expr *E, bool StopAtFirstRefCountedObj,
    std::function<bool(const clang::CXXRecordDecl *)> isSafePtr,
    std::function<bool(const clang::QualType)> isSafePtrType,
    std::function<bool(const clang::Decl *)> isSafeGlobalDecl,
    std::function<bool(const clang::Expr *, bool)> callback) {
  while (E) {
    if (auto *DRE = dyn_cast<DeclRefExpr>(E)) {
      if (auto *VD = dyn_cast_or_null<VarDecl>(DRE->getDecl())) {
        auto QT = VD->getType();
        auto IsImmortal = safeGetName(VD) == "NSApp";
        if (VD->hasGlobalStorage() && (IsImmortal || QT.isConstQualified()))
          return callback(E, true);
        if (VD->hasGlobalStorage() && isSafeGlobalDecl(VD))
          return callback(E, true);
      }
    }
    if (auto *tempExpr = dyn_cast<MaterializeTemporaryExpr>(E)) {
      E = tempExpr->getSubExpr();
      continue;
    }
    if (auto *tempExpr = dyn_cast<CXXBindTemporaryExpr>(E)) {
      E = tempExpr->getSubExpr();
      continue;
    }
    if (auto *tempExpr = dyn_cast<CXXConstructExpr>(E)) {
      if (auto *C = tempExpr->getConstructor()) {
        if (auto *Class = C->getParent(); Class && isSafePtr(Class))
          return callback(E, true);
        break;
      }
    }
    if (auto *TempExpr = dyn_cast<CXXUnresolvedConstructExpr>(E)) {
      if (isSafePtrType(TempExpr->getTypeAsWritten()))
        return callback(TempExpr, true);
    }
    if (auto *POE = dyn_cast<PseudoObjectExpr>(E)) {
      if (auto *RF = POE->getResultExpr()) {
        E = RF;
        continue;
      }
    }
    if (auto *tempExpr = dyn_cast<ParenExpr>(E)) {
      E = tempExpr->getSubExpr();
      continue;
    }
    if (auto *OpaqueValue = dyn_cast<OpaqueValueExpr>(E)) {
      E = OpaqueValue->getSourceExpr();
      continue;
    }
    if (auto *Expr = dyn_cast<ConditionalOperator>(E)) {
      return tryToFindPtrOrigin(Expr->getTrueExpr(), StopAtFirstRefCountedObj,
                                isSafePtr, isSafePtrType, isSafeGlobalDecl,
                                callback) &&
             tryToFindPtrOrigin(Expr->getFalseExpr(), StopAtFirstRefCountedObj,
                                isSafePtr, isSafePtrType, isSafeGlobalDecl,
                                callback);
    }
    if (auto *cast = dyn_cast<CastExpr>(E)) {
      if (StopAtFirstRefCountedObj) {
        if (auto *ConversionFunc =
                dyn_cast_or_null<FunctionDecl>(cast->getConversionFunction())) {
          if (isCtorOfSafePtr(ConversionFunc))
            return callback(E, true);
        }
        if (isa<CXXFunctionalCastExpr>(E) && isSafePtrType(cast->getType()))
          return callback(E, true);
      }
      // FIXME: This can give false "origin" that would lead to false negatives
      // in checkers. See https://reviews.llvm.org/D37023 for reference.
      E = cast->getSubExpr();
      continue;
    }
    if (auto *call = dyn_cast<CallExpr>(E)) {
      if (auto *Callee = call->getCalleeDecl()) {
        if (Callee->hasAttr<CFReturnsRetainedAttr>() ||
<<<<<<< HEAD
            Callee->hasAttr<NSReturnsRetainedAttr>()) {
=======
            Callee->hasAttr<NSReturnsRetainedAttr>() ||
            Callee->hasAttr<NSReturnsAutoreleasedAttr>()) {
>>>>>>> 54c4ef26
          return callback(E, true);
        }
      }

      if (auto *memberCall = dyn_cast<CXXMemberCallExpr>(call)) {
        if (auto *decl = memberCall->getMethodDecl()) {
          std::optional<bool> IsGetterOfRefCt = isGetterOfSafePtr(decl);
          if (IsGetterOfRefCt && *IsGetterOfRefCt) {
            E = memberCall->getImplicitObjectArgument();
            if (StopAtFirstRefCountedObj) {
              return callback(E, true);
            }
            continue;
          }
        }
      }

      if (auto *operatorCall = dyn_cast<CXXOperatorCallExpr>(E)) {
        if (auto *Callee = operatorCall->getDirectCallee()) {
          auto ClsName = safeGetName(Callee->getParent());
          if (isRefType(ClsName) || isCheckedPtr(ClsName) ||
              isRetainPtrOrOSPtr(ClsName) || ClsName == "unique_ptr" ||
              ClsName == "UniqueRef" || ClsName == "WeakPtr" ||
              ClsName == "WeakRef") {
            if (operatorCall->getNumArgs() == 1) {
              E = operatorCall->getArg(0);
              continue;
            }
          }
        }
      }

      if (call->isCallToStdMove() && call->getNumArgs() == 1) {
        E = call->getArg(0)->IgnoreParenCasts();
        continue;
      }

      if (auto *callee = call->getDirectCallee()) {
        if (isCtorOfSafePtr(callee)) {
          if (StopAtFirstRefCountedObj)
            return callback(E, true);

          E = call->getArg(0);
          continue;
        }

        if (isSafePtrType(callee->getReturnType()))
          return callback(E, true);

        if (isSingleton(callee))
          return callback(E, true);

        if (callee->isInStdNamespace() && safeGetName(callee) == "forward") {
          E = call->getArg(0);
          continue;
        }

        if (isPtrConversion(callee)) {
          E = call->getArg(0);
          continue;
        }

        auto Name = safeGetName(callee);
        if (Name == "__builtin___CFStringMakeConstantString" ||
            Name == "NSStringFromSelector" || Name == "NSSelectorFromString" ||
            Name == "NSStringFromClass" || Name == "NSClassFromString" ||
            Name == "NSStringFromProtocol" || Name == "NSProtocolFromString")
          return callback(E, true);
      } else if (auto *CalleeE = call->getCallee()) {
        if (auto *E = dyn_cast<DeclRefExpr>(CalleeE->IgnoreParenCasts())) {
          if (isSingleton(E->getFoundDecl()))
            return callback(E, true);
        }
<<<<<<< HEAD
=======

        if (auto *MemberExpr = dyn_cast<CXXDependentScopeMemberExpr>(CalleeE)) {
          auto *Base = MemberExpr->getBase();
          auto MemberName = MemberExpr->getMember().getAsString();
          bool IsGetter = MemberName == "get" || MemberName == "ptr";
          if (Base && isSafePtrType(Base->getType()) && IsGetter)
            return callback(E, true);
        }
>>>>>>> 54c4ef26
      }

      // Sometimes, canonical type erroneously turns Ref<T> into T.
      // Workaround this problem by checking again if the original type was
      // a SubstTemplateTypeParmType of a safe smart pointer type (e.g. Ref).
      if (auto *CalleeDecl = call->getCalleeDecl()) {
        if (auto *FD = dyn_cast<FunctionDecl>(CalleeDecl)) {
          auto RetType = FD->getReturnType();
          if (auto *Subst = dyn_cast<SubstTemplateTypeParmType>(RetType)) {
            if (auto *SubstType = Subst->desugar().getTypePtr()) {
              if (auto *RD = dyn_cast<RecordType>(SubstType)) {
<<<<<<< HEAD
                if (auto *CXX = dyn_cast<CXXRecordDecl>(RD->getOriginalDecl()))
=======
                if (auto *CXX = dyn_cast<CXXRecordDecl>(RD->getDecl()))
>>>>>>> 54c4ef26
                  if (isSafePtr(CXX))
                    return callback(E, true);
              }
            }
          }
        }
      }
    }
    if (auto *ObjCMsgExpr = dyn_cast<ObjCMessageExpr>(E)) {
      if (auto *Method = ObjCMsgExpr->getMethodDecl()) {
        if (isSafePtrType(Method->getReturnType()))
          return callback(E, true);
      }
      auto Selector = ObjCMsgExpr->getSelector();
      auto NameForFirstSlot = Selector.getNameForSlot(0);
      if ((NameForFirstSlot == "class" || NameForFirstSlot == "superclass") &&
          !Selector.getNumArgs())
        return callback(E, true);
    }
    if (auto *ObjCProtocol = dyn_cast<ObjCProtocolExpr>(E))
      return callback(ObjCProtocol, true);
    if (auto *ObjCDict = dyn_cast<ObjCDictionaryLiteral>(E))
      return callback(ObjCDict, true);
    if (auto *ObjCArray = dyn_cast<ObjCArrayLiteral>(E))
      return callback(ObjCArray, true);
    if (auto *ObjCStr = dyn_cast<ObjCStringLiteral>(E))
      return callback(ObjCStr, true);
    if (auto *unaryOp = dyn_cast<UnaryOperator>(E)) {
      // FIXME: Currently accepts ANY unary operator. Is it OK?
      E = unaryOp->getSubExpr();
      continue;
    }
    if (auto *BoxedExpr = dyn_cast<ObjCBoxedExpr>(E)) {
      if (StopAtFirstRefCountedObj)
        return callback(BoxedExpr, true);
      E = BoxedExpr->getSubExpr();
      continue;
    }
    break;
  }
  // Some other expression.
  return callback(E, false);
}

bool isASafeCallArg(const Expr *E) {
  assert(E);
  if (auto *Ref = dyn_cast<DeclRefExpr>(E)) {
    auto *FoundDecl = Ref->getFoundDecl();
    if (auto *D = dyn_cast_or_null<VarDecl>(FoundDecl)) {
      if (isa<ParmVarDecl>(D) || D->isLocalVarDecl())
        return true;
      if (auto *ImplicitP = dyn_cast<ImplicitParamDecl>(D)) {
        auto Kind = ImplicitP->getParameterKind();
        if (Kind == ImplicitParamKind::ObjCSelf ||
            Kind == ImplicitParamKind::ObjCCmd ||
            Kind == ImplicitParamKind::CXXThis ||
            Kind == ImplicitParamKind::CXXVTT)
          return true;
      }
    } else if (auto *BD = dyn_cast_or_null<BindingDecl>(FoundDecl)) {
      VarDecl *VD = BD->getHoldingVar();
      if (VD && (isa<ParmVarDecl>(VD) || VD->isLocalVarDecl()))
        return true;
    }
  }
  if (isa<CXXTemporaryObjectExpr>(E))
    return true; // A temporary lives until the end of this statement.
  if (isConstOwnerPtrMemberExpr(E))
    return true;

  // TODO: checker for method calls on non-refcounted objects
  return isa<CXXThisExpr>(E);
}

bool isNullPtr(const clang::Expr *E) {
  if (isa<CXXNullPtrLiteralExpr>(E) || isa<GNUNullExpr>(E))
    return true;
  if (auto *Int = dyn_cast_or_null<IntegerLiteral>(E)) {
    if (Int->getValue().isZero())
      return true;
  }
  return false;
}

bool isConstOwnerPtrMemberExpr(const clang::Expr *E) {
  if (auto *MCE = dyn_cast<CXXMemberCallExpr>(E)) {
    if (auto *Callee = MCE->getDirectCallee()) {
      auto Name = safeGetName(Callee);
      if (Name == "get" || Name == "ptr")
        E = MCE->getImplicitObjectArgument();
      if (isa<CXXConversionDecl>(Callee))
        E = MCE->getImplicitObjectArgument();
    }
  } else if (auto *OCE = dyn_cast<CXXOperatorCallExpr>(E)) {
    if (OCE->getOperator() == OO_Star && OCE->getNumArgs() == 1)
      E = OCE->getArg(0);
  }
  const ValueDecl *D = nullptr;
  if (auto *ME = dyn_cast<MemberExpr>(E))
    D = ME->getMemberDecl();
  else if (auto *IVR = dyn_cast<ObjCIvarRefExpr>(E))
    D = IVR->getDecl();
  if (!D)
    return false;
  auto T = D->getType();
  return isOwnerPtrType(T) && T.isConstQualified();
}

bool isExprToGetCheckedPtrCapableMember(const clang::Expr *E) {
  auto *ME = dyn_cast<MemberExpr>(E);
  if (!ME)
    return false;
  auto *Base = ME->getBase();
  if (!Base)
    return false;
  if (!isa<CXXThisExpr>(Base->IgnoreParenCasts()))
    return false;
  auto *D = ME->getMemberDecl();
  if (!D)
    return false;
  auto T = D->getType();
  auto *CXXRD = T->getAsCXXRecordDecl();
  if (!CXXRD)
    return false;
  auto result = isCheckedPtrCapable(CXXRD);
  return result && *result;
}

class EnsureFunctionVisitor
    : public ConstStmtVisitor<EnsureFunctionVisitor, bool> {
public:
  bool VisitStmt(const Stmt *S) {
    for (const Stmt *Child : S->children()) {
      if (Child && !Visit(Child))
        return false;
    }
    return true;
  }

  bool VisitReturnStmt(const ReturnStmt *RS) {
    if (auto *RV = RS->getRetValue()) {
      RV = RV->IgnoreParenCasts();
      if (isNullPtr(RV))
        return true;
      return isConstOwnerPtrMemberExpr(RV);
    }
    return false;
  }
};

bool EnsureFunctionAnalysis::isACallToEnsureFn(const clang::Expr *E) const {
  auto *MCE = dyn_cast<CXXMemberCallExpr>(E);
  if (!MCE)
    return false;
  auto *Callee = MCE->getDirectCallee();
  if (!Callee)
    return false;
  auto *Body = Callee->getBody();
  if (!Body || Callee->isVirtualAsWritten())
    return false;
  auto [CacheIt, IsNew] = Cache.insert(std::make_pair(Callee, false));
  if (IsNew)
    CacheIt->second = EnsureFunctionVisitor().Visit(Body);
  return CacheIt->second;
}

} // namespace clang<|MERGE_RESOLUTION|>--- conflicted
+++ resolved
@@ -98,12 +98,8 @@
     if (auto *call = dyn_cast<CallExpr>(E)) {
       if (auto *Callee = call->getCalleeDecl()) {
         if (Callee->hasAttr<CFReturnsRetainedAttr>() ||
-<<<<<<< HEAD
-            Callee->hasAttr<NSReturnsRetainedAttr>()) {
-=======
             Callee->hasAttr<NSReturnsRetainedAttr>() ||
             Callee->hasAttr<NSReturnsAutoreleasedAttr>()) {
->>>>>>> 54c4ef26
           return callback(E, true);
         }
       }
@@ -177,8 +173,6 @@
           if (isSingleton(E->getFoundDecl()))
             return callback(E, true);
         }
-<<<<<<< HEAD
-=======
 
         if (auto *MemberExpr = dyn_cast<CXXDependentScopeMemberExpr>(CalleeE)) {
           auto *Base = MemberExpr->getBase();
@@ -187,7 +181,6 @@
           if (Base && isSafePtrType(Base->getType()) && IsGetter)
             return callback(E, true);
         }
->>>>>>> 54c4ef26
       }
 
       // Sometimes, canonical type erroneously turns Ref<T> into T.
@@ -199,11 +192,7 @@
           if (auto *Subst = dyn_cast<SubstTemplateTypeParmType>(RetType)) {
             if (auto *SubstType = Subst->desugar().getTypePtr()) {
               if (auto *RD = dyn_cast<RecordType>(SubstType)) {
-<<<<<<< HEAD
-                if (auto *CXX = dyn_cast<CXXRecordDecl>(RD->getOriginalDecl()))
-=======
                 if (auto *CXX = dyn_cast<CXXRecordDecl>(RD->getDecl()))
->>>>>>> 54c4ef26
                   if (isSafePtr(CXX))
                     return callback(E, true);
               }
