--- conflicted
+++ resolved
@@ -28,8 +28,6 @@
       E = tempExpr->getSubExpr();
       continue;
     }
-<<<<<<< HEAD
-=======
     if (auto *tempExpr = dyn_cast<CXXTemporaryObjectExpr>(E)) {
       if (auto *C = tempExpr->getConstructor()) {
         if (auto *Class = C->getParent(); Class && isRefCounted(Class))
@@ -37,20 +35,16 @@
         break;
       }
     }
->>>>>>> 6e4c5224
     if (auto *tempExpr = dyn_cast<ParenExpr>(E)) {
       E = tempExpr->getSubExpr();
       continue;
     }
-<<<<<<< HEAD
-=======
     if (auto *Expr = dyn_cast<ConditionalOperator>(E)) {
       return tryToFindPtrOrigin(Expr->getTrueExpr(), StopAtFirstRefCountedObj,
                                 callback) &&
              tryToFindPtrOrigin(Expr->getFalseExpr(), StopAtFirstRefCountedObj,
                                 callback);
     }
->>>>>>> 6e4c5224
     if (auto *cast = dyn_cast<CastExpr>(E)) {
       if (StopAtFirstRefCountedObj) {
         if (auto *ConversionFunc =
