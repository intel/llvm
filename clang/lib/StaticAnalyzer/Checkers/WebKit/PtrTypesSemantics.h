//=======- PtrTypesSemantics.cpp ---------------------------------*- C++ -*-==//
//
// Part of the LLVM Project, under the Apache License v2.0 with LLVM Exceptions.
// See https://llvm.org/LICENSE.txt for license information.
// SPDX-License-Identifier: Apache-2.0 WITH LLVM-exception
//
//===----------------------------------------------------------------------===//

#ifndef LLVM_CLANG_ANALYZER_WEBKIT_PTRTYPESEMANTICS_H
#define LLVM_CLANG_ANALYZER_WEBKIT_PTRTYPESEMANTICS_H

#include "llvm/ADT/APInt.h"
#include "llvm/ADT/DenseMap.h"
#include "llvm/ADT/DenseSet.h"
#include "llvm/ADT/PointerUnion.h"
#include <optional>

namespace clang {
class CXXBaseSpecifier;
class CXXMethodDecl;
class CXXRecordDecl;
class Decl;
class FunctionDecl;
class NamedDecl;
class QualType;
class RecordType;
class Stmt;
class TranslationUnitDecl;
class Type;
class TypedefDecl;

// Ref-countability of a type is implicitly defined by Ref<T> and RefPtr<T>
// implementation. It can be modeled as: type T having public methods ref() and
// deref()

// In WebKit there are two ref-counted templated smart pointers: RefPtr<T> and
// Ref<T>.

/// \returns CXXRecordDecl of the base if the type has ref as a public method,
/// nullptr if not, std::nullopt if inconclusive.
std::optional<const clang::CXXRecordDecl *>
hasPublicMethodInBase(const CXXBaseSpecifier *Base,
                      llvm::StringRef NameToMatch);

/// \returns true if \p Class is ref-countable, false if not, std::nullopt if
/// inconclusive.
std::optional<bool> isRefCountable(const clang::CXXRecordDecl *Class);

/// \returns true if \p Class is checked-pointer compatible, false if not,
/// std::nullopt if inconclusive.
std::optional<bool> isCheckedPtrCapable(const clang::CXXRecordDecl *Class);

/// \returns true if \p Class is ref-counted, false if not.
bool isRefCounted(const clang::CXXRecordDecl *Class);

/// \returns true if \p Class is a CheckedPtr / CheckedRef, false if not.
bool isCheckedPtr(const clang::CXXRecordDecl *Class);

/// \returns true if \p Class is a RetainPtr, false if not.
bool isRetainPtrOrOSPtr(const clang::CXXRecordDecl *Class);

/// \returns true if \p Class is a smart pointer (RefPtr, WeakPtr, etc...),
/// false if not.
bool isSmartPtr(const clang::CXXRecordDecl *Class);

/// \returns true if \p Class is ref-countable AND not ref-counted, false if
/// not, std::nullopt if inconclusive.
std::optional<bool> isUncounted(const clang::QualType T);

/// \returns true if \p Class is CheckedPtr capable AND not checked, false if
/// not, std::nullopt if inconclusive.
std::optional<bool> isUnchecked(const clang::QualType T);

/// An inter-procedural analysis facility that detects CF types with the
/// underlying pointer type.
class RetainTypeChecker {
  llvm::DenseSet<const RecordType *> CFPointees;
  llvm::DenseSet<const Type *> RecordlessTypes;
  bool IsARCEnabled{false};
  bool DefaultSynthProperties{true};

public:
  void visitTranslationUnitDecl(const TranslationUnitDecl *);
  void visitTypedef(const TypedefDecl *);
  bool isUnretained(const QualType, bool ignoreARC = false);
  bool isARCEnabled() const { return IsARCEnabled; }
  bool defaultSynthProperties() const { return DefaultSynthProperties; }
};

/// \returns true if \p Class is NS or CF objects AND not retained, false if
/// not, std::nullopt if inconclusive.
std::optional<bool> isUnretained(const clang::QualType T, bool IsARCEnabled);

/// \returns true if \p Class is ref-countable AND not ref-counted, false if
/// not, std::nullopt if inconclusive.
std::optional<bool> isUncounted(const clang::CXXRecordDecl* Class);

/// \returns true if \p Class is CheckedPtr capable AND not checked, false if
/// not, std::nullopt if inconclusive.
std::optional<bool> isUnchecked(const clang::CXXRecordDecl *Class);

/// \returns true if \p T is either a raw pointer or reference to an uncounted
/// class, false if not, std::nullopt if inconclusive.
std::optional<bool> isUncountedPtr(const clang::QualType T);

/// \returns true if \p T is either a raw pointer or reference to an unchecked
/// class, false if not, std::nullopt if inconclusive.
std::optional<bool> isUncheckedPtr(const clang::QualType T);

/// \returns true if \p T is either a raw pointer or reference to an uncounted
/// or unchecked class, false if not, std::nullopt if inconclusive.
std::optional<bool> isUnsafePtr(const QualType T, bool IsArcEnabled);

/// \returns true if \p T is a RefPtr, Ref, CheckedPtr, CheckedRef, or its
/// variant, false if not.
bool isRefOrCheckedPtrType(const clang::QualType T);

/// \returns true if \p T is a RetainPtr, false if not.
bool isRetainPtrOrOSPtrType(const clang::QualType T);

/// \returns true if \p T is a RefPtr, Ref, CheckedPtr, CheckedRef, or
/// unique_ptr, false if not.
bool isOwnerPtrType(const clang::QualType T);

/// \returns true if \p F creates ref-countable object from uncounted parameter,
/// false if not.
bool isCtorOfRefCounted(const clang::FunctionDecl *F);

/// \returns true if \p F creates checked ptr object from uncounted parameter,
/// false if not.
bool isCtorOfCheckedPtr(const clang::FunctionDecl *F);

/// \returns true if \p F creates ref-countable or checked ptr object from
/// uncounted parameter, false if not.
bool isCtorOfSafePtr(const clang::FunctionDecl *F);

/// \returns true if \p Name is RefPtr, Ref, or its variant, false if not.
bool isRefType(const std::string &Name);

/// \returns true if \p Name is CheckedRef or CheckedPtr, false if not.
bool isCheckedPtr(const std::string &Name);

/// \returns true if \p Name is RetainPtr or its variant, false if not.
bool isRetainPtrOrOSPtr(const std::string &Name);
<<<<<<< HEAD
=======

/// \returns true if \p Name is an owning smar pointer such as Ref, CheckedPtr,
/// and unique_ptr.
bool isOwnerPtr(const std::string &Name);
>>>>>>> 54c4ef26

/// \returns true if \p Name is a smart pointer type name, false if not.
bool isSmartPtrClass(const std::string &Name);

/// \returns true if \p M is getter of a ref-counted class, false if not.
std::optional<bool> isGetterOfSafePtr(const clang::CXXMethodDecl *Method);

/// \returns true if \p F is a conversion between ref-countable or ref-counted
/// pointer types.
bool isPtrConversion(const FunctionDecl *F);

/// \returns true if \p F is a builtin function which is considered trivial.
bool isTrivialBuiltinFunction(const FunctionDecl *F);

/// \returns true if \p F is a static singleton function.
bool isSingleton(const NamedDecl *F);

/// An inter-procedural analysis facility that detects functions with "trivial"
/// behavior with respect to reference counting, such as simple field getters.
class TrivialFunctionAnalysis {
public:
  /// \returns true if \p D is a "trivial" function.
  bool isTrivial(const Decl *D) const { return isTrivialImpl(D, TheCache); }
  bool isTrivial(const Stmt *S) const { return isTrivialImpl(S, TheCache); }

private:
  friend class TrivialFunctionAnalysisVisitor;

  using CacheTy =
      llvm::DenseMap<llvm::PointerUnion<const Decl *, const Stmt *>, bool>;
  mutable CacheTy TheCache{};

  static bool isTrivialImpl(const Decl *D, CacheTy &Cache);
  static bool isTrivialImpl(const Stmt *S, CacheTy &Cache);
};

} // namespace clang

#endif<|MERGE_RESOLUTION|>--- conflicted
+++ resolved
@@ -142,13 +142,10 @@
 
 /// \returns true if \p Name is RetainPtr or its variant, false if not.
 bool isRetainPtrOrOSPtr(const std::string &Name);
-<<<<<<< HEAD
-=======
 
 /// \returns true if \p Name is an owning smar pointer such as Ref, CheckedPtr,
 /// and unique_ptr.
 bool isOwnerPtr(const std::string &Name);
->>>>>>> 54c4ef26
 
 /// \returns true if \p Name is a smart pointer type name, false if not.
 bool isSmartPtrClass(const std::string &Name);
