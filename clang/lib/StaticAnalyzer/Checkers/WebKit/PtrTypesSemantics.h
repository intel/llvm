//=======- PtrTypesSemantics.cpp ---------------------------------*- C++ -*-==//
//
// Part of the LLVM Project, under the Apache License v2.0 with LLVM Exceptions.
// See https://llvm.org/LICENSE.txt for license information.
// SPDX-License-Identifier: Apache-2.0 WITH LLVM-exception
//
//===----------------------------------------------------------------------===//

#ifndef LLVM_CLANG_ANALYZER_WEBKIT_PTRTYPESEMANTICS_H
#define LLVM_CLANG_ANALYZER_WEBKIT_PTRTYPESEMANTICS_H

#include "llvm/ADT/APInt.h"
#include "llvm/ADT/DenseMap.h"
#include "llvm/ADT/PointerUnion.h"
#include <optional>

namespace clang {
class CXXBaseSpecifier;
class CXXMethodDecl;
class CXXRecordDecl;
class Decl;
class FunctionDecl;
class QualType;
class Stmt;
class Type;

// Ref-countability of a type is implicitly defined by Ref<T> and RefPtr<T>
// implementation. It can be modeled as: type T having public methods ref() and
// deref()

// In WebKit there are two ref-counted templated smart pointers: RefPtr<T> and
// Ref<T>.

/// \returns CXXRecordDecl of the base if the type has ref as a public method,
/// nullptr if not, std::nullopt if inconclusive.
std::optional<const clang::CXXRecordDecl *>
hasPublicMethodInBase(const CXXBaseSpecifier *Base,
                      llvm::StringRef NameToMatch);

/// \returns true if \p Class is ref-countable, false if not, std::nullopt if
/// inconclusive.
std::optional<bool> isRefCountable(const clang::CXXRecordDecl *Class);

/// \returns true if \p Class is checked-pointer compatible, false if not,
/// std::nullopt if inconclusive.
std::optional<bool> isCheckedPtrCapable(const clang::CXXRecordDecl *Class);

/// \returns true if \p Class is ref-counted, false if not.
bool isRefCounted(const clang::CXXRecordDecl *Class);

/// \returns true if \p Class is a CheckedPtr / CheckedRef, false if not.
bool isCheckedPtr(const clang::CXXRecordDecl *Class);

/// \returns true if \p Class is ref-countable AND not ref-counted, false if
/// not, std::nullopt if inconclusive.
std::optional<bool> isUncounted(const clang::QualType T);

/// \returns true if \p Class is CheckedPtr capable AND not checked, false if
/// not, std::nullopt if inconclusive.
std::optional<bool> isUnchecked(const clang::QualType T);

/// \returns true if \p Class is ref-countable AND not ref-counted, false if
/// not, std::nullopt if inconclusive.
std::optional<bool> isUncounted(const clang::CXXRecordDecl* Class);

/// \returns true if \p Class is CheckedPtr capable AND not checked, false if
/// not, std::nullopt if inconclusive.
std::optional<bool> isUnchecked(const clang::CXXRecordDecl *Class);

/// \returns true if \p T is either a raw pointer or reference to an uncounted
/// class, false if not, std::nullopt if inconclusive.
std::optional<bool> isUncountedPtr(const clang::QualType T);

/// \returns true if \p T is either a raw pointer or reference to an unchecked
/// class, false if not, std::nullopt if inconclusive.
std::optional<bool> isUncheckedPtr(const clang::QualType T);

<<<<<<< HEAD
/// \returns true if \p T is a RefPtr, Ref, CheckedPtr, CheckedRef, or its
/// variant, false if not.
bool isSafePtrType(const clang::QualType T);
=======
/// \returns true if \p T is either a raw pointer or reference to an uncounted
/// or unchecked class, false if not, std::nullopt if inconclusive.
std::optional<bool> isUnsafePtr(const QualType T);

/// \returns true if \p T is a RefPtr, Ref, CheckedPtr, CheckedRef, or its
/// variant, false if not.
bool isSafePtrType(const clang::QualType T);

/// \returns true if \p T is a RefPtr, Ref, CheckedPtr, CheckedRef, or
/// unique_ptr, false if not.
bool isOwnerPtrType(const clang::QualType T);
>>>>>>> a8d96e15

/// \returns true if \p F creates ref-countable object from uncounted parameter,
/// false if not.
bool isCtorOfRefCounted(const clang::FunctionDecl *F);

/// \returns true if \p F creates checked ptr object from uncounted parameter,
/// false if not.
bool isCtorOfCheckedPtr(const clang::FunctionDecl *F);

/// \returns true if \p F creates ref-countable or checked ptr object from
/// uncounted parameter, false if not.
bool isCtorOfSafePtr(const clang::FunctionDecl *F);

/// \returns true if \p Name is RefPtr, Ref, or its variant, false if not.
bool isRefType(const std::string &Name);

/// \returns true if \p Name is CheckedRef or CheckedPtr, false if not.
bool isCheckedPtr(const std::string &Name);

/// \returns true if \p M is getter of a ref-counted class, false if not.
std::optional<bool> isGetterOfSafePtr(const clang::CXXMethodDecl *Method);

/// \returns true if \p F is a conversion between ref-countable or ref-counted
/// pointer types.
bool isPtrConversion(const FunctionDecl *F);

/// \returns true if \p F is a static singleton function.
bool isSingleton(const FunctionDecl *F);

/// An inter-procedural analysis facility that detects functions with "trivial"
/// behavior with respect to reference counting, such as simple field getters.
class TrivialFunctionAnalysis {
public:
  /// \returns true if \p D is a "trivial" function.
  bool isTrivial(const Decl *D) const { return isTrivialImpl(D, TheCache); }
  bool isTrivial(const Stmt *S) const { return isTrivialImpl(S, TheCache); }

private:
  friend class TrivialFunctionAnalysisVisitor;

  using CacheTy =
      llvm::DenseMap<llvm::PointerUnion<const Decl *, const Stmt *>, bool>;
  mutable CacheTy TheCache{};

  static bool isTrivialImpl(const Decl *D, CacheTy &Cache);
  static bool isTrivialImpl(const Stmt *S, CacheTy &Cache);
};

} // namespace clang

#endif<|MERGE_RESOLUTION|>--- conflicted
+++ resolved
@@ -75,11 +75,6 @@
 /// class, false if not, std::nullopt if inconclusive.
 std::optional<bool> isUncheckedPtr(const clang::QualType T);
 
-<<<<<<< HEAD
-/// \returns true if \p T is a RefPtr, Ref, CheckedPtr, CheckedRef, or its
-/// variant, false if not.
-bool isSafePtrType(const clang::QualType T);
-=======
 /// \returns true if \p T is either a raw pointer or reference to an uncounted
 /// or unchecked class, false if not, std::nullopt if inconclusive.
 std::optional<bool> isUnsafePtr(const QualType T);
@@ -91,7 +86,6 @@
 /// \returns true if \p T is a RefPtr, Ref, CheckedPtr, CheckedRef, or
 /// unique_ptr, false if not.
 bool isOwnerPtrType(const clang::QualType T);
->>>>>>> a8d96e15
 
 /// \returns true if \p F creates ref-countable object from uncounted parameter,
 /// false if not.
