--- conflicted
+++ resolved
@@ -47,10 +47,7 @@
   virtual std::optional<bool> isUnsafePtr(QualType) const = 0;
   virtual bool isSafePtr(const CXXRecordDecl *Record) const = 0;
   virtual bool isSafePtrType(const QualType type) const = 0;
-<<<<<<< HEAD
-=======
   virtual bool isSafeExpr(const Expr *) const { return false; }
->>>>>>> d465594a
   virtual const char *ptrKind() const = 0;
 
   void checkASTDecl(const TranslationUnitDecl *TUD, AnalysisManager &MGR,
@@ -237,11 +234,8 @@
             return true;
           if (EFA.isACallToEnsureFn(ArgOrigin))
             return true;
-<<<<<<< HEAD
-=======
           if (isSafeExpr(ArgOrigin))
             return true;
->>>>>>> d465594a
           return false;
         });
   }
@@ -295,11 +289,7 @@
         overloadedOperatorType == OO_PipePipe)
       return true;
 
-<<<<<<< HEAD
-    if (isCtorOfSafePtr(Callee))
-=======
     if (isCtorOfSafePtr(Callee) || isPtrConversion(Callee))
->>>>>>> d465594a
       return true;
 
     auto name = safeGetName(Callee);
@@ -482,14 +472,11 @@
     return isRetainPtrType(type);
   }
 
-<<<<<<< HEAD
-=======
   bool isSafeExpr(const Expr *E) const final {
     return ento::cocoa::isCocoaObjectRef(E->getType()) &&
            isa<ObjCMessageExpr>(E);
   }
 
->>>>>>> d465594a
   const char *ptrKind() const final { return "unretained"; }
 };
 
