--- conflicted
+++ resolved
@@ -111,8 +111,6 @@
   }
 
   void visitObjCDecl(const ObjCContainerDecl *CD) const {
-<<<<<<< HEAD
-=======
     if (BR->getSourceManager().isInSystemHeader(CD->getLocation()))
       return;
 
@@ -121,7 +119,6 @@
     for (auto it : map)
       visitObjCPropertyDecl(CD, it.second);
 
->>>>>>> d465594a
     if (auto *ID = dyn_cast<ObjCInterfaceDecl>(CD)) {
       for (auto *Ivar : ID->ivars())
         visitIvarDecl(CD, Ivar);
@@ -136,11 +133,8 @@
 
   void visitIvarDecl(const ObjCContainerDecl *CD,
                      const ObjCIvarDecl *Ivar) const {
-<<<<<<< HEAD
-=======
     if (BR->getSourceManager().isInSystemHeader(Ivar->getLocation()))
       return;
->>>>>>> d465594a
     auto QT = Ivar->getType();
     const Type *IvarType = QT.getTypePtrOrNull();
     if (!IvarType)
@@ -149,8 +143,6 @@
       std::optional<bool> IsCompatible = isPtrCompatible(QT, IvarCXXRD);
       if (IsCompatible && *IsCompatible)
         reportBug(Ivar, IvarType, IvarCXXRD, CD);
-<<<<<<< HEAD
-=======
     } else {
       std::optional<bool> IsCompatible = isPtrCompatible(QT, nullptr);
       auto *PointeeType = IvarType->getPointeeType().getTypePtrOrNull();
@@ -182,7 +174,6 @@
         if (auto *ObjCType = dyn_cast_or_null<ObjCInterfaceType>(Desugared))
           reportBug(PD, PropType, ObjCType->getDecl(), CD);
       }
->>>>>>> d465594a
     }
   }
 
@@ -231,18 +222,12 @@
     SmallString<100> Buf;
     llvm::raw_svector_ostream Os(Buf);
 
-<<<<<<< HEAD
-    if (isa<ObjCContainerDecl>(ClassCXXRD))
-      Os << "Instance variable ";
-    else
-=======
     if (isa<ObjCContainerDecl>(ClassCXXRD)) {
       if (isa<ObjCPropertyDecl>(Member))
         Os << "Property ";
       else
         Os << "Instance variable ";
     } else
->>>>>>> d465594a
       Os << "Member variable ";
     printQuotedName(Os, Member);
     Os << " in ";
@@ -282,11 +267,7 @@
   std::optional<bool>
   isPtrCompatible(const clang::QualType,
                   const clang::CXXRecordDecl *R) const final {
-<<<<<<< HEAD
-    return R && isRefCountable(R);
-=======
     return R ? isRefCountable(R) : std::nullopt;
->>>>>>> d465594a
   }
 
   bool isPtrCls(const clang::CXXRecordDecl *R) const final {
@@ -309,11 +290,7 @@
   std::optional<bool>
   isPtrCompatible(const clang::QualType,
                   const clang::CXXRecordDecl *R) const final {
-<<<<<<< HEAD
-    return R && isCheckedPtrCapable(R);
-=======
     return R ? isCheckedPtrCapable(R) : std::nullopt;
->>>>>>> d465594a
   }
 
   bool isPtrCls(const clang::CXXRecordDecl *R) const final {
