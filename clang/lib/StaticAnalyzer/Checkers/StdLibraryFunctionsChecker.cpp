//=== StdLibraryFunctionsChecker.cpp - Model standard functions -*- C++ -*-===//
//
// Part of the LLVM Project, under the Apache License v2.0 with LLVM Exceptions.
// See https://llvm.org/LICENSE.txt for license information.
// SPDX-License-Identifier: Apache-2.0 WITH LLVM-exception
//
//===----------------------------------------------------------------------===//
//
// This checker improves modeling of a few simple library functions.
//
// This checker provides a specification format - `Summary' - and
// contains descriptions of some library functions in this format. Each
// specification contains a list of branches for splitting the program state
// upon call, and range constraints on argument and return-value symbols that
// are satisfied on each branch. This spec can be expanded to include more
// items, like external effects of the function.
//
// The main difference between this approach and the body farms technique is
// in more explicit control over how many branches are produced. For example,
// consider standard C function `ispunct(int x)', which returns a non-zero value
// iff `x' is a punctuation character, that is, when `x' is in range
//   ['!', '/']   [':', '@']  U  ['[', '\`']  U  ['{', '~'].
// `Summary' provides only two branches for this function. However,
// any attempt to describe this range with if-statements in the body farm
// would result in many more branches. Because each branch needs to be analyzed
// independently, this significantly reduces performance. Additionally,
// once we consider a branch on which `x' is in range, say, ['!', '/'],
// we assume that such branch is an important separate path through the program,
// which may lead to false positives because considering this particular path
// was not consciously intended, and therefore it might have been unreachable.
//
// This checker uses eval::Call for modeling pure functions (functions without
// side effects), for which their `Summary' is a precise model. This avoids
// unnecessary invalidation passes. Conflicts with other checkers are unlikely
// because if the function has no other effects, other checkers would probably
// never want to improve upon the modeling done by this checker.
//
// Non-pure functions, for which only partial improvement over the default
// behavior is expected, are modeled via check::PostCall, non-intrusively.
//
//===----------------------------------------------------------------------===//

#include "ErrnoModeling.h"
#include "clang/StaticAnalyzer/Checkers/BuiltinCheckerRegistration.h"
#include "clang/StaticAnalyzer/Core/BugReporter/BugType.h"
#include "clang/StaticAnalyzer/Core/Checker.h"
#include "clang/StaticAnalyzer/Core/CheckerManager.h"
#include "clang/StaticAnalyzer/Core/PathSensitive/CallEvent.h"
#include "clang/StaticAnalyzer/Core/PathSensitive/CheckerContext.h"
#include "clang/StaticAnalyzer/Core/PathSensitive/CheckerHelpers.h"
#include "clang/StaticAnalyzer/Core/PathSensitive/DynamicExtent.h"
#include "llvm/ADT/STLExtras.h"
#include "llvm/ADT/SmallString.h"
#include "llvm/ADT/StringExtras.h"
#include "llvm/Support/FormatVariadic.h"

#include <optional>
#include <string>

using namespace clang;
using namespace clang::ento;

namespace {
class StdLibraryFunctionsChecker
    : public Checker<check::PreCall, check::PostCall, eval::Call> {

  class Summary;

  /// Specify how much the analyzer engine should entrust modeling this function
  /// to us.
  enum InvalidationKind {
    /// No \c eval::Call for the function, it can be modeled elsewhere.
    /// This checker checks only pre and post conditions.
    NoEvalCall,
    /// The function is modeled completely in this checker.
    EvalCallAsPure
  };

  /// Given a range, should the argument stay inside or outside this range?
  enum RangeKind { OutOfRange, WithinRange };

  static RangeKind negateKind(RangeKind K) {
    switch (K) {
    case OutOfRange:
      return WithinRange;
    case WithinRange:
      return OutOfRange;
    }
    llvm_unreachable("Unknown range kind");
  }

  /// The universal integral type to use in value range descriptions.
  /// Unsigned to make sure overflows are well-defined.
  typedef uint64_t RangeInt;

  /// Describes a single range constraint. Eg. {{0, 1}, {3, 4}} is
  /// a non-negative integer, which less than 5 and not equal to 2.
  typedef std::vector<std::pair<RangeInt, RangeInt>> IntRangeVector;

  /// A reference to an argument or return value by its number.
  /// ArgNo in CallExpr and CallEvent is defined as Unsigned, but
  /// obviously uint32_t should be enough for all practical purposes.
  typedef uint32_t ArgNo;
  /// Special argument number for specifying the return value.
  static const ArgNo Ret;

  /// Get a string representation of an argument index.
  /// E.g.: (1) -> '1st arg', (2) - > '2nd arg'
  static void printArgDesc(ArgNo, llvm::raw_ostream &Out);
  /// Print value X of the argument in form " (which is X)",
  /// if the value is a fixed known value, otherwise print nothing.
  /// This is used as simple explanation of values if possible.
  static void printArgValueInfo(ArgNo ArgN, ProgramStateRef State,
                                const CallEvent &Call, llvm::raw_ostream &Out);
  /// Append textual description of a numeric range [RMin,RMax] to
  /// \p Out.
  static void appendInsideRangeDesc(llvm::APSInt RMin, llvm::APSInt RMax,
                                    QualType ArgT, BasicValueFactory &BVF,
                                    llvm::raw_ostream &Out);
  /// Append textual description of a numeric range out of [RMin,RMax] to
  /// \p Out.
  static void appendOutOfRangeDesc(llvm::APSInt RMin, llvm::APSInt RMax,
                                   QualType ArgT, BasicValueFactory &BVF,
                                   llvm::raw_ostream &Out);

  class ValueConstraint;

  /// Pointer to the ValueConstraint. We need a copyable, polymorphic and
  /// default initializable type (vector needs that). A raw pointer was good,
  /// however, we cannot default initialize that. unique_ptr makes the Summary
  /// class non-copyable, therefore not an option. Releasing the copyability
  /// requirement would render the initialization of the Summary map infeasible.
  /// Mind that a pointer to a new value constraint is created when the negate
  /// function is used.
  using ValueConstraintPtr = std::shared_ptr<ValueConstraint>;

  /// Polymorphic base class that represents a constraint on a given argument
  /// (or return value) of a function. Derived classes implement different kind
  /// of constraints, e.g range constraints or correlation between two
  /// arguments.
  /// These are used as argument constraints (preconditions) of functions, in
  /// which case a bug report may be emitted if the constraint is not satisfied.
  /// Another use is as conditions for summary cases, to create different
  /// classes of behavior for a function. In this case no description of the
  /// constraint is needed because the summary cases have an own (not generated)
  /// description string.
  class ValueConstraint {
  public:
    ValueConstraint(ArgNo ArgN) : ArgN(ArgN) {}
    virtual ~ValueConstraint() {}

    /// Apply the effects of the constraint on the given program state. If null
    /// is returned then the constraint is not feasible.
    virtual ProgramStateRef apply(ProgramStateRef State, const CallEvent &Call,
                                  const Summary &Summary,
                                  CheckerContext &C) const = 0;

    /// Represents that in which context do we require a description of the
    /// constraint.
    enum DescriptionKind {
      /// Describe a constraint that was violated.
      /// Description should start with something like "should be".
      Violation,
      /// Describe a constraint that was assumed to be true.
      /// This can be used when a precondition is satisfied, or when a summary
      /// case is applied.
      /// Description should start with something like "is".
      Assumption
    };

    /// Give a description that explains the constraint to the user. Used when
    /// a bug is reported or when the constraint is applied and displayed as a
    /// note. The description should not mention the argument (getArgNo).
    /// See StdLibraryFunctionsChecker::reportBug about how this function is
    /// used (this function is used not only there).
    virtual void describe(DescriptionKind DK, const CallEvent &Call,
                          ProgramStateRef State, const Summary &Summary,
                          llvm::raw_ostream &Out) const {
      // There are some descendant classes that are not used as argument
      // constraints, e.g. ComparisonConstraint. In that case we can safely
      // ignore the implementation of this function.
      llvm_unreachable(
          "Description not implemented for summary case constraints");
    }

    /// Give a description that explains the actual argument value (where the
    /// current ValueConstraint applies to) to the user. This function should be
    /// called only when the current constraint is satisfied by the argument.
    /// It should produce a more precise description than the constraint itself.
    /// The actual value of the argument and the program state can be used to
    /// make the description more precise. In the most simple case, if the
    /// argument has a fixed known value this value can be printed into \p Out,
    /// this is done by default.
    /// The function should return true if a description was printed to \p Out,
    /// otherwise false.
    /// See StdLibraryFunctionsChecker::reportBug about how this function is
    /// used.
    virtual bool describeArgumentValue(const CallEvent &Call,
                                       ProgramStateRef State,
                                       const Summary &Summary,
                                       llvm::raw_ostream &Out) const {
      if (auto N = getArgSVal(Call, getArgNo()).getAs<NonLoc>()) {
        if (const llvm::APSInt *Int = N->getAsInteger()) {
          Out << *Int;
          return true;
        }
      }
      return false;
    }

    /// Return those arguments that should be tracked when we report a bug about
    /// argument constraint violation. By default it is the argument that is
    /// constrained, however, in some special cases we need to track other
    /// arguments as well. E.g. a buffer size might be encoded in another
    /// argument.
    /// The "return value" argument number can not occur as returned value.
    virtual std::vector<ArgNo> getArgsToTrack() const { return {ArgN}; }

    /// Get a constraint that represents exactly the opposite of the current.
    virtual ValueConstraintPtr negate() const {
      llvm_unreachable("Not implemented");
    };

    /// Check whether the constraint is malformed or not. It is malformed if the
    /// specified argument has a mismatch with the given FunctionDecl (e.g. the
    /// arg number is out-of-range of the function's argument list).
    /// This condition can indicate if a probably wrong or unexpected function
    /// was found where the constraint is to be applied.
    bool checkValidity(const FunctionDecl *FD) const {
      const bool ValidArg = ArgN == Ret || ArgN < FD->getNumParams();
      assert(ValidArg && "Arg out of range!");
      if (!ValidArg)
        return false;
      // Subclasses may further refine the validation.
      return checkSpecificValidity(FD);
    }

    /// Return the argument number (may be placeholder for "return value").
    ArgNo getArgNo() const { return ArgN; }

  protected:
    /// Argument to which to apply the constraint. It can be a real argument of
    /// the function to check, or a special value to indicate the return value
    /// of the function.
    /// Every constraint is assigned to one main argument, even if other
    /// arguments are involved.
    ArgNo ArgN;

    /// Do constraint-specific validation check.
    virtual bool checkSpecificValidity(const FunctionDecl *FD) const {
      return true;
    }
  };

  /// Check if a single argument falls into a specific "range".
  /// A range is formed as a set of intervals.
  /// E.g. \code {['A', 'Z'], ['a', 'z'], ['_', '_']} \endcode
  /// The intervals are closed intervals that contain one or more values.
  ///
  /// The default constructed RangeConstraint has an empty range, applying
  /// such constraint does not involve any assumptions, thus the State remains
  /// unchanged. This is meaningful, if the range is dependent on a looked up
  /// type (e.g. [0, Socklen_tMax]). If the type is not found, then the range
  /// is default initialized to be empty.
  class RangeConstraint : public ValueConstraint {
    /// The constraint can be specified by allowing or disallowing the range.
    /// WithinRange indicates allowing the range, OutOfRange indicates
    /// disallowing it (allowing the complementary range).
    RangeKind Kind;

    /// A set of intervals.
    IntRangeVector Ranges;

    /// A textual description of this constraint for the specific case where the
    /// constraint is used. If empty a generated description will be used that
    /// is built from the range of the constraint.
    StringRef Description;

  public:
    RangeConstraint(ArgNo ArgN, RangeKind Kind, const IntRangeVector &Ranges,
                    StringRef Desc = "")
        : ValueConstraint(ArgN), Kind(Kind), Ranges(Ranges), Description(Desc) {
    }

    const IntRangeVector &getRanges() const { return Ranges; }

    ProgramStateRef apply(ProgramStateRef State, const CallEvent &Call,
                          const Summary &Summary,
                          CheckerContext &C) const override;

    void describe(DescriptionKind DK, const CallEvent &Call,
                  ProgramStateRef State, const Summary &Summary,
                  llvm::raw_ostream &Out) const override;

    bool describeArgumentValue(const CallEvent &Call, ProgramStateRef State,
                               const Summary &Summary,
                               llvm::raw_ostream &Out) const override;

    ValueConstraintPtr negate() const override {
      RangeConstraint Tmp(*this);
      Tmp.Kind = negateKind(Kind);
      return std::make_shared<RangeConstraint>(Tmp);
    }

  protected:
    bool checkSpecificValidity(const FunctionDecl *FD) const override {
      const bool ValidArg =
          getArgType(FD, ArgN)->isIntegralType(FD->getASTContext());
      assert(ValidArg &&
             "This constraint should be applied on an integral type");
      return ValidArg;
    }

  private:
    /// A callback function that is used when iterating over the range
    /// intervals. It gets the begin and end (inclusive) of one interval.
    /// This is used to make any kind of task possible that needs an iteration
    /// over the intervals.
    using RangeApplyFunction =
        std::function<bool(const llvm::APSInt &Min, const llvm::APSInt &Max)>;

    /// Call a function on the intervals of the range.
    /// The function is called with all intervals in the range.
    void applyOnWithinRange(BasicValueFactory &BVF, QualType ArgT,
                            const RangeApplyFunction &F) const;
    /// Call a function on all intervals in the complementary range.
    /// The function is called with all intervals that fall out of the range.
    /// E.g. consider an interval list [A, B] and [C, D]
    /// \code
    /// -------+--------+------------------+------------+----------->
    ///        A        B                  C            D
    /// \endcode
    /// We get the ranges [-inf, A - 1], [D + 1, +inf], [B + 1, C - 1].
    /// The \p ArgT is used to determine the min and max of the type that is
    /// used as "-inf" and "+inf".
    void applyOnOutOfRange(BasicValueFactory &BVF, QualType ArgT,
                           const RangeApplyFunction &F) const;
    /// Call a function on the intervals of the range or the complementary
    /// range.
    void applyOnRange(RangeKind Kind, BasicValueFactory &BVF, QualType ArgT,
                      const RangeApplyFunction &F) const {
      switch (Kind) {
      case OutOfRange:
        applyOnOutOfRange(BVF, ArgT, F);
        break;
      case WithinRange:
        applyOnWithinRange(BVF, ArgT, F);
        break;
      };
    }
  };

  /// Check relation of an argument to another.
  class ComparisonConstraint : public ValueConstraint {
    BinaryOperator::Opcode Opcode;
    ArgNo OtherArgN;

  public:
    ComparisonConstraint(ArgNo ArgN, BinaryOperator::Opcode Opcode,
                         ArgNo OtherArgN)
        : ValueConstraint(ArgN), Opcode(Opcode), OtherArgN(OtherArgN) {}
    ArgNo getOtherArgNo() const { return OtherArgN; }
    BinaryOperator::Opcode getOpcode() const { return Opcode; }
    ProgramStateRef apply(ProgramStateRef State, const CallEvent &Call,
                          const Summary &Summary,
                          CheckerContext &C) const override;
  };

  /// Check null or non-null-ness of an argument that is of pointer type.
  class NullnessConstraint : public ValueConstraint {
    using ValueConstraint::ValueConstraint;
    // This variable has a role when we negate the constraint.
    bool CannotBeNull = true;

  public:
    NullnessConstraint(ArgNo ArgN, bool CannotBeNull = true)
        : ValueConstraint(ArgN), CannotBeNull(CannotBeNull) {}

    ProgramStateRef apply(ProgramStateRef State, const CallEvent &Call,
                          const Summary &Summary,
                          CheckerContext &C) const override;

    void describe(DescriptionKind DK, const CallEvent &Call,
                  ProgramStateRef State, const Summary &Summary,
                  llvm::raw_ostream &Out) const override;

    bool describeArgumentValue(const CallEvent &Call, ProgramStateRef State,
                               const Summary &Summary,
                               llvm::raw_ostream &Out) const override;

    ValueConstraintPtr negate() const override {
      NullnessConstraint Tmp(*this);
      Tmp.CannotBeNull = !this->CannotBeNull;
      return std::make_shared<NullnessConstraint>(Tmp);
    }

  protected:
    bool checkSpecificValidity(const FunctionDecl *FD) const override {
      const bool ValidArg = getArgType(FD, ArgN)->isPointerType();
      assert(ValidArg &&
             "This constraint should be applied only on a pointer type");
      return ValidArg;
    }
  };

  /// Check null or non-null-ness of an argument that is of pointer type.
  /// The argument is meant to be a buffer that has a size constraint, and it
  /// is allowed to have a NULL value if the size is 0. The size can depend on
  /// 1 or 2 additional arguments, if one of these is 0 the buffer is allowed to
  /// be NULL. Otherwise, the buffer pointer must be non-null. This is useful
  /// for functions like `fread` which have this special property.
  class BufferNullnessConstraint : public ValueConstraint {
    using ValueConstraint::ValueConstraint;
    ArgNo SizeArg1N;
    std::optional<ArgNo> SizeArg2N;
    // This variable has a role when we negate the constraint.
    bool CannotBeNull = true;

  public:
    BufferNullnessConstraint(ArgNo ArgN, ArgNo SizeArg1N,
                             std::optional<ArgNo> SizeArg2N,
                             bool CannotBeNull = true)
        : ValueConstraint(ArgN), SizeArg1N(SizeArg1N), SizeArg2N(SizeArg2N),
          CannotBeNull(CannotBeNull) {}

    ProgramStateRef apply(ProgramStateRef State, const CallEvent &Call,
                          const Summary &Summary,
                          CheckerContext &C) const override;

    void describe(DescriptionKind DK, const CallEvent &Call,
                  ProgramStateRef State, const Summary &Summary,
                  llvm::raw_ostream &Out) const override;

    bool describeArgumentValue(const CallEvent &Call, ProgramStateRef State,
                               const Summary &Summary,
                               llvm::raw_ostream &Out) const override;

    ValueConstraintPtr negate() const override {
      BufferNullnessConstraint Tmp(*this);
      Tmp.CannotBeNull = !this->CannotBeNull;
      return std::make_shared<BufferNullnessConstraint>(Tmp);
    }

  protected:
    bool checkSpecificValidity(const FunctionDecl *FD) const override {
      const bool ValidArg = getArgType(FD, ArgN)->isPointerType();
      assert(ValidArg &&
             "This constraint should be applied only on a pointer type");
      return ValidArg;
    }
  };

  // Represents a buffer argument with an additional size constraint. The
  // constraint may be a concrete value, or a symbolic value in an argument.
  // Example 1. Concrete value as the minimum buffer size.
  //   char *asctime_r(const struct tm *restrict tm, char *restrict buf);
  //   // `buf` size must be at least 26 bytes according the POSIX standard.
  // Example 2. Argument as a buffer size.
  //   ctime_s(char *buffer, rsize_t bufsz, const time_t *time);
  // Example 3. The size is computed as a multiplication of other args.
  //   size_t fread(void *ptr, size_t size, size_t nmemb, FILE *stream);
  //   // Here, ptr is the buffer, and its minimum size is `size * nmemb`.
  class BufferSizeConstraint : public ValueConstraint {
    // The concrete value which is the minimum size for the buffer.
    std::optional<llvm::APSInt> ConcreteSize;
    // The argument which holds the size of the buffer.
    std::optional<ArgNo> SizeArgN;
    // The argument which is a multiplier to size. This is set in case of
    // `fread` like functions where the size is computed as a multiplication of
    // two arguments.
    std::optional<ArgNo> SizeMultiplierArgN;
    // The operator we use in apply. This is negated in negate().
    BinaryOperator::Opcode Op = BO_LE;

  public:
    BufferSizeConstraint(ArgNo Buffer, llvm::APSInt BufMinSize)
        : ValueConstraint(Buffer), ConcreteSize(BufMinSize) {}
    BufferSizeConstraint(ArgNo Buffer, ArgNo BufSize)
        : ValueConstraint(Buffer), SizeArgN(BufSize) {}
    BufferSizeConstraint(ArgNo Buffer, ArgNo BufSize, ArgNo BufSizeMultiplier)
        : ValueConstraint(Buffer), SizeArgN(BufSize),
          SizeMultiplierArgN(BufSizeMultiplier) {}

    ProgramStateRef apply(ProgramStateRef State, const CallEvent &Call,
                          const Summary &Summary,
                          CheckerContext &C) const override;

    void describe(DescriptionKind DK, const CallEvent &Call,
                  ProgramStateRef State, const Summary &Summary,
                  llvm::raw_ostream &Out) const override;

    bool describeArgumentValue(const CallEvent &Call, ProgramStateRef State,
                               const Summary &Summary,
                               llvm::raw_ostream &Out) const override;

    std::vector<ArgNo> getArgsToTrack() const override {
      std::vector<ArgNo> Result{ArgN};
      if (SizeArgN)
        Result.push_back(*SizeArgN);
      if (SizeMultiplierArgN)
        Result.push_back(*SizeMultiplierArgN);
      return Result;
    }

    ValueConstraintPtr negate() const override {
      BufferSizeConstraint Tmp(*this);
      Tmp.Op = BinaryOperator::negateComparisonOp(Op);
      return std::make_shared<BufferSizeConstraint>(Tmp);
    }

  protected:
    bool checkSpecificValidity(const FunctionDecl *FD) const override {
      const bool ValidArg = getArgType(FD, ArgN)->isPointerType();
      assert(ValidArg &&
             "This constraint should be applied only on a pointer type");
      return ValidArg;
    }
  };

  /// The complete list of constraints that defines a single branch.
  using ConstraintSet = std::vector<ValueConstraintPtr>;

  /// Define how a function affects the system variable 'errno'.
  /// This works together with the \c ErrnoModeling and \c ErrnoChecker classes.
  /// Currently 3 use cases exist: success, failure, irrelevant.
  /// In the future the failure case can be customized to set \c errno to a
  /// more specific constraint (for example > 0), or new case can be added
  /// for functions which require check of \c errno in both success and failure
  /// case.
  class ErrnoConstraintBase {
  public:
    /// Apply specific state changes related to the errno variable.
    virtual ProgramStateRef apply(ProgramStateRef State, const CallEvent &Call,
                                  const Summary &Summary,
                                  CheckerContext &C) const = 0;
    /// Get a description about what happens with 'errno' here and how it causes
    /// a later bug report created by ErrnoChecker.
    /// Empty return value means that 'errno' related bug may not happen from
    /// the current analyzed function.
    virtual const std::string describe(CheckerContext &C) const { return ""; }

    virtual ~ErrnoConstraintBase() {}

  protected:
    ErrnoConstraintBase() = default;

    /// This is used for conjure symbol for errno to differentiate from the
    /// original call expression (same expression is used for the errno symbol).
    static int Tag;
  };

  /// Reset errno constraints to irrelevant.
  /// This is applicable to functions that may change 'errno' and are not
  /// modeled elsewhere.
  class ResetErrnoConstraint : public ErrnoConstraintBase {
  public:
    ProgramStateRef apply(ProgramStateRef State, const CallEvent &Call,
                          const Summary &Summary,
                          CheckerContext &C) const override {
      return errno_modeling::setErrnoState(State, errno_modeling::Irrelevant);
    }
  };

  /// Do not change errno constraints.
  /// This is applicable to functions that are modeled in another checker
  /// and the already set errno constraints should not be changed in the
  /// post-call event.
  class NoErrnoConstraint : public ErrnoConstraintBase {
  public:
    ProgramStateRef apply(ProgramStateRef State, const CallEvent &Call,
                          const Summary &Summary,
                          CheckerContext &C) const override {
      return State;
    }
  };

  /// Set errno constraint at failure cases of standard functions.
  /// Failure case: 'errno' becomes not equal to 0 and may or may not be checked
  /// by the program. \c ErrnoChecker does not emit a bug report after such a
  /// function call.
  class FailureErrnoConstraint : public ErrnoConstraintBase {
  public:
    ProgramStateRef apply(ProgramStateRef State, const CallEvent &Call,
                          const Summary &Summary,
                          CheckerContext &C) const override {
      SValBuilder &SVB = C.getSValBuilder();
      NonLoc ErrnoSVal =
          SVB.conjureSymbolVal(&Tag, Call.getOriginExpr(),
                               C.getLocationContext(), C.getASTContext().IntTy,
                               C.blockCount())
              .castAs<NonLoc>();
      return errno_modeling::setErrnoForStdFailure(State, C, ErrnoSVal);
    }
  };

  /// Set errno constraint at success cases of standard functions.
  /// Success case: 'errno' is not allowed to be used because the value is
  /// undefined after successful call.
  /// \c ErrnoChecker can emit bug report after such a function call if errno
  /// is used.
  class SuccessErrnoConstraint : public ErrnoConstraintBase {
  public:
    ProgramStateRef apply(ProgramStateRef State, const CallEvent &Call,
                          const Summary &Summary,
                          CheckerContext &C) const override {
      return errno_modeling::setErrnoForStdSuccess(State, C);
    }

    const std::string describe(CheckerContext &C) const override {
      return "'errno' becomes undefined after the call";
    }
  };

  /// Set errno constraint at functions that indicate failure only with 'errno'.
  /// In this case 'errno' is required to be observed.
  /// \c ErrnoChecker can emit bug report after such a function call if errno
  /// is overwritten without a read before.
  class ErrnoMustBeCheckedConstraint : public ErrnoConstraintBase {
  public:
    ProgramStateRef apply(ProgramStateRef State, const CallEvent &Call,
                          const Summary &Summary,
                          CheckerContext &C) const override {
      return errno_modeling::setErrnoStdMustBeChecked(State, C,
                                                      Call.getOriginExpr());
    }

    const std::string describe(CheckerContext &C) const override {
      return "reading 'errno' is required to find out if the call has failed";
    }
  };

  /// A single branch of a function summary.
  ///
  /// A branch is defined by a series of constraints - "assumptions" -
  /// that together form a single possible outcome of invoking the function.
  /// When static analyzer considers a branch, it tries to introduce
  /// a child node in the Exploded Graph. The child node has to include
  /// constraints that define the branch. If the constraints contradict
  /// existing constraints in the state, the node is not created and the branch
  /// is dropped; otherwise it's queued for future exploration.
  /// The branch is accompanied by a note text that may be displayed
  /// to the user when a bug is found on a path that takes this branch.
  ///
  /// For example, consider the branches in `isalpha(x)`:
  ///   Branch 1)
  ///     x is in range ['A', 'Z'] or in ['a', 'z']
  ///     then the return value is not 0. (I.e. out-of-range [0, 0])
  ///     and the note may say "Assuming the character is alphabetical"
  ///   Branch 2)
  ///     x is out-of-range ['A', 'Z'] and out-of-range ['a', 'z']
  ///     then the return value is 0
  ///     and the note may say "Assuming the character is non-alphabetical".
  class SummaryCase {
    ConstraintSet Constraints;
    const ErrnoConstraintBase &ErrnoConstraint;
    StringRef Note;

  public:
    SummaryCase(ConstraintSet &&Constraints, const ErrnoConstraintBase &ErrnoC,
                StringRef Note)
        : Constraints(std::move(Constraints)), ErrnoConstraint(ErrnoC),
          Note(Note) {}

    SummaryCase(const ConstraintSet &Constraints,
                const ErrnoConstraintBase &ErrnoC, StringRef Note)
        : Constraints(Constraints), ErrnoConstraint(ErrnoC), Note(Note) {}

    const ConstraintSet &getConstraints() const { return Constraints; }
    const ErrnoConstraintBase &getErrnoConstraint() const {
      return ErrnoConstraint;
    }
    StringRef getNote() const { return Note; }
  };

  using ArgTypes = ArrayRef<std::optional<QualType>>;
  using RetType = std::optional<QualType>;

  // A placeholder type, we use it whenever we do not care about the concrete
  // type in a Signature.
  const QualType Irrelevant{};
  bool static isIrrelevant(QualType T) { return T.isNull(); }

  // The signature of a function we want to describe with a summary. This is a
  // concessive signature, meaning there may be irrelevant types in the
  // signature which we do not check against a function with concrete types.
  // All types in the spec need to be canonical.
  class Signature {
    using ArgQualTypes = std::vector<QualType>;
    ArgQualTypes ArgTys;
    QualType RetTy;
    // True if any component type is not found by lookup.
    bool Invalid = false;

  public:
    // Construct a signature from optional types. If any of the optional types
    // are not set then the signature will be invalid.
    Signature(ArgTypes ArgTys, RetType RetTy) {
      for (std::optional<QualType> Arg : ArgTys) {
        if (!Arg) {
          Invalid = true;
          return;
        } else {
          assertArgTypeSuitableForSignature(*Arg);
          this->ArgTys.push_back(*Arg);
        }
      }
      if (!RetTy) {
        Invalid = true;
        return;
      } else {
        assertRetTypeSuitableForSignature(*RetTy);
        this->RetTy = *RetTy;
      }
    }

    bool isInvalid() const { return Invalid; }
    bool matches(const FunctionDecl *FD) const;

  private:
    static void assertArgTypeSuitableForSignature(QualType T) {
      assert((T.isNull() || !T->isVoidType()) &&
             "We should have no void types in the spec");
      assert((T.isNull() || T.isCanonical()) &&
             "We should only have canonical types in the spec");
    }
    static void assertRetTypeSuitableForSignature(QualType T) {
      assert((T.isNull() || T.isCanonical()) &&
             "We should only have canonical types in the spec");
    }
  };

  static QualType getArgType(const FunctionDecl *FD, ArgNo ArgN) {
    assert(FD && "Function must be set");
    QualType T = (ArgN == Ret)
                     ? FD->getReturnType().getCanonicalType()
                     : FD->getParamDecl(ArgN)->getType().getCanonicalType();
    return T;
  }

  using SummaryCases = std::vector<SummaryCase>;

  /// A summary includes information about
  ///   * function prototype (signature)
  ///   * approach to invalidation,
  ///   * a list of branches - so, a list of list of ranges,
  ///   * a list of argument constraints, that must be true on every branch.
  ///     If these constraints are not satisfied that means a fatal error
  ///     usually resulting in undefined behaviour.
  ///
  /// Application of a summary:
  ///   The signature and argument constraints together contain information
  ///   about which functions are handled by the summary. The signature can use
  ///   "wildcards", i.e. Irrelevant types. Irrelevant type of a parameter in
  ///   a signature means that type is not compared to the type of the parameter
  ///   in the found FunctionDecl. Argument constraints may specify additional
  ///   rules for the given parameter's type, those rules are checked once the
  ///   signature is matched.
  class Summary {
    const InvalidationKind InvalidationKd;
    SummaryCases Cases;
    ConstraintSet ArgConstraints;

    // The function to which the summary applies. This is set after lookup and
    // match to the signature.
    const FunctionDecl *FD = nullptr;

  public:
    Summary(InvalidationKind InvalidationKd) : InvalidationKd(InvalidationKd) {}

    Summary &Case(ConstraintSet &&CS, const ErrnoConstraintBase &ErrnoC,
                  StringRef Note = "") {
      Cases.push_back(SummaryCase(std::move(CS), ErrnoC, Note));
      return *this;
    }
    Summary &Case(const ConstraintSet &CS, const ErrnoConstraintBase &ErrnoC,
                  StringRef Note = "") {
      Cases.push_back(SummaryCase(CS, ErrnoC, Note));
      return *this;
    }
    Summary &ArgConstraint(ValueConstraintPtr VC) {
      assert(VC->getArgNo() != Ret &&
             "Arg constraint should not refer to the return value");
      ArgConstraints.push_back(VC);
      return *this;
    }

    InvalidationKind getInvalidationKd() const { return InvalidationKd; }
    const SummaryCases &getCases() const { return Cases; }
    const ConstraintSet &getArgConstraints() const { return ArgConstraints; }

    QualType getArgType(ArgNo ArgN) const {
      return StdLibraryFunctionsChecker::getArgType(FD, ArgN);
    }

    // Returns true if the summary should be applied to the given function.
    // And if yes then store the function declaration.
    bool matchesAndSet(const Signature &Sign, const FunctionDecl *FD) {
      bool Result = Sign.matches(FD) && validateByConstraints(FD);
      if (Result) {
        assert(!this->FD && "FD must not be set more than once");
        this->FD = FD;
      }
      return Result;
    }

  private:
    // Once we know the exact type of the function then do validation check on
    // all the given constraints.
    bool validateByConstraints(const FunctionDecl *FD) const {
      for (const SummaryCase &Case : Cases)
        for (const ValueConstraintPtr &Constraint : Case.getConstraints())
          if (!Constraint->checkValidity(FD))
            return false;
      for (const ValueConstraintPtr &Constraint : ArgConstraints)
        if (!Constraint->checkValidity(FD))
          return false;
      return true;
    }
  };

  // The map of all functions supported by the checker. It is initialized
  // lazily, and it doesn't change after initialization.
  using FunctionSummaryMapType = llvm::DenseMap<const FunctionDecl *, Summary>;
  mutable FunctionSummaryMapType FunctionSummaryMap;

  const BugType BT_InvalidArg{this, "Function call with invalid argument"};
  mutable bool SummariesInitialized = false;

  static SVal getArgSVal(const CallEvent &Call, ArgNo ArgN) {
    return ArgN == Ret ? Call.getReturnValue() : Call.getArgSVal(ArgN);
  }
  static std::string getFunctionName(const CallEvent &Call) {
    assert(Call.getDecl() &&
           "Call was found by a summary, should have declaration");
    return cast<NamedDecl>(Call.getDecl())->getNameAsString();
  }

public:
  void checkPreCall(const CallEvent &Call, CheckerContext &C) const;
  void checkPostCall(const CallEvent &Call, CheckerContext &C) const;
  bool evalCall(const CallEvent &Call, CheckerContext &C) const;

  CheckerNameRef CheckName;
  bool AddTestFunctions = false;

  bool DisplayLoadedSummaries = false;
  bool ModelPOSIX = false;
  bool ShouldAssumeControlledEnvironment = false;

private:
  std::optional<Summary> findFunctionSummary(const FunctionDecl *FD,
                                             CheckerContext &C) const;
  std::optional<Summary> findFunctionSummary(const CallEvent &Call,
                                             CheckerContext &C) const;

  void initFunctionSummaries(CheckerContext &C) const;

  void reportBug(const CallEvent &Call, ExplodedNode *N,
                 const ValueConstraint *VC, const ValueConstraint *NegatedVC,
                 const Summary &Summary, CheckerContext &C) const {
    assert(Call.getDecl() &&
           "Function found in summary must have a declaration available");
    SmallString<256> Msg;
    llvm::raw_svector_ostream MsgOs(Msg);

    MsgOs << "The ";
    printArgDesc(VC->getArgNo(), MsgOs);
    MsgOs << " to '" << getFunctionName(Call) << "' ";
    bool ValuesPrinted =
        NegatedVC->describeArgumentValue(Call, N->getState(), Summary, MsgOs);
    if (ValuesPrinted)
      MsgOs << " but ";
    else
      MsgOs << "is out of the accepted range; It ";
    VC->describe(ValueConstraint::Violation, Call, C.getState(), Summary,
                 MsgOs);
    Msg[0] = toupper(Msg[0]);
    auto R = std::make_unique<PathSensitiveBugReport>(BT_InvalidArg, Msg, N);

    for (ArgNo ArgN : VC->getArgsToTrack()) {
      bugreporter::trackExpressionValue(N, Call.getArgExpr(ArgN), *R);
      R->markInteresting(Call.getArgSVal(ArgN));
      // All tracked arguments are important, highlight them.
      R->addRange(Call.getArgSourceRange(ArgN));
    }

    C.emitReport(std::move(R));
  }

  /// These are the errno constraints that can be passed to summary cases.
  /// One of these should fit for a single summary case.
  /// Usually if a failure return value exists for function, that function
  /// needs different cases for success and failure with different errno
  /// constraints (and different return value constraints).
  const NoErrnoConstraint ErrnoUnchanged{};
  const ResetErrnoConstraint ErrnoIrrelevant{};
  const ErrnoMustBeCheckedConstraint ErrnoMustBeChecked{};
  const SuccessErrnoConstraint ErrnoMustNotBeChecked{};
  const FailureErrnoConstraint ErrnoNEZeroIrrelevant{};
};

int StdLibraryFunctionsChecker::ErrnoConstraintBase::Tag = 0;

const StdLibraryFunctionsChecker::ArgNo StdLibraryFunctionsChecker::Ret =
    std::numeric_limits<ArgNo>::max();

static BasicValueFactory &getBVF(ProgramStateRef State) {
  ProgramStateManager &Mgr = State->getStateManager();
  SValBuilder &SVB = Mgr.getSValBuilder();
  return SVB.getBasicValueFactory();
}

} // end of anonymous namespace

void StdLibraryFunctionsChecker::printArgDesc(
    StdLibraryFunctionsChecker::ArgNo ArgN, llvm::raw_ostream &Out) {
  Out << std::to_string(ArgN + 1);
  Out << llvm::getOrdinalSuffix(ArgN + 1);
  Out << " argument";
}

void StdLibraryFunctionsChecker::printArgValueInfo(ArgNo ArgN,
                                                   ProgramStateRef State,
                                                   const CallEvent &Call,
                                                   llvm::raw_ostream &Out) {
  if (const llvm::APSInt *Val =
          State->getStateManager().getSValBuilder().getKnownValue(
              State, getArgSVal(Call, ArgN)))
    Out << " (which is " << *Val << ")";
}

void StdLibraryFunctionsChecker::appendInsideRangeDesc(llvm::APSInt RMin,
                                                       llvm::APSInt RMax,
                                                       QualType ArgT,
                                                       BasicValueFactory &BVF,
                                                       llvm::raw_ostream &Out) {
  if (RMin.isZero() && RMax.isZero())
    Out << "zero";
  else if (RMin == RMax)
    Out << RMin;
  else if (RMin == BVF.getMinValue(ArgT)) {
    if (RMax == -1)
      Out << "< 0";
    else
      Out << "<= " << RMax;
  } else if (RMax == BVF.getMaxValue(ArgT)) {
    if (RMin.isOne())
      Out << "> 0";
    else
      Out << ">= " << RMin;
  } else if (RMin.isNegative() == RMax.isNegative() &&
             RMin.getLimitedValue() == RMax.getLimitedValue() - 1) {
    Out << RMin << " or " << RMax;
  } else {
    Out << "between " << RMin << " and " << RMax;
  }
}

void StdLibraryFunctionsChecker::appendOutOfRangeDesc(llvm::APSInt RMin,
                                                      llvm::APSInt RMax,
                                                      QualType ArgT,
                                                      BasicValueFactory &BVF,
                                                      llvm::raw_ostream &Out) {
  if (RMin.isZero() && RMax.isZero())
    Out << "nonzero";
  else if (RMin == RMax) {
    Out << "not equal to " << RMin;
  } else if (RMin == BVF.getMinValue(ArgT)) {
    if (RMax == -1)
      Out << ">= 0";
    else
      Out << "> " << RMax;
  } else if (RMax == BVF.getMaxValue(ArgT)) {
    if (RMin.isOne())
      Out << "<= 0";
    else
      Out << "< " << RMin;
  } else if (RMin.isNegative() == RMax.isNegative() &&
             RMin.getLimitedValue() == RMax.getLimitedValue() - 1) {
    Out << "not " << RMin << " and not " << RMax;
  } else {
    Out << "not between " << RMin << " and " << RMax;
  }
}

void StdLibraryFunctionsChecker::RangeConstraint::applyOnWithinRange(
    BasicValueFactory &BVF, QualType ArgT, const RangeApplyFunction &F) const {
  if (Ranges.empty())
    return;

  for (auto [Start, End] : getRanges()) {
    const llvm::APSInt &Min = BVF.getValue(Start, ArgT);
    const llvm::APSInt &Max = BVF.getValue(End, ArgT);
    assert(Min <= Max);
    if (!F(Min, Max))
      return;
  }
}

void StdLibraryFunctionsChecker::RangeConstraint::applyOnOutOfRange(
    BasicValueFactory &BVF, QualType ArgT, const RangeApplyFunction &F) const {
  if (Ranges.empty())
    return;

  const IntRangeVector &R = getRanges();
  size_t E = R.size();

  const llvm::APSInt &MinusInf = BVF.getMinValue(ArgT);
  const llvm::APSInt &PlusInf = BVF.getMaxValue(ArgT);

  const llvm::APSInt &RangeLeft = BVF.getValue(R[0].first - 1ULL, ArgT);
  const llvm::APSInt &RangeRight = BVF.getValue(R[E - 1].second + 1ULL, ArgT);

  // Iterate over the "holes" between intervals.
  for (size_t I = 1; I != E; ++I) {
    const llvm::APSInt &Min = BVF.getValue(R[I - 1].second + 1ULL, ArgT);
    const llvm::APSInt &Max = BVF.getValue(R[I].first - 1ULL, ArgT);
    if (Min <= Max) {
      if (!F(Min, Max))
        return;
    }
  }
  // Check the interval [T_MIN, min(R) - 1].
  if (RangeLeft != PlusInf) {
    assert(MinusInf <= RangeLeft);
    if (!F(MinusInf, RangeLeft))
      return;
  }
  // Check the interval [max(R) + 1, T_MAX],
  if (RangeRight != MinusInf) {
    assert(RangeRight <= PlusInf);
    if (!F(RangeRight, PlusInf))
      return;
  }
}

ProgramStateRef StdLibraryFunctionsChecker::RangeConstraint::apply(
    ProgramStateRef State, const CallEvent &Call, const Summary &Summary,
    CheckerContext &C) const {
  ConstraintManager &CM = C.getConstraintManager();
  SVal V = getArgSVal(Call, getArgNo());
  QualType T = Summary.getArgType(getArgNo());

  if (auto N = V.getAs<NonLoc>()) {
    auto ExcludeRangeFromArg = [&](const llvm::APSInt &Min,
                                   const llvm::APSInt &Max) {
      State = CM.assumeInclusiveRange(State, *N, Min, Max, false);
      return static_cast<bool>(State);
    };
    // "OutOfRange R" is handled by excluding all ranges in R.
    // "WithinRange R" is treated as "OutOfRange [T_MIN, T_MAX] \ R".
    applyOnRange(negateKind(Kind), C.getSValBuilder().getBasicValueFactory(), T,
                 ExcludeRangeFromArg);
  }

  return State;
}

void StdLibraryFunctionsChecker::RangeConstraint::describe(
    DescriptionKind DK, const CallEvent &Call, ProgramStateRef State,
    const Summary &Summary, llvm::raw_ostream &Out) const {

  BasicValueFactory &BVF = getBVF(State);
  QualType T = Summary.getArgType(getArgNo());

  Out << ((DK == Violation) ? "should be " : "is ");
  if (!Description.empty()) {
    Out << Description;
  } else {
    unsigned I = Ranges.size();
    if (Kind == WithinRange) {
      for (const std::pair<RangeInt, RangeInt> &R : Ranges) {
        appendInsideRangeDesc(BVF.getValue(R.first, T),
                              BVF.getValue(R.second, T), T, BVF, Out);
        if (--I > 0)
          Out << " or ";
      }
    } else {
      for (const std::pair<RangeInt, RangeInt> &R : Ranges) {
        appendOutOfRangeDesc(BVF.getValue(R.first, T),
                             BVF.getValue(R.second, T), T, BVF, Out);
        if (--I > 0)
          Out << " and ";
      }
    }
  }
}

bool StdLibraryFunctionsChecker::RangeConstraint::describeArgumentValue(
    const CallEvent &Call, ProgramStateRef State, const Summary &Summary,
    llvm::raw_ostream &Out) const {
  unsigned int NRanges = 0;
  bool HaveAllRanges = true;

  ProgramStateManager &Mgr = State->getStateManager();
  BasicValueFactory &BVF = Mgr.getSValBuilder().getBasicValueFactory();
  ConstraintManager &CM = Mgr.getConstraintManager();
  SVal V = getArgSVal(Call, getArgNo());

  if (auto N = V.getAs<NonLoc>()) {
    if (const llvm::APSInt *Int = N->getAsInteger()) {
      Out << "is ";
      Out << *Int;
      return true;
    }
    QualType T = Summary.getArgType(getArgNo());
    SmallString<128> MoreInfo;
    llvm::raw_svector_ostream MoreInfoOs(MoreInfo);
    auto ApplyF = [&](const llvm::APSInt &Min, const llvm::APSInt &Max) {
      if (CM.assumeInclusiveRange(State, *N, Min, Max, true)) {
        if (NRanges > 0)
          MoreInfoOs << " or ";
        appendInsideRangeDesc(Min, Max, T, BVF, MoreInfoOs);
        ++NRanges;
      } else {
        HaveAllRanges = false;
      }
      return true;
    };

    applyOnRange(Kind, BVF, T, ApplyF);
    assert(NRanges > 0);
    if (!HaveAllRanges || NRanges == 1) {
      Out << "is ";
      Out << MoreInfo;
      return true;
    }
  }
  return false;
}

ProgramStateRef StdLibraryFunctionsChecker::ComparisonConstraint::apply(
    ProgramStateRef State, const CallEvent &Call, const Summary &Summary,
    CheckerContext &C) const {

  ProgramStateManager &Mgr = State->getStateManager();
  SValBuilder &SVB = Mgr.getSValBuilder();
  QualType CondT = SVB.getConditionType();
  QualType T = Summary.getArgType(getArgNo());
  SVal V = getArgSVal(Call, getArgNo());

  BinaryOperator::Opcode Op = getOpcode();
  ArgNo OtherArg = getOtherArgNo();
  SVal OtherV = getArgSVal(Call, OtherArg);
  QualType OtherT = Summary.getArgType(OtherArg);
  // Note: we avoid integral promotion for comparison.
  OtherV = SVB.evalCast(OtherV, T, OtherT);
  if (auto CompV = SVB.evalBinOp(State, Op, V, OtherV, CondT)
                       .getAs<DefinedOrUnknownSVal>())
    State = State->assume(*CompV, true);
  return State;
}

ProgramStateRef StdLibraryFunctionsChecker::NullnessConstraint::apply(
    ProgramStateRef State, const CallEvent &Call, const Summary &Summary,
    CheckerContext &C) const {
  SVal V = getArgSVal(Call, getArgNo());
  if (V.isUndef())
    return State;

  DefinedOrUnknownSVal L = V.castAs<DefinedOrUnknownSVal>();
  if (!isa<Loc>(L))
    return State;

  return State->assume(L, CannotBeNull);
}

void StdLibraryFunctionsChecker::NullnessConstraint::describe(
    DescriptionKind DK, const CallEvent &Call, ProgramStateRef State,
    const Summary &Summary, llvm::raw_ostream &Out) const {
  assert(CannotBeNull &&
         "'describe' is not implemented when the value must be NULL");
  if (DK == Violation)
    Out << "should not be NULL";
  else
    Out << "is not NULL";
}

bool StdLibraryFunctionsChecker::NullnessConstraint::describeArgumentValue(
    const CallEvent &Call, ProgramStateRef State, const Summary &Summary,
    llvm::raw_ostream &Out) const {
  assert(!CannotBeNull && "'describeArgumentValue' is not implemented when the "
                          "value must be non-NULL");
  Out << "is NULL";
  return true;
}

ProgramStateRef StdLibraryFunctionsChecker::BufferNullnessConstraint::apply(
    ProgramStateRef State, const CallEvent &Call, const Summary &Summary,
    CheckerContext &C) const {
  SVal V = getArgSVal(Call, getArgNo());
  if (V.isUndef())
    return State;
  DefinedOrUnknownSVal L = V.castAs<DefinedOrUnknownSVal>();
  if (!isa<Loc>(L))
    return State;

  std::optional<DefinedOrUnknownSVal> SizeArg1 =
      getArgSVal(Call, SizeArg1N).getAs<DefinedOrUnknownSVal>();
  std::optional<DefinedOrUnknownSVal> SizeArg2;
  if (SizeArg2N)
    SizeArg2 = getArgSVal(Call, *SizeArg2N).getAs<DefinedOrUnknownSVal>();

  auto IsArgZero = [State](std::optional<DefinedOrUnknownSVal> Val) {
    if (!Val)
      return false;
    auto [IsNonNull, IsNull] = State->assume(*Val);
    return IsNull && !IsNonNull;
  };

  if (IsArgZero(SizeArg1) || IsArgZero(SizeArg2))
    return State;

  return State->assume(L, CannotBeNull);
}

void StdLibraryFunctionsChecker::BufferNullnessConstraint::describe(
    DescriptionKind DK, const CallEvent &Call, ProgramStateRef State,
    const Summary &Summary, llvm::raw_ostream &Out) const {
  assert(CannotBeNull &&
         "'describe' is not implemented when the buffer must be NULL");
  if (DK == Violation)
    Out << "should not be NULL";
  else
    Out << "is not NULL";
}

bool StdLibraryFunctionsChecker::BufferNullnessConstraint::
    describeArgumentValue(const CallEvent &Call, ProgramStateRef State,
                          const Summary &Summary,
                          llvm::raw_ostream &Out) const {
  assert(!CannotBeNull && "'describeArgumentValue' is not implemented when the "
                          "buffer must be non-NULL");
  Out << "is NULL";
  return true;
}

ProgramStateRef StdLibraryFunctionsChecker::BufferSizeConstraint::apply(
    ProgramStateRef State, const CallEvent &Call, const Summary &Summary,
    CheckerContext &C) const {
  SValBuilder &SvalBuilder = C.getSValBuilder();
  // The buffer argument.
  SVal BufV = getArgSVal(Call, getArgNo());

  // Get the size constraint.
  const SVal SizeV = [this, &State, &Call, &Summary, &SvalBuilder]() {
    if (ConcreteSize) {
      return SVal(SvalBuilder.makeIntVal(*ConcreteSize));
    }
    assert(SizeArgN && "The constraint must be either a concrete value or "
                       "encoded in an argument.");
    // The size argument.
    SVal SizeV = getArgSVal(Call, *SizeArgN);
    // Multiply with another argument if given.
    if (SizeMultiplierArgN) {
      SVal SizeMulV = getArgSVal(Call, *SizeMultiplierArgN);
      SizeV = SvalBuilder.evalBinOp(State, BO_Mul, SizeV, SizeMulV,
                                    Summary.getArgType(*SizeArgN));
    }
    return SizeV;
  }();

  // The dynamic size of the buffer argument, got from the analyzer engine.
  SVal BufDynSize = getDynamicExtentWithOffset(State, BufV);

  SVal Feasible = SvalBuilder.evalBinOp(State, Op, SizeV, BufDynSize,
                                        SvalBuilder.getContext().BoolTy);
  if (auto F = Feasible.getAs<DefinedOrUnknownSVal>())
    return State->assume(*F, true);

  // We can get here only if the size argument or the dynamic size is
  // undefined. But the dynamic size should never be undefined, only
  // unknown. So, here, the size of the argument is undefined, i.e. we
  // cannot apply the constraint. Actually, other checkers like
  // CallAndMessage should catch this situation earlier, because we call a
  // function with an uninitialized argument.
  llvm_unreachable("Size argument or the dynamic size is Undefined");
}

void StdLibraryFunctionsChecker::BufferSizeConstraint::describe(
    DescriptionKind DK, const CallEvent &Call, ProgramStateRef State,
    const Summary &Summary, llvm::raw_ostream &Out) const {
  Out << ((DK == Violation) ? "should be " : "is ");
  Out << "a buffer with size equal to or greater than ";
  if (ConcreteSize) {
    Out << *ConcreteSize;
  } else if (SizeArgN) {
    Out << "the value of the ";
    printArgDesc(*SizeArgN, Out);
    printArgValueInfo(*SizeArgN, State, Call, Out);
    if (SizeMultiplierArgN) {
      Out << " times the ";
      printArgDesc(*SizeMultiplierArgN, Out);
      printArgValueInfo(*SizeMultiplierArgN, State, Call, Out);
    }
  }
}

bool StdLibraryFunctionsChecker::BufferSizeConstraint::describeArgumentValue(
    const CallEvent &Call, ProgramStateRef State, const Summary &Summary,
    llvm::raw_ostream &Out) const {
  SVal BufV = getArgSVal(Call, getArgNo());
  SVal BufDynSize = getDynamicExtentWithOffset(State, BufV);
  if (const llvm::APSInt *Val =
          State->getStateManager().getSValBuilder().getKnownValue(State,
                                                                  BufDynSize)) {
    Out << "is a buffer with size " << *Val;
    return true;
  }
  return false;
}

void StdLibraryFunctionsChecker::checkPreCall(const CallEvent &Call,
                                              CheckerContext &C) const {
  std::optional<Summary> FoundSummary = findFunctionSummary(Call, C);
  if (!FoundSummary)
    return;

  const Summary &Summary = *FoundSummary;
  ProgramStateRef State = C.getState();

  ProgramStateRef NewState = State;
  ExplodedNode *NewNode = C.getPredecessor();
  for (const ValueConstraintPtr &Constraint : Summary.getArgConstraints()) {
    ValueConstraintPtr NegatedConstraint = Constraint->negate();
    ProgramStateRef SuccessSt = Constraint->apply(NewState, Call, Summary, C);
    ProgramStateRef FailureSt =
        NegatedConstraint->apply(NewState, Call, Summary, C);
    // The argument constraint is not satisfied.
    if (FailureSt && !SuccessSt) {
      if (ExplodedNode *N = C.generateErrorNode(State, NewNode))
        reportBug(Call, N, Constraint.get(), NegatedConstraint.get(), Summary,
                  C);
      break;
    }
    // We will apply the constraint even if we cannot reason about the
    // argument. This means both SuccessSt and FailureSt can be true. If we
    // weren't applying the constraint that would mean that symbolic
    // execution continues on a code whose behaviour is undefined.
    assert(SuccessSt);
    NewState = SuccessSt;
    if (NewState != State) {
      SmallString<128> Msg;
      llvm::raw_svector_ostream Os(Msg);
      Os << "Assuming that the ";
      printArgDesc(Constraint->getArgNo(), Os);
      Os << " to '";
      Os << getFunctionName(Call);
      Os << "' ";
      Constraint->describe(ValueConstraint::Assumption, Call, NewState, Summary,
                           Os);
      const auto ArgSVal = Call.getArgSVal(Constraint->getArgNo());
      NewNode = C.addTransition(
          NewState, NewNode,
          C.getNoteTag([Msg = std::move(Msg), ArgSVal](
                           PathSensitiveBugReport &BR, llvm::raw_ostream &OS) {
            if (BR.isInteresting(ArgSVal))
              OS << Msg;
          }));
    }
  }
}

void StdLibraryFunctionsChecker::checkPostCall(const CallEvent &Call,
                                               CheckerContext &C) const {
  std::optional<Summary> FoundSummary = findFunctionSummary(Call, C);
  if (!FoundSummary)
    return;

  // Now apply the constraints.
  const Summary &Summary = *FoundSummary;
  ProgramStateRef State = C.getState();
  ExplodedNode *Node = C.getPredecessor();

  // Apply case/branch specifications.
  for (const SummaryCase &Case : Summary.getCases()) {
    ProgramStateRef NewState = State;
    for (const ValueConstraintPtr &Constraint : Case.getConstraints()) {
      NewState = Constraint->apply(NewState, Call, Summary, C);
      if (!NewState)
        break;
    }

    if (NewState)
      NewState = Case.getErrnoConstraint().apply(NewState, Call, Summary, C);

    if (!NewState)
      continue;

    // Here it's possible that NewState == State, e.g. when other checkers
    // already applied the same constraints (or stricter ones).
    // Still add these note tags, the other checker should add only its
    // specialized note tags. These general note tags are handled always by
    // StdLibraryFunctionsChecker.

    ExplodedNode *Pred = Node;
    DeclarationName FunctionName =
        cast<NamedDecl>(Call.getDecl())->getDeclName();

    std::string ErrnoNote = Case.getErrnoConstraint().describe(C);
    std::string CaseNote;
    if (Case.getNote().empty()) {
      if (!ErrnoNote.empty())
        ErrnoNote =
            llvm::formatv("After calling '{0}' {1}", FunctionName, ErrnoNote);
    } else {
      // Disable formatv() validation as the case note may not always have the
      // {0} placeholder for function name.
      CaseNote =
          llvm::formatv(false, Case.getNote().str().c_str(), FunctionName);
    }
    const SVal RV = Call.getReturnValue();

    if (Summary.getInvalidationKd() == EvalCallAsPure) {
      // Do not expect that errno is interesting (the "pure" functions do not
      // affect it).
      if (!CaseNote.empty()) {
        const NoteTag *Tag = C.getNoteTag(
            [Node, CaseNote, RV](PathSensitiveBugReport &BR) -> std::string {
              // Try to omit the note if we know in advance which branch is
              // taken (this means, only one branch exists).
              // This check is performed inside the lambda, after other
              // (or this) checkers had a chance to add other successors.
              // Dereferencing the saved node object is valid because it's part
              // of a bug report call sequence.
              // FIXME: This check is not exact. We may be here after a state
              // split that was performed by another checker (and can not find
              // the successors). This is why this check is only used in the
              // EvalCallAsPure case.
              if (BR.isInteresting(RV) && Node->succ_size() > 1)
                return CaseNote;
              return "";
            });
        Pred = C.addTransition(NewState, Pred, Tag);
      }
    } else {
      if (!CaseNote.empty() || !ErrnoNote.empty()) {
        const NoteTag *Tag =
            C.getNoteTag([CaseNote, ErrnoNote,
                          RV](PathSensitiveBugReport &BR) -> std::string {
              // If 'errno' is interesting, show the user a note about the case
              // (what happened at the function call) and about how 'errno'
              // causes the problem. ErrnoChecker sets the errno (but not RV) to
              // interesting.
              // If only the return value is interesting, show only the case
              // note.
              std::optional<Loc> ErrnoLoc =
                  errno_modeling::getErrnoLoc(BR.getErrorNode()->getState());
              bool ErrnoImportant = !ErrnoNote.empty() && ErrnoLoc &&
                                    BR.isInteresting(ErrnoLoc->getAsRegion());
              if (ErrnoImportant) {
                BR.markNotInteresting(ErrnoLoc->getAsRegion());
                if (CaseNote.empty())
                  return ErrnoNote;
                return llvm::formatv("{0}; {1}", CaseNote, ErrnoNote);
              } else {
                if (BR.isInteresting(RV))
                  return CaseNote;
              }
              return "";
            });
        Pred = C.addTransition(NewState, Pred, Tag);
      }
    }

    // Add the transition if no note tag was added.
    if (Pred == Node && NewState != State)
      C.addTransition(NewState);
  }
}

bool StdLibraryFunctionsChecker::evalCall(const CallEvent &Call,
                                          CheckerContext &C) const {
  std::optional<Summary> FoundSummary = findFunctionSummary(Call, C);
  if (!FoundSummary)
    return false;

  const Summary &Summary = *FoundSummary;
  switch (Summary.getInvalidationKd()) {
  case EvalCallAsPure: {
    ProgramStateRef State = C.getState();
    const LocationContext *LC = C.getLocationContext();
    const auto *CE = cast<CallExpr>(Call.getOriginExpr());
    SVal V = C.getSValBuilder().conjureSymbolVal(
        CE, LC, CE->getType().getCanonicalType(), C.blockCount());
    State = State->BindExpr(CE, LC, V);

    C.addTransition(State);

    return true;
  }
  case NoEvalCall:
    // Summary tells us to avoid performing eval::Call. The function is possibly
    // evaluated by another checker, or evaluated conservatively.
    return false;
  }
  llvm_unreachable("Unknown invalidation kind!");
}

bool StdLibraryFunctionsChecker::Signature::matches(
    const FunctionDecl *FD) const {
  assert(!isInvalid());
  // Check the number of arguments.
  if (FD->param_size() != ArgTys.size())
    return false;

  // The "restrict" keyword is illegal in C++, however, many libc
  // implementations use the "__restrict" compiler intrinsic in functions
  // prototypes. The "__restrict" keyword qualifies a type as a restricted type
  // even in C++.
  // In case of any non-C99 languages, we don't want to match based on the
  // restrict qualifier because we cannot know if the given libc implementation
  // qualifies the paramter type or not.
  auto RemoveRestrict = [&FD](QualType T) {
    if (!FD->getASTContext().getLangOpts().C99)
      T.removeLocalRestrict();
    return T;
  };

  // Check the return type.
  if (!isIrrelevant(RetTy)) {
    QualType FDRetTy = RemoveRestrict(FD->getReturnType().getCanonicalType());
    if (RetTy != FDRetTy)
      return false;
  }

  // Check the argument types.
  for (auto [Idx, ArgTy] : llvm::enumerate(ArgTys)) {
    if (isIrrelevant(ArgTy))
      continue;
    QualType FDArgTy =
        RemoveRestrict(FD->getParamDecl(Idx)->getType().getCanonicalType());
    if (ArgTy != FDArgTy)
      return false;
  }

  return true;
}

std::optional<StdLibraryFunctionsChecker::Summary>
StdLibraryFunctionsChecker::findFunctionSummary(const FunctionDecl *FD,
                                                CheckerContext &C) const {
  if (!FD)
    return std::nullopt;

  initFunctionSummaries(C);

  auto FSMI = FunctionSummaryMap.find(FD->getCanonicalDecl());
  if (FSMI == FunctionSummaryMap.end())
    return std::nullopt;
  return FSMI->second;
}

std::optional<StdLibraryFunctionsChecker::Summary>
StdLibraryFunctionsChecker::findFunctionSummary(const CallEvent &Call,
                                                CheckerContext &C) const {
  const FunctionDecl *FD = dyn_cast_or_null<FunctionDecl>(Call.getDecl());
  if (!FD)
    return std::nullopt;
  return findFunctionSummary(FD, C);
}

void StdLibraryFunctionsChecker::initFunctionSummaries(
    CheckerContext &C) const {
  if (SummariesInitialized)
    return;
  SummariesInitialized = true;

  SValBuilder &SVB = C.getSValBuilder();
  BasicValueFactory &BVF = SVB.getBasicValueFactory();
  const ASTContext &ACtx = BVF.getContext();
  Preprocessor &PP = C.getPreprocessor();

  // Helper class to lookup a type by its name.
  class LookupType {
    const ASTContext &ACtx;

  public:
    LookupType(const ASTContext &ACtx) : ACtx(ACtx) {}

    // Find the type. If not found then the optional is not set.
    std::optional<QualType> operator()(StringRef Name) {
      IdentifierInfo &II = ACtx.Idents.get(Name);
      auto LookupRes = ACtx.getTranslationUnitDecl()->lookup(&II);
      if (LookupRes.empty())
        return std::nullopt;

      // Prioritize typedef declarations.
      // This is needed in case of C struct typedefs. E.g.:
      //   typedef struct FILE FILE;
      // In this case, we have a RecordDecl 'struct FILE' with the name 'FILE'
      // and we have a TypedefDecl with the name 'FILE'.
      for (Decl *D : LookupRes)
        if (auto *TD = dyn_cast<TypedefNameDecl>(D))
          return ACtx.getTypeDeclType(TD).getCanonicalType();

      // Find the first TypeDecl.
      // There maybe cases when a function has the same name as a struct.
      // E.g. in POSIX: `struct stat` and the function `stat()`:
      //   int stat(const char *restrict path, struct stat *restrict buf);
      for (Decl *D : LookupRes)
        if (auto *TD = dyn_cast<TypeDecl>(D))
          return ACtx.getTypeDeclType(TD).getCanonicalType();
      return std::nullopt;
    }
  } lookupTy(ACtx);

  // Below are auxiliary classes to handle optional types that we get as a
  // result of the lookup.
  class GetRestrictTy {
    const ASTContext &ACtx;

  public:
    GetRestrictTy(const ASTContext &ACtx) : ACtx(ACtx) {}
    QualType operator()(QualType Ty) {
      return ACtx.getLangOpts().C99 ? ACtx.getRestrictType(Ty) : Ty;
    }
    std::optional<QualType> operator()(std::optional<QualType> Ty) {
      if (Ty)
        return operator()(*Ty);
      return std::nullopt;
    }
  } getRestrictTy(ACtx);
  class GetPointerTy {
    const ASTContext &ACtx;

  public:
    GetPointerTy(const ASTContext &ACtx) : ACtx(ACtx) {}
    QualType operator()(QualType Ty) { return ACtx.getPointerType(Ty); }
    std::optional<QualType> operator()(std::optional<QualType> Ty) {
      if (Ty)
        return operator()(*Ty);
      return std::nullopt;
    }
  } getPointerTy(ACtx);
  class {
  public:
    std::optional<QualType> operator()(std::optional<QualType> Ty) {
      return Ty ? std::optional<QualType>(Ty->withConst()) : std::nullopt;
    }
    QualType operator()(QualType Ty) { return Ty.withConst(); }
  } getConstTy;
  class GetMaxValue {
    BasicValueFactory &BVF;

  public:
    GetMaxValue(BasicValueFactory &BVF) : BVF(BVF) {}
    std::optional<RangeInt> operator()(QualType Ty) {
      return BVF.getMaxValue(Ty)->getLimitedValue();
    }
    std::optional<RangeInt> operator()(std::optional<QualType> Ty) {
      if (Ty) {
        return operator()(*Ty);
      }
      return std::nullopt;
    }
  } getMaxValue(BVF);

  // These types are useful for writing specifications quickly,
  // New specifications should probably introduce more types.
  // Some types are hard to obtain from the AST, eg. "ssize_t".
  // In such cases it should be possible to provide multiple variants
  // of function summary for common cases (eg. ssize_t could be int or long
  // or long long, so three summary variants would be enough).
  // Of course, function variants are also useful for C++ overloads.
  const QualType VoidTy = ACtx.VoidTy;
  const QualType CharTy = ACtx.CharTy;
  const QualType WCharTy = ACtx.WCharTy;
  const QualType IntTy = ACtx.IntTy;
  const QualType UnsignedIntTy = ACtx.UnsignedIntTy;
  const QualType LongTy = ACtx.LongTy;
  const QualType SizeTy = ACtx.getSizeType();

  const QualType VoidPtrTy = getPointerTy(VoidTy); // void *
  const QualType IntPtrTy = getPointerTy(IntTy);   // int *
  const QualType UnsignedIntPtrTy =
      getPointerTy(UnsignedIntTy); // unsigned int *
  const QualType VoidPtrRestrictTy = getRestrictTy(VoidPtrTy);
  const QualType ConstVoidPtrTy =
      getPointerTy(getConstTy(VoidTy));            // const void *
  const QualType CharPtrTy = getPointerTy(CharTy); // char *
  const QualType CharPtrRestrictTy = getRestrictTy(CharPtrTy);
  const QualType ConstCharPtrTy =
      getPointerTy(getConstTy(CharTy)); // const char *
  const QualType ConstCharPtrRestrictTy = getRestrictTy(ConstCharPtrTy);
  const QualType Wchar_tPtrTy = getPointerTy(WCharTy); // wchar_t *
  const QualType ConstWchar_tPtrTy =
      getPointerTy(getConstTy(WCharTy)); // const wchar_t *
  const QualType ConstVoidPtrRestrictTy = getRestrictTy(ConstVoidPtrTy);
  const QualType SizePtrTy = getPointerTy(SizeTy);
  const QualType SizePtrRestrictTy = getRestrictTy(SizePtrTy);

  const RangeInt IntMax = BVF.getMaxValue(IntTy)->getLimitedValue();
  const RangeInt UnsignedIntMax =
      BVF.getMaxValue(UnsignedIntTy)->getLimitedValue();
  const RangeInt LongMax = BVF.getMaxValue(LongTy)->getLimitedValue();
  const RangeInt SizeMax = BVF.getMaxValue(SizeTy)->getLimitedValue();

  // Set UCharRangeMax to min of int or uchar maximum value.
  // The C standard states that the arguments of functions like isalpha must
  // be representable as an unsigned char. Their type is 'int', so the max
  // value of the argument should be min(UCharMax, IntMax). This just happen
  // to be true for commonly used and well tested instruction set
  // architectures, but not for others.
  const RangeInt UCharRangeMax =
      std::min(BVF.getMaxValue(ACtx.UnsignedCharTy)->getLimitedValue(), IntMax);

  // Get platform dependent values of some macros.
  // Try our best to parse this from the Preprocessor, otherwise fallback to a
  // default value (what is found in a library header).
  const auto EOFv = tryExpandAsInteger("EOF", PP).value_or(-1);
  const auto AT_FDCWDv = tryExpandAsInteger("AT_FDCWD", PP).value_or(-100);

  // Auxiliary class to aid adding summaries to the summary map.
  struct AddToFunctionSummaryMap {
    const ASTContext &ACtx;
    FunctionSummaryMapType &Map;
    bool DisplayLoadedSummaries;
    AddToFunctionSummaryMap(const ASTContext &ACtx, FunctionSummaryMapType &FSM,
                            bool DisplayLoadedSummaries)
        : ACtx(ACtx), Map(FSM), DisplayLoadedSummaries(DisplayLoadedSummaries) {
    }

    // Add a summary to a FunctionDecl found by lookup. The lookup is performed
    // by the given Name, and in the global scope. The summary will be attached
    // to the found FunctionDecl only if the signatures match.
    //
    // Returns true if the summary has been added, false otherwise.
    bool operator()(StringRef Name, Signature Sign, Summary Sum) {
      if (Sign.isInvalid())
        return false;
      IdentifierInfo &II = ACtx.Idents.get(Name);
      auto LookupRes = ACtx.getTranslationUnitDecl()->lookup(&II);
      if (LookupRes.empty())
        return false;
      for (Decl *D : LookupRes) {
        if (auto *FD = dyn_cast<FunctionDecl>(D)) {
          if (Sum.matchesAndSet(Sign, FD)) {
            auto Res = Map.insert({FD->getCanonicalDecl(), Sum});
            assert(Res.second && "Function already has a summary set!");
            (void)Res;
            if (DisplayLoadedSummaries) {
              llvm::errs() << "Loaded summary for: ";
              FD->print(llvm::errs());
              llvm::errs() << "\n";
            }
            return true;
          }
        }
      }
      return false;
    }
    // Add the same summary for different names with the Signature explicitly
    // given.
    void operator()(ArrayRef<StringRef> Names, Signature Sign, Summary Sum) {
      for (StringRef Name : Names)
        operator()(Name, Sign, Sum);
    }
  } addToFunctionSummaryMap(ACtx, FunctionSummaryMap, DisplayLoadedSummaries);

  // Below are helpers functions to create the summaries.
  auto ArgumentCondition = [](ArgNo ArgN, RangeKind Kind, IntRangeVector Ranges,
                              StringRef Desc = "") {
    return std::make_shared<RangeConstraint>(ArgN, Kind, Ranges, Desc);
  };
  auto BufferSize = [](auto... Args) {
    return std::make_shared<BufferSizeConstraint>(Args...);
  };
  struct {
    auto operator()(RangeKind Kind, IntRangeVector Ranges) {
      return std::make_shared<RangeConstraint>(Ret, Kind, Ranges);
    }
    auto operator()(BinaryOperator::Opcode Op, ArgNo OtherArgN) {
      return std::make_shared<ComparisonConstraint>(Ret, Op, OtherArgN);
    }
  } ReturnValueCondition;
  struct {
    auto operator()(RangeInt b, RangeInt e) {
      return IntRangeVector{std::pair<RangeInt, RangeInt>{b, e}};
    }
    auto operator()(RangeInt b, std::optional<RangeInt> e) {
      if (e)
        return IntRangeVector{std::pair<RangeInt, RangeInt>{b, *e}};
      return IntRangeVector{};
    }
    auto operator()(std::pair<RangeInt, RangeInt> i0,
                    std::pair<RangeInt, std::optional<RangeInt>> i1) {
      if (i1.second)
        return IntRangeVector{i0, {i1.first, *(i1.second)}};
      return IntRangeVector{i0};
    }
  } Range;
  auto SingleValue = [](RangeInt v) {
    return IntRangeVector{std::pair<RangeInt, RangeInt>{v, v}};
  };
  auto LessThanOrEq = BO_LE;
  auto NotNull = [&](ArgNo ArgN) {
    return std::make_shared<NullnessConstraint>(ArgN);
  };
  auto IsNull = [&](ArgNo ArgN) {
    return std::make_shared<NullnessConstraint>(ArgN, false);
  };
  auto NotNullBuffer = [&](ArgNo ArgN, ArgNo SizeArg1N,
                           std::optional<ArgNo> SizeArg2N = std::nullopt) {
<<<<<<< HEAD
    return std::make_shared<NotNullBufferConstraint>(ArgN, SizeArg1N,
                                                     SizeArg2N);
=======
    return std::make_shared<BufferNullnessConstraint>(ArgN, SizeArg1N,
                                                      SizeArg2N);
>>>>>>> 5eee2751
  };

  std::optional<QualType> FileTy = lookupTy("FILE");
  std::optional<QualType> FilePtrTy = getPointerTy(FileTy);
  std::optional<QualType> FilePtrRestrictTy = getRestrictTy(FilePtrTy);

  std::optional<QualType> FPosTTy = lookupTy("fpos_t");
  std::optional<QualType> FPosTPtrTy = getPointerTy(FPosTTy);
  std::optional<QualType> ConstFPosTPtrTy = getPointerTy(getConstTy(FPosTTy));
  std::optional<QualType> FPosTPtrRestrictTy = getRestrictTy(FPosTPtrTy);

  constexpr llvm::StringLiteral GenericSuccessMsg(
      "Assuming that '{0}' is successful");
  constexpr llvm::StringLiteral GenericFailureMsg("Assuming that '{0}' fails");

  // We are finally ready to define specifications for all supported functions.
  //
  // Argument ranges should always cover all variants. If return value
  // is completely unknown, omit it from the respective range set.
  //
  // Every item in the list of range sets represents a particular
  // execution path the analyzer would need to explore once
  // the call is modeled - a new program state is constructed
  // for every range set, and each range line in the range set
  // corresponds to a specific constraint within this state.

  // The isascii() family of functions.
  // The behavior is undefined if the value of the argument is not
  // representable as unsigned char or is not equal to EOF. See e.g. C99
  // 7.4.1.2 The isalpha function (p: 181-182).
  addToFunctionSummaryMap(
      "isalnum", Signature(ArgTypes{IntTy}, RetType{IntTy}),
      Summary(EvalCallAsPure)
          // Boils down to isupper() or islower() or isdigit().
          .Case({ArgumentCondition(0U, WithinRange,
                                   {{'0', '9'}, {'A', 'Z'}, {'a', 'z'}}),
                 ReturnValueCondition(OutOfRange, SingleValue(0))},
                ErrnoIrrelevant, "Assuming the character is alphanumeric")
          // The locale-specific range.
          // No post-condition. We are completely unaware of
          // locale-specific return values.
          .Case({ArgumentCondition(0U, WithinRange, {{128, UCharRangeMax}})},
                ErrnoIrrelevant)
          .Case(
              {ArgumentCondition(
                   0U, OutOfRange,
                   {{'0', '9'}, {'A', 'Z'}, {'a', 'z'}, {128, UCharRangeMax}}),
               ReturnValueCondition(WithinRange, SingleValue(0))},
              ErrnoIrrelevant, "Assuming the character is non-alphanumeric")
          .ArgConstraint(ArgumentCondition(0U, WithinRange,
                                           {{EOFv, EOFv}, {0, UCharRangeMax}},
                                           "an unsigned char value or EOF")));
  addToFunctionSummaryMap(
      "isalpha", Signature(ArgTypes{IntTy}, RetType{IntTy}),
      Summary(EvalCallAsPure)
          .Case({ArgumentCondition(0U, WithinRange, {{'A', 'Z'}, {'a', 'z'}}),
                 ReturnValueCondition(OutOfRange, SingleValue(0))},
                ErrnoIrrelevant, "Assuming the character is alphabetical")
          // The locale-specific range.
          .Case({ArgumentCondition(0U, WithinRange, {{128, UCharRangeMax}})},
                ErrnoIrrelevant)
          .Case({ArgumentCondition(
                     0U, OutOfRange,
                     {{'A', 'Z'}, {'a', 'z'}, {128, UCharRangeMax}}),
                 ReturnValueCondition(WithinRange, SingleValue(0))},
                ErrnoIrrelevant, "Assuming the character is non-alphabetical"));
  addToFunctionSummaryMap(
      "isascii", Signature(ArgTypes{IntTy}, RetType{IntTy}),
      Summary(EvalCallAsPure)
          .Case({ArgumentCondition(0U, WithinRange, Range(0, 127)),
                 ReturnValueCondition(OutOfRange, SingleValue(0))},
                ErrnoIrrelevant, "Assuming the character is an ASCII character")
          .Case({ArgumentCondition(0U, OutOfRange, Range(0, 127)),
                 ReturnValueCondition(WithinRange, SingleValue(0))},
                ErrnoIrrelevant,
                "Assuming the character is not an ASCII character"));
  addToFunctionSummaryMap(
      "isblank", Signature(ArgTypes{IntTy}, RetType{IntTy}),
      Summary(EvalCallAsPure)
          .Case({ArgumentCondition(0U, WithinRange, {{'\t', '\t'}, {' ', ' '}}),
                 ReturnValueCondition(OutOfRange, SingleValue(0))},
                ErrnoIrrelevant, "Assuming the character is a blank character")
          .Case({ArgumentCondition(0U, OutOfRange, {{'\t', '\t'}, {' ', ' '}}),
                 ReturnValueCondition(WithinRange, SingleValue(0))},
                ErrnoIrrelevant,
                "Assuming the character is not a blank character"));
  addToFunctionSummaryMap(
      "iscntrl", Signature(ArgTypes{IntTy}, RetType{IntTy}),
      Summary(EvalCallAsPure)
          .Case({ArgumentCondition(0U, WithinRange, {{0, 32}, {127, 127}}),
                 ReturnValueCondition(OutOfRange, SingleValue(0))},
                ErrnoIrrelevant,
                "Assuming the character is a control character")
          .Case({ArgumentCondition(0U, OutOfRange, {{0, 32}, {127, 127}}),
                 ReturnValueCondition(WithinRange, SingleValue(0))},
                ErrnoIrrelevant,
                "Assuming the character is not a control character"));
  addToFunctionSummaryMap(
      "isdigit", Signature(ArgTypes{IntTy}, RetType{IntTy}),
      Summary(EvalCallAsPure)
          .Case({ArgumentCondition(0U, WithinRange, Range('0', '9')),
                 ReturnValueCondition(OutOfRange, SingleValue(0))},
                ErrnoIrrelevant, "Assuming the character is a digit")
          .Case({ArgumentCondition(0U, OutOfRange, Range('0', '9')),
                 ReturnValueCondition(WithinRange, SingleValue(0))},
                ErrnoIrrelevant, "Assuming the character is not a digit"));
  addToFunctionSummaryMap(
      "isgraph", Signature(ArgTypes{IntTy}, RetType{IntTy}),
      Summary(EvalCallAsPure)
          .Case({ArgumentCondition(0U, WithinRange, Range(33, 126)),
                 ReturnValueCondition(OutOfRange, SingleValue(0))},
                ErrnoIrrelevant,
                "Assuming the character has graphical representation")
          .Case(
              {ArgumentCondition(0U, OutOfRange, Range(33, 126)),
               ReturnValueCondition(WithinRange, SingleValue(0))},
              ErrnoIrrelevant,
              "Assuming the character does not have graphical representation"));
  addToFunctionSummaryMap(
      "islower", Signature(ArgTypes{IntTy}, RetType{IntTy}),
      Summary(EvalCallAsPure)
          // Is certainly lowercase.
          .Case({ArgumentCondition(0U, WithinRange, Range('a', 'z')),
                 ReturnValueCondition(OutOfRange, SingleValue(0))},
                ErrnoIrrelevant, "Assuming the character is a lowercase letter")
          // Is ascii but not lowercase.
          .Case({ArgumentCondition(0U, WithinRange, Range(0, 127)),
                 ArgumentCondition(0U, OutOfRange, Range('a', 'z')),
                 ReturnValueCondition(WithinRange, SingleValue(0))},
                ErrnoIrrelevant,
                "Assuming the character is not a lowercase letter")
          // The locale-specific range.
          .Case({ArgumentCondition(0U, WithinRange, {{128, UCharRangeMax}})},
                ErrnoIrrelevant)
          // Is not an unsigned char.
          .Case({ArgumentCondition(0U, OutOfRange, Range(0, UCharRangeMax)),
                 ReturnValueCondition(WithinRange, SingleValue(0))},
                ErrnoIrrelevant));
  addToFunctionSummaryMap(
      "isprint", Signature(ArgTypes{IntTy}, RetType{IntTy}),
      Summary(EvalCallAsPure)
          .Case({ArgumentCondition(0U, WithinRange, Range(32, 126)),
                 ReturnValueCondition(OutOfRange, SingleValue(0))},
                ErrnoIrrelevant, "Assuming the character is printable")
          .Case({ArgumentCondition(0U, OutOfRange, Range(32, 126)),
                 ReturnValueCondition(WithinRange, SingleValue(0))},
                ErrnoIrrelevant, "Assuming the character is non-printable"));
  addToFunctionSummaryMap(
      "ispunct", Signature(ArgTypes{IntTy}, RetType{IntTy}),
      Summary(EvalCallAsPure)
          .Case({ArgumentCondition(
                     0U, WithinRange,
                     {{'!', '/'}, {':', '@'}, {'[', '`'}, {'{', '~'}}),
                 ReturnValueCondition(OutOfRange, SingleValue(0))},
                ErrnoIrrelevant, "Assuming the character is a punctuation mark")
          .Case({ArgumentCondition(
                     0U, OutOfRange,
                     {{'!', '/'}, {':', '@'}, {'[', '`'}, {'{', '~'}}),
                 ReturnValueCondition(WithinRange, SingleValue(0))},
                ErrnoIrrelevant,
                "Assuming the character is not a punctuation mark"));
  addToFunctionSummaryMap(
      "isspace", Signature(ArgTypes{IntTy}, RetType{IntTy}),
      Summary(EvalCallAsPure)
          // Space, '\f', '\n', '\r', '\t', '\v'.
          .Case({ArgumentCondition(0U, WithinRange, {{9, 13}, {' ', ' '}}),
                 ReturnValueCondition(OutOfRange, SingleValue(0))},
                ErrnoIrrelevant,
                "Assuming the character is a whitespace character")
          // The locale-specific range.
          .Case({ArgumentCondition(0U, WithinRange, {{128, UCharRangeMax}})},
                ErrnoIrrelevant)
          .Case({ArgumentCondition(0U, OutOfRange,
                                   {{9, 13}, {' ', ' '}, {128, UCharRangeMax}}),
                 ReturnValueCondition(WithinRange, SingleValue(0))},
                ErrnoIrrelevant,
                "Assuming the character is not a whitespace character"));
  addToFunctionSummaryMap(
      "isupper", Signature(ArgTypes{IntTy}, RetType{IntTy}),
      Summary(EvalCallAsPure)
          // Is certainly uppercase.
          .Case({ArgumentCondition(0U, WithinRange, Range('A', 'Z')),
                 ReturnValueCondition(OutOfRange, SingleValue(0))},
                ErrnoIrrelevant,
                "Assuming the character is an uppercase letter")
          // The locale-specific range.
          .Case({ArgumentCondition(0U, WithinRange, {{128, UCharRangeMax}})},
                ErrnoIrrelevant)
          // Other.
          .Case({ArgumentCondition(0U, OutOfRange,
                                   {{'A', 'Z'}, {128, UCharRangeMax}}),
                 ReturnValueCondition(WithinRange, SingleValue(0))},
                ErrnoIrrelevant,
                "Assuming the character is not an uppercase letter"));
  addToFunctionSummaryMap(
      "isxdigit", Signature(ArgTypes{IntTy}, RetType{IntTy}),
      Summary(EvalCallAsPure)
          .Case({ArgumentCondition(0U, WithinRange,
                                   {{'0', '9'}, {'A', 'F'}, {'a', 'f'}}),
                 ReturnValueCondition(OutOfRange, SingleValue(0))},
                ErrnoIrrelevant,
                "Assuming the character is a hexadecimal digit")
          .Case({ArgumentCondition(0U, OutOfRange,
                                   {{'0', '9'}, {'A', 'F'}, {'a', 'f'}}),
                 ReturnValueCondition(WithinRange, SingleValue(0))},
                ErrnoIrrelevant,
                "Assuming the character is not a hexadecimal digit"));
  addToFunctionSummaryMap(
      "toupper", Signature(ArgTypes{IntTy}, RetType{IntTy}),
      Summary(EvalCallAsPure)
          .ArgConstraint(ArgumentCondition(0U, WithinRange,
                                           {{EOFv, EOFv}, {0, UCharRangeMax}},
                                           "an unsigned char value or EOF")));
  addToFunctionSummaryMap(
      "tolower", Signature(ArgTypes{IntTy}, RetType{IntTy}),
      Summary(EvalCallAsPure)
          .ArgConstraint(ArgumentCondition(0U, WithinRange,
                                           {{EOFv, EOFv}, {0, UCharRangeMax}},
                                           "an unsigned char value or EOF")));
  addToFunctionSummaryMap(
      "toascii", Signature(ArgTypes{IntTy}, RetType{IntTy}),
      Summary(EvalCallAsPure)
          .ArgConstraint(ArgumentCondition(0U, WithinRange,
                                           {{EOFv, EOFv}, {0, UCharRangeMax}},
                                           "an unsigned char value or EOF")));

  addToFunctionSummaryMap(
      "getchar", Signature(ArgTypes{}, RetType{IntTy}),
      Summary(NoEvalCall)
          .Case({ReturnValueCondition(WithinRange,
                                      {{EOFv, EOFv}, {0, UCharRangeMax}})},
                ErrnoIrrelevant));

  // read()-like functions that never return more than buffer size.
  auto FreadSummary =
      Summary(NoEvalCall)
          .Case({ArgumentCondition(1U, WithinRange, Range(1, SizeMax)),
                 ArgumentCondition(2U, WithinRange, Range(1, SizeMax)),
                 ReturnValueCondition(BO_LT, ArgNo(2)),
                 ReturnValueCondition(WithinRange, Range(0, SizeMax))},
                ErrnoNEZeroIrrelevant, GenericFailureMsg)
          .Case({ArgumentCondition(1U, WithinRange, Range(1, SizeMax)),
                 ReturnValueCondition(BO_EQ, ArgNo(2)),
                 ReturnValueCondition(WithinRange, Range(0, SizeMax))},
                ErrnoMustNotBeChecked, GenericSuccessMsg)
          .Case({ArgumentCondition(1U, WithinRange, SingleValue(0)),
                 ReturnValueCondition(WithinRange, SingleValue(0))},
                ErrnoMustNotBeChecked,
                "Assuming that argument 'size' to '{0}' is 0")
          .ArgConstraint(NotNullBuffer(ArgNo(0), ArgNo(1), ArgNo(2)))
          .ArgConstraint(NotNull(ArgNo(3)))
          .ArgConstraint(BufferSize(/*Buffer=*/ArgNo(0), /*BufSize=*/ArgNo(1),
                                    /*BufSizeMultiplier=*/ArgNo(2)));

  // size_t fread(void *restrict ptr, size_t size, size_t nitems,
  //              FILE *restrict stream);
  addToFunctionSummaryMap(
      "fread",
      Signature(ArgTypes{VoidPtrRestrictTy, SizeTy, SizeTy, FilePtrRestrictTy},
                RetType{SizeTy}),
      FreadSummary);
  // size_t fwrite(const void *restrict ptr, size_t size, size_t nitems,
  //               FILE *restrict stream);
  addToFunctionSummaryMap("fwrite",
                          Signature(ArgTypes{ConstVoidPtrRestrictTy, SizeTy,
                                             SizeTy, FilePtrRestrictTy},
                                    RetType{SizeTy}),
                          FreadSummary);

  std::optional<QualType> Ssize_tTy = lookupTy("ssize_t");
  std::optional<RangeInt> Ssize_tMax = getMaxValue(Ssize_tTy);

  auto ReadSummary =
      Summary(NoEvalCall)
          .Case({ReturnValueCondition(LessThanOrEq, ArgNo(2)),
                 ReturnValueCondition(WithinRange, Range(-1, Ssize_tMax))},
                ErrnoIrrelevant);

  // FIXME these are actually defined by POSIX and not by the C standard, we
  // should handle them together with the rest of the POSIX functions.
  // ssize_t read(int fildes, void *buf, size_t nbyte);
  addToFunctionSummaryMap(
      "read", Signature(ArgTypes{IntTy, VoidPtrTy, SizeTy}, RetType{Ssize_tTy}),
      ReadSummary);
  // ssize_t write(int fildes, const void *buf, size_t nbyte);
  addToFunctionSummaryMap(
      "write",
      Signature(ArgTypes{IntTy, ConstVoidPtrTy, SizeTy}, RetType{Ssize_tTy}),
      ReadSummary);

  auto GetLineSummary =
      Summary(NoEvalCall)
          .Case({ReturnValueCondition(WithinRange,
                                      Range({-1, -1}, {1, Ssize_tMax}))},
                ErrnoIrrelevant);

  QualType CharPtrPtrRestrictTy = getRestrictTy(getPointerTy(CharPtrTy));

  // getline()-like functions either fail or read at least the delimiter.
  // FIXME these are actually defined by POSIX and not by the C standard, we
  // should handle them together with the rest of the POSIX functions.
  // ssize_t getline(char **restrict lineptr, size_t *restrict n,
  //                 FILE *restrict stream);
  addToFunctionSummaryMap(
      "getline",
      Signature(
          ArgTypes{CharPtrPtrRestrictTy, SizePtrRestrictTy, FilePtrRestrictTy},
          RetType{Ssize_tTy}),
      GetLineSummary);
  // ssize_t getdelim(char **restrict lineptr, size_t *restrict n,
  //                  int delimiter, FILE *restrict stream);
  addToFunctionSummaryMap(
      "getdelim",
      Signature(ArgTypes{CharPtrPtrRestrictTy, SizePtrRestrictTy, IntTy,
                         FilePtrRestrictTy},
                RetType{Ssize_tTy}),
      GetLineSummary);

  {
    Summary GetenvSummary =
        Summary(NoEvalCall)
            .ArgConstraint(NotNull(ArgNo(0)))
            .Case({NotNull(Ret)}, ErrnoIrrelevant,
                  "Assuming the environment variable exists");
    // In untrusted environments the envvar might not exist.
    if (!ShouldAssumeControlledEnvironment)
      GetenvSummary.Case({NotNull(Ret)->negate()}, ErrnoIrrelevant,
                         "Assuming the environment variable does not exist");

    // char *getenv(const char *name);
    addToFunctionSummaryMap(
        "getenv", Signature(ArgTypes{ConstCharPtrTy}, RetType{CharPtrTy}),
        std::move(GetenvSummary));
  }

  if (!ModelPOSIX) {
    // Without POSIX use of 'errno' is not specified (in these cases).
    // Add these functions without 'errno' checks.
    addToFunctionSummaryMap(
        {"getc", "fgetc"}, Signature(ArgTypes{FilePtrTy}, RetType{IntTy}),
        Summary(NoEvalCall)
            .Case({ReturnValueCondition(WithinRange,
                                        {{EOFv, EOFv}, {0, UCharRangeMax}})},
                  ErrnoIrrelevant)
            .ArgConstraint(NotNull(ArgNo(0))));
  } else {
    const auto ReturnsZeroOrMinusOne =
        ConstraintSet{ReturnValueCondition(WithinRange, Range(-1, 0))};
    const auto ReturnsZero =
        ConstraintSet{ReturnValueCondition(WithinRange, SingleValue(0))};
    const auto ReturnsMinusOne =
        ConstraintSet{ReturnValueCondition(WithinRange, SingleValue(-1))};
    const auto ReturnsEOF =
        ConstraintSet{ReturnValueCondition(WithinRange, SingleValue(EOFv))};
    const auto ReturnsNonnegative =
        ConstraintSet{ReturnValueCondition(WithinRange, Range(0, IntMax))};
    const auto ReturnsNonZero =
        ConstraintSet{ReturnValueCondition(OutOfRange, SingleValue(0))};
    const auto ReturnsFileDescriptor =
        ConstraintSet{ReturnValueCondition(WithinRange, Range(-1, IntMax))};
    const auto &ReturnsValidFileDescriptor = ReturnsNonnegative;

    auto ValidFileDescriptorOrAtFdcwd = [&](ArgNo ArgN) {
      return std::make_shared<RangeConstraint>(
          ArgN, WithinRange, Range({AT_FDCWDv, AT_FDCWDv}, {0, IntMax}),
          "a valid file descriptor or AT_FDCWD");
    };

    // FILE *fopen(const char *restrict pathname, const char *restrict mode);
    addToFunctionSummaryMap(
        "fopen",
        Signature(ArgTypes{ConstCharPtrRestrictTy, ConstCharPtrRestrictTy},
                  RetType{FilePtrTy}),
        Summary(NoEvalCall)
            .Case({NotNull(Ret)}, ErrnoMustNotBeChecked, GenericSuccessMsg)
            .Case({IsNull(Ret)}, ErrnoNEZeroIrrelevant, GenericFailureMsg)
            .ArgConstraint(NotNull(ArgNo(0)))
            .ArgConstraint(NotNull(ArgNo(1))));

    // FILE *fdopen(int fd, const char *mode);
    addToFunctionSummaryMap(
        "fdopen",
        Signature(ArgTypes{IntTy, ConstCharPtrTy}, RetType{FilePtrTy}),
        Summary(NoEvalCall)
            .Case({NotNull(Ret)}, ErrnoMustNotBeChecked, GenericSuccessMsg)
            .Case({IsNull(Ret)}, ErrnoNEZeroIrrelevant, GenericFailureMsg)
            .ArgConstraint(ArgumentCondition(0, WithinRange, Range(0, IntMax)))
            .ArgConstraint(NotNull(ArgNo(1))));

    // FILE *tmpfile(void);
    addToFunctionSummaryMap(
        "tmpfile", Signature(ArgTypes{}, RetType{FilePtrTy}),
        Summary(NoEvalCall)
            .Case({NotNull(Ret)}, ErrnoMustNotBeChecked, GenericSuccessMsg)
            .Case({IsNull(Ret)}, ErrnoNEZeroIrrelevant, GenericFailureMsg));

    // FILE *freopen(const char *restrict pathname, const char *restrict mode,
    //               FILE *restrict stream);
    addToFunctionSummaryMap(
        "freopen",
        Signature(ArgTypes{ConstCharPtrRestrictTy, ConstCharPtrRestrictTy,
                           FilePtrRestrictTy},
                  RetType{FilePtrTy}),
        Summary(NoEvalCall)
            .Case({ReturnValueCondition(BO_EQ, ArgNo(2))},
                  ErrnoMustNotBeChecked, GenericSuccessMsg)
            .Case({IsNull(Ret)}, ErrnoNEZeroIrrelevant, GenericFailureMsg)
            .ArgConstraint(NotNull(ArgNo(1)))
            .ArgConstraint(NotNull(ArgNo(2))));

    // FILE *popen(const char *command, const char *type);
    addToFunctionSummaryMap(
        "popen",
        Signature(ArgTypes{ConstCharPtrTy, ConstCharPtrTy}, RetType{FilePtrTy}),
        Summary(NoEvalCall)
            .Case({NotNull(Ret)}, ErrnoMustNotBeChecked, GenericSuccessMsg)
            .Case({IsNull(Ret)}, ErrnoNEZeroIrrelevant, GenericFailureMsg)
            .ArgConstraint(NotNull(ArgNo(0)))
            .ArgConstraint(NotNull(ArgNo(1))));

    // int fclose(FILE *stream);
    addToFunctionSummaryMap(
        "fclose", Signature(ArgTypes{FilePtrTy}, RetType{IntTy}),
        Summary(NoEvalCall)
            .Case(ReturnsZero, ErrnoMustNotBeChecked, GenericSuccessMsg)
            .Case(ReturnsEOF, ErrnoNEZeroIrrelevant, GenericFailureMsg)
            .ArgConstraint(NotNull(ArgNo(0))));

    // int pclose(FILE *stream);
    addToFunctionSummaryMap(
        "pclose", Signature(ArgTypes{FilePtrTy}, RetType{IntTy}),
        Summary(NoEvalCall)
            .Case({ReturnValueCondition(WithinRange, {{0, IntMax}})},
                  ErrnoMustNotBeChecked, GenericSuccessMsg)
            .Case(ReturnsMinusOne, ErrnoNEZeroIrrelevant, GenericFailureMsg)
            .ArgConstraint(NotNull(ArgNo(0))));

    std::optional<QualType> Off_tTy = lookupTy("off_t");
    std::optional<RangeInt> Off_tMax = getMaxValue(Off_tTy);

    // int fgetc(FILE *stream);
    // 'getc' is the same as 'fgetc' but may be a macro
    addToFunctionSummaryMap(
        {"getc", "fgetc"}, Signature(ArgTypes{FilePtrTy}, RetType{IntTy}),
        Summary(NoEvalCall)
            .Case({ReturnValueCondition(WithinRange, {{0, UCharRangeMax}})},
                  ErrnoMustNotBeChecked, GenericSuccessMsg)
            .Case({ReturnValueCondition(WithinRange, SingleValue(EOFv))},
                  ErrnoIrrelevant, GenericFailureMsg)
            .ArgConstraint(NotNull(ArgNo(0))));

    // int fputc(int c, FILE *stream);
    // 'putc' is the same as 'fputc' but may be a macro
    addToFunctionSummaryMap(
        {"putc", "fputc"},
        Signature(ArgTypes{IntTy, FilePtrTy}, RetType{IntTy}),
        Summary(NoEvalCall)
            .Case({ArgumentCondition(0, WithinRange, Range(0, UCharRangeMax)),
                   ReturnValueCondition(BO_EQ, ArgNo(0))},
                  ErrnoMustNotBeChecked, GenericSuccessMsg)
            .Case({ArgumentCondition(0, OutOfRange, Range(0, UCharRangeMax)),
                   ReturnValueCondition(WithinRange, Range(0, UCharRangeMax))},
                  ErrnoMustNotBeChecked, GenericSuccessMsg)
            .Case({ReturnValueCondition(WithinRange, SingleValue(EOFv))},
                  ErrnoNEZeroIrrelevant, GenericFailureMsg)
            .ArgConstraint(NotNull(ArgNo(1))));

    // char *fgets(char *restrict s, int n, FILE *restrict stream);
    addToFunctionSummaryMap(
        "fgets",
        Signature(ArgTypes{CharPtrRestrictTy, IntTy, FilePtrRestrictTy},
                  RetType{CharPtrTy}),
        Summary(NoEvalCall)
            .Case({ReturnValueCondition(BO_EQ, ArgNo(0))},
                  ErrnoMustNotBeChecked, GenericSuccessMsg)
            .Case({IsNull(Ret)}, ErrnoIrrelevant, GenericFailureMsg)
            .ArgConstraint(NotNull(ArgNo(0)))
            .ArgConstraint(ArgumentCondition(1, WithinRange, Range(0, IntMax)))
            .ArgConstraint(
                BufferSize(/*Buffer=*/ArgNo(0), /*BufSize=*/ArgNo(1)))
            .ArgConstraint(NotNull(ArgNo(2))));

    // int fputs(const char *restrict s, FILE *restrict stream);
    addToFunctionSummaryMap(
        "fputs",
        Signature(ArgTypes{ConstCharPtrRestrictTy, FilePtrRestrictTy},
                  RetType{IntTy}),
        Summary(NoEvalCall)
            .Case(ReturnsNonnegative, ErrnoMustNotBeChecked, GenericSuccessMsg)
            .Case({ReturnValueCondition(WithinRange, SingleValue(EOFv))},
                  ErrnoNEZeroIrrelevant, GenericFailureMsg)
            .ArgConstraint(NotNull(ArgNo(0)))
            .ArgConstraint(NotNull(ArgNo(1))));

    // int ungetc(int c, FILE *stream);
    addToFunctionSummaryMap(
        "ungetc", Signature(ArgTypes{IntTy, FilePtrTy}, RetType{IntTy}),
        Summary(NoEvalCall)
            .Case({ReturnValueCondition(BO_EQ, ArgNo(0)),
                   ArgumentCondition(0, WithinRange, {{0, UCharRangeMax}})},
                  ErrnoMustNotBeChecked, GenericSuccessMsg)
            .Case({ReturnValueCondition(WithinRange, SingleValue(EOFv)),
                   ArgumentCondition(0, WithinRange, SingleValue(EOFv))},
                  ErrnoNEZeroIrrelevant,
                  "Assuming that 'ungetc' fails because EOF was passed as "
                  "character")
            .Case({ReturnValueCondition(WithinRange, SingleValue(EOFv)),
                   ArgumentCondition(0, WithinRange, {{0, UCharRangeMax}})},
                  ErrnoNEZeroIrrelevant, GenericFailureMsg)
            .ArgConstraint(ArgumentCondition(
                0, WithinRange, {{EOFv, EOFv}, {0, UCharRangeMax}}))
            .ArgConstraint(NotNull(ArgNo(1))));

    // int fseek(FILE *stream, long offset, int whence);
    // FIXME: It can be possible to get the 'SEEK_' values (like EOFv) and use
    // these for condition of arg 2.
    // Now the range [0,2] is used (the `SEEK_*` constants are usually 0,1,2).
    addToFunctionSummaryMap(
        "fseek", Signature(ArgTypes{FilePtrTy, LongTy, IntTy}, RetType{IntTy}),
        Summary(NoEvalCall)
            .Case(ReturnsZero, ErrnoMustNotBeChecked, GenericSuccessMsg)
            .Case(ReturnsMinusOne, ErrnoNEZeroIrrelevant, GenericFailureMsg)
            .ArgConstraint(NotNull(ArgNo(0)))
            .ArgConstraint(ArgumentCondition(2, WithinRange, {{0, 2}})));

    // int fseeko(FILE *stream, off_t offset, int whence);
    addToFunctionSummaryMap(
        "fseeko",
        Signature(ArgTypes{FilePtrTy, Off_tTy, IntTy}, RetType{IntTy}),
        Summary(NoEvalCall)
            .Case(ReturnsZero, ErrnoMustNotBeChecked, GenericSuccessMsg)
            .Case(ReturnsMinusOne, ErrnoNEZeroIrrelevant, GenericFailureMsg)
            .ArgConstraint(NotNull(ArgNo(0)))
            .ArgConstraint(ArgumentCondition(2, WithinRange, {{0, 2}})));

    // int fgetpos(FILE *restrict stream, fpos_t *restrict pos);
    // From 'The Open Group Base Specifications Issue 7, 2018 edition':
    // "The fgetpos() function shall not change the setting of errno if
    // successful."
    addToFunctionSummaryMap(
        "fgetpos",
        Signature(ArgTypes{FilePtrRestrictTy, FPosTPtrRestrictTy},
                  RetType{IntTy}),
        Summary(NoEvalCall)
            .Case(ReturnsZero, ErrnoUnchanged, GenericSuccessMsg)
            .Case(ReturnsNonZero, ErrnoNEZeroIrrelevant, GenericFailureMsg)
            .ArgConstraint(NotNull(ArgNo(0)))
            .ArgConstraint(NotNull(ArgNo(1))));

    // int fsetpos(FILE *stream, const fpos_t *pos);
    // From 'The Open Group Base Specifications Issue 7, 2018 edition':
    // "The fsetpos() function shall not change the setting of errno if
    // successful."
    addToFunctionSummaryMap(
        "fsetpos",
        Signature(ArgTypes{FilePtrTy, ConstFPosTPtrTy}, RetType{IntTy}),
        Summary(NoEvalCall)
            .Case(ReturnsZero, ErrnoUnchanged, GenericSuccessMsg)
            .Case(ReturnsNonZero, ErrnoNEZeroIrrelevant, GenericFailureMsg)
            .ArgConstraint(NotNull(ArgNo(0)))
            .ArgConstraint(NotNull(ArgNo(1))));

    // int fflush(FILE *stream);
    addToFunctionSummaryMap(
        "fflush", Signature(ArgTypes{FilePtrTy}, RetType{IntTy}),
        Summary(NoEvalCall)
            .Case(ReturnsZero, ErrnoMustNotBeChecked, GenericSuccessMsg)
            .Case(ReturnsEOF, ErrnoNEZeroIrrelevant, GenericFailureMsg));

    // long ftell(FILE *stream);
    // From 'The Open Group Base Specifications Issue 7, 2018 edition':
    // "The ftell() function shall not change the setting of errno if
    // successful."
    addToFunctionSummaryMap(
        "ftell", Signature(ArgTypes{FilePtrTy}, RetType{LongTy}),
        Summary(NoEvalCall)
            .Case({ReturnValueCondition(WithinRange, Range(0, LongMax))},
                  ErrnoUnchanged, GenericSuccessMsg)
            .Case(ReturnsMinusOne, ErrnoNEZeroIrrelevant, GenericFailureMsg)
            .ArgConstraint(NotNull(ArgNo(0))));

    // off_t ftello(FILE *stream);
    addToFunctionSummaryMap(
        "ftello", Signature(ArgTypes{FilePtrTy}, RetType{Off_tTy}),
        Summary(NoEvalCall)
            .Case({ReturnValueCondition(WithinRange, Range(0, Off_tMax))},
                  ErrnoMustNotBeChecked, GenericSuccessMsg)
            .Case(ReturnsMinusOne, ErrnoNEZeroIrrelevant, GenericFailureMsg)
            .ArgConstraint(NotNull(ArgNo(0))));

    // int fileno(FILE *stream);
    // According to POSIX 'fileno' may fail and set 'errno'.
    // But in Linux it may fail only if the specified file pointer is invalid.
    // At many places 'fileno' is used without check for failure and a failure
    // case here would produce a large amount of likely false positive warnings.
    // To avoid this, we assume here that it does not fail.
    addToFunctionSummaryMap(
        "fileno", Signature(ArgTypes{FilePtrTy}, RetType{IntTy}),
        Summary(NoEvalCall)
            .Case(ReturnsValidFileDescriptor, ErrnoUnchanged, GenericSuccessMsg)
            .ArgConstraint(NotNull(ArgNo(0))));

    // void rewind(FILE *stream);
    // This function indicates error only by setting of 'errno'.
    addToFunctionSummaryMap("rewind",
                            Signature(ArgTypes{FilePtrTy}, RetType{VoidTy}),
                            Summary(NoEvalCall)
                                .Case({}, ErrnoMustBeChecked)
                                .ArgConstraint(NotNull(ArgNo(0))));

    // void clearerr(FILE *stream);
    addToFunctionSummaryMap(
        "clearerr", Signature(ArgTypes{FilePtrTy}, RetType{VoidTy}),
        Summary(NoEvalCall).ArgConstraint(NotNull(ArgNo(0))));

    // int feof(FILE *stream);
    addToFunctionSummaryMap(
        "feof", Signature(ArgTypes{FilePtrTy}, RetType{IntTy}),
        Summary(NoEvalCall).ArgConstraint(NotNull(ArgNo(0))));

    // int ferror(FILE *stream);
    addToFunctionSummaryMap(
        "ferror", Signature(ArgTypes{FilePtrTy}, RetType{IntTy}),
        Summary(NoEvalCall).ArgConstraint(NotNull(ArgNo(0))));

    // long a64l(const char *str64);
    addToFunctionSummaryMap(
        "a64l", Signature(ArgTypes{ConstCharPtrTy}, RetType{LongTy}),
        Summary(NoEvalCall).ArgConstraint(NotNull(ArgNo(0))));

    // char *l64a(long value);
    addToFunctionSummaryMap("l64a",
                            Signature(ArgTypes{LongTy}, RetType{CharPtrTy}),
                            Summary(NoEvalCall)
                                .ArgConstraint(ArgumentCondition(
                                    0, WithinRange, Range(0, LongMax))));

    // int open(const char *path, int oflag, ...);
    addToFunctionSummaryMap(
        "open", Signature(ArgTypes{ConstCharPtrTy, IntTy}, RetType{IntTy}),
        Summary(NoEvalCall)
            .Case(ReturnsValidFileDescriptor, ErrnoMustNotBeChecked,
                  GenericSuccessMsg)
            .Case(ReturnsMinusOne, ErrnoNEZeroIrrelevant, GenericFailureMsg)
            .ArgConstraint(NotNull(ArgNo(0))));

    // int openat(int fd, const char *path, int oflag, ...);
    addToFunctionSummaryMap(
        "openat",
        Signature(ArgTypes{IntTy, ConstCharPtrTy, IntTy}, RetType{IntTy}),
        Summary(NoEvalCall)
            .Case(ReturnsValidFileDescriptor, ErrnoMustNotBeChecked,
                  GenericSuccessMsg)
            .Case(ReturnsMinusOne, ErrnoNEZeroIrrelevant, GenericFailureMsg)
            .ArgConstraint(ValidFileDescriptorOrAtFdcwd(ArgNo(0)))
            .ArgConstraint(NotNull(ArgNo(1))));

    // int access(const char *pathname, int amode);
    addToFunctionSummaryMap(
        "access", Signature(ArgTypes{ConstCharPtrTy, IntTy}, RetType{IntTy}),
        Summary(NoEvalCall)
            .Case(ReturnsZero, ErrnoMustNotBeChecked, GenericSuccessMsg)
            .Case(ReturnsMinusOne, ErrnoNEZeroIrrelevant, GenericFailureMsg)
            .ArgConstraint(NotNull(ArgNo(0))));

    // int faccessat(int dirfd, const char *pathname, int mode, int flags);
    addToFunctionSummaryMap(
        "faccessat",
        Signature(ArgTypes{IntTy, ConstCharPtrTy, IntTy, IntTy},
                  RetType{IntTy}),
        Summary(NoEvalCall)
            .Case(ReturnsZero, ErrnoMustNotBeChecked, GenericSuccessMsg)
            .Case(ReturnsMinusOne, ErrnoNEZeroIrrelevant, GenericFailureMsg)
            .ArgConstraint(ValidFileDescriptorOrAtFdcwd(ArgNo(0)))
            .ArgConstraint(NotNull(ArgNo(1))));

    // int dup(int fildes);
    addToFunctionSummaryMap(
        "dup", Signature(ArgTypes{IntTy}, RetType{IntTy}),
        Summary(NoEvalCall)
            .Case(ReturnsValidFileDescriptor, ErrnoMustNotBeChecked,
                  GenericSuccessMsg)
            .Case(ReturnsMinusOne, ErrnoNEZeroIrrelevant, GenericFailureMsg)
            .ArgConstraint(
                ArgumentCondition(0, WithinRange, Range(0, IntMax))));

    // int dup2(int fildes1, int filedes2);
    addToFunctionSummaryMap(
        "dup2", Signature(ArgTypes{IntTy, IntTy}, RetType{IntTy}),
        Summary(NoEvalCall)
            .Case(ReturnsValidFileDescriptor, ErrnoMustNotBeChecked,
                  GenericSuccessMsg)
            .Case(ReturnsMinusOne, ErrnoNEZeroIrrelevant, GenericFailureMsg)
            .ArgConstraint(ArgumentCondition(0, WithinRange, Range(0, IntMax)))
            .ArgConstraint(
                ArgumentCondition(1, WithinRange, Range(0, IntMax))));

    // int fdatasync(int fildes);
    addToFunctionSummaryMap(
        "fdatasync", Signature(ArgTypes{IntTy}, RetType{IntTy}),
        Summary(NoEvalCall)
            .Case(ReturnsZero, ErrnoMustNotBeChecked, GenericSuccessMsg)
            .Case(ReturnsMinusOne, ErrnoNEZeroIrrelevant, GenericFailureMsg)
            .ArgConstraint(
                ArgumentCondition(0, WithinRange, Range(0, IntMax))));

    // int fnmatch(const char *pattern, const char *string, int flags);
    addToFunctionSummaryMap(
        "fnmatch",
        Signature(ArgTypes{ConstCharPtrTy, ConstCharPtrTy, IntTy},
                  RetType{IntTy}),
        Summary(NoEvalCall)
            .ArgConstraint(NotNull(ArgNo(0)))
            .ArgConstraint(NotNull(ArgNo(1))));

    // int fsync(int fildes);
    addToFunctionSummaryMap(
        "fsync", Signature(ArgTypes{IntTy}, RetType{IntTy}),
        Summary(NoEvalCall)
            .Case(ReturnsZero, ErrnoMustNotBeChecked, GenericSuccessMsg)
            .Case(ReturnsMinusOne, ErrnoNEZeroIrrelevant, GenericFailureMsg)
            .ArgConstraint(
                ArgumentCondition(0, WithinRange, Range(0, IntMax))));

    // int truncate(const char *path, off_t length);
    addToFunctionSummaryMap(
        "truncate",
        Signature(ArgTypes{ConstCharPtrTy, Off_tTy}, RetType{IntTy}),
        Summary(NoEvalCall)
            .Case(ReturnsZero, ErrnoMustNotBeChecked, GenericSuccessMsg)
            .Case(ReturnsMinusOne, ErrnoNEZeroIrrelevant, GenericFailureMsg)
            .ArgConstraint(NotNull(ArgNo(0))));

    // int symlink(const char *oldpath, const char *newpath);
    addToFunctionSummaryMap(
        "symlink",
        Signature(ArgTypes{ConstCharPtrTy, ConstCharPtrTy}, RetType{IntTy}),
        Summary(NoEvalCall)
            .Case(ReturnsZero, ErrnoMustNotBeChecked, GenericSuccessMsg)
            .Case(ReturnsMinusOne, ErrnoNEZeroIrrelevant, GenericFailureMsg)
            .ArgConstraint(NotNull(ArgNo(0)))
            .ArgConstraint(NotNull(ArgNo(1))));

    // int symlinkat(const char *oldpath, int newdirfd, const char *newpath);
    addToFunctionSummaryMap(
        "symlinkat",
        Signature(ArgTypes{ConstCharPtrTy, IntTy, ConstCharPtrTy},
                  RetType{IntTy}),
        Summary(NoEvalCall)
            .Case(ReturnsZero, ErrnoMustNotBeChecked, GenericSuccessMsg)
            .Case(ReturnsMinusOne, ErrnoNEZeroIrrelevant, GenericFailureMsg)
            .ArgConstraint(NotNull(ArgNo(0)))
            .ArgConstraint(ValidFileDescriptorOrAtFdcwd(ArgNo(1)))
            .ArgConstraint(NotNull(ArgNo(2))));

    // int lockf(int fd, int cmd, off_t len);
    addToFunctionSummaryMap(
        "lockf", Signature(ArgTypes{IntTy, IntTy, Off_tTy}, RetType{IntTy}),
        Summary(NoEvalCall)
            .Case(ReturnsZero, ErrnoMustNotBeChecked, GenericSuccessMsg)
            .Case(ReturnsMinusOne, ErrnoNEZeroIrrelevant, GenericFailureMsg)
            .ArgConstraint(
                ArgumentCondition(0, WithinRange, Range(0, IntMax))));

    std::optional<QualType> Mode_tTy = lookupTy("mode_t");

    // int creat(const char *pathname, mode_t mode);
    addToFunctionSummaryMap(
        "creat", Signature(ArgTypes{ConstCharPtrTy, Mode_tTy}, RetType{IntTy}),
        Summary(NoEvalCall)
            .Case(ReturnsValidFileDescriptor, ErrnoMustNotBeChecked,
                  GenericSuccessMsg)
            .Case(ReturnsMinusOne, ErrnoNEZeroIrrelevant, GenericFailureMsg)
            .ArgConstraint(NotNull(ArgNo(0))));

    // unsigned int sleep(unsigned int seconds);
    addToFunctionSummaryMap(
        "sleep", Signature(ArgTypes{UnsignedIntTy}, RetType{UnsignedIntTy}),
        Summary(NoEvalCall)
            .ArgConstraint(
                ArgumentCondition(0, WithinRange, Range(0, UnsignedIntMax))));

    std::optional<QualType> DirTy = lookupTy("DIR");
    std::optional<QualType> DirPtrTy = getPointerTy(DirTy);

    // int dirfd(DIR *dirp);
    addToFunctionSummaryMap(
        "dirfd", Signature(ArgTypes{DirPtrTy}, RetType{IntTy}),
        Summary(NoEvalCall)
            .Case(ReturnsValidFileDescriptor, ErrnoMustNotBeChecked,
                  GenericSuccessMsg)
            .Case(ReturnsMinusOne, ErrnoNEZeroIrrelevant, GenericFailureMsg)
            .ArgConstraint(NotNull(ArgNo(0))));

    // unsigned int alarm(unsigned int seconds);
    addToFunctionSummaryMap(
        "alarm", Signature(ArgTypes{UnsignedIntTy}, RetType{UnsignedIntTy}),
        Summary(NoEvalCall)
            .ArgConstraint(
                ArgumentCondition(0, WithinRange, Range(0, UnsignedIntMax))));

    // int closedir(DIR *dir);
    addToFunctionSummaryMap(
        "closedir", Signature(ArgTypes{DirPtrTy}, RetType{IntTy}),
        Summary(NoEvalCall)
            .Case(ReturnsZero, ErrnoMustNotBeChecked, GenericSuccessMsg)
            .Case(ReturnsMinusOne, ErrnoNEZeroIrrelevant, GenericFailureMsg)
            .ArgConstraint(NotNull(ArgNo(0))));

    // char *strdup(const char *s);
    addToFunctionSummaryMap(
        "strdup", Signature(ArgTypes{ConstCharPtrTy}, RetType{CharPtrTy}),
        Summary(NoEvalCall).ArgConstraint(NotNull(ArgNo(0))));

    // char *strndup(const char *s, size_t n);
    addToFunctionSummaryMap(
        "strndup",
        Signature(ArgTypes{ConstCharPtrTy, SizeTy}, RetType{CharPtrTy}),
        Summary(NoEvalCall)
            .ArgConstraint(NotNull(ArgNo(0)))
            .ArgConstraint(
                ArgumentCondition(1, WithinRange, Range(0, SizeMax))));

    // wchar_t *wcsdup(const wchar_t *s);
    addToFunctionSummaryMap(
        "wcsdup", Signature(ArgTypes{ConstWchar_tPtrTy}, RetType{Wchar_tPtrTy}),
        Summary(NoEvalCall).ArgConstraint(NotNull(ArgNo(0))));

    // int mkstemp(char *template);
    addToFunctionSummaryMap(
        "mkstemp", Signature(ArgTypes{CharPtrTy}, RetType{IntTy}),
        Summary(NoEvalCall)
            .Case(ReturnsValidFileDescriptor, ErrnoMustNotBeChecked,
                  GenericSuccessMsg)
            .Case(ReturnsMinusOne, ErrnoNEZeroIrrelevant, GenericFailureMsg)
            .ArgConstraint(NotNull(ArgNo(0))));

    // char *mkdtemp(char *template);
    addToFunctionSummaryMap(
        "mkdtemp", Signature(ArgTypes{CharPtrTy}, RetType{CharPtrTy}),
        Summary(NoEvalCall)
            .Case({ReturnValueCondition(BO_EQ, ArgNo(0))},
                  ErrnoMustNotBeChecked, GenericSuccessMsg)
            .Case({IsNull(Ret)}, ErrnoNEZeroIrrelevant, GenericFailureMsg)
            .ArgConstraint(NotNull(ArgNo(0))));

    // char *getcwd(char *buf, size_t size);
    addToFunctionSummaryMap(
        "getcwd", Signature(ArgTypes{CharPtrTy, SizeTy}, RetType{CharPtrTy}),
        Summary(NoEvalCall)
            .Case({ArgumentCondition(1, WithinRange, Range(1, SizeMax)),
                   ReturnValueCondition(BO_EQ, ArgNo(0))},
                  ErrnoMustNotBeChecked, GenericSuccessMsg)
            .Case({ArgumentCondition(1, WithinRange, SingleValue(0)),
                   IsNull(Ret)},
                  ErrnoNEZeroIrrelevant, "Assuming that argument 'size' is 0")
            .Case({ArgumentCondition(1, WithinRange, Range(1, SizeMax)),
                   IsNull(Ret)},
                  ErrnoNEZeroIrrelevant, GenericFailureMsg)
            .ArgConstraint(NotNull(ArgNo(0)))
            .ArgConstraint(
                BufferSize(/*Buffer*/ ArgNo(0), /*BufSize*/ ArgNo(1)))
            .ArgConstraint(
                ArgumentCondition(1, WithinRange, Range(0, SizeMax))));

    // int mkdir(const char *pathname, mode_t mode);
    addToFunctionSummaryMap(
        "mkdir", Signature(ArgTypes{ConstCharPtrTy, Mode_tTy}, RetType{IntTy}),
        Summary(NoEvalCall)
            .Case(ReturnsZero, ErrnoMustNotBeChecked, GenericSuccessMsg)
            .Case(ReturnsMinusOne, ErrnoNEZeroIrrelevant, GenericFailureMsg)
            .ArgConstraint(NotNull(ArgNo(0))));

    // int mkdirat(int dirfd, const char *pathname, mode_t mode);
    addToFunctionSummaryMap(
        "mkdirat",
        Signature(ArgTypes{IntTy, ConstCharPtrTy, Mode_tTy}, RetType{IntTy}),
        Summary(NoEvalCall)
            .Case(ReturnsZero, ErrnoMustNotBeChecked, GenericSuccessMsg)
            .Case(ReturnsMinusOne, ErrnoNEZeroIrrelevant, GenericFailureMsg)
            .ArgConstraint(ValidFileDescriptorOrAtFdcwd(ArgNo(0)))
            .ArgConstraint(NotNull(ArgNo(1))));

    std::optional<QualType> Dev_tTy = lookupTy("dev_t");

    // int mknod(const char *pathname, mode_t mode, dev_t dev);
    addToFunctionSummaryMap(
        "mknod",
        Signature(ArgTypes{ConstCharPtrTy, Mode_tTy, Dev_tTy}, RetType{IntTy}),
        Summary(NoEvalCall)
            .Case(ReturnsZero, ErrnoMustNotBeChecked, GenericSuccessMsg)
            .Case(ReturnsMinusOne, ErrnoNEZeroIrrelevant, GenericFailureMsg)
            .ArgConstraint(NotNull(ArgNo(0))));

    // int mknodat(int dirfd, const char *pathname, mode_t mode, dev_t dev);
    addToFunctionSummaryMap(
        "mknodat",
        Signature(ArgTypes{IntTy, ConstCharPtrTy, Mode_tTy, Dev_tTy},
                  RetType{IntTy}),
        Summary(NoEvalCall)
            .Case(ReturnsZero, ErrnoMustNotBeChecked, GenericSuccessMsg)
            .Case(ReturnsMinusOne, ErrnoNEZeroIrrelevant, GenericFailureMsg)
            .ArgConstraint(ValidFileDescriptorOrAtFdcwd(ArgNo(0)))
            .ArgConstraint(NotNull(ArgNo(1))));

    // int chmod(const char *path, mode_t mode);
    addToFunctionSummaryMap(
        "chmod", Signature(ArgTypes{ConstCharPtrTy, Mode_tTy}, RetType{IntTy}),
        Summary(NoEvalCall)
            .Case(ReturnsZero, ErrnoMustNotBeChecked, GenericSuccessMsg)
            .Case(ReturnsMinusOne, ErrnoNEZeroIrrelevant, GenericFailureMsg)
            .ArgConstraint(NotNull(ArgNo(0))));

    // int fchmodat(int dirfd, const char *pathname, mode_t mode, int flags);
    addToFunctionSummaryMap(
        "fchmodat",
        Signature(ArgTypes{IntTy, ConstCharPtrTy, Mode_tTy, IntTy},
                  RetType{IntTy}),
        Summary(NoEvalCall)
            .Case(ReturnsZero, ErrnoMustNotBeChecked, GenericSuccessMsg)
            .Case(ReturnsMinusOne, ErrnoNEZeroIrrelevant, GenericFailureMsg)
            .ArgConstraint(ValidFileDescriptorOrAtFdcwd(ArgNo(0)))
            .ArgConstraint(NotNull(ArgNo(1))));

    // int fchmod(int fildes, mode_t mode);
    addToFunctionSummaryMap(
        "fchmod", Signature(ArgTypes{IntTy, Mode_tTy}, RetType{IntTy}),
        Summary(NoEvalCall)
            .Case(ReturnsZero, ErrnoMustNotBeChecked, GenericSuccessMsg)
            .Case(ReturnsMinusOne, ErrnoNEZeroIrrelevant, GenericFailureMsg)
            .ArgConstraint(
                ArgumentCondition(0, WithinRange, Range(0, IntMax))));

    std::optional<QualType> Uid_tTy = lookupTy("uid_t");
    std::optional<QualType> Gid_tTy = lookupTy("gid_t");

    // int fchownat(int dirfd, const char *pathname, uid_t owner, gid_t group,
    //              int flags);
    addToFunctionSummaryMap(
        "fchownat",
        Signature(ArgTypes{IntTy, ConstCharPtrTy, Uid_tTy, Gid_tTy, IntTy},
                  RetType{IntTy}),
        Summary(NoEvalCall)
            .Case(ReturnsZero, ErrnoMustNotBeChecked, GenericSuccessMsg)
            .Case(ReturnsMinusOne, ErrnoNEZeroIrrelevant, GenericFailureMsg)
            .ArgConstraint(ValidFileDescriptorOrAtFdcwd(ArgNo(0)))
            .ArgConstraint(NotNull(ArgNo(1))));

    // int chown(const char *path, uid_t owner, gid_t group);
    addToFunctionSummaryMap(
        "chown",
        Signature(ArgTypes{ConstCharPtrTy, Uid_tTy, Gid_tTy}, RetType{IntTy}),
        Summary(NoEvalCall)
            .Case(ReturnsZero, ErrnoMustNotBeChecked, GenericSuccessMsg)
            .Case(ReturnsMinusOne, ErrnoNEZeroIrrelevant, GenericFailureMsg)
            .ArgConstraint(NotNull(ArgNo(0))));

    // int lchown(const char *path, uid_t owner, gid_t group);
    addToFunctionSummaryMap(
        "lchown",
        Signature(ArgTypes{ConstCharPtrTy, Uid_tTy, Gid_tTy}, RetType{IntTy}),
        Summary(NoEvalCall)
            .Case(ReturnsZero, ErrnoMustNotBeChecked, GenericSuccessMsg)
            .Case(ReturnsMinusOne, ErrnoNEZeroIrrelevant, GenericFailureMsg)
            .ArgConstraint(NotNull(ArgNo(0))));

    // int fchown(int fildes, uid_t owner, gid_t group);
    addToFunctionSummaryMap(
        "fchown", Signature(ArgTypes{IntTy, Uid_tTy, Gid_tTy}, RetType{IntTy}),
        Summary(NoEvalCall)
            .Case(ReturnsZero, ErrnoMustNotBeChecked, GenericSuccessMsg)
            .Case(ReturnsMinusOne, ErrnoNEZeroIrrelevant, GenericFailureMsg)
            .ArgConstraint(
                ArgumentCondition(0, WithinRange, Range(0, IntMax))));

    // int rmdir(const char *pathname);
    addToFunctionSummaryMap(
        "rmdir", Signature(ArgTypes{ConstCharPtrTy}, RetType{IntTy}),
        Summary(NoEvalCall)
            .Case(ReturnsZero, ErrnoMustNotBeChecked, GenericSuccessMsg)
            .Case(ReturnsMinusOne, ErrnoNEZeroIrrelevant, GenericFailureMsg)
            .ArgConstraint(NotNull(ArgNo(0))));

    // int chdir(const char *path);
    addToFunctionSummaryMap(
        "chdir", Signature(ArgTypes{ConstCharPtrTy}, RetType{IntTy}),
        Summary(NoEvalCall)
            .Case(ReturnsZero, ErrnoMustNotBeChecked, GenericSuccessMsg)
            .Case(ReturnsMinusOne, ErrnoNEZeroIrrelevant, GenericFailureMsg)
            .ArgConstraint(NotNull(ArgNo(0))));

    // int link(const char *oldpath, const char *newpath);
    addToFunctionSummaryMap(
        "link",
        Signature(ArgTypes{ConstCharPtrTy, ConstCharPtrTy}, RetType{IntTy}),
        Summary(NoEvalCall)
            .Case(ReturnsZero, ErrnoMustNotBeChecked, GenericSuccessMsg)
            .Case(ReturnsMinusOne, ErrnoNEZeroIrrelevant, GenericFailureMsg)
            .ArgConstraint(NotNull(ArgNo(0)))
            .ArgConstraint(NotNull(ArgNo(1))));

    // int linkat(int fd1, const char *path1, int fd2, const char *path2,
    //            int flag);
    addToFunctionSummaryMap(
        "linkat",
        Signature(ArgTypes{IntTy, ConstCharPtrTy, IntTy, ConstCharPtrTy, IntTy},
                  RetType{IntTy}),
        Summary(NoEvalCall)
            .Case(ReturnsZero, ErrnoMustNotBeChecked, GenericSuccessMsg)
            .Case(ReturnsMinusOne, ErrnoNEZeroIrrelevant, GenericFailureMsg)
            .ArgConstraint(ValidFileDescriptorOrAtFdcwd(ArgNo(0)))
            .ArgConstraint(NotNull(ArgNo(1)))
            .ArgConstraint(ValidFileDescriptorOrAtFdcwd(ArgNo(2)))
            .ArgConstraint(NotNull(ArgNo(3))));

    // int unlink(const char *pathname);
    addToFunctionSummaryMap(
        "unlink", Signature(ArgTypes{ConstCharPtrTy}, RetType{IntTy}),
        Summary(NoEvalCall)
            .Case(ReturnsZero, ErrnoMustNotBeChecked, GenericSuccessMsg)
            .Case(ReturnsMinusOne, ErrnoNEZeroIrrelevant, GenericFailureMsg)
            .ArgConstraint(NotNull(ArgNo(0))));

    // int unlinkat(int fd, const char *path, int flag);
    addToFunctionSummaryMap(
        "unlinkat",
        Signature(ArgTypes{IntTy, ConstCharPtrTy, IntTy}, RetType{IntTy}),
        Summary(NoEvalCall)
            .Case(ReturnsZero, ErrnoMustNotBeChecked, GenericSuccessMsg)
            .Case(ReturnsMinusOne, ErrnoNEZeroIrrelevant, GenericFailureMsg)
            .ArgConstraint(ValidFileDescriptorOrAtFdcwd(ArgNo(0)))
            .ArgConstraint(NotNull(ArgNo(1))));

    std::optional<QualType> StructStatTy = lookupTy("stat");
    std::optional<QualType> StructStatPtrTy = getPointerTy(StructStatTy);
    std::optional<QualType> StructStatPtrRestrictTy =
        getRestrictTy(StructStatPtrTy);

    // int fstat(int fd, struct stat *statbuf);
    addToFunctionSummaryMap(
        "fstat", Signature(ArgTypes{IntTy, StructStatPtrTy}, RetType{IntTy}),
        Summary(NoEvalCall)
            .Case(ReturnsZero, ErrnoMustNotBeChecked, GenericSuccessMsg)
            .Case(ReturnsMinusOne, ErrnoNEZeroIrrelevant, GenericFailureMsg)
            .ArgConstraint(ArgumentCondition(0, WithinRange, Range(0, IntMax)))
            .ArgConstraint(NotNull(ArgNo(1))));

    // int stat(const char *restrict path, struct stat *restrict buf);
    addToFunctionSummaryMap(
        "stat",
        Signature(ArgTypes{ConstCharPtrRestrictTy, StructStatPtrRestrictTy},
                  RetType{IntTy}),
        Summary(NoEvalCall)
            .Case(ReturnsZero, ErrnoMustNotBeChecked, GenericSuccessMsg)
            .Case(ReturnsMinusOne, ErrnoNEZeroIrrelevant, GenericFailureMsg)
            .ArgConstraint(NotNull(ArgNo(0)))
            .ArgConstraint(NotNull(ArgNo(1))));

    // int lstat(const char *restrict path, struct stat *restrict buf);
    addToFunctionSummaryMap(
        "lstat",
        Signature(ArgTypes{ConstCharPtrRestrictTy, StructStatPtrRestrictTy},
                  RetType{IntTy}),
        Summary(NoEvalCall)
            .Case(ReturnsZero, ErrnoMustNotBeChecked, GenericSuccessMsg)
            .Case(ReturnsMinusOne, ErrnoNEZeroIrrelevant, GenericFailureMsg)
            .ArgConstraint(NotNull(ArgNo(0)))
            .ArgConstraint(NotNull(ArgNo(1))));

    // int fstatat(int fd, const char *restrict path,
    //             struct stat *restrict buf, int flag);
    addToFunctionSummaryMap(
        "fstatat",
        Signature(ArgTypes{IntTy, ConstCharPtrRestrictTy,
                           StructStatPtrRestrictTy, IntTy},
                  RetType{IntTy}),
        Summary(NoEvalCall)
            .Case(ReturnsZero, ErrnoMustNotBeChecked, GenericSuccessMsg)
            .Case(ReturnsMinusOne, ErrnoNEZeroIrrelevant, GenericFailureMsg)
            .ArgConstraint(ValidFileDescriptorOrAtFdcwd(ArgNo(0)))
            .ArgConstraint(NotNull(ArgNo(1)))
            .ArgConstraint(NotNull(ArgNo(2))));

    // DIR *opendir(const char *name);
    addToFunctionSummaryMap(
        "opendir", Signature(ArgTypes{ConstCharPtrTy}, RetType{DirPtrTy}),
        Summary(NoEvalCall)
            .Case({NotNull(Ret)}, ErrnoMustNotBeChecked, GenericSuccessMsg)
            .Case({IsNull(Ret)}, ErrnoNEZeroIrrelevant, GenericFailureMsg)
            .ArgConstraint(NotNull(ArgNo(0))));

    // DIR *fdopendir(int fd);
    addToFunctionSummaryMap(
        "fdopendir", Signature(ArgTypes{IntTy}, RetType{DirPtrTy}),
        Summary(NoEvalCall)
            .Case({NotNull(Ret)}, ErrnoMustNotBeChecked, GenericSuccessMsg)
            .Case({IsNull(Ret)}, ErrnoNEZeroIrrelevant, GenericFailureMsg)
            .ArgConstraint(
                ArgumentCondition(0, WithinRange, Range(0, IntMax))));

    // int isatty(int fildes);
    addToFunctionSummaryMap(
        "isatty", Signature(ArgTypes{IntTy}, RetType{IntTy}),
        Summary(NoEvalCall)
            .Case({ReturnValueCondition(WithinRange, Range(0, 1))},
                  ErrnoIrrelevant)
            .ArgConstraint(
                ArgumentCondition(0, WithinRange, Range(0, IntMax))));

    // int close(int fildes);
    addToFunctionSummaryMap(
        "close", Signature(ArgTypes{IntTy}, RetType{IntTy}),
        Summary(NoEvalCall)
            .Case(ReturnsZero, ErrnoMustNotBeChecked, GenericSuccessMsg)
            .Case(ReturnsMinusOne, ErrnoNEZeroIrrelevant, GenericFailureMsg)
            .ArgConstraint(
                ArgumentCondition(0, WithinRange, Range(-1, IntMax))));

    // long fpathconf(int fildes, int name);
    addToFunctionSummaryMap("fpathconf",
                            Signature(ArgTypes{IntTy, IntTy}, RetType{LongTy}),
                            Summary(NoEvalCall)
                                .ArgConstraint(ArgumentCondition(
                                    0, WithinRange, Range(0, IntMax))));

    // long pathconf(const char *path, int name);
    addToFunctionSummaryMap(
        "pathconf", Signature(ArgTypes{ConstCharPtrTy, IntTy}, RetType{LongTy}),
        Summary(NoEvalCall).ArgConstraint(NotNull(ArgNo(0))));

    // void rewinddir(DIR *dir);
    addToFunctionSummaryMap(
        "rewinddir", Signature(ArgTypes{DirPtrTy}, RetType{VoidTy}),
        Summary(NoEvalCall).ArgConstraint(NotNull(ArgNo(0))));

    // void seekdir(DIR *dirp, long loc);
    addToFunctionSummaryMap(
        "seekdir", Signature(ArgTypes{DirPtrTy, LongTy}, RetType{VoidTy}),
        Summary(NoEvalCall).ArgConstraint(NotNull(ArgNo(0))));

    // int rand_r(unsigned int *seedp);
    addToFunctionSummaryMap(
        "rand_r", Signature(ArgTypes{UnsignedIntPtrTy}, RetType{IntTy}),
        Summary(NoEvalCall).ArgConstraint(NotNull(ArgNo(0))));

    // void *mmap(void *addr, size_t length, int prot, int flags, int fd,
    // off_t offset);
    // FIXME: Improve for errno modeling.
    addToFunctionSummaryMap(
        "mmap",
        Signature(ArgTypes{VoidPtrTy, SizeTy, IntTy, IntTy, IntTy, Off_tTy},
                  RetType{VoidPtrTy}),
        Summary(NoEvalCall)
            .ArgConstraint(ArgumentCondition(1, WithinRange, Range(1, SizeMax)))
            .ArgConstraint(
                ArgumentCondition(4, WithinRange, Range(-1, IntMax))));

    std::optional<QualType> Off64_tTy = lookupTy("off64_t");
    // void *mmap64(void *addr, size_t length, int prot, int flags, int fd,
    // off64_t offset);
    // FIXME: Improve for errno modeling.
    addToFunctionSummaryMap(
        "mmap64",
        Signature(ArgTypes{VoidPtrTy, SizeTy, IntTy, IntTy, IntTy, Off64_tTy},
                  RetType{VoidPtrTy}),
        Summary(NoEvalCall)
            .ArgConstraint(ArgumentCondition(1, WithinRange, Range(1, SizeMax)))
            .ArgConstraint(
                ArgumentCondition(4, WithinRange, Range(-1, IntMax))));

    // int pipe(int fildes[2]);
    addToFunctionSummaryMap(
        "pipe", Signature(ArgTypes{IntPtrTy}, RetType{IntTy}),
        Summary(NoEvalCall)
            .Case(ReturnsZero, ErrnoMustNotBeChecked, GenericSuccessMsg)
            .Case(ReturnsMinusOne, ErrnoNEZeroIrrelevant, GenericFailureMsg)
            .ArgConstraint(NotNull(ArgNo(0))));

    // off_t lseek(int fildes, off_t offset, int whence);
    // In the first case we can not tell for sure if it failed or not.
    // A return value different from of the expected offset (that is unknown
    // here) may indicate failure. For this reason we do not enforce the errno
    // check (can cause false positive).
    addToFunctionSummaryMap(
        "lseek", Signature(ArgTypes{IntTy, Off_tTy, IntTy}, RetType{Off_tTy}),
        Summary(NoEvalCall)
            .Case(ReturnsNonnegative, ErrnoIrrelevant)
            .Case(ReturnsMinusOne, ErrnoNEZeroIrrelevant, GenericFailureMsg)
            .ArgConstraint(
                ArgumentCondition(0, WithinRange, Range(0, IntMax))));

    // ssize_t readlink(const char *restrict path, char *restrict buf,
    //                  size_t bufsize);
    addToFunctionSummaryMap(
        "readlink",
        Signature(ArgTypes{ConstCharPtrRestrictTy, CharPtrRestrictTy, SizeTy},
                  RetType{Ssize_tTy}),
        Summary(NoEvalCall)
            .Case({ArgumentCondition(2, WithinRange, Range(1, IntMax)),
                   ReturnValueCondition(LessThanOrEq, ArgNo(2)),
                   ReturnValueCondition(WithinRange, Range(1, Ssize_tMax))},
                  ErrnoMustNotBeChecked, GenericSuccessMsg)
            .Case({ArgumentCondition(2, WithinRange, SingleValue(0)),
                   ReturnValueCondition(WithinRange, SingleValue(0))},
                  ErrnoMustNotBeChecked,
                  "Assuming that argument 'bufsize' is 0")
            .Case(ReturnsMinusOne, ErrnoNEZeroIrrelevant, GenericFailureMsg)
            .ArgConstraint(NotNull(ArgNo(0)))
            .ArgConstraint(NotNull(ArgNo(1)))
            .ArgConstraint(BufferSize(/*Buffer=*/ArgNo(1),
                                      /*BufSize=*/ArgNo(2)))
            .ArgConstraint(
                ArgumentCondition(2, WithinRange, Range(0, SizeMax))));

    // ssize_t readlinkat(int fd, const char *restrict path,
    //                    char *restrict buf, size_t bufsize);
    addToFunctionSummaryMap(
        "readlinkat",
        Signature(
            ArgTypes{IntTy, ConstCharPtrRestrictTy, CharPtrRestrictTy, SizeTy},
            RetType{Ssize_tTy}),
        Summary(NoEvalCall)
            .Case({ArgumentCondition(3, WithinRange, Range(1, IntMax)),
                   ReturnValueCondition(LessThanOrEq, ArgNo(3)),
                   ReturnValueCondition(WithinRange, Range(1, Ssize_tMax))},
                  ErrnoMustNotBeChecked, GenericSuccessMsg)
            .Case({ArgumentCondition(3, WithinRange, SingleValue(0)),
                   ReturnValueCondition(WithinRange, SingleValue(0))},
                  ErrnoMustNotBeChecked,
                  "Assuming that argument 'bufsize' is 0")
            .Case(ReturnsMinusOne, ErrnoNEZeroIrrelevant, GenericFailureMsg)
            .ArgConstraint(ValidFileDescriptorOrAtFdcwd(ArgNo(0)))
            .ArgConstraint(NotNull(ArgNo(1)))
            .ArgConstraint(NotNull(ArgNo(2)))
            .ArgConstraint(BufferSize(/*Buffer=*/ArgNo(2),
                                      /*BufSize=*/ArgNo(3)))
            .ArgConstraint(
                ArgumentCondition(3, WithinRange, Range(0, SizeMax))));

    // int renameat(int olddirfd, const char *oldpath, int newdirfd, const char
    // *newpath);
    addToFunctionSummaryMap(
        "renameat",
        Signature(ArgTypes{IntTy, ConstCharPtrTy, IntTy, ConstCharPtrTy},
                  RetType{IntTy}),
        Summary(NoEvalCall)
            .Case(ReturnsZero, ErrnoMustNotBeChecked, GenericSuccessMsg)
            .Case(ReturnsMinusOne, ErrnoNEZeroIrrelevant, GenericFailureMsg)
            .ArgConstraint(ValidFileDescriptorOrAtFdcwd(ArgNo(0)))
            .ArgConstraint(NotNull(ArgNo(1)))
            .ArgConstraint(ValidFileDescriptorOrAtFdcwd(ArgNo(2)))
            .ArgConstraint(NotNull(ArgNo(3))));

    // char *realpath(const char *restrict file_name,
    //                char *restrict resolved_name);
    // FIXME: If the argument 'resolved_name' is not NULL, macro 'PATH_MAX'
    //        should be defined in "limits.h" to guarrantee a success.
    addToFunctionSummaryMap(
        "realpath",
        Signature(ArgTypes{ConstCharPtrRestrictTy, CharPtrRestrictTy},
                  RetType{CharPtrTy}),
        Summary(NoEvalCall)
            .Case({NotNull(Ret)}, ErrnoMustNotBeChecked, GenericSuccessMsg)
            .Case({IsNull(Ret)}, ErrnoNEZeroIrrelevant, GenericFailureMsg)
            .ArgConstraint(NotNull(ArgNo(0))));

    QualType CharPtrConstPtr = getPointerTy(getConstTy(CharPtrTy));

    // int execv(const char *path, char *const argv[]);
    addToFunctionSummaryMap(
        "execv",
        Signature(ArgTypes{ConstCharPtrTy, CharPtrConstPtr}, RetType{IntTy}),
        Summary(NoEvalCall)
            .Case(ReturnsMinusOne, ErrnoNEZeroIrrelevant)
            .ArgConstraint(NotNull(ArgNo(0))));

    // int execvp(const char *file, char *const argv[]);
    addToFunctionSummaryMap(
        "execvp",
        Signature(ArgTypes{ConstCharPtrTy, CharPtrConstPtr}, RetType{IntTy}),
        Summary(NoEvalCall)
            .Case(ReturnsMinusOne, ErrnoNEZeroIrrelevant)
            .ArgConstraint(NotNull(ArgNo(0))));

    // int getopt(int argc, char * const argv[], const char *optstring);
    addToFunctionSummaryMap(
        "getopt",
        Signature(ArgTypes{IntTy, CharPtrConstPtr, ConstCharPtrTy},
                  RetType{IntTy}),
        Summary(NoEvalCall)
            .Case({ReturnValueCondition(WithinRange, Range(-1, UCharRangeMax))},
                  ErrnoIrrelevant)
            .ArgConstraint(ArgumentCondition(0, WithinRange, Range(0, IntMax)))
            .ArgConstraint(NotNull(ArgNo(1)))
            .ArgConstraint(NotNull(ArgNo(2))));

    std::optional<QualType> StructSockaddrTy = lookupTy("sockaddr");
    std::optional<QualType> StructSockaddrPtrTy =
        getPointerTy(StructSockaddrTy);
    std::optional<QualType> ConstStructSockaddrPtrTy =
        getPointerTy(getConstTy(StructSockaddrTy));
    std::optional<QualType> StructSockaddrPtrRestrictTy =
        getRestrictTy(StructSockaddrPtrTy);
    std::optional<QualType> ConstStructSockaddrPtrRestrictTy =
        getRestrictTy(ConstStructSockaddrPtrTy);
    std::optional<QualType> Socklen_tTy = lookupTy("socklen_t");
    std::optional<QualType> Socklen_tPtrTy = getPointerTy(Socklen_tTy);
    std::optional<QualType> Socklen_tPtrRestrictTy =
        getRestrictTy(Socklen_tPtrTy);
    std::optional<RangeInt> Socklen_tMax = getMaxValue(Socklen_tTy);

    // In 'socket.h' of some libc implementations with C99, sockaddr parameter
    // is a transparent union of the underlying sockaddr_ family of pointers
    // instead of being a pointer to struct sockaddr. In these cases, the
    // standardized signature will not match, thus we try to match with another
    // signature that has the joker Irrelevant type. We also remove those
    // constraints which require pointer types for the sockaddr param.

    // int socket(int domain, int type, int protocol);
    addToFunctionSummaryMap(
        "socket", Signature(ArgTypes{IntTy, IntTy, IntTy}, RetType{IntTy}),
        Summary(NoEvalCall)
            .Case(ReturnsValidFileDescriptor, ErrnoMustNotBeChecked,
                  GenericSuccessMsg)
            .Case(ReturnsMinusOne, ErrnoNEZeroIrrelevant, GenericFailureMsg));

    auto Accept =
        Summary(NoEvalCall)
            .Case(ReturnsValidFileDescriptor, ErrnoMustNotBeChecked,
                  GenericSuccessMsg)
            .Case(ReturnsMinusOne, ErrnoNEZeroIrrelevant, GenericFailureMsg)
            .ArgConstraint(ArgumentCondition(0, WithinRange, Range(0, IntMax)));
    if (!addToFunctionSummaryMap(
            "accept",
            // int accept(int socket, struct sockaddr *restrict address,
            //            socklen_t *restrict address_len);
            Signature(ArgTypes{IntTy, StructSockaddrPtrRestrictTy,
                               Socklen_tPtrRestrictTy},
                      RetType{IntTy}),
            Accept))
      addToFunctionSummaryMap(
          "accept",
          Signature(ArgTypes{IntTy, Irrelevant, Socklen_tPtrRestrictTy},
                    RetType{IntTy}),
          Accept);

    // int bind(int socket, const struct sockaddr *address, socklen_t
    //          address_len);
    if (!addToFunctionSummaryMap(
            "bind",
            Signature(ArgTypes{IntTy, ConstStructSockaddrPtrTy, Socklen_tTy},
                      RetType{IntTy}),
            Summary(NoEvalCall)
                .Case(ReturnsZero, ErrnoMustNotBeChecked, GenericSuccessMsg)
                .Case(ReturnsMinusOne, ErrnoNEZeroIrrelevant, GenericFailureMsg)
                .ArgConstraint(
                    ArgumentCondition(0, WithinRange, Range(0, IntMax)))
                .ArgConstraint(NotNull(ArgNo(1)))
                .ArgConstraint(
                    BufferSize(/*Buffer=*/ArgNo(1), /*BufSize=*/ArgNo(2)))
                .ArgConstraint(
                    ArgumentCondition(2, WithinRange, Range(0, Socklen_tMax)))))
      // Do not add constraints on sockaddr.
      addToFunctionSummaryMap(
          "bind",
          Signature(ArgTypes{IntTy, Irrelevant, Socklen_tTy}, RetType{IntTy}),
          Summary(NoEvalCall)
              .Case(ReturnsZero, ErrnoMustNotBeChecked, GenericSuccessMsg)
              .Case(ReturnsMinusOne, ErrnoNEZeroIrrelevant, GenericFailureMsg)
              .ArgConstraint(
                  ArgumentCondition(0, WithinRange, Range(0, IntMax)))
              .ArgConstraint(
                  ArgumentCondition(2, WithinRange, Range(0, Socklen_tMax))));

    // int getpeername(int socket, struct sockaddr *restrict address,
    //                 socklen_t *restrict address_len);
    if (!addToFunctionSummaryMap(
            "getpeername",
            Signature(ArgTypes{IntTy, StructSockaddrPtrRestrictTy,
                               Socklen_tPtrRestrictTy},
                      RetType{IntTy}),
            Summary(NoEvalCall)
                .Case(ReturnsZero, ErrnoMustNotBeChecked, GenericSuccessMsg)
                .Case(ReturnsMinusOne, ErrnoNEZeroIrrelevant, GenericFailureMsg)
                .ArgConstraint(
                    ArgumentCondition(0, WithinRange, Range(0, IntMax)))
                .ArgConstraint(NotNull(ArgNo(1)))
                .ArgConstraint(NotNull(ArgNo(2)))))
      addToFunctionSummaryMap(
          "getpeername",
          Signature(ArgTypes{IntTy, Irrelevant, Socklen_tPtrRestrictTy},
                    RetType{IntTy}),
          Summary(NoEvalCall)
              .Case(ReturnsZero, ErrnoMustNotBeChecked, GenericSuccessMsg)
              .Case(ReturnsMinusOne, ErrnoNEZeroIrrelevant, GenericFailureMsg)
              .ArgConstraint(
                  ArgumentCondition(0, WithinRange, Range(0, IntMax))));

    // int getsockname(int socket, struct sockaddr *restrict address,
    //                 socklen_t *restrict address_len);
    if (!addToFunctionSummaryMap(
            "getsockname",
            Signature(ArgTypes{IntTy, StructSockaddrPtrRestrictTy,
                               Socklen_tPtrRestrictTy},
                      RetType{IntTy}),
            Summary(NoEvalCall)
                .Case(ReturnsZero, ErrnoMustNotBeChecked, GenericSuccessMsg)
                .Case(ReturnsMinusOne, ErrnoNEZeroIrrelevant, GenericFailureMsg)
                .ArgConstraint(
                    ArgumentCondition(0, WithinRange, Range(0, IntMax)))
                .ArgConstraint(NotNull(ArgNo(1)))
                .ArgConstraint(NotNull(ArgNo(2)))))
      addToFunctionSummaryMap(
          "getsockname",
          Signature(ArgTypes{IntTy, Irrelevant, Socklen_tPtrRestrictTy},
                    RetType{IntTy}),
          Summary(NoEvalCall)
              .Case(ReturnsZero, ErrnoMustNotBeChecked, GenericSuccessMsg)
              .Case(ReturnsMinusOne, ErrnoNEZeroIrrelevant, GenericFailureMsg)
              .ArgConstraint(
                  ArgumentCondition(0, WithinRange, Range(0, IntMax))));

    // int connect(int socket, const struct sockaddr *address, socklen_t
    //             address_len);
    if (!addToFunctionSummaryMap(
            "connect",
            Signature(ArgTypes{IntTy, ConstStructSockaddrPtrTy, Socklen_tTy},
                      RetType{IntTy}),
            Summary(NoEvalCall)
                .Case(ReturnsZero, ErrnoMustNotBeChecked, GenericSuccessMsg)
                .Case(ReturnsMinusOne, ErrnoNEZeroIrrelevant, GenericFailureMsg)
                .ArgConstraint(
                    ArgumentCondition(0, WithinRange, Range(0, IntMax)))
                .ArgConstraint(NotNull(ArgNo(1)))))
      addToFunctionSummaryMap(
          "connect",
          Signature(ArgTypes{IntTy, Irrelevant, Socklen_tTy}, RetType{IntTy}),
          Summary(NoEvalCall)
              .Case(ReturnsZero, ErrnoMustNotBeChecked, GenericSuccessMsg)
              .Case(ReturnsMinusOne, ErrnoNEZeroIrrelevant, GenericFailureMsg)
              .ArgConstraint(
                  ArgumentCondition(0, WithinRange, Range(0, IntMax))));

    auto Recvfrom =
        Summary(NoEvalCall)
            .Case({ReturnValueCondition(LessThanOrEq, ArgNo(2)),
                   ReturnValueCondition(WithinRange, Range(1, Ssize_tMax))},
                  ErrnoMustNotBeChecked, GenericSuccessMsg)
            .Case({ReturnValueCondition(WithinRange, SingleValue(0)),
                   ArgumentCondition(2, WithinRange, SingleValue(0))},
                  ErrnoMustNotBeChecked, GenericSuccessMsg)
            .Case(ReturnsMinusOne, ErrnoNEZeroIrrelevant, GenericFailureMsg)
            .ArgConstraint(ArgumentCondition(0, WithinRange, Range(0, IntMax)))
            .ArgConstraint(BufferSize(/*Buffer=*/ArgNo(1),
                                      /*BufSize=*/ArgNo(2)));
    if (!addToFunctionSummaryMap(
            "recvfrom",
            // ssize_t recvfrom(int socket, void *restrict buffer,
            //                  size_t length,
            //                  int flags, struct sockaddr *restrict address,
            //                  socklen_t *restrict address_len);
            Signature(ArgTypes{IntTy, VoidPtrRestrictTy, SizeTy, IntTy,
                               StructSockaddrPtrRestrictTy,
                               Socklen_tPtrRestrictTy},
                      RetType{Ssize_tTy}),
            Recvfrom))
      addToFunctionSummaryMap(
          "recvfrom",
          Signature(ArgTypes{IntTy, VoidPtrRestrictTy, SizeTy, IntTy,
                             Irrelevant, Socklen_tPtrRestrictTy},
                    RetType{Ssize_tTy}),
          Recvfrom);

    auto Sendto =
        Summary(NoEvalCall)
            .Case({ReturnValueCondition(LessThanOrEq, ArgNo(2)),
                   ReturnValueCondition(WithinRange, Range(1, Ssize_tMax))},
                  ErrnoMustNotBeChecked, GenericSuccessMsg)
            .Case({ReturnValueCondition(WithinRange, SingleValue(0)),
                   ArgumentCondition(2, WithinRange, SingleValue(0))},
                  ErrnoMustNotBeChecked, GenericSuccessMsg)
            .Case(ReturnsMinusOne, ErrnoNEZeroIrrelevant, GenericFailureMsg)
            .ArgConstraint(ArgumentCondition(0, WithinRange, Range(0, IntMax)))
            .ArgConstraint(BufferSize(/*Buffer=*/ArgNo(1),
                                      /*BufSize=*/ArgNo(2)));
    if (!addToFunctionSummaryMap(
            "sendto",
            // ssize_t sendto(int socket, const void *message, size_t length,
            //                int flags, const struct sockaddr *dest_addr,
            //                socklen_t dest_len);
            Signature(ArgTypes{IntTy, ConstVoidPtrTy, SizeTy, IntTy,
                               ConstStructSockaddrPtrTy, Socklen_tTy},
                      RetType{Ssize_tTy}),
            Sendto))
      addToFunctionSummaryMap(
          "sendto",
          Signature(ArgTypes{IntTy, ConstVoidPtrTy, SizeTy, IntTy, Irrelevant,
                             Socklen_tTy},
                    RetType{Ssize_tTy}),
          Sendto);

    // int listen(int sockfd, int backlog);
    addToFunctionSummaryMap(
        "listen", Signature(ArgTypes{IntTy, IntTy}, RetType{IntTy}),
        Summary(NoEvalCall)
            .Case(ReturnsZero, ErrnoMustNotBeChecked, GenericSuccessMsg)
            .Case(ReturnsMinusOne, ErrnoNEZeroIrrelevant, GenericFailureMsg)
            .ArgConstraint(
                ArgumentCondition(0, WithinRange, Range(0, IntMax))));

    // ssize_t recv(int sockfd, void *buf, size_t len, int flags);
    addToFunctionSummaryMap(
        "recv",
        Signature(ArgTypes{IntTy, VoidPtrTy, SizeTy, IntTy},
                  RetType{Ssize_tTy}),
        Summary(NoEvalCall)
            .Case({ReturnValueCondition(LessThanOrEq, ArgNo(2)),
                   ReturnValueCondition(WithinRange, Range(1, Ssize_tMax))},
                  ErrnoMustNotBeChecked, GenericSuccessMsg)
            .Case({ReturnValueCondition(WithinRange, SingleValue(0)),
                   ArgumentCondition(2, WithinRange, SingleValue(0))},
                  ErrnoMustNotBeChecked, GenericSuccessMsg)
            .Case(ReturnsMinusOne, ErrnoNEZeroIrrelevant, GenericFailureMsg)
            .ArgConstraint(ArgumentCondition(0, WithinRange, Range(0, IntMax)))
            .ArgConstraint(BufferSize(/*Buffer=*/ArgNo(1),
                                      /*BufSize=*/ArgNo(2))));

    std::optional<QualType> StructMsghdrTy = lookupTy("msghdr");
    std::optional<QualType> StructMsghdrPtrTy = getPointerTy(StructMsghdrTy);
    std::optional<QualType> ConstStructMsghdrPtrTy =
        getPointerTy(getConstTy(StructMsghdrTy));

    // ssize_t recvmsg(int sockfd, struct msghdr *msg, int flags);
    addToFunctionSummaryMap(
        "recvmsg",
        Signature(ArgTypes{IntTy, StructMsghdrPtrTy, IntTy},
                  RetType{Ssize_tTy}),
        Summary(NoEvalCall)
            .Case({ReturnValueCondition(WithinRange, Range(1, Ssize_tMax))},
                  ErrnoMustNotBeChecked, GenericSuccessMsg)
            .Case(ReturnsMinusOne, ErrnoNEZeroIrrelevant, GenericFailureMsg)
            .ArgConstraint(
                ArgumentCondition(0, WithinRange, Range(0, IntMax))));

    // ssize_t sendmsg(int sockfd, const struct msghdr *msg, int flags);
    addToFunctionSummaryMap(
        "sendmsg",
        Signature(ArgTypes{IntTy, ConstStructMsghdrPtrTy, IntTy},
                  RetType{Ssize_tTy}),
        Summary(NoEvalCall)
            .Case({ReturnValueCondition(WithinRange, Range(1, Ssize_tMax))},
                  ErrnoMustNotBeChecked, GenericSuccessMsg)
            .Case(ReturnsMinusOne, ErrnoNEZeroIrrelevant, GenericFailureMsg)
            .ArgConstraint(
                ArgumentCondition(0, WithinRange, Range(0, IntMax))));

    // int setsockopt(int socket, int level, int option_name,
    //                const void *option_value, socklen_t option_len);
    addToFunctionSummaryMap(
        "setsockopt",
        Signature(ArgTypes{IntTy, IntTy, IntTy, ConstVoidPtrTy, Socklen_tTy},
                  RetType{IntTy}),
        Summary(NoEvalCall)
            .Case(ReturnsZero, ErrnoMustNotBeChecked, GenericSuccessMsg)
            .Case(ReturnsMinusOne, ErrnoNEZeroIrrelevant, GenericFailureMsg)
            .ArgConstraint(NotNullBuffer(ArgNo(3), ArgNo(4)))
            .ArgConstraint(
                BufferSize(/*Buffer=*/ArgNo(3), /*BufSize=*/ArgNo(4)))
            .ArgConstraint(
                ArgumentCondition(4, WithinRange, Range(0, Socklen_tMax))));

    // int getsockopt(int socket, int level, int option_name,
    //                void *restrict option_value,
    //                socklen_t *restrict option_len);
    addToFunctionSummaryMap(
        "getsockopt",
        Signature(ArgTypes{IntTy, IntTy, IntTy, VoidPtrRestrictTy,
                           Socklen_tPtrRestrictTy},
                  RetType{IntTy}),
        Summary(NoEvalCall)
            .Case(ReturnsZero, ErrnoMustNotBeChecked, GenericSuccessMsg)
            .Case(ReturnsMinusOne, ErrnoNEZeroIrrelevant, GenericFailureMsg)
            .ArgConstraint(NotNull(ArgNo(3)))
            .ArgConstraint(NotNull(ArgNo(4))));

    // ssize_t send(int sockfd, const void *buf, size_t len, int flags);
    addToFunctionSummaryMap(
        "send",
        Signature(ArgTypes{IntTy, ConstVoidPtrTy, SizeTy, IntTy},
                  RetType{Ssize_tTy}),
        Summary(NoEvalCall)
            .Case({ReturnValueCondition(LessThanOrEq, ArgNo(2)),
                   ReturnValueCondition(WithinRange, Range(1, Ssize_tMax))},
                  ErrnoMustNotBeChecked, GenericSuccessMsg)
            .Case({ReturnValueCondition(WithinRange, SingleValue(0)),
                   ArgumentCondition(2, WithinRange, SingleValue(0))},
                  ErrnoMustNotBeChecked, GenericSuccessMsg)
            .Case(ReturnsMinusOne, ErrnoNEZeroIrrelevant, GenericFailureMsg)
            .ArgConstraint(ArgumentCondition(0, WithinRange, Range(0, IntMax)))
            .ArgConstraint(BufferSize(/*Buffer=*/ArgNo(1),
                                      /*BufSize=*/ArgNo(2))));

    // int socketpair(int domain, int type, int protocol, int sv[2]);
    addToFunctionSummaryMap(
        "socketpair",
        Signature(ArgTypes{IntTy, IntTy, IntTy, IntPtrTy}, RetType{IntTy}),
        Summary(NoEvalCall)
            .Case(ReturnsZero, ErrnoMustNotBeChecked, GenericSuccessMsg)
            .Case(ReturnsMinusOne, ErrnoNEZeroIrrelevant, GenericFailureMsg)
            .ArgConstraint(NotNull(ArgNo(3))));

    // int shutdown(int socket, int how);
    addToFunctionSummaryMap(
        "shutdown", Signature(ArgTypes{IntTy, IntTy}, RetType{IntTy}),
        Summary(NoEvalCall)
            .Case(ReturnsZero, ErrnoMustNotBeChecked, GenericSuccessMsg)
            .Case(ReturnsMinusOne, ErrnoNEZeroIrrelevant, GenericFailureMsg)
            .ArgConstraint(
                ArgumentCondition(0, WithinRange, Range(0, IntMax))));

    // int getnameinfo(const struct sockaddr *restrict sa, socklen_t salen,
    //                 char *restrict node, socklen_t nodelen,
    //                 char *restrict service,
    //                 socklen_t servicelen, int flags);
    //
    // This is defined in netdb.h. And contrary to 'socket.h', the sockaddr
    // parameter is never handled as a transparent union in netdb.h
    addToFunctionSummaryMap(
        "getnameinfo",
        Signature(ArgTypes{ConstStructSockaddrPtrRestrictTy, Socklen_tTy,
                           CharPtrRestrictTy, Socklen_tTy, CharPtrRestrictTy,
                           Socklen_tTy, IntTy},
                  RetType{IntTy}),
        Summary(NoEvalCall)
            .ArgConstraint(
                BufferSize(/*Buffer=*/ArgNo(0), /*BufSize=*/ArgNo(1)))
            .ArgConstraint(
                ArgumentCondition(1, WithinRange, Range(0, Socklen_tMax)))
            .ArgConstraint(
                BufferSize(/*Buffer=*/ArgNo(2), /*BufSize=*/ArgNo(3)))
            .ArgConstraint(
                ArgumentCondition(3, WithinRange, Range(0, Socklen_tMax)))
            .ArgConstraint(
                BufferSize(/*Buffer=*/ArgNo(4), /*BufSize=*/ArgNo(5)))
            .ArgConstraint(
                ArgumentCondition(5, WithinRange, Range(0, Socklen_tMax))));

    std::optional<QualType> StructUtimbufTy = lookupTy("utimbuf");
    std::optional<QualType> StructUtimbufPtrTy = getPointerTy(StructUtimbufTy);

    // int utime(const char *filename, struct utimbuf *buf);
    addToFunctionSummaryMap(
        "utime",
        Signature(ArgTypes{ConstCharPtrTy, StructUtimbufPtrTy}, RetType{IntTy}),
        Summary(NoEvalCall)
            .Case(ReturnsZero, ErrnoMustNotBeChecked, GenericSuccessMsg)
            .Case(ReturnsMinusOne, ErrnoNEZeroIrrelevant, GenericFailureMsg)
            .ArgConstraint(NotNull(ArgNo(0))));

    std::optional<QualType> StructTimespecTy = lookupTy("timespec");
    std::optional<QualType> StructTimespecPtrTy =
        getPointerTy(StructTimespecTy);
    std::optional<QualType> ConstStructTimespecPtrTy =
        getPointerTy(getConstTy(StructTimespecTy));

    // int futimens(int fd, const struct timespec times[2]);
    addToFunctionSummaryMap(
        "futimens",
        Signature(ArgTypes{IntTy, ConstStructTimespecPtrTy}, RetType{IntTy}),
        Summary(NoEvalCall)
            .Case(ReturnsZero, ErrnoMustNotBeChecked, GenericSuccessMsg)
            .Case(ReturnsMinusOne, ErrnoNEZeroIrrelevant, GenericFailureMsg)
            .ArgConstraint(
                ArgumentCondition(0, WithinRange, Range(0, IntMax))));

    // int utimensat(int dirfd, const char *pathname,
    //               const struct timespec times[2], int flags);
    addToFunctionSummaryMap(
        "utimensat",
        Signature(
            ArgTypes{IntTy, ConstCharPtrTy, ConstStructTimespecPtrTy, IntTy},
            RetType{IntTy}),
        Summary(NoEvalCall)
            .Case(ReturnsZero, ErrnoMustNotBeChecked, GenericSuccessMsg)
            .Case(ReturnsMinusOne, ErrnoNEZeroIrrelevant, GenericFailureMsg)
            .ArgConstraint(NotNull(ArgNo(1))));

    std::optional<QualType> StructTimevalTy = lookupTy("timeval");
    std::optional<QualType> ConstStructTimevalPtrTy =
        getPointerTy(getConstTy(StructTimevalTy));

    // int utimes(const char *filename, const struct timeval times[2]);
    addToFunctionSummaryMap(
        "utimes",
        Signature(ArgTypes{ConstCharPtrTy, ConstStructTimevalPtrTy},
                  RetType{IntTy}),
        Summary(NoEvalCall)
            .Case(ReturnsZero, ErrnoMustNotBeChecked, GenericSuccessMsg)
            .Case(ReturnsMinusOne, ErrnoNEZeroIrrelevant, GenericFailureMsg)
            .ArgConstraint(NotNull(ArgNo(0))));

    // int nanosleep(const struct timespec *rqtp, struct timespec *rmtp);
    addToFunctionSummaryMap(
        "nanosleep",
        Signature(ArgTypes{ConstStructTimespecPtrTy, StructTimespecPtrTy},
                  RetType{IntTy}),
        Summary(NoEvalCall)
            .Case(ReturnsZero, ErrnoMustNotBeChecked, GenericSuccessMsg)
            .Case(ReturnsMinusOne, ErrnoNEZeroIrrelevant, GenericFailureMsg)
            .ArgConstraint(NotNull(ArgNo(0))));

    std::optional<QualType> Time_tTy = lookupTy("time_t");
    std::optional<QualType> ConstTime_tPtrTy =
        getPointerTy(getConstTy(Time_tTy));
    std::optional<QualType> ConstTime_tPtrRestrictTy =
        getRestrictTy(ConstTime_tPtrTy);

    std::optional<QualType> StructTmTy = lookupTy("tm");
    std::optional<QualType> StructTmPtrTy = getPointerTy(StructTmTy);
    std::optional<QualType> StructTmPtrRestrictTy =
        getRestrictTy(StructTmPtrTy);
    std::optional<QualType> ConstStructTmPtrTy =
        getPointerTy(getConstTy(StructTmTy));
    std::optional<QualType> ConstStructTmPtrRestrictTy =
        getRestrictTy(ConstStructTmPtrTy);

    // struct tm * localtime(const time_t *tp);
    addToFunctionSummaryMap(
        "localtime",
        Signature(ArgTypes{ConstTime_tPtrTy}, RetType{StructTmPtrTy}),
        Summary(NoEvalCall).ArgConstraint(NotNull(ArgNo(0))));

    // struct tm *localtime_r(const time_t *restrict timer,
    //                        struct tm *restrict result);
    addToFunctionSummaryMap(
        "localtime_r",
        Signature(ArgTypes{ConstTime_tPtrRestrictTy, StructTmPtrRestrictTy},
                  RetType{StructTmPtrTy}),
        Summary(NoEvalCall)
            .ArgConstraint(NotNull(ArgNo(0)))
            .ArgConstraint(NotNull(ArgNo(1))));

    // char *asctime_r(const struct tm *restrict tm, char *restrict buf);
    addToFunctionSummaryMap(
        "asctime_r",
        Signature(ArgTypes{ConstStructTmPtrRestrictTy, CharPtrRestrictTy},
                  RetType{CharPtrTy}),
        Summary(NoEvalCall)
            .ArgConstraint(NotNull(ArgNo(0)))
            .ArgConstraint(NotNull(ArgNo(1)))
            .ArgConstraint(BufferSize(/*Buffer=*/ArgNo(1),
                                      /*MinBufSize=*/BVF.getValue(26, IntTy))));

    // char *ctime_r(const time_t *timep, char *buf);
    addToFunctionSummaryMap(
        "ctime_r",
        Signature(ArgTypes{ConstTime_tPtrTy, CharPtrTy}, RetType{CharPtrTy}),
        Summary(NoEvalCall)
            .ArgConstraint(NotNull(ArgNo(0)))
            .ArgConstraint(NotNull(ArgNo(1)))
            .ArgConstraint(BufferSize(
                /*Buffer=*/ArgNo(1),
                /*MinBufSize=*/BVF.getValue(26, IntTy))));

    // struct tm *gmtime_r(const time_t *restrict timer,
    //                     struct tm *restrict result);
    addToFunctionSummaryMap(
        "gmtime_r",
        Signature(ArgTypes{ConstTime_tPtrRestrictTy, StructTmPtrRestrictTy},
                  RetType{StructTmPtrTy}),
        Summary(NoEvalCall)
            .ArgConstraint(NotNull(ArgNo(0)))
            .ArgConstraint(NotNull(ArgNo(1))));

    // struct tm * gmtime(const time_t *tp);
    addToFunctionSummaryMap(
        "gmtime", Signature(ArgTypes{ConstTime_tPtrTy}, RetType{StructTmPtrTy}),
        Summary(NoEvalCall).ArgConstraint(NotNull(ArgNo(0))));

    std::optional<QualType> Clockid_tTy = lookupTy("clockid_t");

    // int clock_gettime(clockid_t clock_id, struct timespec *tp);
    addToFunctionSummaryMap(
        "clock_gettime",
        Signature(ArgTypes{Clockid_tTy, StructTimespecPtrTy}, RetType{IntTy}),
        Summary(NoEvalCall)
            .Case(ReturnsZero, ErrnoMustNotBeChecked, GenericSuccessMsg)
            .Case(ReturnsMinusOne, ErrnoNEZeroIrrelevant, GenericFailureMsg)
            .ArgConstraint(NotNull(ArgNo(1))));

    std::optional<QualType> StructItimervalTy = lookupTy("itimerval");
    std::optional<QualType> StructItimervalPtrTy =
        getPointerTy(StructItimervalTy);

    // int getitimer(int which, struct itimerval *curr_value);
    addToFunctionSummaryMap(
        "getitimer",
        Signature(ArgTypes{IntTy, StructItimervalPtrTy}, RetType{IntTy}),
        Summary(NoEvalCall)
            .Case(ReturnsZero, ErrnoMustNotBeChecked, GenericSuccessMsg)
            .Case(ReturnsMinusOne, ErrnoNEZeroIrrelevant, GenericFailureMsg)
            .ArgConstraint(NotNull(ArgNo(1))));

    std::optional<QualType> Pthread_cond_tTy = lookupTy("pthread_cond_t");
    std::optional<QualType> Pthread_cond_tPtrTy =
        getPointerTy(Pthread_cond_tTy);
    std::optional<QualType> Pthread_tTy = lookupTy("pthread_t");
    std::optional<QualType> Pthread_tPtrTy = getPointerTy(Pthread_tTy);
    std::optional<QualType> Pthread_tPtrRestrictTy =
        getRestrictTy(Pthread_tPtrTy);
    std::optional<QualType> Pthread_mutex_tTy = lookupTy("pthread_mutex_t");
    std::optional<QualType> Pthread_mutex_tPtrTy =
        getPointerTy(Pthread_mutex_tTy);
    std::optional<QualType> Pthread_mutex_tPtrRestrictTy =
        getRestrictTy(Pthread_mutex_tPtrTy);
    std::optional<QualType> Pthread_attr_tTy = lookupTy("pthread_attr_t");
    std::optional<QualType> Pthread_attr_tPtrTy =
        getPointerTy(Pthread_attr_tTy);
    std::optional<QualType> ConstPthread_attr_tPtrTy =
        getPointerTy(getConstTy(Pthread_attr_tTy));
    std::optional<QualType> ConstPthread_attr_tPtrRestrictTy =
        getRestrictTy(ConstPthread_attr_tPtrTy);
    std::optional<QualType> Pthread_mutexattr_tTy =
        lookupTy("pthread_mutexattr_t");
    std::optional<QualType> ConstPthread_mutexattr_tPtrTy =
        getPointerTy(getConstTy(Pthread_mutexattr_tTy));
    std::optional<QualType> ConstPthread_mutexattr_tPtrRestrictTy =
        getRestrictTy(ConstPthread_mutexattr_tPtrTy);

    QualType PthreadStartRoutineTy = getPointerTy(
        ACtx.getFunctionType(/*ResultTy=*/VoidPtrTy, /*Args=*/VoidPtrTy,
                             FunctionProtoType::ExtProtoInfo()));

    // int pthread_cond_signal(pthread_cond_t *cond);
    // int pthread_cond_broadcast(pthread_cond_t *cond);
    addToFunctionSummaryMap(
        {"pthread_cond_signal", "pthread_cond_broadcast"},
        Signature(ArgTypes{Pthread_cond_tPtrTy}, RetType{IntTy}),
        Summary(NoEvalCall).ArgConstraint(NotNull(ArgNo(0))));

    // int pthread_create(pthread_t *restrict thread,
    //                    const pthread_attr_t *restrict attr,
    //                    void *(*start_routine)(void*), void *restrict arg);
    addToFunctionSummaryMap(
        "pthread_create",
        Signature(ArgTypes{Pthread_tPtrRestrictTy,
                           ConstPthread_attr_tPtrRestrictTy,
                           PthreadStartRoutineTy, VoidPtrRestrictTy},
                  RetType{IntTy}),
        Summary(NoEvalCall)
            .ArgConstraint(NotNull(ArgNo(0)))
            .ArgConstraint(NotNull(ArgNo(2))));

    // int pthread_attr_destroy(pthread_attr_t *attr);
    // int pthread_attr_init(pthread_attr_t *attr);
    addToFunctionSummaryMap(
        {"pthread_attr_destroy", "pthread_attr_init"},
        Signature(ArgTypes{Pthread_attr_tPtrTy}, RetType{IntTy}),
        Summary(NoEvalCall).ArgConstraint(NotNull(ArgNo(0))));

    // int pthread_attr_getstacksize(const pthread_attr_t *restrict attr,
    //                               size_t *restrict stacksize);
    // int pthread_attr_getguardsize(const pthread_attr_t *restrict attr,
    //                               size_t *restrict guardsize);
    addToFunctionSummaryMap(
        {"pthread_attr_getstacksize", "pthread_attr_getguardsize"},
        Signature(ArgTypes{ConstPthread_attr_tPtrRestrictTy, SizePtrRestrictTy},
                  RetType{IntTy}),
        Summary(NoEvalCall)
            .ArgConstraint(NotNull(ArgNo(0)))
            .ArgConstraint(NotNull(ArgNo(1))));

    // int pthread_attr_setstacksize(pthread_attr_t *attr, size_t stacksize);
    // int pthread_attr_setguardsize(pthread_attr_t *attr, size_t guardsize);
    addToFunctionSummaryMap(
        {"pthread_attr_setstacksize", "pthread_attr_setguardsize"},
        Signature(ArgTypes{Pthread_attr_tPtrTy, SizeTy}, RetType{IntTy}),
        Summary(NoEvalCall)
            .ArgConstraint(NotNull(ArgNo(0)))
            .ArgConstraint(
                ArgumentCondition(1, WithinRange, Range(0, SizeMax))));

    // int pthread_mutex_init(pthread_mutex_t *restrict mutex, const
    //                        pthread_mutexattr_t *restrict attr);
    addToFunctionSummaryMap(
        "pthread_mutex_init",
        Signature(ArgTypes{Pthread_mutex_tPtrRestrictTy,
                           ConstPthread_mutexattr_tPtrRestrictTy},
                  RetType{IntTy}),
        Summary(NoEvalCall).ArgConstraint(NotNull(ArgNo(0))));

    // int pthread_mutex_destroy(pthread_mutex_t *mutex);
    // int pthread_mutex_lock(pthread_mutex_t *mutex);
    // int pthread_mutex_trylock(pthread_mutex_t *mutex);
    // int pthread_mutex_unlock(pthread_mutex_t *mutex);
    addToFunctionSummaryMap(
        {"pthread_mutex_destroy", "pthread_mutex_lock", "pthread_mutex_trylock",
         "pthread_mutex_unlock"},
        Signature(ArgTypes{Pthread_mutex_tPtrTy}, RetType{IntTy}),
        Summary(NoEvalCall).ArgConstraint(NotNull(ArgNo(0))));
  }

  // Functions for testing.
  if (AddTestFunctions) {
    const RangeInt IntMin = BVF.getMinValue(IntTy)->getLimitedValue();

    addToFunctionSummaryMap(
        "__not_null", Signature(ArgTypes{IntPtrTy}, RetType{IntTy}),
        Summary(EvalCallAsPure).ArgConstraint(NotNull(ArgNo(0))));

    addToFunctionSummaryMap(
        "__not_null_buffer",
        Signature(ArgTypes{VoidPtrTy, IntTy, IntTy}, RetType{IntTy}),
        Summary(EvalCallAsPure)
            .ArgConstraint(NotNullBuffer(ArgNo(0), ArgNo(1), ArgNo(2))));

    // Test inside range constraints.
    addToFunctionSummaryMap(
        "__single_val_0", Signature(ArgTypes{IntTy}, RetType{IntTy}),
        Summary(EvalCallAsPure)
            .ArgConstraint(ArgumentCondition(0U, WithinRange, SingleValue(0))));
    addToFunctionSummaryMap(
        "__single_val_1", Signature(ArgTypes{IntTy}, RetType{IntTy}),
        Summary(EvalCallAsPure)
            .ArgConstraint(ArgumentCondition(0U, WithinRange, SingleValue(1))));
    addToFunctionSummaryMap(
        "__range_1_2", Signature(ArgTypes{IntTy}, RetType{IntTy}),
        Summary(EvalCallAsPure)
            .ArgConstraint(ArgumentCondition(0U, WithinRange, Range(1, 2))));
    addToFunctionSummaryMap(
        "__range_m1_1", Signature(ArgTypes{IntTy}, RetType{IntTy}),
        Summary(EvalCallAsPure)
            .ArgConstraint(ArgumentCondition(0U, WithinRange, Range(-1, 1))));
    addToFunctionSummaryMap(
        "__range_m2_m1", Signature(ArgTypes{IntTy}, RetType{IntTy}),
        Summary(EvalCallAsPure)
            .ArgConstraint(ArgumentCondition(0U, WithinRange, Range(-2, -1))));
    addToFunctionSummaryMap(
        "__range_m10_10", Signature(ArgTypes{IntTy}, RetType{IntTy}),
        Summary(EvalCallAsPure)
            .ArgConstraint(ArgumentCondition(0U, WithinRange, Range(-10, 10))));
    addToFunctionSummaryMap("__range_m1_inf",
                            Signature(ArgTypes{IntTy}, RetType{IntTy}),
                            Summary(EvalCallAsPure)
                                .ArgConstraint(ArgumentCondition(
                                    0U, WithinRange, Range(-1, IntMax))));
    addToFunctionSummaryMap("__range_0_inf",
                            Signature(ArgTypes{IntTy}, RetType{IntTy}),
                            Summary(EvalCallAsPure)
                                .ArgConstraint(ArgumentCondition(
                                    0U, WithinRange, Range(0, IntMax))));
    addToFunctionSummaryMap("__range_1_inf",
                            Signature(ArgTypes{IntTy}, RetType{IntTy}),
                            Summary(EvalCallAsPure)
                                .ArgConstraint(ArgumentCondition(
                                    0U, WithinRange, Range(1, IntMax))));
    addToFunctionSummaryMap("__range_minf_m1",
                            Signature(ArgTypes{IntTy}, RetType{IntTy}),
                            Summary(EvalCallAsPure)
                                .ArgConstraint(ArgumentCondition(
                                    0U, WithinRange, Range(IntMin, -1))));
    addToFunctionSummaryMap("__range_minf_0",
                            Signature(ArgTypes{IntTy}, RetType{IntTy}),
                            Summary(EvalCallAsPure)
                                .ArgConstraint(ArgumentCondition(
                                    0U, WithinRange, Range(IntMin, 0))));
    addToFunctionSummaryMap("__range_minf_1",
                            Signature(ArgTypes{IntTy}, RetType{IntTy}),
                            Summary(EvalCallAsPure)
                                .ArgConstraint(ArgumentCondition(
                                    0U, WithinRange, Range(IntMin, 1))));
    addToFunctionSummaryMap("__range_1_2__4_6",
                            Signature(ArgTypes{IntTy}, RetType{IntTy}),
                            Summary(EvalCallAsPure)
                                .ArgConstraint(ArgumentCondition(
                                    0U, WithinRange, Range({1, 2}, {4, 6}))));
    addToFunctionSummaryMap(
        "__range_1_2__4_inf", Signature(ArgTypes{IntTy}, RetType{IntTy}),
        Summary(EvalCallAsPure)
            .ArgConstraint(ArgumentCondition(0U, WithinRange,
                                             Range({1, 2}, {4, IntMax}))));

    // Test out of range constraints.
    addToFunctionSummaryMap(
        "__single_val_out_0", Signature(ArgTypes{IntTy}, RetType{IntTy}),
        Summary(EvalCallAsPure)
            .ArgConstraint(ArgumentCondition(0U, OutOfRange, SingleValue(0))));
    addToFunctionSummaryMap(
        "__single_val_out_1", Signature(ArgTypes{IntTy}, RetType{IntTy}),
        Summary(EvalCallAsPure)
            .ArgConstraint(ArgumentCondition(0U, OutOfRange, SingleValue(1))));
    addToFunctionSummaryMap(
        "__range_out_1_2", Signature(ArgTypes{IntTy}, RetType{IntTy}),
        Summary(EvalCallAsPure)
            .ArgConstraint(ArgumentCondition(0U, OutOfRange, Range(1, 2))));
    addToFunctionSummaryMap(
        "__range_out_m1_1", Signature(ArgTypes{IntTy}, RetType{IntTy}),
        Summary(EvalCallAsPure)
            .ArgConstraint(ArgumentCondition(0U, OutOfRange, Range(-1, 1))));
    addToFunctionSummaryMap(
        "__range_out_m2_m1", Signature(ArgTypes{IntTy}, RetType{IntTy}),
        Summary(EvalCallAsPure)
            .ArgConstraint(ArgumentCondition(0U, OutOfRange, Range(-2, -1))));
    addToFunctionSummaryMap(
        "__range_out_m10_10", Signature(ArgTypes{IntTy}, RetType{IntTy}),
        Summary(EvalCallAsPure)
            .ArgConstraint(ArgumentCondition(0U, OutOfRange, Range(-10, 10))));
    addToFunctionSummaryMap("__range_out_m1_inf",
                            Signature(ArgTypes{IntTy}, RetType{IntTy}),
                            Summary(EvalCallAsPure)
                                .ArgConstraint(ArgumentCondition(
                                    0U, OutOfRange, Range(-1, IntMax))));
    addToFunctionSummaryMap("__range_out_0_inf",
                            Signature(ArgTypes{IntTy}, RetType{IntTy}),
                            Summary(EvalCallAsPure)
                                .ArgConstraint(ArgumentCondition(
                                    0U, OutOfRange, Range(0, IntMax))));
    addToFunctionSummaryMap("__range_out_1_inf",
                            Signature(ArgTypes{IntTy}, RetType{IntTy}),
                            Summary(EvalCallAsPure)
                                .ArgConstraint(ArgumentCondition(
                                    0U, OutOfRange, Range(1, IntMax))));
    addToFunctionSummaryMap("__range_out_minf_m1",
                            Signature(ArgTypes{IntTy}, RetType{IntTy}),
                            Summary(EvalCallAsPure)
                                .ArgConstraint(ArgumentCondition(
                                    0U, OutOfRange, Range(IntMin, -1))));
    addToFunctionSummaryMap("__range_out_minf_0",
                            Signature(ArgTypes{IntTy}, RetType{IntTy}),
                            Summary(EvalCallAsPure)
                                .ArgConstraint(ArgumentCondition(
                                    0U, OutOfRange, Range(IntMin, 0))));
    addToFunctionSummaryMap("__range_out_minf_1",
                            Signature(ArgTypes{IntTy}, RetType{IntTy}),
                            Summary(EvalCallAsPure)
                                .ArgConstraint(ArgumentCondition(
                                    0U, OutOfRange, Range(IntMin, 1))));
    addToFunctionSummaryMap("__range_out_1_2__4_6",
                            Signature(ArgTypes{IntTy}, RetType{IntTy}),
                            Summary(EvalCallAsPure)
                                .ArgConstraint(ArgumentCondition(
                                    0U, OutOfRange, Range({1, 2}, {4, 6}))));
    addToFunctionSummaryMap(
        "__range_out_1_2__4_inf", Signature(ArgTypes{IntTy}, RetType{IntTy}),
        Summary(EvalCallAsPure)
            .ArgConstraint(
                ArgumentCondition(0U, OutOfRange, Range({1, 2}, {4, IntMax}))));

    // Test range kind.
    addToFunctionSummaryMap(
        "__within", Signature(ArgTypes{IntTy}, RetType{IntTy}),
        Summary(EvalCallAsPure)
            .ArgConstraint(ArgumentCondition(0U, WithinRange, SingleValue(1))));
    addToFunctionSummaryMap(
        "__out_of", Signature(ArgTypes{IntTy}, RetType{IntTy}),
        Summary(EvalCallAsPure)
            .ArgConstraint(ArgumentCondition(0U, OutOfRange, SingleValue(1))));

    addToFunctionSummaryMap(
        "__two_constrained_args",
        Signature(ArgTypes{IntTy, IntTy}, RetType{IntTy}),
        Summary(EvalCallAsPure)
            .ArgConstraint(ArgumentCondition(0U, WithinRange, SingleValue(1)))
            .ArgConstraint(ArgumentCondition(1U, WithinRange, SingleValue(1))));
    addToFunctionSummaryMap(
        "__arg_constrained_twice", Signature(ArgTypes{IntTy}, RetType{IntTy}),
        Summary(EvalCallAsPure)
            .ArgConstraint(ArgumentCondition(0U, OutOfRange, SingleValue(1)))
            .ArgConstraint(ArgumentCondition(0U, OutOfRange, SingleValue(2))));
    addToFunctionSummaryMap(
        "__defaultparam",
        Signature(ArgTypes{Irrelevant, IntTy}, RetType{IntTy}),
        Summary(EvalCallAsPure).ArgConstraint(NotNull(ArgNo(0))));
    addToFunctionSummaryMap(
        "__variadic",
        Signature(ArgTypes{VoidPtrTy, ConstCharPtrTy}, RetType{IntTy}),
        Summary(EvalCallAsPure)
            .ArgConstraint(NotNull(ArgNo(0)))
            .ArgConstraint(NotNull(ArgNo(1))));
    addToFunctionSummaryMap(
        "__buf_size_arg_constraint",
        Signature(ArgTypes{ConstVoidPtrTy, SizeTy}, RetType{IntTy}),
        Summary(EvalCallAsPure)
            .ArgConstraint(
                BufferSize(/*Buffer=*/ArgNo(0), /*BufSize=*/ArgNo(1))));
    addToFunctionSummaryMap(
        "__buf_size_arg_constraint_mul",
        Signature(ArgTypes{ConstVoidPtrTy, SizeTy, SizeTy}, RetType{IntTy}),
        Summary(EvalCallAsPure)
            .ArgConstraint(BufferSize(/*Buffer=*/ArgNo(0), /*BufSize=*/ArgNo(1),
                                      /*BufSizeMultiplier=*/ArgNo(2))));
    addToFunctionSummaryMap(
        "__buf_size_arg_constraint_concrete",
        Signature(ArgTypes{ConstVoidPtrTy}, RetType{IntTy}),
        Summary(EvalCallAsPure)
            .ArgConstraint(BufferSize(/*Buffer=*/ArgNo(0),
                                      /*BufSize=*/BVF.getValue(10, IntTy))));
    addToFunctionSummaryMap(
        {"__test_restrict_param_0", "__test_restrict_param_1",
         "__test_restrict_param_2"},
        Signature(ArgTypes{VoidPtrRestrictTy}, RetType{VoidTy}),
        Summary(EvalCallAsPure));

    // Test the application of cases.
    addToFunctionSummaryMap(
        "__test_case_note", Signature(ArgTypes{}, RetType{IntTy}),
        Summary(EvalCallAsPure)
            .Case({ReturnValueCondition(WithinRange, SingleValue(0))},
                  ErrnoIrrelevant, "Function returns 0")
            .Case({ReturnValueCondition(WithinRange, SingleValue(1))},
                  ErrnoIrrelevant, "Function returns 1"));
    addToFunctionSummaryMap(
        "__test_case_range_1_2__4_6",
        Signature(ArgTypes{IntTy}, RetType{IntTy}),
        Summary(EvalCallAsPure)
            .Case({ArgumentCondition(0U, WithinRange,
                                     IntRangeVector{{IntMin, 0}, {3, 3}}),
                   ReturnValueCondition(WithinRange, SingleValue(1))},
                  ErrnoIrrelevant)
            .Case({ArgumentCondition(0U, WithinRange,
                                     IntRangeVector{{3, 3}, {7, IntMax}}),
                   ReturnValueCondition(WithinRange, SingleValue(2))},
                  ErrnoIrrelevant)
            .Case({ArgumentCondition(0U, WithinRange,
                                     IntRangeVector{{IntMin, 0}, {7, IntMax}}),
                   ReturnValueCondition(WithinRange, SingleValue(3))},
                  ErrnoIrrelevant)
            .Case({ArgumentCondition(
                       0U, WithinRange,
                       IntRangeVector{{IntMin, 0}, {3, 3}, {7, IntMax}}),
                   ReturnValueCondition(WithinRange, SingleValue(4))},
                  ErrnoIrrelevant));
  }
}

void ento::registerStdCLibraryFunctionsChecker(CheckerManager &mgr) {
  auto *Checker = mgr.registerChecker<StdLibraryFunctionsChecker>();
  Checker->CheckName = mgr.getCurrentCheckerName();
  const AnalyzerOptions &Opts = mgr.getAnalyzerOptions();
  Checker->DisplayLoadedSummaries =
      Opts.getCheckerBooleanOption(Checker, "DisplayLoadedSummaries");
  Checker->ModelPOSIX = Opts.getCheckerBooleanOption(Checker, "ModelPOSIX");
  Checker->ShouldAssumeControlledEnvironment =
      Opts.ShouldAssumeControlledEnvironment;
}

bool ento::shouldRegisterStdCLibraryFunctionsChecker(
    const CheckerManager &mgr) {
  return true;
}

void ento::registerStdCLibraryFunctionsTesterChecker(CheckerManager &mgr) {
  auto *Checker = mgr.getChecker<StdLibraryFunctionsChecker>();
  Checker->AddTestFunctions = true;
}

bool ento::shouldRegisterStdCLibraryFunctionsTesterChecker(
    const CheckerManager &mgr) {
  return true;
}<|MERGE_RESOLUTION|>--- conflicted
+++ resolved
@@ -1802,13 +1802,8 @@
   };
   auto NotNullBuffer = [&](ArgNo ArgN, ArgNo SizeArg1N,
                            std::optional<ArgNo> SizeArg2N = std::nullopt) {
-<<<<<<< HEAD
-    return std::make_shared<NotNullBufferConstraint>(ArgN, SizeArg1N,
-                                                     SizeArg2N);
-=======
     return std::make_shared<BufferNullnessConstraint>(ArgN, SizeArg1N,
                                                       SizeArg2N);
->>>>>>> 5eee2751
   };
 
   std::optional<QualType> FileTy = lookupTy("FILE");
