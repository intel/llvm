//===- EnumCastOutOfRangeChecker.cpp ---------------------------*- C++ -*--===//
//
// Part of the LLVM Project, under the Apache License v2.0 with LLVM Exceptions.
// See https://llvm.org/LICENSE.txt for license information.
// SPDX-License-Identifier: Apache-2.0 WITH LLVM-exception
//
//===----------------------------------------------------------------------===//
//
// The EnumCastOutOfRangeChecker is responsible for checking integer to
// enumeration casts that could result in undefined values. This could happen
// if the value that we cast from is out of the value range of the enumeration.
// Reference:
// [ISO/IEC 14882-2014] ISO/IEC 14882-2014.
//   Programming Languages — C++, Fourth Edition. 2014.
// C++ Standard, [dcl.enum], in paragraph 8, which defines the range of an enum
// C++ Standard, [expr.static.cast], paragraph 10, which defines the behaviour
//   of casting an integer value that is out of range
// SEI CERT C++ Coding Standard, INT50-CPP. Do not cast to an out-of-range
//   enumeration value
//===----------------------------------------------------------------------===//

#include "clang/AST/Attr.h"
#include "clang/StaticAnalyzer/Checkers/BuiltinCheckerRegistration.h"
#include "clang/StaticAnalyzer/Core/BugReporter/BugType.h"
#include "clang/StaticAnalyzer/Core/PathSensitive/CheckerContext.h"
#include "llvm/Support/FormatVariadic.h"
#include <optional>

using namespace clang;
using namespace ento;
using llvm::formatv;

namespace {
// This evaluator checks two SVals for equality. The first SVal is provided via
// the constructor, the second is the parameter of the overloaded () operator.
// It uses the in-built ConstraintManager to resolve the equlity to possible or
// not possible ProgramStates.
class ConstraintBasedEQEvaluator {
  const DefinedOrUnknownSVal CompareValue;
  const ProgramStateRef PS;
  SValBuilder &SVB;

public:
  ConstraintBasedEQEvaluator(CheckerContext &C,
                             const DefinedOrUnknownSVal CompareValue)
      : CompareValue(CompareValue), PS(C.getState()), SVB(C.getSValBuilder()) {}

  bool operator()(const llvm::APSInt &EnumDeclInitValue) {
    DefinedOrUnknownSVal EnumDeclValue = SVB.makeIntVal(EnumDeclInitValue);
    DefinedOrUnknownSVal ElemEqualsValueToCast =
        SVB.evalEQ(PS, EnumDeclValue, CompareValue);

    return static_cast<bool>(PS->assume(ElemEqualsValueToCast, true));
  }
};

// This checker checks CastExpr statements.
// If the value provided to the cast is one of the values the enumeration can
// represent, the said value matches the enumeration. If the checker can
// establish the impossibility of matching it gives a warning.
// Being conservative, it does not warn if there is slight possibility the
// value can be matching.
class EnumCastOutOfRangeChecker : public Checker<check::PreStmt<CastExpr>> {
  const BugType EnumValueCastOutOfRange{this, "Enum cast out of range"};
  void reportWarning(CheckerContext &C, const CastExpr *CE,
                     const EnumDecl *E) const;

public:
  void checkPreStmt(const CastExpr *CE, CheckerContext &C) const;
};

using EnumValueVector = llvm::SmallVector<llvm::APSInt, 6>;

// Collects all of the values an enum can represent (as SVals).
EnumValueVector getDeclValuesForEnum(const EnumDecl *ED) {
  EnumValueVector DeclValues(
      std::distance(ED->enumerator_begin(), ED->enumerator_end()));
  llvm::transform(ED->enumerators(), DeclValues.begin(),
                  [](const EnumConstantDecl *D) { return D->getInitVal(); });
  return DeclValues;
}
} // namespace

void EnumCastOutOfRangeChecker::reportWarning(CheckerContext &C,
                                              const CastExpr *CE,
                                              const EnumDecl *E) const {
  assert(E && "valid EnumDecl* is expected");
  if (const ExplodedNode *N = C.generateNonFatalErrorNode()) {
    std::string ValueStr = "", NameStr = "the enum";

    // Try to add details to the message:
    const auto ConcreteValue =
        C.getSVal(CE->getSubExpr()).getAs<nonloc::ConcreteInt>();
    if (ConcreteValue) {
      ValueStr = formatv(" '{0}'", ConcreteValue->getValue());
    }
    if (StringRef EnumName{E->getName()}; !EnumName.empty()) {
      NameStr = formatv("'{0}'", EnumName);
    }

    std::string Msg = formatv("The value{0} provided to the cast expression is "
                              "not in the valid range of values for {1}",
                              ValueStr, NameStr);

    auto BR = std::make_unique<PathSensitiveBugReport>(EnumValueCastOutOfRange,
                                                       Msg, N);
    bugreporter::trackExpressionValue(N, CE->getSubExpr(), *BR);
    BR->addNote("enum declared here",
                PathDiagnosticLocation::create(E, C.getSourceManager()),
                {E->getSourceRange()});
    C.emitReport(std::move(BR));
  }
}

void EnumCastOutOfRangeChecker::checkPreStmt(const CastExpr *CE,
                                             CheckerContext &C) const {

  // Only perform enum range check on casts where such checks are valid.  For
  // all other cast kinds (where enum range checks are unnecessary or invalid),
  // just return immediately.  TODO: The set of casts allowed for enum range
  // checking may be incomplete.  Better to add a missing cast kind to enable a
  // missing check than to generate false negatives and have to remove those
  // later.
  switch (CE->getCastKind()) {
  case CK_IntegralCast:
    break;

  default:
    return;
    break;
  }

  // Get the value of the expression to cast.
  const std::optional<DefinedOrUnknownSVal> ValueToCast =
      C.getSVal(CE->getSubExpr()).getAs<DefinedOrUnknownSVal>();

  // If the value cannot be reasoned about (not even a DefinedOrUnknownSVal),
  // don't analyze further.
  if (!ValueToCast)
    return;

  // Check whether the cast type is an enum.
  const auto *ED = CE->getType()->getAsEnumDecl();
  if (!ED)
    return;

<<<<<<< HEAD
  // If the cast is an enum, get its declaration.
  // If the isEnumeralType() returned true, then the declaration must exist
  // even if it is a stub declaration. It is up to the getDeclValuesForEnum()
  // function to handle this.
  const EnumDecl *ED =
      T->castAs<EnumType>()->getOriginalDecl()->getDefinitionOrSelf();

=======
>>>>>>> 35227056
  // [[clang::flag_enum]] annotated enums are by definition should be ignored.
  if (ED->hasAttr<FlagEnumAttr>())
    return;

  EnumValueVector DeclValues = getDeclValuesForEnum(ED);

  // If the declarator list is empty, bail out.
  // Every initialization an enum with a fixed underlying type but without any
  // enumerators would produce a warning if we were to continue at this point.
  // The most notable example is std::byte in the C++17 standard library.
  // TODO: Create heuristics to bail out when the enum type is intended to be
  // used to store combinations of flag values (to mitigate the limitation
  // described in the docs).
  if (DeclValues.size() == 0)
    return;

  // Check if any of the enum values possibly match.
  bool PossibleValueMatch =
      llvm::any_of(DeclValues, ConstraintBasedEQEvaluator(C, *ValueToCast));

  // If there is no value that can possibly match any of the enum values, then
  // warn.
  if (!PossibleValueMatch)
    reportWarning(C, CE, ED);
}

void ento::registerEnumCastOutOfRangeChecker(CheckerManager &mgr) {
  mgr.registerChecker<EnumCastOutOfRangeChecker>();
}

bool ento::shouldRegisterEnumCastOutOfRangeChecker(const CheckerManager &mgr) {
  return true;
}<|MERGE_RESOLUTION|>--- conflicted
+++ resolved
@@ -144,16 +144,6 @@
   if (!ED)
     return;
 
-<<<<<<< HEAD
-  // If the cast is an enum, get its declaration.
-  // If the isEnumeralType() returned true, then the declaration must exist
-  // even if it is a stub declaration. It is up to the getDeclValuesForEnum()
-  // function to handle this.
-  const EnumDecl *ED =
-      T->castAs<EnumType>()->getOriginalDecl()->getDefinitionOrSelf();
-
-=======
->>>>>>> 35227056
   // [[clang::flag_enum]] annotated enums are by definition should be ignored.
   if (ED->hasAttr<FlagEnumAttr>())
     return;
