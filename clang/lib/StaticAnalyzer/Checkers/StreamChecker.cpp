--- conflicted
+++ resolved
@@ -1034,26 +1034,16 @@
   C.addTransition(State);
 }
 
-<<<<<<< HEAD
-static std::optional<QualType> getPointeeType(const MemRegion *R) {
-  if (!R)
-    return std::nullopt;
-=======
 static QualType getPointeeType(const MemRegion *R) {
   if (!R)
     return {};
->>>>>>> 4fe5a3cc
   if (const auto *ER = dyn_cast<ElementRegion>(R))
     return ER->getElementType();
   if (const auto *TR = dyn_cast<TypedValueRegion>(R))
     return TR->getValueType();
   if (const auto *SR = dyn_cast<SymbolicRegion>(R))
     return SR->getPointeeStaticType();
-<<<<<<< HEAD
-  return std::nullopt;
-=======
   return {};
->>>>>>> 4fe5a3cc
 }
 
 static std::optional<NonLoc> getStartIndex(SValBuilder &SVB,
@@ -1083,12 +1073,8 @@
   const auto *Buffer =
       dyn_cast_or_null<SubRegion>(Call.getArgSVal(0).getAsRegion());
 
-<<<<<<< HEAD
-  std::optional<QualType> ElemTy = getPointeeType(Buffer);
-=======
   const ASTContext &Ctx = C.getASTContext();
   QualType ElemTy = getPointeeType(Buffer);
->>>>>>> 4fe5a3cc
   std::optional<SVal> StartElementIndex =
       getStartIndex(C.getSValBuilder(), Buffer);
 
@@ -1101,19 +1087,12 @@
   std::optional<int64_t> StartIndexVal =
       getKnownValue(State, StartElementIndex.value_or(UnknownVal()));
 
-<<<<<<< HEAD
-  if (ElemTy && CountVal && Size && StartIndexVal) {
-    int64_t NumBytesRead = Size.value() * CountVal.value();
-    int64_t ElemSizeInChars =
-        C.getASTContext().getTypeSizeInChars(*ElemTy).getQuantity();
-=======
   if (!ElemTy.isNull() && CountVal && Size && StartIndexVal) {
     int64_t NumBytesRead = Size.value() * CountVal.value();
     int64_t ElemSizeInChars = Ctx.getTypeSizeInChars(ElemTy).getQuantity();
     if (ElemSizeInChars == 0)
       return nullptr;
 
->>>>>>> 4fe5a3cc
     bool IncompleteLastElement = (NumBytesRead % ElemSizeInChars) != 0;
     int64_t NumCompleteOrIncompleteElementsRead =
         NumBytesRead / ElemSizeInChars + IncompleteLastElement;
@@ -1121,11 +1100,7 @@
     constexpr int MaxInvalidatedElementsLimit = 64;
     if (NumCompleteOrIncompleteElementsRead <= MaxInvalidatedElementsLimit) {
       return escapeByStartIndexAndCount(State, Call, C.blockCount(), Buffer,
-<<<<<<< HEAD
-                                        *ElemTy, *StartIndexVal,
-=======
                                         ElemTy, *StartIndexVal,
->>>>>>> 4fe5a3cc
                                         NumCompleteOrIncompleteElementsRead);
     }
   }
