--- conflicted
+++ resolved
@@ -40,14 +40,11 @@
              "Number of Z3 queries rejecting a report");
 STAT_COUNTER(NumTimesZ3QueryRejectEQClass,
              "Number of times rejecting an report equivalenece class");
-<<<<<<< HEAD
-=======
 
 STAT_COUNTER(TimeSpentSolvingZ3Queries,
              "Total time spent solving Z3 queries excluding retries");
 STAT_MAX(MaxTimeSpentSolvingZ3Queries,
          "Max time spent solving a Z3 query excluding retries");
->>>>>>> d465594a
 
 using namespace clang;
 using namespace ento;
