//== RegionStore.cpp - Field-sensitive store model --------------*- C++ -*--==//
//
// Part of the LLVM Project, under the Apache License v2.0 with LLVM Exceptions.
// See https://llvm.org/LICENSE.txt for license information.
// SPDX-License-Identifier: Apache-2.0 WITH LLVM-exception
//
//===----------------------------------------------------------------------===//
//
// This file defines a basic region store model. In this model, we do have field
// sensitivity. But we assume nothing about the heap shape. So recursive data
// structures are largely ignored. Basically we do 1-limiting analysis.
// Parameter pointers are assumed with no aliasing. Pointee objects of
// parameters are created lazily.
//
//===----------------------------------------------------------------------===//

#include "clang/AST/Attr.h"
#include "clang/AST/CharUnits.h"
#include "clang/ASTMatchers/ASTMatchFinder.h"
#include "clang/Analysis/AnalysisDeclContext.h"
#include "clang/Basic/JsonSupport.h"
#include "clang/Basic/TargetInfo.h"
#include "clang/StaticAnalyzer/Core/PathSensitive/AnalysisManager.h"
#include "clang/StaticAnalyzer/Core/PathSensitive/CallEvent.h"
#include "clang/StaticAnalyzer/Core/PathSensitive/ExprEngine.h"
#include "clang/StaticAnalyzer/Core/PathSensitive/MemRegion.h"
#include "clang/StaticAnalyzer/Core/PathSensitive/ProgramState.h"
#include "llvm/ADT/ImmutableMap.h"
#include "llvm/ADT/STLExtras.h"
#include "llvm/Support/TimeProfiler.h"
#include "llvm/Support/raw_ostream.h"
#include <limits>
#include <optional>
#include <utility>

using namespace clang;
using namespace ento;

//===----------------------------------------------------------------------===//
// Representation of binding keys.
//===----------------------------------------------------------------------===//

namespace {
class BindingKey {
public:
  enum Kind {
    Default = 0x0,
    Direct = 0x1,
    Symbolic = 0x2,
  };

private:
  llvm::PointerIntPair<const MemRegion *, 2> P;
  uint64_t Data;

  /// Create a key for a binding to region \p r, which has a symbolic offset
  /// from region \p Base.
  explicit BindingKey(const SubRegion *r, const SubRegion *Base, Kind k)
    : P(r, k | Symbolic), Data(reinterpret_cast<uintptr_t>(Base)) {
    assert(r && Base && "Must have known regions.");
    assert(getConcreteOffsetRegion() == Base && "Failed to store base region");
  }

  /// Create a key for a binding at \p offset from base region \p r.
  explicit BindingKey(const MemRegion *r, uint64_t offset, Kind k)
    : P(r, k), Data(offset) {
    assert(r && "Must have known regions.");
    assert(getOffset() == offset && "Failed to store offset");
    assert((r == r->getBaseRegion() ||
            isa<ObjCIvarRegion, CXXDerivedObjectRegion>(r)) &&
           "Not a base");
  }

public:
  bool isDirect() const { return P.getInt() & Direct; }
  bool isDefault() const { return !isDirect(); }
  bool hasSymbolicOffset() const { return P.getInt() & Symbolic; }

  const MemRegion *getRegion() const { return P.getPointer(); }
  uint64_t getOffset() const {
    assert(!hasSymbolicOffset());
    return Data;
  }

  const SubRegion *getConcreteOffsetRegion() const {
    assert(hasSymbolicOffset());
    return reinterpret_cast<const SubRegion *>(static_cast<uintptr_t>(Data));
  }

  const MemRegion *getBaseRegion() const {
    if (hasSymbolicOffset())
      return getConcreteOffsetRegion()->getBaseRegion();
    return getRegion()->getBaseRegion();
  }

  void Profile(llvm::FoldingSetNodeID& ID) const {
    ID.AddPointer(P.getOpaqueValue());
    ID.AddInteger(Data);
  }

  static BindingKey Make(const MemRegion *R, Kind k);

  bool operator<(const BindingKey &X) const {
    if (P.getOpaqueValue() < X.P.getOpaqueValue())
      return true;
    if (P.getOpaqueValue() > X.P.getOpaqueValue())
      return false;
    return Data < X.Data;
  }

  bool operator==(const BindingKey &X) const {
    return P.getOpaqueValue() == X.P.getOpaqueValue() &&
           Data == X.Data;
  }

  LLVM_DUMP_METHOD void dump() const;
};

std::string locDescr(Loc L) {
  std::string S;
  llvm::raw_string_ostream OS(S);
  L.dumpToStream(OS);
  return OS.str();
}
} // end anonymous namespace

BindingKey BindingKey::Make(const MemRegion *R, Kind k) {
  const RegionOffset &RO = R->getAsOffset();
  if (RO.hasSymbolicOffset())
    return BindingKey(cast<SubRegion>(R), cast<SubRegion>(RO.getRegion()), k);

  return BindingKey(RO.getRegion(), RO.getOffset(), k);
}

namespace llvm {
static inline raw_ostream &operator<<(raw_ostream &Out, BindingKey K) {
  Out << "\"kind\": \"" << (K.isDirect() ? "Direct" : "Default")
      << "\", \"offset\": ";

  if (!K.hasSymbolicOffset())
    Out << K.getOffset();
  else
    Out << "null";

  return Out;
}

} // namespace llvm

#if !defined(NDEBUG) || defined(LLVM_ENABLE_DUMP)
void BindingKey::dump() const { llvm::errs() << *this; }
#endif

//===----------------------------------------------------------------------===//
// Actual Store type.
//===----------------------------------------------------------------------===//

typedef llvm::ImmutableMap<BindingKey, SVal>    ClusterBindings;
typedef llvm::ImmutableMapRef<BindingKey, SVal> ClusterBindingsRef;
typedef std::pair<BindingKey, SVal> BindingPair;

typedef llvm::ImmutableMap<const MemRegion *, ClusterBindings>
        RegionBindings;

namespace {
class RegionBindingsRef : public llvm::ImmutableMapRef<const MemRegion *,
                                 ClusterBindings> {
  ClusterBindings::Factory *CBFactory;

  // This flag indicates whether the current bindings are within the analysis
  // that has started from main(). It affects how we perform loads from
  // global variables that have initializers: if we have observed the
  // program execution from the start and we know that these variables
  // have not been overwritten yet, we can be sure that their initializers
  // are still relevant. This flag never gets changed when the bindings are
  // updated, so it could potentially be moved into RegionStoreManager
  // (as if it's the same bindings but a different loading procedure)
  // however that would have made the manager needlessly stateful.
  bool IsMainAnalysis;

public:
  typedef llvm::ImmutableMapRef<const MemRegion *, ClusterBindings>
          ParentTy;

  RegionBindingsRef(ClusterBindings::Factory &CBFactory,
                    const RegionBindings::TreeTy *T,
                    RegionBindings::TreeTy::Factory *F, bool IsMainAnalysis)
      : RegionBindingsRef(ParentTy(T, F), CBFactory, IsMainAnalysis) {}

  RegionBindingsRef(const ParentTy &P, ClusterBindings::Factory &CBFactory,
                    bool IsMainAnalysis)
      : ParentTy(P), CBFactory(&CBFactory), IsMainAnalysis(IsMainAnalysis) {}

  RegionBindingsRef removeCluster(const MemRegion *BaseRegion) const {
    return RegionBindingsRef(ParentTy::remove(BaseRegion), *CBFactory,
                             IsMainAnalysis);
  }

  RegionBindingsRef addBinding(BindingKey K, SVal V) const;

  RegionBindingsRef addBinding(const MemRegion *R,
                               BindingKey::Kind k, SVal V) const;

  const SVal *lookup(BindingKey K) const;
  const SVal *lookup(const MemRegion *R, BindingKey::Kind k) const;
  using llvm::ImmutableMapRef<const MemRegion *, ClusterBindings>::lookup;

  RegionBindingsRef removeBinding(BindingKey K);

  RegionBindingsRef removeBinding(const MemRegion *R,
                                  BindingKey::Kind k);

  RegionBindingsRef removeBinding(const MemRegion *R) {
    return removeBinding(R, BindingKey::Direct).
           removeBinding(R, BindingKey::Default);
  }

  std::optional<SVal> getDirectBinding(const MemRegion *R) const;

  /// getDefaultBinding - Returns an SVal* representing an optional default
  ///  binding associated with a region and its subregions.
  std::optional<SVal> getDefaultBinding(const MemRegion *R) const;

  /// Return the internal tree as a Store.
  Store asStore() const {
    llvm::PointerIntPair<Store, 1, bool> Ptr = {
        asImmutableMap().getRootWithoutRetain(), IsMainAnalysis};
    return reinterpret_cast<Store>(Ptr.getOpaqueValue());
  }

  bool isMainAnalysis() const {
    return IsMainAnalysis;
  }

  void printJson(raw_ostream &Out, const char *NL = "\n",
                 unsigned int Space = 0, bool IsDot = false) const {
    using namespace llvm;
    DenseMap<const MemRegion *, std::string> StringifyCache;
    auto ToString = [&StringifyCache](const MemRegion *R) {
      auto [Place, Inserted] = StringifyCache.try_emplace(R);
      if (!Inserted)
        return Place->second;
      std::string Res;
      raw_string_ostream OS(Res);
      OS << R;
      Place->second = Res;
      return Res;
    };

    using Cluster =
        std::pair<const MemRegion *, ImmutableMap<BindingKey, SVal>>;
    using Binding = std::pair<BindingKey, SVal>;

    const auto MemSpaceBeforeRegionName = [&ToString](const Cluster *L,
                                                      const Cluster *R) {
      if (isa<MemSpaceRegion>(L->first) && !isa<MemSpaceRegion>(R->first))
        return true;
      if (!isa<MemSpaceRegion>(L->first) && isa<MemSpaceRegion>(R->first))
        return false;
      return ToString(L->first) < ToString(R->first);
    };

    const auto SymbolicBeforeOffset = [&ToString](const BindingKey &L,
                                                  const BindingKey &R) {
      if (L.hasSymbolicOffset() && !R.hasSymbolicOffset())
        return true;
      if (!L.hasSymbolicOffset() && R.hasSymbolicOffset())
        return false;
      if (L.hasSymbolicOffset() && R.hasSymbolicOffset())
        return ToString(L.getRegion()) < ToString(R.getRegion());
      return L.getOffset() < R.getOffset();
    };

    const auto DefaultBindingBeforeDirectBindings =
        [&SymbolicBeforeOffset](const Binding *LPtr, const Binding *RPtr) {
          const BindingKey &L = LPtr->first;
          const BindingKey &R = RPtr->first;
          if (L.isDefault() && !R.isDefault())
            return true;
          if (!L.isDefault() && R.isDefault())
            return false;
          assert(L.isDefault() == R.isDefault());
          return SymbolicBeforeOffset(L, R);
        };

    const auto AddrOf = [](const auto &Item) { return &Item; };

    std::vector<const Cluster *> SortedClusters;
    SortedClusters.reserve(std::distance(begin(), end()));
    append_range(SortedClusters, map_range(*this, AddrOf));
    llvm::sort(SortedClusters, MemSpaceBeforeRegionName);

    for (auto [Idx, C] : llvm::enumerate(SortedClusters)) {
      const auto &[BaseRegion, Bindings] = *C;
      Indent(Out, Space, IsDot)
          << "{ \"cluster\": \"" << BaseRegion << "\", \"pointer\": \""
          << (const void *)BaseRegion << "\", \"items\": [" << NL;

      std::vector<const Binding *> SortedBindings;
      SortedBindings.reserve(std::distance(Bindings.begin(), Bindings.end()));
      append_range(SortedBindings, map_range(Bindings, AddrOf));
      llvm::sort(SortedBindings, DefaultBindingBeforeDirectBindings);

      ++Space;
      for (auto [Idx, B] : llvm::enumerate(SortedBindings)) {
        const auto &[Key, Value] = *B;
        Indent(Out, Space, IsDot) << "{ " << Key << ", \"value\": ";
        Value.printJson(Out, /*AddQuotes=*/true);
        Out << " }";
        if (Idx != SortedBindings.size() - 1)
          Out << ',';
        Out << NL;
      }
      --Space;
      Indent(Out, Space, IsDot) << "]}";
      if (Idx != SortedClusters.size() - 1)
        Out << ',';
      Out << NL;
    }
  }

  LLVM_DUMP_METHOD void dump() const { printJson(llvm::errs()); }

protected:
  RegionBindingsRef
  commitBindingsToCluster(const MemRegion *BaseRegion,
                          const ClusterBindings &Bindings) const;
};
} // end anonymous namespace

/// This class represents the same as \c RegionBindingsRef, but with a limit on
/// the number of bindings that can be added.
class LimitedRegionBindingsRef : public RegionBindingsRef {
public:
  LimitedRegionBindingsRef(RegionBindingsRef Base,
                           SmallVectorImpl<SVal> &EscapedValuesDuringBind,
                           std::optional<unsigned> BindingsLeft)
      : RegionBindingsRef(Base),
        EscapedValuesDuringBind(&EscapedValuesDuringBind),
        BindingsLeft(BindingsLeft) {}

  bool hasExhaustedBindingLimit() const {
    return BindingsLeft.has_value() && BindingsLeft.value() == 0;
  }

  LimitedRegionBindingsRef withValuesEscaped(SVal V) const {
    EscapedValuesDuringBind->push_back(V);
    return *this;
  }

  LimitedRegionBindingsRef
  withValuesEscaped(nonloc::CompoundVal::iterator Begin,
                    nonloc::CompoundVal::iterator End) const {
    for (SVal V : llvm::make_range(Begin, End))
      withValuesEscaped(V);
    return *this;
  }

  LimitedRegionBindingsRef
  addWithoutDecreasingLimit(const MemRegion *BaseRegion,
                            data_type_ref BindingKeyAndValue) const {
    return LimitedRegionBindingsRef{RegionBindingsRef::commitBindingsToCluster(
                                        BaseRegion, BindingKeyAndValue),
                                    *EscapedValuesDuringBind, BindingsLeft};
  }

  LimitedRegionBindingsRef removeCluster(const MemRegion *BaseRegion) const {
    return LimitedRegionBindingsRef{
        RegionBindingsRef::removeCluster(BaseRegion), *EscapedValuesDuringBind,
        BindingsLeft};
  }

  LimitedRegionBindingsRef addBinding(BindingKey K, SVal V) const {
    std::optional<unsigned> NewBindingsLeft = BindingsLeft;
    if (NewBindingsLeft.has_value()) {
      assert(NewBindingsLeft.value() != 0);
      NewBindingsLeft.value() -= 1;

      // If we just exhausted the binding limit, highjack
      // this bind call for the default binding.
      if (NewBindingsLeft.value() == 0) {
        withValuesEscaped(V);
        K = BindingKey::Make(K.getRegion(), BindingKey::Default);
        V = UnknownVal();
      }
    }

    return LimitedRegionBindingsRef{RegionBindingsRef::addBinding(K, V),
                                    *EscapedValuesDuringBind, NewBindingsLeft};
  }

  LimitedRegionBindingsRef addBinding(const MemRegion *R, BindingKey::Kind k,
                                      SVal V) const {
    return addBinding(BindingKey::Make(R, k), V);
  }

private:
  SmallVectorImpl<SVal> *EscapedValuesDuringBind; // nonnull
  std::optional<unsigned> BindingsLeft;
};

typedef const RegionBindingsRef& RegionBindingsConstRef;
typedef const LimitedRegionBindingsRef &LimitedRegionBindingsConstRef;

std::optional<SVal>
RegionBindingsRef::getDirectBinding(const MemRegion *R) const {
  const SVal *V = lookup(R, BindingKey::Direct);
  return V ? std::optional<SVal>(*V) : std::nullopt;
}

std::optional<SVal>
RegionBindingsRef::getDefaultBinding(const MemRegion *R) const {
  const SVal *V = lookup(R, BindingKey::Default);
  return V ? std::optional<SVal>(*V) : std::nullopt;
}

RegionBindingsRef RegionBindingsRef::commitBindingsToCluster(
    const MemRegion *BaseRegion, const ClusterBindings &Bindings) const {
  return RegionBindingsRef(ParentTy::add(BaseRegion, Bindings), *CBFactory,
                           IsMainAnalysis);
}

RegionBindingsRef RegionBindingsRef::addBinding(BindingKey K, SVal V) const {
  const MemRegion *Base = K.getBaseRegion();

  const ClusterBindings *ExistingCluster = lookup(Base);
  ClusterBindings Bindings =
      (ExistingCluster ? *ExistingCluster : CBFactory->getEmptyMap());
  Bindings = CBFactory->add(Bindings, K, V);
  return commitBindingsToCluster(Base, Bindings);
}

RegionBindingsRef RegionBindingsRef::addBinding(const MemRegion *R,
                                                BindingKey::Kind k,
                                                SVal V) const {
  return addBinding(BindingKey::Make(R, k), V);
}

const SVal *RegionBindingsRef::lookup(BindingKey K) const {
  const ClusterBindings *Cluster = lookup(K.getBaseRegion());
  if (!Cluster)
    return nullptr;
  return Cluster->lookup(K);
}

const SVal *RegionBindingsRef::lookup(const MemRegion *R,
                                      BindingKey::Kind k) const {
  return lookup(BindingKey::Make(R, k));
}

RegionBindingsRef RegionBindingsRef::removeBinding(BindingKey K) {
  const MemRegion *Base = K.getBaseRegion();
  const ClusterBindings *Cluster = lookup(Base);
  if (!Cluster)
    return *this;

  ClusterBindings NewCluster = CBFactory->remove(*Cluster, K);
  if (NewCluster.isEmpty())
    return removeCluster(Base);
  return commitBindingsToCluster(Base, NewCluster);
}

RegionBindingsRef RegionBindingsRef::removeBinding(const MemRegion *R,
                                                BindingKey::Kind k){
  return removeBinding(BindingKey::Make(R, k));
}

//===----------------------------------------------------------------------===//
// Main RegionStore logic.
//===----------------------------------------------------------------------===//

namespace {
class InvalidateRegionsWorker;

class RegionStoreManager : public StoreManager {
public:
  RegionBindings::Factory RBFactory;
  mutable ClusterBindings::Factory CBFactory;

  typedef std::vector<SVal> SValListTy;
private:
  typedef llvm::DenseMap<const LazyCompoundValData *,
                         SValListTy> LazyBindingsMapTy;
  LazyBindingsMapTy LazyBindingsMap;

  /// The largest number of fields a struct can have and still be
  /// considered "small".
  ///
  /// This is currently used to decide whether or not it is worth "forcing" a
  /// LazyCompoundVal on bind.
  ///
  /// This is controlled by 'region-store-small-struct-limit' option.
  /// To disable all small-struct-dependent behavior, set the option to "0".
  const unsigned SmallStructLimit;

  /// The largest number of element an array can have and still be
  /// considered "small".
  ///
  /// This is currently used to decide whether or not it is worth "forcing" a
  /// LazyCompoundVal on bind.
  ///
  /// This is controlled by 'region-store-small-struct-limit' option.
  /// To disable all small-struct-dependent behavior, set the option to "0".
  const unsigned SmallArrayLimit;

  /// The number of bindings a single bind operation can scatter into.
  /// For example, binding the initializer-list of an array would recurse and
  /// bind all the individual array elements, potentially causing scalability
  /// issues. Nullopt if the limit is disabled.
  const std::optional<unsigned> RegionStoreMaxBindingFanOutPlusOne;

  /// A helper used to populate the work list with the given set of
  /// regions.
  void populateWorkList(InvalidateRegionsWorker &W,
                        ArrayRef<SVal> Values,
                        InvalidatedRegions *TopLevelRegions);

  const AnalyzerOptions &getOptions() {
    return StateMgr.getOwningEngine().getAnalysisManager().options;
  }

public:
  RegionStoreManager(ProgramStateManager &mgr)
      : StoreManager(mgr), RBFactory(mgr.getAllocator()),
        CBFactory(mgr.getAllocator()),
        SmallStructLimit(getOptions().RegionStoreSmallStructLimit),
        SmallArrayLimit(getOptions().RegionStoreSmallArrayLimit),
        RegionStoreMaxBindingFanOutPlusOne([&]() -> std::optional<unsigned> {
          unsigned FanOut = getOptions().RegionStoreMaxBindingFanOut;
          assert(FanOut != std::numeric_limits<unsigned>::max());
          if (FanOut == 0)
            return std::nullopt;
          return FanOut + 1 /*for the default binding*/;
        }()) {}

  /// setImplicitDefaultValue - Set the default binding for the provided
  ///  MemRegion to the value implicitly defined for compound literals when
  ///  the value is not specified.
  LimitedRegionBindingsRef
  setImplicitDefaultValue(LimitedRegionBindingsConstRef B, const MemRegion *R,
                          QualType T);

  /// ArrayToPointer - Emulates the "decay" of an array to a pointer
  ///  type.  'Array' represents the lvalue of the array being decayed
  ///  to a pointer, and the returned SVal represents the decayed
  ///  version of that lvalue (i.e., a pointer to the first element of
  ///  the array).  This is called by ExprEngine when evaluating
  ///  casts from arrays to pointers.
  SVal ArrayToPointer(Loc Array, QualType ElementTy) override;

  /// Creates the Store that correctly represents memory contents before
  /// the beginning of the analysis of the given top-level stack frame.
  StoreRef getInitialStore(const LocationContext *InitLoc) override {
    bool IsMainAnalysis = false;
    if (const auto *FD = dyn_cast<FunctionDecl>(InitLoc->getDecl()))
      IsMainAnalysis = FD->isMain() && !Ctx.getLangOpts().CPlusPlus;
    return StoreRef(RegionBindingsRef(RegionBindingsRef::ParentTy(
                                          RBFactory.getEmptyMap(), RBFactory),
                                      CBFactory, IsMainAnalysis)
                        .asStore(),
                    *this);
  }

  //===-------------------------------------------------------------------===//
  // Binding values to regions.
  //===-------------------------------------------------------------------===//
  RegionBindingsRef
  invalidateGlobalRegion(MemRegion::Kind K, ConstCFGElementRef Elem,
                         unsigned Count, const LocationContext *LCtx,
                         RegionBindingsRef B, InvalidatedRegions *Invalidated);

  StoreRef invalidateRegions(Store store, ArrayRef<SVal> Values,
                             ConstCFGElementRef Elem, unsigned Count,
                             const LocationContext *LCtx, const CallEvent *Call,
                             InvalidatedSymbols &IS,
                             RegionAndSymbolInvalidationTraits &ITraits,
                             InvalidatedRegions *Invalidated,
                             InvalidatedRegions *InvalidatedTopLevel) override;

  bool scanReachableSymbols(Store S, const MemRegion *R,
                            ScanReachableSymbols &Callbacks) override;

  LimitedRegionBindingsRef
  removeSubRegionBindings(LimitedRegionBindingsConstRef B, const SubRegion *R);
  std::optional<SVal>
  getConstantValFromConstArrayInitializer(RegionBindingsConstRef B,
                                          const ElementRegion *R);
  std::optional<SVal>
  getSValFromInitListExpr(const InitListExpr *ILE,
                          const SmallVector<uint64_t, 2> &ConcreteOffsets,
                          QualType ElemT);
  SVal getSValFromStringLiteral(const StringLiteral *SL, uint64_t Offset,
                                QualType ElemT);

public: // Part of public interface to class.
  BindResult Bind(Store store, Loc LV, SVal V) override {
    llvm::SmallVector<SVal, 0> EscapedValuesDuringBind;
    LimitedRegionBindingsRef BoundedBindings =
        getRegionBindings(store, EscapedValuesDuringBind);
    return BindResult{StoreRef(bind(BoundedBindings, LV, V).asStore(), *this),
                      std::move(EscapedValuesDuringBind)};
  }

  LimitedRegionBindingsRef bind(LimitedRegionBindingsConstRef B, Loc LV,
                                SVal V);

  // BindDefaultInitial is only used to initialize a region with
  // a default value.
  BindResult BindDefaultInitial(Store store, const MemRegion *R,
                                SVal V) override {
    RegionBindingsRef B = getRegionBindings(store);
    // Use other APIs when you have to wipe the region that was initialized
    // earlier.
    assert(!(B.getDefaultBinding(R) || B.getDirectBinding(R)) &&
           "Double initialization!");
    B = B.addBinding(BindingKey::Make(R, BindingKey::Default), V);
    return BindResult{
        StoreRef(B.asImmutableMap().getRootWithoutRetain(), *this), {}};
  }

  // BindDefaultZero is used for zeroing constructors that may accidentally
  // overwrite existing bindings.
  BindResult BindDefaultZero(Store store, const MemRegion *R) override {
    // FIXME: The offsets of empty bases can be tricky because of
    // of the so called "empty base class optimization".
    // If a base class has been optimized out
    // we should not try to create a binding, otherwise we should.
    // Unfortunately, at the moment ASTRecordLayout doesn't expose
    // the actual sizes of the empty bases
    // and trying to infer them from offsets/alignments
    // seems to be error-prone and non-trivial because of the trailing padding.
    // As a temporary mitigation we don't create bindings for empty bases.
    if (const auto *BR = dyn_cast<CXXBaseObjectRegion>(R))
      if (BR->getDecl()->isEmpty())
        return BindResult{StoreRef(store, *this), {}};

    llvm::SmallVector<SVal, 0> EscapedValuesDuringBind;
    LimitedRegionBindingsRef B =
        getRegionBindings(store, EscapedValuesDuringBind);
    SVal V = svalBuilder.makeZeroVal(Ctx.CharTy);
    B = removeSubRegionBindings(B, cast<SubRegion>(R));
    B = B.addBinding(BindingKey::Make(R, BindingKey::Default), V);
    return BindResult{
        StoreRef(B.asImmutableMap().getRootWithoutRetain(), *this),
        std::move(EscapedValuesDuringBind)};
  }

  /// Attempt to extract the fields of \p LCV and bind them to the struct region
  /// \p R.
  ///
  /// This path is used when it seems advantageous to "force" loading the values
  /// within a LazyCompoundVal to bind memberwise to the struct region, rather
  /// than using a Default binding at the base of the entire region. This is a
  /// heuristic attempting to avoid building long chains of LazyCompoundVals.
  ///
  /// \returns The updated store bindings, or \c std::nullopt if binding
  ///          non-lazily would be too expensive.
  std::optional<LimitedRegionBindingsRef>
  tryBindSmallStruct(LimitedRegionBindingsConstRef B, const TypedValueRegion *R,
                     const RecordDecl *RD, nonloc::LazyCompoundVal LCV);

  /// BindStruct - Bind a compound value to a structure.
  LimitedRegionBindingsRef bindStruct(LimitedRegionBindingsConstRef B,
                                      const TypedValueRegion *R, SVal V);

  /// BindVector - Bind a compound value to a vector.
  LimitedRegionBindingsRef bindVector(LimitedRegionBindingsConstRef B,
                                      const TypedValueRegion *R, SVal V);

  std::optional<LimitedRegionBindingsRef>
  tryBindSmallArray(LimitedRegionBindingsConstRef B, const TypedValueRegion *R,
                    const ArrayType *AT, nonloc::LazyCompoundVal LCV);

  LimitedRegionBindingsRef bindArray(LimitedRegionBindingsConstRef B,
                                     const TypedValueRegion *R, SVal V);

  /// Clears out all bindings in the given region and assigns a new value
  /// as a Default binding.
  LimitedRegionBindingsRef bindAggregate(LimitedRegionBindingsConstRef B,
                                         const TypedRegion *R, SVal DefaultVal);

  /// Create a new store with the specified binding removed.
  /// \param ST the original store, that is the basis for the new store.
  /// \param L the location whose binding should be removed.
  StoreRef killBinding(Store ST, Loc L) override;

  void incrementReferenceCount(Store store) override {
    getRegionBindings(store).manualRetain();
  }

  /// If the StoreManager supports it, decrement the reference count of
  /// the specified Store object.  If the reference count hits 0, the memory
  /// associated with the object is recycled.
  void decrementReferenceCount(Store store) override {
    getRegionBindings(store).manualRelease();
  }

  bool includedInBindings(Store store, const MemRegion *region) const override;

  /// Return the value bound to specified location in a given state.
  ///
  /// The high level logic for this method is this:
  /// getBinding (L)
  ///   if L has binding
  ///     return L's binding
  ///   else if L is in killset
  ///     return unknown
  ///   else
  ///     if L is on stack or heap
  ///       return undefined
  ///     else
  ///       return symbolic
  SVal getBinding(Store S, Loc L, QualType T) override {
    return getBinding(getRegionBindings(S), L, T);
  }

  std::optional<SVal> getUniqueDefaultBinding(RegionBindingsConstRef B,
                                              const TypedValueRegion *R) const;
  std::optional<SVal>
  getUniqueDefaultBinding(nonloc::LazyCompoundVal LCV) const;

  std::optional<SVal> getDefaultBinding(Store S, const MemRegion *R) override {
    RegionBindingsRef B = getRegionBindings(S);
    // Default bindings are always applied over a base region so look up the
    // base region's default binding, otherwise the lookup will fail when R
    // is at an offset from R->getBaseRegion().
    return B.getDefaultBinding(R->getBaseRegion());
  }

  SVal getBinding(RegionBindingsConstRef B, Loc L, QualType T = QualType());

  SVal getBindingForElement(RegionBindingsConstRef B, const ElementRegion *R);

  SVal getBindingForField(RegionBindingsConstRef B, const FieldRegion *R);

  SVal getBindingForObjCIvar(RegionBindingsConstRef B, const ObjCIvarRegion *R);

  SVal getBindingForVar(RegionBindingsConstRef B, const VarRegion *R);

  SVal getBindingForLazySymbol(const TypedValueRegion *R);

  SVal getBindingForFieldOrElementCommon(RegionBindingsConstRef B,
                                         const TypedValueRegion *R,
                                         QualType Ty);

  SVal getLazyBinding(const SubRegion *LazyBindingRegion,
                      RegionBindingsRef LazyBinding);

  /// Get bindings for the values in a struct and return a CompoundVal, used
  /// when doing struct copy:
  /// struct s x, y;
  /// x = y;
  /// y's value is retrieved by this method.
  SVal getBindingForStruct(RegionBindingsConstRef B, const TypedValueRegion *R);
  SVal getBindingForArray(RegionBindingsConstRef B, const TypedValueRegion *R);
  NonLoc createLazyBinding(RegionBindingsConstRef B, const TypedValueRegion *R);

  /// Used to lazily generate derived symbols for bindings that are defined
  /// implicitly by default bindings in a super region.
  ///
  /// Note that callers may need to specially handle LazyCompoundVals, which
  /// are returned as is in case the caller needs to treat them differently.
  std::optional<SVal>
  getBindingForDerivedDefaultValue(RegionBindingsConstRef B,
                                   const MemRegion *superR,
                                   const TypedValueRegion *R, QualType Ty);

  /// Get the state and region whose binding this region \p R corresponds to.
  ///
  /// If there is no lazy binding for \p R, the returned value will have a null
  /// \c second. Note that a null pointer can represents a valid Store.
  std::pair<Store, const SubRegion *>
  findLazyBinding(RegionBindingsConstRef B, const SubRegion *R,
                  const SubRegion *originalRegion);

  /// Returns the cached set of interesting SVals contained within a lazy
  /// binding.
  ///
  /// The precise value of "interesting" is determined for the purposes of
  /// RegionStore's internal analysis. It must always contain all regions and
  /// symbols, but may omit constants and other kinds of SVal.
  ///
  /// In contrast to compound values, LazyCompoundVals are also added
  /// to the 'interesting values' list in addition to the child interesting
  /// values.
  const SValListTy &getInterestingValues(nonloc::LazyCompoundVal LCV);

  //===------------------------------------------------------------------===//
  // State pruning.
  //===------------------------------------------------------------------===//

  /// removeDeadBindings - Scans the RegionStore of 'state' for dead values.
  ///  It returns a new Store with these values removed.
  StoreRef removeDeadBindings(Store store, const StackFrameContext *LCtx,
                              SymbolReaper& SymReaper) override;

  //===------------------------------------------------------------------===//
  // Utility methods.
  //===------------------------------------------------------------------===//

  RegionBindingsRef getRegionBindings(Store store) const {
    llvm::PointerIntPair<Store, 1, bool> Ptr;
    Ptr.setFromOpaqueValue(const_cast<void *>(store));
    return {CBFactory,
            static_cast<const RegionBindings::TreeTy *>(Ptr.getPointer()),
            RBFactory.getTreeFactory(), Ptr.getInt()};
  }

  LimitedRegionBindingsRef
  getRegionBindings(Store store,
                    SmallVectorImpl<SVal> &EscapedValuesDuringBind) const {
    return LimitedRegionBindingsRef(
        getRegionBindings(store), EscapedValuesDuringBind,
        /*BindingsLeft=*/RegionStoreMaxBindingFanOutPlusOne);
  }

  void printJson(raw_ostream &Out, Store S, const char *NL = "\n",
                 unsigned int Space = 0, bool IsDot = false) const override;

  void iterBindings(Store store, BindingsHandler& f) override {
    RegionBindingsRef B = getRegionBindings(store);
    for (const auto &[Region, Cluster] : B) {
      for (const auto &[Key, Value] : Cluster) {
        if (!Key.isDirect())
          continue;
        if (const SubRegion *R = dyn_cast<SubRegion>(Key.getRegion())) {
          // FIXME: Possibly incorporate the offset?
          if (!f.HandleBinding(*this, store, R, Value))
            return;
        }
      }
    }
  }
};

} // end anonymous namespace

//===----------------------------------------------------------------------===//
// RegionStore creation.
//===----------------------------------------------------------------------===//

std::unique_ptr<StoreManager>
ento::CreateRegionStoreManager(ProgramStateManager &StMgr) {
  return std::make_unique<RegionStoreManager>(StMgr);
}

//===----------------------------------------------------------------------===//
// Region Cluster analysis.
//===----------------------------------------------------------------------===//

namespace {
/// Used to determine which global regions are automatically included in the
/// initial worklist of a ClusterAnalysis.
enum GlobalsFilterKind {
  /// Don't include any global regions.
  GFK_None,
  /// Only include system globals.
  GFK_SystemOnly,
  /// Include all global regions.
  GFK_All
};

template <typename DERIVED>
class ClusterAnalysis  {
protected:
  typedef llvm::DenseMap<const MemRegion *, const ClusterBindings *> ClusterMap;
  typedef const MemRegion * WorkListElement;
  typedef SmallVector<WorkListElement, 10> WorkList;

  llvm::SmallPtrSet<const ClusterBindings *, 16> Visited;

  WorkList WL;

  RegionStoreManager &RM;
  ASTContext &Ctx;
  SValBuilder &svalBuilder;

  RegionBindingsRef B;


protected:
  const ClusterBindings *getCluster(const MemRegion *R) {
    return B.lookup(R);
  }

  /// Returns true if all clusters in the given memspace should be initially
  /// included in the cluster analysis. Subclasses may provide their
  /// own implementation.
  bool includeEntireMemorySpace(const MemRegion *Base) {
    return false;
  }

public:
  ClusterAnalysis(RegionStoreManager &rm, ProgramStateManager &StateMgr,
                  RegionBindingsRef b)
      : RM(rm), Ctx(StateMgr.getContext()),
        svalBuilder(StateMgr.getSValBuilder()), B(std::move(b)) {}

  RegionBindingsRef getRegionBindings() const { return B; }

  bool isVisited(const MemRegion *R) {
    return Visited.count(getCluster(R));
  }

  void GenerateClusters() {
    // Scan the entire set of bindings and record the region clusters.
    for (RegionBindingsRef::iterator RI = B.begin(), RE = B.end();
         RI != RE; ++RI){
      const MemRegion *Base = RI.getKey();

      const ClusterBindings &Cluster = RI.getData();
      assert(!Cluster.isEmpty() && "Empty clusters should be removed");
      static_cast<DERIVED*>(this)->VisitAddedToCluster(Base, Cluster);

      // If the base's memspace should be entirely invalidated, add the cluster
      // to the workspace up front.
      if (static_cast<DERIVED*>(this)->includeEntireMemorySpace(Base))
        AddToWorkList(WorkListElement(Base), &Cluster);
    }
  }

  bool AddToWorkList(WorkListElement E, const ClusterBindings *C) {
    if (C && !Visited.insert(C).second)
      return false;
    WL.push_back(E);
    return true;
  }

  bool AddToWorkList(const MemRegion *R) {
    return static_cast<DERIVED*>(this)->AddToWorkList(R);
  }

  void RunWorkList() {
    while (!WL.empty()) {
      WorkListElement E = WL.pop_back_val();
      const MemRegion *BaseR = E;

      static_cast<DERIVED*>(this)->VisitCluster(BaseR, getCluster(BaseR));
    }
  }

  void VisitAddedToCluster(const MemRegion *baseR, const ClusterBindings &C) {}
  void VisitCluster(const MemRegion *baseR, const ClusterBindings *C) {}

  void VisitCluster(const MemRegion *BaseR, const ClusterBindings *C,
                    bool Flag) {
    static_cast<DERIVED*>(this)->VisitCluster(BaseR, C);
  }
};
}

//===----------------------------------------------------------------------===//
// Binding invalidation.
//===----------------------------------------------------------------------===//

bool RegionStoreManager::scanReachableSymbols(Store S, const MemRegion *R,
                                              ScanReachableSymbols &Callbacks) {
  assert(R == R->getBaseRegion() && "Should only be called for base regions");
  RegionBindingsRef B = getRegionBindings(S);
  const ClusterBindings *Cluster = B.lookup(R);

  if (!Cluster)
    return true;

  for (ClusterBindings::iterator RI = Cluster->begin(), RE = Cluster->end();
       RI != RE; ++RI) {
    if (!Callbacks.scan(RI.getData()))
      return false;
  }

  return true;
}

static inline bool isUnionField(const FieldRegion *FR) {
  return FR->getDecl()->getParent()->isUnion();
}

typedef SmallVector<const FieldDecl *, 8> FieldVector;

static void getSymbolicOffsetFields(BindingKey K, FieldVector &Fields) {
  assert(K.hasSymbolicOffset() && "Not implemented for concrete offset keys");

  const MemRegion *Base = K.getConcreteOffsetRegion();
  const MemRegion *R = K.getRegion();

  while (R != Base) {
    if (const FieldRegion *FR = dyn_cast<FieldRegion>(R))
      if (!isUnionField(FR))
        Fields.push_back(FR->getDecl());

    R = cast<SubRegion>(R)->getSuperRegion();
  }
}

static bool isCompatibleWithFields(BindingKey K, const FieldVector &Fields) {
  assert(K.hasSymbolicOffset() && "Not implemented for concrete offset keys");

  if (Fields.empty())
    return true;

  FieldVector FieldsInBindingKey;
  getSymbolicOffsetFields(K, FieldsInBindingKey);

  ptrdiff_t Delta = FieldsInBindingKey.size() - Fields.size();
  if (Delta >= 0)
    return std::equal(FieldsInBindingKey.begin() + Delta,
                      FieldsInBindingKey.end(),
                      Fields.begin());
  else
    return std::equal(FieldsInBindingKey.begin(), FieldsInBindingKey.end(),
                      Fields.begin() - Delta);
}

/// Collects all bindings in \p Cluster that may refer to bindings within
/// \p Top.
///
/// Each binding is a pair whose \c first is the key (a BindingKey) and whose
/// \c second is the value (an SVal).
///
/// The \p IncludeAllDefaultBindings parameter specifies whether to include
/// default bindings that may extend beyond \p Top itself, e.g. if \p Top is
/// an aggregate within a larger aggregate with a default binding.
static void
collectSubRegionBindings(SmallVectorImpl<BindingPair> &Bindings,
                         SValBuilder &SVB, const ClusterBindings &Cluster,
                         const SubRegion *Top, BindingKey TopKey,
                         bool IncludeAllDefaultBindings) {
  FieldVector FieldsInSymbolicSubregions;
  if (TopKey.hasSymbolicOffset()) {
    getSymbolicOffsetFields(TopKey, FieldsInSymbolicSubregions);
    Top = TopKey.getConcreteOffsetRegion();
    TopKey = BindingKey::Make(Top, BindingKey::Default);
  }

  // Find the length (in bits) of the region being invalidated.
  uint64_t Length = UINT64_MAX;
  SVal Extent = Top->getMemRegionManager().getStaticSize(Top, SVB);
  if (std::optional<nonloc::ConcreteInt> ExtentCI =
          Extent.getAs<nonloc::ConcreteInt>()) {
    const llvm::APSInt &ExtentInt = ExtentCI->getValue();
    assert(ExtentInt.isNonNegative() || ExtentInt.isUnsigned());
    // Extents are in bytes but region offsets are in bits. Be careful!
    Length = ExtentInt.getLimitedValue() * SVB.getContext().getCharWidth();
  } else if (const FieldRegion *FR = dyn_cast<FieldRegion>(Top)) {
    if (FR->getDecl()->isBitField())
      Length = FR->getDecl()->getBitWidthValue();
  }

  for (const auto &StoreEntry : Cluster) {
    BindingKey NextKey = StoreEntry.first;
    if (NextKey.getRegion() == TopKey.getRegion()) {
      // FIXME: This doesn't catch the case where we're really invalidating a
      // region with a symbolic offset. Example:
      //      R: points[i].y
      //   Next: points[0].x

      if (NextKey.getOffset() > TopKey.getOffset() &&
          NextKey.getOffset() - TopKey.getOffset() < Length) {
        // Case 1: The next binding is inside the region we're invalidating.
        // Include it.
        Bindings.push_back(StoreEntry);

      } else if (NextKey.getOffset() == TopKey.getOffset()) {
        // Case 2: The next binding is at the same offset as the region we're
        // invalidating. In this case, we need to leave default bindings alone,
        // since they may be providing a default value for a regions beyond what
        // we're invalidating.
        // FIXME: This is probably incorrect; consider invalidating an outer
        // struct whose first field is bound to a LazyCompoundVal.
        if (IncludeAllDefaultBindings || NextKey.isDirect())
          Bindings.push_back(StoreEntry);
      }

    } else if (NextKey.hasSymbolicOffset()) {
      const MemRegion *Base = NextKey.getConcreteOffsetRegion();
      if (Top->isSubRegionOf(Base) && Top != Base) {
        // Case 3: The next key is symbolic and we just changed something within
        // its concrete region. We don't know if the binding is still valid, so
        // we'll be conservative and include it.
        if (IncludeAllDefaultBindings || NextKey.isDirect())
          if (isCompatibleWithFields(NextKey, FieldsInSymbolicSubregions))
            Bindings.push_back(StoreEntry);
      } else if (const SubRegion *BaseSR = dyn_cast<SubRegion>(Base)) {
        // Case 4: The next key is symbolic, but we changed a known
        // super-region. In this case the binding is certainly included.
        if (BaseSR->isSubRegionOf(Top))
          if (isCompatibleWithFields(NextKey, FieldsInSymbolicSubregions))
            Bindings.push_back(StoreEntry);
      }
    }
  }
}

static void
collectSubRegionBindings(SmallVectorImpl<BindingPair> &Bindings,
                         SValBuilder &SVB, const ClusterBindings &Cluster,
                         const SubRegion *Top, bool IncludeAllDefaultBindings) {
  collectSubRegionBindings(Bindings, SVB, Cluster, Top,
                           BindingKey::Make(Top, BindingKey::Default),
                           IncludeAllDefaultBindings);
}

LimitedRegionBindingsRef
RegionStoreManager::removeSubRegionBindings(LimitedRegionBindingsConstRef B,
                                            const SubRegion *Top) {
  BindingKey TopKey = BindingKey::Make(Top, BindingKey::Default);
  const MemRegion *ClusterHead = TopKey.getBaseRegion();

  if (Top == ClusterHead) {
    // We can remove an entire cluster's bindings all in one go.
    return B.removeCluster(Top);
  }

  const ClusterBindings *Cluster = B.lookup(ClusterHead);
  if (!Cluster) {
    // If we're invalidating a region with a symbolic offset, we need to make
    // sure we don't treat the base region as uninitialized anymore.
    if (TopKey.hasSymbolicOffset()) {
      const SubRegion *Concrete = TopKey.getConcreteOffsetRegion();
      return B.addBinding(Concrete, BindingKey::Default, UnknownVal());
    }
    return B;
  }

  SmallVector<BindingPair, 32> Bindings;
  collectSubRegionBindings(Bindings, svalBuilder, *Cluster, Top, TopKey,
                           /*IncludeAllDefaultBindings=*/false);

  ClusterBindingsRef Result(*Cluster, CBFactory);
  for (BindingKey Key : llvm::make_first_range(Bindings))
    Result = Result.remove(Key);

  // If we're invalidating a region with a symbolic offset, we need to make sure
  // we don't treat the base region as uninitialized anymore.
  // FIXME: This isn't very precise; see the example in
  // collectSubRegionBindings.
  if (TopKey.hasSymbolicOffset()) {
    const SubRegion *Concrete = TopKey.getConcreteOffsetRegion();
    Result = Result.add(BindingKey::Make(Concrete, BindingKey::Default),
                        UnknownVal());
  }

  if (Result.isEmpty())
    return B.removeCluster(ClusterHead);
  return B.addWithoutDecreasingLimit(ClusterHead, Result.asImmutableMap());
}

namespace {
class InvalidateRegionsWorker : public ClusterAnalysis<InvalidateRegionsWorker>
{
  ConstCFGElementRef Elem;
  unsigned Count;
  const LocationContext *LCtx;
  InvalidatedSymbols &IS;
  RegionAndSymbolInvalidationTraits &ITraits;
  StoreManager::InvalidatedRegions *Regions;
  GlobalsFilterKind GlobalsFilter;
public:
  InvalidateRegionsWorker(RegionStoreManager &rm, ProgramStateManager &stateMgr,
                          RegionBindingsRef b, ConstCFGElementRef elem,
                          unsigned count, const LocationContext *lctx,
                          InvalidatedSymbols &is,
                          RegionAndSymbolInvalidationTraits &ITraitsIn,
                          StoreManager::InvalidatedRegions *r,
                          GlobalsFilterKind GFK)
      : ClusterAnalysis<InvalidateRegionsWorker>(rm, stateMgr, b), Elem(elem),
        Count(count), LCtx(lctx), IS(is), ITraits(ITraitsIn), Regions(r),
        GlobalsFilter(GFK) {}

  void VisitCluster(const MemRegion *baseR, const ClusterBindings *C);
  void VisitBinding(SVal V);

  using ClusterAnalysis::AddToWorkList;

  bool AddToWorkList(const MemRegion *R);

  /// Returns true if all clusters in the memory space for \p Base should be
  /// be invalidated.
  bool includeEntireMemorySpace(const MemRegion *Base);

  /// Returns true if the memory space of the given region is one of the global
  /// regions specially included at the start of invalidation.
  bool isInitiallyIncludedGlobalRegion(const MemRegion *R);
};
}

bool InvalidateRegionsWorker::AddToWorkList(const MemRegion *R) {
  bool doNotInvalidateSuperRegion = ITraits.hasTrait(
      R, RegionAndSymbolInvalidationTraits::TK_DoNotInvalidateSuperRegion);
  const MemRegion *BaseR = doNotInvalidateSuperRegion ? R : R->getBaseRegion();
  return AddToWorkList(WorkListElement(BaseR), getCluster(BaseR));
}

void InvalidateRegionsWorker::VisitBinding(SVal V) {
  // A symbol?  Mark it touched by the invalidation.
  if (SymbolRef Sym = V.getAsSymbol())
    IS.insert(Sym);

  if (const MemRegion *R = V.getAsRegion()) {
    AddToWorkList(R);
    return;
  }

  // Is it a LazyCompoundVal?  All references get invalidated as well.
  if (std::optional<nonloc::LazyCompoundVal> LCS =
          V.getAs<nonloc::LazyCompoundVal>()) {

    // `getInterestingValues()` returns SVals contained within LazyCompoundVals,
    // so there is no need to visit them.
    for (SVal V : RM.getInterestingValues(*LCS))
      if (!isa<nonloc::LazyCompoundVal>(V))
        VisitBinding(V);

    return;
  }
}

void InvalidateRegionsWorker::VisitCluster(const MemRegion *baseR,
                                           const ClusterBindings *C) {

  bool PreserveRegionsContents =
      ITraits.hasTrait(baseR,
                       RegionAndSymbolInvalidationTraits::TK_PreserveContents);

  if (C) {
    for (SVal Val : llvm::make_second_range(*C))
      VisitBinding(Val);

    // Invalidate regions contents.
    if (!PreserveRegionsContents)
      B = B.removeCluster(baseR);
  }

  if (const auto *TO = dyn_cast<TypedValueRegion>(baseR)) {
    if (const auto *RD = TO->getValueType()->getAsCXXRecordDecl()) {

      // Lambdas can affect all static local variables without explicitly
      // capturing those.
      // We invalidate all static locals referenced inside the lambda body.
      if (RD->isLambda() && RD->getLambdaCallOperator()->getBody()) {
        using namespace ast_matchers;

        const char *DeclBind = "DeclBind";
        StatementMatcher RefToStatic = stmt(hasDescendant(declRefExpr(
              to(varDecl(hasStaticStorageDuration()).bind(DeclBind)))));
        auto Matches =
            match(RefToStatic, *RD->getLambdaCallOperator()->getBody(),
                  RD->getASTContext());

        for (BoundNodes &Match : Matches) {
          auto *VD = Match.getNodeAs<VarDecl>(DeclBind);
          const VarRegion *ToInvalidate =
              RM.getRegionManager().getVarRegion(VD, LCtx);
          AddToWorkList(ToInvalidate);
        }
      }
    }
  }

  // BlockDataRegion?  If so, invalidate captured variables that are passed
  // by reference.
  if (const BlockDataRegion *BR = dyn_cast<BlockDataRegion>(baseR)) {
    for (auto Var : BR->referenced_vars()) {
      const VarRegion *VR = Var.getCapturedRegion();
      const VarDecl *VD = VR->getDecl();
      if (VD->hasAttr<BlocksAttr>() || !VD->hasLocalStorage()) {
        AddToWorkList(VR);
      }
      else if (Loc::isLocType(VR->getValueType())) {
        // Map the current bindings to a Store to retrieve the value
        // of the binding.  If that binding itself is a region, we should
        // invalidate that region.  This is because a block may capture
        // a pointer value, but the thing pointed by that pointer may
        // get invalidated.
        SVal V = RM.getBinding(B, loc::MemRegionVal(VR));
        if (std::optional<Loc> L = V.getAs<Loc>()) {
          if (const MemRegion *LR = L->getAsRegion())
            AddToWorkList(LR);
        }
      }
    }
    return;
  }

  // Symbolic region?
  if (const SymbolicRegion *SR = dyn_cast<SymbolicRegion>(baseR))
    IS.insert(SR->getSymbol());

  // Nothing else should be done in the case when we preserve regions context.
  if (PreserveRegionsContents)
    return;

  // Otherwise, we have a normal data region. Record that we touched the region.
  if (Regions)
    Regions->push_back(baseR);

  if (isa<AllocaRegion, SymbolicRegion>(baseR)) {
    // Invalidate the region by setting its default value to
    // conjured symbol. The type of the symbol is irrelevant.
    DefinedOrUnknownSVal V =
        svalBuilder.conjureSymbolVal(baseR, Elem, LCtx, Ctx.IntTy, Count);
    B = B.addBinding(baseR, BindingKey::Default, V);
    return;
  }

  if (!baseR->isBoundable())
    return;

  const TypedValueRegion *TR = cast<TypedValueRegion>(baseR);
  QualType T = TR->getValueType();

  if (isInitiallyIncludedGlobalRegion(baseR)) {
    // If the region is a global and we are invalidating all globals,
    // erasing the entry is good enough.  This causes all globals to be lazily
    // symbolicated from the same base symbol.
    return;
  }

  if (T->isRecordType()) {
    // Invalidate the region by setting its default value to
    // conjured symbol. The type of the symbol is irrelevant.
    DefinedOrUnknownSVal V =
        svalBuilder.conjureSymbolVal(baseR, Elem, LCtx, Ctx.IntTy, Count);
    B = B.addBinding(baseR, BindingKey::Default, V);
    return;
  }

  if (const ArrayType *AT = Ctx.getAsArrayType(T)) {
    bool doNotInvalidateSuperRegion = ITraits.hasTrait(
        baseR,
        RegionAndSymbolInvalidationTraits::TK_DoNotInvalidateSuperRegion);

    if (doNotInvalidateSuperRegion) {
      // We are not doing blank invalidation of the whole array region so we
      // have to manually invalidate each elements.
      std::optional<uint64_t> NumElements;

      // Compute lower and upper offsets for region within array.
      if (const ConstantArrayType *CAT = dyn_cast<ConstantArrayType>(AT))
        NumElements = CAT->getZExtSize();
      if (!NumElements) // We are not dealing with a constant size array
        goto conjure_default;
      QualType ElementTy = AT->getElementType();
      uint64_t ElemSize = Ctx.getTypeSize(ElementTy);
      const RegionOffset &RO = baseR->getAsOffset();
      const MemRegion *SuperR = baseR->getBaseRegion();
      if (RO.hasSymbolicOffset()) {
        // If base region has a symbolic offset,
        // we revert to invalidating the super region.
        if (SuperR)
          AddToWorkList(SuperR);
        goto conjure_default;
      }

      uint64_t LowerOffset = RO.getOffset();
      uint64_t UpperOffset = LowerOffset + *NumElements * ElemSize;
      bool UpperOverflow = UpperOffset < LowerOffset;

      // Invalidate regions which are within array boundaries,
      // or have a symbolic offset.
      if (!SuperR)
        goto conjure_default;

      const ClusterBindings *C = B.lookup(SuperR);
      if (!C)
        goto conjure_default;

      for (const auto &[BK, V] : *C) {
        std::optional<uint64_t> ROffset =
            BK.hasSymbolicOffset() ? std::optional<uint64_t>() : BK.getOffset();

        // Check offset is not symbolic and within array's boundaries.
        // Handles arrays of 0 elements and of 0-sized elements as well.
        if (!ROffset ||
            ((*ROffset >= LowerOffset && *ROffset < UpperOffset) ||
             (UpperOverflow &&
              (*ROffset >= LowerOffset || *ROffset < UpperOffset)) ||
             (LowerOffset == UpperOffset && *ROffset == LowerOffset))) {
          B = B.removeBinding(BK);
          // Bound symbolic regions need to be invalidated for dead symbol
          // detection.
          const MemRegion *R = V.getAsRegion();
          if (isa_and_nonnull<SymbolicRegion>(R))
            VisitBinding(V);
        }
      }
    }
  conjure_default:
      // Set the default value of the array to conjured symbol.
      DefinedOrUnknownSVal V = svalBuilder.conjureSymbolVal(
          baseR, Elem, LCtx, AT->getElementType(), Count);
      B = B.addBinding(baseR, BindingKey::Default, V);
      return;
  }

  DefinedOrUnknownSVal V =
      svalBuilder.conjureSymbolVal(baseR, Elem, LCtx, T, Count);
  assert(SymbolManager::canSymbolicate(T) || V.isUnknown());
  B = B.addBinding(baseR, BindingKey::Direct, V);
}

bool InvalidateRegionsWorker::isInitiallyIncludedGlobalRegion(
    const MemRegion *R) {
  switch (GlobalsFilter) {
  case GFK_None:
    return false;
  case GFK_SystemOnly:
    return isa<GlobalSystemSpaceRegion>(R->getRawMemorySpace());
  case GFK_All:
    return isa<NonStaticGlobalSpaceRegion>(R->getRawMemorySpace());
  }

  llvm_unreachable("unknown globals filter");
}

bool InvalidateRegionsWorker::includeEntireMemorySpace(const MemRegion *Base) {
  if (isInitiallyIncludedGlobalRegion(Base))
    return true;

  const MemSpaceRegion *MemSpace = Base->getRawMemorySpace();
  return ITraits.hasTrait(MemSpace,
                          RegionAndSymbolInvalidationTraits::TK_EntireMemSpace);
}

RegionBindingsRef RegionStoreManager::invalidateGlobalRegion(
    MemRegion::Kind K, ConstCFGElementRef Elem, unsigned Count,
    const LocationContext *LCtx, RegionBindingsRef B,
    InvalidatedRegions *Invalidated) {
  // Bind the globals memory space to a new symbol that we will use to derive
  // the bindings for all globals.
  const GlobalsSpaceRegion *GS = MRMgr.getGlobalsRegion(K);
  SVal V = svalBuilder.conjureSymbolVal(
      /* symbolTag = */ (const void *)GS, Elem, LCtx,
      /* type does not matter */ Ctx.IntTy, Count);

  B = B.removeBinding(GS)
       .addBinding(BindingKey::Make(GS, BindingKey::Default), V);

  // Even if there are no bindings in the global scope, we still need to
  // record that we touched it.
  if (Invalidated)
    Invalidated->push_back(GS);

  return B;
}

void RegionStoreManager::populateWorkList(InvalidateRegionsWorker &W,
                                          ArrayRef<SVal> Values,
                                          InvalidatedRegions *TopLevelRegions) {
  for (SVal V : Values) {
    if (auto LCS = V.getAs<nonloc::LazyCompoundVal>()) {
      for (SVal S : getInterestingValues(*LCS))
        if (const MemRegion *R = S.getAsRegion())
          W.AddToWorkList(R);

      continue;
    }

    if (const MemRegion *R = V.getAsRegion()) {
      if (TopLevelRegions)
        TopLevelRegions->push_back(R);
      W.AddToWorkList(R);
      continue;
    }
  }
}

StoreRef RegionStoreManager::invalidateRegions(
    Store store, ArrayRef<SVal> Values, ConstCFGElementRef Elem, unsigned Count,
    const LocationContext *LCtx, const CallEvent *Call, InvalidatedSymbols &IS,
    RegionAndSymbolInvalidationTraits &ITraits,
    InvalidatedRegions *TopLevelRegions, InvalidatedRegions *Invalidated) {
  GlobalsFilterKind GlobalsFilter;
  if (Call) {
    if (Call->isInSystemHeader())
      GlobalsFilter = GFK_SystemOnly;
    else
      GlobalsFilter = GFK_All;
  } else {
    GlobalsFilter = GFK_None;
  }

  RegionBindingsRef B = getRegionBindings(store);
  InvalidateRegionsWorker W(*this, StateMgr, B, Elem, Count, LCtx, IS, ITraits,
                            Invalidated, GlobalsFilter);

  // Scan the bindings and generate the clusters.
  W.GenerateClusters();

  // Add the regions to the worklist.
  populateWorkList(W, Values, TopLevelRegions);

  W.RunWorkList();

  // Return the new bindings.
  B = W.getRegionBindings();

  // For calls, determine which global regions should be invalidated and
  // invalidate them. (Note that function-static and immutable globals are never
  // invalidated by this.)
  // TODO: This could possibly be more precise with modules.
  switch (GlobalsFilter) {
  case GFK_All:
    B = invalidateGlobalRegion(MemRegion::GlobalInternalSpaceRegionKind, Elem,
                               Count, LCtx, B, Invalidated);
    [[fallthrough]];
  case GFK_SystemOnly:
    B = invalidateGlobalRegion(MemRegion::GlobalSystemSpaceRegionKind, Elem,
                               Count, LCtx, B, Invalidated);
    [[fallthrough]];
  case GFK_None:
    break;
  }

  return StoreRef(B.asStore(), *this);
}

//===----------------------------------------------------------------------===//
// Location and region casting.
//===----------------------------------------------------------------------===//

/// ArrayToPointer - Emulates the "decay" of an array to a pointer
///  type.  'Array' represents the lvalue of the array being decayed
///  to a pointer, and the returned SVal represents the decayed
///  version of that lvalue (i.e., a pointer to the first element of
///  the array).  This is called by ExprEngine when evaluating casts
///  from arrays to pointers.
SVal RegionStoreManager::ArrayToPointer(Loc Array, QualType T) {
  if (isa<loc::ConcreteInt>(Array))
    return Array;

  if (!isa<loc::MemRegionVal>(Array))
    return UnknownVal();

  const SubRegion *R =
      cast<SubRegion>(Array.castAs<loc::MemRegionVal>().getRegion());
  NonLoc ZeroIdx = svalBuilder.makeZeroArrayIndex();
  return loc::MemRegionVal(MRMgr.getElementRegion(T, ZeroIdx, R, Ctx));
}

//===----------------------------------------------------------------------===//
// Loading values from regions.
//===----------------------------------------------------------------------===//

SVal RegionStoreManager::getBinding(RegionBindingsConstRef B, Loc L, QualType T) {
  assert(!isa<UnknownVal>(L) && "location unknown");
  assert(!isa<UndefinedVal>(L) && "location undefined");

  // For access to concrete addresses, return UnknownVal.  Checks
  // for null dereferences (and similar errors) are done by checkers, not
  // the Store.
  // FIXME: We can consider lazily symbolicating such memory, but we really
  // should defer this when we can reason easily about symbolicating arrays
  // of bytes.
  if (L.getAs<loc::ConcreteInt>()) {
    return UnknownVal();
  }
  if (!L.getAs<loc::MemRegionVal>()) {
    return UnknownVal();
  }

  const MemRegion *MR = L.castAs<loc::MemRegionVal>().getRegion();

  if (isa<BlockDataRegion>(MR)) {
    return UnknownVal();
  }

  // Auto-detect the binding type.
  if (T.isNull()) {
    if (const auto *TVR = dyn_cast<TypedValueRegion>(MR))
      T = TVR->getValueType();
    else if (const auto *TR = dyn_cast<TypedRegion>(MR))
      T = TR->getLocationType()->getPointeeType();
    else if (const auto *SR = dyn_cast<SymbolicRegion>(MR))
      T = SR->getPointeeStaticType();
  }
  assert(!T.isNull() && "Unable to auto-detect binding type!");
  assert(!T->isVoidType() && "Attempting to dereference a void pointer!");

  if (!isa<TypedValueRegion>(MR))
    MR = GetElementZeroRegion(cast<SubRegion>(MR), T);

  // FIXME: Perhaps this method should just take a 'const MemRegion*' argument
  //  instead of 'Loc', and have the other Loc cases handled at a higher level.
  const TypedValueRegion *R = cast<TypedValueRegion>(MR);
  QualType RTy = R->getValueType();

  // FIXME: we do not yet model the parts of a complex type, so treat the
  // whole thing as "unknown".
  if (RTy->isAnyComplexType())
    return UnknownVal();

  // FIXME: We should eventually handle funny addressing.  e.g.:
  //
  //   int x = ...;
  //   int *p = &x;
  //   char *q = (char*) p;
  //   char c = *q;  // returns the first byte of 'x'.
  //
  // Such funny addressing will occur due to layering of regions.
  if (RTy->isStructureOrClassType())
    return getBindingForStruct(B, R);

  // FIXME: Handle unions.
  if (RTy->isUnionType())
    return createLazyBinding(B, R);

  if (RTy->isArrayType()) {
    if (RTy->isConstantArrayType())
      return getBindingForArray(B, R);
    else
      return UnknownVal();
  }

  // FIXME: handle Vector types.
  if (RTy->isVectorType())
    return UnknownVal();

  if (const FieldRegion* FR = dyn_cast<FieldRegion>(R))
    return svalBuilder.evalCast(getBindingForField(B, FR), T, QualType{});

  if (const ElementRegion* ER = dyn_cast<ElementRegion>(R)) {
    // FIXME: Here we actually perform an implicit conversion from the loaded
    // value to the element type.  Eventually we want to compose these values
    // more intelligently.  For example, an 'element' can encompass multiple
    // bound regions (e.g., several bound bytes), or could be a subset of
    // a larger value.
    return svalBuilder.evalCast(getBindingForElement(B, ER), T, QualType{});
  }

  if (const ObjCIvarRegion *IVR = dyn_cast<ObjCIvarRegion>(R)) {
    // FIXME: Here we actually perform an implicit conversion from the loaded
    // value to the ivar type.  What we should model is stores to ivars
    // that blow past the extent of the ivar.  If the address of the ivar is
    // reinterpretted, it is possible we stored a different value that could
    // fit within the ivar.  Either we need to cast these when storing them
    // or reinterpret them lazily (as we do here).
    return svalBuilder.evalCast(getBindingForObjCIvar(B, IVR), T, QualType{});
  }

  if (const VarRegion *VR = dyn_cast<VarRegion>(R)) {
    // FIXME: Here we actually perform an implicit conversion from the loaded
    // value to the variable type.  What we should model is stores to variables
    // that blow past the extent of the variable.  If the address of the
    // variable is reinterpretted, it is possible we stored a different value
    // that could fit within the variable.  Either we need to cast these when
    // storing them or reinterpret them lazily (as we do here).
    return svalBuilder.evalCast(getBindingForVar(B, VR), T, QualType{});
  }

  const SVal *V = B.lookup(R, BindingKey::Direct);

  // Check if the region has a binding.
  if (V)
    return *V;

  // The location does not have a bound value.  This means that it has
  // the value it had upon its creation and/or entry to the analyzed
  // function/method.  These are either symbolic values or 'undefined'.
  if (isa<StackLocalsSpaceRegion>(R->getRawMemorySpace())) {
    // All stack variables are considered to have undefined values
    // upon creation.  All heap allocated blocks are considered to
    // have undefined values as well unless they are explicitly bound
    // to specific values.
    return UndefinedVal();
  }

  // All other values are symbolic.
  return svalBuilder.getRegionValueSymbolVal(R);
}

static QualType getUnderlyingType(const SubRegion *R) {
  QualType RegionTy;
  if (const TypedValueRegion *TVR = dyn_cast<TypedValueRegion>(R))
    RegionTy = TVR->getValueType();

  if (const SymbolicRegion *SR = dyn_cast<SymbolicRegion>(R))
    RegionTy = SR->getSymbol()->getType();

  return RegionTy;
}

/// Checks to see if store \p B has a lazy binding for region \p R.
///
/// If \p AllowSubregionBindings is \c false, a lazy binding will be rejected
/// if there are additional bindings within \p R.
///
/// Note that unlike RegionStoreManager::findLazyBinding, this will not search
/// for lazy bindings for super-regions of \p R.
static std::optional<nonloc::LazyCompoundVal>
getExistingLazyBinding(SValBuilder &SVB, RegionBindingsConstRef B,
                       const SubRegion *R, bool AllowSubregionBindings) {
  std::optional<SVal> V = B.getDefaultBinding(R);
  if (!V)
    return std::nullopt;

  std::optional<nonloc::LazyCompoundVal> LCV =
      V->getAs<nonloc::LazyCompoundVal>();
  if (!LCV)
    return std::nullopt;

  // If the LCV is for a subregion, the types might not match, and we shouldn't
  // reuse the binding.
  QualType RegionTy = getUnderlyingType(R);
  if (!RegionTy.isNull() &&
      !RegionTy->isVoidPointerType()) {
    QualType SourceRegionTy = LCV->getRegion()->getValueType();
    if (!SVB.getContext().hasSameUnqualifiedType(RegionTy, SourceRegionTy))
      return std::nullopt;
  }

  if (!AllowSubregionBindings) {
    // If there are any other bindings within this region, we shouldn't reuse
    // the top-level binding.
    SmallVector<BindingPair, 16> Bindings;
    collectSubRegionBindings(Bindings, SVB, *B.lookup(R->getBaseRegion()), R,
                             /*IncludeAllDefaultBindings=*/true);
    if (Bindings.size() > 1)
      return std::nullopt;
  }

  return *LCV;
}

std::pair<Store, const SubRegion *>
RegionStoreManager::findLazyBinding(RegionBindingsConstRef B,
                                   const SubRegion *R,
                                   const SubRegion *originalRegion) {
  if (originalRegion != R) {
    if (std::optional<nonloc::LazyCompoundVal> V =
            getExistingLazyBinding(svalBuilder, B, R, true))
      return std::make_pair(V->getStore(), V->getRegion());
  }

  typedef std::pair<Store, const SubRegion *> StoreRegionPair;
  StoreRegionPair Result = StoreRegionPair();

  if (const ElementRegion *ER = dyn_cast<ElementRegion>(R)) {
    Result = findLazyBinding(B, cast<SubRegion>(ER->getSuperRegion()),
                             originalRegion);

    if (Result.second)
      Result.second = MRMgr.getElementRegionWithSuper(ER, Result.second);

  } else if (const FieldRegion *FR = dyn_cast<FieldRegion>(R)) {
    Result = findLazyBinding(B, cast<SubRegion>(FR->getSuperRegion()),
                                       originalRegion);

    if (Result.second)
      Result.second = MRMgr.getFieldRegionWithSuper(FR, Result.second);

  } else if (const CXXBaseObjectRegion *BaseReg =
               dyn_cast<CXXBaseObjectRegion>(R)) {
    // C++ base object region is another kind of region that we should blast
    // through to look for lazy compound value. It is like a field region.
    Result = findLazyBinding(B, cast<SubRegion>(BaseReg->getSuperRegion()),
                             originalRegion);

    if (Result.second)
      Result.second = MRMgr.getCXXBaseObjectRegionWithSuper(BaseReg,
                                                            Result.second);
  }

  return Result;
}

/// This is a helper function for `getConstantValFromConstArrayInitializer`.
///
/// Return an array of extents of the declared array type.
///
/// E.g. for `int x[1][2][3];` returns { 1, 2, 3 }.
static SmallVector<uint64_t, 2>
getConstantArrayExtents(const ConstantArrayType *CAT) {
  assert(CAT && "ConstantArrayType should not be null");
  CAT = cast<ConstantArrayType>(CAT->getCanonicalTypeInternal());
  SmallVector<uint64_t, 2> Extents;
  do {
    Extents.push_back(CAT->getZExtSize());
  } while ((CAT = dyn_cast<ConstantArrayType>(CAT->getElementType())));
  return Extents;
}

/// This is a helper function for `getConstantValFromConstArrayInitializer`.
///
/// Return an array of offsets from nested ElementRegions and a root base
/// region. The array is never empty and a base region is never null.
///
/// E.g. for `Element{Element{Element{VarRegion},1},2},3}` returns { 3, 2, 1 }.
/// This represents an access through indirection: `arr[1][2][3];`
///
/// \param ER The given (possibly nested) ElementRegion.
///
/// \note The result array is in the reverse order of indirection expression:
/// arr[1][2][3] -> { 3, 2, 1 }. This helps to provide complexity O(n), where n
/// is a number of indirections. It may not affect performance in real-life
/// code, though.
static std::pair<SmallVector<SVal, 2>, const MemRegion *>
getElementRegionOffsetsWithBase(const ElementRegion *ER) {
  assert(ER && "ConstantArrayType should not be null");
  const MemRegion *Base;
  SmallVector<SVal, 2> SValOffsets;
  do {
    SValOffsets.push_back(ER->getIndex());
    Base = ER->getSuperRegion();
    ER = dyn_cast<ElementRegion>(Base);
  } while (ER);
  return {SValOffsets, Base};
}

/// This is a helper function for `getConstantValFromConstArrayInitializer`.
///
/// Convert array of offsets from `SVal` to `uint64_t` in consideration of
/// respective array extents.
/// \param SrcOffsets [in]   The array of offsets of type `SVal` in reversed
///   order (expectedly received from `getElementRegionOffsetsWithBase`).
/// \param ArrayExtents [in] The array of extents.
/// \param DstOffsets [out]  The array of offsets of type `uint64_t`.
/// \returns:
/// - `std::nullopt` for successful convertion.
/// - `UndefinedVal` or `UnknownVal` otherwise. It's expected that this SVal
///   will be returned as a suitable value of the access operation.
///   which should be returned as a correct
///
/// \example:
///   const int arr[10][20][30] = {}; // ArrayExtents { 10, 20, 30 }
///   int x1 = arr[4][5][6]; // SrcOffsets { NonLoc(6), NonLoc(5), NonLoc(4) }
///                          // DstOffsets { 4, 5, 6 }
///                          // returns std::nullopt
///   int x2 = arr[42][5][-6]; // returns UndefinedVal
///   int x3 = arr[4][5][x2];  // returns UnknownVal
static std::optional<SVal>
convertOffsetsFromSvalToUnsigneds(const SmallVector<SVal, 2> &SrcOffsets,
                                  const SmallVector<uint64_t, 2> ArrayExtents,
                                  SmallVector<uint64_t, 2> &DstOffsets) {
  // Check offsets for being out of bounds.
  // C++20 [expr.add] 7.6.6.4 (excerpt):
  //   If P points to an array element i of an array object x with n
  //   elements, where i < 0 or i > n, the behavior is undefined.
  //   Dereferencing is not allowed on the "one past the last
  //   element", when i == n.
  // Example:
  //  const int arr[3][2] = {{1, 2}, {3, 4}};
  //  arr[0][0];  // 1
  //  arr[0][1];  // 2
  //  arr[0][2];  // UB
  //  arr[1][0];  // 3
  //  arr[1][1];  // 4
  //  arr[1][-1]; // UB
  //  arr[2][0];  // 0
  //  arr[2][1];  // 0
  //  arr[-2][0]; // UB
  DstOffsets.resize(SrcOffsets.size());
  auto ExtentIt = ArrayExtents.begin();
  auto OffsetIt = DstOffsets.begin();
  // Reverse `SValOffsets` to make it consistent with `ArrayExtents`.
  for (SVal V : llvm::reverse(SrcOffsets)) {
    if (auto CI = V.getAs<nonloc::ConcreteInt>()) {
      // When offset is out of array's bounds, result is UB.
      const llvm::APSInt &Offset = CI->getValue();
      if (Offset.isNegative() || Offset.uge(*(ExtentIt++)))
        return UndefinedVal();
      // Store index in a reversive order.
      *(OffsetIt++) = Offset.getZExtValue();
      continue;
    }
    // Symbolic index presented. Return Unknown value.
    // FIXME: We also need to take ElementRegions with symbolic indexes into
    // account.
    return UnknownVal();
  }
  return std::nullopt;
}

std::optional<SVal> RegionStoreManager::getConstantValFromConstArrayInitializer(
    RegionBindingsConstRef B, const ElementRegion *R) {
  assert(R && "ElementRegion should not be null");

  // Treat an n-dimensional array.
  SmallVector<SVal, 2> SValOffsets;
  const MemRegion *Base;
  std::tie(SValOffsets, Base) = getElementRegionOffsetsWithBase(R);
  const VarRegion *VR = dyn_cast<VarRegion>(Base);
  if (!VR)
    return std::nullopt;

  assert(!SValOffsets.empty() && "getElementRegionOffsets guarantees the "
                                 "offsets vector is not empty.");

  // Check if the containing array has an initialized value that we can trust.
  // We can trust a const value or a value of a global initializer in main().
  const VarDecl *VD = VR->getDecl();
  if (!VD->getType().isConstQualified() &&
      !R->getElementType().isConstQualified() &&
      (!B.isMainAnalysis() || !VD->hasGlobalStorage()))
    return std::nullopt;

  // Array's declaration should have `ConstantArrayType` type, because only this
  // type contains an array extent. It may happen that array type can be of
  // `IncompleteArrayType` type. To get the declaration of `ConstantArrayType`
  // type, we should find the declaration in the redeclarations chain that has
  // the initialization expression.
  // NOTE: `getAnyInitializer` has an out-parameter, which returns a new `VD`
  // from which an initializer is obtained. We replace current `VD` with the new
  // `VD`. If the return value of the function is null than `VD` won't be
  // replaced.
  const Expr *Init = VD->getAnyInitializer(VD);
  // NOTE: If `Init` is non-null, then a new `VD` is non-null for sure. So check
  // `Init` for null only and don't worry about the replaced `VD`.
  if (!Init)
    return std::nullopt;

  // Array's declaration should have ConstantArrayType type, because only this
  // type contains an array extent.
  const ConstantArrayType *CAT = Ctx.getAsConstantArrayType(VD->getType());
  if (!CAT)
    return std::nullopt;

  // Get array extents.
  SmallVector<uint64_t, 2> Extents = getConstantArrayExtents(CAT);

  // The number of offsets should equal to the numbers of extents,
  // otherwise wrong type punning occurred. For instance:
  //  int arr[1][2][3];
  //  auto ptr = (int(*)[42])arr;
  //  auto x = ptr[4][2]; // UB
  // FIXME: Should return UndefinedVal.
  if (SValOffsets.size() != Extents.size())
    return std::nullopt;

  SmallVector<uint64_t, 2> ConcreteOffsets;
  if (std::optional<SVal> V = convertOffsetsFromSvalToUnsigneds(
          SValOffsets, Extents, ConcreteOffsets))
    return *V;

  // Handle InitListExpr.
  // Example:
  //   const char arr[4][2] = { { 1, 2 }, { 3 }, 4, 5 };
  if (const auto *ILE = dyn_cast<InitListExpr>(Init))
    return getSValFromInitListExpr(ILE, ConcreteOffsets, R->getElementType());

  // Handle StringLiteral.
  // Example:
  //   const char arr[] = "abc";
  if (const auto *SL = dyn_cast<StringLiteral>(Init))
    return getSValFromStringLiteral(SL, ConcreteOffsets.front(),
                                    R->getElementType());

  // FIXME: Handle CompoundLiteralExpr.

  return std::nullopt;
}

/// Returns an SVal, if possible, for the specified position of an
/// initialization list.
///
/// \param ILE The given initialization list.
/// \param Offsets The array of unsigned offsets. E.g. for the expression
///  `int x = arr[1][2][3];` an array should be { 1, 2, 3 }.
/// \param ElemT The type of the result SVal expression.
/// \return Optional SVal for the particular position in the initialization
///   list. E.g. for the list `{{1, 2},[3, 4],{5, 6}, {}}` offsets:
///   - {1, 1} returns SVal{4}, because it's the second position in the second
///     sublist;
///   - {3, 0} returns SVal{0}, because there's no explicit value at this
///     position in the sublist.
///
/// NOTE: Inorder to get a valid SVal, a caller shall guarantee valid offsets
/// for the given initialization list. Otherwise SVal can be an equivalent to 0
/// or lead to assertion.
std::optional<SVal> RegionStoreManager::getSValFromInitListExpr(
    const InitListExpr *ILE, const SmallVector<uint64_t, 2> &Offsets,
    QualType ElemT) {
  assert(ILE && "InitListExpr should not be null");

  for (uint64_t Offset : Offsets) {
    // C++20 [dcl.init.string] 9.4.2.1:
    //   An array of ordinary character type [...] can be initialized by [...]
    //   an appropriately-typed string-literal enclosed in braces.
    // Example:
    //   const char arr[] = { "abc" };
    if (ILE->isStringLiteralInit())
      if (const auto *SL = dyn_cast<StringLiteral>(ILE->getInit(0)))
        return getSValFromStringLiteral(SL, Offset, ElemT);

    // C++20 [expr.add] 9.4.17.5 (excerpt):
    //   i-th array element is value-initialized for each k < i ≤ n,
    //   where k is an expression-list size and n is an array extent.
    if (Offset >= ILE->getNumInits())
      return svalBuilder.makeZeroVal(ElemT);

    const Expr *E = ILE->getInit(Offset);
    const auto *IL = dyn_cast<InitListExpr>(E);
    if (!IL)
      // Return a constant value, if it is presented.
      // FIXME: Support other SVals.
      return svalBuilder.getConstantVal(E);

    // Go to the nested initializer list.
    ILE = IL;
  }

  assert(ILE);

  // FIXME: Unhandeled InitListExpr sub-expression, possibly constructing an
  //        enum?
  return std::nullopt;
}

/// Returns an SVal, if possible, for the specified position in a string
/// literal.
///
/// \param SL The given string literal.
/// \param Offset The unsigned offset. E.g. for the expression
///   `char x = str[42];` an offset should be 42.
///   E.g. for the string "abc" offset:
///   - 1 returns SVal{b}, because it's the second position in the string.
///   - 42 returns SVal{0}, because there's no explicit value at this
///     position in the string.
/// \param ElemT The type of the result SVal expression.
///
/// NOTE: We return `0` for every offset >= the literal length for array
/// declarations, like:
///   const char str[42] = "123"; // Literal length is 4.
///   char c = str[41];           // Offset is 41.
/// FIXME: Nevertheless, we can't do the same for pointer declaraions, like:
///   const char * const str = "123"; // Literal length is 4.
///   char c = str[41];               // Offset is 41. Returns `0`, but Undef
///                                   // expected.
/// It should be properly handled before reaching this point.
/// The main problem is that we can't distinguish between these declarations,
/// because in case of array we can get the Decl from VarRegion, but in case
/// of pointer the region is a StringRegion, which doesn't contain a Decl.
/// Possible solution could be passing an array extent along with the offset.
SVal RegionStoreManager::getSValFromStringLiteral(const StringLiteral *SL,
                                                  uint64_t Offset,
                                                  QualType ElemT) {
  assert(SL && "StringLiteral should not be null");
  // C++20 [dcl.init.string] 9.4.2.3:
  //   If there are fewer initializers than there are array elements, each
  //   element not explicitly initialized shall be zero-initialized [dcl.init].
  uint32_t Code = (Offset >= SL->getLength()) ? 0 : SL->getCodeUnit(Offset);
  return svalBuilder.makeIntVal(Code, ElemT);
}

static std::optional<SVal> getDerivedSymbolForBinding(
    RegionBindingsConstRef B, const TypedValueRegion *BaseRegion,
    const TypedValueRegion *SubReg, const ASTContext &Ctx, SValBuilder &SVB) {
  assert(BaseRegion);
  QualType BaseTy = BaseRegion->getValueType();
  QualType Ty = SubReg->getValueType();
  if (BaseTy->isScalarType() && Ty->isScalarType()) {
    if (Ctx.getTypeSizeInChars(BaseTy) >= Ctx.getTypeSizeInChars(Ty)) {
      if (const std::optional<SVal> &ParentValue =
              B.getDirectBinding(BaseRegion)) {
        if (SymbolRef ParentValueAsSym = ParentValue->getAsSymbol())
          return SVB.getDerivedRegionValueSymbolVal(ParentValueAsSym, SubReg);

        if (ParentValue->isUndef())
          return UndefinedVal();

        // Other cases: give up.  We are indexing into a larger object
        // that has some value, but we don't know how to handle that yet.
        return UnknownVal();
      }
    }
  }
  return std::nullopt;
}

SVal RegionStoreManager::getBindingForElement(RegionBindingsConstRef B,
                                              const ElementRegion* R) {
  // Check if the region has a binding.
  if (const std::optional<SVal> &V = B.getDirectBinding(R))
    return *V;

  const MemRegion* superR = R->getSuperRegion();

  // Check if the region is an element region of a string literal.
  if (const StringRegion *StrR = dyn_cast<StringRegion>(superR)) {
    // FIXME: Handle loads from strings where the literal is treated as
    // an integer, e.g., *((unsigned int*)"hello"). Such loads are UB according
    // to C++20 7.2.1.11 [basic.lval].
    QualType T = Ctx.getAsArrayType(StrR->getValueType())->getElementType();
    if (!Ctx.hasSameUnqualifiedType(T, R->getElementType()))
      return UnknownVal();
    if (const auto CI = R->getIndex().getAs<nonloc::ConcreteInt>()) {
      const llvm::APSInt &Idx = CI->getValue();
      if (Idx < 0)
        return UndefinedVal();
      const StringLiteral *SL = StrR->getStringLiteral();
      return getSValFromStringLiteral(SL, Idx.getZExtValue(), T);
    }
  } else if (isa<ElementRegion, VarRegion>(superR)) {
    if (std::optional<SVal> V = getConstantValFromConstArrayInitializer(B, R))
      return *V;
  }

  // Check for loads from a code text region.  For such loads, just give up.
  if (isa<CodeTextRegion>(superR))
    return UnknownVal();

  // Handle the case where we are indexing into a larger scalar object.
  // For example, this handles:
  //   int x = ...
  //   char *y = &x;
  //   return *y;
  // FIXME: This is a hack, and doesn't do anything really intelligent yet.
  const RegionRawOffset &O = R->getAsArrayOffset();

  // If we cannot reason about the offset, return an unknown value.
  if (!O.getRegion())
    return UnknownVal();

  if (const TypedValueRegion *baseR = dyn_cast<TypedValueRegion>(O.getRegion()))
    if (auto V = getDerivedSymbolForBinding(B, baseR, R, Ctx, svalBuilder))
      return *V;

  return getBindingForFieldOrElementCommon(B, R, R->getElementType());
}

SVal RegionStoreManager::getBindingForField(RegionBindingsConstRef B,
                                            const FieldRegion* R) {

  // Check if the region has a binding.
  if (const std::optional<SVal> &V = B.getDirectBinding(R))
    return *V;

  // If the containing record was initialized, try to get its constant value.
  const FieldDecl *FD = R->getDecl();
  QualType Ty = FD->getType();
  const MemRegion* superR = R->getSuperRegion();
  if (const auto *VR = dyn_cast<VarRegion>(superR)) {
    const VarDecl *VD = VR->getDecl();
    QualType RecordVarTy = VD->getType();
    unsigned Index = FD->getFieldIndex();
    // Either the record variable or the field has an initializer that we can
    // trust. We trust initializers of constants and, additionally, respect
    // initializers of globals when analyzing main().
    if (RecordVarTy.isConstQualified() || Ty.isConstQualified() ||
        (B.isMainAnalysis() && VD->hasGlobalStorage()))
      if (const Expr *Init = VD->getAnyInitializer())
        if (const auto *InitList = dyn_cast<InitListExpr>(Init)) {
          if (Index < InitList->getNumInits()) {
            if (const Expr *FieldInit = InitList->getInit(Index))
              if (std::optional<SVal> V = svalBuilder.getConstantVal(FieldInit))
                return *V;
          } else {
            return svalBuilder.makeZeroVal(Ty);
          }
        }
  }

  // Handle the case where we are accessing into a larger scalar object.
  // For example, this handles:
  //   struct header {
  //     unsigned a : 1;
  //     unsigned b : 1;
  //   };
  //   struct parse_t {
  //     unsigned bits0 : 1;
  //     unsigned bits2 : 2; // <-- header
  //     unsigned bits4 : 4;
  //   };
  //   int parse(parse_t *p) {
  //     unsigned copy = p->bits2;
  //     header *bits = (header *)&copy;
  //     return bits->b;  <-- here
  //   }
  if (const auto *Base = dyn_cast<TypedValueRegion>(R->getBaseRegion()))
    if (auto V = getDerivedSymbolForBinding(B, Base, R, Ctx, svalBuilder))
      return *V;

  return getBindingForFieldOrElementCommon(B, R, Ty);
}

std::optional<SVal> RegionStoreManager::getBindingForDerivedDefaultValue(
    RegionBindingsConstRef B, const MemRegion *superR,
    const TypedValueRegion *R, QualType Ty) {

  if (const std::optional<SVal> &D = B.getDefaultBinding(superR)) {
    SVal val = *D;
    if (SymbolRef parentSym = val.getAsSymbol())
      return svalBuilder.getDerivedRegionValueSymbolVal(parentSym, R);

    if (val.isZeroConstant())
      return svalBuilder.makeZeroVal(Ty);

    if (val.isUnknownOrUndef())
      return val;

    // Lazy bindings are usually handled through getExistingLazyBinding().
    // We should unify these two code paths at some point.
    if (isa<nonloc::LazyCompoundVal, nonloc::CompoundVal>(val))
      return val;

    llvm_unreachable("Unknown default value");
  }

  return std::nullopt;
}

SVal RegionStoreManager::getLazyBinding(const SubRegion *LazyBindingRegion,
                                        RegionBindingsRef LazyBinding) {
  SVal Result;
  if (const ElementRegion *ER = dyn_cast<ElementRegion>(LazyBindingRegion))
    Result = getBindingForElement(LazyBinding, ER);
  else
    Result = getBindingForField(LazyBinding,
                                cast<FieldRegion>(LazyBindingRegion));

  // FIXME: This is a hack to deal with RegionStore's inability to distinguish a
  // default value for /part/ of an aggregate from a default value for the
  // /entire/ aggregate. The most common case of this is when struct Outer
  // has as its first member a struct Inner, which is copied in from a stack
  // variable. In this case, even if the Outer's default value is symbolic, 0,
  // or unknown, it gets overridden by the Inner's default value of undefined.
  //
  // This is a general problem -- if the Inner is zero-initialized, the Outer
  // will now look zero-initialized. The proper way to solve this is with a
  // new version of RegionStore that tracks the extent of a binding as well
  // as the offset.
  //
  // This hack only takes care of the undefined case because that can very
  // quickly result in a warning.
  if (Result.isUndef())
    Result = UnknownVal();

  return Result;
}

SVal
RegionStoreManager::getBindingForFieldOrElementCommon(RegionBindingsConstRef B,
                                                      const TypedValueRegion *R,
                                                      QualType Ty) {

  // At this point we have already checked in either getBindingForElement or
  // getBindingForField if 'R' has a direct binding.

  // Lazy binding?
  Store lazyBindingStore = nullptr;
  const SubRegion *lazyBindingRegion = nullptr;
  std::tie(lazyBindingStore, lazyBindingRegion) = findLazyBinding(B, R, R);
  if (lazyBindingRegion)
    return getLazyBinding(lazyBindingRegion,
                          getRegionBindings(lazyBindingStore));

  // Record whether or not we see a symbolic index.  That can completely
  // be out of scope of our lookup.
  bool hasSymbolicIndex = false;

  // FIXME: This is a hack to deal with RegionStore's inability to distinguish a
  // default value for /part/ of an aggregate from a default value for the
  // /entire/ aggregate. The most common case of this is when struct Outer
  // has as its first member a struct Inner, which is copied in from a stack
  // variable. In this case, even if the Outer's default value is symbolic, 0,
  // or unknown, it gets overridden by the Inner's default value of undefined.
  //
  // This is a general problem -- if the Inner is zero-initialized, the Outer
  // will now look zero-initialized. The proper way to solve this is with a
  // new version of RegionStore that tracks the extent of a binding as well
  // as the offset.
  //
  // This hack only takes care of the undefined case because that can very
  // quickly result in a warning.
  bool hasPartialLazyBinding = false;

  const SubRegion *SR = R;
  while (SR) {
    const MemRegion *Base = SR->getSuperRegion();
    if (std::optional<SVal> D =
            getBindingForDerivedDefaultValue(B, Base, R, Ty)) {
      if (D->getAs<nonloc::LazyCompoundVal>()) {
        hasPartialLazyBinding = true;
        break;
      }

      return *D;
    }

    if (const ElementRegion *ER = dyn_cast<ElementRegion>(Base)) {
      NonLoc index = ER->getIndex();
      if (!index.isConstant())
        hasSymbolicIndex = true;
    }

    // If our super region is a field or element itself, walk up the region
    // hierarchy to see if there is a default value installed in an ancestor.
    SR = dyn_cast<SubRegion>(Base);
  }

  if (isa<StackLocalsSpaceRegion>(R->getRawMemorySpace())) {
    if (isa<ElementRegion>(R)) {
      // Currently we don't reason specially about Clang-style vectors.  Check
      // if superR is a vector and if so return Unknown.
      if (const TypedValueRegion *typedSuperR =
            dyn_cast<TypedValueRegion>(R->getSuperRegion())) {
        if (typedSuperR->getValueType()->isVectorType())
          return UnknownVal();
      }
    }

    // FIXME: We also need to take ElementRegions with symbolic indexes into
    // account.  This case handles both directly accessing an ElementRegion
    // with a symbolic offset, but also fields within an element with
    // a symbolic offset.
    if (hasSymbolicIndex)
      return UnknownVal();

    // Additionally allow introspection of a block's internal layout.
    // Try to get direct binding if all other attempts failed thus far.
    // Else, return UndefinedVal()
    if (!hasPartialLazyBinding && !isa<BlockDataRegion>(R->getBaseRegion())) {
      if (const std::optional<SVal> &V = B.getDefaultBinding(R))
        return *V;
      return UndefinedVal();
    }
  }

  // All other values are symbolic.
  return svalBuilder.getRegionValueSymbolVal(R);
}

SVal RegionStoreManager::getBindingForObjCIvar(RegionBindingsConstRef B,
                                               const ObjCIvarRegion* R) {
  // Check if the region has a binding.
  if (const std::optional<SVal> &V = B.getDirectBinding(R))
    return *V;

  const MemRegion *superR = R->getSuperRegion();

  // Check if the super region has a default binding.
  if (const std::optional<SVal> &V = B.getDefaultBinding(superR)) {
    if (SymbolRef parentSym = V->getAsSymbol())
      return svalBuilder.getDerivedRegionValueSymbolVal(parentSym, R);

    // Other cases: give up.
    return UnknownVal();
  }

  return getBindingForLazySymbol(R);
}

SVal RegionStoreManager::getBindingForVar(RegionBindingsConstRef B,
                                          const VarRegion *R) {

  // Check if the region has a binding.
  if (std::optional<SVal> V = B.getDirectBinding(R))
    return *V;

  if (std::optional<SVal> V = B.getDefaultBinding(R))
    return *V;

  // Lazily derive a value for the VarRegion.
  const VarDecl *VD = R->getDecl();
  const MemSpaceRegion *MS = R->getRawMemorySpace();

  // Arguments are always symbolic.
  if (isa<StackArgumentsSpaceRegion>(MS))
    return svalBuilder.getRegionValueSymbolVal(R);

  // Is 'VD' declared constant?  If so, retrieve the constant value.
  if (VD->getType().isConstQualified()) {
    if (const Expr *Init = VD->getAnyInitializer()) {
      if (std::optional<SVal> V = svalBuilder.getConstantVal(Init))
        return *V;

      // If the variable is const qualified and has an initializer but
      // we couldn't evaluate initializer to a value, treat the value as
      // unknown.
      return UnknownVal();
    }
  }

  // This must come after the check for constants because closure-captured
  // constant variables may appear in UnknownSpaceRegion.
  if (isa<UnknownSpaceRegion>(MS))
    return svalBuilder.getRegionValueSymbolVal(R);

  if (isa<GlobalsSpaceRegion>(MS)) {
    QualType T = VD->getType();

    // If we're in main(), then global initializers have not become stale yet.
    if (B.isMainAnalysis())
      if (const Expr *Init = VD->getAnyInitializer())
        if (std::optional<SVal> V = svalBuilder.getConstantVal(Init))
          return *V;

    // Function-scoped static variables are default-initialized to 0; if they
    // have an initializer, it would have been processed by now.
    // FIXME: This is only true when we're starting analysis from main().
    // We're losing a lot of coverage here.
    if (isa<StaticGlobalSpaceRegion>(MS))
      return svalBuilder.makeZeroVal(T);

    if (std::optional<SVal> V = getBindingForDerivedDefaultValue(B, MS, R, T)) {
      assert(!V->getAs<nonloc::LazyCompoundVal>());
      return *V;
    }

    return svalBuilder.getRegionValueSymbolVal(R);
  }

  return UndefinedVal();
}

SVal RegionStoreManager::getBindingForLazySymbol(const TypedValueRegion *R) {
  // All other values are symbolic.
  return svalBuilder.getRegionValueSymbolVal(R);
}

const RegionStoreManager::SValListTy &
RegionStoreManager::getInterestingValues(nonloc::LazyCompoundVal LCV) {
  // First, check the cache.
  LazyBindingsMapTy::iterator I = LazyBindingsMap.find(LCV.getCVData());
  if (I != LazyBindingsMap.end())
    return I->second;

  // If we don't have a list of values cached, start constructing it.
  SValListTy List;

  const SubRegion *LazyR = LCV.getRegion();
  RegionBindingsRef B = getRegionBindings(LCV.getStore());

  // If this region had /no/ bindings at the time, there are no interesting
  // values to return.
  const ClusterBindings *Cluster = B.lookup(LazyR->getBaseRegion());
  if (!Cluster)
    return (LazyBindingsMap[LCV.getCVData()] = std::move(List));

  SmallVector<BindingPair, 32> Bindings;
  collectSubRegionBindings(Bindings, svalBuilder, *Cluster, LazyR,
                           /*IncludeAllDefaultBindings=*/true);
  for (SVal V : llvm::make_second_range(Bindings)) {
    if (V.isUnknownOrUndef() || V.isConstant())
      continue;

    if (auto InnerLCV = V.getAs<nonloc::LazyCompoundVal>()) {
      const SValListTy &InnerList = getInterestingValues(*InnerLCV);
      llvm::append_range(List, InnerList);
    }

    List.push_back(V);
  }

  return (LazyBindingsMap[LCV.getCVData()] = std::move(List));
}

NonLoc RegionStoreManager::createLazyBinding(RegionBindingsConstRef B,
                                             const TypedValueRegion *R) {
  if (std::optional<nonloc::LazyCompoundVal> V =
          getExistingLazyBinding(svalBuilder, B, R, false))
    return *V;

  return svalBuilder.makeLazyCompoundVal(StoreRef(B.asStore(), *this), R);
}

SVal RegionStoreManager::getBindingForStruct(RegionBindingsConstRef B,
                                             const TypedValueRegion *R) {
  const RecordDecl *RD =
<<<<<<< HEAD
      R->getValueType()->castAs<RecordType>()->getOriginalDecl();
=======
      R->getValueType()->castAsCanonical<RecordType>()->getOriginalDecl();
>>>>>>> 35227056
  if (!RD->getDefinition())
    return UnknownVal();

  // We also create a LCV for copying empty structs because then the store
  // behavior doesn't depend on the struct layout.
  // This way even an empty struct can carry taint, no matter if creduce drops
  // the last field member or not.

  // Try to avoid creating a LCV if it would anyways just refer to a single
  // default binding.
  if (std::optional<SVal> Val = getUniqueDefaultBinding(B, R))
    return *Val;
  return createLazyBinding(B, R);
}

SVal RegionStoreManager::getBindingForArray(RegionBindingsConstRef B,
                                            const TypedValueRegion *R) {
  assert(Ctx.getAsConstantArrayType(R->getValueType()) &&
         "Only constant array types can have compound bindings.");

  return createLazyBinding(B, R);
}

bool RegionStoreManager::includedInBindings(Store store,
                                            const MemRegion *region) const {
  RegionBindingsRef B = getRegionBindings(store);
  region = region->getBaseRegion();

  // Quick path: if the base is the head of a cluster, the region is live.
  if (B.lookup(region))
    return true;

  // Slow path: if the region is the VALUE of any binding, it is live.
  for (RegionBindingsRef::iterator RI = B.begin(), RE = B.end(); RI != RE; ++RI) {
    const ClusterBindings &Cluster = RI.getData();
    for (ClusterBindings::iterator CI = Cluster.begin(), CE = Cluster.end();
         CI != CE; ++CI) {
      SVal D = CI.getData();
      if (const MemRegion *R = D.getAsRegion())
        if (R->getBaseRegion() == region)
          return true;
    }
  }

  return false;
}

//===----------------------------------------------------------------------===//
// Binding values to regions.
//===----------------------------------------------------------------------===//

StoreRef RegionStoreManager::killBinding(Store ST, Loc L) {
  if (std::optional<loc::MemRegionVal> LV = L.getAs<loc::MemRegionVal>())
    if (const MemRegion* R = LV->getRegion())
      return StoreRef(getRegionBindings(ST)
                          .removeBinding(R)
                          .asImmutableMap()
                          .getRootWithoutRetain(),
                      *this);

  return StoreRef(ST, *this);
}

LimitedRegionBindingsRef
RegionStoreManager::bind(LimitedRegionBindingsConstRef B, Loc L, SVal V) {
  llvm::TimeTraceScope TimeScope("RegionStoreManager::bind",
                                 [&L]() { return locDescr(L); });

  if (B.hasExhaustedBindingLimit())
    return B.withValuesEscaped(V);

  // We only care about region locations.
  auto MemRegVal = L.getAs<loc::MemRegionVal>();
  if (!MemRegVal)
    return B;

  const MemRegion *R = MemRegVal->getRegion();

  // Binding directly to a symbolic region should be treated as binding
  // to element 0.
  if (const auto *SymReg = dyn_cast<SymbolicRegion>(R)) {
    QualType Ty = SymReg->getPointeeStaticType();
    if (Ty->isVoidType())
      Ty = StateMgr.getContext().CharTy;
    R = GetElementZeroRegion(SymReg, Ty);
  }

  // Check if the region is a struct region.
  if (const TypedValueRegion* TR = dyn_cast<TypedValueRegion>(R)) {
    QualType Ty = TR->getValueType();
    if (Ty->isArrayType())
      return bindArray(B, TR, V);
    if (Ty->isStructureOrClassType())
      return bindStruct(B, TR, V);
    if (Ty->isVectorType())
      return bindVector(B, TR, V);
    if (Ty->isUnionType())
      return bindAggregate(B, TR, V);
  }

  assert((!isa<CXXThisRegion>(R) || !B.lookup(R)) &&
         "'this' pointer is not an l-value and is not assignable");

  // Clear out bindings that may overlap with this binding.
  auto NewB = removeSubRegionBindings(B, cast<SubRegion>(R));

  // LazyCompoundVals should be always bound as 'default' bindings.
  auto KeyKind = isa<nonloc::LazyCompoundVal>(V) ? BindingKey::Default
                                                 : BindingKey::Direct;
  return NewB.addBinding(BindingKey::Make(R, KeyKind), V);
}

LimitedRegionBindingsRef
RegionStoreManager::setImplicitDefaultValue(LimitedRegionBindingsConstRef B,
                                            const MemRegion *R, QualType T) {
  if (B.hasExhaustedBindingLimit())
    return B;

  SVal V;

  if (Loc::isLocType(T))
    V = svalBuilder.makeNullWithType(T);
  else if (T->isIntegralOrEnumerationType())
    V = svalBuilder.makeZeroVal(T);
  else if (T->isStructureOrClassType() || T->isArrayType()) {
    // Set the default value to a zero constant when it is a structure
    // or array.  The type doesn't really matter.
    V = svalBuilder.makeZeroVal(Ctx.IntTy);
  }
  else {
    // We can't represent values of this type, but we still need to set a value
    // to record that the region has been initialized.
    // If this assertion ever fires, a new case should be added above -- we
    // should know how to default-initialize any value we can symbolicate.
    assert(!SymbolManager::canSymbolicate(T) && "This type is representable");
    V = UnknownVal();
  }

  return B.addBinding(R, BindingKey::Default, V);
}

std::optional<LimitedRegionBindingsRef> RegionStoreManager::tryBindSmallArray(
    LimitedRegionBindingsConstRef B, const TypedValueRegion *R,
    const ArrayType *AT, nonloc::LazyCompoundVal LCV) {
  if (B.hasExhaustedBindingLimit())
    return B.withValuesEscaped(LCV);

  auto CAT = dyn_cast<ConstantArrayType>(AT);

  // If we don't know the size, create a lazyCompoundVal instead.
  if (!CAT)
    return std::nullopt;

  QualType Ty = CAT->getElementType();
  if (!(Ty->isScalarType() || Ty->isReferenceType()))
    return std::nullopt;

  // If the array is too big, create a LCV instead.
  uint64_t ArrSize = CAT->getLimitedSize();
  if (ArrSize > SmallArrayLimit)
    return std::nullopt;

  LimitedRegionBindingsRef NewB = B;

  for (uint64_t i = 0; i < ArrSize; ++i) {
    auto Idx = svalBuilder.makeArrayIndex(i);
    const ElementRegion *SrcER =
        MRMgr.getElementRegion(Ty, Idx, LCV.getRegion(), Ctx);
    SVal V = getBindingForElement(getRegionBindings(LCV.getStore()), SrcER);

    const ElementRegion *DstER = MRMgr.getElementRegion(Ty, Idx, R, Ctx);
    NewB = bind(NewB, loc::MemRegionVal(DstER), V);
  }

  return NewB;
}

LimitedRegionBindingsRef
RegionStoreManager::bindArray(LimitedRegionBindingsConstRef B,
                              const TypedValueRegion *R, SVal Init) {
  llvm::TimeTraceScope TimeScope("RegionStoreManager::bindArray",
                                 [R]() { return R->getDescriptiveName(); });
  if (B.hasExhaustedBindingLimit())
    return B.withValuesEscaped(Init);

  const ArrayType *AT =cast<ArrayType>(Ctx.getCanonicalType(R->getValueType()));
  QualType ElementTy = AT->getElementType();
  std::optional<uint64_t> Size;

  if (const ConstantArrayType* CAT = dyn_cast<ConstantArrayType>(AT))
    Size = CAT->getZExtSize();

  // Check if the init expr is a literal. If so, bind the rvalue instead.
  // FIXME: It's not responsibility of the Store to transform this lvalue
  // to rvalue. ExprEngine or maybe even CFG should do this before binding.
  if (std::optional<loc::MemRegionVal> MRV = Init.getAs<loc::MemRegionVal>()) {
    SVal V = getBinding(B.asStore(), *MRV, R->getValueType());
    return bindAggregate(B, R, V);
  }

  // Handle lazy compound values.
  if (std::optional LCV = Init.getAs<nonloc::LazyCompoundVal>()) {
    if (std::optional NewB = tryBindSmallArray(B, R, AT, *LCV))
      return *NewB;

    return bindAggregate(B, R, Init);
  }

  if (Init.isUnknown())
    return bindAggregate(B, R, UnknownVal());

  // Remaining case: explicit compound values.
  const nonloc::CompoundVal& CV = Init.castAs<nonloc::CompoundVal>();
  nonloc::CompoundVal::iterator VI = CV.begin(), VE = CV.end();
  uint64_t i = 0;

  LimitedRegionBindingsRef NewB = B;

  for (; Size ? i < *Size : true; ++i, ++VI) {
    // The init list might be shorter than the array length.
    if (VI == VE)
      break;
    if (NewB.hasExhaustedBindingLimit())
      return NewB.withValuesEscaped(VI, VE);

    NonLoc Idx = svalBuilder.makeArrayIndex(i);
    const ElementRegion *ER = MRMgr.getElementRegion(ElementTy, Idx, R, Ctx);

    if (ElementTy->isStructureOrClassType())
      NewB = bindStruct(NewB, ER, *VI);
    else if (ElementTy->isArrayType())
      NewB = bindArray(NewB, ER, *VI);
    else
      NewB = bind(NewB, loc::MemRegionVal(ER), *VI);
  }

  // If the init list is shorter than the array length (or the array has
  // variable length), set the array default value. Values that are already set
  // are not overwritten.
  if (!Size || i < *Size)
    NewB = setImplicitDefaultValue(NewB, R, ElementTy);

  return NewB;
}

LimitedRegionBindingsRef
RegionStoreManager::bindVector(LimitedRegionBindingsConstRef B,
                               const TypedValueRegion *R, SVal V) {
  llvm::TimeTraceScope TimeScope("RegionStoreManager::bindVector",
                                 [R]() { return R->getDescriptiveName(); });
  if (B.hasExhaustedBindingLimit())
    return B.withValuesEscaped(V);

  QualType T = R->getValueType();
  const VectorType *VT = T->castAs<VectorType>(); // Use castAs for typedefs.

  // Handle lazy compound values and symbolic values.
  if (isa<nonloc::LazyCompoundVal, nonloc::SymbolVal>(V))
    return bindAggregate(B, R, V);

  // We may get non-CompoundVal accidentally due to imprecise cast logic or
  // that we are binding symbolic struct value. Kill the field values, and if
  // the value is symbolic go and bind it as a "default" binding.
  if (!isa<nonloc::CompoundVal>(V)) {
    return bindAggregate(B, R, UnknownVal());
  }

  QualType ElemType = VT->getElementType();
  nonloc::CompoundVal CV = V.castAs<nonloc::CompoundVal>();
  nonloc::CompoundVal::iterator VI = CV.begin(), VE = CV.end();
  unsigned index = 0, numElements = VT->getNumElements();
  LimitedRegionBindingsRef NewB = B;

  for ( ; index != numElements ; ++index) {
    if (VI == VE)
      break;

    if (NewB.hasExhaustedBindingLimit())
      return NewB.withValuesEscaped(VI, VE);

    NonLoc Idx = svalBuilder.makeArrayIndex(index);
    const ElementRegion *ER = MRMgr.getElementRegion(ElemType, Idx, R, Ctx);

    if (ElemType->isArrayType())
      NewB = bindArray(NewB, ER, *VI);
    else if (ElemType->isStructureOrClassType())
      NewB = bindStruct(NewB, ER, *VI);
    else
      NewB = bind(NewB, loc::MemRegionVal(ER), *VI);
  }
  return NewB;
}

std::optional<SVal>
RegionStoreManager::getUniqueDefaultBinding(RegionBindingsConstRef B,
                                            const TypedValueRegion *R) const {
  if (R != R->getBaseRegion())
    return std::nullopt;

  const auto *Cluster = B.lookup(R);
  if (!Cluster || !llvm::hasSingleElement(*Cluster))
    return std::nullopt;

  const auto [Key, Value] = *Cluster->begin();
  return Key.isDirect() ? std::optional<SVal>{} : Value;
}

std::optional<SVal>
RegionStoreManager::getUniqueDefaultBinding(nonloc::LazyCompoundVal LCV) const {
  auto B = getRegionBindings(LCV.getStore());
  return getUniqueDefaultBinding(B, LCV.getRegion());
}

std::optional<LimitedRegionBindingsRef> RegionStoreManager::tryBindSmallStruct(
    LimitedRegionBindingsConstRef B, const TypedValueRegion *R,
    const RecordDecl *RD, nonloc::LazyCompoundVal LCV) {
  if (B.hasExhaustedBindingLimit())
    return B.withValuesEscaped(LCV);

  // If we try to copy a Conjured value representing the value of the whole
  // struct, don't try to element-wise copy each field.
  // That would unnecessarily bind Derived symbols slicing off the subregion for
  // the field from the whole Conjured symbol.
  //
  //   struct Window { int width; int height; };
  //   Window getWindow(); <-- opaque fn.
  //   Window w = getWindow(); <-- conjures a new Window.
  //   Window w2 = w; <-- trivial copy "w", calling "tryBindSmallStruct"
  //
  // We should not end up with a new Store for "w2" like this:
  //   Direct [ 0..31]: Derived{Conj{}, w.width}
  //   Direct [32..63]: Derived{Conj{}, w.height}
  // Instead, we should just bind that Conjured value instead.
  if (std::optional<SVal> Val = getUniqueDefaultBinding(LCV)) {
    return B.addBinding(BindingKey::Make(R, BindingKey::Default), Val.value());
  }

  FieldVector Fields;

  if (const CXXRecordDecl *Class = dyn_cast<CXXRecordDecl>(RD))
    if (Class->getNumBases() != 0 || Class->getNumVBases() != 0)
      return std::nullopt;

  for (const auto *FD : RD->fields()) {
    if (FD->isUnnamedBitField())
      continue;

    // If there are too many fields, or if any of the fields are aggregates,
    // just use the LCV as a default binding.
    if (Fields.size() == SmallStructLimit)
      return std::nullopt;

    QualType Ty = FD->getType();

    // Zero length arrays are basically no-ops, so we also ignore them here.
    if (Ty->isConstantArrayType() &&
        Ctx.getConstantArrayElementCount(Ctx.getAsConstantArrayType(Ty)) == 0)
      continue;

    if (!(Ty->isScalarType() || Ty->isReferenceType()))
      return std::nullopt;

    Fields.push_back(FD);
  }

  LimitedRegionBindingsRef NewB = B;

  for (const FieldDecl *Field : Fields) {
    const FieldRegion *SourceFR = MRMgr.getFieldRegion(Field, LCV.getRegion());
    SVal V = getBindingForField(getRegionBindings(LCV.getStore()), SourceFR);

    const FieldRegion *DestFR = MRMgr.getFieldRegion(Field, R);
    NewB = bind(NewB, loc::MemRegionVal(DestFR), V);
  }

  return NewB;
}

LimitedRegionBindingsRef
RegionStoreManager::bindStruct(LimitedRegionBindingsConstRef B,
                               const TypedValueRegion *R, SVal V) {
  llvm::TimeTraceScope TimeScope("RegionStoreManager::bindStruct",
                                 [R]() { return R->getDescriptiveName(); });
  if (B.hasExhaustedBindingLimit())
    return B.withValuesEscaped(V);

  QualType T = R->getValueType();
  assert(T->isStructureOrClassType());

<<<<<<< HEAD
  const RecordType* RT = T->castAs<RecordType>();
  const RecordDecl *RD = RT->getOriginalDecl()->getDefinitionOrSelf();

=======
  const auto *RD = T->castAsRecordDecl();
>>>>>>> 35227056
  if (!RD->isCompleteDefinition())
    return B;

  // Handle lazy compound values and symbolic values.
  if (std::optional<nonloc::LazyCompoundVal> LCV =
          V.getAs<nonloc::LazyCompoundVal>()) {
    if (std::optional NewB = tryBindSmallStruct(B, R, RD, *LCV))
      return *NewB;
    return bindAggregate(B, R, V);
  }
  if (isa<nonloc::SymbolVal>(V))
    return bindAggregate(B, R, V);

  // We may get non-CompoundVal accidentally due to imprecise cast logic or
  // that we are binding symbolic struct value. Kill the field values, and if
  // the value is symbolic go and bind it as a "default" binding.
  if (V.isUnknown() || !isa<nonloc::CompoundVal>(V))
    return bindAggregate(B, R, UnknownVal());

  // The raw CompoundVal is essentially a symbolic InitListExpr: an (immutable)
  // list of other values. It appears pretty much only when there's an actual
  // initializer list expression in the program, and the analyzer tries to
  // unwrap it as soon as possible.
  // This code is where such unwrap happens: when the compound value is put into
  // the object that it was supposed to initialize (it's an *initializer* list,
  // after all), instead of binding the whole value to the whole object, we bind
  // sub-values to sub-objects. Sub-values may themselves be compound values,
  // and in this case the procedure becomes recursive.
  // FIXME: The annoying part about compound values is that they don't carry
  // any sort of information about which value corresponds to which sub-object.
  // It's simply a list of values in the middle of nowhere; we expect to match
  // them to sub-objects, essentially, "by index": first value binds to
  // the first field, second value binds to the second field, etc.
  // It would have been much safer to organize non-lazy compound values as
  // a mapping from fields/bases to values.
  const nonloc::CompoundVal& CV = V.castAs<nonloc::CompoundVal>();
  nonloc::CompoundVal::iterator VI = CV.begin(), VE = CV.end();

  LimitedRegionBindingsRef NewB = B;

  // In C++17 aggregates may have base classes, handle those as well.
  // They appear before fields in the initializer list / compound value.
  if (const auto *CRD = dyn_cast<CXXRecordDecl>(RD)) {
    // If the object was constructed with a constructor, its value is a
    // LazyCompoundVal. If it's a raw CompoundVal, it means that we're
    // performing aggregate initialization. The only exception from this
    // rule is sending an Objective-C++ message that returns a C++ object
    // to a nil receiver; in this case the semantics is to return a
    // zero-initialized object even if it's a C++ object that doesn't have
    // this sort of constructor; the CompoundVal is empty in this case.
    assert((CRD->isAggregate() || (Ctx.getLangOpts().ObjC && VI == VE)) &&
           "Non-aggregates are constructed with a constructor!");

    for (const auto &B : CRD->bases()) {
      // (Multiple inheritance is fine though.)
      assert(!B.isVirtual() && "Aggregates cannot have virtual base classes!");

      if (VI == VE)
        break;
      if (NewB.hasExhaustedBindingLimit())
        return NewB.withValuesEscaped(VI, VE);

      QualType BTy = B.getType();
      assert(BTy->isStructureOrClassType() && "Base classes must be classes!");

      const CXXRecordDecl *BRD = BTy->getAsCXXRecordDecl();
      assert(BRD && "Base classes must be C++ classes!");

      const CXXBaseObjectRegion *BR =
          MRMgr.getCXXBaseObjectRegion(BRD, R, /*IsVirtual=*/false);

      NewB = bindStruct(NewB, BR, *VI);

      ++VI;
    }
  }

  RecordDecl::field_iterator FI, FE;

  for (FI = RD->field_begin(), FE = RD->field_end(); FI != FE; ++FI) {

    if (VI == VE)
      break;

    if (NewB.hasExhaustedBindingLimit())
      return NewB.withValuesEscaped(VI, VE);

    // Skip any unnamed bitfields to stay in sync with the initializers.
    if (FI->isUnnamedBitField())
      continue;

    QualType FTy = FI->getType();
    const FieldRegion* FR = MRMgr.getFieldRegion(*FI, R);

    if (FTy->isArrayType())
      NewB = bindArray(NewB, FR, *VI);
    else if (FTy->isStructureOrClassType())
      NewB = bindStruct(NewB, FR, *VI);
    else
      NewB = bind(NewB, loc::MemRegionVal(FR), *VI);
    ++VI;
  }

  if (NewB.hasExhaustedBindingLimit())
    return NewB.withValuesEscaped(VI, VE);

  // There may be fewer values in the initialize list than the fields of struct.
  if (FI != FE) {
    NewB = NewB.addBinding(R, BindingKey::Default,
                           svalBuilder.makeIntVal(0, false));
  }

  return NewB;
}

LimitedRegionBindingsRef
RegionStoreManager::bindAggregate(LimitedRegionBindingsConstRef B,
                                  const TypedRegion *R, SVal Val) {
  llvm::TimeTraceScope TimeScope("RegionStoreManager::bindAggregate",
                                 [R]() { return R->getDescriptiveName(); });
  if (B.hasExhaustedBindingLimit())
    return B.withValuesEscaped(Val);

  // Remove the old bindings, using 'R' as the root of all regions
  // we will invalidate. Then add the new binding.
  return removeSubRegionBindings(B, R).addBinding(R, BindingKey::Default, Val);
}

//===----------------------------------------------------------------------===//
// State pruning.
//===----------------------------------------------------------------------===//

namespace {
class RemoveDeadBindingsWorker
    : public ClusterAnalysis<RemoveDeadBindingsWorker> {
  SmallVector<const SymbolicRegion *, 12> Postponed;
  SymbolReaper &SymReaper;
  const StackFrameContext *CurrentLCtx;

public:
  RemoveDeadBindingsWorker(RegionStoreManager &rm,
                           ProgramStateManager &stateMgr,
                           RegionBindingsRef b, SymbolReaper &symReaper,
                           const StackFrameContext *LCtx)
    : ClusterAnalysis<RemoveDeadBindingsWorker>(rm, stateMgr, b),
      SymReaper(symReaper), CurrentLCtx(LCtx) {}

  // Called by ClusterAnalysis.
  void VisitAddedToCluster(const MemRegion *baseR, const ClusterBindings &C);
  void VisitCluster(const MemRegion *baseR, const ClusterBindings *C);
  using ClusterAnalysis<RemoveDeadBindingsWorker>::VisitCluster;

  using ClusterAnalysis::AddToWorkList;

  bool AddToWorkList(const MemRegion *R);

  bool UpdatePostponed();
  void VisitBinding(SVal V);
};
}

bool RemoveDeadBindingsWorker::AddToWorkList(const MemRegion *R) {
  const MemRegion *BaseR = R->getBaseRegion();
  return AddToWorkList(WorkListElement(BaseR), getCluster(BaseR));
}

void RemoveDeadBindingsWorker::VisitAddedToCluster(const MemRegion *baseR,
                                                   const ClusterBindings &C) {

  if (const VarRegion *VR = dyn_cast<VarRegion>(baseR)) {
    if (SymReaper.isLive(VR))
      AddToWorkList(baseR, &C);

    return;
  }

  if (const SymbolicRegion *SR = dyn_cast<SymbolicRegion>(baseR)) {
    if (SymReaper.isLive(SR->getSymbol()))
      AddToWorkList(SR, &C);
    else
      Postponed.push_back(SR);

    return;
  }

  if (isa<NonStaticGlobalSpaceRegion>(baseR)) {
    AddToWorkList(baseR, &C);
    return;
  }

  // CXXThisRegion in the current or parent location context is live.
  if (const CXXThisRegion *TR = dyn_cast<CXXThisRegion>(baseR)) {
    const auto *StackReg =
        cast<StackArgumentsSpaceRegion>(TR->getSuperRegion());
    const StackFrameContext *RegCtx = StackReg->getStackFrame();
    if (CurrentLCtx &&
        (RegCtx == CurrentLCtx || RegCtx->isParentOf(CurrentLCtx)))
      AddToWorkList(TR, &C);
  }
}

void RemoveDeadBindingsWorker::VisitCluster(const MemRegion *baseR,
                                            const ClusterBindings *C) {
  if (!C)
    return;

  // Mark the symbol for any SymbolicRegion with live bindings as live itself.
  // This means we should continue to track that symbol.
  if (const SymbolicRegion *SymR = dyn_cast<SymbolicRegion>(baseR))
    SymReaper.markLive(SymR->getSymbol());

  for (const auto &[Key, Val] : *C) {
    // Element index of a binding key is live.
    SymReaper.markElementIndicesLive(Key.getRegion());

    VisitBinding(Val);
  }
}

void RemoveDeadBindingsWorker::VisitBinding(SVal V) {
  // Is it a LazyCompoundVal? All referenced regions are live as well.
  // The LazyCompoundVal itself is not live but should be readable.
  if (auto LCS = V.getAs<nonloc::LazyCompoundVal>()) {
    SymReaper.markLazilyCopied(LCS->getRegion());

    for (SVal V : RM.getInterestingValues(*LCS)) {
      if (auto DepLCS = V.getAs<nonloc::LazyCompoundVal>())
        SymReaper.markLazilyCopied(DepLCS->getRegion());
      else
        VisitBinding(V);
    }

    return;
  }

  // If V is a region, then add it to the worklist.
  if (const MemRegion *R = V.getAsRegion()) {
    AddToWorkList(R);
    SymReaper.markLive(R);

    // All regions captured by a block are also live.
    if (const BlockDataRegion *BR = dyn_cast<BlockDataRegion>(R)) {
      for (auto Var : BR->referenced_vars())
        AddToWorkList(Var.getCapturedRegion());
    }
  }


  // Update the set of live symbols.
  for (SymbolRef Sym : V.symbols())
    SymReaper.markLive(Sym);
}

bool RemoveDeadBindingsWorker::UpdatePostponed() {
  // See if any postponed SymbolicRegions are actually live now, after
  // having done a scan.
  bool Changed = false;

  for (const SymbolicRegion *SR : Postponed) {
    if (SymReaper.isLive(SR->getSymbol())) {
      Changed |= AddToWorkList(SR);
      SR = nullptr;
    }
  }

  return Changed;
}

StoreRef RegionStoreManager::removeDeadBindings(Store store,
                                                const StackFrameContext *LCtx,
                                                SymbolReaper& SymReaper) {
  RegionBindingsRef B = getRegionBindings(store);
  RemoveDeadBindingsWorker W(*this, StateMgr, B, SymReaper, LCtx);
  W.GenerateClusters();

  // Enqueue the region roots onto the worklist.
  for (const MemRegion *Reg : SymReaper.regions()) {
    W.AddToWorkList(Reg);
  }

  do W.RunWorkList(); while (W.UpdatePostponed());

  // We have now scanned the store, marking reachable regions and symbols
  // as live.  We now remove all the regions that are dead from the store
  // as well as update DSymbols with the set symbols that are now dead.
  for (const MemRegion *Base : llvm::make_first_range(B)) {
    // If the cluster has been visited, we know the region has been marked.
    // Otherwise, remove the dead entry.
    if (!W.isVisited(Base))
      B = B.removeCluster(Base);
  }

  return StoreRef(B.asStore(), *this);
}

//===----------------------------------------------------------------------===//
// Utility methods.
//===----------------------------------------------------------------------===//

void RegionStoreManager::printJson(raw_ostream &Out, Store S, const char *NL,
                                   unsigned int Space, bool IsDot) const {
  RegionBindingsRef Bindings = getRegionBindings(S);

  Indent(Out, Space, IsDot) << "\"store\": ";

  if (Bindings.isEmpty()) {
    Out << "null," << NL;
    return;
  }

  Out << "{ \"pointer\": \"" << Bindings.asStore() << "\", \"items\": [" << NL;
  Bindings.printJson(Out, NL, Space + 1, IsDot);
  Indent(Out, Space, IsDot) << "]}," << NL;
}<|MERGE_RESOLUTION|>--- conflicted
+++ resolved
@@ -2457,11 +2457,7 @@
 SVal RegionStoreManager::getBindingForStruct(RegionBindingsConstRef B,
                                              const TypedValueRegion *R) {
   const RecordDecl *RD =
-<<<<<<< HEAD
-      R->getValueType()->castAs<RecordType>()->getOriginalDecl();
-=======
       R->getValueType()->castAsCanonical<RecordType>()->getOriginalDecl();
->>>>>>> 35227056
   if (!RD->getDefinition())
     return UnknownVal();
 
@@ -2851,13 +2847,7 @@
   QualType T = R->getValueType();
   assert(T->isStructureOrClassType());
 
-<<<<<<< HEAD
-  const RecordType* RT = T->castAs<RecordType>();
-  const RecordDecl *RD = RT->getOriginalDecl()->getDefinitionOrSelf();
-
-=======
   const auto *RD = T->castAsRecordDecl();
->>>>>>> 35227056
   if (!RD->isCompleteDefinition())
     return B;
 
