--- conflicted
+++ resolved
@@ -1941,14 +1941,10 @@
     case Stmt::ConceptSpecializationExprClass:
     case Stmt::CXXRewrittenBinaryOperatorClass:
     case Stmt::RequiresExprClass:
-<<<<<<< HEAD
-    case Expr::CXXParenListInitExprClass:
     case Stmt::SYCLBuiltinNumFieldsExprClass:
     case Stmt::SYCLBuiltinFieldTypeExprClass:
     case Stmt::SYCLBuiltinNumBasesExprClass:
     case Stmt::SYCLBuiltinBaseTypeExprClass:
-=======
->>>>>>> cda28e20
     case Stmt::EmbedExprClass:
       // Fall through.
 
