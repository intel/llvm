--- conflicted
+++ resolved
@@ -141,12 +141,8 @@
         Injector(std::move(injector)), CTU(CI),
         MacroExpansions(CI.getLangOpts()) {
 
-<<<<<<< HEAD
-    EntryPointStat::lockRegistry(getMainFileName(CI.getInvocation()));
-=======
     EntryPointStat::lockRegistry(getMainFileName(CI.getInvocation()),
                                  CI.getASTContext());
->>>>>>> 54c4ef26
     DigestAnalyzerOptions();
 
     if (Opts.AnalyzerDisplayProgress || Opts.PrintStats ||
