--- conflicted
+++ resolved
@@ -1341,23 +1341,9 @@
 
   diagnoseSYCLOptions(C, IsSYCL);
 
-<<<<<<< HEAD
   // Initialize the compilation identifier used for unique CUDA / HIP names.
   if (IsCuda || IsHIP)
     CUIDOpts = CUIDOptions(C.getArgs(), *this);
-=======
-          // For the new offloading model, we only want a single triple entry
-          // for each target, even if we have multiple intel_gpu* entries.  We
-          // will track triples for new model and unique strings for the old
-          // model.
-          std::string NormalizedName;
-          bool UseNewOffload =
-              (C.getArgs().hasFlag(options::OPT_offload_new_driver,
-                                   options::OPT_no_offload_new_driver, false));
-          NormalizedName = UseNewOffload
-                               ? TT.normalize()
-                               : getSYCLDeviceTriple(Triple).normalize();
->>>>>>> a2c59fbd
 
   // Get the list of requested offloading toolchains. If they were not
   // explicitly specified we will infer them based on the offloading language
@@ -1392,7 +1378,6 @@
       for (StringRef SYCLTargetTriple : ArgValues)
         SYCLTriples.insert(SYCLTargetTriple);
 
-<<<<<<< HEAD
       llvm::StringMap<StringRef> FoundNormalizedTriples;
       llvm::Triple TT;
       for (StringRef Triple : SYCLTriples) {
@@ -1405,17 +1390,6 @@
           TT = getSYCLDeviceTriple("amdgcn-amd-amdhsa");
         } else
           TT = getSYCLDeviceTriple(Triple);
-=======
-          if (!Inserted) {
-            // Only emit the diagnostic of duplicate targets with the new
-            // offloading model only when the found triple matches.  For the
-            // old model, we always emit the diagnostic.
-            if (!UseNewOffload || (UseNewOffload && Triple == TripleIt->second))
-              Diag(clang::diag::warn_drv_sycl_offload_target_duplicate)
-                  << Triple << TripleIt->second;
-            continue;
-          }
->>>>>>> a2c59fbd
 
         // For the new offloading model, we only want a single triple entry
         // for each target, even if we have multiple intel_gpu* entries.  We
@@ -1433,6 +1407,9 @@
             FoundNormalizedTriples.try_emplace(NormalizedName, Triple);
 
         if (IsSYCL && !Inserted) {
+          // Only emit the diagnostic of duplicate targets with the new
+          // offloading model only when the found triple matches.  For the
+          // old model, we always emit the diagnostic.
           if (!UseNewOffload || (UseNewOffload && Triple == TripleIt->second))
             Diag(clang::diag::warn_drv_sycl_offload_target_duplicate)
                 << Triple << TripleIt->second;
@@ -7459,35 +7436,6 @@
   for (auto *Arg : C.getArgsForToolChain(&TC, /*BoundArch=*/"", Kind)) {
     // Extract any '--[no-]offload-arch' arguments intended for this toolchain.
     if (Kind == Action::OFK_SYCL) {
-<<<<<<< HEAD
-=======
-      // -Xsycl-target-backend=spir64_gen "-device pvc,bdw"
-      // -fsycl-targets=spir64_gen -Xsycl-target-backend "-device pvc"
-      if (TC->getTriple().isSPIRAOT() &&
-          TC->getTriple().getSubArch() == llvm::Triple::SPIRSubArch_gen &&
-          (Arg->getOption().matches(options::OPT_Xsycl_backend_EQ) ||
-           Arg->getOption().matches(options::OPT_Xsycl_backend))) {
-        const ToolChain *HostTC =
-            C.getSingleOffloadToolChain<Action::OFK_Host>();
-        auto DeviceTC = std::make_unique<toolchains::SYCLToolChain>(
-            *this, TC->getTriple(), *HostTC, C.getInputArgs());
-        assert(DeviceTC && "Device toolchain not defined.");
-        ArgStringList TargetArgs;
-        DeviceTC->TranslateBackendTargetArgs(DeviceTC->getTriple(),
-                                             C.getInputArgs(), TargetArgs);
-        // Look for -device <string> and use that as the known
-        // arch to be associated with the current spir64_gen entry. Grab
-        // the right most entry.
-        for (int i = TargetArgs.size() - 2; i >= 0; --i) {
-          if (StringRef(TargetArgs[i]) == "-device") {
-            Arch = TargetArgs[i + 1];
-            if (!Arch.empty())
-              Archs.insert(Arch);
-            break;
-          }
-        }
-      }
->>>>>>> a2c59fbd
       // For SYCL based offloading, we allow for -Xsycl-target-backend
       // and -Xsycl-target-backend=amdgcn-amd-hsa --offload-arch=gfx908 for
       // specifying options.
