//===--- Driver.cpp - Clang GCC Compatible Driver -------------------------===//
//
// Part of the LLVM Project, under the Apache License v2.0 with LLVM Exceptions.
// See https://llvm.org/LICENSE.txt for license information.
// SPDX-License-Identifier: Apache-2.0 WITH LLVM-exception
//
//===----------------------------------------------------------------------===//
#include "clang/Driver/Driver.h"
#include "ToolChains/AIX.h"
#include "ToolChains/AMDGPU.h"
#include "ToolChains/AMDGPUOpenMP.h"
#include "ToolChains/AVR.h"
#include "ToolChains/Ananas.h"
#include "ToolChains/BareMetal.h"
#include "ToolChains/CSKYToolChain.h"
#include "ToolChains/Clang.h"
#include "ToolChains/CloudABI.h"
#include "ToolChains/Contiki.h"
#include "ToolChains/CrossWindows.h"
#include "ToolChains/Cuda.h"
#include "ToolChains/Darwin.h"
#include "ToolChains/DragonFly.h"
#include "ToolChains/FreeBSD.h"
#include "ToolChains/Fuchsia.h"
#include "ToolChains/Gnu.h"
#include "ToolChains/HIPAMD.h"
#include "ToolChains/HIPSPV.h"
#include "ToolChains/HLSL.h"
#include "ToolChains/Haiku.h"
#include "ToolChains/Hexagon.h"
#include "ToolChains/Hurd.h"
#include "ToolChains/Lanai.h"
#include "ToolChains/Linux.h"
#include "ToolChains/MSP430.h"
#include "ToolChains/MSVC.h"
#include "ToolChains/MinGW.h"
#include "ToolChains/Minix.h"
#include "ToolChains/MipsLinux.h"
#include "ToolChains/Myriad.h"
#include "ToolChains/NaCl.h"
#include "ToolChains/NetBSD.h"
#include "ToolChains/OpenBSD.h"
#include "ToolChains/PPCFreeBSD.h"
#include "ToolChains/PPCLinux.h"
#include "ToolChains/PS4CPU.h"
#include "ToolChains/RISCVToolchain.h"
#include "ToolChains/SPIRV.h"
#include "ToolChains/SYCL.h"
#include "ToolChains/Solaris.h"
#include "ToolChains/TCE.h"
#include "ToolChains/VEToolchain.h"
#include "ToolChains/WebAssembly.h"
#include "ToolChains/XCore.h"
#include "ToolChains/ZOS.h"
#include "clang/Basic/TargetID.h"
#include "clang/Basic/Version.h"
#include "clang/Config/config.h"
#include "clang/Driver/Action.h"
#include "clang/Driver/Compilation.h"
#include "clang/Driver/DriverDiagnostic.h"
#include "clang/Driver/InputInfo.h"
#include "clang/Driver/Job.h"
#include "clang/Driver/Options.h"
#include "clang/Driver/Phases.h"
#include "clang/Driver/SanitizerArgs.h"
#include "clang/Driver/Tool.h"
#include "clang/Driver/ToolChain.h"
#include "clang/Driver/Types.h"
#include "llvm/ADT/ArrayRef.h"
#include "llvm/ADT/MapVector.h"
#include "llvm/ADT/STLExtras.h"
#include "llvm/ADT/SmallSet.h"
#include "llvm/ADT/StringExtras.h"
#include "llvm/ADT/StringRef.h"
#include "llvm/ADT/StringSet.h"
#include "llvm/ADT/StringSwitch.h"
#include "llvm/BinaryFormat/Magic.h"
#include "llvm/Config/llvm-config.h"
#include "llvm/MC/TargetRegistry.h"
#include "llvm/Option/Arg.h"
#include "llvm/Option/ArgList.h"
#include "llvm/Option/OptSpecifier.h"
#include "llvm/Option/OptTable.h"
#include "llvm/Option/Option.h"
#include "llvm/Support/CommandLine.h"
#include "llvm/Support/ErrorHandling.h"
#include "llvm/Support/ExitCodes.h"
#include "llvm/Support/FileSystem.h"
#include "llvm/Support/FileUtilities.h"
#include "llvm/Support/FormatVariadic.h"
#include "llvm/Support/Host.h"
#include "llvm/Support/LineIterator.h"
#include "llvm/Support/MD5.h"
#include "llvm/Support/Path.h"
#include "llvm/Support/PrettyStackTrace.h"
#include "llvm/Support/Process.h"
#include "llvm/Support/Program.h"
#include "llvm/Support/StringSaver.h"
#include "llvm/Support/VirtualFileSystem.h"
#include "llvm/Support/raw_ostream.h"
#include <cstdlib> // ::getenv
#include <map>
#include <memory>
#include <regex>
#include <sstream>
#include <utility>
#if LLVM_ON_UNIX
#include <unistd.h> // getpid
#endif

using namespace clang::driver;
using namespace clang;
using namespace llvm::opt;

static llvm::Optional<llvm::Triple>
getOffloadTargetTriple(const Driver &D, const ArgList &Args) {
  auto OffloadTargets = Args.getAllArgValues(options::OPT_offload_EQ);
  // Offload compilation flow does not support multiple targets for now. We
  // need the HIPActionBuilder (and possibly the CudaActionBuilder{,Base}too)
  // to support multiple tool chains first.
  switch (OffloadTargets.size()) {
  default:
    D.Diag(diag::err_drv_only_one_offload_target_supported);
    return llvm::None;
  case 0:
    D.Diag(diag::err_drv_invalid_or_unsupported_offload_target) << "";
    return llvm::None;
  case 1:
    break;
  }
  return llvm::Triple(OffloadTargets[0]);
}

static llvm::Optional<llvm::Triple>
getNVIDIAOffloadTargetTriple(const Driver &D, const ArgList &Args,
                             const llvm::Triple &HostTriple) {
  if (!Args.hasArg(options::OPT_offload_EQ)) {
    return llvm::Triple(HostTriple.isArch64Bit() ? "nvptx64-nvidia-cuda"
                                                 : "nvptx-nvidia-cuda");
  }
  auto TT = getOffloadTargetTriple(D, Args);
  if (TT && (TT->getArch() == llvm::Triple::spirv32 ||
             TT->getArch() == llvm::Triple::spirv64)) {
    if (Args.hasArg(options::OPT_emit_llvm))
      return TT;
    D.Diag(diag::err_drv_cuda_offload_only_emit_bc);
    return llvm::None;
  }
  D.Diag(diag::err_drv_invalid_or_unsupported_offload_target) << TT->str();
  return llvm::None;
}
static llvm::Optional<llvm::Triple>
getHIPOffloadTargetTriple(const Driver &D, const ArgList &Args) {
  if (!Args.hasArg(options::OPT_offload_EQ)) {
    return llvm::Triple("amdgcn-amd-amdhsa"); // Default HIP triple.
  }
  auto TT = getOffloadTargetTriple(D, Args);
  if (!TT)
    return llvm::None;
  if (TT->getArch() == llvm::Triple::amdgcn &&
      TT->getVendor() == llvm::Triple::AMD &&
      TT->getOS() == llvm::Triple::AMDHSA)
    return TT;
  if (TT->getArch() == llvm::Triple::spirv64)
    return TT;
  D.Diag(diag::err_drv_invalid_or_unsupported_offload_target) << TT->str();
  return llvm::None;
}

// static
std::string Driver::GetResourcesPath(StringRef BinaryPath,
                                     StringRef CustomResourceDir) {
  // Since the resource directory is embedded in the module hash, it's important
  // that all places that need it call this function, so that they get the
  // exact same string ("a/../b/" and "b/" get different hashes, for example).

  // Dir is bin/ or lib/, depending on where BinaryPath is.
  std::string Dir = std::string(llvm::sys::path::parent_path(BinaryPath));

  SmallString<128> P(Dir);
  if (CustomResourceDir != "") {
    llvm::sys::path::append(P, CustomResourceDir);
  } else {
    // On Windows, libclang.dll is in bin/.
    // On non-Windows, libclang.so/.dylib is in lib/.
    // With a static-library build of libclang, LibClangPath will contain the
    // path of the embedding binary, which for LLVM binaries will be in bin/.
    // ../lib gets us to lib/ in both cases.
    P = llvm::sys::path::parent_path(Dir);
    llvm::sys::path::append(P, CLANG_INSTALL_LIBDIR_BASENAME, "clang",
                            CLANG_VERSION_MAJOR_STRING);
  }

  return std::string(P.str());
}

Driver::Driver(StringRef ClangExecutable, StringRef TargetTriple,
               DiagnosticsEngine &Diags, std::string Title,
               IntrusiveRefCntPtr<llvm::vfs::FileSystem> VFS)
    : Diags(Diags), VFS(std::move(VFS)), Mode(GCCMode),
      SaveTemps(SaveTempsNone), BitcodeEmbed(EmbedNone),
      Offload(OffloadHostDevice), CXX20HeaderType(HeaderMode_None),
      ModulesModeCXX20(false), LTOMode(LTOK_None),
      ClangExecutable(ClangExecutable), SysRoot(DEFAULT_SYSROOT),
      DriverTitle(Title), CCCPrintBindings(false), CCPrintOptions(false),
      CCPrintHeaders(false), CCLogDiagnostics(false), CCGenDiagnostics(false),
      CCPrintProcessStats(false), TargetTriple(TargetTriple), Saver(Alloc),
      CheckInputsExist(true), ProbePrecompiled(true),
      SuppressMissingInputWarning(false) {
  // Provide a sane fallback if no VFS is specified.
  if (!this->VFS)
    this->VFS = llvm::vfs::getRealFileSystem();

  Name = std::string(llvm::sys::path::filename(ClangExecutable));
  Dir = std::string(llvm::sys::path::parent_path(ClangExecutable));
  InstalledDir = Dir; // Provide a sensible default installed dir.

  if ((!SysRoot.empty()) && llvm::sys::path::is_relative(SysRoot)) {
    // Prepend InstalledDir if SysRoot is relative
    SmallString<128> P(InstalledDir);
    llvm::sys::path::append(P, SysRoot);
    SysRoot = std::string(P);
  }

#if defined(CLANG_CONFIG_FILE_SYSTEM_DIR)
  SystemConfigDir = CLANG_CONFIG_FILE_SYSTEM_DIR;
#endif
#if defined(CLANG_CONFIG_FILE_USER_DIR)
  {
    SmallString<128> P;
    llvm::sys::fs::expand_tilde(CLANG_CONFIG_FILE_USER_DIR, P);
    UserConfigDir = static_cast<std::string>(P);
  }
#endif

  // Compute the path to the resource directory.
  ResourceDir = GetResourcesPath(ClangExecutable, CLANG_RESOURCE_DIR);
}

void Driver::setDriverMode(StringRef Value) {
  static const std::string OptName =
      getOpts().getOption(options::OPT_driver_mode).getPrefixedName();
  if (auto M = llvm::StringSwitch<llvm::Optional<DriverMode>>(Value)
                   .Case("gcc", GCCMode)
                   .Case("g++", GXXMode)
                   .Case("cpp", CPPMode)
                   .Case("cl", CLMode)
                   .Case("flang", FlangMode)
                   .Case("dxc", DXCMode)
                   .Default(None))
    Mode = *M;
  else
    Diag(diag::err_drv_unsupported_option_argument) << OptName << Value;
}

InputArgList Driver::ParseArgStrings(ArrayRef<const char *> ArgStrings,
                                     bool IsClCompatMode,
                                     bool &ContainsError) {
  llvm::PrettyStackTraceString CrashInfo("Command line argument parsing");
  ContainsError = false;

  unsigned IncludedFlagsBitmask;
  unsigned ExcludedFlagsBitmask;
  std::tie(IncludedFlagsBitmask, ExcludedFlagsBitmask) =
      getIncludeExcludeOptionFlagMasks(IsClCompatMode);

  // Make sure that Flang-only options don't pollute the Clang output
  // TODO: Make sure that Clang-only options don't pollute Flang output
  if (!IsFlangMode())
    ExcludedFlagsBitmask |= options::FlangOnlyOption;

  unsigned MissingArgIndex, MissingArgCount;
  InputArgList Args =
      getOpts().ParseArgs(ArgStrings, MissingArgIndex, MissingArgCount,
                          IncludedFlagsBitmask, ExcludedFlagsBitmask);

  // Check for missing argument error.
  if (MissingArgCount) {
    Diag(diag::err_drv_missing_argument)
        << Args.getArgString(MissingArgIndex) << MissingArgCount;
    ContainsError |=
        Diags.getDiagnosticLevel(diag::err_drv_missing_argument,
                                 SourceLocation()) > DiagnosticsEngine::Warning;
  }

  // Check for unsupported options.
  for (const Arg *A : Args) {
    if (A->getOption().hasFlag(options::Unsupported)) {
      unsigned DiagID;
      auto ArgString = A->getAsString(Args);
      std::string Nearest;
      if (getOpts().findNearest(
            ArgString, Nearest, IncludedFlagsBitmask,
            ExcludedFlagsBitmask | options::Unsupported) > 1) {
        DiagID = diag::err_drv_unsupported_opt;
        Diag(DiagID) << ArgString;
      } else {
        DiagID = diag::err_drv_unsupported_opt_with_suggestion;
        Diag(DiagID) << ArgString << Nearest;
      }
      ContainsError |= Diags.getDiagnosticLevel(DiagID, SourceLocation()) >
                       DiagnosticsEngine::Warning;
      continue;
    }

    // Deprecated options emit a diagnostic about deprecation, but are still
    // supported until removed.
    if (A->getOption().hasFlag(options::Deprecated)) {
      Diag(diag::warn_drv_deprecated_option_release) << A->getAsString(Args);
      ContainsError |= Diags.getDiagnosticLevel(
                           diag::warn_drv_deprecated_option_release,
                           SourceLocation()) > DiagnosticsEngine::Warning;
    }

    // Warn about -mcpu= without an argument.
    if (A->getOption().matches(options::OPT_mcpu_EQ) && A->containsValue("")) {
      Diag(diag::warn_drv_empty_joined_argument) << A->getAsString(Args);
      ContainsError |= Diags.getDiagnosticLevel(
                           diag::warn_drv_empty_joined_argument,
                           SourceLocation()) > DiagnosticsEngine::Warning;
    }
  }

  for (const Arg *A : Args.filtered(options::OPT_UNKNOWN)) {
    unsigned DiagID;
    auto ArgString = A->getAsString(Args);
    std::string Nearest;
    if (getOpts().findNearest(ArgString, Nearest, IncludedFlagsBitmask,
                              ExcludedFlagsBitmask) > 1) {
      if (getOpts().findNearest(ArgString, Nearest, options::CC1Option) == 0 &&
          !IsCLMode()) {
        DiagID = diag::err_drv_unknown_argument_with_suggestion;
        Diags.Report(DiagID) << ArgString << "-Xclang " + Nearest;
      } else {
        DiagID = IsCLMode() ? diag::warn_drv_unknown_argument_clang_cl
                            : diag::err_drv_unknown_argument;
        Diags.Report(DiagID) << ArgString;
      }
    } else {
      DiagID = IsCLMode()
                   ? diag::warn_drv_unknown_argument_clang_cl_with_suggestion
                   : diag::err_drv_unknown_argument_with_suggestion;
      Diags.Report(DiagID) << ArgString << Nearest;
    }
    ContainsError |= Diags.getDiagnosticLevel(DiagID, SourceLocation()) >
                     DiagnosticsEngine::Warning;
  }

  for (const Arg *A : Args.filtered(options::OPT_o)) {
    if (ArgStrings[A->getIndex()] == A->getSpelling())
      continue;

    // Warn on joined arguments that are similar to a long argument.
    std::string ArgString = ArgStrings[A->getIndex()];
    std::string Nearest;
    if (getOpts().findNearest("-" + ArgString, Nearest, IncludedFlagsBitmask,
                              ExcludedFlagsBitmask) == 0)
      Diags.Report(diag::warn_drv_potentially_misspelled_joined_argument)
          << A->getAsString(Args) << Nearest;
  }

  return Args;
}

// Determine which compilation mode we are in. We look for options which
// affect the phase, starting with the earliest phases, and record which
// option we used to determine the final phase.
phases::ID Driver::getFinalPhase(const DerivedArgList &DAL,
                                 Arg **FinalPhaseArg) const {
  Arg *PhaseArg = nullptr;
  phases::ID FinalPhase;

  // -{E,EP,P,M,MM} only run the preprocessor.
  if (CCCIsCPP() || (PhaseArg = DAL.getLastArg(options::OPT_E)) ||
      (PhaseArg = DAL.getLastArg(options::OPT__SLASH_EP)) ||
      (PhaseArg = DAL.getLastArg(options::OPT_M, options::OPT_MM)) ||
      (PhaseArg = DAL.getLastArg(options::OPT__SLASH_P)) ||
      CCGenDiagnostics) {
    FinalPhase = phases::Preprocess;

    // --precompile only runs up to precompilation.
    // Options that cause the output of C++20 compiled module interfaces or
    // header units have the same effect.
  } else if ((PhaseArg = DAL.getLastArg(options::OPT__precompile)) ||
             (PhaseArg = DAL.getLastArg(options::OPT_extract_api)) ||
             (PhaseArg = DAL.getLastArg(options::OPT_fmodule_header,
                                        options::OPT_fmodule_header_EQ))) {
    FinalPhase = phases::Precompile;
    // -{fsyntax-only,-analyze,emit-ast} only run up to the compiler.
  } else if ((PhaseArg = DAL.getLastArg(options::OPT_fsyntax_only)) ||
             (PhaseArg = DAL.getLastArg(options::OPT_print_supported_cpus)) ||
             (PhaseArg = DAL.getLastArg(options::OPT_module_file_info)) ||
             (PhaseArg = DAL.getLastArg(options::OPT_verify_pch)) ||
             (PhaseArg = DAL.getLastArg(options::OPT_rewrite_objc)) ||
             (PhaseArg = DAL.getLastArg(options::OPT_rewrite_legacy_objc)) ||
             (PhaseArg = DAL.getLastArg(options::OPT__migrate)) ||
             (PhaseArg = DAL.getLastArg(options::OPT__analyze)) ||
             (PhaseArg = DAL.getLastArg(options::OPT_emit_ast))) {
    FinalPhase = phases::Compile;

  // -S only runs up to the backend.
  } else if ((PhaseArg = DAL.getLastArg(options::OPT_S)) ||
             (PhaseArg = DAL.getLastArg(options::OPT_fsycl_device_only))) {
    FinalPhase = phases::Backend;

  // -c compilation only runs up to the assembler.
  } else if ((PhaseArg = DAL.getLastArg(options::OPT_c))) {
    FinalPhase = phases::Assemble;

  } else if ((PhaseArg = DAL.getLastArg(options::OPT_emit_interface_stubs))) {
    FinalPhase = phases::IfsMerge;

  // Otherwise do everything.
  } else
    FinalPhase = phases::Link;

  if (FinalPhaseArg)
    *FinalPhaseArg = PhaseArg;

  return FinalPhase;
}

static Arg *MakeInputArg(DerivedArgList &Args, const OptTable &Opts,
                         StringRef Value, bool Claim = true) {
  Arg *A = new Arg(Opts.getOption(options::OPT_INPUT), Value,
                   Args.getBaseArgs().MakeIndex(Value), Value.data());
  Args.AddSynthesizedArg(A);
  if (Claim)
    A->claim();
  return A;
}

DerivedArgList *Driver::TranslateInputArgs(const InputArgList &Args) const {
  const llvm::opt::OptTable &Opts = getOpts();
  DerivedArgList *DAL = new DerivedArgList(Args);

  bool HasNostdlib = Args.hasArg(options::OPT_nostdlib);
  bool HasNostdlibxx = Args.hasArg(options::OPT_nostdlibxx);
  bool HasNodefaultlib = Args.hasArg(options::OPT_nodefaultlibs);
  bool IgnoreUnused = false;
  for (Arg *A : Args) {
    if (IgnoreUnused)
      A->claim();

    if (A->getOption().matches(options::OPT_start_no_unused_arguments)) {
      IgnoreUnused = true;
      continue;
    }
    if (A->getOption().matches(options::OPT_end_no_unused_arguments)) {
      IgnoreUnused = false;
      continue;
    }

    // Unfortunately, we have to parse some forwarding options (-Xassembler,
    // -Xlinker, -Xpreprocessor) because we either integrate their functionality
    // (assembler and preprocessor), or bypass a previous driver ('collect2').

    // Rewrite linker options, to replace --no-demangle with a custom internal
    // option.
    if ((A->getOption().matches(options::OPT_Wl_COMMA) ||
         A->getOption().matches(options::OPT_Xlinker)) &&
        A->containsValue("--no-demangle")) {
      // Add the rewritten no-demangle argument.
      DAL->AddFlagArg(A, Opts.getOption(options::OPT_Z_Xlinker__no_demangle));

      // Add the remaining values as Xlinker arguments.
      for (StringRef Val : A->getValues())
        if (Val != "--no-demangle")
          DAL->AddSeparateArg(A, Opts.getOption(options::OPT_Xlinker), Val);

      continue;
    }

    // Rewrite preprocessor options, to replace -Wp,-MD,FOO which is used by
    // some build systems. We don't try to be complete here because we don't
    // care to encourage this usage model.
    if (A->getOption().matches(options::OPT_Wp_COMMA) &&
        (A->getValue(0) == StringRef("-MD") ||
         A->getValue(0) == StringRef("-MMD"))) {
      // Rewrite to -MD/-MMD along with -MF.
      if (A->getValue(0) == StringRef("-MD"))
        DAL->AddFlagArg(A, Opts.getOption(options::OPT_MD));
      else
        DAL->AddFlagArg(A, Opts.getOption(options::OPT_MMD));
      if (A->getNumValues() == 2)
        DAL->AddSeparateArg(A, Opts.getOption(options::OPT_MF), A->getValue(1));
      continue;
    }

    // Rewrite reserved library names.
    if (A->getOption().matches(options::OPT_l)) {
      StringRef Value = A->getValue();

      // Rewrite unless -nostdlib is present.
      if (!HasNostdlib && !HasNodefaultlib && !HasNostdlibxx &&
          Value == "stdc++") {
        DAL->AddFlagArg(A, Opts.getOption(options::OPT_Z_reserved_lib_stdcxx));
        continue;
      }

      // Rewrite unconditionally.
      if (Value == "cc_kext") {
        DAL->AddFlagArg(A, Opts.getOption(options::OPT_Z_reserved_lib_cckext));
        continue;
      }
    }

    // Pick up inputs via the -- option.
    if (A->getOption().matches(options::OPT__DASH_DASH)) {
      A->claim();
      for (StringRef Val : A->getValues())
        DAL->append(MakeInputArg(*DAL, Opts, Val, false));
      continue;
    }

    if (A->getOption().matches(options::OPT_offload_lib_Group)) {
      if (!A->getNumValues()) {
        Diag(clang::diag::warn_drv_unused_argument) << A->getSpelling();
        continue;
      }
    }

    DAL->append(A);
  }

  // Enforce -static if -miamcu is present.
  if (Args.hasFlag(options::OPT_miamcu, options::OPT_mno_iamcu, false))
    DAL->AddFlagArg(nullptr, Opts.getOption(options::OPT_static));

  // Use of -fintelfpga implies -g
  if (Args.hasArg(options::OPT_fintelfpga)) {
    // if any -gN option is provided, use that.
    if (Arg *A = Args.getLastArg(options::OPT_gN_Group))
      DAL->append(A);
    else
      DAL->AddFlagArg(0, Opts.getOption(options::OPT_g_Flag));
  }

// Add a default value of -mlinker-version=, if one was given and the user
// didn't specify one.
#if defined(HOST_LINK_VERSION)
  if (!Args.hasArg(options::OPT_mlinker_version_EQ) &&
      strlen(HOST_LINK_VERSION) > 0) {
    DAL->AddJoinedArg(0, Opts.getOption(options::OPT_mlinker_version_EQ),
                      HOST_LINK_VERSION);
    DAL->getLastArg(options::OPT_mlinker_version_EQ)->claim();
  }
#endif

  return DAL;
}

/// Compute target triple from args.
///
/// This routine provides the logic to compute a target triple from various
/// args passed to the driver and the default triple string.
static llvm::Triple computeTargetTriple(const Driver &D,
                                        StringRef TargetTriple,
                                        const ArgList &Args,
                                        StringRef DarwinArchName = "") {
  // FIXME: Already done in Compilation *Driver::BuildCompilation
  if (const Arg *A = Args.getLastArg(options::OPT_target))
    TargetTriple = A->getValue();

  llvm::Triple Target(llvm::Triple::normalize(TargetTriple));

  // GNU/Hurd's triples should have been -hurd-gnu*, but were historically made
  // -gnu* only, and we can not change this, so we have to detect that case as
  // being the Hurd OS.
  if (TargetTriple.contains("-unknown-gnu") || TargetTriple.contains("-pc-gnu"))
    Target.setOSName("hurd");

  // Handle Apple-specific options available here.
  if (Target.isOSBinFormatMachO()) {
    // If an explicit Darwin arch name is given, that trumps all.
    if (!DarwinArchName.empty()) {
      tools::darwin::setTripleTypeForMachOArchName(Target, DarwinArchName);
      return Target;
    }

    // Handle the Darwin '-arch' flag.
    if (Arg *A = Args.getLastArg(options::OPT_arch)) {
      StringRef ArchName = A->getValue();
      tools::darwin::setTripleTypeForMachOArchName(Target, ArchName);
    }
  }

  // Handle pseudo-target flags '-mlittle-endian'/'-EL' and
  // '-mbig-endian'/'-EB'.
  if (Arg *A = Args.getLastArg(options::OPT_mlittle_endian,
                               options::OPT_mbig_endian)) {
    if (A->getOption().matches(options::OPT_mlittle_endian)) {
      llvm::Triple LE = Target.getLittleEndianArchVariant();
      if (LE.getArch() != llvm::Triple::UnknownArch)
        Target = std::move(LE);
    } else {
      llvm::Triple BE = Target.getBigEndianArchVariant();
      if (BE.getArch() != llvm::Triple::UnknownArch)
        Target = std::move(BE);
    }
  }

  // Skip further flag support on OSes which don't support '-m32' or '-m64'.
  if (Target.getArch() == llvm::Triple::tce ||
      Target.getOS() == llvm::Triple::Minix)
    return Target;

  // On AIX, the env OBJECT_MODE may affect the resulting arch variant.
  if (Target.isOSAIX()) {
    if (Optional<std::string> ObjectModeValue =
            llvm::sys::Process::GetEnv("OBJECT_MODE")) {
      StringRef ObjectMode = *ObjectModeValue;
      llvm::Triple::ArchType AT = llvm::Triple::UnknownArch;

      if (ObjectMode.equals("64")) {
        AT = Target.get64BitArchVariant().getArch();
      } else if (ObjectMode.equals("32")) {
        AT = Target.get32BitArchVariant().getArch();
      } else {
        D.Diag(diag::err_drv_invalid_object_mode) << ObjectMode;
      }

      if (AT != llvm::Triple::UnknownArch && AT != Target.getArch())
        Target.setArch(AT);
    }
  }

  // Handle pseudo-target flags '-m64', '-mx32', '-m32' and '-m16'.
  Arg *A = Args.getLastArg(options::OPT_m64, options::OPT_mx32,
                           options::OPT_m32, options::OPT_m16);
  if (A) {
    llvm::Triple::ArchType AT = llvm::Triple::UnknownArch;

    if (A->getOption().matches(options::OPT_m64)) {
      AT = Target.get64BitArchVariant().getArch();
      if (Target.getEnvironment() == llvm::Triple::GNUX32)
        Target.setEnvironment(llvm::Triple::GNU);
      else if (Target.getEnvironment() == llvm::Triple::MuslX32)
        Target.setEnvironment(llvm::Triple::Musl);
    } else if (A->getOption().matches(options::OPT_mx32) &&
               Target.get64BitArchVariant().getArch() == llvm::Triple::x86_64) {
      AT = llvm::Triple::x86_64;
      if (Target.getEnvironment() == llvm::Triple::Musl)
        Target.setEnvironment(llvm::Triple::MuslX32);
      else
        Target.setEnvironment(llvm::Triple::GNUX32);
    } else if (A->getOption().matches(options::OPT_m32)) {
      AT = Target.get32BitArchVariant().getArch();
      if (Target.getEnvironment() == llvm::Triple::GNUX32)
        Target.setEnvironment(llvm::Triple::GNU);
      else if (Target.getEnvironment() == llvm::Triple::MuslX32)
        Target.setEnvironment(llvm::Triple::Musl);
    } else if (A->getOption().matches(options::OPT_m16) &&
               Target.get32BitArchVariant().getArch() == llvm::Triple::x86) {
      AT = llvm::Triple::x86;
      Target.setEnvironment(llvm::Triple::CODE16);
    }

    if (AT != llvm::Triple::UnknownArch && AT != Target.getArch()) {
      Target.setArch(AT);
      if (Target.isWindowsGNUEnvironment())
        toolchains::MinGW::fixTripleArch(D, Target, Args);
    }
  }

  // Handle -miamcu flag.
  if (Args.hasFlag(options::OPT_miamcu, options::OPT_mno_iamcu, false)) {
    if (Target.get32BitArchVariant().getArch() != llvm::Triple::x86)
      D.Diag(diag::err_drv_unsupported_opt_for_target) << "-miamcu"
                                                       << Target.str();

    if (A && !A->getOption().matches(options::OPT_m32))
      D.Diag(diag::err_drv_argument_not_allowed_with)
          << "-miamcu" << A->getBaseArg().getAsString(Args);

    Target.setArch(llvm::Triple::x86);
    Target.setArchName("i586");
    Target.setEnvironment(llvm::Triple::UnknownEnvironment);
    Target.setEnvironmentName("");
    Target.setOS(llvm::Triple::ELFIAMCU);
    Target.setVendor(llvm::Triple::UnknownVendor);
    Target.setVendorName("intel");
  }

  // If target is MIPS adjust the target triple
  // accordingly to provided ABI name.
  if (Target.isMIPS()) {
    if ((A = Args.getLastArg(options::OPT_mabi_EQ))) {
      StringRef ABIName = A->getValue();
      if (ABIName == "32") {
        Target = Target.get32BitArchVariant();
        if (Target.getEnvironment() == llvm::Triple::GNUABI64 ||
            Target.getEnvironment() == llvm::Triple::GNUABIN32)
          Target.setEnvironment(llvm::Triple::GNU);
      } else if (ABIName == "n32") {
        Target = Target.get64BitArchVariant();
        if (Target.getEnvironment() == llvm::Triple::GNU ||
            Target.getEnvironment() == llvm::Triple::GNUABI64)
          Target.setEnvironment(llvm::Triple::GNUABIN32);
      } else if (ABIName == "64") {
        Target = Target.get64BitArchVariant();
        if (Target.getEnvironment() == llvm::Triple::GNU ||
            Target.getEnvironment() == llvm::Triple::GNUABIN32)
          Target.setEnvironment(llvm::Triple::GNUABI64);
      }
    }
  }

  // If target is RISC-V adjust the target triple according to
  // provided architecture name
  if (Target.isRISCV()) {
    if ((A = Args.getLastArg(options::OPT_march_EQ))) {
      StringRef ArchName = A->getValue();
      if (ArchName.startswith_insensitive("rv32"))
        Target.setArch(llvm::Triple::riscv32);
      else if (ArchName.startswith_insensitive("rv64"))
        Target.setArch(llvm::Triple::riscv64);
    }
  }

  return Target;
}

// Parse the LTO options and record the type of LTO compilation
// based on which -f(no-)?lto(=.*)? or -f(no-)?offload-lto(=.*)?
// option occurs last.
static driver::LTOKind parseLTOMode(Driver &D, const llvm::opt::ArgList &Args,
                                    OptSpecifier OptEq, OptSpecifier OptNeg) {
  if (!Args.hasFlag(OptEq, OptNeg, false))
    return LTOK_None;

  const Arg *A = Args.getLastArg(OptEq);
  StringRef LTOName = A->getValue();

  driver::LTOKind LTOMode = llvm::StringSwitch<LTOKind>(LTOName)
                                .Case("full", LTOK_Full)
                                .Case("thin", LTOK_Thin)
                                .Default(LTOK_Unknown);

  if (LTOMode == LTOK_Unknown) {
    D.Diag(diag::err_drv_unsupported_option_argument)
        << A->getSpelling() << A->getValue();
    return LTOK_None;
  }
  return LTOMode;
}

// Parse the LTO options.
void Driver::setLTOMode(const llvm::opt::ArgList &Args) {
  LTOMode =
      parseLTOMode(*this, Args, options::OPT_flto_EQ, options::OPT_fno_lto);

  OffloadLTOMode = parseLTOMode(*this, Args, options::OPT_foffload_lto_EQ,
                                options::OPT_fno_offload_lto);
}

/// Compute the desired OpenMP runtime from the flags provided.
Driver::OpenMPRuntimeKind Driver::getOpenMPRuntime(const ArgList &Args) const {
  StringRef RuntimeName(CLANG_DEFAULT_OPENMP_RUNTIME);

  const Arg *A = Args.getLastArg(options::OPT_fopenmp_EQ);
  if (A)
    RuntimeName = A->getValue();

  auto RT = llvm::StringSwitch<OpenMPRuntimeKind>(RuntimeName)
                .Case("libomp", OMPRT_OMP)
                .Case("libgomp", OMPRT_GOMP)
                .Case("libiomp5", OMPRT_IOMP5)
                .Default(OMPRT_Unknown);

  if (RT == OMPRT_Unknown) {
    if (A)
      Diag(diag::err_drv_unsupported_option_argument)
          << A->getSpelling() << A->getValue();
    else
      // FIXME: We could use a nicer diagnostic here.
      Diag(diag::err_drv_unsupported_opt) << "-fopenmp";
  }

  return RT;
}

static bool isValidSYCLTriple(llvm::Triple T) {
  // NVPTX is valid for SYCL.
  if (T.isNVPTX())
    return true;

  // AMDGCN is valid for SYCL
  if (T.isAMDGCN())
    return true;

  // Check for invalid SYCL device triple values.
  // Non-SPIR arch.
  if (!T.isSPIR())
    return false;
  // SPIR arch, but has invalid SubArch for AOT.
  StringRef A(T.getArchName());
  if (T.getSubArch() == llvm::Triple::NoSubArch &&
      ((T.getArch() == llvm::Triple::spir && !A.equals("spir")) ||
       (T.getArch() == llvm::Triple::spir64 && !A.equals("spir64"))))
    return false;
  return true;
}

static const char *getDefaultSYCLArch(Compilation &C) {
  if (C.getDefaultToolChain().getTriple().getArch() == llvm::Triple::x86)
    return "spir";
  return "spir64";
}

static bool addSYCLDefaultTriple(Compilation &C,
                                 SmallVectorImpl<llvm::Triple> &SYCLTriples) {
  /// Returns true if a triple is added to SYCLTriples, false otherwise
  if (!C.getDriver().isSYCLDefaultTripleImplied())
    return false;
  if (C.getInputArgs().hasArg(options::OPT_fsycl_force_target_EQ))
    return false;
  for (const auto &SYCLTriple : SYCLTriples) {
    if (SYCLTriple.getSubArch() == llvm::Triple::NoSubArch &&
        SYCLTriple.isSPIR())
      return false;
    // If we encounter a known non-spir* target, do not add the default triple.
    if (SYCLTriple.isNVPTX() || SYCLTriple.isAMDGCN())
      return false;
  }
  // Add the default triple as it was not found.
  llvm::Triple DefaultTriple =
      C.getDriver().MakeSYCLDeviceTriple(getDefaultSYCLArch(C));
  SYCLTriples.insert(SYCLTriples.begin(), DefaultTriple);
  return true;
}

// Prefix for Intel GPU specific targets used for -fsycl-targets
constexpr char IntelGPU[] = "intel_gpu_";

static llvm::Optional<StringRef> isIntelGPUTarget(StringRef Target) {
  // Handle target specifications that resemble 'intel_gpu_*' here. These are
  // 'spir64_gen' based.
  if (Target.startswith(IntelGPU)) {
    return tools::SYCL::gen::resolveGenDevice(
        Target.drop_front(sizeof(IntelGPU) - 1));
  }
  return llvm::None;
}

void Driver::CreateOffloadingDeviceToolChains(Compilation &C,
                                              InputList &Inputs) {

  //
  // CUDA/HIP
  //
  // We need to generate a CUDA/HIP toolchain if any of the inputs has a CUDA
  // or HIP type. However, mixed CUDA/HIP compilation is not supported.
  bool IsCuda =
      llvm::any_of(Inputs, [](std::pair<types::ID, const llvm::opt::Arg *> &I) {
        return types::isCuda(I.first);
      });
  bool IsHIP =
      llvm::any_of(Inputs,
                   [](std::pair<types::ID, const llvm::opt::Arg *> &I) {
                     return types::isHIP(I.first);
                   }) ||
      C.getInputArgs().hasArg(options::OPT_hip_link);
  if (IsCuda && IsHIP) {
    Diag(clang::diag::err_drv_mix_cuda_hip);
    return;
  }
  if (IsCuda) {
    const ToolChain *HostTC = C.getSingleOffloadToolChain<Action::OFK_Host>();
    const llvm::Triple &HostTriple = HostTC->getTriple();
    auto OFK = Action::OFK_Cuda;
    auto CudaTriple =
        getNVIDIAOffloadTargetTriple(*this, C.getInputArgs(), HostTriple);
    if (!CudaTriple)
      return;
    // Use the CUDA and host triples as the key into the
    // getOffloadingDeviceToolChain, because the device toolchain we
    // create depends on both.
    auto CudaTC = &getOffloadingDeviceToolChain(C.getInputArgs(), *CudaTriple,
                                                *HostTC, OFK);
    C.addOffloadDeviceToolChain(CudaTC, OFK);
  } else if (IsHIP) {
    if (auto *OMPTargetArg =
            C.getInputArgs().getLastArg(options::OPT_fopenmp_targets_EQ)) {
      Diag(clang::diag::err_drv_unsupported_opt_for_language_mode)
          << OMPTargetArg->getSpelling() << "HIP";
      return;
    }
    const ToolChain *HostTC = C.getSingleOffloadToolChain<Action::OFK_Host>();
    auto OFK = Action::OFK_HIP;
    auto HIPTriple = getHIPOffloadTargetTriple(*this, C.getInputArgs());
    if (!HIPTriple)
      return;
    auto *HIPTC = &getOffloadingDeviceToolChain(C.getInputArgs(), *HIPTriple,
                                                *HostTC, OFK);
    assert(HIPTC && "Could not create offloading device tool chain.");
    C.addOffloadDeviceToolChain(HIPTC, OFK);
  }

  //
  // OpenMP
  //
  // We need to generate an OpenMP toolchain if the user specified targets with
  // the -fopenmp-targets option or used --offload-arch with OpenMP enabled.
  bool IsOpenMPOffloading =
      C.getInputArgs().hasFlag(options::OPT_fopenmp, options::OPT_fopenmp_EQ,
                               options::OPT_fno_openmp, false) &&
      (C.getInputArgs().hasArg(options::OPT_fopenmp_targets_EQ) ||
       C.getInputArgs().hasArg(options::OPT_offload_arch_EQ));
  if (IsOpenMPOffloading) {
    // We expect that -fopenmp-targets is always used in conjunction with the
    // option -fopenmp specifying a valid runtime with offloading support, i.e.
    // libomp or libiomp.
    OpenMPRuntimeKind RuntimeKind = getOpenMPRuntime(C.getInputArgs());
    if (RuntimeKind != OMPRT_OMP && RuntimeKind != OMPRT_IOMP5) {
      Diag(clang::diag::err_drv_expecting_fopenmp_with_fopenmp_targets);
      return;
    }

    llvm::StringMap<llvm::DenseSet<StringRef>> DerivedArchs;
    llvm::StringMap<StringRef> FoundNormalizedTriples;
    llvm::SmallVector<StringRef, 4> OpenMPTriples;

    // If the user specified -fopenmp-targets= we create a toolchain for each
    // valid triple. Otherwise, if only --offload-arch= was specified we instead
    // attempt to derive the appropriate toolchains from the arguments.
    if (Arg *OpenMPTargets =
            C.getInputArgs().getLastArg(options::OPT_fopenmp_targets_EQ)) {
      if (OpenMPTargets && !OpenMPTargets->getNumValues()) {
        Diag(clang::diag::warn_drv_empty_joined_argument)
            << OpenMPTargets->getAsString(C.getInputArgs());
        return;
      }
      llvm::copy(OpenMPTargets->getValues(), std::back_inserter(OpenMPTriples));
    } else if (C.getInputArgs().hasArg(options::OPT_offload_arch_EQ) &&
               !IsHIP && !IsCuda) {
      const ToolChain *HostTC = C.getSingleOffloadToolChain<Action::OFK_Host>();
      auto AMDTriple = getHIPOffloadTargetTriple(*this, C.getInputArgs());
      auto NVPTXTriple = getNVIDIAOffloadTargetTriple(*this, C.getInputArgs(),
                                                      HostTC->getTriple());

      // Attempt to deduce the offloading triple from the set of architectures.
      // We can only correctly deduce NVPTX / AMDGPU triples currently.
      llvm::DenseSet<StringRef> Archs =
          getOffloadArchs(C, C.getArgs(), Action::OFK_OpenMP, nullptr);
      for (StringRef Arch : Archs) {
        if (NVPTXTriple && IsNVIDIAGpuArch(StringToCudaArch(
                               getProcessorFromTargetID(*NVPTXTriple, Arch)))) {
          DerivedArchs[NVPTXTriple->getTriple()].insert(Arch);
        } else if (AMDTriple &&
                   IsAMDGpuArch(StringToCudaArch(
                       getProcessorFromTargetID(*AMDTriple, Arch)))) {
          DerivedArchs[AMDTriple->getTriple()].insert(Arch);
        } else {
          Diag(clang::diag::err_drv_failed_to_deduce_target_from_arch) << Arch;
          return;
        }
      }

      for (const auto &TripleAndArchs : DerivedArchs)
        OpenMPTriples.push_back(TripleAndArchs.first());
    }

    for (StringRef Val : OpenMPTriples) {
      llvm::Triple TT(ToolChain::getOpenMPTriple(Val));
      std::string NormalizedName = TT.normalize();

      // Make sure we don't have a duplicate triple.
      auto Duplicate = FoundNormalizedTriples.find(NormalizedName);
      if (Duplicate != FoundNormalizedTriples.end()) {
        Diag(clang::diag::warn_drv_omp_offload_target_duplicate)
            << Val << Duplicate->second;
        continue;
      }

      // Store the current triple so that we can check for duplicates in the
      // following iterations.
      FoundNormalizedTriples[NormalizedName] = Val;

      // If the specified target is invalid, emit a diagnostic.
      if (TT.getArch() == llvm::Triple::UnknownArch)
        Diag(clang::diag::err_drv_invalid_omp_target) << Val;
      else {
        const ToolChain *TC;
        // Device toolchains have to be selected differently. They pair host
        // and device in their implementation.
        if (TT.isNVPTX() || TT.isAMDGCN()) {
          const ToolChain *HostTC =
              C.getSingleOffloadToolChain<Action::OFK_Host>();
          assert(HostTC && "Host toolchain should be always defined.");
          auto &DeviceTC =
              ToolChains[TT.str() + "/" + HostTC->getTriple().normalize()];
          if (!DeviceTC) {
            if (TT.isNVPTX())
              DeviceTC = std::make_unique<toolchains::CudaToolChain>(
                  *this, TT, *HostTC, C.getInputArgs(), Action::OFK_OpenMP);
            else if (TT.isAMDGCN())
              DeviceTC = std::make_unique<toolchains::AMDGPUOpenMPToolChain>(
                  *this, TT, *HostTC, C.getInputArgs());
            else
              assert(DeviceTC && "Device toolchain not defined.");
          }

          TC = DeviceTC.get();
        } else
          TC = &getToolChain(C.getInputArgs(), TT);
        C.addOffloadDeviceToolChain(TC, Action::OFK_OpenMP);
        if (DerivedArchs.find(TT.getTriple()) != DerivedArchs.end())
          KnownArchs[TC] = DerivedArchs[TT.getTriple()];
      }
    }
  } else if (C.getInputArgs().hasArg(options::OPT_fopenmp_targets_EQ)) {
    Diag(clang::diag::err_drv_expecting_fopenmp_with_fopenmp_targets);
    return;
  }

  //
  // SYCL
  //
  // We need to generate a SYCL toolchain if the user specified targets with
  // the -fsycl-targets, -fsycl-add-targets or -fsycl-link-targets option.
  // If -fsycl is supplied without any of these we will assume SPIR-V.
  // Use of -fsycl-device-only overrides -fsycl.
  bool HasValidSYCLRuntime =
      C.getInputArgs().hasFlag(options::OPT_fsycl, options::OPT_fno_sycl,
                               false) ||
      C.getInputArgs().hasArg(options::OPT_fsycl_device_only);

  // A mechanism for retrieving SYCL-specific options, erroring out
  // if SYCL offloading wasn't enabled prior to that
  auto getArgRequiringSYCLRuntime = [&](OptSpecifier OptId) -> Arg * {
    Arg *SYCLArg = C.getInputArgs().getLastArg(OptId);
    if (SYCLArg && !HasValidSYCLRuntime) {
      Diag(clang::diag::err_drv_expecting_fsycl_with_sycl_opt)
          // Dropping the '=' symbol, which would otherwise pollute
          // the diagnostics for the most of options
          << SYCLArg->getSpelling().split('=').first;
      return nullptr;
    }
    return SYCLArg;
  };

  Arg *SYCLTargets = getArgRequiringSYCLRuntime(options::OPT_fsycl_targets_EQ);
  Arg *SYCLLinkTargets =
      getArgRequiringSYCLRuntime(options::OPT_fsycl_link_targets_EQ);
  Arg *SYCLAddTargets =
      getArgRequiringSYCLRuntime(options::OPT_fsycl_add_targets_EQ);
  Arg *SYCLLink = getArgRequiringSYCLRuntime(options::OPT_fsycl_link_EQ);
  Arg *SYCLfpga = getArgRequiringSYCLRuntime(options::OPT_fintelfpga);

  // -fsycl-targets cannot be used with -fsycl-link-targets
  if (SYCLTargets && SYCLLinkTargets)
    Diag(clang::diag::err_drv_option_conflict)
        << SYCLTargets->getSpelling() << SYCLLinkTargets->getSpelling();
  // -fsycl-link-targets and -fsycl-add-targets cannot be used together
  if (SYCLLinkTargets && SYCLAddTargets)
    Diag(clang::diag::err_drv_option_conflict)
        << SYCLLinkTargets->getSpelling() << SYCLAddTargets->getSpelling();
  // -fsycl-link-targets is not allowed with -fsycl-link
  if (SYCLLinkTargets && SYCLLink)
    Diag(clang::diag::err_drv_option_conflict)
        << SYCLLink->getSpelling() << SYCLLinkTargets->getSpelling();
  // -fsycl-targets cannot be used with -fintelfpga
  if (SYCLTargets && SYCLfpga)
    Diag(clang::diag::err_drv_option_conflict)
        << SYCLTargets->getSpelling() << SYCLfpga->getSpelling();

  auto argSYCLIncompatible = [&](OptSpecifier OptId) {
    if (!HasValidSYCLRuntime)
      return;
    if (Arg *IncompatArg = C.getInputArgs().getLastArg(OptId))
      Diag(clang::diag::err_drv_fsycl_unsupported_with_opt)
          << IncompatArg->getSpelling();
  };
  // -static-libstdc++ is not compatible with -fsycl.
  argSYCLIncompatible(options::OPT_static_libstdcxx);
  // -ffreestanding cannot be used with -fsycl
  argSYCLIncompatible(options::OPT_ffreestanding);

  // Diagnose incorrect inputs to SYCL options.
  // FIXME: Since the option definition includes the list of possible values,
  // the validation must be automatic, not requiring separate disjointed code
  // blocks accross the driver code. Long-term, the detection of incorrect
  // values must happen at the level of TableGen and Arg class design, with
  // Compilation/Driver class constructors handling the driver-specific
  // diagnostic output.
  auto checkSingleArgValidity = [&](Arg *A,
                                    SmallVector<StringRef, 4> AllowedValues) {
    if (!A)
      return;
    const char *ArgValue = A->getValue();
    for (const StringRef AllowedValue : AllowedValues)
      if (AllowedValue.equals(ArgValue))
        return;
    Diag(clang::diag::err_drv_invalid_argument_to_option)
        << ArgValue << A->getOption().getName();
  };
  checkSingleArgValidity(SYCLLink, {"early", "image"});
  checkSingleArgValidity(
      C.getInputArgs().getLastArg(options::OPT_fsycl_device_code_split_EQ),
      {"per_kernel", "per_source", "auto", "off"});

  Arg *SYCLForceTarget =
      getArgRequiringSYCLRuntime(options::OPT_fsycl_force_target_EQ);
  if (SYCLForceTarget) {
    StringRef Val(SYCLForceTarget->getValue());
    llvm::Triple TT(MakeSYCLDeviceTriple(Val));
    if (!isValidSYCLTriple(TT))
      Diag(clang::diag::err_drv_invalid_sycl_target) << Val;
  }
  bool HasSYCLTargetsOption = SYCLTargets || SYCLLinkTargets || SYCLAddTargets;
  llvm::StringMap<StringRef> FoundNormalizedTriples;
  llvm::SmallVector<llvm::Triple, 4> UniqueSYCLTriplesVec;
  if (HasSYCLTargetsOption) {
    // At this point, we know we have a valid combination
    // of -fsycl*target options passed
    Arg *SYCLTargetsValues = SYCLTargets ? SYCLTargets : SYCLLinkTargets;
    if (SYCLTargetsValues) {
      if (SYCLTargetsValues->getNumValues()) {

        // Multiple targets are currently not supported when using
        // -fsycl-force-target as the bundler does not allow for multiple
        // outputs of the same target.
        if (SYCLForceTarget && SYCLTargetsValues->getNumValues() > 1)
          Diag(clang::diag::err_drv_multiple_target_with_forced_target)
              << SYCLTargetsValues->getAsString(C.getInputArgs())
              << SYCLForceTarget->getAsString(C.getInputArgs());

        for (StringRef Val : SYCLTargetsValues->getValues()) {
          StringRef UserTargetName(Val);
          if (auto Device = isIntelGPUTarget(Val)) {
            if (Device->empty()) {
              Diag(clang::diag::err_drv_invalid_sycl_target) << Val;
              continue;
            }
            UserTargetName = "spir64_gen";
          }

          if (!isValidSYCLTriple(MakeSYCLDeviceTriple(UserTargetName))) {
            Diag(clang::diag::err_drv_invalid_sycl_target) << Val;
            continue;
          }

          // Make sure we don't have a duplicate triple.
          std::string NormalizedName = MakeSYCLDeviceTriple(Val).normalize();
          auto Duplicate = FoundNormalizedTriples.find(NormalizedName);
          if (Duplicate != FoundNormalizedTriples.end()) {
            Diag(clang::diag::warn_drv_sycl_offload_target_duplicate)
                << Val << Duplicate->second;
            continue;
          }

          // Warn about deprecated `sycldevice` environment component.
          llvm::Triple TT(MakeSYCLDeviceTriple(UserTargetName));
          if (TT.getEnvironmentName() == "sycldevice") {
            // Build a string with suggested target triple.
            std::string SuggestedTriple = TT.getArchName().str();
            if (TT.getOS() != llvm::Triple::UnknownOS) {
              SuggestedTriple += '-';
              if (TT.getVendor() != llvm::Triple::UnknownVendor)
                SuggestedTriple += TT.getVendorName();
              SuggestedTriple += Twine("-" + TT.getOSName()).str();
            } else if (TT.getVendor() != llvm::Triple::UnknownVendor)
              SuggestedTriple += Twine("-" + TT.getVendorName()).str();
            Diag(clang::diag::warn_drv_deprecated_arg)
                << TT.str() << SuggestedTriple;
            // Drop environment component.
            std::string EffectiveTriple =
                Twine(TT.getArchName() + "-" + TT.getVendorName() + "-" +
                      TT.getOSName())
                    .str();
            TT.setTriple(EffectiveTriple);
          }

          // Store the current triple so that we can check for duplicates in
          // the following iterations.
          FoundNormalizedTriples[NormalizedName] = Val;
          UniqueSYCLTriplesVec.push_back(TT);
        }
        addSYCLDefaultTriple(C, UniqueSYCLTriplesVec);
      } else
        Diag(clang::diag::warn_drv_empty_joined_argument)
            << SYCLTargetsValues->getAsString(C.getInputArgs());
    }
    // -fsycl-add-targets is a list of paired items (Triple and file) which are
    // gathered and used to be linked into the final device binary. This can
    // be used with -fsycl-targets to put together the final conglomerate binary
    if (SYCLAddTargets) {
      if (SYCLAddTargets->getNumValues()) {
        // Use of -fsycl-add-targets adds additional files to the SYCL device
        // link step.  Regular offload processing occurs below
        for (StringRef Val : SYCLAddTargets->getValues()) {
          // Parse out the Triple and Input (triple:binary) and create a
          // ToolChain for each entry.
          // The expected format is 'triple:file', any other format will
          // not be accepted.
          std::pair<StringRef, StringRef> I = Val.split(':');
          if (!I.first.empty() && !I.second.empty()) {
            llvm::Triple TT(I.first);
            if (!isValidSYCLTriple(TT)) {
              Diag(clang::diag::err_drv_invalid_sycl_target) << I.first;
              continue;
            }
            std::string NormalizedName = TT.normalize();

            // Make sure we don't have a duplicate triple.
            auto Duplicate = FoundNormalizedTriples.find(NormalizedName);
            if (Duplicate != FoundNormalizedTriples.end())
              // The toolchain for this triple was already created
              continue;

            // Store the current triple so that we can check for duplicates in
            // the following iterations.
            FoundNormalizedTriples[NormalizedName] = Val;
            UniqueSYCLTriplesVec.push_back(TT);
          } else {
            // No colon found, do not use the input
            C.getDriver().Diag(diag::err_drv_unsupported_option_argument)
                << SYCLAddTargets->getSpelling() << Val;
          }
        }
      } else
        Diag(clang::diag::warn_drv_empty_joined_argument)
            << SYCLAddTargets->getAsString(C.getInputArgs());
    }
  } else {
    // If -fsycl is supplied without -fsycl-*targets we will assume SPIR-V
    // unless -fintelfpga is supplied, which uses SPIR-V with fpga AOT.
    // For -fsycl-device-only, we also setup the implied triple as needed.
    if (HasValidSYCLRuntime) {
      StringRef SYCLTargetArch = getDefaultSYCLArch(C);
      if (SYCLfpga)
        // Triple for -fintelfpga is spir64_fpga.
        SYCLTargetArch = "spir64_fpga";
      UniqueSYCLTriplesVec.push_back(MakeSYCLDeviceTriple(SYCLTargetArch));
      addSYCLDefaultTriple(C, UniqueSYCLTriplesVec);
    }
  }
  // -fno-sycl-libspirv flag is reserved for very unusual cases where the
  // libspirv library is not linked when using CUDA/HIP: so output appropriate
  // warnings.
  if (C.getInputArgs().hasArg(options::OPT_fno_sycl_libspirv)) {
    for (auto &TT : UniqueSYCLTriplesVec) {
      if (TT.isNVPTX() || TT.isAMDGCN()) {
        Diag(diag::warn_flag_no_sycl_libspirv) << TT.getTriple();
      } else {
        Diag(diag::warn_drv_unsupported_option_for_target)
            << "-fno-sycl-libspirv" << TT.getTriple();
      }
    }
  }
  // We'll need to use the SYCL and host triples as the key into
  // getOffloadingDeviceToolChain, because the device toolchains we're
  // going to create will depend on both.
  const ToolChain *HostTC = C.getSingleOffloadToolChain<Action::OFK_Host>();
  for (auto &TT : UniqueSYCLTriplesVec) {
    auto SYCLTC = &getOffloadingDeviceToolChain(C.getInputArgs(), TT, *HostTC,
                                                Action::OFK_SYCL);
    C.addOffloadDeviceToolChain(SYCLTC, Action::OFK_SYCL);
  }

  //
  // TODO: Add support for other offloading programming models here.
  //
}

static void appendOneArg(InputArgList &Args, const Arg *Opt,
                         const Arg *BaseArg) {
  // The args for config files or /clang: flags belong to different InputArgList
  // objects than Args. This copies an Arg from one of those other InputArgLists
  // to the ownership of Args.
  unsigned Index = Args.MakeIndex(Opt->getSpelling());
  Arg *Copy = new llvm::opt::Arg(Opt->getOption(), Args.getArgString(Index),
                                 Index, BaseArg);
  Copy->getValues() = Opt->getValues();
  if (Opt->isClaimed())
    Copy->claim();
  Copy->setOwnsValues(Opt->getOwnsValues());
  Opt->setOwnsValues(false);
  Args.append(Copy);
}

bool Driver::readConfigFile(StringRef FileName,
                            llvm::cl::ExpansionContext &ExpCtx) {
  // Try opening the given file.
  auto Status = getVFS().status(FileName);
  if (!Status) {
    Diag(diag::err_drv_cannot_open_config_file)
        << FileName << Status.getError().message();
    return true;
  }
  if (Status->getType() != llvm::sys::fs::file_type::regular_file) {
    Diag(diag::err_drv_cannot_open_config_file)
        << FileName << "not a regular file";
    return true;
  }

  // Try reading the given file.
  SmallVector<const char *, 32> NewCfgArgs;
  if (llvm::Error Err = ExpCtx.readConfigFile(FileName, NewCfgArgs)) {
    Diag(diag::err_drv_cannot_read_config_file)
        << FileName << toString(std::move(Err));
    return true;
  }

  // Read options from config file.
  llvm::SmallString<128> CfgFileName(FileName);
  llvm::sys::path::native(CfgFileName);
  bool ContainErrors;
  std::unique_ptr<InputArgList> NewOptions = std::make_unique<InputArgList>(
      ParseArgStrings(NewCfgArgs, IsCLMode(), ContainErrors));
  if (ContainErrors)
    return true;

  // Claim all arguments that come from a configuration file so that the driver
  // does not warn on any that is unused.
  for (Arg *A : *NewOptions)
    A->claim();

  if (!CfgOptions)
    CfgOptions = std::move(NewOptions);
  else {
    // If this is a subsequent config file, append options to the previous one.
    for (auto *Opt : *NewOptions) {
      const Arg *BaseArg = &Opt->getBaseArg();
      if (BaseArg == Opt)
        BaseArg = nullptr;
      appendOneArg(*CfgOptions, Opt, BaseArg);
    }
  }
  ConfigFiles.push_back(std::string(CfgFileName));
  return false;
}

bool Driver::loadConfigFiles() {
  llvm::cl::ExpansionContext ExpCtx(Saver.getAllocator(),
                                    llvm::cl::tokenizeConfigFile);
  ExpCtx.setVFS(&getVFS());

  // Process options that change search path for config files.
  if (CLOptions) {
    if (CLOptions->hasArg(options::OPT_config_system_dir_EQ)) {
      SmallString<128> CfgDir;
      CfgDir.append(
          CLOptions->getLastArgValue(options::OPT_config_system_dir_EQ));
      if (CfgDir.empty() || getVFS().makeAbsolute(CfgDir))
        SystemConfigDir.clear();
      else
        SystemConfigDir = static_cast<std::string>(CfgDir);
    }
    if (CLOptions->hasArg(options::OPT_config_user_dir_EQ)) {
      SmallString<128> CfgDir;
      llvm::sys::fs::expand_tilde(
          CLOptions->getLastArgValue(options::OPT_config_user_dir_EQ), CfgDir);
      if (CfgDir.empty() || getVFS().makeAbsolute(CfgDir))
        UserConfigDir.clear();
      else
        UserConfigDir = static_cast<std::string>(CfgDir);
    }
  }

  // Prepare list of directories where config file is searched for.
  StringRef CfgFileSearchDirs[] = {UserConfigDir, SystemConfigDir, Dir};
  ExpCtx.setSearchDirs(CfgFileSearchDirs);

  // First try to load configuration from the default files, return on error.
  if (loadDefaultConfigFiles(ExpCtx))
    return true;

  // Then load configuration files specified explicitly.
  SmallString<128> CfgFilePath;
  if (CLOptions) {
    for (auto CfgFileName : CLOptions->getAllArgValues(options::OPT_config)) {
      // If argument contains directory separator, treat it as a path to
      // configuration file.
      if (llvm::sys::path::has_parent_path(CfgFileName)) {
        CfgFilePath.assign(CfgFileName);
        if (llvm::sys::path::is_relative(CfgFilePath)) {
          if (getVFS().makeAbsolute(CfgFilePath)) {
            Diag(diag::err_drv_cannot_open_config_file)
                << CfgFilePath << "cannot get absolute path";
            return true;
          }
        }
      } else if (!ExpCtx.findConfigFile(CfgFileName, CfgFilePath)) {
        // Report an error that the config file could not be found.
        Diag(diag::err_drv_config_file_not_found) << CfgFileName;
        for (const StringRef &SearchDir : CfgFileSearchDirs)
          if (!SearchDir.empty())
            Diag(diag::note_drv_config_file_searched_in) << SearchDir;
        return true;
      }

      // Try to read the config file, return on error.
      if (readConfigFile(CfgFilePath, ExpCtx))
        return true;
    }
  }

  // No error occurred.
  return false;
}

bool Driver::loadDefaultConfigFiles(llvm::cl::ExpansionContext &ExpCtx) {
  // Disable default config if CLANG_NO_DEFAULT_CONFIG is set to a non-empty
  // value.
  if (const char *NoConfigEnv = ::getenv("CLANG_NO_DEFAULT_CONFIG")) {
    if (*NoConfigEnv)
      return false;
  }
  if (CLOptions && CLOptions->hasArg(options::OPT_no_default_config))
    return false;

  std::string RealMode = getExecutableForDriverMode(Mode);
  std::string Triple;

  // If name prefix is present, no --target= override was passed via CLOptions
  // and the name prefix is not a valid triple, force it for backwards
  // compatibility.
  if (!ClangNameParts.TargetPrefix.empty() &&
      computeTargetTriple(*this, "/invalid/", *CLOptions).str() ==
          "/invalid/") {
    llvm::Triple PrefixTriple{ClangNameParts.TargetPrefix};
    if (PrefixTriple.getArch() == llvm::Triple::UnknownArch ||
        PrefixTriple.isOSUnknown())
      Triple = PrefixTriple.str();
  }

  // Otherwise, use the real triple as used by the driver.
  if (Triple.empty()) {
    llvm::Triple RealTriple =
        computeTargetTriple(*this, TargetTriple, *CLOptions);
    Triple = RealTriple.str();
    assert(!Triple.empty());
  }

  // Search for config files in the following order:
  // 1. <triple>-<mode>.cfg using real driver mode
  //    (e.g. i386-pc-linux-gnu-clang++.cfg).
  // 2. <triple>-<mode>.cfg using executable suffix
  //    (e.g. i386-pc-linux-gnu-clang-g++.cfg for *clang-g++).
  // 3. <triple>.cfg + <mode>.cfg using real driver mode
  //    (e.g. i386-pc-linux-gnu.cfg + clang++.cfg).
  // 4. <triple>.cfg + <mode>.cfg using executable suffix
  //    (e.g. i386-pc-linux-gnu.cfg + clang-g++.cfg for *clang-g++).

  // Try loading <triple>-<mode>.cfg, and return if we find a match.
  SmallString<128> CfgFilePath;
  std::string CfgFileName = Triple + '-' + RealMode + ".cfg";
  if (ExpCtx.findConfigFile(CfgFileName, CfgFilePath))
    return readConfigFile(CfgFilePath, ExpCtx);

  bool TryModeSuffix = !ClangNameParts.ModeSuffix.empty() &&
                       ClangNameParts.ModeSuffix != RealMode;
  if (TryModeSuffix) {
    CfgFileName = Triple + '-' + ClangNameParts.ModeSuffix + ".cfg";
    if (ExpCtx.findConfigFile(CfgFileName, CfgFilePath))
      return readConfigFile(CfgFilePath, ExpCtx);
  }

  // Try loading <mode>.cfg, and return if loading failed.  If a matching file
  // was not found, still proceed on to try <triple>.cfg.
  CfgFileName = RealMode + ".cfg";
  if (ExpCtx.findConfigFile(CfgFileName, CfgFilePath)) {
    if (readConfigFile(CfgFilePath, ExpCtx))
      return true;
  } else if (TryModeSuffix) {
    CfgFileName = ClangNameParts.ModeSuffix + ".cfg";
    if (ExpCtx.findConfigFile(CfgFileName, CfgFilePath) &&
        readConfigFile(CfgFilePath, ExpCtx))
      return true;
  }

  // Try loading <triple>.cfg and return if we find a match.
  CfgFileName = Triple + ".cfg";
  if (ExpCtx.findConfigFile(CfgFileName, CfgFilePath))
    return readConfigFile(CfgFilePath, ExpCtx);

  // If we were unable to find a config file deduced from executable name,
  // that is not an error.
  return false;
}

Compilation *Driver::BuildCompilation(ArrayRef<const char *> ArgList) {
  llvm::PrettyStackTraceString CrashInfo("Compilation construction");

  // FIXME: Handle environment options which affect driver behavior, somewhere
  // (client?). GCC_EXEC_PREFIX, LPATH, CC_PRINT_OPTIONS.

  // We look for the driver mode option early, because the mode can affect
  // how other options are parsed.

  auto DriverMode = getDriverMode(ClangExecutable, ArgList.slice(1));
  if (!DriverMode.empty())
    setDriverMode(DriverMode);

  // FIXME: What are we going to do with -V and -b?

  // Arguments specified in command line.
  bool ContainsError;
  CLOptions = std::make_unique<InputArgList>(
      ParseArgStrings(ArgList.slice(1), IsCLMode(), ContainsError));

  // Try parsing configuration file.
  if (!ContainsError)
    ContainsError = loadConfigFiles();
  bool HasConfigFile = !ContainsError && (CfgOptions.get() != nullptr);

  // All arguments, from both config file and command line.
  InputArgList Args = std::move(HasConfigFile ? std::move(*CfgOptions)
                                              : std::move(*CLOptions));

  if (HasConfigFile)
    for (auto *Opt : *CLOptions) {
      if (Opt->getOption().matches(options::OPT_config))
        continue;
      const Arg *BaseArg = &Opt->getBaseArg();
      if (BaseArg == Opt)
        BaseArg = nullptr;
      appendOneArg(Args, Opt, BaseArg);
    }

  // In CL mode, look for any pass-through arguments
  if (IsCLMode() && !ContainsError) {
    SmallVector<const char *, 16> CLModePassThroughArgList;
    for (const auto *A : Args.filtered(options::OPT__SLASH_clang)) {
      A->claim();
      CLModePassThroughArgList.push_back(A->getValue());
    }

    if (!CLModePassThroughArgList.empty()) {
      // Parse any pass through args using default clang processing rather
      // than clang-cl processing.
      auto CLModePassThroughOptions = std::make_unique<InputArgList>(
          ParseArgStrings(CLModePassThroughArgList, false, ContainsError));

      if (!ContainsError)
        for (auto *Opt : *CLModePassThroughOptions) {
          appendOneArg(Args, Opt, nullptr);
        }
    }
  }

  // Check for working directory option before accessing any files
  if (Arg *WD = Args.getLastArg(options::OPT_working_directory))
    if (VFS->setCurrentWorkingDirectory(WD->getValue()))
      Diag(diag::err_drv_unable_to_set_working_directory) << WD->getValue();

  // FIXME: This stuff needs to go into the Compilation, not the driver.
  bool CCCPrintPhases;

  // Silence driver warnings if requested
  Diags.setIgnoreAllWarnings(Args.hasArg(options::OPT_w));

  // -canonical-prefixes, -no-canonical-prefixes are used very early in main.
  Args.ClaimAllArgs(options::OPT_canonical_prefixes);
  Args.ClaimAllArgs(options::OPT_no_canonical_prefixes);

  // f(no-)integated-cc1 is also used very early in main.
  Args.ClaimAllArgs(options::OPT_fintegrated_cc1);
  Args.ClaimAllArgs(options::OPT_fno_integrated_cc1);

  // Ignore -pipe.
  Args.ClaimAllArgs(options::OPT_pipe);

  // Extract -ccc args.
  //
  // FIXME: We need to figure out where this behavior should live. Most of it
  // should be outside in the client; the parts that aren't should have proper
  // options, either by introducing new ones or by overloading gcc ones like -V
  // or -b.
  CCCPrintPhases = Args.hasArg(options::OPT_ccc_print_phases);
  CCCPrintBindings = Args.hasArg(options::OPT_ccc_print_bindings);
  if (const Arg *A = Args.getLastArg(options::OPT_ccc_gcc_name))
    CCCGenericGCCName = A->getValue();

  // Process -fproc-stat-report options.
  if (const Arg *A = Args.getLastArg(options::OPT_fproc_stat_report_EQ)) {
    CCPrintProcessStats = true;
    CCPrintStatReportFilename = A->getValue();
  }
  if (Args.hasArg(options::OPT_fproc_stat_report))
    CCPrintProcessStats = true;

  // FIXME: TargetTriple is used by the target-prefixed calls to as/ld
  // and getToolChain is const.
  if (IsCLMode()) {
    // clang-cl targets MSVC-style Win32.
    llvm::Triple T(TargetTriple);
    T.setOS(llvm::Triple::Win32);
    T.setVendor(llvm::Triple::PC);
    T.setEnvironment(llvm::Triple::MSVC);
    T.setObjectFormat(llvm::Triple::COFF);
    if (Args.hasArg(options::OPT__SLASH_arm64EC))
      T.setArch(llvm::Triple::aarch64, llvm::Triple::AArch64SubArch_arm64ec);
    TargetTriple = T.str();
  } else if (IsDXCMode()) {
    // Build TargetTriple from target_profile option for clang-dxc.
    if (const Arg *A = Args.getLastArg(options::OPT_target_profile)) {
      StringRef TargetProfile = A->getValue();
      if (auto Triple =
              toolchains::HLSLToolChain::parseTargetProfile(TargetProfile))
        TargetTriple = *Triple;
      else
        Diag(diag::err_drv_invalid_directx_shader_module) << TargetProfile;

      A->claim();
    } else {
      Diag(diag::err_drv_dxc_missing_target_profile);
    }
  }

  if (const Arg *A = Args.getLastArg(options::OPT_target))
    TargetTriple = A->getValue();
  if (const Arg *A = Args.getLastArg(options::OPT_ccc_install_dir))
    Dir = InstalledDir = A->getValue();
  for (const Arg *A : Args.filtered(options::OPT_B)) {
    A->claim();
    PrefixDirs.push_back(A->getValue(0));
  }
  if (Optional<std::string> CompilerPathValue =
          llvm::sys::Process::GetEnv("COMPILER_PATH")) {
    StringRef CompilerPath = *CompilerPathValue;
    while (!CompilerPath.empty()) {
      std::pair<StringRef, StringRef> Split =
          CompilerPath.split(llvm::sys::EnvPathSeparator);
      PrefixDirs.push_back(std::string(Split.first));
      CompilerPath = Split.second;
    }
  }
  if (const Arg *A = Args.getLastArg(options::OPT__sysroot_EQ))
    SysRoot = A->getValue();
  if (const Arg *A = Args.getLastArg(options::OPT__dyld_prefix_EQ))
    DyldPrefix = A->getValue();

  if (const Arg *A = Args.getLastArg(options::OPT_resource_dir))
    ResourceDir = A->getValue();

  if (const Arg *A = Args.getLastArg(options::OPT_save_temps_EQ)) {
    SaveTemps = llvm::StringSwitch<SaveTempsMode>(A->getValue())
                    .Case("cwd", SaveTempsCwd)
                    .Case("obj", SaveTempsObj)
                    .Default(SaveTempsCwd);
  }

  if (const Arg *A = Args.getLastArg(options::OPT_offload_host_only,
                                     options::OPT_offload_device_only,
                                     options::OPT_offload_host_device)) {
    if (A->getOption().matches(options::OPT_offload_host_only))
      Offload = OffloadHost;
    else if (A->getOption().matches(options::OPT_offload_device_only))
      Offload = OffloadDevice;
    else
      Offload = OffloadHostDevice;
  }

  setLTOMode(Args);

  // Process -fembed-bitcode= flags.
  if (Arg *A = Args.getLastArg(options::OPT_fembed_bitcode_EQ)) {
    StringRef Name = A->getValue();
    unsigned Model = llvm::StringSwitch<unsigned>(Name)
        .Case("off", EmbedNone)
        .Case("all", EmbedBitcode)
        .Case("bitcode", EmbedBitcode)
        .Case("marker", EmbedMarker)
        .Default(~0U);
    if (Model == ~0U) {
      Diags.Report(diag::err_drv_invalid_value) << A->getAsString(Args)
                                                << Name;
    } else
      BitcodeEmbed = static_cast<BitcodeEmbedMode>(Model);
  }

  // Remove existing compilation database so that each job can append to it.
  if (Arg *A = Args.getLastArg(options::OPT_MJ))
    llvm::sys::fs::remove(A->getValue());

  // Setting up the jobs for some precompile cases depends on whether we are
  // treating them as PCH, implicit modules or C++20 ones.
  // TODO: inferring the mode like this seems fragile (it meets the objective
  // of not requiring anything new for operation, however).
  const Arg *Std = Args.getLastArg(options::OPT_std_EQ);
  ModulesModeCXX20 =
      !Args.hasArg(options::OPT_fmodules) && Std &&
      (Std->containsValue("c++20") || Std->containsValue("c++2b") ||
       Std->containsValue("c++2a") || Std->containsValue("c++latest"));

  // Process -fmodule-header{=} flags.
  if (Arg *A = Args.getLastArg(options::OPT_fmodule_header_EQ,
                               options::OPT_fmodule_header)) {
    // These flags force C++20 handling of headers.
    ModulesModeCXX20 = true;
    if (A->getOption().matches(options::OPT_fmodule_header))
      CXX20HeaderType = HeaderMode_Default;
    else {
      StringRef ArgName = A->getValue();
      unsigned Kind = llvm::StringSwitch<unsigned>(ArgName)
                          .Case("user", HeaderMode_User)
                          .Case("system", HeaderMode_System)
                          .Default(~0U);
      if (Kind == ~0U) {
        Diags.Report(diag::err_drv_invalid_value)
            << A->getAsString(Args) << ArgName;
      } else
        CXX20HeaderType = static_cast<ModuleHeaderMode>(Kind);
    }
  }

  std::unique_ptr<llvm::opt::InputArgList> UArgs =
      std::make_unique<InputArgList>(std::move(Args));

  // Perform the default argument translations.
  DerivedArgList *TranslatedArgs = TranslateInputArgs(*UArgs);

  // Owned by the host.
  const ToolChain &TC = getToolChain(
      *UArgs, computeTargetTriple(*this, TargetTriple, *UArgs));

  // Report warning when arm64EC option is overridden by specified target
  if ((TC.getTriple().getArch() != llvm::Triple::aarch64 ||
       TC.getTriple().getSubArch() != llvm::Triple::AArch64SubArch_arm64ec) &&
      UArgs->hasArg(options::OPT__SLASH_arm64EC)) {
    getDiags().Report(clang::diag::warn_target_override_arm64ec)
        << TC.getTriple().str();
  }

  // The compilation takes ownership of Args.
  Compilation *C = new Compilation(*this, TC, UArgs.release(), TranslatedArgs,
                                   ContainsError);

  if (!HandleImmediateArgs(*C))
    return C;

  // Construct the list of inputs.
  InputList Inputs;
  BuildInputs(C->getDefaultToolChain(), *TranslatedArgs, Inputs);

  // Determine if there are any offload static libraries.
  if (checkForOffloadStaticLib(*C, *TranslatedArgs))
    setOffloadStaticLibSeen();

  // Check for any objects/archives that need to be compiled with the default
  // triple.
  if (checkForSYCLDefaultDevice(*C, *TranslatedArgs))
    setSYCLDefaultTriple(true);

  // Populate the tool chains for the offloading devices, if any.
  CreateOffloadingDeviceToolChains(*C, Inputs);

  // Use new offloading path for OpenMP.  This is disabled as the SYCL
  // offloading path is not properly setup to use the updated device linking
  // scheme.
  if ((C->isOffloadingHostKind(Action::OFK_OpenMP) &&
       Args.hasFlag(options::OPT_fopenmp_new_driver,
                    options::OPT_no_offload_new_driver, true)) ||
      Args.hasFlag(options::OPT_offload_new_driver,
                   options::OPT_no_offload_new_driver, false))
    setUseNewOffloadingDriver();

  // Determine FPGA emulation status.
  if (C->hasOffloadToolChain<Action::OFK_SYCL>()) {
    auto SYCLTCRange = C->getOffloadToolChains<Action::OFK_SYCL>();
    for (auto TI = SYCLTCRange.first, TE = SYCLTCRange.second; TI != TE; ++TI) {
      if (TI->second->getTriple().getSubArch() !=
          llvm::Triple::SPIRSubArch_fpga)
        continue;
      ArgStringList TargetArgs;
      const toolchains::SYCLToolChain *FPGATC =
          static_cast<const toolchains::SYCLToolChain *>(TI->second);
      FPGATC->TranslateBackendTargetArgs(FPGATC->getTriple(), *TranslatedArgs,
                                         TargetArgs);
      for (StringRef ArgString : TargetArgs) {
        if (ArgString.equals("-hardware") || ArgString.equals("-simulation")) {
          setFPGAEmulationMode(false);
          break;
        }
      }
      break;
    }
  }

  // Construct the list of abstract actions to perform for this compilation. On
  // MachO targets this uses the driver-driver and universal actions.
  if (TC.getTriple().isOSBinFormatMachO())
    BuildUniversalActions(*C, C->getDefaultToolChain(), Inputs);
  else
    BuildActions(*C, C->getArgs(), Inputs, C->getActions());

  if (CCCPrintPhases) {
    PrintActions(*C);
    return C;
  }

  BuildJobs(*C);

  return C;
}

static void printArgList(raw_ostream &OS, const llvm::opt::ArgList &Args) {
  llvm::opt::ArgStringList ASL;
  for (const auto *A : Args) {
    // Use user's original spelling of flags. For example, use
    // `/source-charset:utf-8` instead of `-finput-charset=utf-8` if the user
    // wrote the former.
    while (A->getAlias())
      A = A->getAlias();
    A->render(Args, ASL);
  }

  for (auto I = ASL.begin(), E = ASL.end(); I != E; ++I) {
    if (I != ASL.begin())
      OS << ' ';
    llvm::sys::printArg(OS, *I, true);
  }
  OS << '\n';
}

bool Driver::getCrashDiagnosticFile(StringRef ReproCrashFilename,
                                    SmallString<128> &CrashDiagDir) {
  using namespace llvm::sys;
  assert(llvm::Triple(llvm::sys::getProcessTriple()).isOSDarwin() &&
         "Only knows about .crash files on Darwin");

  // The .crash file can be found on at ~/Library/Logs/DiagnosticReports/
  // (or /Library/Logs/DiagnosticReports for root) and has the filename pattern
  // clang-<VERSION>_<YYYY-MM-DD-HHMMSS>_<hostname>.crash.
  path::home_directory(CrashDiagDir);
  if (CrashDiagDir.startswith("/var/root"))
    CrashDiagDir = "/";
  path::append(CrashDiagDir, "Library/Logs/DiagnosticReports");
  int PID =
#if LLVM_ON_UNIX
      getpid();
#else
      0;
#endif
  std::error_code EC;
  fs::file_status FileStatus;
  TimePoint<> LastAccessTime;
  SmallString<128> CrashFilePath;
  // Lookup the .crash files and get the one generated by a subprocess spawned
  // by this driver invocation.
  for (fs::directory_iterator File(CrashDiagDir, EC), FileEnd;
       File != FileEnd && !EC; File.increment(EC)) {
    StringRef FileName = path::filename(File->path());
    if (!FileName.startswith(Name))
      continue;
    if (fs::status(File->path(), FileStatus))
      continue;
    llvm::ErrorOr<std::unique_ptr<llvm::MemoryBuffer>> CrashFile =
        llvm::MemoryBuffer::getFile(File->path());
    if (!CrashFile)
      continue;
    // The first line should start with "Process:", otherwise this isn't a real
    // .crash file.
    StringRef Data = CrashFile.get()->getBuffer();
    if (!Data.startswith("Process:"))
      continue;
    // Parse parent process pid line, e.g: "Parent Process: clang-4.0 [79141]"
    size_t ParentProcPos = Data.find("Parent Process:");
    if (ParentProcPos == StringRef::npos)
      continue;
    size_t LineEnd = Data.find_first_of("\n", ParentProcPos);
    if (LineEnd == StringRef::npos)
      continue;
    StringRef ParentProcess = Data.slice(ParentProcPos+15, LineEnd).trim();
    int OpenBracket = -1, CloseBracket = -1;
    for (size_t i = 0, e = ParentProcess.size(); i < e; ++i) {
      if (ParentProcess[i] == '[')
        OpenBracket = i;
      if (ParentProcess[i] == ']')
        CloseBracket = i;
    }
    // Extract the parent process PID from the .crash file and check whether
    // it matches this driver invocation pid.
    int CrashPID;
    if (OpenBracket < 0 || CloseBracket < 0 ||
        ParentProcess.slice(OpenBracket + 1, CloseBracket)
            .getAsInteger(10, CrashPID) || CrashPID != PID) {
      continue;
    }

    // Found a .crash file matching the driver pid. To avoid getting an older
    // and misleading crash file, continue looking for the most recent.
    // FIXME: the driver can dispatch multiple cc1 invocations, leading to
    // multiple crashes poiting to the same parent process. Since the driver
    // does not collect pid information for the dispatched invocation there's
    // currently no way to distinguish among them.
    const auto FileAccessTime = FileStatus.getLastModificationTime();
    if (FileAccessTime > LastAccessTime) {
      CrashFilePath.assign(File->path());
      LastAccessTime = FileAccessTime;
    }
  }

  // If found, copy it over to the location of other reproducer files.
  if (!CrashFilePath.empty()) {
    EC = fs::copy_file(CrashFilePath, ReproCrashFilename);
    if (EC)
      return false;
    return true;
  }

  return false;
}

static const char BugReporMsg[] =
    "\n********************\n\n"
    "PLEASE ATTACH THE FOLLOWING FILES TO THE BUG REPORT:\n"
    "Preprocessed source(s) and associated run script(s) are located at:";

// When clang crashes, produce diagnostic information including the fully
// preprocessed source file(s).  Request that the developer attach the
// diagnostic information to a bug report.
void Driver::generateCompilationDiagnostics(
    Compilation &C, const Command &FailingCommand,
    StringRef AdditionalInformation, CompilationDiagnosticReport *Report) {
  if (C.getArgs().hasArg(options::OPT_fno_crash_diagnostics))
    return;

  unsigned Level = 1;
  if (Arg *A = C.getArgs().getLastArg(options::OPT_fcrash_diagnostics_EQ)) {
    Level = llvm::StringSwitch<unsigned>(A->getValue())
                .Case("off", 0)
                .Case("compiler", 1)
                .Case("all", 2)
                .Default(1);
  }
  if (!Level)
    return;

  // Don't try to generate diagnostics for dsymutil jobs.
  if (FailingCommand.getCreator().isDsymutilJob())
    return;

  bool IsLLD = false;
  TempFileList SavedTemps;
  if (FailingCommand.getCreator().isLinkJob()) {
    C.getDefaultToolChain().GetLinkerPath(&IsLLD);
    if (!IsLLD || Level < 2)
      return;

    // If lld crashed, we will re-run the same command with the input it used
    // to have. In that case we should not remove temp files in
    // initCompilationForDiagnostics yet. They will be added back and removed
    // later.
    SavedTemps = std::move(C.getTempFiles());
    assert(!C.getTempFiles().size());
  }

  // Print the version of the compiler.
  PrintVersion(C, llvm::errs());

  // Suppress driver output and emit preprocessor output to temp file.
  CCGenDiagnostics = true;

  // Save the original job command(s).
  Command Cmd = FailingCommand;

  // Keep track of whether we produce any errors while trying to produce
  // preprocessed sources.
  DiagnosticErrorTrap Trap(Diags);

  // Suppress tool output.
  C.initCompilationForDiagnostics();

  // If lld failed, rerun it again with --reproduce.
  if (IsLLD) {
    const char *TmpName = CreateTempFile(C, "linker-crash", "tar");
    Command NewLLDInvocation = Cmd;
    llvm::opt::ArgStringList ArgList = NewLLDInvocation.getArguments();
    StringRef ReproduceOption =
        C.getDefaultToolChain().getTriple().isWindowsMSVCEnvironment()
            ? "/reproduce:"
            : "--reproduce=";
    ArgList.push_back(Saver.save(Twine(ReproduceOption) + TmpName).data());
    NewLLDInvocation.replaceArguments(std::move(ArgList));

    // Redirect stdout/stderr to /dev/null.
    NewLLDInvocation.Execute({None, {""}, {""}}, nullptr, nullptr);
    Diag(clang::diag::note_drv_command_failed_diag_msg) << BugReporMsg;
    Diag(clang::diag::note_drv_command_failed_diag_msg) << TmpName;
    Diag(clang::diag::note_drv_command_failed_diag_msg)
        << "\n\n********************";
    if (Report)
      Report->TemporaryFiles.push_back(TmpName);
    return;
  }

  // Construct the list of inputs.
  InputList Inputs;
  BuildInputs(C.getDefaultToolChain(), C.getArgs(), Inputs);

  for (InputList::iterator it = Inputs.begin(), ie = Inputs.end(); it != ie;) {
    bool IgnoreInput = false;

    // Ignore input from stdin or any inputs that cannot be preprocessed.
    // Check type first as not all linker inputs have a value.
    if (types::getPreprocessedType(it->first) == types::TY_INVALID) {
      IgnoreInput = true;
    } else if (!strcmp(it->second->getValue(), "-")) {
      Diag(clang::diag::note_drv_command_failed_diag_msg)
          << "Error generating preprocessed source(s) - "
             "ignoring input from stdin.";
      IgnoreInput = true;
    }

    if (IgnoreInput) {
      it = Inputs.erase(it);
      ie = Inputs.end();
    } else {
      ++it;
    }
  }

  if (Inputs.empty()) {
    Diag(clang::diag::note_drv_command_failed_diag_msg)
        << "Error generating preprocessed source(s) - "
           "no preprocessable inputs.";
    return;
  }

  // Don't attempt to generate preprocessed files if multiple -arch options are
  // used, unless they're all duplicates.
  llvm::StringSet<> ArchNames;
  for (const Arg *A : C.getArgs()) {
    if (A->getOption().matches(options::OPT_arch)) {
      StringRef ArchName = A->getValue();
      ArchNames.insert(ArchName);
    }
  }
  if (ArchNames.size() > 1) {
    Diag(clang::diag::note_drv_command_failed_diag_msg)
        << "Error generating preprocessed source(s) - cannot generate "
           "preprocessed source with multiple -arch options.";
    return;
  }

  // Construct the list of abstract actions to perform for this compilation. On
  // Darwin OSes this uses the driver-driver and builds universal actions.
  const ToolChain &TC = C.getDefaultToolChain();
  if (TC.getTriple().isOSBinFormatMachO())
    BuildUniversalActions(C, TC, Inputs);
  else
    BuildActions(C, C.getArgs(), Inputs, C.getActions());

  BuildJobs(C);

  // If there were errors building the compilation, quit now.
  if (Trap.hasErrorOccurred()) {
    Diag(clang::diag::note_drv_command_failed_diag_msg)
        << "Error generating preprocessed source(s).";
    return;
  }

  // Generate preprocessed output.
  SmallVector<std::pair<int, const Command *>, 4> FailingCommands;
  C.ExecuteJobs(C.getJobs(), FailingCommands);

  // If any of the preprocessing commands failed, clean up and exit.
  if (!FailingCommands.empty()) {
    Diag(clang::diag::note_drv_command_failed_diag_msg)
        << "Error generating preprocessed source(s).";
    return;
  }

  const TempFileList &TempFiles = C.getTempFiles();
  if (TempFiles.empty()) {
    Diag(clang::diag::note_drv_command_failed_diag_msg)
        << "Error generating preprocessed source(s).";
    return;
  }

  Diag(clang::diag::note_drv_command_failed_diag_msg) << BugReporMsg;

  SmallString<128> VFS;
  SmallString<128> ReproCrashFilename;
  for (auto &TempFile : TempFiles) {
    Diag(clang::diag::note_drv_command_failed_diag_msg) << TempFile.first;
    if (Report)
      Report->TemporaryFiles.push_back(TempFile.first);
    if (ReproCrashFilename.empty()) {
      ReproCrashFilename = TempFile.first;
      llvm::sys::path::replace_extension(ReproCrashFilename, ".crash");
    }
    if (StringRef(TempFile.first).endswith(".cache")) {
      // In some cases (modules) we'll dump extra data to help with reproducing
      // the crash into a directory next to the output.
      VFS = llvm::sys::path::filename(TempFile.first);
      llvm::sys::path::append(VFS, "vfs", "vfs.yaml");
    }
  }

  for (auto &TempFile : SavedTemps)
    C.addTempFile(TempFile.first);

  // Assume associated files are based off of the first temporary file.
  CrashReportInfo CrashInfo(TempFiles[0].first, VFS);

  llvm::SmallString<128> Script(CrashInfo.Filename);
  llvm::sys::path::replace_extension(Script, "sh");
  std::error_code EC;
  llvm::raw_fd_ostream ScriptOS(Script, EC, llvm::sys::fs::CD_CreateNew,
                                llvm::sys::fs::FA_Write,
                                llvm::sys::fs::OF_Text);
  if (EC) {
    Diag(clang::diag::note_drv_command_failed_diag_msg)
        << "Error generating run script: " << Script << " " << EC.message();
  } else {
    ScriptOS << "# Crash reproducer for " << getClangFullVersion() << "\n"
             << "# Driver args: ";
    printArgList(ScriptOS, C.getInputArgs());
    ScriptOS << "# Original command: ";
    Cmd.Print(ScriptOS, "\n", /*Quote=*/true);
    Cmd.Print(ScriptOS, "\n", /*Quote=*/true, &CrashInfo);
    if (!AdditionalInformation.empty())
      ScriptOS << "\n# Additional information: " << AdditionalInformation
               << "\n";
    if (Report)
      Report->TemporaryFiles.push_back(std::string(Script.str()));
    Diag(clang::diag::note_drv_command_failed_diag_msg) << Script;
  }

  // On darwin, provide information about the .crash diagnostic report.
  if (llvm::Triple(llvm::sys::getProcessTriple()).isOSDarwin()) {
    SmallString<128> CrashDiagDir;
    if (getCrashDiagnosticFile(ReproCrashFilename, CrashDiagDir)) {
      Diag(clang::diag::note_drv_command_failed_diag_msg)
          << ReproCrashFilename.str();
    } else { // Suggest a directory for the user to look for .crash files.
      llvm::sys::path::append(CrashDiagDir, Name);
      CrashDiagDir += "_<YYYY-MM-DD-HHMMSS>_<hostname>.crash";
      Diag(clang::diag::note_drv_command_failed_diag_msg)
          << "Crash backtrace is located in";
      Diag(clang::diag::note_drv_command_failed_diag_msg)
          << CrashDiagDir.str();
      Diag(clang::diag::note_drv_command_failed_diag_msg)
          << "(choose the .crash file that corresponds to your crash)";
    }
  }

  for (const auto &A : C.getArgs().filtered(options::OPT_frewrite_map_file_EQ))
    Diag(clang::diag::note_drv_command_failed_diag_msg) << A->getValue();

  Diag(clang::diag::note_drv_command_failed_diag_msg)
      << "\n\n********************";
}

void Driver::setUpResponseFiles(Compilation &C, Command &Cmd) {
  // Since commandLineFitsWithinSystemLimits() may underestimate system's
  // capacity if the tool does not support response files, there is a chance/
  // that things will just work without a response file, so we silently just
  // skip it.
  if (Cmd.getResponseFileSupport().ResponseKind ==
          ResponseFileSupport::RF_None ||
      llvm::sys::commandLineFitsWithinSystemLimits(Cmd.getExecutable(),
                                                   Cmd.getArguments()))
    return;

  std::string TmpName = GetTemporaryPath("response", "txt");
  Cmd.setResponseFile(C.addTempFile(C.getArgs().MakeArgString(TmpName)));
}

int Driver::ExecuteCompilation(
    Compilation &C,
    SmallVectorImpl<std::pair<int, const Command *>> &FailingCommands) {
  if (C.getArgs().hasArg(options::OPT_fdriver_only)) {
    if (C.getArgs().hasArg(options::OPT_v))
      C.getJobs().Print(llvm::errs(), "\n", true);

    C.ExecuteJobs(C.getJobs(), FailingCommands, /*LogOnly=*/true);

    // If there were errors building the compilation, quit now.
    if (!FailingCommands.empty() || Diags.hasErrorOccurred())
      return 1;

    return 0;
  }

  // Just print if -### was present.
  if (C.getArgs().hasArg(options::OPT__HASH_HASH_HASH)) {
    C.getJobs().Print(llvm::errs(), "\n", true);
    return 0;
  }

  // If there were errors building the compilation, quit now.
  if (Diags.hasErrorOccurred())
    return 1;

  // Set up response file names for each command, if necessary.
  for (auto &Job : C.getJobs())
    setUpResponseFiles(C, Job);

  C.ExecuteJobs(C.getJobs(), FailingCommands);

  // If the command succeeded, we are done.
  if (FailingCommands.empty())
    return 0;

  // Otherwise, remove result files and print extra information about abnormal
  // failures.
  int Res = 0;
  for (const auto &CmdPair : FailingCommands) {
    int CommandRes = CmdPair.first;
    const Command *FailingCommand = CmdPair.second;

    // Remove result files if we're not saving temps.
    if (!isSaveTempsEnabled()) {
      const JobAction *JA = cast<JobAction>(&FailingCommand->getSource());
      C.CleanupFileMap(C.getResultFiles(), JA, true);

      // Failure result files are valid unless we crashed.
      if (CommandRes < 0)
        C.CleanupFileMap(C.getFailureResultFiles(), JA, true);
    }

#if LLVM_ON_UNIX
    // llvm/lib/Support/Unix/Signals.inc will exit with a special return code
    // for SIGPIPE. Do not print diagnostics for this case.
    if (CommandRes == EX_IOERR) {
      Res = CommandRes;
      continue;
    }
#endif

    // Print extra information about abnormal failures, if possible.
    //
    // This is ad-hoc, but we don't want to be excessively noisy. If the result
    // status was 1, assume the command failed normally. In particular, if it
    // was the compiler then assume it gave a reasonable error code. Failures
    // in other tools are less common, and they generally have worse
    // diagnostics, so always print the diagnostic there.
    const Tool &FailingTool = FailingCommand->getCreator();

    if (!FailingTool.hasGoodDiagnostics() || CommandRes != 1) {
      // FIXME: See FIXME above regarding result code interpretation.
      if (CommandRes < 0)
        Diag(clang::diag::err_drv_command_signalled)
            << FailingTool.getShortName();
      else
        Diag(clang::diag::err_drv_command_failed)
            << FailingTool.getShortName() << CommandRes;
    }

    auto CustomDiag = FailingCommand->getDiagForErrorCode(CommandRes);
    if (!CustomDiag.empty())
      Diag(clang::diag::note_drv_command_failed_diag_msg) << CustomDiag;
  }
  return Res;
}

void Driver::PrintHelp(bool ShowHidden) const {
  unsigned IncludedFlagsBitmask;
  unsigned ExcludedFlagsBitmask;
  std::tie(IncludedFlagsBitmask, ExcludedFlagsBitmask) =
      getIncludeExcludeOptionFlagMasks(IsCLMode());

  ExcludedFlagsBitmask |= options::NoDriverOption;
  if (!ShowHidden)
    ExcludedFlagsBitmask |= HelpHidden;

  if (IsFlangMode())
    IncludedFlagsBitmask |= options::FlangOption;
  else
    ExcludedFlagsBitmask |= options::FlangOnlyOption;

  std::string Usage = llvm::formatv("{0} [options] file...", Name).str();
  getOpts().printHelp(llvm::outs(), Usage.c_str(), DriverTitle.c_str(),
                      IncludedFlagsBitmask, ExcludedFlagsBitmask,
                      /*ShowAllAliases=*/false);
}

llvm::Triple Driver::MakeSYCLDeviceTriple(StringRef TargetArch) const {
  SmallVector<StringRef, 5> SYCLAlias = {"spir", "spir64", "spir64_fpga",
                                         "spir64_x86_64", "spir64_gen"};
  if (std::find(SYCLAlias.begin(), SYCLAlias.end(), TargetArch) !=
      SYCLAlias.end()) {
    llvm::Triple TT;
    TT.setArchName(TargetArch);
    TT.setVendor(llvm::Triple::UnknownVendor);
    TT.setOS(llvm::Triple::UnknownOS);
    return TT;
  }
  return llvm::Triple(TargetArch);
}

// Print the help from any of the given tools which are used for AOT
// compilation for SYCL
void Driver::PrintSYCLToolHelp(const Compilation &C) const {
  SmallVector<std::tuple<llvm::Triple, StringRef, StringRef, StringRef>, 4>
      HelpArgs;
  // Populate the vector with the tools and help options
  if (Arg *A = C.getArgs().getLastArg(options::OPT_fsycl_help_EQ)) {
    StringRef AV(A->getValue());
    llvm::Triple T;
    if (AV == "gen" || AV == "all")
      HelpArgs.push_back(std::make_tuple(MakeSYCLDeviceTriple("spir64_gen"),
                                         "ocloc", "--help", ""));
    if (AV == "fpga" || AV == "all")
      HelpArgs.push_back(std::make_tuple(MakeSYCLDeviceTriple("spir64_fpga"),
                                         "aoc", "-help", "-sycl"));
    if (AV == "x86_64" || AV == "all")
      HelpArgs.push_back(std::make_tuple(MakeSYCLDeviceTriple("spir64_x86_64"),
                                         "opencl-aot", "--help", ""));
    if (HelpArgs.empty()) {
      C.getDriver().Diag(diag::err_drv_unsupported_option_argument)
                         << A->getSpelling() << AV;
      return;
    }
  }

  // Go through the args and emit the help information for each.
  for (auto &HA : HelpArgs) {
    llvm::outs() << "Emitting help information for " << std::get<1>(HA) << '\n'
        << "Use triple of '" << std::get<0>(HA).normalize() <<
        "' to enable ahead of time compilation\n";
    // Flush out the buffer before calling the external tool.
    llvm::outs().flush();
    std::vector<StringRef> ToolArgs = {std::get<1>(HA), std::get<2>(HA),
                                       std::get<3>(HA)};
    SmallString<128> ExecPath(
        C.getDefaultToolChain().GetProgramPath(std::get<1>(HA).data()));
    // do not run the tools with -###.
    if (C.getArgs().hasArg(options::OPT__HASH_HASH_HASH)) {
      llvm::errs() << "\"" << ExecPath << "\" \"" << ToolArgs[1] << "\"";
      if (!ToolArgs[2].empty())
        llvm::errs() << " \"" << ToolArgs[2] << "\"";
      llvm::errs() << "\n";
      continue;
    }
    auto ToolBinary = llvm::sys::findProgramByName(ExecPath);
    if (ToolBinary.getError()) {
      C.getDriver().Diag(diag::err_drv_command_failure) << ExecPath;
      continue;
    }
    // Run the Tool.
    llvm::sys::ExecuteAndWait(ToolBinary.get(), ToolArgs);
  }
}

void Driver::PrintVersion(const Compilation &C, raw_ostream &OS) const {
  if (IsFlangMode()) {
    OS << getClangToolFullVersion("flang-new") << '\n';
  } else {
    // FIXME: The following handlers should use a callback mechanism, we don't
    // know what the client would like to do.
    OS << getClangFullVersion() << '\n';
  }
  const ToolChain &TC = C.getDefaultToolChain();
  OS << "Target: " << TC.getTripleString() << '\n';

  // Print the threading model.
  if (Arg *A = C.getArgs().getLastArg(options::OPT_mthread_model)) {
    // Don't print if the ToolChain would have barfed on it already
    if (TC.isThreadModelSupported(A->getValue()))
      OS << "Thread model: " << A->getValue();
  } else
    OS << "Thread model: " << TC.getThreadModel();
  OS << '\n';

  // Print out the install directory.
  OS << "InstalledDir: " << InstalledDir << '\n';

  // If configuration files were used, print their paths.
  for (auto ConfigFile : ConfigFiles)
    OS << "Configuration file: " << ConfigFile << '\n';
}

/// PrintDiagnosticCategories - Implement the --print-diagnostic-categories
/// option.
static void PrintDiagnosticCategories(raw_ostream &OS) {
  // Skip the empty category.
  for (unsigned i = 1, max = DiagnosticIDs::getNumberOfCategories(); i != max;
       ++i)
    OS << i << ',' << DiagnosticIDs::getCategoryNameFromID(i) << '\n';
}

void Driver::HandleAutocompletions(StringRef PassedFlags) const {
  if (PassedFlags == "")
    return;
  // Print out all options that start with a given argument. This is used for
  // shell autocompletion.
  std::vector<std::string> SuggestedCompletions;
  std::vector<std::string> Flags;

  unsigned int DisableFlags =
      options::NoDriverOption | options::Unsupported | options::Ignored;

  // Make sure that Flang-only options don't pollute the Clang output
  // TODO: Make sure that Clang-only options don't pollute Flang output
  if (!IsFlangMode())
    DisableFlags |= options::FlangOnlyOption;

  // Distinguish "--autocomplete=-someflag" and "--autocomplete=-someflag,"
  // because the latter indicates that the user put space before pushing tab
  // which should end up in a file completion.
  const bool HasSpace = PassedFlags.endswith(",");

  // Parse PassedFlags by "," as all the command-line flags are passed to this
  // function separated by ","
  StringRef TargetFlags = PassedFlags;
  while (TargetFlags != "") {
    StringRef CurFlag;
    std::tie(CurFlag, TargetFlags) = TargetFlags.split(",");
    Flags.push_back(std::string(CurFlag));
  }

  // We want to show cc1-only options only when clang is invoked with -cc1 or
  // -Xclang.
  if (llvm::is_contained(Flags, "-Xclang") || llvm::is_contained(Flags, "-cc1"))
    DisableFlags &= ~options::NoDriverOption;

  const llvm::opt::OptTable &Opts = getOpts();
  StringRef Cur;
  Cur = Flags.at(Flags.size() - 1);
  StringRef Prev;
  if (Flags.size() >= 2) {
    Prev = Flags.at(Flags.size() - 2);
    SuggestedCompletions = Opts.suggestValueCompletions(Prev, Cur);
  }

  if (SuggestedCompletions.empty())
    SuggestedCompletions = Opts.suggestValueCompletions(Cur, "");

  // If Flags were empty, it means the user typed `clang [tab]` where we should
  // list all possible flags. If there was no value completion and the user
  // pressed tab after a space, we should fall back to a file completion.
  // We're printing a newline to be consistent with what we print at the end of
  // this function.
  if (SuggestedCompletions.empty() && HasSpace && !Flags.empty()) {
    llvm::outs() << '\n';
    return;
  }

  // When flag ends with '=' and there was no value completion, return empty
  // string and fall back to the file autocompletion.
  if (SuggestedCompletions.empty() && !Cur.endswith("=")) {
    // If the flag is in the form of "--autocomplete=-foo",
    // we were requested to print out all option names that start with "-foo".
    // For example, "--autocomplete=-fsyn" is expanded to "-fsyntax-only".
    SuggestedCompletions = Opts.findByPrefix(Cur, DisableFlags);

    // We have to query the -W flags manually as they're not in the OptTable.
    // TODO: Find a good way to add them to OptTable instead and them remove
    // this code.
    for (StringRef S : DiagnosticIDs::getDiagnosticFlags())
      if (S.startswith(Cur))
        SuggestedCompletions.push_back(std::string(S));
  }

  // Sort the autocomplete candidates so that shells print them out in a
  // deterministic order. We could sort in any way, but we chose
  // case-insensitive sorting for consistency with the -help option
  // which prints out options in the case-insensitive alphabetical order.
  llvm::sort(SuggestedCompletions, [](StringRef A, StringRef B) {
    if (int X = A.compare_insensitive(B))
      return X < 0;
    return A.compare(B) > 0;
  });

  llvm::outs() << llvm::join(SuggestedCompletions, "\n") << '\n';
}

bool Driver::HandleImmediateArgs(const Compilation &C) {
  // The order these options are handled in gcc is all over the place, but we
  // don't expect inconsistencies w.r.t. that to matter in practice.

  if (C.getArgs().hasArg(options::OPT_dumpmachine)) {
    llvm::outs() << C.getDefaultToolChain().getTripleString() << '\n';
    return false;
  }

  if (C.getArgs().hasArg(options::OPT_dumpversion)) {
    // Since -dumpversion is only implemented for pedantic GCC compatibility, we
    // return an answer which matches our definition of __VERSION__.
    llvm::outs() << CLANG_VERSION_STRING << "\n";
    return false;
  }

  if (C.getArgs().hasArg(options::OPT__print_diagnostic_categories)) {
    PrintDiagnosticCategories(llvm::outs());
    return false;
  }

  if (C.getArgs().hasArg(options::OPT_help) ||
      C.getArgs().hasArg(options::OPT__help_hidden)) {
    PrintHelp(C.getArgs().hasArg(options::OPT__help_hidden));
    return false;
  }

  if (C.getArgs().hasArg(options::OPT_fsycl_help_EQ)) {
    PrintSYCLToolHelp(C);
    return false;
  }

  if (C.getArgs().hasArg(options::OPT__version)) {
    // Follow gcc behavior and use stdout for --version and stderr for -v.
    PrintVersion(C, llvm::outs());
    return false;
  }

  if (C.getArgs().hasArg(options::OPT_v) ||
      C.getArgs().hasArg(options::OPT__HASH_HASH_HASH) ||
      C.getArgs().hasArg(options::OPT_print_supported_cpus)) {
    PrintVersion(C, llvm::errs());
    SuppressMissingInputWarning = true;
  }

  if (C.getArgs().hasArg(options::OPT_v)) {
    if (!SystemConfigDir.empty())
      llvm::errs() << "System configuration file directory: "
                   << SystemConfigDir << "\n";
    if (!UserConfigDir.empty())
      llvm::errs() << "User configuration file directory: "
                   << UserConfigDir << "\n";
  }

  const ToolChain &TC = C.getDefaultToolChain();

  if (C.getArgs().hasArg(options::OPT_v))
    TC.printVerboseInfo(llvm::errs());

  if (C.getArgs().hasArg(options::OPT_print_resource_dir)) {
    llvm::outs() << ResourceDir << '\n';
    return false;
  }

  if (C.getArgs().hasArg(options::OPT_print_search_dirs)) {
    llvm::outs() << "programs: =";
    bool separator = false;
    // Print -B and COMPILER_PATH.
    for (const std::string &Path : PrefixDirs) {
      if (separator)
        llvm::outs() << llvm::sys::EnvPathSeparator;
      llvm::outs() << Path;
      separator = true;
    }
    for (const std::string &Path : TC.getProgramPaths()) {
      if (separator)
        llvm::outs() << llvm::sys::EnvPathSeparator;
      llvm::outs() << Path;
      separator = true;
    }
    llvm::outs() << "\n";
    llvm::outs() << "libraries: =" << ResourceDir;

    StringRef sysroot = C.getSysRoot();

    for (const std::string &Path : TC.getFilePaths()) {
      // Always print a separator. ResourceDir was the first item shown.
      llvm::outs() << llvm::sys::EnvPathSeparator;
      // Interpretation of leading '=' is needed only for NetBSD.
      if (Path[0] == '=')
        llvm::outs() << sysroot << Path.substr(1);
      else
        llvm::outs() << Path;
    }
    llvm::outs() << "\n";
    return false;
  }

  if (C.getArgs().hasArg(options::OPT_print_runtime_dir)) {
    std::string RuntimePath;
    // Get the first existing path, if any.
    for (auto Path : TC.getRuntimePaths()) {
      if (getVFS().exists(Path)) {
        RuntimePath = Path;
        break;
      }
    }
    if (!RuntimePath.empty())
      llvm::outs() << RuntimePath << '\n';
    else
      llvm::outs() << TC.getCompilerRTPath() << '\n';
    return false;
  }

  if (C.getArgs().hasArg(options::OPT_print_diagnostic_options)) {
    std::vector<std::string> Flags = DiagnosticIDs::getDiagnosticFlags();
    for (std::size_t I = 0; I != Flags.size(); I += 2)
      llvm::outs() << "  " << Flags[I] << "\n  " << Flags[I + 1] << "\n\n";
    return false;
  }

  // FIXME: The following handlers should use a callback mechanism, we don't
  // know what the client would like to do.
  if (Arg *A = C.getArgs().getLastArg(options::OPT_print_file_name_EQ)) {
    llvm::outs() << GetFilePath(A->getValue(), TC) << "\n";
    return false;
  }

  if (Arg *A = C.getArgs().getLastArg(options::OPT_print_prog_name_EQ)) {
    StringRef ProgName = A->getValue();

    // Null program name cannot have a path.
    if (! ProgName.empty())
      llvm::outs() << GetProgramPath(ProgName, TC);

    llvm::outs() << "\n";
    return false;
  }

  if (Arg *A = C.getArgs().getLastArg(options::OPT_autocomplete)) {
    StringRef PassedFlags = A->getValue();
    HandleAutocompletions(PassedFlags);
    return false;
  }

  if (C.getArgs().hasArg(options::OPT_print_libgcc_file_name)) {
    ToolChain::RuntimeLibType RLT = TC.GetRuntimeLibType(C.getArgs());
    const llvm::Triple Triple(TC.ComputeEffectiveClangTriple(C.getArgs()));
    RegisterEffectiveTriple TripleRAII(TC, Triple);
    switch (RLT) {
    case ToolChain::RLT_CompilerRT:
      llvm::outs() << TC.getCompilerRT(C.getArgs(), "builtins") << "\n";
      break;
    case ToolChain::RLT_Libgcc:
      llvm::outs() << GetFilePath("libgcc.a", TC) << "\n";
      break;
    }
    return false;
  }

  if (C.getArgs().hasArg(options::OPT_print_multi_lib)) {
    for (const Multilib &Multilib : TC.getMultilibs())
      llvm::outs() << Multilib << "\n";
    return false;
  }

  if (C.getArgs().hasArg(options::OPT_print_multi_directory)) {
    const Multilib &Multilib = TC.getMultilib();
    if (Multilib.gccSuffix().empty())
      llvm::outs() << ".\n";
    else {
      StringRef Suffix(Multilib.gccSuffix());
      assert(Suffix.front() == '/');
      llvm::outs() << Suffix.substr(1) << "\n";
    }
    return false;
  }

  if (C.getArgs().hasArg(options::OPT_print_target_triple)) {
    llvm::outs() << TC.getTripleString() << "\n";
    return false;
  }

  if (C.getArgs().hasArg(options::OPT_print_effective_triple)) {
    const llvm::Triple Triple(TC.ComputeEffectiveClangTriple(C.getArgs()));
    llvm::outs() << Triple.getTriple() << "\n";
    return false;
  }

  if (C.getArgs().hasArg(options::OPT_print_targets)) {
    llvm::TargetRegistry::printRegisteredTargetsForVersion(llvm::outs());
    return false;
  }

  return true;
}

enum {
  TopLevelAction = 0,
  HeadSibAction = 1,
  OtherSibAction = 2,
};

// Display an action graph human-readably.  Action A is the "sink" node
// and latest-occuring action. Traversal is in pre-order, visiting the
// inputs to each action before printing the action itself.
static unsigned PrintActions1(const Compilation &C, Action *A,
                              std::map<Action *, unsigned> &Ids,
                              Twine Indent = {}, int Kind = TopLevelAction) {
  if (Ids.count(A)) // A was already visited.
    return Ids[A];

  std::string str;
  llvm::raw_string_ostream os(str);

  auto getSibIndent = [](int K) -> Twine {
    return (K == HeadSibAction) ? "   " : (K == OtherSibAction) ? "|  " : "";
  };

  Twine SibIndent = Indent + getSibIndent(Kind);
  int SibKind = HeadSibAction;
  os << Action::getClassName(A->getKind()) << ", ";
  if (InputAction *IA = dyn_cast<InputAction>(A)) {
    os << "\"" << IA->getInputArg().getValue() << "\"";
  } else if (BindArchAction *BIA = dyn_cast<BindArchAction>(A)) {
    os << '"' << BIA->getArchName() << '"' << ", {"
       << PrintActions1(C, *BIA->input_begin(), Ids, SibIndent, SibKind) << "}";
  } else if (OffloadAction *OA = dyn_cast<OffloadAction>(A)) {
    bool IsFirst = true;
    OA->doOnEachDependence(
        [&](Action *A, const ToolChain *TC, const char *BoundArch) {
          assert(TC && "Unknown host toolchain");
          // E.g. for two CUDA device dependences whose bound arch is sm_20 and
          // sm_35 this will generate:
          // "cuda-device" (nvptx64-nvidia-cuda:sm_20) {#ID}, "cuda-device"
          // (nvptx64-nvidia-cuda:sm_35) {#ID}
          if (!IsFirst)
            os << ", ";
          os << '"';
          os << A->getOffloadingKindPrefix();
          os << " (";
          os << TC->getTriple().normalize();
          if (BoundArch)
            os << ":" << BoundArch;
          os << ")";
          os << '"';
          os << " {" << PrintActions1(C, A, Ids, SibIndent, SibKind) << "}";
          IsFirst = false;
          SibKind = OtherSibAction;
        });
  } else {
    const ActionList *AL = &A->getInputs();

    if (AL->size()) {
      const char *Prefix = "{";
      for (Action *PreRequisite : *AL) {
        os << Prefix << PrintActions1(C, PreRequisite, Ids, SibIndent, SibKind);
        Prefix = ", ";
        SibKind = OtherSibAction;
      }
      os << "}";
    } else
      os << "{}";
  }

  // Append offload info for all options other than the offloading action
  // itself (e.g. (cuda-device, sm_20) or (cuda-host)).
  std::string offload_str;
  llvm::raw_string_ostream offload_os(offload_str);
  if (!isa<OffloadAction>(A)) {
    auto S = A->getOffloadingKindPrefix();
    if (!S.empty()) {
      offload_os << ", (" << S;
      if (A->getOffloadingArch())
        offload_os << ", " << A->getOffloadingArch();
      offload_os << ")";
    }
  }

  auto getSelfIndent = [](int K) -> Twine {
    return (K == HeadSibAction) ? "+- " : (K == OtherSibAction) ? "|- " : "";
  };

  unsigned Id = Ids.size();
  Ids[A] = Id;
  llvm::errs() << Indent + getSelfIndent(Kind) << Id << ": " << os.str() << ", "
               << types::getTypeName(A->getType()) << offload_os.str() << "\n";

  return Id;
}

// Print the action graphs in a compilation C.
// For example "clang -c file1.c file2.c" is composed of two subgraphs.
void Driver::PrintActions(const Compilation &C) const {
  std::map<Action *, unsigned> Ids;
  for (Action *A : C.getActions())
    PrintActions1(C, A, Ids);
}

/// Check whether the given input tree contains any compilation or
/// assembly actions.
static bool ContainsCompileOrAssembleAction(const Action *A) {
  if (isa<CompileJobAction>(A) || isa<BackendJobAction>(A) ||
      isa<AssembleJobAction>(A))
    return true;

  return llvm::any_of(A->inputs(), ContainsCompileOrAssembleAction);
}

void Driver::BuildUniversalActions(Compilation &C, const ToolChain &TC,
                                   const InputList &BAInputs) const {
  DerivedArgList &Args = C.getArgs();
  ActionList &Actions = C.getActions();
  llvm::PrettyStackTraceString CrashInfo("Building universal build actions");
  // Collect the list of architectures. Duplicates are allowed, but should only
  // be handled once (in the order seen).
  llvm::StringSet<> ArchNames;
  SmallVector<const char *, 4> Archs;
  for (Arg *A : Args) {
    if (A->getOption().matches(options::OPT_arch)) {
      // Validate the option here; we don't save the type here because its
      // particular spelling may participate in other driver choices.
      llvm::Triple::ArchType Arch =
          tools::darwin::getArchTypeForMachOArchName(A->getValue());
      if (Arch == llvm::Triple::UnknownArch) {
        Diag(clang::diag::err_drv_invalid_arch_name) << A->getAsString(Args);
        continue;
      }

      A->claim();
      if (ArchNames.insert(A->getValue()).second)
        Archs.push_back(A->getValue());
    }
  }

  // When there is no explicit arch for this platform, make sure we still bind
  // the architecture (to the default) so that -Xarch_ is handled correctly.
  if (!Archs.size())
    Archs.push_back(Args.MakeArgString(TC.getDefaultUniversalArchName()));

  ActionList SingleActions;
  BuildActions(C, Args, BAInputs, SingleActions);

  // Add in arch bindings for every top level action, as well as lipo and
  // dsymutil steps if needed.
  for (Action* Act : SingleActions) {
    // Make sure we can lipo this kind of output. If not (and it is an actual
    // output) then we disallow, since we can't create an output file with the
    // right name without overwriting it. We could remove this oddity by just
    // changing the output names to include the arch, which would also fix
    // -save-temps. Compatibility wins for now.

    if (Archs.size() > 1 && !types::canLipoType(Act->getType()))
      Diag(clang::diag::err_drv_invalid_output_with_multiple_archs)
          << types::getTypeName(Act->getType());

    ActionList Inputs;
    for (unsigned i = 0, e = Archs.size(); i != e; ++i)
      Inputs.push_back(C.MakeAction<BindArchAction>(Act, Archs[i]));

    // Lipo if necessary, we do it this way because we need to set the arch flag
    // so that -Xarch_ gets overwritten.
    if (Inputs.size() == 1 || Act->getType() == types::TY_Nothing)
      Actions.append(Inputs.begin(), Inputs.end());
    else
      Actions.push_back(C.MakeAction<LipoJobAction>(Inputs, Act->getType()));

    // Handle debug info queries.
    Arg *A = Args.getLastArg(options::OPT_g_Group);
    bool enablesDebugInfo = A && !A->getOption().matches(options::OPT_g0) &&
                            !A->getOption().matches(options::OPT_gstabs);
    if ((enablesDebugInfo || willEmitRemarks(Args)) &&
        ContainsCompileOrAssembleAction(Actions.back())) {

      // Add a 'dsymutil' step if necessary, when debug info is enabled and we
      // have a compile input. We need to run 'dsymutil' ourselves in such cases
      // because the debug info will refer to a temporary object file which
      // will be removed at the end of the compilation process.
      if (Act->getType() == types::TY_Image) {
        ActionList Inputs;
        Inputs.push_back(Actions.back());
        Actions.pop_back();
        Actions.push_back(
            C.MakeAction<DsymutilJobAction>(Inputs, types::TY_dSYM));
      }

      // Verify the debug info output.
      if (Args.hasArg(options::OPT_verify_debug_info)) {
        Action* LastAction = Actions.back();
        Actions.pop_back();
        Actions.push_back(C.MakeAction<VerifyDebugInfoJobAction>(
            LastAction, types::TY_Nothing));
      }
    }
  }
}

bool Driver::DiagnoseInputExistence(const DerivedArgList &Args, StringRef Value,
                                    types::ID Ty, bool TypoCorrect) const {
  if (!getCheckInputsExist())
    return true;

  // stdin always exists.
  if (Value == "-")
    return true;

  // If it's a header to be found in the system or user search path, then defer
  // complaints about its absence until those searches can be done.  When we
  // are definitely processing headers for C++20 header units, extend this to
  // allow the user to put "-fmodule-header -xc++-header vector" for example.
  if (Ty == types::TY_CXXSHeader || Ty == types::TY_CXXUHeader ||
      (ModulesModeCXX20 && Ty == types::TY_CXXHeader))
    return true;

  if (getVFS().exists(Value))
    return true;

  if (TypoCorrect) {
    // Check if the filename is a typo for an option flag. OptTable thinks
    // that all args that are not known options and that start with / are
    // filenames, but e.g. `/diagnostic:caret` is more likely a typo for
    // the option `/diagnostics:caret` than a reference to a file in the root
    // directory.
    unsigned IncludedFlagsBitmask;
    unsigned ExcludedFlagsBitmask;
    std::tie(IncludedFlagsBitmask, ExcludedFlagsBitmask) =
        getIncludeExcludeOptionFlagMasks(IsCLMode());
    std::string Nearest;
    if (getOpts().findNearest(Value, Nearest, IncludedFlagsBitmask,
                              ExcludedFlagsBitmask) <= 1) {
      Diag(clang::diag::err_drv_no_such_file_with_suggestion)
          << Value << Nearest;
      return false;
    }
  }

  // In CL mode, don't error on apparently non-existent linker inputs, because
  // they can be influenced by linker flags the clang driver might not
  // understand.
  // Examples:
  // - `clang-cl main.cc ole32.lib` in a non-MSVC shell will make the driver
  //   module look for an MSVC installation in the registry. (We could ask
  //   the MSVCToolChain object if it can find `ole32.lib`, but the logic to
  //   look in the registry might move into lld-link in the future so that
  //   lld-link invocations in non-MSVC shells just work too.)
  // - `clang-cl ... /link ...` can pass arbitrary flags to the linker,
  //   including /libpath:, which is used to find .lib and .obj files.
  // So do not diagnose this on the driver level. Rely on the linker diagnosing
  // it. (If we don't end up invoking the linker, this means we'll emit a
  // "'linker' input unused [-Wunused-command-line-argument]" warning instead
  // of an error.)
  //
  // Only do this skip after the typo correction step above. `/Brepo` is treated
  // as TY_Object, but it's clearly a typo for `/Brepro`. It seems fine to emit
  // an error if we have a flag that's within an edit distance of 1 from a
  // flag. (Users can use `-Wl,` or `/linker` to launder the flag past the
  // driver in the unlikely case they run into this.)
  //
  // Don't do this for inputs that start with a '/', else we'd pass options
  // like /libpath: through to the linker silently.
  //
  // Emitting an error for linker inputs can also cause incorrect diagnostics
  // with the gcc driver. The command
  //     clang -fuse-ld=lld -Wl,--chroot,some/dir /file.o
  // will make lld look for some/dir/file.o, while we will diagnose here that
  // `/file.o` does not exist. However, configure scripts check if
  // `clang /GR-` compiles without error to see if the compiler is cl.exe,
  // so we can't downgrade diagnostics for `/GR-` from an error to a warning
  // in cc mode. (We can in cl mode because cl.exe itself only warns on
  // unknown flags.)
  if (IsCLMode() && Ty == types::TY_Object && !Value.startswith("/"))
    return true;

  Diag(clang::diag::err_drv_no_such_file) << Value;
  return false;
}

// Get the C++20 Header Unit type corresponding to the input type.
static types::ID CXXHeaderUnitType(ModuleHeaderMode HM) {
  switch (HM) {
  case HeaderMode_User:
    return types::TY_CXXUHeader;
  case HeaderMode_System:
    return types::TY_CXXSHeader;
  case HeaderMode_Default:
    break;
  case HeaderMode_None:
    llvm_unreachable("should not be called in this case");
  }
  return types::TY_CXXHUHeader;
}

// Construct a the list of inputs and their types.
void Driver::BuildInputs(const ToolChain &TC, DerivedArgList &Args,
                         InputList &Inputs) const {
  const llvm::opt::OptTable &Opts = getOpts();
  // Track the current user specified (-x) input. We also explicitly track the
  // argument used to set the type; we only want to claim the type when we
  // actually use it, so we warn about unused -x arguments.
  types::ID InputType = types::TY_Nothing;
  Arg *InputTypeArg = nullptr;
  bool IsSYCL =
      Args.hasFlag(options::OPT_fsycl, options::OPT_fno_sycl, false) ||
      Args.hasArg(options::OPT_fsycl_device_only);

  // The last /TC or /TP option sets the input type to C or C++ globally.
  if (Arg *TCTP = Args.getLastArgNoClaim(options::OPT__SLASH_TC,
                                         options::OPT__SLASH_TP)) {
    InputTypeArg = TCTP;
    InputType = TCTP->getOption().matches(options::OPT__SLASH_TC) && !IsSYCL
                    ? types::TY_C
                    : types::TY_CXX;

    Arg *Previous = nullptr;
    bool ShowNote = false;
    for (Arg *A :
         Args.filtered(options::OPT__SLASH_TC, options::OPT__SLASH_TP)) {
      if (Previous) {
        Diag(clang::diag::warn_drv_overriding_flag_option)
          << Previous->getSpelling() << A->getSpelling();
        ShowNote = true;
      }
      Previous = A;
    }
    if (ShowNote)
      Diag(clang::diag::note_drv_t_option_is_global);

    // No driver mode exposes -x and /TC or /TP; we don't support mixing them.
    assert(!Args.hasArg(options::OPT_x) && "-x and /TC or /TP is not allowed");
  }

  // Warn -x after last input file has no effect
  {
    Arg *LastXArg = Args.getLastArgNoClaim(options::OPT_x);
    Arg *LastInputArg = Args.getLastArgNoClaim(options::OPT_INPUT);
    if (LastXArg && LastInputArg && LastInputArg->getIndex() < LastXArg->getIndex())
      Diag(clang::diag::warn_drv_unused_x) << LastXArg->getValue();
  }

  for (Arg *A : Args) {
    if (A->getOption().getKind() == Option::InputClass) {
      const char *Value = A->getValue();
      types::ID Ty = types::TY_INVALID;

      // Infer the input type if necessary.
      if (InputType == types::TY_Nothing) {
        // If there was an explicit arg for this, claim it.
        if (InputTypeArg)
          InputTypeArg->claim();

        types::ID CType = types::TY_C;
        // For SYCL, all source file inputs are considered C++.
        if (IsSYCL)
          CType = types::TY_CXX;

        // stdin must be handled specially.
        if (memcmp(Value, "-", 2) == 0) {
          if (IsFlangMode()) {
            Ty = types::TY_Fortran;
          } else {
            // If running with -E, treat as a C input (this changes the
            // builtin macros, for example). This may be overridden by -ObjC
            // below.
            //
            // Otherwise emit an error but still use a valid type to avoid
            // spurious errors (e.g., no inputs).
            assert(!CCGenDiagnostics && "stdin produces no crash reproducer");
            if (!Args.hasArgNoClaim(options::OPT_E) && !CCCIsCPP())
              Diag(IsCLMode() ? clang::diag::err_drv_unknown_stdin_type_clang_cl
                              : clang::diag::err_drv_unknown_stdin_type);
            Ty = types::TY_C;
          }
        } else {
          // Otherwise lookup by extension.
          // Fallback is C if invoked as C preprocessor, C++ if invoked with
          // clang-cl /E, or Object otherwise.
          // We use a host hook here because Darwin at least has its own
          // idea of what .s is.
          if (const char *Ext = strrchr(Value, '.'))
            Ty = TC.LookupTypeForExtension(Ext + 1);

          // For SYCL, convert C-type sources to C++-type sources.
          if (IsSYCL) {
            types::ID OldTy = Ty;
            switch (Ty) {
            case types::TY_C:
              Ty = types::TY_CXX;
              break;
            case types::TY_CHeader:
              Ty = types::TY_CXXHeader;
              break;
            case types::TY_PP_C:
              Ty = types::TY_PP_CXX;
              break;
            case types::TY_PP_CHeader:
              Ty = types::TY_PP_CXXHeader;
              break;
            default:
              break;
            }
            if (OldTy != Ty) {
              Diag(clang::diag::warn_drv_fsycl_with_c_type)
                  << getTypeName(OldTy) << getTypeName(Ty);
            }
          }

          if (Ty == types::TY_INVALID) {
            if (IsCLMode() && (Args.hasArgNoClaim(options::OPT_E) || CCGenDiagnostics))
              Ty = types::TY_CXX;
            else if (CCCIsCPP() || CCGenDiagnostics)
              Ty = CType;
            else
              Ty = types::TY_Object;
          }

          // If the driver is invoked as C++ compiler (like clang++ or c++) it
          // should autodetect some input files as C++ for g++ compatibility.
          if (CCCIsCXX()) {
            types::ID OldTy = Ty;
            Ty = types::lookupCXXTypeForCType(Ty);

            // Do not complain about foo.h, when we are known to be processing
            // it as a C++20 header unit.
            if (Ty != OldTy && !(OldTy == types::TY_CHeader && hasHeaderMode()))
              Diag(clang::diag::warn_drv_treating_input_as_cxx)
                  << getTypeName(OldTy) << getTypeName(Ty);
          }

          // If running with -fthinlto-index=, extensions that normally identify
          // native object files actually identify LLVM bitcode files.
          if (Args.hasArgNoClaim(options::OPT_fthinlto_index_EQ) &&
              Ty == types::TY_Object)
            Ty = types::TY_LLVM_BC;
        }

        // -ObjC and -ObjC++ override the default language, but only for "source
        // files". We just treat everything that isn't a linker input as a
        // source file.
        //
        // FIXME: Clean this up if we move the phase sequence into the type.
        if (Ty != types::TY_Object) {
          if (Args.hasArg(options::OPT_ObjC))
            Ty = types::TY_ObjC;
          else if (Args.hasArg(options::OPT_ObjCXX))
            Ty = types::TY_ObjCXX;
        }

        // Disambiguate headers that are meant to be header units from those
        // intended to be PCH.  Avoid missing '.h' cases that are counted as
        // C headers by default - we know we are in C++ mode and we do not
        // want to issue a complaint about compiling things in the wrong mode.
        if ((Ty == types::TY_CXXHeader || Ty == types::TY_CHeader) &&
            hasHeaderMode())
          Ty = CXXHeaderUnitType(CXX20HeaderType);
      } else {
        assert(InputTypeArg && "InputType set w/o InputTypeArg");
        if (!InputTypeArg->getOption().matches(options::OPT_x)) {
          // If emulating cl.exe, make sure that /TC and /TP don't affect input
          // object files.
          const char *Ext = strrchr(Value, '.');
          if (Ext && TC.LookupTypeForExtension(Ext + 1) == types::TY_Object)
            Ty = types::TY_Object;
        }
        if (Ty == types::TY_INVALID) {
          Ty = InputType;
          InputTypeArg->claim();
        }
      }

      if (DiagnoseInputExistence(Args, Value, Ty, /*TypoCorrect=*/true))
        Inputs.push_back(std::make_pair(Ty, A));

    } else if (A->getOption().matches(options::OPT__SLASH_Tc)) {
      StringRef Value = A->getValue();
      if (DiagnoseInputExistence(Args, Value, types::TY_C,
                                 /*TypoCorrect=*/false)) {
        Arg *InputArg = MakeInputArg(Args, Opts, A->getValue());
        Inputs.push_back(
            std::make_pair(IsSYCL ? types::TY_CXX : types::TY_C, InputArg));
      }
      A->claim();
    } else if (A->getOption().matches(options::OPT__SLASH_Tp)) {
      StringRef Value = A->getValue();
      if (DiagnoseInputExistence(Args, Value, types::TY_CXX,
                                 /*TypoCorrect=*/false)) {
        Arg *InputArg = MakeInputArg(Args, Opts, A->getValue());
        Inputs.push_back(std::make_pair(types::TY_CXX, InputArg));
      }
      A->claim();
    } else if (A->getOption().hasFlag(options::LinkerInput)) {
      // Just treat as object type, we could make a special type for this if
      // necessary.
      Inputs.push_back(std::make_pair(types::TY_Object, A));

    } else if (A->getOption().matches(options::OPT_x)) {
      InputTypeArg = A;
      InputType = types::lookupTypeForTypeSpecifier(A->getValue());
      A->claim();

      // Follow gcc behavior and treat as linker input for invalid -x
      // options. Its not clear why we shouldn't just revert to unknown; but
      // this isn't very important, we might as well be bug compatible.
      if (!InputType) {
        Diag(clang::diag::err_drv_unknown_language) << A->getValue();
        InputType = types::TY_Object;
      }
      // Emit an error if c-compilation is forced in -fsycl mode
      if (IsSYCL && (InputType == types::TY_C || InputType == types::TY_PP_C ||
                     InputType == types::TY_CHeader))
        Diag(clang::diag::err_drv_fsycl_with_c_type) << A->getAsString(Args);

      // If the user has put -fmodule-header{,=} then we treat C++ headers as
      // header unit inputs.  So we 'promote' -xc++-header appropriately.
      if (InputType == types::TY_CXXHeader && hasHeaderMode())
        InputType = CXXHeaderUnitType(CXX20HeaderType);
    } else if (A->getOption().getID() == options::OPT_U) {
      assert(A->getNumValues() == 1 && "The /U option has one value.");
      StringRef Val = A->getValue(0);
      if (Val.find_first_of("/\\") != StringRef::npos) {
        // Warn about e.g. "/Users/me/myfile.c".
        Diag(diag::warn_slash_u_filename) << Val;
        Diag(diag::note_use_dashdash);
      }
    }
    // TODO: remove when -foffload-static-lib support is dropped.
    else if (A->getOption().matches(options::OPT_offload_lib_Group)) {
      // Add the foffload-static-lib library to the command line to allow
      // processing when no source or object is supplied as well as proper
      // host link.
      Arg *InputArg = MakeInputArg(Args, Opts, A->getValue());
      Inputs.push_back(std::make_pair(types::TY_Object, InputArg));
      A->claim();
      // Use of -foffload-static-lib and -foffload-whole-static-lib are
      // deprecated with the updated functionality to scan the static libs.
      Diag(clang::diag::warn_drv_deprecated_option)
          << A->getAsString(Args) << A->getValue();
    }
  }
  if (CCCIsCPP() && Inputs.empty()) {
    // If called as standalone preprocessor, stdin is processed
    // if no other input is present.
    Arg *A = MakeInputArg(Args, Opts, "-");
    Inputs.push_back(std::make_pair(types::TY_C, A));
  }
}

static bool runBundler(const SmallVectorImpl<StringRef> &InputArgs,
                       Compilation &C) {
  // Find bundler.
  StringRef ExecPath(C.getArgs().MakeArgString(C.getDriver().Dir));
  llvm::ErrorOr<std::string> BundlerBinary =
      llvm::sys::findProgramByName("clang-offload-bundler", ExecPath);
  SmallVector<StringRef, 6> BundlerArgs;
  BundlerArgs.push_back(BundlerBinary.getError() ? "clang-offload-bundler"
                                                 : BundlerBinary.get().c_str());
  BundlerArgs.append(InputArgs);
  // Since this is run in real time and not in the toolchain, output the
  // command line if requested.
  bool OutputOnly = C.getArgs().hasArg(options::OPT__HASH_HASH_HASH);
  if (C.getArgs().hasArg(options::OPT_v) || OutputOnly) {
    for (StringRef A : BundlerArgs)
      if (OutputOnly)
        llvm::errs() << "\"" << A << "\" ";
      else
        llvm::errs() << A << " ";
    llvm::errs() << '\n';
  }
  if (BundlerBinary.getError())
    return false;

  return !llvm::sys::ExecuteAndWait(BundlerBinary.get(), BundlerArgs);
}

static bool hasFPGABinary(Compilation &C, std::string Object, types::ID Type) {
  assert(types::isFPGA(Type) && "unexpected Type for FPGA binary check");
  // Do not do the check if the file doesn't exist
  if (!llvm::sys::fs::exists(Object))
    return false;

  // Only static archives are valid FPGA Binaries for unbundling.
  if (!isStaticArchiveFile(Object))
    return false;

  // Temporary names for the output.
  llvm::Triple TT;
  TT.setArchName(types::getTypeName(Type));
  TT.setVendorName("intel");
  TT.setOS(llvm::Triple::UnknownOS);

  // Checking uses -check-section option with the input file, no output
  // file and the target triple being looked for.
  const char *Targets =
      C.getArgs().MakeArgString(Twine("-targets=sycl-") + TT.str());
  const char *Inputs = C.getArgs().MakeArgString(Twine("-input=") + Object);
  // Always use -type=ao for aocx/aocr bundle checking.  The 'bundles' are
  // actually archives.
  SmallVector<StringRef, 6> BundlerArgs = {"-type=ao", Targets, Inputs,
                                           "-check-section"};
  return runBundler(BundlerArgs, C);
}

static SmallVector<std::string, 4> getOffloadSections(Compilation &C,
                                                      const StringRef &File) {
  // Do not do the check if the file doesn't exist
  if (!llvm::sys::fs::exists(File))
    return {};

  bool IsArchive = isStaticArchiveFile(File);
  if (!(IsArchive || isObjectFile(File.str())))
    return {};

  // Use the bundler to grab the list of sections from the given archive
  // or object.
  StringRef ExecPath(C.getArgs().MakeArgString(C.getDriver().Dir));
  llvm::ErrorOr<std::string> BundlerBinary =
      llvm::sys::findProgramByName("clang-offload-bundler", ExecPath);
  const char *Input = C.getArgs().MakeArgString(Twine("-input=") + File.str());
  // Always use -type=ao for bundle checking.  The 'bundles' are
  // actually archives.
  SmallVector<StringRef, 6> BundlerArgs = {
      BundlerBinary.get(), IsArchive ? "-type=ao" : "-type=o", Input, "-list"};
  // Since this is run in real time and not in the toolchain, output the
  // command line if requested.
  bool OutputOnly = C.getArgs().hasArg(options::OPT__HASH_HASH_HASH);
  if (C.getArgs().hasArg(options::OPT_v) || OutputOnly) {
    for (StringRef A : BundlerArgs)
      if (OutputOnly)
        llvm::errs() << "\"" << A << "\" ";
      else
        llvm::errs() << A << " ";
    llvm::errs() << '\n';
  }
  if (BundlerBinary.getError())
    return {};
  llvm::SmallString<64> OutputFile(
      C.getDriver().GetTemporaryPath("bundle-list", "txt"));
  llvm::FileRemover OutputRemover(OutputFile.c_str());
  llvm::Optional<llvm::StringRef> Redirects[] = {
      {""},
      OutputFile.str(),
      OutputFile.str(),
  };

  std::string ErrorMessage;
  if (llvm::sys::ExecuteAndWait(BundlerBinary.get(), BundlerArgs, {}, Redirects,
                                /*SecondsToWait*/ 0, /*MemoryLimit*/ 0,
                                &ErrorMessage)) {
    // Could not get the information, return false
    return {};
  }

  llvm::ErrorOr<std::unique_ptr<llvm::MemoryBuffer>> OutputBuf =
      llvm::MemoryBuffer::getFile(OutputFile.c_str());
  if (!OutputBuf) {
    // Could not capture output, return false
    return {};
  }

  SmallVector<std::string, 4> Sections;
  for (llvm::line_iterator LineIt(**OutputBuf); !LineIt.is_at_end(); ++LineIt)
    Sections.push_back(LineIt->str());
  if (Sections.empty())
    return {};

  return Sections;
}

static bool hasSYCLDefaultSection(Compilation &C, const StringRef &File) {
  // Do not do the check if the file doesn't exist
  if (!llvm::sys::fs::exists(File))
    return false;

  bool IsArchive = isStaticArchiveFile(File);
  if (!(IsArchive || isObjectFile(File.str())))
    return false;

  llvm::Triple TT(C.getDriver().MakeSYCLDeviceTriple(getDefaultSYCLArch(C)));
  // Checking uses -check-section option with the input file, no output
  // file and the target triple being looked for.
  const char *Targets =
      C.getArgs().MakeArgString(Twine("-targets=sycl-") + TT.str());
  const char *Inputs = C.getArgs().MakeArgString(Twine("-input=") + File.str());
  SmallVector<StringRef, 6> BundlerArgs = {IsArchive ? "-type=ao" : "-type=o",
                                           Targets, Inputs, "-check-section"};
  return runBundler(BundlerArgs, C);
}

static bool hasOffloadSections(Compilation &C, const StringRef &File,
                               DerivedArgList &Args) {
  // Do not do the check if the file doesn't exist
  if (!llvm::sys::fs::exists(File))
    return false;

  bool IsArchive = isStaticArchiveFile(File);
  if (!(IsArchive || isObjectFile(File.str())))
    return false;

  llvm::Triple TT(C.getDefaultToolChain().getTriple());
  // Checking uses -check-section option with the input file, no output
  // file and the target triple being looked for.
  // TODO - Improve checking to check for explicit offload target instead
  // of the generic host availability.
  const char *Targets = Args.MakeArgString(Twine("-targets=host-") + TT.str());
  const char *Inputs = Args.MakeArgString(Twine("-input=") + File.str());
  SmallVector<StringRef, 6> BundlerArgs = {IsArchive ? "-type=ao" : "-type=o",
                                           Targets, Inputs, "-check-section"};
  return runBundler(BundlerArgs, C);
}

// Simple helper function for Linker options, where the option is valid if
// it has '-' or '--' as the designator.
static bool optionMatches(const std::string &Option,
                          const std::string &OptCheck) {
  return (Option == OptCheck || ("-" + Option) == OptCheck);
}

// Process linker inputs for use with offload static libraries.  We are only
// handling options and explicitly named static archives as these need to be
// partially linked.
static SmallVector<const char *, 16>
getLinkerArgs(Compilation &C, DerivedArgList &Args, bool IncludeObj = false) {
  SmallVector<const char *, 16> LibArgs;
  SmallVector<std::string, 8> LibPaths;
  bool IsMSVC = C.getDefaultToolChain().getTriple().isWindowsMSVCEnvironment();
  // Add search directories from LIBRARY_PATH/LIB env variable
  llvm::Optional<std::string> LibPath =
      llvm::sys::Process::GetEnv(IsMSVC ? "LIB" : "LIBRARY_PATH");
  if (LibPath) {
    SmallVector<StringRef, 8> SplitPaths;
    const char EnvPathSeparatorStr[] = {llvm::sys::EnvPathSeparator, '\0'};
    llvm::SplitString(*LibPath, SplitPaths, EnvPathSeparatorStr);
    for (StringRef Path : SplitPaths)
      LibPaths.emplace_back(Path.trim());
  }
  // Add directories from user-specified -L options
  for (std::string LibDirs : Args.getAllArgValues(options::OPT_L))
    LibPaths.emplace_back(LibDirs);

  // Do processing for any -l<arg> options passed and see if any static
  // libraries representing the name exists.  If so, convert the name and
  // use that inline with the rest of the libraries.
  // TODO: The static archive processing for SYCL is done in a different
  // manner than the OpenMP processing.  We should try and refactor this
  // to use the OpenMP flow (adding -l<name> to the llvm-link step)
  auto resolveStaticLib = [&](StringRef LibName, bool IsStatic) -> bool {
    if (!LibName.startswith("-l"))
      return false;
    for (auto LPath : LibPaths) {
      if (!IsStatic) {
        // Current linking state is dynamic.  We will first check for the
        // shared object and not pull in the static library if it is found.
        SmallString<128> SoLibName(LPath);
        llvm::sys::path::append(SoLibName,
                                Twine("lib" + LibName.substr(2) + ".so").str());
        if (llvm::sys::fs::exists(SoLibName))
          return false;
      }
      SmallString<128> FullName(LPath);
      llvm::sys::path::append(FullName,
                              Twine("lib" + LibName.substr(2) + ".a").str());
      if (llvm::sys::fs::exists(FullName)) {
        LibArgs.push_back(Args.MakeArgString(FullName));
        return true;
      }
    }
    return false;
  };
  for (const auto *A : Args) {
    std::string FileName = A->getAsString(Args);
    static bool IsLinkStateStatic(Args.hasArg(options::OPT_static));
    auto addLibArg = [&](StringRef LibName) -> bool {
      if (isStaticArchiveFile(LibName) ||
          (IncludeObj && isObjectFile(LibName.str()))) {
        LibArgs.push_back(Args.MakeArgString(LibName));
        return true;
      }
      return false;
    };
    if (A->getOption().getKind() == Option::InputClass) {
      if (addLibArg(FileName))
        continue;
    }
    // Evaluate any libraries passed along after /link. These are typically
    // ignored by the driver and sent directly to the linker. When performing
    // offload, we should evaluate them at the driver level.
    if (A->getOption().matches(options::OPT__SLASH_link)) {
      for (const std::string &Value : A->getValues()) {
        // Add any libpath values.
        StringRef OptCheck(Value);
        if (OptCheck.startswith_insensitive("-libpath:") ||
            OptCheck.startswith_insensitive("/libpath:"))
          LibPaths.emplace_back(Value.substr(std::string("-libpath:").size()));
        if (addLibArg(Value))
          continue;
        for (auto LPath : LibPaths) {
          SmallString<128> FullLib(LPath);
          llvm::sys::path::append(FullLib, Value);
          if (addLibArg(FullLib))
            continue;
        }
      }
    }
    if (A->getOption().matches(options::OPT_Wl_COMMA) ||
        A->getOption().matches(options::OPT_Xlinker)) {
      // Parse through additional linker arguments that are meant to go
      // directly to the linker.
      // Keep the previous arg even if it is a new argument, for example:
      //   -Xlinker -rpath -Xlinker <dir>.
      // Without this history, we do not know that <dir> was assocated with
      // -rpath and is processed incorrectly.
      static std::string PrevArg;
      for (const std::string &Value : A->getValues()) {
        auto addKnownValues = [&](const StringRef &V) {
          // Only add named static libs objects and --whole-archive options.
          if (optionMatches("-whole-archive", V.str()) ||
              optionMatches("-no-whole-archive", V.str()) ||
              isStaticArchiveFile(V) || (IncludeObj && isObjectFile(V.str()))) {
            LibArgs.push_back(Args.MakeArgString(V));
            return;
          }
          // Probably not the best way to handle this, but there are options
          // that take arguments which we should not add to the known values.
          // Handle -z and -rpath for now - can be expanded if/when usage shows
          // the need.
          if (PrevArg != "-z" && PrevArg != "-rpath" && V[0] != '-' &&
              isObjectFile(V.str())) {
            LibArgs.push_back(Args.MakeArgString(V));
            return;
          }
          if (optionMatches("-Bstatic", V.str()) ||
              optionMatches("-dn", V.str()) ||
              optionMatches("-non_shared", V.str()) ||
              optionMatches("-static", V.str())) {
            IsLinkStateStatic = true;
            return;
          }
          if (optionMatches("-Bdynamic", V.str()) ||
              optionMatches("-dy", V.str()) ||
              optionMatches("-call_shared", V.str())) {
            IsLinkStateStatic = false;
            return;
          }
          resolveStaticLib(V, IsLinkStateStatic);
        };
        if (Value[0] == '@') {
          // Found a response file, we want to expand contents to try and
          // discover more libraries and options.
          SmallVector<const char *, 20> ExpandArgs;
          ExpandArgs.push_back(Value.c_str());

          llvm::BumpPtrAllocator A;
          llvm::StringSaver S(A);
          llvm::cl::ExpandResponseFiles(
              S,
              IsMSVC ? llvm::cl::TokenizeWindowsCommandLine
                     : llvm::cl::TokenizeGNUCommandLine,
              ExpandArgs);
          for (StringRef EA : ExpandArgs)
            addKnownValues(EA);
        } else
          addKnownValues(Value);
        PrevArg = Value;
      }
      continue;
    }
    // Use of -foffload-static-lib and -foffload-whole-static-lib is
    // considered deprecated.  Usage should move to passing in the static
    // library name on the command line, encapsulating with
    // -Wl,--whole-archive <lib> -Wl,--no-whole-archive as needed.
    if (A->getOption().matches(options::OPT_foffload_static_lib_EQ)) {
      LibArgs.push_back(Args.MakeArgString(A->getValue()));
      continue;
    }
    if (A->getOption().matches(options::OPT_foffload_whole_static_lib_EQ)) {
      // For -foffload-whole-static-lib, we add the --whole-archive wrap
      // around the library which will be used during the partial link step.
      LibArgs.push_back("--whole-archive");
      LibArgs.push_back(Args.MakeArgString(A->getValue()));
      LibArgs.push_back("--no-whole-archive");
      continue;
    }
    if (A->getOption().matches(options::OPT_l))
      resolveStaticLib(A->getAsString(Args), IsLinkStateStatic);
  }
  return LibArgs;
}

static bool IsSYCLDeviceLibObj(std::string ObjFilePath, bool isMSVCEnv) {
  StringRef ObjFileName = llvm::sys::path::filename(ObjFilePath);
  StringRef ObjSuffix = isMSVCEnv ? ".obj" : ".o";
  bool Ret =
      (ObjFileName.startswith("libsycl-") && ObjFileName.endswith(ObjSuffix))
          ? true
          : false;
  return Ret;
}

// Goes through all of the arguments, including inputs expected for the
// linker directly, to determine if we need to potentially add the SYCL
// default triple.
bool Driver::checkForSYCLDefaultDevice(Compilation &C,
                                       DerivedArgList &Args) const {
  // Check only if enabled with -fsycl
  if (!Args.hasFlag(options::OPT_fsycl, options::OPT_fno_sycl, false))
    return false;

  if (Args.hasArg(options::OPT_fno_sycl_link_spirv))
    return false;

  // Do not do the check if the default device is passed in -fsycl-targets
  // or if -fsycl-targets isn't passed (that implies default device)
  if (const Arg *A = Args.getLastArg(options::OPT_fsycl_targets_EQ)) {
    for (const char *Val : A->getValues()) {
      llvm::Triple TT(C.getDriver().MakeSYCLDeviceTriple(Val));
      if (TT.isSPIR() && TT.getSubArch() == llvm::Triple::NoSubArch)
        // Default triple found
        return false;
    }
  } else if (!Args.hasArg(options::OPT_fintelfpga))
    return false;

  SmallVector<const char *, 16> AllArgs(getLinkerArgs(C, Args, true));
  for (StringRef Arg : AllArgs) {
    if (hasSYCLDefaultSection(C, Arg))
      return true;
  }
  return false;
}

// Goes through all of the arguments, including inputs expected for the
// linker directly, to determine if we need to perform additional work for
// static offload libraries.
bool Driver::checkForOffloadStaticLib(Compilation &C,
                                      DerivedArgList &Args) const {
  // Check only if enabled with -fsycl or -fopenmp-targets
  if (!Args.hasFlag(options::OPT_fsycl, options::OPT_fno_sycl, false) &&
      !Args.hasArg(options::OPT_fopenmp_targets_EQ))
    return false;

  // Right off the bat, assume the presence of -foffload-static-lib means
  // the need to perform linking steps for fat static archive offloading.
  // TODO: remove when -foffload-static-lib support is dropped.
  if (Args.hasArg(options::OPT_offload_lib_Group))
    return true;
  SmallVector<const char *, 16> OffloadLibArgs(getLinkerArgs(C, Args));
  for (StringRef OLArg : OffloadLibArgs)
    if (isStaticArchiveFile(OLArg) && hasOffloadSections(C, OLArg, Args)) {
      // FPGA binaries with AOCX or AOCR sections are not considered fat
      // static archives.
      return !(hasFPGABinary(C, OLArg.str(), types::TY_FPGA_AOCR) ||
               hasFPGABinary(C, OLArg.str(), types::TY_FPGA_AOCX));
    }
  return false;
}

/// Check whether the given input tree contains any clang-offload-dependency
/// actions.
static bool ContainsOffloadDepsAction(const Action *A) {
  if (isa<OffloadDepsJobAction>(A))
    return true;
  return llvm::any_of(A->inputs(), ContainsOffloadDepsAction);
}

namespace {
/// Provides a convenient interface for different programming models to generate
/// the required device actions.
class OffloadingActionBuilder final {
  /// Flag used to trace errors in the builder.
  bool IsValid = false;

  /// The compilation that is using this builder.
  Compilation &C;

  /// Map between an input argument and the offload kinds used to process it.
  std::map<const Arg *, unsigned> InputArgToOffloadKindMap;

  /// Map between a host action and its originating input argument.
  std::map<Action *, const Arg *> HostActionToInputArgMap;

  /// Builder interface. It doesn't build anything or keep any state.
  class DeviceActionBuilder {
  public:
    typedef const llvm::SmallVectorImpl<phases::ID> PhasesTy;

    enum ActionBuilderReturnCode {
      // The builder acted successfully on the current action.
      ABRT_Success,
      // The builder didn't have to act on the current action.
      ABRT_Inactive,
      // The builder was successful and requested the host action to not be
      // generated.
      ABRT_Ignore_Host,
    };

  protected:
    /// Compilation associated with this builder.
    Compilation &C;

    /// Tool chains associated with this builder. The same programming
    /// model may have associated one or more tool chains.
    SmallVector<const ToolChain *, 2> ToolChains;

    /// The derived arguments associated with this builder.
    DerivedArgList &Args;

    /// The inputs associated with this builder.
    const Driver::InputList &Inputs;

    /// The associated offload kind.
    Action::OffloadKind AssociatedOffloadKind = Action::OFK_None;

    /// The OffloadingActionBuilder reference.
    OffloadingActionBuilder &OffloadingActionBuilderRef;

  public:
    DeviceActionBuilder(Compilation &C, DerivedArgList &Args,
                        const Driver::InputList &Inputs,
                        Action::OffloadKind AssociatedOffloadKind,
                        OffloadingActionBuilder &OAB)
        : C(C), Args(Args), Inputs(Inputs),
          AssociatedOffloadKind(AssociatedOffloadKind),
          OffloadingActionBuilderRef(OAB) {}
    virtual ~DeviceActionBuilder() {}

    /// Fill up the array \a DA with all the device dependences that should be
    /// added to the provided host action \a HostAction. By default it is
    /// inactive.
    virtual ActionBuilderReturnCode
    getDeviceDependences(OffloadAction::DeviceDependences &DA,
                         phases::ID CurPhase, phases::ID FinalPhase,
                         PhasesTy &Phases) {
      return ABRT_Inactive;
    }

    /// Update the state to include the provided host action \a HostAction as a
    /// dependency of the current device action. By default it is inactive.
    virtual ActionBuilderReturnCode addDeviceDependences(Action *HostAction) {
      return ABRT_Inactive;
    }

    /// Append top level actions generated by the builder.
    virtual void appendTopLevelActions(ActionList &AL) {}

    /// Append top level actions specific for certain link situations.
    virtual void appendTopLevelLinkAction(ActionList &AL) {}

    /// Append linker device actions generated by the builder.
    virtual void appendLinkDeviceActions(ActionList &AL) {}

    /// Append linker host action generated by the builder.
    virtual Action* appendLinkHostActions(ActionList &AL) { return nullptr; }

    /// Append linker actions generated by the builder.
    virtual void appendLinkDependences(OffloadAction::DeviceDependences &DA) {}

    /// Append linker actions generated by the builder.
    virtual void addDeviceLinkDependencies(OffloadDepsJobAction *DA) {}

    /// Initialize the builder. Return true if any initialization errors are
    /// found.
    virtual bool initialize() { return false; }

    /// Return true if the builder can use bundling/unbundling.
    virtual bool canUseBundlerUnbundler() const { return false; }

    /// Return true if this builder is valid. We have a valid builder if we have
    /// associated device tool chains.
    bool isValid() { return !ToolChains.empty(); }

    /// Return the associated offload kind.
    Action::OffloadKind getAssociatedOffloadKind() {
      return AssociatedOffloadKind;
    }

    /// Push an action from a different DeviceActionBuilder (i.e., foreign
    /// action) in the current one
    virtual void pushForeignAction(Action *A) {}
  };

  /// Base class for CUDA/HIP action builder. It injects device code in
  /// the host backend action.
  class CudaActionBuilderBase : public DeviceActionBuilder {
  protected:
    /// Flags to signal if the user requested host-only or device-only
    /// compilation.
    bool CompileHostOnly = false;
    bool CompileDeviceOnly = false;
    bool EmitLLVM = false;
    bool EmitAsm = false;

    /// ID to identify each device compilation. For CUDA it is simply the
    /// GPU arch string. For HIP it is either the GPU arch string or GPU
    /// arch string plus feature strings delimited by a plus sign, e.g.
    /// gfx906+xnack.
    struct TargetID {
      /// Target ID string which is persistent throughout the compilation.
      const char *ID;
      TargetID(CudaArch Arch) { ID = CudaArchToString(Arch); }
      TargetID(const char *ID) : ID(ID) {}
      operator const char *() { return ID; }
      operator StringRef() { return StringRef(ID); }
    };
    /// List of GPU architectures to use in this compilation.
    SmallVector<TargetID, 4> GpuArchList;

    /// The CUDA actions for the current input.
    ActionList CudaDeviceActions;

    /// The CUDA fat binary if it was generated for the current input.
    Action *CudaFatBinary = nullptr;

    /// Flag that is set to true if this builder acted on the current input.
    bool IsActive = false;

    /// Flag for -fgpu-rdc.
    bool Relocatable = false;

    /// Default GPU architecture if there's no one specified.
    CudaArch DefaultCudaArch = CudaArch::UNKNOWN;

    /// Method to generate compilation unit ID specified by option
    /// '-fuse-cuid='.
    enum UseCUIDKind { CUID_Hash, CUID_Random, CUID_None, CUID_Invalid };
    UseCUIDKind UseCUID = CUID_Hash;

    /// Compilation unit ID specified by option '-cuid='.
    StringRef FixedCUID;

  public:
    CudaActionBuilderBase(Compilation &C, DerivedArgList &Args,
                          const Driver::InputList &Inputs,
                          Action::OffloadKind OFKind,
                          OffloadingActionBuilder &OAB)
        : DeviceActionBuilder(C, Args, Inputs, OFKind, OAB) {}

    ActionBuilderReturnCode addDeviceDependences(Action *HostAction) override {
      // While generating code for CUDA, we only depend on the host input action
      // to trigger the creation of all the CUDA device actions.

      // If we are dealing with an input action, replicate it for each GPU
      // architecture. If we are in host-only mode we return 'success' so that
      // the host uses the CUDA offload kind.
      if (auto *IA = dyn_cast<InputAction>(HostAction)) {
        assert(!GpuArchList.empty() &&
               "We should have at least one GPU architecture.");

        // If the host input is not CUDA or HIP, we don't need to bother about
        // this input.
        if (!(IA->getType() == types::TY_CUDA ||
              IA->getType() == types::TY_HIP ||
              IA->getType() == types::TY_PP_HIP)) {
          // The builder will ignore this input.
          IsActive = false;
          return ABRT_Inactive;
        }

        // Set the flag to true, so that the builder acts on the current input.
        IsActive = true;

        if (CompileHostOnly)
          return ABRT_Success;

        // Replicate inputs for each GPU architecture.
        auto Ty = IA->getType() == types::TY_HIP ? types::TY_HIP_DEVICE
                                                 : types::TY_CUDA_DEVICE;
        std::string CUID = FixedCUID.str();
        if (CUID.empty()) {
          if (UseCUID == CUID_Random)
            CUID = llvm::utohexstr(llvm::sys::Process::GetRandomNumber(),
                                   /*LowerCase=*/true);
          else if (UseCUID == CUID_Hash) {
            llvm::MD5 Hasher;
            llvm::MD5::MD5Result Hash;
            SmallString<256> RealPath;
            llvm::sys::fs::real_path(IA->getInputArg().getValue(), RealPath,
                                     /*expand_tilde=*/true);
            Hasher.update(RealPath);
            for (auto *A : Args) {
              if (A->getOption().matches(options::OPT_INPUT))
                continue;
              Hasher.update(A->getAsString(Args));
            }
            Hasher.final(Hash);
            CUID = llvm::utohexstr(Hash.low(), /*LowerCase=*/true);
          }
        }
        IA->setId(CUID);

        for (unsigned I = 0, E = GpuArchList.size(); I != E; ++I) {
          CudaDeviceActions.push_back(
              C.MakeAction<InputAction>(IA->getInputArg(), Ty, IA->getId()));
        }

        return ABRT_Success;
      }

      // If this is an unbundling action use it as is for each CUDA toolchain.
      if (auto *UA = dyn_cast<OffloadUnbundlingJobAction>(HostAction)) {

        // If -fgpu-rdc is disabled, should not unbundle since there is no
        // device code to link.
        if (UA->getType() == types::TY_Object && !Relocatable)
          return ABRT_Inactive;

        CudaDeviceActions.clear();
        auto *IA = cast<InputAction>(UA->getInputs().back());
        std::string FileName = IA->getInputArg().getAsString(Args);
        // Check if the type of the file is the same as the action. Do not
        // unbundle it if it is not. Do not unbundle .so files, for example,
        // which are not object files. Files with extension ".lib" is classified
        // as TY_Object but they are actually archives, therefore should not be
        // unbundled here as objects. They will be handled at other places.
        const StringRef LibFileExt = ".lib";
        if (IA->getType() == types::TY_Object &&
            (!llvm::sys::path::has_extension(FileName) ||
             types::lookupTypeForExtension(
                 llvm::sys::path::extension(FileName).drop_front()) !=
                 types::TY_Object ||
             llvm::sys::path::extension(FileName) == LibFileExt))
          return ABRT_Inactive;

        for (auto Arch : GpuArchList) {
          CudaDeviceActions.push_back(UA);
          UA->registerDependentActionInfo(ToolChains[0], Arch,
                                          AssociatedOffloadKind);
        }
        IsActive = true;
        return ABRT_Success;
      }

      return IsActive ? ABRT_Success : ABRT_Inactive;
    }

    void appendTopLevelActions(ActionList &AL) override {
      // Utility to append actions to the top level list.
      auto AddTopLevel = [&](Action *A, TargetID TargetID) {
        OffloadAction::DeviceDependences Dep;
        Dep.add(*A, *ToolChains.front(), TargetID, AssociatedOffloadKind);
        AL.push_back(C.MakeAction<OffloadAction>(Dep, A->getType()));
      };

      // If we have a fat binary, add it to the list.
      if (CudaFatBinary) {
        AddTopLevel(CudaFatBinary, CudaArch::UNUSED);
        CudaDeviceActions.clear();
        CudaFatBinary = nullptr;
        return;
      }

      if (CudaDeviceActions.empty())
        return;

      // If we have CUDA actions at this point, that's because we have a have
      // partial compilation, so we should have an action for each GPU
      // architecture.
      assert(CudaDeviceActions.size() == GpuArchList.size() &&
             "Expecting one action per GPU architecture.");
      assert(ToolChains.size() == 1 &&
             "Expecting to have a single CUDA toolchain.");
      for (unsigned I = 0, E = GpuArchList.size(); I != E; ++I)
        AddTopLevel(CudaDeviceActions[I], GpuArchList[I]);

      CudaDeviceActions.clear();
    }

    /// Get canonicalized offload arch option. \returns empty StringRef if the
    /// option is invalid.
    virtual StringRef getCanonicalOffloadArch(StringRef Arch) = 0;

    virtual llvm::Optional<std::pair<llvm::StringRef, llvm::StringRef>>
    getConflictOffloadArchCombination(const std::set<StringRef> &GpuArchs) = 0;

    bool initialize() override {
      assert(AssociatedOffloadKind == Action::OFK_Cuda ||
             AssociatedOffloadKind == Action::OFK_HIP);

      // We don't need to support CUDA.
      if (AssociatedOffloadKind == Action::OFK_Cuda &&
          !C.hasOffloadToolChain<Action::OFK_Cuda>())
        return false;

      // We don't need to support HIP.
      if (AssociatedOffloadKind == Action::OFK_HIP &&
          !C.hasOffloadToolChain<Action::OFK_HIP>())
        return false;

      Relocatable = Args.hasFlag(options::OPT_fgpu_rdc,
                                 options::OPT_fno_gpu_rdc, /*Default=*/false);

      const ToolChain *HostTC = C.getSingleOffloadToolChain<Action::OFK_Host>();
      assert(HostTC && "No toolchain for host compilation.");
      if (HostTC->getTriple().isNVPTX() ||
          HostTC->getTriple().getArch() == llvm::Triple::amdgcn) {
        // We do not support targeting NVPTX/AMDGCN for host compilation. Throw
        // an error and abort pipeline construction early so we don't trip
        // asserts that assume device-side compilation.
        C.getDriver().Diag(diag::err_drv_cuda_host_arch)
            << HostTC->getTriple().getArchName();
        return true;
      }

      ToolChains.push_back(
          AssociatedOffloadKind == Action::OFK_Cuda
              ? C.getSingleOffloadToolChain<Action::OFK_Cuda>()
              : C.getSingleOffloadToolChain<Action::OFK_HIP>());

      CompileHostOnly = C.getDriver().offloadHostOnly();
      CompileDeviceOnly = C.getDriver().offloadDeviceOnly();
      EmitLLVM = Args.getLastArg(options::OPT_emit_llvm);
      EmitAsm = Args.getLastArg(options::OPT_S);
      FixedCUID = Args.getLastArgValue(options::OPT_cuid_EQ);
      if (Arg *A = Args.getLastArg(options::OPT_fuse_cuid_EQ)) {
        StringRef UseCUIDStr = A->getValue();
        UseCUID = llvm::StringSwitch<UseCUIDKind>(UseCUIDStr)
                      .Case("hash", CUID_Hash)
                      .Case("random", CUID_Random)
                      .Case("none", CUID_None)
                      .Default(CUID_Invalid);
        if (UseCUID == CUID_Invalid) {
          C.getDriver().Diag(diag::err_drv_invalid_value)
              << A->getAsString(Args) << UseCUIDStr;
          C.setContainsError();
          return true;
        }
      }

      // --offload and --offload-arch options are mutually exclusive.
      if (Args.hasArgNoClaim(options::OPT_offload_EQ) &&
          Args.hasArgNoClaim(options::OPT_offload_arch_EQ,
                             options::OPT_no_offload_arch_EQ)) {
        C.getDriver().Diag(diag::err_opt_not_valid_with_opt) << "--offload-arch"
                                                             << "--offload";
      }

      // Collect all offload arch parameters, removing duplicates.
      std::set<StringRef> GpuArchs;
      bool Error = false;
      for (Arg *A : Args) {
        if (!(A->getOption().matches(options::OPT_offload_arch_EQ) ||
              A->getOption().matches(options::OPT_no_offload_arch_EQ)))
          continue;
        A->claim();

        for (StringRef ArchStr : llvm::split(A->getValue(), ",")) {
          if (A->getOption().matches(options::OPT_no_offload_arch_EQ) &&
              ArchStr == "all") {
            GpuArchs.clear();
          } else {
            ArchStr = getCanonicalOffloadArch(ArchStr);
            if (ArchStr.empty()) {
              Error = true;
            } else if (A->getOption().matches(options::OPT_offload_arch_EQ))
              GpuArchs.insert(ArchStr);
            else if (A->getOption().matches(options::OPT_no_offload_arch_EQ))
              GpuArchs.erase(ArchStr);
            else
              llvm_unreachable("Unexpected option.");
          }
        }
      }

      auto &&ConflictingArchs = getConflictOffloadArchCombination(GpuArchs);
      if (ConflictingArchs) {
        C.getDriver().Diag(clang::diag::err_drv_bad_offload_arch_combo)
            << ConflictingArchs->first << ConflictingArchs->second;
        C.setContainsError();
        return true;
      }

      // Collect list of GPUs remaining in the set.
      for (auto Arch : GpuArchs)
        GpuArchList.push_back(Arch.data());

      // Default to sm_20 which is the lowest common denominator for
      // supported GPUs.  sm_20 code should work correctly, if
      // suboptimally, on all newer GPUs.
      if (GpuArchList.empty()) {
        if (ToolChains.front()->getTriple().isSPIRV())
          GpuArchList.push_back(CudaArch::Generic);
        else
          GpuArchList.push_back(DefaultCudaArch);
      }

      return Error;
    }
  };

  /// \brief CUDA action builder. It injects device code in the host backend
  /// action.
  class CudaActionBuilder final : public CudaActionBuilderBase {
  public:
    CudaActionBuilder(Compilation &C, DerivedArgList &Args,
                      const Driver::InputList &Inputs,
                      OffloadingActionBuilder &OAB)
        : CudaActionBuilderBase(C, Args, Inputs, Action::OFK_Cuda, OAB) {
      DefaultCudaArch = CudaArch::SM_35;
    }

    StringRef getCanonicalOffloadArch(StringRef ArchStr) override {
      CudaArch Arch = StringToCudaArch(ArchStr);
      if (Arch == CudaArch::UNKNOWN || !IsNVIDIAGpuArch(Arch)) {
        C.getDriver().Diag(clang::diag::err_drv_cuda_bad_gpu_arch) << ArchStr;
        return StringRef();
      }
      return CudaArchToString(Arch);
    }

    llvm::Optional<std::pair<llvm::StringRef, llvm::StringRef>>
    getConflictOffloadArchCombination(
        const std::set<StringRef> &GpuArchs) override {
      return llvm::None;
    }

    bool canUseBundlerUnbundler() const override {
      return Args.hasFlag(options::OPT_fsycl, options::OPT_fno_sycl, false);
    }

    ActionBuilderReturnCode
    getDeviceDependences(OffloadAction::DeviceDependences &DA,
                         phases::ID CurPhase, phases::ID FinalPhase,
                         PhasesTy &Phases) override {
      if (!IsActive)
        return ABRT_Inactive;

      // If we don't have more CUDA actions, we don't have any dependences to
      // create for the host.
      if (CudaDeviceActions.empty())
        return ABRT_Success;

      assert(CudaDeviceActions.size() == GpuArchList.size() &&
             "Expecting one action per GPU architecture.");
      assert(!CompileHostOnly &&
             "Not expecting CUDA actions in host-only compilation.");

      // If we are generating code for the device or we are in a backend phase,
      // we attempt to generate the fat binary. We compile each arch to ptx and
      // assemble to cubin, then feed the cubin *and* the ptx into a device
      // "link" action, which uses fatbinary to combine these cubins into one
      // fatbin.  The fatbin is then an input to the host action if not in
      // device-only mode.
      if (CompileDeviceOnly || CurPhase == phases::Backend) {
        ActionList DeviceActions;
        for (unsigned I = 0, E = GpuArchList.size(); I != E; ++I) {
          // Produce the device action from the current phase up to the assemble
          // phase.
          for (auto Ph : Phases) {
            // Skip the phases that were already dealt with.
            if (Ph < CurPhase)
              continue;
            // We have to be consistent with the host final phase.
            if (Ph > FinalPhase)
              break;

            CudaDeviceActions[I] = C.getDriver().ConstructPhaseAction(
                C, Args, Ph, CudaDeviceActions[I], Action::OFK_Cuda);

            if (Ph == phases::Assemble)
              break;
          }

          // If we didn't reach the assemble phase, we can't generate the fat
          // binary. We don't need to generate the fat binary if we are not in
          // device-only mode.
          if (!isa<AssembleJobAction>(CudaDeviceActions[I]) ||
              CompileDeviceOnly)
            continue;

          Action *AssembleAction = CudaDeviceActions[I];
          assert(AssembleAction->getType() == types::TY_Object);
          assert(AssembleAction->getInputs().size() == 1);

          Action *BackendAction = AssembleAction->getInputs()[0];
          assert(BackendAction->getType() == types::TY_PP_Asm);

          for (auto &A : {AssembleAction, BackendAction}) {
            OffloadAction::DeviceDependences DDep;
            DDep.add(*A, *ToolChains.front(), GpuArchList[I], Action::OFK_Cuda);
            DeviceActions.push_back(
                C.MakeAction<OffloadAction>(DDep, A->getType()));
          }
        }

        // We generate the fat binary if we have device input actions.
        if (!DeviceActions.empty()) {
          CudaFatBinary =
              C.MakeAction<LinkJobAction>(DeviceActions, types::TY_CUDA_FATBIN);

          if (!CompileDeviceOnly) {
            DA.add(*CudaFatBinary, *ToolChains.front(), /*BoundArch=*/nullptr,
                   Action::OFK_Cuda);
            // Clear the fat binary, it is already a dependence to an host
            // action.
            CudaFatBinary = nullptr;
          }

          // Remove the CUDA actions as they are already connected to an host
          // action or fat binary.
          CudaDeviceActions.clear();
        }

        // We avoid creating host action in device-only mode.
        return CompileDeviceOnly ? ABRT_Ignore_Host : ABRT_Success;
      } else if (CurPhase > phases::Backend) {
        // If we are past the backend phase and still have a device action, we
        // don't have to do anything as this action is already a device
        // top-level action.
        return ABRT_Success;
      }

      assert(CurPhase < phases::Backend && "Generating single CUDA "
                                           "instructions should only occur "
                                           "before the backend phase!");

      // By default, we produce an action for each device arch.
      for (unsigned I = 0, E = GpuArchList.size(); I != E; ++I) {

        CudaDeviceActions[I] = C.getDriver().ConstructPhaseAction(
            C, Args, CurPhase, CudaDeviceActions[I]);

        if (CurPhase == phases::Compile) {
          OffloadAction::DeviceDependences DDep;
          DDep.add(*CudaDeviceActions[I], *ToolChains.front(), GpuArchList[I],
                   Action::OFK_Cuda);

          OffloadingActionBuilderRef.pushForeignAction(
              C.MakeAction<OffloadAction>(
                  DDep, DDep.getActions().front()->getType()));
        }
      }

      return ABRT_Success;
    }
  };
  /// \brief HIP action builder. It injects device code in the host backend
  /// action.
  class HIPActionBuilder final : public CudaActionBuilderBase {
    /// The linker inputs obtained for each device arch.
    SmallVector<ActionList, 8> DeviceLinkerInputs;
    // The default bundling behavior depends on the type of output, therefore
    // BundleOutput needs to be tri-value: None, true, or false.
    // Bundle code objects except --no-gpu-output is specified for device
    // only compilation. Bundle other type of output files only if
    // --gpu-bundle-output is specified for device only compilation.
    Optional<bool> BundleOutput;

  public:
    HIPActionBuilder(Compilation &C, DerivedArgList &Args,
                     const Driver::InputList &Inputs,
                     OffloadingActionBuilder &OAB)
        : CudaActionBuilderBase(C, Args, Inputs, Action::OFK_HIP, OAB) {
      DefaultCudaArch = CudaArch::GFX803;
      if (Args.hasArg(options::OPT_gpu_bundle_output,
                      options::OPT_no_gpu_bundle_output))
        BundleOutput = Args.hasFlag(options::OPT_gpu_bundle_output,
                                    options::OPT_no_gpu_bundle_output, true);
    }

    bool canUseBundlerUnbundler() const override { return true; }

    StringRef getCanonicalOffloadArch(StringRef IdStr) override {
      llvm::StringMap<bool> Features;
      // getHIPOffloadTargetTriple() is known to return valid value as it has
      // been called successfully in the CreateOffloadingDeviceToolChains().
      auto ArchStr = parseTargetID(
          *getHIPOffloadTargetTriple(C.getDriver(), C.getInputArgs()), IdStr,
          &Features);
      if (!ArchStr) {
        C.getDriver().Diag(clang::diag::err_drv_bad_target_id) << IdStr;
        C.setContainsError();
        return StringRef();
      }
      auto CanId = getCanonicalTargetID(*ArchStr, Features);
      return Args.MakeArgStringRef(CanId);
    };

    llvm::Optional<std::pair<llvm::StringRef, llvm::StringRef>>
    getConflictOffloadArchCombination(
        const std::set<StringRef> &GpuArchs) override {
      return getConflictTargetIDCombination(GpuArchs);
    }

    ActionBuilderReturnCode
    getDeviceDependences(OffloadAction::DeviceDependences &DA,
                         phases::ID CurPhase, phases::ID FinalPhase,
                         PhasesTy &Phases) override {
      if (!IsActive)
        return ABRT_Inactive;

      // amdgcn does not support linking of object files, therefore we skip
      // backend and assemble phases to output LLVM IR. Except for generating
      // non-relocatable device code, where we generate fat binary for device
      // code and pass to host in Backend phase.
      if (CudaDeviceActions.empty())
        return ABRT_Success;

      assert(((CurPhase == phases::Link && Relocatable) ||
              CudaDeviceActions.size() == GpuArchList.size()) &&
             "Expecting one action per GPU architecture.");
      assert(!CompileHostOnly &&
             "Not expecting HIP actions in host-only compilation.");

      if (!Relocatable && CurPhase == phases::Backend && !EmitLLVM &&
          !EmitAsm) {
        // If we are in backend phase, we attempt to generate the fat binary.
        // We compile each arch to IR and use a link action to generate code
        // object containing ISA. Then we use a special "link" action to create
        // a fat binary containing all the code objects for different GPU's.
        // The fat binary is then an input to the host action.
        for (unsigned I = 0, E = GpuArchList.size(); I != E; ++I) {
          if (C.getDriver().isUsingLTO(/*IsOffload=*/true)) {
            // When LTO is enabled, skip the backend and assemble phases and
            // use lld to link the bitcode.
            ActionList AL;
            AL.push_back(CudaDeviceActions[I]);
            // Create a link action to link device IR with device library
            // and generate ISA.
            CudaDeviceActions[I] =
                C.MakeAction<LinkJobAction>(AL, types::TY_Image);
          } else {
            // When LTO is not enabled, we follow the conventional
            // compiler phases, including backend and assemble phases.
            ActionList AL;
            Action *BackendAction = nullptr;
            if (ToolChains.front()->getTriple().isSPIRV()) {
              // Emit LLVM bitcode for SPIR-V targets. SPIR-V device tool chain
              // (HIPSPVToolChain) runs post-link LLVM IR passes.
              types::ID Output = Args.hasArg(options::OPT_S)
                                     ? types::TY_LLVM_IR
                                     : types::TY_LLVM_BC;
              BackendAction =
                  C.MakeAction<BackendJobAction>(CudaDeviceActions[I], Output);
            } else
              BackendAction = C.getDriver().ConstructPhaseAction(
                  C, Args, phases::Backend, CudaDeviceActions[I],
                  AssociatedOffloadKind);
            auto AssembleAction = C.getDriver().ConstructPhaseAction(
                C, Args, phases::Assemble, BackendAction,
                AssociatedOffloadKind);
            AL.push_back(AssembleAction);
            // Create a link action to link device IR with device library
            // and generate ISA.
            CudaDeviceActions[I] =
                C.MakeAction<LinkJobAction>(AL, types::TY_Image);
          }

          // OffloadingActionBuilder propagates device arch until an offload
          // action. Since the next action for creating fatbin does
          // not have device arch, whereas the above link action and its input
          // have device arch, an offload action is needed to stop the null
          // device arch of the next action being propagated to the above link
          // action.
          OffloadAction::DeviceDependences DDep;
          DDep.add(*CudaDeviceActions[I], *ToolChains.front(), GpuArchList[I],
                   AssociatedOffloadKind);
          CudaDeviceActions[I] = C.MakeAction<OffloadAction>(
              DDep, CudaDeviceActions[I]->getType());
        }

        if (!CompileDeviceOnly || !BundleOutput || *BundleOutput) {
          // Create HIP fat binary with a special "link" action.
          CudaFatBinary = C.MakeAction<LinkJobAction>(CudaDeviceActions,
                                                      types::TY_HIP_FATBIN);

          if (!CompileDeviceOnly) {
            DA.add(*CudaFatBinary, *ToolChains.front(), /*BoundArch=*/nullptr,
                   AssociatedOffloadKind);
            // Clear the fat binary, it is already a dependence to an host
            // action.
            CudaFatBinary = nullptr;
          }

          // Remove the CUDA actions as they are already connected to an host
          // action or fat binary.
          CudaDeviceActions.clear();
        }

        return CompileDeviceOnly ? ABRT_Ignore_Host : ABRT_Success;
      } else if (CurPhase == phases::Link) {
        // Save CudaDeviceActions to DeviceLinkerInputs for each GPU subarch.
        // This happens to each device action originated from each input file.
        // Later on, device actions in DeviceLinkerInputs are used to create
        // device link actions in appendLinkDependences and the created device
        // link actions are passed to the offload action as device dependence.
        DeviceLinkerInputs.resize(CudaDeviceActions.size());
        auto LI = DeviceLinkerInputs.begin();
        for (auto *A : CudaDeviceActions) {
          LI->push_back(A);
          ++LI;
        }

        // We will pass the device action as a host dependence, so we don't
        // need to do anything else with them.
        CudaDeviceActions.clear();
        return CompileDeviceOnly ? ABRT_Ignore_Host : ABRT_Success;
      }

      // By default, we produce an action for each device arch.
      for (Action *&A : CudaDeviceActions)
        A = C.getDriver().ConstructPhaseAction(C, Args, CurPhase, A,
                                               AssociatedOffloadKind);

      if (CompileDeviceOnly && CurPhase == FinalPhase && BundleOutput &&
          BundleOutput.value()) {
        for (unsigned I = 0, E = GpuArchList.size(); I != E; ++I) {
          OffloadAction::DeviceDependences DDep;
          DDep.add(*CudaDeviceActions[I], *ToolChains.front(), GpuArchList[I],
                   AssociatedOffloadKind);
          CudaDeviceActions[I] = C.MakeAction<OffloadAction>(
              DDep, CudaDeviceActions[I]->getType());
        }
        CudaFatBinary =
            C.MakeAction<OffloadBundlingJobAction>(CudaDeviceActions);
        CudaDeviceActions.clear();
      }

      return (CompileDeviceOnly && CurPhase == FinalPhase) ? ABRT_Ignore_Host
                                                           : ABRT_Success;
    }

    void appendLinkDeviceActions(ActionList &AL) override {
      if (DeviceLinkerInputs.size() == 0)
        return;

      assert(DeviceLinkerInputs.size() == GpuArchList.size() &&
             "Linker inputs and GPU arch list sizes do not match.");

      ActionList Actions;
      unsigned I = 0;
      // Append a new link action for each device.
      // Each entry in DeviceLinkerInputs corresponds to a GPU arch.
      for (auto &LI : DeviceLinkerInputs) {

        types::ID Output = Args.hasArg(options::OPT_emit_llvm)
                                   ? types::TY_LLVM_BC
                                   : types::TY_Image;

        auto *DeviceLinkAction = C.MakeAction<LinkJobAction>(LI, Output);
        // Linking all inputs for the current GPU arch.
        // LI contains all the inputs for the linker.
        OffloadAction::DeviceDependences DeviceLinkDeps;
        DeviceLinkDeps.add(*DeviceLinkAction, *ToolChains[0],
            GpuArchList[I], AssociatedOffloadKind);
        Actions.push_back(C.MakeAction<OffloadAction>(
            DeviceLinkDeps, DeviceLinkAction->getType()));
        ++I;
      }
      DeviceLinkerInputs.clear();

      // If emitting LLVM, do not generate final host/device compilation action
      if (Args.hasArg(options::OPT_emit_llvm)) {
          AL.append(Actions);
          return;
      }

      // Create a host object from all the device images by embedding them
      // in a fat binary for mixed host-device compilation. For device-only
      // compilation, creates a fat binary.
      OffloadAction::DeviceDependences DDeps;
      if (!CompileDeviceOnly || !BundleOutput || *BundleOutput) {
        auto *TopDeviceLinkAction = C.MakeAction<LinkJobAction>(
            Actions,
            CompileDeviceOnly ? types::TY_HIP_FATBIN : types::TY_Object);
        DDeps.add(*TopDeviceLinkAction, *ToolChains[0], nullptr,
                  AssociatedOffloadKind);
        // Offload the host object to the host linker.
        AL.push_back(
            C.MakeAction<OffloadAction>(DDeps, TopDeviceLinkAction->getType()));
      } else {
        AL.append(Actions);
      }
    }

    Action* appendLinkHostActions(ActionList &AL) override { return AL.back(); }

    void appendLinkDependences(OffloadAction::DeviceDependences &DA) override {}
  };

  /// OpenMP action builder. The host bitcode is passed to the device frontend
  /// and all the device linked images are passed to the host link phase.
  class OpenMPActionBuilder final : public DeviceActionBuilder {
    /// The OpenMP actions for the current input.
    ActionList OpenMPDeviceActions;

    /// The linker inputs obtained for each toolchain.
    SmallVector<ActionList, 8> DeviceLinkerInputs;

  public:
    OpenMPActionBuilder(Compilation &C, DerivedArgList &Args,
                        const Driver::InputList &Inputs,
                        OffloadingActionBuilder &OAB)
        : DeviceActionBuilder(C, Args, Inputs, Action::OFK_OpenMP, OAB) {}

    ActionBuilderReturnCode
    getDeviceDependences(OffloadAction::DeviceDependences &DA,
                         phases::ID CurPhase, phases::ID FinalPhase,
                         PhasesTy &Phases) override {
      if (OpenMPDeviceActions.empty())
        return ABRT_Inactive;

      // We should always have an action for each input.
      assert(OpenMPDeviceActions.size() == ToolChains.size() &&
             "Number of OpenMP actions and toolchains do not match.");

      // The host only depends on device action in the linking phase, when all
      // the device images have to be embedded in the host image.
      if (CurPhase == phases::Link) {
        assert(ToolChains.size() == DeviceLinkerInputs.size() &&
               "Toolchains and linker inputs sizes do not match.");
        auto LI = DeviceLinkerInputs.begin();
        for (auto *A : OpenMPDeviceActions) {
          LI->push_back(A);
          ++LI;
        }

        // We passed the device action as a host dependence, so we don't need to
        // do anything else with them.
        OpenMPDeviceActions.clear();
        return ABRT_Success;
      }

      // By default, we produce an action for each device arch.
      for (Action *&A : OpenMPDeviceActions)
        A = C.getDriver().ConstructPhaseAction(C, Args, CurPhase, A);

      return ABRT_Success;
    }

    ActionBuilderReturnCode addDeviceDependences(Action *HostAction) override {

      // If this is an input action replicate it for each OpenMP toolchain.
      if (auto *IA = dyn_cast<InputAction>(HostAction)) {
        OpenMPDeviceActions.clear();
        for (unsigned I = 0; I < ToolChains.size(); ++I)
          OpenMPDeviceActions.push_back(
              C.MakeAction<InputAction>(IA->getInputArg(), IA->getType()));
        return ABRT_Success;
      }

      // If this is an unbundling action use it as is for each OpenMP toolchain.
      if (auto *UA = dyn_cast<OffloadUnbundlingJobAction>(HostAction)) {
        OpenMPDeviceActions.clear();
        if (auto *IA = dyn_cast<InputAction>(UA->getInputs().back())) {
          std::string FileName = IA->getInputArg().getAsString(Args);
          // Check if the type of the file is the same as the action. Do not
          // unbundle it if it is not. Do not unbundle .so files, for example,
          // which are not object files.
          if (IA->getType() == types::TY_Object &&
              (!llvm::sys::path::has_extension(FileName) ||
               types::lookupTypeForExtension(
                   llvm::sys::path::extension(FileName).drop_front()) !=
                   types::TY_Object))
            return ABRT_Inactive;
        }
        for (unsigned I = 0; I < ToolChains.size(); ++I) {
          OpenMPDeviceActions.push_back(UA);
          UA->registerDependentActionInfo(
              ToolChains[I], /*BoundArch=*/StringRef(), Action::OFK_OpenMP);
        }
        return ABRT_Success;
      }

      // When generating code for OpenMP we use the host compile phase result as
      // a dependence to the device compile phase so that it can learn what
      // declarations should be emitted. However, this is not the only use for
      // the host action, so we prevent it from being collapsed.
      if (isa<CompileJobAction>(HostAction)) {
        HostAction->setCannotBeCollapsedWithNextDependentAction();
        assert(ToolChains.size() == OpenMPDeviceActions.size() &&
               "Toolchains and device action sizes do not match.");
        OffloadAction::HostDependence HDep(
            *HostAction, *C.getSingleOffloadToolChain<Action::OFK_Host>(),
            /*BoundArch=*/nullptr, Action::OFK_OpenMP);
        auto TC = ToolChains.begin();
        for (Action *&A : OpenMPDeviceActions) {
          assert(isa<CompileJobAction>(A));
          OffloadAction::DeviceDependences DDep;
          DDep.add(*A, **TC, /*BoundArch=*/nullptr, Action::OFK_OpenMP);
          A = C.MakeAction<OffloadAction>(HDep, DDep);
          ++TC;
        }
      }
      return ABRT_Success;
    }

    void appendTopLevelActions(ActionList &AL) override {
      if (OpenMPDeviceActions.empty())
        return;

      // We should always have an action for each input.
      assert(OpenMPDeviceActions.size() == ToolChains.size() &&
             "Number of OpenMP actions and toolchains do not match.");

      // Append all device actions followed by the proper offload action.
      auto TI = ToolChains.begin();
      for (auto *A : OpenMPDeviceActions) {
        OffloadAction::DeviceDependences Dep;
        Dep.add(*A, **TI, /*BoundArch=*/nullptr, Action::OFK_OpenMP);
        AL.push_back(C.MakeAction<OffloadAction>(Dep, A->getType()));
        ++TI;
      }
      // We no longer need the action stored in this builder.
      OpenMPDeviceActions.clear();
    }

    void appendLinkDeviceActions(ActionList &AL) override {
      assert(ToolChains.size() == DeviceLinkerInputs.size() &&
             "Toolchains and linker inputs sizes do not match.");

      // Append a new link action for each device.
      auto TC = ToolChains.begin();
      for (auto &LI : DeviceLinkerInputs) {
        auto *DeviceLinkAction =
            C.MakeAction<LinkJobAction>(LI, types::TY_Image);
        OffloadAction::DeviceDependences DeviceLinkDeps;
        DeviceLinkDeps.add(*DeviceLinkAction, **TC, /*BoundArch=*/nullptr,
		        Action::OFK_OpenMP);
        AL.push_back(C.MakeAction<OffloadAction>(DeviceLinkDeps,
            DeviceLinkAction->getType()));
        ++TC;
      }
      DeviceLinkerInputs.clear();
    }

    Action* appendLinkHostActions(ActionList &AL) override {
      // Create wrapper bitcode from the result of device link actions and compile
      // it to an object which will be added to the host link command.
      auto *BC = C.MakeAction<OffloadWrapperJobAction>(AL, types::TY_LLVM_BC);
      auto *ASM = C.MakeAction<BackendJobAction>(BC, types::TY_PP_Asm);
      return C.MakeAction<AssembleJobAction>(ASM, types::TY_Object);
    }

    void appendLinkDependences(OffloadAction::DeviceDependences &DA) override {}

    void addDeviceLinkDependencies(OffloadDepsJobAction *DA) override {
      for (unsigned I = 0; I < ToolChains.size(); ++I) {
        // Register dependent toolchain.
        DA->registerDependentActionInfo(
            ToolChains[I], /*BoundArch=*/StringRef(), Action::OFK_OpenMP);

        if (!ToolChains[I]->getTriple().isSPIR()) {
          // Create object from the deps bitcode.
          auto *BA = C.MakeAction<BackendJobAction>(DA, types::TY_PP_Asm);
          auto *AA = C.MakeAction<AssembleJobAction>(BA, types::TY_Object);

          // Add deps object to linker inputs.
          DeviceLinkerInputs[I].push_back(AA);
        } else
          DeviceLinkerInputs[I].push_back(DA);
      }
    }

    bool initialize() override {
      // Get the OpenMP toolchains. If we don't get any, the action builder will
      // know there is nothing to do related to OpenMP offloading.
      auto OpenMPTCRange = C.getOffloadToolChains<Action::OFK_OpenMP>();
      for (auto TI = OpenMPTCRange.first, TE = OpenMPTCRange.second; TI != TE;
           ++TI)
        ToolChains.push_back(TI->second);

      DeviceLinkerInputs.resize(ToolChains.size());
      return false;
    }

    bool canUseBundlerUnbundler() const override {
      // OpenMP should use bundled files whenever possible.
      return true;
    }
  };

  /// SYCL action builder. The host bitcode is passed to the device frontend
  /// and all the device linked images are passed to the host link phase.
  /// SPIR related are wrapped before added to the fat binary
  class SYCLActionBuilder final : public DeviceActionBuilder {
    /// Flag to signal if the user requested device-only compilation.
    bool CompileDeviceOnly = false;

    /// Flag to signal if the user requested the device object to be wrapped.
    bool WrapDeviceOnlyBinary = false;

    /// Flag to signal if the user requested device code split.
    bool DeviceCodeSplit = false;

    /// List of offload device toolchain, bound arch needed to track for
    /// different binary constructions.
    /// POD to hold information about a SYCL device action.
    /// Each Action is bound to a <TC, arch> pair,
    /// we keep them together under a struct for clarity.
    struct DeviceTargetInfo {
      DeviceTargetInfo(const ToolChain *TC, const char *BA)
          : TC(TC), BoundArch(BA) {}

      const ToolChain *TC;
      const char *BoundArch;
    };
    SmallVector<DeviceTargetInfo, 4> SYCLTargetInfoList;

    /// The SYCL actions for the current input.
    /// One action per triple/boundarch.
    SmallVector<Action *, 4> SYCLDeviceActions;

    /// The linker inputs obtained for each input/toolchain/arch.
    SmallVector<ActionList, 4> DeviceLinkerInputs;

    /// The SYCL link binary if it was generated for the current input.
    Action *SYCLLinkBinary = nullptr;

    /// Running list of SYCL actions specific for device linking.
    ActionList SYCLLinkBinaryList;

    /// SYCL ahead of time compilation inputs
    SmallVector<std::pair<llvm::Triple, const char *>, 8> SYCLAOTInputs;

    /// List of offload device triples as provided on the CLI.
    /// Does not track AOT binary inputs triples.
    SmallVector<llvm::Triple, 4> SYCLTripleList;

    /// Type of output file for FPGA device compilation.
    types::ID FPGAOutType = types::TY_FPGA_AOCX;

    /// List of objects to extract FPGA dependency info from
    ActionList FPGAObjectInputs;

    /// List of static archives to extract FPGA dependency info from
    ActionList FPGAArchiveInputs;

    // SYCLInstallation is needed in order to link SYCLDeviceLibs
    SYCLInstallationDetector SYCLInstallation;

    /// List of GPU architectures to use in this compilation with NVPTX/AMDGCN
    /// targets.
    SmallVector<std::pair<llvm::Triple, const char *>, 8> GpuArchList;

    /// Build the last steps for CUDA after all BC files have been linked.
    JobAction *finalizeNVPTXDependences(Action *Input, const llvm::Triple &TT) {
      auto *BA = C.getDriver().ConstructPhaseAction(
          C, Args, phases::Backend, Input, AssociatedOffloadKind);
      if (TT.getOS() != llvm::Triple::NVCL) {
        auto *AA = C.getDriver().ConstructPhaseAction(
            C, Args, phases::Assemble, BA, AssociatedOffloadKind);
        ActionList DeviceActions = {BA, AA};
        return C.MakeAction<LinkJobAction>(DeviceActions,
                                           types::TY_CUDA_FATBIN);
      }
      return cast<JobAction>(BA);
    }

    JobAction *finalizeAMDGCNDependences(Action *Input,
                                         const llvm::Triple &TT) {
      auto *BA = C.getDriver().ConstructPhaseAction(
          C, Args, phases::Backend, Input, AssociatedOffloadKind);

      auto *AA = C.getDriver().ConstructPhaseAction(C, Args, phases::Assemble,
                                                    BA, AssociatedOffloadKind);

      ActionList AL = {AA};
      Action *LinkAction = C.MakeAction<LinkJobAction>(AL, types::TY_Image);
      ActionList HIPActions = {LinkAction};
      JobAction *HIPFatBinary =
          C.MakeAction<LinkJobAction>(HIPActions, types::TY_HIP_FATBIN);
      return HIPFatBinary;
    }

    Action *ExternalCudaAction = nullptr;

  public:
    SYCLActionBuilder(Compilation &C, DerivedArgList &Args,
                      const Driver::InputList &Inputs,
                      OffloadingActionBuilder &OAB)
        : DeviceActionBuilder(C, Args, Inputs, Action::OFK_SYCL, OAB),
          SYCLInstallation(C.getDriver()) {}

    void withBoundArchForToolChain(const ToolChain *TC,
                                   llvm::function_ref<void(const char *)> Op) {
      for (auto &A : GpuArchList) {
        if (TC->getTriple() == A.first) {
          Op(A.second ? Args.MakeArgString(A.second) : nullptr);
          return;
        }
      }

      // no bound arch for this toolchain
      Op(nullptr);
    }

    void pushForeignAction(Action *A) override {
      // Accept a foreign action from the CudaActionBuilder for compiling CUDA
      // sources
      if (A->getOffloadingDeviceKind() == Action::OFK_Cuda)
        ExternalCudaAction = A;
    }

    ActionBuilderReturnCode
    getDeviceDependences(OffloadAction::DeviceDependences &DA,
                         phases::ID CurPhase, phases::ID FinalPhase,
                         PhasesTy &Phases) override {
      bool SYCLDeviceOnly = Args.hasArg(options::OPT_fsycl_device_only);
      if (CurPhase == phases::Preprocess) {
        // Do not perform the host compilation when doing preprocessing only
        // with -fsycl-device-only.
        bool IsPreprocessOnly =
            Args.getLastArg(options::OPT_E) ||
            Args.getLastArg(options::OPT__SLASH_EP, options::OPT__SLASH_P) ||
            Args.getLastArg(options::OPT_M, options::OPT_MM);
        if (IsPreprocessOnly) {
          for (auto TargetActionInfo :
               llvm::zip(SYCLDeviceActions, SYCLTargetInfoList)) {
            Action *&A = std::get<0>(TargetActionInfo);
            auto &TargetInfo = std::get<1>(TargetActionInfo);
            A = C.getDriver().ConstructPhaseAction(C, Args, CurPhase, A,
                                                   AssociatedOffloadKind);
            if (SYCLDeviceOnly)
              continue;
            // Add an additional compile action to generate the integration
            // header.
            Action *CompileAction =
                C.MakeAction<CompileJobAction>(A, types::TY_Nothing);
            DA.add(*CompileAction, *TargetInfo.TC, TargetInfo.BoundArch,
                   Action::OFK_SYCL);
          }
          return SYCLDeviceOnly ? ABRT_Ignore_Host : ABRT_Success;
        }
      }

      // Device compilation generates LLVM BC.
      if (CurPhase == phases::Compile && !SYCLTargetInfoList.empty()) {
        // TODO: handle stubfile handling when mix and matching programming
        // model.
        if (SYCLDeviceActions.empty())
          return ABRT_Success;

        Action *DeviceCompilerInput = nullptr;
        for (Action *&A : SYCLDeviceActions) {
          types::ID OutputType = types::TY_LLVM_BC;
          if ((SYCLDeviceOnly || Args.hasArg(options::OPT_emit_llvm)) &&
              Args.hasArg(options::OPT_S))
            OutputType = types::TY_LLVM_IR;
          // Use of -fsycl-device-obj=spirv converts the original LLVM-IR
          // file to SPIR-V for later consumption.
          if ((SYCLDeviceOnly || FinalPhase != phases::Link) &&
              Args.getLastArgValue(options::OPT_fsycl_device_obj_EQ)
                  .equals_insensitive("spirv")) {
            auto *CompileAction =
                C.MakeAction<CompileJobAction>(A, types::TY_LLVM_BC);
            A = C.MakeAction<SPIRVTranslatorJobAction>(CompileAction,
                                                       types::TY_SPIRV);
            if (SYCLDeviceOnly)
              continue;
          } else {
            if (Args.hasArg(options::OPT_fsyntax_only))
              OutputType = types::TY_Nothing;
            A = C.MakeAction<CompileJobAction>(A, OutputType);
          }
          DeviceCompilerInput = A;
        }
        const DeviceTargetInfo &DevTarget = SYCLTargetInfoList.back();
        DA.add(*DeviceCompilerInput, *DevTarget.TC, DevTarget.BoundArch,
               Action::OFK_SYCL);
        return SYCLDeviceOnly ? ABRT_Ignore_Host : ABRT_Success;
      }

      // Backend/Assemble actions are obsolete for the SYCL device side
      if (CurPhase == phases::Backend || CurPhase == phases::Assemble)
        return ABRT_Inactive;

      // The host only depends on device action in the linking phase, when all
      // the device images have to be embedded in the host image.
      if (CurPhase == phases::Link) {
        if (!SYCLDeviceActions.empty()) {
          assert(SYCLDeviceActions.size() == DeviceLinkerInputs.size() &&
                 "Device action and device linker inputs sizes do not match.");

          for (auto TargetAction :
               llvm::zip(DeviceLinkerInputs, SYCLDeviceActions)) {
            ActionList &LinkerList = std::get<0>(TargetAction);
            Action *A = std::get<1>(TargetAction);

            LinkerList.push_back(A);
          }
        }

        if (ExternalCudaAction) {
          assert(DeviceLinkerInputs.size() == 1 &&
                 "Number of SYCL actions and toolchains/boundarch pairs do not "
                 "match.");
          DeviceLinkerInputs[0].push_back(ExternalCudaAction);
          ExternalCudaAction = nullptr;
        }

        // With -fsycl-link-targets, we will take the unbundled binaries
        // for each device and link them together to a single binary that will
        // be used in a split compilation step.
        if (CompileDeviceOnly && !SYCLDeviceActions.empty()) {
          for (auto SDA : SYCLDeviceActions)
            SYCLLinkBinaryList.push_back(SDA);
          if (WrapDeviceOnlyBinary) {
            // -fsycl-link behavior does the following to the unbundled device
            // binaries:
            //   1) Link them together using llvm-link
            //   2) Pass the linked binary through sycl-post-link
            //   3) Translate final .bc file to .spv
            //   4) Wrap the binary with the offload wrapper which can be used
            //      by any compilation link step.
            auto *DeviceLinkAction = C.MakeAction<LinkJobAction>(
                SYCLLinkBinaryList, types::TY_Image);
            ActionList FullSYCLLinkBinaryList;
            bool SYCLDeviceLibLinked = false;
            FullSYCLLinkBinaryList.push_back(DeviceLinkAction);
            // If used without the FPGA target, -fsycl-link is used to wrap
            // device objects for future host link. Device libraries should
            // be linked by default to resolve any undefined reference.
            const auto *TC = ToolChains.front();
            llvm::Triple TT(TC->getTriple());
            bool isAOT = TT.getSubArch() == llvm::Triple::SPIRSubArch_fpga ||
                         TT.getSubArch() == llvm::Triple::SPIRSubArch_gen ||
                         TT.getSubArch() == llvm::Triple::SPIRSubArch_x86_64;
            if (TT.getSubArch() != llvm::Triple::SPIRSubArch_fpga) {
              SYCLDeviceLibLinked =
                  addSYCLDeviceLibs(TC, FullSYCLLinkBinaryList, true,
                                    C.getDefaultToolChain()
                                        .getTriple()
                                        .isWindowsMSVCEnvironment());
            }

            Action *FullDeviceLinkAction = nullptr;
            if (SYCLDeviceLibLinked)
              FullDeviceLinkAction = C.MakeAction<LinkJobAction>(
                  FullSYCLLinkBinaryList, types::TY_LLVM_BC);
            else
              FullDeviceLinkAction = DeviceLinkAction;
            auto *PostLinkAction = C.MakeAction<SYCLPostLinkJobAction>(
                FullDeviceLinkAction, types::TY_LLVM_BC,
                types::TY_Tempfiletable);
            PostLinkAction->setRTSetsSpecConstants(!isAOT);
            auto *ExtractIRFilesAction = C.MakeAction<FileTableTformJobAction>(
                PostLinkAction, types::TY_Tempfilelist, types::TY_Tempfilelist);
            // single column w/o title fits TY_Tempfilelist format
            ExtractIRFilesAction->addExtractColumnTform(
                FileTableTformJobAction::COL_CODE, false /*drop titles*/);
            auto *TranslateAction = C.MakeAction<SPIRVTranslatorJobAction>(
                ExtractIRFilesAction, types::TY_Tempfilelist);

            ActionList TformInputs{PostLinkAction, TranslateAction};
            auto *ReplaceFilesAction = C.MakeAction<FileTableTformJobAction>(
                TformInputs, types::TY_Tempfiletable, types::TY_Tempfiletable);
            ReplaceFilesAction->addReplaceColumnTform(
                FileTableTformJobAction::COL_CODE,
                FileTableTformJobAction::COL_CODE);

            SYCLLinkBinary = C.MakeAction<OffloadWrapperJobAction>(
                ReplaceFilesAction, types::TY_Object);
          } else {
            auto *Link = C.MakeAction<LinkJobAction>(SYCLLinkBinaryList,
                                                         types::TY_Image);
            SYCLLinkBinary = C.MakeAction<SPIRVTranslatorJobAction>(
                Link, types::TY_Image);
          }

          // Remove the SYCL actions as they are already connected to an host
          // action or fat binary.
          SYCLDeviceActions.clear();
          // We avoid creating host action in device-only mode.
          return ABRT_Ignore_Host;
        }

        // We passed the device action as a host dependence, so we don't need to
        // do anything else with them.
        SYCLDeviceActions.clear();
        return ABRT_Success;
      }

      // By default, we produce an action for each device arch.
      auto TC = ToolChains.begin();
      for (Action *&A : SYCLDeviceActions) {
        if ((*TC)->getTriple().isNVPTX() && CurPhase >= phases::Backend) {
          // For CUDA, stop to emit LLVM IR so it can be linked later on.
          ++TC;
          continue;
        }

        A = C.getDriver().ConstructPhaseAction(C, Args, CurPhase, A,
                                               AssociatedOffloadKind);
        ++TC;
      }

      return ABRT_Success;
    }

    ActionBuilderReturnCode addDeviceDependences(Action *HostAction) override {

      // If this is an input action replicate it for each SYCL toolchain.
      if (auto *IA = dyn_cast<InputAction>(HostAction)) {
        SYCLDeviceActions.clear();

        // Skip CUDA Actions
        if (IA->getType() == types::TY_CUDA)
          return ABRT_Inactive;

        // Options that are considered LinkerInput are not valid input actions
        // to the device tool chain.
        if (IA->getInputArg().getOption().hasFlag(options::LinkerInput))
          return ABRT_Inactive;

        std::string InputName = IA->getInputArg().getAsString(Args);
        // Objects will be consumed as part of the partial link step when
        // dealing with offload static libraries
        if (C.getDriver().getOffloadStaticLibSeen() &&
            IA->getType() == types::TY_Object && isObjectFile(InputName))
          return ABRT_Inactive;

        // Libraries are not processed in the SYCL toolchain
        if (IA->getType() == types::TY_Object && !isObjectFile(InputName))
          return ABRT_Inactive;

        for (auto &TargetInfo : SYCLTargetInfoList) {
          (void)TargetInfo;
          SYCLDeviceActions.push_back(
              C.MakeAction<InputAction>(IA->getInputArg(), IA->getType()));
        }
        return ABRT_Success;
      }

      // If this is an unbundling action use it as is for each SYCL toolchain.
      if (auto *UA = dyn_cast<OffloadUnbundlingJobAction>(HostAction)) {
        SYCLDeviceActions.clear();
        if (auto *IA = dyn_cast<InputAction>(UA->getInputs().back())) {
          // Options that are considered LinkerInput are not valid input actions
          // to the device tool chain.
          if (IA->getInputArg().getOption().hasFlag(options::LinkerInput))
            return ABRT_Inactive;

          std::string FileName = IA->getInputArg().getAsString(Args);
          // Check if the type of the file is the same as the action. Do not
          // unbundle it if it is not. Do not unbundle .so files, for example,
          // which are not object files.
          if (IA->getType() == types::TY_Object) {
            if (!isObjectFile(FileName))
              return ABRT_Inactive;
            // For SYCL device libraries, don't need to add them to
            // FPGAObjectInputs as there is no FPGA dep files inside.
            const auto *TC = ToolChains.front();
            if (TC->getTriple().getSubArch() ==
                    llvm::Triple::SPIRSubArch_fpga &&
                !IsSYCLDeviceLibObj(FileName, C.getDefaultToolChain()
                                                  .getTriple()
                                                  .isWindowsMSVCEnvironment()))
              FPGAObjectInputs.push_back(IA);
          }
        }
        // Create 1 device action per triple/bound arch
        for (auto &TargetInfo : SYCLTargetInfoList) {
          SYCLDeviceActions.push_back(UA);
          UA->registerDependentActionInfo(TargetInfo.TC, TargetInfo.BoundArch,
                                          Action::OFK_SYCL);
        }
        return ABRT_Success;
      }
      return ABRT_Success;
    }

    // Actions that can only be appended after all Inputs have been processed
    // occur here.  Not all offload actions are against single files.
    void appendTopLevelLinkAction(ActionList &AL) override {
      if (!SYCLLinkBinary)
        return;

      OffloadAction::DeviceDependences Dep;
      withBoundArchForToolChain(ToolChains.front(), [&](const char *BoundArch) {
        Dep.add(*SYCLLinkBinary, *ToolChains.front(), BoundArch,
                Action::OFK_SYCL);
      });
      AL.push_back(C.MakeAction<OffloadAction>(Dep, SYCLLinkBinary->getType()));
      SYCLLinkBinary = nullptr;
    }

    void appendTopLevelActions(ActionList &AL) override {
      // We should always have an action for each input.
      if (!SYCLDeviceActions.empty()) {
        assert(SYCLDeviceActions.size() == SYCLTargetInfoList.size() &&
               "Number of SYCL actions and toolchains/boundarch pairs do not "
               "match.");

        // Append all device actions followed by the proper offload action.
        for (auto TargetActionInfo :
             llvm::zip(SYCLDeviceActions, SYCLTargetInfoList)) {
          Action *A = std::get<0>(TargetActionInfo);
          DeviceTargetInfo &TargetInfo = std::get<1>(TargetActionInfo);

          OffloadAction::DeviceDependences Dep;
          Dep.add(*A, *TargetInfo.TC, TargetInfo.BoundArch, Action::OFK_SYCL);
          AL.push_back(C.MakeAction<OffloadAction>(Dep, A->getType()));
        }
        // We no longer need the action stored in this builder.
        SYCLDeviceActions.clear();
      }

      if (ExternalCudaAction) {
        assert(SYCLTargetInfoList.size() == 1 &&
               "Number of SYCL actions and toolchains/boundarch pairs do not "
               "match.");
        AL.push_back(ExternalCudaAction);
        ExternalCudaAction = nullptr;
      }
    }

    // Return whether to use native bfloat16 library.
    bool selectBfloatLibs(const ToolChain *TC, bool &useNative) {
      const OptTable &Opts = C.getDriver().getOpts();
      const char *TargetOpt = nullptr;
      const char *DeviceOpt = nullptr;
      bool needLibs = false;
      for (auto *A : Args) {
        llvm::Triple *TargetBE = nullptr;

        auto GetTripleIt = [&, this](llvm::StringRef Triple) {
          llvm::Triple TargetTriple{Triple};
          auto TripleIt = llvm::find_if(SYCLTripleList, [&](auto &SYCLTriple) {
            return SYCLTriple == TargetTriple;
          });
          return TripleIt != SYCLTripleList.end() ? &*TripleIt : nullptr;
        };

        if (A->getOption().matches(options::OPT_fsycl_targets_EQ)) {
          // spir64 target is actually JIT compilation, so we defer selection of
          // bfloat16 libraries to runtime. For AOT we need libraries.
          needLibs = TC->getTriple().getSubArch() != llvm::Triple::NoSubArch;
          TargetBE = GetTripleIt(A->getValue(0));
          if (TargetBE)
            TargetOpt = A->getValue(0);
          else
            continue;
        } else if (A->getOption().matches(options::OPT_Xsycl_backend_EQ)) {
          // Passing device args: -Xsycl-target-backend=<triple> <opt>
          TargetBE = GetTripleIt(A->getValue(0));
          if (TargetBE)
            DeviceOpt = A->getValue(1);
          else
            continue;
        } else if (A->getOption().matches(options::OPT_Xsycl_backend)) {
          // Passing device args: -Xsycl-target-backend <opt>
          TargetBE = &SYCLTripleList.front();
          DeviceOpt = A->getValue(0);
        } else if (A->getOption().matches(options::OPT_Xs_separate)) {
          // Passing device args: -Xs <opt>
          DeviceOpt = A->getValue(0);
        } else {
          continue;
        };
      }
      useNative = false;
      if (needLibs)
        if (TC->getTriple().getSubArch() == llvm::Triple::SPIRSubArch_gen &&
            TargetOpt && DeviceOpt) {

          auto checkBF = [=](std::string &Dev) {
            static const std::regex BFFs("pvc.*|ats.*");
            return std::regex_match(Dev, BFFs);
          };

          needLibs = true;
          std::string Params{DeviceOpt};
          size_t DevicesPos = Params.find("-device ");
          useNative = false;
          if (DevicesPos != std::string::npos) {
            useNative = true;
            std::istringstream Devices(Params.substr(DevicesPos + 8));
            for (std::string S; std::getline(Devices, S, ',');) {
              useNative &= checkBF(S);
            }
          }
        }

      return needLibs;
    }

    bool addSYCLDeviceLibs(const ToolChain *TC, ActionList &DeviceLinkObjects,
                           bool isSpirvAOT, bool isMSVCEnv) {
      struct DeviceLibOptInfo {
        StringRef devicelib_name;
        StringRef devicelib_option;
      };

      bool NoDeviceLibs = false;
      int NumOfDeviceLibLinked = 0;
      // Currently, all SYCL device libraries will be linked by default. Linkage
      // of "internal" libraries cannot be affected via -fno-sycl-device-lib.
      llvm::StringMap<bool> devicelib_link_info = {
          {"libc", true},        {"libm-fp32", true},   {"libm-fp64", true},
<<<<<<< HEAD
          {"libimf-fp32", true}, {"libimf-fp64", true}, {"libm-bfloat16", true},
=======
          {"libimf-fp32", true}, {"libimf-fp64", true}, {"libimf-bf16", true},
>>>>>>> ccd16396
          {"internal", true}};
      if (Arg *A = Args.getLastArg(options::OPT_fsycl_device_lib_EQ,
                                   options::OPT_fno_sycl_device_lib_EQ)) {
        if (A->getValues().size() == 0)
          C.getDriver().Diag(diag::warn_drv_empty_joined_argument)
              << A->getAsString(Args);
        else {
          if (A->getOption().matches(options::OPT_fno_sycl_device_lib_EQ))
            NoDeviceLibs = true;

          for (StringRef Val : A->getValues()) {
            if (Val == "all") {
              for (const auto &K : devicelib_link_info.keys())
                devicelib_link_info[K] =
                    true && (!NoDeviceLibs || K.equals("internal"));
              break;
            }
            auto LinkInfoIter = devicelib_link_info.find(Val);
            if (LinkInfoIter == devicelib_link_info.end() ||
                Val.equals("internal")) {
              // TODO: Move the diagnostic to the SYCL section of
              // Driver::CreateOffloadingDeviceToolChains() to minimize code
              // duplication.
              C.getDriver().Diag(diag::err_drv_unsupported_option_argument)
                  << A->getSpelling() << Val;
            }
            devicelib_link_info[Val] = true && !NoDeviceLibs;
          }
        }
      }

      SmallVector<SmallString<128>, 4> LibLocCandidates;
      SYCLInstallation.getSYCLDeviceLibPath(LibLocCandidates);
      StringRef LibSuffix = isMSVCEnv ? ".obj" : ".o";
      using SYCLDeviceLibsList = SmallVector<DeviceLibOptInfo, 5>;

      const SYCLDeviceLibsList sycl_device_wrapper_libs = {
        {"libsycl-crt", "libc"},
        {"libsycl-complex", "libm-fp32"},
        {"libsycl-complex-fp64", "libm-fp64"},
        {"libsycl-cmath", "libm-fp32"},
        {"libsycl-cmath-fp64", "libm-fp64"},
#if defined(_WIN32)
        {"libsycl-msvc-math", "libm-fp32"},
#endif
        {"libsycl-imf", "libimf-fp32"},
        {"libsycl-imf-fp64", "libimf-fp64"},
        {"libsycl-imf-bf16", "libimf-bf16"},
      };
      // For AOT compilation, we need to link sycl_device_fallback_libs as
      // default too.
      const SYCLDeviceLibsList sycl_device_fallback_libs = {
          {"libsycl-fallback-cassert", "libc"},
          {"libsycl-fallback-cstring", "libc"},
          {"libsycl-fallback-complex", "libm-fp32"},
          {"libsycl-fallback-complex-fp64", "libm-fp64"},
          {"libsycl-fallback-cmath", "libm-fp32"},
          {"libsycl-fallback-cmath-fp64", "libm-fp64"},
          {"libsycl-fallback-imf", "libimf-fp32"},
<<<<<<< HEAD
          {"libsycl-fallback-imf-fp64", "libimf-fp64"}};
      const SYCLDeviceLibsList sycl_device_bfloat16_fallback_lib = {
          {"libsycl-fallback-bfloat16", "libm-bfloat16"}};
      const SYCLDeviceLibsList sycl_device_bfloat16_native_lib = {
          {"libsycl-native-bfloat16", "libm-bfloat16"}};
=======
          {"libsycl-fallback-imf-fp64", "libimf-fp64"},
          {"libsycl-fallback-imf-bf16", "libimf-bf16"}};
>>>>>>> ccd16396
      // ITT annotation libraries are linked in separately whenever the device
      // code instrumentation is enabled.
      const SYCLDeviceLibsList sycl_device_annotation_libs = {
          {"libsycl-itt-user-wrappers", "internal"},
          {"libsycl-itt-compiler-wrappers", "internal"},
          {"libsycl-itt-stubs", "internal"}};
      auto addInputs = [&](const SYCLDeviceLibsList &LibsList) {
        bool LibLocSelected = false;
        for (const auto &LLCandidate : LibLocCandidates) {
          if (LibLocSelected)
            break;
          for (const DeviceLibOptInfo &Lib : LibsList) {
            if (!devicelib_link_info[Lib.devicelib_option])
              continue;
            SmallString<128> LibName(LLCandidate);
            llvm::sys::path::append(LibName, Lib.devicelib_name);
            llvm::sys::path::replace_extension(LibName, LibSuffix);
            if (llvm::sys::fs::exists(LibName)) {
              ++NumOfDeviceLibLinked;
              Arg *InputArg = MakeInputArg(Args, C.getDriver().getOpts(),
                                           Args.MakeArgString(LibName));
              auto *SYCLDeviceLibsInputAction =
                  C.MakeAction<InputAction>(*InputArg, types::TY_Object);
              auto *SYCLDeviceLibsUnbundleAction =
                  C.MakeAction<OffloadUnbundlingJobAction>(
                      SYCLDeviceLibsInputAction);

              // We are using BoundArch="" here since the NVPTX bundles in
              // the devicelib .o files do not contain any arch information
              SYCLDeviceLibsUnbundleAction->registerDependentActionInfo(
                  TC, /*BoundArch=*/"", Action::OFK_SYCL);
              OffloadAction::DeviceDependences Dep;
              Dep.add(*SYCLDeviceLibsUnbundleAction, *TC, /*BoundArch=*/"",
                      Action::OFK_SYCL);
              auto *SYCLDeviceLibsDependenciesAction =
                  C.MakeAction<OffloadAction>(
                      Dep, SYCLDeviceLibsUnbundleAction->getType());

              DeviceLinkObjects.push_back(SYCLDeviceLibsDependenciesAction);
              if (!LibLocSelected)
                LibLocSelected = !LibLocSelected;
            }
          }
        }
      };

      addInputs(sycl_device_wrapper_libs);
      if (isSpirvAOT || TC->getTriple().isNVPTX())
        addInputs(sycl_device_fallback_libs);

      bool nativeBfloatLibs;
      bool needBfloatLibs = selectBfloatLibs(TC, nativeBfloatLibs);
      if (needBfloatLibs) {
        // Add native or fallback bfloat16 library.
        if (nativeBfloatLibs)
          addInputs(sycl_device_bfloat16_native_lib);
        else
          addInputs(sycl_device_bfloat16_fallback_lib);
      }

      if (Args.hasFlag(options::OPT_fsycl_instrument_device_code,
                       options::OPT_fno_sycl_instrument_device_code, true))
        addInputs(sycl_device_annotation_libs);

      // For NVPTX backend we need to also link libclc and CUDA libdevice
      // at the same stage that we link all of the unbundled SYCL libdevice
      // objects together.
      if (TC->getTriple().isNVPTX() && NumOfDeviceLibLinked) {
        std::string LibSpirvFile;
        if (Args.hasArg(options::OPT_fsycl_libspirv_path_EQ)) {
          auto ProvidedPath =
              Args.getLastArgValue(options::OPT_fsycl_libspirv_path_EQ).str();
          if (llvm::sys::fs::exists(ProvidedPath))
            LibSpirvFile = ProvidedPath;
        } else {
          SmallVector<StringRef, 8> LibraryPaths;

          // Expected path w/out install.
          SmallString<256> WithoutInstallPath(C.getDriver().ResourceDir);
          llvm::sys::path::append(WithoutInstallPath, Twine("../../clc"));
          LibraryPaths.emplace_back(WithoutInstallPath.c_str());

          // Expected path w/ install.
          SmallString<256> WithInstallPath(C.getDriver().ResourceDir);
          llvm::sys::path::append(WithInstallPath, Twine("../../../share/clc"));
          LibraryPaths.emplace_back(WithInstallPath.c_str());

          // Select remangled libclc variant
          std::string LibSpirvTargetName =
              (TC->getAuxTriple()->isOSWindows())
                  ? "remangled-l32-signed_char.libspirv-nvptx64-nvidia-cuda."
                    "bc"
                  : "remangled-l64-signed_char.libspirv-nvptx64-nvidia-cuda."
                    "bc";

          for (StringRef LibraryPath : LibraryPaths) {
            SmallString<128> LibSpirvTargetFile(LibraryPath);
            llvm::sys::path::append(LibSpirvTargetFile, LibSpirvTargetName);
            if (llvm::sys::fs::exists(LibSpirvTargetFile) ||
                Args.hasArg(options::OPT__HASH_HASH_HASH)) {
              LibSpirvFile = std::string(LibSpirvTargetFile.str());
              break;
            }
          }
        }

        if (!LibSpirvFile.empty()) {
          Arg *LibClcInputArg = MakeInputArg(Args, C.getDriver().getOpts(),
                                             Args.MakeArgString(LibSpirvFile));
          auto *SYCLLibClcInputAction =
              C.MakeAction<InputAction>(*LibClcInputArg, types::TY_LLVM_BC);
          DeviceLinkObjects.push_back(SYCLLibClcInputAction);
        }

        const toolchains::CudaToolChain *CudaTC =
            static_cast<const toolchains::CudaToolChain *>(TC);
        for (auto LinkInputEnum : enumerate(DeviceLinkerInputs)) {
          const char *BoundArch =
              SYCLTargetInfoList[LinkInputEnum.index()].BoundArch;
          std::string LibDeviceFile =
              CudaTC->CudaInstallation.getLibDeviceFile(BoundArch);
          if (!LibDeviceFile.empty()) {
            Arg *CudaDeviceLibInputArg =
                MakeInputArg(Args, C.getDriver().getOpts(),
                             Args.MakeArgString(LibDeviceFile));
            auto *SYCLDeviceLibInputAction = C.MakeAction<InputAction>(
                *CudaDeviceLibInputArg, types::TY_LLVM_BC);
            DeviceLinkObjects.push_back(SYCLDeviceLibInputAction);
          }
        }
      }
      return NumOfDeviceLibLinked != 0;
    }

    void appendLinkDependences(OffloadAction::DeviceDependences &DA) override {
      // DeviceLinkerInputs holds binaries per ToolChain (TC) / bound-arch pair
      // The following will loop link and post process for each TC / bound-arch
      // to produce a final binary.
      // They will be bundled per TC before being sent to the Offload Wrapper.
      llvm::MapVector<const ToolChain *, ActionList> LinkedInputs;
      for (auto LinkInputEnum : enumerate(DeviceLinkerInputs)) {
        auto &LI = LinkInputEnum.value();
        const ToolChain *TC = SYCLTargetInfoList[LinkInputEnum.index()].TC;
        const char *BoundArch =
            SYCLTargetInfoList[LinkInputEnum.index()].BoundArch;

        auto TripleIt = llvm::find_if(SYCLTripleList, [&](auto &SYCLTriple) {
          return SYCLTriple == TC->getTriple();
        });
        if (TripleIt == SYCLTripleList.end()) {
          // If the toolchain's triple is absent in this "main" triple
          // collection, this means it was created specifically for one of
          // the SYCL AOT inputs. Those will be handled separately.
          continue;
        }
        if (LI.empty())
          // Current list is empty, nothing to process.
          continue;

        ActionList DeviceLibObjects;
        ActionList LinkObjects;
        auto TT = TC->getTriple();
        auto isNVPTX = TT.isNVPTX();
        auto isAMDGCN = TT.isAMDGCN();
        auto isSPIR = TT.isSPIR();
        bool isSpirvAOT = TT.getSubArch() == llvm::Triple::SPIRSubArch_fpga ||
                          TT.getSubArch() == llvm::Triple::SPIRSubArch_gen ||
                          TT.getSubArch() == llvm::Triple::SPIRSubArch_x86_64;
        for (const auto &Input : LI) {
          if (TT.getSubArch() == llvm::Triple::SPIRSubArch_fpga &&
              types::isFPGA(Input->getType())) {
            assert(BoundArch == nullptr &&
                   "fpga triple bounded arch not nullptr");
            // FPGA aoco does not go through the link, everything else does.
            if (Input->getType() == types::TY_FPGA_AOCO) {
              DeviceLibObjects.push_back(Input);
              continue;
            }
            // FPGA aocr/aocx does not go through the link and is passed
            // directly to the backend compilation step (aocr) or wrapper (aocx)
            Action *FPGAAOTAction;
            if (Input->getType() == types::TY_FPGA_AOCR ||
                Input->getType() == types::TY_FPGA_AOCR_EMU)
              // Generate AOCX/AOCR
              FPGAAOTAction =
                  C.MakeAction<BackendCompileJobAction>(Input, FPGAOutType);
            else if (Input->getType() == types::TY_FPGA_AOCX)
              FPGAAOTAction = Input;
            else
              llvm_unreachable("Unexpected FPGA input type.");
            auto *RenameAction = C.MakeAction<FileTableTformJobAction>(
                FPGAAOTAction, types::TY_Tempfilelist, types::TY_Tempfilelist);
            RenameAction->addRenameColumnTform(
                FileTableTformJobAction::COL_ZERO,
                FileTableTformJobAction::COL_CODE);
            auto *DeviceWrappingAction = C.MakeAction<OffloadWrapperJobAction>(
                RenameAction, types::TY_Object);
            DA.add(*DeviceWrappingAction, *TC, BoundArch, Action::OFK_SYCL);
            continue;
          } else if (!types::isFPGA(Input->getType())) {
            // No need for any conversion if we are coming in from the
            // clang-offload-deps or regular compilation path.
            if (isNVPTX || isAMDGCN || ContainsOffloadDepsAction(Input) ||
                ContainsCompileOrAssembleAction(Input)) {
              LinkObjects.push_back(Input);
              continue;
            }
            Action *ConvertSPIRVAction =
                C.MakeAction<SpirvToIrWrapperJobAction>(
                    Input, Input->getType() == types::TY_Tempfilelist
                               ? types::TY_Tempfilelist
                               : types::TY_LLVM_BC);
            LinkObjects.push_back(ConvertSPIRVAction);
          }
        }
        if (LinkObjects.empty())
          continue;

        // The linkage actions subgraph leading to the offload wrapper.
        // [cond] Means incoming/outgoing dependence is created only when cond
        //        is true. A function of:
        //   n - target is NVPTX/AMDGCN
        //   a - SPIRV AOT compilation is requested
        //   s - device code split requested
        //   * - "all other cases"
        //     - no condition means output/input is "always" present
        // First symbol indicates output/input type
        //   . - single file output (TY_SPIRV, TY_LLVM_BC,...)
        //   - - TY_Tempfilelist
        //   + - TY_Tempfiletable
        //
        //                   .-----------------.
        //                   |Link(LinkObjects)|
        //                   .-----------------.
        //                            |
        //         .--------------------------------------.
        //         |               PostLink               |
        //         .--------------------------------------.
        //                             [+*]            [+]
        //                               |              |
        //                      .-----------------.     |
        //                      | FileTableTform  |     |
        //                      | (extract "Code")|     |
        //                      .-----------------.     |
        //                              [-]             |
        //           --------------------|              |
        //          [.]                [-*]             |
        //   .---------------.  .-------------------.   |
        //   | finalizeNVPTX  | |  SPIRVTranslator  |   |
        //   | finalizeAMDGCN | |                   |   |
        //   .---------------.  .-------------------.   |
        //          [.]             [-as]      [-!a]    |
        //           |                |          |      |
        //           |              [-s]         |      |
        //           |       .----------------.  |      |
        //           |       | BackendCompile |  |      |
        //           |       .----------------.  |      |
        //           |              [-s]         |      |
        //           |                |          |      |
        //           |              [-a]      [-!a]    [+]
        //           |              .--------------------.
        //           -----------[-n]|   FileTableTform   |
        //                          |  (replace "Code")  |
        //                          .--------------------.
        //                                      |
        //                                    [+*]
        //         .--------------------------------------.
        //         |            OffloadWrapper            |
        //         .--------------------------------------.
        //
        Action *DeviceLinkAction =
            C.MakeAction<LinkJobAction>(LinkObjects, types::TY_LLVM_BC);
        ActionList FullLinkObjects;
        bool SYCLDeviceLibLinked = false;
        FullLinkObjects.push_back(DeviceLinkAction);

        // FIXME: Link all wrapper and fallback device libraries as default,
        // When spv online link is supported by all backends, the fallback
        // device libraries are only needed when current toolchain is using
        // AOT compilation.
        if (isSPIR || isNVPTX) {
          bool UseJitLink =
              isSPIR &&
              Args.hasFlag(options::OPT_fsycl_device_lib_jit_link,
                           options::OPT_fno_sycl_device_lib_jit_link, false);
          bool UseAOTLink = isSPIR && (isSpirvAOT || !UseJitLink);
          SYCLDeviceLibLinked = addSYCLDeviceLibs(
              TC, FullLinkObjects, UseAOTLink,
              C.getDefaultToolChain().getTriple().isWindowsMSVCEnvironment());
        }

        Action *FullDeviceLinkAction = nullptr;
        if (SYCLDeviceLibLinked)
          FullDeviceLinkAction =
              C.MakeAction<LinkJobAction>(FullLinkObjects, types::TY_LLVM_BC);
        else
          FullDeviceLinkAction = DeviceLinkAction;

        // reflects whether current target is ahead-of-time and can't support
        // runtime setting of specialization constants
        bool isAOT = isNVPTX || isAMDGCN || isSpirvAOT;

        ActionList WrapperInputs;
        // post link is not optional - even if not splitting, always need to
        // process specialization constants

        types::ID PostLinkOutType =
            isSPIR ? types::TY_Tempfiletable : FullDeviceLinkAction->getType();
        // For SPIR-V targets, force TY_Tempfiletable.
        auto *PostLinkAction = C.MakeAction<SYCLPostLinkJobAction>(
            FullDeviceLinkAction, PostLinkOutType, types::TY_Tempfiletable);
        PostLinkAction->setRTSetsSpecConstants(!isAOT);

        auto *ExtractIRFilesAction = C.MakeAction<FileTableTformJobAction>(
            PostLinkAction,
            isSPIR ? types::TY_Tempfilelist : PostLinkAction->getType(),
            types::TY_Tempfilelist);
        // single column w/o title fits TY_Tempfilelist format
        ExtractIRFilesAction->addExtractColumnTform(
            FileTableTformJobAction::COL_CODE, false /*drop titles*/);

        if (isNVPTX || isAMDGCN) {
          JobAction *FinAction =
              isNVPTX ? finalizeNVPTXDependences(ExtractIRFilesAction,
                                                 TC->getTriple())
                      : finalizeAMDGCNDependences(ExtractIRFilesAction,
                                                  TC->getTriple());
          auto *ForEachWrapping = C.MakeAction<ForEachWrappingAction>(
              ExtractIRFilesAction, FinAction);

          ActionList TformInputs{PostLinkAction, ForEachWrapping};
          auto *ReplaceFilesAction = C.MakeAction<FileTableTformJobAction>(
              TformInputs, types::TY_Tempfiletable, types::TY_Tempfiletable);
          ReplaceFilesAction->addReplaceColumnTform(
              FileTableTformJobAction::COL_CODE,
              FileTableTformJobAction::COL_CODE);

          WrapperInputs.push_back(ReplaceFilesAction);
        } else {
          // For SPIRV-based targets - translate to SPIRV then optionally
          // compile ahead-of-time to native architecture
          Action *BuildCodeAction =
              (Action *)C.MakeAction<SPIRVTranslatorJobAction>(
                  ExtractIRFilesAction, types::TY_Tempfilelist);

          // After the Link, wrap the files before the final host link
          if (isAOT) {
            types::ID OutType = types::TY_Tempfilelist;
            if (!DeviceCodeSplit) {
              OutType = (TT.getSubArch() == llvm::Triple::SPIRSubArch_fpga)
                            ? FPGAOutType
                            : types::TY_Image;
            }
            // Do the additional Ahead of Time compilation when the specific
            // triple calls for it (provided a valid subarch).
            ActionList BEInputs;
            BEInputs.push_back(BuildCodeAction);
            auto unbundleAdd = [&](Action *A, types::ID T) {
              ActionList AL;
              AL.push_back(A);
              Action *UnbundleAction =
                  C.MakeAction<OffloadUnbundlingJobAction>(AL, T);
              BEInputs.push_back(UnbundleAction);
            };
            // Send any known objects/archives through the unbundler to grab the
            // dependency file associated.  This is only done for -fintelfpga.
            for (Action *A : FPGAObjectInputs)
              unbundleAdd(A, types::TY_FPGA_Dependencies);
            for (Action *A : FPGAArchiveInputs)
              unbundleAdd(A, types::TY_FPGA_Dependencies_List);
            for (const auto &A : DeviceLibObjects)
              BEInputs.push_back(A);
            BuildCodeAction =
                C.MakeAction<BackendCompileJobAction>(BEInputs, OutType);
          }
          ActionList TformInputs{PostLinkAction, BuildCodeAction};
          auto *ReplaceFilesAction = C.MakeAction<FileTableTformJobAction>(
              TformInputs, types::TY_Tempfiletable, types::TY_Tempfiletable);
          ReplaceFilesAction->addReplaceColumnTform(
              FileTableTformJobAction::COL_CODE,
              FileTableTformJobAction::COL_CODE);
          WrapperInputs.push_back(ReplaceFilesAction);
        }

        // After the Link, wrap the files before the final host link
        auto *DeviceWrappingAction = C.MakeAction<OffloadWrapperJobAction>(
            WrapperInputs, types::TY_Object);

        if (isSpirvAOT) {
          bool AddBA = (TT.getSubArch() == llvm::Triple::SPIRSubArch_gen &&
                        BoundArch != nullptr);
          DA.add(*DeviceWrappingAction, *TC, AddBA ? BoundArch : nullptr,
                 Action::OFK_SYCL);
        } else
          withBoundArchForToolChain(TC, [&](const char *BoundArch) {
            DA.add(*DeviceWrappingAction, *TC, BoundArch, Action::OFK_SYCL);
          });
      }

      for (auto &SAI : SYCLAOTInputs) {
        // Extract binary file name
        std::string FN(SAI.second);
        const char *FNStr = Args.MakeArgString(FN);
        Arg *myArg = Args.MakeSeparateArg(
            nullptr, C.getDriver().getOpts().getOption(options::OPT_INPUT),
            FNStr);
        auto *SYCLAdd =
            C.MakeAction<InputAction>(*myArg, types::TY_SYCL_FATBIN);
        auto *DeviceWrappingAction =
            C.MakeAction<OffloadWrapperJobAction>(SYCLAdd, types::TY_Object);

        // Extract the target triple for this binary
        llvm::Triple TT(SAI.first);
        // Extract the toolchain for this target triple
        auto SYCLDeviceTC = llvm::find_if(
            ToolChains, [&](auto &TC) { return TC->getTriple() == TT; });
        assert(SYCLDeviceTC != ToolChains.end() &&
               "No toolchain found for this AOT input");

        DA.add(*DeviceWrappingAction, **SYCLDeviceTC,
               /*BoundArch=*/nullptr, Action::OFK_SYCL);
      }
    }

    void addDeviceLinkDependencies(OffloadDepsJobAction *DA) override {
      unsigned I = 0;
      for (auto &TargetInfo : SYCLTargetInfoList) {
        DA->registerDependentActionInfo(TargetInfo.TC, TargetInfo.BoundArch,
                                        Action::OFK_SYCL);
        DeviceLinkerInputs[I++].push_back(DA);
      }
    }

    /// Initialize the GPU architecture list from arguments - this populates
    /// `GpuArchList` from `--offload-arch` flags. Only relevant if compiling to
    /// CUDA or AMDGCN. Return true if any initialization errors are found.
    /// FIXME: "offload-arch" and the BoundArch mechanism should also be
    // used in the SYCLToolChain for SPIR-V AOT to track the offload
    // architecture instead of the Triple sub-arch it currently uses.
    bool initializeGpuArchMap() {
      const OptTable &Opts = C.getDriver().getOpts();
      for (auto *A : Args) {
        unsigned Index;
        llvm::Triple *TargetBE = nullptr;

        auto GetTripleIt = [&, this](llvm::StringRef Triple) {
          llvm::Triple TargetTriple{Triple};
          auto TripleIt = llvm::find_if(SYCLTripleList, [&](auto &SYCLTriple) {
            return SYCLTriple == TargetTriple;
          });
          return TripleIt != SYCLTripleList.end() ? &*TripleIt : nullptr;
        };

        if (A->getOption().matches(options::OPT_Xsycl_backend_EQ)) {
          TargetBE = GetTripleIt(A->getValue(0));
          // Passing device args: -Xsycl-target-backend=<triple> -opt=val.
          if (TargetBE)
            Index = Args.getBaseArgs().MakeIndex(A->getValue(1));
          else
            continue;
        } else if (A->getOption().matches(options::OPT_Xsycl_backend)) {
          if (SYCLTripleList.size() > 1) {
            C.getDriver().Diag(diag::err_drv_Xsycl_target_missing_triple)
                << A->getSpelling();
            continue;
          }
          // Passing device args: -Xsycl-target-backend -opt=val.
          TargetBE = &SYCLTripleList.front();
          Index = Args.getBaseArgs().MakeIndex(A->getValue(0));
        } else
          continue;

        auto ParsedArg = Opts.ParseOneArg(Args, Index);

        // TODO: Support --no-cuda-gpu-arch, --{,no-}cuda-gpu-arch=all.
        if (ParsedArg &&
            ParsedArg->getOption().matches(options::OPT_offload_arch_EQ)) {
          const char *ArchStr = ParsedArg->getValue(0);
          if (TargetBE->isNVPTX()) {
            // CUDA arch also applies to AMDGCN ...
            CudaArch Arch = StringToCudaArch(ArchStr);
            if (Arch == CudaArch::UNKNOWN || !IsNVIDIAGpuArch(Arch)) {
              C.getDriver().Diag(clang::diag::err_drv_cuda_bad_gpu_arch)
                  << ArchStr;
              continue;
            }
            ArchStr = CudaArchToString(Arch);
          } else if (TargetBE->isAMDGCN()) {
            llvm::StringMap<bool> Features;
            auto Arch = parseTargetID(
                *getHIPOffloadTargetTriple(C.getDriver(), C.getInputArgs()),
                ArchStr, &Features);
            if (!Arch) {
              C.getDriver().Diag(clang::diag::err_drv_bad_target_id) << ArchStr;
              continue;
            }
            auto CanId = getCanonicalTargetID(Arch.getValue(), Features);
            ArchStr = Args.MakeArgStringRef(CanId);
          }
          ParsedArg->claim();
          GpuArchList.emplace_back(*TargetBE, ArchStr);
          A->claim();
        }
      }

      // Handle defaults architectures
      for (auto &Triple : SYCLTripleList) {
        // For NVIDIA use SM_50 as a default
        if (Triple.isNVPTX() && llvm::none_of(GpuArchList, [&](auto &P) {
              return P.first.isNVPTX();
            })) {
          const char *DefaultArch = CudaArchToString(CudaArch::SM_50);
          GpuArchList.emplace_back(Triple, DefaultArch);
        }

        // For AMD require the architecture to be set by the user
        if (Triple.isAMDGCN() && llvm::none_of(GpuArchList, [&](auto &P) {
              return P.first.isAMDGCN();
            })) {
          C.getDriver().Diag(clang::diag::err_drv_sycl_missing_amdgpu_arch);
          return true;
        }
      }

      return false;
    }

    // Goes through all of the arguments, including inputs expected for the
    // linker directly, to determine if the targets contained in the objects and
    // archives match target expectations being performed.
    void
    checkForOffloadMismatch(Compilation &C, DerivedArgList &Args,
                            SmallVector<DeviceTargetInfo, 4> &Targets) const {
      if (Targets.empty())
        return;

      SmallVector<const char *, 16> OffloadLibArgs(
          getLinkerArgs(C, Args, true));
      // Gather all of the sections seen in the offload objects/archives
      SmallVector<std::string, 4> UniqueSections;
      for (StringRef OLArg : OffloadLibArgs) {
        SmallVector<std::string, 4> Sections(getOffloadSections(C, OLArg));
        for (auto Section : Sections) {
          // We only care about sections that start with 'sycl-'.  Also remove
          // the prefix before adding it.
          std::string Prefix("sycl-");
          if (Section.compare(0, Prefix.length(), Prefix) != 0)
            continue;

          std::string Arch = Section.substr(Prefix.length());

          // There are a few different variants for FPGA, if we see one, just
          // use the default FPGA triple to reduce possible match confusion.
          if (Arch.compare(0, 4, "fpga") == 0)
            Arch = C.getDriver().MakeSYCLDeviceTriple("spir64_fpga").str();
          if (std::find(UniqueSections.begin(), UniqueSections.end(), Arch) ==
              UniqueSections.end())
            UniqueSections.push_back(Arch);
        }
      }

      if (!UniqueSections.size())
        return;

      for (auto SyclTarget : Targets) {
        std::string SectionTriple = SyclTarget.TC->getTriple().str();
        if (SyclTarget.BoundArch) {
          SectionTriple += "-";
          SectionTriple += SyclTarget.BoundArch;
        }

        // If any matching section is found, we are good.
        if (std::find(UniqueSections.begin(), UniqueSections.end(),
                      SectionTriple) != UniqueSections.end())
          continue;
        // Didn't find any matches, return the full list for the diagnostic.
        SmallString<128> ArchListStr;
        int Cnt = 0;
        for (std::string Section : UniqueSections) {
          if (Cnt)
            ArchListStr += ", ";
          ArchListStr += Section;
          Cnt++;
        }
        C.getDriver().Diag(diag::warn_drv_sycl_target_missing)
            << SectionTriple << ArchListStr;
      }
    }

    bool initialize() override {
      // Get the SYCL toolchains. If we don't get any, the action builder will
      // know there is nothing to do related to SYCL offloading.
      auto SYCLTCRange = C.getOffloadToolChains<Action::OFK_SYCL>();
      for (auto TI = SYCLTCRange.first, TE = SYCLTCRange.second; TI != TE;
           ++TI)
        ToolChains.push_back(TI->second);

      // Nothing to offload if no SYCL Toolchain
      if (ToolChains.empty())
        return false;

      Arg *SYCLLinkTargets = Args.getLastArg(
                                  options::OPT_fsycl_link_targets_EQ);
      WrapDeviceOnlyBinary = Args.hasArg(options::OPT_fsycl_link_EQ);
      auto *DeviceCodeSplitArg =
          Args.getLastArg(options::OPT_fsycl_device_code_split_EQ);
      // -fsycl-device-code-split is an alias to
      // -fsycl-device-code-split=auto
      DeviceCodeSplit = DeviceCodeSplitArg &&
                        DeviceCodeSplitArg->getValue() != StringRef("off");
      // Gather information about the SYCL Ahead of Time targets.  The targets
      // are determined on the SubArch values passed along in the triple.
      Arg *SYCLTargets =
              C.getInputArgs().getLastArg(options::OPT_fsycl_targets_EQ);
      Arg *SYCLAddTargets = Args.getLastArg(options::OPT_fsycl_add_targets_EQ);
      bool HasValidSYCLRuntime = C.getInputArgs().hasFlag(
          options::OPT_fsycl, options::OPT_fno_sycl, false);
      bool SYCLfpgaTriple = false;
      bool ShouldAddDefaultTriple = true;
      bool GpuInitHasErrors = false;
      bool HasSYCLTargetsOption =
          SYCLAddTargets || SYCLTargets || SYCLLinkTargets;
      if (HasSYCLTargetsOption) {
        if (SYCLTargets || SYCLLinkTargets) {
          Arg *SYCLTargetsValues = SYCLTargets ? SYCLTargets : SYCLLinkTargets;
          // Fill SYCLTripleList
          llvm::StringMap<StringRef> FoundNormalizedTriples;
          for (StringRef Val : SYCLTargetsValues->getValues()) {
            StringRef UserTargetName(Val);
            if (auto ValidDevice = isIntelGPUTarget(Val)) {
              if (ValidDevice->empty())
                // Unrecognized, we have already diagnosed this earlier; skip.
                continue;
              // Add the proper -device value to the list.
              GpuArchList.emplace_back(C.getDriver().MakeSYCLDeviceTriple(
                                       "spir64_gen"), ValidDevice->data());
              UserTargetName = "spir64_gen";
            }
            llvm::Triple TT(C.getDriver().MakeSYCLDeviceTriple(Val));
            std::string NormalizedName = TT.normalize();

            // Make sure we don't have a duplicate triple.
            auto Duplicate = FoundNormalizedTriples.find(NormalizedName);
            if (Duplicate != FoundNormalizedTriples.end())
              continue;

            // Store the current triple so that we can check for duplicates in
            // the following iterations.
            FoundNormalizedTriples[NormalizedName] = Val;

            SYCLTripleList.push_back(
                C.getDriver().MakeSYCLDeviceTriple(UserTargetName));
            if (TT.getSubArch() == llvm::Triple::SPIRSubArch_fpga)
              SYCLfpgaTriple = true;
            // For user specified spir64_gen, add an empty device value as a
            // placeholder.
            if (TT.getSubArch() == llvm::Triple::SPIRSubArch_gen)
              GpuArchList.emplace_back(TT, nullptr);
          }

          // Fill GpuArchList, end if there are issues in initializingGpuArchMap
          GpuInitHasErrors = initializeGpuArchMap();
          if (GpuInitHasErrors)
            return true;

          int I = 0;
          // Fill SYCLTargetInfoList
          for (auto TT : SYCLTripleList) {
            auto TCIt = llvm::find_if(
                ToolChains, [&](auto &TC) { return TT == TC->getTriple(); });
            assert(TCIt != ToolChains.end() &&
                   "Toolchain was not created for this platform");
            if (!TT.isNVPTX() && !TT.isAMDGCN()) {
              // When users specify the target as 'intel_gpu_*', the proper
              // triple is 'spir64_gen'.  The given string from intel_gpu_*
              // is the target device.
              if (TT.isSPIR() &&
                  TT.getSubArch() == llvm::Triple::SPIRSubArch_gen) {
                StringRef Device(GpuArchList[I].second);
                SYCLTargetInfoList.emplace_back(
                    *TCIt, Device.empty() ? nullptr : Device.data());
                ++I;
                continue;
              }
              SYCLTargetInfoList.emplace_back(*TCIt, nullptr);
            } else {
              const char *OffloadArch = nullptr;
              for (auto &A : GpuArchList) {
                if (TT == A.first) {
                  OffloadArch = A.second;
                  break;
                }
              }
              assert(OffloadArch && "Failed to find matching arch.");
              SYCLTargetInfoList.emplace_back(*TCIt, OffloadArch);
              ++I;
            }
          }
        }
        if (SYCLAddTargets) {
          for (StringRef Val : SYCLAddTargets->getValues()) {
            // Parse out the Triple and Input (triple:binary). At this point,
            // the format has already been validated at the Driver level.
            // Populate the pairs. Each of these will be wrapped and fed
            // into the final binary.
            std::pair<StringRef, StringRef> I = Val.split(':');
            llvm::Triple TT(I.first);

            auto TCIt = llvm::find_if(
                ToolChains, [&](auto &TC) { return TT == TC->getTriple(); });
            assert(TCIt != ToolChains.end() &&
                   "Toolchain was not created for this platform");

            const char *TF = C.getArgs().MakeArgString(I.second);
            // populate the AOT binary inputs vector.
            SYCLAOTInputs.push_back(std::make_pair(TT, TF));
            ShouldAddDefaultTriple = false;
            // Add an empty entry to the Device list
            if (TT.getSubArch() == llvm::Triple::SPIRSubArch_gen)
              GpuArchList.emplace_back(TT, nullptr);
          }
        }
      } else if (HasValidSYCLRuntime) {
        // -fsycl is provided without -fsycl-*targets.
        bool SYCLfpga = C.getInputArgs().hasArg(options::OPT_fintelfpga);
        // -fsycl -fintelfpga implies spir64_fpga
        const char *SYCLTargetArch =
            SYCLfpga ? "spir64_fpga" : getDefaultSYCLArch(C);
        llvm::Triple TT = C.getDriver().MakeSYCLDeviceTriple(SYCLTargetArch);
        auto TCIt = llvm::find_if(
            ToolChains, [&](auto &TC) { return TT == TC->getTriple(); });
        assert(TCIt != ToolChains.end() &&
               "Toolchain was not created for this platform");
        SYCLTripleList.push_back(TT);
        SYCLTargetInfoList.emplace_back(*TCIt, nullptr);
        if (SYCLfpga)
          SYCLfpgaTriple = true;
      }

      // Device only compilation for -fsycl-link (no FPGA) and
      // -fsycl-link-targets
      CompileDeviceOnly =
          (SYCLLinkTargets || (WrapDeviceOnlyBinary && !SYCLfpgaTriple));

      // Set the FPGA output type based on command line (-fsycl-link).
      if (auto *A = C.getInputArgs().getLastArg(options::OPT_fsycl_link_EQ)) {
        FPGAOutType = (A->getValue() == StringRef("early"))
                          ? types::TY_FPGA_AOCR
                          : types::TY_FPGA_AOCX;
        if (C.getDriver().isFPGAEmulationMode())
          FPGAOutType = (A->getValue() == StringRef("early"))
                            ? types::TY_FPGA_AOCR_EMU
                            : types::TY_FPGA_AOCX;
      }

      // Populate FPGA static archives that could contain dep files to be
      // incorporated into the aoc compilation
      if (SYCLfpgaTriple && Args.hasArg(options::OPT_fintelfpga)) {
        SmallVector<const char *, 16> LinkArgs(getLinkerArgs(C, Args));
        for (StringRef LA : LinkArgs) {
          if (isStaticArchiveFile(LA) && hasOffloadSections(C, LA, Args)) {
            const llvm::opt::OptTable &Opts = C.getDriver().getOpts();
            Arg *InputArg = MakeInputArg(Args, Opts, Args.MakeArgString(LA));
            Action *Current =
                C.MakeAction<InputAction>(*InputArg, types::TY_Archive);
            FPGAArchiveInputs.push_back(Current);
          }
        }
      }

      if (ShouldAddDefaultTriple && addSYCLDefaultTriple(C, SYCLTripleList)) {
        // If a SYCLDefaultTriple is added to SYCLTripleList,
        // add new target to SYCLTargetInfoList
        llvm::Triple TT = SYCLTripleList.front();
        auto TCIt = llvm::find_if(
            ToolChains, [&](auto &TC) { return TT == TC->getTriple(); });
        SYCLTargetInfoList.emplace_back(*TCIt, nullptr);
      }
      if (SYCLTargetInfoList.empty()) {
        // If there are no SYCL Targets add the front toolchain, this is for
        // `-fsycl-device-only` is provided with no `fsycl` or when all dummy
        // targets are given
        const auto *TC = ToolChains.front();
        SYCLTargetInfoList.emplace_back(TC, nullptr);
      }

      checkForOffloadMismatch(C, Args, SYCLTargetInfoList);

      DeviceLinkerInputs.resize(SYCLTargetInfoList.size());
      return false;
    }

    bool canUseBundlerUnbundler() const override {
      // SYCL should use bundled files whenever possible.
      return true;
    }
  };

  ///
  /// TODO: Add the implementation for other specialized builders here.
  ///

  /// Specialized builders being used by this offloading action builder.
  SmallVector<DeviceActionBuilder *, 4> SpecializedBuilders;

  /// Flag set to true if all valid builders allow file bundling/unbundling.
  bool CanUseBundler;

public:
  OffloadingActionBuilder(Compilation &C, DerivedArgList &Args,
                          const Driver::InputList &Inputs)
      : C(C) {
    // Create a specialized builder for each device toolchain.

    IsValid = true;

    // Create a specialized builder for CUDA.
    SpecializedBuilders.push_back(
        new CudaActionBuilder(C, Args, Inputs, *this));

    // Create a specialized builder for HIP.
    SpecializedBuilders.push_back(new HIPActionBuilder(C, Args, Inputs, *this));

    // Create a specialized builder for OpenMP.
    SpecializedBuilders.push_back(
        new OpenMPActionBuilder(C, Args, Inputs, *this));

    // Create a specialized builder for SYCL.
    SpecializedBuilders.push_back(
        new SYCLActionBuilder(C, Args, Inputs, *this));

    //
    // TODO: Build other specialized builders here.
    //

    // Initialize all the builders, keeping track of errors. If all valid
    // builders agree that we can use bundling, set the flag to true.
    unsigned ValidBuilders = 0u;
    unsigned ValidBuildersSupportingBundling = 0u;
    for (auto *SB : SpecializedBuilders) {
      IsValid = IsValid && !SB->initialize();

      // Update the counters if the builder is valid.
      if (SB->isValid()) {
        ++ValidBuilders;
        if (SB->canUseBundlerUnbundler())
          ++ValidBuildersSupportingBundling;
      }
    }
    CanUseBundler =
        ValidBuilders && ValidBuilders == ValidBuildersSupportingBundling;
  }

  ~OffloadingActionBuilder() {
    for (auto *SB : SpecializedBuilders)
      delete SB;
  }

  /// Push an action coming from a specialized DeviceActionBuilder (i.e.,
  /// foreign action) to the other ones
  void pushForeignAction(Action *A) {
    for (auto *SB : SpecializedBuilders) {
      if (SB->isValid())
        SB->pushForeignAction(A);
    }
  }

  /// Record a host action and its originating input argument.
  void recordHostAction(Action *HostAction, const Arg *InputArg) {
    assert(HostAction && "Invalid host action");
    assert(InputArg && "Invalid input argument");
    auto Loc = HostActionToInputArgMap.find(HostAction);
    if (Loc == HostActionToInputArgMap.end())
      HostActionToInputArgMap[HostAction] = InputArg;
    assert(HostActionToInputArgMap[HostAction] == InputArg &&
           "host action mapped to multiple input arguments");
  }

  /// Generate an action that adds device dependences (if any) to a host action.
  /// If no device dependence actions exist, just return the host action \a
  /// HostAction. If an error is found or if no builder requires the host action
  /// to be generated, return nullptr.
  Action *
  addDeviceDependencesToHostAction(Action *HostAction, const Arg *InputArg,
                                   phases::ID CurPhase, phases::ID FinalPhase,
                                   DeviceActionBuilder::PhasesTy &Phases) {
    if (!IsValid)
      return nullptr;

    if (SpecializedBuilders.empty())
      return HostAction;

    assert(HostAction && "Invalid host action!");
    recordHostAction(HostAction, InputArg);

    OffloadAction::DeviceDependences DDeps;
    // Check if all the programming models agree we should not emit the host
    // action. Also, keep track of the offloading kinds employed.
    auto &OffloadKind = InputArgToOffloadKindMap[InputArg];
    unsigned InactiveBuilders = 0u;
    unsigned IgnoringBuilders = 0u;
    for (auto *SB : SpecializedBuilders) {
      if (!SB->isValid()) {
        ++InactiveBuilders;
        continue;
      }

      auto RetCode =
          SB->getDeviceDependences(DDeps, CurPhase, FinalPhase, Phases);

      // If the builder explicitly says the host action should be ignored,
      // we need to increment the variable that tracks the builders that request
      // the host object to be ignored.
      if (RetCode == DeviceActionBuilder::ABRT_Ignore_Host)
        ++IgnoringBuilders;

      // Unless the builder was inactive for this action, we have to record the
      // offload kind because the host will have to use it.
      if (RetCode != DeviceActionBuilder::ABRT_Inactive)
        OffloadKind |= SB->getAssociatedOffloadKind();
    }

    // If all builders agree that the host object should be ignored, just return
    // nullptr.
    if (IgnoringBuilders &&
        SpecializedBuilders.size() == (InactiveBuilders + IgnoringBuilders))
      return nullptr;

    if (DDeps.getActions().empty())
      return HostAction;

    // We have dependences we need to bundle together. We use an offload action
    // for that.
    OffloadAction::HostDependence HDep(
        *HostAction, *C.getSingleOffloadToolChain<Action::OFK_Host>(),
        /*BoundArch=*/nullptr, DDeps);
    return C.MakeAction<OffloadAction>(HDep, DDeps);
  }

  // Update Input action to reflect FPGA device archive specifics based
  // on archive contents.
  bool updateInputForFPGA(Action *&A, const Arg *InputArg,
                          DerivedArgList &Args) {
    std::string InputName = InputArg->getAsString(Args);
    const Driver &D = C.getDriver();
    bool IsFPGAEmulation = D.isFPGAEmulationMode();
    // Only check for FPGA device information when using fpga SubArch.
    if (A->getType() == types::TY_Object && isObjectFile(InputName))
      return true;

    auto ArchiveTypeMismatch = [&D, &InputName](bool EmitDiag) {
      if (EmitDiag)
        D.Diag(clang::diag::warn_drv_mismatch_fpga_archive) << InputName;
    };
    // Type FPGA aoco is a special case for static archives
    if (A->getType() == types::TY_FPGA_AOCO) {
      if (!hasFPGABinary(C, InputName, types::TY_FPGA_AOCO))
        return false;
      A = C.MakeAction<InputAction>(*InputArg, types::TY_FPGA_AOCO);
      return true;
    }

    // Type FPGA aocx is considered the same way for Hardware and Emulation.
    if (hasFPGABinary(C, InputName, types::TY_FPGA_AOCX)) {
      A = C.MakeAction<InputAction>(*InputArg, types::TY_FPGA_AOCX);
      return true;
    }

    SmallVector<std::pair<types::ID, bool>, 4> FPGAAOCTypes = {
        {types::TY_FPGA_AOCR, false},
        {types::TY_FPGA_AOCR_EMU, true}};
    for (const auto &ArchiveType : FPGAAOCTypes) {
      bool BinaryFound = hasFPGABinary(C, InputName, ArchiveType.first);
      if (BinaryFound && ArchiveType.second == IsFPGAEmulation) {
        // Binary matches check and emulation type, we keep this one.
        A = C.MakeAction<InputAction>(*InputArg, ArchiveType.first);
        return true;
      }
      ArchiveTypeMismatch(BinaryFound && ArchiveType.second != IsFPGAEmulation);
    }
    return true;
  }

  /// Generate an action that adds a host dependence to a device action. The
  /// results will be kept in this action builder. Return true if an error was
  /// found.
  bool addHostDependenceToDeviceActions(Action *&HostAction,
                                        const Arg *InputArg,
                                        DerivedArgList &Args) {
    if (!IsValid)
      return true;

    // An FPGA AOCX input does not have a host dependence to the unbundler
    if (HostAction->getType() == types::TY_FPGA_AOCX)
      return false;

    recordHostAction(HostAction, InputArg);

    // If we are supporting bundling/unbundling and the current action is an
    // input action of non-source file, we replace the host action by the
    // unbundling action. The bundler tool has the logic to detect if an input
    // is a bundle or not and if the input is not a bundle it assumes it is a
    // host file. Therefore it is safe to create an unbundling action even if
    // the input is not a bundle.
    bool HasFPGATarget = false;
    if (CanUseBundler && isa<InputAction>(HostAction) &&
        InputArg->getOption().getKind() == llvm::opt::Option::InputClass &&
        !InputArg->getOption().hasFlag(options::LinkerInput) &&
        (!types::isSrcFile(HostAction->getType()) ||
         HostAction->getType() == types::TY_PP_HIP)) {
      ActionList HostActionList;
      Action *A(HostAction);
      bool HasSPIRTarget = false;
      // Only check for FPGA device information when using fpga SubArch.
      auto SYCLTCRange = C.getOffloadToolChains<Action::OFK_SYCL>();
      for (auto TI = SYCLTCRange.first, TE = SYCLTCRange.second; TI != TE;
           ++TI) {
        HasFPGATarget |= TI->second->getTriple().getSubArch() ==
                         llvm::Triple::SPIRSubArch_fpga;
        HasSPIRTarget |= TI->second->getTriple().isSPIR();
      }
      bool isArchive = !(HostAction->getType() == types::TY_Object &&
                         isObjectFile(InputArg->getAsString(Args)));
      if (!HasFPGATarget && isArchive &&
          HostAction->getType() == types::TY_FPGA_AOCO)
        // Archive with Non-FPGA target with AOCO type should not be unbundled.
        return false;
      if (HasFPGATarget && !updateInputForFPGA(A, InputArg, Args))
        return false;
      auto UnbundlingHostAction = C.MakeAction<OffloadUnbundlingJobAction>(
          A, (HasSPIRTarget && HostAction->getType() == types::TY_Archive)
                 ? types::TY_Tempfilelist
                 : A->getType());
      UnbundlingHostAction->registerDependentActionInfo(
          C.getSingleOffloadToolChain<Action::OFK_Host>(),
          /*BoundArch=*/StringRef(), Action::OFK_Host);
      HostAction = UnbundlingHostAction;
      recordHostAction(HostAction, InputArg);
    }

    assert(HostAction && "Invalid host action!");

    // Register the offload kinds that are used.
    auto &OffloadKind = InputArgToOffloadKindMap[InputArg];
    for (auto *SB : SpecializedBuilders) {
      if (!SB->isValid())
        continue;

      auto RetCode = SB->addDeviceDependences(HostAction);

      // Host dependences for device actions are not compatible with that same
      // action being ignored.
      assert(RetCode != DeviceActionBuilder::ABRT_Ignore_Host &&
             "Host dependence not expected to be ignored.!");

      // Unless the builder was inactive for this action, we have to record the
      // offload kind because the host will have to use it.
      if (RetCode != DeviceActionBuilder::ABRT_Inactive)
        OffloadKind |= SB->getAssociatedOffloadKind();
    }

    // Do not use unbundler if the Host does not depend on device action.
    // Now that we have unbundled the object, when doing -fsycl-link we
    // want to continue the host link with the input object.
    // For unbundling of an FPGA AOCX binary, we want to link with the original
    // FPGA device archive.
    if ((OffloadKind == Action::OFK_None && CanUseBundler) ||
        (HasFPGATarget && ((Args.hasArg(options::OPT_fsycl_link_EQ) &&
                            HostAction->getType() == types::TY_Object) ||
                           HostAction->getType() == types::TY_FPGA_AOCX)))
      if (auto *UA = dyn_cast<OffloadUnbundlingJobAction>(HostAction))
        HostAction = UA->getInputs().back();

    return false;
  }

  /// Add the offloading top level actions that are specific for unique
  /// linking situations where objects are used at only the device link
  /// with no intermedate steps.
  bool appendTopLevelLinkAction(ActionList &AL) {
    // Get the device actions to be appended.
    ActionList OffloadAL;
    for (auto *SB : SpecializedBuilders) {
      if (!SB->isValid())
        continue;
      SB->appendTopLevelLinkAction(OffloadAL);
    }
    // Append the device actions.
    AL.append(OffloadAL.begin(), OffloadAL.end());
    return false;
  }

  /// Add the offloading top level actions to the provided action list. This
  /// function can replace the host action by a bundling action if the
  /// programming models allow it.
  bool appendTopLevelActions(ActionList &AL, Action *HostAction,
                             const Arg *InputArg) {
    if (HostAction)
      recordHostAction(HostAction, InputArg);

    // Get the device actions to be appended.
    ActionList OffloadAL;
    for (auto *SB : SpecializedBuilders) {
      if (!SB->isValid())
        continue;
      SB->appendTopLevelActions(OffloadAL);
    }

    // If we can use the bundler, replace the host action by the bundling one in
    // the resulting list. Otherwise, just append the device actions. For
    // device only compilation, HostAction is a null pointer, therefore only do
    // this when HostAction is not a null pointer.
    if (CanUseBundler && HostAction &&
        HostAction->getType() != types::TY_Nothing && !OffloadAL.empty()) {
      // Add the host action to the list in order to create the bundling action.
      OffloadAL.push_back(HostAction);

      // We expect that the host action was just appended to the action list
      // before this method was called.
      assert(HostAction == AL.back() && "Host action not in the list??");
      HostAction = C.MakeAction<OffloadBundlingJobAction>(OffloadAL);
      recordHostAction(HostAction, InputArg);
      AL.back() = HostAction;
    } else
      AL.append(OffloadAL.begin(), OffloadAL.end());

    // Propagate to the current host action (if any) the offload information
    // associated with the current input.
    if (HostAction)
      HostAction->propagateHostOffloadInfo(InputArgToOffloadKindMap[InputArg],
                                           /*BoundArch=*/nullptr);
    return false;
  }

  /// Create link job from the given host inputs and feed the result to offload
  /// deps job which fetches device dependencies from the linked host image.
  /// Offload deps output is then forwarded to active device action builders so
  /// they can add it to the device linker inputs.
  void addDeviceLinkDependenciesFromHost(ActionList &LinkerInputs) {
    // Link image for reading dependencies from it.
    auto *LA = C.MakeAction<LinkJobAction>(LinkerInputs,
                                           types::TY_Host_Dependencies_Image);

    // Calculate all the offload kinds used in the current compilation.
    unsigned ActiveOffloadKinds = 0u;
    for (auto &I : InputArgToOffloadKindMap)
      ActiveOffloadKinds |= I.second;

    OffloadAction::HostDependence HDep(
        *LA, *C.getSingleOffloadToolChain<Action::OFK_Host>(),
        /*BoundArch*/ nullptr, ActiveOffloadKinds);

    auto *DA = C.MakeAction<OffloadDepsJobAction>(HDep, types::TY_LLVM_BC);

    for (auto *SB : SpecializedBuilders) {
      if (!SB->isValid())
        continue;
      SB->addDeviceLinkDependencies(DA);
    }
  }

  void appendDeviceLinkActions(ActionList &AL) {
    for (DeviceActionBuilder *SB : SpecializedBuilders) {
      if (!SB->isValid())
        continue;
      SB->appendLinkDeviceActions(AL);
    }
  }

  void makeHostLinkAction(ActionList &LinkerInputs) {

    bool IsCUinSYCL = false;
    for (auto &I : InputArgToOffloadKindMap) {
      if (I.second == (Action::OFK_Cuda | Action::OFK_SYCL)) {
        IsCUinSYCL = true;
      }
    }

    // Add offload action for the SYCL compilation of .cu files
    if (IsCUinSYCL) {
      for (size_t i = 0; i < LinkerInputs.size(); ++i) {
        OffloadAction::HostDependence HDep(
            *LinkerInputs[i], *C.getSingleOffloadToolChain<Action::OFK_Host>(),
            nullptr,
            InputArgToOffloadKindMap[HostActionToInputArgMap[LinkerInputs[i]]]);
        LinkerInputs[i] = C.MakeAction<OffloadAction>(HDep);
      }
    }

    // Build a list of device linking actions.
    ActionList DeviceAL;
    appendDeviceLinkActions(DeviceAL);
    if (DeviceAL.empty())
      return;

    // Let builders add host linking actions.
    Action* HA = nullptr;
    for (DeviceActionBuilder *SB : SpecializedBuilders) {
      if (!SB->isValid())
        continue;
      HA = SB->appendLinkHostActions(DeviceAL);
      // This created host action has no originating input argument, therefore
      // needs to set its offloading kind directly.
      if (HA) {
        HA->propagateHostOffloadInfo(SB->getAssociatedOffloadKind(),
                                     /*BoundArch=*/nullptr);
        LinkerInputs.push_back(HA);
      }
    }
  }

  /// Processes the host linker action. This currently consists of replacing it
  /// with an offload action if there are device link objects and propagate to
  /// the host action all the offload kinds used in the current compilation. The
  /// resulting action is returned.
  Action *processHostLinkAction(Action *HostAction) {
    // Add all the dependences from the device linking actions.
    OffloadAction::DeviceDependences DDeps;
    for (auto *SB : SpecializedBuilders) {
      if (!SB->isValid())
        continue;

      SB->appendLinkDependences(DDeps);
    }

    // Calculate all the offload kinds used in the current compilation.
    unsigned ActiveOffloadKinds = 0u;
    for (auto &I : InputArgToOffloadKindMap)
      ActiveOffloadKinds |= I.second;

    // If we don't have device dependencies, we don't have to create an offload
    // action.
    if (DDeps.getActions().empty()) {
      // Set all the active offloading kinds to the link action. Given that it
      // is a link action it is assumed to depend on all actions generated so
      // far.
      HostAction->setHostOffloadInfo(ActiveOffloadKinds,
                                     /*BoundArch=*/nullptr);
      // Propagate active offloading kinds for each input to the link action.
      // Each input may have different active offloading kind.
      for (auto *A : HostAction->inputs()) {
        auto ArgLoc = HostActionToInputArgMap.find(A);
        if (ArgLoc == HostActionToInputArgMap.end())
          continue;
        auto OFKLoc = InputArgToOffloadKindMap.find(ArgLoc->second);
        if (OFKLoc == InputArgToOffloadKindMap.end())
          continue;
        A->propagateHostOffloadInfo(OFKLoc->second, /*BoundArch=*/nullptr);
      }
      return HostAction;
    }

    // Create the offload action with all dependences. When an offload action
    // is created the kinds are propagated to the host action, so we don't have
    // to do that explicitly here.
    OffloadAction::HostDependence HDep(
        *HostAction, *C.getSingleOffloadToolChain<Action::OFK_Host>(),
        /*BoundArch*/ nullptr, ActiveOffloadKinds);
    return C.MakeAction<OffloadAction>(HDep, DDeps);
  }

  void unbundleStaticArchives(Compilation &C, DerivedArgList &Args,
                              DeviceActionBuilder::PhasesTy &PL) {
    if (!Args.hasFlag(options::OPT_fsycl, options::OPT_fno_sycl, false))
      return;

    // Go through all of the args, and create a Linker specific argument list.
    // When dealing with fat static archives each archive is individually
    // unbundled.
    SmallVector<const char *, 16> LinkArgs(getLinkerArgs(C, Args));
    const llvm::opt::OptTable &Opts = C.getDriver().getOpts();
    auto unbundleStaticLib = [&](types::ID T, const StringRef &A) {
      Arg *InputArg = MakeInputArg(Args, Opts, Args.MakeArgString(A));
      Action *Current = C.MakeAction<InputAction>(*InputArg, T);
      addHostDependenceToDeviceActions(Current, InputArg, Args);
      addDeviceDependencesToHostAction(Current, InputArg, phases::Link,
                                       PL.back(), PL);
    };
    for (StringRef LA : LinkArgs) {
      // At this point, we will process the archives for FPGA AOCO and
      // individual archive unbundling for Windows.
      if (!isStaticArchiveFile(LA))
        continue;
      // FPGA AOCX/AOCR files are archives, but we do not want to unbundle them
      // here as they have already been unbundled and processed for linking.
      // TODO: The multiple binary checks for FPGA types getting a little out
      // of hand. Improve this by doing a single scan of the args and holding
      // that in a data structure for reference.
      if (hasFPGABinary(C, LA.str(), types::TY_FPGA_AOCX) ||
          hasFPGABinary(C, LA.str(), types::TY_FPGA_AOCR) ||
          hasFPGABinary(C, LA.str(), types::TY_FPGA_AOCR_EMU))
        continue;
      // For offload-static-libs we add an unbundling action for each static
      // archive which produces list files with extracted objects. Device lists
      // are then added to the appropriate device link actions and host list is
      // ignored since we are adding offload-static-libs as normal libraries to
      // the host link command.
      if (hasOffloadSections(C, LA, Args)) {
        // Pass along the static libraries to check if we need to add them for
        // unbundling for FPGA AOT static lib usage.  Uses FPGA aoco type to
        // differentiate if aoco unbundling is needed.  Unbundling of aoco is
        // not needed for emulation, as these are treated as regular archives.
        if (!C.getDriver().isFPGAEmulationMode())
          unbundleStaticLib(types::TY_FPGA_AOCO, LA);
        // Do not unbundle any AOCO archive as a regular archive when we are
        // in FPGA Hardware/Simulation mode.
        if (!C.getDriver().isFPGAEmulationMode() &&
            hasFPGABinary(C, LA.str(), types::TY_FPGA_AOCO))
          continue;
        unbundleStaticLib(types::TY_Archive, LA);
      }
    }
  }
};
} // anonymous namespace.

void Driver::handleArguments(Compilation &C, DerivedArgList &Args,
                             const InputList &Inputs,
                             ActionList &Actions) const {

  // Ignore /Yc/Yu if both /Yc and /Yu passed but with different filenames.
  Arg *YcArg = Args.getLastArg(options::OPT__SLASH_Yc);
  Arg *YuArg = Args.getLastArg(options::OPT__SLASH_Yu);
  if (YcArg && YuArg && strcmp(YcArg->getValue(), YuArg->getValue()) != 0) {
    Diag(clang::diag::warn_drv_ycyu_different_arg_clang_cl);
    Args.eraseArg(options::OPT__SLASH_Yc);
    Args.eraseArg(options::OPT__SLASH_Yu);
    YcArg = YuArg = nullptr;
  }
  if (YcArg && Inputs.size() > 1) {
    Diag(clang::diag::warn_drv_yc_multiple_inputs_clang_cl);
    Args.eraseArg(options::OPT__SLASH_Yc);
    YcArg = nullptr;
  }

  Arg *FinalPhaseArg;
  phases::ID FinalPhase = getFinalPhase(Args, &FinalPhaseArg);

  if (FinalPhase == phases::Link) {
    // Emitting LLVM while linking disabled except in HIPAMD Toolchain
    if (Args.hasArg(options::OPT_emit_llvm) && !Args.hasArg(options::OPT_hip_link))
      Diag(clang::diag::err_drv_emit_llvm_link);
    if (IsCLMode() && LTOMode != LTOK_None &&
        !Args.getLastArgValue(options::OPT_fuse_ld_EQ)
             .equals_insensitive("lld"))
      Diag(clang::diag::err_drv_lto_without_lld);
  }

  if (FinalPhase == phases::Preprocess || Args.hasArg(options::OPT__SLASH_Y_)) {
    // If only preprocessing or /Y- is used, all pch handling is disabled.
    // Rather than check for it everywhere, just remove clang-cl pch-related
    // flags here.
    Args.eraseArg(options::OPT__SLASH_Fp);
    Args.eraseArg(options::OPT__SLASH_Yc);
    Args.eraseArg(options::OPT__SLASH_Yu);
    YcArg = YuArg = nullptr;
  }

  unsigned LastPLSize = 0;
  for (auto &I : Inputs) {
    types::ID InputType = I.first;
    const Arg *InputArg = I.second;

    auto PL = types::getCompilationPhases(InputType);
    LastPLSize = PL.size();

    // If the first step comes after the final phase we are doing as part of
    // this compilation, warn the user about it.
    phases::ID InitialPhase = PL[0];
    if (InitialPhase > FinalPhase) {
      if (InputArg->isClaimed())
        continue;

      // Claim here to avoid the more general unused warning.
      InputArg->claim();

      // Suppress all unused style warnings with -Qunused-arguments
      if (Args.hasArg(options::OPT_Qunused_arguments))
        continue;

      // Special case when final phase determined by binary name, rather than
      // by a command-line argument with a corresponding Arg.
      if (CCCIsCPP())
        Diag(clang::diag::warn_drv_input_file_unused_by_cpp)
            << InputArg->getAsString(Args) << getPhaseName(InitialPhase);
      // Special case '-E' warning on a previously preprocessed file to make
      // more sense.
      else if (InitialPhase == phases::Compile &&
               (Args.getLastArg(options::OPT__SLASH_EP,
                                options::OPT__SLASH_P) ||
                Args.getLastArg(options::OPT_E) ||
                Args.getLastArg(options::OPT_M, options::OPT_MM)) &&
               getPreprocessedType(InputType) == types::TY_INVALID)
        Diag(clang::diag::warn_drv_preprocessed_input_file_unused)
            << InputArg->getAsString(Args) << !!FinalPhaseArg
            << (FinalPhaseArg ? FinalPhaseArg->getOption().getName() : "");
      else
        Diag(clang::diag::warn_drv_input_file_unused)
            << InputArg->getAsString(Args) << getPhaseName(InitialPhase)
            << !!FinalPhaseArg
            << (FinalPhaseArg ? FinalPhaseArg->getOption().getName() : "");
      continue;
    }

    if (YcArg) {
      // Add a separate precompile phase for the compile phase.
      if (FinalPhase >= phases::Compile) {
        const types::ID HeaderType = lookupHeaderTypeForSourceType(InputType);
        // Build the pipeline for the pch file.
        Action *ClangClPch = C.MakeAction<InputAction>(*InputArg, HeaderType);
        for (phases::ID Phase : types::getCompilationPhases(HeaderType))
          ClangClPch = ConstructPhaseAction(C, Args, Phase, ClangClPch);
        assert(ClangClPch);
        Actions.push_back(ClangClPch);
        // The driver currently exits after the first failed command.  This
        // relies on that behavior, to make sure if the pch generation fails,
        // the main compilation won't run.
        // FIXME: If the main compilation fails, the PCH generation should
        // probably not be considered successful either.
      }
    }
  }

  // If we are linking, claim any options which are obviously only used for
  // compilation.
  // FIXME: Understand why the last Phase List length is used here.
  if (FinalPhase == phases::Link && LastPLSize == 1) {
    Args.ClaimAllArgs(options::OPT_CompileOnly_Group);
    Args.ClaimAllArgs(options::OPT_cl_compile_Group);
  }
}

void Driver::BuildActions(Compilation &C, DerivedArgList &Args,
                          const InputList &Inputs, ActionList &Actions) const {
  llvm::PrettyStackTraceString CrashInfo("Building compilation actions");

  if (!SuppressMissingInputWarning && Inputs.empty()) {
    Diag(clang::diag::err_drv_no_input_files);
    return;
  }

  // Diagnose misuse of /Fo.
  if (Arg *A = Args.getLastArg(options::OPT__SLASH_Fo)) {
    StringRef V = A->getValue();
    if (Inputs.size() > 1 && !V.empty() &&
        !llvm::sys::path::is_separator(V.back())) {
      // Check whether /Fo tries to name an output file for multiple inputs.
      Diag(clang::diag::err_drv_out_file_argument_with_multiple_sources)
          << A->getSpelling() << V;
      Args.eraseArg(options::OPT__SLASH_Fo);
    }
  }

  // Diagnose misuse of /Fa.
  if (Arg *A = Args.getLastArg(options::OPT__SLASH_Fa)) {
    StringRef V = A->getValue();
    if (Inputs.size() > 1 && !V.empty() &&
        !llvm::sys::path::is_separator(V.back())) {
      // Check whether /Fa tries to name an asm file for multiple inputs.
      Diag(clang::diag::err_drv_out_file_argument_with_multiple_sources)
          << A->getSpelling() << V;
      Args.eraseArg(options::OPT__SLASH_Fa);
    }
  }

  // Diagnose misuse of /o.
  if (Arg *A = Args.getLastArg(options::OPT__SLASH_o)) {
    if (A->getValue()[0] == '\0') {
      // It has to have a value.
      Diag(clang::diag::err_drv_missing_argument) << A->getSpelling() << 1;
      Args.eraseArg(options::OPT__SLASH_o);
    }
  }

  handleArguments(C, Args, Inputs, Actions);

  // When compiling for -fsycl, generate the integration header files and the
  // Unique ID that will be used during the compilation.
  if (Args.hasFlag(options::OPT_fsycl, options::OPT_fno_sycl, false)) {
    const bool IsSaveTemps = isSaveTempsEnabled();
    SmallString<128> OutFileDir;
    if (IsSaveTemps) {
      if (SaveTemps == SaveTempsObj) {
        auto *OptO = C.getArgs().getLastArg(options::OPT_o);
        OutFileDir = (OptO ? OptO->getValues()[0] : "");
        llvm::sys::path::remove_filename(OutFileDir);
        if (!OutFileDir.empty())
          OutFileDir.append(llvm::sys::path::get_separator());
      }
    }
    for (auto &I : Inputs) {
      std::string SrcFileName(I.second->getAsString(Args));
      if (I.first != types::TY_CUDA) {
        if ((I.first == types::TY_PP_C || I.first == types::TY_PP_CXX ||
             types::isSrcFile(I.first))) {
          // Unique ID is generated for source files and preprocessed files.
          SmallString<128> ResultID;
          llvm::sys::fs::createUniquePath("%%%%%%%%%%%%%%%%", ResultID, false);
          addSYCLUniqueID(Args.MakeArgString(ResultID.str()), SrcFileName);
        }
        if (!types::isSrcFile(I.first))
          continue;
      }

      std::string TmpFileNameHeader;
      std::string TmpFileNameFooter;
      auto StemmedSrcFileName = llvm::sys::path::stem(SrcFileName).str();
      if (IsSaveTemps) {
        TmpFileNameHeader.append(C.getDriver().GetUniquePath(
            OutFileDir.c_str() + StemmedSrcFileName + "-header", "h"));
        TmpFileNameFooter.append(C.getDriver().GetUniquePath(
            OutFileDir.c_str() + StemmedSrcFileName + "-footer", "h"));
      } else {
        TmpFileNameHeader.assign(C.getDriver().GetTemporaryPath(
            StemmedSrcFileName + "-header", "h"));
        TmpFileNameFooter =
            C.getDriver().GetTemporaryPath(StemmedSrcFileName + "-footer", "h");
      }
      StringRef TmpFileHeader =
          C.addTempFile(C.getArgs().MakeArgString(TmpFileNameHeader));
      StringRef TmpFileFooter =
          C.addTempFile(C.getArgs().MakeArgString(TmpFileNameFooter));
      // Use of -fsycl-footer-path puts the integration footer into that
      // specified location.
      if (Arg *A = C.getArgs().getLastArg(options::OPT_fsycl_footer_path_EQ)) {
        SmallString<128> OutName(A->getValue());
        llvm::sys::path::append(OutName,
                                llvm::sys::path::filename(TmpFileNameFooter));
        TmpFileFooter = C.addTempFile(C.getArgs().MakeArgString(OutName));
      }
      addIntegrationFiles(TmpFileHeader, TmpFileFooter, SrcFileName);
    }
  }

  bool UseNewOffloadingDriver =
      C.isOffloadingHostKind(Action::OFK_OpenMP) ||
      Args.hasFlag(options::OPT_offload_new_driver,
                   options::OPT_no_offload_new_driver, false);

  // Builder to be used to build offloading actions.
  std::unique_ptr<OffloadingActionBuilder> OffloadBuilder =
      !UseNewOffloadingDriver
          ? std::make_unique<OffloadingActionBuilder>(C, Args, Inputs)
          : nullptr;

  // Construct the actions to perform.
  ExtractAPIJobAction *ExtractAPIAction = nullptr;
  ActionList LinkerInputs;
  ActionList MergerInputs;
  llvm::SmallVector<phases::ID, phases::MaxNumberOfPhases> PL;

  for (auto &I : Inputs) {
    types::ID InputType = I.first;
    const Arg *InputArg = I.second;

    PL = types::getCompilationPhases(*this, Args, InputType);
    if (PL.empty())
      continue;

    auto FullPL = types::getCompilationPhases(InputType);

    // Build the pipeline for this file.
    Action *Current = C.MakeAction<InputAction>(*InputArg, InputType);

    // Use the current host action in any of the offloading actions, if
    // required.
    if (!UseNewOffloadingDriver)
      if (OffloadBuilder->addHostDependenceToDeviceActions(Current, InputArg, Args))
        break;

    for (phases::ID Phase : PL) {

      // Add any offload action the host action depends on.
      if (!UseNewOffloadingDriver)
        Current = OffloadBuilder->addDeviceDependencesToHostAction(
            Current, InputArg, Phase, PL.back(), FullPL);
      if (!Current)
        break;

      // Queue linker inputs.
      if (Phase == phases::Link) {
        assert(Phase == PL.back() && "linking must be final compilation step.");
        // We don't need to generate additional link commands if emitting AMD bitcode
        if (!(C.getInputArgs().hasArg(options::OPT_hip_link) &&
             (C.getInputArgs().hasArg(options::OPT_emit_llvm))))
          LinkerInputs.push_back(Current);
        Current = nullptr;
        break;
      }

      // TODO: Consider removing this because the merged may not end up being
      // the final Phase in the pipeline. Perhaps the merged could just merge
      // and then pass an artifact of some sort to the Link Phase.
      // Queue merger inputs.
      if (Phase == phases::IfsMerge) {
        assert(Phase == PL.back() && "merging must be final compilation step.");
        MergerInputs.push_back(Current);
        Current = nullptr;
        break;
      }

      // When performing -fsycl based compilations and generating dependency
      // information, perform a specific dependency generation compilation which
      // is not based on the source + footer compilation.
      // TODO: Support SYCL offloading with CUDA files
      if (Phase == phases::Preprocess && Args.hasArg(options::OPT_fsycl) &&
          Args.hasArg(options::OPT_M_Group) &&
          !Args.hasArg(options::OPT_fno_sycl_use_footer) &&
          I.first != types::TY_CUDA) {
        Action *PreprocessAction =
            C.MakeAction<PreprocessJobAction>(Current, types::TY_Dependencies);
        PreprocessAction->propagateHostOffloadInfo(Action::OFK_SYCL,
                                                   /*BoundArch=*/nullptr);
        Actions.push_back(PreprocessAction);
      }

      if (Phase == phases::Precompile && ExtractAPIAction) {
        ExtractAPIAction->addHeaderInput(Current);
        Current = nullptr;
        break;
      }

      // FIXME: Should we include any prior module file outputs as inputs of
      // later actions in the same command line?

      // Otherwise construct the appropriate action.
      Action *NewCurrent = ConstructPhaseAction(C, Args, Phase, Current);

      // We didn't create a new action, so we will just move to the next phase.
      if (NewCurrent == Current)
        continue;

      if (auto *EAA = dyn_cast<ExtractAPIJobAction>(NewCurrent))
        ExtractAPIAction = EAA;

      Current = NewCurrent;

      // Use the current host action in any of the offloading actions, if
      // required.
      if (!UseNewOffloadingDriver)
        if (OffloadBuilder->addHostDependenceToDeviceActions(Current, InputArg, Args))
          break;

      // Try to build the offloading actions and add the result as a dependency
      // to the host.
      if (UseNewOffloadingDriver)
        Current = BuildOffloadingActions(C, Args, I, Current);

      if (Current->getType() == types::TY_Nothing)
        break;
    }

    // If we ended with something, add to the output list.
    if (Current)
      Actions.push_back(Current);

    // Add any top level actions generated for offloading.
    if (!UseNewOffloadingDriver)
      OffloadBuilder->appendTopLevelActions(Actions, Current, InputArg);
    else if (Current)
      Current->propagateHostOffloadInfo(C.getActiveOffloadKinds(),
                                        /*BoundArch=*/nullptr);
  }

  if (!UseNewOffloadingDriver) {
    OffloadBuilder->appendTopLevelLinkAction(Actions);

    // With static fat archives we need to create additional steps for
    // generating dependence objects for device link actions.
    if (!LinkerInputs.empty() && C.getDriver().getOffloadStaticLibSeen())
      OffloadBuilder->addDeviceLinkDependenciesFromHost(LinkerInputs);

    OffloadBuilder->unbundleStaticArchives(C, Args, PL);
  }

  // For an FPGA archive, we add the unbundling step above to take care of
  // the device side, but also unbundle here to extract the host side
  bool EarlyLink = false;
  if (const Arg *A = Args.getLastArg(options::OPT_fsycl_link_EQ))
    EarlyLink = A->getValue() == StringRef("early");
  for (auto &LI : LinkerInputs) {
    Action *UnbundlerInput = nullptr;
    auto wrapObject = [&] {
      if (EarlyLink && Args.hasArg(options::OPT_fintelfpga)) {
        // Only wrap the object with -fsycl-link=early
        auto *BC = C.MakeAction<OffloadWrapperJobAction>(LI, types::TY_LLVM_BC);
        auto *ASM = C.MakeAction<BackendJobAction>(BC, types::TY_PP_Asm);
        LI = C.MakeAction<AssembleJobAction>(ASM, types::TY_Object);
      }
    };
    if (auto *IA = dyn_cast<InputAction>(LI)) {
      if (IA->getType() == types::TY_FPGA_AOCR ||
          IA->getType() == types::TY_FPGA_AOCX ||
          IA->getType() == types::TY_FPGA_AOCR_EMU) {
        // Add to unbundler.
        UnbundlerInput = LI;
      } else {
        std::string FileName = IA->getInputArg().getAsString(Args);
        if ((IA->getType() == types::TY_Object && !isObjectFile(FileName)) ||
            IA->getInputArg().getOption().hasFlag(options::LinkerInput))
          continue;
        wrapObject();
      }
    } else {
      wrapObject();
    }
    if (UnbundlerInput && !PL.empty()) {
      if (auto *IA = dyn_cast<InputAction>(UnbundlerInput)) {
        std::string FileName = IA->getInputArg().getAsString(Args);
        Arg *InputArg = MakeInputArg(Args, getOpts(), FileName);
        OffloadBuilder->addHostDependenceToDeviceActions(UnbundlerInput,
                                                        InputArg, Args);
      }
    }
  }

  // Add a link action if necessary.

  if (LinkerInputs.empty()) {
    Arg *FinalPhaseArg;
    if (getFinalPhase(Args, &FinalPhaseArg) == phases::Link)
      if (!UseNewOffloadingDriver)
        OffloadBuilder->appendDeviceLinkActions(Actions);
  }

  if (!LinkerInputs.empty()) {
    if (!UseNewOffloadingDriver)
      OffloadBuilder->makeHostLinkAction(LinkerInputs);
    types::ID LinkType(types::TY_Image);
    if (Args.hasArg(options::OPT_fsycl_link_EQ))
      LinkType = types::TY_Archive;
    Action *LA;
    // Check if this Linker Job should emit a static library.
    if (ShouldEmitStaticLibrary(Args)) {
      LA = C.MakeAction<StaticLibJobAction>(LinkerInputs, LinkType);
    } else if (UseNewOffloadingDriver ||
               Args.hasArg(options::OPT_offload_link)) {
      LA = C.MakeAction<LinkerWrapperJobAction>(LinkerInputs, types::TY_Image);
      LA->propagateHostOffloadInfo(C.getActiveOffloadKinds(),
                                   /*BoundArch=*/nullptr);
    } else {
      LA = C.MakeAction<LinkJobAction>(LinkerInputs, LinkType);
    }
    if (!UseNewOffloadingDriver)
      LA = OffloadBuilder->processHostLinkAction(LA);
    Actions.push_back(LA);
  }

  // Add an interface stubs merge action if necessary.
  if (!MergerInputs.empty())
    Actions.push_back(
        C.MakeAction<IfsMergeJobAction>(MergerInputs, types::TY_Image));

  if (Args.hasArg(options::OPT_emit_interface_stubs)) {
    auto PhaseList = types::getCompilationPhases(
        types::TY_IFS_CPP,
        Args.hasArg(options::OPT_c) ? phases::Compile : phases::IfsMerge);

    ActionList MergerInputs;

    for (auto &I : Inputs) {
      types::ID InputType = I.first;
      const Arg *InputArg = I.second;

      // Currently clang and the llvm assembler do not support generating symbol
      // stubs from assembly, so we skip the input on asm files. For ifs files
      // we rely on the normal pipeline setup in the pipeline setup code above.
      if (InputType == types::TY_IFS || InputType == types::TY_PP_Asm ||
          InputType == types::TY_Asm)
        continue;

      Action *Current = C.MakeAction<InputAction>(*InputArg, InputType);

      for (auto Phase : PhaseList) {
        switch (Phase) {
        default:
          llvm_unreachable(
              "IFS Pipeline can only consist of Compile followed by IfsMerge.");
        case phases::Compile: {
          // Only IfsMerge (llvm-ifs) can handle .o files by looking for ifs
          // files where the .o file is located. The compile action can not
          // handle this.
          if (InputType == types::TY_Object)
            break;

          Current = C.MakeAction<CompileJobAction>(Current, types::TY_IFS_CPP);
          break;
        }
        case phases::IfsMerge: {
          assert(Phase == PhaseList.back() &&
                 "merging must be final compilation step.");
          MergerInputs.push_back(Current);
          Current = nullptr;
          break;
        }
        }
      }

      // If we ended with something, add to the output list.
      if (Current)
        Actions.push_back(Current);
    }

    // Add an interface stubs merge action if necessary.
    if (!MergerInputs.empty())
      Actions.push_back(
          C.MakeAction<IfsMergeJobAction>(MergerInputs, types::TY_Image));
  }

  // If --print-supported-cpus, -mcpu=? or -mtune=? is specified, build a custom
  // Compile phase that prints out supported cpu models and quits.
  if (Arg *A = Args.getLastArg(options::OPT_print_supported_cpus)) {
    // Use the -mcpu=? flag as the dummy input to cc1.
    Actions.clear();
    Action *InputAc = C.MakeAction<InputAction>(*A, types::TY_C);
    Actions.push_back(
        C.MakeAction<PrecompileJobAction>(InputAc, types::TY_Nothing));
    for (auto &I : Inputs)
      I.second->claim();
  }

  // Claim ignored clang-cl options.
  Args.ClaimAllArgs(options::OPT_cl_ignored_Group);
}

/// Returns the canonical name for the offloading architecture when using a HIP
/// or CUDA architecture.
static StringRef getCanonicalArchString(Compilation &C,
                                        const llvm::opt::DerivedArgList &Args,
                                        StringRef ArchStr,
                                        const llvm::Triple &Triple) {
  // Lookup the CUDA / HIP architecture string. Only report an error if we were
  // expecting the triple to be only NVPTX / AMDGPU.
  CudaArch Arch = StringToCudaArch(getProcessorFromTargetID(Triple, ArchStr));
  if (Triple.isNVPTX() &&
      (Arch == CudaArch::UNKNOWN || !IsNVIDIAGpuArch(Arch))) {
    C.getDriver().Diag(clang::diag::err_drv_offload_bad_gpu_arch)
        << "CUDA" << ArchStr;
    return StringRef();
  } else if (Triple.isAMDGPU() &&
             (Arch == CudaArch::UNKNOWN || !IsAMDGpuArch(Arch))) {
    C.getDriver().Diag(clang::diag::err_drv_offload_bad_gpu_arch)
        << "HIP" << ArchStr;
    return StringRef();
  }

  if (IsNVIDIAGpuArch(Arch))
    return Args.MakeArgStringRef(CudaArchToString(Arch));

  if (IsAMDGpuArch(Arch)) {
    llvm::StringMap<bool> Features;
    auto HIPTriple = getHIPOffloadTargetTriple(C.getDriver(), C.getInputArgs());
    if (!HIPTriple)
      return StringRef();
    auto Arch = parseTargetID(*HIPTriple, ArchStr, &Features);
    if (!Arch) {
      C.getDriver().Diag(clang::diag::err_drv_bad_target_id) << ArchStr;
      C.setContainsError();
      return StringRef();
    }
    return Args.MakeArgStringRef(getCanonicalTargetID(*Arch, Features));
  }

  // If the input isn't CUDA or HIP just return the architecture.
  return ArchStr;
}

/// Checks if the set offloading architectures does not conflict. Returns the
/// incompatible pair if a conflict occurs.
static llvm::Optional<std::pair<llvm::StringRef, llvm::StringRef>>
getConflictOffloadArchCombination(const llvm::DenseSet<StringRef> &Archs,
                                  Action::OffloadKind Kind) {
  if (Kind != Action::OFK_HIP)
    return None;

  std::set<StringRef> ArchSet;
  llvm::copy(Archs, std::inserter(ArchSet, ArchSet.begin()));
  return getConflictTargetIDCombination(ArchSet);
}

llvm::DenseSet<StringRef>
Driver::getOffloadArchs(Compilation &C, const llvm::opt::DerivedArgList &Args,
                        Action::OffloadKind Kind, const ToolChain *TC) const {
  if (!TC)
    TC = &C.getDefaultToolChain();

  // --offload and --offload-arch options are mutually exclusive.
  if (Args.hasArgNoClaim(options::OPT_offload_EQ) &&
      Args.hasArgNoClaim(options::OPT_offload_arch_EQ,
                         options::OPT_no_offload_arch_EQ)) {
    C.getDriver().Diag(diag::err_opt_not_valid_with_opt)
        << "--offload"
        << (Args.hasArgNoClaim(options::OPT_offload_arch_EQ)
                ? "--offload-arch"
                : "--no-offload-arch");
  }

  if (KnownArchs.find(TC) != KnownArchs.end())
    return KnownArchs.lookup(TC);

  llvm::DenseSet<StringRef> Archs;
  for (auto *Arg : Args) {
    // Extract any '--[no-]offload-arch' arguments intended for this toolchain.
    std::unique_ptr<llvm::opt::Arg> ExtractedArg = nullptr;
    if (Arg->getOption().matches(options::OPT_Xopenmp_target_EQ) &&
        ToolChain::getOpenMPTriple(Arg->getValue(0)) == TC->getTriple()) {
      Arg->claim();
      unsigned Index = Args.getBaseArgs().MakeIndex(Arg->getValue(1));
      ExtractedArg = getOpts().ParseOneArg(Args, Index);
      Arg = ExtractedArg.get();
    }

    // Add or remove the seen architectures in order of appearance. If an
    // invalid architecture is given we simply exit.
    if (Arg->getOption().matches(options::OPT_offload_arch_EQ)) {
      for (StringRef Arch : llvm::split(Arg->getValue(), ",")) {
        StringRef ArchStr =
            getCanonicalArchString(C, Args, Arch, TC->getTriple());
        if (ArchStr.empty())
          return Archs;
        Archs.insert(ArchStr);
      }
    } else if (Arg->getOption().matches(options::OPT_no_offload_arch_EQ)) {
      for (StringRef Arch : llvm::split(Arg->getValue(), ",")) {
        if (Arch == "all") {
          Archs.clear();
        } else {
          StringRef ArchStr =
              getCanonicalArchString(C, Args, Arch, TC->getTriple());
          if (ArchStr.empty())
            return Archs;
          Archs.erase(ArchStr);
        }
      }
    }
  }

  if (auto ConflictingArchs = getConflictOffloadArchCombination(Archs, Kind)) {
    C.getDriver().Diag(clang::diag::err_drv_bad_offload_arch_combo)
        << ConflictingArchs->first << ConflictingArchs->second;
    C.setContainsError();
  }

  if (Archs.empty()) {
    if (Kind == Action::OFK_Cuda)
      Archs.insert(CudaArchToString(CudaArch::CudaDefault));
    else if (Kind == Action::OFK_HIP)
      Archs.insert(CudaArchToString(CudaArch::HIPDefault));
    else if (Kind == Action::OFK_OpenMP)
      Archs.insert(StringRef());
  } else {
    Args.ClaimAllArgs(options::OPT_offload_arch_EQ);
    Args.ClaimAllArgs(options::OPT_no_offload_arch_EQ);
  }

  return Archs;
}

Action *Driver::BuildOffloadingActions(Compilation &C,
                                       llvm::opt::DerivedArgList &Args,
                                       const InputTy &Input,
                                       Action *HostAction) const {
  // Don't build offloading actions if explicitly disabled or we do not have a
  // valid source input and compile action to embed it in. If preprocessing only
  // ignore embedding.
  if (offloadHostOnly() || !types::isSrcFile(Input.first) ||
      !(isa<CompileJobAction>(HostAction) ||
        getFinalPhase(Args) == phases::Preprocess))
    return HostAction;

  ActionList OffloadActions;
  OffloadAction::DeviceDependences DDeps;

  const Action::OffloadKind OffloadKinds[] = {
      Action::OFK_OpenMP, Action::OFK_Cuda, Action::OFK_HIP};

  for (Action::OffloadKind Kind : OffloadKinds) {
    SmallVector<const ToolChain *, 2> ToolChains;
    ActionList DeviceActions;

    auto TCRange = C.getOffloadToolChains(Kind);
    for (auto TI = TCRange.first, TE = TCRange.second; TI != TE; ++TI)
      ToolChains.push_back(TI->second);

    if (ToolChains.empty())
      continue;

    types::ID InputType = Input.first;
    const Arg *InputArg = Input.second;

    // The toolchain can be active for unsupported file types.
    if ((Kind == Action::OFK_Cuda && !types::isCuda(InputType)) ||
        (Kind == Action::OFK_HIP && !types::isHIP(InputType)))
      continue;

    // Get the product of all bound architectures and toolchains.
    SmallVector<std::pair<const ToolChain *, StringRef>> TCAndArchs;
    for (const ToolChain *TC : ToolChains)
      for (StringRef Arch : getOffloadArchs(C, Args, Kind, TC))
        TCAndArchs.push_back(std::make_pair(TC, Arch));

    for (unsigned I = 0, E = TCAndArchs.size(); I != E; ++I)
      DeviceActions.push_back(C.MakeAction<InputAction>(*InputArg, InputType));

    if (DeviceActions.empty())
      return HostAction;

    auto PL = types::getCompilationPhases(*this, Args, InputType);

    for (phases::ID Phase : PL) {
      if (Phase == phases::Link) {
        assert(Phase == PL.back() && "linking must be final compilation step.");
        break;
      }

      auto TCAndArch = TCAndArchs.begin();
      for (Action *&A : DeviceActions) {
        if (A->getType() == types::TY_Nothing)
          continue;

        A = ConstructPhaseAction(C, Args, Phase, A, Kind);

        if (isa<CompileJobAction>(A) && isa<CompileJobAction>(HostAction) &&
            Kind == Action::OFK_OpenMP &&
            HostAction->getType() != types::TY_Nothing) {
          // OpenMP offloading has a dependency on the host compile action to
          // identify which declarations need to be emitted. This shouldn't be
          // collapsed with any other actions so we can use it in the device.
          HostAction->setCannotBeCollapsedWithNextDependentAction();
          OffloadAction::HostDependence HDep(
              *HostAction, *C.getSingleOffloadToolChain<Action::OFK_Host>(),
              TCAndArch->second.data(), Kind);
          OffloadAction::DeviceDependences DDep;
          DDep.add(*A, *TCAndArch->first, TCAndArch->second.data(), Kind);
          A = C.MakeAction<OffloadAction>(HDep, DDep);
        }
        ++TCAndArch;
      }
    }

    // Compiling HIP in non-RDC mode requires linking each action individually.
    for (Action *&A : DeviceActions) {
      if ((A->getType() != types::TY_Object &&
           A->getType() != types::TY_LTO_BC) ||
          Kind != Action::OFK_HIP ||
          Args.hasFlag(options::OPT_fgpu_rdc, options::OPT_fno_gpu_rdc, false))
        continue;
      ActionList LinkerInput = {A};
      A = C.MakeAction<LinkJobAction>(LinkerInput, types::TY_Image);
    }

    auto TCAndArch = TCAndArchs.begin();
    for (Action *A : DeviceActions) {
      DDeps.add(*A, *TCAndArch->first, TCAndArch->second.data(), Kind);
      OffloadAction::DeviceDependences DDep;
      DDep.add(*A, *TCAndArch->first, TCAndArch->second.data(), Kind);
      OffloadActions.push_back(C.MakeAction<OffloadAction>(DDep, A->getType()));
      ++TCAndArch;
    }
  }

  if (offloadDeviceOnly())
    return C.MakeAction<OffloadAction>(DDeps, types::TY_Nothing);

  if (OffloadActions.empty())
    return HostAction;

  OffloadAction::DeviceDependences DDep;
  if (C.isOffloadingHostKind(Action::OFK_Cuda) &&
      !Args.hasFlag(options::OPT_fgpu_rdc, options::OPT_fno_gpu_rdc, false)) {
    // If we are not in RDC-mode we just emit the final CUDA fatbinary for
    // each translation unit without requiring any linking.
    Action *FatbinAction =
        C.MakeAction<LinkJobAction>(OffloadActions, types::TY_CUDA_FATBIN);
    DDep.add(*FatbinAction, *C.getSingleOffloadToolChain<Action::OFK_Cuda>(),
             nullptr, Action::OFK_Cuda);
  } else if (C.isOffloadingHostKind(Action::OFK_HIP) &&
             !Args.hasFlag(options::OPT_fgpu_rdc, options::OPT_fno_gpu_rdc,
                           false)) {
    // If we are not in RDC-mode we just emit the final HIP fatbinary for each
    // translation unit, linking each input individually.
    Action *FatbinAction =
        C.MakeAction<LinkJobAction>(OffloadActions, types::TY_HIP_FATBIN);
    DDep.add(*FatbinAction, *C.getSingleOffloadToolChain<Action::OFK_HIP>(),
             nullptr, Action::OFK_HIP);
  } else {
    // Package all the offloading actions into a single output that can be
    // embedded in the host and linked.
    Action *PackagerAction =
        C.MakeAction<OffloadPackagerJobAction>(OffloadActions, types::TY_Image);
    DDep.add(*PackagerAction, *C.getSingleOffloadToolChain<Action::OFK_Host>(),
             nullptr, C.getActiveOffloadKinds());
  }

  // If we are unable to embed a single device output into the host, we need to
  // add each device output as a host dependency to ensure they are still built.
  bool SingleDeviceOutput = !llvm::any_of(OffloadActions, [](Action *A) {
    return A->getType() == types::TY_Nothing;
  }) && isa<CompileJobAction>(HostAction);
  OffloadAction::HostDependence HDep(
      *HostAction, *C.getSingleOffloadToolChain<Action::OFK_Host>(),
      /*BoundArch=*/nullptr, SingleDeviceOutput ? DDep : DDeps);
  return C.MakeAction<OffloadAction>(HDep, SingleDeviceOutput ? DDep : DDeps);
}

Action *Driver::ConstructPhaseAction(
    Compilation &C, const ArgList &Args, phases::ID Phase, Action *Input,
    Action::OffloadKind TargetDeviceOffloadKind) const {
  llvm::PrettyStackTraceString CrashInfo("Constructing phase actions");

  // Some types skip the assembler phase (e.g., llvm-bc), but we can't
  // encode this in the steps because the intermediate type depends on
  // arguments. Just special case here.
  if (Phase == phases::Assemble && Input->getType() != types::TY_PP_Asm)
    return Input;

  // Build the appropriate action.
  switch (Phase) {
  case phases::Link:
    llvm_unreachable("link action invalid here.");
  case phases::IfsMerge:
    llvm_unreachable("ifsmerge action invalid here.");
  case phases::Preprocess: {
    types::ID OutputTy;
    // -M and -MM specify the dependency file name by altering the output type,
    // -if -MD and -MMD are not specified.
    if (Args.hasArg(options::OPT_M, options::OPT_MM) &&
        !Args.hasArg(options::OPT_MD, options::OPT_MMD)) {
      OutputTy = types::TY_Dependencies;
    } else {
      OutputTy = Input->getType();
      // For these cases, the preprocessor is only translating forms, the Output
      // still needs preprocessing.
      if (!Args.hasFlag(options::OPT_frewrite_includes,
                        options::OPT_fno_rewrite_includes, false) &&
          !Args.hasFlag(options::OPT_frewrite_imports,
                        options::OPT_fno_rewrite_imports, false) &&
          !Args.hasFlag(options::OPT_fdirectives_only,
                        options::OPT_fno_directives_only, false) &&
          !CCGenDiagnostics)
        OutputTy = types::getPreprocessedType(OutputTy);
      assert(OutputTy != types::TY_INVALID &&
             "Cannot preprocess this input type!");
    }
    types::ID HostPPType = types::getPreprocessedType(Input->getType());
    // TODO: Support SYCL offloading with CUDA files
    if (Args.hasArg(options::OPT_fsycl) && HostPPType != types::TY_INVALID &&
        !Args.hasArg(options::OPT_fno_sycl_use_footer) &&
        TargetDeviceOffloadKind == Action::OFK_None &&
        Input->getType() != types::TY_CUDA &&
        Input->getType() != types::TY_CUDA_DEVICE) {
      // Performing a host compilation with -fsycl.  Append the integration
      // footer to the source file.
      auto *AppendFooter =
          C.MakeAction<AppendFooterJobAction>(Input, types::TY_CXX);
      // FIXME: There are 2 issues with dependency generation in regards to
      // the integration footer that need to be addressed.
      // 1) Input file referenced on the RHS of a dependency is based on the
      //    input src, which is a temporary.  We want this to be the true
      //    user input src file.
      // 2) When generating dependencies against a preprocessed file, header
      //    file information (using -MD or-MMD) is not provided.
      return C.MakeAction<PreprocessJobAction>(AppendFooter, OutputTy);
    }
    return C.MakeAction<PreprocessJobAction>(Input, OutputTy);
  }
  case phases::Precompile: {
    // API extraction should not generate an actual precompilation action.
    if (Args.hasArg(options::OPT_extract_api))
      return C.MakeAction<ExtractAPIJobAction>(Input, types::TY_API_INFO);

    types::ID OutputTy = getPrecompiledType(Input->getType());
    assert(OutputTy != types::TY_INVALID &&
           "Cannot precompile this input type!");

    // If we're given a module name, precompile header file inputs as a
    // module, not as a precompiled header.
    const char *ModName = nullptr;
    if (OutputTy == types::TY_PCH) {
      if (Arg *A = Args.getLastArg(options::OPT_fmodule_name_EQ))
        ModName = A->getValue();
      if (ModName)
        OutputTy = types::TY_ModuleFile;
    }

    if (Args.hasArg(options::OPT_fsyntax_only)) {
      // Syntax checks should not emit a PCH file
      OutputTy = types::TY_Nothing;
    }

    return C.MakeAction<PrecompileJobAction>(Input, OutputTy);
  }
  case phases::Compile: {
    if (Args.hasArg(options::OPT_fsyntax_only))
      return C.MakeAction<CompileJobAction>(Input, types::TY_Nothing);
    if (Args.hasArg(options::OPT_rewrite_objc))
      return C.MakeAction<CompileJobAction>(Input, types::TY_RewrittenObjC);
    if (Args.hasArg(options::OPT_rewrite_legacy_objc))
      return C.MakeAction<CompileJobAction>(Input,
                                            types::TY_RewrittenLegacyObjC);
    if (Args.hasArg(options::OPT__analyze))
      return C.MakeAction<AnalyzeJobAction>(Input, types::TY_Plist);
    if (Args.hasArg(options::OPT__migrate))
      return C.MakeAction<MigrateJobAction>(Input, types::TY_Remap);
    if (Args.hasArg(options::OPT_emit_ast))
      return C.MakeAction<CompileJobAction>(Input, types::TY_AST);
    if (Args.hasArg(options::OPT_module_file_info))
      return C.MakeAction<CompileJobAction>(Input, types::TY_ModuleFile);
    if (Args.hasArg(options::OPT_verify_pch))
      return C.MakeAction<VerifyPCHJobAction>(Input, types::TY_Nothing);
    if (Args.hasArg(options::OPT_extract_api))
      return C.MakeAction<ExtractAPIJobAction>(Input, types::TY_API_INFO);
    return C.MakeAction<CompileJobAction>(Input, types::TY_LLVM_BC);
  }
  case phases::Backend: {
    if (isUsingLTO() && TargetDeviceOffloadKind == Action::OFK_None) {
      types::ID Output =
          Args.hasArg(options::OPT_S) ? types::TY_LTO_IR : types::TY_LTO_BC;
      return C.MakeAction<BackendJobAction>(Input, Output);
    }
    if (isUsingLTO(/* IsOffload */ true) &&
        TargetDeviceOffloadKind != Action::OFK_None) {
      types::ID Output =
          Args.hasArg(options::OPT_S) ? types::TY_LTO_IR : types::TY_LTO_BC;
      return C.MakeAction<BackendJobAction>(Input, Output);
    }
    if (Args.hasArg(options::OPT_emit_llvm) ||
        (TargetDeviceOffloadKind == Action::OFK_HIP &&
         Args.hasFlag(options::OPT_fgpu_rdc, options::OPT_fno_gpu_rdc,
                      false))) {
      types::ID Output =
          Args.hasArg(options::OPT_S) ? types::TY_LLVM_IR : types::TY_LLVM_BC;
      return C.MakeAction<BackendJobAction>(Input, Output);
    }
    return C.MakeAction<BackendJobAction>(Input, types::TY_PP_Asm);
  }
  case phases::Assemble:
    return C.MakeAction<AssembleJobAction>(std::move(Input), types::TY_Object);
  }

  llvm_unreachable("invalid phase in ConstructPhaseAction");
}

void Driver::BuildJobs(Compilation &C) const {
  llvm::PrettyStackTraceString CrashInfo("Building compilation jobs");

  Arg *FinalOutput = C.getArgs().getLastArg(options::OPT_o);

  // It is an error to provide a -o option if we are making multiple output
  // files. There are exceptions:
  //
  // IfsMergeJob: when generating interface stubs enabled we want to be able to
  // generate the stub file at the same time that we generate the real
  // library/a.out. So when a .o, .so, etc are the output, with clang interface
  // stubs there will also be a .ifs and .ifso at the same location.
  //
  // CompileJob of type TY_IFS_CPP: when generating interface stubs is enabled
  // and -c is passed, we still want to be able to generate a .ifs file while
  // we are also generating .o files. So we allow more than one output file in
  // this case as well.
  //
  // Preprocessing job performed for -fsycl enabled compilation specifically
  // for dependency generation (TY_Dependencies)
  //
  // OffloadClass of type TY_Nothing: device-only output will place many outputs
  // into a single offloading action. We should count all inputs to the action
  // as outputs. Also ignore device-only outputs if we're compiling with
  // -fsyntax-only.
  if (FinalOutput) {
    unsigned NumOutputs = 0;
    unsigned NumIfsOutputs = 0;
    for (const Action *A : C.getActions()) {
      if (A->getType() != types::TY_Nothing &&
          !(A->getKind() == Action::IfsMergeJobClass ||
            (A->getType() == clang::driver::types::TY_IFS_CPP &&
             A->getKind() == clang::driver::Action::CompileJobClass &&
             0 == NumIfsOutputs++) ||
            (A->getKind() == Action::BindArchClass && A->getInputs().size() &&
             A->getInputs().front()->getKind() == Action::IfsMergeJobClass) ||
            (A->getKind() == Action::PreprocessJobClass &&
             A->getType() == types::TY_Dependencies &&
             C.getArgs().hasArg(options::OPT_fsycl))))
        ++NumOutputs;
      else if (A->getKind() == Action::OffloadClass &&
               A->getType() == types::TY_Nothing &&
               !C.getArgs().hasArg(options::OPT_fsyntax_only))
        NumOutputs += A->size();
    }

    if (NumOutputs > 1) {
      Diag(clang::diag::err_drv_output_argument_with_multiple_files);
      FinalOutput = nullptr;
    }
  }

  const llvm::Triple &RawTriple = C.getDefaultToolChain().getTriple();
  if (RawTriple.isOSAIX()) {
    if (Arg *A = C.getArgs().getLastArg(options::OPT_G))
      Diag(diag::err_drv_unsupported_opt_for_target)
          << A->getSpelling() << RawTriple.str();
    if (LTOMode == LTOK_Thin)
      Diag(diag::err_drv_clang_unsupported) << "thinLTO on AIX";
  }

  // Collect the list of architectures.
  llvm::StringSet<> ArchNames;
  if (RawTriple.isOSBinFormatMachO())
    for (const Arg *A : C.getArgs())
      if (A->getOption().matches(options::OPT_arch))
        ArchNames.insert(A->getValue());

  // Set of (Action, canonical ToolChain triple) pairs we've built jobs for.
  std::map<std::pair<const Action *, std::string>, InputInfoList> CachedResults;
  for (Action *A : C.getActions()) {
    // If we are linking an image for multiple archs then the linker wants
    // -arch_multiple and -final_output <final image name>. Unfortunately, this
    // doesn't fit in cleanly because we have to pass this information down.
    //
    // FIXME: This is a hack; find a cleaner way to integrate this into the
    // process.
    const char *LinkingOutput = nullptr;
    if (isa<LipoJobAction>(A)) {
      if (FinalOutput)
        LinkingOutput = FinalOutput->getValue();
      else
        LinkingOutput = getDefaultImageName();
    }

    BuildJobsForAction(C, A, &C.getDefaultToolChain(),
                       /*BoundArch*/ StringRef(),
                       /*AtTopLevel*/ true,
                       /*MultipleArchs*/ ArchNames.size() > 1,
                       /*LinkingOutput*/ LinkingOutput, CachedResults,
                       /*TargetDeviceOffloadKind*/ Action::OFK_None);
  }

  // If we have more than one job, then disable integrated-cc1 for now. Do this
  // also when we need to report process execution statistics.
  if (C.getJobs().size() > 1 || CCPrintProcessStats)
    for (auto &J : C.getJobs())
      J.InProcess = false;

  if (CCPrintProcessStats) {
    C.setPostCallback([=](const Command &Cmd, int Res) {
      Optional<llvm::sys::ProcessStatistics> ProcStat =
          Cmd.getProcessStatistics();
      if (!ProcStat)
        return;

      const char *LinkingOutput = nullptr;
      if (FinalOutput)
        LinkingOutput = FinalOutput->getValue();
      else if (!Cmd.getOutputFilenames().empty())
        LinkingOutput = Cmd.getOutputFilenames().front().c_str();
      else
        LinkingOutput = getDefaultImageName();

      if (CCPrintStatReportFilename.empty()) {
        using namespace llvm;
        // Human readable output.
        outs() << sys::path::filename(Cmd.getExecutable()) << ": "
               << "output=" << LinkingOutput;
        outs() << ", total="
               << format("%.3f", ProcStat->TotalTime.count() / 1000.) << " ms"
               << ", user="
               << format("%.3f", ProcStat->UserTime.count() / 1000.) << " ms"
               << ", mem=" << ProcStat->PeakMemory << " Kb\n";
      } else {
        // CSV format.
        std::string Buffer;
        llvm::raw_string_ostream Out(Buffer);
        llvm::sys::printArg(Out, llvm::sys::path::filename(Cmd.getExecutable()),
                            /*Quote*/ true);
        Out << ',';
        llvm::sys::printArg(Out, LinkingOutput, true);
        Out << ',' << ProcStat->TotalTime.count() << ','
            << ProcStat->UserTime.count() << ',' << ProcStat->PeakMemory
            << '\n';
        Out.flush();
        std::error_code EC;
        llvm::raw_fd_ostream OS(CCPrintStatReportFilename, EC,
                                llvm::sys::fs::OF_Append |
                                    llvm::sys::fs::OF_Text);
        if (EC)
          return;
        auto L = OS.lock();
        if (!L) {
          llvm::errs() << "ERROR: Cannot lock file "
                       << CCPrintStatReportFilename << ": "
                       << toString(L.takeError()) << "\n";
          return;
        }
        OS << Buffer;
        OS.flush();
      }
    });
  }

  // If the user passed -Qunused-arguments or there were errors, don't warn
  // about any unused arguments.
  if (Diags.hasErrorOccurred() ||
      C.getArgs().hasArg(options::OPT_Qunused_arguments))
    return;

  // Claim -fdriver-only here.
  (void)C.getArgs().hasArg(options::OPT_fdriver_only);
  // Claim -### here.
  (void)C.getArgs().hasArg(options::OPT__HASH_HASH_HASH);

  // Claim --driver-mode, --rsp-quoting, it was handled earlier.
  (void)C.getArgs().hasArg(options::OPT_driver_mode);
  (void)C.getArgs().hasArg(options::OPT_rsp_quoting);

  for (Arg *A : C.getArgs()) {
    // FIXME: It would be nice to be able to send the argument to the
    // DiagnosticsEngine, so that extra values, position, and so on could be
    // printed.
    if (!A->isClaimed()) {
      if (A->getOption().hasFlag(options::NoArgumentUnused))
        continue;

      // Suppress the warning automatically if this is just a flag, and it is an
      // instance of an argument we already claimed.
      const Option &Opt = A->getOption();
      if (Opt.getKind() == Option::FlagClass) {
        bool DuplicateClaimed = false;

        for (const Arg *AA : C.getArgs().filtered(&Opt)) {
          if (AA->isClaimed()) {
            DuplicateClaimed = true;
            break;
          }
        }

        if (DuplicateClaimed)
          continue;
      }

      // In clang-cl, don't mention unknown arguments here since they have
      // already been warned about.
      if (!IsCLMode() || !A->getOption().matches(options::OPT_UNKNOWN))
        Diag(clang::diag::warn_drv_unused_argument)
            << A->getAsString(C.getArgs());
    }
  }
}

namespace {
/// Utility class to control the collapse of dependent actions and select the
/// tools accordingly.
class ToolSelector final {
  /// The tool chain this selector refers to.
  const ToolChain &TC;

  /// The compilation this selector refers to.
  const Compilation &C;

  /// The base action this selector refers to.
  const JobAction *BaseAction;

  /// Set to true if the current toolchain refers to host actions.
  bool IsHostSelector;

  /// Set to true if save-temps and embed-bitcode functionalities are active.
  bool SaveTemps;
  bool EmbedBitcode;

  /// Get previous dependent action or null if that does not exist. If
  /// \a CanBeCollapsed is false, that action must be legal to collapse or
  /// null will be returned.
  const JobAction *getPrevDependentAction(const ActionList &Inputs,
                                          ActionList &SavedOffloadAction,
                                          bool CanBeCollapsed = true) {
    // An option can be collapsed only if it has a single input.
    if (Inputs.size() != 1)
      return nullptr;

    Action *CurAction = *Inputs.begin();
    if (CanBeCollapsed &&
        !CurAction->isCollapsingWithNextDependentActionLegal())
      return nullptr;

    // If the input action is an offload action. Look through it and save any
    // offload action that can be dropped in the event of a collapse.
    if (auto *OA = dyn_cast<OffloadAction>(CurAction)) {
      // If the dependent action is a device action, we will attempt to collapse
      // only with other device actions. Otherwise, we would do the same but
      // with host actions only.
      if (!IsHostSelector) {
        if (OA->hasSingleDeviceDependence(/*DoNotConsiderHostActions=*/true)) {
          CurAction =
              OA->getSingleDeviceDependence(/*DoNotConsiderHostActions=*/true);
          if (CanBeCollapsed &&
              !CurAction->isCollapsingWithNextDependentActionLegal())
            return nullptr;
          SavedOffloadAction.push_back(OA);
          return dyn_cast<JobAction>(CurAction);
        }
      } else if (OA->hasHostDependence()) {
        CurAction = OA->getHostDependence();
        if (CanBeCollapsed &&
            !CurAction->isCollapsingWithNextDependentActionLegal())
          return nullptr;
        SavedOffloadAction.push_back(OA);
        return dyn_cast<JobAction>(CurAction);
      }
      return nullptr;
    }

    return dyn_cast<JobAction>(CurAction);
  }

  /// Return true if an assemble action can be collapsed.
  bool canCollapseAssembleAction() const {
    return TC.useIntegratedAs() && !SaveTemps &&
           !C.getArgs().hasArg(options::OPT_via_file_asm) &&
           !C.getArgs().hasArg(options::OPT__SLASH_FA) &&
           !C.getArgs().hasArg(options::OPT__SLASH_Fa);
  }

  /// Return true if a preprocessor action can be collapsed.
  bool canCollapsePreprocessorAction() const {
    return !C.getArgs().hasArg(options::OPT_no_integrated_cpp) &&
           !C.getArgs().hasArg(options::OPT_traditional_cpp) && !SaveTemps &&
           !C.getArgs().hasArg(options::OPT_rewrite_objc);
  }

  /// Struct that relates an action with the offload actions that would be
  /// collapsed with it.
  struct JobActionInfo final {
    /// The action this info refers to.
    const JobAction *JA = nullptr;
    /// The offload actions we need to take care off if this action is
    /// collapsed.
    ActionList SavedOffloadAction;
  };

  /// Append collapsed offload actions from the give nnumber of elements in the
  /// action info array.
  static void AppendCollapsedOffloadAction(ActionList &CollapsedOffloadAction,
                                           ArrayRef<JobActionInfo> &ActionInfo,
                                           unsigned ElementNum) {
    assert(ElementNum <= ActionInfo.size() && "Invalid number of elements.");
    for (unsigned I = 0; I < ElementNum; ++I)
      CollapsedOffloadAction.append(ActionInfo[I].SavedOffloadAction.begin(),
                                    ActionInfo[I].SavedOffloadAction.end());
  }

  /// Functions that attempt to perform the combining. They detect if that is
  /// legal, and if so they update the inputs \a Inputs and the offload action
  /// that were collapsed in \a CollapsedOffloadAction. A tool that deals with
  /// the combined action is returned. If the combining is not legal or if the
  /// tool does not exist, null is returned.
  /// Currently three kinds of collapsing are supported:
  ///  - Assemble + Backend + Compile;
  ///  - Assemble + Backend ;
  ///  - Backend + Compile.
  const Tool *
  combineAssembleBackendCompile(ArrayRef<JobActionInfo> ActionInfo,
                                ActionList &Inputs,
                                ActionList &CollapsedOffloadAction) {
    if (ActionInfo.size() < 3 || !canCollapseAssembleAction())
      return nullptr;
    auto *AJ = dyn_cast<AssembleJobAction>(ActionInfo[0].JA);
    auto *BJ = dyn_cast<BackendJobAction>(ActionInfo[1].JA);
    auto *CJ = dyn_cast<CompileJobAction>(ActionInfo[2].JA);
    if (!AJ || !BJ || !CJ)
      return nullptr;

    // Get compiler tool.
    const Tool *T = TC.SelectTool(*CJ);
    if (!T)
      return nullptr;

    // Can't collapse if we don't have codegen support unless we are
    // emitting LLVM IR.
    bool OutputIsLLVM = types::isLLVMIR(ActionInfo[0].JA->getType());
    if (!T->hasIntegratedBackend() && !(OutputIsLLVM && T->canEmitIR()))
      return nullptr;

    // When using -fembed-bitcode, it is required to have the same tool (clang)
    // for both CompilerJA and BackendJA. Otherwise, combine two stages.
    if (EmbedBitcode) {
      const Tool *BT = TC.SelectTool(*BJ);
      if (BT == T)
        return nullptr;
    }

    if (!T->hasIntegratedAssembler())
      return nullptr;

    Inputs = CJ->getInputs();
    AppendCollapsedOffloadAction(CollapsedOffloadAction, ActionInfo,
                                 /*NumElements=*/3);
    return T;
  }
  const Tool *combineAssembleBackend(ArrayRef<JobActionInfo> ActionInfo,
                                     ActionList &Inputs,
                                     ActionList &CollapsedOffloadAction) {
    if (ActionInfo.size() < 2 || !canCollapseAssembleAction())
      return nullptr;
    auto *AJ = dyn_cast<AssembleJobAction>(ActionInfo[0].JA);
    auto *BJ = dyn_cast<BackendJobAction>(ActionInfo[1].JA);
    if (!AJ || !BJ)
      return nullptr;

    // Get backend tool.
    const Tool *T = TC.SelectTool(*BJ);
    if (!T)
      return nullptr;

    if (!T->hasIntegratedAssembler())
      return nullptr;

    Inputs = BJ->getInputs();
    AppendCollapsedOffloadAction(CollapsedOffloadAction, ActionInfo,
                                 /*NumElements=*/2);
    return T;
  }
  const Tool *combineBackendCompile(ArrayRef<JobActionInfo> ActionInfo,
                                    ActionList &Inputs,
                                    ActionList &CollapsedOffloadAction) {
    if (ActionInfo.size() < 2)
      return nullptr;
    auto *BJ = dyn_cast<BackendJobAction>(ActionInfo[0].JA);
    auto *CJ = dyn_cast<CompileJobAction>(ActionInfo[1].JA);
    if (!BJ || !CJ)
      return nullptr;

    // Check if the initial input (to the compile job or its predessor if one
    // exists) is LLVM bitcode. In that case, no preprocessor step is required
    // and we can still collapse the compile and backend jobs when we have
    // -save-temps. I.e. there is no need for a separate compile job just to
    // emit unoptimized bitcode.
    bool InputIsBitcode = true;
    for (size_t i = 1; i < ActionInfo.size(); i++)
      if (ActionInfo[i].JA->getType() != types::TY_LLVM_BC &&
          ActionInfo[i].JA->getType() != types::TY_LTO_BC) {
        InputIsBitcode = false;
        break;
      }
    if (!InputIsBitcode && !canCollapsePreprocessorAction())
      return nullptr;

    // Get compiler tool.
    const Tool *T = TC.SelectTool(*CJ);
    if (!T)
      return nullptr;

    // Can't collapse if we don't have codegen support unless we are
    // emitting LLVM IR.
    bool OutputIsLLVM = types::isLLVMIR(ActionInfo[0].JA->getType());
    if (!T->hasIntegratedBackend() && !(OutputIsLLVM && T->canEmitIR()))
      return nullptr;

    if (T->canEmitIR() && ((SaveTemps && !InputIsBitcode) || EmbedBitcode))
      return nullptr;

    Inputs = CJ->getInputs();
    AppendCollapsedOffloadAction(CollapsedOffloadAction, ActionInfo,
                                 /*NumElements=*/2);
    return T;
  }

  /// Updates the inputs if the obtained tool supports combining with
  /// preprocessor action, and the current input is indeed a preprocessor
  /// action. If combining results in the collapse of offloading actions, those
  /// are appended to \a CollapsedOffloadAction.
  void combineWithPreprocessor(const Tool *T, ActionList &Inputs,
                               ActionList &CollapsedOffloadAction) {
    if (!T || !canCollapsePreprocessorAction() || !T->hasIntegratedCPP())
      return;

    // Attempt to get a preprocessor action dependence.
    ActionList PreprocessJobOffloadActions;
    ActionList NewInputs;
    for (Action *A : Inputs) {
      auto *PJ = getPrevDependentAction({A}, PreprocessJobOffloadActions);
      if (!PJ || !isa<PreprocessJobAction>(PJ)) {
        NewInputs.push_back(A);
        continue;
      }

      // This is legal to combine. Append any offload action we found and add the
      // current input to preprocessor inputs.
      CollapsedOffloadAction.append(PreprocessJobOffloadActions.begin(),
                                    PreprocessJobOffloadActions.end());
      NewInputs.append(PJ->input_begin(), PJ->input_end());
    }
    Inputs = NewInputs;
  }

public:
  ToolSelector(const JobAction *BaseAction, const ToolChain &TC,
               const Compilation &C, bool SaveTemps, bool EmbedBitcode)
      : TC(TC), C(C), BaseAction(BaseAction), SaveTemps(SaveTemps),
        EmbedBitcode(EmbedBitcode) {
    assert(BaseAction && "Invalid base action.");
    IsHostSelector = BaseAction->getOffloadingDeviceKind() == Action::OFK_None;
  }

  /// Check if a chain of actions can be combined and return the tool that can
  /// handle the combination of actions. The pointer to the current inputs \a
  /// Inputs and the list of offload actions \a CollapsedOffloadActions
  /// connected to collapsed actions are updated accordingly. The latter enables
  /// the caller of the selector to process them afterwards instead of just
  /// dropping them. If no suitable tool is found, null will be returned.
  const Tool *getTool(ActionList &Inputs,
                      ActionList &CollapsedOffloadAction) {
    //
    // Get the largest chain of actions that we could combine.
    //

    SmallVector<JobActionInfo, 5> ActionChain(1);
    ActionChain.back().JA = BaseAction;
    while (ActionChain.back().JA) {
      const Action *CurAction = ActionChain.back().JA;

      // Grow the chain by one element.
      ActionChain.resize(ActionChain.size() + 1);
      JobActionInfo &AI = ActionChain.back();

      // Attempt to fill it with the
      AI.JA =
          getPrevDependentAction(CurAction->getInputs(), AI.SavedOffloadAction);
    }

    // Pop the last action info as it could not be filled.
    ActionChain.pop_back();

    //
    // Attempt to combine actions. If all combining attempts failed, just return
    // the tool of the provided action. At the end we attempt to combine the
    // action with any preprocessor action it may depend on.
    //

    const Tool *T = combineAssembleBackendCompile(ActionChain, Inputs,
                                                  CollapsedOffloadAction);
    if (!T)
      T = combineAssembleBackend(ActionChain, Inputs, CollapsedOffloadAction);
    if (!T)
      T = combineBackendCompile(ActionChain, Inputs, CollapsedOffloadAction);
    if (!T) {
      Inputs = BaseAction->getInputs();
      T = TC.SelectTool(*BaseAction);
    }

    combineWithPreprocessor(T, Inputs, CollapsedOffloadAction);
    return T;
  }
};
}

/// Return a string that uniquely identifies the result of a job. The bound arch
/// is not necessarily represented in the toolchain's triple -- for example,
/// armv7 and armv7s both map to the same triple -- so we need both in our map.
/// Also, we need to add the offloading device kind, as the same tool chain can
/// be used for host and device for some programming models, e.g. OpenMP.
static std::string GetTriplePlusArchString(const ToolChain *TC,
                                           StringRef BoundArch,
                                           Action::OffloadKind OffloadKind) {
  std::string TriplePlusArch = TC->getTriple().normalize();
  if (!BoundArch.empty()) {
    TriplePlusArch += "-";
    TriplePlusArch += BoundArch;
  }
  TriplePlusArch += "-";
  TriplePlusArch += Action::GetOffloadKindName(OffloadKind);
  return TriplePlusArch;
}

static void CollectForEachInputs(
    InputInfoList &InputInfos, const Action *SourceAction, const ToolChain *TC,
    StringRef BoundArch, Action::OffloadKind TargetDeviceOffloadKind,
    const std::map<std::pair<const Action *, std::string>, InputInfoList>
        &CachedResults) {
  for (const Action *Input : SourceAction->getInputs()) {
    // Search for the Input, if not in the cache assume actions were collapsed
    // so recurse.
    auto Lookup = CachedResults.find(
        {Input,
         GetTriplePlusArchString(TC, BoundArch, TargetDeviceOffloadKind)});
    if (Lookup != CachedResults.end()) {
      InputInfos.append(Lookup->second);
    } else {
      CollectForEachInputs(InputInfos, Input, TC, BoundArch,
                           TargetDeviceOffloadKind, CachedResults);
    }
  }
}

InputInfoList Driver::BuildJobsForAction(
    Compilation &C, const Action *A, const ToolChain *TC, StringRef BoundArch,
    bool AtTopLevel, bool MultipleArchs, const char *LinkingOutput,
    std::map<std::pair<const Action *, std::string>, InputInfoList>
        &CachedResults,
    Action::OffloadKind TargetDeviceOffloadKind) const {
  std::pair<const Action *, std::string> ActionTC = {
      A, GetTriplePlusArchString(TC, BoundArch, TargetDeviceOffloadKind)};
  auto CachedResult = CachedResults.find(ActionTC);
  if (CachedResult != CachedResults.end()) {
    return CachedResult->second;
  }
  InputInfoList Result = BuildJobsForActionNoCache(
      C, A, TC, BoundArch, AtTopLevel, MultipleArchs, LinkingOutput,
      CachedResults, TargetDeviceOffloadKind);
  CachedResults[ActionTC] = Result;
  return Result;
}

InputInfoList Driver::BuildJobsForActionNoCache(
    Compilation &C, const Action *A, const ToolChain *TC, StringRef BoundArch,
    bool AtTopLevel, bool MultipleArchs, const char *LinkingOutput,
    std::map<std::pair<const Action *, std::string>, InputInfoList>
        &CachedResults,
    Action::OffloadKind TargetDeviceOffloadKind) const {
  llvm::PrettyStackTraceString CrashInfo("Building compilation jobs");

  InputInfoList OffloadDependencesInputInfo;
  bool BuildingForOffloadDevice = TargetDeviceOffloadKind != Action::OFK_None;
  if (const OffloadAction *OA = dyn_cast<OffloadAction>(A)) {
    // The 'Darwin' toolchain is initialized only when its arguments are
    // computed. Get the default arguments for OFK_None to ensure that
    // initialization is performed before processing the offload action.
    // FIXME: Remove when darwin's toolchain is initialized during construction.
    C.getArgsForToolChain(TC, BoundArch, Action::OFK_None);

    // The offload action is expected to be used in four different situations.
    //
    // a) Set a toolchain/architecture/kind for a host action:
    //    Host Action 1 -> OffloadAction -> Host Action 2
    //
    // b) Set a toolchain/architecture/kind for a device action;
    //    Device Action 1 -> OffloadAction -> Device Action 2
    //
    // c) Specify a device dependence to a host action;
    //    Device Action 1  _
    //                      \
    //      Host Action 1  ---> OffloadAction -> Host Action 2
    //
    // d) Specify a host dependence to a device action.
    //      Host Action 1  _
    //                      \
    //    Device Action 1  ---> OffloadAction -> Device Action 2
    //
    // For a) and b), we just return the job generated for the dependences. For
    // c) and d) we override the current action with the host/device dependence
    // if the current toolchain is host/device and set the offload dependences
    // info with the jobs obtained from the device/host dependence(s).

    // If there is a single device option or has no host action, just generate
    // the job for it.
    if (OA->hasSingleDeviceDependence() || !OA->hasHostDependence()) {
      InputInfoList DevA;
      OA->doOnEachDeviceDependence([&](Action *DepA, const ToolChain *DepTC,
                                       const char *DepBoundArch) {
        DevA.append(BuildJobsForAction(C, DepA, DepTC, DepBoundArch, AtTopLevel,
                                       /*MultipleArchs*/ !!DepBoundArch,
                                       LinkingOutput, CachedResults,
                                       DepA->getOffloadingDeviceKind()));
      });
      return DevA;
    }

    // If 'Action 2' is host, we generate jobs for the device dependences and
    // override the current action with the host dependence. Otherwise, we
    // generate the host dependences and override the action with the device
    // dependence. The dependences can't therefore be a top-level action.
    OA->doOnEachDependence(
        /*IsHostDependence=*/BuildingForOffloadDevice,
        [&](Action *DepA, const ToolChain *DepTC, const char *DepBoundArch) {
          OffloadDependencesInputInfo.append(BuildJobsForAction(
              C, DepA, DepTC, DepBoundArch, /*AtTopLevel=*/false,
              /*MultipleArchs*/ !!DepBoundArch, LinkingOutput, CachedResults,
              DepA->getOffloadingDeviceKind()));
        });

    A = BuildingForOffloadDevice
            ? OA->getSingleDeviceDependence(/*DoNotConsiderHostActions=*/true)
            : OA->getHostDependence();

    // We may have already built this action as a part of the offloading
    // toolchain, return the cached input if so.
    std::pair<const Action *, std::string> ActionTC = {
        OA->getHostDependence(),
        GetTriplePlusArchString(TC, BoundArch, TargetDeviceOffloadKind)};
    if (CachedResults.find(ActionTC) != CachedResults.end()) {
      InputInfoList Inputs = CachedResults[ActionTC];
      Inputs.append(OffloadDependencesInputInfo);
      return Inputs;
    }
  }

  if (const InputAction *IA = dyn_cast<InputAction>(A)) {
    // FIXME: It would be nice to not claim this here; maybe the old scheme of
    // just using Args was better?
    const Arg &Input = IA->getInputArg();
    Input.claim();
    if (Input.getOption().matches(options::OPT_INPUT)) {
      const char *Name = Input.getValue();
      return {InputInfo(A, Name, /* _BaseInput = */ Name)};
    }
    return {InputInfo(A, &Input, /* _BaseInput = */ "")};
  }
  if (const BindArchAction *BAA = dyn_cast<BindArchAction>(A)) {
    const ToolChain *TC;
    StringRef ArchName = BAA->getArchName();

    if (!ArchName.empty())
      TC = &getToolChain(C.getArgs(),
                         computeTargetTriple(*this, TargetTriple,
                                             C.getArgs(), ArchName));
    else
      TC = &C.getDefaultToolChain();

    return BuildJobsForAction(C, *BAA->input_begin(), TC, ArchName, AtTopLevel,
                              MultipleArchs, LinkingOutput, CachedResults,
                              TargetDeviceOffloadKind);
  }

  if (const ForEachWrappingAction *FEA = dyn_cast<ForEachWrappingAction>(A)) {
    // Check that the main action wasn't already processed.
    auto MainActionOutput = CachedResults.find(
        {FEA->getJobAction(),
         GetTriplePlusArchString(TC, BoundArch, TargetDeviceOffloadKind)});
    if (MainActionOutput != CachedResults.end()) {
      // The input was processed on behalf of another foreach.
      // Add entry in cache and return.
      CachedResults[{FEA, GetTriplePlusArchString(TC, BoundArch,
                                                  TargetDeviceOffloadKind)}] =
          MainActionOutput->second;
      return MainActionOutput->second;
    }

    // Build commands for the TFormInput then take any command added after as
    // needing a llvm-foreach wrapping.
    BuildJobsForAction(C, FEA->getTFormInput(), TC, BoundArch,
                       /*AtTopLevel=*/false, MultipleArchs, LinkingOutput,
                       CachedResults, TargetDeviceOffloadKind);
    unsigned OffsetIdx = C.getJobs().size();
    BuildJobsForAction(C, FEA->getJobAction(), TC, BoundArch,
                       /*AtTopLevel=*/false, MultipleArchs, LinkingOutput,
                       CachedResults, TargetDeviceOffloadKind);

    auto begin = C.getJobs().getJobsForOverride().begin() + OffsetIdx;
    auto end = C.getJobs().getJobsForOverride().end();

    // Steal the commands.
    llvm::SmallVector<std::unique_ptr<Command>, 4> JobsToWrap(
        std::make_move_iterator(begin), std::make_move_iterator(end));
    C.getJobs().getJobsForOverride().erase(begin, end);

    InputInfo ActionResult;
    for (std::unique_ptr<Command> Cmd :
         llvm::make_range(std::make_move_iterator(JobsToWrap.begin()),
                          std::make_move_iterator(JobsToWrap.end()))) {
      const JobAction *SourceAction = cast<JobAction>(&Cmd->getSource());

      ActionResult = CachedResults.at(
          {SourceAction,
           GetTriplePlusArchString(TC, BoundArch, TargetDeviceOffloadKind)}).front();
      InputInfoList InputInfos;
      CollectForEachInputs(InputInfos, SourceAction, TC, BoundArch,
                           TargetDeviceOffloadKind, CachedResults);
      const Tool *Creator = &Cmd->getCreator();

      tools::SYCL::constructLLVMForeachCommand(
          C, *SourceAction, std::move(Cmd), InputInfos, ActionResult, Creator,
          "", types::getTypeTempSuffix(ActionResult.getType()));
    }
    return { ActionResult };
  }

  ActionList Inputs = A->getInputs();

  const JobAction *JA = cast<JobAction>(A);
  ActionList CollapsedOffloadActions;

  auto *DA = dyn_cast<OffloadDepsJobAction>(JA);
  const ToolChain *JATC = DA ? DA->getHostTC() : TC;

  ToolSelector TS(JA, *JATC, C, isSaveTempsEnabled(),
                  embedBitcodeInObject() && !isUsingLTO());
  const Tool *T = TS.getTool(Inputs, CollapsedOffloadActions);

  if (!T)
    return {InputInfo()};

  if (BuildingForOffloadDevice &&
      A->getOffloadingDeviceKind() == Action::OFK_OpenMP) {
    if (TC->getTriple().isAMDGCN()) {
      // AMDGCN treats backend and assemble actions as no-op because
      // linker does not support object files.
      if (const BackendJobAction *BA = dyn_cast<BackendJobAction>(A)) {
        return BuildJobsForAction(C, *BA->input_begin(), TC, BoundArch,
                                  AtTopLevel, MultipleArchs, LinkingOutput,
                                  CachedResults, TargetDeviceOffloadKind);
      }

      if (const AssembleJobAction *AA = dyn_cast<AssembleJobAction>(A)) {
        return BuildJobsForAction(C, *AA->input_begin(), TC, BoundArch,
                                  AtTopLevel, MultipleArchs, LinkingOutput,
                                  CachedResults, TargetDeviceOffloadKind);
      }
    }
  }

  // If we've collapsed action list that contained OffloadAction we
  // need to build jobs for host/device-side inputs it may have held.
  for (const auto *OA : CollapsedOffloadActions)
    cast<OffloadAction>(OA)->doOnEachDependence(
        /*IsHostDependence=*/BuildingForOffloadDevice,
        [&](Action *DepA, const ToolChain *DepTC, const char *DepBoundArch) {
          OffloadDependencesInputInfo.append(BuildJobsForAction(
              C, DepA, DepTC, DepBoundArch, /* AtTopLevel */ false,
              /*MultipleArchs=*/!!DepBoundArch, LinkingOutput, CachedResults,
              DepA->getOffloadingDeviceKind()));
        });

  // Only use pipes when there is exactly one input.
  InputInfoList InputInfos;
  for (const Action *Input : Inputs) {
    // Treat dsymutil and verify sub-jobs as being at the top-level too, they
    // shouldn't get temporary output names.
    // FIXME: Clean this up.
    bool SubJobAtTopLevel =
        AtTopLevel && (isa<DsymutilJobAction>(A) || isa<VerifyJobAction>(A));
    InputInfos.append(BuildJobsForAction(
        C, Input, JATC, DA ? DA->getOffloadingArch() : BoundArch,
        SubJobAtTopLevel, MultipleArchs, LinkingOutput, CachedResults,
        A->getOffloadingDeviceKind()));
  }

  // Always use the first file input as the base input.
  const char *BaseInput = InputInfos[0].getBaseInput();
  for (auto &Info : InputInfos) {
    if (Info.isFilename()) {
      BaseInput = Info.getBaseInput();
      break;
    }
  }

  // ... except dsymutil actions, which use their actual input as the base
  // input.
  if (JA->getType() == types::TY_dSYM)
    BaseInput = InputInfos[0].getFilename();

  // Append outputs of offload device jobs to the input list
  if (!OffloadDependencesInputInfo.empty())
    InputInfos.append(OffloadDependencesInputInfo.begin(),
                      OffloadDependencesInputInfo.end());

  // Set the effective triple of the toolchain for the duration of this job.
  llvm::Triple EffectiveTriple;
  const ToolChain &ToolTC = T->getToolChain();
  const ArgList &Args =
      C.getArgsForToolChain(TC, BoundArch, A->getOffloadingDeviceKind());
  if (InputInfos.size() != 1) {
    EffectiveTriple = llvm::Triple(ToolTC.ComputeEffectiveClangTriple(Args));
  } else {
    // Pass along the input type if it can be unambiguously determined.
    EffectiveTriple = llvm::Triple(
        ToolTC.ComputeEffectiveClangTriple(Args, InputInfos[0].getType()));
  }
  RegisterEffectiveTriple TripleRAII(ToolTC, EffectiveTriple);

  // Determine the place to write output to, if any.
  InputInfo Result;
  InputInfoList UnbundlingResults;
  if (auto *UA = dyn_cast<OffloadUnbundlingJobAction>(JA)) {
    // If we have an unbundling job, we need to create results for all the
    // outputs. We also update the results cache so that other actions using
    // this unbundling action can get the right results.
    for (auto &UI : UA->getDependentActionsInfo()) {
      assert(UI.DependentOffloadKind != Action::OFK_None &&
             "Unbundling with no offloading??");

      // Unbundling actions are never at the top level. When we generate the
      // offloading prefix, we also do that for the host file because the
      // unbundling action does not change the type of the output which can
      // cause a overwrite.
      InputInfo CurI;
      bool IsFPGAObjLink =
          (JA->getType() == types::TY_Object &&
           EffectiveTriple.getSubArch() == llvm::Triple::SPIRSubArch_fpga &&
           C.getInputArgs().hasArg(options::OPT_fsycl_link_EQ));
      if (C.getDriver().getOffloadStaticLibSeen() &&
          (JA->getType() == types::TY_Archive ||
           JA->getType() == types::TY_Tempfilelist)) {
        // Host part of the unbundled static archive is not used.
        if (UI.DependentOffloadKind == Action::OFK_Host)
          continue;
        // Host part of the unbundled object is not used when using the
        // FPGA target and -fsycl-link is enabled.
        if (UI.DependentOffloadKind == Action::OFK_Host && IsFPGAObjLink)
          continue;
        std::string TmpFileName = C.getDriver().GetTemporaryPath(
            llvm::sys::path::stem(BaseInput),
            JA->getType() == types::TY_Archive ? "a" : "txt");
        const char *TmpFile = C.addTempFile(
            C.getArgs().MakeArgString(TmpFileName), JA->getType());
        CurI = InputInfo(JA->getType(), TmpFile, TmpFile);
      } else if (types::isFPGA(JA->getType())) {
        std::string Ext(types::getTypeTempSuffix(JA->getType()));
        types::ID TI = types::TY_Object;
        if (EffectiveTriple.isSPIR()) {
          if (!UI.DependentToolChain->getTriple().isSPIR())
            continue;
          // Output file from unbundle is FPGA device. Name the file
          // accordingly.
          if (UI.DependentOffloadKind == Action::OFK_Host) {
            // Do not add the current info for Host with FPGA device.  The host
            // side isn't used
            continue;
          }
          if (JA->getType() == types::TY_FPGA_AOCO) {
            TI = types::TY_TempAOCOfilelist;
            Ext = "txt";
          }
          if (JA->getType() == types::TY_FPGA_AOCR ||
              JA->getType() == types::TY_FPGA_AOCR_EMU)
            // AOCR files are always unbundled into a list file.
            TI = types::TY_Tempfilelist;
        } else {
          if (UI.DependentOffloadKind == Action::OFK_SYCL)
            // Do not add the current info for device with FPGA device.  The
            // device side isn't used
            continue;
          TI = types::TY_Tempfilelist;
          Ext = "txt";
        }
        std::string TmpFileName = C.getDriver().GetTemporaryPath(
            llvm::sys::path::stem(BaseInput), Ext);
        const char *TmpFile =
            C.addTempFile(C.getArgs().MakeArgString(TmpFileName), TI);
        CurI = InputInfo(TI, TmpFile, TmpFile);
      } else {
        // Host part of the unbundled object is not used when -fsycl-link is
        // enabled with FPGA target
        if (UI.DependentOffloadKind == Action::OFK_Host && IsFPGAObjLink)
          continue;
        std::string OffloadingPrefix = Action::GetOffloadingFileNamePrefix(
          UI.DependentOffloadKind,
          UI.DependentToolChain->getTriple().normalize(),
          /*CreatePrefixForHost=*/true);
        CurI = InputInfo(
          UA,
          GetNamedOutputPath(C, *UA, BaseInput, UI.DependentBoundArch,
                             /*AtTopLevel=*/false,
                             MultipleArchs ||
                                 UI.DependentOffloadKind == Action::OFK_HIP,
                             OffloadingPrefix),
          BaseInput);
      }
      // Save the unbundling result.
      UnbundlingResults.push_back(CurI);

      // Get the unique string identifier for this dependence and cache the
      // result.
      StringRef Arch;
      if (TargetDeviceOffloadKind == Action::OFK_HIP ||
          TargetDeviceOffloadKind == Action::OFK_SYCL) {
        if (UI.DependentOffloadKind == Action::OFK_Host)
          Arch = StringRef();
        else
          Arch = UI.DependentBoundArch;
      } else
        Arch = BoundArch;
      // When unbundling for SYCL and there is no Target offload, assume
      // Host as the dependent offload, as the host path has been stripped
      // in this instance
      Action::OffloadKind DependentOffloadKind;
      if (UI.DependentOffloadKind == Action::OFK_SYCL &&
          TargetDeviceOffloadKind == Action::OFK_None)
        DependentOffloadKind = Action::OFK_Host;
      else
        DependentOffloadKind = UI.DependentOffloadKind;

      CachedResults[{A, GetTriplePlusArchString(UI.DependentToolChain, Arch,
                                                DependentOffloadKind)}] = {
          CurI};
    }
    // Do a check for a dependency file unbundle for FPGA.  This is out of line
    // from a regular unbundle, so just create and return the name of the
    // unbundled file.
    if (JA->getType() == types::TY_FPGA_Dependencies ||
        JA->getType() == types::TY_FPGA_Dependencies_List) {
      std::string Ext(types::getTypeTempSuffix(JA->getType()));
      std::string TmpFileName =
          C.getDriver().GetTemporaryPath(llvm::sys::path::stem(BaseInput), Ext);
      const char *TmpFile =
          C.addTempFile(C.getArgs().MakeArgString(TmpFileName), JA->getType());
      Result = InputInfo(JA->getType(), TmpFile, TmpFile);
      UnbundlingResults.push_back(Result);
    } else {
      // Now that we have all the results generated, select the one that should
      // be returned for the current depending action.
      std::pair<const Action *, std::string> ActionTC = {
          A, GetTriplePlusArchString(TC, BoundArch, TargetDeviceOffloadKind)};
      assert(CachedResults.find(ActionTC) != CachedResults.end() &&
             "Result does not exist??");
      Result = CachedResults[ActionTC].front();
    }
  } else if (auto *DA = dyn_cast<OffloadDepsJobAction>(JA)) {
    for (auto &DI : DA->getDependentActionsInfo()) {
      assert(DI.DependentOffloadKind != Action::OFK_None &&
             "Deps job with no offloading");

      std::string OffloadingPrefix = Action::GetOffloadingFileNamePrefix(
          DI.DependentOffloadKind,
          DI.DependentToolChain->getTriple().normalize(),
          /*CreatePrefixForHost=*/true);
      auto CurI = InputInfo(
          DA,
          GetNamedOutputPath(C, *DA, BaseInput, DI.DependentBoundArch,
                             /*AtTopLevel=*/false,
                             MultipleArchs ||
                                 DI.DependentOffloadKind == Action::OFK_HIP,
                             OffloadingPrefix),
          BaseInput);
      // Save the result.
      UnbundlingResults.push_back(CurI);

      // Get the unique string identifier for this dependence and cache the
      // result.
      StringRef Arch = TargetDeviceOffloadKind == Action::OFK_HIP
                           ? DI.DependentOffloadKind == Action::OFK_Host
                                 ? StringRef()
                                 : DI.DependentBoundArch
                           : BoundArch;

      CachedResults[{A, GetTriplePlusArchString(DI.DependentToolChain, Arch,
                                                DI.DependentOffloadKind)}] = {
          CurI};
    }

    // Now that we have all the results generated, select the one that should be
    // returned for the current depending action.
    std::pair<const Action *, std::string> ActionTC = {
        A, GetTriplePlusArchString(TC, BoundArch, TargetDeviceOffloadKind)};
    auto It = CachedResults.find(ActionTC);
    assert(It != CachedResults.end() && "Result does not exist??");
    Result = It->second.front();
  } else if (JA->getType() == types::TY_Nothing)
    Result = {InputInfo(A, BaseInput)};
  else {
    std::string OffloadingPrefix;
    // When generating binaries with -fsycl-link-target or -fsycl-link, the
    // output file prefix is the triple arch only.  Do not add the arch when
    // compiling for host.
    if (!A->getOffloadingHostActiveKinds() &&
        (Args.getLastArg(options::OPT_fsycl_link_targets_EQ) ||
         Args.hasArg(options::OPT_fsycl_link_EQ))) {
      OffloadingPrefix = "-";
      OffloadingPrefix += TC->getTriple().getArchName();
    } else {
      // We only have to generate a prefix for the host if this is not a
      // top-level action.
      OffloadingPrefix = Action::GetOffloadingFileNamePrefix(
        A->getOffloadingDeviceKind(), TC->getTriple().normalize(),
        /*CreatePrefixForHost=*/isa<OffloadPackagerJobAction>(A) ||
            !(A->getOffloadingHostActiveKinds() == Action::OFK_None ||
              AtTopLevel));
    }
    if (isa<OffloadWrapperJobAction>(JA)) {
      if (Arg *FinalOutput = C.getArgs().getLastArg(options::OPT_o))
        BaseInput = FinalOutput->getValue();
      else
        BaseInput = getDefaultImageName();
      BaseInput =
          C.getArgs().MakeArgString(std::string(BaseInput) + "-wrapper");
    }
    Result = InputInfo(A, GetNamedOutputPath(C, *JA, BaseInput, BoundArch,
                                             AtTopLevel, MultipleArchs,
                                             OffloadingPrefix),
                       BaseInput);
  }

  if (CCCPrintBindings && !CCGenDiagnostics) {
    llvm::errs() << "# \"" << T->getToolChain().getTripleString() << '"'
                 << " - \"" << T->getName() << "\", inputs: [";
    for (unsigned i = 0, e = InputInfos.size(); i != e; ++i) {
      llvm::errs() << InputInfos[i].getAsString();
      if (i + 1 != e)
        llvm::errs() << ", ";
    }
    if (UnbundlingResults.empty())
      llvm::errs() << "], output: " << Result.getAsString() << "\n";
    else {
      llvm::errs() << "], outputs: [";
      for (unsigned i = 0, e = UnbundlingResults.size(); i != e; ++i) {
        llvm::errs() << UnbundlingResults[i].getAsString();
        if (i + 1 != e)
          llvm::errs() << ", ";
      }
      llvm::errs() << "] \n";
    }
  } else {
    if (UnbundlingResults.empty())
      T->ConstructJob(
          C, *JA, Result, InputInfos,
          C.getArgsForToolChain(TC, BoundArch, JA->getOffloadingDeviceKind()),
          LinkingOutput);
    else
      T->ConstructJobMultipleOutputs(
          C, *JA, UnbundlingResults, InputInfos,
          C.getArgsForToolChain(TC, BoundArch, JA->getOffloadingDeviceKind()),
          LinkingOutput);
  }
  return {Result};
}

const char *Driver::getDefaultImageName() const {
  llvm::Triple Target(llvm::Triple::normalize(TargetTriple));
  return Target.isOSWindows() ? "a.exe" : "a.out";
}

/// Create output filename based on ArgValue, which could either be a
/// full filename, filename without extension, or a directory. If ArgValue
/// does not provide a filename, then use BaseName, and use the extension
/// suitable for FileType.
static const char *MakeCLOutputFilename(const ArgList &Args, StringRef ArgValue,
                                        StringRef BaseName,
                                        types::ID FileType) {
  SmallString<128> Filename = ArgValue;

  if (ArgValue.empty()) {
    // If the argument is empty, output to BaseName in the current dir.
    Filename = BaseName;
  } else if (llvm::sys::path::is_separator(Filename.back())) {
    // If the argument is a directory, output to BaseName in that dir.
    llvm::sys::path::append(Filename, BaseName);
  }

  if (!llvm::sys::path::has_extension(ArgValue)) {
    // If the argument didn't provide an extension, then set it.
    const char *Extension = types::getTypeTempSuffix(FileType, true);

    if (FileType == types::TY_Image &&
        Args.hasArg(options::OPT__SLASH_LD, options::OPT__SLASH_LDd)) {
      // The output file is a dll.
      Extension = "dll";
    }

    llvm::sys::path::replace_extension(Filename, Extension);
  }

  return Args.MakeArgString(Filename.c_str());
}

static bool HasPreprocessOutput(const Action &JA) {
  if (isa<PreprocessJobAction>(JA))
    return true;
  if (isa<OffloadAction>(JA) && isa<PreprocessJobAction>(JA.getInputs()[0]))
    return true;
  if (isa<OffloadBundlingJobAction>(JA) &&
      HasPreprocessOutput(*(JA.getInputs()[0])))
    return true;
  return false;
}

const char *Driver::CreateTempFile(Compilation &C, StringRef Prefix,
                                   StringRef Suffix, bool MultipleArchs,
                                   StringRef BoundArch,
                                   types::ID Type) const {
  SmallString<128> TmpName;
  Arg *A = C.getArgs().getLastArg(options::OPT_fcrash_diagnostics_dir);
  Optional<std::string> CrashDirectory =
      CCGenDiagnostics && A
          ? std::string(A->getValue())
          : llvm::sys::Process::GetEnv("CLANG_CRASH_DIAGNOSTICS_DIR");
  if (CrashDirectory) {
    if (!getVFS().exists(*CrashDirectory))
      llvm::sys::fs::create_directories(*CrashDirectory);
    SmallString<128> Path(*CrashDirectory);
    llvm::sys::path::append(Path, Prefix);
    const char *Middle = !Suffix.empty() ? "-%%%%%%." : "-%%%%%%";
    if (std::error_code EC =
            llvm::sys::fs::createUniqueFile(Path + Middle + Suffix, TmpName)) {
      Diag(clang::diag::err_unable_to_make_temp) << EC.message();
      return "";
    }
  } else {
    if (MultipleArchs && !BoundArch.empty()) {
      TmpName = GetTemporaryDirectory(Prefix);
      llvm::sys::path::append(TmpName,
                              Twine(Prefix) + "-" + BoundArch + "." + Suffix);
    } else {
      TmpName = GetTemporaryPath(Prefix, Suffix);
    }
  }
  return C.addTempFile(C.getArgs().MakeArgString(TmpName), Type);
}

const char *Driver::GetNamedOutputPath(Compilation &C, const JobAction &JA,
                                       const char *BaseInput,
                                       StringRef OrigBoundArch, bool AtTopLevel,
                                       bool MultipleArchs,
                                       StringRef OffloadingPrefix) const {
  std::string BoundArch = OrigBoundArch.str();
  if (is_style_windows(llvm::sys::path::Style::native)) {
    // BoundArch may contains ':', which is invalid in file names on Windows,
    // therefore replace it with '%'.
    std::replace(BoundArch.begin(), BoundArch.end(), ':', '@');
  }

  llvm::PrettyStackTraceString CrashInfo("Computing output path");
  // Output to a user requested destination?
  if (AtTopLevel && !isa<DsymutilJobAction>(JA) && !isa<VerifyJobAction>(JA)) {
    if (Arg *FinalOutput = C.getArgs().getLastArg(options::OPT_o))
      return C.addResultFile(FinalOutput->getValue(), &JA);
    // Output to destination for -fsycl-device-only and Windows -o
    if (C.getArgs().hasArg(options::OPT_fsycl_device_only))
      if (Arg *FinalOutput = C.getArgs().getLastArg(options::OPT__SLASH_o))
        return C.addResultFile(FinalOutput->getValue(), &JA);
  }

  // For /P, preprocess to file named after BaseInput.
  if (C.getArgs().hasArg(options::OPT__SLASH_P) &&
      ((AtTopLevel && isa<PreprocessJobAction>(JA)) ||
       isa<OffloadBundlingJobAction>(JA))) {
    StringRef BaseName = llvm::sys::path::filename(BaseInput);
    StringRef NameArg;
    if (Arg *A = C.getArgs().getLastArg(options::OPT__SLASH_Fi))
      NameArg = A->getValue();
    return C.addResultFile(
        MakeCLOutputFilename(C.getArgs(), NameArg, BaseName, types::TY_PP_C),
        &JA);
  }

  // Redirect output for the generated source + integration footer.
  if (isa<AppendFooterJobAction>(JA)) {
    if (Arg *A = C.getArgs().getLastArg(options::OPT_fsycl_footer_path_EQ)) {
      SmallString<128> OutName(A->getValue());
      StringRef BaseName = llvm::sys::path::filename(BaseInput);
      if (isSaveTempsEnabled()) {
        // Retain the location specified by the user with -save-temps.
        const char *Suffix = types::getTypeTempSuffix(JA.getType());
        std::string::size_type End = std::string::npos;
        if (!types::appendSuffixForType(JA.getType()))
          End = BaseName.rfind('.');
        SmallString<128> Suffixed(BaseName.substr(0, End));
        Suffixed += OffloadingPrefix;
        Suffixed += '.';
        Suffixed += Suffix;
        llvm::sys::path::append(OutName, Suffixed.c_str());
      } else {
        std::string TmpName =
            GetTemporaryPath(llvm::sys::path::stem(BaseName),
                             types::getTypeTempSuffix(JA.getType()));
        llvm::sys::path::append(OutName, llvm::sys::path::filename(TmpName));
      }
      return C.addTempFile(C.getArgs().MakeArgString(OutName));
    }
  }

  // Default to writing to stdout?
  if (AtTopLevel && !CCGenDiagnostics && HasPreprocessOutput(JA)) {
    return "-";
  }

  if (JA.getType() == types::TY_ModuleFile &&
      C.getArgs().getLastArg(options::OPT_module_file_info)) {
    return "-";
  }

  if (IsDXCMode() && !C.getArgs().hasArg(options::OPT_o))
    return "-";

  // Is this the assembly listing for /FA?
  if (JA.getType() == types::TY_PP_Asm &&
      (C.getArgs().hasArg(options::OPT__SLASH_FA) ||
       C.getArgs().hasArg(options::OPT__SLASH_Fa))) {
    // Use /Fa and the input filename to determine the asm file name.
    StringRef BaseName = llvm::sys::path::filename(BaseInput);
    StringRef FaValue = C.getArgs().getLastArgValue(options::OPT__SLASH_Fa);
    return C.addResultFile(
        MakeCLOutputFilename(C.getArgs(), FaValue, BaseName, JA.getType()),
        &JA);
  }

  // Output to a temporary file?
  if ((!AtTopLevel && !isSaveTempsEnabled() &&
       (!C.getArgs().hasArg(options::OPT__SLASH_Fo) ||
        // FIXME - The use of /Fo is limited when offloading is enabled.  When
        // compiling to exe use of /Fo does not produce the named obj.  We also
        // should not use the named output when performing unbundling.
        (C.getArgs().hasArg(options::OPT__SLASH_Fo) &&
         (!JA.isOffloading(Action::OFK_None) ||
          isa<OffloadUnbundlingJobAction>(JA) ||
          JA.getOffloadingHostActiveKinds() > Action::OFK_Host)))) ||
      CCGenDiagnostics) {
    StringRef Name = llvm::sys::path::filename(BaseInput);
    std::pair<StringRef, StringRef> Split = Name.split('.');
    const char *Suffix = types::getTypeTempSuffix(JA.getType(), IsCLMode());
    return CreateTempFile(C, Split.first, Suffix, MultipleArchs, BoundArch,
                          JA.getType());
  }

  SmallString<128> BasePath(BaseInput);
  SmallString<128> ExternalPath("");
  StringRef BaseName;

  // Dsymutil actions should use the full path.
  if (isa<DsymutilJobAction>(JA) && C.getArgs().hasArg(options::OPT_dsym_dir)) {
    ExternalPath += C.getArgs().getLastArg(options::OPT_dsym_dir)->getValue();
    // We use posix style here because the tests (specifically
    // darwin-dsymutil.c) demonstrate that posix style paths are acceptable
    // even on Windows and if we don't then the similar test covering this
    // fails.
    llvm::sys::path::append(ExternalPath, llvm::sys::path::Style::posix,
                            llvm::sys::path::filename(BasePath));
    BaseName = ExternalPath;
  } else if (isa<DsymutilJobAction>(JA) || isa<VerifyJobAction>(JA))
    BaseName = BasePath;
  else
    BaseName = llvm::sys::path::filename(BasePath);

  // Determine what the derived output name should be.
  const char *NamedOutput;

  if ((JA.getType() == types::TY_Object || JA.getType() == types::TY_LTO_BC ||
       JA.getType() == types::TY_Archive) &&
      C.getArgs().hasArg(options::OPT__SLASH_Fo, options::OPT__SLASH_o)) {
    // The /Fo or /o flag decides the object filename.
    StringRef Val =
        C.getArgs()
            .getLastArg(options::OPT__SLASH_Fo, options::OPT__SLASH_o)
            ->getValue();
    NamedOutput =
        MakeCLOutputFilename(C.getArgs(), Val, BaseName, types::TY_Object);
  } else if (JA.getType() == types::TY_Image &&
             C.getArgs().hasArg(options::OPT__SLASH_Fe,
                                options::OPT__SLASH_o)) {
    // The /Fe or /o flag names the linked file.
    StringRef Val =
        C.getArgs()
            .getLastArg(options::OPT__SLASH_Fe, options::OPT__SLASH_o)
            ->getValue();
    NamedOutput =
        MakeCLOutputFilename(C.getArgs(), Val, BaseName, types::TY_Image);
  } else if (JA.getType() == types::TY_Image) {
    if (IsCLMode()) {
      // clang-cl uses BaseName for the executable name.
      NamedOutput =
          MakeCLOutputFilename(C.getArgs(), "", BaseName, types::TY_Image);
    } else {
      SmallString<128> Output(getDefaultImageName());
      // HIP image for device compilation with -fno-gpu-rdc is per compilation
      // unit.
      bool IsHIPNoRDC = JA.getOffloadingDeviceKind() == Action::OFK_HIP &&
                        !C.getArgs().hasFlag(options::OPT_fgpu_rdc,
                                             options::OPT_fno_gpu_rdc, false);
      bool UseOutExtension = IsHIPNoRDC || isa<OffloadPackagerJobAction>(JA);
      if (UseOutExtension) {
        Output = BaseName;
        llvm::sys::path::replace_extension(Output, "");
      }
      Output += OffloadingPrefix;
      if (MultipleArchs && !BoundArch.empty()) {
        Output += "-";
        Output.append(BoundArch);
      }
      if (UseOutExtension)
        Output += ".out";
      NamedOutput = C.getArgs().MakeArgString(Output.c_str());
    }
  } else if (JA.getType() == types::TY_PCH && IsCLMode()) {
    NamedOutput = C.getArgs().MakeArgString(GetClPchPath(C, BaseName));
  } else if ((JA.getType() == types::TY_Plist || JA.getType() == types::TY_AST) &&
             C.getArgs().hasArg(options::OPT__SLASH_o)) {
    StringRef Val =
        C.getArgs()
            .getLastArg(options::OPT__SLASH_o)
            ->getValue();
    NamedOutput =
        MakeCLOutputFilename(C.getArgs(), Val, BaseName, types::TY_Object);
  } else {
    const char *Suffix = types::getTypeTempSuffix(JA.getType(), IsCLMode());
    assert(Suffix && "All types used for output should have a suffix.");

    std::string::size_type End = std::string::npos;
    if (!types::appendSuffixForType(JA.getType()))
      End = BaseName.rfind('.');
    SmallString<128> Suffixed(BaseName.substr(0, End));
    Suffixed += OffloadingPrefix;
    if (MultipleArchs && !BoundArch.empty()) {
      Suffixed += "-";
      Suffixed.append(BoundArch);
    }
    // When using both -save-temps and -emit-llvm, use a ".tmp.bc" suffix for
    // the unoptimized bitcode so that it does not get overwritten by the ".bc"
    // optimized bitcode output.
    auto IsHIPRDCInCompilePhase = [](const JobAction &JA,
                                     const llvm::opt::DerivedArgList &Args) {
      // The relocatable compilation in HIP implies -emit-llvm. Similarly, use a
      // ".tmp.bc" suffix for the unoptimized bitcode (generated in the compile
      // phase.)
      return isa<CompileJobAction>(JA) &&
             JA.getOffloadingDeviceKind() == Action::OFK_HIP &&
             Args.hasFlag(options::OPT_fgpu_rdc, options::OPT_fno_gpu_rdc,
                          false);
    };
    if (!AtTopLevel && JA.getType() == types::TY_LLVM_BC &&
        (C.getArgs().hasArg(options::OPT_emit_llvm) ||
         IsHIPRDCInCompilePhase(JA, C.getArgs())))
      Suffixed += ".tmp";
    Suffixed += '.';
    Suffixed += Suffix;
    NamedOutput = C.getArgs().MakeArgString(Suffixed.c_str());
  }

  // Prepend object file path if -save-temps=obj
  if (!AtTopLevel && isSaveTempsObj() && C.getArgs().hasArg(options::OPT_o) &&
      JA.getType() != types::TY_PCH) {
    Arg *FinalOutput = C.getArgs().getLastArg(options::OPT_o);
    SmallString<128> TempPath(FinalOutput->getValue());
    llvm::sys::path::remove_filename(TempPath);
    StringRef OutputFileName = llvm::sys::path::filename(NamedOutput);
    llvm::sys::path::append(TempPath, OutputFileName);
    NamedOutput = C.getArgs().MakeArgString(TempPath.c_str());
  }

  if (isSaveTempsEnabled()) {
    // If we're saving temps and the temp file conflicts with any
    // input/resulting file, then avoid overwriting.
    if (!AtTopLevel) {
      bool SameFile = false;
      SmallString<256> Result;
      llvm::sys::fs::current_path(Result);
      llvm::sys::path::append(Result, BaseName);
      llvm::sys::fs::equivalent(BaseInput, Result.c_str(), SameFile);
      // Must share the same path to conflict.
      if (SameFile) {
        StringRef Name = llvm::sys::path::filename(BaseInput);
        std::pair<StringRef, StringRef> Split = Name.split('.');
        std::string TmpName = GetTemporaryPath(
            Split.first, types::getTypeTempSuffix(JA.getType(), IsCLMode()));
        return C.addTempFile(C.getArgs().MakeArgString(TmpName));
      }
    }

    const auto &ResultFiles = C.getResultFiles();
    const auto CollidingFilenameIt =
        llvm::find_if(ResultFiles, [NamedOutput](const auto &It) {
          return StringRef(NamedOutput).equals(It.second);
        });
    if (CollidingFilenameIt != ResultFiles.end()) {
      // Upon any collision, a unique hash will be appended to the filename,
      // similar to what is done for temporary files in the regular flow.
      StringRef CollidingName(CollidingFilenameIt->second);
      std::pair<StringRef, StringRef> Split = CollidingName.split('.');
      std::string UniqueName = GetUniquePath(
          Split.first, types::getTypeTempSuffix(JA.getType(), IsCLMode()));
      return C.addTempFile(C.getArgs().MakeArgString(UniqueName));
    }
  }

  // As an annoying special case, PCH generation doesn't strip the pathname.
  if (JA.getType() == types::TY_PCH && !IsCLMode()) {
    llvm::sys::path::remove_filename(BasePath);
    if (BasePath.empty())
      BasePath = NamedOutput;
    else
      llvm::sys::path::append(BasePath, NamedOutput);
    return C.addResultFile(C.getArgs().MakeArgString(BasePath.c_str()), &JA);
  } else {
    return C.addResultFile(NamedOutput, &JA);
  }
}

std::string Driver::GetFilePath(StringRef Name, const ToolChain &TC) const {
  // Search for Name in a list of paths.
  auto SearchPaths = [&](const llvm::SmallVectorImpl<std::string> &P)
      -> llvm::Optional<std::string> {
    // Respect a limited subset of the '-Bprefix' functionality in GCC by
    // attempting to use this prefix when looking for file paths.
    for (const auto &Dir : P) {
      if (Dir.empty())
        continue;
      SmallString<128> P(Dir[0] == '=' ? SysRoot + Dir.substr(1) : Dir);
      llvm::sys::path::append(P, Name);
      if (llvm::sys::fs::exists(Twine(P)))
        return std::string(P);
    }
    return None;
  };

  if (auto P = SearchPaths(PrefixDirs))
    return *P;

  SmallString<128> R(ResourceDir);
  llvm::sys::path::append(R, Name);
  if (llvm::sys::fs::exists(Twine(R)))
    return std::string(R.str());

  SmallString<128> P(TC.getCompilerRTPath());
  llvm::sys::path::append(P, Name);
  if (llvm::sys::fs::exists(Twine(P)))
    return std::string(P.str());

  SmallString<128> D(Dir);
  llvm::sys::path::append(D, "..", Name);
  if (llvm::sys::fs::exists(Twine(D)))
    return std::string(D.str());

  if (auto P = SearchPaths(TC.getLibraryPaths()))
    return *P;

  if (auto P = SearchPaths(TC.getFilePaths()))
    return *P;

  return std::string(Name);
}

void Driver::generatePrefixedToolNames(
    StringRef Tool, const ToolChain &TC,
    SmallVectorImpl<std::string> &Names) const {
  // FIXME: Needs a better variable than TargetTriple
  Names.emplace_back((TargetTriple + "-" + Tool).str());
  Names.emplace_back(Tool);
}

static bool ScanDirForExecutable(SmallString<128> &Dir, StringRef Name) {
  llvm::sys::path::append(Dir, Name);
  if (llvm::sys::fs::can_execute(Twine(Dir)))
    return true;
  llvm::sys::path::remove_filename(Dir);
  return false;
}

std::string Driver::GetProgramPath(StringRef Name, const ToolChain &TC) const {
  SmallVector<std::string, 2> TargetSpecificExecutables;
  generatePrefixedToolNames(Name, TC, TargetSpecificExecutables);

  // Respect a limited subset of the '-Bprefix' functionality in GCC by
  // attempting to use this prefix when looking for program paths.
  for (const auto &PrefixDir : PrefixDirs) {
    if (llvm::sys::fs::is_directory(PrefixDir)) {
      SmallString<128> P(PrefixDir);
      if (ScanDirForExecutable(P, Name))
        return std::string(P.str());
    } else {
      SmallString<128> P((PrefixDir + Name).str());
      if (llvm::sys::fs::can_execute(Twine(P)))
        return std::string(P.str());
    }
  }

  const ToolChain::path_list &List = TC.getProgramPaths();
  for (const auto &TargetSpecificExecutable : TargetSpecificExecutables) {
    // For each possible name of the tool look for it in
    // program paths first, then the path.
    // Higher priority names will be first, meaning that
    // a higher priority name in the path will be found
    // instead of a lower priority name in the program path.
    // E.g. <triple>-gcc on the path will be found instead
    // of gcc in the program path
    for (const auto &Path : List) {
      SmallString<128> P(Path);
      if (ScanDirForExecutable(P, TargetSpecificExecutable))
        return std::string(P.str());
    }

    // Fall back to the path
    if (llvm::ErrorOr<std::string> P =
            llvm::sys::findProgramByName(TargetSpecificExecutable))
      return *P;
  }

  return std::string(Name);
}

std::string Driver::GetTemporaryPath(StringRef Prefix, StringRef Suffix) const {
  SmallString<128> Path;
  std::error_code EC = llvm::sys::fs::createTemporaryFile(Prefix, Suffix, Path);
  if (EC) {
    Diag(clang::diag::err_unable_to_make_temp) << EC.message();
    return "";
  }

  return std::string(Path.str());
}

std::string Driver::GetUniquePath(StringRef BaseName, StringRef Ext) const {
  SmallString<128> Path;
  std::error_code EC = llvm::sys::fs::getPotentiallyUniqueFileName(
      Twine(BaseName) + Twine("-%%%%%%.") + Ext, Path);
  if (EC) {
    Diag(clang::diag::err_unable_to_make_temp) << EC.message();
    return "";
  }

  return std::string(Path.str());
}

std::string Driver::GetTemporaryDirectory(StringRef Prefix) const {
  SmallString<128> Path;
  std::error_code EC = llvm::sys::fs::createUniqueDirectory(Prefix, Path);
  if (EC) {
    Diag(clang::diag::err_unable_to_make_temp) << EC.message();
    return "";
  }

  return std::string(Path.str());
}

std::string Driver::GetClPchPath(Compilation &C, StringRef BaseName) const {
  SmallString<128> Output;
  if (Arg *FpArg = C.getArgs().getLastArg(options::OPT__SLASH_Fp)) {
    // FIXME: If anybody needs it, implement this obscure rule:
    // "If you specify a directory without a file name, the default file name
    // is VCx0.pch., where x is the major version of Visual C++ in use."
    Output = FpArg->getValue();

    // "If you do not specify an extension as part of the path name, an
    // extension of .pch is assumed. "
    if (!llvm::sys::path::has_extension(Output))
      Output += ".pch";
  } else {
    if (Arg *YcArg = C.getArgs().getLastArg(options::OPT__SLASH_Yc))
      Output = YcArg->getValue();
    if (Output.empty())
      Output = BaseName;
    llvm::sys::path::replace_extension(Output, ".pch");
  }
  return std::string(Output.str());
}

const ToolChain &Driver::getToolChain(const ArgList &Args,
                                      const llvm::Triple &Target) const {

  auto &TC = ToolChains[Target.str()];
  if (!TC) {
    switch (Target.getOS()) {
    case llvm::Triple::AIX:
      TC = std::make_unique<toolchains::AIX>(*this, Target, Args);
      break;
    case llvm::Triple::Haiku:
      TC = std::make_unique<toolchains::Haiku>(*this, Target, Args);
      break;
    case llvm::Triple::Ananas:
      TC = std::make_unique<toolchains::Ananas>(*this, Target, Args);
      break;
    case llvm::Triple::CloudABI:
      TC = std::make_unique<toolchains::CloudABI>(*this, Target, Args);
      break;
    case llvm::Triple::Darwin:
    case llvm::Triple::MacOSX:
    case llvm::Triple::IOS:
    case llvm::Triple::TvOS:
    case llvm::Triple::WatchOS:
    case llvm::Triple::DriverKit:
      TC = std::make_unique<toolchains::DarwinClang>(*this, Target, Args);
      break;
    case llvm::Triple::DragonFly:
      TC = std::make_unique<toolchains::DragonFly>(*this, Target, Args);
      break;
    case llvm::Triple::OpenBSD:
      TC = std::make_unique<toolchains::OpenBSD>(*this, Target, Args);
      break;
    case llvm::Triple::NetBSD:
      TC = std::make_unique<toolchains::NetBSD>(*this, Target, Args);
      break;
    case llvm::Triple::FreeBSD:
      if (Target.isPPC())
        TC = std::make_unique<toolchains::PPCFreeBSDToolChain>(*this, Target,
                                                               Args);
      else
        TC = std::make_unique<toolchains::FreeBSD>(*this, Target, Args);
      break;
    case llvm::Triple::Minix:
      TC = std::make_unique<toolchains::Minix>(*this, Target, Args);
      break;
    case llvm::Triple::Linux:
    case llvm::Triple::ELFIAMCU:
      if (Target.getArch() == llvm::Triple::hexagon)
        TC = std::make_unique<toolchains::HexagonToolChain>(*this, Target,
                                                             Args);
      else if ((Target.getVendor() == llvm::Triple::MipsTechnologies) &&
               !Target.hasEnvironment())
        TC = std::make_unique<toolchains::MipsLLVMToolChain>(*this, Target,
                                                              Args);
      else if (Target.isPPC())
        TC = std::make_unique<toolchains::PPCLinuxToolChain>(*this, Target,
                                                              Args);
      else if (Target.getArch() == llvm::Triple::ve)
        TC = std::make_unique<toolchains::VEToolChain>(*this, Target, Args);

      else
        TC = std::make_unique<toolchains::Linux>(*this, Target, Args);
      break;
    case llvm::Triple::NaCl:
      TC = std::make_unique<toolchains::NaClToolChain>(*this, Target, Args);
      break;
    case llvm::Triple::Fuchsia:
      TC = std::make_unique<toolchains::Fuchsia>(*this, Target, Args);
      break;
    case llvm::Triple::Solaris:
      TC = std::make_unique<toolchains::Solaris>(*this, Target, Args);
      break;
    case llvm::Triple::AMDHSA:
      TC = std::make_unique<toolchains::ROCMToolChain>(*this, Target, Args);
      break;
    case llvm::Triple::AMDPAL:
    case llvm::Triple::Mesa3D:
      TC = std::make_unique<toolchains::AMDGPUToolChain>(*this, Target, Args);
      break;
    case llvm::Triple::Win32:
      switch (Target.getEnvironment()) {
      default:
        if (Target.isOSBinFormatELF())
          TC = std::make_unique<toolchains::Generic_ELF>(*this, Target, Args);
        else if (Target.isOSBinFormatMachO())
          TC = std::make_unique<toolchains::MachO>(*this, Target, Args);
        else
          TC = std::make_unique<toolchains::Generic_GCC>(*this, Target, Args);
        break;
      case llvm::Triple::GNU:
        TC = std::make_unique<toolchains::MinGW>(*this, Target, Args);
        break;
      case llvm::Triple::Itanium:
        TC = std::make_unique<toolchains::CrossWindowsToolChain>(*this, Target,
                                                                  Args);
        break;
      case llvm::Triple::MSVC:
      case llvm::Triple::UnknownEnvironment:
        if (Args.getLastArgValue(options::OPT_fuse_ld_EQ)
                .startswith_insensitive("bfd"))
          TC = std::make_unique<toolchains::CrossWindowsToolChain>(
              *this, Target, Args);
        else
          TC =
              std::make_unique<toolchains::MSVCToolChain>(*this, Target, Args);
        break;
      }
      break;
    case llvm::Triple::PS4:
      TC = std::make_unique<toolchains::PS4CPU>(*this, Target, Args);
      break;
    case llvm::Triple::PS5:
      TC = std::make_unique<toolchains::PS5CPU>(*this, Target, Args);
      break;
    case llvm::Triple::Contiki:
      TC = std::make_unique<toolchains::Contiki>(*this, Target, Args);
      break;
    case llvm::Triple::Hurd:
      TC = std::make_unique<toolchains::Hurd>(*this, Target, Args);
      break;
    case llvm::Triple::ZOS:
      TC = std::make_unique<toolchains::ZOS>(*this, Target, Args);
      break;
    case llvm::Triple::ShaderModel:
      TC = std::make_unique<toolchains::HLSLToolChain>(*this, Target, Args);
      break;
    default:
      // Of these targets, Hexagon is the only one that might have
      // an OS of Linux, in which case it got handled above already.
      switch (Target.getArch()) {
      case llvm::Triple::tce:
        TC = std::make_unique<toolchains::TCEToolChain>(*this, Target, Args);
        break;
      case llvm::Triple::tcele:
        TC = std::make_unique<toolchains::TCELEToolChain>(*this, Target, Args);
        break;
      case llvm::Triple::hexagon:
        TC = std::make_unique<toolchains::HexagonToolChain>(*this, Target,
                                                             Args);
        break;
      case llvm::Triple::lanai:
        TC = std::make_unique<toolchains::LanaiToolChain>(*this, Target, Args);
        break;
      case llvm::Triple::xcore:
        TC = std::make_unique<toolchains::XCoreToolChain>(*this, Target, Args);
        break;
      case llvm::Triple::wasm32:
      case llvm::Triple::wasm64:
        TC = std::make_unique<toolchains::WebAssembly>(*this, Target, Args);
        break;
      case llvm::Triple::avr:
        TC = std::make_unique<toolchains::AVRToolChain>(*this, Target, Args);
        break;
      case llvm::Triple::msp430:
        TC =
            std::make_unique<toolchains::MSP430ToolChain>(*this, Target, Args);
        break;
      case llvm::Triple::riscv32:
      case llvm::Triple::riscv64:
        if (toolchains::RISCVToolChain::hasGCCToolchain(*this, Args))
          TC =
              std::make_unique<toolchains::RISCVToolChain>(*this, Target, Args);
        else
          TC = std::make_unique<toolchains::BareMetal>(*this, Target, Args);
        break;
      case llvm::Triple::ve:
        TC = std::make_unique<toolchains::VEToolChain>(*this, Target, Args);
        break;
      case llvm::Triple::spirv32:
      case llvm::Triple::spirv64:
        TC = std::make_unique<toolchains::SPIRVToolChain>(*this, Target, Args);
        break;
      case llvm::Triple::csky:
        TC = std::make_unique<toolchains::CSKYToolChain>(*this, Target, Args);
        break;
      default:
        if (Target.getVendor() == llvm::Triple::Myriad)
          TC = std::make_unique<toolchains::MyriadToolChain>(*this, Target,
                                                              Args);
        else if (toolchains::BareMetal::handlesTarget(Target))
          TC = std::make_unique<toolchains::BareMetal>(*this, Target, Args);
        else if (Target.isOSBinFormatELF())
          TC = std::make_unique<toolchains::Generic_ELF>(*this, Target, Args);
        else if (Target.isOSBinFormatMachO())
          TC = std::make_unique<toolchains::MachO>(*this, Target, Args);
        else
          TC = std::make_unique<toolchains::Generic_GCC>(*this, Target, Args);
      }
    }
  }

  // Intentionally omitted from the switch above: llvm::Triple::CUDA.  CUDA
  // compiles always need two toolchains, the CUDA toolchain and the host
  // toolchain.  So the only valid way to create a CUDA toolchain is via
  // CreateOffloadingDeviceToolChains.

  return *TC;
}

const ToolChain &Driver::getOffloadingDeviceToolChain(const ArgList &Args,
                  const llvm::Triple &Target, const ToolChain &HostTC,
                  const Action::OffloadKind &TargetDeviceOffloadKind) const {
  // Use device / host triples offload kind as the key into the ToolChains map
  // because the device ToolChain we create depends on both.
  auto &TC = ToolChains[Target.str() + "/" + HostTC.getTriple().str() +
                        std::to_string(TargetDeviceOffloadKind)];
  if (!TC) {
    // Categorized by offload kind > arch rather than OS > arch like
    // the normal getToolChain call, as it seems a reasonable way to categorize
    // things.
    switch (TargetDeviceOffloadKind) {
      case Action::OFK_Cuda:
        TC = std::make_unique<toolchains::CudaToolChain>(
          *this, Target, HostTC, Args, TargetDeviceOffloadKind);
        break;
      case Action::OFK_HIP: {
        if (Target.getArch() == llvm::Triple::amdgcn &&
            Target.getVendor() == llvm::Triple::AMD &&
            Target.getOS() == llvm::Triple::AMDHSA)
          TC = std::make_unique<toolchains::HIPAMDToolChain>(
              *this, Target, HostTC, Args, TargetDeviceOffloadKind);
        else if (Target.getArch() == llvm::Triple::spirv64 &&
                 Target.getVendor() == llvm::Triple::UnknownVendor &&
                 Target.getOS() == llvm::Triple::UnknownOS)
          TC = std::make_unique<toolchains::HIPSPVToolChain>(*this, Target,
                                                             HostTC, Args);
        break;
      }
      case Action::OFK_OpenMP:
        // omp + nvptx
        TC = std::make_unique<toolchains::CudaToolChain>(
          *this, Target, HostTC, Args, TargetDeviceOffloadKind);
        break;
      case Action::OFK_SYCL:
        switch (Target.getArch()) {
          case llvm::Triple::spir:
          case llvm::Triple::spir64:
            TC = std::make_unique<toolchains::SYCLToolChain>(
              *this, Target, HostTC, Args);
            break;
          case llvm::Triple::nvptx:
          case llvm::Triple::nvptx64:
            TC = std::make_unique<toolchains::CudaToolChain>(
              *this, Target, HostTC, Args, TargetDeviceOffloadKind);
            break;
          case llvm::Triple::amdgcn:
            TC = std::make_unique<toolchains::HIPAMDToolChain>(
                *this, Target, HostTC, Args, TargetDeviceOffloadKind);
            break;
          default:
          break;
        }
      break;
      default:
      break;
    }
  }

  return *TC;
}

bool Driver::ShouldUseClangCompiler(const JobAction &JA) const {
  // Say "no" if there is not exactly one input of a type clang understands.
  if (JA.size() != 1 ||
      !types::isAcceptedByClang((*JA.input_begin())->getType()))
    return false;

  // And say "no" if this is not a kind of action clang understands.
  if (!isa<PreprocessJobAction>(JA) && !isa<PrecompileJobAction>(JA) &&
      !isa<CompileJobAction>(JA) && !isa<BackendJobAction>(JA) &&
      !isa<ExtractAPIJobAction>(JA))
    return false;

  return true;
}

bool Driver::ShouldUseFlangCompiler(const JobAction &JA) const {
  // Say "no" if there is not exactly one input of a type flang understands.
  if (JA.size() != 1 ||
      !types::isAcceptedByFlang((*JA.input_begin())->getType()))
    return false;

  // And say "no" if this is not a kind of action flang understands.
  if (!isa<PreprocessJobAction>(JA) && !isa<CompileJobAction>(JA) &&
      !isa<BackendJobAction>(JA))
    return false;

  return true;
}

bool Driver::ShouldEmitStaticLibrary(const ArgList &Args) const {
  // Only emit static library if the flag is set explicitly.
  if (Args.hasArg(options::OPT_emit_static_lib))
    return true;
  return false;
}

/// GetReleaseVersion - Parse (([0-9]+)(.([0-9]+)(.([0-9]+)?))?)? and return the
/// grouped values as integers. Numbers which are not provided are set to 0.
///
/// \return True if the entire string was parsed (9.2), or all groups were
/// parsed (10.3.5extrastuff).
bool Driver::GetReleaseVersion(StringRef Str, unsigned &Major, unsigned &Minor,
                               unsigned &Micro, bool &HadExtra) {
  HadExtra = false;

  Major = Minor = Micro = 0;
  if (Str.empty())
    return false;

  if (Str.consumeInteger(10, Major))
    return false;
  if (Str.empty())
    return true;
  if (Str[0] != '.')
    return false;

  Str = Str.drop_front(1);

  if (Str.consumeInteger(10, Minor))
    return false;
  if (Str.empty())
    return true;
  if (Str[0] != '.')
    return false;
  Str = Str.drop_front(1);

  if (Str.consumeInteger(10, Micro))
    return false;
  if (!Str.empty())
    HadExtra = true;
  return true;
}

/// Parse digits from a string \p Str and fulfill \p Digits with
/// the parsed numbers. This method assumes that the max number of
/// digits to look for is equal to Digits.size().
///
/// \return True if the entire string was parsed and there are
/// no extra characters remaining at the end.
bool Driver::GetReleaseVersion(StringRef Str,
                               MutableArrayRef<unsigned> Digits) {
  if (Str.empty())
    return false;

  unsigned CurDigit = 0;
  while (CurDigit < Digits.size()) {
    unsigned Digit;
    if (Str.consumeInteger(10, Digit))
      return false;
    Digits[CurDigit] = Digit;
    if (Str.empty())
      return true;
    if (Str[0] != '.')
      return false;
    Str = Str.drop_front(1);
    CurDigit++;
  }

  // More digits than requested, bail out...
  return false;
}

std::pair<unsigned, unsigned>
Driver::getIncludeExcludeOptionFlagMasks(bool IsClCompatMode) const {
  unsigned IncludedFlagsBitmask = 0;
  unsigned ExcludedFlagsBitmask = options::NoDriverOption;

  if (IsClCompatMode) {
    // Include CL and Core options.
    IncludedFlagsBitmask |= options::CLOption;
    IncludedFlagsBitmask |= options::CLDXCOption;
    IncludedFlagsBitmask |= options::CoreOption;
  } else {
    ExcludedFlagsBitmask |= options::CLOption;
  }
  if (IsDXCMode()) {
    // Include DXC and Core options.
    IncludedFlagsBitmask |= options::DXCOption;
    IncludedFlagsBitmask |= options::CLDXCOption;
    IncludedFlagsBitmask |= options::CoreOption;
  } else {
    ExcludedFlagsBitmask |= options::DXCOption;
  }
  if (!IsClCompatMode && !IsDXCMode())
    ExcludedFlagsBitmask |= options::CLDXCOption;

  return std::make_pair(IncludedFlagsBitmask, ExcludedFlagsBitmask);
}

const char *Driver::getExecutableForDriverMode(DriverMode Mode) {
  switch (Mode) {
  case GCCMode:
    return "clang";
  case GXXMode:
    return "clang++";
  case CPPMode:
    return "clang-cpp";
  case CLMode:
    return "clang-cl";
  case FlangMode:
    return "flang";
  case DXCMode:
    return "clang-dxc";
  }

  llvm_unreachable("Unhandled Mode");
}

bool clang::driver::isOptimizationLevelFast(const ArgList &Args) {
  return Args.hasFlag(options::OPT_Ofast, options::OPT_O_Group, false);
}

bool clang::driver::isObjectFile(std::string FileName) {
  if (llvm::sys::fs::is_directory(FileName))
    return false;
  if (!llvm::sys::path::has_extension(FileName))
    // Any file with no extension should be considered an Object. Take into
    // account -lsomelib library filenames.
    return FileName.rfind("-l", 0) != 0;
  std::string Ext(llvm::sys::path::extension(FileName).drop_front());
  // We cannot rely on lookupTypeForExtension solely as that has 'lib'
  // marked as an object.
  return (Ext != "lib" &&
          types::lookupTypeForExtension(Ext) == types::TY_Object);
}

bool clang::driver::isStaticArchiveFile(const StringRef &FileName) {
  if (!llvm::sys::path::has_extension(FileName))
    // Any file with no extension should not be considered an Archive.
    return false;
  llvm::file_magic Magic;
  llvm::identify_magic(FileName, Magic);
  // Only .lib and archive files are to be considered.
  return (Magic == llvm::file_magic::archive);
}

bool clang::driver::willEmitRemarks(const ArgList &Args) {
  // -fsave-optimization-record enables it.
  if (Args.hasFlag(options::OPT_fsave_optimization_record,
                   options::OPT_fno_save_optimization_record, false))
    return true;

  // -fsave-optimization-record=<format> enables it as well.
  if (Args.hasFlag(options::OPT_fsave_optimization_record_EQ,
                   options::OPT_fno_save_optimization_record, false))
    return true;

  // -foptimization-record-file alone enables it too.
  if (Args.hasFlag(options::OPT_foptimization_record_file_EQ,
                   options::OPT_fno_save_optimization_record, false))
    return true;

  // -foptimization-record-passes alone enables it too.
  if (Args.hasFlag(options::OPT_foptimization_record_passes_EQ,
                   options::OPT_fno_save_optimization_record, false))
    return true;
  return false;
}

llvm::StringRef clang::driver::getDriverMode(StringRef ProgName,
                                             ArrayRef<const char *> Args) {
  static const std::string OptName =
      getDriverOptTable().getOption(options::OPT_driver_mode).getPrefixedName();
  llvm::StringRef Opt;
  for (StringRef Arg : Args) {
    if (!Arg.startswith(OptName))
      continue;
    Opt = Arg;
  }
  if (Opt.empty())
    Opt = ToolChain::getTargetAndModeFromProgramName(ProgName).DriverMode;
  return Opt.consume_front(OptName) ? Opt : "";
}

bool driver::IsClangCL(StringRef DriverMode) { return DriverMode.equals("cl"); }<|MERGE_RESOLUTION|>--- conflicted
+++ resolved
@@ -5149,11 +5149,7 @@
       // of "internal" libraries cannot be affected via -fno-sycl-device-lib.
       llvm::StringMap<bool> devicelib_link_info = {
           {"libc", true},        {"libm-fp32", true},   {"libm-fp64", true},
-<<<<<<< HEAD
-          {"libimf-fp32", true}, {"libimf-fp64", true}, {"libm-bfloat16", true},
-=======
           {"libimf-fp32", true}, {"libimf-fp64", true}, {"libimf-bf16", true},
->>>>>>> ccd16396
           {"internal", true}};
       if (Arg *A = Args.getLastArg(options::OPT_fsycl_device_lib_EQ,
                                    options::OPT_fno_sycl_device_lib_EQ)) {
@@ -5213,16 +5209,12 @@
           {"libsycl-fallback-cmath", "libm-fp32"},
           {"libsycl-fallback-cmath-fp64", "libm-fp64"},
           {"libsycl-fallback-imf", "libimf-fp32"},
-<<<<<<< HEAD
-          {"libsycl-fallback-imf-fp64", "libimf-fp64"}};
+          {"libsycl-fallback-imf-fp64", "libimf-fp64"},
+          {"libsycl-fallback-imf-bf16", "libimf-bf16"}};
       const SYCLDeviceLibsList sycl_device_bfloat16_fallback_lib = {
           {"libsycl-fallback-bfloat16", "libm-bfloat16"}};
       const SYCLDeviceLibsList sycl_device_bfloat16_native_lib = {
           {"libsycl-native-bfloat16", "libm-bfloat16"}};
-=======
-          {"libsycl-fallback-imf-fp64", "libimf-fp64"},
-          {"libsycl-fallback-imf-bf16", "libimf-bf16"}};
->>>>>>> ccd16396
       // ITT annotation libraries are linked in separately whenever the device
       // code instrumentation is enabled.
       const SYCLDeviceLibsList sycl_device_annotation_libs = {
