--- conflicted
+++ resolved
@@ -4807,13 +4807,9 @@
             // compiler phases, including backend and assemble phases.
             ActionList AL;
             Action *BackendAction = nullptr;
-<<<<<<< HEAD
-            if (ToolChains.front()->getTriple().isSPIROrSPIRV()) {
-=======
             if (ToolChains.front()->getTriple().isSPIRV() ||
                 (ToolChains.front()->getTriple().isAMDGCN() &&
                  GpuArchList[I] == StringRef("amdgcnspirv"))) {
->>>>>>> 1a7402d3
               // Emit LLVM bitcode for SPIR-V targets. SPIR-V device tool chain
               // (HIPSPVToolChain or HIPAMDToolChain) runs post-link LLVM IR
               // passes.
