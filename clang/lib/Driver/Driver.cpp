//===--- Driver.cpp - Clang GCC Compatible Driver -------------------------===//
//
// Part of the LLVM Project, under the Apache License v2.0 with LLVM Exceptions.
// See https://llvm.org/LICENSE.txt for license information.
// SPDX-License-Identifier: Apache-2.0 WITH LLVM-exception
//
//===----------------------------------------------------------------------===//
#include "clang/Driver/Driver.h"
#include "ToolChains/AIX.h"
#include "ToolChains/AMDGPU.h"
#include "ToolChains/AMDGPUOpenMP.h"
#include "ToolChains/AVR.h"
#include "ToolChains/Arch/RISCV.h"
#include "ToolChains/BareMetal.h"
#include "ToolChains/CSKYToolChain.h"
#include "ToolChains/Clang.h"
#include "ToolChains/CrossWindows.h"
#include "ToolChains/Cuda.h"
#include "ToolChains/Darwin.h"
#include "ToolChains/DragonFly.h"
#include "ToolChains/FreeBSD.h"
#include "ToolChains/Fuchsia.h"
#include "ToolChains/Gnu.h"
#include "ToolChains/HIPAMD.h"
#include "ToolChains/HIPSPV.h"
#include "ToolChains/HLSL.h"
#include "ToolChains/Haiku.h"
#include "ToolChains/Hexagon.h"
#include "ToolChains/Hurd.h"
#include "ToolChains/Lanai.h"
#include "ToolChains/Linux.h"
#include "ToolChains/MSP430.h"
#include "ToolChains/MSVC.h"
#include "ToolChains/MinGW.h"
#include "ToolChains/MipsLinux.h"
#include "ToolChains/NaCl.h"
#include "ToolChains/NetBSD.h"
#include "ToolChains/OHOS.h"
#include "ToolChains/OpenBSD.h"
#include "ToolChains/PPCFreeBSD.h"
#include "ToolChains/PPCLinux.h"
#include "ToolChains/PS4CPU.h"
#include "ToolChains/RISCVToolchain.h"
#include "ToolChains/SPIRV.h"
#include "ToolChains/SYCL.h"
#include "ToolChains/SPIRVOpenMP.h"
#include "ToolChains/SYCL.h"
#include "ToolChains/Solaris.h"
#include "ToolChains/TCE.h"
#include "ToolChains/UEFI.h"
#include "ToolChains/VEToolchain.h"
#include "ToolChains/WebAssembly.h"
#include "ToolChains/XCore.h"
#include "ToolChains/ZOS.h"
#include "clang/Basic/DiagnosticDriver.h"
#include "clang/Basic/TargetID.h"
#include "clang/Basic/Version.h"
#include "clang/Config/config.h"
#include "clang/Driver/Action.h"
#include "clang/Driver/Compilation.h"
#include "clang/Driver/InputInfo.h"
#include "clang/Driver/Job.h"
#include "clang/Driver/Options.h"
#include "clang/Driver/Phases.h"
#include "clang/Driver/SanitizerArgs.h"
#include "clang/Driver/Tool.h"
#include "clang/Driver/ToolChain.h"
#include "clang/Driver/Types.h"
#include "llvm/ADT/ArrayRef.h"
#include "llvm/ADT/MapVector.h"
#include "llvm/ADT/STLExtras.h"
#include "llvm/ADT/StringExtras.h"
#include "llvm/ADT/StringRef.h"
#include "llvm/ADT/StringSet.h"
#include "llvm/ADT/StringSwitch.h"
#include "llvm/BinaryFormat/Magic.h"
#include "llvm/Config/llvm-config.h"
#include "llvm/MC/TargetRegistry.h"
#include "llvm/Option/Arg.h"
#include "llvm/Option/ArgList.h"
#include "llvm/Option/OptSpecifier.h"
#include "llvm/Option/OptTable.h"
#include "llvm/Option/Option.h"
#include "llvm/Support/CommandLine.h"
#include "llvm/Support/ErrorHandling.h"
#include "llvm/Support/ExitCodes.h"
#include "llvm/Support/FileSystem.h"
#include "llvm/Support/FileUtilities.h"
#include "llvm/Support/FormatVariadic.h"
#include "llvm/Support/LineIterator.h"
#include "llvm/Support/MD5.h"
#include "llvm/Support/Path.h"
#include "llvm/Support/PrettyStackTrace.h"
#include "llvm/Support/Process.h"
#include "llvm/Support/Program.h"
#include "llvm/Support/Regex.h"
#include "llvm/Support/StringSaver.h"
#include "llvm/Support/VirtualFileSystem.h"
#include "llvm/Support/raw_ostream.h"
#include "llvm/TargetParser/Host.h"
#include "llvm/TargetParser/RISCVISAInfo.h"
#include <cstdlib> // ::getenv
#include <map>
#include <memory>
#include <optional>
#include <set>
#include <utility>
#if LLVM_ON_UNIX
#include <unistd.h> // getpid
#endif

using namespace clang::driver;
using namespace clang;
using namespace llvm::opt;

static std::optional<llvm::Triple> getOffloadTargetTriple(const Driver &D,
                                                          const ArgList &Args) {
  auto OffloadTargets = Args.getAllArgValues(options::OPT_offload_EQ);
  // Offload compilation flow does not support multiple targets for now. We
  // need the HIPActionBuilder (and possibly the CudaActionBuilder{,Base}too)
  // to support multiple tool chains first.
  switch (OffloadTargets.size()) {
  default:
    D.Diag(diag::err_drv_only_one_offload_target_supported);
    return std::nullopt;
  case 0:
    D.Diag(diag::err_drv_invalid_or_unsupported_offload_target) << "";
    return std::nullopt;
  case 1:
    break;
  }
  return llvm::Triple(OffloadTargets[0]);
}

static std::optional<llvm::Triple>
getNVIDIAOffloadTargetTriple(const Driver &D, const ArgList &Args,
                             const llvm::Triple &HostTriple) {
  if (!Args.hasArg(options::OPT_offload_EQ)) {
    return llvm::Triple(HostTriple.isArch64Bit() ? "nvptx64-nvidia-cuda"
                                                 : "nvptx-nvidia-cuda");
  }
  auto TT = getOffloadTargetTriple(D, Args);
  if (TT && (TT->getArch() == llvm::Triple::spirv32 ||
             TT->getArch() == llvm::Triple::spirv64)) {
    if (Args.hasArg(options::OPT_emit_llvm))
      return TT;
    D.Diag(diag::err_drv_cuda_offload_only_emit_bc);
    return std::nullopt;
  }
  D.Diag(diag::err_drv_invalid_or_unsupported_offload_target) << TT->str();
  return std::nullopt;
}
static std::optional<llvm::Triple>
getHIPOffloadTargetTriple(const Driver &D, const ArgList &Args) {
  if (!Args.hasArg(options::OPT_offload_EQ)) {
    auto OffloadArchs = Args.getAllArgValues(options::OPT_offload_arch_EQ);
    if (llvm::is_contained(OffloadArchs, "amdgcnspirv") &&
        OffloadArchs.size() == 1)
      return llvm::Triple("spirv64-amd-amdhsa");
    return llvm::Triple("amdgcn-amd-amdhsa"); // Default HIP triple.
  }
  auto TT = getOffloadTargetTriple(D, Args);
  if (!TT)
    return std::nullopt;
  if (TT->getArch() == llvm::Triple::amdgcn &&
      TT->getVendor() == llvm::Triple::AMD &&
      TT->getOS() == llvm::Triple::AMDHSA)
    return TT;
  if (TT->getArch() == llvm::Triple::spirv64)
    return TT;
  D.Diag(diag::err_drv_invalid_or_unsupported_offload_target) << TT->str();
  return std::nullopt;
}

// static
std::string Driver::GetResourcesPath(StringRef BinaryPath) {
  // Since the resource directory is embedded in the module hash, it's important
  // that all places that need it call this function, so that they get the
  // exact same string ("a/../b/" and "b/" get different hashes, for example).

  // Dir is bin/ or lib/, depending on where BinaryPath is.
  StringRef Dir = llvm::sys::path::parent_path(BinaryPath);
  SmallString<128> P(Dir);

  StringRef ConfiguredResourceDir(CLANG_RESOURCE_DIR);
  if (!ConfiguredResourceDir.empty()) {
    llvm::sys::path::append(P, ConfiguredResourceDir);
  } else {
    // On Windows, libclang.dll is in bin/.
    // On non-Windows, libclang.so/.dylib is in lib/.
    // With a static-library build of libclang, LibClangPath will contain the
    // path of the embedding binary, which for LLVM binaries will be in bin/.
    // ../lib gets us to lib/ in both cases.
    P = llvm::sys::path::parent_path(Dir);
    // This search path is also created in the COFF driver of lld, so any
    // changes here also needs to happen in lld/COFF/Driver.cpp
    llvm::sys::path::append(P, CLANG_INSTALL_LIBDIR_BASENAME, "clang",
                            CLANG_VERSION_MAJOR_STRING);
  }

  return std::string(P);
}

CUIDOptions::CUIDOptions(llvm::opt::DerivedArgList &Args, const Driver &D)
    : UseCUID(Kind::Hash) {
  if (Arg *A = Args.getLastArg(options::OPT_fuse_cuid_EQ)) {
    StringRef UseCUIDStr = A->getValue();
    UseCUID = llvm::StringSwitch<Kind>(UseCUIDStr)
                  .Case("hash", Kind::Hash)
                  .Case("random", Kind::Random)
                  .Case("none", Kind::None)
                  .Default(Kind::Invalid);
    if (UseCUID == Kind::Invalid)
      D.Diag(clang::diag::err_drv_invalid_value)
          << A->getAsString(Args) << UseCUIDStr;
  }

  FixedCUID = Args.getLastArgValue(options::OPT_cuid_EQ);
  if (!FixedCUID.empty())
    UseCUID = Kind::Fixed;
}

std::string CUIDOptions::getCUID(StringRef InputFile,
                                 llvm::opt::DerivedArgList &Args) const {
  std::string CUID = FixedCUID.str();
  if (CUID.empty()) {
    if (UseCUID == Kind::Random)
      CUID = llvm::utohexstr(llvm::sys::Process::GetRandomNumber(),
                             /*LowerCase=*/true);
    else if (UseCUID == Kind::Hash) {
      llvm::MD5 Hasher;
      llvm::MD5::MD5Result Hash;
      Hasher.update(InputFile);
      for (auto *A : Args) {
        if (A->getOption().matches(options::OPT_INPUT))
          continue;
        Hasher.update(A->getAsString(Args));
      }
      Hasher.final(Hash);
      CUID = llvm::utohexstr(Hash.low(), /*LowerCase=*/true);
    }
  }
  return CUID;
}
Driver::Driver(StringRef ClangExecutable, StringRef TargetTriple,
               DiagnosticsEngine &Diags, std::string Title,
               IntrusiveRefCntPtr<llvm::vfs::FileSystem> VFS)
    : Diags(Diags), VFS(std::move(VFS)), DumpDeviceCode(false), Mode(GCCMode),
      SaveTemps(SaveTempsNone), BitcodeEmbed(EmbedNone),
      Offload(OffloadHostDevice), CXX20HeaderType(HeaderMode_None),
      ModulesModeCXX20(false), LTOMode(LTOK_None), OffloadLTOMode(LTOK_None),
      ClangExecutable(ClangExecutable), SysRoot(DEFAULT_SYSROOT),
      DriverTitle(Title), CCCPrintBindings(false), CCPrintOptions(false),
      CCLogDiagnostics(false), CCGenDiagnostics(false),
      CCPrintProcessStats(false), CCPrintInternalStats(false),
      TargetTriple(TargetTriple), Saver(Alloc), PrependArg(nullptr),
      CheckInputsExist(true), ProbePrecompiled(true),
      SuppressMissingInputWarning(false) {
  // Provide a sane fallback if no VFS is specified.
  if (!this->VFS)
    this->VFS = llvm::vfs::getRealFileSystem();

  Name = std::string(llvm::sys::path::filename(ClangExecutable));
  Dir = std::string(llvm::sys::path::parent_path(ClangExecutable));

  if ((!SysRoot.empty()) && llvm::sys::path::is_relative(SysRoot)) {
    // Prepend InstalledDir if SysRoot is relative
    SmallString<128> P(Dir);
    llvm::sys::path::append(P, SysRoot);
    SysRoot = std::string(P);
  }

#if defined(CLANG_CONFIG_FILE_SYSTEM_DIR)
  if (llvm::sys::path::is_absolute(CLANG_CONFIG_FILE_SYSTEM_DIR)) {
    SystemConfigDir = CLANG_CONFIG_FILE_SYSTEM_DIR;
  } else {
    SmallString<128> configFileDir(Dir);
    llvm::sys::path::append(configFileDir, CLANG_CONFIG_FILE_SYSTEM_DIR);
    llvm::sys::path::remove_dots(configFileDir, true);
    SystemConfigDir = static_cast<std::string>(configFileDir);
  }
#endif
#if defined(CLANG_CONFIG_FILE_USER_DIR)
  {
    SmallString<128> P;
    llvm::sys::fs::expand_tilde(CLANG_CONFIG_FILE_USER_DIR, P);
    UserConfigDir = static_cast<std::string>(P);
  }
#endif

  // Compute the path to the resource directory.
  ResourceDir = GetResourcesPath(ClangExecutable);
}

void Driver::setDriverMode(StringRef Value) {
  static StringRef OptName =
      getOpts().getOption(options::OPT_driver_mode).getPrefixedName();
  if (auto M = llvm::StringSwitch<std::optional<DriverMode>>(Value)
                   .Case("gcc", GCCMode)
                   .Case("g++", GXXMode)
                   .Case("cpp", CPPMode)
                   .Case("cl", CLMode)
                   .Case("flang", FlangMode)
                   .Case("dxc", DXCMode)
                   .Default(std::nullopt))
    Mode = *M;
  else
    Diag(diag::err_drv_unsupported_option_argument) << OptName << Value;
}

InputArgList Driver::ParseArgStrings(ArrayRef<const char *> ArgStrings,
                                     bool UseDriverMode,
                                     bool &ContainsError) const {
  llvm::PrettyStackTraceString CrashInfo("Command line argument parsing");
  ContainsError = false;

  llvm::opt::Visibility VisibilityMask = getOptionVisibilityMask(UseDriverMode);
  unsigned MissingArgIndex, MissingArgCount;
  InputArgList Args = getOpts().ParseArgs(ArgStrings, MissingArgIndex,
                                          MissingArgCount, VisibilityMask);

  // Check for missing argument error.
  if (MissingArgCount) {
    Diag(diag::err_drv_missing_argument)
        << Args.getArgString(MissingArgIndex) << MissingArgCount;
    ContainsError |=
        Diags.getDiagnosticLevel(diag::err_drv_missing_argument,
                                 SourceLocation()) > DiagnosticsEngine::Warning;
  }

  // Check for unsupported options.
  for (const Arg *A : Args) {
    if (A->getOption().hasFlag(options::Unsupported)) {
      Diag(diag::err_drv_unsupported_opt) << A->getAsString(Args);
      ContainsError |= Diags.getDiagnosticLevel(diag::err_drv_unsupported_opt,
                                                SourceLocation()) >
                       DiagnosticsEngine::Warning;
      continue;
    }
    // Emit an unsupported and removed diagnostic for any options that were
    // previously supported and subsequently removed.  This is considered a
    // special case scenario that is currently being used for FPGA related
    // options that did not go through the regular deprecation process.
    if (A->getOption().hasFlag(options::UnsupportedRemoved)) {
      Diag(diag::err_drv_unsupported_opt_removed) << A->getAsString(Args);
      ContainsError |= Diags.getDiagnosticLevel(
                           diag::err_drv_unsupported_opt_removed,
                           SourceLocation()) > DiagnosticsEngine::Warning;
      continue;
    }

    // Deprecated options emit a diagnostic about deprecation, but are still
    // supported until removed. It's possible to have a deprecated option which
    // aliases with a non-deprecated option, so always compute the argument
    // actually used before checking for deprecation.
    const Arg *Used = A;
    while (Used->getAlias())
      Used = Used->getAlias();
    if (Used->getOption().hasFlag(options::Deprecated)) {
      Diag(diag::warn_drv_deprecated_option_release) << Used->getAsString(Args);
      ContainsError |= Diags.getDiagnosticLevel(
                           diag::warn_drv_deprecated_option_release,
                           SourceLocation()) > DiagnosticsEngine::Warning;
    }

    // Warn about -mcpu= without an argument.
    if (A->getOption().matches(options::OPT_mcpu_EQ) && A->containsValue("")) {
      Diag(diag::warn_drv_empty_joined_argument) << A->getAsString(Args);
      ContainsError |= Diags.getDiagnosticLevel(
                           diag::warn_drv_empty_joined_argument,
                           SourceLocation()) > DiagnosticsEngine::Warning;
    }
  }

  for (const Arg *A : Args.filtered(options::OPT_UNKNOWN)) {
    unsigned DiagID;
    auto ArgString = A->getAsString(Args);
    std::string Nearest;
    if (getOpts().findNearest(ArgString, Nearest, VisibilityMask) > 1) {
      if (!IsCLMode() &&
          getOpts().findExact(ArgString, Nearest,
                              llvm::opt::Visibility(options::CC1Option))) {
        DiagID = diag::err_drv_unknown_argument_with_suggestion;
        Diags.Report(DiagID) << ArgString << "-Xclang " + Nearest;
      } else {
        DiagID = IsCLMode() ? diag::warn_drv_unknown_argument_clang_cl
                            : diag::err_drv_unknown_argument;
        Diags.Report(DiagID) << ArgString;
      }
    } else {
      DiagID = IsCLMode()
                   ? diag::warn_drv_unknown_argument_clang_cl_with_suggestion
                   : diag::err_drv_unknown_argument_with_suggestion;
      Diags.Report(DiagID) << ArgString << Nearest;
    }
    ContainsError |= Diags.getDiagnosticLevel(DiagID, SourceLocation()) >
                     DiagnosticsEngine::Warning;
  }

  for (const Arg *A : Args.filtered(options::OPT_o)) {
    if (ArgStrings[A->getIndex()] == A->getSpelling())
      continue;

    // Warn on joined arguments that are similar to a long argument.
    std::string ArgString = ArgStrings[A->getIndex()];
    std::string Nearest;
    if (getOpts().findExact("-" + ArgString, Nearest, VisibilityMask))
      Diags.Report(diag::warn_drv_potentially_misspelled_joined_argument)
          << A->getAsString(Args) << Nearest;
  }

  return Args;
}

// Determine which compilation mode we are in. We look for options which
// affect the phase, starting with the earliest phases, and record which
// option we used to determine the final phase.
phases::ID Driver::getFinalPhase(const DerivedArgList &DAL,
                                 Arg **FinalPhaseArg) const {
  Arg *PhaseArg = nullptr;
  phases::ID FinalPhase;

  // -{E,EP,P,M,MM} only run the preprocessor.
  if (CCCIsCPP() || (PhaseArg = DAL.getLastArg(options::OPT_E)) ||
      (PhaseArg = DAL.getLastArg(options::OPT__SLASH_EP)) ||
      (PhaseArg = DAL.getLastArg(options::OPT_M, options::OPT_MM)) ||
      (PhaseArg = DAL.getLastArg(options::OPT__SLASH_P)) ||
      CCGenDiagnostics) {
    FinalPhase = phases::Preprocess;

    // --precompile only runs up to precompilation.
    // Options that cause the output of C++20 compiled module interfaces or
    // header units have the same effect.
  } else if ((PhaseArg = DAL.getLastArg(options::OPT__precompile)) ||
             (PhaseArg = DAL.getLastArg(options::OPT_extract_api)) ||
             (PhaseArg = DAL.getLastArg(options::OPT_fmodule_header,
                                        options::OPT_fmodule_header_EQ))) {
    FinalPhase = phases::Precompile;
    // -{fsyntax-only,-analyze,emit-ast} only run up to the compiler.
  } else if ((PhaseArg = DAL.getLastArg(options::OPT_fsyntax_only)) ||
             (PhaseArg = DAL.getLastArg(options::OPT_print_supported_cpus)) ||
             (PhaseArg =
                  DAL.getLastArg(options::OPT_print_enabled_extensions)) ||
             (PhaseArg = DAL.getLastArg(options::OPT_module_file_info)) ||
             (PhaseArg = DAL.getLastArg(options::OPT_verify_pch)) ||
             (PhaseArg = DAL.getLastArg(options::OPT_rewrite_objc)) ||
             (PhaseArg = DAL.getLastArg(options::OPT_rewrite_legacy_objc)) ||
             (PhaseArg = DAL.getLastArg(options::OPT__analyze)) ||
             (PhaseArg = DAL.getLastArg(options::OPT_emit_cir)) ||
             (PhaseArg = DAL.getLastArg(options::OPT_emit_ast))) {
    FinalPhase = phases::Compile;

  // -S only runs up to the backend.
  } else if ((PhaseArg = DAL.getLastArg(options::OPT_S))) {
    FinalPhase = phases::Backend;

  // -c compilation only runs up to the assembler.
  } else if ((PhaseArg = DAL.getLastArg(options::OPT_c))) {
    FinalPhase = phases::Assemble;

  } else if ((PhaseArg = DAL.getLastArg(options::OPT_emit_interface_stubs))) {
    FinalPhase = phases::IfsMerge;

  // Otherwise do everything.
  } else
    FinalPhase = phases::Link;

  if (FinalPhaseArg)
    *FinalPhaseArg = PhaseArg;

  return FinalPhase;
}

static Arg *MakeInputArg(DerivedArgList &Args, const OptTable &Opts,
                         StringRef Value, bool Claim = true) {
  Arg *A = new Arg(Opts.getOption(options::OPT_INPUT), Value,
                   Args.getBaseArgs().MakeIndex(Value), Value.data());
  Args.AddSynthesizedArg(A);
  if (Claim)
    A->claim();
  return A;
}

DerivedArgList *Driver::TranslateInputArgs(const InputArgList &Args) const {
  const llvm::opt::OptTable &Opts = getOpts();
  DerivedArgList *DAL = new DerivedArgList(Args);

  bool HasNostdlib = Args.hasArg(options::OPT_nostdlib);
  bool HasNostdlibxx = Args.hasArg(options::OPT_nostdlibxx);
  bool HasNodefaultlib = Args.hasArg(options::OPT_nodefaultlibs);
  bool IgnoreUnused = false;
  for (Arg *A : Args) {
    if (IgnoreUnused)
      A->claim();

    if (A->getOption().matches(options::OPT_start_no_unused_arguments)) {
      IgnoreUnused = true;
      continue;
    }
    if (A->getOption().matches(options::OPT_end_no_unused_arguments)) {
      IgnoreUnused = false;
      continue;
    }

    // Unfortunately, we have to parse some forwarding options (-Xassembler,
    // -Xlinker, -Xpreprocessor) because we either integrate their functionality
    // (assembler and preprocessor), or bypass a previous driver ('collect2').

    // Rewrite linker options, to replace --no-demangle with a custom internal
    // option.
    if ((A->getOption().matches(options::OPT_Wl_COMMA) ||
         A->getOption().matches(options::OPT_Xlinker)) &&
        A->containsValue("--no-demangle")) {
      // Add the rewritten no-demangle argument.
      DAL->AddFlagArg(A, Opts.getOption(options::OPT_Z_Xlinker__no_demangle));

      // Add the remaining values as Xlinker arguments.
      for (StringRef Val : A->getValues())
        if (Val != "--no-demangle")
          DAL->AddSeparateArg(A, Opts.getOption(options::OPT_Xlinker), Val);

      continue;
    }

    // Rewrite preprocessor options, to replace -Wp,-MD,FOO which is used by
    // some build systems. We don't try to be complete here because we don't
    // care to encourage this usage model.
    if (A->getOption().matches(options::OPT_Wp_COMMA) &&
        A->getNumValues() > 0 &&
        (A->getValue(0) == StringRef("-MD") ||
         A->getValue(0) == StringRef("-MMD"))) {
      // Rewrite to -MD/-MMD along with -MF.
      if (A->getValue(0) == StringRef("-MD"))
        DAL->AddFlagArg(A, Opts.getOption(options::OPT_MD));
      else
        DAL->AddFlagArg(A, Opts.getOption(options::OPT_MMD));
      if (A->getNumValues() == 2)
        DAL->AddSeparateArg(A, Opts.getOption(options::OPT_MF), A->getValue(1));
      continue;
    }

    // Rewrite reserved library names.
    if (A->getOption().matches(options::OPT_l)) {
      StringRef Value = A->getValue();

      // Rewrite unless -nostdlib is present.
      if (!HasNostdlib && !HasNodefaultlib && !HasNostdlibxx &&
          Value == "stdc++") {
        DAL->AddFlagArg(A, Opts.getOption(options::OPT_Z_reserved_lib_stdcxx));
        continue;
      }

      // Rewrite unconditionally.
      if (Value == "cc_kext") {
        DAL->AddFlagArg(A, Opts.getOption(options::OPT_Z_reserved_lib_cckext));
        continue;
      }
    }

    // Pick up inputs via the -- option.
    if (A->getOption().matches(options::OPT__DASH_DASH)) {
      A->claim();
      for (StringRef Val : A->getValues())
        DAL->append(MakeInputArg(*DAL, Opts, Val, false));
      continue;
    }

    if (A->getOption().matches(options::OPT_offload_lib_Group)) {
      if (!A->getNumValues()) {
        Diag(clang::diag::warn_drv_unused_argument) << A->getSpelling();
        continue;
      }
    }

    DAL->append(A);
  }

  // DXC mode quits before assembly if an output object file isn't specified.
  if (IsDXCMode() && !Args.hasArg(options::OPT_dxc_Fo))
    DAL->AddFlagArg(nullptr, Opts.getOption(options::OPT_S));

  // Enforce -static if -miamcu is present.
  if (Args.hasFlag(options::OPT_miamcu, options::OPT_mno_iamcu, false))
    DAL->AddFlagArg(nullptr, Opts.getOption(options::OPT_static));

  // Use of -fintelfpga implies -g and -fsycl
  if (Args.hasArg(options::OPT_fintelfpga)) {
    if (!Args.hasFlag(options::OPT_fsycl, options::OPT_fno_sycl, false))
      DAL->AddFlagArg(0, Opts.getOption(options::OPT_fsycl));
    // if any -gN option is provided, use that.
    if (Arg *A = Args.getLastArg(options::OPT_gN_Group))
      DAL->append(A);
    else
      DAL->AddFlagArg(0, Opts.getOption(options::OPT_g_Flag));
  }

// Add a default value of -mlinker-version=, if one was given and the user
// didn't specify one.
#if defined(HOST_LINK_VERSION)
  if (!Args.hasArg(options::OPT_mlinker_version_EQ) &&
      strlen(HOST_LINK_VERSION) > 0) {
    DAL->AddJoinedArg(0, Opts.getOption(options::OPT_mlinker_version_EQ),
                      HOST_LINK_VERSION);
    DAL->getLastArg(options::OPT_mlinker_version_EQ)->claim();
  }
#endif

  return DAL;
}

static void setZosTargetVersion(const Driver &D, llvm::Triple &Target,
                                StringRef ArgTarget) {

  static bool BeSilent = false;
  auto IsTooOldToBeSupported = [](int v, int r) -> bool {
    return ((v < 2) || ((v == 2) && (r < 4)));
  };

  /* expect CURRENT, zOSV2R[45], or 0xnnnnnnnn */
  if (ArgTarget.equals_insensitive("CURRENT")) {
    /* If the user gives CURRENT, then we rely on the LE to set   */
    /* __TARGET_LIB__.  There's nothing more we need to do.       */
  } else {
    unsigned int Version = 0;
    unsigned int Release = 0;
    unsigned int Modification = 0;
    bool IsOk = true;
    llvm::Regex ZOsvRegex("[zZ][oO][sS][vV]([0-9])[rR]([0-9])");
    llvm::Regex HexRegex(
        "0x4"                      /* product      */
        "([0-9a-fA-F])"            /* version     */
        "([0-9a-fA-F][0-9a-fA-F])" /* release */
        "([0-9a-fA-F][0-9a-fA-F][0-9a-fA-F][0-9a-fA-F])" /* modification */);
    SmallVector<StringRef> Matches;

    if (ZOsvRegex.match(ArgTarget, &Matches)) {
      Matches[1].getAsInteger(10, Version);
      Matches[2].getAsInteger(10, Release);
      Modification = 0;
      if (IsTooOldToBeSupported(Version, Release)) {
        if (!BeSilent)
          D.Diag(diag::err_zos_target_release_discontinued) << ArgTarget;
        IsOk = false;
      }
    } else if (HexRegex.match(ArgTarget, &Matches)) {
      Matches[1].getAsInteger(16, Version);
      Matches[2].getAsInteger(16, Release);
      Matches[3].getAsInteger(16, Modification);
      if (IsTooOldToBeSupported(Version, Release)) {
        if (!BeSilent)
          D.Diag(diag::err_zos_target_release_discontinued) << ArgTarget;
        IsOk = false;
      }
    } else {
      /* something else: need to report an error */
      if (!BeSilent)
        D.Diag(diag::err_zos_target_unrecognized_release) << ArgTarget;
      IsOk = false;
    }

    if (IsOk) {
      llvm::VersionTuple V(Version, Release, Modification);
      llvm::VersionTuple TV = Target.getOSVersion();
      // The goal is to pick the minimally supported version of
      // the OS.  Pick the lesser as the target.
      if (TV.empty() || V < TV) {
        SmallString<16> Str;
        Str = llvm::Triple::getOSTypeName(Target.getOS());
        Str += V.getAsString();
        Target.setOSName(Str);
      }
    }
  }
  BeSilent = true;
}

/// Compute target triple from args.
///
/// This routine provides the logic to compute a target triple from various
/// args passed to the driver and the default triple string.
static llvm::Triple computeTargetTriple(const Driver &D,
                                        StringRef TargetTriple,
                                        const ArgList &Args,
                                        StringRef DarwinArchName = "") {
  // FIXME: Already done in Compilation *Driver::BuildCompilation
  if (const Arg *A = Args.getLastArg(options::OPT_target))
    TargetTriple = A->getValue();

  llvm::Triple Target(llvm::Triple::normalize(TargetTriple));

  // GNU/Hurd's triples should have been -hurd-gnu*, but were historically made
  // -gnu* only, and we can not change this, so we have to detect that case as
  // being the Hurd OS.
  if (TargetTriple.contains("-unknown-gnu") || TargetTriple.contains("-pc-gnu"))
    Target.setOSName("hurd");

  // Handle Apple-specific options available here.
  if (Target.isOSBinFormatMachO()) {
    // If an explicit Darwin arch name is given, that trumps all.
    if (!DarwinArchName.empty()) {
      tools::darwin::setTripleTypeForMachOArchName(Target, DarwinArchName,
                                                   Args);
      return Target;
    }

    // Handle the Darwin '-arch' flag.
    if (Arg *A = Args.getLastArg(options::OPT_arch)) {
      StringRef ArchName = A->getValue();
      tools::darwin::setTripleTypeForMachOArchName(Target, ArchName, Args);
    }
  }

  // Handle pseudo-target flags '-mlittle-endian'/'-EL' and
  // '-mbig-endian'/'-EB'.
  if (Arg *A = Args.getLastArgNoClaim(options::OPT_mlittle_endian,
                                      options::OPT_mbig_endian)) {
    llvm::Triple T = A->getOption().matches(options::OPT_mlittle_endian)
                         ? Target.getLittleEndianArchVariant()
                         : Target.getBigEndianArchVariant();
    if (T.getArch() != llvm::Triple::UnknownArch) {
      Target = std::move(T);
      Args.claimAllArgs(options::OPT_mlittle_endian, options::OPT_mbig_endian);
    }
  }

  // Skip further flag support on OSes which don't support '-m32' or '-m64'.
  if (Target.getArch() == llvm::Triple::tce)
    return Target;

  // On AIX, the env OBJECT_MODE may affect the resulting arch variant.
  if (Target.isOSAIX()) {
    if (std::optional<std::string> ObjectModeValue =
            llvm::sys::Process::GetEnv("OBJECT_MODE")) {
      StringRef ObjectMode = *ObjectModeValue;
      llvm::Triple::ArchType AT = llvm::Triple::UnknownArch;

      if (ObjectMode == "64") {
        AT = Target.get64BitArchVariant().getArch();
      } else if (ObjectMode == "32") {
        AT = Target.get32BitArchVariant().getArch();
      } else {
        D.Diag(diag::err_drv_invalid_object_mode) << ObjectMode;
      }

      if (AT != llvm::Triple::UnknownArch && AT != Target.getArch())
        Target.setArch(AT);
    }
  }

  // Currently the only architecture supported by *-uefi triples are x86_64.
  if (Target.isUEFI() && Target.getArch() != llvm::Triple::x86_64)
    D.Diag(diag::err_target_unknown_triple) << Target.str();

  // The `-maix[32|64]` flags are only valid for AIX targets.
  if (Arg *A = Args.getLastArgNoClaim(options::OPT_maix32, options::OPT_maix64);
      A && !Target.isOSAIX())
    D.Diag(diag::err_drv_unsupported_opt_for_target)
        << A->getAsString(Args) << Target.str();

  // Handle pseudo-target flags '-m64', '-mx32', '-m32' and '-m16'.
  Arg *A = Args.getLastArg(options::OPT_m64, options::OPT_mx32,
                           options::OPT_m32, options::OPT_m16,
                           options::OPT_maix32, options::OPT_maix64);
  if (A) {
    llvm::Triple::ArchType AT = llvm::Triple::UnknownArch;

    if (A->getOption().matches(options::OPT_m64) ||
        A->getOption().matches(options::OPT_maix64)) {
      AT = Target.get64BitArchVariant().getArch();
      if (Target.getEnvironment() == llvm::Triple::GNUX32 ||
          Target.getEnvironment() == llvm::Triple::GNUT64)
        Target.setEnvironment(llvm::Triple::GNU);
      else if (Target.getEnvironment() == llvm::Triple::MuslX32)
        Target.setEnvironment(llvm::Triple::Musl);
    } else if (A->getOption().matches(options::OPT_mx32) &&
               Target.get64BitArchVariant().getArch() == llvm::Triple::x86_64) {
      AT = llvm::Triple::x86_64;
      if (Target.getEnvironment() == llvm::Triple::Musl)
        Target.setEnvironment(llvm::Triple::MuslX32);
      else
        Target.setEnvironment(llvm::Triple::GNUX32);
    } else if (A->getOption().matches(options::OPT_m32) ||
               A->getOption().matches(options::OPT_maix32)) {
      AT = Target.get32BitArchVariant().getArch();
      if (Target.getEnvironment() == llvm::Triple::GNUX32)
        Target.setEnvironment(llvm::Triple::GNU);
      else if (Target.getEnvironment() == llvm::Triple::MuslX32)
        Target.setEnvironment(llvm::Triple::Musl);
    } else if (A->getOption().matches(options::OPT_m16) &&
               Target.get32BitArchVariant().getArch() == llvm::Triple::x86) {
      AT = llvm::Triple::x86;
      Target.setEnvironment(llvm::Triple::CODE16);
    }

    if (AT != llvm::Triple::UnknownArch && AT != Target.getArch()) {
      Target.setArch(AT);
      if (Target.isWindowsGNUEnvironment())
        toolchains::MinGW::fixTripleArch(D, Target, Args);
    }
  }

  if (Target.isOSzOS()) {
    if ((A = Args.getLastArg(options::OPT_mzos_target_EQ))) {
      setZosTargetVersion(D, Target, A->getValue());
    }
  }

  // Handle -miamcu flag.
  if (Args.hasFlag(options::OPT_miamcu, options::OPT_mno_iamcu, false)) {
    if (Target.get32BitArchVariant().getArch() != llvm::Triple::x86)
      D.Diag(diag::err_drv_unsupported_opt_for_target) << "-miamcu"
                                                       << Target.str();

    if (A && !A->getOption().matches(options::OPT_m32))
      D.Diag(diag::err_drv_argument_not_allowed_with)
          << "-miamcu" << A->getBaseArg().getAsString(Args);

    Target.setArch(llvm::Triple::x86);
    Target.setArchName("i586");
    Target.setEnvironment(llvm::Triple::UnknownEnvironment);
    Target.setEnvironmentName("");
    Target.setOS(llvm::Triple::ELFIAMCU);
    Target.setVendor(llvm::Triple::UnknownVendor);
    Target.setVendorName("intel");
  }

  // If target is MIPS adjust the target triple
  // accordingly to provided ABI name.
  if (Target.isMIPS()) {
    if ((A = Args.getLastArg(options::OPT_mabi_EQ))) {
      StringRef ABIName = A->getValue();
      if (ABIName == "32") {
        Target = Target.get32BitArchVariant();
        if (Target.getEnvironment() == llvm::Triple::GNUABI64 ||
            Target.getEnvironment() == llvm::Triple::GNUABIN32)
          Target.setEnvironment(llvm::Triple::GNU);
      } else if (ABIName == "n32") {
        Target = Target.get64BitArchVariant();
        if (Target.getEnvironment() == llvm::Triple::GNU ||
            Target.getEnvironment() == llvm::Triple::GNUT64 ||
            Target.getEnvironment() == llvm::Triple::GNUABI64)
          Target.setEnvironment(llvm::Triple::GNUABIN32);
        else if (Target.getEnvironment() == llvm::Triple::Musl ||
                 Target.getEnvironment() == llvm::Triple::MuslABI64)
          Target.setEnvironment(llvm::Triple::MuslABIN32);
      } else if (ABIName == "64") {
        Target = Target.get64BitArchVariant();
        if (Target.getEnvironment() == llvm::Triple::GNU ||
            Target.getEnvironment() == llvm::Triple::GNUT64 ||
            Target.getEnvironment() == llvm::Triple::GNUABIN32)
          Target.setEnvironment(llvm::Triple::GNUABI64);
        else if (Target.getEnvironment() == llvm::Triple::Musl ||
                 Target.getEnvironment() == llvm::Triple::MuslABIN32)
          Target.setEnvironment(llvm::Triple::MuslABI64);
      }
    }
  }

  // If target is RISC-V adjust the target triple according to
  // provided architecture name
  if (Target.isRISCV()) {
    if (Args.hasArg(options::OPT_march_EQ) ||
        Args.hasArg(options::OPT_mcpu_EQ)) {
      std::string ArchName = tools::riscv::getRISCVArch(Args, Target);
      auto ISAInfo = llvm::RISCVISAInfo::parseArchString(
          ArchName, /*EnableExperimentalExtensions=*/true);
      if (!llvm::errorToBool(ISAInfo.takeError())) {
        unsigned XLen = (*ISAInfo)->getXLen();
        if (XLen == 32)
          Target.setArch(llvm::Triple::riscv32);
        else if (XLen == 64)
          Target.setArch(llvm::Triple::riscv64);
      }
    }
  }

  return Target;
}

// Parse the LTO options and record the type of LTO compilation
// based on which -f(no-)?lto(=.*)? or -f(no-)?offload-lto(=.*)?
// option occurs last.
static driver::LTOKind parseLTOMode(Driver &D, const llvm::opt::ArgList &Args,
                                    OptSpecifier OptEq, OptSpecifier OptNeg) {
  if (!Args.hasFlag(OptEq, OptNeg, false))
    return LTOK_None;

  const Arg *A = Args.getLastArg(OptEq);
  StringRef LTOName = A->getValue();

  driver::LTOKind LTOMode = llvm::StringSwitch<LTOKind>(LTOName)
                                .Case("full", LTOK_Full)
                                .Case("thin", LTOK_Thin)
                                .Default(LTOK_Unknown);

  if (LTOMode == LTOK_Unknown) {
    D.Diag(diag::err_drv_unsupported_option_argument)
        << A->getSpelling() << A->getValue();
    return LTOK_None;
  }
  return LTOMode;
}

// Parse the LTO options.
void Driver::setLTOMode(const llvm::opt::ArgList &Args) {
  LTOMode =
      parseLTOMode(*this, Args, options::OPT_flto_EQ, options::OPT_fno_lto);

  OffloadLTOMode = parseLTOMode(*this, Args, options::OPT_foffload_lto_EQ,
                                options::OPT_fno_offload_lto);

  // Try to enable `-foffload-lto=full` if `-fopenmp-target-jit` is on.
  if (Args.hasFlag(options::OPT_fopenmp_target_jit,
                   options::OPT_fno_openmp_target_jit, false)) {
    if (Arg *A = Args.getLastArg(options::OPT_foffload_lto_EQ,
                                 options::OPT_fno_offload_lto))
      if (OffloadLTOMode != LTOK_Full)
        Diag(diag::err_drv_incompatible_options)
            << A->getSpelling() << "-fopenmp-target-jit";
    OffloadLTOMode = LTOK_Full;
  }
}

/// Compute the desired OpenMP runtime from the flags provided.
Driver::OpenMPRuntimeKind Driver::getOpenMPRuntime(const ArgList &Args) const {
  StringRef RuntimeName(CLANG_DEFAULT_OPENMP_RUNTIME);

  const Arg *A = Args.getLastArg(options::OPT_fopenmp_EQ);
  if (A)
    RuntimeName = A->getValue();

  auto RT = llvm::StringSwitch<OpenMPRuntimeKind>(RuntimeName)
                .Case("libomp", OMPRT_OMP)
                .Case("libgomp", OMPRT_GOMP)
                .Case("libiomp5", OMPRT_IOMP5)
                .Default(OMPRT_Unknown);

  if (RT == OMPRT_Unknown) {
    if (A)
      Diag(diag::err_drv_unsupported_option_argument)
          << A->getSpelling() << A->getValue();
    else
      // FIXME: We could use a nicer diagnostic here.
      Diag(diag::err_drv_unsupported_opt) << "-fopenmp";
  }

  return RT;
}

static bool isValidSYCLTriple(llvm::Triple T) {
  // 'nvptx64-nvidia-cuda' is the valid SYCL triple for NVidia GPUs.
  if (T.getArch() == llvm::Triple::nvptx64 &&
      T.getVendor() == llvm::Triple::NVIDIA &&
      T.getOS() == llvm::Triple::CUDA && !T.hasEnvironment())
    return true;

  // 'amdgcn-amd-amdhsa' is the valid SYCL triple for AMD GPUs.
  if (T.getArch() == llvm::Triple::amdgcn &&
      T.getVendor() == llvm::Triple::AMD && T.getOS() == llvm::Triple::AMDHSA &&
      !T.hasEnvironment())
    return true;

  // Check for invalid SYCL device triple values.
  // Non-SPIR/SPIRV arch.
  if (!T.isSPIROrSPIRV())
    return false;
  // SPIR/SPIRV arch, but has invalid SubArch for AOT.
  StringRef A(T.getArchName());
  if (T.getSubArch() == llvm::Triple::NoSubArch &&
      ((T.getArch() == llvm::Triple::spir && A != "spir") ||
       (T.getArch() == llvm::Triple::spir64 && A != "spir64")))
    return false;

  // spir64_fpga is not supported.
  if (T.isSPIR() && T.getSubArch() == llvm::Triple::SPIRSubArch_fpga)
    return false;
  return true;
}

static const char *getDefaultSYCLArch(Compilation &C) {
  // If -fsycl is supplied we will assume SPIR-V
  if (C.getDefaultToolChain().getTriple().getArch() == llvm::Triple::x86)
    return "spir";
  return "spir64";
}

llvm::Triple Driver::getSYCLDeviceTriple(StringRef TargetArch,
                                         const Arg *Arg) const {
  SmallVector<StringRef, 5> SYCLAlias = {
      "spir",       "spir64",  "spir64_fpga", "spir64_x86_64",
      "spir64_gen", "spirv32", "spirv64",     "nvptx64"};
  // spir64_fpga is no longer supported.
  llvm::Triple TargetTriple(TargetArch);
  if (Arg && !Arg->isClaimed() && TargetTriple.isSPIR() &&
      TargetTriple.getSubArch() == llvm::Triple::SPIRSubArch_fpga) {
    Diag(diag::err_drv_unsupported_opt_removed)
        << Arg->getSpelling().str() + TargetArch.str();
    Arg->claim();
  }
  if (llvm::is_contained(SYCLAlias, TargetArch)) {
    llvm::Triple TT;
    TT.setArchName(TargetArch);
    // Return the full SYCL target triple string for NVidia GPU targets.
    if (TT.getArch() == llvm::Triple::nvptx64)
      return llvm::Triple("nvptx64-nvidia-cuda");
    TT.setVendor(llvm::Triple::UnknownVendor);
    TT.setOS(llvm::Triple::UnknownOS);
    return TT;
  }
  return llvm::Triple(TargetArch);
}

static bool addSYCLDefaultTriple(Compilation &C,
                                 SmallVectorImpl<llvm::Triple> &SYCLTriples) {
  /// Returns true if a triple is added to SYCLTriples, false otherwise
  if (!C.getDriver().isSYCLDefaultTripleImplied())
    return false;
  if (C.getInputArgs().hasArg(options::OPT_fsycl_force_target_EQ))
    return false;
  llvm::Triple DefaultTriple =
      C.getDriver().getSYCLDeviceTriple(getDefaultSYCLArch(C));
  for (const auto &SYCLTriple : SYCLTriples) {
    if (SYCLTriple == DefaultTriple)
      return false;
    // If we encounter a known non-spir* target, do not add the default triple.
    if (SYCLTriple.isNVPTX() || SYCLTriple.isAMDGCN())
      return false;
  }
  // Check current set of triples to see if the default has already been set.
  for (const auto &SYCLTriple : SYCLTriples) {
    if (SYCLTriple.getSubArch() == llvm::Triple::NoSubArch &&
        SYCLTriple.isSPIROrSPIRV())
      return false;
  }
  SYCLTriples.insert(SYCLTriples.begin(), DefaultTriple);
  return true;
}

void Driver::CreateOffloadingDeviceToolChains(Compilation &C,
                                              InputList &Inputs) {

  //
  // CUDA/HIP
  //
  // We need to generate a CUDA/HIP toolchain if any of the inputs has a CUDA
  // or HIP type. However, mixed CUDA/HIP compilation is not supported.
  using namespace tools::SYCL;
  bool IsCuda =
      llvm::any_of(Inputs, [](std::pair<types::ID, const llvm::opt::Arg *> &I) {
        return types::isCuda(I.first);
      });
  bool IsHIP =
      llvm::any_of(Inputs,
                   [](std::pair<types::ID, const llvm::opt::Arg *> &I) {
                     return types::isHIP(I.first);
                   }) ||
      C.getInputArgs().hasArg(options::OPT_hip_link) ||
      C.getInputArgs().hasArg(options::OPT_hipstdpar);
  bool UseLLVMOffload = C.getInputArgs().hasArg(
      options::OPT_foffload_via_llvm, options::OPT_fno_offload_via_llvm, false);
  if (IsCuda && IsHIP) {
    Diag(clang::diag::err_drv_mix_cuda_hip);
    return;
  }
  if (IsCuda && !UseLLVMOffload) {
    auto CudaTriple = getNVIDIAOffloadTargetTriple(
        *this, C.getInputArgs(), C.getDefaultToolChain().getTriple());
    if (!CudaTriple)
      return;

    auto &TC =
        getOffloadToolChain(C.getInputArgs(), Action::OFK_Cuda, *CudaTriple,
                            C.getDefaultToolChain().getTriple());

    // Emit a warning if the detected CUDA version is too new.
    const CudaInstallationDetector &CudaInstallation =
        static_cast<const toolchains::CudaToolChain &>(TC).CudaInstallation;
    if (CudaInstallation.isValid())
      CudaInstallation.WarnIfUnsupportedVersion();
    C.addOffloadDeviceToolChain(&TC, Action::OFK_Cuda);
  } else if (IsHIP && !UseLLVMOffload) {
    if (auto *OMPTargetArg =
            C.getInputArgs().getLastArg(options::OPT_fopenmp_targets_EQ)) {
      Diag(clang::diag::err_drv_unsupported_opt_for_language_mode)
          << OMPTargetArg->getSpelling() << "HIP";
      return;
    }

    auto HIPTriple = getHIPOffloadTargetTriple(*this, C.getInputArgs());
    if (!HIPTriple)
      return;

    auto &TC =
        getOffloadToolChain(C.getInputArgs(), Action::OFK_HIP, *HIPTriple,
                            C.getDefaultToolChain().getTriple());
    C.addOffloadDeviceToolChain(&TC, Action::OFK_HIP);
  }

  if (IsCuda || IsHIP)
    CUIDOpts = CUIDOptions(C.getArgs(), *this);

  //
  // OpenMP
  //
  // We need to generate an OpenMP toolchain if the user specified targets with
  // the -fopenmp-targets option or used --offload-arch with OpenMP enabled.
  bool IsOpenMPOffloading =
      ((IsCuda || IsHIP) && UseLLVMOffload) ||
      (C.getInputArgs().hasFlag(options::OPT_fopenmp, options::OPT_fopenmp_EQ,
                                options::OPT_fno_openmp, false) &&
       (C.getInputArgs().hasArg(options::OPT_fopenmp_targets_EQ) ||
        C.getInputArgs().hasArg(options::OPT_offload_arch_EQ)));
  if (IsOpenMPOffloading) {
    // We expect that -fopenmp-targets is always used in conjunction with the
    // option -fopenmp specifying a valid runtime with offloading support, i.e.
    // libomp or libiomp.
    OpenMPRuntimeKind RuntimeKind = getOpenMPRuntime(C.getInputArgs());
    if (RuntimeKind != OMPRT_OMP && RuntimeKind != OMPRT_IOMP5) {
      Diag(clang::diag::err_drv_expecting_fopenmp_with_fopenmp_targets);
      return;
    }

    llvm::StringMap<llvm::DenseSet<StringRef>> DerivedArchs;
    llvm::StringMap<StringRef> FoundNormalizedTriples;
    std::multiset<StringRef> OpenMPTriples;

    // If the user specified -fopenmp-targets= we create a toolchain for each
    // valid triple. Otherwise, if only --offload-arch= was specified we instead
    // attempt to derive the appropriate toolchains from the arguments.
    if (Arg *OpenMPTargets =
            C.getInputArgs().getLastArg(options::OPT_fopenmp_targets_EQ)) {
      if (OpenMPTargets && !OpenMPTargets->getNumValues()) {
        Diag(clang::diag::warn_drv_empty_joined_argument)
            << OpenMPTargets->getAsString(C.getInputArgs());
        return;
      }
      for (StringRef T : OpenMPTargets->getValues())
        OpenMPTriples.insert(T);
    } else if (C.getInputArgs().hasArg(options::OPT_offload_arch_EQ) &&
               ((!IsHIP && !IsCuda) || UseLLVMOffload)) {
      const ToolChain *HostTC = C.getSingleOffloadToolChain<Action::OFK_Host>();
      auto AMDTriple = getHIPOffloadTargetTriple(*this, C.getInputArgs());
      auto NVPTXTriple = getNVIDIAOffloadTargetTriple(*this, C.getInputArgs(),
                                                      HostTC->getTriple());

      // Attempt to deduce the offloading triple from the set of architectures.
      // We can only correctly deduce NVPTX / AMDGPU triples currently.
      // We need to temporarily create these toolchains so that we can access
      // tools for inferring architectures.
      llvm::DenseSet<StringRef> Archs;
<<<<<<< HEAD
      if (NVPTXTriple) {
        auto TempTC = std::make_unique<toolchains::CudaToolChain>(
            *this, *NVPTXTriple, *HostTC, C.getInputArgs(), Action::OFK_None);
        for (StringRef Arch : getOffloadArchs(
                 C, C.getArgs(), Action::OFK_OpenMP, &*TempTC, true))
          Archs.insert(Arch);
      }
      if (AMDTriple) {
        auto TempTC = std::make_unique<toolchains::AMDGPUOpenMPToolChain>(
            *this, *AMDTriple, *HostTC, C.getInputArgs());
        for (StringRef Arch : getOffloadArchs(
                 C, C.getArgs(), Action::OFK_OpenMP, &*TempTC, true))
          Archs.insert(Arch);
      }
      if (!AMDTriple && !NVPTXTriple) {
=======
      for (const std::optional<llvm::Triple> &TT : {NVPTXTriple, AMDTriple}) {
        if (!TT)
          continue;

        auto &TC =
            getOffloadToolChain(C.getInputArgs(), Action::OFK_OpenMP, *TT,
                                C.getDefaultToolChain().getTriple());
>>>>>>> befb52db
        for (StringRef Arch :
             getOffloadArchs(C, C.getArgs(), Action::OFK_OpenMP, &TC, true))
          Archs.insert(Arch);
      }

      for (StringRef Arch : Archs) {
        if (NVPTXTriple && IsNVIDIAOffloadArch(StringToOffloadArch(
                               getProcessorFromTargetID(*NVPTXTriple, Arch)))) {
          DerivedArchs[NVPTXTriple->getTriple()].insert(Arch);
        } else if (AMDTriple &&
                   IsAMDOffloadArch(StringToOffloadArch(
                       getProcessorFromTargetID(*AMDTriple, Arch)))) {
          DerivedArchs[AMDTriple->getTriple()].insert(Arch);
        } else {
          Diag(clang::diag::err_drv_failed_to_deduce_target_from_arch) << Arch;
          return;
        }
      }

      // If the set is empty then we failed to find a native architecture.
      if (Archs.empty()) {
        Diag(clang::diag::err_drv_failed_to_deduce_target_from_arch)
            << "native";
        return;
      }

      for (const auto &TripleAndArchs : DerivedArchs)
        OpenMPTriples.insert(TripleAndArchs.first());
    }

    for (StringRef Val : OpenMPTriples) {
      llvm::Triple TT(ToolChain::getOpenMPTriple(Val));
      std::string NormalizedName = TT.normalize();

      // Make sure we don't have a duplicate triple.
      auto [TripleIt, Inserted] =
          FoundNormalizedTriples.try_emplace(NormalizedName, Val);
      if (!Inserted) {
        Diag(clang::diag::warn_drv_omp_offload_target_duplicate)
            << Val << TripleIt->second;
        continue;
      }

      // If the specified target is invalid, emit a diagnostic.
      if (TT.getArch() == llvm::Triple::UnknownArch) {
        Diag(clang::diag::err_drv_invalid_omp_target) << Val;
        continue;
      }

      auto &TC = getOffloadToolChain(C.getInputArgs(), Action::OFK_OpenMP, TT,
                                     C.getDefaultToolChain().getTriple());
      C.addOffloadDeviceToolChain(&TC, Action::OFK_OpenMP);
      auto It = DerivedArchs.find(TT.getTriple());
      if (It != DerivedArchs.end())
        KnownArchs[&TC] = It->second;
    }
  } else if (C.getInputArgs().hasArg(options::OPT_fopenmp_targets_EQ)) {
    Diag(clang::diag::err_drv_expecting_fopenmp_with_fopenmp_targets);
    return;
  }

  //
  // SYCL
  //
  // We need to generate a SYCL toolchain if the user specified -fsycl.
  // If -fsycl is supplied without any of these we will assume SPIR-V.
  // Use of -fsycl-device-only overrides -fsycl.
  bool IsSYCL = C.getInputArgs().hasFlag(options::OPT_fsycl,
                                         options::OPT_fno_sycl, false) ||
                C.getInputArgs().hasArg(options::OPT_fsycl_device_only);

  auto argSYCLIncompatible = [&](OptSpecifier OptId) {
    if (!IsSYCL)
      return;
    if (Arg *IncompatArg = C.getInputArgs().getLastArg(OptId))
      Diag(clang::diag::err_drv_argument_not_allowed_with)
          << IncompatArg->getSpelling() << "-fsycl";
  };
  // -static-libstdc++ is not compatible with -fsycl.
  argSYCLIncompatible(options::OPT_static_libstdcxx);
  // -ffreestanding cannot be used with -fsycl
  argSYCLIncompatible(options::OPT_ffreestanding);

  llvm::SmallVector<llvm::Triple, 4> UniqueSYCLTriplesVec;

  Arg *SYCLfpga = C.getInputArgs().getLastArg(options::OPT_fintelfpga);

  // Make -fintelfpga flag imply -fsycl.
  if (SYCLfpga && !IsSYCL)
    IsSYCL = true;

  // A mechanism for retrieving SYCL-specific options, erroring out
  // if SYCL offloading wasn't enabled prior to that
  auto getArgRequiringSYCLRuntime = [&](OptSpecifier OptId) -> Arg * {
    Arg *SYCLArg = C.getInputArgs().getLastArg(OptId);
    if (SYCLArg && !IsSYCL) {
      Diag(clang::diag::err_drv_expecting_fsycl_with_sycl_opt)
          // Dropping the '=' symbol, which would otherwise pollute
          // the diagnostics for the most of options
          << SYCLArg->getSpelling().split('=').first;
      return nullptr;
    }
    return SYCLArg;
  };

  Arg *SYCLTargets = getArgRequiringSYCLRuntime(options::OPT_fsycl_targets_EQ);

  // Check if -fsycl-host-compiler is used in conjunction with -fsycl.
  Arg *SYCLHostCompiler =
      getArgRequiringSYCLRuntime(options::OPT_fsycl_host_compiler_EQ);
  Arg *SYCLHostCompilerOptions =
      getArgRequiringSYCLRuntime(options::OPT_fsycl_host_compiler_options_EQ);

  // -fsycl-targets cannot be used with -fintelfpga
  if (SYCLTargets && SYCLfpga)
    Diag(clang::diag::err_drv_option_conflict)
        << SYCLTargets->getSpelling() << SYCLfpga->getSpelling();
  // -fsycl-host-compiler-options cannot be used without -fsycl-host-compiler
  if (SYCLHostCompilerOptions && !SYCLHostCompiler)
    Diag(clang::diag::warn_drv_opt_requires_opt)
        << SYCLHostCompilerOptions->getSpelling().split('=').first
        << "-fsycl-host-compiler";

  // Diagnose incorrect inputs to SYCL options.
  // FIXME: Since the option definition includes the list of possible values,
  // the validation must be automatic, not requiring separate disjointed code
  // blocks accross the driver code. Long-term, the detection of incorrect
  // values must happen at the level of TableGen and Arg class design, with
  // Compilation/Driver class constructors handling the driver-specific
  // diagnostic output.
  auto checkSingleArgValidity = [&](Arg *A,
                                    SmallVector<StringRef, 4> AllowedValues) {
    if (!A)
      return;
    const char *ArgValue = A->getValue();
    for (const StringRef AllowedValue : AllowedValues)
      if (AllowedValue == ArgValue)
        return;
    Diag(clang::diag::err_drv_invalid_argument_to_option)
        << ArgValue << A->getOption().getName();
  };

  // TODO: Transition to using -fsycl-link as a flag as opposed to an option
  // that takes an argument.  The use of 'default' is a temporary solution as we
  // remove FPGA support.
  Arg *SYCLLink = getArgRequiringSYCLRuntime(options::OPT_fsycl_link_EQ);
  checkSingleArgValidity(SYCLLink, {"early", "image", "default"});

  // Use of -fsycl-link=early and -fsycl-link=image are not supported.
  if (SYCLLink && (SYCLLink->getValue() == StringRef("early") ||
                   SYCLLink->getValue() == StringRef("image")))
    Diag(diag::err_drv_unsupported_opt_removed)
        << SYCLLink->getAsString(C.getInputArgs());

  Arg *DeviceCodeSplit =
      C.getInputArgs().getLastArg(options::OPT_fsycl_device_code_split_EQ);
  checkSingleArgValidity(DeviceCodeSplit,
                         {"per_kernel", "per_source", "auto", "off"});

  Arg *RangeRoundingPreference =
      C.getInputArgs().getLastArg(options::OPT_fsycl_range_rounding_EQ);
  checkSingleArgValidity(RangeRoundingPreference, {"disable", "force", "on"});

  // Evaluation of -fsycl-device-obj is slightly different, we will emit
  // a warning and inform the user of the default behavior used.
  // TODO: General usage of this option is to check for 'spirv' and fallthrough
  // to using llvmir.  This can be improved to be more obvious in usage.
  if (Arg *DeviceObj = C.getInputArgs().getLastArgNoClaim(
          options::OPT_fsycl_device_obj_EQ)) {
    StringRef ArgValue(DeviceObj->getValue());
    SmallVector<StringRef, 2> DeviceObjValues = {"spirv", "llvmir"};
    if (llvm::find(DeviceObjValues, ArgValue) == DeviceObjValues.end())
      Diag(clang::diag::warn_ignoring_value_using_default)
          << DeviceObj->getSpelling().split('=').first << ArgValue << "llvmir";
  }

  Arg *SYCLForceTarget =
      getArgRequiringSYCLRuntime(options::OPT_fsycl_force_target_EQ);
  if (SYCLForceTarget) {
    StringRef Val(SYCLForceTarget->getValue());
    llvm::Triple TT(getSYCLDeviceTriple(Val, SYCLForceTarget));
    if (!isValidSYCLTriple(TT))
      Diag(clang::diag::err_drv_invalid_sycl_target) << Val;
  }
  bool HasSYCLTargetsOption = SYCLTargets;

  llvm::StringMap<llvm::DenseSet<StringRef>> DerivedArchs;
  llvm::StringMap<StringRef> FoundNormalizedTriples;
  // StringSet to contain SYCL target triples.
  llvm::StringSet<> SYCLTriples;
  if (HasSYCLTargetsOption) {
    // At this point, we know we have a valid combination
    // of -fsycl*target options passed
    Arg *SYCLTargetsValues = SYCLTargets;
    if (SYCLTargetsValues) {
      if (SYCLTargetsValues->getNumValues()) {

        // Multiple targets are currently not supported when using
        // -fsycl-force-target as the bundler does not allow for multiple
        // outputs of the same target.
        if (SYCLForceTarget && SYCLTargetsValues->getNumValues() > 1)
          Diag(clang::diag::err_drv_multiple_target_with_forced_target)
              << SYCLTargetsValues->getAsString(C.getInputArgs())
              << SYCLForceTarget->getAsString(C.getInputArgs());

        for (StringRef Val : SYCLTargetsValues->getValues()) {
          StringRef Arch;
          StringRef UserTargetName(Val);
          if (auto Device = gen::isGPUTarget<gen::IntelGPU>(Val)) {
            if (Device->empty()) {
              Diag(clang::diag::err_drv_invalid_sycl_target) << Val;
              continue;
            }
            Arch = Device->data();
            UserTargetName = "spir64_gen";
          } else if (auto Device = gen::isGPUTarget<gen::NvidiaGPU>(Val)) {
            if (Device->empty()) {
              Diag(clang::diag::err_drv_invalid_sycl_target) << Val;
              continue;
            }
            Arch = Device->data();
            UserTargetName = "nvptx64-nvidia-cuda";
          } else if (auto Device = gen::isGPUTarget<gen::AmdGPU>(Val)) {
            if (Device->empty()) {
              Diag(clang::diag::err_drv_invalid_sycl_target) << Val;
              continue;
            }
            Arch = Device->data();
            UserTargetName = "amdgcn-amd-amdhsa";
          } else if (Val == "native_cpu") {
            const ToolChain *HostTC =
                C.getSingleOffloadToolChain<Action::OFK_Host>();
            llvm::Triple HostTriple = HostTC->getTriple();
            SYCLTriples.insert(HostTriple.normalize());
            continue;
          }

          llvm::Triple DeviceTriple(getSYCLDeviceTriple(UserTargetName));
          if (!isValidSYCLTriple(DeviceTriple)) {
            Diag(clang::diag::err_drv_invalid_sycl_target) << Val;
            continue;
          }

          // For any -fsycl-targets=spir64_gen additions, we will scan the
          // additional -X* options for potential -device settings.  These
          // need to be added as a known Arch to the packager.
          if (DeviceTriple.isSPIRAOT() && Arch.empty() &&
              DeviceTriple.getSubArch() == llvm::Triple::SPIRSubArch_gen) {
            const ToolChain *HostTC =
                C.getSingleOffloadToolChain<Action::OFK_Host>();
            auto DeviceTC = std::make_unique<toolchains::SYCLToolChain>(
                *this, DeviceTriple, *HostTC, C.getInputArgs());
            assert(DeviceTC && "Device toolchain not defined.");
            ArgStringList TargetArgs;
            DeviceTC->TranslateBackendTargetArgs(DeviceTC->getTriple(),
                                                 C.getInputArgs(), TargetArgs);
            // Look for -device <string> and use that as the known arch to
            // be associated with the current spir64_gen entry.  Grab the
            // right most entry.
            for (int i = TargetArgs.size() - 2; i >= 0; --i) {
              if (StringRef(TargetArgs[i]) == "-device") {
                Arch = TargetArgs[i + 1];
                break;
              }
            }
          }

          // Make sure we don't have a duplicate triple.
          std::string NormalizedName = getSYCLDeviceTriple(Val).normalize();
          auto Duplicate = FoundNormalizedTriples.find(NormalizedName);
          if (Duplicate != FoundNormalizedTriples.end()) {
            Diag(clang::diag::warn_drv_sycl_offload_target_duplicate)
                << Val << Duplicate->second;
            continue;
          }

          // Store the current triple so that we can check for duplicates in
          // the following iterations.
          FoundNormalizedTriples[NormalizedName] = Val;
          SYCLTriples.insert(DeviceTriple.normalize());
          if (!Arch.empty())
            DerivedArchs[DeviceTriple.getTriple()].insert(Arch);
        }
        if (!SYCLTriples.empty()) {
          for (const auto &SYCLTriple : SYCLTriples) {
            llvm::Triple Triple(SYCLTriple.getKey());
            UniqueSYCLTriplesVec.push_back(Triple);
          }
        }
        addSYCLDefaultTriple(C, UniqueSYCLTriplesVec);
      } else
        Diag(clang::diag::warn_drv_empty_joined_argument)
            << SYCLTargetsValues->getAsString(C.getInputArgs());
    }
  }
  // If the user specified --offload-arch, deduce the offloading
  // target triple(s) from the set of architecture(s).
  // Create a toolchain for each valid triple.
  // We do not support SYCL offloading if any of the inputs is a
  // .cu (for CUDA type) or .hip (for HIP type) file.
  else if (IsSYCL && C.getInputArgs().hasArg(options::OPT_offload_arch_EQ) &&
           !IsHIP && !IsCuda) {
    // SYCL offloading to AOT Targets with '--offload-arch'
    // is currently enabled only with '--offload-new-driver' option.
    // Emit a diagnostic if '--offload-arch' is invoked without
    // '--offload-new driver' option.
    if (!C.getInputArgs().hasFlag(options::OPT_offload_new_driver,
                                  options::OPT_no_offload_new_driver, false)) {
      Diag(clang::diag::err_drv_sycl_offload_arch_new_driver);
      return;
    }
    const ToolChain *HostTC = C.getSingleOffloadToolChain<Action::OFK_Host>();
    auto AMDTriple = getHIPOffloadTargetTriple(*this, C.getInputArgs());
    auto NVPTXTriple = getNVIDIAOffloadTargetTriple(*this, C.getInputArgs(),
                                                    HostTC->getTriple());

    // Attempt to deduce the offloading triple from the set of architectures.
    // We need to temporarily create these toolchains so that we can access
    // tools for inferring architectures.
    llvm::DenseSet<StringRef> Archs;
    if (NVPTXTriple) {
      auto TempTC = std::make_unique<toolchains::CudaToolChain>(
          *this, *NVPTXTriple, *HostTC, C.getInputArgs(), Action::OFK_None);
      for (StringRef Arch :
           getOffloadArchs(C, C.getArgs(), Action::OFK_SYCL, &*TempTC, true))
        Archs.insert(Arch);
    }
    if (AMDTriple) {
      auto TempTC = std::make_unique<toolchains::AMDGPUOpenMPToolChain>(
          *this, *AMDTriple, *HostTC, C.getInputArgs());
      for (StringRef Arch :
           getOffloadArchs(C, C.getArgs(), Action::OFK_SYCL, &*TempTC, true))
        Archs.insert(Arch);
    }
    if (!AMDTriple && !NVPTXTriple) {
      for (StringRef Arch :
           getOffloadArchs(C, C.getArgs(), Action::OFK_SYCL, nullptr, true))
        Archs.insert(Arch);
    }
    for (StringRef Arch : Archs) {
      if (NVPTXTriple && IsSYCLSupportedNVidiaGPUArch(StringToOffloadArch(
                             getProcessorFromTargetID(*NVPTXTriple, Arch)))) {
        DerivedArchs[NVPTXTriple->getTriple()].insert(Arch);
      } else if (AMDTriple &&
                 IsSYCLSupportedAMDGPUArch(StringToOffloadArch(
                     getProcessorFromTargetID(*AMDTriple, Arch)))) {
        DerivedArchs[AMDTriple->getTriple()].insert(Arch);
      } else if (IsSYCLSupportedIntelCPUArch(StringToOffloadArchSYCL(Arch))) {
        DerivedArchs[getSYCLDeviceTriple("spir64_x86_64").getTriple()].insert(
            Arch);
      } else if (IsSYCLSupportedIntelGPUArch(StringToOffloadArchSYCL(Arch))) {
        StringRef IntelGPUArch;
        // For Intel Graphics AOT target, valid values for '--offload-arch'
        // are mapped to valid device names accepted by OCLOC (the Intel GPU AOT
        // compiler) via the '-device' option. The mapIntelGPUArchName
        // function maps the accepted values for '--offload-arch' to enable SYCL
        // offloading to Intel GPUs and the corresponding '-device' value passed
        // to OCLOC.
        IntelGPUArch = mapIntelGPUArchName(Arch).data();
        DerivedArchs[getSYCLDeviceTriple("spir64_gen").getTriple()].insert(
            IntelGPUArch);
      } else {
        Diag(clang::diag::err_drv_invalid_sycl_target) << Arch;
        return;
      }
    }
    // Emit an error if architecture value is not provided
    // to --offload-arch.
    if (Archs.empty()) {
      Diag(clang::diag::err_drv_sycl_offload_arch_missing_value);
      return;
    }

    for (const auto &TripleAndArchs : DerivedArchs)
      SYCLTriples.insert(TripleAndArchs.first());

    for (const auto &Val : SYCLTriples) {
      llvm::Triple SYCLTargetTriple(getSYCLDeviceTriple(Val.getKey()));
      std::string NormalizedName = SYCLTargetTriple.normalize();

      // Make sure we don't have a duplicate triple.
      auto Duplicate = FoundNormalizedTriples.find(NormalizedName);
      if (Duplicate != FoundNormalizedTriples.end()) {
        Diag(clang::diag::warn_drv_sycl_offload_target_duplicate)
            << Val.getKey() << Duplicate->second;
        continue;
      }

      // Store the current triple so that we can check for duplicates in the
      // following iterations.
      FoundNormalizedTriples[NormalizedName] = Val.getKey();
      UniqueSYCLTriplesVec.push_back(SYCLTargetTriple);
    }

    addSYCLDefaultTriple(C, UniqueSYCLTriplesVec);

  } else {
    // If -fsycl is supplied without -fsycl-targets we will assume SPIR-V.
    // For -fsycl-device-only, we also setup the implied triple as needed.
    if (IsSYCL) {
      StringRef SYCLTargetArch = getDefaultSYCLArch(C);
      if (SYCLfpga)
        // Triple for -fintelfpga is spir64_fpga.
        SYCLTargetArch = "spir64_fpga";
      UniqueSYCLTriplesVec.push_back(getSYCLDeviceTriple(SYCLTargetArch));
      addSYCLDefaultTriple(C, UniqueSYCLTriplesVec);
    }
  }
  // -fno-sycl-libspirv flag is reserved for very unusual cases where the
  // libspirv library is not linked when using CUDA/HIP: so output appropriate
  // warnings.
  if (C.getInputArgs().hasArg(options::OPT_fno_sycl_libspirv)) {
    for (auto &TT : UniqueSYCLTriplesVec) {
      if (TT.isNVPTX() || TT.isAMDGCN()) {
        Diag(diag::warn_flag_no_sycl_libspirv) << TT.getTriple();
        continue;
      }
      Diag(diag::warn_drv_unsupported_option_for_target)
          << "-fno-sycl-libspirv" << TT.getTriple();
    }
  }
  // -fsycl-fp64-conv-emu is valid only for AOT compilation with an Intel GPU
  // target. For other scenarios, we emit a warning message.
  if (C.getInputArgs().hasArg(options::OPT_fsycl_fp64_conv_emu)) {
    bool HasIntelGPUAOTTarget = false;
    for (auto &TT : UniqueSYCLTriplesVec) {
      if (TT.isSPIRAOT() && TT.getSubArch() == llvm::Triple::SPIRSubArch_gen) {
        HasIntelGPUAOTTarget = true;
        break;
      }
    }
    if (!HasIntelGPUAOTTarget)
      Diag(diag::warn_unsupported_fsycl_fp64_conv_emu_use);
  }

  // We'll need to use the SYCL and host triples as the key into
  // getOffloadingDeviceToolChain, because the device toolchains we're
  // going to create will depend on both.
  const ToolChain *HostTC = C.getSingleOffloadToolChain<Action::OFK_Host>();
  for (const auto &TT : UniqueSYCLTriplesVec) {
    auto SYCLTC = &getOffloadToolChain(C.getInputArgs(), Action::OFK_SYCL, TT,
                                       HostTC->getTriple());
    C.addOffloadDeviceToolChain(SYCLTC, Action::OFK_SYCL);
    if (DerivedArchs.contains(TT.getTriple()))
      KnownArchs[SYCLTC] = DerivedArchs[TT.getTriple()];
  }

  //
  // TODO: Add support for other offloading programming models here.
  //
}

bool Driver::loadZOSCustomizationFile(llvm::cl::ExpansionContext &ExpCtx) {
  if (IsCLMode() || IsDXCMode() || IsFlangMode())
    return false;

  SmallString<128> CustomizationFile;
  StringRef PathLIBEnv = StringRef(getenv("CLANG_CONFIG_PATH")).trim();
  // If the env var is a directory then append "/clang.cfg" and treat
  // that as the config file.  Otherwise treat the env var as the
  // config file.
  if (!PathLIBEnv.empty()) {
    llvm::sys::path::append(CustomizationFile, PathLIBEnv);
    if (llvm::sys::fs::is_directory(PathLIBEnv))
      llvm::sys::path::append(CustomizationFile, "/clang.cfg");
    if (llvm::sys::fs::is_regular_file(CustomizationFile))
      return readConfigFile(CustomizationFile, ExpCtx);
    Diag(diag::err_drv_config_file_not_found) << CustomizationFile;
    return true;
  }

  SmallString<128> BaseDir(llvm::sys::path::parent_path(Dir));
  llvm::sys::path::append(CustomizationFile, BaseDir + "/etc/clang.cfg");
  if (llvm::sys::fs::is_regular_file(CustomizationFile))
    return readConfigFile(CustomizationFile, ExpCtx);

  // If no customization file, just return
  return false;
}

static void appendOneArg(InputArgList &Args, const Arg *Opt) {
  // The args for config files or /clang: flags belong to different InputArgList
  // objects than Args. This copies an Arg from one of those other InputArgLists
  // to the ownership of Args.
  unsigned Index = Args.MakeIndex(Opt->getSpelling());
  Arg *Copy = new Arg(Opt->getOption(), Args.getArgString(Index), Index);
  Copy->getValues() = Opt->getValues();
  if (Opt->isClaimed())
    Copy->claim();
  Copy->setOwnsValues(Opt->getOwnsValues());
  Opt->setOwnsValues(false);
  Args.append(Copy);
  if (Opt->getAlias()) {
    const Arg *Alias = Opt->getAlias();
    unsigned Index = Args.MakeIndex(Alias->getSpelling());
    auto AliasCopy = std::make_unique<Arg>(Alias->getOption(),
                                           Args.getArgString(Index), Index);
    AliasCopy->getValues() = Alias->getValues();
    AliasCopy->setOwnsValues(false);
    if (Alias->isClaimed())
      AliasCopy->claim();
    Copy->setAlias(std::move(AliasCopy));
  }
}

bool Driver::readConfigFile(StringRef FileName,
                            llvm::cl::ExpansionContext &ExpCtx) {
  // Try opening the given file.
  auto Status = getVFS().status(FileName);
  if (!Status) {
    Diag(diag::err_drv_cannot_open_config_file)
        << FileName << Status.getError().message();
    return true;
  }
  if (Status->getType() != llvm::sys::fs::file_type::regular_file) {
    Diag(diag::err_drv_cannot_open_config_file)
        << FileName << "not a regular file";
    return true;
  }

  // Try reading the given file.
  SmallVector<const char *, 32> NewCfgFileArgs;
  if (llvm::Error Err = ExpCtx.readConfigFile(FileName, NewCfgFileArgs)) {
    Diag(diag::err_drv_cannot_read_config_file)
        << FileName << toString(std::move(Err));
    return true;
  }

  // Populate head and tail lists. The tail list is used only when linking.
  SmallVector<const char *, 32> NewCfgHeadArgs, NewCfgTailArgs;
  for (const char *Opt : NewCfgFileArgs) {
    // An $-prefixed option should go to the tail list.
    if (Opt[0] == '$' && Opt[1])
      NewCfgTailArgs.push_back(Opt + 1);
    else
      NewCfgHeadArgs.push_back(Opt);
  }

  // Read options from config file.
  llvm::SmallString<128> CfgFileName(FileName);
  llvm::sys::path::native(CfgFileName);
  bool ContainErrors = false;
  auto NewHeadOptions = std::make_unique<InputArgList>(
      ParseArgStrings(NewCfgHeadArgs, /*UseDriverMode=*/true, ContainErrors));
  if (ContainErrors)
    return true;
  auto NewTailOptions = std::make_unique<InputArgList>(
      ParseArgStrings(NewCfgTailArgs, /*UseDriverMode=*/true, ContainErrors));
  if (ContainErrors)
    return true;

  // Claim all arguments that come from a configuration file so that the driver
  // does not warn on any that is unused.
  for (Arg *A : *NewHeadOptions)
    A->claim();
  for (Arg *A : *NewTailOptions)
    A->claim();

  if (!CfgOptionsHead)
    CfgOptionsHead = std::move(NewHeadOptions);
  else {
    // If this is a subsequent config file, append options to the previous one.
    for (auto *Opt : *NewHeadOptions)
      appendOneArg(*CfgOptionsHead, Opt);
  }

  if (!CfgOptionsTail)
    CfgOptionsTail = std::move(NewTailOptions);
  else {
    // If this is a subsequent config file, append options to the previous one.
    for (auto *Opt : *NewTailOptions)
      appendOneArg(*CfgOptionsTail, Opt);
  }

  ConfigFiles.push_back(std::string(CfgFileName));
  return false;
}

bool Driver::loadConfigFiles() {
  llvm::cl::ExpansionContext ExpCtx(Saver.getAllocator(),
                                    llvm::cl::tokenizeConfigFile);
  ExpCtx.setVFS(&getVFS());

  // Process options that change search path for config files.
  if (CLOptions) {
    if (CLOptions->hasArg(options::OPT_config_system_dir_EQ)) {
      SmallString<128> CfgDir;
      CfgDir.append(
          CLOptions->getLastArgValue(options::OPT_config_system_dir_EQ));
      if (CfgDir.empty() || getVFS().makeAbsolute(CfgDir))
        SystemConfigDir.clear();
      else
        SystemConfigDir = static_cast<std::string>(CfgDir);
    }
    if (CLOptions->hasArg(options::OPT_config_user_dir_EQ)) {
      SmallString<128> CfgDir;
      llvm::sys::fs::expand_tilde(
          CLOptions->getLastArgValue(options::OPT_config_user_dir_EQ), CfgDir);
      if (CfgDir.empty() || getVFS().makeAbsolute(CfgDir))
        UserConfigDir.clear();
      else
        UserConfigDir = static_cast<std::string>(CfgDir);
    }
  }

  // Prepare list of directories where config file is searched for.
  StringRef CfgFileSearchDirs[] = {UserConfigDir, SystemConfigDir, Dir};
  ExpCtx.setSearchDirs(CfgFileSearchDirs);

  // First try to load configuration from the default files, return on error.
  if (loadDefaultConfigFiles(ExpCtx))
    return true;

  // Then load configuration files specified explicitly.
  SmallString<128> CfgFilePath;
  if (CLOptions) {
    for (auto CfgFileName : CLOptions->getAllArgValues(options::OPT_config)) {
      // If argument contains directory separator, treat it as a path to
      // configuration file.
      if (llvm::sys::path::has_parent_path(CfgFileName)) {
        CfgFilePath.assign(CfgFileName);
        if (llvm::sys::path::is_relative(CfgFilePath)) {
          if (getVFS().makeAbsolute(CfgFilePath)) {
            Diag(diag::err_drv_cannot_open_config_file)
                << CfgFilePath << "cannot get absolute path";
            return true;
          }
        }
      } else if (!ExpCtx.findConfigFile(CfgFileName, CfgFilePath)) {
        // Report an error that the config file could not be found.
        Diag(diag::err_drv_config_file_not_found) << CfgFileName;
        for (const StringRef &SearchDir : CfgFileSearchDirs)
          if (!SearchDir.empty())
            Diag(diag::note_drv_config_file_searched_in) << SearchDir;
        return true;
      }

      // Try to read the config file, return on error.
      if (readConfigFile(CfgFilePath, ExpCtx))
        return true;
    }
  }

  // No error occurred.
  return false;
}

static bool findTripleConfigFile(llvm::cl::ExpansionContext &ExpCtx,
                                 SmallString<128> &ConfigFilePath,
                                 llvm::Triple Triple, std::string Suffix) {
  // First, try the full unmodified triple.
  if (ExpCtx.findConfigFile(Triple.str() + Suffix, ConfigFilePath))
    return true;

  // Don't continue if we didn't find a parsable version in the triple.
  VersionTuple OSVersion = Triple.getOSVersion();
  if (!OSVersion.getMinor().has_value())
    return false;

  std::string BaseOSName = Triple.getOSTypeName(Triple.getOS()).str();

  // Next try strip the version to only include the major component.
  // e.g. arm64-apple-darwin23.6.0 -> arm64-apple-darwin23
  if (OSVersion.getMajor() != 0) {
    Triple.setOSName(BaseOSName + llvm::utostr(OSVersion.getMajor()));
    if (ExpCtx.findConfigFile(Triple.str() + Suffix, ConfigFilePath))
      return true;
  }

  // Finally, try without any version suffix at all.
  // e.g. arm64-apple-darwin23.6.0 -> arm64-apple-darwin
  Triple.setOSName(BaseOSName);
  return ExpCtx.findConfigFile(Triple.str() + Suffix, ConfigFilePath);
}

bool Driver::loadDefaultConfigFiles(llvm::cl::ExpansionContext &ExpCtx) {
  // Disable default config if CLANG_NO_DEFAULT_CONFIG is set to a non-empty
  // value.
  if (const char *NoConfigEnv = ::getenv("CLANG_NO_DEFAULT_CONFIG")) {
    if (*NoConfigEnv)
      return false;
  }
  if (CLOptions && CLOptions->hasArg(options::OPT_no_default_config))
    return false;

  std::string RealMode = getExecutableForDriverMode(Mode);
  llvm::Triple Triple;

  // If name prefix is present, no --target= override was passed via CLOptions
  // and the name prefix is not a valid triple, force it for backwards
  // compatibility.
  if (!ClangNameParts.TargetPrefix.empty() &&
      computeTargetTriple(*this, "/invalid/", *CLOptions).str() ==
          "/invalid/") {
    llvm::Triple PrefixTriple{ClangNameParts.TargetPrefix};
    if (PrefixTriple.getArch() == llvm::Triple::UnknownArch ||
        PrefixTriple.isOSUnknown())
      Triple = PrefixTriple;
  }

  // Otherwise, use the real triple as used by the driver.
  llvm::Triple RealTriple =
      computeTargetTriple(*this, TargetTriple, *CLOptions);
  if (Triple.str().empty()) {
    Triple = RealTriple;
    assert(!Triple.str().empty());
  }

  // On z/OS, start by loading the customization file before loading
  // the usual default config file(s).
  if (RealTriple.isOSzOS() && loadZOSCustomizationFile(ExpCtx))
    return true;

  // Search for config files in the following order:
  // 1. <triple>-<mode>.cfg using real driver mode
  //    (e.g. i386-pc-linux-gnu-clang++.cfg).
  // 2. <triple>-<mode>.cfg using executable suffix
  //    (e.g. i386-pc-linux-gnu-clang-g++.cfg for *clang-g++).
  // 3. <triple>.cfg + <mode>.cfg using real driver mode
  //    (e.g. i386-pc-linux-gnu.cfg + clang++.cfg).
  // 4. <triple>.cfg + <mode>.cfg using executable suffix
  //    (e.g. i386-pc-linux-gnu.cfg + clang-g++.cfg for *clang-g++).

  // Try loading <triple>-<mode>.cfg, and return if we find a match.
  SmallString<128> CfgFilePath;
  if (findTripleConfigFile(ExpCtx, CfgFilePath, Triple,
                           "-" + RealMode + ".cfg"))
    return readConfigFile(CfgFilePath, ExpCtx);

  bool TryModeSuffix = !ClangNameParts.ModeSuffix.empty() &&
                       ClangNameParts.ModeSuffix != RealMode;
  if (TryModeSuffix) {
    if (findTripleConfigFile(ExpCtx, CfgFilePath, Triple,
                             "-" + ClangNameParts.ModeSuffix + ".cfg"))
      return readConfigFile(CfgFilePath, ExpCtx);
  }

  // Try loading <mode>.cfg, and return if loading failed.  If a matching file
  // was not found, still proceed on to try <triple>.cfg.
  std::string CfgFileName = RealMode + ".cfg";
  if (ExpCtx.findConfigFile(CfgFileName, CfgFilePath)) {
    if (readConfigFile(CfgFilePath, ExpCtx))
      return true;
  } else if (TryModeSuffix) {
    CfgFileName = ClangNameParts.ModeSuffix + ".cfg";
    if (ExpCtx.findConfigFile(CfgFileName, CfgFilePath) &&
        readConfigFile(CfgFilePath, ExpCtx))
      return true;
  }

  // Try loading <triple>.cfg and return if we find a match.
  if (findTripleConfigFile(ExpCtx, CfgFilePath, Triple, ".cfg"))
    return readConfigFile(CfgFilePath, ExpCtx);

  // If we were unable to find a config file deduced from executable name,
  // that is not an error.
  return false;
}

Compilation *Driver::BuildCompilation(ArrayRef<const char *> ArgList) {
  llvm::PrettyStackTraceString CrashInfo("Compilation construction");

  // FIXME: Handle environment options which affect driver behavior, somewhere
  // (client?). GCC_EXEC_PREFIX, LPATH, CC_PRINT_OPTIONS.

  // We look for the driver mode option early, because the mode can affect
  // how other options are parsed.

  auto DriverMode = getDriverMode(ClangExecutable, ArgList.slice(1));
  if (!DriverMode.empty())
    setDriverMode(DriverMode);

  // FIXME: What are we going to do with -V and -b?

  // Arguments specified in command line.
  bool ContainsError;
  CLOptions = std::make_unique<InputArgList>(
      ParseArgStrings(ArgList.slice(1), /*UseDriverMode=*/true, ContainsError));

  // Try parsing configuration file.
  if (!ContainsError)
    ContainsError = loadConfigFiles();
  bool HasConfigFileHead = !ContainsError && CfgOptionsHead;
  bool HasConfigFileTail = !ContainsError && CfgOptionsTail;

  // All arguments, from both config file and command line.
  InputArgList Args =
      HasConfigFileHead ? std::move(*CfgOptionsHead) : std::move(*CLOptions);

  if (HasConfigFileHead)
    for (auto *Opt : *CLOptions)
      if (!Opt->getOption().matches(options::OPT_config))
        appendOneArg(Args, Opt);

  // In CL mode, look for any pass-through arguments
  if (IsCLMode() && !ContainsError) {
    SmallVector<const char *, 16> CLModePassThroughArgList;
    for (const auto *A : Args.filtered(options::OPT__SLASH_clang)) {
      A->claim();
      CLModePassThroughArgList.push_back(A->getValue());
    }

    if (!CLModePassThroughArgList.empty()) {
      // Parse any pass through args using default clang processing rather
      // than clang-cl processing.
      auto CLModePassThroughOptions = std::make_unique<InputArgList>(
          ParseArgStrings(CLModePassThroughArgList, /*UseDriverMode=*/false,
                          ContainsError));

      if (!ContainsError)
        for (auto *Opt : *CLModePassThroughOptions)
          appendOneArg(Args, Opt);
    }
  }

  if (Args.hasFlag(options::OPT_fsycl, options::OPT_fno_sycl, false) &&
      CCCIsCC())
    setDriverMode("g++");

  // Check for working directory option before accessing any files
  if (Arg *WD = Args.getLastArg(options::OPT_working_directory))
    if (VFS->setCurrentWorkingDirectory(WD->getValue()))
      Diag(diag::err_drv_unable_to_set_working_directory) << WD->getValue();

  // Check for missing include directories.
  if (!Diags.isIgnored(diag::warn_missing_include_dirs, SourceLocation())) {
    for (auto IncludeDir : Args.getAllArgValues(options::OPT_I_Group)) {
      if (!VFS->exists(IncludeDir))
        Diag(diag::warn_missing_include_dirs) << IncludeDir;
    }
  }

  // FIXME: This stuff needs to go into the Compilation, not the driver.
  bool CCCPrintPhases;

  // -canonical-prefixes, -no-canonical-prefixes are used very early in main.
  Args.ClaimAllArgs(options::OPT_canonical_prefixes);
  Args.ClaimAllArgs(options::OPT_no_canonical_prefixes);

  // f(no-)integated-cc1 is also used very early in main.
  Args.ClaimAllArgs(options::OPT_fintegrated_cc1);
  Args.ClaimAllArgs(options::OPT_fno_integrated_cc1);

  // Ignore -pipe.
  Args.ClaimAllArgs(options::OPT_pipe);

  // Extract -ccc args.
  //
  // FIXME: We need to figure out where this behavior should live. Most of it
  // should be outside in the client; the parts that aren't should have proper
  // options, either by introducing new ones or by overloading gcc ones like -V
  // or -b.
  CCCPrintPhases = Args.hasArg(options::OPT_ccc_print_phases);
  CCCPrintBindings = Args.hasArg(options::OPT_ccc_print_bindings);
  if (const Arg *A = Args.getLastArg(options::OPT_ccc_gcc_name))
    CCCGenericGCCName = A->getValue();

  // Process -fproc-stat-report options.
  if (const Arg *A = Args.getLastArg(options::OPT_fproc_stat_report_EQ)) {
    CCPrintProcessStats = true;
    CCPrintStatReportFilename = A->getValue();
  }
  if (Args.hasArg(options::OPT_fproc_stat_report))
    CCPrintProcessStats = true;

  // FIXME: TargetTriple is used by the target-prefixed calls to as/ld
  // and getToolChain is const.
  if (IsCLMode()) {
    // clang-cl targets MSVC-style Win32.
    llvm::Triple T(TargetTriple);
    T.setOS(llvm::Triple::Win32);
    T.setVendor(llvm::Triple::PC);
    T.setEnvironment(llvm::Triple::MSVC);
    T.setObjectFormat(llvm::Triple::COFF);
    if (Args.hasArg(options::OPT__SLASH_arm64EC))
      T.setArch(llvm::Triple::aarch64, llvm::Triple::AArch64SubArch_arm64ec);
    TargetTriple = T.str();
  } else if (IsDXCMode()) {
    // Build TargetTriple from target_profile option for clang-dxc.
    if (const Arg *A = Args.getLastArg(options::OPT_target_profile)) {
      StringRef TargetProfile = A->getValue();
      if (auto Triple =
              toolchains::HLSLToolChain::parseTargetProfile(TargetProfile))
        TargetTriple = *Triple;
      else
        Diag(diag::err_drv_invalid_directx_shader_module) << TargetProfile;

      A->claim();

      if (Args.hasArg(options::OPT_spirv)) {
        llvm::Triple T(TargetTriple);
        T.setArch(llvm::Triple::spirv);
        T.setOS(llvm::Triple::Vulkan);

        // Set specific Vulkan version if applicable.
        if (const Arg *A = Args.getLastArg(options::OPT_fspv_target_env_EQ)) {
          const llvm::StringMap<llvm::Triple::SubArchType> ValidTargets = {
              {"vulkan1.2", llvm::Triple::SPIRVSubArch_v15},
              {"vulkan1.3", llvm::Triple::SPIRVSubArch_v16}};

          auto TargetInfo = ValidTargets.find(A->getValue());
          if (TargetInfo != ValidTargets.end()) {
            T.setOSName(TargetInfo->getKey());
            T.setArch(llvm::Triple::spirv, TargetInfo->getValue());
          } else {
            Diag(diag::err_drv_invalid_value)
                << A->getAsString(Args) << A->getValue();
          }
          A->claim();
        }

        TargetTriple = T.str();
      }
    } else {
      Diag(diag::err_drv_dxc_missing_target_profile);
    }
  }

  if (const Arg *A = Args.getLastArg(options::OPT_target))
    TargetTriple = A->getValue();
  if (const Arg *A = Args.getLastArg(options::OPT_ccc_install_dir))
    Dir = Dir = A->getValue();
  for (const Arg *A : Args.filtered(options::OPT_B)) {
    A->claim();
    PrefixDirs.push_back(A->getValue(0));
  }
  if (std::optional<std::string> CompilerPathValue =
          llvm::sys::Process::GetEnv("COMPILER_PATH")) {
    StringRef CompilerPath = *CompilerPathValue;
    while (!CompilerPath.empty()) {
      std::pair<StringRef, StringRef> Split =
          CompilerPath.split(llvm::sys::EnvPathSeparator);
      PrefixDirs.push_back(std::string(Split.first));
      CompilerPath = Split.second;
    }
  }
  if (const Arg *A = Args.getLastArg(options::OPT__sysroot_EQ))
    SysRoot = A->getValue();
  if (const Arg *A = Args.getLastArg(options::OPT__dyld_prefix_EQ))
    DyldPrefix = A->getValue();

  if (const Arg *A = Args.getLastArg(options::OPT_resource_dir))
    ResourceDir = A->getValue();

  if (const Arg *A = Args.getLastArg(options::OPT_save_temps_EQ)) {
    SaveTemps = llvm::StringSwitch<SaveTempsMode>(A->getValue())
                    .Case("cwd", SaveTempsCwd)
                    .Case("obj", SaveTempsObj)
                    .Default(SaveTempsCwd);
  }

  if (Args.getLastArg(options::OPT_fsycl_dump_device_code_EQ))
    DumpDeviceCode = true;

  if (const Arg *A = Args.getLastArg(
          options::OPT_offload_host_only, options::OPT_offload_device_only,
          options::OPT_fsycl_device_only, options::OPT_offload_host_device)) {
    if (A->getOption().matches(options::OPT_offload_host_only))
      Offload = OffloadHost;
    else if (A->getOption().matches(options::OPT_offload_device_only) ||
             A->getOption().matches(options::OPT_fsycl_device_only))
      Offload = OffloadDevice;
    else
      Offload = OffloadHostDevice;
  }

  setLTOMode(Args);

  // Process -fembed-bitcode= flags.
  if (Arg *A = Args.getLastArg(options::OPT_fembed_bitcode_EQ)) {
    StringRef Name = A->getValue();
    unsigned Model = llvm::StringSwitch<unsigned>(Name)
        .Case("off", EmbedNone)
        .Case("all", EmbedBitcode)
        .Case("bitcode", EmbedBitcode)
        .Case("marker", EmbedMarker)
        .Default(~0U);
    if (Model == ~0U) {
      Diags.Report(diag::err_drv_invalid_value) << A->getAsString(Args)
                                                << Name;
    } else
      BitcodeEmbed = static_cast<BitcodeEmbedMode>(Model);
  }

  // Remove existing compilation database so that each job can append to it.
  if (Arg *A = Args.getLastArg(options::OPT_MJ))
    llvm::sys::fs::remove(A->getValue());

  // Setting up the jobs for some precompile cases depends on whether we are
  // treating them as PCH, implicit modules or C++20 ones.
  // TODO: inferring the mode like this seems fragile (it meets the objective
  // of not requiring anything new for operation, however).
  const Arg *Std = Args.getLastArg(options::OPT_std_EQ);
  ModulesModeCXX20 =
      !Args.hasArg(options::OPT_fmodules) && Std &&
      (Std->containsValue("c++20") || Std->containsValue("c++2a") ||
       Std->containsValue("c++23") || Std->containsValue("c++2b") ||
       Std->containsValue("c++26") || Std->containsValue("c++2c") ||
       Std->containsValue("c++latest"));

  // Process -fmodule-header{=} flags.
  if (Arg *A = Args.getLastArg(options::OPT_fmodule_header_EQ,
                               options::OPT_fmodule_header)) {
    // These flags force C++20 handling of headers.
    ModulesModeCXX20 = true;
    if (A->getOption().matches(options::OPT_fmodule_header))
      CXX20HeaderType = HeaderMode_Default;
    else {
      StringRef ArgName = A->getValue();
      unsigned Kind = llvm::StringSwitch<unsigned>(ArgName)
                          .Case("user", HeaderMode_User)
                          .Case("system", HeaderMode_System)
                          .Default(~0U);
      if (Kind == ~0U) {
        Diags.Report(diag::err_drv_invalid_value)
            << A->getAsString(Args) << ArgName;
      } else
        CXX20HeaderType = static_cast<ModuleHeaderMode>(Kind);
    }
  }

  std::unique_ptr<llvm::opt::InputArgList> UArgs =
      std::make_unique<InputArgList>(std::move(Args));

  // Owned by the host.
  const ToolChain &TC =
      getToolChain(*UArgs, computeTargetTriple(*this, TargetTriple, *UArgs));

  {
    SmallVector<std::string> MultilibMacroDefinesStr =
        TC.getMultilibMacroDefinesStr(*UArgs);
    SmallVector<const char *> MLMacroDefinesChar(
        llvm::map_range(MultilibMacroDefinesStr, [&UArgs](const auto &S) {
          return UArgs->MakeArgString(Twine("-D") + Twine(S));
        }));
    bool MLContainsError;
    auto MultilibMacroDefineList =
        std::make_unique<InputArgList>(ParseArgStrings(
            MLMacroDefinesChar, /*UseDriverMode=*/false, MLContainsError));
    if (!MLContainsError) {
      for (auto *Opt : *MultilibMacroDefineList) {
        appendOneArg(*UArgs, Opt);
      }
    }
  }

  // Perform the default argument translations.
  DerivedArgList *TranslatedArgs = TranslateInputArgs(*UArgs);

  // Check if the environment version is valid except wasm case.
  llvm::Triple Triple = TC.getTriple();
  if (!Triple.isWasm()) {
    StringRef TripleVersionName = Triple.getEnvironmentVersionString();
    StringRef TripleObjectFormat =
        Triple.getObjectFormatTypeName(Triple.getObjectFormat());
    if (Triple.getEnvironmentVersion().empty() && TripleVersionName != "" &&
        TripleVersionName != TripleObjectFormat) {
      Diags.Report(diag::err_drv_triple_version_invalid)
          << TripleVersionName << TC.getTripleString();
      ContainsError = true;
    }
  }

  // Report warning when arm64EC option is overridden by specified target
  if ((TC.getTriple().getArch() != llvm::Triple::aarch64 ||
       TC.getTriple().getSubArch() != llvm::Triple::AArch64SubArch_arm64ec) &&
      UArgs->hasArg(options::OPT__SLASH_arm64EC)) {
    getDiags().Report(clang::diag::warn_target_override_arm64ec)
        << TC.getTriple().str();
  }

  // A common user mistake is specifying a target of aarch64-none-eabi or
  // arm-none-elf whereas the correct names are aarch64-none-elf &
  // arm-none-eabi. Detect these cases and issue a warning.
  if (TC.getTriple().getOS() == llvm::Triple::UnknownOS &&
      TC.getTriple().getVendor() == llvm::Triple::UnknownVendor) {
    switch (TC.getTriple().getArch()) {
    case llvm::Triple::arm:
    case llvm::Triple::armeb:
    case llvm::Triple::thumb:
    case llvm::Triple::thumbeb:
      if (TC.getTriple().getEnvironmentName() == "elf") {
        Diag(diag::warn_target_unrecognized_env)
            << TargetTriple
            << (TC.getTriple().getArchName().str() + "-none-eabi");
      }
      break;
    case llvm::Triple::aarch64:
    case llvm::Triple::aarch64_be:
    case llvm::Triple::aarch64_32:
      if (TC.getTriple().getEnvironmentName().starts_with("eabi")) {
        Diag(diag::warn_target_unrecognized_env)
            << TargetTriple
            << (TC.getTriple().getArchName().str() + "-none-elf");
      }
      break;
    default:
      break;
    }
  }

  // The compilation takes ownership of Args.
  Compilation *C = new Compilation(*this, TC, UArgs.release(), TranslatedArgs,
                                   ContainsError);

  if (!HandleImmediateArgs(*C))
    return C;

  // Construct the list of inputs.
  InputList Inputs;
  BuildInputs(C->getDefaultToolChain(), *TranslatedArgs, Inputs);
  if (HasConfigFileTail && Inputs.size()) {
    Arg *FinalPhaseArg;
    if (getFinalPhase(*TranslatedArgs, &FinalPhaseArg) == phases::Link) {
      DerivedArgList TranslatedLinkerIns(*CfgOptionsTail);
      for (Arg *A : *CfgOptionsTail)
        TranslatedLinkerIns.append(A);
      BuildInputs(C->getDefaultToolChain(), TranslatedLinkerIns, Inputs);
    }
  }

  // Determine if there are any offload static libraries.
  if (checkForOffloadStaticLib(*C, *TranslatedArgs))
    setOffloadStaticLibSeen();

  // Check for any objects/archives that need to be compiled with the default
  // triple.
  if (checkForSYCLDefaultDevice(*C, *TranslatedArgs))
    setSYCLDefaultTriple(true);

  // Populate the tool chains for the offloading devices, if any.
  CreateOffloadingDeviceToolChains(*C, Inputs);

  // Use new offloading path for OpenMP.  This is disabled as the SYCL
  // offloading path is not properly setup to use the updated device linking
  // scheme.
  if ((C->isOffloadingHostKind(Action::OFK_OpenMP) &&
       TranslatedArgs->hasFlag(options::OPT_fopenmp_new_driver,
                               options::OPT_no_offload_new_driver, true)) ||
      TranslatedArgs->hasFlag(options::OPT_offload_new_driver,
                              options::OPT_no_offload_new_driver, false))
    setUseNewOffloadingDriver();

  // Determine FPGA emulation status.
  if (C->hasOffloadToolChain<Action::OFK_SYCL>()) {
    auto SYCLTCRange = C->getOffloadToolChains<Action::OFK_SYCL>();
    for (auto TI = SYCLTCRange.first, TE = SYCLTCRange.second; TI != TE; ++TI) {
      if (TI->second->getTriple().getSubArch() !=
          llvm::Triple::SPIRSubArch_fpga)
        continue;
      ArgStringList TargetArgs;
      const toolchains::SYCLToolChain *FPGATC =
          static_cast<const toolchains::SYCLToolChain *>(TI->second);
      FPGATC->TranslateBackendTargetArgs(FPGATC->getTriple(), *TranslatedArgs,
                                         TargetArgs);
      // By default, FPGAEmulationMode is true due to the fact that
      // an external option setting is required to target hardware.
      setOffloadCompileMode(FPGAEmulationMode);
      for (StringRef ArgString : TargetArgs) {
        if (ArgString == "-hardware" || ArgString == "-simulation") {
          setOffloadCompileMode(FPGAHWMode);
          break;
        }
      }
      break;
    }
  }

  // Construct the list of abstract actions to perform for this compilation. On
  // MachO targets this uses the driver-driver and universal actions.
  if (TC.getTriple().isOSBinFormatMachO())
    BuildUniversalActions(*C, C->getDefaultToolChain(), Inputs);
  else
    BuildActions(*C, C->getArgs(), Inputs, C->getActions());

  if (CCCPrintPhases) {
    PrintActions(*C);
    return C;
  }

  BuildJobs(*C);

  return C;
}

static void printArgList(raw_ostream &OS, const llvm::opt::ArgList &Args) {
  llvm::opt::ArgStringList ASL;
  for (const auto *A : Args) {
    // Use user's original spelling of flags. For example, use
    // `/source-charset:utf-8` instead of `-finput-charset=utf-8` if the user
    // wrote the former.
    while (A->getAlias())
      A = A->getAlias();
    A->render(Args, ASL);
  }

  for (auto I = ASL.begin(), E = ASL.end(); I != E; ++I) {
    if (I != ASL.begin())
      OS << ' ';
    llvm::sys::printArg(OS, *I, true);
  }
  OS << '\n';
}

bool Driver::getCrashDiagnosticFile(StringRef ReproCrashFilename,
                                    SmallString<128> &CrashDiagDir) {
  using namespace llvm::sys;
  assert(llvm::Triple(llvm::sys::getProcessTriple()).isOSDarwin() &&
         "Only knows about .crash files on Darwin");

  // The .crash file can be found on at ~/Library/Logs/DiagnosticReports/
  // (or /Library/Logs/DiagnosticReports for root) and has the filename pattern
  // clang-<VERSION>_<YYYY-MM-DD-HHMMSS>_<hostname>.crash.
  path::home_directory(CrashDiagDir);
  if (CrashDiagDir.starts_with("/var/root"))
    CrashDiagDir = "/";
  path::append(CrashDiagDir, "Library/Logs/DiagnosticReports");
  int PID =
#if LLVM_ON_UNIX
      getpid();
#else
      0;
#endif
  std::error_code EC;
  fs::file_status FileStatus;
  TimePoint<> LastAccessTime;
  SmallString<128> CrashFilePath;
  // Lookup the .crash files and get the one generated by a subprocess spawned
  // by this driver invocation.
  for (fs::directory_iterator File(CrashDiagDir, EC), FileEnd;
       File != FileEnd && !EC; File.increment(EC)) {
    StringRef FileName = path::filename(File->path());
    if (!FileName.starts_with(Name))
      continue;
    if (fs::status(File->path(), FileStatus))
      continue;
    llvm::ErrorOr<std::unique_ptr<llvm::MemoryBuffer>> CrashFile =
        llvm::MemoryBuffer::getFile(File->path());
    if (!CrashFile)
      continue;
    // The first line should start with "Process:", otherwise this isn't a real
    // .crash file.
    StringRef Data = CrashFile.get()->getBuffer();
    if (!Data.starts_with("Process:"))
      continue;
    // Parse parent process pid line, e.g: "Parent Process: clang-4.0 [79141]"
    size_t ParentProcPos = Data.find("Parent Process:");
    if (ParentProcPos == StringRef::npos)
      continue;
    size_t LineEnd = Data.find_first_of("\n", ParentProcPos);
    if (LineEnd == StringRef::npos)
      continue;
    StringRef ParentProcess = Data.slice(ParentProcPos+15, LineEnd).trim();
    int OpenBracket = -1, CloseBracket = -1;
    for (size_t i = 0, e = ParentProcess.size(); i < e; ++i) {
      if (ParentProcess[i] == '[')
        OpenBracket = i;
      if (ParentProcess[i] == ']')
        CloseBracket = i;
    }
    // Extract the parent process PID from the .crash file and check whether
    // it matches this driver invocation pid.
    int CrashPID;
    if (OpenBracket < 0 || CloseBracket < 0 ||
        ParentProcess.slice(OpenBracket + 1, CloseBracket)
            .getAsInteger(10, CrashPID) || CrashPID != PID) {
      continue;
    }

    // Found a .crash file matching the driver pid. To avoid getting an older
    // and misleading crash file, continue looking for the most recent.
    // FIXME: the driver can dispatch multiple cc1 invocations, leading to
    // multiple crashes poiting to the same parent process. Since the driver
    // does not collect pid information for the dispatched invocation there's
    // currently no way to distinguish among them.
    const auto FileAccessTime = FileStatus.getLastModificationTime();
    if (FileAccessTime > LastAccessTime) {
      CrashFilePath.assign(File->path());
      LastAccessTime = FileAccessTime;
    }
  }

  // If found, copy it over to the location of other reproducer files.
  if (!CrashFilePath.empty()) {
    EC = fs::copy_file(CrashFilePath, ReproCrashFilename);
    if (EC)
      return false;
    return true;
  }

  return false;
}

static const char BugReporMsg[] =
    "\n********************\n\n"
    "PLEASE ATTACH THE FOLLOWING FILES TO THE BUG REPORT:\n"
    "Preprocessed source(s) and associated run script(s) are located at:";

// When clang crashes, produce diagnostic information including the fully
// preprocessed source file(s).  Request that the developer attach the
// diagnostic information to a bug report.
void Driver::generateCompilationDiagnostics(
    Compilation &C, const Command &FailingCommand,
    StringRef AdditionalInformation, CompilationDiagnosticReport *Report) {
  if (C.getArgs().hasArg(options::OPT_fno_crash_diagnostics))
    return;

  unsigned Level = 1;
  if (Arg *A = C.getArgs().getLastArg(options::OPT_fcrash_diagnostics_EQ)) {
    Level = llvm::StringSwitch<unsigned>(A->getValue())
                .Case("off", 0)
                .Case("compiler", 1)
                .Case("all", 2)
                .Default(1);
  }
  if (!Level)
    return;

  // Don't try to generate diagnostics for dsymutil jobs.
  if (FailingCommand.getCreator().isDsymutilJob())
    return;

  bool IsLLD = false;
  TempFileList SavedTemps;
  if (FailingCommand.getCreator().isLinkJob()) {
    C.getDefaultToolChain().GetLinkerPath(&IsLLD);
    if (!IsLLD || Level < 2)
      return;

    // If lld crashed, we will re-run the same command with the input it used
    // to have. In that case we should not remove temp files in
    // initCompilationForDiagnostics yet. They will be added back and removed
    // later.
    SavedTemps = std::move(C.getTempFiles());
    assert(!C.getTempFiles().size());
  }

  // Print the version of the compiler.
  PrintVersion(C, llvm::errs());

  // Suppress driver output and emit preprocessor output to temp file.
  CCGenDiagnostics = true;

  // Save the original job command(s).
  Command Cmd = FailingCommand;

  // Keep track of whether we produce any errors while trying to produce
  // preprocessed sources.
  DiagnosticErrorTrap Trap(Diags);

  // Suppress tool output.
  C.initCompilationForDiagnostics();

  // If lld failed, rerun it again with --reproduce.
  if (IsLLD) {
    const char *TmpName = CreateTempFile(C, "linker-crash", "tar");
    Command NewLLDInvocation = Cmd;
    llvm::opt::ArgStringList ArgList = NewLLDInvocation.getArguments();
    StringRef ReproduceOption =
        C.getDefaultToolChain().getTriple().isWindowsMSVCEnvironment()
            ? "/reproduce:"
            : "--reproduce=";
    ArgList.push_back(Saver.save(Twine(ReproduceOption) + TmpName).data());
    NewLLDInvocation.replaceArguments(std::move(ArgList));

    // Redirect stdout/stderr to /dev/null.
    NewLLDInvocation.Execute({std::nullopt, {""}, {""}}, nullptr, nullptr);
    Diag(clang::diag::note_drv_command_failed_diag_msg) << BugReporMsg;
    Diag(clang::diag::note_drv_command_failed_diag_msg) << TmpName;
    Diag(clang::diag::note_drv_command_failed_diag_msg)
        << "\n\n********************";
    if (Report)
      Report->TemporaryFiles.push_back(TmpName);
    return;
  }

  // Construct the list of inputs.
  InputList Inputs;
  BuildInputs(C.getDefaultToolChain(), C.getArgs(), Inputs);

  for (InputList::iterator it = Inputs.begin(), ie = Inputs.end(); it != ie;) {
    bool IgnoreInput = false;

    // Ignore input from stdin or any inputs that cannot be preprocessed.
    // Check type first as not all linker inputs have a value.
    if (types::getPreprocessedType(it->first) == types::TY_INVALID) {
      IgnoreInput = true;
    } else if (!strcmp(it->second->getValue(), "-")) {
      Diag(clang::diag::note_drv_command_failed_diag_msg)
          << "Error generating preprocessed source(s) - "
             "ignoring input from stdin.";
      IgnoreInput = true;
    }

    if (IgnoreInput) {
      it = Inputs.erase(it);
      ie = Inputs.end();
    } else {
      ++it;
    }
  }

  if (Inputs.empty()) {
    Diag(clang::diag::note_drv_command_failed_diag_msg)
        << "Error generating preprocessed source(s) - "
           "no preprocessable inputs.";
    return;
  }

  // Don't attempt to generate preprocessed files if multiple -arch options are
  // used, unless they're all duplicates.
  llvm::StringSet<> ArchNames;
  for (const Arg *A : C.getArgs()) {
    if (A->getOption().matches(options::OPT_arch)) {
      StringRef ArchName = A->getValue();
      ArchNames.insert(ArchName);
    }
  }
  if (ArchNames.size() > 1) {
    Diag(clang::diag::note_drv_command_failed_diag_msg)
        << "Error generating preprocessed source(s) - cannot generate "
           "preprocessed source with multiple -arch options.";
    return;
  }

  // Construct the list of abstract actions to perform for this compilation. On
  // Darwin OSes this uses the driver-driver and builds universal actions.
  const ToolChain &TC = C.getDefaultToolChain();
  if (TC.getTriple().isOSBinFormatMachO())
    BuildUniversalActions(C, TC, Inputs);
  else
    BuildActions(C, C.getArgs(), Inputs, C.getActions());

  BuildJobs(C);

  // If there were errors building the compilation, quit now.
  if (Trap.hasErrorOccurred()) {
    Diag(clang::diag::note_drv_command_failed_diag_msg)
        << "Error generating preprocessed source(s).";
    return;
  }

  // Generate preprocessed output.
  SmallVector<std::pair<int, const Command *>, 4> FailingCommands;
  C.ExecuteJobs(C.getJobs(), FailingCommands);

  // If any of the preprocessing commands failed, clean up and exit.
  if (!FailingCommands.empty()) {
    Diag(clang::diag::note_drv_command_failed_diag_msg)
        << "Error generating preprocessed source(s).";
    return;
  }

  const TempFileList &TempFiles = C.getTempFiles();
  if (TempFiles.empty()) {
    Diag(clang::diag::note_drv_command_failed_diag_msg)
        << "Error generating preprocessed source(s).";
    return;
  }

  Diag(clang::diag::note_drv_command_failed_diag_msg) << BugReporMsg;

  SmallString<128> VFS;
  SmallString<128> ReproCrashFilename;
  for (auto &TempFile : TempFiles) {
    Diag(clang::diag::note_drv_command_failed_diag_msg) << TempFile.first;
    if (Report)
      Report->TemporaryFiles.push_back(TempFile.first);
    if (ReproCrashFilename.empty()) {
      ReproCrashFilename = TempFile.first;
      llvm::sys::path::replace_extension(ReproCrashFilename, ".crash");
    }
    if (StringRef(TempFile.first).ends_with(".cache")) {
      // In some cases (modules) we'll dump extra data to help with reproducing
      // the crash into a directory next to the output.
      VFS = llvm::sys::path::filename(TempFile.first);
      llvm::sys::path::append(VFS, "vfs", "vfs.yaml");
    }
  }

  for (auto &TempFile : SavedTemps)
    C.addTempFile(TempFile.first);

  // Assume associated files are based off of the first temporary file.
  CrashReportInfo CrashInfo(TempFiles[0].first, VFS);

  llvm::SmallString<128> Script(CrashInfo.Filename);
  llvm::sys::path::replace_extension(Script, "sh");
  std::error_code EC;
  llvm::raw_fd_ostream ScriptOS(Script, EC, llvm::sys::fs::CD_CreateNew,
                                llvm::sys::fs::FA_Write,
                                llvm::sys::fs::OF_Text);
  if (EC) {
    Diag(clang::diag::note_drv_command_failed_diag_msg)
        << "Error generating run script: " << Script << " " << EC.message();
  } else {
    ScriptOS << "# Crash reproducer for " << getClangFullVersion() << "\n"
             << "# Driver args: ";
    printArgList(ScriptOS, C.getInputArgs());
    ScriptOS << "# Original command: ";
    Cmd.Print(ScriptOS, "\n", /*Quote=*/true);
    Cmd.Print(ScriptOS, "\n", /*Quote=*/true, &CrashInfo);
    if (!AdditionalInformation.empty())
      ScriptOS << "\n# Additional information: " << AdditionalInformation
               << "\n";
    if (Report)
      Report->TemporaryFiles.push_back(std::string(Script));
    Diag(clang::diag::note_drv_command_failed_diag_msg) << Script;
  }

  // On darwin, provide information about the .crash diagnostic report.
  if (llvm::Triple(llvm::sys::getProcessTriple()).isOSDarwin()) {
    SmallString<128> CrashDiagDir;
    if (getCrashDiagnosticFile(ReproCrashFilename, CrashDiagDir)) {
      Diag(clang::diag::note_drv_command_failed_diag_msg)
          << ReproCrashFilename.str();
    } else { // Suggest a directory for the user to look for .crash files.
      llvm::sys::path::append(CrashDiagDir, Name);
      CrashDiagDir += "_<YYYY-MM-DD-HHMMSS>_<hostname>.crash";
      Diag(clang::diag::note_drv_command_failed_diag_msg)
          << "Crash backtrace is located in";
      Diag(clang::diag::note_drv_command_failed_diag_msg)
          << CrashDiagDir.str();
      Diag(clang::diag::note_drv_command_failed_diag_msg)
          << "(choose the .crash file that corresponds to your crash)";
    }
  }

  Diag(clang::diag::note_drv_command_failed_diag_msg)
      << "\n\n********************";
}

void Driver::setUpResponseFiles(Compilation &C, Command &Cmd) {
  // Since commandLineFitsWithinSystemLimits() may underestimate system's
  // capacity if the tool does not support response files, there is a chance/
  // that things will just work without a response file, so we silently just
  // skip it.
  if (Cmd.getResponseFileSupport().ResponseKind ==
          ResponseFileSupport::RF_None ||
      llvm::sys::commandLineFitsWithinSystemLimits(Cmd.getExecutable(),
                                                   Cmd.getArguments()))
    return;

  std::string TmpName = GetTemporaryPath("response", "txt");
  Cmd.setResponseFile(C.addTempFile(C.getArgs().MakeArgString(TmpName)));
}

int Driver::ExecuteCompilation(
    Compilation &C,
    SmallVectorImpl<std::pair<int, const Command *>> &FailingCommands) {
  if (C.getArgs().hasArg(options::OPT_fdriver_only)) {
    if (C.getArgs().hasArg(options::OPT_v))
      C.getJobs().Print(llvm::errs(), "\n", true);

    C.ExecuteJobs(C.getJobs(), FailingCommands, /*LogOnly=*/true);

    // If there were errors building the compilation, quit now.
    if (!FailingCommands.empty() || Diags.hasErrorOccurred())
      return 1;

    return 0;
  }

  // Just print if -### was present.
  if (C.getArgs().hasArg(options::OPT__HASH_HASH_HASH)) {
    C.getJobs().Print(llvm::errs(), "\n", true);
    return Diags.hasErrorOccurred() ? 1 : 0;
  }

  // If there were errors building the compilation, quit now.
  if (Diags.hasErrorOccurred())
    return 1;

  // Set up response file names for each command, if necessary.
  for (auto &Job : C.getJobs())
    setUpResponseFiles(C, Job);

  C.ExecuteJobs(C.getJobs(), FailingCommands);

  // If the command succeeded, we are done.
  if (FailingCommands.empty())
    return 0;

  // Otherwise, remove result files and print extra information about abnormal
  // failures.
  int Res = 0;
  for (const auto &CmdPair : FailingCommands) {
    int CommandRes = CmdPair.first;
    const Command *FailingCommand = CmdPair.second;

    // Remove result files if we're not saving temps.
    if (!isSaveTempsEnabled()) {
      const JobAction *JA = cast<JobAction>(&FailingCommand->getSource());
      C.CleanupFileMap(C.getResultFiles(), JA, true);

      // Failure result files are valid unless we crashed.
      if (CommandRes < 0)
        C.CleanupFileMap(C.getFailureResultFiles(), JA, true);
    }

    // llvm/lib/Support/*/Signals.inc will exit with a special return code
    // for SIGPIPE. Do not print diagnostics for this case.
    if (CommandRes == EX_IOERR) {
      Res = CommandRes;
      continue;
    }

    // Print extra information about abnormal failures, if possible.
    //
    // This is ad-hoc, but we don't want to be excessively noisy. If the result
    // status was 1, assume the command failed normally. In particular, if it
    // was the compiler then assume it gave a reasonable error code. Failures
    // in other tools are less common, and they generally have worse
    // diagnostics, so always print the diagnostic there.
    const Tool &FailingTool = FailingCommand->getCreator();

    if (!FailingTool.hasGoodDiagnostics() || CommandRes != 1) {
      // FIXME: See FIXME above regarding result code interpretation.
      if (CommandRes < 0)
        Diag(clang::diag::err_drv_command_signalled)
            << FailingTool.getShortName();
      else
        Diag(clang::diag::err_drv_command_failed)
            << FailingTool.getShortName() << CommandRes;
    }

    auto CustomDiag = FailingCommand->getDiagForErrorCode(CommandRes);
    if (!CustomDiag.empty())
      Diag(clang::diag::note_drv_command_failed_diag_msg) << CustomDiag;
  }
  return Res;
}

void Driver::PrintHelp(bool ShowHidden) const {
  llvm::opt::Visibility VisibilityMask = getOptionVisibilityMask();

  std::string Usage = llvm::formatv("{0} [options] file...", Name).str();
  getOpts().printHelp(llvm::outs(), Usage.c_str(), DriverTitle.c_str(),
                      ShowHidden, /*ShowAllAliases=*/false,
                      VisibilityMask);
}

// Print the help from any of the given tools which are used for AOT
// compilation for SYCL
void Driver::PrintSYCLToolHelp(const Compilation &C) const {
  SmallVector<std::tuple<llvm::Triple, StringRef, StringRef, StringRef>, 4>
      HelpArgs;
  // Populate the vector with the tools and help options
  if (Arg *A = C.getArgs().getLastArg(options::OPT_fsycl_help_EQ)) {
    StringRef AV(A->getValue());
    llvm::Triple T;
    if (AV == "gen" || AV == "all")
      HelpArgs.push_back(std::make_tuple(getSYCLDeviceTriple("spir64_gen"),
                                         "ocloc", "--help", ""));
    if (AV == "fpga") {
      Diag(diag::err_drv_unsupported_opt_removed)
          << A->getSpelling().str() + AV.str();
      HelpArgs.push_back(std::make_tuple(getSYCLDeviceTriple("spir64_fpga"),
                                         "aoc", "-help", "-sycl"));
    }
    if (AV == "x86_64" || AV == "all")
      HelpArgs.push_back(std::make_tuple(getSYCLDeviceTriple("spir64_x86_64"),
                                         "opencl-aot", "--help", ""));
    if (HelpArgs.empty()) {
      C.getDriver().Diag(diag::err_drv_unsupported_option_argument)
                         << A->getSpelling() << AV;
      return;
    }
  }

  // Go through the args and emit the help information for each.
  for (auto &HA : HelpArgs) {
    llvm::outs() << "Emitting help information for " << std::get<1>(HA) << '\n'
        << "Use triple of '" << std::get<0>(HA).normalize() <<
        "' to enable ahead of time compilation\n";
    // Flush out the buffer before calling the external tool.
    llvm::outs().flush();
    std::vector<StringRef> ToolArgs = {std::get<1>(HA), std::get<2>(HA),
                                       std::get<3>(HA)};
    SmallString<128> ExecPath(
        C.getDefaultToolChain().GetProgramPath(std::get<1>(HA).data()));
    // do not run the tools with -###.
    if (C.getArgs().hasArg(options::OPT__HASH_HASH_HASH)) {
      llvm::errs() << "\"" << ExecPath << "\" \"" << ToolArgs[1] << "\"";
      if (!ToolArgs[2].empty())
        llvm::errs() << " \"" << ToolArgs[2] << "\"";
      llvm::errs() << "\n";
      continue;
    }
    auto ToolBinary = llvm::sys::findProgramByName(ExecPath);
    if (ToolBinary.getError()) {
      C.getDriver().Diag(diag::err_drv_command_failure) << ExecPath;
      continue;
    }
    // Run the Tool.
    llvm::sys::ExecuteAndWait(ToolBinary.get(), ToolArgs);
  }
}

void Driver::PrintVersion(const Compilation &C, raw_ostream &OS) const {
  if (IsFlangMode()) {
    OS << getClangToolFullVersion("flang") << '\n';
  } else {
    // FIXME: The following handlers should use a callback mechanism, we don't
    // know what the client would like to do.
    OS << getClangFullVersion() << '\n';
  }
  const ToolChain &TC = C.getDefaultToolChain();
  OS << "Target: " << TC.getTripleString() << '\n';

  // Print the threading model.
  if (Arg *A = C.getArgs().getLastArg(options::OPT_mthread_model)) {
    // Don't print if the ToolChain would have barfed on it already
    if (TC.isThreadModelSupported(A->getValue()))
      OS << "Thread model: " << A->getValue();
  } else
    OS << "Thread model: " << TC.getThreadModel();
  OS << '\n';

  // Print out the install directory.
  OS << "InstalledDir: " << Dir << '\n';

  // Print the build config if it's non-default.
  // Intended to help LLVM developers understand the configs of compilers
  // they're investigating.
  if (!llvm::cl::getCompilerBuildConfig().empty())
    llvm::cl::printBuildConfig(OS);

  // If configuration files were used, print their paths.
  for (auto ConfigFile : ConfigFiles)
    OS << "Configuration file: " << ConfigFile << '\n';
}

/// PrintDiagnosticCategories - Implement the --print-diagnostic-categories
/// option.
static void PrintDiagnosticCategories(raw_ostream &OS) {
  // Skip the empty category.
  for (unsigned i = 1, max = DiagnosticIDs::getNumberOfCategories(); i != max;
       ++i)
    OS << i << ',' << DiagnosticIDs::getCategoryNameFromID(i) << '\n';
}

void Driver::HandleAutocompletions(StringRef PassedFlags) const {
  if (PassedFlags == "")
    return;
  // Print out all options that start with a given argument. This is used for
  // shell autocompletion.
  std::vector<std::string> SuggestedCompletions;
  std::vector<std::string> Flags;

  llvm::opt::Visibility VisibilityMask(options::ClangOption);

  // Make sure that Flang-only options don't pollute the Clang output
  // TODO: Make sure that Clang-only options don't pollute Flang output
  if (IsFlangMode())
    VisibilityMask = llvm::opt::Visibility(options::FlangOption);

  // Distinguish "--autocomplete=-someflag" and "--autocomplete=-someflag,"
  // because the latter indicates that the user put space before pushing tab
  // which should end up in a file completion.
  const bool HasSpace = PassedFlags.ends_with(",");

  // Parse PassedFlags by "," as all the command-line flags are passed to this
  // function separated by ","
  StringRef TargetFlags = PassedFlags;
  while (TargetFlags != "") {
    StringRef CurFlag;
    std::tie(CurFlag, TargetFlags) = TargetFlags.split(",");
    Flags.push_back(std::string(CurFlag));
  }

  // We want to show cc1-only options only when clang is invoked with -cc1 or
  // -Xclang.
  if (llvm::is_contained(Flags, "-Xclang") || llvm::is_contained(Flags, "-cc1"))
    VisibilityMask = llvm::opt::Visibility(options::CC1Option);

  const llvm::opt::OptTable &Opts = getOpts();
  StringRef Cur;
  Cur = Flags.at(Flags.size() - 1);
  StringRef Prev;
  if (Flags.size() >= 2) {
    Prev = Flags.at(Flags.size() - 2);
    SuggestedCompletions = Opts.suggestValueCompletions(Prev, Cur);
  }

  if (SuggestedCompletions.empty())
    SuggestedCompletions = Opts.suggestValueCompletions(Cur, "");

  // If Flags were empty, it means the user typed `clang [tab]` where we should
  // list all possible flags. If there was no value completion and the user
  // pressed tab after a space, we should fall back to a file completion.
  // We're printing a newline to be consistent with what we print at the end of
  // this function.
  if (SuggestedCompletions.empty() && HasSpace && !Flags.empty()) {
    llvm::outs() << '\n';
    return;
  }

  // When flag ends with '=' and there was no value completion, return empty
  // string and fall back to the file autocompletion.
  if (SuggestedCompletions.empty() && !Cur.ends_with("=")) {
    // If the flag is in the form of "--autocomplete=-foo",
    // we were requested to print out all option names that start with "-foo".
    // For example, "--autocomplete=-fsyn" is expanded to "-fsyntax-only".
    SuggestedCompletions = Opts.findByPrefix(
        Cur, VisibilityMask,
        /*DisableFlags=*/options::Unsupported | options::Ignored);

    // We have to query the -W flags manually as they're not in the OptTable.
    // TODO: Find a good way to add them to OptTable instead and them remove
    // this code.
    for (StringRef S : DiagnosticIDs::getDiagnosticFlags())
      if (S.starts_with(Cur))
        SuggestedCompletions.push_back(std::string(S));
  }

  // Sort the autocomplete candidates so that shells print them out in a
  // deterministic order. We could sort in any way, but we chose
  // case-insensitive sorting for consistency with the -help option
  // which prints out options in the case-insensitive alphabetical order.
  llvm::sort(SuggestedCompletions, [](StringRef A, StringRef B) {
    if (int X = A.compare_insensitive(B))
      return X < 0;
    return A.compare(B) > 0;
  });

  llvm::outs() << llvm::join(SuggestedCompletions, "\n") << '\n';
}

bool Driver::HandleImmediateArgs(Compilation &C) {
  // The order these options are handled in gcc is all over the place, but we
  // don't expect inconsistencies w.r.t. that to matter in practice.

  if (C.getArgs().hasArg(options::OPT_dumpmachine)) {
    llvm::outs() << C.getDefaultToolChain().getTripleString() << '\n';
    return false;
  }

  if (C.getArgs().hasArg(options::OPT_dumpversion)) {
    // Since -dumpversion is only implemented for pedantic GCC compatibility, we
    // return an answer which matches our definition of __VERSION__.
    llvm::outs() << CLANG_VERSION_STRING << "\n";
    return false;
  }

  if (C.getArgs().hasArg(options::OPT__print_diagnostic_categories)) {
    PrintDiagnosticCategories(llvm::outs());
    return false;
  }

  if (C.getArgs().hasArg(options::OPT_help) ||
      C.getArgs().hasArg(options::OPT__help_hidden)) {
    PrintHelp(C.getArgs().hasArg(options::OPT__help_hidden));
    return false;
  }

  if (C.getArgs().hasArg(options::OPT_fsycl_help_EQ)) {
    PrintSYCLToolHelp(C);
    return false;
  }

  if (C.getArgs().hasArg(options::OPT__version)) {
    // Follow gcc behavior and use stdout for --version and stderr for -v.
    PrintVersion(C, llvm::outs());
    return false;
  }

  if (C.getArgs().hasArg(options::OPT_v) ||
      C.getArgs().hasArg(options::OPT__HASH_HASH_HASH) ||
      C.getArgs().hasArg(options::OPT_print_supported_cpus) ||
      C.getArgs().hasArg(options::OPT_print_supported_extensions) ||
      C.getArgs().hasArg(options::OPT_print_enabled_extensions)) {
    PrintVersion(C, llvm::errs());
    SuppressMissingInputWarning = true;
  }

  if (C.getArgs().hasArg(options::OPT_v)) {
    if (!SystemConfigDir.empty())
      llvm::errs() << "System configuration file directory: "
                   << SystemConfigDir << "\n";
    if (!UserConfigDir.empty())
      llvm::errs() << "User configuration file directory: "
                   << UserConfigDir << "\n";
  }

  const ToolChain &TC = C.getDefaultToolChain();

  if (C.getArgs().hasArg(options::OPT_v))
    TC.printVerboseInfo(llvm::errs());

  if (C.getArgs().hasArg(options::OPT_print_resource_dir)) {
    llvm::outs() << ResourceDir << '\n';
    return false;
  }

  if (C.getArgs().hasArg(options::OPT_print_search_dirs)) {
    llvm::outs() << "programs: =";
    bool separator = false;
    // Print -B and COMPILER_PATH.
    for (const std::string &Path : PrefixDirs) {
      if (separator)
        llvm::outs() << llvm::sys::EnvPathSeparator;
      llvm::outs() << Path;
      separator = true;
    }
    for (const std::string &Path : TC.getProgramPaths()) {
      if (separator)
        llvm::outs() << llvm::sys::EnvPathSeparator;
      llvm::outs() << Path;
      separator = true;
    }
    llvm::outs() << "\n";
    llvm::outs() << "libraries: =" << ResourceDir;

    StringRef sysroot = C.getSysRoot();

    for (const std::string &Path : TC.getFilePaths()) {
      // Always print a separator. ResourceDir was the first item shown.
      llvm::outs() << llvm::sys::EnvPathSeparator;
      // Interpretation of leading '=' is needed only for NetBSD.
      if (Path[0] == '=')
        llvm::outs() << sysroot << Path.substr(1);
      else
        llvm::outs() << Path;
    }
    llvm::outs() << "\n";
    return false;
  }

  if (C.getArgs().hasArg(options::OPT_print_std_module_manifest_path)) {
    llvm::outs() << GetStdModuleManifestPath(C, C.getDefaultToolChain())
                 << '\n';
    return false;
  }

  if (C.getArgs().hasArg(options::OPT_print_runtime_dir)) {
    if (std::optional<std::string> RuntimePath = TC.getRuntimePath())
      llvm::outs() << *RuntimePath << '\n';
    else
      llvm::outs() << TC.getCompilerRTPath() << '\n';
    return false;
  }

  if (C.getArgs().hasArg(options::OPT_print_diagnostic_options)) {
    std::vector<std::string> Flags = DiagnosticIDs::getDiagnosticFlags();
    for (std::size_t I = 0; I != Flags.size(); I += 2)
      llvm::outs() << "  " << Flags[I] << "\n  " << Flags[I + 1] << "\n\n";
    return false;
  }

  // FIXME: The following handlers should use a callback mechanism, we don't
  // know what the client would like to do.
  if (Arg *A = C.getArgs().getLastArg(options::OPT_print_file_name_EQ)) {
    llvm::outs() << GetFilePath(A->getValue(), TC) << "\n";
    return false;
  }

  if (Arg *A = C.getArgs().getLastArg(options::OPT_print_prog_name_EQ)) {
    StringRef ProgName = A->getValue();

    // Null program name cannot have a path.
    if (! ProgName.empty())
      llvm::outs() << GetProgramPath(ProgName, TC);

    llvm::outs() << "\n";
    return false;
  }

  if (Arg *A = C.getArgs().getLastArg(options::OPT_autocomplete)) {
    StringRef PassedFlags = A->getValue();
    HandleAutocompletions(PassedFlags);
    return false;
  }

  if (C.getArgs().hasArg(options::OPT_print_libgcc_file_name)) {
    ToolChain::RuntimeLibType RLT = TC.GetRuntimeLibType(C.getArgs());
    const llvm::Triple Triple(TC.ComputeEffectiveClangTriple(C.getArgs()));
    // The 'Darwin' toolchain is initialized only when its arguments are
    // computed. Get the default arguments for OFK_None to ensure that
    // initialization is performed before trying to access properties of
    // the toolchain in the functions below.
    // FIXME: Remove when darwin's toolchain is initialized during construction.
    // FIXME: For some more esoteric targets the default toolchain is not the
    //        correct one.
    C.getArgsForToolChain(&TC, Triple.getArchName(), Action::OFK_None);
    RegisterEffectiveTriple TripleRAII(TC, Triple);
    switch (RLT) {
    case ToolChain::RLT_CompilerRT:
      llvm::outs() << TC.getCompilerRT(C.getArgs(), "builtins") << "\n";
      break;
    case ToolChain::RLT_Libgcc:
      llvm::outs() << GetFilePath("libgcc.a", TC) << "\n";
      break;
    }
    return false;
  }

  if (C.getArgs().hasArg(options::OPT_print_multi_lib)) {
    for (const Multilib &Multilib : TC.getMultilibs())
      if (!Multilib.isError())
        llvm::outs() << Multilib << "\n";
    return false;
  }

  if (C.getArgs().hasArg(options::OPT_print_multi_flags)) {
    Multilib::flags_list ArgFlags = TC.getMultilibFlags(C.getArgs());
    llvm::StringSet<> ExpandedFlags = TC.getMultilibs().expandFlags(ArgFlags);
    std::set<llvm::StringRef> SortedFlags;
    for (const auto &FlagEntry : ExpandedFlags)
      SortedFlags.insert(FlagEntry.getKey());
    for (auto Flag : SortedFlags)
      llvm::outs() << Flag << '\n';
    return false;
  }

  if (C.getArgs().hasArg(options::OPT_print_multi_directory)) {
    for (const Multilib &Multilib : TC.getSelectedMultilibs()) {
      if (Multilib.gccSuffix().empty())
        llvm::outs() << ".\n";
      else {
        StringRef Suffix(Multilib.gccSuffix());
        assert(Suffix.front() == '/');
        llvm::outs() << Suffix.substr(1) << "\n";
      }
    }
    return false;
  }

  if (C.getArgs().hasArg(options::OPT_print_target_triple)) {
    llvm::outs() << TC.getTripleString() << "\n";
    return false;
  }

  if (C.getArgs().hasArg(options::OPT_print_effective_triple)) {
    const llvm::Triple Triple(TC.ComputeEffectiveClangTriple(C.getArgs()));
    llvm::outs() << Triple.getTriple() << "\n";
    return false;
  }

  if (C.getArgs().hasArg(options::OPT_print_targets)) {
    llvm::TargetRegistry::printRegisteredTargetsForVersion(llvm::outs());
    return false;
  }

  return true;
}

enum {
  TopLevelAction = 0,
  HeadSibAction = 1,
  OtherSibAction = 2,
};

// Display an action graph human-readably.  Action A is the "sink" node
// and latest-occuring action. Traversal is in pre-order, visiting the
// inputs to each action before printing the action itself.
static unsigned PrintActions1(const Compilation &C, Action *A,
                              std::map<Action *, unsigned> &Ids,
                              Twine Indent = {}, int Kind = TopLevelAction) {
  if (auto It = Ids.find(A); It != Ids.end()) // A was already visited.
    return It->second;

  std::string str;
  llvm::raw_string_ostream os(str);

  auto getSibIndent = [](int K) -> Twine {
    return (K == HeadSibAction) ? "   " : (K == OtherSibAction) ? "|  " : "";
  };

  Twine SibIndent = Indent + getSibIndent(Kind);
  int SibKind = HeadSibAction;
  os << Action::getClassName(A->getKind()) << ", ";
  if (InputAction *IA = dyn_cast<InputAction>(A)) {
    os << "\"" << IA->getInputArg().getValue() << "\"";
  } else if (BindArchAction *BIA = dyn_cast<BindArchAction>(A)) {
    os << '"' << BIA->getArchName() << '"' << ", {"
       << PrintActions1(C, *BIA->input_begin(), Ids, SibIndent, SibKind) << "}";
  } else if (OffloadAction *OA = dyn_cast<OffloadAction>(A)) {
    bool IsFirst = true;
    OA->doOnEachDependence(
        [&](Action *A, const ToolChain *TC, const char *BoundArch) {
          assert(TC && "Unknown host toolchain");
          // E.g. for two CUDA device dependences whose bound arch is sm_20 and
          // sm_35 this will generate:
          // "cuda-device" (nvptx64-nvidia-cuda:sm_20) {#ID}, "cuda-device"
          // (nvptx64-nvidia-cuda:sm_35) {#ID}
          if (!IsFirst)
            os << ", ";
          os << '"';
          os << A->getOffloadingKindPrefix();
          os << " (";
          os << TC->getTriple().normalize();
          if (BoundArch)
            os << ":" << BoundArch;
          os << ")";
          os << '"';
          os << " {" << PrintActions1(C, A, Ids, SibIndent, SibKind) << "}";
          IsFirst = false;
          SibKind = OtherSibAction;
        });
  } else {
    const ActionList *AL = &A->getInputs();

    if (AL->size()) {
      const char *Prefix = "{";
      for (Action *PreRequisite : *AL) {
        os << Prefix << PrintActions1(C, PreRequisite, Ids, SibIndent, SibKind);
        Prefix = ", ";
        SibKind = OtherSibAction;
      }
      os << "}";
    } else
      os << "{}";
  }

  // Append offload info for all options other than the offloading action
  // itself (e.g. (cuda-device, sm_20) or (cuda-host)).
  std::string offload_str;
  llvm::raw_string_ostream offload_os(offload_str);
  if (!isa<OffloadAction>(A)) {
    auto S = A->getOffloadingKindPrefix();
    if (!S.empty()) {
      offload_os << ", (" << S;
      if (A->getOffloadingArch())
        offload_os << ", " << A->getOffloadingArch();
      offload_os << ")";
    }
  }

  auto getSelfIndent = [](int K) -> Twine {
    return (K == HeadSibAction) ? "+- " : (K == OtherSibAction) ? "|- " : "";
  };

  unsigned Id = Ids.size();
  Ids[A] = Id;
  llvm::errs() << Indent + getSelfIndent(Kind) << Id << ": " << os.str() << ", "
               << types::getTypeName(A->getType()) << offload_os.str() << "\n";

  return Id;
}

// Print the action graphs in a compilation C.
// For example "clang -c file1.c file2.c" is composed of two subgraphs.
void Driver::PrintActions(const Compilation &C) const {
  std::map<Action *, unsigned> Ids;
  for (Action *A : C.getActions())
    PrintActions1(C, A, Ids);
}

/// Check whether the given input tree contains any compilation or
/// assembly actions.
static bool ContainsCompileOrAssembleAction(const Action *A) {
  if (isa<CompileJobAction>(A) || isa<BackendJobAction>(A) ||
      isa<AssembleJobAction>(A))
    return true;

  return llvm::any_of(A->inputs(), ContainsCompileOrAssembleAction);
}

void Driver::BuildUniversalActions(Compilation &C, const ToolChain &TC,
                                   const InputList &BAInputs) const {
  DerivedArgList &Args = C.getArgs();
  ActionList &Actions = C.getActions();
  llvm::PrettyStackTraceString CrashInfo("Building universal build actions");
  // Collect the list of architectures. Duplicates are allowed, but should only
  // be handled once (in the order seen).
  llvm::StringSet<> ArchNames;
  SmallVector<const char *, 4> Archs;
  for (Arg *A : Args) {
    if (A->getOption().matches(options::OPT_arch)) {
      // Validate the option here; we don't save the type here because its
      // particular spelling may participate in other driver choices.
      llvm::Triple::ArchType Arch =
          tools::darwin::getArchTypeForMachOArchName(A->getValue());
      if (Arch == llvm::Triple::UnknownArch) {
        Diag(clang::diag::err_drv_invalid_arch_name) << A->getAsString(Args);
        continue;
      }

      A->claim();
      if (ArchNames.insert(A->getValue()).second)
        Archs.push_back(A->getValue());
    }
  }

  // When there is no explicit arch for this platform, make sure we still bind
  // the architecture (to the default) so that -Xarch_ is handled correctly.
  if (!Archs.size())
    Archs.push_back(Args.MakeArgString(TC.getDefaultUniversalArchName()));

  ActionList SingleActions;
  BuildActions(C, Args, BAInputs, SingleActions);

  // Add in arch bindings for every top level action, as well as lipo and
  // dsymutil steps if needed.
  for (Action* Act : SingleActions) {
    // Make sure we can lipo this kind of output. If not (and it is an actual
    // output) then we disallow, since we can't create an output file with the
    // right name without overwriting it. We could remove this oddity by just
    // changing the output names to include the arch, which would also fix
    // -save-temps. Compatibility wins for now.

    if (Archs.size() > 1 && !types::canLipoType(Act->getType()))
      Diag(clang::diag::err_drv_invalid_output_with_multiple_archs)
          << types::getTypeName(Act->getType());

    ActionList Inputs;
    for (unsigned i = 0, e = Archs.size(); i != e; ++i)
      Inputs.push_back(C.MakeAction<BindArchAction>(Act, Archs[i]));

    // Lipo if necessary, we do it this way because we need to set the arch flag
    // so that -Xarch_ gets overwritten.
    if (Inputs.size() == 1 || Act->getType() == types::TY_Nothing)
      Actions.append(Inputs.begin(), Inputs.end());
    else
      Actions.push_back(C.MakeAction<LipoJobAction>(Inputs, Act->getType()));

    // Handle debug info queries.
    Arg *A = Args.getLastArg(options::OPT_g_Group);
    bool enablesDebugInfo = A && !A->getOption().matches(options::OPT_g0) &&
                            !A->getOption().matches(options::OPT_gstabs);
    if ((enablesDebugInfo || willEmitRemarks(Args)) &&
        ContainsCompileOrAssembleAction(Actions.back())) {

      // Add a 'dsymutil' step if necessary, when debug info is enabled and we
      // have a compile input. We need to run 'dsymutil' ourselves in such cases
      // because the debug info will refer to a temporary object file which
      // will be removed at the end of the compilation process.
      if (Act->getType() == types::TY_Image) {
        ActionList Inputs;
        Inputs.push_back(Actions.back());
        Actions.pop_back();
        Actions.push_back(
            C.MakeAction<DsymutilJobAction>(Inputs, types::TY_dSYM));
      }

      // Verify the debug info output.
      if (Args.hasArg(options::OPT_verify_debug_info)) {
        Action* LastAction = Actions.back();
        Actions.pop_back();
        Actions.push_back(C.MakeAction<VerifyDebugInfoJobAction>(
            LastAction, types::TY_Nothing));
      }
    }
  }
}

bool Driver::DiagnoseInputExistence(const DerivedArgList &Args, StringRef Value,
                                    types::ID Ty, bool TypoCorrect) const {
  if (!getCheckInputsExist())
    return true;

  // stdin always exists.
  if (Value == "-")
    return true;

  // If it's a header to be found in the system or user search path, then defer
  // complaints about its absence until those searches can be done.  When we
  // are definitely processing headers for C++20 header units, extend this to
  // allow the user to put "-fmodule-header -xc++-header vector" for example.
  if (Ty == types::TY_CXXSHeader || Ty == types::TY_CXXUHeader ||
      (ModulesModeCXX20 && Ty == types::TY_CXXHeader))
    return true;

  if (getVFS().exists(Value))
    return true;

  if (TypoCorrect) {
    // Check if the filename is a typo for an option flag. OptTable thinks
    // that all args that are not known options and that start with / are
    // filenames, but e.g. `/diagnostic:caret` is more likely a typo for
    // the option `/diagnostics:caret` than a reference to a file in the root
    // directory.
    std::string Nearest;
    if (getOpts().findNearest(Value, Nearest, getOptionVisibilityMask()) <= 1) {
      Diag(clang::diag::err_drv_no_such_file_with_suggestion)
          << Value << Nearest;
      return false;
    }
  }

  // In CL mode, don't error on apparently non-existent linker inputs, because
  // they can be influenced by linker flags the clang driver might not
  // understand.
  // Examples:
  // - `clang-cl main.cc ole32.lib` in a non-MSVC shell will make the driver
  //   module look for an MSVC installation in the registry. (We could ask
  //   the MSVCToolChain object if it can find `ole32.lib`, but the logic to
  //   look in the registry might move into lld-link in the future so that
  //   lld-link invocations in non-MSVC shells just work too.)
  // - `clang-cl ... /link ...` can pass arbitrary flags to the linker,
  //   including /libpath:, which is used to find .lib and .obj files.
  // So do not diagnose this on the driver level. Rely on the linker diagnosing
  // it. (If we don't end up invoking the linker, this means we'll emit a
  // "'linker' input unused [-Wunused-command-line-argument]" warning instead
  // of an error.)
  //
  // Only do this skip after the typo correction step above. `/Brepo` is treated
  // as TY_Object, but it's clearly a typo for `/Brepro`. It seems fine to emit
  // an error if we have a flag that's within an edit distance of 1 from a
  // flag. (Users can use `-Wl,` or `/linker` to launder the flag past the
  // driver in the unlikely case they run into this.)
  //
  // Don't do this for inputs that start with a '/', else we'd pass options
  // like /libpath: through to the linker silently.
  //
  // Emitting an error for linker inputs can also cause incorrect diagnostics
  // with the gcc driver. The command
  //     clang -fuse-ld=lld -Wl,--chroot,some/dir /file.o
  // will make lld look for some/dir/file.o, while we will diagnose here that
  // `/file.o` does not exist. However, configure scripts check if
  // `clang /GR-` compiles without error to see if the compiler is cl.exe,
  // so we can't downgrade diagnostics for `/GR-` from an error to a warning
  // in cc mode. (We can in cl mode because cl.exe itself only warns on
  // unknown flags.)
  if (IsCLMode() && Ty == types::TY_Object && !Value.starts_with("/"))
    return true;

  Diag(clang::diag::err_drv_no_such_file) << Value;
  return false;
}

// Get the C++20 Header Unit type corresponding to the input type.
static types::ID CXXHeaderUnitType(ModuleHeaderMode HM) {
  switch (HM) {
  case HeaderMode_User:
    return types::TY_CXXUHeader;
  case HeaderMode_System:
    return types::TY_CXXSHeader;
  case HeaderMode_Default:
    break;
  case HeaderMode_None:
    llvm_unreachable("should not be called in this case");
  }
  return types::TY_CXXHUHeader;
}

// Construct a the list of inputs and their types.
void Driver::BuildInputs(const ToolChain &TC, DerivedArgList &Args,
                         InputList &Inputs) const {
  const llvm::opt::OptTable &Opts = getOpts();
  // Track the current user specified (-x) input. We also explicitly track the
  // argument used to set the type; we only want to claim the type when we
  // actually use it, so we warn about unused -x arguments.
  types::ID InputType = types::TY_Nothing;
  Arg *InputTypeArg = nullptr;
  bool IsSYCL =
      Args.hasFlag(options::OPT_fsycl, options::OPT_fno_sycl, false) ||
      Args.hasArg(options::OPT_fsycl_device_only);

  // The last /TC or /TP option sets the input type to C or C++ globally.
  if (Arg *TCTP = Args.getLastArgNoClaim(options::OPT__SLASH_TC,
                                         options::OPT__SLASH_TP)) {
    InputTypeArg = TCTP;
    InputType = TCTP->getOption().matches(options::OPT__SLASH_TC) && !IsSYCL
                    ? types::TY_C
                    : types::TY_CXX;

    Arg *Previous = nullptr;
    bool ShowNote = false;
    for (Arg *A :
         Args.filtered(options::OPT__SLASH_TC, options::OPT__SLASH_TP)) {
      if (Previous) {
        Diag(clang::diag::warn_drv_overriding_option)
            << Previous->getSpelling() << A->getSpelling();
        ShowNote = true;
      }
      Previous = A;
    }
    if (ShowNote)
      Diag(clang::diag::note_drv_t_option_is_global);
  }

  // Warn -x after last input file has no effect
  {
    Arg *LastXArg = Args.getLastArgNoClaim(options::OPT_x);
    Arg *LastInputArg = Args.getLastArgNoClaim(options::OPT_INPUT);
    if (LastXArg && LastInputArg &&
        LastInputArg->getIndex() < LastXArg->getIndex())
      Diag(clang::diag::warn_drv_unused_x) << LastXArg->getValue();
  }

  for (Arg *A : Args) {
    if (A->getOption().getKind() == Option::InputClass) {
      const char *Value = A->getValue();
      types::ID Ty = types::TY_INVALID;

      // Infer the input type if necessary.
      if (InputType == types::TY_Nothing) {
        // If there was an explicit arg for this, claim it.
        if (InputTypeArg)
          InputTypeArg->claim();

        types::ID CType = types::TY_C;
        // For SYCL, all source file inputs are considered C++.
        if (IsSYCL)
          CType = types::TY_CXX;

        // stdin must be handled specially.
        if (memcmp(Value, "-", 2) == 0) {
          if (IsFlangMode()) {
            Ty = types::TY_Fortran;
          } else if (IsDXCMode()) {
            Ty = types::TY_HLSL;
          } else {
            // If running with -E, treat as a C input (this changes the
            // builtin macros, for example). This may be overridden by -ObjC
            // below.
            //
            // Otherwise emit an error but still use a valid type to avoid
            // spurious errors (e.g., no inputs).
            assert(!CCGenDiagnostics && "stdin produces no crash reproducer");
            if (!Args.hasArgNoClaim(options::OPT_E) && !CCCIsCPP())
              Diag(IsCLMode() ? clang::diag::err_drv_unknown_stdin_type_clang_cl
                              : clang::diag::err_drv_unknown_stdin_type);
            Ty = types::TY_C;
          }
        } else {
          // Otherwise lookup by extension.
          // Fallback is C if invoked as C preprocessor, C++ if invoked with
          // clang-cl /E, or Object otherwise.
          // We use a host hook here because Darwin at least has its own
          // idea of what .s is.
          if (const char *Ext = strrchr(Value, '.'))
            Ty = TC.LookupTypeForExtension(Ext + 1);

          // For SYCL, convert C-type sources to C++-type sources.
          if (IsSYCL) {
            types::ID OldTy = Ty;
            switch (Ty) {
            case types::TY_C:
              Ty = types::TY_CXX;
              break;
            case types::TY_CHeader:
              Ty = types::TY_CXXHeader;
              break;
            case types::TY_PP_C:
              Ty = types::TY_PP_CXX;
              break;
            case types::TY_PP_CHeader:
              Ty = types::TY_PP_CXXHeader;
              break;
            default:
              break;
            }
            if (OldTy != Ty) {
              Diag(clang::diag::warn_drv_fsycl_with_c_type)
                  << getTypeName(OldTy) << getTypeName(Ty);
            }
          }

          if (Ty == types::TY_INVALID) {
            if (IsCLMode() && (Args.hasArgNoClaim(options::OPT_E) || CCGenDiagnostics))
              Ty = types::TY_CXX;
            else if (CCCIsCPP() || CCGenDiagnostics)
              Ty = CType;
            else
              Ty = types::TY_Object;
          }

          // If the driver is invoked as C++ compiler (like clang++ or c++) it
          // should autodetect some input files as C++ for g++ compatibility.
          if (CCCIsCXX()) {
            types::ID OldTy = Ty;
            Ty = types::lookupCXXTypeForCType(Ty);

            // Do not complain about foo.h, when we are known to be processing
            // it as a C++20 header unit.
            if (Ty != OldTy && !(OldTy == types::TY_CHeader && hasHeaderMode()))
              Diag(clang::diag::warn_drv_treating_input_as_cxx)
                  << getTypeName(OldTy) << getTypeName(Ty);
          }

          // If running with -fthinlto-index=, extensions that normally identify
          // native object files actually identify LLVM bitcode files.
          if (Args.hasArgNoClaim(options::OPT_fthinlto_index_EQ) &&
              Ty == types::TY_Object)
            Ty = types::TY_LLVM_BC;
        }

        // -ObjC and -ObjC++ override the default language, but only for "source
        // files". We just treat everything that isn't a linker input as a
        // source file.
        //
        // FIXME: Clean this up if we move the phase sequence into the type.
        if (Ty != types::TY_Object) {
          if (Args.hasArg(options::OPT_ObjC))
            Ty = types::TY_ObjC;
          else if (Args.hasArg(options::OPT_ObjCXX))
            Ty = types::TY_ObjCXX;
        }

        // Disambiguate headers that are meant to be header units from those
        // intended to be PCH.  Avoid missing '.h' cases that are counted as
        // C headers by default - we know we are in C++ mode and we do not
        // want to issue a complaint about compiling things in the wrong mode.
        if ((Ty == types::TY_CXXHeader || Ty == types::TY_CHeader) &&
            hasHeaderMode())
          Ty = CXXHeaderUnitType(CXX20HeaderType);
      } else {
        assert(InputTypeArg && "InputType set w/o InputTypeArg");
        if (!InputTypeArg->getOption().matches(options::OPT_x)) {
          // If emulating cl.exe, make sure that /TC and /TP don't affect input
          // object files.
          const char *Ext = strrchr(Value, '.');
          if (Ext && TC.LookupTypeForExtension(Ext + 1) == types::TY_Object)
            Ty = types::TY_Object;
        }
        if (Ty == types::TY_INVALID) {
          Ty = InputType;
          InputTypeArg->claim();
        }
      }

      if ((Ty == types::TY_C || Ty == types::TY_CXX) &&
          Args.hasArgNoClaim(options::OPT_hipstdpar))
        Ty = types::TY_HIP;

      if (DiagnoseInputExistence(Args, Value, Ty, /*TypoCorrect=*/true))
        Inputs.push_back(std::make_pair(Ty, A));

    } else if (A->getOption().matches(options::OPT__SLASH_Tc)) {
      StringRef Value = A->getValue();
      if (DiagnoseInputExistence(Args, Value, types::TY_C,
                                 /*TypoCorrect=*/false)) {
        Arg *InputArg = MakeInputArg(Args, Opts, A->getValue());
        Inputs.push_back(
            std::make_pair(IsSYCL ? types::TY_CXX : types::TY_C, InputArg));
      }
      A->claim();
    } else if (A->getOption().matches(options::OPT__SLASH_Tp)) {
      StringRef Value = A->getValue();
      if (DiagnoseInputExistence(Args, Value, types::TY_CXX,
                                 /*TypoCorrect=*/false)) {
        Arg *InputArg = MakeInputArg(Args, Opts, A->getValue());
        Inputs.push_back(std::make_pair(types::TY_CXX, InputArg));
      }
      A->claim();
    } else if (A->getOption().hasFlag(options::LinkerInput)) {
      // Just treat as object type, we could make a special type for this if
      // necessary.
      Inputs.push_back(std::make_pair(types::TY_Object, A));

    } else if (A->getOption().matches(options::OPT_x)) {
      InputTypeArg = A;
      InputType = types::lookupTypeForTypeSpecifier(A->getValue());
      A->claim();

      // Follow gcc behavior and treat as linker input for invalid -x
      // options. Its not clear why we shouldn't just revert to unknown; but
      // this isn't very important, we might as well be bug compatible.
      if (!InputType) {
        Diag(clang::diag::err_drv_unknown_language) << A->getValue();
        InputType = types::TY_Object;
      }
      // Emit an error if c-compilation is forced in -fsycl mode
      if (IsSYCL && (InputType == types::TY_C || InputType == types::TY_PP_C ||
                     InputType == types::TY_CHeader))
        Diag(clang::diag::err_drv_fsycl_with_c_type) << A->getAsString(Args);

      // If the user has put -fmodule-header{,=} then we treat C++ headers as
      // header unit inputs.  So we 'promote' -xc++-header appropriately.
      if (InputType == types::TY_CXXHeader && hasHeaderMode())
        InputType = CXXHeaderUnitType(CXX20HeaderType);
    } else if (A->getOption().getID() == options::OPT_U) {
      assert(A->getNumValues() == 1 && "The /U option has one value.");
      StringRef Val = A->getValue(0);
      if (Val.find_first_of("/\\") != StringRef::npos) {
        // Warn about e.g. "/Users/me/myfile.c".
        Diag(diag::warn_slash_u_filename) << Val;
        Diag(diag::note_use_dashdash);
      }
    }
  }
  if (CCCIsCPP() && Inputs.empty()) {
    // If called as standalone preprocessor, stdin is processed
    // if no other input is present.
    Arg *A = MakeInputArg(Args, Opts, "-");
    Inputs.push_back(std::make_pair(types::TY_C, A));
  }
}

static bool runBundler(const SmallVectorImpl<StringRef> &InputArgs,
                       Compilation &C) {
  // Find bundler.
  StringRef ExecPath(C.getArgs().MakeArgString(C.getDriver().Dir));
  llvm::ErrorOr<std::string> BundlerBinary =
      llvm::sys::findProgramByName("clang-offload-bundler", ExecPath);
  SmallVector<StringRef, 6> BundlerArgs;
  BundlerArgs.push_back(BundlerBinary.getError() ? "clang-offload-bundler"
                                                 : BundlerBinary.get().c_str());
  BundlerArgs.append(InputArgs);
  // Since this is run in real time and not in the toolchain, output the
  // command line if requested.
  bool OutputOnly = C.getArgs().hasArg(options::OPT__HASH_HASH_HASH);
  if (C.getArgs().hasArg(options::OPT_v) || OutputOnly) {
    for (StringRef A : BundlerArgs)
      if (OutputOnly)
        llvm::errs() << "\"" << A << "\" ";
      else
        llvm::errs() << A << " ";
    llvm::errs() << '\n';
  }
  if (BundlerBinary.getError())
    return false;

  return !llvm::sys::ExecuteAndWait(BundlerBinary.get(), BundlerArgs);
}

static bool hasFPGABinary(Compilation &C, std::string Object, types::ID Type) {
  assert(types::isFPGA(Type) && "unexpected Type for FPGA binary check");
  // Do not do the check if the file doesn't exist
  if (!llvm::sys::fs::exists(Object))
    return false;

  // Only static archives are valid FPGA Binaries for unbundling.
  if (!isStaticArchiveFile(Object))
    return false;

  // Temporary names for the output.
  llvm::Triple TT;
  TT.setArchName(types::getTypeName(Type));
  TT.setVendorName("intel");
  TT.setOS(llvm::Triple::UnknownOS);

  // Checking uses -check-section option with the input file, no output
  // file and the target triple being looked for.
  const char *Targets =
      C.getArgs().MakeArgString(Twine("-targets=sycl-") + TT.str());
  const char *Inputs = C.getArgs().MakeArgString(Twine("-input=") + Object);
  // Always use -type=ao for aocx/aocr bundle checking.  The 'bundles' are
  // actually archives.
  SmallVector<StringRef, 6> BundlerArgs = {"-type=ao", Targets, Inputs,
                                           "-check-section"};
  return runBundler(BundlerArgs, C);
}

static SmallVector<std::string, 4> getOffloadSections(Compilation &C,
                                                      const StringRef &File) {
  // Do not do the check if the file doesn't exist
  if (!llvm::sys::fs::exists(File))
    return {};

  bool IsArchive = isStaticArchiveFile(File);
  if (!(IsArchive || isObjectFile(File.str())))
    return {};

  // Use the bundler to grab the list of sections from the given archive
  // or object.
  StringRef ExecPath(C.getArgs().MakeArgString(C.getDriver().Dir));
  llvm::ErrorOr<std::string> BundlerBinary =
      llvm::sys::findProgramByName("clang-offload-bundler", ExecPath);
  const char *Input = C.getArgs().MakeArgString(Twine("-input=") + File.str());
  // Always use -type=ao for bundle checking.  The 'bundles' are
  // actually archives.
  SmallVector<StringRef, 6> BundlerArgs = {
      BundlerBinary.get(), IsArchive ? "-type=ao" : "-type=o", Input, "-list"};
  // Since this is run in real time and not in the toolchain, output the
  // command line if requested.
  bool OutputOnly = C.getArgs().hasArg(options::OPT__HASH_HASH_HASH);
  if (C.getArgs().hasArg(options::OPT_v) || OutputOnly) {
    for (StringRef A : BundlerArgs)
      if (OutputOnly)
        llvm::errs() << "\"" << A << "\" ";
      else
        llvm::errs() << A << " ";
    llvm::errs() << '\n';
  }
  if (BundlerBinary.getError())
    return {};
  llvm::SmallString<64> OutputFile(
      C.getDriver().GetTemporaryPath("bundle-list", "txt"));
  llvm::FileRemover OutputRemover(OutputFile.c_str());
  std::optional<llvm::StringRef> Redirects[] = {
      {""},
      OutputFile.str(),
      OutputFile.str(),
  };

  std::string ErrorMessage;
  if (llvm::sys::ExecuteAndWait(BundlerBinary.get(), BundlerArgs, {}, Redirects,
                                /*SecondsToWait*/ 0, /*MemoryLimit*/ 0,
                                &ErrorMessage)) {
    // Could not get the information, return false
    return {};
  }

  llvm::ErrorOr<std::unique_ptr<llvm::MemoryBuffer>> OutputBuf =
      llvm::MemoryBuffer::getFile(OutputFile.c_str());
  if (!OutputBuf) {
    // Could not capture output, return false
    return {};
  }

  SmallVector<std::string, 4> Sections;
  for (llvm::line_iterator LineIt(**OutputBuf); !LineIt.is_at_end(); ++LineIt)
    Sections.push_back(LineIt->str());
  if (Sections.empty())
    return {};

  return Sections;
}

static bool hasSYCLDefaultSection(Compilation &C, const StringRef &File) {
  // Do not do the check if the file doesn't exist
  if (!llvm::sys::fs::exists(File))
    return false;

  bool IsArchive = isStaticArchiveFile(File);
  if (!(IsArchive || isObjectFile(File.str())))
    return false;

  llvm::Triple TT(C.getDriver().getSYCLDeviceTriple(getDefaultSYCLArch(C)));
  // Checking uses -check-section option with the input file, no output
  // file and the target triple being looked for.
  const char *Targets =
      C.getArgs().MakeArgString(Twine("-targets=sycl-") + TT.str());
  const char *Inputs = C.getArgs().MakeArgString(Twine("-input=") + File.str());
  SmallVector<StringRef, 6> BundlerArgs = {IsArchive ? "-type=ao" : "-type=o",
                                           Targets, Inputs, "-check-section"};
  return runBundler(BundlerArgs, C);
}

static bool hasOffloadSections(Compilation &C, const StringRef &File,
                               DerivedArgList &Args) {
  SmallVector<std::string, 4> Sections(getOffloadSections(C, File));
  return !Sections.empty();
}

// Simple helper function for Linker options, where the option is valid if
// it has '-' or '--' as the designator.
static bool optionMatches(const std::string &Option,
                          const std::string &OptCheck) {
  return (Option == OptCheck || ("-" + Option) == OptCheck);
}

// Process linker inputs for use with offload static libraries.  We are only
// handling options and explicitly named static archives as these need to be
// partially linked.
static SmallVector<const char *, 16>
getLinkerArgs(Compilation &C, DerivedArgList &Args, bool IncludeObj = false) {
  SmallVector<const char *, 16> LibArgs;
  SmallVector<std::string, 8> LibPaths;
  bool IsMSVC = C.getDefaultToolChain().getTriple().isWindowsMSVCEnvironment();
  // Add search directories from LIBRARY_PATH/LIB env variable
  std::optional<std::string> LibPath =
      llvm::sys::Process::GetEnv(IsMSVC ? "LIB" : "LIBRARY_PATH");
  if (LibPath) {
    SmallVector<StringRef, 8> SplitPaths;
    const char EnvPathSeparatorStr[] = {llvm::sys::EnvPathSeparator, '\0'};
    llvm::SplitString(*LibPath, SplitPaths, EnvPathSeparatorStr);
    for (StringRef Path : SplitPaths)
      LibPaths.emplace_back(Path.trim());
  }
  // Add directories from user-specified -L options
  for (std::string LibDirs : Args.getAllArgValues(options::OPT_L))
    LibPaths.emplace_back(LibDirs);

  // Do processing for any -l<arg> options passed and see if any static
  // libraries representing the name exists.  If so, convert the name and
  // use that inline with the rest of the libraries.
  // TODO: The static archive processing for SYCL is done in a different
  // manner than the OpenMP processing.  We should try and refactor this
  // to use the OpenMP flow (adding -l<name> to the llvm-link step)
  auto resolveStaticLib = [&](StringRef LibName, bool IsStatic) -> bool {
    if (!LibName.starts_with("-l"))
      return false;
    // Put together the library name.  For any -l<arg> type names, we create
    // a full name as lib<arg>.<ext>.  For any -l:<arg> type names, we take the
    // literal <arg>.
    SmallString<128> RenderedLibName;
    bool OverrideLinkType = false;
    if (LibName.starts_with("-l:")) {
      RenderedLibName = LibName.substr(3);
      // We override the link type as passed in, as we want to treat the library
      // in question as the name passed in.
      OverrideLinkType = true;
    } else
      RenderedLibName = Twine("lib" + LibName.substr(2) + ".a").str();

    for (auto &LPath : LibPaths) {
      if (!IsStatic && !OverrideLinkType) {
        // Current linking state is dynamic.  We will first check for the
        // shared object and not pull in the static library if it is found.
        SmallString<128> SoLibName(LPath);
        llvm::sys::path::append(SoLibName,
                                Twine("lib" + LibName.substr(2) + ".so").str());
        if (llvm::sys::fs::exists(SoLibName))
          return false;
      }
      SmallString<128> FullName(LPath);
      llvm::sys::path::append(FullName, RenderedLibName);
      if (llvm::sys::fs::exists(FullName)) {
        LibArgs.push_back(Args.MakeArgString(FullName));
        return true;
      }
    }
    return false;
  };
  for (const auto *A : Args) {
    std::string FileName = A->getAsString(Args);
    static bool IsLinkStateStatic(Args.hasArg(options::OPT_static));
    auto addLibArg = [&](StringRef LibName) -> bool {
      if (isStaticArchiveFile(LibName) ||
          (IncludeObj && isObjectFile(LibName.str()))) {
        LibArgs.push_back(Args.MakeArgString(LibName));
        return true;
      }
      return false;
    };
    if (A->getOption().getKind() == Option::InputClass) {
      if (addLibArg(FileName))
        continue;
    }
    // Evaluate any libraries passed along after /link. These are typically
    // ignored by the driver and sent directly to the linker. When performing
    // offload, we should evaluate them at the driver level.
    if (A->getOption().matches(options::OPT__SLASH_link)) {
      for (StringRef Value : A->getValues()) {
        // Add any libpath values.
        if (Value.starts_with_insensitive("-libpath:") ||
            Value.starts_with_insensitive("/libpath:"))
          LibPaths.emplace_back(Value.substr(std::string("-libpath:").size()));
        if (addLibArg(Value))
          continue;
        for (auto LPath : LibPaths) {
          SmallString<128> FullLib(LPath);
          llvm::sys::path::append(FullLib, Value);
          if (addLibArg(FullLib))
            continue;
        }
      }
    }
    if (A->getOption().matches(options::OPT_Wl_COMMA) ||
        A->getOption().matches(options::OPT_Xlinker)) {
      // Parse through additional linker arguments that are meant to go
      // directly to the linker.
      // Keep the previous arg even if it is a new argument, for example:
      //   -Xlinker -rpath -Xlinker <dir>.
      // Without this history, we do not know that <dir> was assocated with
      // -rpath and is processed incorrectly.
      static std::string PrevArg;
      for (StringRef Value : A->getValues()) {
        auto addKnownValues = [&](const StringRef &V) {
          // Only add named static libs objects and --whole-archive options.
          if (optionMatches("-whole-archive", V.str()) ||
              optionMatches("-no-whole-archive", V.str()) ||
              isStaticArchiveFile(V) || (IncludeObj && isObjectFile(V.str()))) {
            LibArgs.push_back(Args.MakeArgString(V));
            return;
          }
          // Probably not the best way to handle this, but there are options
          // that take arguments which we should not add to the known values.
          // Handle -z and -rpath for now - can be expanded if/when usage shows
          // the need.
          if (PrevArg != "-z" && PrevArg != "-rpath" && V[0] != '-' &&
              isObjectFile(V.str())) {
            LibArgs.push_back(Args.MakeArgString(V));
            return;
          }
          if (optionMatches("-Bstatic", V.str()) ||
              optionMatches("-dn", V.str()) ||
              optionMatches("-non_shared", V.str()) ||
              optionMatches("-static", V.str())) {
            IsLinkStateStatic = true;
            return;
          }
          if (optionMatches("-Bdynamic", V.str()) ||
              optionMatches("-dy", V.str()) ||
              optionMatches("-call_shared", V.str())) {
            IsLinkStateStatic = false;
            return;
          }
          resolveStaticLib(V, IsLinkStateStatic);
        };
        if (Value[0] == '@') {
          // Found a response file, we want to expand contents to try and
          // discover more libraries and options.
          SmallVector<const char *, 20> ExpandArgs;
          ExpandArgs.push_back(Value.data());

          llvm::BumpPtrAllocator A;
          llvm::StringSaver S(A);
          llvm::cl::ExpandResponseFiles(
              S,
              IsMSVC ? llvm::cl::TokenizeWindowsCommandLine
                     : llvm::cl::TokenizeGNUCommandLine,
              ExpandArgs);
          for (StringRef EA : ExpandArgs)
            addKnownValues(EA);
        } else
          addKnownValues(Value);
        PrevArg = Value;
      }
      continue;
    }
    if (A->getOption().matches(options::OPT_l))
      resolveStaticLib(A->getAsString(Args), IsLinkStateStatic);
  }
  return LibArgs;
}

static bool IsSYCLDeviceLibObj(std::string ObjFilePath, bool isMSVCEnv) {
  StringRef ObjFileName = llvm::sys::path::filename(ObjFilePath);
  StringRef ObjSuffix = isMSVCEnv ? ".obj" : ".o";
  StringRef NewObjSuffix = isMSVCEnv ? ".new.obj" : ".new.o";
  bool Ret =
      (ObjFileName.starts_with("libsycl-") &&
       ObjFileName.ends_with(ObjSuffix) &&
       !ObjFileName.ends_with(NewObjSuffix)) // Avoid new-offload-driver objs
          ? true
          : false;
  return Ret;
}

// Goes through all of the arguments, including inputs expected for the
// linker directly, to determine if we need to potentially add the SYCL
// default triple.
bool Driver::checkForSYCLDefaultDevice(Compilation &C,
                                       DerivedArgList &Args) const {
  // Check only if enabled with -fsycl
  if (!Args.hasFlag(options::OPT_fsycl, options::OPT_fno_sycl, false))
    return false;

  if (Args.hasArg(options::OPT_fno_sycl_link_spirv))
    return false;

  // Do not do the check if the default device is passed in -fsycl-targets
  // or if -fsycl-targets isn't passed (that implies default device)
  if (const Arg *A = Args.getLastArgNoClaim(options::OPT_fsycl_targets_EQ)) {
    for (const char *Val : A->getValues()) {
      llvm::Triple TT(C.getDriver().getSYCLDeviceTriple(Val, A));
      if ((TT.isSPIROrSPIRV()) && TT.getSubArch() == llvm::Triple::NoSubArch)
        // Default triple found
        return false;
    }
  } else if (!Args.hasArg(options::OPT_fintelfpga))
    return false;

  SmallVector<const char *, 16> AllArgs(getLinkerArgs(C, Args, true));
  for (StringRef Arg : AllArgs) {
    if (hasSYCLDefaultSection(C, Arg))
      return true;
  }
  return false;
}

// Goes through all of the arguments, including inputs expected for the
// linker directly, to determine if we need to perform additional work for
// static offload libraries.
bool Driver::checkForOffloadStaticLib(Compilation &C,
                                      DerivedArgList &Args) const {
  // Check only if enabled with -fsycl or -fopenmp-targets
  if (!Args.hasFlag(options::OPT_fsycl, options::OPT_fno_sycl, false) &&
      !Args.hasArg(options::OPT_fopenmp_targets_EQ))
    return false;

  SmallVector<const char *, 16> OffloadLibArgs(getLinkerArgs(C, Args));
  for (StringRef OLArg : OffloadLibArgs)
    if (isStaticArchiveFile(OLArg) && hasOffloadSections(C, OLArg, Args)) {
      // FPGA binaries with AOCX or AOCR sections are not considered fat
      // static archives.
      return !(hasFPGABinary(C, OLArg.str(), types::TY_FPGA_AOCR) ||
               hasFPGABinary(C, OLArg.str(), types::TY_FPGA_AOCR_EMU) ||
               hasFPGABinary(C, OLArg.str(), types::TY_FPGA_AOCX));
    }
  return false;
}

/// Check whether the given input tree contains any clang-offload-dependency
/// actions.
static bool ContainsOffloadDepsAction(const Action *A) {
  if (isa<OffloadDepsJobAction>(A))
    return true;
  return llvm::any_of(A->inputs(), ContainsOffloadDepsAction);
}

namespace {
/// Provides a convenient interface for different programming models to generate
/// the required device actions.
class OffloadingActionBuilder final {
  /// Flag used to trace errors in the builder.
  bool IsValid = false;

  /// The compilation that is using this builder.
  Compilation &C;

  /// Map between an input argument and the offload kinds used to process it.
  std::map<const Arg *, unsigned> InputArgToOffloadKindMap;

  /// Map between a host action and its originating input argument.
  std::map<Action *, const Arg *> HostActionToInputArgMap;

  /// Builder interface. It doesn't build anything or keep any state.
  class DeviceActionBuilder {
  public:
    typedef const llvm::SmallVectorImpl<phases::ID> PhasesTy;

    enum ActionBuilderReturnCode {
      // The builder acted successfully on the current action.
      ABRT_Success,
      // The builder didn't have to act on the current action.
      ABRT_Inactive,
      // The builder was successful and requested the host action to not be
      // generated.
      ABRT_Ignore_Host,
    };

  protected:
    /// Compilation associated with this builder.
    Compilation &C;

    /// Tool chains associated with this builder. The same programming
    /// model may have associated one or more tool chains.
    SmallVector<const ToolChain *, 2> ToolChains;

    /// The derived arguments associated with this builder.
    DerivedArgList &Args;

    /// The inputs associated with this builder.
    const Driver::InputList &Inputs;

    /// The associated offload kind.
    Action::OffloadKind AssociatedOffloadKind = Action::OFK_None;

    /// The OffloadingActionBuilder reference.
    OffloadingActionBuilder &OffloadingActionBuilderRef;

  public:
    DeviceActionBuilder(Compilation &C, DerivedArgList &Args,
                        const Driver::InputList &Inputs,
                        Action::OffloadKind AssociatedOffloadKind,
                        OffloadingActionBuilder &OAB)
        : C(C), Args(Args), Inputs(Inputs),
          AssociatedOffloadKind(AssociatedOffloadKind),
          OffloadingActionBuilderRef(OAB) {}
    virtual ~DeviceActionBuilder() {}

    /// Fill up the array \a DA with all the device dependences that should be
    /// added to the provided host action \a HostAction. By default it is
    /// inactive.
    virtual ActionBuilderReturnCode
    getDeviceDependences(OffloadAction::DeviceDependences &DA,
                         phases::ID CurPhase, phases::ID FinalPhase,
                         PhasesTy &Phases) {
      return ABRT_Inactive;
    }

    /// Update the state to include the provided host action \a HostAction as a
    /// dependency of the current device action. By default it is inactive.
    virtual ActionBuilderReturnCode addDeviceDependences(Action *HostAction) {
      return ABRT_Inactive;
    }

    /// Append top level actions generated by the builder.
    virtual void appendTopLevelActions(ActionList &AL) {}

    /// Append top level actions specific for certain link situations.
    virtual void appendTopLevelLinkAction(ActionList &AL) {}

    /// Append linker device actions generated by the builder.
    virtual void appendLinkDeviceActions(ActionList &AL) {}

    /// Append linker host action generated by the builder.
    virtual Action* appendLinkHostActions(ActionList &AL) { return nullptr; }

    /// Append linker actions generated by the builder.
    virtual void appendLinkDependences(OffloadAction::DeviceDependences &DA) {}

    /// Append linker actions generated by the builder.
    virtual void addDeviceLinkDependencies(OffloadDepsJobAction *DA) {}

    /// Initialize the builder. Return true if any initialization errors are
    /// found.
    virtual bool initialize() { return false; }

    /// Return true if the builder can use bundling/unbundling.
    virtual bool canUseBundlerUnbundler() const { return false; }

    /// Return true if this builder is valid. We have a valid builder if we have
    /// associated device tool chains.
    bool isValid() { return !ToolChains.empty(); }

    /// Return the associated offload kind.
    Action::OffloadKind getAssociatedOffloadKind() {
      return AssociatedOffloadKind;
    }

    /// Push an action from a different DeviceActionBuilder (i.e., foreign
    /// action) in the current one
    virtual void pushForeignAction(Action *A) {}
  };

  /// Base class for CUDA/HIP action builder. It injects device code in
  /// the host backend action.
  class CudaActionBuilderBase : public DeviceActionBuilder {
  protected:
    /// Flags to signal if the user requested host-only or device-only
    /// compilation.
    bool CompileHostOnly = false;
    bool CompileDeviceOnly = false;
    bool EmitLLVM = false;
    bool EmitAsm = false;

    /// ID to identify each device compilation. For CUDA it is simply the
    /// GPU arch string. For HIP it is either the GPU arch string or GPU
    /// arch string plus feature strings delimited by a plus sign, e.g.
    /// gfx906+xnack.
    struct TargetID {
      /// Target ID string which is persistent throughout the compilation.
      const char *ID;
      TargetID(OffloadArch Arch) { ID = OffloadArchToString(Arch); }
      TargetID(const char *ID) : ID(ID) {}
      operator const char *() { return ID; }
      operator StringRef() { return StringRef(ID); }
    };
    /// List of GPU architectures to use in this compilation.
    SmallVector<TargetID, 4> GpuArchList;

    /// The CUDA actions for the current input.
    ActionList CudaDeviceActions;

    /// The CUDA fat binary if it was generated for the current input.
    Action *CudaFatBinary = nullptr;

    /// Flag that is set to true if this builder acted on the current input.
    bool IsActive = false;

    /// Flag for -fgpu-rdc.
    bool Relocatable = false;

    /// Default GPU architecture if there's no one specified.
    OffloadArch DefaultOffloadArch = OffloadArch::UNKNOWN;

    /// Compilation unit ID specified by option '-fuse-cuid=' or'-cuid='.
    const CUIDOptions &CUIDOpts;

  public:
    CudaActionBuilderBase(Compilation &C, DerivedArgList &Args,
                          const Driver::InputList &Inputs,
                          Action::OffloadKind OFKind,
                          OffloadingActionBuilder &OAB)
        : DeviceActionBuilder(C, Args, Inputs, OFKind, OAB),
          CUIDOpts(C.getDriver().getCUIDOpts()) {

      CompileDeviceOnly = C.getDriver().offloadDeviceOnly();
      Relocatable = Args.hasFlag(options::OPT_fgpu_rdc,
                                 options::OPT_fno_gpu_rdc, /*Default=*/false);
    }

    ActionBuilderReturnCode addDeviceDependences(Action *HostAction) override {
      // While generating code for CUDA, we only depend on the host input action
      // to trigger the creation of all the CUDA device actions.

      // If we are dealing with an input action, replicate it for each GPU
      // architecture. If we are in host-only mode we return 'success' so that
      // the host uses the CUDA offload kind.
      if (auto *IA = dyn_cast<InputAction>(HostAction)) {
        assert(!GpuArchList.empty() &&
               "We should have at least one GPU architecture.");

        // If the host input is not CUDA or HIP, we don't need to bother about
        // this input.
        if (!(IA->getType() == types::TY_CUDA ||
              IA->getType() == types::TY_HIP ||
              IA->getType() == types::TY_PP_HIP)) {
          // The builder will ignore this input.
          IsActive = false;
          return ABRT_Inactive;
        }

        // Set the flag to true, so that the builder acts on the current input.
        IsActive = true;

        if (CUIDOpts.isEnabled())
          IA->setId(CUIDOpts.getCUID(IA->getInputArg().getValue(), Args));

        if (CompileHostOnly)
          return ABRT_Success;

        // Replicate inputs for each GPU architecture.
        auto Ty = IA->getType() == types::TY_HIP ? types::TY_HIP_DEVICE
                                                 : types::TY_CUDA_DEVICE;
        for (unsigned I = 0, E = GpuArchList.size(); I != E; ++I) {
          CudaDeviceActions.push_back(
              C.MakeAction<InputAction>(IA->getInputArg(), Ty, IA->getId()));
        }

        return ABRT_Success;
      }

      // If this is an unbundling action use it as is for each CUDA toolchain.
      if (auto *UA = dyn_cast<OffloadUnbundlingJobAction>(HostAction)) {

        // If -fgpu-rdc is disabled, should not unbundle since there is no
        // device code to link.
        if (UA->getType() == types::TY_Object && !Relocatable)
          return ABRT_Inactive;

        CudaDeviceActions.clear();
        auto *IA = cast<InputAction>(UA->getInputs().back());
        std::string FileName = IA->getInputArg().getAsString(Args);
        // Check if the type of the file is the same as the action. Do not
        // unbundle it if it is not. Do not unbundle .so files, for example,
        // which are not object files. Files with extension ".lib" is classified
        // as TY_Object but they are actually archives, therefore should not be
        // unbundled here as objects. They will be handled at other places.
        const StringRef LibFileExt = ".lib";
        if (IA->getType() == types::TY_Object &&
            (!llvm::sys::path::has_extension(FileName) ||
             types::lookupTypeForExtension(
                 llvm::sys::path::extension(FileName).drop_front()) !=
                 types::TY_Object ||
             llvm::sys::path::extension(FileName) == LibFileExt))
          return ABRT_Inactive;

        for (auto Arch : GpuArchList) {
          CudaDeviceActions.push_back(UA);
          UA->registerDependentActionInfo(ToolChains[0], Arch,
                                          AssociatedOffloadKind);
        }
        IsActive = true;
        return ABRT_Success;
      }

      return IsActive ? ABRT_Success : ABRT_Inactive;
    }

    void appendTopLevelActions(ActionList &AL) override {
      // Utility to append actions to the top level list.
      auto AddTopLevel = [&](Action *A, TargetID TargetID) {
        OffloadAction::DeviceDependences Dep;
        Dep.add(*A, *ToolChains.front(), TargetID, AssociatedOffloadKind);
        AL.push_back(C.MakeAction<OffloadAction>(Dep, A->getType()));
      };

      // If we have a fat binary, add it to the list.
      if (CudaFatBinary) {
        AddTopLevel(CudaFatBinary, OffloadArch::UNUSED);
        CudaDeviceActions.clear();
        CudaFatBinary = nullptr;
        return;
      }

      if (CudaDeviceActions.empty())
        return;

      // If we have CUDA actions at this point, that's because we have a have
      // partial compilation, so we should have an action for each GPU
      // architecture.
      assert(CudaDeviceActions.size() == GpuArchList.size() &&
             "Expecting one action per GPU architecture.");
      assert(ToolChains.size() == 1 &&
             "Expecting to have a single CUDA toolchain.");
      for (unsigned I = 0, E = GpuArchList.size(); I != E; ++I)
        AddTopLevel(CudaDeviceActions[I], GpuArchList[I]);

      CudaDeviceActions.clear();
    }

    /// Get canonicalized offload arch option. \returns empty StringRef if the
    /// option is invalid.
    virtual StringRef getCanonicalOffloadArch(StringRef Arch) = 0;

    virtual std::optional<std::pair<llvm::StringRef, llvm::StringRef>>
    getConflictOffloadArchCombination(const std::set<StringRef> &GpuArchs) = 0;

    bool initialize() override {
      assert(AssociatedOffloadKind == Action::OFK_Cuda ||
             AssociatedOffloadKind == Action::OFK_HIP);

      // We don't need to support CUDA.
      if (AssociatedOffloadKind == Action::OFK_Cuda &&
          !C.hasOffloadToolChain<Action::OFK_Cuda>())
        return false;

      // We don't need to support HIP.
      if (AssociatedOffloadKind == Action::OFK_HIP &&
          !C.hasOffloadToolChain<Action::OFK_HIP>())
        return false;

      const ToolChain *HostTC = C.getSingleOffloadToolChain<Action::OFK_Host>();
      assert(HostTC && "No toolchain for host compilation.");
      if (HostTC->getTriple().isNVPTX() ||
          HostTC->getTriple().getArch() == llvm::Triple::amdgcn) {
        // We do not support targeting NVPTX/AMDGCN for host compilation. Throw
        // an error and abort pipeline construction early so we don't trip
        // asserts that assume device-side compilation.
        C.getDriver().Diag(diag::err_drv_cuda_host_arch)
            << HostTC->getTriple().getArchName();
        return true;
      }

      ToolChains.push_back(
          AssociatedOffloadKind == Action::OFK_Cuda
              ? C.getSingleOffloadToolChain<Action::OFK_Cuda>()
              : C.getSingleOffloadToolChain<Action::OFK_HIP>());

      CompileHostOnly = C.getDriver().offloadHostOnly();
      EmitLLVM = Args.getLastArg(options::OPT_emit_llvm);
      EmitAsm = Args.getLastArg(options::OPT_S);

      // --offload and --offload-arch options are mutually exclusive.
      if (Args.hasArgNoClaim(options::OPT_offload_EQ) &&
          Args.hasArgNoClaim(options::OPT_offload_arch_EQ,
                             options::OPT_no_offload_arch_EQ)) {
        C.getDriver().Diag(diag::err_opt_not_valid_with_opt) << "--offload-arch"
                                                             << "--offload";
      }

      // Collect all offload arch parameters, removing duplicates.
      std::set<StringRef> GpuArchs;
      bool Error = false;
      const ToolChain &TC = *ToolChains.front();
      for (Arg *A : C.getArgsForToolChain(&TC, /*BoundArch=*/"",
                                          AssociatedOffloadKind)) {
        if (!(A->getOption().matches(options::OPT_offload_arch_EQ) ||
              A->getOption().matches(options::OPT_no_offload_arch_EQ)))
          continue;
        A->claim();

        for (StringRef ArchStr : llvm::split(A->getValue(), ",")) {
          if (A->getOption().matches(options::OPT_no_offload_arch_EQ) &&
              ArchStr == "all") {
            GpuArchs.clear();
          } else if (ArchStr == "native") {
            auto GPUsOrErr = ToolChains.front()->getSystemGPUArchs(Args);
            if (!GPUsOrErr) {
              TC.getDriver().Diag(diag::err_drv_undetermined_gpu_arch)
                  << llvm::Triple::getArchTypeName(TC.getArch())
                  << llvm::toString(GPUsOrErr.takeError()) << "--offload-arch";
              continue;
            }

            for (auto GPU : *GPUsOrErr) {
              GpuArchs.insert(Args.MakeArgString(GPU));
            }
          } else {
            ArchStr = getCanonicalOffloadArch(ArchStr);
            if (ArchStr.empty()) {
              Error = true;
            } else if (A->getOption().matches(options::OPT_offload_arch_EQ))
              GpuArchs.insert(ArchStr);
            else if (A->getOption().matches(options::OPT_no_offload_arch_EQ))
              GpuArchs.erase(ArchStr);
            else
              llvm_unreachable("Unexpected option.");
          }
        }
      }

      auto &&ConflictingArchs = getConflictOffloadArchCombination(GpuArchs);
      if (ConflictingArchs) {
        C.getDriver().Diag(clang::diag::err_drv_bad_offload_arch_combo)
            << ConflictingArchs->first << ConflictingArchs->second;
        C.setContainsError();
        return true;
      }

      // Collect list of GPUs remaining in the set.
      for (auto Arch : GpuArchs)
        GpuArchList.push_back(Arch.data());

      // Default to sm_20 which is the lowest common denominator for
      // supported GPUs.  sm_20 code should work correctly, if
      // suboptimally, on all newer GPUs.
      if (GpuArchList.empty()) {
        if (ToolChains.front()->getTriple().isSPIROrSPIRV()) {
          if (ToolChains.front()->getTriple().getVendor() == llvm::Triple::AMD)
            GpuArchList.push_back(OffloadArch::AMDGCNSPIRV);
          else
            GpuArchList.push_back(OffloadArch::Generic);
        } else {
          GpuArchList.push_back(DefaultOffloadArch);
        }
      }

      return Error;
    }
  };

  /// \brief CUDA action builder. It injects device code in the host backend
  /// action.
  class CudaActionBuilder final : public CudaActionBuilderBase {
  public:
    CudaActionBuilder(Compilation &C, DerivedArgList &Args,
                      const Driver::InputList &Inputs,
                      OffloadingActionBuilder &OAB)
        : CudaActionBuilderBase(C, Args, Inputs, Action::OFK_Cuda, OAB) {
      DefaultOffloadArch = OffloadArch::CudaDefault;
    }

    StringRef getCanonicalOffloadArch(StringRef ArchStr) override {
      OffloadArch Arch = StringToOffloadArch(ArchStr);
      if (Arch == OffloadArch::UNKNOWN || !IsNVIDIAOffloadArch(Arch)) {
        C.getDriver().Diag(clang::diag::err_drv_cuda_bad_gpu_arch) << ArchStr;
        return StringRef();
      }
      return OffloadArchToString(Arch);
    }

    std::optional<std::pair<llvm::StringRef, llvm::StringRef>>
    getConflictOffloadArchCombination(
        const std::set<StringRef> &GpuArchs) override {
      return std::nullopt;
    }

    bool canUseBundlerUnbundler() const override {
      return Args.hasFlag(options::OPT_fsycl, options::OPT_fno_sycl, false);
    }

    ActionBuilderReturnCode
    getDeviceDependences(OffloadAction::DeviceDependences &DA,
                         phases::ID CurPhase, phases::ID FinalPhase,
                         PhasesTy &Phases) override {
      if (!IsActive)
        return ABRT_Inactive;

      // If we don't have more CUDA actions, we don't have any dependences to
      // create for the host.
      if (CudaDeviceActions.empty())
        return ABRT_Success;

      assert(CudaDeviceActions.size() == GpuArchList.size() &&
             "Expecting one action per GPU architecture.");
      assert(!CompileHostOnly &&
             "Not expecting CUDA actions in host-only compilation.");

      // If we are generating code for the device or we are in a backend phase,
      // we attempt to generate the fat binary. We compile each arch to ptx and
      // assemble to cubin, then feed the cubin *and* the ptx into a device
      // "link" action, which uses fatbinary to combine these cubins into one
      // fatbin.  The fatbin is then an input to the host action if not in
      // device-only mode.
      if (CompileDeviceOnly || CurPhase == phases::Backend) {
        ActionList DeviceActions;
        for (unsigned I = 0, E = GpuArchList.size(); I != E; ++I) {
          // Produce the device action from the current phase up to the assemble
          // phase.
          for (auto Ph : Phases) {
            // Skip the phases that were already dealt with.
            if (Ph < CurPhase)
              continue;
            // We have to be consistent with the host final phase.
            if (Ph > FinalPhase)
              break;

            CudaDeviceActions[I] = C.getDriver().ConstructPhaseAction(
                C, Args, Ph, CudaDeviceActions[I], Action::OFK_Cuda);

            if (Ph == phases::Assemble)
              break;
          }

          // If we didn't reach the assemble phase, we can't generate the fat
          // binary. We don't need to generate the fat binary if we are not in
          // device-only mode.
          if (!isa<AssembleJobAction>(CudaDeviceActions[I]) ||
              CompileDeviceOnly)
            continue;

          Action *AssembleAction = CudaDeviceActions[I];
          assert(AssembleAction->getType() == types::TY_Object);
          assert(AssembleAction->getInputs().size() == 1);

          Action *BackendAction = AssembleAction->getInputs()[0];
          assert(BackendAction->getType() == types::TY_PP_Asm);

          for (auto &A : {AssembleAction, BackendAction}) {
            OffloadAction::DeviceDependences DDep;
            DDep.add(*A, *ToolChains.front(), GpuArchList[I], Action::OFK_Cuda);
            DeviceActions.push_back(
                C.MakeAction<OffloadAction>(DDep, A->getType()));
          }
        }

        // We generate the fat binary if we have device input actions.
        if (!DeviceActions.empty()) {
          CudaFatBinary =
              C.MakeAction<LinkJobAction>(DeviceActions, types::TY_CUDA_FATBIN);

          if (!CompileDeviceOnly) {
            DA.add(*CudaFatBinary, *ToolChains.front(), /*BoundArch=*/nullptr,
                   Action::OFK_Cuda);
            // Clear the fat binary, it is already a dependence to an host
            // action.
            CudaFatBinary = nullptr;
          }

          // Remove the CUDA actions as they are already connected to an host
          // action or fat binary.
          CudaDeviceActions.clear();
        }

        // We avoid creating host action in device-only mode.
        return CompileDeviceOnly ? ABRT_Ignore_Host : ABRT_Success;
      } else if (CurPhase > phases::Backend) {
        // If we are past the backend phase and still have a device action, we
        // don't have to do anything as this action is already a device
        // top-level action.
        return ABRT_Success;
      }

      assert(CurPhase < phases::Backend && "Generating single CUDA "
                                           "instructions should only occur "
                                           "before the backend phase!");

      // By default, we produce an action for each device arch.
      for (unsigned I = 0, E = GpuArchList.size(); I != E; ++I) {

        CudaDeviceActions[I] = C.getDriver().ConstructPhaseAction(
            C, Args, CurPhase, CudaDeviceActions[I]);

        if (CurPhase == phases::Compile) {
          OffloadAction::DeviceDependences DDep;
          DDep.add(*CudaDeviceActions[I], *ToolChains.front(), GpuArchList[I],
                   Action::OFK_Cuda);

          OffloadingActionBuilderRef.pushForeignAction(
              C.MakeAction<OffloadAction>(
                  DDep, DDep.getActions().front()->getType()));
        }
      }

      return ABRT_Success;
    }
  };
  /// \brief HIP action builder. It injects device code in the host backend
  /// action.
  class HIPActionBuilder final : public CudaActionBuilderBase {
    /// The linker inputs obtained for each device arch.
    SmallVector<ActionList, 8> DeviceLinkerInputs;
    // The default bundling behavior depends on the type of output, therefore
    // BundleOutput needs to be tri-value: None, true, or false.
    // Bundle code objects except --no-gpu-output is specified for device
    // only compilation. Bundle other type of output files only if
    // --gpu-bundle-output is specified for device only compilation.
    std::optional<bool> BundleOutput;
    std::optional<bool> EmitReloc;

  public:
    HIPActionBuilder(Compilation &C, DerivedArgList &Args,
                     const Driver::InputList &Inputs,
                     OffloadingActionBuilder &OAB)
        : CudaActionBuilderBase(C, Args, Inputs, Action::OFK_HIP, OAB) {

      DefaultOffloadArch = OffloadArch::HIPDefault;

      if (Args.hasArg(options::OPT_fhip_emit_relocatable,
                      options::OPT_fno_hip_emit_relocatable)) {
        EmitReloc = Args.hasFlag(options::OPT_fhip_emit_relocatable,
                                 options::OPT_fno_hip_emit_relocatable, false);

        if (*EmitReloc) {
          if (Relocatable) {
            C.getDriver().Diag(diag::err_opt_not_valid_with_opt)
                << "-fhip-emit-relocatable"
                << "-fgpu-rdc";
          }

          if (!CompileDeviceOnly) {
            C.getDriver().Diag(diag::err_opt_not_valid_without_opt)
                << "-fhip-emit-relocatable"
                << "--cuda-device-only";
          }
        }
      }

      if (Args.hasArg(options::OPT_gpu_bundle_output,
                      options::OPT_no_gpu_bundle_output))
        BundleOutput = Args.hasFlag(options::OPT_gpu_bundle_output,
                                    options::OPT_no_gpu_bundle_output, true) &&
                       (!EmitReloc || !*EmitReloc);
    }

    bool canUseBundlerUnbundler() const override { return true; }

    StringRef getCanonicalOffloadArch(StringRef IdStr) override {
      llvm::StringMap<bool> Features;
      // getHIPOffloadTargetTriple() is known to return valid value as it has
      // been called successfully in the CreateOffloadingDeviceToolChains().
      auto T =
          (IdStr == "amdgcnspirv")
              ? llvm::Triple("spirv64-amd-amdhsa")
              : *getHIPOffloadTargetTriple(C.getDriver(), C.getInputArgs());
      auto ArchStr = parseTargetID(T, IdStr, &Features);
      if (!ArchStr) {
        C.getDriver().Diag(clang::diag::err_drv_bad_target_id) << IdStr;
        C.setContainsError();
        return StringRef();
      }
      auto CanId = getCanonicalTargetID(*ArchStr, Features);
      return Args.MakeArgStringRef(CanId);
    };

    std::optional<std::pair<llvm::StringRef, llvm::StringRef>>
    getConflictOffloadArchCombination(
        const std::set<StringRef> &GpuArchs) override {
      return getConflictTargetIDCombination(GpuArchs);
    }

    ActionBuilderReturnCode
    getDeviceDependences(OffloadAction::DeviceDependences &DA,
                         phases::ID CurPhase, phases::ID FinalPhase,
                         PhasesTy &Phases) override {
      if (!IsActive)
        return ABRT_Inactive;

      // amdgcn does not support linking of object files, therefore we skip
      // backend and assemble phases to output LLVM IR. Except for generating
      // non-relocatable device code, where we generate fat binary for device
      // code and pass to host in Backend phase.
      if (CudaDeviceActions.empty())
        return ABRT_Success;

      assert(((CurPhase == phases::Link && Relocatable) ||
              CudaDeviceActions.size() == GpuArchList.size()) &&
             "Expecting one action per GPU architecture.");
      assert(!CompileHostOnly &&
             "Not expecting HIP actions in host-only compilation.");

      bool ShouldLink = !EmitReloc || !*EmitReloc;

      if (!Relocatable && CurPhase == phases::Backend && !EmitLLVM &&
          !EmitAsm && ShouldLink) {
        // If we are in backend phase, we attempt to generate the fat binary.
        // We compile each arch to IR and use a link action to generate code
        // object containing ISA. Then we use a special "link" action to create
        // a fat binary containing all the code objects for different GPU's.
        // The fat binary is then an input to the host action.
        for (unsigned I = 0, E = GpuArchList.size(); I != E; ++I) {
          if (C.getDriver().isUsingOffloadLTO()) {
            // When LTO is enabled, skip the backend and assemble phases and
            // use lld to link the bitcode.
            ActionList AL;
            AL.push_back(CudaDeviceActions[I]);
            // Create a link action to link device IR with device library
            // and generate ISA.
            CudaDeviceActions[I] =
                C.MakeAction<LinkJobAction>(AL, types::TY_Image);
          } else {
            // When LTO is not enabled, we follow the conventional
            // compiler phases, including backend and assemble phases.
            ActionList AL;
            Action *BackendAction = nullptr;
            if (ToolChains.front()->getTriple().isSPIROrSPIRV()) {
              // Emit LLVM bitcode for SPIR-V targets. SPIR-V device tool chain
              // (HIPSPVToolChain) runs post-link LLVM IR passes.
              types::ID Output = Args.hasArg(options::OPT_S)
                                     ? types::TY_LLVM_IR
                                     : types::TY_LLVM_BC;
              BackendAction =
                  C.MakeAction<BackendJobAction>(CudaDeviceActions[I], Output);
            } else
              BackendAction = C.getDriver().ConstructPhaseAction(
                  C, Args, phases::Backend, CudaDeviceActions[I],
                  AssociatedOffloadKind);
            auto AssembleAction = C.getDriver().ConstructPhaseAction(
                C, Args, phases::Assemble, BackendAction,
                AssociatedOffloadKind);
            AL.push_back(AssembleAction);
            // Create a link action to link device IR with device library
            // and generate ISA.
            CudaDeviceActions[I] =
                C.MakeAction<LinkJobAction>(AL, types::TY_Image);
          }

          // OffloadingActionBuilder propagates device arch until an offload
          // action. Since the next action for creating fatbin does
          // not have device arch, whereas the above link action and its input
          // have device arch, an offload action is needed to stop the null
          // device arch of the next action being propagated to the above link
          // action.
          OffloadAction::DeviceDependences DDep;
          DDep.add(*CudaDeviceActions[I], *ToolChains.front(), GpuArchList[I],
                   AssociatedOffloadKind);
          CudaDeviceActions[I] = C.MakeAction<OffloadAction>(
              DDep, CudaDeviceActions[I]->getType());
        }

        if (!CompileDeviceOnly || !BundleOutput || *BundleOutput) {
          // Create HIP fat binary with a special "link" action.
          CudaFatBinary = C.MakeAction<LinkJobAction>(CudaDeviceActions,
                                                      types::TY_HIP_FATBIN);

          if (!CompileDeviceOnly) {
            DA.add(*CudaFatBinary, *ToolChains.front(), /*BoundArch=*/nullptr,
                   AssociatedOffloadKind);
            // Clear the fat binary, it is already a dependence to an host
            // action.
            CudaFatBinary = nullptr;
          }

          // Remove the CUDA actions as they are already connected to an host
          // action or fat binary.
          CudaDeviceActions.clear();
        }

        return CompileDeviceOnly ? ABRT_Ignore_Host : ABRT_Success;
      } else if (CurPhase == phases::Link) {
        if (!ShouldLink)
          return ABRT_Success;
        // Save CudaDeviceActions to DeviceLinkerInputs for each GPU subarch.
        // This happens to each device action originated from each input file.
        // Later on, device actions in DeviceLinkerInputs are used to create
        // device link actions in appendLinkDependences and the created device
        // link actions are passed to the offload action as device dependence.
        DeviceLinkerInputs.resize(CudaDeviceActions.size());
        auto LI = DeviceLinkerInputs.begin();
        for (auto *A : CudaDeviceActions) {
          LI->push_back(A);
          ++LI;
        }

        // We will pass the device action as a host dependence, so we don't
        // need to do anything else with them.
        CudaDeviceActions.clear();
        return CompileDeviceOnly ? ABRT_Ignore_Host : ABRT_Success;
      }

      // By default, we produce an action for each device arch.
      for (Action *&A : CudaDeviceActions)
        A = C.getDriver().ConstructPhaseAction(C, Args, CurPhase, A,
                                               AssociatedOffloadKind);

      if (CompileDeviceOnly && CurPhase == FinalPhase && BundleOutput &&
          *BundleOutput) {
        for (unsigned I = 0, E = GpuArchList.size(); I != E; ++I) {
          OffloadAction::DeviceDependences DDep;
          DDep.add(*CudaDeviceActions[I], *ToolChains.front(), GpuArchList[I],
                   AssociatedOffloadKind);
          CudaDeviceActions[I] = C.MakeAction<OffloadAction>(
              DDep, CudaDeviceActions[I]->getType());
        }
        CudaFatBinary =
            C.MakeAction<OffloadBundlingJobAction>(CudaDeviceActions);
        CudaDeviceActions.clear();
      }

      return (CompileDeviceOnly &&
              (CurPhase == FinalPhase ||
               (!ShouldLink && CurPhase == phases::Assemble)))
                 ? ABRT_Ignore_Host
                 : ABRT_Success;
    }

    void appendLinkDeviceActions(ActionList &AL) override {
      if (DeviceLinkerInputs.size() == 0)
        return;

      assert(DeviceLinkerInputs.size() == GpuArchList.size() &&
             "Linker inputs and GPU arch list sizes do not match.");

      ActionList Actions;
      unsigned I = 0;
      // Append a new link action for each device.
      // Each entry in DeviceLinkerInputs corresponds to a GPU arch.
      for (auto &LI : DeviceLinkerInputs) {

        types::ID Output = Args.hasArg(options::OPT_emit_llvm)
                                   ? types::TY_LLVM_BC
                                   : types::TY_Image;

        auto *DeviceLinkAction = C.MakeAction<LinkJobAction>(LI, Output);
        // Linking all inputs for the current GPU arch.
        // LI contains all the inputs for the linker.
        OffloadAction::DeviceDependences DeviceLinkDeps;
        DeviceLinkDeps.add(*DeviceLinkAction, *ToolChains[0],
            GpuArchList[I], AssociatedOffloadKind);
        Actions.push_back(C.MakeAction<OffloadAction>(
            DeviceLinkDeps, DeviceLinkAction->getType()));
        ++I;
      }
      DeviceLinkerInputs.clear();

      // If emitting LLVM, do not generate final host/device compilation action
      if (Args.hasArg(options::OPT_emit_llvm)) {
          AL.append(Actions);
          return;
      }

      // Create a host object from all the device images by embedding them
      // in a fat binary for mixed host-device compilation. For device-only
      // compilation, creates a fat binary.
      OffloadAction::DeviceDependences DDeps;
      if (!CompileDeviceOnly || !BundleOutput || *BundleOutput) {
        auto *TopDeviceLinkAction = C.MakeAction<LinkJobAction>(
            Actions,
            CompileDeviceOnly ? types::TY_HIP_FATBIN : types::TY_Object);
        DDeps.add(*TopDeviceLinkAction, *ToolChains[0], nullptr,
                  AssociatedOffloadKind);
        // Offload the host object to the host linker.
        AL.push_back(
            C.MakeAction<OffloadAction>(DDeps, TopDeviceLinkAction->getType()));
      } else {
        AL.append(Actions);
      }
    }

    Action* appendLinkHostActions(ActionList &AL) override { return AL.back(); }

    void appendLinkDependences(OffloadAction::DeviceDependences &DA) override {}
  };

  /// OpenMP action builder. The host bitcode is passed to the device frontend
  /// and all the device linked images are passed to the host link phase.
  class OpenMPActionBuilder final : public DeviceActionBuilder {
    /// The OpenMP actions for the current input.
    ActionList OpenMPDeviceActions;

    /// The linker inputs obtained for each toolchain.
    SmallVector<ActionList, 8> DeviceLinkerInputs;

  public:
    OpenMPActionBuilder(Compilation &C, DerivedArgList &Args,
                        const Driver::InputList &Inputs,
                        OffloadingActionBuilder &OAB)
        : DeviceActionBuilder(C, Args, Inputs, Action::OFK_OpenMP, OAB) {}

    ActionBuilderReturnCode
    getDeviceDependences(OffloadAction::DeviceDependences &DA,
                         phases::ID CurPhase, phases::ID FinalPhase,
                         PhasesTy &Phases) override {
      if (OpenMPDeviceActions.empty())
        return ABRT_Inactive;

      // We should always have an action for each input.
      assert(OpenMPDeviceActions.size() == ToolChains.size() &&
             "Number of OpenMP actions and toolchains do not match.");

      // The host only depends on device action in the linking phase, when all
      // the device images have to be embedded in the host image.
      if (CurPhase == phases::Link) {
        assert(ToolChains.size() == DeviceLinkerInputs.size() &&
               "Toolchains and linker inputs sizes do not match.");
        auto LI = DeviceLinkerInputs.begin();
        for (auto *A : OpenMPDeviceActions) {
          LI->push_back(A);
          ++LI;
        }

        // We passed the device action as a host dependence, so we don't need to
        // do anything else with them.
        OpenMPDeviceActions.clear();
        return ABRT_Success;
      }

      // By default, we produce an action for each device arch.
      for (Action *&A : OpenMPDeviceActions)
        A = C.getDriver().ConstructPhaseAction(C, Args, CurPhase, A);

      return ABRT_Success;
    }

    ActionBuilderReturnCode addDeviceDependences(Action *HostAction) override {

      // If this is an input action replicate it for each OpenMP toolchain.
      if (auto *IA = dyn_cast<InputAction>(HostAction)) {
        OpenMPDeviceActions.clear();
        for (unsigned I = 0; I < ToolChains.size(); ++I)
          OpenMPDeviceActions.push_back(
              C.MakeAction<InputAction>(IA->getInputArg(), IA->getType()));
        return ABRT_Success;
      }

      // If this is an unbundling action use it as is for each OpenMP toolchain.
      if (auto *UA = dyn_cast<OffloadUnbundlingJobAction>(HostAction)) {
        OpenMPDeviceActions.clear();
        if (auto *IA = dyn_cast<InputAction>(UA->getInputs().back())) {
          std::string FileName = IA->getInputArg().getAsString(Args);
          // Check if the type of the file is the same as the action. Do not
          // unbundle it if it is not. Do not unbundle .so files, for example,
          // which are not object files.
          if (IA->getType() == types::TY_Object &&
              (!llvm::sys::path::has_extension(FileName) ||
               types::lookupTypeForExtension(
                   llvm::sys::path::extension(FileName).drop_front()) !=
                   types::TY_Object))
            return ABRT_Inactive;
        }
        for (unsigned I = 0; I < ToolChains.size(); ++I) {
          OpenMPDeviceActions.push_back(UA);
          UA->registerDependentActionInfo(
              ToolChains[I], /*BoundArch=*/StringRef(), Action::OFK_OpenMP);
        }
        return ABRT_Success;
      }

      // When generating code for OpenMP we use the host compile phase result as
      // a dependence to the device compile phase so that it can learn what
      // declarations should be emitted. However, this is not the only use for
      // the host action, so we prevent it from being collapsed.
      if (isa<CompileJobAction>(HostAction)) {
        HostAction->setCannotBeCollapsedWithNextDependentAction();
        assert(ToolChains.size() == OpenMPDeviceActions.size() &&
               "Toolchains and device action sizes do not match.");
        OffloadAction::HostDependence HDep(
            *HostAction, *C.getSingleOffloadToolChain<Action::OFK_Host>(),
            /*BoundArch=*/nullptr, Action::OFK_OpenMP);
        auto TC = ToolChains.begin();
        for (Action *&A : OpenMPDeviceActions) {
          assert(isa<CompileJobAction>(A));
          OffloadAction::DeviceDependences DDep;
          DDep.add(*A, **TC, /*BoundArch=*/nullptr, Action::OFK_OpenMP);
          A = C.MakeAction<OffloadAction>(HDep, DDep);
          ++TC;
        }
      }
      return ABRT_Success;
    }

    void appendTopLevelActions(ActionList &AL) override {
      if (OpenMPDeviceActions.empty())
        return;

      // We should always have an action for each input.
      assert(OpenMPDeviceActions.size() == ToolChains.size() &&
             "Number of OpenMP actions and toolchains do not match.");

      // Append all device actions followed by the proper offload action.
      auto TI = ToolChains.begin();
      for (auto *A : OpenMPDeviceActions) {
        OffloadAction::DeviceDependences Dep;
        Dep.add(*A, **TI, /*BoundArch=*/nullptr, Action::OFK_OpenMP);
        AL.push_back(C.MakeAction<OffloadAction>(Dep, A->getType()));
        ++TI;
      }
      // We no longer need the action stored in this builder.
      OpenMPDeviceActions.clear();
    }

    void appendLinkDeviceActions(ActionList &AL) override {
      assert(ToolChains.size() == DeviceLinkerInputs.size() &&
             "Toolchains and linker inputs sizes do not match.");

      // Append a new link action for each device.
      auto TC = ToolChains.begin();
      for (auto &LI : DeviceLinkerInputs) {
        auto *DeviceLinkAction =
            C.MakeAction<LinkJobAction>(LI, types::TY_Image);
        OffloadAction::DeviceDependences DeviceLinkDeps;
        DeviceLinkDeps.add(*DeviceLinkAction, **TC, /*BoundArch=*/nullptr,
		        Action::OFK_OpenMP);
        AL.push_back(C.MakeAction<OffloadAction>(DeviceLinkDeps,
            DeviceLinkAction->getType()));
        ++TC;
      }
      DeviceLinkerInputs.clear();
    }

    Action* appendLinkHostActions(ActionList &AL) override {
      // Create wrapper bitcode from the result of device link actions and compile
      // it to an object which will be added to the host link command.
      auto *BC = C.MakeAction<OffloadWrapperJobAction>(AL, types::TY_LLVM_BC);
      auto *ASM = C.MakeAction<BackendJobAction>(BC, types::TY_PP_Asm);
      return C.MakeAction<AssembleJobAction>(ASM, types::TY_Object);
    }

    void appendLinkDependences(OffloadAction::DeviceDependences &DA) override {}

    void addDeviceLinkDependencies(OffloadDepsJobAction *DA) override {
      for (unsigned I = 0; I < ToolChains.size(); ++I) {
        // Register dependent toolchain.
        DA->registerDependentActionInfo(
            ToolChains[I], /*BoundArch=*/StringRef(), Action::OFK_OpenMP);

        if (!ToolChains[I]->getTriple().isSPIROrSPIRV()) {
          // Create object from the deps bitcode.
          auto *BA = C.MakeAction<BackendJobAction>(DA, types::TY_PP_Asm);
          auto *AA = C.MakeAction<AssembleJobAction>(BA, types::TY_Object);

          // Add deps object to linker inputs.
          DeviceLinkerInputs[I].push_back(AA);
        } else
          DeviceLinkerInputs[I].push_back(DA);
      }
    }

    bool initialize() override {
      // Get the OpenMP toolchains. If we don't get any, the action builder will
      // know there is nothing to do related to OpenMP offloading.
      auto OpenMPTCRange = C.getOffloadToolChains<Action::OFK_OpenMP>();
      for (auto TI = OpenMPTCRange.first, TE = OpenMPTCRange.second; TI != TE;
           ++TI)
        ToolChains.push_back(TI->second);

      DeviceLinkerInputs.resize(ToolChains.size());
      return false;
    }

    bool canUseBundlerUnbundler() const override {
      // OpenMP should use bundled files whenever possible.
      return true;
    }
  };

  /// SYCL action builder. The host bitcode is passed to the device frontend
  /// and all the device linked images are passed to the host link phase.
  /// SPIR related are wrapped before added to the fat binary
  class SYCLActionBuilder final : public DeviceActionBuilder {
    /// Flag to signal if the user requested device-only compilation.
    bool CompileDeviceOnly = false;

    /// Flag to signal if the user requested the device object to be wrapped.
    bool WrapDeviceOnlyBinary = false;

    /// Flag to signal if the user requested device code split.
    bool DeviceCodeSplit = false;

    /// List of offload device toolchain, bound arch needed to track for
    /// different binary constructions.
    /// POD to hold information about a SYCL device action.
    /// Each Action is bound to a <TC, arch> pair,
    /// we keep them together under a struct for clarity.
    struct DeviceTargetInfo {
      DeviceTargetInfo(const ToolChain *TC, const char *BA)
          : TC(TC), BoundArch(BA) {}

      const ToolChain *TC;
      const char *BoundArch;
    };
    SmallVector<DeviceTargetInfo, 4> SYCLTargetInfoList;

    /// The SYCL actions for the current input.
    /// One action per triple/boundarch.
    ActionList SYCLDeviceActions;

    /// The linker inputs obtained for each input/toolchain/arch.
    SmallVector<ActionList, 4> DeviceLinkerInputs;

    /// The SYCL link binary if it was generated for the current input.
    Action *SYCLLinkBinary = nullptr;

    /// Running list of SYCL actions specific for device linking.
    ActionList SYCLLinkBinaryList;

    /// List of SYCL Final Device binaries that should be unbundled as a final
    /// device binary and not further processed.
    SmallVector<std::pair<Action *, SmallVector<std::string, 4>>, 4>
        SYCLFinalDeviceList;

    /// SYCL ahead of time compilation inputs
    SmallVector<std::pair<llvm::Triple, const char *>, 8> SYCLAOTInputs;

    /// List of offload device triples as provided on the CLI.
    /// Does not track AOT binary inputs triples.
    SmallVector<llvm::Triple, 4> SYCLTripleList;

    /// Type of output file for FPGA device compilation.
    types::ID FPGAOutType = types::TY_FPGA_AOCX;

    /// List of objects to extract FPGA dependency info from
    ActionList FPGAObjectInputs;

    /// List of static archives to extract FPGA dependency info from
    ActionList FPGAArchiveInputs;

    /// List of AOCR based archives that contain BC members to use for
    /// providing symbols and properties.
    ActionList FPGAAOCArchives;

    // SYCLInstallation is needed in order to link SYCLDeviceLibs
    SYCLInstallationDetector SYCLInstallation;

    /// List of GPU architectures to use in this compilation with NVPTX/AMDGCN
    /// targets.
    SmallVector<std::pair<llvm::Triple, const char *>, 8> GpuArchList;

    /// Build the last steps for CUDA after all BC files have been linked.
    JobAction *finalizeNVPTXDependences(Action *Input, const llvm::Triple &TT) {
      auto *BA = C.getDriver().ConstructPhaseAction(
          C, Args, phases::Backend, Input, AssociatedOffloadKind);
      if (TT.getOS() != llvm::Triple::NVCL) {
        auto *AA = C.getDriver().ConstructPhaseAction(
            C, Args, phases::Assemble, BA, AssociatedOffloadKind);
        ActionList DeviceActions = {BA, AA};
        return C.MakeAction<LinkJobAction>(DeviceActions,
                                           types::TY_CUDA_FATBIN);
      }
      return cast<JobAction>(BA);
    }

    JobAction *finalizeAMDGCNDependences(Action *Input,
                                         const llvm::Triple &TT) {
      auto *BA = C.getDriver().ConstructPhaseAction(
          C, Args, phases::Backend, Input, AssociatedOffloadKind);

      auto *AA = C.getDriver().ConstructPhaseAction(C, Args, phases::Assemble,
                                                    BA, AssociatedOffloadKind);

      ActionList AL = {AA};
      Action *LinkAction = C.MakeAction<LinkJobAction>(AL, types::TY_Image);
      ActionList HIPActions = {LinkAction};
      JobAction *HIPFatBinary =
          C.MakeAction<LinkJobAction>(HIPActions, types::TY_HIP_FATBIN);
      return HIPFatBinary;
    }

    Action *ExternalCudaAction = nullptr;

  public:
    SYCLActionBuilder(Compilation &C, DerivedArgList &Args,
                      const Driver::InputList &Inputs,
                      OffloadingActionBuilder &OAB)
        : DeviceActionBuilder(C, Args, Inputs, Action::OFK_SYCL, OAB),
          SYCLInstallation(C.getDriver()) {}

    void withBoundArchForToolChain(const ToolChain *TC,
                                   llvm::function_ref<void(const char *)> Op) {
      for (auto &A : GpuArchList) {
        if (TC->getTriple() == A.first) {
          Op(A.second ? Args.MakeArgString(A.second) : nullptr);
          return;
        }
      }

      // no bound arch for this toolchain
      Op(nullptr);
    }

    void pushForeignAction(Action *A) override {
      // Accept a foreign action from the CudaActionBuilder for compiling CUDA
      // sources
      if (A->getOffloadingDeviceKind() == Action::OFK_Cuda)
        ExternalCudaAction = A;
    }

    ActionBuilderReturnCode
    getDeviceDependences(OffloadAction::DeviceDependences &DA,
                         phases::ID CurPhase, phases::ID FinalPhase,
                         PhasesTy &Phases) override {
      bool SYCLDeviceOnly = C.getDriver().offloadDeviceOnly();
      if (CurPhase == phases::Preprocess) {
        // Do not perform the host compilation when doing preprocessing only
        // with -fsycl-device-only.
        bool IsPreprocessOnly =
            Args.getLastArg(options::OPT_E) ||
            Args.getLastArg(options::OPT__SLASH_EP, options::OPT__SLASH_P) ||
            Args.getLastArg(options::OPT_M, options::OPT_MM);
        if (IsPreprocessOnly) {
          for (auto TargetActionInfo :
               llvm::zip(SYCLDeviceActions, SYCLTargetInfoList)) {
            Action *&A = std::get<0>(TargetActionInfo);
            auto &TargetInfo = std::get<1>(TargetActionInfo);
            A = C.getDriver().ConstructPhaseAction(C, Args, CurPhase, A,
                                                   AssociatedOffloadKind);
            if (SYCLDeviceOnly)
              continue;
            // Add an additional compile action to generate the integration
            // header.
            Action *CompileAction =
                C.MakeAction<CompileJobAction>(A, types::TY_Nothing);
            DA.add(*CompileAction, *TargetInfo.TC, TargetInfo.BoundArch,
                   Action::OFK_SYCL);
          }
          return SYCLDeviceOnly ? ABRT_Ignore_Host : ABRT_Success;
        }
      }

      // Device compilation generates LLVM BC.
      if (CurPhase == phases::Compile && !SYCLTargetInfoList.empty()) {
        // TODO: handle stubfile handling when mix and matching programming
        // model.
        if (SYCLDeviceActions.empty())
          return ABRT_Success;

        Action *DeviceCompilerInput = nullptr;
        const DeviceTargetInfo &DevTarget = SYCLTargetInfoList.back();
        for (auto TargetActionInfo :
             llvm::zip(SYCLDeviceActions, SYCLTargetInfoList)) {
          Action *&A = std::get<0>(TargetActionInfo);
          auto &TargetInfo = std::get<1>(TargetActionInfo);
          types::ID OutputType = types::TY_LLVM_BC;
          if ((SYCLDeviceOnly || Args.hasArg(options::OPT_emit_llvm)) &&
              Args.hasArg(options::OPT_S))
            OutputType = types::TY_LLVM_IR;
          // Use of -fsycl-device-obj=spirv converts the original LLVM-IR
          // file to SPIR-V for later consumption.
          if ((SYCLDeviceOnly || FinalPhase != phases::Link) &&
              Args.getLastArgValue(options::OPT_fsycl_device_obj_EQ)
                  .equals_insensitive("spirv")) {
            auto *CompileAction =
                C.MakeAction<CompileJobAction>(A, types::TY_LLVM_BC);
            A = C.MakeAction<SPIRVTranslatorJobAction>(CompileAction,
                                                       types::TY_SPIRV);
            if (SYCLDeviceOnly)
              continue;
          } else {
            if (Args.hasArg(options::OPT_fsyntax_only))
              OutputType = types::TY_Nothing;
            A = C.MakeAction<CompileJobAction>(A, OutputType);
          }
          // Add any of the device linking steps when -fno-sycl-rdc is
          // specified. Device linking is only available for AOT at this
          // time.
          llvm::Triple TargetTriple = TargetInfo.TC->getTriple();
          if (tools::SYCL::shouldDoPerObjectFileLinking(C) &&
              TargetTriple.isSPIRAOT() && FinalPhase != phases::Link) {
            ActionList CAList;
            CAList.push_back(A);
            ActionList DeviceLinkActions;
            appendSYCLDeviceLink(CAList, TargetInfo.TC, DeviceLinkActions,
                                 TargetInfo.BoundArch, /*SkipWrapper=*/false);
            // The list of actions generated from appendSYCLDeviceLink is kept
            // in DeviceLinkActions.  Instead of adding the dependency on the
            // compiled device file, add the dependency against the compiled
            // device binary to be added to the resulting fat object.
            A = DeviceLinkActions.back();
          }
          DeviceCompilerInput = A;
        }
        DA.add(*DeviceCompilerInput, *DevTarget.TC, DevTarget.BoundArch,
               Action::OFK_SYCL);
        return SYCLDeviceOnly ? ABRT_Ignore_Host : ABRT_Success;
      }

      // Backend/Assemble actions are obsolete for the SYCL device side
      if (CurPhase == phases::Backend || CurPhase == phases::Assemble)
        return ABRT_Inactive;

      // The host only depends on device action in the linking phase, when all
      // the device images have to be embedded in the host image.
      if (CurPhase == phases::Link) {
        if (!SYCLDeviceActions.empty()) {
          assert(SYCLDeviceActions.size() == DeviceLinkerInputs.size() &&
                 "Device action and device linker inputs sizes do not match.");

          for (auto TargetAction :
               llvm::zip(DeviceLinkerInputs, SYCLDeviceActions)) {
            ActionList &LinkerList = std::get<0>(TargetAction);
            Action *A = std::get<1>(TargetAction);

            LinkerList.push_back(A);
          }
        }

        if (ExternalCudaAction) {
          assert(DeviceLinkerInputs.size() == 1 &&
                 "Number of SYCL actions and toolchains/boundarch pairs do not "
                 "match.");
          DeviceLinkerInputs[0].push_back(ExternalCudaAction);
          ExternalCudaAction = nullptr;
        }

        if (CompileDeviceOnly && !SYCLDeviceActions.empty()) {
          for (auto SDA : SYCLDeviceActions)
            SYCLLinkBinaryList.push_back(SDA);
          // Remove the SYCL actions as they are already connected to an host
          // action or fat binary.
          SYCLDeviceActions.clear();

          if (WrapDeviceOnlyBinary)
            return ABRT_Ignore_Host;
          auto *Link =
              C.MakeAction<LinkJobAction>(SYCLLinkBinaryList, types::TY_Image);
          SYCLLinkBinary =
              C.MakeAction<SPIRVTranslatorJobAction>(Link, types::TY_Image);
          // We avoid creating host action in device-only mode.
          return ABRT_Ignore_Host;
        }

        // We passed the device action as a host dependence, so we don't need to
        // do anything else with them.
        SYCLDeviceActions.clear();
        return ABRT_Success;
      }

      // By default, we produce an action for each device arch.
      for (auto TargetActionInfo :
           llvm::zip(SYCLDeviceActions, SYCLTargetInfoList)) {
        auto &TargetInfo = std::get<1>(TargetActionInfo);
        if (TargetInfo.TC->getTriple().isNVPTX() && CurPhase >= phases::Backend)
          // For CUDA, stop to emit LLVM IR so it can be linked later on.
          continue;

        Action *&A = std::get<0>(TargetActionInfo);
        A = C.getDriver().ConstructPhaseAction(C, Args, CurPhase, A,
                                               AssociatedOffloadKind);
      }

      return ABRT_Success;
    }

    ActionBuilderReturnCode addDeviceDependences(Action *HostAction) override {

      // If this is an input action replicate it for each SYCL toolchain.
      if (auto *IA = dyn_cast<InputAction>(HostAction)) {
        SYCLDeviceActions.clear();

        // Options that are considered LinkerInput are not valid input actions
        // to the device tool chain.
        if (IA->getInputArg().getOption().hasFlag(options::LinkerInput))
          return ABRT_Inactive;

        std::string InputName = IA->getInputArg().getAsString(Args);
        // Objects will be consumed as part of the partial link step when
        // dealing with offload static libraries
        if (C.getDriver().getOffloadStaticLibSeen() &&
            IA->getType() == types::TY_Object && isObjectFile(InputName))
          return ABRT_Inactive;

        // Libraries are not processed in the SYCL toolchain
        if (IA->getType() == types::TY_Object && !isObjectFile(InputName))
          return ABRT_Inactive;

        for (auto &TargetInfo : SYCLTargetInfoList) {
          (void)TargetInfo;
          SYCLDeviceActions.push_back(
              C.MakeAction<InputAction>(IA->getInputArg(), IA->getType()));
        }
        return ABRT_Success;
      }

      // If this is an unbundling action use it as is for each SYCL toolchain.
      if (auto *UA = dyn_cast<OffloadUnbundlingJobAction>(HostAction)) {
        SYCLDeviceActions.clear();
        if (auto *IA = dyn_cast<InputAction>(UA->getInputs().back())) {
          // Options that are considered LinkerInput are not valid input actions
          // to the device tool chain.
          if (IA->getInputArg().getOption().hasFlag(options::LinkerInput))
            return ABRT_Inactive;

          std::string FileName = IA->getInputArg().getAsString(Args);
          // Check if the type of the file is the same as the action. Do not
          // unbundle it if it is not. Do not unbundle .so files, for example,
          // which are not object files.
          if (IA->getType() == types::TY_Object) {
            if (!isObjectFile(FileName))
              return ABRT_Inactive;
            // For SYCL device libraries, don't need to add them to
            // FPGAObjectInputs as there is no FPGA dep files inside.
            const auto *TC = ToolChains.front();
            if (TC->getTriple().getSubArch() ==
                    llvm::Triple::SPIRSubArch_fpga &&
                !IsSYCLDeviceLibObj(FileName, C.getDefaultToolChain()
                                                  .getTriple()
                                                  .isWindowsMSVCEnvironment()))
              FPGAObjectInputs.push_back(IA);
          }
        }
        // Create 1 device action per triple/bound arch
        for (auto &TargetInfo : SYCLTargetInfoList) {
          SYCLDeviceActions.push_back(UA);
          UA->registerDependentActionInfo(TargetInfo.TC, TargetInfo.BoundArch,
                                          Action::OFK_SYCL);
        }
        return ABRT_Success;
      }
      return ABRT_Success;
    }

    void appendLinkDeviceActions(ActionList &AL) override {
      if (DeviceLinkerInputs.size() == 0)
        return;

      for (const auto &LinkInputEnum : enumerate(DeviceLinkerInputs)) {
        auto &LI = LinkInputEnum.value();
        int Index = LinkInputEnum.index();
        const ToolChain *TC = SYCLTargetInfoList[Index].TC;
        const char *BoundArch = SYCLTargetInfoList[Index].BoundArch;

        auto TripleIt = llvm::find_if(SYCLTripleList, [&](auto &SYCLTriple) {
          return SYCLTriple == TC->getTriple();
        });
        if (TripleIt == SYCLTripleList.end()) {
          // If the toolchain's triple is absent in this "main" triple
          // collection, this means it was created specifically for one of
          // the SYCL AOT inputs. Those will be handled separately.
          continue;
        }
        if (LI.empty())
          // Current list is empty, nothing to process.
          continue;
        // Do not add the wrapper when performing -fsycl-link.
        // TODO: Update when wrappers are not added to be more general,
        // improving the number of wrapper calls occuring.  For now, only
        // restrict the wrappers from being inlined with each device link
        // when performing -fsycl-link behaviors.
        appendSYCLDeviceLink(LI, TC, AL, BoundArch,
                             /*SkipWrapper=*/WrapDeviceOnlyBinary,
                             /*AddOffloadAction=*/true);
      }
      DeviceLinkerInputs.clear();
    }

    Action *appendLinkHostActions(ActionList &AL) override {
      // Only add wrapping actions when performing -fsycl-link
      if (!WrapDeviceOnlyBinary)
        return nullptr;

      // Create wrapper bitcode from the result of device link actions and
      // compile it to an object which will be added to the host link command.
      auto *BC = C.MakeAction<OffloadWrapperJobAction>(AL, types::TY_LLVM_BC);
      auto *ASM = C.MakeAction<BackendJobAction>(BC, types::TY_PP_Asm);
      return C.MakeAction<AssembleJobAction>(ASM, types::TY_Object);
    }

    // Actions that can only be appended after all Inputs have been processed
    // occur here.  Not all offload actions are against single files.
    void appendTopLevelLinkAction(ActionList &AL) override {
      if (!SYCLLinkBinary)
        return;

      OffloadAction::DeviceDependences Dep;
      withBoundArchForToolChain(ToolChains.front(), [&](const char *BoundArch) {
        Dep.add(*SYCLLinkBinary, *ToolChains.front(), BoundArch,
                Action::OFK_SYCL);
      });
      AL.push_back(C.MakeAction<OffloadAction>(Dep, SYCLLinkBinary->getType()));
      SYCLLinkBinary = nullptr;
    }

    void appendTopLevelActions(ActionList &AL) override {
      // We should always have an action for each input.
      if (!SYCLDeviceActions.empty()) {
        assert(SYCLDeviceActions.size() == SYCLTargetInfoList.size() &&
               "Number of SYCL actions and toolchains/boundarch pairs do not "
               "match.");

        // Append all device actions followed by the proper offload action.
        for (auto TargetActionInfo :
             llvm::zip(SYCLDeviceActions, SYCLTargetInfoList)) {
          Action *A = std::get<0>(TargetActionInfo);
          DeviceTargetInfo &TargetInfo = std::get<1>(TargetActionInfo);

          OffloadAction::DeviceDependences Dep;
          Dep.add(*A, *TargetInfo.TC, TargetInfo.BoundArch, Action::OFK_SYCL);
          if (ExternalCudaAction) {
            assert(
                SYCLTargetInfoList.size() == 1 &&
                "Number of SYCL actions and toolchains/boundarch pairs do not "
                "match.");

            // Link with external CUDA action.
            ActionList LinkObjects;
            LinkObjects.push_back(
                C.MakeAction<OffloadAction>(Dep, A->getType()));
            LinkObjects.push_back(ExternalCudaAction);
            Action *DeviceLinkAction =
                C.MakeAction<LinkJobAction>(LinkObjects, types::TY_LLVM_BC);

            OffloadAction::DeviceDependences DDep;
            DDep.add(*DeviceLinkAction, *TargetInfo.TC, TargetInfo.BoundArch,
                     Action::OFK_SYCL);
            AL.push_back(C.MakeAction<OffloadAction>(DDep, A->getType()));

            ExternalCudaAction = nullptr;
          } else {
            AL.push_back(C.MakeAction<OffloadAction>(Dep, A->getType()));
          }
        }
        // We no longer need the action stored in this builder.
        SYCLDeviceActions.clear();
      }
    }

    // Performs device specific linking steps for the SYCL based toolchain.
    // This function is used for both the early AOT flow and the typical
    // offload device link flow.
    // When creating the standard offload device link flow during the link
    // phase, the ListIndex input provides an index against the
    // SYCLTargetInfoList. This is used to determine associated toolchain
    // information for the values being worked against to add the device link
    // steps. The generated device link steps are added via dependency
    // additions. For early AOT, ListIndex is the base device file that the
    // created device linking actions are performed against. The
    // DeviceLinkActions is used to hold the actions generated to be added to
    // the toolchain.
    // TODO: This function takes a list of items to work against. Update this
    // to work one action at a time, enabling the ability to pull out the
    // wrapping step to be performed solely on the host side of the toolchain.
    // Any FPGA specific behaviors should also be specifically scrutinized
    // to better compartmentalize that aspect of the compilation.
    void appendSYCLDeviceLink(const ActionList &ListIndex, const ToolChain *TC,
                              ActionList &DeviceLinkActions,
                              const char *BoundArch, bool SkipWrapper,
                              bool AddOffloadAction = false) {
      auto addDeps = [&](Action *A, const ToolChain *TC,
                         const char *BoundArch) {
        if (AddOffloadAction) {
          OffloadAction::DeviceDependences Deps;
          Deps.add(*A, *TC, BoundArch, Action::OFK_SYCL);
          DeviceLinkActions.push_back(
              C.MakeAction<OffloadAction>(Deps, A->getType()));
        } else
          DeviceLinkActions.push_back(A);
      };

      // List of device specific libraries to be fed into llvm-link.
      ActionList SYCLDeviceLibs;

      // List of device specific library 'objects' (FPGA AOCO libraries) that
      // are fed directly to the FPGA offline compiler.
      ActionList FPGADeviceLibObjects;

      // List of device objects that go through the device link step.
      ActionList LinkObjects;

      // List of FPGA AOC specific device objects/archives.
      ActionList FPGAAOCDevices;
      auto TargetTriple = TC->getTriple();
      auto IsNVPTX = TargetTriple.isNVPTX();
      auto IsAMDGCN = TargetTriple.isAMDGCN();
      auto IsSPIR = TargetTriple.isSPIROrSPIRV();
      bool IsSpirvAOT = TargetTriple.isSPIRAOT();
      const bool IsSYCLNativeCPU =
          TC->getAuxTriple() &&
          driver::isSYCLNativeCPU(TargetTriple, *TC->getAuxTriple());
      for (const auto &Input : ListIndex) {
        if (TargetTriple.getSubArch() == llvm::Triple::SPIRSubArch_fpga &&
            types::isFPGA(Input->getType())) {
          assert(BoundArch == nullptr &&
                 "fpga triple bounded arch not nullptr");
          // FPGA aoco does not go through the link, everything else does.
          if (Input->getType() == types::TY_FPGA_AOCO) {
            FPGADeviceLibObjects.push_back(Input);
            continue;
          }
          // FPGA aocr/aocx does not go through the link and is passed
          // directly to the backend compilation step (aocr) or wrapper (aocx)
          if (Args.hasArg(options::OPT_fintelfpga)) {
            if (Input->getType() == types::TY_FPGA_AOCR ||
                Input->getType() == types::TY_FPGA_AOCR_EMU ||
                Input->getType() == types::TY_FPGA_AOCX)
              // Save the AOCR device items.  These will be processed along
              // with the FPGAAOCArchives.
              FPGAAOCDevices.push_back(Input);
            else
              llvm_unreachable("Unexpected FPGA input type.");
          }
          continue;
        } else if (!types::isFPGA(Input->getType())) {
          // No need for any conversion if we are coming in from the
          // clang-offload-deps or regular compilation path.
          if (IsNVPTX || IsAMDGCN || ContainsOffloadDepsAction(Input) ||
              ContainsCompileOrAssembleAction(Input)) {
            LinkObjects.push_back(Input);
            continue;
          }
          // Any objects or lists of objects that come in from the unbundling
          // step can either be LLVM-IR or SPIR-V based.  Send these through
          // the spirv-to-ir-wrapper to convert to LLVM-IR to be properly
          // processed during the device link.
          Action *ConvertSPIRVAction = C.MakeAction<SpirvToIrWrapperJobAction>(
              Input, Input->getType() == types::TY_Tempfilelist
                         ? types::TY_Tempfilelist
                         : types::TY_LLVM_BC);
          LinkObjects.push_back(ConvertSPIRVAction);
        }
      }
      // Process AOCR/AOCR_EMU
      if (FPGAAOCDevices.size()) {
        assert(FPGAAOCDevices.size() == FPGAAOCArchives.size() &&
               "Unexpected number of AOC binaries");
        // Generate AOCX/AOCR
        // Input is the unbundled device binary.  Perform an additional
        // unbundle against the input file associated to grab the wrapped
        // device binary.
        for (auto AOCRItem : llvm::zip(FPGAAOCArchives, FPGAAOCDevices)) {
          Action *Archive = std::get<0>(AOCRItem);
          Action *Device = std::get<1>(AOCRItem);

          auto *UnbundleAction = C.MakeAction<OffloadUnbundlingJobAction>(
              Archive, types::TY_Tempfilelist);
          UnbundleAction->registerDependentActionInfo(TC, /*BoundArch=*/"",
                                                      Action::OFK_SYCL);
          auto *RenameUnbundle = C.MakeAction<FileTableTformJobAction>(
              UnbundleAction, types::TY_Tempfilelist, types::TY_Tempfilelist);
          RenameUnbundle->addRenameColumnTform(
              FileTableTformJobAction::COL_ZERO,
              FileTableTformJobAction::COL_SYM_AND_PROPS);

          // Wrap the unbundled device binary along with the additional
          // .bc file that contains the Symbols and Properties
          if (Device->getType() == types::TY_FPGA_AOCX) {
            auto *RenameAction = C.MakeAction<FileTableTformJobAction>(
                Device, types::TY_Tempfilelist, types::TY_Tempfilelist);
            RenameAction->addRenameColumnTform(
                FileTableTformJobAction::COL_ZERO,
                FileTableTformJobAction::COL_CODE);
            ActionList WrapperItems({RenameAction, RenameUnbundle});
            auto *DeviceWrappingAction = C.MakeAction<OffloadWrapperJobAction>(
                WrapperItems, types::TY_Object);
            addDeps(DeviceWrappingAction, TC, BoundArch);
          } else {
            auto *FPGAAOTAction =
                C.MakeAction<BackendCompileJobAction>(Device, FPGAOutType);
            auto *RenameAction = C.MakeAction<FileTableTformJobAction>(
                FPGAAOTAction, types::TY_Tempfilelist, types::TY_Tempfilelist);
            RenameAction->addRenameColumnTform(
                FileTableTformJobAction::COL_ZERO,
                FileTableTformJobAction::COL_CODE);
            ActionList WrapperItems({RenameAction, RenameUnbundle});
            auto *DeviceWrappingAction = C.MakeAction<OffloadWrapperJobAction>(
                WrapperItems, types::TY_Object);

            Action *DeviceAction = DeviceWrappingAction;
            if (Args.hasArg(options::OPT_fsycl_link_EQ)) {
              if (auto *OWA = dyn_cast<OffloadWrapperJobAction>(DeviceAction))
                OWA->setCompileStep(false);
              ActionList BundlingActions;
              BundlingActions.push_back(DeviceWrappingAction);

              // Wrap and compile the wrapped device device binary.  This will
              // be used later when consumed as the input .bc file to retain
              // the symbols and properties associated.
              DeviceAction = C.MakeAction<OffloadWrapperJobAction>(
                  BundlingActions, types::TY_Object);
              if (auto *OWA = dyn_cast<OffloadWrapperJobAction>(DeviceAction))
                OWA->setOffloadKind(Action::OFK_Host);
              // The Backend compilation step performed here is being done for
              // creating FPGA archives.  The possible split binaries after
              // sycl-post-link need to be individually wrapped as opposed to
              // being passed into the clang-offload-wrapper via a table and
              // using the -batch option - effectively creating a single
              // binary.  The resulting archive created from -fsycl-link should
              // not contain the singular binary, but should be individual
              // binaries to be consumed later by either the -fsycl-link=image
              // device compilation step or being linked into the final exe.
              //
              // Typical compile flow:
              //               .bc
              //                |
              //     sycl-post-link -split=kernel
              //                |
              //       +--------+--------+
              //       |        |        |
              //     split1   split2   split3
              //       |        |        |
              // llvm-spirv llvm-spirv llvm-spirv
              //       |        |        |
              //     ocloc    ocloc    ocloc
              //       |        |        |
              //       +--------+--------+
              //                |
              //     clang-offload-wrapper -batch
              //                |
              //               .o
              //
              // Individual wrap compile flow:
              //               .bc
              //                |
              //     sycl-post-link -split=kernel
              //                |
              //       +--------+--------+
              //       |        |        |
              //     split1   split2   split3
              //       |        |        |
              // llvm-spirv llvm-spirv llvm-spirv
              //       |        |        |
              //     ocloc    ocloc    ocloc
              //       |        |        |
              //     wrap     wrap     wrap
              //       |        |        |
              //      .o       .o       .o
              //
              Action *CompiledDeviceAction =
                  C.MakeAction<OffloadWrapperJobAction>(FPGAAOTAction,
                                                        types::TY_Tempfilelist);
              if (auto *OWA =
                      dyn_cast<OffloadWrapperJobAction>(CompiledDeviceAction))
                OWA->setWrapIndividualFiles();
              addDeps(CompiledDeviceAction, TC, BoundArch);
            }
            addDeps(DeviceAction, TC, BoundArch);
          }
        }
      }
      for (const auto &A : SYCLFinalDeviceList) {
        // Given the list of archives that have final device binaries, take
        // those archives and unbundle all of the devices seen.  These will
        // be added to the final host link with no additional processing.
        // Gather the targets to unbundle.
        auto Input(A.first);
        for (StringRef TargetString : A.second) {
          // Unbundle
          types::ID InputType = Input->getType();
          if (InputType == types::TY_Archive)
            InputType = types::TY_Tempfilelist;
          auto *UA = C.MakeAction<OffloadUnbundlingJobAction>(Input, InputType);
          UA->registerDependentActionInfo(TC, /*BoundArch=*/"",
                                          Action::OFK_SYCL);
          UA->setTargetString(TargetString.str());

          // Add lists to the final link.
          addDeps(UA, TC, "");
        }
      }
      if (!LinkObjects.empty()) {
        // The linkage actions subgraph leading to the offload wrapper.
        // [cond] Means incoming/outgoing dependence is created only when cond
        //        is true. A function of:
        //   n - target is NVPTX/AMDGCN
        //   a - SPIRV AOT compilation is requested
        //   s - device code split requested
        //   r - relocatable device code is requested
        //   f - link object output type is TY_Tempfilelist (fat archive)
        //   e - Embedded IR for fusion (-fsycl-embed-ir) was requested
        //       and target is NVPTX.
        //   * - "all other cases"
        //     - no condition means output/input is "always" present
        // First symbol indicates output/input type
        //   . - single file output (TY_SPIRV, TY_LLVM_BC,...)
        //   - - TY_Tempfilelist
        //   + - TY_Tempfiletable
        //
        //                   .-----------------.
        //                   |Link(LinkObjects)|
        //                   .-----------------.
        //                ----[-!rf]   [*]
        //               [-!rf]         |
        //         .-------------.      |
        //         | llvm-foreach|      |
        //         .-------------.      |
        //               [.]            |
        //                |             |
        //                |             |
        //         .---------------------------------------.
        //         |               PostLink                |[+e]----------------
        //         .---------------------------------------.                   |
        //                           [+*]                [+]                   |
        //                             |                  |                    |
        //                             |                  |                    |
        //                             |---------         |                    |
        //                             |        |         |                    |
        //                             |        |         |                    |
        //                             |      [+!rf]      |                    |
        //                             |  .-------------. |                    |
        //                             |  | llvm-foreach| |                    |
        //                             |  .-------------. |                    |
        //                             |        |         |                    |
        //                            [+*]    [+!rf]      |                    |
        //                      .-----------------.       |                    |
        //                      | FileTableTform  |       |                    |
        //                      | (extract "Code")|       |                    |
        //                      .-----------------.       |                    |
        //                              [-]               |-----------         |
        //           --------------------|                           |         |
        //           |                   |                           |         |
        //           |                   |-----------------          |         |
        //           |                   |                |          |         |
        //           |                   |               [-!rf]      |         |
        //           |                   |         .--------------.  |         |
        //           |                   |         |FileTableTform|  |         |
        //           |                   |         |   (merge)    |  |         |
        //           |                   |         .--------------.  |         |
        //           |                   |               [-]         |-------  |
        //           |                   |                |          |      |  |
        //           |                   |                |    ------|      |  |
        //           |                   |        --------|    |            |  |
        //          [.]                 [-*]   [-!rf]        [+!rf]         |  |
        //   .---------------.  .-------------------. .--------------.      |  |
        //   | finalizeNVPTX  | |  SPIRVTranslator  | |FileTableTform|      |  |
        //   | finalizeAMDGCN | |                   | |   (merge)    |      |  |
        //   .---------------.  .-------------------. . -------------.      |  |
        //          [.]             [-as]      [-!a]         |              |  |
        //           |                |          |           |              |  |
        //           |              [-s]         |           |              |  |
        //           |       .----------------.  |           |              |  |
        //           |       | BackendCompile |  |           |              |  |
        //           |       .----------------.  |     ------|              |  |
        //           |              [-s]         |     |                    |  |
        //           |                |          |     |                    |  |
        //           |              [-a]      [-!a]  [-!rf]                 |  |
        //           |              .--------------------.                  |  |
        //           -----------[-n]|   FileTableTform   |[+*]--------------|  |
        //                          |  (replace "Code")  |                     |
        //                          .--------------------.                     |
        //                                      |      -------------------------
        //                                    [+*]     | [+e]
        //         .--------------------------------------.
        //         |            OffloadWrapper            |
        //         .--------------------------------------.
        //
        ActionList FullLinkObjects;
        bool IsRDC = !tools::SYCL::shouldDoPerObjectFileLinking(C);
        if (IsRDC) {
          Action *DeviceLinkAction =
              C.MakeAction<LinkJobAction>(LinkObjects, types::TY_LLVM_BC);
          FullLinkObjects.push_back(DeviceLinkAction);
        } else
          FullLinkObjects = LinkObjects;

        // FIXME: Link all wrapper and fallback device libraries as default,
        // When spv online link is supported by all backends, the fallback
        // device libraries are only needed when current toolchain is using
        // AOT compilation.
        bool SYCLDeviceLibLinked = false;
        Action *NativeCPULib = nullptr;
        if (IsSPIR || IsNVPTX || IsAMDGCN || IsSYCLNativeCPU) {
          bool UseJitLink =
              IsSPIR &&
              Args.hasFlag(options::OPT_fsycl_device_lib_jit_link,
                           options::OPT_fno_sycl_device_lib_jit_link, false);
          bool UseAOTLink = IsSPIR && (IsSpirvAOT || !UseJitLink);
          SYCLDeviceLibLinked = addSYCLDeviceLibs(
              TC, SYCLDeviceLibs, UseAOTLink,
              C.getDefaultToolChain().getTriple().isWindowsMSVCEnvironment(),
              IsSYCLNativeCPU, NativeCPULib, BoundArch);
        }
        JobAction *LinkSYCLLibs =
            C.MakeAction<LinkJobAction>(SYCLDeviceLibs, types::TY_LLVM_BC);
        for (Action *FullLinkObject : FullLinkObjects) {
          if (FullLinkObject->getKind() ==
              clang::driver::Action::OffloadDepsJobClass)
            continue;
          Action *FullDeviceLinkAction = nullptr;
          ActionList WrapperInputs;

          if (SYCLDeviceLibLinked) {
            if (IsRDC) {
              // First object has to be non-DeviceLib for only-needed to be
              // passed.
              SYCLDeviceLibs.insert(SYCLDeviceLibs.begin(), FullLinkObject);
              FullDeviceLinkAction = C.MakeAction<LinkJobAction>(
                  SYCLDeviceLibs, types::TY_LLVM_BC);
            } else {
              FullDeviceLinkAction = FullLinkObject;

              ActionList DeviceCodeAndSYCLLibs{FullDeviceLinkAction,
                                               LinkSYCLLibs};
              JobAction *LinkDeviceCode = C.MakeAction<LinkJobAction>(
                  DeviceCodeAndSYCLLibs, types::TY_LLVM_BC);

              if (FullDeviceLinkAction->getType() == types::TY_Tempfilelist) {
                // If our compiler input outputs a temp file list (eg. fat
                // static archive), we need to link the device code against
                // each entry in the static archive.
                auto *ParallelLinkDeviceCode =
                    C.MakeAction<ForEachWrappingAction>(
                        cast<JobAction>(FullDeviceLinkAction), LinkDeviceCode);
                // The SYCL device library action tree should not be
                // for-eached, it only needs to happen once total. The
                // for-each action should start linking device code with the
                // device libraries.
                std::function<void(const Action *)> traverseActionTree =
                    [&](const Action *Act) {
                      ParallelLinkDeviceCode->addSerialAction(Act);
                      for (const auto &Input : Act->getInputs()) {
                        traverseActionTree(Input);
                      }
                    };
                traverseActionTree(LinkSYCLLibs);
                ActionList TformInputs{FullDeviceLinkAction,
                                       ParallelLinkDeviceCode};
                auto *ReplaceFilesAction =
                    C.MakeAction<FileTableTformJobAction>(
                        TformInputs, types::TY_Tempfilelist,
                        types::TY_Tempfilelist);
                ReplaceFilesAction->addReplaceColumnTform(
                    FileTableTformJobAction::COL_ZERO,
                    FileTableTformJobAction::COL_ZERO);
                ReplaceFilesAction->addExtractColumnTform(
                    FileTableTformJobAction::COL_ZERO, false /*drop titles*/);
                FullDeviceLinkAction = ReplaceFilesAction;
              } else {
                // If our compiler input is singular, just do a single link.
                FullDeviceLinkAction = LinkDeviceCode;
              }
            }
          } else
            FullDeviceLinkAction = FullLinkObject;

          // reflects whether current target is ahead-of-time and can't
          // support runtime setting of specialization constants
          bool IsAOT = IsNVPTX || IsAMDGCN || IsSpirvAOT || IsSYCLNativeCPU;

          // post link is not optional - even if not splitting, always need to
          // process specialization constants
          types::ID PostLinkOutType = IsSPIR || IsSYCLNativeCPU
                                          ? types::TY_Tempfiletable
                                          : types::TY_LLVM_BC;
          auto createPostLinkAction = [&]() {
            // For SPIR-V targets, force TY_Tempfiletable.
            auto TypedPostLinkAction = C.MakeAction<SYCLPostLinkJobAction>(
                FullDeviceLinkAction, PostLinkOutType, types::TY_Tempfiletable);
            TypedPostLinkAction->setRTSetsSpecConstants(!IsAOT);
            return TypedPostLinkAction;
          };
          Action *PostLinkAction = createPostLinkAction();
          if (IsSYCLNativeCPU) {
            if (NativeCPULib) {
              // The native cpu device lib is linked without --only-needed
              // as it contains builtins not referenced in source code but
              // needed by the native cpu backend.
              clang::driver::ActionList AllLibs = {FullDeviceLinkAction,
                                                   NativeCPULib};
              FullDeviceLinkAction =
                  C.MakeAction<LinkJobAction>(AllLibs, types::TY_LLVM_BC);
            }
            // for SYCL Native CPU, we just take the linked device
            // modules, lower them to an object file , and link it to the host
            // object file.
            auto *BackendAct = C.MakeAction<BackendJobAction>(
                FullDeviceLinkAction, types::TY_PP_Asm);
            auto *AsmAct =
                C.MakeAction<AssembleJobAction>(BackendAct, types::TY_Object);
            addDeps(AsmAct, TC, BoundArch);
            auto *DeviceWrappingAction = C.MakeAction<OffloadWrapperJobAction>(
                PostLinkAction, types::TY_Object);
            addDeps(DeviceWrappingAction, TC, BoundArch);
            continue;
          }
          if ((IsNVPTX || IsAMDGCN) &&
              Args.hasArg(options::OPT_fsycl_embed_ir)) {
            // When compiling for Nvidia/AMD devices and the user requested the
            // IR to be embedded in the application (via option), run the output
            // of sycl-post-link (filetable referencing LLVM Bitcode + symbols)
            // through the offload wrapper and link the resulting object to the
            // application.
            auto *WrapBitcodeAction = C.MakeAction<OffloadWrapperJobAction>(
                PostLinkAction, types::TY_Object, true);
            addDeps(WrapBitcodeAction, TC, BoundArch);
          }
          bool NoRDCFatStaticArchive =
              !IsRDC &&
              FullDeviceLinkAction->getType() == types::TY_Tempfilelist;
          if (NoRDCFatStaticArchive)
            PostLinkAction = C.MakeAction<ForEachWrappingAction>(
                cast<JobAction>(FullDeviceLinkAction),
                cast<JobAction>(PostLinkAction));

          auto createExtractIRFilesAction = [&]() {
            auto *TypedExtractIRFilesAction =
                C.MakeAction<FileTableTformJobAction>(
                    PostLinkAction,
                    IsSPIR ? types::TY_Tempfilelist : PostLinkAction->getType(),
                    types::TY_Tempfilelist);
            // single column w/o title fits TY_Tempfilelist format
            TypedExtractIRFilesAction->addExtractColumnTform(
                FileTableTformJobAction::COL_CODE, false /*drop titles*/);
            return TypedExtractIRFilesAction;
          };

          Action *ExtractIRFilesAction = createExtractIRFilesAction();
          // Device binaries that are individually wrapped when creating an
          // FPGA Archive.
          ActionList FPGAArchiveWrapperInputs;

          if (IsNVPTX || IsAMDGCN) {
            JobAction *FinAction =
                IsNVPTX ? finalizeNVPTXDependences(ExtractIRFilesAction,
                                                   TC->getTriple())
                        : finalizeAMDGCNDependences(ExtractIRFilesAction,
                                                    TC->getTriple());
            auto *ForEachWrapping = C.MakeAction<ForEachWrappingAction>(
                cast<JobAction>(ExtractIRFilesAction), FinAction);

            ActionList TformInputs{PostLinkAction, ForEachWrapping};
            auto *ReplaceFilesAction = C.MakeAction<FileTableTformJobAction>(
                TformInputs, types::TY_Tempfiletable, types::TY_Tempfiletable);
            ReplaceFilesAction->addReplaceColumnTform(
                FileTableTformJobAction::COL_CODE,
                FileTableTformJobAction::COL_CODE);

            WrapperInputs.push_back(ReplaceFilesAction);
          } else {
            if (NoRDCFatStaticArchive) {
              ExtractIRFilesAction = C.MakeAction<ForEachWrappingAction>(
                  cast<JobAction>(FullDeviceLinkAction),
                  cast<JobAction>(ExtractIRFilesAction));

              auto *MergeAllTablesIntoOne =
                  C.MakeAction<FileTableTformJobAction>(ExtractIRFilesAction,
                                                        types::TY_Tempfilelist,
                                                        types::TY_Tempfilelist);
              MergeAllTablesIntoOne->addMergeTform(
                  FileTableTformJobAction::COL_ZERO);
              ExtractIRFilesAction = MergeAllTablesIntoOne;
            }
            // For SPIRV-based targets - translate to SPIRV then optionally
            // compile ahead-of-time to native architecture
            Action *BuildCodeAction = C.MakeAction<SPIRVTranslatorJobAction>(
                ExtractIRFilesAction, types::TY_Tempfilelist);

            // After the Link, wrap the files before the final host link
            if (IsAOT) {
              types::ID OutType = types::TY_Tempfilelist;
              if (!DeviceCodeSplit) {
                OutType = (TargetTriple.getSubArch() ==
                           llvm::Triple::SPIRSubArch_fpga)
                              ? FPGAOutType
                              : types::TY_Image;
              }
              // Do the additional Ahead of Time compilation when the specific
              // triple calls for it (provided a valid subarch).
              ActionList BEInputs;
              BEInputs.push_back(BuildCodeAction);
              auto unbundleAdd = [&](Action *A, types::ID T) {
                ActionList AL;
                AL.push_back(A);
                Action *UnbundleAction =
                    C.MakeAction<OffloadUnbundlingJobAction>(AL, T);
                BEInputs.push_back(UnbundleAction);
              };
              // Send any known objects/archives through the unbundler to grab
              // the dependency file associated.  This is only done for
              // -fintelfpga.
              for (Action *A : FPGAObjectInputs)
                unbundleAdd(A, types::TY_FPGA_Dependencies);
              for (Action *A : FPGAArchiveInputs)
                unbundleAdd(A, types::TY_FPGA_Dependencies_List);
              for (const auto &A : FPGADeviceLibObjects)
                BEInputs.push_back(A);
              BuildCodeAction =
                  C.MakeAction<BackendCompileJobAction>(BEInputs, OutType);
            }
            if (NoRDCFatStaticArchive) {
              auto *MergeAllTablesIntoOne =
                  C.MakeAction<FileTableTformJobAction>(PostLinkAction,
                                                        types::TY_Tempfilelist,
                                                        types::TY_Tempfilelist);
              MergeAllTablesIntoOne->addMergeTform(
                  FileTableTformJobAction::COL_ZERO);
              PostLinkAction = MergeAllTablesIntoOne;
            }
            ActionList TformInputs{PostLinkAction, BuildCodeAction};
            auto *ReplaceFilesAction = C.MakeAction<FileTableTformJobAction>(
                TformInputs, types::TY_Tempfiletable, types::TY_Tempfiletable);
            ReplaceFilesAction->addReplaceColumnTform(
                FileTableTformJobAction::COL_CODE,
                FileTableTformJobAction::COL_CODE);
            WrapperInputs.push_back(ReplaceFilesAction);
            FPGAArchiveWrapperInputs.push_back(BuildCodeAction);
          }
          if (SkipWrapper) {
            // Wrapper step not requested.
            withBoundArchForToolChain(TC, [&](const char *BoundArch) {
              addDeps(WrapperInputs.front(), TC, BoundArch);
            });
            continue;
          }

          // After the Link, wrap the files before the final host link
          // Add the unbundled wrapped AOC device binary to the wrapper
          // call.
          auto *DeviceWrappingAction = C.MakeAction<OffloadWrapperJobAction>(
              WrapperInputs, types::TY_Object);

          if (IsSpirvAOT) {
            // For FPGA with -fsycl-link, we need to bundle the output.
            if (TargetTriple.getSubArch() == llvm::Triple::SPIRSubArch_fpga) {
              Action *DeviceAction = DeviceWrappingAction;
              if (Args.hasArg(options::OPT_fsycl_link_EQ)) {
                // We do not want to compile the wrapped binary before the link.
                if (auto *OWA = dyn_cast<OffloadWrapperJobAction>(DeviceAction))
                  OWA->setCompileStep(false);
                ActionList BundlingActions;
                BundlingActions.push_back(DeviceWrappingAction);

                // Wrap and compile the wrapped device device binary.  This will
                // be used later when consumed as the input .bc file to retain
                // the symbols and properties associated.
                DeviceAction = C.MakeAction<OffloadWrapperJobAction>(
                    BundlingActions, types::TY_Object);
                if (auto *OWA = dyn_cast<OffloadWrapperJobAction>(DeviceAction))
                  OWA->setOffloadKind(Action::OFK_Host);
                Action *CompiledDeviceAction =
                    C.MakeAction<OffloadWrapperJobAction>(
                        FPGAArchiveWrapperInputs, types::TY_Tempfilelist);
                if (auto *OWA =
                        dyn_cast<OffloadWrapperJobAction>(CompiledDeviceAction))
                  OWA->setWrapIndividualFiles();
                addDeps(CompiledDeviceAction, TC, nullptr);
              }
              addDeps(DeviceAction, TC, nullptr);
            } else {
              bool AddBA =
                  (TargetTriple.getSubArch() == llvm::Triple::SPIRSubArch_gen &&
                   BoundArch != nullptr);
              addDeps(DeviceWrappingAction, TC, AddBA ? BoundArch : nullptr);
            }
          } else {
            withBoundArchForToolChain(TC, [&](const char *BoundArch) {
              addDeps(DeviceWrappingAction, TC, BoundArch);
            });
          }
        }
      }
    }

    bool addSYCLDeviceLibs(const ToolChain *TC, ActionList &DeviceLinkObjects,
                           bool isSpirvAOT, bool isMSVCEnv, bool isNativeCPU,
                           Action *&NativeCPULib, const char *BoundArch) {
      int NumOfDeviceLibLinked = 0;
      SmallVector<SmallString<128>, 4> LibLocCandidates;
      SYCLInstallation.getSYCLDeviceLibPath(LibLocCandidates);

      SmallVector<std::string, 8> DeviceLibraries;
      DeviceLibraries =
          tools::SYCL::getDeviceLibraries(C, TC->getTriple(), isSpirvAOT);

      for (const auto &DeviceLib : DeviceLibraries) {
        for (const auto &LLCandidate : LibLocCandidates) {
          SmallString<128> LibName(LLCandidate);
          llvm::sys::path::append(LibName, DeviceLib);
          if (llvm::sys::fs::exists(LibName)) {
            // NativeCPU currently only needs libsycl-nativecpu_utils and
            // libclc, so temporarily skip other device libs in invocation.
            // Todo: remove once NativeCPU tests the other libraries.
            if (isNativeCPU &&
                !LibName.str().contains("libsycl-nativecpu_utils"))
              continue;

            ++NumOfDeviceLibLinked;
            Arg *InputArg = MakeInputArg(Args, C.getDriver().getOpts(),
                                         Args.MakeArgString(LibName));
            if (TC->getTriple().isSPIR() &&
                TC->getTriple().getSubArch() ==
                    llvm::Triple::SPIRSubArch_fpga) {
              auto *SYCLDeviceLibsInputAction =
                  C.MakeAction<InputAction>(*InputArg, types::TY_Object);
              auto *SYCLDeviceLibsUnbundleAction =
                  C.MakeAction<OffloadUnbundlingJobAction>(
                      SYCLDeviceLibsInputAction);

              // We are using BoundArch="" here since the NVPTX bundles in
              // the devicelib .o files do not contain any arch information
              SYCLDeviceLibsUnbundleAction->registerDependentActionInfo(
                  TC, /*BoundArch=*/"", Action::OFK_SYCL);
              OffloadAction::DeviceDependences Dep;
              Dep.add(*SYCLDeviceLibsUnbundleAction, *TC, /*BoundArch=*/"",
                      Action::OFK_SYCL);
              auto *SYCLDeviceLibsDependenciesAction =
                  C.MakeAction<OffloadAction>(
                      Dep, SYCLDeviceLibsUnbundleAction->getType());
              DeviceLinkObjects.push_back(SYCLDeviceLibsDependenciesAction);
            } else {
              // We are using the LLVM-IR device libraries directly, no need
              // to unbundle any objects.
              auto *SYCLDeviceLibsInputAction =
                  C.MakeAction<InputAction>(*InputArg, types::TY_LLVM_BC);
              DeviceLinkObjects.push_back(SYCLDeviceLibsInputAction);
            }

            // The device link stage may remove symbols not referenced in the
            // source code. Since libsycl-nativecpu_utils contains such symbols
            // which are later needed by the NativeCPU backend passes we link
            // that library separately afterwards without --only-needed.
            if (isNativeCPU) {
              assert(!NativeCPULib);
              NativeCPULib = DeviceLinkObjects.back();
              DeviceLinkObjects.pop_back();
            }

            break;
          }
        }
      }

      if (!NumOfDeviceLibLinked)
        return false;

      // For NVPTX and NativeCPU we need to also link libclc at the same stage
      // that we link all of the unbundled SYCL libdevice objects together.
      if (TC->getTriple().isNVPTX() || isNativeCPU) {
        std::string LibSpirvFile;
        if (Args.hasArg(options::OPT_fsycl_libspirv_path_EQ)) {
          auto ProvidedPath =
              Args.getLastArgValue(options::OPT_fsycl_libspirv_path_EQ).str();
          if (llvm::sys::fs::exists(ProvidedPath))
            LibSpirvFile = ProvidedPath;
        } else {
          SmallVector<StringRef, 2> LibraryPaths;

          // Expected path w/out install.
          SmallString<256> WithoutInstallPath(C.getDriver().ResourceDir);
          llvm::sys::path::append(WithoutInstallPath, Twine("../../clc"));
          LibraryPaths.emplace_back(WithoutInstallPath.c_str());

          // Expected path w/ install.
          SmallString<256> WithInstallPath(C.getDriver().ResourceDir);
          llvm::sys::path::append(WithInstallPath, Twine("../../../share/clc"));
          LibraryPaths.emplace_back(WithInstallPath.c_str());

          // Select remangled libclc variant
          StringRef LibSpirvTargetNamePref =
              TC->getAuxTriple()->isOSWindows()
                  ? "remangled-l32-signed_char.libspirv-"
                  : "remangled-l64-signed_char.libspirv-";

          for (StringRef LibraryPath : LibraryPaths) {
            SmallString<128> LibSpirvTargetFile(LibraryPath);
            llvm::sys::path::append(LibSpirvTargetFile,
                                    LibSpirvTargetNamePref +
                                        TC->getTripleString() + ".bc");
            if (llvm::sys::fs::exists(LibSpirvTargetFile) ||
                Args.hasArg(options::OPT__HASH_HASH_HASH)) {
              LibSpirvFile = std::string(LibSpirvTargetFile.str());
              break;
            }
          }
        }
        if (!LibSpirvFile.empty()) {
          Arg *LibClcInputArg = MakeInputArg(Args, C.getDriver().getOpts(),
                                             Args.MakeArgString(LibSpirvFile));
          auto *SYCLLibClcInputAction =
              C.MakeAction<InputAction>(*LibClcInputArg, types::TY_LLVM_BC);
          DeviceLinkObjects.push_back(SYCLLibClcInputAction);
        }
      }

      // For NVPTX we also need to link with the CUDA libdevice
      if (TC->getTriple().isNVPTX() && !Args.hasArg(options::OPT_offloadlib)) {
        const toolchains::CudaToolChain *CudaTC =
            static_cast<const toolchains::CudaToolChain *>(TC);
        std::string LibDeviceFile =
            CudaTC->CudaInstallation.getLibDeviceFile(BoundArch);
        if (!LibDeviceFile.empty()) {
          Arg *CudaDeviceLibInputArg = MakeInputArg(
              Args, C.getDriver().getOpts(), Args.MakeArgString(LibDeviceFile));
          auto *SYCLDeviceLibInputAction = C.MakeAction<InputAction>(
              *CudaDeviceLibInputArg, types::TY_LLVM_BC);
          DeviceLinkObjects.push_back(SYCLDeviceLibInputAction);
        }
      }

      return true;
    }

    void appendLinkDependences(OffloadAction::DeviceDependences &DA) override {
      for (auto &SAI : SYCLAOTInputs) {
        // Extract binary file name
        std::string FN(SAI.second);
        const char *FNStr = Args.MakeArgString(FN);
        Arg *myArg = Args.MakeSeparateArg(
            nullptr, C.getDriver().getOpts().getOption(options::OPT_INPUT),
            FNStr);
        auto *SYCLAdd =
            C.MakeAction<InputAction>(*myArg, types::TY_SYCL_FATBIN);
        auto *DeviceWrappingAction =
            C.MakeAction<OffloadWrapperJobAction>(SYCLAdd, types::TY_Object);

        // Extract the target triple for this binary
        llvm::Triple TT(SAI.first);
        // Extract the toolchain for this target triple
        auto SYCLDeviceTC = llvm::find_if(
            ToolChains, [&](auto &TC) { return TC->getTriple() == TT; });
        assert(SYCLDeviceTC != ToolChains.end() &&
               "No toolchain found for this AOT input");

        DA.add(*DeviceWrappingAction, **SYCLDeviceTC,
               /*BoundArch=*/nullptr, Action::OFK_SYCL);
      }
    }

    void addDeviceLinkDependencies(OffloadDepsJobAction *DA) override {
      unsigned I = 0;
      for (auto &TargetInfo : SYCLTargetInfoList) {
        DA->registerDependentActionInfo(TargetInfo.TC, TargetInfo.BoundArch,
                                        Action::OFK_SYCL);
        DeviceLinkerInputs[I++].push_back(DA);
      }
    }

    /// Initialize the GPU architecture list from arguments - this populates
    /// `GpuArchList` from `--offload-arch` flags. Only relevant if compiling to
    /// CUDA or AMDGCN. Return true if any initialization errors are found.
    /// FIXME: "offload-arch" and the BoundArch mechanism should also be
    // used in the SYCLToolChain for SPIR-V AOT to track the offload
    // architecture instead of the Triple sub-arch it currently uses.
    bool initializeGpuArchMap() {
      const OptTable &Opts = C.getDriver().getOpts();
      for (auto *A : Args) {
        unsigned Index;
        llvm::Triple *TargetBE = nullptr;

        auto GetTripleIt = [&, this](llvm::StringRef Triple) {
          llvm::Triple TargetTriple{Triple};
          auto TripleIt = llvm::find_if(SYCLTripleList, [&](auto &SYCLTriple) {
            return SYCLTriple == TargetTriple;
          });
          return TripleIt != SYCLTripleList.end() ? &*TripleIt : nullptr;
        };

        if (A->getOption().matches(options::OPT_Xsycl_backend_EQ)) {
          TargetBE = GetTripleIt(A->getValue(0));
          // Passing device args: -Xsycl-target-backend=<triple> -opt=val.
          if (TargetBE)
            Index = Args.getBaseArgs().MakeIndex(A->getValue(1));
          else
            continue;
        } else if (A->getOption().matches(options::OPT_Xsycl_backend)) {
          if (SYCLTripleList.size() > 1) {
            C.getDriver().Diag(diag::err_drv_Xsycl_target_missing_triple)
                << A->getSpelling();
            continue;
          }
          // Passing device args: -Xsycl-target-backend -opt=val.
          TargetBE = &SYCLTripleList.front();
          Index = Args.getBaseArgs().MakeIndex(A->getValue(0));
        } else
          continue;

        auto ParsedArg = Opts.ParseOneArg(Args, Index);

        // TODO: Support --no-cuda-gpu-arch, --{,no-}cuda-gpu-arch=all.
        if (ParsedArg &&
            ParsedArg->getOption().matches(options::OPT_offload_arch_EQ)) {
          const char *ArchStr = ParsedArg->getValue(0);
          if (TargetBE->isNVPTX()) {
            // CUDA arch also applies to AMDGCN ...
            OffloadArch Arch = StringToOffloadArch(ArchStr);
            if (Arch == OffloadArch::UNKNOWN || !IsNVIDIAOffloadArch(Arch)) {
              C.getDriver().Diag(clang::diag::err_drv_cuda_bad_gpu_arch)
                  << ArchStr;
              continue;
            }
            ArchStr = OffloadArchToString(Arch);
          } else if (TargetBE->isAMDGCN()) {
            llvm::StringMap<bool> Features;
            auto Arch = parseTargetID(
                *getHIPOffloadTargetTriple(C.getDriver(), C.getInputArgs()),
                ArchStr, &Features);
            if (!Arch) {
              C.getDriver().Diag(clang::diag::err_drv_bad_target_id) << ArchStr;
              continue;
            }
            auto CanId = getCanonicalTargetID(Arch.value(), Features);
            ArchStr = Args.MakeArgStringRef(CanId);
          }
          ParsedArg->claim();
          GpuArchList.emplace_back(*TargetBE, ArchStr);
          A->claim();
        }
      }

      // Handle defaults architectures
      for (auto &Triple : SYCLTripleList) {
        // For NVIDIA use SM_50 as a default
        if (Triple.isNVPTX() && llvm::none_of(GpuArchList, [&](auto &P) {
              return P.first.isNVPTX();
            })) {
          const char *DefaultArch = OffloadArchToString(OffloadArch::SM_50);
          GpuArchList.emplace_back(Triple, DefaultArch);
        }

        // For AMD require the architecture to be set by the user
        if (Triple.isAMDGCN() && llvm::none_of(GpuArchList, [&](auto &P) {
              return P.first.isAMDGCN();
            })) {
          C.getDriver().Diag(clang::diag::err_drv_sycl_missing_amdgpu_arch)
              << (SYCLTripleList.size() > 1) << Triple.str();
          return true;
        }
      }

      return false;
    }

    // Goes through all of the arguments, including inputs expected for the
    // linker directly, to determine if the targets contained in the objects and
    // archives match target expectations being performed.
    void
    checkForOffloadMismatch(Compilation &C, DerivedArgList &Args,
                            SmallVector<DeviceTargetInfo, 4> &Targets) const {
      if (Targets.empty())
        return;

      SmallVector<const char *, 16> OffloadLibArgs(
          getLinkerArgs(C, Args, true));
      // Gather all of the sections seen in the offload objects/archives
      SmallVector<std::string, 4> UniqueSections;
      for (StringRef OLArg : OffloadLibArgs) {
        SmallVector<std::string, 4> Sections(getOffloadSections(C, OLArg));
        for (auto &Section : Sections) {
          // We only care about sections that start with 'sycl-'.  Also remove
          // the prefix before adding it.
          std::string Prefix("sycl-");
          if (Section.compare(0, Prefix.length(), Prefix) != 0)
            continue;

          std::string Arch = Section.substr(Prefix.length());

          // There are a few different variants for FPGA, if we see one, just
          // use the default FPGA triple to reduce possible match confusion.
          if (Arch.compare(0, 4, "fpga") == 0)
            Arch = C.getDriver().getSYCLDeviceTriple("spir64_fpga").str();

          if (std::find(UniqueSections.begin(), UniqueSections.end(), Arch) ==
              UniqueSections.end())
            UniqueSections.push_back(Arch);
        }
      }

      if (!UniqueSections.size())
        return;

      for (auto &SyclTarget : Targets) {
        std::string SectionTriple = SyclTarget.TC->getTriple().str();
        if (SyclTarget.BoundArch) {
          SectionTriple += "-";
          SectionTriple += SyclTarget.BoundArch;
        }
        // If any matching section is found, we are good.
        if (std::find(UniqueSections.begin(), UniqueSections.end(),
                      SectionTriple) != UniqueSections.end())
          continue;
        // If any section found is an 'image' based object that was created
        // with the intention of not requiring the matching SYCL target, do
        // not emit the diagnostic.
        if (SyclTarget.TC->getTriple().isSPIROrSPIRV()) {
          bool SectionFound = false;
          for (auto Section : UniqueSections) {
            if (SectionFound)
              break;
            SmallVector<std::string, 3> ArchList = {"spir64_gen", "spir64_fpga",
                                                    "spir64_x86_64"};
            for (auto ArchStr : ArchList) {
              std::string Arch(ArchStr + "_image");
              if (Section.find(Arch) != std::string::npos) {
                SectionFound = true;
                break;
              }
            }
            // Use of -fsycl-force-target=triple forces the compiler to use the
            // specified target triple when extracting device code from any of
            // the given objects on the command line. If the target specified
            // in -fsycl-force-target is found in a fat object, do not emit the
            // target mismatch warning.
            if (const Arg *ForceTarget = C.getInputArgs().getLastArg(
                    options::OPT_fsycl_force_target_EQ)) {
              StringRef Val(ForceTarget->getValue());
              llvm::Triple TT(C.getDriver().getSYCLDeviceTriple(Val));
              if (TT.normalize() == Section) {
                SectionFound = true;
                break;
              }
            }
          }
          if (SectionFound)
            continue;
        }
        // Didn't find any matches, return the full list for the diagnostic.
        SmallString<128> ArchListStr;
        int Cnt = 0;
        for (std::string Section : UniqueSections) {
          if (Cnt)
            ArchListStr += ", ";
          ArchListStr += Section;
          Cnt++;
        }
        if (tools::SYCL::shouldDoPerObjectFileLinking(C)) {
          C.getDriver().Diag(diag::err_drv_no_rdc_sycl_target_missing)
              << SectionTriple << ArchListStr;
          C.setContainsError();
        } else {
          C.getDriver().Diag(diag::warn_drv_sycl_target_missing)
              << SectionTriple << ArchListStr;
        }
      }
    }

    // Function checks that user passed -fsycl-add-default-spec-consts-image
    // flag with at least one AOT target. If no AOT target has been passed then
    // a warning is issued.
    void checkForMisusedAddDefaultSpecConstsImageFlag(
        Compilation &C, const DerivedArgList &Args,
        const SmallVector<DeviceTargetInfo, 4> &Targets) const {
      if (!Args.hasFlag(options::OPT_fsycl_add_default_spec_consts_image,
                        options::OPT_fno_sycl_add_default_spec_consts_image,
                        false))
        return;

      bool foundAOT = std::any_of(
          Targets.begin(), Targets.end(), [](const DeviceTargetInfo &DTI) {
            llvm::Triple T = DTI.TC->getTriple();
            bool isSpirvAOT =
                T.getSubArch() == llvm::Triple::SPIRSubArch_fpga ||
                T.getSubArch() == llvm::Triple::SPIRSubArch_gen ||
                T.getSubArch() == llvm::Triple::SPIRSubArch_x86_64;

            return T.isNVPTX() || T.isAMDGCN() || isSpirvAOT;
          });

      if (!foundAOT)
        C.getDriver().Diag(
            diag::warn_drv_fsycl_add_default_spec_consts_image_flag_in_non_AOT);
    }

    // Go through the offload sections of the provided binary.  Gather all
    // all of the sections which match the expected format of the triple
    // generated when creating fat objects that contain full device binaries.
    // Expected format is sycl-<aot_arch>_image-unknown-unknown.
    //   <aot_arch> values:  spir64_gen, spir64_x86_64, spir64_fpga
    SmallVector<std::string, 4> deviceBinarySections(Compilation &C,
                                                     const StringRef &Input) {
      SmallVector<std::string, 4> Sections(getOffloadSections(C, Input));
      SmallVector<std::string, 4> FinalDeviceSections;
      for (auto S : Sections) {
        SmallVector<std::string, 3> ArchList = {"spir64_gen", "spir64_fpga",
                                                "spir64_x86_64"};
        for (auto A : ArchList) {
          std::string Arch("sycl-" + A + "_image");
          if (S.find(Arch) != std::string::npos)
            FinalDeviceSections.push_back(S);
        }
      }
      return FinalDeviceSections;
    }

    bool initialize() override {
      using namespace tools::SYCL;
      // Get the SYCL toolchains. If we don't get any, the action builder will
      // know there is nothing to do related to SYCL offloading.
      auto SYCLTCRange = C.getOffloadToolChains<Action::OFK_SYCL>();
      for (auto TI = SYCLTCRange.first, TE = SYCLTCRange.second; TI != TE;
           ++TI)
        ToolChains.push_back(TI->second);

      // Nothing to offload if no SYCL Toolchain
      if (ToolChains.empty())
        return false;

      auto *DeviceCodeSplitArg =
          Args.getLastArg(options::OPT_fsycl_device_code_split_EQ);
      // -fsycl-device-code-split is an alias to
      // -fsycl-device-code-split=auto
      DeviceCodeSplit = DeviceCodeSplitArg &&
                        DeviceCodeSplitArg->getValue() != StringRef("off");
      // Gather information about the SYCL Ahead of Time targets.  The targets
      // are determined on the SubArch values passed along in the triple.
      Arg *SYCLTargets =
          C.getInputArgs().getLastArg(options::OPT_fsycl_targets_EQ);
      Arg *SYCLfpga = C.getInputArgs().getLastArg(options::OPT_fintelfpga);
      bool HasValidSYCLRuntime = C.getInputArgs().hasFlag(
          options::OPT_fsycl, options::OPT_fno_sycl, false);
      bool SYCLfpgaTriple = false;
      bool ShouldAddDefaultTriple = true;
      bool GpuInitHasErrors = false;
      bool HasSYCLTargetsOption = SYCLTargets;

      // Make -fintelfpga flag imply -fsycl.
      if (SYCLfpga && !HasValidSYCLRuntime)
        HasValidSYCLRuntime = true;

      if (HasSYCLTargetsOption) {
        if (SYCLTargets) {
          Arg *SYCLTargetsValues = SYCLTargets;
          // Fill SYCLTripleList
          llvm::StringMap<StringRef> FoundNormalizedTriples;
          for (StringRef Val : SYCLTargetsValues->getValues()) {
            StringRef UserTargetName(Val);
            if (auto ValidDevice = gen::isGPUTarget<gen::IntelGPU>(Val)) {
              if (ValidDevice->empty())
                // Unrecognized, we have already diagnosed this earlier; skip.
                continue;
              // Add the proper -device value to the list.
              GpuArchList.emplace_back(
                  C.getDriver().getSYCLDeviceTriple("spir64_gen"),
                  ValidDevice->data());
              UserTargetName = "spir64_gen";
            } else if (auto ValidDevice =
                           gen::isGPUTarget<gen::NvidiaGPU>(Val)) {
              if (ValidDevice->empty())
                // Unrecognized, we have already diagnosed this earlier; skip.
                continue;
              // Add the proper -device value to the list.
              GpuArchList.emplace_back(
                  C.getDriver().getSYCLDeviceTriple("nvptx64-nvidia-cuda"),
                  ValidDevice->data());
              UserTargetName = "nvptx64-nvidia-cuda";
            } else if (auto ValidDevice = gen::isGPUTarget<gen::AmdGPU>(Val)) {
              if (ValidDevice->empty())
                // Unrecognized, we have already diagnosed this earlier; skip.
                continue;
              // Add the proper -device value to the list.
              GpuArchList.emplace_back(
                  C.getDriver().getSYCLDeviceTriple("amdgcn-amd-amdhsa"),
                  ValidDevice->data());
              UserTargetName = "amdgcn-amd-amdhsa";
            } else if (Val == "native_cpu") {
              const ToolChain *HostTC =
                  C.getSingleOffloadToolChain<Action::OFK_Host>();
              llvm::Triple TT = HostTC->getTriple();
              SYCLTripleList.push_back(TT);
              continue;
            }

            llvm::Triple TT(
                C.getDriver().getSYCLDeviceTriple(Val, SYCLTargetsValues));
            std::string NormalizedName = TT.normalize();

            // Make sure we don't have a duplicate triple.
            auto Duplicate = FoundNormalizedTriples.find(NormalizedName);
            if (Duplicate != FoundNormalizedTriples.end())
              continue;

            // Store the current triple so that we can check for duplicates in
            // the following iterations.
            FoundNormalizedTriples[NormalizedName] = Val;

            SYCLTripleList.push_back(
                C.getDriver().getSYCLDeviceTriple(UserTargetName));
            if (TT.getSubArch() == llvm::Triple::SPIRSubArch_fpga)
              SYCLfpgaTriple = true;
            // For user specified spir64_gen, add an empty device value as a
            // placeholder.
            if (TT.getSubArch() == llvm::Triple::SPIRSubArch_gen)
              GpuArchList.emplace_back(TT, nullptr);
          }

          // Fill GpuArchList, end if there are issues in initializingGpuArchMap
          GpuInitHasErrors = initializeGpuArchMap();
          if (GpuInitHasErrors)
            return true;

          size_t GenIndex = 0;
          // Fill SYCLTargetInfoList
          for (auto &TT : SYCLTripleList) {
            auto TCIt = llvm::find_if(
                ToolChains, [&](auto &TC) { return TT == TC->getTriple(); });
            assert(TCIt != ToolChains.end() &&
                   "Toolchain was not created for this platform");
            if (!TT.isNVPTX() && !TT.isAMDGCN()) {
              // When users specify the target as 'intel_gpu_*', the proper
              // triple is 'spir64_gen'.  The given string from intel_gpu_*
              // is the target device.
              if (TT.isSPIR() &&
                  TT.getSubArch() == llvm::Triple::SPIRSubArch_gen) {
                // Multiple spir64_gen targets are allowed to be used via the
                // -fsycl-targets=spir64_gen and -fsycl-targets=intel_gpu_*
                // specifiers. Using an index through the known GpuArchList
                // values, increment through them accordingly to allow for
                // the multiple settings as well as preventing re-use.
                while (TT != GpuArchList[GenIndex].first &&
                       GenIndex < GpuArchList.size())
                  ++GenIndex;
                if (GpuArchList[GenIndex].first != TT)
                  // No match.
                  continue;
                StringRef Device(GpuArchList[GenIndex].second);
                SYCLTargetInfoList.emplace_back(
                    *TCIt, Device.empty() ? nullptr : Device.data());
                ++GenIndex;
                continue;
              }
              SYCLTargetInfoList.emplace_back(*TCIt, nullptr);
            } else {
              const char *OffloadArch = nullptr;
              for (auto &A : GpuArchList) {
                if (TT == A.first) {
                  OffloadArch = A.second;
                  break;
                }
              }
              assert(OffloadArch && "Failed to find matching arch.");
              SYCLTargetInfoList.emplace_back(*TCIt, OffloadArch);
            }
          }
        }
      } else if (HasValidSYCLRuntime) {
        // -fsycl is provided without -fsycl-*targets.
        bool SYCLfpga = C.getInputArgs().hasArg(options::OPT_fintelfpga);
        // -fsycl -fintelfpga implies spir64_fpga
        const char *SYCLTargetArch =
            SYCLfpga ? "spir64_fpga" : getDefaultSYCLArch(C);
        llvm::Triple TT = C.getDriver().getSYCLDeviceTriple(SYCLTargetArch);
        auto TCIt = llvm::find_if(
            ToolChains, [&](auto &TC) { return TT == TC->getTriple(); });
        assert(TCIt != ToolChains.end() &&
               "Toolchain was not created for this platform");
        SYCLTripleList.push_back(TT);
        SYCLTargetInfoList.emplace_back(*TCIt, nullptr);
        if (SYCLfpga)
          SYCLfpgaTriple = true;
      }

      WrapDeviceOnlyBinary =
          Args.hasArg(options::OPT_fsycl_link_EQ) && !SYCLfpgaTriple;
      // Device only compilation for -fsycl-link (no FPGA)
      CompileDeviceOnly = WrapDeviceOnlyBinary;

      // Set the FPGA output type based on command line (-fsycl-link).
      if (auto *A = C.getInputArgs().getLastArg(options::OPT_fsycl_link_EQ)) {
        FPGAOutType = (A->getValue() == StringRef("early"))
                          ? types::TY_FPGA_AOCR
                          : types::TY_FPGA_AOCX;
        if (C.getDriver().IsFPGAEmulationMode())
          FPGAOutType = (A->getValue() == StringRef("early"))
                            ? types::TY_FPGA_AOCR_EMU
                            : types::TY_FPGA_AOCX;
      }

      auto makeInputAction = [&](const StringRef Name,
                                 types::ID Type) -> Action * {
        const llvm::opt::OptTable &Opts = C.getDriver().getOpts();
        Arg *InputArg = MakeInputArg(Args, Opts, Args.MakeArgString(Name));
        Action *Current = C.MakeAction<InputAction>(*InputArg, Type);
        return Current;
      };
      // Populate FPGA archives that could contain dep files to be
      // incorporated into the aoc compilation.  Consider AOCR type archives
      // as well for tracking symbols and properties information.
      if (SYCLfpgaTriple && Args.hasArg(options::OPT_fintelfpga)) {
        SmallVector<const char *, 16> LinkArgs(getLinkerArgs(C, Args));
        for (StringRef LA : LinkArgs) {
          if (isStaticArchiveFile(LA) && hasOffloadSections(C, LA, Args)) {
            FPGAArchiveInputs.push_back(makeInputAction(LA, types::TY_Archive));
            for (types::ID Type : {types::TY_FPGA_AOCR, types::TY_FPGA_AOCR_EMU,
                                   types::TY_FPGA_AOCX}) {
              if (hasFPGABinary(C, LA.str(), Type)) {
                FPGAAOCArchives.push_back(makeInputAction(LA, Type));
                break;
              }
            }
          }
        }
      }
      // Discover any objects and archives that contain final device binaries.
      if (HasValidSYCLRuntime) {
        SmallVector<const char *, 16> LinkArgs(getLinkerArgs(C, Args, true));
        for (StringRef LA : LinkArgs) {
          SmallVector<std::string, 4> DeviceTargets(
              deviceBinarySections(C, LA));
          if (!DeviceTargets.empty()) {
            bool IsArchive = isStaticArchiveFile(LA);
            types::ID FileType =
                IsArchive ? types::TY_Archive : types::TY_Object;
            SYCLFinalDeviceList.push_back(
                std::make_pair(makeInputAction(LA, FileType), DeviceTargets));
          }
        }
      }

      if (ShouldAddDefaultTriple && addSYCLDefaultTriple(C, SYCLTripleList)) {
        // If a SYCLDefaultTriple is added to SYCLTripleList,
        // add new target to SYCLTargetInfoList
        llvm::Triple TT = SYCLTripleList.front();
        auto TCIt = llvm::find_if(
            ToolChains, [&](auto &TC) { return TT == TC->getTriple(); });
        SYCLTargetInfoList.emplace_back(*TCIt, nullptr);
      }
      if (SYCLTargetInfoList.empty()) {
        // If there are no SYCL Targets add the front toolchain, this is for
        // `-fsycl-device-only` is provided with no `fsycl` or when all dummy
        // targets are given
        const auto *TC = ToolChains.front();
        SYCLTargetInfoList.emplace_back(TC, nullptr);
      }

      checkForOffloadMismatch(C, Args, SYCLTargetInfoList);
      checkForMisusedAddDefaultSpecConstsImageFlag(C, Args, SYCLTargetInfoList);

      // Define macros associated with `any_device_has/all_devices_have`
      // according to the aspects defined in the DeviceConfigFile for the SYCL
      // targets.
      // We are using the Traits population function in multiple offloading
      // models.  These use different containers for the toolchain and arch
      // values.  Convert the list for usage with the new model expectations.
      SmallVector<std::pair<const ToolChain *, StringRef>> TCAndArchs;
      for (auto &TargetInfo : SYCLTargetInfoList) {
        const ToolChain *TC = TargetInfo.TC;
        StringRef Arch(TargetInfo.BoundArch);
        std::pair<const ToolChain *, StringRef> TCAndArch(TC, Arch);
        TCAndArchs.push_back(TCAndArch);
      }
      tools::SYCL::populateSYCLDeviceTraitsMacrosArgs(C, Args, TCAndArchs);

      DeviceLinkerInputs.resize(SYCLTargetInfoList.size());
      return false;
    }

    bool canUseBundlerUnbundler() const override {
      // SYCL should use bundled files whenever possible.
      return true;
    }
  };

  ///
  /// TODO: Add the implementation for other specialized builders here.
  ///

  /// Specialized builders being used by this offloading action builder.
  SmallVector<DeviceActionBuilder *, 4> SpecializedBuilders;

  /// Flag set to true if all valid builders allow file bundling/unbundling.
  bool CanUseBundler;

public:
  OffloadingActionBuilder(Compilation &C, DerivedArgList &Args,
                          const Driver::InputList &Inputs)
      : C(C) {
    // Create a specialized builder for each device toolchain.

    IsValid = true;

    // Create a specialized builder for CUDA.
    SpecializedBuilders.push_back(
        new CudaActionBuilder(C, Args, Inputs, *this));

    // Create a specialized builder for HIP.
    SpecializedBuilders.push_back(new HIPActionBuilder(C, Args, Inputs, *this));

    // Create a specialized builder for OpenMP.
    SpecializedBuilders.push_back(
        new OpenMPActionBuilder(C, Args, Inputs, *this));

    // Create a specialized builder for SYCL.
    SpecializedBuilders.push_back(
        new SYCLActionBuilder(C, Args, Inputs, *this));

    //
    // TODO: Build other specialized builders here.
    //

    // Initialize all the builders, keeping track of errors. If all valid
    // builders agree that we can use bundling, set the flag to true.
    unsigned ValidBuilders = 0u;
    unsigned ValidBuildersSupportingBundling = 0u;
    for (auto *SB : SpecializedBuilders) {
      IsValid = IsValid && !SB->initialize();

      // Update the counters if the builder is valid.
      if (SB->isValid()) {
        ++ValidBuilders;
        if (SB->canUseBundlerUnbundler())
          ++ValidBuildersSupportingBundling;
      }
    }
    CanUseBundler =
        ValidBuilders && ValidBuilders == ValidBuildersSupportingBundling;
  }

  ~OffloadingActionBuilder() {
    for (auto *SB : SpecializedBuilders)
      delete SB;
  }

  /// Push an action coming from a specialized DeviceActionBuilder (i.e.,
  /// foreign action) to the other ones
  void pushForeignAction(Action *A) {
    for (auto *SB : SpecializedBuilders) {
      if (SB->isValid())
        SB->pushForeignAction(A);
    }
  }

  /// Record a host action and its originating input argument.
  void recordHostAction(Action *HostAction, const Arg *InputArg) {
    assert(HostAction && "Invalid host action");
    assert(InputArg && "Invalid input argument");
    auto Loc = HostActionToInputArgMap.try_emplace(HostAction, InputArg).first;
    assert(Loc->second == InputArg &&
           "host action mapped to multiple input arguments");
    (void)Loc;
  }

  /// Generate an action that adds device dependences (if any) to a host action.
  /// If no device dependence actions exist, just return the host action \a
  /// HostAction. If an error is found or if no builder requires the host action
  /// to be generated, return nullptr.
  Action *
  addDeviceDependencesToHostAction(Action *HostAction, const Arg *InputArg,
                                   phases::ID CurPhase, phases::ID FinalPhase,
                                   DeviceActionBuilder::PhasesTy &Phases) {
    if (!IsValid)
      return nullptr;

    if (SpecializedBuilders.empty())
      return HostAction;

    assert(HostAction && "Invalid host action!");
    recordHostAction(HostAction, InputArg);

    OffloadAction::DeviceDependences DDeps;
    // Check if all the programming models agree we should not emit the host
    // action. Also, keep track of the offloading kinds employed.
    auto &OffloadKind = InputArgToOffloadKindMap[InputArg];
    unsigned InactiveBuilders = 0u;
    unsigned IgnoringBuilders = 0u;
    for (auto *SB : SpecializedBuilders) {
      if (!SB->isValid()) {
        ++InactiveBuilders;
        continue;
      }
      auto RetCode =
          SB->getDeviceDependences(DDeps, CurPhase, FinalPhase, Phases);

      // If the builder explicitly says the host action should be ignored,
      // we need to increment the variable that tracks the builders that request
      // the host object to be ignored.
      if (RetCode == DeviceActionBuilder::ABRT_Ignore_Host)
        ++IgnoringBuilders;

      // Unless the builder was inactive for this action, we have to record the
      // offload kind because the host will have to use it.
      if (RetCode != DeviceActionBuilder::ABRT_Inactive)
        OffloadKind |= SB->getAssociatedOffloadKind();
    }

    // If all builders agree that the host object should be ignored, just return
    // nullptr.
    if (IgnoringBuilders &&
        SpecializedBuilders.size() == (InactiveBuilders + IgnoringBuilders))
      return nullptr;

    if (DDeps.getActions().empty())
      return HostAction;

    // Add host-cuda-sycl offload kind for the SYCL compilation of .cu files
    if (OffloadKind == (Action::OFK_Cuda | Action::OFK_SYCL)) {
      OffloadAction::HostDependence HDep(
          *HostAction, *C.getSingleOffloadToolChain<Action::OFK_Host>(),
          /*BoundArch=*/nullptr, Action::OFK_SYCL | Action::OFK_Cuda);
      return C.MakeAction<OffloadAction>(HDep, DDeps);
    }

    // We have dependences we need to bundle together. We use an offload action
    // for that.
    OffloadAction::HostDependence HDep(
        *HostAction, *C.getSingleOffloadToolChain<Action::OFK_Host>(),
        /*BoundArch=*/nullptr, DDeps);
    return C.MakeAction<OffloadAction>(HDep, DDeps);
  }

  // Update Input action to reflect FPGA device archive specifics based
  // on archive contents.
  bool updateInputForFPGA(Action *&A, const Arg *InputArg,
                          DerivedArgList &Args) {
    std::string InputName = InputArg->getAsString(Args);
    const Driver &D = C.getDriver();
    // Only check for FPGA device information when using fpga SubArch.
    if (A->getType() == types::TY_Object && isObjectFile(InputName))
      return true;

    auto ArchiveTypeMismatch = [&D, &InputName](bool EmitDiag) {
      if (EmitDiag)
        D.Diag(clang::diag::warn_drv_mismatch_fpga_archive) << InputName;
    };
    // Type FPGA aoco is a special case for static archives
    if (A->getType() == types::TY_FPGA_AOCO) {
      if (!hasFPGABinary(C, InputName, types::TY_FPGA_AOCO))
        return false;
      A = C.MakeAction<InputAction>(*InputArg, types::TY_FPGA_AOCO);
      return true;
    }

    // Type FPGA aocx is considered the same way for Hardware and Emulation.
    if (hasFPGABinary(C, InputName, types::TY_FPGA_AOCX)) {
      A = C.MakeAction<InputAction>(*InputArg, types::TY_FPGA_AOCX);
      return true;
    }

    SmallVector<std::pair<types::ID, bool>, 4> FPGAAOCTypes = {
        {types::TY_FPGA_AOCR, false},
        {types::TY_FPGA_AOCR_EMU, true}};
    for (const auto &ArchiveType : FPGAAOCTypes) {
      bool BinaryFound = hasFPGABinary(C, InputName, ArchiveType.first);
      if (BinaryFound && ArchiveType.second == D.IsFPGAEmulationMode()) {
        // Binary matches check and emulation type, we keep this one.
        A = C.MakeAction<InputAction>(*InputArg, ArchiveType.first);
        return true;
      }
      ArchiveTypeMismatch(BinaryFound &&
                          ArchiveType.second == D.IsFPGAHWMode());
    }
    return true;
  }

  /// Generate an action that adds a host dependence to a device action. The
  /// results will be kept in this action builder. Return true if an error was
  /// found.
  bool addHostDependenceToDeviceActions(Action *&HostAction,
                                        const Arg *InputArg,
                                        DerivedArgList &Args) {
    if (!IsValid)
      return true;

    // An FPGA AOCX input does not have a host dependence to the unbundler
    if (HostAction->getType() == types::TY_FPGA_AOCX)
      return false;
    recordHostAction(HostAction, InputArg);

    // If we are supporting bundling/unbundling and the current action is an
    // input action of non-source file, we replace the host action by the
    // unbundling action. The bundler tool has the logic to detect if an input
    // is a bundle or not and if the input is not a bundle it assumes it is a
    // host file. Therefore it is safe to create an unbundling action even if
    // the input is not a bundle.
    bool HasFPGATarget = false;
    if (CanUseBundler && isa<InputAction>(HostAction) &&
        InputArg->getOption().getKind() == llvm::opt::Option::InputClass &&
        !InputArg->getOption().hasFlag(options::LinkerInput) &&
        (!types::isSrcFile(HostAction->getType()) ||
         HostAction->getType() == types::TY_PP_HIP)) {
      ActionList HostActionList;
      Action *A(HostAction);
      bool HasSPIRTarget = false;
      // Only check for FPGA device information when using fpga SubArch.
      auto SYCLTCRange = C.getOffloadToolChains<Action::OFK_SYCL>();
      for (auto TI = SYCLTCRange.first, TE = SYCLTCRange.second; TI != TE;
           ++TI) {
        HasFPGATarget |= TI->second->getTriple().getSubArch() ==
                         llvm::Triple::SPIRSubArch_fpga;
        HasSPIRTarget |= TI->second->getTriple().isSPIROrSPIRV();
      }
      bool isArchive = !(HostAction->getType() == types::TY_Object &&
                         isObjectFile(InputArg->getAsString(Args)));
      if (!HasFPGATarget && isArchive &&
          HostAction->getType() == types::TY_FPGA_AOCO)
        // Archive with Non-FPGA target with AOCO type should not be unbundled.
        return false;
      if (HasFPGATarget && !updateInputForFPGA(A, InputArg, Args))
        return false;
      // FIXME - unbundling action with -fsycl-link is unbundling for both host
      // and device, where only the device is needed.
      auto UnbundlingHostAction = C.MakeAction<OffloadUnbundlingJobAction>(
          A, (HasSPIRTarget && HostAction->getType() == types::TY_Archive)
                 ? types::TY_Tempfilelist
                 : A->getType());
      UnbundlingHostAction->registerDependentActionInfo(
          C.getSingleOffloadToolChain<Action::OFK_Host>(),
          /*BoundArch=*/StringRef(), Action::OFK_Host);
      HostAction = UnbundlingHostAction;
      recordHostAction(HostAction, InputArg);
    }

    assert(HostAction && "Invalid host action!");

    // Register the offload kinds that are used.
    auto &OffloadKind = InputArgToOffloadKindMap[InputArg];
    for (auto *SB : SpecializedBuilders) {
      if (!SB->isValid())
        continue;

      auto RetCode = SB->addDeviceDependences(HostAction);

      // Host dependences for device actions are not compatible with that same
      // action being ignored.
      assert(RetCode != DeviceActionBuilder::ABRT_Ignore_Host &&
             "Host dependence not expected to be ignored.!");

      // Unless the builder was inactive for this action, we have to record the
      // offload kind because the host will have to use it.
      if (RetCode != DeviceActionBuilder::ABRT_Inactive)
        OffloadKind |= SB->getAssociatedOffloadKind();
    }

    // Do not use unbundler if the Host does not depend on device action.
    // Now that we have unbundled the object, when doing -fsycl-link we
    // want to continue the host link with the input object.
    if ((OffloadKind == Action::OFK_None && CanUseBundler) ||
        (Args.hasArg(options::OPT_fsycl_link_EQ) && !HasFPGATarget) ||
        (HasFPGATarget && ((Args.hasArg(options::OPT_fsycl_link_EQ) &&
                            HostAction->getType() == types::TY_Object))))
      if (auto *UA = dyn_cast<OffloadUnbundlingJobAction>(HostAction))
        HostAction = UA->getInputs().back();

    return false;
  }

  /// Add the offloading top level actions that are specific for unique
  /// linking situations where objects are used at only the device link
  /// with no intermedate steps.
  bool appendTopLevelLinkAction(ActionList &AL) {
    // Get the device actions to be appended.
    ActionList OffloadAL;
    for (auto *SB : SpecializedBuilders) {
      if (!SB->isValid())
        continue;
      SB->appendTopLevelLinkAction(OffloadAL);
    }
    // Append the device actions.
    AL.append(OffloadAL.begin(), OffloadAL.end());
    return false;
  }

  /// Add the offloading top level actions to the provided action list. This
  /// function can replace the host action by a bundling action if the
  /// programming models allow it.
  bool appendTopLevelActions(ActionList &AL, Action *HostAction,
                             const Arg *InputArg) {
    if (HostAction)
      recordHostAction(HostAction, InputArg);

    // Get the device actions to be appended.
    ActionList OffloadAL;
    for (auto *SB : SpecializedBuilders) {
      if (!SB->isValid())
        continue;
      SB->appendTopLevelActions(OffloadAL);
    }

    // If we can use the bundler, replace the host action by the bundling one in
    // the resulting list. Otherwise, just append the device actions. For
    // device only compilation, HostAction is a null pointer, therefore only do
    // this when HostAction is not a null pointer.
    if (CanUseBundler && HostAction &&
        HostAction->getType() != types::TY_Nothing && !OffloadAL.empty()) {
      // Add the host action to the list in order to create the bundling action.
      OffloadAL.push_back(HostAction);

      // We expect that the host action was just appended to the action list
      // before this method was called.
      assert(HostAction == AL.back() && "Host action not in the list??");
      HostAction = C.MakeAction<OffloadBundlingJobAction>(OffloadAL);
      recordHostAction(HostAction, InputArg);
      AL.back() = HostAction;
    } else
      AL.append(OffloadAL.begin(), OffloadAL.end());

    // Propagate to the current host action (if any) the offload information
    // associated with the current input.
    if (HostAction)
      HostAction->propagateHostOffloadInfo(InputArgToOffloadKindMap[InputArg],
                                           /*BoundArch=*/nullptr);
    return false;
  }

  /// Create link job from the given host inputs and feed the result to offload
  /// deps job which fetches device dependencies from the linked host image.
  /// Offload deps output is then forwarded to active device action builders so
  /// they can add it to the device linker inputs.
  void addDeviceLinkDependenciesFromHost(ActionList &LinkerInputs) {
    if (isSYCLNativeCPU(C.getArgs())) {
      // SYCL Native CPU doesn't need deps from clang-offload-deps.
      return;
    }
    // Link image for reading dependencies from it.
    auto *LA = C.MakeAction<LinkJobAction>(LinkerInputs,
                                           types::TY_Host_Dependencies_Image);

    // Calculate all the offload kinds used in the current compilation.
    unsigned ActiveOffloadKinds = 0u;
    for (auto &I : InputArgToOffloadKindMap)
      ActiveOffloadKinds |= I.second;

    OffloadAction::HostDependence HDep(
        *LA, *C.getSingleOffloadToolChain<Action::OFK_Host>(),
        /*BoundArch*/ nullptr, ActiveOffloadKinds);

    auto *DA = C.MakeAction<OffloadDepsJobAction>(HDep, types::TY_LLVM_BC);

    for (auto *SB : SpecializedBuilders) {
      if (!SB->isValid())
        continue;
      SB->addDeviceLinkDependencies(DA);
    }
  }

  void appendDeviceLinkActions(ActionList &AL) {
    for (DeviceActionBuilder *SB : SpecializedBuilders) {
      if (!SB->isValid())
        continue;
      SB->appendLinkDeviceActions(AL);
    }
  }

  void makeHostLinkDeviceOnlyAction(ActionList &Inputs) {
    // Build a list of device linking actions.
    ActionList DeviceAL;
    appendDeviceLinkActions(DeviceAL);
    if (DeviceAL.empty())
      return;

    // Let builders add host linking actions.
    Action *HA = nullptr;
    for (DeviceActionBuilder *SB : SpecializedBuilders) {
      if (!SB->isValid())
        continue;
      HA = SB->appendLinkHostActions(DeviceAL);
      if (!HA)
        continue;
      // This created host action has no originating input argument, therefore
      // needs to set its offloading kind directly.
      HA->propagateHostOffloadInfo(SB->getAssociatedOffloadKind(),
                                   /*BoundArch=*/nullptr);
      Inputs.push_back(HA);
    }
  }

  void makeHostLinkAction(ActionList &LinkerInputs) {

    bool IsCUinSYCL = false;
    for (auto &I : InputArgToOffloadKindMap) {
      if (I.second == (Action::OFK_Cuda | Action::OFK_SYCL)) {
        IsCUinSYCL = true;
      }
    }

    // Add offload action for the SYCL compilation of .cu files
    if (IsCUinSYCL) {
      for (size_t i = 0; i < LinkerInputs.size(); ++i) {
        OffloadAction::HostDependence HDep(
            *LinkerInputs[i], *C.getSingleOffloadToolChain<Action::OFK_Host>(),
            nullptr,
            InputArgToOffloadKindMap[HostActionToInputArgMap[LinkerInputs[i]]]);
        LinkerInputs[i] = C.MakeAction<OffloadAction>(HDep);
      }
    }

    // Build a list of device linking actions.
    ActionList DeviceAL;
    appendDeviceLinkActions(DeviceAL);
    if (DeviceAL.empty())
      return;

    // Let builders add host linking actions.
    Action* HA = nullptr;
    for (DeviceActionBuilder *SB : SpecializedBuilders) {
      if (!SB->isValid())
        continue;
      HA = SB->appendLinkHostActions(DeviceAL);
      // This created host action has no originating input argument, therefore
      // needs to set its offloading kind directly.
      if (HA) {
        HA->propagateHostOffloadInfo(SB->getAssociatedOffloadKind(),
                                     /*BoundArch=*/nullptr);
        LinkerInputs.push_back(HA);
      } else {
        // Nothing appended to create a singular input, so add each device
        // individually to the inputs.
        for (auto &DeviceAction : DeviceAL) {
          DeviceAction->propagateHostOffloadInfo(SB->getAssociatedOffloadKind(),
                                                 /*BoundArch=*/nullptr);
          LinkerInputs.push_back(DeviceAction);
        }
      }
    }
  }

  /// Processes the host linker action. This currently consists of replacing it
  /// with an offload action if there are device link objects and propagate to
  /// the host action all the offload kinds used in the current compilation. The
  /// resulting action is returned.
  Action *processHostLinkAction(Action *HostAction) {
    // Add all the dependences from the device linking actions.
    OffloadAction::DeviceDependences DDeps;
    for (auto *SB : SpecializedBuilders) {
      if (!SB->isValid())
        continue;

      SB->appendLinkDependences(DDeps);
    }

    // Calculate all the offload kinds used in the current compilation.
    unsigned ActiveOffloadKinds = 0u;
    for (auto &I : InputArgToOffloadKindMap)
      ActiveOffloadKinds |= I.second;

    // If we don't have device dependencies, we don't have to create an offload
    // action.
    if (DDeps.getActions().empty()) {
      // Set all the active offloading kinds to the link action. Given that it
      // is a link action it is assumed to depend on all actions generated so
      // far.
      HostAction->setHostOffloadInfo(ActiveOffloadKinds,
                                     /*BoundArch=*/nullptr);
      // Propagate active offloading kinds for each input to the link action.
      // Each input may have different active offloading kind.
      for (auto *A : HostAction->inputs()) {
        auto ArgLoc = HostActionToInputArgMap.find(A);
        if (ArgLoc == HostActionToInputArgMap.end())
          continue;
        auto OFKLoc = InputArgToOffloadKindMap.find(ArgLoc->second);
        if (OFKLoc == InputArgToOffloadKindMap.end())
          continue;
        A->propagateHostOffloadInfo(OFKLoc->second, /*BoundArch=*/nullptr);
      }
      return HostAction;
    }

    // Create the offload action with all dependences. When an offload action
    // is created the kinds are propagated to the host action, so we don't have
    // to do that explicitly here.
    OffloadAction::HostDependence HDep(
        *HostAction, *C.getSingleOffloadToolChain<Action::OFK_Host>(),
        /*BoundArch*/ nullptr, ActiveOffloadKinds);
    return C.MakeAction<OffloadAction>(HDep, DDeps);
  }

  void unbundleStaticArchives(Compilation &C, DerivedArgList &Args) {
    if (!Args.hasFlag(options::OPT_fsycl, options::OPT_fno_sycl, false))
      return;

    // Go through all of the args, and create a Linker specific argument list.
    // When dealing with fat static archives each archive is individually
    // unbundled.
    SmallVector<const char *, 16> LinkArgs(getLinkerArgs(C, Args));
    const llvm::opt::OptTable &Opts = C.getDriver().getOpts();
    auto unbundleStaticLib = [&](types::ID T, const StringRef &A) {
      Arg *InputArg = MakeInputArg(Args, Opts, Args.MakeArgString(A));
      Action *Current = C.MakeAction<InputAction>(*InputArg, T);
      addHostDependenceToDeviceActions(Current, InputArg, Args);
      auto PL = types::getCompilationPhases(T);
      addDeviceDependencesToHostAction(Current, InputArg, phases::Link,
                                       PL.back(), PL);
    };
    for (StringRef LA : LinkArgs) {
      // At this point, we will process the archives for FPGA AOCO and
      // individual archive unbundling for Windows.
      if (!isStaticArchiveFile(LA))
        continue;
      // FPGA AOCX/AOCR files are archives, but we do not want to unbundle them
      // here as they have already been unbundled and processed for linking.
      // TODO: The multiple binary checks for FPGA types getting a little out
      // of hand. Improve this by doing a single scan of the args and holding
      // that in a data structure for reference.
      if (hasFPGABinary(C, LA.str(), types::TY_FPGA_AOCX) ||
          hasFPGABinary(C, LA.str(), types::TY_FPGA_AOCR) ||
          hasFPGABinary(C, LA.str(), types::TY_FPGA_AOCR_EMU))
        continue;
      if (hasOffloadSections(C, LA, Args)) {
        // Pass along the static libraries to check if we need to add them for
        // unbundling for FPGA AOT static lib usage.  Uses FPGA aoco type to
        // differentiate if aoco unbundling is needed.  Unbundling of aoco is
        // not needed for emulation, as these are treated as regular archives.
        if (C.getDriver().IsFPGAHWMode())
          unbundleStaticLib(types::TY_FPGA_AOCO, LA);
        unbundleStaticLib(types::TY_Archive, LA);
      }
    }
  }
};
} // anonymous namespace.

void Driver::handleArguments(Compilation &C, DerivedArgList &Args,
                             const InputList &Inputs,
                             ActionList &Actions) const {

  // Ignore /Yc/Yu if both /Yc and /Yu passed but with different filenames.
  Arg *YcArg = Args.getLastArg(options::OPT__SLASH_Yc);
  Arg *YuArg = Args.getLastArg(options::OPT__SLASH_Yu);
  if (YcArg && YuArg && strcmp(YcArg->getValue(), YuArg->getValue()) != 0) {
    Diag(clang::diag::warn_drv_ycyu_different_arg_clang_cl);
    Args.eraseArg(options::OPT__SLASH_Yc);
    Args.eraseArg(options::OPT__SLASH_Yu);
    YcArg = YuArg = nullptr;
  }
  if (YcArg && Inputs.size() > 1) {
    Diag(clang::diag::warn_drv_yc_multiple_inputs_clang_cl);
    Args.eraseArg(options::OPT__SLASH_Yc);
    YcArg = nullptr;
  }

  Arg *FinalPhaseArg;
  phases::ID FinalPhase = getFinalPhase(Args, &FinalPhaseArg);

  if (FinalPhase == phases::Link) {
    if (Args.hasArgNoClaim(options::OPT_hipstdpar)) {
      Args.AddFlagArg(nullptr, getOpts().getOption(options::OPT_hip_link));
      Args.AddFlagArg(nullptr,
                      getOpts().getOption(options::OPT_frtlib_add_rpath));
    }
    // Emitting LLVM while linking disabled except in HIPAMD Toolchain
    if (Args.hasArg(options::OPT_emit_llvm) && !Args.hasArg(options::OPT_hip_link))
      Diag(clang::diag::err_drv_emit_llvm_link);
    if (C.getDefaultToolChain().getTriple().isWindowsMSVCEnvironment() &&
        LTOMode != LTOK_None &&
        !Args.getLastArgValue(options::OPT_fuse_ld_EQ)
             .starts_with_insensitive("lld"))
      Diag(clang::diag::err_drv_lto_without_lld);

    // If -dumpdir is not specified, give a default prefix derived from the link
    // output filename. For example, `clang -g -gsplit-dwarf a.c -o x` passes
    // `-dumpdir x-` to cc1. If -o is unspecified, use
    // stem(getDefaultImageName()) (usually stem("a.out") = "a").
    if (!Args.hasArg(options::OPT_dumpdir)) {
      Arg *FinalOutput = Args.getLastArg(options::OPT_o, options::OPT__SLASH_o);
      Arg *Arg = Args.MakeSeparateArg(
          nullptr, getOpts().getOption(options::OPT_dumpdir),
          Args.MakeArgString(
              (FinalOutput ? FinalOutput->getValue()
                           : llvm::sys::path::stem(getDefaultImageName())) +
              "-"));
      Arg->claim();
      Args.append(Arg);
    }
  }

  if (FinalPhase == phases::Preprocess || Args.hasArg(options::OPT__SLASH_Y_)) {
    // If only preprocessing or /Y- is used, all pch handling is disabled.
    // Rather than check for it everywhere, just remove clang-cl pch-related
    // flags here.
    Args.eraseArg(options::OPT__SLASH_Fp);
    Args.eraseArg(options::OPT__SLASH_Yc);
    Args.eraseArg(options::OPT__SLASH_Yu);
    YcArg = YuArg = nullptr;
  }

  bool LinkOnly = phases::Link == FinalPhase && Inputs.size() > 0;
  for (auto &I : Inputs) {
    types::ID InputType = I.first;
    const Arg *InputArg = I.second;

    auto PL = types::getCompilationPhases(InputType);

    phases::ID InitialPhase = PL[0];
    LinkOnly = LinkOnly && phases::Link == InitialPhase && PL.size() == 1;

    // If the first step comes after the final phase we are doing as part of
    // this compilation, warn the user about it.
    if (InitialPhase > FinalPhase) {
      if (InputArg->isClaimed())
        continue;

      // Claim here to avoid the more general unused warning.
      InputArg->claim();

      // Suppress all unused style warnings with -Qunused-arguments
      if (Args.hasArg(options::OPT_Qunused_arguments))
        continue;

      // Special case when final phase determined by binary name, rather than
      // by a command-line argument with a corresponding Arg.
      if (CCCIsCPP())
        Diag(clang::diag::warn_drv_input_file_unused_by_cpp)
            << InputArg->getAsString(Args) << getPhaseName(InitialPhase);
      // Special case '-E' warning on a previously preprocessed file to make
      // more sense.
      else if (InitialPhase == phases::Compile &&
               (Args.getLastArg(options::OPT__SLASH_EP,
                                options::OPT__SLASH_P) ||
                Args.getLastArg(options::OPT_E) ||
                Args.getLastArg(options::OPT_M, options::OPT_MM)) &&
               getPreprocessedType(InputType) == types::TY_INVALID)
        Diag(clang::diag::warn_drv_preprocessed_input_file_unused)
            << InputArg->getAsString(Args) << !!FinalPhaseArg
            << (FinalPhaseArg ? FinalPhaseArg->getOption().getName() : "");
      else
        Diag(clang::diag::warn_drv_input_file_unused)
            << InputArg->getAsString(Args) << getPhaseName(InitialPhase)
            << !!FinalPhaseArg
            << (FinalPhaseArg ? FinalPhaseArg->getOption().getName() : "");
      continue;
    }

    if (YcArg) {
      // Add a separate precompile phase for the compile phase.
      if (FinalPhase >= phases::Compile) {
        const types::ID HeaderType = lookupHeaderTypeForSourceType(InputType);
        // Build the pipeline for the pch file.
        Action *ClangClPch = C.MakeAction<InputAction>(*InputArg, HeaderType);
        for (phases::ID Phase : types::getCompilationPhases(HeaderType))
          ClangClPch = ConstructPhaseAction(C, Args, Phase, ClangClPch);
        assert(ClangClPch);
        Actions.push_back(ClangClPch);
        // The driver currently exits after the first failed command.  This
        // relies on that behavior, to make sure if the pch generation fails,
        // the main compilation won't run.
        // FIXME: If the main compilation fails, the PCH generation should
        // probably not be considered successful either.
      }
    }
  }

  // Claim any options which are obviously only used for compilation.
  if (LinkOnly) {
    Args.ClaimAllArgs(options::OPT_CompileOnly_Group);
    Args.ClaimAllArgs(options::OPT_cl_compile_Group);
  }
}

void Driver::BuildActions(Compilation &C, DerivedArgList &Args,
                          const InputList &Inputs, ActionList &Actions) const {
  llvm::PrettyStackTraceString CrashInfo("Building compilation actions");

  if (!SuppressMissingInputWarning && Inputs.empty()) {
    Diag(clang::diag::err_drv_no_input_files);
    return;
  }

  // Diagnose misuse of /Fo.
  if (Arg *A = Args.getLastArg(options::OPT__SLASH_Fo)) {
    StringRef V = A->getValue();
    if (Inputs.size() > 1 && !V.empty() &&
        !llvm::sys::path::is_separator(V.back())) {
      // Check whether /Fo tries to name an output file for multiple inputs.
      Diag(clang::diag::err_drv_out_file_argument_with_multiple_sources)
          << A->getSpelling() << V;
      Args.eraseArg(options::OPT__SLASH_Fo);
    }
  }

  // Diagnose misuse of /Fa.
  if (Arg *A = Args.getLastArg(options::OPT__SLASH_Fa)) {
    StringRef V = A->getValue();
    if (Inputs.size() > 1 && !V.empty() &&
        !llvm::sys::path::is_separator(V.back())) {
      // Check whether /Fa tries to name an asm file for multiple inputs.
      Diag(clang::diag::err_drv_out_file_argument_with_multiple_sources)
          << A->getSpelling() << V;
      Args.eraseArg(options::OPT__SLASH_Fa);
    }
  }

  // Diagnose misuse of /o.
  if (Arg *A = Args.getLastArg(options::OPT__SLASH_o)) {
    if (A->getValue()[0] == '\0') {
      // It has to have a value.
      Diag(clang::diag::err_drv_missing_argument) << A->getSpelling() << 1;
      Args.eraseArg(options::OPT__SLASH_o);
    }
  }

  handleArguments(C, Args, Inputs, Actions);

  // If '-fintelfpga' is passed, add '-fsycl' to the list of arguments
  const llvm::opt::OptTable &Opts = getOpts();
  Arg *SYCLFpgaArg = C.getInputArgs().getLastArg(options::OPT_fintelfpga);
  if (SYCLFpgaArg &&
      !Args.hasFlag(options::OPT_fsycl, options::OPT_fno_sycl, false))
    Args.AddFlagArg(0, Opts.getOption(options::OPT_fsycl));

  // When compiling for -fsycl, generate the integration header files and the
  // Unique ID that will be used during the compilation.
  if (Args.hasFlag(options::OPT_fsycl, options::OPT_fno_sycl, false)) {
    const bool IsSaveTemps = isSaveTempsEnabled();
    SmallString<128> OutFileDir;
    if (IsSaveTemps) {
      if (SaveTemps == SaveTempsObj) {
        auto *OptO = C.getArgs().getLastArg(options::OPT_o);
        OutFileDir = (OptO ? OptO->getValues()[0] : "");
        llvm::sys::path::remove_filename(OutFileDir);
        if (!OutFileDir.empty())
          OutFileDir.append(llvm::sys::path::get_separator());
      }
    }
    for (auto &I : Inputs) {
      std::string SrcFileName(I.second->getAsString(Args));
      if ((I.first == types::TY_PP_C || I.first == types::TY_PP_CXX ||
           types::isSrcFile(I.first))) {
        // Unique ID is generated for source files and preprocessed files.
        SmallString<128> ResultID;
        llvm::sys::fs::createUniquePath("uid%%%%%%%%%%%%%%%%", ResultID, false);
        addSYCLUniqueID(Args.MakeArgString(ResultID.str()), SrcFileName);
      }
      if (!types::isSrcFile(I.first))
        continue;

      std::string TmpFileNameHeader;
      std::string TmpFileNameFooter;
      auto StemmedSrcFileName = llvm::sys::path::stem(SrcFileName).str();
      if (IsSaveTemps) {
        TmpFileNameHeader.append(C.getDriver().GetUniquePath(
            OutFileDir.c_str() + StemmedSrcFileName + "-header", "h"));
        TmpFileNameFooter.append(C.getDriver().GetUniquePath(
            OutFileDir.c_str() + StemmedSrcFileName + "-footer", "h"));
      } else {
        TmpFileNameHeader.assign(C.getDriver().GetTemporaryPath(
            StemmedSrcFileName + "-header", "h"));
        TmpFileNameFooter =
            C.getDriver().GetTemporaryPath(StemmedSrcFileName + "-footer", "h");
      }
      StringRef TmpFileHeader =
          C.addTempFile(C.getArgs().MakeArgString(TmpFileNameHeader));
      StringRef TmpFileFooter =
          C.addTempFile(C.getArgs().MakeArgString(TmpFileNameFooter));
      // Use of -fsycl-footer-path puts the integration footer into that
      // specified location.
      if (Arg *A = C.getArgs().getLastArg(options::OPT_fsycl_footer_path_EQ)) {
        SmallString<128> OutName(A->getValue());
        llvm::sys::path::append(OutName,
                                llvm::sys::path::filename(TmpFileNameFooter));
        TmpFileFooter = C.addTempFile(C.getArgs().MakeArgString(OutName));
      }
      addIntegrationFiles(TmpFileHeader, TmpFileFooter, SrcFileName);
    }
  }

  bool UseNewOffloadingDriver =
      C.isOffloadingHostKind(Action::OFK_OpenMP) ||
      Args.hasFlag(options::OPT_foffload_via_llvm,
                   options::OPT_fno_offload_via_llvm, false) ||
      Args.hasFlag(options::OPT_offload_new_driver,
                   options::OPT_no_offload_new_driver,
                   C.isOffloadingHostKind(Action::OFK_Cuda));

  // Builder to be used to build offloading actions.
  std::unique_ptr<OffloadingActionBuilder> OffloadBuilder =
      !UseNewOffloadingDriver
          ? std::make_unique<OffloadingActionBuilder>(C, Args, Inputs)
          : nullptr;

  // Construct the actions to perform.
  ExtractAPIJobAction *ExtractAPIAction = nullptr;
  ActionList LinkerInputs;
  ActionList MergerInputs;
  ActionList HostActions;
  llvm::SmallVector<const Arg *, 6> LinkerInputArgs;
  llvm::SmallVector<phases::ID, phases::MaxNumberOfPhases> PL;

  for (auto &I : Inputs) {
    types::ID InputType = I.first;
    const Arg *InputArg = I.second;

    PL = types::getCompilationPhases(*this, Args, InputType);
    if (PL.empty())
      continue;

    auto FullPL = types::getCompilationPhases(InputType);

    // Build the pipeline for this file.
    Action *Current = C.MakeAction<InputAction>(*InputArg, InputType);

    std::string CUID;
    if (CUIDOpts.isEnabled() && types::isSrcFile(InputType)) {
      CUID = CUIDOpts.getCUID(InputArg->getValue(), Args);
      cast<InputAction>(Current)->setId(CUID);
    }

    // Use the current host action in any of the offloading actions, if
    // required.
    if (!UseNewOffloadingDriver)
      if (OffloadBuilder->addHostDependenceToDeviceActions(Current, InputArg, Args))
        break;

    for (phases::ID Phase : PL) {

      // Add any offload action the host action depends on.
      if (!UseNewOffloadingDriver)
        Current = OffloadBuilder->addDeviceDependencesToHostAction(
            Current, InputArg, Phase, PL.back(), FullPL);
      if (!Current)
        break;

      // Queue linker inputs.
      if (Phase == phases::Link) {
        assert(Phase == PL.back() && "linking must be final compilation step.");

        // We don't need to generate additional link commands if emitting AMD
        // bitcode or compiling only for the offload device
        if (!(C.getInputArgs().hasArg(options::OPT_hip_link) &&
              (C.getInputArgs().hasArg(options::OPT_emit_llvm))) &&
            !offloadDeviceOnly())
          LinkerInputs.push_back(Current);
        Current = nullptr;
        break;
      }

      // TODO: Consider removing this because the merged may not end up being
      // the final Phase in the pipeline. Perhaps the merged could just merge
      // and then pass an artifact of some sort to the Link Phase.
      // Queue merger inputs.
      if (Phase == phases::IfsMerge) {
        assert(Phase == PL.back() && "merging must be final compilation step.");
        MergerInputs.push_back(Current);
        Current = nullptr;
        break;
      }

      if (Phase == phases::Precompile && ExtractAPIAction) {
        ExtractAPIAction->addHeaderInput(Current);
        Current = nullptr;
        break;
      }

      // FIXME: Should we include any prior module file outputs as inputs of
      // later actions in the same command line?

      // Otherwise construct the appropriate action.
      Action *NewCurrent = ConstructPhaseAction(C, Args, Phase, Current);

      // We didn't create a new action, so we will just move to the next phase.
      if (NewCurrent == Current)
        continue;

      if (auto *EAA = dyn_cast<ExtractAPIJobAction>(NewCurrent))
        ExtractAPIAction = EAA;

      Current = NewCurrent;

      // Try to build the offloading actions and add the result as a dependency
      // to the host.
      if (UseNewOffloadingDriver)
        Current = BuildOffloadingActions(C, Args, I, CUID, Current);
      // Use the current host action in any of the offloading actions, if
      // required.
      else if (OffloadBuilder->addHostDependenceToDeviceActions(Current,
                                                                InputArg,
                                                                Args))
        break;

      if (Current->getType() == types::TY_Nothing)
        break;
    }

    // If we ended with something, add to the output list.
    if (Current)
      Actions.push_back(Current);

    // Add any top level actions generated for offloading.
    if (!UseNewOffloadingDriver)
      OffloadBuilder->appendTopLevelActions(Actions, Current, InputArg);
    else if (Current)
      Current->propagateHostOffloadInfo(C.getActiveOffloadKinds(),
                                        /*BoundArch=*/nullptr);
  }

  if (!UseNewOffloadingDriver) {
    OffloadBuilder->appendTopLevelLinkAction(Actions);

    // With static fat archives we need to create additional steps for
    // generating dependence objects for device link actions.
    if (!LinkerInputs.empty() && C.getDriver().getOffloadStaticLibSeen())
      OffloadBuilder->addDeviceLinkDependenciesFromHost(LinkerInputs);

    OffloadBuilder->unbundleStaticArchives(C, Args);
  }

  // For an FPGA archive, we add the unbundling step above to take care of
  // the device side, but also unbundle here to extract the host side
  for (auto &LI : LinkerInputs) {
    Action *UnbundlerInput = nullptr;
    auto wrapObject = [&] {
      if (Args.hasArg(options::OPT_fsycl_link_EQ) &&
          Args.hasArg(options::OPT_fintelfpga)) {
        // Wrap the object when creating an FPGA AOCX or AOCR binary.
        // When the input file is an AOCR (early) archive, the unbundled host
        // binary consists of a list of objects. We cannot directly wrap that
        // binary to be consumed later - this has to go through each listed
        // object.
        bool FPGAEarly = true;
        if (auto *A = C.getInputArgs().getLastArg(options::OPT_fsycl_link_EQ))
          FPGAEarly = A->getValue() == StringRef("early");

        Action *WrapperAction;
        if ((LI->getType() == types::TY_FPGA_AOCR ||
             LI->getType() == types::TY_FPGA_AOCR_EMU) &&
            !FPGAEarly) {
          auto *RenameAction = C.MakeAction<FileTableTformJobAction>(
              LI, types::TY_Tempfilelist, types::TY_Tempfilelist);
          RenameAction->addRenameColumnTform(FileTableTformJobAction::COL_ZERO,
                                             FileTableTformJobAction::COL_CODE);
          ActionList WrapperItems({RenameAction});
          WrapperAction = C.MakeAction<OffloadWrapperJobAction>(
              WrapperItems, types::TY_LLVM_BC);
        } else
          WrapperAction =
              C.MakeAction<OffloadWrapperJobAction>(LI, types::TY_LLVM_BC);
        auto *ASM =
            C.MakeAction<BackendJobAction>(WrapperAction, types::TY_PP_Asm);
        auto *OBJ = C.MakeAction<AssembleJobAction>(ASM, types::TY_Object);
        OffloadAction::HostDependence HDep(
            *OBJ, *C.getSingleOffloadToolChain<Action::OFK_Host>(),
            /*BoundArch=*/nullptr, Action::OFK_SYCL);
        LI = C.MakeAction<OffloadAction>(HDep);
      }
    };
    if (auto *IA = dyn_cast<InputAction>(LI)) {
      if (IA->getType() == types::TY_FPGA_AOCR ||
          IA->getType() == types::TY_FPGA_AOCX ||
          IA->getType() == types::TY_FPGA_AOCR_EMU) {
        // Add to unbundler.
        UnbundlerInput = LI;
      } else {
        std::string FileName = IA->getInputArg().getAsString(Args);
        if ((IA->getType() == types::TY_Object && !isObjectFile(FileName)) ||
            IA->getInputArg().getOption().hasFlag(options::LinkerInput))
          continue;
        wrapObject();
      }
    } else
      wrapObject();
    if (UnbundlerInput && !PL.empty()) {
      if (auto *IA = dyn_cast<InputAction>(UnbundlerInput)) {
        std::string FileName = IA->getInputArg().getAsString(Args);
        Arg *InputArg = MakeInputArg(Args, getOpts(), FileName);
        if (!UseNewOffloadingDriver)
          OffloadBuilder->addHostDependenceToDeviceActions(UnbundlerInput,
                                                           InputArg, Args);
      }
    }
  }

  // Add a link action if necessary.
  Arg *FinalPhaseArg;
  if (!UseNewOffloadingDriver &&
      getFinalPhase(Args, &FinalPhaseArg) == phases::Link) {
    if (Args.hasArg(options::OPT_fsycl_link_EQ) &&
        !Args.hasArg(options::OPT_fintelfpga)) {
      ActionList LAList;
      OffloadBuilder->makeHostLinkDeviceOnlyAction(LAList);
      if (!LAList.empty()) {
        Action *LA = LAList.front();
        LA = OffloadBuilder->processHostLinkAction(LA);
        Actions.push_back(LA);
      }
    } else if (LinkerInputs.empty())
      OffloadBuilder->appendDeviceLinkActions(Actions);
  }

  if (!LinkerInputs.empty()) {
    if (!UseNewOffloadingDriver)
      OffloadBuilder->makeHostLinkAction(LinkerInputs);
    types::ID LinkType(types::TY_Image);
    if (Args.hasArg(options::OPT_fsycl_link_EQ))
      LinkType = types::TY_Archive;
    Action *LA;
    // Check if this Linker Job should emit a static library.
    if (ShouldEmitStaticLibrary(Args)) {
      LA = C.MakeAction<StaticLibJobAction>(LinkerInputs, LinkType);
    } else if (UseNewOffloadingDriver ||
               Args.hasArg(options::OPT_offload_link)) {
      LA = C.MakeAction<LinkerWrapperJobAction>(LinkerInputs, types::TY_Image);
      LA->propagateHostOffloadInfo(C.getActiveOffloadKinds(),
                                   /*BoundArch=*/nullptr);
    } else {
      LA = C.MakeAction<LinkJobAction>(LinkerInputs, LinkType);
    }
    if (!UseNewOffloadingDriver)
      LA = OffloadBuilder->processHostLinkAction(LA);
    Actions.push_back(LA);
  }

  // Add an interface stubs merge action if necessary.
  if (!MergerInputs.empty())
    Actions.push_back(
        C.MakeAction<IfsMergeJobAction>(MergerInputs, types::TY_Image));

  if (Args.hasArg(options::OPT_emit_interface_stubs)) {
    auto PhaseList = types::getCompilationPhases(
        types::TY_IFS_CPP,
        Args.hasArg(options::OPT_c) ? phases::Compile : phases::IfsMerge);

    ActionList MergerInputs;

    for (auto &I : Inputs) {
      types::ID InputType = I.first;
      const Arg *InputArg = I.second;

      // Currently clang and the llvm assembler do not support generating symbol
      // stubs from assembly, so we skip the input on asm files. For ifs files
      // we rely on the normal pipeline setup in the pipeline setup code above.
      if (InputType == types::TY_IFS || InputType == types::TY_PP_Asm ||
          InputType == types::TY_Asm)
        continue;

      Action *Current = C.MakeAction<InputAction>(*InputArg, InputType);

      for (auto Phase : PhaseList) {
        switch (Phase) {
        default:
          llvm_unreachable(
              "IFS Pipeline can only consist of Compile followed by IfsMerge.");
        case phases::Compile: {
          // Only IfsMerge (llvm-ifs) can handle .o files by looking for ifs
          // files where the .o file is located. The compile action can not
          // handle this.
          if (InputType == types::TY_Object)
            break;

          Current = C.MakeAction<CompileJobAction>(Current, types::TY_IFS_CPP);
          break;
        }
        case phases::IfsMerge: {
          assert(Phase == PhaseList.back() &&
                 "merging must be final compilation step.");
          MergerInputs.push_back(Current);
          Current = nullptr;
          break;
        }
        }
      }

      // If we ended with something, add to the output list.
      if (Current)
        Actions.push_back(Current);
    }

    // Add an interface stubs merge action if necessary.
    if (!MergerInputs.empty())
      Actions.push_back(
          C.MakeAction<IfsMergeJobAction>(MergerInputs, types::TY_Image));
  }

  for (auto Opt : {options::OPT_print_supported_cpus,
                   options::OPT_print_supported_extensions,
                   options::OPT_print_enabled_extensions}) {
    // If --print-supported-cpus, -mcpu=? or -mtune=? is specified, build a
    // custom Compile phase that prints out supported cpu models and quits.
    //
    // If either --print-supported-extensions or --print-enabled-extensions is
    // specified, call the corresponding helper function that prints out the
    // supported/enabled extensions and quits.
    if (Arg *A = Args.getLastArg(Opt)) {
      if (Opt == options::OPT_print_supported_extensions &&
          !C.getDefaultToolChain().getTriple().isRISCV() &&
          !C.getDefaultToolChain().getTriple().isAArch64() &&
          !C.getDefaultToolChain().getTriple().isARM()) {
        C.getDriver().Diag(diag::err_opt_not_valid_on_target)
            << "--print-supported-extensions";
        return;
      }
      if (Opt == options::OPT_print_enabled_extensions &&
          !C.getDefaultToolChain().getTriple().isRISCV() &&
          !C.getDefaultToolChain().getTriple().isAArch64()) {
        C.getDriver().Diag(diag::err_opt_not_valid_on_target)
            << "--print-enabled-extensions";
        return;
      }

      // Use the -mcpu=? flag as the dummy input to cc1.
      Actions.clear();
      Action *InputAc = C.MakeAction<InputAction>(
          *A, IsFlangMode() ? types::TY_Fortran : types::TY_C);
      Actions.push_back(
          C.MakeAction<PrecompileJobAction>(InputAc, types::TY_Nothing));
      for (auto &I : Inputs)
        I.second->claim();
    }
  }

  // Call validator for dxil when -Vd not in Args.
  if (C.getDefaultToolChain().getTriple().isDXIL()) {
    // Only add action when needValidation.
    const auto &TC =
        static_cast<const toolchains::HLSLToolChain &>(C.getDefaultToolChain());
    if (TC.requiresValidation(Args)) {
      Action *LastAction = Actions.back();
      Actions.push_back(C.MakeAction<BinaryAnalyzeJobAction>(
          LastAction, types::TY_DX_CONTAINER));
    }
    if (TC.requiresBinaryTranslation(Args)) {
      Action *LastAction = Actions.back();
      // Metal shader converter runs on DXIL containers, which can either be
      // validated (in which case they are TY_DX_CONTAINER), or unvalidated
      // (TY_OBJECT).
      if (LastAction->getType() == types::TY_DX_CONTAINER ||
          LastAction->getType() == types::TY_Object)
        Actions.push_back(C.MakeAction<BinaryTranslatorJobAction>(
            LastAction, types::TY_DX_CONTAINER));
    }
  }

  // Claim ignored clang-cl options.
  Args.ClaimAllArgs(options::OPT_cl_ignored_Group);
}

/// Returns the canonical name for the offloading architecture when using a HIP
/// or CUDA architecture.
static StringRef getCanonicalArchString(Compilation &C,
                                        const llvm::opt::DerivedArgList &Args,
                                        StringRef ArchStr,
                                        const llvm::Triple &Triple,
                                        bool SuppressError = false) {
  // Lookup the CUDA / HIP architecture string. Only report an error if we were
  // expecting the triple to be only NVPTX / AMDGPU.
  OffloadArch Arch =
      StringToOffloadArch(getProcessorFromTargetID(Triple, ArchStr));
  if (!SuppressError && Triple.isNVPTX() &&
      (Arch == OffloadArch::UNKNOWN || !IsNVIDIAOffloadArch(Arch))) {
    C.getDriver().Diag(clang::diag::err_drv_offload_bad_gpu_arch)
        << "CUDA" << ArchStr;
    return StringRef();
  } else if (!SuppressError && Triple.isAMDGPU() &&
             (Arch == OffloadArch::UNKNOWN || !IsAMDOffloadArch(Arch))) {
    C.getDriver().Diag(clang::diag::err_drv_offload_bad_gpu_arch)
        << "HIP" << ArchStr;
    return StringRef();
  }

  if (IsNVIDIAOffloadArch(Arch))
    return Args.MakeArgStringRef(OffloadArchToString(Arch));

  if (IsAMDOffloadArch(Arch)) {
    llvm::StringMap<bool> Features;
    auto HIPTriple = getHIPOffloadTargetTriple(C.getDriver(), C.getInputArgs());
    if (!HIPTriple)
      return StringRef();
    auto Arch = parseTargetID(*HIPTriple, ArchStr, &Features);
    if (!Arch) {
      C.getDriver().Diag(clang::diag::err_drv_bad_target_id) << ArchStr;
      C.setContainsError();
      return StringRef();
    }
    return Args.MakeArgStringRef(getCanonicalTargetID(*Arch, Features));
  }

  // If the input isn't CUDA or HIP just return the architecture.
  return ArchStr;
}

/// Checks if the set offloading architectures does not conflict. Returns the
/// incompatible pair if a conflict occurs.
static std::optional<std::pair<llvm::StringRef, llvm::StringRef>>
getConflictOffloadArchCombination(const llvm::DenseSet<StringRef> &Archs,
                                  llvm::Triple Triple) {
  if (!Triple.isAMDGPU())
    return std::nullopt;

  std::set<StringRef> ArchSet;
  llvm::copy(Archs, std::inserter(ArchSet, ArchSet.begin()));
  return getConflictTargetIDCombination(ArchSet);
}

llvm::DenseSet<StringRef>
Driver::getOffloadArchs(Compilation &C, const llvm::opt::DerivedArgList &Args,
                        Action::OffloadKind Kind, const ToolChain *TC,
                        bool SuppressError) const {
  if (!TC)
    TC = &C.getDefaultToolChain();

  // --offload and --offload-arch options are mutually exclusive.
  if (Args.hasArgNoClaim(options::OPT_offload_EQ) &&
      Args.hasArgNoClaim(options::OPT_offload_arch_EQ,
                         options::OPT_no_offload_arch_EQ)) {
    C.getDriver().Diag(diag::err_opt_not_valid_with_opt)
        << "--offload"
        << (Args.hasArgNoClaim(options::OPT_offload_arch_EQ)
                ? "--offload-arch"
                : "--no-offload-arch");
  }

  if (KnownArchs.contains(TC))
    return KnownArchs.lookup(TC);

  llvm::DenseSet<StringRef> Archs;
  for (auto *Arg : C.getArgsForToolChain(TC, /*BoundArch=*/"", Kind)) {
    // Extract any '--[no-]offload-arch' arguments intended for this toolchain.
    std::unique_ptr<llvm::opt::Arg> ExtractedArg = nullptr;
    if (Kind == Action::OFK_SYCL) {
      // For SYCL based offloading, we allow for -Xsycl-target-backend
      // and -Xsycl-target-backend=<target> for specifying options.
      if (Arg->getOption().matches(options::OPT_Xsycl_backend_EQ) &&
          llvm::Triple(Arg->getValue(0)) == TC->getTriple()) {
        Arg->claim();
        unsigned Index = Args.getBaseArgs().MakeIndex(Arg->getValue(1));
        ExtractedArg = getOpts().ParseOneArg(Args, Index);
        Arg = ExtractedArg.get();
      } else if (Arg->getOption().matches(options::OPT_Xsycl_backend)) {
        unsigned Index = Args.getBaseArgs().MakeIndex(Arg->getValue(0));
        ExtractedArg = getOpts().ParseOneArg(Args, Index);
        Arg = ExtractedArg.get();
      }
    } else {
      if (Arg->getOption().matches(options::OPT_Xopenmp_target_EQ) &&
          ToolChain::getOpenMPTriple(Arg->getValue(0)) == TC->getTriple()) {
        Arg->claim();
        unsigned Index = Args.getBaseArgs().MakeIndex(Arg->getValue(1));
        unsigned Prev = Index;
        ExtractedArg = getOpts().ParseOneArg(Args, Index);
        if (!ExtractedArg || Index > Prev + 1) {
          TC->getDriver().Diag(diag::err_drv_invalid_Xopenmp_target_with_args)
              << Arg->getAsString(Args);
          continue;
        }
        Arg = ExtractedArg.get();
      }
    }

    // Add or remove the seen architectures in order of appearance. If an
    // invalid architecture is given we simply exit.
    if (Arg->getOption().matches(options::OPT_offload_arch_EQ)) {
      for (StringRef Arch : llvm::split(Arg->getValue(), ",")) {
        if (Arch == "native" || Arch.empty()) {
          auto GPUsOrErr = TC->getSystemGPUArchs(Args);
          if (!GPUsOrErr) {
            if (SuppressError)
              llvm::consumeError(GPUsOrErr.takeError());
            else
              TC->getDriver().Diag(diag::err_drv_undetermined_gpu_arch)
                  << llvm::Triple::getArchTypeName(TC->getArch())
                  << llvm::toString(GPUsOrErr.takeError()) << "--offload-arch";
            continue;
          }

          for (auto ArchStr : *GPUsOrErr) {
            Archs.insert(
                getCanonicalArchString(C, Args, Args.MakeArgString(ArchStr),
                                       TC->getTriple(), SuppressError));
          }
        } else {
          StringRef ArchStr = getCanonicalArchString(
              C, Args, Arch, TC->getTriple(), SuppressError);
          if (ArchStr.empty())
            return Archs;
          Archs.insert(ArchStr);
        }
      }
    } else if (Arg->getOption().matches(options::OPT_no_offload_arch_EQ)) {
      for (StringRef Arch : llvm::split(Arg->getValue(), ",")) {
        if (Arch == "all") {
          Archs.clear();
        } else {
          StringRef ArchStr = getCanonicalArchString(
              C, Args, Arch, TC->getTriple(), SuppressError);
          if (ArchStr.empty())
            return Archs;
          Archs.erase(ArchStr);
        }
      }
    }
  }

  if (auto ConflictingArchs =
          getConflictOffloadArchCombination(Archs, TC->getTriple())) {
    C.getDriver().Diag(clang::diag::err_drv_bad_offload_arch_combo)
        << ConflictingArchs->first << ConflictingArchs->second;
    C.setContainsError();
  }

  // Skip filling defaults if we're just querying what is availible.
  if (SuppressError)
    return Archs;

  if (Archs.empty()) {
    if (Kind == Action::OFK_Cuda) {
      Archs.insert(OffloadArchToString(OffloadArch::CudaDefault));
    } else if (Kind == Action::OFK_HIP) {
      Archs.insert(OffloadArchToString(OffloadArch::HIPDefault));
    } else if (Kind == Action::OFK_OpenMP) {
      // Accept legacy `-march` device arguments for OpenMP.
      if (auto *Arg = C.getArgsForToolChain(TC, /*BoundArch=*/"", Kind)
                          .getLastArg(options::OPT_march_EQ)) {
        Archs.insert(Arg->getValue());
      } else {
        auto ArchsOrErr = TC->getSystemGPUArchs(Args);
        if (!ArchsOrErr) {
          TC->getDriver().Diag(diag::err_drv_undetermined_gpu_arch)
              << llvm::Triple::getArchTypeName(TC->getArch())
              << llvm::toString(ArchsOrErr.takeError()) << "--offload-arch";
        } else if (!ArchsOrErr->empty()) {
          for (auto Arch : *ArchsOrErr)
            Archs.insert(Args.MakeArgStringRef(Arch));
        } else {
          Archs.insert(StringRef());
        }
      }
    } else if (Kind == Action::OFK_SYCL) {
      // For SYCL offloading, we need to check the triple for NVPTX or AMDGPU.
      // The default arch is set for NVPTX if not provided.  For AMDGPU, emit
      // an error as the user is responsible to set the arch.
      if (TC->getTriple().isNVPTX())
        Archs.insert(OffloadArchToString(OffloadArch::SM_50));
      else if (TC->getTriple().isAMDGPU())
        C.getDriver().Diag(clang::diag::err_drv_sycl_missing_amdgpu_arch)
            << 1 << TC->getTriple().str();
      else
        Archs.insert(StringRef());
    }
  } else {
    Args.ClaimAllArgs(options::OPT_offload_arch_EQ);
    Args.ClaimAllArgs(options::OPT_no_offload_arch_EQ);
  }

  return Archs;
}

Action *Driver::BuildOffloadingActions(Compilation &C,
                                       llvm::opt::DerivedArgList &Args,
                                       const InputTy &Input, StringRef CUID,
                                       Action *HostAction) const {
  // Don't build offloading actions if explicitly disabled or we do not have a
  // valid source input and compile action to embed it in. If preprocessing only
  // ignore embedding.
  if (offloadHostOnly() || !types::isSrcFile(Input.first) ||
      !(isa<CompileJobAction>(HostAction) ||
        getFinalPhase(Args) == phases::Preprocess))
    return HostAction;

  ActionList OffloadActions;
  OffloadAction::DeviceDependences DDeps;

  const Action::OffloadKind OffloadKinds[] = {
      Action::OFK_OpenMP, Action::OFK_Cuda, Action::OFK_HIP, Action::OFK_SYCL};

  for (Action::OffloadKind Kind : OffloadKinds) {
    SmallVector<const ToolChain *, 2> ToolChains;
    ActionList DeviceActions;

    auto TCRange = C.getOffloadToolChains(Kind);
    for (auto TI = TCRange.first, TE = TCRange.second; TI != TE; ++TI)
      ToolChains.push_back(TI->second);

    if (ToolChains.empty())
      continue;

    types::ID InputType = Input.first;
    const Arg *InputArg = Input.second;

    // The toolchain can be active for unsupported file types.
    if ((Kind == Action::OFK_Cuda && !types::isCuda(InputType)) ||
        (Kind == Action::OFK_HIP && !types::isHIP(InputType)))
      continue;

    // Get the product of all bound architectures and toolchains.
    SmallVector<std::pair<const ToolChain *, StringRef>> TCAndArchs;
    for (const ToolChain *TC : ToolChains) {
      llvm::DenseSet<StringRef> Arches = getOffloadArchs(C, Args, Kind, TC);
      SmallVector<StringRef, 0> Sorted(Arches.begin(), Arches.end());
      llvm::sort(Sorted);
      for (StringRef Arch : Sorted) {
        TCAndArchs.push_back(std::make_pair(TC, Arch));
        DeviceActions.push_back(
            C.MakeAction<InputAction>(*InputArg, InputType, CUID));
      }
    }

    if (DeviceActions.empty())
      return HostAction;

    // FIXME: Do not collapse the host side for Darwin targets with SYCL offload
    // compilations. The toolchain is not properly initialized for the target.
    if (isa<CompileJobAction>(HostAction) && Kind == Action::OFK_SYCL &&
        HostAction->getType() != types::TY_Nothing &&
        C.getSingleOffloadToolChain<Action::OFK_Host>()
            ->getTriple()
            .isOSDarwin())
      HostAction->setCannotBeCollapsedWithNextDependentAction();

    auto PL = types::getCompilationPhases(*this, Args, InputType);

    for (phases::ID Phase : PL) {
      if (Phase == phases::Link) {
        assert(Phase == PL.back() && "linking must be final compilation step.");
        break;
      }

      // Assemble actions are not used for the SYCL device side.  Both compile
      // and backend actions are used to generate IR and textual IR if needed.
      if (Kind == Action::OFK_SYCL && Phase == phases::Assemble)
        continue;

      auto TCAndArch = TCAndArchs.begin();
      for (Action *&A : DeviceActions) {
        if (A->getType() == types::TY_Nothing)
          continue;

        // Propagate the ToolChain so we can use it in ConstructPhaseAction.
        A->propagateDeviceOffloadInfo(Kind, TCAndArch->second.data(),
                                      TCAndArch->first);
        A = ConstructPhaseAction(C, Args, Phase, A, Kind);

        if (isa<CompileJobAction>(A) && isa<CompileJobAction>(HostAction) &&
            Kind == Action::OFK_OpenMP &&
            HostAction->getType() != types::TY_Nothing) {
          // OpenMP offloading has a dependency on the host compile action to
          // identify which declarations need to be emitted. This shouldn't be
          // collapsed with any other actions so we can use it in the device.
          HostAction->setCannotBeCollapsedWithNextDependentAction();
          OffloadAction::HostDependence HDep(
              *HostAction, *C.getSingleOffloadToolChain<Action::OFK_Host>(),
              TCAndArch->second.data(), Kind);
          OffloadAction::DeviceDependences DDep;
          DDep.add(*A, *TCAndArch->first, TCAndArch->second.data(), Kind);
          A = C.MakeAction<OffloadAction>(HDep, DDep);
        }

        ++TCAndArch;
      }
    }
    // Use of -fsycl-device-obj=spirv converts the original LLVM-IR file to
    // SPIR-V for later consumption.
    for (Action *&A : DeviceActions) {
      if (!Args.getLastArgValue(options::OPT_fsycl_device_obj_EQ)
               .equals_insensitive("spirv") ||
          Kind != Action::OFK_SYCL || A->getType() != types::TY_LLVM_BC)
        continue;
      A = C.MakeAction<SPIRVTranslatorJobAction>(A, types::TY_SPIRV);
    }

    // Compiling HIP in non-RDC mode requires linking each action individually.
    for (Action *&A : DeviceActions) {
      if ((A->getType() != types::TY_Object &&
           A->getType() != types::TY_LTO_BC) ||
          Kind != Action::OFK_HIP ||
          Args.hasFlag(options::OPT_fgpu_rdc, options::OPT_fno_gpu_rdc, false))
        continue;
      ActionList LinkerInput = {A};
      A = C.MakeAction<LinkJobAction>(LinkerInput, types::TY_Image);
    }

    auto TCAndArch = TCAndArchs.begin();
    for (Action *A : DeviceActions) {
      DDeps.add(*A, *TCAndArch->first, TCAndArch->second.data(), Kind);
      OffloadAction::DeviceDependences DDep;
      DDep.add(*A, *TCAndArch->first, TCAndArch->second.data(), Kind);

      // Compiling CUDA in non-RDC mode uses the PTX output if available.
      for (Action *Input : A->getInputs())
        if (Kind == Action::OFK_Cuda && A->getType() == types::TY_Object &&
            !Args.hasFlag(options::OPT_fgpu_rdc, options::OPT_fno_gpu_rdc,
                          false))
          DDep.add(*Input, *TCAndArch->first, TCAndArch->second.data(), Kind);
      OffloadActions.push_back(C.MakeAction<OffloadAction>(DDep, A->getType()));

      ++TCAndArch;
    }
    // For SYCL based offloading, populate the device traits macros that are
    // used during compilation.
    if (Kind == Action::OFK_SYCL)
      tools::SYCL::populateSYCLDeviceTraitsMacrosArgs(C, Args, TCAndArchs);
  }

  // HIP code in non-RDC mode will bundle the output if it invoked the linker.
  bool ShouldBundleHIP =
      C.isOffloadingHostKind(Action::OFK_HIP) &&
      Args.hasFlag(options::OPT_gpu_bundle_output,
                   options::OPT_no_gpu_bundle_output, true) &&
      !Args.hasFlag(options::OPT_fgpu_rdc, options::OPT_fno_gpu_rdc, false) &&
      !llvm::any_of(OffloadActions,
                    [](Action *A) { return A->getType() != types::TY_Image; });

  // All kinds exit now in device-only mode except for non-RDC mode HIP.
  if (offloadDeviceOnly() && !ShouldBundleHIP)
    return C.MakeAction<OffloadAction>(DDeps, types::TY_Nothing);

  if (OffloadActions.empty())
    return HostAction;

  OffloadAction::DeviceDependences DDep;
  if (C.isOffloadingHostKind(Action::OFK_Cuda) &&
      !Args.hasFlag(options::OPT_fgpu_rdc, options::OPT_fno_gpu_rdc, false)) {
    // If we are not in RDC-mode we just emit the final CUDA fatbinary for
    // each translation unit without requiring any linking.
    Action *FatbinAction =
        C.MakeAction<LinkJobAction>(OffloadActions, types::TY_CUDA_FATBIN);
    DDep.add(*FatbinAction, *C.getSingleOffloadToolChain<Action::OFK_Cuda>(),
             nullptr, Action::OFK_Cuda);
  } else if (C.isOffloadingHostKind(Action::OFK_HIP) &&
             !Args.hasFlag(options::OPT_fgpu_rdc, options::OPT_fno_gpu_rdc,
                           false)) {
    // If we are not in RDC-mode we just emit the final HIP fatbinary for each
    // translation unit, linking each input individually.
    Action *FatbinAction =
        C.MakeAction<LinkJobAction>(OffloadActions, types::TY_HIP_FATBIN);
    DDep.add(*FatbinAction, *C.getSingleOffloadToolChain<Action::OFK_HIP>(),
             nullptr, Action::OFK_HIP);
  } else {
    // Package all the offloading actions into a single output that can be
    // embedded in the host and linked.
    Action *PackagerAction =
        C.MakeAction<OffloadPackagerJobAction>(OffloadActions, types::TY_Image);
    DDep.add(*PackagerAction, *C.getSingleOffloadToolChain<Action::OFK_Host>(),
             nullptr, C.getActiveOffloadKinds());
  }

  // HIP wants '--offload-device-only' to create a fatbinary by default.
  if (offloadDeviceOnly())
    return C.MakeAction<OffloadAction>(DDep, types::TY_Nothing);

  // If we are unable to embed a single device output into the host, we need to
  // add each device output as a host dependency to ensure they are still built.
  bool SingleDeviceOutput = !llvm::any_of(OffloadActions, [](Action *A) {
    return A->getType() == types::TY_Nothing;
  }) && isa<CompileJobAction>(HostAction);
  OffloadAction::HostDependence HDep(
      *HostAction, *C.getSingleOffloadToolChain<Action::OFK_Host>(),
      /*BoundArch=*/nullptr, SingleDeviceOutput ? DDep : DDeps);
  return C.MakeAction<OffloadAction>(HDep, SingleDeviceOutput ? DDep : DDeps);
}

Action *Driver::ConstructPhaseAction(
    Compilation &C, const ArgList &Args, phases::ID Phase, Action *Input,
    Action::OffloadKind TargetDeviceOffloadKind) const {
  llvm::PrettyStackTraceString CrashInfo("Constructing phase actions");

  // Some types skip the assembler phase (e.g., llvm-bc), but we can't
  // encode this in the steps because the intermediate type depends on
  // arguments. Just special case here.
  if (Phase == phases::Assemble && Input->getType() != types::TY_PP_Asm)
    return Input;

  // Use of --sycl-link will only allow for the link phase to occur. This is
  // for all input files.
  if (Args.hasArg(options::OPT_sycl_link) && Phase != phases::Link)
    return Input;

  // Build the appropriate action.
  switch (Phase) {
  case phases::Link:
    llvm_unreachable("link action invalid here.");
  case phases::IfsMerge:
    llvm_unreachable("ifsmerge action invalid here.");
  case phases::Preprocess: {
    types::ID OutputTy;
    // -M and -MM specify the dependency file name by altering the output type,
    // -if -MD and -MMD are not specified.
    if (Args.hasArg(options::OPT_M, options::OPT_MM) &&
        !Args.hasArg(options::OPT_MD, options::OPT_MMD)) {
      OutputTy = types::TY_Dependencies;
    } else {
      OutputTy = Input->getType();
      // For these cases, the preprocessor is only translating forms, the Output
      // still needs preprocessing.
      if (!Args.hasFlag(options::OPT_frewrite_includes,
                        options::OPT_fno_rewrite_includes, false) &&
          !Args.hasFlag(options::OPT_frewrite_imports,
                        options::OPT_fno_rewrite_imports, false) &&
          !Args.hasFlag(options::OPT_fdirectives_only,
                        options::OPT_fno_directives_only, false) &&
          !CCGenDiagnostics)
        OutputTy = types::getPreprocessedType(OutputTy);
      assert(OutputTy != types::TY_INVALID &&
             "Cannot preprocess this input type!");
    }
    types::ID HostPPType = types::getPreprocessedType(Input->getType());
    if (Args.hasArg(options::OPT_fsycl) && HostPPType != types::TY_INVALID &&
        !Args.hasArg(options::OPT_fno_sycl_use_footer) &&
        TargetDeviceOffloadKind == Action::OFK_None &&
        Input->getType() != types::TY_CUDA_DEVICE &&
        Args.hasArg(options::OPT_fsycl_host_compiler_EQ)) {
      // Performing a host compilation with -fsycl.  Append the integration
      // footer to the source file.
      auto *AppendFooter =
          C.MakeAction<AppendFooterJobAction>(Input, Input->getType());
      // FIXME: There are 2 issues with dependency generation in regards to
      // the integration footer that need to be addressed.
      // 1) Input file referenced on the RHS of a dependency is based on the
      //    input src, which is a temporary.  We want this to be the true
      //    user input src file.
      // 2) When generating dependencies against a preprocessed file, header
      //    file information (using -MD or-MMD) is not provided.
      return C.MakeAction<PreprocessJobAction>(AppendFooter, OutputTy);
    }
    return C.MakeAction<PreprocessJobAction>(Input, OutputTy);
  }
  case phases::Precompile: {
    // API extraction should not generate an actual precompilation action.
    if (Args.hasArg(options::OPT_extract_api))
      return C.MakeAction<ExtractAPIJobAction>(Input, types::TY_API_INFO);

    // With 'fexperimental-modules-reduced-bmi', we don't want to run the
    // precompile phase unless the user specified '--precompile'. In the case
    // the '--precompile' flag is enabled, we will try to emit the reduced BMI
    // as a by product in GenerateModuleInterfaceAction.
    if (Args.hasArg(options::OPT_modules_reduced_bmi) &&
        !Args.getLastArg(options::OPT__precompile))
      return Input;

    types::ID OutputTy = getPrecompiledType(Input->getType());
    assert(OutputTy != types::TY_INVALID &&
           "Cannot precompile this input type!");

    // If we're given a module name, precompile header file inputs as a
    // module, not as a precompiled header.
    const char *ModName = nullptr;
    if (OutputTy == types::TY_PCH) {
      if (Arg *A = Args.getLastArg(options::OPT_fmodule_name_EQ))
        ModName = A->getValue();
      if (ModName)
        OutputTy = types::TY_ModuleFile;
    }

    if (Args.hasArg(options::OPT_fsyntax_only)) {
      // Syntax checks should not emit a PCH file
      OutputTy = types::TY_Nothing;
    }

    return C.MakeAction<PrecompileJobAction>(Input, OutputTy);
  }
  case phases::Compile: {
    if (Args.hasArg(options::OPT_fsyntax_only))
      return C.MakeAction<CompileJobAction>(Input, types::TY_Nothing);
    if (Args.hasArg(options::OPT_rewrite_objc))
      return C.MakeAction<CompileJobAction>(Input, types::TY_RewrittenObjC);
    if (Args.hasArg(options::OPT_rewrite_legacy_objc))
      return C.MakeAction<CompileJobAction>(Input,
                                            types::TY_RewrittenLegacyObjC);
    if (Args.hasArg(options::OPT__analyze))
      return C.MakeAction<AnalyzeJobAction>(Input, types::TY_Plist);
    if (Args.hasArg(options::OPT_emit_ast))
      return C.MakeAction<CompileJobAction>(Input, types::TY_AST);
    if (Args.hasArg(options::OPT_emit_cir))
      return C.MakeAction<CompileJobAction>(Input, types::TY_CIR);
    if (Args.hasArg(options::OPT_module_file_info))
      return C.MakeAction<CompileJobAction>(Input, types::TY_ModuleFile);
    if (Args.hasArg(options::OPT_verify_pch))
      return C.MakeAction<VerifyPCHJobAction>(Input, types::TY_Nothing);
    if (Args.hasArg(options::OPT_extract_api))
      return C.MakeAction<ExtractAPIJobAction>(Input, types::TY_API_INFO);
    return C.MakeAction<CompileJobAction>(Input, types::TY_LLVM_BC);
  }
  case phases::Backend: {
    if (isUsingLTO() && TargetDeviceOffloadKind == Action::OFK_None) {
      types::ID Output;
      if (Args.hasArg(options::OPT_ffat_lto_objects) &&
          !Args.hasArg(options::OPT_emit_llvm))
        Output = types::TY_PP_Asm;
      else if (Args.hasArg(options::OPT_S))
        Output = types::TY_LTO_IR;
      else
        Output = types::TY_LTO_BC;
      return C.MakeAction<BackendJobAction>(Input, Output);
    }
    if (isUsingOffloadLTO() && TargetDeviceOffloadKind != Action::OFK_None) {
      types::ID Output =
          Args.hasArg(options::OPT_S) ? types::TY_LTO_IR : types::TY_LTO_BC;
      if (getUseNewOffloadingDriver() && getOffloadLTOMode() == LTOK_Thin &&
          TargetDeviceOffloadKind == Action::OFK_SYCL) {
        // For SYCL with thinLTO, run sycl-post-link, extract the BC files from
        // the output table, run the backend on each output table.
        llvm::Triple OffloadTriple =
            Input->getOffloadingToolChain()->getTriple();
        SYCLPostLinkJobAction *TypedPostLinkAction =
            C.MakeAction<SYCLPostLinkJobAction>(Input, types::TY_Tempfiletable,
                                                types::TY_Tempfiletable);
        TypedPostLinkAction->setRTSetsSpecConstants(
            OffloadTriple.isSPIROrSPIRV() && !OffloadTriple.isSPIRAOT());
        auto *TypedExtractIRFilesAction = C.MakeAction<FileTableTformJobAction>(
            TypedPostLinkAction, types::TY_Tempfilelist,
            types::TY_Tempfilelist);

        TypedExtractIRFilesAction->addExtractColumnTform(
            FileTableTformJobAction::COL_CODE, false /*drop titles*/);
        auto *OutputAction =
            C.MakeAction<BackendJobAction>(TypedExtractIRFilesAction, Output);

        auto *ForEach = C.MakeAction<ForEachWrappingAction>(
            TypedExtractIRFilesAction, OutputAction);
        // This final job is mostly a no-op, but we need it to set the Action
        // type to Tempfilelist which is expected by clang-offload-packager.
        auto *ExtractBCFiles = C.MakeAction<FileTableTformJobAction>(
            ForEach, types::TY_Tempfilelist, types::TY_Tempfilelist);
        ExtractBCFiles->addExtractColumnTform(FileTableTformJobAction::COL_ZERO,
                                              false /*drop titles*/);
        return ExtractBCFiles;
      }
      return C.MakeAction<BackendJobAction>(Input, Output);
    }
    if (Args.hasArg(options::OPT_emit_llvm) ||
        (TargetDeviceOffloadKind == Action::OFK_SYCL &&
         C.getDriver().getUseNewOffloadingDriver()) ||
        (((Input->getOffloadingToolChain() &&
           Input->getOffloadingToolChain()->getTriple().isAMDGPU()) ||
          TargetDeviceOffloadKind == Action::OFK_HIP) &&
         (Args.hasFlag(options::OPT_fgpu_rdc, options::OPT_fno_gpu_rdc,
                       false) ||
          TargetDeviceOffloadKind == Action::OFK_OpenMP))) {
      types::ID Output =
          Args.hasArg(options::OPT_S) &&
                  (TargetDeviceOffloadKind == Action::OFK_None ||
                   offloadDeviceOnly() ||
                   (TargetDeviceOffloadKind == Action::OFK_HIP &&
                    !Args.hasFlag(options::OPT_offload_new_driver,
                                  options::OPT_no_offload_new_driver,
                                  C.isOffloadingHostKind(Action::OFK_Cuda))))
              ? types::TY_LLVM_IR
              : types::TY_LLVM_BC;
      return C.MakeAction<BackendJobAction>(Input, Output);
    }
    return C.MakeAction<BackendJobAction>(Input, types::TY_PP_Asm);
  }
  case phases::Assemble:
    return C.MakeAction<AssembleJobAction>(std::move(Input), types::TY_Object);
  }

  llvm_unreachable("invalid phase in ConstructPhaseAction");
}

void Driver::BuildJobs(Compilation &C) const {
  llvm::PrettyStackTraceString CrashInfo("Building compilation jobs");

  Arg *FinalOutput = C.getArgs().getLastArg(options::OPT_o);

  // It is an error to provide a -o option if we are making multiple output
  // files. There are exceptions:
  //
  // IfsMergeJob: when generating interface stubs enabled we want to be able to
  // generate the stub file at the same time that we generate the real
  // library/a.out. So when a .o, .so, etc are the output, with clang interface
  // stubs there will also be a .ifs and .ifso at the same location.
  //
  // CompileJob of type TY_IFS_CPP: when generating interface stubs is enabled
  // and -c is passed, we still want to be able to generate a .ifs file while
  // we are also generating .o files. So we allow more than one output file in
  // this case as well.
  //
  // OffloadClass of type TY_Nothing: device-only output will place many outputs
  // into a single offloading action. We should count all inputs to the action
  // as outputs. Also ignore device-only outputs if we're compiling with
  // -fsyntax-only.
  if (FinalOutput) {
    unsigned NumOutputs = 0;
    unsigned NumIfsOutputs = 0;
    for (const Action *A : C.getActions()) {
      // The actions below do not increase the number of outputs, when operating
      // on DX containers.
      if (A->getType() == types::TY_DX_CONTAINER &&
          (A->getKind() == clang::driver::Action::BinaryAnalyzeJobClass ||
           A->getKind() == clang::driver::Action::BinaryTranslatorJobClass))
        continue;

      if (A->getType() != types::TY_Nothing &&
          !(A->getKind() == Action::IfsMergeJobClass ||
            (A->getType() == clang::driver::types::TY_IFS_CPP &&
             A->getKind() == clang::driver::Action::CompileJobClass &&
             0 == NumIfsOutputs++) ||
            (A->getKind() == Action::BindArchClass && A->getInputs().size() &&
             A->getInputs().front()->getKind() == Action::IfsMergeJobClass)))
        ++NumOutputs;
      else if (A->getKind() == Action::OffloadClass &&
               A->getType() == types::TY_Nothing &&
               !C.getArgs().hasArg(options::OPT_fsyntax_only))
        NumOutputs += A->size();
    }

    if (NumOutputs > 1) {
      Diag(clang::diag::err_drv_output_argument_with_multiple_files);
      FinalOutput = nullptr;
    }
  }

  const llvm::Triple &RawTriple = C.getDefaultToolChain().getTriple();

  // Collect the list of architectures.
  llvm::StringSet<> ArchNames;
  if (RawTriple.isOSBinFormatMachO())
    for (const Arg *A : C.getArgs())
      if (A->getOption().matches(options::OPT_arch))
        ArchNames.insert(A->getValue());

  // Set of (Action, canonical ToolChain triple) pairs we've built jobs for.
  std::map<std::pair<const Action *, std::string>, InputInfoList> CachedResults;
  for (Action *A : C.getActions()) {
    // If we are linking an image for multiple archs then the linker wants
    // -arch_multiple and -final_output <final image name>. Unfortunately, this
    // doesn't fit in cleanly because we have to pass this information down.
    //
    // FIXME: This is a hack; find a cleaner way to integrate this into the
    // process.
    const char *LinkingOutput = nullptr;
    if (isa<LipoJobAction>(A)) {
      if (FinalOutput)
        LinkingOutput = FinalOutput->getValue();
      else
        LinkingOutput = getDefaultImageName();
    }

    BuildJobsForAction(C, A, &C.getDefaultToolChain(),
                       /*BoundArch*/ StringRef(),
                       /*AtTopLevel*/ true,
                       /*MultipleArchs*/ ArchNames.size() > 1,
                       /*LinkingOutput*/ LinkingOutput, CachedResults,
                       /*TargetDeviceOffloadKind*/ Action::OFK_None);
  }

  // If we have more than one job, then disable integrated-cc1 for now. Do this
  // also when we need to report process execution statistics.
  if (C.getJobs().size() > 1 || CCPrintProcessStats)
    for (auto &J : C.getJobs())
      J.InProcess = false;

  if (CCPrintProcessStats) {
    C.setPostCallback([=](const Command &Cmd, int Res) {
      std::optional<llvm::sys::ProcessStatistics> ProcStat =
          Cmd.getProcessStatistics();
      if (!ProcStat)
        return;

      const char *LinkingOutput = nullptr;
      if (FinalOutput)
        LinkingOutput = FinalOutput->getValue();
      else if (!Cmd.getOutputFilenames().empty())
        LinkingOutput = Cmd.getOutputFilenames().front().c_str();
      else
        LinkingOutput = getDefaultImageName();

      if (CCPrintStatReportFilename.empty()) {
        using namespace llvm;
        // Human readable output.
        outs() << sys::path::filename(Cmd.getExecutable()) << ": "
               << "output=" << LinkingOutput;
        outs() << ", total="
               << format("%.3f", ProcStat->TotalTime.count() / 1000.) << " ms"
               << ", user="
               << format("%.3f", ProcStat->UserTime.count() / 1000.) << " ms"
               << ", mem=" << ProcStat->PeakMemory << " Kb\n";
      } else {
        // CSV format.
        std::string Buffer;
        llvm::raw_string_ostream Out(Buffer);
        llvm::sys::printArg(Out, llvm::sys::path::filename(Cmd.getExecutable()),
                            /*Quote*/ true);
        Out << ',';
        llvm::sys::printArg(Out, LinkingOutput, true);
        Out << ',' << ProcStat->TotalTime.count() << ','
            << ProcStat->UserTime.count() << ',' << ProcStat->PeakMemory
            << '\n';
        Out.flush();
        std::error_code EC;
        llvm::raw_fd_ostream OS(CCPrintStatReportFilename, EC,
                                llvm::sys::fs::OF_Append |
                                    llvm::sys::fs::OF_Text);
        if (EC)
          return;
        auto L = OS.lock();
        if (!L) {
          llvm::errs() << "ERROR: Cannot lock file "
                       << CCPrintStatReportFilename << ": "
                       << toString(L.takeError()) << "\n";
          return;
        }
        OS << Buffer;
        OS.flush();
      }
    });
  }

  // If the user passed -Qunused-arguments or there were errors, don't warn
  // about any unused arguments.
  if (Diags.hasErrorOccurred() ||
      C.getArgs().hasArg(options::OPT_Qunused_arguments))
    return;

  // Claim -fdriver-only here.
  (void)C.getArgs().hasArg(options::OPT_fdriver_only);
  // Claim -### here.
  (void)C.getArgs().hasArg(options::OPT__HASH_HASH_HASH);

  // Claim --driver-mode, --rsp-quoting, it was handled earlier.
  (void)C.getArgs().hasArg(options::OPT_driver_mode);
  (void)C.getArgs().hasArg(options::OPT_rsp_quoting);

  bool HasAssembleJob = llvm::any_of(C.getJobs(), [](auto &J) {
    // Match ClangAs and other derived assemblers of Tool. ClangAs uses a
    // longer ShortName "clang integrated assembler" while other assemblers just
    // use "assembler".
    return strstr(J.getCreator().getShortName(), "assembler");
  });
  for (Arg *A : C.getArgs()) {
    // FIXME: It would be nice to be able to send the argument to the
    // DiagnosticsEngine, so that extra values, position, and so on could be
    // printed.
    if (!A->isClaimed()) {
      if (A->getOption().hasFlag(options::NoArgumentUnused))
        continue;

      // Suppress the warning automatically if this is just a flag, and it is an
      // instance of an argument we already claimed.
      const Option &Opt = A->getOption();
      if (Opt.getKind() == Option::FlagClass) {
        bool DuplicateClaimed = false;

        for (const Arg *AA : C.getArgs().filtered(&Opt)) {
          if (AA->isClaimed()) {
            DuplicateClaimed = true;
            break;
          }
        }

        if (DuplicateClaimed)
          continue;
      }

      // In clang-cl, don't mention unknown arguments here since they have
      // already been warned about.
      if (!IsCLMode() || !A->getOption().matches(options::OPT_UNKNOWN)) {
        if (A->getOption().hasFlag(options::TargetSpecific) &&
            !A->isIgnoredTargetSpecific() && !HasAssembleJob &&
            // When for example -### or -v is used
            // without a file, target specific options are not
            // consumed/validated.
            // Instead emitting an error emit a warning instead.
            !C.getActions().empty()) {
          Diag(diag::err_drv_unsupported_opt_for_target)
              << A->getSpelling() << getTargetTriple();
        } else {
          Diag(clang::diag::warn_drv_unused_argument)
              << A->getAsString(C.getArgs());
        }
      }
    }
  }
}

namespace {
/// Utility class to control the collapse of dependent actions and select the
/// tools accordingly.
class ToolSelector final {
  /// The tool chain this selector refers to.
  const ToolChain &TC;

  /// The compilation this selector refers to.
  const Compilation &C;

  /// The base action this selector refers to.
  const JobAction *BaseAction;

  /// Set to true if the current toolchain refers to host actions.
  bool IsHostSelector;

  /// Set to true if save-temps and embed-bitcode functionalities are active.
  bool SaveTemps;
  bool EmbedBitcode;

  /// Get previous dependent action or null if that does not exist. If
  /// \a CanBeCollapsed is false, that action must be legal to collapse or
  /// null will be returned.
  const JobAction *getPrevDependentAction(const ActionList &Inputs,
                                          ActionList &SavedOffloadAction,
                                          bool CanBeCollapsed = true) {
    // An option can be collapsed only if it has a single input.
    if (Inputs.size() != 1)
      return nullptr;

    Action *CurAction = *Inputs.begin();
    if (CanBeCollapsed &&
        !CurAction->isCollapsingWithNextDependentActionLegal())
      return nullptr;

    // If the input action is an offload action. Look through it and save any
    // offload action that can be dropped in the event of a collapse.
    if (auto *OA = dyn_cast<OffloadAction>(CurAction)) {
      // If the dependent action is a device action, we will attempt to collapse
      // only with other device actions. Otherwise, we would do the same but
      // with host actions only.
      if (!IsHostSelector) {
        if (OA->hasSingleDeviceDependence(/*DoNotConsiderHostActions=*/true)) {
          CurAction =
              OA->getSingleDeviceDependence(/*DoNotConsiderHostActions=*/true);
          if (CanBeCollapsed &&
              !CurAction->isCollapsingWithNextDependentActionLegal())
            return nullptr;
          SavedOffloadAction.push_back(OA);
          return dyn_cast<JobAction>(CurAction);
        }
      } else if (OA->hasHostDependence()) {
        CurAction = OA->getHostDependence();
        if (CanBeCollapsed &&
            !CurAction->isCollapsingWithNextDependentActionLegal())
          return nullptr;
        SavedOffloadAction.push_back(OA);
        return dyn_cast<JobAction>(CurAction);
      }
      return nullptr;
    }

    return dyn_cast<JobAction>(CurAction);
  }

  // We need to collapse the separate compilation steps when performing
  // a third party host compilation step for SYCL offloading.  We don't know
  // what the third party compiler is capable of, so only allow for object
  // creation when performing -save-temps.
  bool SYCLHostCompiler =
      BaseAction->isHostOffloading(Action::OFK_SYCL) &&
      C.getArgs().hasArg(options::OPT_fsycl_host_compiler_EQ);

  /// Return true if an assemble action can be collapsed.
  bool canCollapseAssembleAction() const {
    return TC.useIntegratedAs() && !(SaveTemps && !SYCLHostCompiler) &&
           !C.getArgs().hasArg(options::OPT_via_file_asm) &&
           !C.getArgs().hasArg(options::OPT__SLASH_FA) &&
           !C.getArgs().hasArg(options::OPT__SLASH_Fa) &&
           !C.getArgs().hasArg(options::OPT_dxc_Fc);
  }

  /// Return true if a preprocessor action can be collapsed.
  bool canCollapsePreprocessorAction() const {
    return !C.getArgs().hasArg(options::OPT_no_integrated_cpp) &&
           !(SaveTemps && !SYCLHostCompiler) &&
           !C.getArgs().hasArg(options::OPT_traditional_cpp) &&
           !C.getArgs().hasArg(options::OPT_rewrite_objc);
  }

  /// Struct that relates an action with the offload actions that would be
  /// collapsed with it.
  struct JobActionInfo final {
    /// The action this info refers to.
    const JobAction *JA = nullptr;
    /// The offload actions we need to take care off if this action is
    /// collapsed.
    ActionList SavedOffloadAction;
  };

  /// Append collapsed offload actions from the give nnumber of elements in the
  /// action info array.
  static void AppendCollapsedOffloadAction(ActionList &CollapsedOffloadAction,
                                           ArrayRef<JobActionInfo> &ActionInfo,
                                           unsigned ElementNum) {
    assert(ElementNum <= ActionInfo.size() && "Invalid number of elements.");
    for (unsigned I = 0; I < ElementNum; ++I)
      CollapsedOffloadAction.append(ActionInfo[I].SavedOffloadAction.begin(),
                                    ActionInfo[I].SavedOffloadAction.end());
  }

  /// Functions that attempt to perform the combining. They detect if that is
  /// legal, and if so they update the inputs \a Inputs and the offload action
  /// that were collapsed in \a CollapsedOffloadAction. A tool that deals with
  /// the combined action is returned. If the combining is not legal or if the
  /// tool does not exist, null is returned.
  /// Currently three kinds of collapsing are supported:
  ///  - Assemble + Backend + Compile;
  ///  - Assemble + Backend ;
  ///  - Backend + Compile.
  const Tool *
  combineAssembleBackendCompile(ArrayRef<JobActionInfo> ActionInfo,
                                ActionList &Inputs,
                                ActionList &CollapsedOffloadAction) {
    if (ActionInfo.size() < 3 || !canCollapseAssembleAction())
      return nullptr;
    auto *AJ = dyn_cast<AssembleJobAction>(ActionInfo[0].JA);
    auto *BJ = dyn_cast<BackendJobAction>(ActionInfo[1].JA);
    auto *CJ = dyn_cast<CompileJobAction>(ActionInfo[2].JA);
    if (!AJ || !BJ || !CJ)
      return nullptr;

    // Get compiler tool.
    const Tool *T = TC.SelectTool(*CJ);
    if (!T)
      return nullptr;

    // Can't collapse if we don't have codegen support unless we are
    // emitting LLVM IR.
    bool OutputIsLLVM = types::isLLVMIR(ActionInfo[0].JA->getType());
    if (!T->hasIntegratedBackend() && !(OutputIsLLVM && T->canEmitIR()))
      return nullptr;

    // When using -fembed-bitcode, it is required to have the same tool (clang)
    // for both CompilerJA and BackendJA. Otherwise, combine two stages.
    if (EmbedBitcode) {
      const Tool *BT = TC.SelectTool(*BJ);
      if (BT == T)
        return nullptr;
    }

    if (!T->hasIntegratedAssembler())
      return nullptr;

    Inputs = CJ->getInputs();
    AppendCollapsedOffloadAction(CollapsedOffloadAction, ActionInfo,
                                 /*NumElements=*/3);
    return T;
  }
  const Tool *combineAssembleBackend(ArrayRef<JobActionInfo> ActionInfo,
                                     ActionList &Inputs,
                                     ActionList &CollapsedOffloadAction) {
    if (ActionInfo.size() < 2 || !canCollapseAssembleAction())
      return nullptr;
    auto *AJ = dyn_cast<AssembleJobAction>(ActionInfo[0].JA);
    auto *BJ = dyn_cast<BackendJobAction>(ActionInfo[1].JA);
    if (!AJ || !BJ)
      return nullptr;

    // Get backend tool.
    const Tool *T = TC.SelectTool(*BJ);
    if (!T)
      return nullptr;

    if (!T->hasIntegratedAssembler())
      return nullptr;

    Inputs = BJ->getInputs();
    AppendCollapsedOffloadAction(CollapsedOffloadAction, ActionInfo,
                                 /*NumElements=*/2);
    return T;
  }
  const Tool *combineBackendCompile(ArrayRef<JobActionInfo> ActionInfo,
                                    ActionList &Inputs,
                                    ActionList &CollapsedOffloadAction) {
    if (ActionInfo.size() < 2)
      return nullptr;
    auto *BJ = dyn_cast<BackendJobAction>(ActionInfo[0].JA);
    auto *CJ = dyn_cast<CompileJobAction>(ActionInfo[1].JA);
    if (!BJ || !CJ)
      return nullptr;

    // Check if the initial input (to the compile job or its predessor if one
    // exists) is LLVM bitcode. In that case, no preprocessor step is required
    // and we can still collapse the compile and backend jobs when we have
    // -save-temps. I.e. there is no need for a separate compile job just to
    // emit unoptimized bitcode.
    bool InputIsBitcode = true;
    for (size_t i = 1; i < ActionInfo.size(); i++)
      if (ActionInfo[i].JA->getType() != types::TY_LLVM_BC &&
          ActionInfo[i].JA->getType() != types::TY_LTO_BC) {
        InputIsBitcode = false;
        break;
      }
    if (!InputIsBitcode && !canCollapsePreprocessorAction())
      return nullptr;

    // Get compiler tool.
    const Tool *T = TC.SelectTool(*CJ);
    if (!T)
      return nullptr;

    // Can't collapse if we don't have codegen support unless we are
    // emitting LLVM IR.
    bool OutputIsLLVM = types::isLLVMIR(ActionInfo[0].JA->getType());
    if (!T->hasIntegratedBackend() && !(OutputIsLLVM && T->canEmitIR()))
      return nullptr;

    if (T->canEmitIR() && ((SaveTemps && !InputIsBitcode) || EmbedBitcode))
      return nullptr;

    Inputs = CJ->getInputs();
    AppendCollapsedOffloadAction(CollapsedOffloadAction, ActionInfo,
                                 /*NumElements=*/2);
    return T;
  }

  /// Updates the inputs if the obtained tool supports combining with
  /// preprocessor action, and the current input is indeed a preprocessor
  /// action. If combining results in the collapse of offloading actions, those
  /// are appended to \a CollapsedOffloadAction.
  void combineWithPreprocessor(const Tool *T, ActionList &Inputs,
                               ActionList &CollapsedOffloadAction) {
    if (!T || !canCollapsePreprocessorAction() || !T->hasIntegratedCPP())
      return;

    // Attempt to get a preprocessor action dependence.
    ActionList PreprocessJobOffloadActions;
    ActionList NewInputs;
    for (Action *A : Inputs) {
      auto *PJ = getPrevDependentAction({A}, PreprocessJobOffloadActions);
      if (!PJ || !isa<PreprocessJobAction>(PJ)) {
        NewInputs.push_back(A);
        continue;
      }

      // This is legal to combine. Append any offload action we found and add the
      // current input to preprocessor inputs.
      CollapsedOffloadAction.append(PreprocessJobOffloadActions.begin(),
                                    PreprocessJobOffloadActions.end());
      NewInputs.append(PJ->input_begin(), PJ->input_end());
    }
    Inputs = NewInputs;
  }

public:
  ToolSelector(const JobAction *BaseAction, const ToolChain &TC,
               const Compilation &C, bool SaveTemps, bool EmbedBitcode)
      : TC(TC), C(C), BaseAction(BaseAction), SaveTemps(SaveTemps),
        EmbedBitcode(EmbedBitcode) {
    assert(BaseAction && "Invalid base action.");
    IsHostSelector = BaseAction->getOffloadingDeviceKind() == Action::OFK_None;
  }

  /// Check if a chain of actions can be combined and return the tool that can
  /// handle the combination of actions. The pointer to the current inputs \a
  /// Inputs and the list of offload actions \a CollapsedOffloadActions
  /// connected to collapsed actions are updated accordingly. The latter enables
  /// the caller of the selector to process them afterwards instead of just
  /// dropping them. If no suitable tool is found, null will be returned.
  const Tool *getTool(ActionList &Inputs,
                      ActionList &CollapsedOffloadAction) {
    //
    // Get the largest chain of actions that we could combine.
    //

    SmallVector<JobActionInfo, 5> ActionChain(1);
    ActionChain.back().JA = BaseAction;
    while (ActionChain.back().JA) {
      const Action *CurAction = ActionChain.back().JA;

      // Grow the chain by one element.
      ActionChain.resize(ActionChain.size() + 1);
      JobActionInfo &AI = ActionChain.back();

      // Attempt to fill it with the
      AI.JA =
          getPrevDependentAction(CurAction->getInputs(), AI.SavedOffloadAction);
    }

    // Pop the last action info as it could not be filled.
    ActionChain.pop_back();

    //
    // Attempt to combine actions. If all combining attempts failed, just return
    // the tool of the provided action. At the end we attempt to combine the
    // action with any preprocessor action it may depend on.
    //

    const Tool *T = combineAssembleBackendCompile(ActionChain, Inputs,
                                                  CollapsedOffloadAction);
    if (!T)
      T = combineAssembleBackend(ActionChain, Inputs, CollapsedOffloadAction);
    if (!T)
      T = combineBackendCompile(ActionChain, Inputs, CollapsedOffloadAction);
    if (!T) {
      Inputs = BaseAction->getInputs();
      T = TC.SelectTool(*BaseAction);
    }

    combineWithPreprocessor(T, Inputs, CollapsedOffloadAction);
    return T;
  }
};
}

/// Return a string that uniquely identifies the result of a job. The bound arch
/// is not necessarily represented in the toolchain's triple -- for example,
/// armv7 and armv7s both map to the same triple -- so we need both in our map.
/// Also, we need to add the offloading device kind, as the same tool chain can
/// be used for host and device for some programming models, e.g. OpenMP.
static std::string GetTriplePlusArchString(const ToolChain *TC,
                                           StringRef BoundArch,
                                           Action::OffloadKind OffloadKind) {
  std::string TriplePlusArch = TC->getTriple().normalize();
  if (!BoundArch.empty()) {
    TriplePlusArch += "-";
    TriplePlusArch += BoundArch;
  }
  TriplePlusArch += "-";
  TriplePlusArch += Action::GetOffloadKindName(OffloadKind);
  return TriplePlusArch;
}

static void CollectForEachInputs(
    InputInfoList &InputInfos, const Action *SourceAction, const ToolChain *TC,
    StringRef BoundArch, Action::OffloadKind TargetDeviceOffloadKind,
    const std::map<std::pair<const Action *, std::string>, InputInfoList>
        &CachedResults,
    const ForEachWrappingAction *FEA) {
  for (const Action *Input : SourceAction->getInputs()) {
    // Search for the Input, if not in the cache assume actions were collapsed
    // so recurse.
    auto Lookup = CachedResults.find(
        {Input,
         GetTriplePlusArchString(TC, BoundArch, TargetDeviceOffloadKind)});
    if (Lookup != CachedResults.end()) {
      if (!FEA->getSerialActions().count(Input)) {
        InputInfos.append(Lookup->second);
      }
    } else {
      CollectForEachInputs(InputInfos, Input, TC, BoundArch,
                           TargetDeviceOffloadKind, CachedResults, FEA);
    }
  }
}

InputInfoList Driver::BuildJobsForAction(
    Compilation &C, const Action *A, const ToolChain *TC, StringRef BoundArch,
    bool AtTopLevel, bool MultipleArchs, const char *LinkingOutput,
    std::map<std::pair<const Action *, std::string>, InputInfoList>
        &CachedResults,
    Action::OffloadKind TargetDeviceOffloadKind) const {
  std::pair<const Action *, std::string> ActionTC = {
      A, GetTriplePlusArchString(TC, BoundArch, TargetDeviceOffloadKind)};
  auto CachedResult = CachedResults.find(ActionTC);
  if (CachedResult != CachedResults.end()) {
    return CachedResult->second;
  }
  InputInfoList Result = BuildJobsForActionNoCache(
      C, A, TC, BoundArch, AtTopLevel, MultipleArchs, LinkingOutput,
      CachedResults, TargetDeviceOffloadKind);
  CachedResults[ActionTC] = Result;
  return Result;
}

static void handleTimeTrace(Compilation &C, const ArgList &Args,
                            const JobAction *JA, const char *BaseInput,
                            const InputInfo &Result) {
  Arg *A =
      Args.getLastArg(options::OPT_ftime_trace, options::OPT_ftime_trace_EQ);
  if (!A)
    return;
  SmallString<128> Path;
  if (A->getOption().matches(options::OPT_ftime_trace_EQ)) {
    Path = A->getValue();
    if (llvm::sys::fs::is_directory(Path)) {
      SmallString<128> Tmp(Result.getFilename());
      llvm::sys::path::replace_extension(Tmp, "json");
      llvm::sys::path::append(Path, llvm::sys::path::filename(Tmp));
    }
  } else {
    if (Arg *DumpDir = Args.getLastArgNoClaim(options::OPT_dumpdir)) {
      // The trace file is ${dumpdir}${basename}.json. Note that dumpdir may not
      // end with a path separator.
      Path = DumpDir->getValue();
      Path += llvm::sys::path::filename(BaseInput);
    } else {
      Path = Result.getFilename();
    }
    llvm::sys::path::replace_extension(Path, "json");
  }
  const char *ResultFile = C.getArgs().MakeArgString(Path);
  C.addTimeTraceFile(ResultFile, JA);
  C.addResultFile(ResultFile, JA);
}

InputInfoList Driver::BuildJobsForActionNoCache(
    Compilation &C, const Action *A, const ToolChain *TC, StringRef BoundArch,
    bool AtTopLevel, bool MultipleArchs, const char *LinkingOutput,
    std::map<std::pair<const Action *, std::string>, InputInfoList>
        &CachedResults,
    Action::OffloadKind TargetDeviceOffloadKind) const {
  llvm::PrettyStackTraceString CrashInfo("Building compilation jobs");

  InputInfoList OffloadDependencesInputInfo;
  bool BuildingForOffloadDevice = TargetDeviceOffloadKind != Action::OFK_None;
  if (const OffloadAction *OA = dyn_cast<OffloadAction>(A)) {
    // The 'Darwin' toolchain is initialized only when its arguments are
    // computed. Get the default arguments for OFK_None to ensure that
    // initialization is performed before processing the offload action.
    // FIXME: Remove when darwin's toolchain is initialized during construction.
    C.getArgsForToolChain(TC, BoundArch, Action::OFK_None);

    // The offload action is expected to be used in four different situations.
    //
    // a) Set a toolchain/architecture/kind for a host action:
    //    Host Action 1 -> OffloadAction -> Host Action 2
    //
    // b) Set a toolchain/architecture/kind for a device action;
    //    Device Action 1 -> OffloadAction -> Device Action 2
    //
    // c) Specify a device dependence to a host action;
    //    Device Action 1  _
    //                      \
    //      Host Action 1  ---> OffloadAction -> Host Action 2
    //
    // d) Specify a host dependence to a device action.
    //      Host Action 1  _
    //                      \
    //    Device Action 1  ---> OffloadAction -> Device Action 2
    //
    // For a) and b), we just return the job generated for the dependences. For
    // c) and d) we override the current action with the host/device dependence
    // if the current toolchain is host/device and set the offload dependences
    // info with the jobs obtained from the device/host dependence(s).

    // If there is a single device option or has no host action, just generate
    // the job for it.
    if (OA->hasSingleDeviceDependence() || !OA->hasHostDependence()) {
      InputInfoList DevA;
      OA->doOnEachDeviceDependence([&](Action *DepA, const ToolChain *DepTC,
                                       const char *DepBoundArch) {
        DevA.append(BuildJobsForAction(C, DepA, DepTC, DepBoundArch, AtTopLevel,
                                       /*MultipleArchs*/ !!DepBoundArch,
                                       LinkingOutput, CachedResults,
                                       DepA->getOffloadingDeviceKind()));
      });
      return DevA;
    }

    // If 'Action 2' is host, we generate jobs for the device dependences and
    // override the current action with the host dependence. Otherwise, we
    // generate the host dependences and override the action with the device
    // dependence. The dependences can't therefore be a top-level action.
    OA->doOnEachDependence(
        /*IsHostDependence=*/BuildingForOffloadDevice,
        [&](Action *DepA, const ToolChain *DepTC, const char *DepBoundArch) {
          OffloadDependencesInputInfo.append(BuildJobsForAction(
              C, DepA, DepTC, DepBoundArch, /*AtTopLevel=*/false,
              /*MultipleArchs*/ !!DepBoundArch, LinkingOutput, CachedResults,
              DepA->getOffloadingDeviceKind()));
        });

    A = BuildingForOffloadDevice
            ? OA->getSingleDeviceDependence(/*DoNotConsiderHostActions=*/true)
            : OA->getHostDependence();

    // We may have already built this action as a part of the offloading
    // toolchain, return the cached input if so.
    std::pair<const Action *, std::string> ActionTC = {
        OA->getHostDependence(),
        GetTriplePlusArchString(TC, BoundArch, TargetDeviceOffloadKind)};
    auto It = CachedResults.find(ActionTC);
    if (It != CachedResults.end()) {
      InputInfoList Inputs = It->second;
      Inputs.append(OffloadDependencesInputInfo);
      return Inputs;
    }
  }

  if (const InputAction *IA = dyn_cast<InputAction>(A)) {
    // FIXME: It would be nice to not claim this here; maybe the old scheme of
    // just using Args was better?
    const Arg &Input = IA->getInputArg();
    Input.claim();
    if (Input.getOption().matches(options::OPT_INPUT)) {
      const char *Name = Input.getValue();
      return {InputInfo(A, Name, /* _BaseInput = */ Name)};
    }
    return {InputInfo(A, &Input, /* _BaseInput = */ "")};
  }
  if (const BindArchAction *BAA = dyn_cast<BindArchAction>(A)) {
    const ToolChain *TC;
    StringRef ArchName = BAA->getArchName();

    if (!ArchName.empty())
      TC = &getToolChain(C.getArgs(),
                         computeTargetTriple(*this, TargetTriple,
                                             C.getArgs(), ArchName));
    else
      TC = &C.getDefaultToolChain();

    return BuildJobsForAction(C, *BAA->input_begin(), TC, ArchName, AtTopLevel,
                              MultipleArchs, LinkingOutput, CachedResults,
                              TargetDeviceOffloadKind);
  }

  if (const ForEachWrappingAction *FEA = dyn_cast<ForEachWrappingAction>(A)) {
    // Check that the main action wasn't already processed.
    auto MainActionOutput = CachedResults.find(
        {FEA->getJobAction(),
         GetTriplePlusArchString(TC, BoundArch, TargetDeviceOffloadKind)});
    if (MainActionOutput != CachedResults.end()) {
      // The input was processed on behalf of another foreach.
      // Add entry in cache and return.
      CachedResults[{FEA, GetTriplePlusArchString(TC, BoundArch,
                                                  TargetDeviceOffloadKind)}] =
          MainActionOutput->second;
      return MainActionOutput->second;
    }

    // Build commands for the TFormInput then take any command added after as
    // needing a llvm-foreach wrapping.
    BuildJobsForAction(C, FEA->getTFormInput(), TC, BoundArch,
                       /*AtTopLevel=*/false, MultipleArchs, LinkingOutput,
                       CachedResults, TargetDeviceOffloadKind);
    unsigned OffsetIdx = C.getJobs().size();
    BuildJobsForAction(C, FEA->getJobAction(), TC, BoundArch,
                       /*AtTopLevel=*/false, MultipleArchs, LinkingOutput,
                       CachedResults, TargetDeviceOffloadKind);

    auto begin = C.getJobs().getJobsForOverride().begin() + OffsetIdx;
    auto end = C.getJobs().getJobsForOverride().end();

    // Steal the commands.
    llvm::SmallVector<std::unique_ptr<Command>, 4> JobsToWrap(
        std::make_move_iterator(begin), std::make_move_iterator(end));
    C.getJobs().getJobsForOverride().erase(begin, end);

    InputInfo ActionResult;
    for (std::unique_ptr<Command> Cmd :
         llvm::make_range(std::make_move_iterator(JobsToWrap.begin()),
                          std::make_move_iterator(JobsToWrap.end()))) {
      const JobAction *SourceAction = cast<JobAction>(&Cmd->getSource());
      if (FEA->getSerialActions().count(SourceAction)) {
        C.addCommand(std::move(Cmd));
        continue;
      }
      ActionResult = CachedResults.at(
          {SourceAction,
           GetTriplePlusArchString(TC, BoundArch, TargetDeviceOffloadKind)}).front();
      InputInfoList InputInfos;
      CollectForEachInputs(InputInfos, SourceAction, TC, BoundArch,
                           TargetDeviceOffloadKind, CachedResults, FEA);
      const Tool *Creator = &Cmd->getCreator();
      StringRef ParallelJobs;
      if (TargetDeviceOffloadKind == Action::OFK_SYCL)
        ParallelJobs = C.getArgs().getLastArgValue(
            options::OPT_fsycl_max_parallel_jobs_EQ);

      tools::SYCL::constructLLVMForeachCommand(
          C, *SourceAction, std::move(Cmd), InputInfos, ActionResult, Creator,
          "", types::getTypeTempSuffix(ActionResult.getType()), ParallelJobs);
    }
    return { ActionResult };
  }

  ActionList Inputs = A->getInputs();

  const JobAction *JA = cast<JobAction>(A);
  ActionList CollapsedOffloadActions;

  auto *DA = dyn_cast<OffloadDepsJobAction>(JA);
  const ToolChain *JATC = DA ? DA->getHostTC() : TC;

  ToolSelector TS(JA, *JATC, C, isSaveTempsEnabled(),
                  embedBitcodeInObject() && !isUsingLTO());
  const Tool *T = TS.getTool(Inputs, CollapsedOffloadActions);

  if (!T)
    return {InputInfo()};

  // If we've collapsed action list that contained OffloadAction we
  // need to build jobs for host/device-side inputs it may have held.
  for (const auto *OA : CollapsedOffloadActions)
    cast<OffloadAction>(OA)->doOnEachDependence(
        /*IsHostDependence=*/BuildingForOffloadDevice,
        [&](Action *DepA, const ToolChain *DepTC, const char *DepBoundArch) {
          OffloadDependencesInputInfo.append(BuildJobsForAction(
              C, DepA, DepTC, DepBoundArch, /* AtTopLevel */ false,
              /*MultipleArchs=*/!!DepBoundArch, LinkingOutput, CachedResults,
              DepA->getOffloadingDeviceKind()));
        });

  // Only use pipes when there is exactly one input.
  InputInfoList InputInfos;
  for (const Action *Input : Inputs) {
    // Treat dsymutil and verify sub-jobs as being at the top-level too, they
    // shouldn't get temporary output names.
    // FIXME: Clean this up.
    bool SubJobAtTopLevel =
        AtTopLevel && (isa<DsymutilJobAction>(A) || isa<VerifyJobAction>(A));
    InputInfos.append(BuildJobsForAction(
        C, Input, JATC, DA ? DA->getOffloadingArch() : BoundArch,
        SubJobAtTopLevel, MultipleArchs, LinkingOutput, CachedResults,
        A->getOffloadingDeviceKind()));
  }

  // Always use the first file input as the base input.
  const char *BaseInput = InputInfos[0].getBaseInput();
  for (auto &Info : InputInfos) {
    if (Info.isFilename()) {
      BaseInput = Info.getBaseInput();
      break;
    }
  }

  // ... except dsymutil actions, which use their actual input as the base
  // input.
  if (JA->getType() == types::TY_dSYM)
    BaseInput = InputInfos[0].getFilename();

  // Append outputs of offload device jobs to the input list
  if (!OffloadDependencesInputInfo.empty())
    InputInfos.append(OffloadDependencesInputInfo.begin(),
                      OffloadDependencesInputInfo.end());

  // Set the effective triple of the toolchain for the duration of this job.
  llvm::Triple EffectiveTriple;
  const ToolChain &ToolTC = T->getToolChain();
  const ArgList &Args =
      C.getArgsForToolChain(TC, BoundArch, A->getOffloadingDeviceKind());
  if (InputInfos.size() != 1) {
    EffectiveTriple = llvm::Triple(ToolTC.ComputeEffectiveClangTriple(Args));
  } else {
    // Pass along the input type if it can be unambiguously determined.
    EffectiveTriple = llvm::Triple(
        ToolTC.ComputeEffectiveClangTriple(Args, InputInfos[0].getType()));
  }
  RegisterEffectiveTriple TripleRAII(ToolTC, EffectiveTriple);

  // Determine the place to write output to, if any.
  InputInfo Result;
  InputInfoList UnbundlingResults;
  if (auto *UA = dyn_cast<OffloadUnbundlingJobAction>(JA)) {
    // If we have an unbundling job, we need to create results for all the
    // outputs. We also update the results cache so that other actions using
    // this unbundling action can get the right results.
    for (auto &UI : UA->getDependentActionsInfo()) {
      assert(UI.DependentOffloadKind != Action::OFK_None &&
             "Unbundling with no offloading??");

      // Unbundling actions are never at the top level. When we generate the
      // offloading prefix, we also do that for the host file because the
      // unbundling action does not change the type of the output which can
      // cause a overwrite.
      InputInfo CurI;
      bool IsFPGAObjLink =
          (JA->getType() == types::TY_Object &&
           EffectiveTriple.getSubArch() == llvm::Triple::SPIRSubArch_fpga &&
           C.getInputArgs().hasArg(options::OPT_fsycl_link_EQ));
      if (C.getDriver().getOffloadStaticLibSeen() &&
          (JA->getType() == types::TY_Archive ||
           JA->getType() == types::TY_Tempfilelist)) {
        // Host part of the unbundled static archive is not used.
        if (UI.DependentOffloadKind == Action::OFK_Host)
          continue;
        // Host part of the unbundled object is not used when using the
        // FPGA target and -fsycl-link is enabled.
        if (UI.DependentOffloadKind == Action::OFK_Host && IsFPGAObjLink)
          continue;
        std::string TmpFileName = C.getDriver().GetTemporaryPath(
            llvm::sys::path::stem(BaseInput),
            JA->getType() == types::TY_Archive ? "a" : "txt");
        const char *TmpFile = C.addTempFile(
            C.getArgs().MakeArgString(TmpFileName), JA->getType());
        CurI = InputInfo(JA->getType(), TmpFile, TmpFile);
      } else if (types::isFPGA(JA->getType())) {
        std::string Ext(types::getTypeTempSuffix(JA->getType()));
        types::ID TI = types::TY_Object;
        if (EffectiveTriple.isSPIROrSPIRV()) {
          if (!UI.DependentToolChain->getTriple().isSPIROrSPIRV())
            continue;
          // Output file from unbundle is FPGA device. Name the file
          // accordingly.
          if (UI.DependentOffloadKind == Action::OFK_Host) {
            // Do not add the current info for Host with FPGA device.  The host
            // side isn't used
            continue;
          }
          if (JA->getType() == types::TY_FPGA_AOCO) {
            TI = types::TY_TempAOCOfilelist;
            Ext = "txt";
          }
          if (JA->getType() == types::TY_FPGA_AOCR ||
              JA->getType() == types::TY_FPGA_AOCX ||
              JA->getType() == types::TY_FPGA_AOCR_EMU) {
            if (IsFPGAObjLink)
              continue;
            // AOCR files are always unbundled into a list file.
            TI = types::TY_Tempfilelist;
          }
        } else {
          if (UI.DependentOffloadKind == Action::OFK_SYCL)
            // Do not add the current info for device with FPGA device.  The
            // device side isn't used
            continue;
          TI = types::TY_Tempfilelist;
          Ext = "txt";
        }
        std::string TmpFileName = C.getDriver().GetTemporaryPath(
            llvm::sys::path::stem(BaseInput), Ext);
        const char *TmpFile =
            C.addTempFile(C.getArgs().MakeArgString(TmpFileName), TI);
        CurI = InputInfo(TI, TmpFile, TmpFile);
      } else {
        // Host part of the unbundled object is not used when -fsycl-link is
        // enabled with FPGA target
        if (UI.DependentOffloadKind == Action::OFK_Host && IsFPGAObjLink)
          continue;
        std::string OffloadingPrefix = Action::GetOffloadingFileNamePrefix(
          UI.DependentOffloadKind,
          UI.DependentToolChain->getTriple().normalize(),
          /*CreatePrefixForHost=*/true);
        CurI = InputInfo(
          UA,
          GetNamedOutputPath(C, *UA, BaseInput, UI.DependentBoundArch,
                             /*AtTopLevel=*/false,
                             MultipleArchs ||
                                 UI.DependentOffloadKind == Action::OFK_HIP,
                             OffloadingPrefix),
          BaseInput);
      }
      // Save the unbundling result.
      UnbundlingResults.push_back(CurI);

      // Get the unique string identifier for this dependence and cache the
      // result.
      StringRef Arch;
      if (TargetDeviceOffloadKind == Action::OFK_HIP ||
          TargetDeviceOffloadKind == Action::OFK_SYCL) {
        if (UI.DependentOffloadKind == Action::OFK_Host)
          Arch = StringRef();
        else
          Arch = UI.DependentBoundArch;
      } else
        Arch = BoundArch;
      // When unbundling for SYCL and there is no Target offload, assume
      // Host as the dependent offload, as the host path has been stripped
      // in this instance
      Action::OffloadKind DependentOffloadKind;
      if (UI.DependentOffloadKind == Action::OFK_SYCL &&
          TargetDeviceOffloadKind == Action::OFK_None &&
          !(isSYCLNativeCPU(Args) &&
            isSYCLNativeCPU(C.getDefaultToolChain().getTriple(),
                            TC->getTriple()) &&
            UA->getDependentActionsInfo().size() > 1))
        DependentOffloadKind = Action::OFK_Host;
      else
        DependentOffloadKind = UI.DependentOffloadKind;

      CachedResults[{A, GetTriplePlusArchString(UI.DependentToolChain, Arch,
                                                DependentOffloadKind)}] = {
          CurI};
    }
    // Do a check for a dependency file unbundle for FPGA.  This is out of line
    // from a regular unbundle, so just create and return the name of the
    // unbundled file.
    if (JA->getType() == types::TY_FPGA_Dependencies ||
        JA->getType() == types::TY_FPGA_Dependencies_List) {
      std::string Ext(types::getTypeTempSuffix(JA->getType()));
      std::string TmpFileName =
          C.getDriver().GetTemporaryPath(llvm::sys::path::stem(BaseInput), Ext);
      const char *TmpFile =
          C.addTempFile(C.getArgs().MakeArgString(TmpFileName), JA->getType());
      Result = InputInfo(JA->getType(), TmpFile, TmpFile);
      UnbundlingResults.push_back(Result);
    } else {
      // Now that we have all the results generated, select the one that should
      // be returned for the current depending action.
      std::pair<const Action *, std::string> ActionTC = {
          A, GetTriplePlusArchString(TC, BoundArch, TargetDeviceOffloadKind)};
      assert(CachedResults.find(ActionTC) != CachedResults.end() &&
             "Result does not exist??");
      Result = CachedResults[ActionTC].front();
    }
  } else if (auto *DA = dyn_cast<OffloadDepsJobAction>(JA)) {
    for (auto &DI : DA->getDependentActionsInfo()) {
      assert(DI.DependentOffloadKind != Action::OFK_None &&
             "Deps job with no offloading");

      std::string OffloadingPrefix = Action::GetOffloadingFileNamePrefix(
          DI.DependentOffloadKind,
          DI.DependentToolChain->getTriple().normalize(),
          /*CreatePrefixForHost=*/true);
      auto CurI = InputInfo(
          DA,
          GetNamedOutputPath(C, *DA, BaseInput, DI.DependentBoundArch,
                             /*AtTopLevel=*/false,
                             MultipleArchs ||
                                 DI.DependentOffloadKind == Action::OFK_HIP,
                             OffloadingPrefix),
          BaseInput);
      // Save the result.
      UnbundlingResults.push_back(CurI);

      // Get the unique string identifier for this dependence and cache the
      // result.
      StringRef Arch = TargetDeviceOffloadKind == Action::OFK_HIP
                           ? DI.DependentOffloadKind == Action::OFK_Host
                                 ? StringRef()
                                 : DI.DependentBoundArch
                           : BoundArch;

      CachedResults[{A, GetTriplePlusArchString(DI.DependentToolChain, Arch,
                                                DI.DependentOffloadKind)}] = {
          CurI};
    }

    // Now that we have all the results generated, select the one that should be
    // returned for the current depending action.
    std::pair<const Action *, std::string> ActionTC = {
        A, GetTriplePlusArchString(TC, BoundArch, TargetDeviceOffloadKind)};
    auto It = CachedResults.find(ActionTC);
    assert(It != CachedResults.end() && "Result does not exist??");
    Result = It->second.front();
  } else if (JA->getType() == types::TY_Nothing)
    Result = {InputInfo(A, BaseInput)};
  else {
    std::string OffloadingPrefix;
    // When generating binaries with -fsycl-link, the output file prefix is the
    // triple arch only.  Do not add the arch when compiling for host.
    if (!A->getOffloadingHostActiveKinds() &&
        Args.hasArg(options::OPT_fsycl_link_EQ)) {
      OffloadingPrefix = "-";
      OffloadingPrefix += TC->getTriple().getArchName();
    } else {
      // We only have to generate a prefix for the host if this is not a
      // top-level action.
      OffloadingPrefix = Action::GetOffloadingFileNamePrefix(
        A->getOffloadingDeviceKind(), EffectiveTriple.normalize(),
        /*CreatePrefixForHost=*/isa<OffloadPackagerJobAction>(A) ||
            !(A->getOffloadingHostActiveKinds() == Action::OFK_None ||
              AtTopLevel));
    }
    if (isa<OffloadWrapperJobAction>(JA)) {
      if (Arg *FinalOutput = C.getArgs().getLastArg(options::OPT_o))
        BaseInput = FinalOutput->getValue();
      // Do not use the default image name when using -fno-sycl-rdc
      else if (!tools::SYCL::shouldDoPerObjectFileLinking(C))
        BaseInput = getDefaultImageName();
      BaseInput =
          C.getArgs().MakeArgString(std::string(BaseInput) + "-wrapper");
    }
    Result = InputInfo(A, GetNamedOutputPath(C, *JA, BaseInput, BoundArch,
                                             AtTopLevel, MultipleArchs,
                                             OffloadingPrefix),
                       BaseInput);
    if (T->canEmitIR() && OffloadingPrefix.empty())
      handleTimeTrace(C, Args, JA, BaseInput, Result);
  }

  if (CCCPrintBindings && !CCGenDiagnostics) {
    llvm::errs() << "# \"" << T->getToolChain().getTripleString() << '"'
                 << " - \"" << T->getName() << "\", inputs: [";
    for (unsigned i = 0, e = InputInfos.size(); i != e; ++i) {
      llvm::errs() << InputInfos[i].getAsString();
      if (i + 1 != e)
        llvm::errs() << ", ";
    }
    if (UnbundlingResults.empty())
      llvm::errs() << "], output: " << Result.getAsString() << "\n";
    else {
      llvm::errs() << "], outputs: [";
      for (unsigned i = 0, e = UnbundlingResults.size(); i != e; ++i) {
        llvm::errs() << UnbundlingResults[i].getAsString();
        if (i + 1 != e)
          llvm::errs() << ", ";
      }
      llvm::errs() << "] \n";
    }
  } else {
    if (UnbundlingResults.empty())
      T->ConstructJob(C, *JA, Result, InputInfos, Args, LinkingOutput);
    else
      T->ConstructJobMultipleOutputs(C, *JA, UnbundlingResults, InputInfos,
                                     Args, LinkingOutput);
  }
  return {Result};
}

const char *Driver::getDefaultImageName() const {
  llvm::Triple Target(llvm::Triple::normalize(TargetTriple));
  return Target.isOSWindows() ? "a.exe" : "a.out";
}

/// Create output filename based on ArgValue, which could either be a
/// full filename, filename without extension, or a directory. If ArgValue
/// does not provide a filename, then use BaseName, and use the extension
/// suitable for FileType.
static const char *MakeCLOutputFilename(const ArgList &Args, StringRef ArgValue,
                                        StringRef BaseName,
                                        types::ID FileType) {
  SmallString<128> Filename = ArgValue;

  if (ArgValue.empty()) {
    // If the argument is empty, output to BaseName in the current dir.
    Filename = BaseName;
  } else if (llvm::sys::path::is_separator(Filename.back())) {
    // If the argument is a directory, output to BaseName in that dir.
    llvm::sys::path::append(Filename, BaseName);
  }

  if (!llvm::sys::path::has_extension(ArgValue)) {
    // If the argument didn't provide an extension, then set it.
    const char *Extension = types::getTypeTempSuffix(FileType, true);

    if (FileType == types::TY_Image &&
        Args.hasArg(options::OPT__SLASH_LD, options::OPT__SLASH_LDd)) {
      // The output file is a dll.
      Extension = "dll";
    }

    llvm::sys::path::replace_extension(Filename, Extension);
  }

  return Args.MakeArgString(Filename.c_str());
}

static bool HasPreprocessOutput(const Action &JA) {
  if (isa<PreprocessJobAction>(JA))
    return true;
  if (isa<OffloadAction>(JA) && isa<PreprocessJobAction>(JA.getInputs()[0]))
    return true;
  if (isa<OffloadBundlingJobAction>(JA) &&
      HasPreprocessOutput(*(JA.getInputs()[0])))
    return true;
  return false;
}

const char *Driver::CreateTempFile(Compilation &C, StringRef Prefix,
                                   StringRef Suffix, bool MultipleArchs,
                                   StringRef BoundArch,
                                   types::ID Type,
                                   bool NeedUniqueDirectory) const {
  SmallString<128> TmpName;
  Arg *A = C.getArgs().getLastArg(options::OPT_fcrash_diagnostics_dir);
  std::optional<std::string> CrashDirectory =
      CCGenDiagnostics && A
          ? std::string(A->getValue())
          : llvm::sys::Process::GetEnv("CLANG_CRASH_DIAGNOSTICS_DIR");
  if (CrashDirectory) {
    if (!getVFS().exists(*CrashDirectory))
      llvm::sys::fs::create_directories(*CrashDirectory);
    SmallString<128> Path(*CrashDirectory);
    llvm::sys::path::append(Path, Prefix);
    const char *Middle = !Suffix.empty() ? "-%%%%%%." : "-%%%%%%";
    if (std::error_code EC =
            llvm::sys::fs::createUniqueFile(Path + Middle + Suffix, TmpName)) {
      Diag(clang::diag::err_unable_to_make_temp) << EC.message();
      return "";
    }
  } else {
    if (MultipleArchs && !BoundArch.empty()) {
      if (NeedUniqueDirectory) {
        TmpName = GetTemporaryDirectory(Prefix);
        llvm::sys::path::append(TmpName,
                                Twine(Prefix) + "-" + BoundArch + "." + Suffix);
      } else {
        TmpName =
            GetTemporaryPath((Twine(Prefix) + "-" + BoundArch).str(), Suffix);
      }

    } else {
      TmpName = GetTemporaryPath(Prefix, Suffix);
    }
  }
  return C.addTempFile(C.getArgs().MakeArgString(TmpName), Type);
}

// Calculate the output path of the module file when compiling a module unit
// with the `-fmodule-output` option or `-fmodule-output=` option specified.
// The behavior is:
// - If `-fmodule-output=` is specfied, then the module file is
//   writing to the value.
// - Otherwise if the output object file of the module unit is specified, the
// output path
//   of the module file should be the same with the output object file except
//   the corresponding suffix. This requires both `-o` and `-c` are specified.
// - Otherwise, the output path of the module file will be the same with the
//   input with the corresponding suffix.
static const char *GetModuleOutputPath(Compilation &C, const JobAction &JA,
                                       const char *BaseInput) {
  assert(isa<PrecompileJobAction>(JA) && JA.getType() == types::TY_ModuleFile &&
         (C.getArgs().hasArg(options::OPT_fmodule_output) ||
          C.getArgs().hasArg(options::OPT_fmodule_output_EQ)));

  SmallString<256> OutputPath =
      tools::getCXX20NamedModuleOutputPath(C.getArgs(), BaseInput);

  return C.addResultFile(C.getArgs().MakeArgString(OutputPath.c_str()), &JA);
}

const char *Driver::GetNamedOutputPath(Compilation &C, const JobAction &JA,
                                       const char *BaseInput,
                                       StringRef OrigBoundArch, bool AtTopLevel,
                                       bool MultipleArchs,
                                       StringRef OffloadingPrefix) const {
  std::string BoundArch = OrigBoundArch.str();
  if (is_style_windows(llvm::sys::path::Style::native)) {
    // BoundArch may contain ':' or '*', which is invalid in file names on
    // Windows, therefore replace it with '@'.
    std::replace(BoundArch.begin(), BoundArch.end(), ':', '@');
    std::replace(BoundArch.begin(), BoundArch.end(), '*', '@');
  }
  // BoundArch may contain ',', which may create strings that interfere with
  // the StringMap for the clang-offload-packager input values.
  std::replace(BoundArch.begin(), BoundArch.end(), ',', '@');

  llvm::PrettyStackTraceString CrashInfo("Computing output path");
  // Output to a user requested destination?
  if (AtTopLevel && !isa<DsymutilJobAction>(JA) && !isa<VerifyJobAction>(JA)) {
    if (Arg *FinalOutput = C.getArgs().getLastArg(options::OPT_o))
      return C.addResultFile(FinalOutput->getValue(), &JA);
    // Output to destination for -fsycl-device-only and Windows -o
    if (offloadDeviceOnly() && JA.getOffloadingDeviceKind() == Action::OFK_SYCL)
      if (Arg *FinalOutput = C.getArgs().getLastArg(options::OPT__SLASH_o))
        return C.addResultFile(FinalOutput->getValue(), &JA);
  }

  // For /P, preprocess to file named after BaseInput.
  if (C.getArgs().hasArg(options::OPT__SLASH_P) &&
      ((AtTopLevel && isa<PreprocessJobAction>(JA)) ||
       isa<OffloadBundlingJobAction>(JA))) {
    StringRef BaseName = llvm::sys::path::filename(BaseInput);
    StringRef NameArg;
    if (Arg *A = C.getArgs().getLastArg(options::OPT__SLASH_Fi))
      NameArg = A->getValue();
    return C.addResultFile(
        MakeCLOutputFilename(C.getArgs(), NameArg, BaseName, types::TY_PP_C),
        &JA);
  }

  // Redirect output for the generated source + integration footer.
  if (isa<AppendFooterJobAction>(JA)) {
    if (Arg *A = C.getArgs().getLastArg(options::OPT_fsycl_footer_path_EQ)) {
      SmallString<128> OutName(A->getValue());
      StringRef BaseName = llvm::sys::path::filename(BaseInput);
      if (isSaveTempsEnabled()) {
        // Retain the location specified by the user with -save-temps.
        const char *Suffix = types::getTypeTempSuffix(JA.getType());
        std::string::size_type End = std::string::npos;
        if (!types::appendSuffixForType(JA.getType()))
          End = BaseName.rfind('.');
        SmallString<128> Suffixed(BaseName.substr(0, End));
        Suffixed += OffloadingPrefix;
        Suffixed += '.';
        Suffixed += Suffix;
        llvm::sys::path::append(OutName, Suffixed.c_str());
      } else {
        std::string TmpName =
            GetTemporaryPath(llvm::sys::path::stem(BaseName),
                             types::getTypeTempSuffix(JA.getType()));
        llvm::sys::path::append(OutName, llvm::sys::path::filename(TmpName));
      }
      return C.addTempFile(C.getArgs().MakeArgString(OutName));
    }
  }

  // Default to writing to stdout?
  if (AtTopLevel && !CCGenDiagnostics && HasPreprocessOutput(JA)) {
    return "-";
  }

  if (JA.getType() == types::TY_ModuleFile &&
      C.getArgs().getLastArg(options::OPT_module_file_info)) {
    return "-";
  }

  if (JA.getType() == types::TY_PP_Asm &&
      C.getArgs().hasArg(options::OPT_dxc_Fc)) {
    StringRef FcValue = C.getArgs().getLastArgValue(options::OPT_dxc_Fc);
    // TODO: Should we use `MakeCLOutputFilename` here? If so, we can probably
    // handle this as part of the SLASH_Fa handling below.
    return C.addResultFile(C.getArgs().MakeArgString(FcValue.str()), &JA);
  }

  if ((JA.getType() == types::TY_Object &&
       C.getArgs().hasArg(options::OPT_dxc_Fo)) ||
      JA.getType() == types::TY_DX_CONTAINER) {
    StringRef FoValue = C.getArgs().getLastArgValue(options::OPT_dxc_Fo);
    // If we are targeting DXIL and not validating or translating, we should set
    // the final result file. Otherwise we should emit to a temporary.
    if (C.getDefaultToolChain().getTriple().isDXIL()) {
      const auto &TC = static_cast<const toolchains::HLSLToolChain &>(
          C.getDefaultToolChain());
      // Fo can be empty here if the validator is running for a compiler flow
      // that is using Fc or just printing disassembly.
      if (TC.isLastJob(C.getArgs(), JA.getKind()) && !FoValue.empty())
        return C.addResultFile(C.getArgs().MakeArgString(FoValue.str()), &JA);
      StringRef Name = llvm::sys::path::filename(BaseInput);
      std::pair<StringRef, StringRef> Split = Name.split('.');
      const char *Suffix = types::getTypeTempSuffix(JA.getType(), true);
      return CreateTempFile(C, Split.first, Suffix, false);
    }
    // We don't have SPIRV-val integrated (yet), so for now we can assume this
    // is the final output.
    assert(C.getDefaultToolChain().getTriple().isSPIRV());
    return C.addResultFile(C.getArgs().MakeArgString(FoValue.str()), &JA);
  }

  // Is this the assembly listing for /FA?
  if (JA.getType() == types::TY_PP_Asm &&
      (C.getArgs().hasArg(options::OPT__SLASH_FA) ||
       C.getArgs().hasArg(options::OPT__SLASH_Fa))) {
    // Use /Fa and the input filename to determine the asm file name.
    StringRef BaseName = llvm::sys::path::filename(BaseInput);
    StringRef FaValue = C.getArgs().getLastArgValue(options::OPT__SLASH_Fa);
    return C.addResultFile(
        MakeCLOutputFilename(C.getArgs(), FaValue, BaseName, JA.getType()),
        &JA);
  }

  if (JA.getType() == types::TY_API_INFO &&
      C.getArgs().hasArg(options::OPT_emit_extension_symbol_graphs) &&
      C.getArgs().hasArg(options::OPT_o))
    Diag(clang::diag::err_drv_unexpected_symbol_graph_output)
        << C.getArgs().getLastArgValue(options::OPT_o);

  // DXC defaults to standard out when generating assembly. We check this after
  // any DXC flags that might specify a file.
  if (AtTopLevel && JA.getType() == types::TY_PP_Asm && IsDXCMode())
    return "-";

  bool SpecifiedModuleOutput =
      C.getArgs().hasArg(options::OPT_fmodule_output) ||
      C.getArgs().hasArg(options::OPT_fmodule_output_EQ);
  if (MultipleArchs && SpecifiedModuleOutput)
    Diag(clang::diag::err_drv_module_output_with_multiple_arch);

  // If we're emitting a module output with the specified option
  // `-fmodule-output`.
  if (!AtTopLevel && isa<PrecompileJobAction>(JA) &&
      JA.getType() == types::TY_ModuleFile && SpecifiedModuleOutput) {
    assert(!C.getArgs().hasArg(options::OPT_modules_reduced_bmi));
    return GetModuleOutputPath(C, JA, BaseInput);
  }

  // Output to a temporary file?
  if ((!AtTopLevel && !isSaveTempsEnabled() &&
       (!C.getArgs().hasArg(options::OPT__SLASH_Fo) ||
        // FIXME - The use of /Fo is limited when offloading is enabled.  When
        // compiling to exe use of /Fo does not produce the named obj.  We also
        // should not use the named output when performing unbundling.
        (C.getArgs().hasArg(options::OPT__SLASH_Fo) &&
         (!JA.isOffloading(Action::OFK_None) ||
          isa<OffloadUnbundlingJobAction>(JA) ||
          JA.getOffloadingHostActiveKinds() > Action::OFK_Host)))) ||
      CCGenDiagnostics) {
    StringRef Name = llvm::sys::path::filename(BaseInput);
    std::pair<StringRef, StringRef> Split = Name.split('.');
    const char *Suffix =
        types::getTypeTempSuffix(JA.getType(), IsCLMode() || IsDXCMode());
    // The non-offloading toolchain on Darwin requires deterministic input
    // file name for binaries to be deterministic, therefore it needs unique
    // directory.
    llvm::Triple Triple(C.getDriver().getTargetTriple());
    bool NeedUniqueDirectory =
        (JA.getOffloadingDeviceKind() == Action::OFK_None ||
         JA.getOffloadingDeviceKind() == Action::OFK_Host) &&
        Triple.isOSDarwin();
    return CreateTempFile(C, Split.first, Suffix, MultipleArchs, BoundArch,
                          JA.getType(), NeedUniqueDirectory);
  }

  SmallString<128> BasePath(BaseInput);
  SmallString<128> ExternalPath("");
  StringRef BaseName;

  // Dsymutil actions should use the full path.
  if (isa<DsymutilJobAction>(JA) && C.getArgs().hasArg(options::OPT_dsym_dir)) {
    ExternalPath += C.getArgs().getLastArg(options::OPT_dsym_dir)->getValue();
    // We use posix style here because the tests (specifically
    // darwin-dsymutil.c) demonstrate that posix style paths are acceptable
    // even on Windows and if we don't then the similar test covering this
    // fails.
    llvm::sys::path::append(ExternalPath, llvm::sys::path::Style::posix,
                            llvm::sys::path::filename(BasePath));
    BaseName = ExternalPath;
  } else if (isa<DsymutilJobAction>(JA) || isa<VerifyJobAction>(JA))
    BaseName = BasePath;
  else
    BaseName = llvm::sys::path::filename(BasePath);

  // Determine what the derived output name should be.
  const char *NamedOutput;

  if ((JA.getType() == types::TY_Object || JA.getType() == types::TY_LTO_BC ||
       JA.getType() == types::TY_Archive) &&
      C.getArgs().hasArg(options::OPT__SLASH_Fo, options::OPT__SLASH_o)) {
    // The /Fo or /o flag decides the object filename.
    StringRef Val =
        C.getArgs()
            .getLastArg(options::OPT__SLASH_Fo, options::OPT__SLASH_o)
            ->getValue();
    NamedOutput =
        MakeCLOutputFilename(C.getArgs(), Val, BaseName, types::TY_Object);
  } else if (JA.getType() == types::TY_Image &&
             C.getArgs().hasArg(options::OPT__SLASH_Fe,
                                options::OPT__SLASH_o)) {
    // The /Fe or /o flag names the linked file.
    StringRef Val =
        C.getArgs()
            .getLastArg(options::OPT__SLASH_Fe, options::OPT__SLASH_o)
            ->getValue();
    NamedOutput =
        MakeCLOutputFilename(C.getArgs(), Val, BaseName, types::TY_Image);
  } else if (JA.getType() == types::TY_Image) {
    if (IsCLMode()) {
      // clang-cl uses BaseName for the executable name.
      NamedOutput =
          MakeCLOutputFilename(C.getArgs(), "", BaseName, types::TY_Image);
    } else {
      SmallString<128> Output(getDefaultImageName());
      // HIP image for device compilation with -fno-gpu-rdc is per compilation
      // unit.
      bool IsHIPNoRDC = JA.getOffloadingDeviceKind() == Action::OFK_HIP &&
                        !C.getArgs().hasFlag(options::OPT_fgpu_rdc,
                                             options::OPT_fno_gpu_rdc, false);
      bool UseOutExtension = IsHIPNoRDC || isa<OffloadPackagerJobAction>(JA) ||
                             isa<BackendCompileJobAction>(JA);
      if (UseOutExtension) {
        Output = BaseName;
        llvm::sys::path::replace_extension(Output, "");
      }
      Output += OffloadingPrefix;
      if (MultipleArchs && !BoundArch.empty()) {
        Output += "-";
        Output.append(BoundArch);
      }
      if (UseOutExtension)
        Output += ".out";
      NamedOutput = C.getArgs().MakeArgString(Output.c_str());
    }
  } else if (JA.getType() == types::TY_PCH && IsCLMode()) {
    NamedOutput = C.getArgs().MakeArgString(GetClPchPath(C, BaseName));
  } else if ((JA.getType() == types::TY_Plist || JA.getType() == types::TY_AST) &&
             C.getArgs().hasArg(options::OPT__SLASH_o)) {
    StringRef Val =
        C.getArgs()
            .getLastArg(options::OPT__SLASH_o)
            ->getValue();
    NamedOutput =
        MakeCLOutputFilename(C.getArgs(), Val, BaseName, types::TY_Object);
  } else {
    const char *Suffix =
        types::getTypeTempSuffix(JA.getType(), IsCLMode() || IsDXCMode());
    assert(Suffix && "All types used for output should have a suffix.");

    std::string::size_type End = std::string::npos;
    if (!types::appendSuffixForType(JA.getType()))
      End = BaseName.rfind('.');
    SmallString<128> Suffixed(BaseName.substr(0, End));
    Suffixed += OffloadingPrefix;
    if (MultipleArchs && !BoundArch.empty()) {
      Suffixed += "-";
      Suffixed.append(BoundArch);
    }
    // When using both -save-temps and -emit-llvm, use a ".tmp.bc" suffix for
    // the unoptimized bitcode so that it does not get overwritten by the ".bc"
    // optimized bitcode output.
    auto IsAMDRDCInCompilePhase = [](const JobAction &JA,
                                     const llvm::opt::DerivedArgList &Args) {
      // The relocatable compilation in HIP and OpenMP implies -emit-llvm.
      // Similarly, use a ".tmp.bc" suffix for the unoptimized bitcode
      // (generated in the compile phase.)
      const ToolChain *TC = JA.getOffloadingToolChain();
      return isa<CompileJobAction>(JA) &&
             ((JA.getOffloadingDeviceKind() == Action::OFK_HIP &&
               Args.hasFlag(options::OPT_fgpu_rdc, options::OPT_fno_gpu_rdc,
                            false)) ||
              (JA.getOffloadingDeviceKind() == Action::OFK_OpenMP && TC &&
               TC->getTriple().isAMDGPU()));
    };
    if (!AtTopLevel && JA.getType() == types::TY_LLVM_BC &&
        (C.getArgs().hasArg(options::OPT_emit_llvm) ||
         IsAMDRDCInCompilePhase(JA, C.getArgs())))
      Suffixed += ".tmp";
    Suffixed += '.';
    Suffixed += Suffix;
    NamedOutput = C.getArgs().MakeArgString(Suffixed.c_str());
  }

  // Prepend object file path if -save-temps=obj
  if (!AtTopLevel && isSaveTempsObj() && C.getArgs().hasArg(options::OPT_o) &&
      JA.getType() != types::TY_PCH) {
    Arg *FinalOutput = C.getArgs().getLastArg(options::OPT_o);
    SmallString<128> TempPath(FinalOutput->getValue());
    llvm::sys::path::remove_filename(TempPath);
    StringRef OutputFileName = llvm::sys::path::filename(NamedOutput);
    llvm::sys::path::append(TempPath, OutputFileName);
    NamedOutput = C.getArgs().MakeArgString(TempPath.c_str());
  }

  if (isSaveTempsEnabled()) {
    // If we're saving temps and the temp file conflicts with any
    // input/resulting file, then avoid overwriting.
    if (!AtTopLevel && NamedOutput == BaseName) {
      bool SameFile = false;
      SmallString<256> Result;
      llvm::sys::fs::current_path(Result);
      llvm::sys::path::append(Result, BaseName);
      llvm::sys::fs::equivalent(BaseInput, Result.c_str(), SameFile);
      // Must share the same path to conflict.
      if (SameFile) {
        StringRef Name = llvm::sys::path::filename(BaseInput);
        std::pair<StringRef, StringRef> Split = Name.split('.');
        std::string TmpName = GetTemporaryPath(
            Split.first,
            types::getTypeTempSuffix(JA.getType(), IsCLMode() || IsDXCMode()));
        return C.addTempFile(C.getArgs().MakeArgString(TmpName));
      }
    }

    const auto &ResultFiles = C.getResultFiles();
    const auto CollidingFilenameIt =
        llvm::find_if(ResultFiles, [NamedOutput](const auto &It) {
          return StringRef(NamedOutput) == It.second;
        });
    if (CollidingFilenameIt != ResultFiles.end()) {
      // Upon any collision, a unique hash will be appended to the filename,
      // similar to what is done for temporary files in the regular flow.
      StringRef CollidingName(CollidingFilenameIt->second);
      std::pair<StringRef, StringRef> Split = CollidingName.split('.');
      std::string UniqueName = GetUniquePath(
          Split.first,
          types::getTypeTempSuffix(JA.getType(), IsCLMode() || IsDXCMode()));
      return C.addTempFile(C.getArgs().MakeArgString(UniqueName));
    }
  }

  // Emit an error if PCH(Pre-Compiled Header) file generation is forced in
  // -fsycl mode.
  if (C.getArgs().hasFlag(options::OPT_fsycl, options::OPT_fno_sycl, false) &&
      JA.getType() == types::TY_PCH)
    Diag(clang::diag::err_drv_fsycl_with_pch);
  // As an annoying special case, PCH generation doesn't strip the pathname.
  if (JA.getType() == types::TY_PCH && !IsCLMode()) {
    llvm::sys::path::remove_filename(BasePath);
    if (BasePath.empty())
      BasePath = NamedOutput;
    else
      llvm::sys::path::append(BasePath, NamedOutput);
    return C.addResultFile(C.getArgs().MakeArgString(BasePath.c_str()), &JA);
  }

  return C.addResultFile(NamedOutput, &JA);
}

std::string Driver::GetFilePath(StringRef Name, const ToolChain &TC) const {
  // Search for Name in a list of paths.
  auto SearchPaths = [&](const llvm::SmallVectorImpl<std::string> &P)
      -> std::optional<std::string> {
    // Respect a limited subset of the '-Bprefix' functionality in GCC by
    // attempting to use this prefix when looking for file paths.
    for (const auto &Dir : P) {
      if (Dir.empty())
        continue;
      SmallString<128> P(Dir[0] == '=' ? SysRoot + Dir.substr(1) : Dir);
      llvm::sys::path::append(P, Name);
      if (llvm::sys::fs::exists(Twine(P)))
        return std::string(P);
    }
    return std::nullopt;
  };

  if (auto P = SearchPaths(PrefixDirs))
    return *P;

  SmallString<128> R(ResourceDir);
  llvm::sys::path::append(R, Name);
  if (llvm::sys::fs::exists(Twine(R)))
    return std::string(R);

  SmallString<128> P(TC.getCompilerRTPath());
  llvm::sys::path::append(P, Name);
  if (llvm::sys::fs::exists(Twine(P)))
    return std::string(P);

  SmallString<128> D(Dir);
  llvm::sys::path::append(D, "..", Name);
  if (llvm::sys::fs::exists(Twine(D)))
    return std::string(D);

  if (auto P = SearchPaths(TC.getLibraryPaths()))
    return *P;

  if (auto P = SearchPaths(TC.getFilePaths()))
    return *P;

  SmallString<128> R2(ResourceDir);
  llvm::sys::path::append(R2, "..", "..", Name);
  if (llvm::sys::fs::exists(Twine(R2)))
    return std::string(R2);

  return std::string(Name);
}

void Driver::generatePrefixedToolNames(
    StringRef Tool, const ToolChain &TC,
    SmallVectorImpl<std::string> &Names) const {
  // FIXME: Needs a better variable than TargetTriple
  Names.emplace_back((TargetTriple + "-" + Tool).str());
  Names.emplace_back(Tool);
}

static bool ScanDirForExecutable(SmallString<128> &Dir, StringRef Name) {
  llvm::sys::path::append(Dir, Name);
  if (llvm::sys::fs::can_execute(Twine(Dir)))
    return true;
  llvm::sys::path::remove_filename(Dir);
  return false;
}

std::string Driver::GetProgramPath(StringRef Name, const ToolChain &TC) const {
  SmallVector<std::string, 2> TargetSpecificExecutables;
  generatePrefixedToolNames(Name, TC, TargetSpecificExecutables);

  // Respect a limited subset of the '-Bprefix' functionality in GCC by
  // attempting to use this prefix when looking for program paths.
  for (const auto &PrefixDir : PrefixDirs) {
    if (llvm::sys::fs::is_directory(PrefixDir)) {
      SmallString<128> P(PrefixDir);
      if (ScanDirForExecutable(P, Name))
        return std::string(P);
    } else {
      SmallString<128> P((PrefixDir + Name).str());
      if (llvm::sys::fs::can_execute(Twine(P)))
        return std::string(P);
    }
  }

  const ToolChain::path_list &List = TC.getProgramPaths();
  for (const auto &TargetSpecificExecutable : TargetSpecificExecutables) {
    // For each possible name of the tool look for it in
    // program paths first, then the path.
    // Higher priority names will be first, meaning that
    // a higher priority name in the path will be found
    // instead of a lower priority name in the program path.
    // E.g. <triple>-gcc on the path will be found instead
    // of gcc in the program path
    for (const auto &Path : List) {
      SmallString<128> P(Path);
      if (ScanDirForExecutable(P, TargetSpecificExecutable))
        return std::string(P);
    }

    // Fall back to the path
    if (llvm::ErrorOr<std::string> P =
            llvm::sys::findProgramByName(TargetSpecificExecutable))
      return *P;
  }

  return std::string(Name);
}

std::string Driver::GetStdModuleManifestPath(const Compilation &C,
                                             const ToolChain &TC) const {
  std::string error = "<NOT PRESENT>";

  switch (TC.GetCXXStdlibType(C.getArgs())) {
  case ToolChain::CST_Libcxx: {
    auto evaluate = [&](const char *library) -> std::optional<std::string> {
      std::string lib = GetFilePath(library, TC);

      // Note when there are multiple flavours of libc++ the module json needs
      // to look at the command-line arguments for the proper json. These
      // flavours do not exist at the moment, but there are plans to provide a
      // variant that is built with sanitizer instrumentation enabled.

      // For example
      //  StringRef modules = [&] {
      //    const SanitizerArgs &Sanitize = TC.getSanitizerArgs(C.getArgs());
      //    if (Sanitize.needsAsanRt())
      //      return "libc++.modules-asan.json";
      //    return "libc++.modules.json";
      //  }();

      SmallString<128> path(lib.begin(), lib.end());
      llvm::sys::path::remove_filename(path);
      llvm::sys::path::append(path, "libc++.modules.json");
      if (TC.getVFS().exists(path))
        return static_cast<std::string>(path);

      return {};
    };

    if (std::optional<std::string> result = evaluate("libc++.so"); result)
      return *result;

    return evaluate("libc++.a").value_or(error);
  }

  case ToolChain::CST_Libstdcxx: {
    auto evaluate = [&](const char *library) -> std::optional<std::string> {
      std::string lib = GetFilePath(library, TC);

      SmallString<128> path(lib.begin(), lib.end());
      llvm::sys::path::remove_filename(path);
      llvm::sys::path::append(path, "libstdc++.modules.json");
      if (TC.getVFS().exists(path))
        return static_cast<std::string>(path);

      return {};
    };

    if (std::optional<std::string> result = evaluate("libstdc++.so"); result)
      return *result;

    return evaluate("libstdc++.a").value_or(error);
  }
  }

  return error;
}

std::string Driver::GetTemporaryPath(StringRef Prefix, StringRef Suffix) const {
  SmallString<128> Path;
  std::error_code EC = llvm::sys::fs::createTemporaryFile(Prefix, Suffix, Path);
  if (EC) {
    Diag(clang::diag::err_unable_to_make_temp) << EC.message();
    return "";
  }

  return std::string(Path);
}

std::string Driver::GetUniquePath(StringRef BaseName, StringRef Ext) const {
  SmallString<128> Path;
  std::error_code EC = llvm::sys::fs::getPotentiallyUniqueFileName(
      Twine(BaseName) + Twine("-%%%%%%.") + Ext, Path);
  if (EC) {
    Diag(clang::diag::err_unable_to_make_temp) << EC.message();
    return "";
  }

  return std::string(Path.str());
}

std::string Driver::GetTemporaryDirectory(StringRef Prefix) const {
  SmallString<128> Path;
  std::error_code EC = llvm::sys::fs::createUniqueDirectory(Prefix, Path);
  if (EC) {
    Diag(clang::diag::err_unable_to_make_temp) << EC.message();
    return "";
  }

  return std::string(Path);
}

std::string Driver::GetClPchPath(Compilation &C, StringRef BaseName) const {
  SmallString<128> Output;
  if (Arg *FpArg = C.getArgs().getLastArg(options::OPT__SLASH_Fp)) {
    // FIXME: If anybody needs it, implement this obscure rule:
    // "If you specify a directory without a file name, the default file name
    // is VCx0.pch., where x is the major version of Visual C++ in use."
    Output = FpArg->getValue();

    // "If you do not specify an extension as part of the path name, an
    // extension of .pch is assumed. "
    if (!llvm::sys::path::has_extension(Output))
      Output += ".pch";
  } else {
    if (Arg *YcArg = C.getArgs().getLastArg(options::OPT__SLASH_Yc))
      Output = YcArg->getValue();
    if (Output.empty())
      Output = BaseName;
    llvm::sys::path::replace_extension(Output, ".pch");
  }
  return std::string(Output);
}

const ToolChain &Driver::getOffloadToolChain(
    const llvm::opt::ArgList &Args, const Action::OffloadKind Kind,
    const llvm::Triple &Target, const llvm::Triple &AuxTarget) const {
  std::unique_ptr<ToolChain> &TC =
      ToolChains[Target.str() + "/" + AuxTarget.str()];
  std::unique_ptr<ToolChain> &HostTC = ToolChains[AuxTarget.str()];

  assert(HostTC && "Host toolchain for offloading doesn't exit?");
  if (!TC) {
    // Detect the toolchain based off of the target operating system.
    switch (Target.getOS()) {
    case llvm::Triple::CUDA:
      TC = std::make_unique<toolchains::CudaToolChain>(*this, Target, *HostTC,
                                                       Args, Kind);
      break;
    case llvm::Triple::AMDHSA:
      if (Kind == Action::OFK_HIP)
        TC = std::make_unique<toolchains::HIPAMDToolChain>(*this, Target,
                                                           *HostTC, Args, Kind);
      else if (Kind == Action::OFK_OpenMP)
        TC = std::make_unique<toolchains::AMDGPUOpenMPToolChain>(*this, Target,
                                                                 *HostTC, Args);
      break;
    default:
      break;
    }
  }
  if (!TC) {
    // Detect the toolchain based off of the target architecture if that failed.
    switch (Target.getArch()) {
    case llvm::Triple::spir:
    case llvm::Triple::spir64:
    case llvm::Triple::spirv:
    case llvm::Triple::spirv32:
    case llvm::Triple::spirv64:
      switch (Kind) {
      case Action::OFK_SYCL:
        TC = std::make_unique<toolchains::SYCLToolChain>(*this, Target, *HostTC,
                                                         Args);
        break;
      case Action::OFK_HIP:
        TC = std::make_unique<toolchains::HIPSPVToolChain>(*this, Target,
                                                           *HostTC, Args);
        break;
      case Action::OFK_OpenMP:
        TC = std::make_unique<toolchains::SPIRVOpenMPToolChain>(*this, Target,
                                                                *HostTC, Args);
        break;
      case Action::OFK_Cuda:
        TC = std::make_unique<toolchains::CudaToolChain>(*this, Target, *HostTC,
                                                         Args, Kind);
        break;
      default:
        break;
      }
      break;
    case llvm::Triple::nvptx:
    case llvm::Triple::nvptx64:
      if (Kind == Action::OFK_SYCL)
        TC = std::make_unique<toolchains::CudaToolChain>(*this, Target, *HostTC,
                                                         Args, Kind);
      break;
    case llvm::Triple::amdgcn:
      if (Kind == Action::OFK_SYCL)
        TC = std::make_unique<toolchains::HIPAMDToolChain>(*this, Target,
                                                           *HostTC, Args, Kind);
      break;
    default:
      if (Kind == Action::OFK_SYCL && isSYCLNativeCPU(Args))
          TC = std::make_unique<toolchains::SYCLToolChain>(*this, Target,
                                                           *HostTC, Args);
      break;
    }
  }

  // If all else fails, just look up the normal toolchain for the target.
  if (!TC)
    return getToolChain(Args, Target);
  return *TC;
}

const ToolChain &Driver::getToolChain(const ArgList &Args,
                                      const llvm::Triple &Target) const {

  auto &TC = ToolChains[Target.str()];
  if (!TC) {
    switch (Target.getOS()) {
    case llvm::Triple::AIX:
      TC = std::make_unique<toolchains::AIX>(*this, Target, Args);
      break;
    case llvm::Triple::Haiku:
      TC = std::make_unique<toolchains::Haiku>(*this, Target, Args);
      break;
    case llvm::Triple::Darwin:
    case llvm::Triple::MacOSX:
    case llvm::Triple::IOS:
    case llvm::Triple::TvOS:
    case llvm::Triple::WatchOS:
    case llvm::Triple::XROS:
    case llvm::Triple::DriverKit:
      TC = std::make_unique<toolchains::DarwinClang>(*this, Target, Args);
      break;
    case llvm::Triple::DragonFly:
      TC = std::make_unique<toolchains::DragonFly>(*this, Target, Args);
      break;
    case llvm::Triple::OpenBSD:
      TC = std::make_unique<toolchains::OpenBSD>(*this, Target, Args);
      break;
    case llvm::Triple::NetBSD:
      TC = std::make_unique<toolchains::NetBSD>(*this, Target, Args);
      break;
    case llvm::Triple::FreeBSD:
      if (Target.isPPC())
        TC = std::make_unique<toolchains::PPCFreeBSDToolChain>(*this, Target,
                                                               Args);
      else
        TC = std::make_unique<toolchains::FreeBSD>(*this, Target, Args);
      break;
    case llvm::Triple::Linux:
    case llvm::Triple::ELFIAMCU:
      if (Target.getArch() == llvm::Triple::hexagon)
        TC = std::make_unique<toolchains::HexagonToolChain>(*this, Target,
                                                             Args);
      else if ((Target.getVendor() == llvm::Triple::MipsTechnologies) &&
               !Target.hasEnvironment())
        TC = std::make_unique<toolchains::MipsLLVMToolChain>(*this, Target,
                                                              Args);
      else if (Target.isPPC())
        TC = std::make_unique<toolchains::PPCLinuxToolChain>(*this, Target,
                                                              Args);
      else if (Target.getArch() == llvm::Triple::ve)
        TC = std::make_unique<toolchains::VEToolChain>(*this, Target, Args);
      else if (Target.isOHOSFamily())
        TC = std::make_unique<toolchains::OHOS>(*this, Target, Args);
      else
        TC = std::make_unique<toolchains::Linux>(*this, Target, Args);
      break;
    case llvm::Triple::NaCl:
      TC = std::make_unique<toolchains::NaClToolChain>(*this, Target, Args);
      break;
    case llvm::Triple::Fuchsia:
      TC = std::make_unique<toolchains::Fuchsia>(*this, Target, Args);
      break;
    case llvm::Triple::Solaris:
      TC = std::make_unique<toolchains::Solaris>(*this, Target, Args);
      break;
    case llvm::Triple::CUDA:
      TC = std::make_unique<toolchains::NVPTXToolChain>(*this, Target, Args);
      break;
    case llvm::Triple::AMDHSA:
      TC = std::make_unique<toolchains::ROCMToolChain>(*this, Target, Args);
      break;
    case llvm::Triple::AMDPAL:
    case llvm::Triple::Mesa3D:
      TC = std::make_unique<toolchains::AMDGPUToolChain>(*this, Target, Args);
      break;
    case llvm::Triple::UEFI:
      TC = std::make_unique<toolchains::UEFI>(*this, Target, Args);
      break;
    case llvm::Triple::Win32:
      switch (Target.getEnvironment()) {
      default:
        if (Target.isOSBinFormatELF())
          TC = std::make_unique<toolchains::Generic_ELF>(*this, Target, Args);
        else if (Target.isOSBinFormatMachO())
          TC = std::make_unique<toolchains::MachO>(*this, Target, Args);
        else
          TC = std::make_unique<toolchains::Generic_GCC>(*this, Target, Args);
        break;
      case llvm::Triple::GNU:
        TC = std::make_unique<toolchains::MinGW>(*this, Target, Args);
        break;
      case llvm::Triple::Itanium:
        TC = std::make_unique<toolchains::CrossWindowsToolChain>(*this, Target,
                                                                  Args);
        break;
      case llvm::Triple::MSVC:
      case llvm::Triple::UnknownEnvironment:
        if (Args.getLastArgValue(options::OPT_fuse_ld_EQ)
                .starts_with_insensitive("bfd"))
          TC = std::make_unique<toolchains::CrossWindowsToolChain>(
              *this, Target, Args);
        else
          TC =
              std::make_unique<toolchains::MSVCToolChain>(*this, Target, Args);
        break;
      }
      break;
    case llvm::Triple::PS4:
      TC = std::make_unique<toolchains::PS4CPU>(*this, Target, Args);
      break;
    case llvm::Triple::PS5:
      TC = std::make_unique<toolchains::PS5CPU>(*this, Target, Args);
      break;
    case llvm::Triple::Hurd:
      TC = std::make_unique<toolchains::Hurd>(*this, Target, Args);
      break;
    case llvm::Triple::LiteOS:
      TC = std::make_unique<toolchains::OHOS>(*this, Target, Args);
      break;
    case llvm::Triple::ZOS:
      TC = std::make_unique<toolchains::ZOS>(*this, Target, Args);
      break;
    case llvm::Triple::Vulkan:
    case llvm::Triple::ShaderModel:
      TC = std::make_unique<toolchains::HLSLToolChain>(*this, Target, Args);
      break;
    default:
      // Of these targets, Hexagon is the only one that might have
      // an OS of Linux, in which case it got handled above already.
      switch (Target.getArch()) {
      case llvm::Triple::tce:
        TC = std::make_unique<toolchains::TCEToolChain>(*this, Target, Args);
        break;
      case llvm::Triple::tcele:
        TC = std::make_unique<toolchains::TCELEToolChain>(*this, Target, Args);
        break;
      case llvm::Triple::hexagon:
        TC = std::make_unique<toolchains::HexagonToolChain>(*this, Target,
                                                             Args);
        break;
      case llvm::Triple::lanai:
        TC = std::make_unique<toolchains::LanaiToolChain>(*this, Target, Args);
        break;
      case llvm::Triple::xcore:
        TC = std::make_unique<toolchains::XCoreToolChain>(*this, Target, Args);
        break;
      case llvm::Triple::wasm32:
      case llvm::Triple::wasm64:
        TC = std::make_unique<toolchains::WebAssembly>(*this, Target, Args);
        break;
      case llvm::Triple::avr:
        TC = std::make_unique<toolchains::AVRToolChain>(*this, Target, Args);
        break;
      case llvm::Triple::msp430:
        TC =
            std::make_unique<toolchains::MSP430ToolChain>(*this, Target, Args);
        break;
      case llvm::Triple::riscv32:
      case llvm::Triple::riscv64:
        if (toolchains::RISCVToolChain::hasGCCToolchain(*this, Args))
          TC =
              std::make_unique<toolchains::RISCVToolChain>(*this, Target, Args);
        else
          TC = std::make_unique<toolchains::BareMetal>(*this, Target, Args);
        break;
      case llvm::Triple::ve:
        TC = std::make_unique<toolchains::VEToolChain>(*this, Target, Args);
        break;
      case llvm::Triple::spirv32:
      case llvm::Triple::spirv64:
        TC = std::make_unique<toolchains::SPIRVToolChain>(*this, Target, Args);
        break;
      case llvm::Triple::csky:
        TC = std::make_unique<toolchains::CSKYToolChain>(*this, Target, Args);
        break;
      default:
        if (toolchains::BareMetal::handlesTarget(Target))
          TC = std::make_unique<toolchains::BareMetal>(*this, Target, Args);
        else if (Target.isOSBinFormatELF())
          TC = std::make_unique<toolchains::Generic_ELF>(*this, Target, Args);
        else if (Target.isAppleMachO())
          TC = std::make_unique<toolchains::AppleMachO>(*this, Target, Args);
        else if (Target.isOSBinFormatMachO())
          TC = std::make_unique<toolchains::MachO>(*this, Target, Args);
        else
          TC = std::make_unique<toolchains::Generic_GCC>(*this, Target, Args);
      }
    }
  }

  return *TC;
}

bool Driver::ShouldUseClangCompiler(const JobAction &JA) const {
  // Say "no" if there is not exactly one input of a type clang understands.
  if (JA.size() != 1 ||
      !types::isAcceptedByClang((*JA.input_begin())->getType()))
    return false;

  // And say "no" if this is not a kind of action clang understands.
  if (!isa<PreprocessJobAction>(JA) && !isa<PrecompileJobAction>(JA) &&
      !isa<CompileJobAction>(JA) && !isa<BackendJobAction>(JA) &&
      !isa<ExtractAPIJobAction>(JA))
    return false;

  return true;
}

bool Driver::ShouldUseFlangCompiler(const JobAction &JA) const {
  // Say "no" if there is not exactly one input of a type flang understands.
  if (JA.size() != 1 ||
      !types::isAcceptedByFlang((*JA.input_begin())->getType()))
    return false;

  // And say "no" if this is not a kind of action flang understands.
  if (!isa<PreprocessJobAction>(JA) && !isa<PrecompileJobAction>(JA) &&
      !isa<CompileJobAction>(JA) && !isa<BackendJobAction>(JA))
    return false;

  return true;
}

bool Driver::ShouldEmitStaticLibrary(const ArgList &Args) const {
  // Only emit static library if the flag is set explicitly.
  if (Args.hasArg(options::OPT_emit_static_lib))
    return true;
  return false;
}

/// GetReleaseVersion - Parse (([0-9]+)(.([0-9]+)(.([0-9]+)?))?)? and return the
/// grouped values as integers. Numbers which are not provided are set to 0.
///
/// \return True if the entire string was parsed (9.2), or all groups were
/// parsed (10.3.5extrastuff).
bool Driver::GetReleaseVersion(StringRef Str, unsigned &Major, unsigned &Minor,
                               unsigned &Micro, bool &HadExtra) {
  HadExtra = false;

  Major = Minor = Micro = 0;
  if (Str.empty())
    return false;

  if (Str.consumeInteger(10, Major))
    return false;
  if (Str.empty())
    return true;
  if (!Str.consume_front("."))
    return false;

  if (Str.consumeInteger(10, Minor))
    return false;
  if (Str.empty())
    return true;
  if (!Str.consume_front("."))
    return false;

  if (Str.consumeInteger(10, Micro))
    return false;
  if (!Str.empty())
    HadExtra = true;
  return true;
}

/// Parse digits from a string \p Str and fulfill \p Digits with
/// the parsed numbers. This method assumes that the max number of
/// digits to look for is equal to Digits.size().
///
/// \return True if the entire string was parsed and there are
/// no extra characters remaining at the end.
bool Driver::GetReleaseVersion(StringRef Str,
                               MutableArrayRef<unsigned> Digits) {
  if (Str.empty())
    return false;

  unsigned CurDigit = 0;
  while (CurDigit < Digits.size()) {
    unsigned Digit;
    if (Str.consumeInteger(10, Digit))
      return false;
    Digits[CurDigit] = Digit;
    if (Str.empty())
      return true;
    if (!Str.consume_front("."))
      return false;
    CurDigit++;
  }

  // More digits than requested, bail out...
  return false;
}

llvm::opt::Visibility
Driver::getOptionVisibilityMask(bool UseDriverMode) const {
  if (!UseDriverMode)
    return llvm::opt::Visibility(options::ClangOption);
  if (IsCLMode())
    return llvm::opt::Visibility(options::CLOption);
  if (IsDXCMode())
    return llvm::opt::Visibility(options::DXCOption);
  if (IsFlangMode())  {
    return llvm::opt::Visibility(options::FlangOption);
  }
  return llvm::opt::Visibility(options::ClangOption);
}

const char *Driver::getExecutableForDriverMode(DriverMode Mode) {
  switch (Mode) {
  case GCCMode:
    return "clang";
  case GXXMode:
    return "clang++";
  case CPPMode:
    return "clang-cpp";
  case CLMode:
    return "clang-cl";
  case FlangMode:
    return "flang";
  case DXCMode:
    return "clang-dxc";
  }

  llvm_unreachable("Unhandled Mode");
}

bool clang::driver::isOptimizationLevelFast(const ArgList &Args) {
  return Args.hasFlag(options::OPT_Ofast, options::OPT_O_Group, false);
}

bool clang::driver::isObjectFile(std::string FileName) {
  if (llvm::sys::fs::is_directory(FileName))
    return false;
  if (!llvm::sys::path::has_extension(FileName))
    // Any file with no extension should be considered an Object. Take into
    // account -lsomelib library filenames.
    return FileName.rfind("-l", 0) != 0;
  std::string Ext(llvm::sys::path::extension(FileName).drop_front());
  // We cannot rely on lookupTypeForExtension solely as that has 'lib'
  // marked as an object.
  return (Ext != "lib" &&
          types::lookupTypeForExtension(Ext) == types::TY_Object);
}

bool clang::driver::isStaticArchiveFile(const StringRef &FileName) {
  if (!llvm::sys::path::has_extension(FileName))
    // Any file with no extension should not be considered an Archive.
    return false;
  llvm::file_magic Magic;
  llvm::identify_magic(FileName, Magic);
  // Only .lib and archive files are to be considered.
  return (Magic == llvm::file_magic::archive);
}

bool clang::driver::willEmitRemarks(const ArgList &Args) {
  // -fsave-optimization-record enables it.
  if (Args.hasFlag(options::OPT_fsave_optimization_record,
                   options::OPT_fno_save_optimization_record, false))
    return true;

  // -fsave-optimization-record=<format> enables it as well.
  if (Args.hasFlag(options::OPT_fsave_optimization_record_EQ,
                   options::OPT_fno_save_optimization_record, false))
    return true;

  // -foptimization-record-file alone enables it too.
  if (Args.hasFlag(options::OPT_foptimization_record_file_EQ,
                   options::OPT_fno_save_optimization_record, false))
    return true;

  // -foptimization-record-passes alone enables it too.
  if (Args.hasFlag(options::OPT_foptimization_record_passes_EQ,
                   options::OPT_fno_save_optimization_record, false))
    return true;
  return false;
}

llvm::StringRef clang::driver::getDriverMode(StringRef ProgName,
                                             ArrayRef<const char *> Args) {
  static StringRef OptName =
      getDriverOptTable().getOption(options::OPT_driver_mode).getPrefixedName();
  llvm::StringRef Opt;
  for (StringRef Arg : Args) {
    if (!Arg.starts_with(OptName))
      continue;
    Opt = Arg;
  }
  if (Opt.empty())
    Opt = ToolChain::getTargetAndModeFromProgramName(ProgName).DriverMode;
  return Opt.consume_front(OptName) ? Opt : "";
}

bool driver::IsClangCL(StringRef DriverMode) { return DriverMode == "cl"; }

llvm::Error driver::expandResponseFiles(SmallVectorImpl<const char *> &Args,
                                        bool ClangCLMode,
                                        llvm::BumpPtrAllocator &Alloc,
                                        llvm::vfs::FileSystem *FS) {
  // Parse response files using the GNU syntax, unless we're in CL mode. There
  // are two ways to put clang in CL compatibility mode: ProgName is either
  // clang-cl or cl, or --driver-mode=cl is on the command line. The normal
  // command line parsing can't happen until after response file parsing, so we
  // have to manually search for a --driver-mode=cl argument the hard way.
  // Finally, our -cc1 tools don't care which tokenization mode we use because
  // response files written by clang will tokenize the same way in either mode.
  enum { Default, POSIX, Windows } RSPQuoting = Default;
  for (const char *F : Args) {
    if (strcmp(F, "--rsp-quoting=posix") == 0)
      RSPQuoting = POSIX;
    else if (strcmp(F, "--rsp-quoting=windows") == 0)
      RSPQuoting = Windows;
  }

  // Determines whether we want nullptr markers in Args to indicate response
  // files end-of-lines. We only use this for the /LINK driver argument with
  // clang-cl.exe on Windows.
  bool MarkEOLs = ClangCLMode;

  llvm::cl::TokenizerCallback Tokenizer;
  if (RSPQuoting == Windows || (RSPQuoting == Default && ClangCLMode))
    Tokenizer = &llvm::cl::TokenizeWindowsCommandLine;
  else
    Tokenizer = &llvm::cl::TokenizeGNUCommandLine;

  if (MarkEOLs && Args.size() > 1 && StringRef(Args[1]).starts_with("-cc1"))
    MarkEOLs = false;

  llvm::cl::ExpansionContext ECtx(Alloc, Tokenizer);
  ECtx.setMarkEOLs(MarkEOLs);
  if (FS)
    ECtx.setVFS(FS);

  if (llvm::Error Err = ECtx.expandResponseFiles(Args))
    return Err;

  // If -cc1 came from a response file, remove the EOL sentinels.
  auto FirstArg = llvm::find_if(llvm::drop_begin(Args),
                                [](const char *A) { return A != nullptr; });
  if (FirstArg != Args.end() && StringRef(*FirstArg).starts_with("-cc1")) {
    // If -cc1 came from a response file, remove the EOL sentinels.
    if (MarkEOLs) {
      auto newEnd = std::remove(Args.begin(), Args.end(), nullptr);
      Args.resize(newEnd - Args.begin());
    }
  }

  return llvm::Error::success();
}

static const char *GetStableCStr(llvm::StringSet<> &SavedStrings, StringRef S) {
  return SavedStrings.insert(S).first->getKeyData();
}

/// Apply a list of edits to the input argument lists.
///
/// The input string is a space separated list of edits to perform,
/// they are applied in order to the input argument lists. Edits
/// should be one of the following forms:
///
///  '#': Silence information about the changes to the command line arguments.
///
///  '^': Add FOO as a new argument at the beginning of the command line.
///
///  '+': Add FOO as a new argument at the end of the command line.
///
///  's/XXX/YYY/': Substitute the regular expression XXX with YYY in the command
///  line.
///
///  'xOPTION': Removes all instances of the literal argument OPTION.
///
///  'XOPTION': Removes all instances of the literal argument OPTION,
///  and the following argument.
///
///  'Ox': Removes all flags matching 'O' or 'O[sz0-9]' and adds 'Ox'
///  at the end of the command line.
///
/// \param OS - The stream to write edit information to.
/// \param Args - The vector of command line arguments.
/// \param Edit - The override command to perform.
/// \param SavedStrings - Set to use for storing string representations.
static void applyOneOverrideOption(raw_ostream &OS,
                                   SmallVectorImpl<const char *> &Args,
                                   StringRef Edit,
                                   llvm::StringSet<> &SavedStrings) {
  // This does not need to be efficient.

  if (Edit[0] == '^') {
    const char *Str = GetStableCStr(SavedStrings, Edit.substr(1));
    OS << "### Adding argument " << Str << " at beginning\n";
    Args.insert(Args.begin() + 1, Str);
  } else if (Edit[0] == '+') {
    const char *Str = GetStableCStr(SavedStrings, Edit.substr(1));
    OS << "### Adding argument " << Str << " at end\n";
    Args.push_back(Str);
  } else if (Edit[0] == 's' && Edit[1] == '/' && Edit.ends_with("/") &&
             Edit.slice(2, Edit.size() - 1).contains('/')) {
    StringRef MatchPattern = Edit.substr(2).split('/').first;
    StringRef ReplPattern = Edit.substr(2).split('/').second;
    ReplPattern = ReplPattern.slice(0, ReplPattern.size() - 1);

    for (unsigned i = 1, e = Args.size(); i != e; ++i) {
      // Ignore end-of-line response file markers
      if (Args[i] == nullptr)
        continue;
      std::string Repl = llvm::Regex(MatchPattern).sub(ReplPattern, Args[i]);

      if (Repl != Args[i]) {
        OS << "### Replacing '" << Args[i] << "' with '" << Repl << "'\n";
        Args[i] = GetStableCStr(SavedStrings, Repl);
      }
    }
  } else if (Edit[0] == 'x' || Edit[0] == 'X') {
    auto Option = Edit.substr(1);
    for (unsigned i = 1; i < Args.size();) {
      if (Option == Args[i]) {
        OS << "### Deleting argument " << Args[i] << '\n';
        Args.erase(Args.begin() + i);
        if (Edit[0] == 'X') {
          if (i < Args.size()) {
            OS << "### Deleting argument " << Args[i] << '\n';
            Args.erase(Args.begin() + i);
          } else
            OS << "### Invalid X edit, end of command line!\n";
        }
      } else
        ++i;
    }
  } else if (Edit[0] == 'O') {
    for (unsigned i = 1; i < Args.size();) {
      const char *A = Args[i];
      // Ignore end-of-line response file markers
      if (A == nullptr)
        continue;
      if (A[0] == '-' && A[1] == 'O' &&
          (A[2] == '\0' || (A[3] == '\0' && (A[2] == 's' || A[2] == 'z' ||
                                             ('0' <= A[2] && A[2] <= '9'))))) {
        OS << "### Deleting argument " << Args[i] << '\n';
        Args.erase(Args.begin() + i);
      } else
        ++i;
    }
    OS << "### Adding argument " << Edit << " at end\n";
    Args.push_back(GetStableCStr(SavedStrings, '-' + Edit.str()));
  } else {
    OS << "### Unrecognized edit: " << Edit << "\n";
  }
}

void driver::applyOverrideOptions(SmallVectorImpl<const char *> &Args,
                                  const char *OverrideStr,
                                  llvm::StringSet<> &SavedStrings,
                                  raw_ostream *OS) {
  if (!OS)
    OS = &llvm::nulls();

  if (OverrideStr[0] == '#') {
    ++OverrideStr;
    OS = &llvm::nulls();
  }

  *OS << "### CCC_OVERRIDE_OPTIONS: " << OverrideStr << "\n";

  // This does not need to be efficient.

  const char *S = OverrideStr;
  while (*S) {
    const char *End = ::strchr(S, ' ');
    if (!End)
      End = S + strlen(S);
    if (End != S)
      applyOneOverrideOption(*OS, Args, std::string(S, End), SavedStrings);
    S = End;
    if (*S != '\0')
      ++S;
  }
}<|MERGE_RESOLUTION|>--- conflicted
+++ resolved
@@ -1148,23 +1148,6 @@
       // We need to temporarily create these toolchains so that we can access
       // tools for inferring architectures.
       llvm::DenseSet<StringRef> Archs;
-<<<<<<< HEAD
-      if (NVPTXTriple) {
-        auto TempTC = std::make_unique<toolchains::CudaToolChain>(
-            *this, *NVPTXTriple, *HostTC, C.getInputArgs(), Action::OFK_None);
-        for (StringRef Arch : getOffloadArchs(
-                 C, C.getArgs(), Action::OFK_OpenMP, &*TempTC, true))
-          Archs.insert(Arch);
-      }
-      if (AMDTriple) {
-        auto TempTC = std::make_unique<toolchains::AMDGPUOpenMPToolChain>(
-            *this, *AMDTriple, *HostTC, C.getInputArgs());
-        for (StringRef Arch : getOffloadArchs(
-                 C, C.getArgs(), Action::OFK_OpenMP, &*TempTC, true))
-          Archs.insert(Arch);
-      }
-      if (!AMDTriple && !NVPTXTriple) {
-=======
       for (const std::optional<llvm::Triple> &TT : {NVPTXTriple, AMDTriple}) {
         if (!TT)
           continue;
@@ -1172,7 +1155,6 @@
         auto &TC =
             getOffloadToolChain(C.getInputArgs(), Action::OFK_OpenMP, *TT,
                                 C.getDefaultToolChain().getTriple());
->>>>>>> befb52db
         for (StringRef Arch :
              getOffloadArchs(C, C.getArgs(), Action::OFK_OpenMP, &TC, true))
           Archs.insert(Arch);
