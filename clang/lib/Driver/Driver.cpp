//===--- Driver.cpp - Clang GCC Compatible Driver -------------------------===//
//
// Part of the LLVM Project, under the Apache License v2.0 with LLVM Exceptions.
// See https://llvm.org/LICENSE.txt for license information.
// SPDX-License-Identifier: Apache-2.0 WITH LLVM-exception
//
//===----------------------------------------------------------------------===//
#include "clang/Driver/Driver.h"
#include "ToolChains/AIX.h"
#include "ToolChains/AMDGPU.h"
#include "ToolChains/AMDGPUOpenMP.h"
#include "ToolChains/AVR.h"
#include "ToolChains/Arch/RISCV.h"
#include "ToolChains/BareMetal.h"
#include "ToolChains/CSKYToolChain.h"
#include "ToolChains/Clang.h"
#include "ToolChains/CrossWindows.h"
#include "ToolChains/Cuda.h"
#include "ToolChains/Darwin.h"
#include "ToolChains/DragonFly.h"
#include "ToolChains/FreeBSD.h"
#include "ToolChains/Fuchsia.h"
#include "ToolChains/Gnu.h"
#include "ToolChains/HIPAMD.h"
#include "ToolChains/HIPSPV.h"
#include "ToolChains/HLSL.h"
#include "ToolChains/Haiku.h"
#include "ToolChains/Hexagon.h"
#include "ToolChains/Hurd.h"
#include "ToolChains/Lanai.h"
#include "ToolChains/Linux.h"
#include "ToolChains/MSP430.h"
#include "ToolChains/MSVC.h"
#include "ToolChains/MinGW.h"
#include "ToolChains/MipsLinux.h"
#include "ToolChains/NaCl.h"
#include "ToolChains/NetBSD.h"
#include "ToolChains/OHOS.h"
#include "ToolChains/OpenBSD.h"
#include "ToolChains/PPCFreeBSD.h"
#include "ToolChains/PPCLinux.h"
#include "ToolChains/PS4CPU.h"
#include "ToolChains/RISCVToolchain.h"
#include "ToolChains/SPIRV.h"
#include "ToolChains/SYCL.h"
#include "ToolChains/SPIRVOpenMP.h"
#include "ToolChains/SYCL.h"
#include "ToolChains/Solaris.h"
#include "ToolChains/TCE.h"
#include "ToolChains/UEFI.h"
#include "ToolChains/VEToolchain.h"
#include "ToolChains/WebAssembly.h"
#include "ToolChains/XCore.h"
#include "ToolChains/ZOS.h"
#include "clang/Basic/DiagnosticDriver.h"
#include "clang/Basic/TargetID.h"
#include "clang/Basic/Version.h"
#include "clang/Config/config.h"
#include "clang/Driver/Action.h"
#include "clang/Driver/Compilation.h"
#include "clang/Driver/InputInfo.h"
#include "clang/Driver/Job.h"
#include "clang/Driver/Options.h"
#include "clang/Driver/Phases.h"
#include "clang/Driver/SanitizerArgs.h"
#include "clang/Driver/Tool.h"
#include "clang/Driver/ToolChain.h"
#include "clang/Driver/Types.h"
#include "llvm/ADT/ArrayRef.h"
#include "llvm/ADT/MapVector.h"
#include "llvm/ADT/STLExtras.h"
#include "llvm/ADT/StringExtras.h"
#include "llvm/ADT/StringRef.h"
#include "llvm/ADT/StringSet.h"
#include "llvm/ADT/StringSwitch.h"
#include "llvm/BinaryFormat/Magic.h"
#include "llvm/Config/llvm-config.h"
#include "llvm/MC/TargetRegistry.h"
#include "llvm/Option/Arg.h"
#include "llvm/Option/ArgList.h"
#include "llvm/Option/OptSpecifier.h"
#include "llvm/Option/OptTable.h"
#include "llvm/Option/Option.h"
#include "llvm/Support/CommandLine.h"
#include "llvm/Support/ErrorHandling.h"
#include "llvm/Support/ExitCodes.h"
#include "llvm/Support/FileSystem.h"
#include "llvm/Support/FileUtilities.h"
#include "llvm/Support/FormatVariadic.h"
#include "llvm/Support/LineIterator.h"
#include "llvm/Support/MD5.h"
#include "llvm/Support/Path.h"
#include "llvm/Support/PrettyStackTrace.h"
#include "llvm/Support/Process.h"
#include "llvm/Support/Program.h"
#include "llvm/Support/Regex.h"
#include "llvm/Support/StringSaver.h"
#include "llvm/Support/VirtualFileSystem.h"
#include "llvm/Support/raw_ostream.h"
#include "llvm/TargetParser/Host.h"
#include "llvm/TargetParser/RISCVISAInfo.h"
#include <cstdlib> // ::getenv
#include <map>
#include <memory>
#include <optional>
#include <set>
#include <utility>
#if LLVM_ON_UNIX
#include <unistd.h> // getpid
#endif

using namespace clang::driver;
using namespace clang;
using namespace llvm::opt;

static std::optional<llvm::Triple> getOffloadTargetTriple(const Driver &D,
                                                          const ArgList &Args) {
  auto OffloadTargets = Args.getAllArgValues(options::OPT_offload_EQ);
  // Offload compilation flow does not support multiple targets for now. We
  // need the HIPActionBuilder (and possibly the CudaActionBuilder{,Base}too)
  // to support multiple tool chains first.
  switch (OffloadTargets.size()) {
  default:
    D.Diag(diag::err_drv_only_one_offload_target_supported);
    return std::nullopt;
  case 0:
    D.Diag(diag::err_drv_invalid_or_unsupported_offload_target) << "";
    return std::nullopt;
  case 1:
    break;
  }
  return llvm::Triple(OffloadTargets[0]);
}

static std::optional<llvm::Triple>
getNVIDIAOffloadTargetTriple(const Driver &D, const ArgList &Args,
                             const llvm::Triple &HostTriple) {
  if (!Args.hasArg(options::OPT_offload_EQ)) {
    return llvm::Triple(HostTriple.isArch64Bit() ? "nvptx64-nvidia-cuda"
                                                 : "nvptx-nvidia-cuda");
  }
  auto TT = getOffloadTargetTriple(D, Args);
  if (TT && (TT->getArch() == llvm::Triple::spirv32 ||
             TT->getArch() == llvm::Triple::spirv64)) {
    if (Args.hasArg(options::OPT_emit_llvm))
      return TT;
    D.Diag(diag::err_drv_cuda_offload_only_emit_bc);
    return std::nullopt;
  }
  D.Diag(diag::err_drv_invalid_or_unsupported_offload_target) << TT->str();
  return std::nullopt;
}
static std::optional<llvm::Triple>
getHIPOffloadTargetTriple(const Driver &D, const ArgList &Args) {
  if (!Args.hasArg(options::OPT_offload_EQ)) {
    auto OffloadArchs = Args.getAllArgValues(options::OPT_offload_arch_EQ);
    if (llvm::is_contained(OffloadArchs, "amdgcnspirv") &&
        OffloadArchs.size() == 1)
      return llvm::Triple("spirv64-amd-amdhsa");
    return llvm::Triple("amdgcn-amd-amdhsa"); // Default HIP triple.
  }
  auto TT = getOffloadTargetTriple(D, Args);
  if (!TT)
    return std::nullopt;
  if (TT->getArch() == llvm::Triple::amdgcn &&
      TT->getVendor() == llvm::Triple::AMD &&
      TT->getOS() == llvm::Triple::AMDHSA)
    return TT;
  if (TT->getArch() == llvm::Triple::spirv64)
    return TT;
  D.Diag(diag::err_drv_invalid_or_unsupported_offload_target) << TT->str();
  return std::nullopt;
}

// static
std::string Driver::GetResourcesPath(StringRef BinaryPath) {
  // Since the resource directory is embedded in the module hash, it's important
  // that all places that need it call this function, so that they get the
  // exact same string ("a/../b/" and "b/" get different hashes, for example).

  // Dir is bin/ or lib/, depending on where BinaryPath is.
  StringRef Dir = llvm::sys::path::parent_path(BinaryPath);
  SmallString<128> P(Dir);

  StringRef ConfiguredResourceDir(CLANG_RESOURCE_DIR);
  if (!ConfiguredResourceDir.empty()) {
    llvm::sys::path::append(P, ConfiguredResourceDir);
  } else {
    // On Windows, libclang.dll is in bin/.
    // On non-Windows, libclang.so/.dylib is in lib/.
    // With a static-library build of libclang, LibClangPath will contain the
    // path of the embedding binary, which for LLVM binaries will be in bin/.
    // ../lib gets us to lib/ in both cases.
    P = llvm::sys::path::parent_path(Dir);
    // This search path is also created in the COFF driver of lld, so any
    // changes here also needs to happen in lld/COFF/Driver.cpp
    llvm::sys::path::append(P, CLANG_INSTALL_LIBDIR_BASENAME, "clang",
                            CLANG_VERSION_MAJOR_STRING);
  }

  return std::string(P);
}

CUIDOptions::CUIDOptions(llvm::opt::DerivedArgList &Args, const Driver &D)
    : UseCUID(Kind::Hash) {
  if (Arg *A = Args.getLastArg(options::OPT_fuse_cuid_EQ)) {
    StringRef UseCUIDStr = A->getValue();
    UseCUID = llvm::StringSwitch<Kind>(UseCUIDStr)
                  .Case("hash", Kind::Hash)
                  .Case("random", Kind::Random)
                  .Case("none", Kind::None)
                  .Default(Kind::Invalid);
    if (UseCUID == Kind::Invalid)
      D.Diag(clang::diag::err_drv_invalid_value)
          << A->getAsString(Args) << UseCUIDStr;
  }

  FixedCUID = Args.getLastArgValue(options::OPT_cuid_EQ);
  if (!FixedCUID.empty())
    UseCUID = Kind::Fixed;
}

std::string CUIDOptions::getCUID(StringRef InputFile,
                                 llvm::opt::DerivedArgList &Args) const {
  std::string CUID = FixedCUID.str();
  if (CUID.empty()) {
    if (UseCUID == Kind::Random)
      CUID = llvm::utohexstr(llvm::sys::Process::GetRandomNumber(),
                             /*LowerCase=*/true);
    else if (UseCUID == Kind::Hash) {
      llvm::MD5 Hasher;
      llvm::MD5::MD5Result Hash;
      SmallString<256> RealPath;
      llvm::sys::fs::real_path(InputFile, RealPath,
                               /*expand_tilde=*/true);
      Hasher.update(RealPath);
      for (auto *A : Args) {
        if (A->getOption().matches(options::OPT_INPUT))
          continue;
        Hasher.update(A->getAsString(Args));
      }
      Hasher.final(Hash);
      CUID = llvm::utohexstr(Hash.low(), /*LowerCase=*/true);
    }
  }
  return CUID;
}
Driver::Driver(StringRef ClangExecutable, StringRef TargetTriple,
               DiagnosticsEngine &Diags, std::string Title,
               IntrusiveRefCntPtr<llvm::vfs::FileSystem> VFS)
    : Diags(Diags), VFS(std::move(VFS)), DumpDeviceCode(false), Mode(GCCMode),
      SaveTemps(SaveTempsNone), BitcodeEmbed(EmbedNone),
      Offload(OffloadHostDevice), CXX20HeaderType(HeaderMode_None),
      ModulesModeCXX20(false), LTOMode(LTOK_None), OffloadLTOMode(LTOK_None),
      ClangExecutable(ClangExecutable), SysRoot(DEFAULT_SYSROOT),
      DriverTitle(Title), CCCPrintBindings(false), CCPrintOptions(false),
      CCLogDiagnostics(false), CCGenDiagnostics(false),
      CCPrintProcessStats(false), CCPrintInternalStats(false),
      TargetTriple(TargetTriple), Saver(Alloc), PrependArg(nullptr),
      CheckInputsExist(true), ProbePrecompiled(true),
      SuppressMissingInputWarning(false) {
  // Provide a sane fallback if no VFS is specified.
  if (!this->VFS)
    this->VFS = llvm::vfs::getRealFileSystem();

  Name = std::string(llvm::sys::path::filename(ClangExecutable));
  Dir = std::string(llvm::sys::path::parent_path(ClangExecutable));

  if ((!SysRoot.empty()) && llvm::sys::path::is_relative(SysRoot)) {
    // Prepend InstalledDir if SysRoot is relative
    SmallString<128> P(Dir);
    llvm::sys::path::append(P, SysRoot);
    SysRoot = std::string(P);
  }

#if defined(CLANG_CONFIG_FILE_SYSTEM_DIR)
  if (llvm::sys::path::is_absolute(CLANG_CONFIG_FILE_SYSTEM_DIR)) {
    SystemConfigDir = CLANG_CONFIG_FILE_SYSTEM_DIR;
  } else {
    SmallString<128> configFileDir(Dir);
    llvm::sys::path::append(configFileDir, CLANG_CONFIG_FILE_SYSTEM_DIR);
    llvm::sys::path::remove_dots(configFileDir, true);
    SystemConfigDir = static_cast<std::string>(configFileDir);
  }
#endif
#if defined(CLANG_CONFIG_FILE_USER_DIR)
  {
    SmallString<128> P;
    llvm::sys::fs::expand_tilde(CLANG_CONFIG_FILE_USER_DIR, P);
    UserConfigDir = static_cast<std::string>(P);
  }
#endif

  // Compute the path to the resource directory.
  ResourceDir = GetResourcesPath(ClangExecutable);
}

void Driver::setDriverMode(StringRef Value) {
  static StringRef OptName =
      getOpts().getOption(options::OPT_driver_mode).getPrefixedName();
  if (auto M = llvm::StringSwitch<std::optional<DriverMode>>(Value)
                   .Case("gcc", GCCMode)
                   .Case("g++", GXXMode)
                   .Case("cpp", CPPMode)
                   .Case("cl", CLMode)
                   .Case("flang", FlangMode)
                   .Case("dxc", DXCMode)
                   .Default(std::nullopt))
    Mode = *M;
  else
    Diag(diag::err_drv_unsupported_option_argument) << OptName << Value;
}

InputArgList Driver::ParseArgStrings(ArrayRef<const char *> ArgStrings,
                                     bool UseDriverMode,
                                     bool &ContainsError) const {
  llvm::PrettyStackTraceString CrashInfo("Command line argument parsing");
  ContainsError = false;

  llvm::opt::Visibility VisibilityMask = getOptionVisibilityMask(UseDriverMode);
  unsigned MissingArgIndex, MissingArgCount;
  InputArgList Args = getOpts().ParseArgs(ArgStrings, MissingArgIndex,
                                          MissingArgCount, VisibilityMask);

  // Check for missing argument error.
  if (MissingArgCount) {
    Diag(diag::err_drv_missing_argument)
        << Args.getArgString(MissingArgIndex) << MissingArgCount;
    ContainsError |=
        Diags.getDiagnosticLevel(diag::err_drv_missing_argument,
                                 SourceLocation()) > DiagnosticsEngine::Warning;
  }

  // Check for unsupported options.
  for (const Arg *A : Args) {
    if (A->getOption().hasFlag(options::Unsupported)) {
      Diag(diag::err_drv_unsupported_opt) << A->getAsString(Args);
      ContainsError |= Diags.getDiagnosticLevel(diag::err_drv_unsupported_opt,
                                                SourceLocation()) >
                       DiagnosticsEngine::Warning;
      continue;
    }
    // Emit an unsupported and removed diagnostic for any options that were
    // previously supported and subsequently removed.  This is considered a
    // special case scenario that is currently being used for FPGA related
    // options that did not go through the regular deprecation process.
    if (A->getOption().hasFlag(options::UnsupportedRemoved)) {
      Diag(diag::err_drv_unsupported_opt_removed) << A->getAsString(Args);
      ContainsError |= Diags.getDiagnosticLevel(
                           diag::err_drv_unsupported_opt_removed,
                           SourceLocation()) > DiagnosticsEngine::Warning;
      continue;
    }

    // Deprecated options emit a diagnostic about deprecation, but are still
    // supported until removed. It's possible to have a deprecated option which
    // aliases with a non-deprecated option, so always compute the argument
    // actually used before checking for deprecation.
    const Arg *Used = A;
    while (Used->getAlias())
      Used = Used->getAlias();
    if (Used->getOption().hasFlag(options::Deprecated)) {
      Diag(diag::warn_drv_deprecated_option_release) << Used->getAsString(Args);
      ContainsError |= Diags.getDiagnosticLevel(
                           diag::warn_drv_deprecated_option_release,
                           SourceLocation()) > DiagnosticsEngine::Warning;
    }

    // Warn about -mcpu= without an argument.
    if (A->getOption().matches(options::OPT_mcpu_EQ) && A->containsValue("")) {
      Diag(diag::warn_drv_empty_joined_argument) << A->getAsString(Args);
      ContainsError |= Diags.getDiagnosticLevel(
                           diag::warn_drv_empty_joined_argument,
                           SourceLocation()) > DiagnosticsEngine::Warning;
    }
  }

  for (const Arg *A : Args.filtered(options::OPT_UNKNOWN)) {
    unsigned DiagID;
    auto ArgString = A->getAsString(Args);
    std::string Nearest;
    if (getOpts().findNearest(ArgString, Nearest, VisibilityMask) > 1) {
      if (!IsCLMode() &&
          getOpts().findExact(ArgString, Nearest,
                              llvm::opt::Visibility(options::CC1Option))) {
        DiagID = diag::err_drv_unknown_argument_with_suggestion;
        Diags.Report(DiagID) << ArgString << "-Xclang " + Nearest;
      } else {
        DiagID = IsCLMode() ? diag::warn_drv_unknown_argument_clang_cl
                            : diag::err_drv_unknown_argument;
        Diags.Report(DiagID) << ArgString;
      }
    } else {
      DiagID = IsCLMode()
                   ? diag::warn_drv_unknown_argument_clang_cl_with_suggestion
                   : diag::err_drv_unknown_argument_with_suggestion;
      Diags.Report(DiagID) << ArgString << Nearest;
    }
    ContainsError |= Diags.getDiagnosticLevel(DiagID, SourceLocation()) >
                     DiagnosticsEngine::Warning;
  }

  for (const Arg *A : Args.filtered(options::OPT_o)) {
    if (ArgStrings[A->getIndex()] == A->getSpelling())
      continue;

    // Warn on joined arguments that are similar to a long argument.
    std::string ArgString = ArgStrings[A->getIndex()];
    std::string Nearest;
    if (getOpts().findExact("-" + ArgString, Nearest, VisibilityMask))
      Diags.Report(diag::warn_drv_potentially_misspelled_joined_argument)
          << A->getAsString(Args) << Nearest;
  }

  return Args;
}

// Determine which compilation mode we are in. We look for options which
// affect the phase, starting with the earliest phases, and record which
// option we used to determine the final phase.
phases::ID Driver::getFinalPhase(const DerivedArgList &DAL,
                                 Arg **FinalPhaseArg) const {
  Arg *PhaseArg = nullptr;
  phases::ID FinalPhase;

  // -{E,EP,P,M,MM} only run the preprocessor.
  if (CCCIsCPP() || (PhaseArg = DAL.getLastArg(options::OPT_E)) ||
      (PhaseArg = DAL.getLastArg(options::OPT__SLASH_EP)) ||
      (PhaseArg = DAL.getLastArg(options::OPT_M, options::OPT_MM)) ||
      (PhaseArg = DAL.getLastArg(options::OPT__SLASH_P)) ||
      CCGenDiagnostics) {
    FinalPhase = phases::Preprocess;

    // --precompile only runs up to precompilation.
    // Options that cause the output of C++20 compiled module interfaces or
    // header units have the same effect.
  } else if ((PhaseArg = DAL.getLastArg(options::OPT__precompile)) ||
             (PhaseArg = DAL.getLastArg(options::OPT_extract_api)) ||
             (PhaseArg = DAL.getLastArg(options::OPT_fmodule_header,
                                        options::OPT_fmodule_header_EQ))) {
    FinalPhase = phases::Precompile;
    // -{fsyntax-only,-analyze,emit-ast} only run up to the compiler.
  } else if ((PhaseArg = DAL.getLastArg(options::OPT_fsyntax_only)) ||
             (PhaseArg = DAL.getLastArg(options::OPT_print_supported_cpus)) ||
             (PhaseArg = DAL.getLastArg(options::OPT_print_enabled_extensions)) ||
             (PhaseArg = DAL.getLastArg(options::OPT_module_file_info)) ||
             (PhaseArg = DAL.getLastArg(options::OPT_verify_pch)) ||
             (PhaseArg = DAL.getLastArg(options::OPT_rewrite_objc)) ||
             (PhaseArg = DAL.getLastArg(options::OPT_rewrite_legacy_objc)) ||
             (PhaseArg = DAL.getLastArg(options::OPT__migrate)) ||
             (PhaseArg = DAL.getLastArg(options::OPT__analyze)) ||
             (PhaseArg = DAL.getLastArg(options::OPT_emit_cir)) ||
             (PhaseArg = DAL.getLastArg(options::OPT_emit_ast))) {
    FinalPhase = phases::Compile;

  // -S only runs up to the backend.
  } else if ((PhaseArg = DAL.getLastArg(options::OPT_S))) {
    FinalPhase = phases::Backend;

  // -c compilation only runs up to the assembler.
  } else if ((PhaseArg = DAL.getLastArg(options::OPT_c))) {
    FinalPhase = phases::Assemble;

  } else if ((PhaseArg = DAL.getLastArg(options::OPT_emit_interface_stubs))) {
    FinalPhase = phases::IfsMerge;

  // Otherwise do everything.
  } else
    FinalPhase = phases::Link;

  if (FinalPhaseArg)
    *FinalPhaseArg = PhaseArg;

  return FinalPhase;
}

static Arg *MakeInputArg(DerivedArgList &Args, const OptTable &Opts,
                         StringRef Value, bool Claim = true) {
  Arg *A = new Arg(Opts.getOption(options::OPT_INPUT), Value,
                   Args.getBaseArgs().MakeIndex(Value), Value.data());
  Args.AddSynthesizedArg(A);
  if (Claim)
    A->claim();
  return A;
}

DerivedArgList *Driver::TranslateInputArgs(const InputArgList &Args) const {
  const llvm::opt::OptTable &Opts = getOpts();
  DerivedArgList *DAL = new DerivedArgList(Args);

  bool HasNostdlib = Args.hasArg(options::OPT_nostdlib);
  bool HasNostdlibxx = Args.hasArg(options::OPT_nostdlibxx);
  bool HasNodefaultlib = Args.hasArg(options::OPT_nodefaultlibs);
  bool IgnoreUnused = false;
  for (Arg *A : Args) {
    if (IgnoreUnused)
      A->claim();

    if (A->getOption().matches(options::OPT_start_no_unused_arguments)) {
      IgnoreUnused = true;
      continue;
    }
    if (A->getOption().matches(options::OPT_end_no_unused_arguments)) {
      IgnoreUnused = false;
      continue;
    }

    // Unfortunately, we have to parse some forwarding options (-Xassembler,
    // -Xlinker, -Xpreprocessor) because we either integrate their functionality
    // (assembler and preprocessor), or bypass a previous driver ('collect2').

    // Rewrite linker options, to replace --no-demangle with a custom internal
    // option.
    if ((A->getOption().matches(options::OPT_Wl_COMMA) ||
         A->getOption().matches(options::OPT_Xlinker)) &&
        A->containsValue("--no-demangle")) {
      // Add the rewritten no-demangle argument.
      DAL->AddFlagArg(A, Opts.getOption(options::OPT_Z_Xlinker__no_demangle));

      // Add the remaining values as Xlinker arguments.
      for (StringRef Val : A->getValues())
        if (Val != "--no-demangle")
          DAL->AddSeparateArg(A, Opts.getOption(options::OPT_Xlinker), Val);

      continue;
    }

    // Rewrite preprocessor options, to replace -Wp,-MD,FOO which is used by
    // some build systems. We don't try to be complete here because we don't
    // care to encourage this usage model.
    if (A->getOption().matches(options::OPT_Wp_COMMA) &&
        A->getNumValues() > 0 &&
        (A->getValue(0) == StringRef("-MD") ||
         A->getValue(0) == StringRef("-MMD"))) {
      // Rewrite to -MD/-MMD along with -MF.
      if (A->getValue(0) == StringRef("-MD"))
        DAL->AddFlagArg(A, Opts.getOption(options::OPT_MD));
      else
        DAL->AddFlagArg(A, Opts.getOption(options::OPT_MMD));
      if (A->getNumValues() == 2)
        DAL->AddSeparateArg(A, Opts.getOption(options::OPT_MF), A->getValue(1));
      continue;
    }

    // Rewrite reserved library names.
    if (A->getOption().matches(options::OPT_l)) {
      StringRef Value = A->getValue();

      // Rewrite unless -nostdlib is present.
      if (!HasNostdlib && !HasNodefaultlib && !HasNostdlibxx &&
          Value == "stdc++") {
        DAL->AddFlagArg(A, Opts.getOption(options::OPT_Z_reserved_lib_stdcxx));
        continue;
      }

      // Rewrite unconditionally.
      if (Value == "cc_kext") {
        DAL->AddFlagArg(A, Opts.getOption(options::OPT_Z_reserved_lib_cckext));
        continue;
      }
    }

    // Pick up inputs via the -- option.
    if (A->getOption().matches(options::OPT__DASH_DASH)) {
      A->claim();
      for (StringRef Val : A->getValues())
        DAL->append(MakeInputArg(*DAL, Opts, Val, false));
      continue;
    }

    if (A->getOption().matches(options::OPT_offload_lib_Group)) {
      if (!A->getNumValues()) {
        Diag(clang::diag::warn_drv_unused_argument) << A->getSpelling();
        continue;
      }
    }

    DAL->append(A);
  }

  // DXC mode quits before assembly if an output object file isn't specified.
  if (IsDXCMode() && !Args.hasArg(options::OPT_dxc_Fo))
    DAL->AddFlagArg(nullptr, Opts.getOption(options::OPT_S));

  // Enforce -static if -miamcu is present.
  if (Args.hasFlag(options::OPT_miamcu, options::OPT_mno_iamcu, false))
    DAL->AddFlagArg(nullptr, Opts.getOption(options::OPT_static));

  // Use of -fintelfpga implies -g and -fsycl
  if (Args.hasArg(options::OPT_fintelfpga)) {
    if (!Args.hasFlag(options::OPT_fsycl, options::OPT_fno_sycl, false))
      DAL->AddFlagArg(0, Opts.getOption(options::OPT_fsycl));
    // if any -gN option is provided, use that.
    if (Arg *A = Args.getLastArg(options::OPT_gN_Group))
      DAL->append(A);
    else
      DAL->AddFlagArg(0, Opts.getOption(options::OPT_g_Flag));
  }

// Add a default value of -mlinker-version=, if one was given and the user
// didn't specify one.
#if defined(HOST_LINK_VERSION)
  if (!Args.hasArg(options::OPT_mlinker_version_EQ) &&
      strlen(HOST_LINK_VERSION) > 0) {
    DAL->AddJoinedArg(0, Opts.getOption(options::OPT_mlinker_version_EQ),
                      HOST_LINK_VERSION);
    DAL->getLastArg(options::OPT_mlinker_version_EQ)->claim();
  }
#endif

  return DAL;
}

/// Compute target triple from args.
///
/// This routine provides the logic to compute a target triple from various
/// args passed to the driver and the default triple string.
static llvm::Triple computeTargetTriple(const Driver &D,
                                        StringRef TargetTriple,
                                        const ArgList &Args,
                                        StringRef DarwinArchName = "") {
  // FIXME: Already done in Compilation *Driver::BuildCompilation
  if (const Arg *A = Args.getLastArg(options::OPT_target))
    TargetTriple = A->getValue();

  llvm::Triple Target(llvm::Triple::normalize(TargetTriple));

  // GNU/Hurd's triples should have been -hurd-gnu*, but were historically made
  // -gnu* only, and we can not change this, so we have to detect that case as
  // being the Hurd OS.
  if (TargetTriple.contains("-unknown-gnu") || TargetTriple.contains("-pc-gnu"))
    Target.setOSName("hurd");

  // Handle Apple-specific options available here.
  if (Target.isOSBinFormatMachO()) {
    // If an explicit Darwin arch name is given, that trumps all.
    if (!DarwinArchName.empty()) {
      tools::darwin::setTripleTypeForMachOArchName(Target, DarwinArchName,
                                                   Args);
      return Target;
    }

    // Handle the Darwin '-arch' flag.
    if (Arg *A = Args.getLastArg(options::OPT_arch)) {
      StringRef ArchName = A->getValue();
      tools::darwin::setTripleTypeForMachOArchName(Target, ArchName, Args);
    }
  }

  // Handle pseudo-target flags '-mlittle-endian'/'-EL' and
  // '-mbig-endian'/'-EB'.
  if (Arg *A = Args.getLastArgNoClaim(options::OPT_mlittle_endian,
                                      options::OPT_mbig_endian)) {
    llvm::Triple T = A->getOption().matches(options::OPT_mlittle_endian)
                         ? Target.getLittleEndianArchVariant()
                         : Target.getBigEndianArchVariant();
    if (T.getArch() != llvm::Triple::UnknownArch) {
      Target = std::move(T);
      Args.claimAllArgs(options::OPT_mlittle_endian, options::OPT_mbig_endian);
    }
  }

  // Skip further flag support on OSes which don't support '-m32' or '-m64'.
  if (Target.getArch() == llvm::Triple::tce)
    return Target;

  // On AIX, the env OBJECT_MODE may affect the resulting arch variant.
  if (Target.isOSAIX()) {
    if (std::optional<std::string> ObjectModeValue =
            llvm::sys::Process::GetEnv("OBJECT_MODE")) {
      StringRef ObjectMode = *ObjectModeValue;
      llvm::Triple::ArchType AT = llvm::Triple::UnknownArch;

      if (ObjectMode == "64") {
        AT = Target.get64BitArchVariant().getArch();
      } else if (ObjectMode == "32") {
        AT = Target.get32BitArchVariant().getArch();
      } else {
        D.Diag(diag::err_drv_invalid_object_mode) << ObjectMode;
      }

      if (AT != llvm::Triple::UnknownArch && AT != Target.getArch())
        Target.setArch(AT);
    }
  }

  // The `-maix[32|64]` flags are only valid for AIX targets.
  if (Arg *A = Args.getLastArgNoClaim(options::OPT_maix32, options::OPT_maix64);
      A && !Target.isOSAIX())
    D.Diag(diag::err_drv_unsupported_opt_for_target)
        << A->getAsString(Args) << Target.str();

  // Handle pseudo-target flags '-m64', '-mx32', '-m32' and '-m16'.
  Arg *A = Args.getLastArg(options::OPT_m64, options::OPT_mx32,
                           options::OPT_m32, options::OPT_m16,
                           options::OPT_maix32, options::OPT_maix64);
  if (A) {
    llvm::Triple::ArchType AT = llvm::Triple::UnknownArch;

    if (A->getOption().matches(options::OPT_m64) ||
        A->getOption().matches(options::OPT_maix64)) {
      AT = Target.get64BitArchVariant().getArch();
      if (Target.getEnvironment() == llvm::Triple::GNUX32 ||
          Target.getEnvironment() == llvm::Triple::GNUT64)
        Target.setEnvironment(llvm::Triple::GNU);
      else if (Target.getEnvironment() == llvm::Triple::MuslX32)
        Target.setEnvironment(llvm::Triple::Musl);
    } else if (A->getOption().matches(options::OPT_mx32) &&
               Target.get64BitArchVariant().getArch() == llvm::Triple::x86_64) {
      AT = llvm::Triple::x86_64;
      if (Target.getEnvironment() == llvm::Triple::Musl)
        Target.setEnvironment(llvm::Triple::MuslX32);
      else
        Target.setEnvironment(llvm::Triple::GNUX32);
    } else if (A->getOption().matches(options::OPT_m32) ||
               A->getOption().matches(options::OPT_maix32)) {
      AT = Target.get32BitArchVariant().getArch();
      if (Target.getEnvironment() == llvm::Triple::GNUX32)
        Target.setEnvironment(llvm::Triple::GNU);
      else if (Target.getEnvironment() == llvm::Triple::MuslX32)
        Target.setEnvironment(llvm::Triple::Musl);
    } else if (A->getOption().matches(options::OPT_m16) &&
               Target.get32BitArchVariant().getArch() == llvm::Triple::x86) {
      AT = llvm::Triple::x86;
      Target.setEnvironment(llvm::Triple::CODE16);
    }

    if (AT != llvm::Triple::UnknownArch && AT != Target.getArch()) {
      Target.setArch(AT);
      if (Target.isWindowsGNUEnvironment())
        toolchains::MinGW::fixTripleArch(D, Target, Args);
    }
  }

  // Handle -miamcu flag.
  if (Args.hasFlag(options::OPT_miamcu, options::OPT_mno_iamcu, false)) {
    if (Target.get32BitArchVariant().getArch() != llvm::Triple::x86)
      D.Diag(diag::err_drv_unsupported_opt_for_target) << "-miamcu"
                                                       << Target.str();

    if (A && !A->getOption().matches(options::OPT_m32))
      D.Diag(diag::err_drv_argument_not_allowed_with)
          << "-miamcu" << A->getBaseArg().getAsString(Args);

    Target.setArch(llvm::Triple::x86);
    Target.setArchName("i586");
    Target.setEnvironment(llvm::Triple::UnknownEnvironment);
    Target.setEnvironmentName("");
    Target.setOS(llvm::Triple::ELFIAMCU);
    Target.setVendor(llvm::Triple::UnknownVendor);
    Target.setVendorName("intel");
  }

  // If target is MIPS adjust the target triple
  // accordingly to provided ABI name.
  if (Target.isMIPS()) {
    if ((A = Args.getLastArg(options::OPT_mabi_EQ))) {
      StringRef ABIName = A->getValue();
      if (ABIName == "32") {
        Target = Target.get32BitArchVariant();
        if (Target.getEnvironment() == llvm::Triple::GNUABI64 ||
            Target.getEnvironment() == llvm::Triple::GNUABIN32)
          Target.setEnvironment(llvm::Triple::GNU);
      } else if (ABIName == "n32") {
        Target = Target.get64BitArchVariant();
        if (Target.getEnvironment() == llvm::Triple::GNU ||
            Target.getEnvironment() == llvm::Triple::GNUT64 ||
            Target.getEnvironment() == llvm::Triple::GNUABI64)
          Target.setEnvironment(llvm::Triple::GNUABIN32);
        else if (Target.getEnvironment() == llvm::Triple::Musl ||
                 Target.getEnvironment() == llvm::Triple::MuslABI64)
          Target.setEnvironment(llvm::Triple::MuslABIN32);
      } else if (ABIName == "64") {
        Target = Target.get64BitArchVariant();
        if (Target.getEnvironment() == llvm::Triple::GNU ||
            Target.getEnvironment() == llvm::Triple::GNUT64 ||
            Target.getEnvironment() == llvm::Triple::GNUABIN32)
          Target.setEnvironment(llvm::Triple::GNUABI64);
        else if (Target.getEnvironment() == llvm::Triple::Musl ||
                 Target.getEnvironment() == llvm::Triple::MuslABIN32)
          Target.setEnvironment(llvm::Triple::MuslABI64);
      }
    }
  }

  // If target is RISC-V adjust the target triple according to
  // provided architecture name
  if (Target.isRISCV()) {
    if (Args.hasArg(options::OPT_march_EQ) ||
        Args.hasArg(options::OPT_mcpu_EQ)) {
      std::string ArchName = tools::riscv::getRISCVArch(Args, Target);
      auto ISAInfo = llvm::RISCVISAInfo::parseArchString(
          ArchName, /*EnableExperimentalExtensions=*/true);
      if (!llvm::errorToBool(ISAInfo.takeError())) {
        unsigned XLen = (*ISAInfo)->getXLen();
        if (XLen == 32)
          Target.setArch(llvm::Triple::riscv32);
        else if (XLen == 64)
          Target.setArch(llvm::Triple::riscv64);
      }
    }
  }

  return Target;
}

// Parse the LTO options and record the type of LTO compilation
// based on which -f(no-)?lto(=.*)? or -f(no-)?offload-lto(=.*)?
// option occurs last.
static driver::LTOKind parseLTOMode(Driver &D, const llvm::opt::ArgList &Args,
                                    OptSpecifier OptEq, OptSpecifier OptNeg) {
  if (!Args.hasFlag(OptEq, OptNeg, false))
    return LTOK_None;

  const Arg *A = Args.getLastArg(OptEq);
  StringRef LTOName = A->getValue();

  driver::LTOKind LTOMode = llvm::StringSwitch<LTOKind>(LTOName)
                                .Case("full", LTOK_Full)
                                .Case("thin", LTOK_Thin)
                                .Default(LTOK_Unknown);

  if (LTOMode == LTOK_Unknown) {
    D.Diag(diag::err_drv_unsupported_option_argument)
        << A->getSpelling() << A->getValue();
    return LTOK_None;
  }
  return LTOMode;
}

// Parse the LTO options.
void Driver::setLTOMode(const llvm::opt::ArgList &Args) {
  LTOMode =
      parseLTOMode(*this, Args, options::OPT_flto_EQ, options::OPT_fno_lto);

  OffloadLTOMode = parseLTOMode(*this, Args, options::OPT_foffload_lto_EQ,
                                options::OPT_fno_offload_lto);

  // Try to enable `-foffload-lto=full` if `-fopenmp-target-jit` is on.
  if (Args.hasFlag(options::OPT_fopenmp_target_jit,
                   options::OPT_fno_openmp_target_jit, false)) {
    if (Arg *A = Args.getLastArg(options::OPT_foffload_lto_EQ,
                                 options::OPT_fno_offload_lto))
      if (OffloadLTOMode != LTOK_Full)
        Diag(diag::err_drv_incompatible_options)
            << A->getSpelling() << "-fopenmp-target-jit";
    OffloadLTOMode = LTOK_Full;
  }
}

/// Compute the desired OpenMP runtime from the flags provided.
Driver::OpenMPRuntimeKind Driver::getOpenMPRuntime(const ArgList &Args) const {
  StringRef RuntimeName(CLANG_DEFAULT_OPENMP_RUNTIME);

  const Arg *A = Args.getLastArg(options::OPT_fopenmp_EQ);
  if (A)
    RuntimeName = A->getValue();

  auto RT = llvm::StringSwitch<OpenMPRuntimeKind>(RuntimeName)
                .Case("libomp", OMPRT_OMP)
                .Case("libgomp", OMPRT_GOMP)
                .Case("libiomp5", OMPRT_IOMP5)
                .Default(OMPRT_Unknown);

  if (RT == OMPRT_Unknown) {
    if (A)
      Diag(diag::err_drv_unsupported_option_argument)
          << A->getSpelling() << A->getValue();
    else
      // FIXME: We could use a nicer diagnostic here.
      Diag(diag::err_drv_unsupported_opt) << "-fopenmp";
  }

  return RT;
}

static bool isValidSYCLTriple(llvm::Triple T) {
  // 'nvptx64-nvidia-cuda' is the valid SYCL triple for NVidia GPUs.
  if (T.getArch() == llvm::Triple::nvptx64 &&
      T.getVendor() == llvm::Triple::NVIDIA &&
      T.getOS() == llvm::Triple::CUDA && !T.hasEnvironment())
    return true;

  // 'amdgcn-amd-amdhsa' is the valid SYCL triple for AMD GPUs.
  if (T.getArch() == llvm::Triple::amdgcn &&
      T.getVendor() == llvm::Triple::AMD && T.getOS() == llvm::Triple::AMDHSA &&
      !T.hasEnvironment())
    return true;

  // Check for invalid SYCL device triple values.
  // Non-SPIR/SPIRV arch.
  if (!T.isSPIROrSPIRV())
    return false;
  // SPIR/SPIRV arch, but has invalid SubArch for AOT.
  StringRef A(T.getArchName());
  if (T.getSubArch() == llvm::Triple::NoSubArch &&
      ((T.getArch() == llvm::Triple::spir && A != "spir") ||
       (T.getArch() == llvm::Triple::spir64 && A != "spir64")))
    return false;

  // spir64_fpga is not supported.
  if (T.isSPIR() && T.getSubArch() == llvm::Triple::SPIRSubArch_fpga)
    return false;
  return true;
}

static const char *getDefaultSYCLArch(Compilation &C) {
  // If -fsycl is supplied we will assume SPIR-V
  if (C.getDefaultToolChain().getTriple().getArch() == llvm::Triple::x86)
    return "spir";
  return "spir64";
}

llvm::Triple Driver::getSYCLDeviceTriple(StringRef TargetArch,
                                         const Arg *Arg) const {
  SmallVector<StringRef, 5> SYCLAlias = {
      "spir",       "spir64",  "spir64_fpga", "spir64_x86_64",
      "spir64_gen", "spirv32", "spirv64",     "nvptx64"};
  // spir64_fpga is no longer supported.
  llvm::Triple TargetTriple(TargetArch);
  if (Arg && !Arg->isClaimed() && TargetTriple.isSPIR() &&
      TargetTriple.getSubArch() == llvm::Triple::SPIRSubArch_fpga) {
    Diag(diag::err_drv_unsupported_opt_removed)
        << Arg->getSpelling().str() + TargetArch.str();
    Arg->claim();
  }
  if (llvm::is_contained(SYCLAlias, TargetArch)) {
    llvm::Triple TT;
    TT.setArchName(TargetArch);
    // Return the full SYCL target triple string for NVidia GPU targets.
    if (TT.getArch() == llvm::Triple::nvptx64)
      return llvm::Triple("nvptx64-nvidia-cuda");
    TT.setVendor(llvm::Triple::UnknownVendor);
    TT.setOS(llvm::Triple::UnknownOS);
    return TT;
  }
  return llvm::Triple(TargetArch);
}

static bool addSYCLDefaultTriple(Compilation &C,
                                 SmallVectorImpl<llvm::Triple> &SYCLTriples) {
  /// Returns true if a triple is added to SYCLTriples, false otherwise
  if (C.getInputArgs().hasArg(options::OPT_fno_spirv))
    return false;
  // No default triple with -fsycl-device-only
  if (C.getInputArgs().hasArg(options::OPT_fsycl_device_only))
    return false;
  if (C.getInputArgs().hasArg(options::OPT_fsycl_force_target_EQ))
    return false;
  llvm::Triple DefaultTriple =
      C.getDriver().getSYCLDeviceTriple(getDefaultSYCLArch(C));
  for (const auto &SYCLTriple : SYCLTriples) {
    if (SYCLTriple == DefaultTriple)
      return false;
    // If we encounter a known non-spir* target, do not add the default triple.
    if (SYCLTriple.isNVPTX() || SYCLTriple.isAMDGCN())
      return false;
  }
<<<<<<< HEAD
  // When FPGA is the only AOT target or SYCL Native is the only target, do
  // not add the default triple.
  if (SYCLTriples.size() == 1 &&
      (SYCLTriples[0].getSubArch() == llvm::Triple::SPIRSubArch_fpga ||
       driver::isSYCLNativeCPU(
           C.getSingleOffloadToolChain<Action::OFK_Host>()->getTriple(),
           SYCLTriples[0])))
    return false;
  // Add the default triple as it was not found.
  llvm::Triple DefaultTriple =
      C.getDriver().MakeSYCLDeviceTriple(getDefaultSYCLArch(C));
=======
  // Check current set of triples to see if the default has already been set.
  for (const auto &SYCLTriple : SYCLTriples) {
    if (SYCLTriple.getSubArch() == llvm::Triple::NoSubArch &&
        SYCLTriple.isSPIROrSPIRV())
      return false;
  }
>>>>>>> 6dc419fc
  SYCLTriples.insert(SYCLTriples.begin(), DefaultTriple);
  return true;
}

void Driver::CreateOffloadingDeviceToolChains(Compilation &C,
                                              InputList &Inputs) {

  //
  // CUDA/HIP
  //
  // We need to generate a CUDA/HIP toolchain if any of the inputs has a CUDA
  // or HIP type. However, mixed CUDA/HIP compilation is not supported.
  using namespace tools::SYCL;
  bool IsCuda =
      llvm::any_of(Inputs, [](std::pair<types::ID, const llvm::opt::Arg *> &I) {
        return types::isCuda(I.first);
      });
  bool IsHIP =
      llvm::any_of(Inputs,
                   [](std::pair<types::ID, const llvm::opt::Arg *> &I) {
                     return types::isHIP(I.first);
                   }) ||
      C.getInputArgs().hasArg(options::OPT_hip_link) ||
      C.getInputArgs().hasArg(options::OPT_hipstdpar);
  bool UseLLVMOffload = C.getInputArgs().hasArg(
      options::OPT_foffload_via_llvm, options::OPT_fno_offload_via_llvm, false);
  if (IsCuda && IsHIP) {
    Diag(clang::diag::err_drv_mix_cuda_hip);
    return;
  }
  if (IsCuda && !UseLLVMOffload) {
    const ToolChain *HostTC = C.getSingleOffloadToolChain<Action::OFK_Host>();
    const llvm::Triple &HostTriple = HostTC->getTriple();
    auto OFK = Action::OFK_Cuda;
    auto CudaTriple =
        getNVIDIAOffloadTargetTriple(*this, C.getInputArgs(), HostTriple);
    if (!CudaTriple)
      return;
    // Use the CUDA and host triples as the key into the ToolChains map,
    // because the device toolchain we create depends on both.
    auto &CudaTC = ToolChains[CudaTriple->str() + "/" + HostTriple.str()];
    if (!CudaTC) {
      CudaTC = std::make_unique<toolchains::CudaToolChain>(
          *this, *CudaTriple, *HostTC, C.getInputArgs(), OFK);

    // Emit a warning if the detected CUDA version is too new.
    CudaInstallationDetector &CudaInstallation =
          static_cast<toolchains::CudaToolChain &>(*CudaTC).CudaInstallation;
      if (CudaInstallation.isValid())
        CudaInstallation.WarnIfUnsupportedVersion();
    }
    C.addOffloadDeviceToolChain(CudaTC.get(), OFK);
  } else if (IsHIP && !UseLLVMOffload) {
    if (auto *OMPTargetArg =
            C.getInputArgs().getLastArg(options::OPT_fopenmp_targets_EQ)) {
      Diag(clang::diag::err_drv_unsupported_opt_for_language_mode)
          << OMPTargetArg->getSpelling() << "HIP";
      return;
    }
    const ToolChain *HostTC = C.getSingleOffloadToolChain<Action::OFK_Host>();
    auto OFK = Action::OFK_HIP;
    auto HIPTriple = getHIPOffloadTargetTriple(*this, C.getInputArgs());
    if (!HIPTriple)
      return;
    auto *HIPTC = &getOffloadingDeviceToolChain(C.getInputArgs(), *HIPTriple,
                                                *HostTC, OFK);
    C.addOffloadDeviceToolChain(HIPTC, OFK);
  }

  if (IsCuda || IsHIP)
    CUIDOpts = CUIDOptions(C.getArgs(), *this);

  //
  // OpenMP
  //
  // We need to generate an OpenMP toolchain if the user specified targets with
  // the -fopenmp-targets option or used --offload-arch with OpenMP enabled.
  bool IsOpenMPOffloading =
      ((IsCuda || IsHIP) && UseLLVMOffload) ||
      (C.getInputArgs().hasFlag(options::OPT_fopenmp, options::OPT_fopenmp_EQ,
                                options::OPT_fno_openmp, false) &&
       (C.getInputArgs().hasArg(options::OPT_fopenmp_targets_EQ) ||
        C.getInputArgs().hasArg(options::OPT_offload_arch_EQ)));
  if (IsOpenMPOffloading) {
    // We expect that -fopenmp-targets is always used in conjunction with the
    // option -fopenmp specifying a valid runtime with offloading support, i.e.
    // libomp or libiomp.
    OpenMPRuntimeKind RuntimeKind = getOpenMPRuntime(C.getInputArgs());
    if (RuntimeKind != OMPRT_OMP && RuntimeKind != OMPRT_IOMP5) {
      Diag(clang::diag::err_drv_expecting_fopenmp_with_fopenmp_targets);
      return;
    }

    llvm::StringMap<llvm::DenseSet<StringRef>> DerivedArchs;
    llvm::StringMap<StringRef> FoundNormalizedTriples;
    std::multiset<StringRef> OpenMPTriples;

    // If the user specified -fopenmp-targets= we create a toolchain for each
    // valid triple. Otherwise, if only --offload-arch= was specified we instead
    // attempt to derive the appropriate toolchains from the arguments.
    if (Arg *OpenMPTargets =
            C.getInputArgs().getLastArg(options::OPT_fopenmp_targets_EQ)) {
      if (OpenMPTargets && !OpenMPTargets->getNumValues()) {
        Diag(clang::diag::warn_drv_empty_joined_argument)
            << OpenMPTargets->getAsString(C.getInputArgs());
        return;
      }
      for (StringRef T : OpenMPTargets->getValues())
        OpenMPTriples.insert(T);
    } else if (C.getInputArgs().hasArg(options::OPT_offload_arch_EQ) &&
               ((!IsHIP && !IsCuda) || UseLLVMOffload)) {
      const ToolChain *HostTC = C.getSingleOffloadToolChain<Action::OFK_Host>();
      auto AMDTriple = getHIPOffloadTargetTriple(*this, C.getInputArgs());
      auto NVPTXTriple = getNVIDIAOffloadTargetTriple(*this, C.getInputArgs(),
                                                      HostTC->getTriple());

      // Attempt to deduce the offloading triple from the set of architectures.
      // We can only correctly deduce NVPTX / AMDGPU triples currently.
      // We need to temporarily create these toolchains so that we can access
      // tools for inferring architectures.
      llvm::DenseSet<StringRef> Archs;
      if (NVPTXTriple) {
        auto TempTC = std::make_unique<toolchains::CudaToolChain>(
            *this, *NVPTXTriple, *HostTC, C.getInputArgs(), Action::OFK_None);
        for (StringRef Arch : getOffloadArchs(
                 C, C.getArgs(), Action::OFK_OpenMP, &*TempTC, true))
          Archs.insert(Arch);
      }
      if (AMDTriple) {
        auto TempTC = std::make_unique<toolchains::AMDGPUOpenMPToolChain>(
            *this, *AMDTriple, *HostTC, C.getInputArgs());
        for (StringRef Arch : getOffloadArchs(
                 C, C.getArgs(), Action::OFK_OpenMP, &*TempTC, true))
          Archs.insert(Arch);
      }
      if (!AMDTriple && !NVPTXTriple) {
        for (StringRef Arch :
             getOffloadArchs(C, C.getArgs(), Action::OFK_OpenMP, nullptr, true))
          Archs.insert(Arch);
      }

      for (StringRef Arch : Archs) {
        if (NVPTXTriple && IsNVIDIAOffloadArch(StringToOffloadArch(
                               getProcessorFromTargetID(*NVPTXTriple, Arch)))) {
          DerivedArchs[NVPTXTriple->getTriple()].insert(Arch);
        } else if (AMDTriple &&
                   IsAMDOffloadArch(StringToOffloadArch(
                       getProcessorFromTargetID(*AMDTriple, Arch)))) {
          DerivedArchs[AMDTriple->getTriple()].insert(Arch);
        } else {
          Diag(clang::diag::err_drv_failed_to_deduce_target_from_arch) << Arch;
          return;
        }
      }

      // If the set is empty then we failed to find a native architecture.
      if (Archs.empty()) {
        Diag(clang::diag::err_drv_failed_to_deduce_target_from_arch)
            << "native";
        return;
      }

      for (const auto &TripleAndArchs : DerivedArchs)
        OpenMPTriples.insert(TripleAndArchs.first());
    }

    for (StringRef Val : OpenMPTriples) {
      llvm::Triple TT(ToolChain::getOpenMPTriple(Val));
      std::string NormalizedName = TT.normalize();

      // Make sure we don't have a duplicate triple.
      auto Duplicate = FoundNormalizedTriples.find(NormalizedName);
      if (Duplicate != FoundNormalizedTriples.end()) {
        Diag(clang::diag::warn_drv_omp_offload_target_duplicate)
            << Val << Duplicate->second;
        continue;
      }

      // Store the current triple so that we can check for duplicates in the
      // following iterations.
      FoundNormalizedTriples[NormalizedName] = Val;

      // If the specified target is invalid, emit a diagnostic.
      if (TT.getArch() == llvm::Triple::UnknownArch)
        Diag(clang::diag::err_drv_invalid_omp_target) << Val;
      else {
        const ToolChain *TC;
        // Device toolchains have to be selected differently. They pair host
        // and device in their implementation.
        if (TT.isNVPTX() || TT.isAMDGCN() || TT.isSPIRV()) {
          const ToolChain *HostTC =
              C.getSingleOffloadToolChain<Action::OFK_Host>();
          assert(HostTC && "Host toolchain should be always defined.");
          auto &DeviceTC =
              ToolChains[TT.str() + "/" + HostTC->getTriple().normalize()];
          if (!DeviceTC) {
            if (TT.isNVPTX())
              DeviceTC = std::make_unique<toolchains::CudaToolChain>(
                  *this, TT, *HostTC, C.getInputArgs(), Action::OFK_OpenMP);
            else if (TT.isAMDGCN())
              DeviceTC = std::make_unique<toolchains::AMDGPUOpenMPToolChain>(
                  *this, TT, *HostTC, C.getInputArgs());
            else if (TT.isSPIRV())
              DeviceTC = std::make_unique<toolchains::SPIRVOpenMPToolChain>(
                  *this, TT, *HostTC, C.getInputArgs());
            else
              assert(DeviceTC && "Device toolchain not defined.");
          }

          TC = DeviceTC.get();
        } else
          TC = &getToolChain(C.getInputArgs(), TT);
        C.addOffloadDeviceToolChain(TC, Action::OFK_OpenMP);
        auto It = DerivedArchs.find(TT.getTriple());
        if (It != DerivedArchs.end())
          KnownArchs[TC] = It->second;
      }
    }
  } else if (C.getInputArgs().hasArg(options::OPT_fopenmp_targets_EQ)) {
    Diag(clang::diag::err_drv_expecting_fopenmp_with_fopenmp_targets);
    return;
  }

  //
  // SYCL
  //
  // We need to generate a SYCL toolchain if the user specified -fsycl.
  // If -fsycl is supplied without any of these we will assume SPIR-V.
  // Use of -fsycl-device-only overrides -fsycl.
  bool IsSYCL = C.getInputArgs().hasFlag(options::OPT_fsycl,
                                         options::OPT_fno_sycl, false) ||
                C.getInputArgs().hasArg(options::OPT_fsycl_device_only);

  auto argSYCLIncompatible = [&](OptSpecifier OptId) {
    if (!IsSYCL)
      return;
    if (Arg *IncompatArg = C.getInputArgs().getLastArg(OptId))
      Diag(clang::diag::err_drv_argument_not_allowed_with)
          << IncompatArg->getSpelling() << "-fsycl";
  };
  // -static-libstdc++ is not compatible with -fsycl.
  argSYCLIncompatible(options::OPT_static_libstdcxx);
  // -ffreestanding cannot be used with -fsycl
  argSYCLIncompatible(options::OPT_ffreestanding);

  llvm::SmallVector<llvm::Triple, 4> UniqueSYCLTriplesVec;

  Arg *SYCLfpga = C.getInputArgs().getLastArg(options::OPT_fintelfpga);

  // Make -fintelfpga flag imply -fsycl.
  if (SYCLfpga && !IsSYCL)
    IsSYCL = true;

  // A mechanism for retrieving SYCL-specific options, erroring out
  // if SYCL offloading wasn't enabled prior to that
  auto getArgRequiringSYCLRuntime = [&](OptSpecifier OptId) -> Arg * {
    Arg *SYCLArg = C.getInputArgs().getLastArg(OptId);
    if (SYCLArg && !IsSYCL) {
      Diag(clang::diag::err_drv_expecting_fsycl_with_sycl_opt)
          // Dropping the '=' symbol, which would otherwise pollute
          // the diagnostics for the most of options
          << SYCLArg->getSpelling().split('=').first;
      return nullptr;
    }
    return SYCLArg;
  };

  Arg *SYCLTargets = getArgRequiringSYCLRuntime(options::OPT_fsycl_targets_EQ);

  // Check if -fsycl-host-compiler is used in conjunction with -fsycl.
  Arg *SYCLHostCompiler =
      getArgRequiringSYCLRuntime(options::OPT_fsycl_host_compiler_EQ);
  Arg *SYCLHostCompilerOptions =
      getArgRequiringSYCLRuntime(options::OPT_fsycl_host_compiler_options_EQ);

  // -fsycl-targets cannot be used with -fintelfpga
  if (SYCLTargets && SYCLfpga)
    Diag(clang::diag::err_drv_option_conflict)
        << SYCLTargets->getSpelling() << SYCLfpga->getSpelling();
  // -fsycl-host-compiler-options cannot be used without -fsycl-host-compiler
  if (SYCLHostCompilerOptions && !SYCLHostCompiler)
    Diag(clang::diag::warn_drv_opt_requires_opt)
        << SYCLHostCompilerOptions->getSpelling().split('=').first
        << "-fsycl-host-compiler";

  // Diagnose incorrect inputs to SYCL options.
  // FIXME: Since the option definition includes the list of possible values,
  // the validation must be automatic, not requiring separate disjointed code
  // blocks accross the driver code. Long-term, the detection of incorrect
  // values must happen at the level of TableGen and Arg class design, with
  // Compilation/Driver class constructors handling the driver-specific
  // diagnostic output.
  auto checkSingleArgValidity = [&](Arg *A,
                                    SmallVector<StringRef, 4> AllowedValues) {
    if (!A)
      return;
    const char *ArgValue = A->getValue();
    for (const StringRef AllowedValue : AllowedValues)
      if (AllowedValue == ArgValue)
        return;
    Diag(clang::diag::err_drv_invalid_argument_to_option)
        << ArgValue << A->getOption().getName();
  };

  // TODO: Transition to using -fsycl-link as a flag as opposed to an option
  // that takes an argument.  The use of 'default' is a temporary solution as we
  // remove FPGA support.
  Arg *SYCLLink = getArgRequiringSYCLRuntime(options::OPT_fsycl_link_EQ);
  checkSingleArgValidity(SYCLLink, {"early", "image", "default"});

  // Use of -fsycl-link=early and -fsycl-link=image are not supported.
  if (SYCLLink && (SYCLLink->getValue() == StringRef("early") ||
                   SYCLLink->getValue() == StringRef("image")))
    Diag(diag::err_drv_unsupported_opt_removed)
        << SYCLLink->getAsString(C.getInputArgs());

  Arg *DeviceCodeSplit =
      C.getInputArgs().getLastArg(options::OPT_fsycl_device_code_split_EQ);
  checkSingleArgValidity(DeviceCodeSplit,
                         {"per_kernel", "per_source", "auto", "off"});

  Arg *RangeRoundingPreference =
      C.getInputArgs().getLastArg(options::OPT_fsycl_range_rounding_EQ);
  checkSingleArgValidity(RangeRoundingPreference, {"disable", "force", "on"});

  // Evaluation of -fsycl-device-obj is slightly different, we will emit
  // a warning and inform the user of the default behavior used.
  // TODO: General usage of this option is to check for 'spirv' and fallthrough
  // to using llvmir.  This can be improved to be more obvious in usage.
  if (Arg *DeviceObj = C.getInputArgs().getLastArgNoClaim(
          options::OPT_fsycl_device_obj_EQ)) {
    StringRef ArgValue(DeviceObj->getValue());
    SmallVector<StringRef, 2> DeviceObjValues = {"spirv", "llvmir"};
    if (llvm::find(DeviceObjValues, ArgValue) == DeviceObjValues.end())
      Diag(clang::diag::warn_ignoring_value_using_default)
          << DeviceObj->getSpelling().split('=').first << ArgValue << "llvmir";
  }

  Arg *SYCLForceTarget =
      getArgRequiringSYCLRuntime(options::OPT_fsycl_force_target_EQ);
  if (SYCLForceTarget) {
    StringRef Val(SYCLForceTarget->getValue());
    llvm::Triple TT(getSYCLDeviceTriple(Val, SYCLForceTarget));
    if (!isValidSYCLTriple(TT))
      Diag(clang::diag::err_drv_invalid_sycl_target) << Val;
  }
  bool HasSYCLTargetsOption = SYCLTargets;

  llvm::StringMap<llvm::DenseSet<StringRef>> DerivedArchs;
  llvm::StringMap<StringRef> FoundNormalizedTriples;
  // StringSet to contain SYCL target triples.
  llvm::StringSet<> SYCLTriples;
  if (HasSYCLTargetsOption) {
    // At this point, we know we have a valid combination
    // of -fsycl*target options passed
    Arg *SYCLTargetsValues = SYCLTargets;
    if (SYCLTargetsValues) {
      if (SYCLTargetsValues->getNumValues()) {

        // Multiple targets are currently not supported when using
        // -fsycl-force-target as the bundler does not allow for multiple
        // outputs of the same target.
        if (SYCLForceTarget && SYCLTargetsValues->getNumValues() > 1)
          Diag(clang::diag::err_drv_multiple_target_with_forced_target)
              << SYCLTargetsValues->getAsString(C.getInputArgs())
              << SYCLForceTarget->getAsString(C.getInputArgs());

        for (StringRef Val : SYCLTargetsValues->getValues()) {
          StringRef Arch;
          StringRef UserTargetName(Val);
          if (auto Device = gen::isGPUTarget<gen::IntelGPU>(Val)) {
            if (Device->empty()) {
              Diag(clang::diag::err_drv_invalid_sycl_target) << Val;
              continue;
            }
            Arch = Device->data();
            UserTargetName = "spir64_gen";
          } else if (auto Device = gen::isGPUTarget<gen::NvidiaGPU>(Val)) {
            if (Device->empty()) {
              Diag(clang::diag::err_drv_invalid_sycl_target) << Val;
              continue;
            }
            Arch = Device->data();
            UserTargetName = "nvptx64-nvidia-cuda";
          } else if (auto Device = gen::isGPUTarget<gen::AmdGPU>(Val)) {
            if (Device->empty()) {
              Diag(clang::diag::err_drv_invalid_sycl_target) << Val;
              continue;
            }
            Arch = Device->data();
            UserTargetName = "amdgcn-amd-amdhsa";
          } else if (Val == "native_cpu") {
            const ToolChain *HostTC =
                C.getSingleOffloadToolChain<Action::OFK_Host>();
            llvm::Triple HostTriple = HostTC->getTriple();
            SYCLTriples.insert(HostTriple.normalize());
            continue;
          }

          llvm::Triple DeviceTriple(getSYCLDeviceTriple(UserTargetName));
          if (!isValidSYCLTriple(DeviceTriple)) {
            Diag(clang::diag::err_drv_invalid_sycl_target) << Val;
            continue;
          }

          // For any -fsycl-targets=spir64_gen additions, we will scan the
          // additional -X* options for potential -device settings.  These
          // need to be added as a known Arch to the packager.
          if (DeviceTriple.isSPIRAOT() && Arch.empty() &&
              DeviceTriple.getSubArch() == llvm::Triple::SPIRSubArch_gen) {
            const ToolChain *HostTC =
                C.getSingleOffloadToolChain<Action::OFK_Host>();
            auto DeviceTC = std::make_unique<toolchains::SYCLToolChain>(
                *this, DeviceTriple, *HostTC, C.getInputArgs());
            assert(DeviceTC && "Device toolchain not defined.");
            ArgStringList TargetArgs;
            DeviceTC->TranslateBackendTargetArgs(DeviceTC->getTriple(),
                                                 C.getInputArgs(), TargetArgs);
            // Look for -device <string> and use that as the known arch to
            // be associated with the current spir64_gen entry.  Grab the
            // right most entry.
            for (int i = TargetArgs.size() - 2; i >= 0; --i) {
              if (StringRef(TargetArgs[i]) == "-device") {
                Arch = TargetArgs[i + 1];
                break;
              }
            }
          }

          // Make sure we don't have a duplicate triple.
          std::string NormalizedName = getSYCLDeviceTriple(Val).normalize();
          auto Duplicate = FoundNormalizedTriples.find(NormalizedName);
          if (Duplicate != FoundNormalizedTriples.end()) {
            Diag(clang::diag::warn_drv_sycl_offload_target_duplicate)
                << Val << Duplicate->second;
            continue;
          }

          // Store the current triple so that we can check for duplicates in
          // the following iterations.
          FoundNormalizedTriples[NormalizedName] = Val;
          SYCLTriples.insert(DeviceTriple.normalize());
          if (!Arch.empty())
            DerivedArchs[DeviceTriple.getTriple()].insert(Arch);
        }
        if (!SYCLTriples.empty()) {
          for (const auto &SYCLTriple : SYCLTriples) {
            llvm::Triple Triple(SYCLTriple.getKey());
            UniqueSYCLTriplesVec.push_back(Triple);
          }
        }
        addSYCLDefaultTriple(C, UniqueSYCLTriplesVec);
      } else
        Diag(clang::diag::warn_drv_empty_joined_argument)
            << SYCLTargetsValues->getAsString(C.getInputArgs());
    }
  }
  // If the user specified --offload-arch, deduce the offloading
  // target triple(s) from the set of architecture(s).
  // Create a toolchain for each valid triple.
  // We do not support SYCL offloading if any of the inputs is a
  // .cu (for CUDA type) or .hip (for HIP type) file.
  else if (IsSYCL && C.getInputArgs().hasArg(options::OPT_offload_arch_EQ) &&
           !IsHIP && !IsCuda) {
    // SYCL offloading to AOT Targets with '--offload-arch'
    // is currently enabled only with '--offload-new-driver' option.
    // Emit a diagnostic if '--offload-arch' is invoked without
    // '--offload-new driver' option.
    if (!C.getInputArgs().hasFlag(options::OPT_offload_new_driver,
                                  options::OPT_no_offload_new_driver, false)) {
      Diag(clang::diag::err_drv_sycl_offload_arch_new_driver);
      return;
    }
    const ToolChain *HostTC = C.getSingleOffloadToolChain<Action::OFK_Host>();
    auto AMDTriple = getHIPOffloadTargetTriple(*this, C.getInputArgs());
    auto NVPTXTriple = getNVIDIAOffloadTargetTriple(*this, C.getInputArgs(),
                                                    HostTC->getTriple());

    // Attempt to deduce the offloading triple from the set of architectures.
    // We need to temporarily create these toolchains so that we can access
    // tools for inferring architectures.
    llvm::DenseSet<StringRef> Archs;
    if (NVPTXTriple) {
      auto TempTC = std::make_unique<toolchains::CudaToolChain>(
          *this, *NVPTXTriple, *HostTC, C.getInputArgs(), Action::OFK_None);
      for (StringRef Arch :
           getOffloadArchs(C, C.getArgs(), Action::OFK_SYCL, &*TempTC, true))
        Archs.insert(Arch);
    }
    if (AMDTriple) {
      auto TempTC = std::make_unique<toolchains::AMDGPUOpenMPToolChain>(
          *this, *AMDTriple, *HostTC, C.getInputArgs());
      for (StringRef Arch :
           getOffloadArchs(C, C.getArgs(), Action::OFK_SYCL, &*TempTC, true))
        Archs.insert(Arch);
    }
    if (!AMDTriple && !NVPTXTriple) {
      for (StringRef Arch :
           getOffloadArchs(C, C.getArgs(), Action::OFK_SYCL, nullptr, true))
        Archs.insert(Arch);
    }
    for (StringRef Arch : Archs) {
      if (NVPTXTriple && IsSYCLSupportedNVidiaGPUArch(StringToOffloadArch(
                             getProcessorFromTargetID(*NVPTXTriple, Arch)))) {
        DerivedArchs[NVPTXTriple->getTriple()].insert(Arch);
      } else if (AMDTriple &&
                 IsSYCLSupportedAMDGPUArch(StringToOffloadArch(
                     getProcessorFromTargetID(*AMDTriple, Arch)))) {
        DerivedArchs[AMDTriple->getTriple()].insert(Arch);
      } else if (IsSYCLSupportedIntelCPUArch(StringToOffloadArchSYCL(Arch))) {
        DerivedArchs[getSYCLDeviceTriple("spir64_x86_64").getTriple()].insert(
            Arch);
      } else if (IsSYCLSupportedIntelGPUArch(StringToOffloadArchSYCL(Arch))) {
        StringRef IntelGPUArch;
        // For Intel Graphics AOT target, valid values for '--offload-arch'
        // are mapped to valid device names accepted by OCLOC (the Intel GPU AOT
        // compiler) via the '-device' option. The mapIntelGPUArchName
        // function maps the accepted values for '--offload-arch' to enable SYCL
        // offloading to Intel GPUs and the corresponding '-device' value passed
        // to OCLOC.
        IntelGPUArch = mapIntelGPUArchName(Arch).data();
        DerivedArchs[getSYCLDeviceTriple("spir64_gen").getTriple()].insert(
            IntelGPUArch);
      } else {
        Diag(clang::diag::err_drv_invalid_sycl_target) << Arch;
        return;
      }
    }
    // Emit an error if architecture value is not provided
    // to --offload-arch.
    if (Archs.empty()) {
      Diag(clang::diag::err_drv_sycl_offload_arch_missing_value);
      return;
    }

    for (const auto &TripleAndArchs : DerivedArchs)
      SYCLTriples.insert(TripleAndArchs.first());

    for (const auto &Val : SYCLTriples) {
      llvm::Triple SYCLTargetTriple(getSYCLDeviceTriple(Val.getKey()));
      std::string NormalizedName = SYCLTargetTriple.normalize();

      // Make sure we don't have a duplicate triple.
      auto Duplicate = FoundNormalizedTriples.find(NormalizedName);
      if (Duplicate != FoundNormalizedTriples.end()) {
        Diag(clang::diag::warn_drv_sycl_offload_target_duplicate)
            << Val.getKey() << Duplicate->second;
        continue;
      }

      // Store the current triple so that we can check for duplicates in the
      // following iterations.
      FoundNormalizedTriples[NormalizedName] = Val.getKey();
      UniqueSYCLTriplesVec.push_back(SYCLTargetTriple);
    }

    addSYCLDefaultTriple(C, UniqueSYCLTriplesVec);

  } else {
    // If -fsycl is supplied without -fsycl-targets we will assume SPIR-V.
    // For -fsycl-device-only, we also setup the implied triple as needed.
    if (IsSYCL) {
      StringRef SYCLTargetArch = getDefaultSYCLArch(C);
      if (SYCLfpga)
        // Triple for -fintelfpga is spir64_fpga.
        SYCLTargetArch = "spir64_fpga";
      UniqueSYCLTriplesVec.push_back(getSYCLDeviceTriple(SYCLTargetArch));
      addSYCLDefaultTriple(C, UniqueSYCLTriplesVec);
    }
  }
  // -fno-sycl-libspirv flag is reserved for very unusual cases where the
  // libspirv library is not linked when using CUDA/HIP: so output appropriate
  // warnings.
  if (C.getInputArgs().hasArg(options::OPT_fno_sycl_libspirv)) {
    for (auto &TT : UniqueSYCLTriplesVec) {
      if (TT.isNVPTX() || TT.isAMDGCN()) {
        Diag(diag::warn_flag_no_sycl_libspirv) << TT.getTriple();
        continue;
      }
      Diag(diag::warn_drv_unsupported_option_for_target)
          << "-fno-sycl-libspirv" << TT.getTriple();
    }
  }
  // -fsycl-fp64-conv-emu is valid only for AOT compilation with an Intel GPU
  // target. For other scenarios, we emit a warning message.
  if (C.getInputArgs().hasArg(options::OPT_fsycl_fp64_conv_emu)) {
    bool HasIntelGPUAOTTarget = false;
    for (auto &TT : UniqueSYCLTriplesVec) {
      if (TT.isSPIRAOT() && TT.getSubArch() == llvm::Triple::SPIRSubArch_gen) {
        HasIntelGPUAOTTarget = true;
        break;
      }
    }
    if (!HasIntelGPUAOTTarget)
      Diag(diag::warn_unsupported_fsycl_fp64_conv_emu_use);
  }

  // We'll need to use the SYCL and host triples as the key into
  // getOffloadingDeviceToolChain, because the device toolchains we're
  // going to create will depend on both.
  const ToolChain *HostTC = C.getSingleOffloadToolChain<Action::OFK_Host>();
  for (auto &TT : UniqueSYCLTriplesVec) {
    auto SYCLTC = &getOffloadingDeviceToolChain(C.getInputArgs(), TT, *HostTC,
                                                Action::OFK_SYCL);
    C.addOffloadDeviceToolChain(SYCLTC, Action::OFK_SYCL);
    if (DerivedArchs.contains(TT.getTriple()))
      KnownArchs[SYCLTC] = DerivedArchs[TT.getTriple()];
  }

  //
  // TODO: Add support for other offloading programming models here.
  //
}

bool Driver::loadZOSCustomizationFile(llvm::cl::ExpansionContext &ExpCtx) {
  if (IsCLMode() || IsDXCMode() || IsFlangMode())
    return false;

  SmallString<128> CustomizationFile;
  StringRef PathLIBEnv = StringRef(getenv("CLANG_CONFIG_PATH")).trim();
  // If the env var is a directory then append "/clang.cfg" and treat
  // that as the config file.  Otherwise treat the env var as the
  // config file.
  if (!PathLIBEnv.empty()) {
    llvm::sys::path::append(CustomizationFile, PathLIBEnv);
    if (llvm::sys::fs::is_directory(PathLIBEnv))
      llvm::sys::path::append(CustomizationFile, "/clang.cfg");
    if (llvm::sys::fs::is_regular_file(CustomizationFile))
      return readConfigFile(CustomizationFile, ExpCtx);
    Diag(diag::err_drv_config_file_not_found) << CustomizationFile;
    return true;
  }

  SmallString<128> BaseDir(llvm::sys::path::parent_path(Dir));
  llvm::sys::path::append(CustomizationFile, BaseDir + "/etc/clang.cfg");
  if (llvm::sys::fs::is_regular_file(CustomizationFile))
    return readConfigFile(CustomizationFile, ExpCtx);

  // If no customization file, just return
  return false;
}

static void appendOneArg(InputArgList &Args, const Arg *Opt) {
  // The args for config files or /clang: flags belong to different InputArgList
  // objects than Args. This copies an Arg from one of those other InputArgLists
  // to the ownership of Args.
  unsigned Index = Args.MakeIndex(Opt->getSpelling());
  Arg *Copy = new Arg(Opt->getOption(), Args.getArgString(Index), Index);
  Copy->getValues() = Opt->getValues();
  if (Opt->isClaimed())
    Copy->claim();
  Copy->setOwnsValues(Opt->getOwnsValues());
  Opt->setOwnsValues(false);
  Args.append(Copy);
  if (Opt->getAlias()) {
    const Arg *Alias = Opt->getAlias();
    unsigned Index = Args.MakeIndex(Alias->getSpelling());
    auto AliasCopy = std::make_unique<Arg>(Alias->getOption(),
                                           Args.getArgString(Index), Index);
    AliasCopy->getValues() = Alias->getValues();
    AliasCopy->setOwnsValues(false);
    if (Alias->isClaimed())
      AliasCopy->claim();
    Copy->setAlias(std::move(AliasCopy));
  }
}

bool Driver::readConfigFile(StringRef FileName,
                            llvm::cl::ExpansionContext &ExpCtx) {
  // Try opening the given file.
  auto Status = getVFS().status(FileName);
  if (!Status) {
    Diag(diag::err_drv_cannot_open_config_file)
        << FileName << Status.getError().message();
    return true;
  }
  if (Status->getType() != llvm::sys::fs::file_type::regular_file) {
    Diag(diag::err_drv_cannot_open_config_file)
        << FileName << "not a regular file";
    return true;
  }

  // Try reading the given file.
  SmallVector<const char *, 32> NewCfgFileArgs;
  if (llvm::Error Err = ExpCtx.readConfigFile(FileName, NewCfgFileArgs)) {
    Diag(diag::err_drv_cannot_read_config_file)
        << FileName << toString(std::move(Err));
    return true;
  }

  // Populate head and tail lists. The tail list is used only when linking.
  SmallVector<const char *, 32> NewCfgHeadArgs, NewCfgTailArgs;
  for (const char *Opt : NewCfgFileArgs) {
    // An $-prefixed option should go to the tail list.
    if (Opt[0] == '$' && Opt[1])
      NewCfgTailArgs.push_back(Opt + 1);
    else
      NewCfgHeadArgs.push_back(Opt);
  }

  // Read options from config file.
  llvm::SmallString<128> CfgFileName(FileName);
  llvm::sys::path::native(CfgFileName);
  bool ContainErrors = false;
  auto NewHeadOptions = std::make_unique<InputArgList>(
      ParseArgStrings(NewCfgHeadArgs, /*UseDriverMode=*/true, ContainErrors));
  if (ContainErrors)
    return true;
  auto NewTailOptions = std::make_unique<InputArgList>(
      ParseArgStrings(NewCfgTailArgs, /*UseDriverMode=*/true, ContainErrors));
  if (ContainErrors)
    return true;

  // Claim all arguments that come from a configuration file so that the driver
  // does not warn on any that is unused.
  for (Arg *A : *NewHeadOptions)
    A->claim();
  for (Arg *A : *NewTailOptions)
    A->claim();

  if (!CfgOptionsHead)
    CfgOptionsHead = std::move(NewHeadOptions);
  else {
    // If this is a subsequent config file, append options to the previous one.
    for (auto *Opt : *NewHeadOptions)
      appendOneArg(*CfgOptionsHead, Opt);
  }

  if (!CfgOptionsTail)
    CfgOptionsTail = std::move(NewTailOptions);
  else {
    // If this is a subsequent config file, append options to the previous one.
    for (auto *Opt : *NewTailOptions)
      appendOneArg(*CfgOptionsTail, Opt);
  }

  ConfigFiles.push_back(std::string(CfgFileName));
  return false;
}

bool Driver::loadConfigFiles() {
  llvm::cl::ExpansionContext ExpCtx(Saver.getAllocator(),
                                    llvm::cl::tokenizeConfigFile);
  ExpCtx.setVFS(&getVFS());

  // Process options that change search path for config files.
  if (CLOptions) {
    if (CLOptions->hasArg(options::OPT_config_system_dir_EQ)) {
      SmallString<128> CfgDir;
      CfgDir.append(
          CLOptions->getLastArgValue(options::OPT_config_system_dir_EQ));
      if (CfgDir.empty() || getVFS().makeAbsolute(CfgDir))
        SystemConfigDir.clear();
      else
        SystemConfigDir = static_cast<std::string>(CfgDir);
    }
    if (CLOptions->hasArg(options::OPT_config_user_dir_EQ)) {
      SmallString<128> CfgDir;
      llvm::sys::fs::expand_tilde(
          CLOptions->getLastArgValue(options::OPT_config_user_dir_EQ), CfgDir);
      if (CfgDir.empty() || getVFS().makeAbsolute(CfgDir))
        UserConfigDir.clear();
      else
        UserConfigDir = static_cast<std::string>(CfgDir);
    }
  }

  // Prepare list of directories where config file is searched for.
  StringRef CfgFileSearchDirs[] = {UserConfigDir, SystemConfigDir, Dir};
  ExpCtx.setSearchDirs(CfgFileSearchDirs);

  // First try to load configuration from the default files, return on error.
  if (loadDefaultConfigFiles(ExpCtx))
    return true;

  // Then load configuration files specified explicitly.
  SmallString<128> CfgFilePath;
  if (CLOptions) {
    for (auto CfgFileName : CLOptions->getAllArgValues(options::OPT_config)) {
      // If argument contains directory separator, treat it as a path to
      // configuration file.
      if (llvm::sys::path::has_parent_path(CfgFileName)) {
        CfgFilePath.assign(CfgFileName);
        if (llvm::sys::path::is_relative(CfgFilePath)) {
          if (getVFS().makeAbsolute(CfgFilePath)) {
            Diag(diag::err_drv_cannot_open_config_file)
                << CfgFilePath << "cannot get absolute path";
            return true;
          }
        }
      } else if (!ExpCtx.findConfigFile(CfgFileName, CfgFilePath)) {
        // Report an error that the config file could not be found.
        Diag(diag::err_drv_config_file_not_found) << CfgFileName;
        for (const StringRef &SearchDir : CfgFileSearchDirs)
          if (!SearchDir.empty())
            Diag(diag::note_drv_config_file_searched_in) << SearchDir;
        return true;
      }

      // Try to read the config file, return on error.
      if (readConfigFile(CfgFilePath, ExpCtx))
        return true;
    }
  }

  // No error occurred.
  return false;
}

static bool findTripleConfigFile(llvm::cl::ExpansionContext &ExpCtx,
                                 SmallString<128> &ConfigFilePath,
                                 llvm::Triple Triple, std::string Suffix) {
  // First, try the full unmodified triple.
  if (ExpCtx.findConfigFile(Triple.str() + Suffix, ConfigFilePath))
    return true;

  // Don't continue if we didn't find a parsable version in the triple.
  VersionTuple OSVersion = Triple.getOSVersion();
  if (!OSVersion.getMinor().has_value())
    return false;

  std::string BaseOSName = Triple.getOSTypeName(Triple.getOS()).str();

  // Next try strip the version to only include the major component.
  // e.g. arm64-apple-darwin23.6.0 -> arm64-apple-darwin23
  if (OSVersion.getMajor() != 0) {
    Triple.setOSName(BaseOSName + llvm::utostr(OSVersion.getMajor()));
    if (ExpCtx.findConfigFile(Triple.str() + Suffix, ConfigFilePath))
      return true;
  }

  // Finally, try without any version suffix at all.
  // e.g. arm64-apple-darwin23.6.0 -> arm64-apple-darwin
  Triple.setOSName(BaseOSName);
  return ExpCtx.findConfigFile(Triple.str() + Suffix, ConfigFilePath);
}

bool Driver::loadDefaultConfigFiles(llvm::cl::ExpansionContext &ExpCtx) {
  // Disable default config if CLANG_NO_DEFAULT_CONFIG is set to a non-empty
  // value.
  if (const char *NoConfigEnv = ::getenv("CLANG_NO_DEFAULT_CONFIG")) {
    if (*NoConfigEnv)
      return false;
  }
  if (CLOptions && CLOptions->hasArg(options::OPT_no_default_config))
    return false;

  std::string RealMode = getExecutableForDriverMode(Mode);
  llvm::Triple Triple;

  // If name prefix is present, no --target= override was passed via CLOptions
  // and the name prefix is not a valid triple, force it for backwards
  // compatibility.
  if (!ClangNameParts.TargetPrefix.empty() &&
      computeTargetTriple(*this, "/invalid/", *CLOptions).str() ==
          "/invalid/") {
    llvm::Triple PrefixTriple{ClangNameParts.TargetPrefix};
    if (PrefixTriple.getArch() == llvm::Triple::UnknownArch ||
        PrefixTriple.isOSUnknown())
      Triple = PrefixTriple;
  }

  // Otherwise, use the real triple as used by the driver.
  llvm::Triple RealTriple =
      computeTargetTriple(*this, TargetTriple, *CLOptions);
  if (Triple.str().empty()) {
    Triple = RealTriple;
    assert(!Triple.str().empty());
  }

  // On z/OS, start by loading the customization file before loading
  // the usual default config file(s).
  if (RealTriple.isOSzOS() && loadZOSCustomizationFile(ExpCtx))
    return true;

  // Search for config files in the following order:
  // 1. <triple>-<mode>.cfg using real driver mode
  //    (e.g. i386-pc-linux-gnu-clang++.cfg).
  // 2. <triple>-<mode>.cfg using executable suffix
  //    (e.g. i386-pc-linux-gnu-clang-g++.cfg for *clang-g++).
  // 3. <triple>.cfg + <mode>.cfg using real driver mode
  //    (e.g. i386-pc-linux-gnu.cfg + clang++.cfg).
  // 4. <triple>.cfg + <mode>.cfg using executable suffix
  //    (e.g. i386-pc-linux-gnu.cfg + clang-g++.cfg for *clang-g++).

  // Try loading <triple>-<mode>.cfg, and return if we find a match.
  SmallString<128> CfgFilePath;
  if (findTripleConfigFile(ExpCtx, CfgFilePath, Triple,
                           "-" + RealMode + ".cfg"))
    return readConfigFile(CfgFilePath, ExpCtx);

  bool TryModeSuffix = !ClangNameParts.ModeSuffix.empty() &&
                       ClangNameParts.ModeSuffix != RealMode;
  if (TryModeSuffix) {
    if (findTripleConfigFile(ExpCtx, CfgFilePath, Triple,
                             "-" + ClangNameParts.ModeSuffix + ".cfg"))
      return readConfigFile(CfgFilePath, ExpCtx);
  }

  // Try loading <mode>.cfg, and return if loading failed.  If a matching file
  // was not found, still proceed on to try <triple>.cfg.
  std::string CfgFileName = RealMode + ".cfg";
  if (ExpCtx.findConfigFile(CfgFileName, CfgFilePath)) {
    if (readConfigFile(CfgFilePath, ExpCtx))
      return true;
  } else if (TryModeSuffix) {
    CfgFileName = ClangNameParts.ModeSuffix + ".cfg";
    if (ExpCtx.findConfigFile(CfgFileName, CfgFilePath) &&
        readConfigFile(CfgFilePath, ExpCtx))
      return true;
  }

  // Try loading <triple>.cfg and return if we find a match.
  if (findTripleConfigFile(ExpCtx, CfgFilePath, Triple, ".cfg"))
    return readConfigFile(CfgFilePath, ExpCtx);

  // If we were unable to find a config file deduced from executable name,
  // that is not an error.
  return false;
}

Compilation *Driver::BuildCompilation(ArrayRef<const char *> ArgList) {
  llvm::PrettyStackTraceString CrashInfo("Compilation construction");

  // FIXME: Handle environment options which affect driver behavior, somewhere
  // (client?). GCC_EXEC_PREFIX, LPATH, CC_PRINT_OPTIONS.

  // We look for the driver mode option early, because the mode can affect
  // how other options are parsed.

  auto DriverMode = getDriverMode(ClangExecutable, ArgList.slice(1));
  if (!DriverMode.empty())
    setDriverMode(DriverMode);

  // FIXME: What are we going to do with -V and -b?

  // Arguments specified in command line.
  bool ContainsError;
  CLOptions = std::make_unique<InputArgList>(
      ParseArgStrings(ArgList.slice(1), /*UseDriverMode=*/true, ContainsError));

  // Try parsing configuration file.
  if (!ContainsError)
    ContainsError = loadConfigFiles();
  bool HasConfigFileHead = !ContainsError && CfgOptionsHead;
  bool HasConfigFileTail = !ContainsError && CfgOptionsTail;

  // All arguments, from both config file and command line.
  InputArgList Args =
      HasConfigFileHead ? std::move(*CfgOptionsHead) : std::move(*CLOptions);

  if (HasConfigFileHead)
    for (auto *Opt : *CLOptions)
      if (!Opt->getOption().matches(options::OPT_config))
        appendOneArg(Args, Opt);

  // In CL mode, look for any pass-through arguments
  if (IsCLMode() && !ContainsError) {
    SmallVector<const char *, 16> CLModePassThroughArgList;
    for (const auto *A : Args.filtered(options::OPT__SLASH_clang)) {
      A->claim();
      CLModePassThroughArgList.push_back(A->getValue());
    }

    if (!CLModePassThroughArgList.empty()) {
      // Parse any pass through args using default clang processing rather
      // than clang-cl processing.
      auto CLModePassThroughOptions = std::make_unique<InputArgList>(
          ParseArgStrings(CLModePassThroughArgList, /*UseDriverMode=*/false,
                          ContainsError));

      if (!ContainsError)
        for (auto *Opt : *CLModePassThroughOptions)
          appendOneArg(Args, Opt);
    }
  }

  if (Args.hasFlag(options::OPT_fsycl, options::OPT_fno_sycl, false) &&
      CCCIsCC())
    setDriverMode("g++");

  // Check for working directory option before accessing any files
  if (Arg *WD = Args.getLastArg(options::OPT_working_directory))
    if (VFS->setCurrentWorkingDirectory(WD->getValue()))
      Diag(diag::err_drv_unable_to_set_working_directory) << WD->getValue();

  // Check for missing include directories.
  if (!Diags.isIgnored(diag::warn_missing_include_dirs, SourceLocation())) {
    for (auto IncludeDir : Args.getAllArgValues(options::OPT_I_Group)) {
      if (!VFS->exists(IncludeDir))
        Diag(diag::warn_missing_include_dirs) << IncludeDir;
    }
  }

  // FIXME: This stuff needs to go into the Compilation, not the driver.
  bool CCCPrintPhases;

  // -canonical-prefixes, -no-canonical-prefixes are used very early in main.
  Args.ClaimAllArgs(options::OPT_canonical_prefixes);
  Args.ClaimAllArgs(options::OPT_no_canonical_prefixes);

  // f(no-)integated-cc1 is also used very early in main.
  Args.ClaimAllArgs(options::OPT_fintegrated_cc1);
  Args.ClaimAllArgs(options::OPT_fno_integrated_cc1);

  // Ignore -pipe.
  Args.ClaimAllArgs(options::OPT_pipe);

  // Extract -ccc args.
  //
  // FIXME: We need to figure out where this behavior should live. Most of it
  // should be outside in the client; the parts that aren't should have proper
  // options, either by introducing new ones or by overloading gcc ones like -V
  // or -b.
  CCCPrintPhases = Args.hasArg(options::OPT_ccc_print_phases);
  CCCPrintBindings = Args.hasArg(options::OPT_ccc_print_bindings);
  if (const Arg *A = Args.getLastArg(options::OPT_ccc_gcc_name))
    CCCGenericGCCName = A->getValue();

  // Process -fproc-stat-report options.
  if (const Arg *A = Args.getLastArg(options::OPT_fproc_stat_report_EQ)) {
    CCPrintProcessStats = true;
    CCPrintStatReportFilename = A->getValue();
  }
  if (Args.hasArg(options::OPT_fproc_stat_report))
    CCPrintProcessStats = true;

  // FIXME: TargetTriple is used by the target-prefixed calls to as/ld
  // and getToolChain is const.
  if (IsCLMode()) {
    // clang-cl targets MSVC-style Win32.
    llvm::Triple T(TargetTriple);
    T.setOS(llvm::Triple::Win32);
    T.setVendor(llvm::Triple::PC);
    T.setEnvironment(llvm::Triple::MSVC);
    T.setObjectFormat(llvm::Triple::COFF);
    if (Args.hasArg(options::OPT__SLASH_arm64EC))
      T.setArch(llvm::Triple::aarch64, llvm::Triple::AArch64SubArch_arm64ec);
    TargetTriple = T.str();
  } else if (IsDXCMode()) {
    // Build TargetTriple from target_profile option for clang-dxc.
    if (const Arg *A = Args.getLastArg(options::OPT_target_profile)) {
      StringRef TargetProfile = A->getValue();
      if (auto Triple =
              toolchains::HLSLToolChain::parseTargetProfile(TargetProfile))
        TargetTriple = *Triple;
      else
        Diag(diag::err_drv_invalid_directx_shader_module) << TargetProfile;

      A->claim();

      if (Args.hasArg(options::OPT_spirv)) {
        llvm::Triple T(TargetTriple);
        T.setArch(llvm::Triple::spirv);
        T.setOS(llvm::Triple::Vulkan);

        // Set specific Vulkan version if applicable.
        if (const Arg *A = Args.getLastArg(options::OPT_fspv_target_env_EQ)) {
          const llvm::StringMap<llvm::Triple::SubArchType> ValidTargets = {
              {"vulkan1.2", llvm::Triple::SPIRVSubArch_v15},
              {"vulkan1.3", llvm::Triple::SPIRVSubArch_v16}};

          auto TargetInfo = ValidTargets.find(A->getValue());
          if (TargetInfo != ValidTargets.end()) {
            T.setOSName(TargetInfo->getKey());
            T.setArch(llvm::Triple::spirv, TargetInfo->getValue());
          } else {
            Diag(diag::err_drv_invalid_value)
                << A->getAsString(Args) << A->getValue();
          }
          A->claim();
        }

        TargetTriple = T.str();
      }
    } else {
      Diag(diag::err_drv_dxc_missing_target_profile);
    }
  }

  if (const Arg *A = Args.getLastArg(options::OPT_target))
    TargetTriple = A->getValue();
  if (const Arg *A = Args.getLastArg(options::OPT_ccc_install_dir))
    Dir = Dir = A->getValue();
  for (const Arg *A : Args.filtered(options::OPT_B)) {
    A->claim();
    PrefixDirs.push_back(A->getValue(0));
  }
  if (std::optional<std::string> CompilerPathValue =
          llvm::sys::Process::GetEnv("COMPILER_PATH")) {
    StringRef CompilerPath = *CompilerPathValue;
    while (!CompilerPath.empty()) {
      std::pair<StringRef, StringRef> Split =
          CompilerPath.split(llvm::sys::EnvPathSeparator);
      PrefixDirs.push_back(std::string(Split.first));
      CompilerPath = Split.second;
    }
  }
  if (const Arg *A = Args.getLastArg(options::OPT__sysroot_EQ))
    SysRoot = A->getValue();
  if (const Arg *A = Args.getLastArg(options::OPT__dyld_prefix_EQ))
    DyldPrefix = A->getValue();

  if (const Arg *A = Args.getLastArg(options::OPT_resource_dir))
    ResourceDir = A->getValue();

  if (const Arg *A = Args.getLastArg(options::OPT_save_temps_EQ)) {
    SaveTemps = llvm::StringSwitch<SaveTempsMode>(A->getValue())
                    .Case("cwd", SaveTempsCwd)
                    .Case("obj", SaveTempsObj)
                    .Default(SaveTempsCwd);
  }

  if (Args.getLastArg(options::OPT_fsycl_dump_device_code_EQ))
    DumpDeviceCode = true;

  if (const Arg *A = Args.getLastArg(
          options::OPT_offload_host_only, options::OPT_offload_device_only,
          options::OPT_fsycl_device_only, options::OPT_offload_host_device)) {
    if (A->getOption().matches(options::OPT_offload_host_only))
      Offload = OffloadHost;
    else if (A->getOption().matches(options::OPT_offload_device_only) ||
             A->getOption().matches(options::OPT_fsycl_device_only))
      Offload = OffloadDevice;
    else
      Offload = OffloadHostDevice;
  }

  setLTOMode(Args);

  // Process -fembed-bitcode= flags.
  if (Arg *A = Args.getLastArg(options::OPT_fembed_bitcode_EQ)) {
    StringRef Name = A->getValue();
    unsigned Model = llvm::StringSwitch<unsigned>(Name)
        .Case("off", EmbedNone)
        .Case("all", EmbedBitcode)
        .Case("bitcode", EmbedBitcode)
        .Case("marker", EmbedMarker)
        .Default(~0U);
    if (Model == ~0U) {
      Diags.Report(diag::err_drv_invalid_value) << A->getAsString(Args)
                                                << Name;
    } else
      BitcodeEmbed = static_cast<BitcodeEmbedMode>(Model);
  }

  // Remove existing compilation database so that each job can append to it.
  if (Arg *A = Args.getLastArg(options::OPT_MJ))
    llvm::sys::fs::remove(A->getValue());

  // Setting up the jobs for some precompile cases depends on whether we are
  // treating them as PCH, implicit modules or C++20 ones.
  // TODO: inferring the mode like this seems fragile (it meets the objective
  // of not requiring anything new for operation, however).
  const Arg *Std = Args.getLastArg(options::OPT_std_EQ);
  ModulesModeCXX20 =
      !Args.hasArg(options::OPT_fmodules) && Std &&
      (Std->containsValue("c++20") || Std->containsValue("c++2a") ||
       Std->containsValue("c++23") || Std->containsValue("c++2b") ||
       Std->containsValue("c++26") || Std->containsValue("c++2c") ||
       Std->containsValue("c++latest"));

  // Process -fmodule-header{=} flags.
  if (Arg *A = Args.getLastArg(options::OPT_fmodule_header_EQ,
                               options::OPT_fmodule_header)) {
    // These flags force C++20 handling of headers.
    ModulesModeCXX20 = true;
    if (A->getOption().matches(options::OPT_fmodule_header))
      CXX20HeaderType = HeaderMode_Default;
    else {
      StringRef ArgName = A->getValue();
      unsigned Kind = llvm::StringSwitch<unsigned>(ArgName)
                          .Case("user", HeaderMode_User)
                          .Case("system", HeaderMode_System)
                          .Default(~0U);
      if (Kind == ~0U) {
        Diags.Report(diag::err_drv_invalid_value)
            << A->getAsString(Args) << ArgName;
      } else
        CXX20HeaderType = static_cast<ModuleHeaderMode>(Kind);
    }
  }

  std::unique_ptr<llvm::opt::InputArgList> UArgs =
      std::make_unique<InputArgList>(std::move(Args));

  // Owned by the host.
  const ToolChain &TC =
      getToolChain(*UArgs, computeTargetTriple(*this, TargetTriple, *UArgs));

  {
    SmallVector<std::string> MultilibMacroDefinesStr =
        TC.getMultilibMacroDefinesStr(*UArgs);
    SmallVector<const char *> MLMacroDefinesChar(
        llvm::map_range(MultilibMacroDefinesStr, [&UArgs](const auto &S) {
          return UArgs->MakeArgString(Twine("-D") + Twine(S));
        }));
    bool MLContainsError;
    auto MultilibMacroDefineList =
        std::make_unique<InputArgList>(ParseArgStrings(
            MLMacroDefinesChar, /*UseDriverMode=*/false, MLContainsError));
    if (!MLContainsError) {
      for (auto *Opt : *MultilibMacroDefineList) {
        appendOneArg(*UArgs, Opt);
      }
    }
  }

  // Perform the default argument translations.
  DerivedArgList *TranslatedArgs = TranslateInputArgs(*UArgs);

  // Check if the environment version is valid except wasm case.
  llvm::Triple Triple = TC.getTriple();
  if (!Triple.isWasm()) {
    StringRef TripleVersionName = Triple.getEnvironmentVersionString();
    StringRef TripleObjectFormat =
        Triple.getObjectFormatTypeName(Triple.getObjectFormat());
    if (Triple.getEnvironmentVersion().empty() && TripleVersionName != "" &&
        TripleVersionName != TripleObjectFormat) {
      Diags.Report(diag::err_drv_triple_version_invalid)
          << TripleVersionName << TC.getTripleString();
      ContainsError = true;
    }
  }

  // Report warning when arm64EC option is overridden by specified target
  if ((TC.getTriple().getArch() != llvm::Triple::aarch64 ||
       TC.getTriple().getSubArch() != llvm::Triple::AArch64SubArch_arm64ec) &&
      UArgs->hasArg(options::OPT__SLASH_arm64EC)) {
    getDiags().Report(clang::diag::warn_target_override_arm64ec)
        << TC.getTriple().str();
  }

  // A common user mistake is specifying a target of aarch64-none-eabi or
  // arm-none-elf whereas the correct names are aarch64-none-elf &
  // arm-none-eabi. Detect these cases and issue a warning.
  if (TC.getTriple().getOS() == llvm::Triple::UnknownOS &&
      TC.getTriple().getVendor() == llvm::Triple::UnknownVendor) {
    switch (TC.getTriple().getArch()) {
    case llvm::Triple::arm:
    case llvm::Triple::armeb:
    case llvm::Triple::thumb:
    case llvm::Triple::thumbeb:
      if (TC.getTriple().getEnvironmentName() == "elf") {
        Diag(diag::warn_target_unrecognized_env)
            << TargetTriple
            << (TC.getTriple().getArchName().str() + "-none-eabi");
      }
      break;
    case llvm::Triple::aarch64:
    case llvm::Triple::aarch64_be:
    case llvm::Triple::aarch64_32:
      if (TC.getTriple().getEnvironmentName().starts_with("eabi")) {
        Diag(diag::warn_target_unrecognized_env)
            << TargetTriple
            << (TC.getTriple().getArchName().str() + "-none-elf");
      }
      break;
    default:
      break;
    }
  }

  // The compilation takes ownership of Args.
  Compilation *C = new Compilation(*this, TC, UArgs.release(), TranslatedArgs,
                                   ContainsError);

  if (!HandleImmediateArgs(*C))
    return C;

  // Construct the list of inputs.
  InputList Inputs;
  BuildInputs(C->getDefaultToolChain(), *TranslatedArgs, Inputs);
  if (HasConfigFileTail && Inputs.size()) {
    Arg *FinalPhaseArg;
    if (getFinalPhase(*TranslatedArgs, &FinalPhaseArg) == phases::Link) {
      DerivedArgList TranslatedLinkerIns(*CfgOptionsTail);
      for (Arg *A : *CfgOptionsTail)
        TranslatedLinkerIns.append(A);
      BuildInputs(C->getDefaultToolChain(), TranslatedLinkerIns, Inputs);
    }
  }

  // Determine if there are any offload static libraries.
  if (checkForOffloadStaticLib(*C, *TranslatedArgs))
    setOffloadStaticLibSeen();

  // Check for any objects/archives that need to be compiled with the default
  // triple.
  if (checkForSYCLDefaultDevice(*C, *TranslatedArgs))
    setSYCLDefaultTriple(true);

  // Populate the tool chains for the offloading devices, if any.
  CreateOffloadingDeviceToolChains(*C, Inputs);

  // Use new offloading path for OpenMP.  This is disabled as the SYCL
  // offloading path is not properly setup to use the updated device linking
  // scheme.
  if ((C->isOffloadingHostKind(Action::OFK_OpenMP) &&
       TranslatedArgs->hasFlag(options::OPT_fopenmp_new_driver,
                               options::OPT_no_offload_new_driver, true)) ||
      TranslatedArgs->hasFlag(options::OPT_offload_new_driver,
                              options::OPT_no_offload_new_driver, false))
    setUseNewOffloadingDriver();

  // Determine FPGA emulation status.
  if (C->hasOffloadToolChain<Action::OFK_SYCL>()) {
    auto SYCLTCRange = C->getOffloadToolChains<Action::OFK_SYCL>();
    for (auto TI = SYCLTCRange.first, TE = SYCLTCRange.second; TI != TE; ++TI) {
      if (TI->second->getTriple().getSubArch() !=
          llvm::Triple::SPIRSubArch_fpga)
        continue;
      ArgStringList TargetArgs;
      const toolchains::SYCLToolChain *FPGATC =
          static_cast<const toolchains::SYCLToolChain *>(TI->second);
      FPGATC->TranslateBackendTargetArgs(FPGATC->getTriple(), *TranslatedArgs,
                                         TargetArgs);
      // By default, FPGAEmulationMode is true due to the fact that
      // an external option setting is required to target hardware.
      setOffloadCompileMode(FPGAEmulationMode);
      for (StringRef ArgString : TargetArgs) {
        if (ArgString == "-hardware" || ArgString == "-simulation") {
          setOffloadCompileMode(FPGAHWMode);
          break;
        }
      }
      break;
    }
  }

  // Construct the list of abstract actions to perform for this compilation. On
  // MachO targets this uses the driver-driver and universal actions.
  if (TC.getTriple().isOSBinFormatMachO())
    BuildUniversalActions(*C, C->getDefaultToolChain(), Inputs);
  else
    BuildActions(*C, C->getArgs(), Inputs, C->getActions());

  if (CCCPrintPhases) {
    PrintActions(*C);
    return C;
  }

  BuildJobs(*C);

  return C;
}

static void printArgList(raw_ostream &OS, const llvm::opt::ArgList &Args) {
  llvm::opt::ArgStringList ASL;
  for (const auto *A : Args) {
    // Use user's original spelling of flags. For example, use
    // `/source-charset:utf-8` instead of `-finput-charset=utf-8` if the user
    // wrote the former.
    while (A->getAlias())
      A = A->getAlias();
    A->render(Args, ASL);
  }

  for (auto I = ASL.begin(), E = ASL.end(); I != E; ++I) {
    if (I != ASL.begin())
      OS << ' ';
    llvm::sys::printArg(OS, *I, true);
  }
  OS << '\n';
}

bool Driver::getCrashDiagnosticFile(StringRef ReproCrashFilename,
                                    SmallString<128> &CrashDiagDir) {
  using namespace llvm::sys;
  assert(llvm::Triple(llvm::sys::getProcessTriple()).isOSDarwin() &&
         "Only knows about .crash files on Darwin");

  // The .crash file can be found on at ~/Library/Logs/DiagnosticReports/
  // (or /Library/Logs/DiagnosticReports for root) and has the filename pattern
  // clang-<VERSION>_<YYYY-MM-DD-HHMMSS>_<hostname>.crash.
  path::home_directory(CrashDiagDir);
  if (CrashDiagDir.starts_with("/var/root"))
    CrashDiagDir = "/";
  path::append(CrashDiagDir, "Library/Logs/DiagnosticReports");
  int PID =
#if LLVM_ON_UNIX
      getpid();
#else
      0;
#endif
  std::error_code EC;
  fs::file_status FileStatus;
  TimePoint<> LastAccessTime;
  SmallString<128> CrashFilePath;
  // Lookup the .crash files and get the one generated by a subprocess spawned
  // by this driver invocation.
  for (fs::directory_iterator File(CrashDiagDir, EC), FileEnd;
       File != FileEnd && !EC; File.increment(EC)) {
    StringRef FileName = path::filename(File->path());
    if (!FileName.starts_with(Name))
      continue;
    if (fs::status(File->path(), FileStatus))
      continue;
    llvm::ErrorOr<std::unique_ptr<llvm::MemoryBuffer>> CrashFile =
        llvm::MemoryBuffer::getFile(File->path());
    if (!CrashFile)
      continue;
    // The first line should start with "Process:", otherwise this isn't a real
    // .crash file.
    StringRef Data = CrashFile.get()->getBuffer();
    if (!Data.starts_with("Process:"))
      continue;
    // Parse parent process pid line, e.g: "Parent Process: clang-4.0 [79141]"
    size_t ParentProcPos = Data.find("Parent Process:");
    if (ParentProcPos == StringRef::npos)
      continue;
    size_t LineEnd = Data.find_first_of("\n", ParentProcPos);
    if (LineEnd == StringRef::npos)
      continue;
    StringRef ParentProcess = Data.slice(ParentProcPos+15, LineEnd).trim();
    int OpenBracket = -1, CloseBracket = -1;
    for (size_t i = 0, e = ParentProcess.size(); i < e; ++i) {
      if (ParentProcess[i] == '[')
        OpenBracket = i;
      if (ParentProcess[i] == ']')
        CloseBracket = i;
    }
    // Extract the parent process PID from the .crash file and check whether
    // it matches this driver invocation pid.
    int CrashPID;
    if (OpenBracket < 0 || CloseBracket < 0 ||
        ParentProcess.slice(OpenBracket + 1, CloseBracket)
            .getAsInteger(10, CrashPID) || CrashPID != PID) {
      continue;
    }

    // Found a .crash file matching the driver pid. To avoid getting an older
    // and misleading crash file, continue looking for the most recent.
    // FIXME: the driver can dispatch multiple cc1 invocations, leading to
    // multiple crashes poiting to the same parent process. Since the driver
    // does not collect pid information for the dispatched invocation there's
    // currently no way to distinguish among them.
    const auto FileAccessTime = FileStatus.getLastModificationTime();
    if (FileAccessTime > LastAccessTime) {
      CrashFilePath.assign(File->path());
      LastAccessTime = FileAccessTime;
    }
  }

  // If found, copy it over to the location of other reproducer files.
  if (!CrashFilePath.empty()) {
    EC = fs::copy_file(CrashFilePath, ReproCrashFilename);
    if (EC)
      return false;
    return true;
  }

  return false;
}

static const char BugReporMsg[] =
    "\n********************\n\n"
    "PLEASE ATTACH THE FOLLOWING FILES TO THE BUG REPORT:\n"
    "Preprocessed source(s) and associated run script(s) are located at:";

// When clang crashes, produce diagnostic information including the fully
// preprocessed source file(s).  Request that the developer attach the
// diagnostic information to a bug report.
void Driver::generateCompilationDiagnostics(
    Compilation &C, const Command &FailingCommand,
    StringRef AdditionalInformation, CompilationDiagnosticReport *Report) {
  if (C.getArgs().hasArg(options::OPT_fno_crash_diagnostics))
    return;

  unsigned Level = 1;
  if (Arg *A = C.getArgs().getLastArg(options::OPT_fcrash_diagnostics_EQ)) {
    Level = llvm::StringSwitch<unsigned>(A->getValue())
                .Case("off", 0)
                .Case("compiler", 1)
                .Case("all", 2)
                .Default(1);
  }
  if (!Level)
    return;

  // Don't try to generate diagnostics for dsymutil jobs.
  if (FailingCommand.getCreator().isDsymutilJob())
    return;

  bool IsLLD = false;
  TempFileList SavedTemps;
  if (FailingCommand.getCreator().isLinkJob()) {
    C.getDefaultToolChain().GetLinkerPath(&IsLLD);
    if (!IsLLD || Level < 2)
      return;

    // If lld crashed, we will re-run the same command with the input it used
    // to have. In that case we should not remove temp files in
    // initCompilationForDiagnostics yet. They will be added back and removed
    // later.
    SavedTemps = std::move(C.getTempFiles());
    assert(!C.getTempFiles().size());
  }

  // Print the version of the compiler.
  PrintVersion(C, llvm::errs());

  // Suppress driver output and emit preprocessor output to temp file.
  CCGenDiagnostics = true;

  // Save the original job command(s).
  Command Cmd = FailingCommand;

  // Keep track of whether we produce any errors while trying to produce
  // preprocessed sources.
  DiagnosticErrorTrap Trap(Diags);

  // Suppress tool output.
  C.initCompilationForDiagnostics();

  // If lld failed, rerun it again with --reproduce.
  if (IsLLD) {
    const char *TmpName = CreateTempFile(C, "linker-crash", "tar");
    Command NewLLDInvocation = Cmd;
    llvm::opt::ArgStringList ArgList = NewLLDInvocation.getArguments();
    StringRef ReproduceOption =
        C.getDefaultToolChain().getTriple().isWindowsMSVCEnvironment()
            ? "/reproduce:"
            : "--reproduce=";
    ArgList.push_back(Saver.save(Twine(ReproduceOption) + TmpName).data());
    NewLLDInvocation.replaceArguments(std::move(ArgList));

    // Redirect stdout/stderr to /dev/null.
    NewLLDInvocation.Execute({std::nullopt, {""}, {""}}, nullptr, nullptr);
    Diag(clang::diag::note_drv_command_failed_diag_msg) << BugReporMsg;
    Diag(clang::diag::note_drv_command_failed_diag_msg) << TmpName;
    Diag(clang::diag::note_drv_command_failed_diag_msg)
        << "\n\n********************";
    if (Report)
      Report->TemporaryFiles.push_back(TmpName);
    return;
  }

  // Construct the list of inputs.
  InputList Inputs;
  BuildInputs(C.getDefaultToolChain(), C.getArgs(), Inputs);

  for (InputList::iterator it = Inputs.begin(), ie = Inputs.end(); it != ie;) {
    bool IgnoreInput = false;

    // Ignore input from stdin or any inputs that cannot be preprocessed.
    // Check type first as not all linker inputs have a value.
    if (types::getPreprocessedType(it->first) == types::TY_INVALID) {
      IgnoreInput = true;
    } else if (!strcmp(it->second->getValue(), "-")) {
      Diag(clang::diag::note_drv_command_failed_diag_msg)
          << "Error generating preprocessed source(s) - "
             "ignoring input from stdin.";
      IgnoreInput = true;
    }

    if (IgnoreInput) {
      it = Inputs.erase(it);
      ie = Inputs.end();
    } else {
      ++it;
    }
  }

  if (Inputs.empty()) {
    Diag(clang::diag::note_drv_command_failed_diag_msg)
        << "Error generating preprocessed source(s) - "
           "no preprocessable inputs.";
    return;
  }

  // Don't attempt to generate preprocessed files if multiple -arch options are
  // used, unless they're all duplicates.
  llvm::StringSet<> ArchNames;
  for (const Arg *A : C.getArgs()) {
    if (A->getOption().matches(options::OPT_arch)) {
      StringRef ArchName = A->getValue();
      ArchNames.insert(ArchName);
    }
  }
  if (ArchNames.size() > 1) {
    Diag(clang::diag::note_drv_command_failed_diag_msg)
        << "Error generating preprocessed source(s) - cannot generate "
           "preprocessed source with multiple -arch options.";
    return;
  }

  // Construct the list of abstract actions to perform for this compilation. On
  // Darwin OSes this uses the driver-driver and builds universal actions.
  const ToolChain &TC = C.getDefaultToolChain();
  if (TC.getTriple().isOSBinFormatMachO())
    BuildUniversalActions(C, TC, Inputs);
  else
    BuildActions(C, C.getArgs(), Inputs, C.getActions());

  BuildJobs(C);

  // If there were errors building the compilation, quit now.
  if (Trap.hasErrorOccurred()) {
    Diag(clang::diag::note_drv_command_failed_diag_msg)
        << "Error generating preprocessed source(s).";
    return;
  }

  // Generate preprocessed output.
  SmallVector<std::pair<int, const Command *>, 4> FailingCommands;
  C.ExecuteJobs(C.getJobs(), FailingCommands);

  // If any of the preprocessing commands failed, clean up and exit.
  if (!FailingCommands.empty()) {
    Diag(clang::diag::note_drv_command_failed_diag_msg)
        << "Error generating preprocessed source(s).";
    return;
  }

  const TempFileList &TempFiles = C.getTempFiles();
  if (TempFiles.empty()) {
    Diag(clang::diag::note_drv_command_failed_diag_msg)
        << "Error generating preprocessed source(s).";
    return;
  }

  Diag(clang::diag::note_drv_command_failed_diag_msg) << BugReporMsg;

  SmallString<128> VFS;
  SmallString<128> ReproCrashFilename;
  for (auto &TempFile : TempFiles) {
    Diag(clang::diag::note_drv_command_failed_diag_msg) << TempFile.first;
    if (Report)
      Report->TemporaryFiles.push_back(TempFile.first);
    if (ReproCrashFilename.empty()) {
      ReproCrashFilename = TempFile.first;
      llvm::sys::path::replace_extension(ReproCrashFilename, ".crash");
    }
    if (StringRef(TempFile.first).ends_with(".cache")) {
      // In some cases (modules) we'll dump extra data to help with reproducing
      // the crash into a directory next to the output.
      VFS = llvm::sys::path::filename(TempFile.first);
      llvm::sys::path::append(VFS, "vfs", "vfs.yaml");
    }
  }

  for (auto &TempFile : SavedTemps)
    C.addTempFile(TempFile.first);

  // Assume associated files are based off of the first temporary file.
  CrashReportInfo CrashInfo(TempFiles[0].first, VFS);

  llvm::SmallString<128> Script(CrashInfo.Filename);
  llvm::sys::path::replace_extension(Script, "sh");
  std::error_code EC;
  llvm::raw_fd_ostream ScriptOS(Script, EC, llvm::sys::fs::CD_CreateNew,
                                llvm::sys::fs::FA_Write,
                                llvm::sys::fs::OF_Text);
  if (EC) {
    Diag(clang::diag::note_drv_command_failed_diag_msg)
        << "Error generating run script: " << Script << " " << EC.message();
  } else {
    ScriptOS << "# Crash reproducer for " << getClangFullVersion() << "\n"
             << "# Driver args: ";
    printArgList(ScriptOS, C.getInputArgs());
    ScriptOS << "# Original command: ";
    Cmd.Print(ScriptOS, "\n", /*Quote=*/true);
    Cmd.Print(ScriptOS, "\n", /*Quote=*/true, &CrashInfo);
    if (!AdditionalInformation.empty())
      ScriptOS << "\n# Additional information: " << AdditionalInformation
               << "\n";
    if (Report)
      Report->TemporaryFiles.push_back(std::string(Script));
    Diag(clang::diag::note_drv_command_failed_diag_msg) << Script;
  }

  // On darwin, provide information about the .crash diagnostic report.
  if (llvm::Triple(llvm::sys::getProcessTriple()).isOSDarwin()) {
    SmallString<128> CrashDiagDir;
    if (getCrashDiagnosticFile(ReproCrashFilename, CrashDiagDir)) {
      Diag(clang::diag::note_drv_command_failed_diag_msg)
          << ReproCrashFilename.str();
    } else { // Suggest a directory for the user to look for .crash files.
      llvm::sys::path::append(CrashDiagDir, Name);
      CrashDiagDir += "_<YYYY-MM-DD-HHMMSS>_<hostname>.crash";
      Diag(clang::diag::note_drv_command_failed_diag_msg)
          << "Crash backtrace is located in";
      Diag(clang::diag::note_drv_command_failed_diag_msg)
          << CrashDiagDir.str();
      Diag(clang::diag::note_drv_command_failed_diag_msg)
          << "(choose the .crash file that corresponds to your crash)";
    }
  }

  Diag(clang::diag::note_drv_command_failed_diag_msg)
      << "\n\n********************";
}

void Driver::setUpResponseFiles(Compilation &C, Command &Cmd) {
  // Since commandLineFitsWithinSystemLimits() may underestimate system's
  // capacity if the tool does not support response files, there is a chance/
  // that things will just work without a response file, so we silently just
  // skip it.
  if (Cmd.getResponseFileSupport().ResponseKind ==
          ResponseFileSupport::RF_None ||
      llvm::sys::commandLineFitsWithinSystemLimits(Cmd.getExecutable(),
                                                   Cmd.getArguments()))
    return;

  std::string TmpName = GetTemporaryPath("response", "txt");
  Cmd.setResponseFile(C.addTempFile(C.getArgs().MakeArgString(TmpName)));
}

int Driver::ExecuteCompilation(
    Compilation &C,
    SmallVectorImpl<std::pair<int, const Command *>> &FailingCommands) {
  if (C.getArgs().hasArg(options::OPT_fdriver_only)) {
    if (C.getArgs().hasArg(options::OPT_v))
      C.getJobs().Print(llvm::errs(), "\n", true);

    C.ExecuteJobs(C.getJobs(), FailingCommands, /*LogOnly=*/true);

    // If there were errors building the compilation, quit now.
    if (!FailingCommands.empty() || Diags.hasErrorOccurred())
      return 1;

    return 0;
  }

  // Just print if -### was present.
  if (C.getArgs().hasArg(options::OPT__HASH_HASH_HASH)) {
    C.getJobs().Print(llvm::errs(), "\n", true);
    return Diags.hasErrorOccurred() ? 1 : 0;
  }

  // If there were errors building the compilation, quit now.
  if (Diags.hasErrorOccurred())
    return 1;

  // Set up response file names for each command, if necessary.
  for (auto &Job : C.getJobs())
    setUpResponseFiles(C, Job);

  C.ExecuteJobs(C.getJobs(), FailingCommands);

  // If the command succeeded, we are done.
  if (FailingCommands.empty())
    return 0;

  // Otherwise, remove result files and print extra information about abnormal
  // failures.
  int Res = 0;
  for (const auto &CmdPair : FailingCommands) {
    int CommandRes = CmdPair.first;
    const Command *FailingCommand = CmdPair.second;

    // Remove result files if we're not saving temps.
    if (!isSaveTempsEnabled()) {
      const JobAction *JA = cast<JobAction>(&FailingCommand->getSource());
      C.CleanupFileMap(C.getResultFiles(), JA, true);

      // Failure result files are valid unless we crashed.
      if (CommandRes < 0)
        C.CleanupFileMap(C.getFailureResultFiles(), JA, true);
    }

    // llvm/lib/Support/*/Signals.inc will exit with a special return code
    // for SIGPIPE. Do not print diagnostics for this case.
    if (CommandRes == EX_IOERR) {
      Res = CommandRes;
      continue;
    }

    // Print extra information about abnormal failures, if possible.
    //
    // This is ad-hoc, but we don't want to be excessively noisy. If the result
    // status was 1, assume the command failed normally. In particular, if it
    // was the compiler then assume it gave a reasonable error code. Failures
    // in other tools are less common, and they generally have worse
    // diagnostics, so always print the diagnostic there.
    const Tool &FailingTool = FailingCommand->getCreator();

    if (!FailingTool.hasGoodDiagnostics() || CommandRes != 1) {
      // FIXME: See FIXME above regarding result code interpretation.
      if (CommandRes < 0)
        Diag(clang::diag::err_drv_command_signalled)
            << FailingTool.getShortName();
      else
        Diag(clang::diag::err_drv_command_failed)
            << FailingTool.getShortName() << CommandRes;
    }

    auto CustomDiag = FailingCommand->getDiagForErrorCode(CommandRes);
    if (!CustomDiag.empty())
      Diag(clang::diag::note_drv_command_failed_diag_msg) << CustomDiag;
  }
  return Res;
}

void Driver::PrintHelp(bool ShowHidden) const {
  llvm::opt::Visibility VisibilityMask = getOptionVisibilityMask();

  std::string Usage = llvm::formatv("{0} [options] file...", Name).str();
  getOpts().printHelp(llvm::outs(), Usage.c_str(), DriverTitle.c_str(),
                      ShowHidden, /*ShowAllAliases=*/false,
                      VisibilityMask);
}

// Print the help from any of the given tools which are used for AOT
// compilation for SYCL
void Driver::PrintSYCLToolHelp(const Compilation &C) const {
  SmallVector<std::tuple<llvm::Triple, StringRef, StringRef, StringRef>, 4>
      HelpArgs;
  // Populate the vector with the tools and help options
  if (Arg *A = C.getArgs().getLastArg(options::OPT_fsycl_help_EQ)) {
    StringRef AV(A->getValue());
    llvm::Triple T;
    if (AV == "gen" || AV == "all")
      HelpArgs.push_back(std::make_tuple(getSYCLDeviceTriple("spir64_gen"),
                                         "ocloc", "--help", ""));
    if (AV == "fpga") {
      Diag(diag::err_drv_unsupported_opt_removed)
          << A->getSpelling().str() + AV.str();
      HelpArgs.push_back(std::make_tuple(getSYCLDeviceTriple("spir64_fpga"),
                                         "aoc", "-help", "-sycl"));
    }
    if (AV == "x86_64" || AV == "all")
      HelpArgs.push_back(std::make_tuple(getSYCLDeviceTriple("spir64_x86_64"),
                                         "opencl-aot", "--help", ""));
    if (HelpArgs.empty()) {
      C.getDriver().Diag(diag::err_drv_unsupported_option_argument)
                         << A->getSpelling() << AV;
      return;
    }
  }

  // Go through the args and emit the help information for each.
  for (auto &HA : HelpArgs) {
    llvm::outs() << "Emitting help information for " << std::get<1>(HA) << '\n'
        << "Use triple of '" << std::get<0>(HA).normalize() <<
        "' to enable ahead of time compilation\n";
    // Flush out the buffer before calling the external tool.
    llvm::outs().flush();
    std::vector<StringRef> ToolArgs = {std::get<1>(HA), std::get<2>(HA),
                                       std::get<3>(HA)};
    SmallString<128> ExecPath(
        C.getDefaultToolChain().GetProgramPath(std::get<1>(HA).data()));
    // do not run the tools with -###.
    if (C.getArgs().hasArg(options::OPT__HASH_HASH_HASH)) {
      llvm::errs() << "\"" << ExecPath << "\" \"" << ToolArgs[1] << "\"";
      if (!ToolArgs[2].empty())
        llvm::errs() << " \"" << ToolArgs[2] << "\"";
      llvm::errs() << "\n";
      continue;
    }
    auto ToolBinary = llvm::sys::findProgramByName(ExecPath);
    if (ToolBinary.getError()) {
      C.getDriver().Diag(diag::err_drv_command_failure) << ExecPath;
      continue;
    }
    // Run the Tool.
    llvm::sys::ExecuteAndWait(ToolBinary.get(), ToolArgs);
  }
}

void Driver::PrintVersion(const Compilation &C, raw_ostream &OS) const {
  if (IsFlangMode()) {
    OS << getClangToolFullVersion("flang") << '\n';
  } else {
    // FIXME: The following handlers should use a callback mechanism, we don't
    // know what the client would like to do.
    OS << getClangFullVersion() << '\n';
  }
  const ToolChain &TC = C.getDefaultToolChain();
  OS << "Target: " << TC.getTripleString() << '\n';

  // Print the threading model.
  if (Arg *A = C.getArgs().getLastArg(options::OPT_mthread_model)) {
    // Don't print if the ToolChain would have barfed on it already
    if (TC.isThreadModelSupported(A->getValue()))
      OS << "Thread model: " << A->getValue();
  } else
    OS << "Thread model: " << TC.getThreadModel();
  OS << '\n';

  // Print out the install directory.
  OS << "InstalledDir: " << Dir << '\n';

  // Print the build config if it's non-default.
  // Intended to help LLVM developers understand the configs of compilers
  // they're investigating.
  if (!llvm::cl::getCompilerBuildConfig().empty())
    llvm::cl::printBuildConfig(OS);

  // If configuration files were used, print their paths.
  for (auto ConfigFile : ConfigFiles)
    OS << "Configuration file: " << ConfigFile << '\n';
}

/// PrintDiagnosticCategories - Implement the --print-diagnostic-categories
/// option.
static void PrintDiagnosticCategories(raw_ostream &OS) {
  // Skip the empty category.
  for (unsigned i = 1, max = DiagnosticIDs::getNumberOfCategories(); i != max;
       ++i)
    OS << i << ',' << DiagnosticIDs::getCategoryNameFromID(i) << '\n';
}

void Driver::HandleAutocompletions(StringRef PassedFlags) const {
  if (PassedFlags == "")
    return;
  // Print out all options that start with a given argument. This is used for
  // shell autocompletion.
  std::vector<std::string> SuggestedCompletions;
  std::vector<std::string> Flags;

  llvm::opt::Visibility VisibilityMask(options::ClangOption);

  // Make sure that Flang-only options don't pollute the Clang output
  // TODO: Make sure that Clang-only options don't pollute Flang output
  if (IsFlangMode())
    VisibilityMask = llvm::opt::Visibility(options::FlangOption);

  // Distinguish "--autocomplete=-someflag" and "--autocomplete=-someflag,"
  // because the latter indicates that the user put space before pushing tab
  // which should end up in a file completion.
  const bool HasSpace = PassedFlags.ends_with(",");

  // Parse PassedFlags by "," as all the command-line flags are passed to this
  // function separated by ","
  StringRef TargetFlags = PassedFlags;
  while (TargetFlags != "") {
    StringRef CurFlag;
    std::tie(CurFlag, TargetFlags) = TargetFlags.split(",");
    Flags.push_back(std::string(CurFlag));
  }

  // We want to show cc1-only options only when clang is invoked with -cc1 or
  // -Xclang.
  if (llvm::is_contained(Flags, "-Xclang") || llvm::is_contained(Flags, "-cc1"))
    VisibilityMask = llvm::opt::Visibility(options::CC1Option);

  const llvm::opt::OptTable &Opts = getOpts();
  StringRef Cur;
  Cur = Flags.at(Flags.size() - 1);
  StringRef Prev;
  if (Flags.size() >= 2) {
    Prev = Flags.at(Flags.size() - 2);
    SuggestedCompletions = Opts.suggestValueCompletions(Prev, Cur);
  }

  if (SuggestedCompletions.empty())
    SuggestedCompletions = Opts.suggestValueCompletions(Cur, "");

  // If Flags were empty, it means the user typed `clang [tab]` where we should
  // list all possible flags. If there was no value completion and the user
  // pressed tab after a space, we should fall back to a file completion.
  // We're printing a newline to be consistent with what we print at the end of
  // this function.
  if (SuggestedCompletions.empty() && HasSpace && !Flags.empty()) {
    llvm::outs() << '\n';
    return;
  }

  // When flag ends with '=' and there was no value completion, return empty
  // string and fall back to the file autocompletion.
  if (SuggestedCompletions.empty() && !Cur.ends_with("=")) {
    // If the flag is in the form of "--autocomplete=-foo",
    // we were requested to print out all option names that start with "-foo".
    // For example, "--autocomplete=-fsyn" is expanded to "-fsyntax-only".
    SuggestedCompletions = Opts.findByPrefix(
        Cur, VisibilityMask,
        /*DisableFlags=*/options::Unsupported | options::Ignored);

    // We have to query the -W flags manually as they're not in the OptTable.
    // TODO: Find a good way to add them to OptTable instead and them remove
    // this code.
    for (StringRef S : DiagnosticIDs::getDiagnosticFlags())
      if (S.starts_with(Cur))
        SuggestedCompletions.push_back(std::string(S));
  }

  // Sort the autocomplete candidates so that shells print them out in a
  // deterministic order. We could sort in any way, but we chose
  // case-insensitive sorting for consistency with the -help option
  // which prints out options in the case-insensitive alphabetical order.
  llvm::sort(SuggestedCompletions, [](StringRef A, StringRef B) {
    if (int X = A.compare_insensitive(B))
      return X < 0;
    return A.compare(B) > 0;
  });

  llvm::outs() << llvm::join(SuggestedCompletions, "\n") << '\n';
}

bool Driver::HandleImmediateArgs(Compilation &C) {
  // The order these options are handled in gcc is all over the place, but we
  // don't expect inconsistencies w.r.t. that to matter in practice.

  if (C.getArgs().hasArg(options::OPT_dumpmachine)) {
    llvm::outs() << C.getDefaultToolChain().getTripleString() << '\n';
    return false;
  }

  if (C.getArgs().hasArg(options::OPT_dumpversion)) {
    // Since -dumpversion is only implemented for pedantic GCC compatibility, we
    // return an answer which matches our definition of __VERSION__.
    llvm::outs() << CLANG_VERSION_STRING << "\n";
    return false;
  }

  if (C.getArgs().hasArg(options::OPT__print_diagnostic_categories)) {
    PrintDiagnosticCategories(llvm::outs());
    return false;
  }

  if (C.getArgs().hasArg(options::OPT_help) ||
      C.getArgs().hasArg(options::OPT__help_hidden)) {
    PrintHelp(C.getArgs().hasArg(options::OPT__help_hidden));
    return false;
  }

  if (C.getArgs().hasArg(options::OPT_fsycl_help_EQ)) {
    PrintSYCLToolHelp(C);
    return false;
  }

  if (C.getArgs().hasArg(options::OPT__version)) {
    // Follow gcc behavior and use stdout for --version and stderr for -v.
    PrintVersion(C, llvm::outs());
    return false;
  }

  if (C.getArgs().hasArg(options::OPT_v) ||
      C.getArgs().hasArg(options::OPT__HASH_HASH_HASH) ||
      C.getArgs().hasArg(options::OPT_print_supported_cpus) ||
      C.getArgs().hasArg(options::OPT_print_supported_extensions) ||
      C.getArgs().hasArg(options::OPT_print_enabled_extensions)) {
    PrintVersion(C, llvm::errs());
    SuppressMissingInputWarning = true;
  }

  if (C.getArgs().hasArg(options::OPT_v)) {
    if (!SystemConfigDir.empty())
      llvm::errs() << "System configuration file directory: "
                   << SystemConfigDir << "\n";
    if (!UserConfigDir.empty())
      llvm::errs() << "User configuration file directory: "
                   << UserConfigDir << "\n";
  }

  const ToolChain &TC = C.getDefaultToolChain();

  if (C.getArgs().hasArg(options::OPT_v))
    TC.printVerboseInfo(llvm::errs());

  if (C.getArgs().hasArg(options::OPT_print_resource_dir)) {
    llvm::outs() << ResourceDir << '\n';
    return false;
  }

  if (C.getArgs().hasArg(options::OPT_print_search_dirs)) {
    llvm::outs() << "programs: =";
    bool separator = false;
    // Print -B and COMPILER_PATH.
    for (const std::string &Path : PrefixDirs) {
      if (separator)
        llvm::outs() << llvm::sys::EnvPathSeparator;
      llvm::outs() << Path;
      separator = true;
    }
    for (const std::string &Path : TC.getProgramPaths()) {
      if (separator)
        llvm::outs() << llvm::sys::EnvPathSeparator;
      llvm::outs() << Path;
      separator = true;
    }
    llvm::outs() << "\n";
    llvm::outs() << "libraries: =" << ResourceDir;

    StringRef sysroot = C.getSysRoot();

    for (const std::string &Path : TC.getFilePaths()) {
      // Always print a separator. ResourceDir was the first item shown.
      llvm::outs() << llvm::sys::EnvPathSeparator;
      // Interpretation of leading '=' is needed only for NetBSD.
      if (Path[0] == '=')
        llvm::outs() << sysroot << Path.substr(1);
      else
        llvm::outs() << Path;
    }
    llvm::outs() << "\n";
    return false;
  }

  if (C.getArgs().hasArg(options::OPT_print_std_module_manifest_path)) {
    llvm::outs() << GetStdModuleManifestPath(C, C.getDefaultToolChain())
                 << '\n';
    return false;
  }

  if (C.getArgs().hasArg(options::OPT_print_runtime_dir)) {
    if (std::optional<std::string> RuntimePath = TC.getRuntimePath())
      llvm::outs() << *RuntimePath << '\n';
    else
      llvm::outs() << TC.getCompilerRTPath() << '\n';
    return false;
  }

  if (C.getArgs().hasArg(options::OPT_print_diagnostic_options)) {
    std::vector<std::string> Flags = DiagnosticIDs::getDiagnosticFlags();
    for (std::size_t I = 0; I != Flags.size(); I += 2)
      llvm::outs() << "  " << Flags[I] << "\n  " << Flags[I + 1] << "\n\n";
    return false;
  }

  // FIXME: The following handlers should use a callback mechanism, we don't
  // know what the client would like to do.
  if (Arg *A = C.getArgs().getLastArg(options::OPT_print_file_name_EQ)) {
    llvm::outs() << GetFilePath(A->getValue(), TC) << "\n";
    return false;
  }

  if (Arg *A = C.getArgs().getLastArg(options::OPT_print_prog_name_EQ)) {
    StringRef ProgName = A->getValue();

    // Null program name cannot have a path.
    if (! ProgName.empty())
      llvm::outs() << GetProgramPath(ProgName, TC);

    llvm::outs() << "\n";
    return false;
  }

  if (Arg *A = C.getArgs().getLastArg(options::OPT_autocomplete)) {
    StringRef PassedFlags = A->getValue();
    HandleAutocompletions(PassedFlags);
    return false;
  }

  if (C.getArgs().hasArg(options::OPT_print_libgcc_file_name)) {
    ToolChain::RuntimeLibType RLT = TC.GetRuntimeLibType(C.getArgs());
    const llvm::Triple Triple(TC.ComputeEffectiveClangTriple(C.getArgs()));
    // The 'Darwin' toolchain is initialized only when its arguments are
    // computed. Get the default arguments for OFK_None to ensure that
    // initialization is performed before trying to access properties of
    // the toolchain in the functions below.
    // FIXME: Remove when darwin's toolchain is initialized during construction.
    // FIXME: For some more esoteric targets the default toolchain is not the
    //        correct one.
    C.getArgsForToolChain(&TC, Triple.getArchName(), Action::OFK_None);
    RegisterEffectiveTriple TripleRAII(TC, Triple);
    switch (RLT) {
    case ToolChain::RLT_CompilerRT:
      llvm::outs() << TC.getCompilerRT(C.getArgs(), "builtins") << "\n";
      break;
    case ToolChain::RLT_Libgcc:
      llvm::outs() << GetFilePath("libgcc.a", TC) << "\n";
      break;
    }
    return false;
  }

  if (C.getArgs().hasArg(options::OPT_print_multi_lib)) {
    for (const Multilib &Multilib : TC.getMultilibs())
      if (!Multilib.isError())
        llvm::outs() << Multilib << "\n";
    return false;
  }

  if (C.getArgs().hasArg(options::OPT_print_multi_flags)) {
    Multilib::flags_list ArgFlags = TC.getMultilibFlags(C.getArgs());
    llvm::StringSet<> ExpandedFlags = TC.getMultilibs().expandFlags(ArgFlags);
    std::set<llvm::StringRef> SortedFlags;
    for (const auto &FlagEntry : ExpandedFlags)
      SortedFlags.insert(FlagEntry.getKey());
    for (auto Flag : SortedFlags)
      llvm::outs() << Flag << '\n';
    return false;
  }

  if (C.getArgs().hasArg(options::OPT_print_multi_directory)) {
    for (const Multilib &Multilib : TC.getSelectedMultilibs()) {
      if (Multilib.gccSuffix().empty())
        llvm::outs() << ".\n";
      else {
        StringRef Suffix(Multilib.gccSuffix());
        assert(Suffix.front() == '/');
        llvm::outs() << Suffix.substr(1) << "\n";
      }
    }
    return false;
  }

  if (C.getArgs().hasArg(options::OPT_print_target_triple)) {
    llvm::outs() << TC.getTripleString() << "\n";
    return false;
  }

  if (C.getArgs().hasArg(options::OPT_print_effective_triple)) {
    const llvm::Triple Triple(TC.ComputeEffectiveClangTriple(C.getArgs()));
    llvm::outs() << Triple.getTriple() << "\n";
    return false;
  }

  if (C.getArgs().hasArg(options::OPT_print_targets)) {
    llvm::TargetRegistry::printRegisteredTargetsForVersion(llvm::outs());
    return false;
  }

  return true;
}

enum {
  TopLevelAction = 0,
  HeadSibAction = 1,
  OtherSibAction = 2,
};

// Display an action graph human-readably.  Action A is the "sink" node
// and latest-occuring action. Traversal is in pre-order, visiting the
// inputs to each action before printing the action itself.
static unsigned PrintActions1(const Compilation &C, Action *A,
                              std::map<Action *, unsigned> &Ids,
                              Twine Indent = {}, int Kind = TopLevelAction) {
  if (auto It = Ids.find(A); It != Ids.end()) // A was already visited.
    return It->second;

  std::string str;
  llvm::raw_string_ostream os(str);

  auto getSibIndent = [](int K) -> Twine {
    return (K == HeadSibAction) ? "   " : (K == OtherSibAction) ? "|  " : "";
  };

  Twine SibIndent = Indent + getSibIndent(Kind);
  int SibKind = HeadSibAction;
  os << Action::getClassName(A->getKind()) << ", ";
  if (InputAction *IA = dyn_cast<InputAction>(A)) {
    os << "\"" << IA->getInputArg().getValue() << "\"";
  } else if (BindArchAction *BIA = dyn_cast<BindArchAction>(A)) {
    os << '"' << BIA->getArchName() << '"' << ", {"
       << PrintActions1(C, *BIA->input_begin(), Ids, SibIndent, SibKind) << "}";
  } else if (OffloadAction *OA = dyn_cast<OffloadAction>(A)) {
    bool IsFirst = true;
    OA->doOnEachDependence(
        [&](Action *A, const ToolChain *TC, const char *BoundArch) {
          assert(TC && "Unknown host toolchain");
          // E.g. for two CUDA device dependences whose bound arch is sm_20 and
          // sm_35 this will generate:
          // "cuda-device" (nvptx64-nvidia-cuda:sm_20) {#ID}, "cuda-device"
          // (nvptx64-nvidia-cuda:sm_35) {#ID}
          if (!IsFirst)
            os << ", ";
          os << '"';
          os << A->getOffloadingKindPrefix();
          os << " (";
          os << TC->getTriple().normalize();
          if (BoundArch)
            os << ":" << BoundArch;
          os << ")";
          os << '"';
          os << " {" << PrintActions1(C, A, Ids, SibIndent, SibKind) << "}";
          IsFirst = false;
          SibKind = OtherSibAction;
        });
  } else {
    const ActionList *AL = &A->getInputs();

    if (AL->size()) {
      const char *Prefix = "{";
      for (Action *PreRequisite : *AL) {
        os << Prefix << PrintActions1(C, PreRequisite, Ids, SibIndent, SibKind);
        Prefix = ", ";
        SibKind = OtherSibAction;
      }
      os << "}";
    } else
      os << "{}";
  }

  // Append offload info for all options other than the offloading action
  // itself (e.g. (cuda-device, sm_20) or (cuda-host)).
  std::string offload_str;
  llvm::raw_string_ostream offload_os(offload_str);
  if (!isa<OffloadAction>(A)) {
    auto S = A->getOffloadingKindPrefix();
    if (!S.empty()) {
      offload_os << ", (" << S;
      if (A->getOffloadingArch())
        offload_os << ", " << A->getOffloadingArch();
      offload_os << ")";
    }
  }

  auto getSelfIndent = [](int K) -> Twine {
    return (K == HeadSibAction) ? "+- " : (K == OtherSibAction) ? "|- " : "";
  };

  unsigned Id = Ids.size();
  Ids[A] = Id;
  llvm::errs() << Indent + getSelfIndent(Kind) << Id << ": " << os.str() << ", "
               << types::getTypeName(A->getType()) << offload_os.str() << "\n";

  return Id;
}

// Print the action graphs in a compilation C.
// For example "clang -c file1.c file2.c" is composed of two subgraphs.
void Driver::PrintActions(const Compilation &C) const {
  std::map<Action *, unsigned> Ids;
  for (Action *A : C.getActions())
    PrintActions1(C, A, Ids);
}

/// Check whether the given input tree contains any compilation or
/// assembly actions.
static bool ContainsCompileOrAssembleAction(const Action *A) {
  if (isa<CompileJobAction>(A) || isa<BackendJobAction>(A) ||
      isa<AssembleJobAction>(A))
    return true;

  return llvm::any_of(A->inputs(), ContainsCompileOrAssembleAction);
}

void Driver::BuildUniversalActions(Compilation &C, const ToolChain &TC,
                                   const InputList &BAInputs) const {
  DerivedArgList &Args = C.getArgs();
  ActionList &Actions = C.getActions();
  llvm::PrettyStackTraceString CrashInfo("Building universal build actions");
  // Collect the list of architectures. Duplicates are allowed, but should only
  // be handled once (in the order seen).
  llvm::StringSet<> ArchNames;
  SmallVector<const char *, 4> Archs;
  for (Arg *A : Args) {
    if (A->getOption().matches(options::OPT_arch)) {
      // Validate the option here; we don't save the type here because its
      // particular spelling may participate in other driver choices.
      llvm::Triple::ArchType Arch =
          tools::darwin::getArchTypeForMachOArchName(A->getValue());
      if (Arch == llvm::Triple::UnknownArch) {
        Diag(clang::diag::err_drv_invalid_arch_name) << A->getAsString(Args);
        continue;
      }

      A->claim();
      if (ArchNames.insert(A->getValue()).second)
        Archs.push_back(A->getValue());
    }
  }

  // When there is no explicit arch for this platform, make sure we still bind
  // the architecture (to the default) so that -Xarch_ is handled correctly.
  if (!Archs.size())
    Archs.push_back(Args.MakeArgString(TC.getDefaultUniversalArchName()));

  ActionList SingleActions;
  BuildActions(C, Args, BAInputs, SingleActions);

  // Add in arch bindings for every top level action, as well as lipo and
  // dsymutil steps if needed.
  for (Action* Act : SingleActions) {
    // Make sure we can lipo this kind of output. If not (and it is an actual
    // output) then we disallow, since we can't create an output file with the
    // right name without overwriting it. We could remove this oddity by just
    // changing the output names to include the arch, which would also fix
    // -save-temps. Compatibility wins for now.

    if (Archs.size() > 1 && !types::canLipoType(Act->getType()))
      Diag(clang::diag::err_drv_invalid_output_with_multiple_archs)
          << types::getTypeName(Act->getType());

    ActionList Inputs;
    for (unsigned i = 0, e = Archs.size(); i != e; ++i)
      Inputs.push_back(C.MakeAction<BindArchAction>(Act, Archs[i]));

    // Lipo if necessary, we do it this way because we need to set the arch flag
    // so that -Xarch_ gets overwritten.
    if (Inputs.size() == 1 || Act->getType() == types::TY_Nothing)
      Actions.append(Inputs.begin(), Inputs.end());
    else
      Actions.push_back(C.MakeAction<LipoJobAction>(Inputs, Act->getType()));

    // Handle debug info queries.
    Arg *A = Args.getLastArg(options::OPT_g_Group);
    bool enablesDebugInfo = A && !A->getOption().matches(options::OPT_g0) &&
                            !A->getOption().matches(options::OPT_gstabs);
    if ((enablesDebugInfo || willEmitRemarks(Args)) &&
        ContainsCompileOrAssembleAction(Actions.back())) {

      // Add a 'dsymutil' step if necessary, when debug info is enabled and we
      // have a compile input. We need to run 'dsymutil' ourselves in such cases
      // because the debug info will refer to a temporary object file which
      // will be removed at the end of the compilation process.
      if (Act->getType() == types::TY_Image) {
        ActionList Inputs;
        Inputs.push_back(Actions.back());
        Actions.pop_back();
        Actions.push_back(
            C.MakeAction<DsymutilJobAction>(Inputs, types::TY_dSYM));
      }

      // Verify the debug info output.
      if (Args.hasArg(options::OPT_verify_debug_info)) {
        Action* LastAction = Actions.back();
        Actions.pop_back();
        Actions.push_back(C.MakeAction<VerifyDebugInfoJobAction>(
            LastAction, types::TY_Nothing));
      }
    }
  }
}

bool Driver::DiagnoseInputExistence(const DerivedArgList &Args, StringRef Value,
                                    types::ID Ty, bool TypoCorrect) const {
  if (!getCheckInputsExist())
    return true;

  // stdin always exists.
  if (Value == "-")
    return true;

  // If it's a header to be found in the system or user search path, then defer
  // complaints about its absence until those searches can be done.  When we
  // are definitely processing headers for C++20 header units, extend this to
  // allow the user to put "-fmodule-header -xc++-header vector" for example.
  if (Ty == types::TY_CXXSHeader || Ty == types::TY_CXXUHeader ||
      (ModulesModeCXX20 && Ty == types::TY_CXXHeader))
    return true;

  if (getVFS().exists(Value))
    return true;

  if (TypoCorrect) {
    // Check if the filename is a typo for an option flag. OptTable thinks
    // that all args that are not known options and that start with / are
    // filenames, but e.g. `/diagnostic:caret` is more likely a typo for
    // the option `/diagnostics:caret` than a reference to a file in the root
    // directory.
    std::string Nearest;
    if (getOpts().findNearest(Value, Nearest, getOptionVisibilityMask()) <= 1) {
      Diag(clang::diag::err_drv_no_such_file_with_suggestion)
          << Value << Nearest;
      return false;
    }
  }

  // In CL mode, don't error on apparently non-existent linker inputs, because
  // they can be influenced by linker flags the clang driver might not
  // understand.
  // Examples:
  // - `clang-cl main.cc ole32.lib` in a non-MSVC shell will make the driver
  //   module look for an MSVC installation in the registry. (We could ask
  //   the MSVCToolChain object if it can find `ole32.lib`, but the logic to
  //   look in the registry might move into lld-link in the future so that
  //   lld-link invocations in non-MSVC shells just work too.)
  // - `clang-cl ... /link ...` can pass arbitrary flags to the linker,
  //   including /libpath:, which is used to find .lib and .obj files.
  // So do not diagnose this on the driver level. Rely on the linker diagnosing
  // it. (If we don't end up invoking the linker, this means we'll emit a
  // "'linker' input unused [-Wunused-command-line-argument]" warning instead
  // of an error.)
  //
  // Only do this skip after the typo correction step above. `/Brepo` is treated
  // as TY_Object, but it's clearly a typo for `/Brepro`. It seems fine to emit
  // an error if we have a flag that's within an edit distance of 1 from a
  // flag. (Users can use `-Wl,` or `/linker` to launder the flag past the
  // driver in the unlikely case they run into this.)
  //
  // Don't do this for inputs that start with a '/', else we'd pass options
  // like /libpath: through to the linker silently.
  //
  // Emitting an error for linker inputs can also cause incorrect diagnostics
  // with the gcc driver. The command
  //     clang -fuse-ld=lld -Wl,--chroot,some/dir /file.o
  // will make lld look for some/dir/file.o, while we will diagnose here that
  // `/file.o` does not exist. However, configure scripts check if
  // `clang /GR-` compiles without error to see if the compiler is cl.exe,
  // so we can't downgrade diagnostics for `/GR-` from an error to a warning
  // in cc mode. (We can in cl mode because cl.exe itself only warns on
  // unknown flags.)
  if (IsCLMode() && Ty == types::TY_Object && !Value.starts_with("/"))
    return true;

  Diag(clang::diag::err_drv_no_such_file) << Value;
  return false;
}

// Get the C++20 Header Unit type corresponding to the input type.
static types::ID CXXHeaderUnitType(ModuleHeaderMode HM) {
  switch (HM) {
  case HeaderMode_User:
    return types::TY_CXXUHeader;
  case HeaderMode_System:
    return types::TY_CXXSHeader;
  case HeaderMode_Default:
    break;
  case HeaderMode_None:
    llvm_unreachable("should not be called in this case");
  }
  return types::TY_CXXHUHeader;
}

// Construct a the list of inputs and their types.
void Driver::BuildInputs(const ToolChain &TC, DerivedArgList &Args,
                         InputList &Inputs) const {
  const llvm::opt::OptTable &Opts = getOpts();
  // Track the current user specified (-x) input. We also explicitly track the
  // argument used to set the type; we only want to claim the type when we
  // actually use it, so we warn about unused -x arguments.
  types::ID InputType = types::TY_Nothing;
  Arg *InputTypeArg = nullptr;
  bool IsSYCL =
      Args.hasFlag(options::OPT_fsycl, options::OPT_fno_sycl, false) ||
      Args.hasArg(options::OPT_fsycl_device_only);

  // The last /TC or /TP option sets the input type to C or C++ globally.
  if (Arg *TCTP = Args.getLastArgNoClaim(options::OPT__SLASH_TC,
                                         options::OPT__SLASH_TP)) {
    InputTypeArg = TCTP;
    InputType = TCTP->getOption().matches(options::OPT__SLASH_TC) && !IsSYCL
                    ? types::TY_C
                    : types::TY_CXX;

    Arg *Previous = nullptr;
    bool ShowNote = false;
    for (Arg *A :
         Args.filtered(options::OPT__SLASH_TC, options::OPT__SLASH_TP)) {
      if (Previous) {
        Diag(clang::diag::warn_drv_overriding_option)
            << Previous->getSpelling() << A->getSpelling();
        ShowNote = true;
      }
      Previous = A;
    }
    if (ShowNote)
      Diag(clang::diag::note_drv_t_option_is_global);
  }

  // Warn -x after last input file has no effect
  {
    Arg *LastXArg = Args.getLastArgNoClaim(options::OPT_x);
    Arg *LastInputArg = Args.getLastArgNoClaim(options::OPT_INPUT);
    if (LastXArg && LastInputArg &&
        LastInputArg->getIndex() < LastXArg->getIndex())
      Diag(clang::diag::warn_drv_unused_x) << LastXArg->getValue();
  }

  for (Arg *A : Args) {
    if (A->getOption().getKind() == Option::InputClass) {
      const char *Value = A->getValue();
      types::ID Ty = types::TY_INVALID;

      // Infer the input type if necessary.
      if (InputType == types::TY_Nothing) {
        // If there was an explicit arg for this, claim it.
        if (InputTypeArg)
          InputTypeArg->claim();

        types::ID CType = types::TY_C;
        // For SYCL, all source file inputs are considered C++.
        if (IsSYCL)
          CType = types::TY_CXX;

        // stdin must be handled specially.
        if (memcmp(Value, "-", 2) == 0) {
          if (IsFlangMode()) {
            Ty = types::TY_Fortran;
          } else if (IsDXCMode()) {
            Ty = types::TY_HLSL;
          } else {
            // If running with -E, treat as a C input (this changes the
            // builtin macros, for example). This may be overridden by -ObjC
            // below.
            //
            // Otherwise emit an error but still use a valid type to avoid
            // spurious errors (e.g., no inputs).
            assert(!CCGenDiagnostics && "stdin produces no crash reproducer");
            if (!Args.hasArgNoClaim(options::OPT_E) && !CCCIsCPP())
              Diag(IsCLMode() ? clang::diag::err_drv_unknown_stdin_type_clang_cl
                              : clang::diag::err_drv_unknown_stdin_type);
            Ty = types::TY_C;
          }
        } else {
          // Otherwise lookup by extension.
          // Fallback is C if invoked as C preprocessor, C++ if invoked with
          // clang-cl /E, or Object otherwise.
          // We use a host hook here because Darwin at least has its own
          // idea of what .s is.
          if (const char *Ext = strrchr(Value, '.'))
            Ty = TC.LookupTypeForExtension(Ext + 1);

          // For SYCL, convert C-type sources to C++-type sources.
          if (IsSYCL) {
            types::ID OldTy = Ty;
            switch (Ty) {
            case types::TY_C:
              Ty = types::TY_CXX;
              break;
            case types::TY_CHeader:
              Ty = types::TY_CXXHeader;
              break;
            case types::TY_PP_C:
              Ty = types::TY_PP_CXX;
              break;
            case types::TY_PP_CHeader:
              Ty = types::TY_PP_CXXHeader;
              break;
            default:
              break;
            }
            if (OldTy != Ty) {
              Diag(clang::diag::warn_drv_fsycl_with_c_type)
                  << getTypeName(OldTy) << getTypeName(Ty);
            }
          }

          if (Ty == types::TY_INVALID) {
            if (IsCLMode() && (Args.hasArgNoClaim(options::OPT_E) || CCGenDiagnostics))
              Ty = types::TY_CXX;
            else if (CCCIsCPP() || CCGenDiagnostics)
              Ty = CType;
            else
              Ty = types::TY_Object;
          }

          // If the driver is invoked as C++ compiler (like clang++ or c++) it
          // should autodetect some input files as C++ for g++ compatibility.
          if (CCCIsCXX()) {
            types::ID OldTy = Ty;
            Ty = types::lookupCXXTypeForCType(Ty);

            // Do not complain about foo.h, when we are known to be processing
            // it as a C++20 header unit.
            if (Ty != OldTy && !(OldTy == types::TY_CHeader && hasHeaderMode()))
              Diag(clang::diag::warn_drv_treating_input_as_cxx)
                  << getTypeName(OldTy) << getTypeName(Ty);
          }

          // If running with -fthinlto-index=, extensions that normally identify
          // native object files actually identify LLVM bitcode files.
          if (Args.hasArgNoClaim(options::OPT_fthinlto_index_EQ) &&
              Ty == types::TY_Object)
            Ty = types::TY_LLVM_BC;
        }

        // -ObjC and -ObjC++ override the default language, but only for "source
        // files". We just treat everything that isn't a linker input as a
        // source file.
        //
        // FIXME: Clean this up if we move the phase sequence into the type.
        if (Ty != types::TY_Object) {
          if (Args.hasArg(options::OPT_ObjC))
            Ty = types::TY_ObjC;
          else if (Args.hasArg(options::OPT_ObjCXX))
            Ty = types::TY_ObjCXX;
        }

        // Disambiguate headers that are meant to be header units from those
        // intended to be PCH.  Avoid missing '.h' cases that are counted as
        // C headers by default - we know we are in C++ mode and we do not
        // want to issue a complaint about compiling things in the wrong mode.
        if ((Ty == types::TY_CXXHeader || Ty == types::TY_CHeader) &&
            hasHeaderMode())
          Ty = CXXHeaderUnitType(CXX20HeaderType);
      } else {
        assert(InputTypeArg && "InputType set w/o InputTypeArg");
        if (!InputTypeArg->getOption().matches(options::OPT_x)) {
          // If emulating cl.exe, make sure that /TC and /TP don't affect input
          // object files.
          const char *Ext = strrchr(Value, '.');
          if (Ext && TC.LookupTypeForExtension(Ext + 1) == types::TY_Object)
            Ty = types::TY_Object;
        }
        if (Ty == types::TY_INVALID) {
          Ty = InputType;
          InputTypeArg->claim();
        }
      }

      if ((Ty == types::TY_C || Ty == types::TY_CXX) &&
          Args.hasArgNoClaim(options::OPT_hipstdpar))
        Ty = types::TY_HIP;

      if (DiagnoseInputExistence(Args, Value, Ty, /*TypoCorrect=*/true))
        Inputs.push_back(std::make_pair(Ty, A));

    } else if (A->getOption().matches(options::OPT__SLASH_Tc)) {
      StringRef Value = A->getValue();
      if (DiagnoseInputExistence(Args, Value, types::TY_C,
                                 /*TypoCorrect=*/false)) {
        Arg *InputArg = MakeInputArg(Args, Opts, A->getValue());
        Inputs.push_back(
            std::make_pair(IsSYCL ? types::TY_CXX : types::TY_C, InputArg));
      }
      A->claim();
    } else if (A->getOption().matches(options::OPT__SLASH_Tp)) {
      StringRef Value = A->getValue();
      if (DiagnoseInputExistence(Args, Value, types::TY_CXX,
                                 /*TypoCorrect=*/false)) {
        Arg *InputArg = MakeInputArg(Args, Opts, A->getValue());
        Inputs.push_back(std::make_pair(types::TY_CXX, InputArg));
      }
      A->claim();
    } else if (A->getOption().hasFlag(options::LinkerInput)) {
      // Just treat as object type, we could make a special type for this if
      // necessary.
      Inputs.push_back(std::make_pair(types::TY_Object, A));

    } else if (A->getOption().matches(options::OPT_x)) {
      InputTypeArg = A;
      InputType = types::lookupTypeForTypeSpecifier(A->getValue());
      A->claim();

      // Follow gcc behavior and treat as linker input for invalid -x
      // options. Its not clear why we shouldn't just revert to unknown; but
      // this isn't very important, we might as well be bug compatible.
      if (!InputType) {
        Diag(clang::diag::err_drv_unknown_language) << A->getValue();
        InputType = types::TY_Object;
      }
      // Emit an error if c-compilation is forced in -fsycl mode
      if (IsSYCL && (InputType == types::TY_C || InputType == types::TY_PP_C ||
                     InputType == types::TY_CHeader))
        Diag(clang::diag::err_drv_fsycl_with_c_type) << A->getAsString(Args);

      // If the user has put -fmodule-header{,=} then we treat C++ headers as
      // header unit inputs.  So we 'promote' -xc++-header appropriately.
      if (InputType == types::TY_CXXHeader && hasHeaderMode())
        InputType = CXXHeaderUnitType(CXX20HeaderType);
    } else if (A->getOption().getID() == options::OPT_U) {
      assert(A->getNumValues() == 1 && "The /U option has one value.");
      StringRef Val = A->getValue(0);
      if (Val.find_first_of("/\\") != StringRef::npos) {
        // Warn about e.g. "/Users/me/myfile.c".
        Diag(diag::warn_slash_u_filename) << Val;
        Diag(diag::note_use_dashdash);
      }
    }
  }
  if (CCCIsCPP() && Inputs.empty()) {
    // If called as standalone preprocessor, stdin is processed
    // if no other input is present.
    Arg *A = MakeInputArg(Args, Opts, "-");
    Inputs.push_back(std::make_pair(types::TY_C, A));
  }
}

static bool runBundler(const SmallVectorImpl<StringRef> &InputArgs,
                       Compilation &C) {
  // Find bundler.
  StringRef ExecPath(C.getArgs().MakeArgString(C.getDriver().Dir));
  llvm::ErrorOr<std::string> BundlerBinary =
      llvm::sys::findProgramByName("clang-offload-bundler", ExecPath);
  SmallVector<StringRef, 6> BundlerArgs;
  BundlerArgs.push_back(BundlerBinary.getError() ? "clang-offload-bundler"
                                                 : BundlerBinary.get().c_str());
  BundlerArgs.append(InputArgs);
  // Since this is run in real time and not in the toolchain, output the
  // command line if requested.
  bool OutputOnly = C.getArgs().hasArg(options::OPT__HASH_HASH_HASH);
  if (C.getArgs().hasArg(options::OPT_v) || OutputOnly) {
    for (StringRef A : BundlerArgs)
      if (OutputOnly)
        llvm::errs() << "\"" << A << "\" ";
      else
        llvm::errs() << A << " ";
    llvm::errs() << '\n';
  }
  if (BundlerBinary.getError())
    return false;

  return !llvm::sys::ExecuteAndWait(BundlerBinary.get(), BundlerArgs);
}

static bool hasFPGABinary(Compilation &C, std::string Object, types::ID Type) {
  assert(types::isFPGA(Type) && "unexpected Type for FPGA binary check");
  // Do not do the check if the file doesn't exist
  if (!llvm::sys::fs::exists(Object))
    return false;

  // Only static archives are valid FPGA Binaries for unbundling.
  if (!isStaticArchiveFile(Object))
    return false;

  // Temporary names for the output.
  llvm::Triple TT;
  TT.setArchName(types::getTypeName(Type));
  TT.setVendorName("intel");
  TT.setOS(llvm::Triple::UnknownOS);

  // Checking uses -check-section option with the input file, no output
  // file and the target triple being looked for.
  const char *Targets =
      C.getArgs().MakeArgString(Twine("-targets=sycl-") + TT.str());
  const char *Inputs = C.getArgs().MakeArgString(Twine("-input=") + Object);
  // Always use -type=ao for aocx/aocr bundle checking.  The 'bundles' are
  // actually archives.
  SmallVector<StringRef, 6> BundlerArgs = {"-type=ao", Targets, Inputs,
                                           "-check-section"};
  return runBundler(BundlerArgs, C);
}

static SmallVector<std::string, 4> getOffloadSections(Compilation &C,
                                                      const StringRef &File) {
  // Do not do the check if the file doesn't exist
  if (!llvm::sys::fs::exists(File))
    return {};

  bool IsArchive = isStaticArchiveFile(File);
  if (!(IsArchive || isObjectFile(File.str())))
    return {};

  // Use the bundler to grab the list of sections from the given archive
  // or object.
  StringRef ExecPath(C.getArgs().MakeArgString(C.getDriver().Dir));
  llvm::ErrorOr<std::string> BundlerBinary =
      llvm::sys::findProgramByName("clang-offload-bundler", ExecPath);
  const char *Input = C.getArgs().MakeArgString(Twine("-input=") + File.str());
  // Always use -type=ao for bundle checking.  The 'bundles' are
  // actually archives.
  SmallVector<StringRef, 6> BundlerArgs = {
      BundlerBinary.get(), IsArchive ? "-type=ao" : "-type=o", Input, "-list"};
  // Since this is run in real time and not in the toolchain, output the
  // command line if requested.
  bool OutputOnly = C.getArgs().hasArg(options::OPT__HASH_HASH_HASH);
  if (C.getArgs().hasArg(options::OPT_v) || OutputOnly) {
    for (StringRef A : BundlerArgs)
      if (OutputOnly)
        llvm::errs() << "\"" << A << "\" ";
      else
        llvm::errs() << A << " ";
    llvm::errs() << '\n';
  }
  if (BundlerBinary.getError())
    return {};
  llvm::SmallString<64> OutputFile(
      C.getDriver().GetTemporaryPath("bundle-list", "txt"));
  llvm::FileRemover OutputRemover(OutputFile.c_str());
  std::optional<llvm::StringRef> Redirects[] = {
      {""},
      OutputFile.str(),
      OutputFile.str(),
  };

  std::string ErrorMessage;
  if (llvm::sys::ExecuteAndWait(BundlerBinary.get(), BundlerArgs, {}, Redirects,
                                /*SecondsToWait*/ 0, /*MemoryLimit*/ 0,
                                &ErrorMessage)) {
    // Could not get the information, return false
    return {};
  }

  llvm::ErrorOr<std::unique_ptr<llvm::MemoryBuffer>> OutputBuf =
      llvm::MemoryBuffer::getFile(OutputFile.c_str());
  if (!OutputBuf) {
    // Could not capture output, return false
    return {};
  }

  SmallVector<std::string, 4> Sections;
  for (llvm::line_iterator LineIt(**OutputBuf); !LineIt.is_at_end(); ++LineIt)
    Sections.push_back(LineIt->str());
  if (Sections.empty())
    return {};

  return Sections;
}

static bool hasSYCLDefaultSection(Compilation &C, const StringRef &File) {
  // Do not do the check if the file doesn't exist
  if (!llvm::sys::fs::exists(File))
    return false;

  bool IsArchive = isStaticArchiveFile(File);
  if (!(IsArchive || isObjectFile(File.str())))
    return false;

  llvm::Triple TT(C.getDriver().getSYCLDeviceTriple(getDefaultSYCLArch(C)));
  // Checking uses -check-section option with the input file, no output
  // file and the target triple being looked for.
  const char *Targets =
      C.getArgs().MakeArgString(Twine("-targets=sycl-") + TT.str());
  const char *Inputs = C.getArgs().MakeArgString(Twine("-input=") + File.str());
  SmallVector<StringRef, 6> BundlerArgs = {IsArchive ? "-type=ao" : "-type=o",
                                           Targets, Inputs, "-check-section"};
  return runBundler(BundlerArgs, C);
}

static bool hasOffloadSections(Compilation &C, const StringRef &File,
                               DerivedArgList &Args) {
  SmallVector<std::string, 4> Sections(getOffloadSections(C, File));
  return !Sections.empty();
}

// Simple helper function for Linker options, where the option is valid if
// it has '-' or '--' as the designator.
static bool optionMatches(const std::string &Option,
                          const std::string &OptCheck) {
  return (Option == OptCheck || ("-" + Option) == OptCheck);
}

// Process linker inputs for use with offload static libraries.  We are only
// handling options and explicitly named static archives as these need to be
// partially linked.
static SmallVector<const char *, 16>
getLinkerArgs(Compilation &C, DerivedArgList &Args, bool IncludeObj = false) {
  SmallVector<const char *, 16> LibArgs;
  SmallVector<std::string, 8> LibPaths;
  bool IsMSVC = C.getDefaultToolChain().getTriple().isWindowsMSVCEnvironment();
  // Add search directories from LIBRARY_PATH/LIB env variable
  std::optional<std::string> LibPath =
      llvm::sys::Process::GetEnv(IsMSVC ? "LIB" : "LIBRARY_PATH");
  if (LibPath) {
    SmallVector<StringRef, 8> SplitPaths;
    const char EnvPathSeparatorStr[] = {llvm::sys::EnvPathSeparator, '\0'};
    llvm::SplitString(*LibPath, SplitPaths, EnvPathSeparatorStr);
    for (StringRef Path : SplitPaths)
      LibPaths.emplace_back(Path.trim());
  }
  // Add directories from user-specified -L options
  for (std::string LibDirs : Args.getAllArgValues(options::OPT_L))
    LibPaths.emplace_back(LibDirs);

  // Do processing for any -l<arg> options passed and see if any static
  // libraries representing the name exists.  If so, convert the name and
  // use that inline with the rest of the libraries.
  // TODO: The static archive processing for SYCL is done in a different
  // manner than the OpenMP processing.  We should try and refactor this
  // to use the OpenMP flow (adding -l<name> to the llvm-link step)
  auto resolveStaticLib = [&](StringRef LibName, bool IsStatic) -> bool {
    if (!LibName.starts_with("-l"))
      return false;
    for (auto &LPath : LibPaths) {
      if (!IsStatic) {
        // Current linking state is dynamic.  We will first check for the
        // shared object and not pull in the static library if it is found.
        SmallString<128> SoLibName(LPath);
        llvm::sys::path::append(SoLibName,
                                Twine("lib" + LibName.substr(2) + ".so").str());
        if (llvm::sys::fs::exists(SoLibName))
          return false;
      }
      SmallString<128> FullName(LPath);
      llvm::sys::path::append(FullName,
                              Twine("lib" + LibName.substr(2) + ".a").str());
      if (llvm::sys::fs::exists(FullName)) {
        LibArgs.push_back(Args.MakeArgString(FullName));
        return true;
      }
    }
    return false;
  };
  for (const auto *A : Args) {
    std::string FileName = A->getAsString(Args);
    static bool IsLinkStateStatic(Args.hasArg(options::OPT_static));
    auto addLibArg = [&](StringRef LibName) -> bool {
      if (isStaticArchiveFile(LibName) ||
          (IncludeObj && isObjectFile(LibName.str()))) {
        LibArgs.push_back(Args.MakeArgString(LibName));
        return true;
      }
      return false;
    };
    if (A->getOption().getKind() == Option::InputClass) {
      if (addLibArg(FileName))
        continue;
    }
    // Evaluate any libraries passed along after /link. These are typically
    // ignored by the driver and sent directly to the linker. When performing
    // offload, we should evaluate them at the driver level.
    if (A->getOption().matches(options::OPT__SLASH_link)) {
      for (StringRef Value : A->getValues()) {
        // Add any libpath values.
        if (Value.starts_with_insensitive("-libpath:") ||
            Value.starts_with_insensitive("/libpath:"))
          LibPaths.emplace_back(Value.substr(std::string("-libpath:").size()));
        if (addLibArg(Value))
          continue;
        for (auto LPath : LibPaths) {
          SmallString<128> FullLib(LPath);
          llvm::sys::path::append(FullLib, Value);
          if (addLibArg(FullLib))
            continue;
        }
      }
    }
    if (A->getOption().matches(options::OPT_Wl_COMMA) ||
        A->getOption().matches(options::OPT_Xlinker)) {
      // Parse through additional linker arguments that are meant to go
      // directly to the linker.
      // Keep the previous arg even if it is a new argument, for example:
      //   -Xlinker -rpath -Xlinker <dir>.
      // Without this history, we do not know that <dir> was assocated with
      // -rpath and is processed incorrectly.
      static std::string PrevArg;
      for (StringRef Value : A->getValues()) {
        auto addKnownValues = [&](const StringRef &V) {
          // Only add named static libs objects and --whole-archive options.
          if (optionMatches("-whole-archive", V.str()) ||
              optionMatches("-no-whole-archive", V.str()) ||
              isStaticArchiveFile(V) || (IncludeObj && isObjectFile(V.str()))) {
            LibArgs.push_back(Args.MakeArgString(V));
            return;
          }
          // Probably not the best way to handle this, but there are options
          // that take arguments which we should not add to the known values.
          // Handle -z and -rpath for now - can be expanded if/when usage shows
          // the need.
          if (PrevArg != "-z" && PrevArg != "-rpath" && V[0] != '-' &&
              isObjectFile(V.str())) {
            LibArgs.push_back(Args.MakeArgString(V));
            return;
          }
          if (optionMatches("-Bstatic", V.str()) ||
              optionMatches("-dn", V.str()) ||
              optionMatches("-non_shared", V.str()) ||
              optionMatches("-static", V.str())) {
            IsLinkStateStatic = true;
            return;
          }
          if (optionMatches("-Bdynamic", V.str()) ||
              optionMatches("-dy", V.str()) ||
              optionMatches("-call_shared", V.str())) {
            IsLinkStateStatic = false;
            return;
          }
          resolveStaticLib(V, IsLinkStateStatic);
        };
        if (Value[0] == '@') {
          // Found a response file, we want to expand contents to try and
          // discover more libraries and options.
          SmallVector<const char *, 20> ExpandArgs;
          ExpandArgs.push_back(Value.data());

          llvm::BumpPtrAllocator A;
          llvm::StringSaver S(A);
          llvm::cl::ExpandResponseFiles(
              S,
              IsMSVC ? llvm::cl::TokenizeWindowsCommandLine
                     : llvm::cl::TokenizeGNUCommandLine,
              ExpandArgs);
          for (StringRef EA : ExpandArgs)
            addKnownValues(EA);
        } else
          addKnownValues(Value);
        PrevArg = Value;
      }
      continue;
    }
    if (A->getOption().matches(options::OPT_l))
      resolveStaticLib(A->getAsString(Args), IsLinkStateStatic);
  }
  return LibArgs;
}

static bool IsSYCLDeviceLibObj(std::string ObjFilePath, bool isMSVCEnv) {
  StringRef ObjFileName = llvm::sys::path::filename(ObjFilePath);
  StringRef ObjSuffix = isMSVCEnv ? ".obj" : ".o";
  StringRef NewObjSuffix = isMSVCEnv ? ".new.obj" : ".new.o";
  bool Ret =
      (ObjFileName.starts_with("libsycl-") &&
       ObjFileName.ends_with(ObjSuffix) &&
       !ObjFileName.ends_with(NewObjSuffix)) // Avoid new-offload-driver objs
          ? true
          : false;
  return Ret;
}

// Goes through all of the arguments, including inputs expected for the
// linker directly, to determine if we need to potentially add the SYCL
// default triple.
bool Driver::checkForSYCLDefaultDevice(Compilation &C,
                                       DerivedArgList &Args) const {
  // Check only if enabled with -fsycl
  if (!Args.hasFlag(options::OPT_fsycl, options::OPT_fno_sycl, false))
    return false;

  if (Args.hasArg(options::OPT_fno_sycl_link_spirv))
    return false;

  // Do not do the check if the default device is passed in -fsycl-targets
  // or if -fsycl-targets isn't passed (that implies default device)
  if (const Arg *A = Args.getLastArgNoClaim(options::OPT_fsycl_targets_EQ)) {
    for (const char *Val : A->getValues()) {
      llvm::Triple TT(C.getDriver().getSYCLDeviceTriple(Val, A));
      if ((TT.isSPIROrSPIRV()) && TT.getSubArch() == llvm::Triple::NoSubArch)
        // Default triple found
        return false;
    }
  } else if (!Args.hasArg(options::OPT_fintelfpga))
    return false;

  SmallVector<const char *, 16> AllArgs(getLinkerArgs(C, Args, true));
  for (StringRef Arg : AllArgs) {
    if (hasSYCLDefaultSection(C, Arg))
      return true;
  }
  return false;
}

// Goes through all of the arguments, including inputs expected for the
// linker directly, to determine if we need to perform additional work for
// static offload libraries.
bool Driver::checkForOffloadStaticLib(Compilation &C,
                                      DerivedArgList &Args) const {
  // Check only if enabled with -fsycl or -fopenmp-targets
  if (!Args.hasFlag(options::OPT_fsycl, options::OPT_fno_sycl, false) &&
      !Args.hasArg(options::OPT_fopenmp_targets_EQ))
    return false;

  SmallVector<const char *, 16> OffloadLibArgs(getLinkerArgs(C, Args));
  for (StringRef OLArg : OffloadLibArgs)
    if (isStaticArchiveFile(OLArg) && hasOffloadSections(C, OLArg, Args)) {
      // FPGA binaries with AOCX or AOCR sections are not considered fat
      // static archives.
      return !(hasFPGABinary(C, OLArg.str(), types::TY_FPGA_AOCR) ||
               hasFPGABinary(C, OLArg.str(), types::TY_FPGA_AOCR_EMU) ||
               hasFPGABinary(C, OLArg.str(), types::TY_FPGA_AOCX));
    }
  return false;
}

/// Check whether the given input tree contains any clang-offload-dependency
/// actions.
static bool ContainsOffloadDepsAction(const Action *A) {
  if (isa<OffloadDepsJobAction>(A))
    return true;
  return llvm::any_of(A->inputs(), ContainsOffloadDepsAction);
}

namespace {
/// Provides a convenient interface for different programming models to generate
/// the required device actions.
class OffloadingActionBuilder final {
  /// Flag used to trace errors in the builder.
  bool IsValid = false;

  /// The compilation that is using this builder.
  Compilation &C;

  /// Map between an input argument and the offload kinds used to process it.
  std::map<const Arg *, unsigned> InputArgToOffloadKindMap;

  /// Map between a host action and its originating input argument.
  std::map<Action *, const Arg *> HostActionToInputArgMap;

  /// Builder interface. It doesn't build anything or keep any state.
  class DeviceActionBuilder {
  public:
    typedef const llvm::SmallVectorImpl<phases::ID> PhasesTy;

    enum ActionBuilderReturnCode {
      // The builder acted successfully on the current action.
      ABRT_Success,
      // The builder didn't have to act on the current action.
      ABRT_Inactive,
      // The builder was successful and requested the host action to not be
      // generated.
      ABRT_Ignore_Host,
    };

  protected:
    /// Compilation associated with this builder.
    Compilation &C;

    /// Tool chains associated with this builder. The same programming
    /// model may have associated one or more tool chains.
    SmallVector<const ToolChain *, 2> ToolChains;

    /// The derived arguments associated with this builder.
    DerivedArgList &Args;

    /// The inputs associated with this builder.
    const Driver::InputList &Inputs;

    /// The associated offload kind.
    Action::OffloadKind AssociatedOffloadKind = Action::OFK_None;

    /// The OffloadingActionBuilder reference.
    OffloadingActionBuilder &OffloadingActionBuilderRef;

  public:
    DeviceActionBuilder(Compilation &C, DerivedArgList &Args,
                        const Driver::InputList &Inputs,
                        Action::OffloadKind AssociatedOffloadKind,
                        OffloadingActionBuilder &OAB)
        : C(C), Args(Args), Inputs(Inputs),
          AssociatedOffloadKind(AssociatedOffloadKind),
          OffloadingActionBuilderRef(OAB) {}
    virtual ~DeviceActionBuilder() {}

    /// Fill up the array \a DA with all the device dependences that should be
    /// added to the provided host action \a HostAction. By default it is
    /// inactive.
    virtual ActionBuilderReturnCode
    getDeviceDependences(OffloadAction::DeviceDependences &DA,
                         phases::ID CurPhase, phases::ID FinalPhase,
                         PhasesTy &Phases) {
      return ABRT_Inactive;
    }

    /// Update the state to include the provided host action \a HostAction as a
    /// dependency of the current device action. By default it is inactive.
    virtual ActionBuilderReturnCode addDeviceDependences(Action *HostAction) {
      return ABRT_Inactive;
    }

    /// Append top level actions generated by the builder.
    virtual void appendTopLevelActions(ActionList &AL) {}

    /// Append top level actions specific for certain link situations.
    virtual void appendTopLevelLinkAction(ActionList &AL) {}

    /// Append linker device actions generated by the builder.
    virtual void appendLinkDeviceActions(ActionList &AL) {}

    /// Append linker host action generated by the builder.
    virtual Action* appendLinkHostActions(ActionList &AL) { return nullptr; }

    /// Append linker actions generated by the builder.
    virtual void appendLinkDependences(OffloadAction::DeviceDependences &DA) {}

    /// Append linker actions generated by the builder.
    virtual void addDeviceLinkDependencies(OffloadDepsJobAction *DA) {}

    /// Initialize the builder. Return true if any initialization errors are
    /// found.
    virtual bool initialize() { return false; }

    /// Return true if the builder can use bundling/unbundling.
    virtual bool canUseBundlerUnbundler() const { return false; }

    /// Return true if this builder is valid. We have a valid builder if we have
    /// associated device tool chains.
    bool isValid() { return !ToolChains.empty(); }

    /// Return the associated offload kind.
    Action::OffloadKind getAssociatedOffloadKind() {
      return AssociatedOffloadKind;
    }

    /// Push an action from a different DeviceActionBuilder (i.e., foreign
    /// action) in the current one
    virtual void pushForeignAction(Action *A) {}
  };

  /// Base class for CUDA/HIP action builder. It injects device code in
  /// the host backend action.
  class CudaActionBuilderBase : public DeviceActionBuilder {
  protected:
    /// Flags to signal if the user requested host-only or device-only
    /// compilation.
    bool CompileHostOnly = false;
    bool CompileDeviceOnly = false;
    bool EmitLLVM = false;
    bool EmitAsm = false;

    /// ID to identify each device compilation. For CUDA it is simply the
    /// GPU arch string. For HIP it is either the GPU arch string or GPU
    /// arch string plus feature strings delimited by a plus sign, e.g.
    /// gfx906+xnack.
    struct TargetID {
      /// Target ID string which is persistent throughout the compilation.
      const char *ID;
      TargetID(OffloadArch Arch) { ID = OffloadArchToString(Arch); }
      TargetID(const char *ID) : ID(ID) {}
      operator const char *() { return ID; }
      operator StringRef() { return StringRef(ID); }
    };
    /// List of GPU architectures to use in this compilation.
    SmallVector<TargetID, 4> GpuArchList;

    /// The CUDA actions for the current input.
    ActionList CudaDeviceActions;

    /// The CUDA fat binary if it was generated for the current input.
    Action *CudaFatBinary = nullptr;

    /// Flag that is set to true if this builder acted on the current input.
    bool IsActive = false;

    /// Flag for -fgpu-rdc.
    bool Relocatable = false;

    /// Default GPU architecture if there's no one specified.
    OffloadArch DefaultOffloadArch = OffloadArch::UNKNOWN;

    /// Compilation unit ID specified by option '-fuse-cuid=' or'-cuid='.
    const CUIDOptions &CUIDOpts;

  public:
    CudaActionBuilderBase(Compilation &C, DerivedArgList &Args,
                          const Driver::InputList &Inputs,
                          Action::OffloadKind OFKind,
                          OffloadingActionBuilder &OAB)
        : DeviceActionBuilder(C, Args, Inputs, OFKind, OAB),
          CUIDOpts(C.getDriver().getCUIDOpts()) {

      CompileDeviceOnly = C.getDriver().offloadDeviceOnly();
      Relocatable = Args.hasFlag(options::OPT_fgpu_rdc,
                                 options::OPT_fno_gpu_rdc, /*Default=*/false);
    }

    ActionBuilderReturnCode addDeviceDependences(Action *HostAction) override {
      // While generating code for CUDA, we only depend on the host input action
      // to trigger the creation of all the CUDA device actions.

      // If we are dealing with an input action, replicate it for each GPU
      // architecture. If we are in host-only mode we return 'success' so that
      // the host uses the CUDA offload kind.
      if (auto *IA = dyn_cast<InputAction>(HostAction)) {
        assert(!GpuArchList.empty() &&
               "We should have at least one GPU architecture.");

        // If the host input is not CUDA or HIP, we don't need to bother about
        // this input.
        if (!(IA->getType() == types::TY_CUDA ||
              IA->getType() == types::TY_HIP ||
              IA->getType() == types::TY_PP_HIP)) {
          // The builder will ignore this input.
          IsActive = false;
          return ABRT_Inactive;
        }

        // Set the flag to true, so that the builder acts on the current input.
        IsActive = true;

        if (CUIDOpts.isEnabled())
          IA->setId(CUIDOpts.getCUID(IA->getInputArg().getValue(), Args));

        if (CompileHostOnly)
          return ABRT_Success;

        // Replicate inputs for each GPU architecture.
        auto Ty = IA->getType() == types::TY_HIP ? types::TY_HIP_DEVICE
                                                 : types::TY_CUDA_DEVICE;
        for (unsigned I = 0, E = GpuArchList.size(); I != E; ++I) {
          CudaDeviceActions.push_back(
              C.MakeAction<InputAction>(IA->getInputArg(), Ty, IA->getId()));
        }

        return ABRT_Success;
      }

      // If this is an unbundling action use it as is for each CUDA toolchain.
      if (auto *UA = dyn_cast<OffloadUnbundlingJobAction>(HostAction)) {

        // If -fgpu-rdc is disabled, should not unbundle since there is no
        // device code to link.
        if (UA->getType() == types::TY_Object && !Relocatable)
          return ABRT_Inactive;

        CudaDeviceActions.clear();
        auto *IA = cast<InputAction>(UA->getInputs().back());
        std::string FileName = IA->getInputArg().getAsString(Args);
        // Check if the type of the file is the same as the action. Do not
        // unbundle it if it is not. Do not unbundle .so files, for example,
        // which are not object files. Files with extension ".lib" is classified
        // as TY_Object but they are actually archives, therefore should not be
        // unbundled here as objects. They will be handled at other places.
        const StringRef LibFileExt = ".lib";
        if (IA->getType() == types::TY_Object &&
            (!llvm::sys::path::has_extension(FileName) ||
             types::lookupTypeForExtension(
                 llvm::sys::path::extension(FileName).drop_front()) !=
                 types::TY_Object ||
             llvm::sys::path::extension(FileName) == LibFileExt))
          return ABRT_Inactive;

        for (auto Arch : GpuArchList) {
          CudaDeviceActions.push_back(UA);
          UA->registerDependentActionInfo(ToolChains[0], Arch,
                                          AssociatedOffloadKind);
        }
        IsActive = true;
        return ABRT_Success;
      }

      return IsActive ? ABRT_Success : ABRT_Inactive;
    }

    void appendTopLevelActions(ActionList &AL) override {
      // Utility to append actions to the top level list.
      auto AddTopLevel = [&](Action *A, TargetID TargetID) {
        OffloadAction::DeviceDependences Dep;
        Dep.add(*A, *ToolChains.front(), TargetID, AssociatedOffloadKind);
        AL.push_back(C.MakeAction<OffloadAction>(Dep, A->getType()));
      };

      // If we have a fat binary, add it to the list.
      if (CudaFatBinary) {
        AddTopLevel(CudaFatBinary, OffloadArch::UNUSED);
        CudaDeviceActions.clear();
        CudaFatBinary = nullptr;
        return;
      }

      if (CudaDeviceActions.empty())
        return;

      // If we have CUDA actions at this point, that's because we have a have
      // partial compilation, so we should have an action for each GPU
      // architecture.
      assert(CudaDeviceActions.size() == GpuArchList.size() &&
             "Expecting one action per GPU architecture.");
      assert(ToolChains.size() == 1 &&
             "Expecting to have a single CUDA toolchain.");
      for (unsigned I = 0, E = GpuArchList.size(); I != E; ++I)
        AddTopLevel(CudaDeviceActions[I], GpuArchList[I]);

      CudaDeviceActions.clear();
    }

    /// Get canonicalized offload arch option. \returns empty StringRef if the
    /// option is invalid.
    virtual StringRef getCanonicalOffloadArch(StringRef Arch) = 0;

    virtual std::optional<std::pair<llvm::StringRef, llvm::StringRef>>
    getConflictOffloadArchCombination(const std::set<StringRef> &GpuArchs) = 0;

    bool initialize() override {
      assert(AssociatedOffloadKind == Action::OFK_Cuda ||
             AssociatedOffloadKind == Action::OFK_HIP);

      // We don't need to support CUDA.
      if (AssociatedOffloadKind == Action::OFK_Cuda &&
          !C.hasOffloadToolChain<Action::OFK_Cuda>())
        return false;

      // We don't need to support HIP.
      if (AssociatedOffloadKind == Action::OFK_HIP &&
          !C.hasOffloadToolChain<Action::OFK_HIP>())
        return false;

      const ToolChain *HostTC = C.getSingleOffloadToolChain<Action::OFK_Host>();
      assert(HostTC && "No toolchain for host compilation.");
      if (HostTC->getTriple().isNVPTX() ||
          HostTC->getTriple().getArch() == llvm::Triple::amdgcn) {
        // We do not support targeting NVPTX/AMDGCN for host compilation. Throw
        // an error and abort pipeline construction early so we don't trip
        // asserts that assume device-side compilation.
        C.getDriver().Diag(diag::err_drv_cuda_host_arch)
            << HostTC->getTriple().getArchName();
        return true;
      }

      ToolChains.push_back(
          AssociatedOffloadKind == Action::OFK_Cuda
              ? C.getSingleOffloadToolChain<Action::OFK_Cuda>()
              : C.getSingleOffloadToolChain<Action::OFK_HIP>());

      CompileHostOnly = C.getDriver().offloadHostOnly();
      EmitLLVM = Args.getLastArg(options::OPT_emit_llvm);
      EmitAsm = Args.getLastArg(options::OPT_S);

      // --offload and --offload-arch options are mutually exclusive.
      if (Args.hasArgNoClaim(options::OPT_offload_EQ) &&
          Args.hasArgNoClaim(options::OPT_offload_arch_EQ,
                             options::OPT_no_offload_arch_EQ)) {
        C.getDriver().Diag(diag::err_opt_not_valid_with_opt) << "--offload-arch"
                                                             << "--offload";
      }

      // Collect all offload arch parameters, removing duplicates.
      std::set<StringRef> GpuArchs;
      bool Error = false;
      for (Arg *A : Args) {
        if (!(A->getOption().matches(options::OPT_offload_arch_EQ) ||
              A->getOption().matches(options::OPT_no_offload_arch_EQ)))
          continue;
        A->claim();

        for (StringRef ArchStr : llvm::split(A->getValue(), ",")) {
          if (A->getOption().matches(options::OPT_no_offload_arch_EQ) &&
              ArchStr == "all") {
            GpuArchs.clear();
          } else if (ArchStr == "native") {
            const ToolChain &TC = *ToolChains.front();
            auto GPUsOrErr = ToolChains.front()->getSystemGPUArchs(Args);
            if (!GPUsOrErr) {
              TC.getDriver().Diag(diag::err_drv_undetermined_gpu_arch)
                  << llvm::Triple::getArchTypeName(TC.getArch())
                  << llvm::toString(GPUsOrErr.takeError()) << "--offload-arch";
              continue;
            }

            for (auto GPU : *GPUsOrErr) {
              GpuArchs.insert(Args.MakeArgString(GPU));
            }
          } else {
            ArchStr = getCanonicalOffloadArch(ArchStr);
            if (ArchStr.empty()) {
              Error = true;
            } else if (A->getOption().matches(options::OPT_offload_arch_EQ))
              GpuArchs.insert(ArchStr);
            else if (A->getOption().matches(options::OPT_no_offload_arch_EQ))
              GpuArchs.erase(ArchStr);
            else
              llvm_unreachable("Unexpected option.");
          }
        }
      }

      auto &&ConflictingArchs = getConflictOffloadArchCombination(GpuArchs);
      if (ConflictingArchs) {
        C.getDriver().Diag(clang::diag::err_drv_bad_offload_arch_combo)
            << ConflictingArchs->first << ConflictingArchs->second;
        C.setContainsError();
        return true;
      }

      // Collect list of GPUs remaining in the set.
      for (auto Arch : GpuArchs)
        GpuArchList.push_back(Arch.data());

      // Default to sm_20 which is the lowest common denominator for
      // supported GPUs.  sm_20 code should work correctly, if
      // suboptimally, on all newer GPUs.
      if (GpuArchList.empty()) {
        if (ToolChains.front()->getTriple().isSPIROrSPIRV()) {
          if (ToolChains.front()->getTriple().getVendor() == llvm::Triple::AMD)
            GpuArchList.push_back(OffloadArch::AMDGCNSPIRV);
          else
            GpuArchList.push_back(OffloadArch::Generic);
        } else {
          GpuArchList.push_back(DefaultOffloadArch);
        }
      }

      return Error;
    }
  };

  /// \brief CUDA action builder. It injects device code in the host backend
  /// action.
  class CudaActionBuilder final : public CudaActionBuilderBase {
  public:
    CudaActionBuilder(Compilation &C, DerivedArgList &Args,
                      const Driver::InputList &Inputs,
                      OffloadingActionBuilder &OAB)
        : CudaActionBuilderBase(C, Args, Inputs, Action::OFK_Cuda, OAB) {
      DefaultOffloadArch = OffloadArch::CudaDefault;
    }

    StringRef getCanonicalOffloadArch(StringRef ArchStr) override {
      OffloadArch Arch = StringToOffloadArch(ArchStr);
      if (Arch == OffloadArch::UNKNOWN || !IsNVIDIAOffloadArch(Arch)) {
        C.getDriver().Diag(clang::diag::err_drv_cuda_bad_gpu_arch) << ArchStr;
        return StringRef();
      }
      return OffloadArchToString(Arch);
    }

    std::optional<std::pair<llvm::StringRef, llvm::StringRef>>
    getConflictOffloadArchCombination(
        const std::set<StringRef> &GpuArchs) override {
      return std::nullopt;
    }

    bool canUseBundlerUnbundler() const override {
      return Args.hasFlag(options::OPT_fsycl, options::OPT_fno_sycl, false);
    }

    ActionBuilderReturnCode
    getDeviceDependences(OffloadAction::DeviceDependences &DA,
                         phases::ID CurPhase, phases::ID FinalPhase,
                         PhasesTy &Phases) override {
      if (!IsActive)
        return ABRT_Inactive;

      // If we don't have more CUDA actions, we don't have any dependences to
      // create for the host.
      if (CudaDeviceActions.empty())
        return ABRT_Success;

      assert(CudaDeviceActions.size() == GpuArchList.size() &&
             "Expecting one action per GPU architecture.");
      assert(!CompileHostOnly &&
             "Not expecting CUDA actions in host-only compilation.");

      // If we are generating code for the device or we are in a backend phase,
      // we attempt to generate the fat binary. We compile each arch to ptx and
      // assemble to cubin, then feed the cubin *and* the ptx into a device
      // "link" action, which uses fatbinary to combine these cubins into one
      // fatbin.  The fatbin is then an input to the host action if not in
      // device-only mode.
      if (CompileDeviceOnly || CurPhase == phases::Backend) {
        ActionList DeviceActions;
        for (unsigned I = 0, E = GpuArchList.size(); I != E; ++I) {
          // Produce the device action from the current phase up to the assemble
          // phase.
          for (auto Ph : Phases) {
            // Skip the phases that were already dealt with.
            if (Ph < CurPhase)
              continue;
            // We have to be consistent with the host final phase.
            if (Ph > FinalPhase)
              break;

            CudaDeviceActions[I] = C.getDriver().ConstructPhaseAction(
                C, Args, Ph, CudaDeviceActions[I], Action::OFK_Cuda);

            if (Ph == phases::Assemble)
              break;
          }

          // If we didn't reach the assemble phase, we can't generate the fat
          // binary. We don't need to generate the fat binary if we are not in
          // device-only mode.
          if (!isa<AssembleJobAction>(CudaDeviceActions[I]) ||
              CompileDeviceOnly)
            continue;

          Action *AssembleAction = CudaDeviceActions[I];
          assert(AssembleAction->getType() == types::TY_Object);
          assert(AssembleAction->getInputs().size() == 1);

          Action *BackendAction = AssembleAction->getInputs()[0];
          assert(BackendAction->getType() == types::TY_PP_Asm);

          for (auto &A : {AssembleAction, BackendAction}) {
            OffloadAction::DeviceDependences DDep;
            DDep.add(*A, *ToolChains.front(), GpuArchList[I], Action::OFK_Cuda);
            DeviceActions.push_back(
                C.MakeAction<OffloadAction>(DDep, A->getType()));
          }
        }

        // We generate the fat binary if we have device input actions.
        if (!DeviceActions.empty()) {
          CudaFatBinary =
              C.MakeAction<LinkJobAction>(DeviceActions, types::TY_CUDA_FATBIN);

          if (!CompileDeviceOnly) {
            DA.add(*CudaFatBinary, *ToolChains.front(), /*BoundArch=*/nullptr,
                   Action::OFK_Cuda);
            // Clear the fat binary, it is already a dependence to an host
            // action.
            CudaFatBinary = nullptr;
          }

          // Remove the CUDA actions as they are already connected to an host
          // action or fat binary.
          CudaDeviceActions.clear();
        }

        // We avoid creating host action in device-only mode.
        return CompileDeviceOnly ? ABRT_Ignore_Host : ABRT_Success;
      } else if (CurPhase > phases::Backend) {
        // If we are past the backend phase and still have a device action, we
        // don't have to do anything as this action is already a device
        // top-level action.
        return ABRT_Success;
      }

      assert(CurPhase < phases::Backend && "Generating single CUDA "
                                           "instructions should only occur "
                                           "before the backend phase!");

      // By default, we produce an action for each device arch.
      for (unsigned I = 0, E = GpuArchList.size(); I != E; ++I) {

        CudaDeviceActions[I] = C.getDriver().ConstructPhaseAction(
            C, Args, CurPhase, CudaDeviceActions[I]);

        if (CurPhase == phases::Compile) {
          OffloadAction::DeviceDependences DDep;
          DDep.add(*CudaDeviceActions[I], *ToolChains.front(), GpuArchList[I],
                   Action::OFK_Cuda);

          OffloadingActionBuilderRef.pushForeignAction(
              C.MakeAction<OffloadAction>(
                  DDep, DDep.getActions().front()->getType()));
        }
      }

      return ABRT_Success;
    }
  };
  /// \brief HIP action builder. It injects device code in the host backend
  /// action.
  class HIPActionBuilder final : public CudaActionBuilderBase {
    /// The linker inputs obtained for each device arch.
    SmallVector<ActionList, 8> DeviceLinkerInputs;
    // The default bundling behavior depends on the type of output, therefore
    // BundleOutput needs to be tri-value: None, true, or false.
    // Bundle code objects except --no-gpu-output is specified for device
    // only compilation. Bundle other type of output files only if
    // --gpu-bundle-output is specified for device only compilation.
    std::optional<bool> BundleOutput;
    std::optional<bool> EmitReloc;

  public:
    HIPActionBuilder(Compilation &C, DerivedArgList &Args,
                     const Driver::InputList &Inputs,
                     OffloadingActionBuilder &OAB)
        : CudaActionBuilderBase(C, Args, Inputs, Action::OFK_HIP, OAB) {

      DefaultOffloadArch = OffloadArch::HIPDefault;

      if (Args.hasArg(options::OPT_fhip_emit_relocatable,
                      options::OPT_fno_hip_emit_relocatable)) {
        EmitReloc = Args.hasFlag(options::OPT_fhip_emit_relocatable,
                                 options::OPT_fno_hip_emit_relocatable, false);

        if (*EmitReloc) {
          if (Relocatable) {
            C.getDriver().Diag(diag::err_opt_not_valid_with_opt)
                << "-fhip-emit-relocatable"
                << "-fgpu-rdc";
          }

          if (!CompileDeviceOnly) {
            C.getDriver().Diag(diag::err_opt_not_valid_without_opt)
                << "-fhip-emit-relocatable"
                << "--cuda-device-only";
          }
        }
      }

      if (Args.hasArg(options::OPT_gpu_bundle_output,
                      options::OPT_no_gpu_bundle_output))
        BundleOutput = Args.hasFlag(options::OPT_gpu_bundle_output,
                                    options::OPT_no_gpu_bundle_output, true) &&
                       (!EmitReloc || !*EmitReloc);
    }

    bool canUseBundlerUnbundler() const override { return true; }

    StringRef getCanonicalOffloadArch(StringRef IdStr) override {
      llvm::StringMap<bool> Features;
      // getHIPOffloadTargetTriple() is known to return valid value as it has
      // been called successfully in the CreateOffloadingDeviceToolChains().
      auto T =
          (IdStr == "amdgcnspirv")
              ? llvm::Triple("spirv64-amd-amdhsa")
              : *getHIPOffloadTargetTriple(C.getDriver(), C.getInputArgs());
      auto ArchStr = parseTargetID(T, IdStr, &Features);
      if (!ArchStr) {
        C.getDriver().Diag(clang::diag::err_drv_bad_target_id) << IdStr;
        C.setContainsError();
        return StringRef();
      }
      auto CanId = getCanonicalTargetID(*ArchStr, Features);
      return Args.MakeArgStringRef(CanId);
    };

    std::optional<std::pair<llvm::StringRef, llvm::StringRef>>
    getConflictOffloadArchCombination(
        const std::set<StringRef> &GpuArchs) override {
      return getConflictTargetIDCombination(GpuArchs);
    }

    ActionBuilderReturnCode
    getDeviceDependences(OffloadAction::DeviceDependences &DA,
                         phases::ID CurPhase, phases::ID FinalPhase,
                         PhasesTy &Phases) override {
      if (!IsActive)
        return ABRT_Inactive;

      // amdgcn does not support linking of object files, therefore we skip
      // backend and assemble phases to output LLVM IR. Except for generating
      // non-relocatable device code, where we generate fat binary for device
      // code and pass to host in Backend phase.
      if (CudaDeviceActions.empty())
        return ABRT_Success;

      assert(((CurPhase == phases::Link && Relocatable) ||
              CudaDeviceActions.size() == GpuArchList.size()) &&
             "Expecting one action per GPU architecture.");
      assert(!CompileHostOnly &&
             "Not expecting HIP actions in host-only compilation.");

      bool ShouldLink = !EmitReloc || !*EmitReloc;

      if (!Relocatable && CurPhase == phases::Backend && !EmitLLVM &&
          !EmitAsm && ShouldLink) {
        // If we are in backend phase, we attempt to generate the fat binary.
        // We compile each arch to IR and use a link action to generate code
        // object containing ISA. Then we use a special "link" action to create
        // a fat binary containing all the code objects for different GPU's.
        // The fat binary is then an input to the host action.
        for (unsigned I = 0, E = GpuArchList.size(); I != E; ++I) {
          if (C.getDriver().isUsingOffloadLTO()) {
            // When LTO is enabled, skip the backend and assemble phases and
            // use lld to link the bitcode.
            ActionList AL;
            AL.push_back(CudaDeviceActions[I]);
            // Create a link action to link device IR with device library
            // and generate ISA.
            CudaDeviceActions[I] =
                C.MakeAction<LinkJobAction>(AL, types::TY_Image);
          } else {
            // When LTO is not enabled, we follow the conventional
            // compiler phases, including backend and assemble phases.
            ActionList AL;
            Action *BackendAction = nullptr;
            if (ToolChains.front()->getTriple().isSPIROrSPIRV()) {
              // Emit LLVM bitcode for SPIR-V targets. SPIR-V device tool chain
              // (HIPSPVToolChain) runs post-link LLVM IR passes.
              types::ID Output = Args.hasArg(options::OPT_S)
                                     ? types::TY_LLVM_IR
                                     : types::TY_LLVM_BC;
              BackendAction =
                  C.MakeAction<BackendJobAction>(CudaDeviceActions[I], Output);
            } else
              BackendAction = C.getDriver().ConstructPhaseAction(
                  C, Args, phases::Backend, CudaDeviceActions[I],
                  AssociatedOffloadKind);
            auto AssembleAction = C.getDriver().ConstructPhaseAction(
                C, Args, phases::Assemble, BackendAction,
                AssociatedOffloadKind);
            AL.push_back(AssembleAction);
            // Create a link action to link device IR with device library
            // and generate ISA.
            CudaDeviceActions[I] =
                C.MakeAction<LinkJobAction>(AL, types::TY_Image);
          }

          // OffloadingActionBuilder propagates device arch until an offload
          // action. Since the next action for creating fatbin does
          // not have device arch, whereas the above link action and its input
          // have device arch, an offload action is needed to stop the null
          // device arch of the next action being propagated to the above link
          // action.
          OffloadAction::DeviceDependences DDep;
          DDep.add(*CudaDeviceActions[I], *ToolChains.front(), GpuArchList[I],
                   AssociatedOffloadKind);
          CudaDeviceActions[I] = C.MakeAction<OffloadAction>(
              DDep, CudaDeviceActions[I]->getType());
        }

        if (!CompileDeviceOnly || !BundleOutput || *BundleOutput) {
          // Create HIP fat binary with a special "link" action.
          CudaFatBinary = C.MakeAction<LinkJobAction>(CudaDeviceActions,
                                                      types::TY_HIP_FATBIN);

          if (!CompileDeviceOnly) {
            DA.add(*CudaFatBinary, *ToolChains.front(), /*BoundArch=*/nullptr,
                   AssociatedOffloadKind);
            // Clear the fat binary, it is already a dependence to an host
            // action.
            CudaFatBinary = nullptr;
          }

          // Remove the CUDA actions as they are already connected to an host
          // action or fat binary.
          CudaDeviceActions.clear();
        }

        return CompileDeviceOnly ? ABRT_Ignore_Host : ABRT_Success;
      } else if (CurPhase == phases::Link) {
        if (!ShouldLink)
          return ABRT_Success;
        // Save CudaDeviceActions to DeviceLinkerInputs for each GPU subarch.
        // This happens to each device action originated from each input file.
        // Later on, device actions in DeviceLinkerInputs are used to create
        // device link actions in appendLinkDependences and the created device
        // link actions are passed to the offload action as device dependence.
        DeviceLinkerInputs.resize(CudaDeviceActions.size());
        auto LI = DeviceLinkerInputs.begin();
        for (auto *A : CudaDeviceActions) {
          LI->push_back(A);
          ++LI;
        }

        // We will pass the device action as a host dependence, so we don't
        // need to do anything else with them.
        CudaDeviceActions.clear();
        return CompileDeviceOnly ? ABRT_Ignore_Host : ABRT_Success;
      }

      // By default, we produce an action for each device arch.
      for (Action *&A : CudaDeviceActions)
        A = C.getDriver().ConstructPhaseAction(C, Args, CurPhase, A,
                                               AssociatedOffloadKind);

      if (CompileDeviceOnly && CurPhase == FinalPhase && BundleOutput &&
          *BundleOutput) {
        for (unsigned I = 0, E = GpuArchList.size(); I != E; ++I) {
          OffloadAction::DeviceDependences DDep;
          DDep.add(*CudaDeviceActions[I], *ToolChains.front(), GpuArchList[I],
                   AssociatedOffloadKind);
          CudaDeviceActions[I] = C.MakeAction<OffloadAction>(
              DDep, CudaDeviceActions[I]->getType());
        }
        CudaFatBinary =
            C.MakeAction<OffloadBundlingJobAction>(CudaDeviceActions);
        CudaDeviceActions.clear();
      }

      return (CompileDeviceOnly &&
              (CurPhase == FinalPhase ||
               (!ShouldLink && CurPhase == phases::Assemble)))
                 ? ABRT_Ignore_Host
                 : ABRT_Success;
    }

    void appendLinkDeviceActions(ActionList &AL) override {
      if (DeviceLinkerInputs.size() == 0)
        return;

      assert(DeviceLinkerInputs.size() == GpuArchList.size() &&
             "Linker inputs and GPU arch list sizes do not match.");

      ActionList Actions;
      unsigned I = 0;
      // Append a new link action for each device.
      // Each entry in DeviceLinkerInputs corresponds to a GPU arch.
      for (auto &LI : DeviceLinkerInputs) {

        types::ID Output = Args.hasArg(options::OPT_emit_llvm)
                                   ? types::TY_LLVM_BC
                                   : types::TY_Image;

        auto *DeviceLinkAction = C.MakeAction<LinkJobAction>(LI, Output);
        // Linking all inputs for the current GPU arch.
        // LI contains all the inputs for the linker.
        OffloadAction::DeviceDependences DeviceLinkDeps;
        DeviceLinkDeps.add(*DeviceLinkAction, *ToolChains[0],
            GpuArchList[I], AssociatedOffloadKind);
        Actions.push_back(C.MakeAction<OffloadAction>(
            DeviceLinkDeps, DeviceLinkAction->getType()));
        ++I;
      }
      DeviceLinkerInputs.clear();

      // If emitting LLVM, do not generate final host/device compilation action
      if (Args.hasArg(options::OPT_emit_llvm)) {
          AL.append(Actions);
          return;
      }

      // Create a host object from all the device images by embedding them
      // in a fat binary for mixed host-device compilation. For device-only
      // compilation, creates a fat binary.
      OffloadAction::DeviceDependences DDeps;
      if (!CompileDeviceOnly || !BundleOutput || *BundleOutput) {
        auto *TopDeviceLinkAction = C.MakeAction<LinkJobAction>(
            Actions,
            CompileDeviceOnly ? types::TY_HIP_FATBIN : types::TY_Object);
        DDeps.add(*TopDeviceLinkAction, *ToolChains[0], nullptr,
                  AssociatedOffloadKind);
        // Offload the host object to the host linker.
        AL.push_back(
            C.MakeAction<OffloadAction>(DDeps, TopDeviceLinkAction->getType()));
      } else {
        AL.append(Actions);
      }
    }

    Action* appendLinkHostActions(ActionList &AL) override { return AL.back(); }

    void appendLinkDependences(OffloadAction::DeviceDependences &DA) override {}
  };

  /// OpenMP action builder. The host bitcode is passed to the device frontend
  /// and all the device linked images are passed to the host link phase.
  class OpenMPActionBuilder final : public DeviceActionBuilder {
    /// The OpenMP actions for the current input.
    ActionList OpenMPDeviceActions;

    /// The linker inputs obtained for each toolchain.
    SmallVector<ActionList, 8> DeviceLinkerInputs;

  public:
    OpenMPActionBuilder(Compilation &C, DerivedArgList &Args,
                        const Driver::InputList &Inputs,
                        OffloadingActionBuilder &OAB)
        : DeviceActionBuilder(C, Args, Inputs, Action::OFK_OpenMP, OAB) {}

    ActionBuilderReturnCode
    getDeviceDependences(OffloadAction::DeviceDependences &DA,
                         phases::ID CurPhase, phases::ID FinalPhase,
                         PhasesTy &Phases) override {
      if (OpenMPDeviceActions.empty())
        return ABRT_Inactive;

      // We should always have an action for each input.
      assert(OpenMPDeviceActions.size() == ToolChains.size() &&
             "Number of OpenMP actions and toolchains do not match.");

      // The host only depends on device action in the linking phase, when all
      // the device images have to be embedded in the host image.
      if (CurPhase == phases::Link) {
        assert(ToolChains.size() == DeviceLinkerInputs.size() &&
               "Toolchains and linker inputs sizes do not match.");
        auto LI = DeviceLinkerInputs.begin();
        for (auto *A : OpenMPDeviceActions) {
          LI->push_back(A);
          ++LI;
        }

        // We passed the device action as a host dependence, so we don't need to
        // do anything else with them.
        OpenMPDeviceActions.clear();
        return ABRT_Success;
      }

      // By default, we produce an action for each device arch.
      for (Action *&A : OpenMPDeviceActions)
        A = C.getDriver().ConstructPhaseAction(C, Args, CurPhase, A);

      return ABRT_Success;
    }

    ActionBuilderReturnCode addDeviceDependences(Action *HostAction) override {

      // If this is an input action replicate it for each OpenMP toolchain.
      if (auto *IA = dyn_cast<InputAction>(HostAction)) {
        OpenMPDeviceActions.clear();
        for (unsigned I = 0; I < ToolChains.size(); ++I)
          OpenMPDeviceActions.push_back(
              C.MakeAction<InputAction>(IA->getInputArg(), IA->getType()));
        return ABRT_Success;
      }

      // If this is an unbundling action use it as is for each OpenMP toolchain.
      if (auto *UA = dyn_cast<OffloadUnbundlingJobAction>(HostAction)) {
        OpenMPDeviceActions.clear();
        if (auto *IA = dyn_cast<InputAction>(UA->getInputs().back())) {
          std::string FileName = IA->getInputArg().getAsString(Args);
          // Check if the type of the file is the same as the action. Do not
          // unbundle it if it is not. Do not unbundle .so files, for example,
          // which are not object files.
          if (IA->getType() == types::TY_Object &&
              (!llvm::sys::path::has_extension(FileName) ||
               types::lookupTypeForExtension(
                   llvm::sys::path::extension(FileName).drop_front()) !=
                   types::TY_Object))
            return ABRT_Inactive;
        }
        for (unsigned I = 0; I < ToolChains.size(); ++I) {
          OpenMPDeviceActions.push_back(UA);
          UA->registerDependentActionInfo(
              ToolChains[I], /*BoundArch=*/StringRef(), Action::OFK_OpenMP);
        }
        return ABRT_Success;
      }

      // When generating code for OpenMP we use the host compile phase result as
      // a dependence to the device compile phase so that it can learn what
      // declarations should be emitted. However, this is not the only use for
      // the host action, so we prevent it from being collapsed.
      if (isa<CompileJobAction>(HostAction)) {
        HostAction->setCannotBeCollapsedWithNextDependentAction();
        assert(ToolChains.size() == OpenMPDeviceActions.size() &&
               "Toolchains and device action sizes do not match.");
        OffloadAction::HostDependence HDep(
            *HostAction, *C.getSingleOffloadToolChain<Action::OFK_Host>(),
            /*BoundArch=*/nullptr, Action::OFK_OpenMP);
        auto TC = ToolChains.begin();
        for (Action *&A : OpenMPDeviceActions) {
          assert(isa<CompileJobAction>(A));
          OffloadAction::DeviceDependences DDep;
          DDep.add(*A, **TC, /*BoundArch=*/nullptr, Action::OFK_OpenMP);
          A = C.MakeAction<OffloadAction>(HDep, DDep);
          ++TC;
        }
      }
      return ABRT_Success;
    }

    void appendTopLevelActions(ActionList &AL) override {
      if (OpenMPDeviceActions.empty())
        return;

      // We should always have an action for each input.
      assert(OpenMPDeviceActions.size() == ToolChains.size() &&
             "Number of OpenMP actions and toolchains do not match.");

      // Append all device actions followed by the proper offload action.
      auto TI = ToolChains.begin();
      for (auto *A : OpenMPDeviceActions) {
        OffloadAction::DeviceDependences Dep;
        Dep.add(*A, **TI, /*BoundArch=*/nullptr, Action::OFK_OpenMP);
        AL.push_back(C.MakeAction<OffloadAction>(Dep, A->getType()));
        ++TI;
      }
      // We no longer need the action stored in this builder.
      OpenMPDeviceActions.clear();
    }

    void appendLinkDeviceActions(ActionList &AL) override {
      assert(ToolChains.size() == DeviceLinkerInputs.size() &&
             "Toolchains and linker inputs sizes do not match.");

      // Append a new link action for each device.
      auto TC = ToolChains.begin();
      for (auto &LI : DeviceLinkerInputs) {
        auto *DeviceLinkAction =
            C.MakeAction<LinkJobAction>(LI, types::TY_Image);
        OffloadAction::DeviceDependences DeviceLinkDeps;
        DeviceLinkDeps.add(*DeviceLinkAction, **TC, /*BoundArch=*/nullptr,
		        Action::OFK_OpenMP);
        AL.push_back(C.MakeAction<OffloadAction>(DeviceLinkDeps,
            DeviceLinkAction->getType()));
        ++TC;
      }
      DeviceLinkerInputs.clear();
    }

    Action* appendLinkHostActions(ActionList &AL) override {
      // Create wrapper bitcode from the result of device link actions and compile
      // it to an object which will be added to the host link command.
      auto *BC = C.MakeAction<OffloadWrapperJobAction>(AL, types::TY_LLVM_BC);
      auto *ASM = C.MakeAction<BackendJobAction>(BC, types::TY_PP_Asm);
      return C.MakeAction<AssembleJobAction>(ASM, types::TY_Object);
    }

    void appendLinkDependences(OffloadAction::DeviceDependences &DA) override {}

    void addDeviceLinkDependencies(OffloadDepsJobAction *DA) override {
      for (unsigned I = 0; I < ToolChains.size(); ++I) {
        // Register dependent toolchain.
        DA->registerDependentActionInfo(
            ToolChains[I], /*BoundArch=*/StringRef(), Action::OFK_OpenMP);

        if (!ToolChains[I]->getTriple().isSPIROrSPIRV()) {
          // Create object from the deps bitcode.
          auto *BA = C.MakeAction<BackendJobAction>(DA, types::TY_PP_Asm);
          auto *AA = C.MakeAction<AssembleJobAction>(BA, types::TY_Object);

          // Add deps object to linker inputs.
          DeviceLinkerInputs[I].push_back(AA);
        } else
          DeviceLinkerInputs[I].push_back(DA);
      }
    }

    bool initialize() override {
      // Get the OpenMP toolchains. If we don't get any, the action builder will
      // know there is nothing to do related to OpenMP offloading.
      auto OpenMPTCRange = C.getOffloadToolChains<Action::OFK_OpenMP>();
      for (auto TI = OpenMPTCRange.first, TE = OpenMPTCRange.second; TI != TE;
           ++TI)
        ToolChains.push_back(TI->second);

      DeviceLinkerInputs.resize(ToolChains.size());
      return false;
    }

    bool canUseBundlerUnbundler() const override {
      // OpenMP should use bundled files whenever possible.
      return true;
    }
  };

  /// SYCL action builder. The host bitcode is passed to the device frontend
  /// and all the device linked images are passed to the host link phase.
  /// SPIR related are wrapped before added to the fat binary
  class SYCLActionBuilder final : public DeviceActionBuilder {
    /// Flag to signal if the user requested device-only compilation.
    bool CompileDeviceOnly = false;

    /// Flag to signal if the user requested the device object to be wrapped.
    bool WrapDeviceOnlyBinary = false;

    /// Flag to signal if the user requested device code split.
    bool DeviceCodeSplit = false;

    /// List of offload device toolchain, bound arch needed to track for
    /// different binary constructions.
    /// POD to hold information about a SYCL device action.
    /// Each Action is bound to a <TC, arch> pair,
    /// we keep them together under a struct for clarity.
    struct DeviceTargetInfo {
      DeviceTargetInfo(const ToolChain *TC, const char *BA)
          : TC(TC), BoundArch(BA) {}

      const ToolChain *TC;
      const char *BoundArch;
    };
    SmallVector<DeviceTargetInfo, 4> SYCLTargetInfoList;

    /// The SYCL actions for the current input.
    /// One action per triple/boundarch.
    ActionList SYCLDeviceActions;

    /// The linker inputs obtained for each input/toolchain/arch.
    SmallVector<ActionList, 4> DeviceLinkerInputs;

    /// The SYCL link binary if it was generated for the current input.
    Action *SYCLLinkBinary = nullptr;

    /// Running list of SYCL actions specific for device linking.
    ActionList SYCLLinkBinaryList;

    /// List of SYCL Final Device binaries that should be unbundled as a final
    /// device binary and not further processed.
    SmallVector<std::pair<Action *, SmallVector<std::string, 4>>, 4>
        SYCLFinalDeviceList;

    /// SYCL ahead of time compilation inputs
    SmallVector<std::pair<llvm::Triple, const char *>, 8> SYCLAOTInputs;

    /// List of offload device triples as provided on the CLI.
    /// Does not track AOT binary inputs triples.
    SmallVector<llvm::Triple, 4> SYCLTripleList;

    /// Type of output file for FPGA device compilation.
    types::ID FPGAOutType = types::TY_FPGA_AOCX;

    /// List of objects to extract FPGA dependency info from
    ActionList FPGAObjectInputs;

    /// List of static archives to extract FPGA dependency info from
    ActionList FPGAArchiveInputs;

    /// List of AOCR based archives that contain BC members to use for
    /// providing symbols and properties.
    ActionList FPGAAOCArchives;

    // SYCLInstallation is needed in order to link SYCLDeviceLibs
    SYCLInstallationDetector SYCLInstallation;

    /// List of GPU architectures to use in this compilation with NVPTX/AMDGCN
    /// targets.
    SmallVector<std::pair<llvm::Triple, const char *>, 8> GpuArchList;

    /// Build the last steps for CUDA after all BC files have been linked.
    JobAction *finalizeNVPTXDependences(Action *Input, const llvm::Triple &TT) {
      auto *BA = C.getDriver().ConstructPhaseAction(
          C, Args, phases::Backend, Input, AssociatedOffloadKind);
      if (TT.getOS() != llvm::Triple::NVCL) {
        auto *AA = C.getDriver().ConstructPhaseAction(
            C, Args, phases::Assemble, BA, AssociatedOffloadKind);
        ActionList DeviceActions = {BA, AA};
        return C.MakeAction<LinkJobAction>(DeviceActions,
                                           types::TY_CUDA_FATBIN);
      }
      return cast<JobAction>(BA);
    }

    JobAction *finalizeAMDGCNDependences(Action *Input,
                                         const llvm::Triple &TT) {
      auto *BA = C.getDriver().ConstructPhaseAction(
          C, Args, phases::Backend, Input, AssociatedOffloadKind);

      auto *AA = C.getDriver().ConstructPhaseAction(C, Args, phases::Assemble,
                                                    BA, AssociatedOffloadKind);

      ActionList AL = {AA};
      Action *LinkAction = C.MakeAction<LinkJobAction>(AL, types::TY_Image);
      ActionList HIPActions = {LinkAction};
      JobAction *HIPFatBinary =
          C.MakeAction<LinkJobAction>(HIPActions, types::TY_HIP_FATBIN);
      return HIPFatBinary;
    }

    Action *ExternalCudaAction = nullptr;

  public:
    SYCLActionBuilder(Compilation &C, DerivedArgList &Args,
                      const Driver::InputList &Inputs,
                      OffloadingActionBuilder &OAB)
        : DeviceActionBuilder(C, Args, Inputs, Action::OFK_SYCL, OAB),
          SYCLInstallation(C.getDriver()) {}

    void withBoundArchForToolChain(const ToolChain *TC,
                                   llvm::function_ref<void(const char *)> Op) {
      for (auto &A : GpuArchList) {
        if (TC->getTriple() == A.first) {
          Op(A.second ? Args.MakeArgString(A.second) : nullptr);
          return;
        }
      }

      // no bound arch for this toolchain
      Op(nullptr);
    }

    void pushForeignAction(Action *A) override {
      // Accept a foreign action from the CudaActionBuilder for compiling CUDA
      // sources
      if (A->getOffloadingDeviceKind() == Action::OFK_Cuda)
        ExternalCudaAction = A;
    }

    ActionBuilderReturnCode
    getDeviceDependences(OffloadAction::DeviceDependences &DA,
                         phases::ID CurPhase, phases::ID FinalPhase,
                         PhasesTy &Phases) override {
      bool SYCLDeviceOnly = C.getDriver().offloadDeviceOnly();
      if (CurPhase == phases::Preprocess) {
        // Do not perform the host compilation when doing preprocessing only
        // with -fsycl-device-only.
        bool IsPreprocessOnly =
            Args.getLastArg(options::OPT_E) ||
            Args.getLastArg(options::OPT__SLASH_EP, options::OPT__SLASH_P) ||
            Args.getLastArg(options::OPT_M, options::OPT_MM);
        if (IsPreprocessOnly) {
          for (auto TargetActionInfo :
               llvm::zip(SYCLDeviceActions, SYCLTargetInfoList)) {
            Action *&A = std::get<0>(TargetActionInfo);
            auto &TargetInfo = std::get<1>(TargetActionInfo);
            A = C.getDriver().ConstructPhaseAction(C, Args, CurPhase, A,
                                                   AssociatedOffloadKind);
            if (SYCLDeviceOnly)
              continue;
            // Add an additional compile action to generate the integration
            // header.
            Action *CompileAction =
                C.MakeAction<CompileJobAction>(A, types::TY_Nothing);
            DA.add(*CompileAction, *TargetInfo.TC, TargetInfo.BoundArch,
                   Action::OFK_SYCL);
          }
          return SYCLDeviceOnly ? ABRT_Ignore_Host : ABRT_Success;
        }
      }

      // Device compilation generates LLVM BC.
      if (CurPhase == phases::Compile && !SYCLTargetInfoList.empty()) {
        // TODO: handle stubfile handling when mix and matching programming
        // model.
        if (SYCLDeviceActions.empty())
          return ABRT_Success;

        Action *DeviceCompilerInput = nullptr;
        const DeviceTargetInfo &DevTarget = SYCLTargetInfoList.back();
        for (auto TargetActionInfo :
             llvm::zip(SYCLDeviceActions, SYCLTargetInfoList)) {
          Action *&A = std::get<0>(TargetActionInfo);
          auto &TargetInfo = std::get<1>(TargetActionInfo);
          types::ID OutputType = types::TY_LLVM_BC;
          if ((SYCLDeviceOnly || Args.hasArg(options::OPT_emit_llvm)) &&
              Args.hasArg(options::OPT_S))
            OutputType = types::TY_LLVM_IR;
          // Use of -fsycl-device-obj=spirv converts the original LLVM-IR
          // file to SPIR-V for later consumption.
          if ((SYCLDeviceOnly || FinalPhase != phases::Link) &&
              Args.getLastArgValue(options::OPT_fsycl_device_obj_EQ)
                  .equals_insensitive("spirv")) {
            auto *CompileAction =
                C.MakeAction<CompileJobAction>(A, types::TY_LLVM_BC);
            A = C.MakeAction<SPIRVTranslatorJobAction>(CompileAction,
                                                       types::TY_SPIRV);
            if (SYCLDeviceOnly)
              continue;
          } else {
            if (Args.hasArg(options::OPT_fsyntax_only))
              OutputType = types::TY_Nothing;
            A = C.MakeAction<CompileJobAction>(A, OutputType);
          }
          // Add any of the device linking steps when -fno-sycl-rdc is
          // specified. Device linking is only available for AOT at this
          // time.
          llvm::Triple TargetTriple = TargetInfo.TC->getTriple();
          if (tools::SYCL::shouldDoPerObjectFileLinking(C) &&
              TargetTriple.isSPIRAOT() && FinalPhase != phases::Link) {
            ActionList CAList;
            CAList.push_back(A);
            ActionList DeviceLinkActions;
            appendSYCLDeviceLink(CAList, TargetInfo.TC, DeviceLinkActions,
                                 TargetInfo.BoundArch, /*SkipWrapper=*/false);
            // The list of actions generated from appendSYCLDeviceLink is kept
            // in DeviceLinkActions.  Instead of adding the dependency on the
            // compiled device file, add the dependency against the compiled
            // device binary to be added to the resulting fat object.
            A = DeviceLinkActions.back();
          }
          DeviceCompilerInput = A;
        }
        DA.add(*DeviceCompilerInput, *DevTarget.TC, DevTarget.BoundArch,
               Action::OFK_SYCL);
        return SYCLDeviceOnly ? ABRT_Ignore_Host : ABRT_Success;
      }

      // Backend/Assemble actions are obsolete for the SYCL device side
      if (CurPhase == phases::Backend || CurPhase == phases::Assemble)
        return ABRT_Inactive;

      // The host only depends on device action in the linking phase, when all
      // the device images have to be embedded in the host image.
      if (CurPhase == phases::Link) {
        if (!SYCLDeviceActions.empty()) {
          assert(SYCLDeviceActions.size() == DeviceLinkerInputs.size() &&
                 "Device action and device linker inputs sizes do not match.");

          for (auto TargetAction :
               llvm::zip(DeviceLinkerInputs, SYCLDeviceActions)) {
            ActionList &LinkerList = std::get<0>(TargetAction);
            Action *A = std::get<1>(TargetAction);

            LinkerList.push_back(A);
          }
        }

        if (ExternalCudaAction) {
          assert(DeviceLinkerInputs.size() == 1 &&
                 "Number of SYCL actions and toolchains/boundarch pairs do not "
                 "match.");
          DeviceLinkerInputs[0].push_back(ExternalCudaAction);
          ExternalCudaAction = nullptr;
        }

        if (CompileDeviceOnly && !SYCLDeviceActions.empty()) {
          for (auto SDA : SYCLDeviceActions)
            SYCLLinkBinaryList.push_back(SDA);
          // Remove the SYCL actions as they are already connected to an host
          // action or fat binary.
          SYCLDeviceActions.clear();

          if (WrapDeviceOnlyBinary)
            return ABRT_Ignore_Host;
          auto *Link =
              C.MakeAction<LinkJobAction>(SYCLLinkBinaryList, types::TY_Image);
          SYCLLinkBinary =
              C.MakeAction<SPIRVTranslatorJobAction>(Link, types::TY_Image);
          // We avoid creating host action in device-only mode.
          return ABRT_Ignore_Host;
        }

        // We passed the device action as a host dependence, so we don't need to
        // do anything else with them.
        SYCLDeviceActions.clear();
        return ABRT_Success;
      }

      // By default, we produce an action for each device arch.
      for (auto TargetActionInfo :
           llvm::zip(SYCLDeviceActions, SYCLTargetInfoList)) {
        auto &TargetInfo = std::get<1>(TargetActionInfo);
        if (TargetInfo.TC->getTriple().isNVPTX() && CurPhase >= phases::Backend)
          // For CUDA, stop to emit LLVM IR so it can be linked later on.
          continue;

        Action *&A = std::get<0>(TargetActionInfo);
        A = C.getDriver().ConstructPhaseAction(C, Args, CurPhase, A,
                                               AssociatedOffloadKind);
      }

      return ABRT_Success;
    }

    ActionBuilderReturnCode addDeviceDependences(Action *HostAction) override {

      // If this is an input action replicate it for each SYCL toolchain.
      if (auto *IA = dyn_cast<InputAction>(HostAction)) {
        SYCLDeviceActions.clear();

        // Options that are considered LinkerInput are not valid input actions
        // to the device tool chain.
        if (IA->getInputArg().getOption().hasFlag(options::LinkerInput))
          return ABRT_Inactive;

        std::string InputName = IA->getInputArg().getAsString(Args);
        // Objects will be consumed as part of the partial link step when
        // dealing with offload static libraries
        if (C.getDriver().getOffloadStaticLibSeen() &&
            IA->getType() == types::TY_Object && isObjectFile(InputName))
          return ABRT_Inactive;

        // Libraries are not processed in the SYCL toolchain
        if (IA->getType() == types::TY_Object && !isObjectFile(InputName))
          return ABRT_Inactive;

        for (auto &TargetInfo : SYCLTargetInfoList) {
          (void)TargetInfo;
          SYCLDeviceActions.push_back(
              C.MakeAction<InputAction>(IA->getInputArg(), IA->getType()));
        }
        return ABRT_Success;
      }

      // If this is an unbundling action use it as is for each SYCL toolchain.
      if (auto *UA = dyn_cast<OffloadUnbundlingJobAction>(HostAction)) {
        SYCLDeviceActions.clear();
        if (auto *IA = dyn_cast<InputAction>(UA->getInputs().back())) {
          // Options that are considered LinkerInput are not valid input actions
          // to the device tool chain.
          if (IA->getInputArg().getOption().hasFlag(options::LinkerInput))
            return ABRT_Inactive;

          std::string FileName = IA->getInputArg().getAsString(Args);
          // Check if the type of the file is the same as the action. Do not
          // unbundle it if it is not. Do not unbundle .so files, for example,
          // which are not object files.
          if (IA->getType() == types::TY_Object) {
            if (!isObjectFile(FileName))
              return ABRT_Inactive;
            // For SYCL device libraries, don't need to add them to
            // FPGAObjectInputs as there is no FPGA dep files inside.
            const auto *TC = ToolChains.front();
            if (TC->getTriple().getSubArch() ==
                    llvm::Triple::SPIRSubArch_fpga &&
                !IsSYCLDeviceLibObj(FileName, C.getDefaultToolChain()
                                                  .getTriple()
                                                  .isWindowsMSVCEnvironment()))
              FPGAObjectInputs.push_back(IA);
          }
        }
        // Create 1 device action per triple/bound arch
        for (auto &TargetInfo : SYCLTargetInfoList) {
          SYCLDeviceActions.push_back(UA);
          UA->registerDependentActionInfo(TargetInfo.TC, TargetInfo.BoundArch,
                                          Action::OFK_SYCL);
        }
        return ABRT_Success;
      }
      return ABRT_Success;
    }

    void appendLinkDeviceActions(ActionList &AL) override {
      if (DeviceLinkerInputs.size() == 0)
        return;

      for (const auto &LinkInputEnum : enumerate(DeviceLinkerInputs)) {
        auto &LI = LinkInputEnum.value();
        int Index = LinkInputEnum.index();
        const ToolChain *TC = SYCLTargetInfoList[Index].TC;
        const char *BoundArch = SYCLTargetInfoList[Index].BoundArch;

        auto TripleIt = llvm::find_if(SYCLTripleList, [&](auto &SYCLTriple) {
          return SYCLTriple == TC->getTriple();
        });
        if (TripleIt == SYCLTripleList.end()) {
          // If the toolchain's triple is absent in this "main" triple
          // collection, this means it was created specifically for one of
          // the SYCL AOT inputs. Those will be handled separately.
          continue;
        }
        if (LI.empty())
          // Current list is empty, nothing to process.
          continue;
        // Do not add the wrapper when performing -fsycl-link.
        // TODO: Update when wrappers are not added to be more general,
        // improving the number of wrapper calls occuring.  For now, only
        // restrict the wrappers from being inlined with each device link
        // when performing -fsycl-link behaviors.
        appendSYCLDeviceLink(LI, TC, AL, BoundArch,
                             /*SkipWrapper=*/WrapDeviceOnlyBinary,
                             /*AddOffloadAction=*/true);
      }
      DeviceLinkerInputs.clear();
    }

    Action *appendLinkHostActions(ActionList &AL) override {
      // Only add wrapping actions when performing -fsycl-link
      if (!WrapDeviceOnlyBinary)
        return nullptr;

      // Create wrapper bitcode from the result of device link actions and
      // compile it to an object which will be added to the host link command.
      auto *BC = C.MakeAction<OffloadWrapperJobAction>(AL, types::TY_LLVM_BC);
      auto *ASM = C.MakeAction<BackendJobAction>(BC, types::TY_PP_Asm);
      return C.MakeAction<AssembleJobAction>(ASM, types::TY_Object);
    }

    // Actions that can only be appended after all Inputs have been processed
    // occur here.  Not all offload actions are against single files.
    void appendTopLevelLinkAction(ActionList &AL) override {
      if (!SYCLLinkBinary)
        return;

      OffloadAction::DeviceDependences Dep;
      withBoundArchForToolChain(ToolChains.front(), [&](const char *BoundArch) {
        Dep.add(*SYCLLinkBinary, *ToolChains.front(), BoundArch,
                Action::OFK_SYCL);
      });
      AL.push_back(C.MakeAction<OffloadAction>(Dep, SYCLLinkBinary->getType()));
      SYCLLinkBinary = nullptr;
    }

    void appendTopLevelActions(ActionList &AL) override {
      // We should always have an action for each input.
      if (!SYCLDeviceActions.empty()) {
        assert(SYCLDeviceActions.size() == SYCLTargetInfoList.size() &&
               "Number of SYCL actions and toolchains/boundarch pairs do not "
               "match.");

        // Append all device actions followed by the proper offload action.
        for (auto TargetActionInfo :
             llvm::zip(SYCLDeviceActions, SYCLTargetInfoList)) {
          Action *A = std::get<0>(TargetActionInfo);
          DeviceTargetInfo &TargetInfo = std::get<1>(TargetActionInfo);

          OffloadAction::DeviceDependences Dep;
          Dep.add(*A, *TargetInfo.TC, TargetInfo.BoundArch, Action::OFK_SYCL);
          if (ExternalCudaAction) {
            assert(
                SYCLTargetInfoList.size() == 1 &&
                "Number of SYCL actions and toolchains/boundarch pairs do not "
                "match.");

            // Link with external CUDA action.
            ActionList LinkObjects;
            LinkObjects.push_back(
                C.MakeAction<OffloadAction>(Dep, A->getType()));
            LinkObjects.push_back(ExternalCudaAction);
            Action *DeviceLinkAction =
                C.MakeAction<LinkJobAction>(LinkObjects, types::TY_LLVM_BC);

            OffloadAction::DeviceDependences DDep;
            DDep.add(*DeviceLinkAction, *TargetInfo.TC, TargetInfo.BoundArch,
                     Action::OFK_SYCL);
            AL.push_back(C.MakeAction<OffloadAction>(DDep, A->getType()));

            ExternalCudaAction = nullptr;
          } else {
            AL.push_back(C.MakeAction<OffloadAction>(Dep, A->getType()));
          }
        }
        // We no longer need the action stored in this builder.
        SYCLDeviceActions.clear();
      }
    }

    // Performs device specific linking steps for the SYCL based toolchain.
    // This function is used for both the early AOT flow and the typical
    // offload device link flow.
    // When creating the standard offload device link flow during the link
    // phase, the ListIndex input provides an index against the
    // SYCLTargetInfoList. This is used to determine associated toolchain
    // information for the values being worked against to add the device link
    // steps. The generated device link steps are added via dependency
    // additions. For early AOT, ListIndex is the base device file that the
    // created device linking actions are performed against. The
    // DeviceLinkActions is used to hold the actions generated to be added to
    // the toolchain.
    // TODO: This function takes a list of items to work against. Update this
    // to work one action at a time, enabling the ability to pull out the
    // wrapping step to be performed solely on the host side of the toolchain.
    // Any FPGA specific behaviors should also be specifically scrutinized
    // to better compartmentalize that aspect of the compilation.
    void appendSYCLDeviceLink(const ActionList &ListIndex, const ToolChain *TC,
                              ActionList &DeviceLinkActions,
                              const char *BoundArch, bool SkipWrapper,
                              bool AddOffloadAction = false) {
      auto addDeps = [&](Action *A, const ToolChain *TC,
                         const char *BoundArch) {
        if (AddOffloadAction) {
          OffloadAction::DeviceDependences Deps;
          Deps.add(*A, *TC, BoundArch, Action::OFK_SYCL);
          DeviceLinkActions.push_back(
              C.MakeAction<OffloadAction>(Deps, A->getType()));
        } else
          DeviceLinkActions.push_back(A);
      };

      // List of device specific libraries to be fed into llvm-link.
      ActionList SYCLDeviceLibs;

      // List of device specific library 'objects' (FPGA AOCO libraries) that
      // are fed directly to the FPGA offline compiler.
      ActionList FPGADeviceLibObjects;

      // List of device objects that go through the device link step.
      ActionList LinkObjects;

      // List of FPGA AOC specific device objects/archives.
      ActionList FPGAAOCDevices;
      auto TargetTriple = TC->getTriple();
      auto IsNVPTX = TargetTriple.isNVPTX();
      auto IsAMDGCN = TargetTriple.isAMDGCN();
      auto IsSPIR = TargetTriple.isSPIROrSPIRV();
      bool IsSpirvAOT = TargetTriple.isSPIRAOT();
      const bool IsSYCLNativeCPU =
          TC->getAuxTriple() &&
          driver::isSYCLNativeCPU(TargetTriple, *TC->getAuxTriple());
      for (const auto &Input : ListIndex) {
        if (TargetTriple.getSubArch() == llvm::Triple::SPIRSubArch_fpga &&
            types::isFPGA(Input->getType())) {
          assert(BoundArch == nullptr &&
                 "fpga triple bounded arch not nullptr");
          // FPGA aoco does not go through the link, everything else does.
          if (Input->getType() == types::TY_FPGA_AOCO) {
            FPGADeviceLibObjects.push_back(Input);
            continue;
          }
          // FPGA aocr/aocx does not go through the link and is passed
          // directly to the backend compilation step (aocr) or wrapper (aocx)
          if (Args.hasArg(options::OPT_fintelfpga)) {
            if (Input->getType() == types::TY_FPGA_AOCR ||
                Input->getType() == types::TY_FPGA_AOCR_EMU ||
                Input->getType() == types::TY_FPGA_AOCX)
              // Save the AOCR device items.  These will be processed along
              // with the FPGAAOCArchives.
              FPGAAOCDevices.push_back(Input);
            else
              llvm_unreachable("Unexpected FPGA input type.");
          }
          continue;
        } else if (!types::isFPGA(Input->getType())) {
          // No need for any conversion if we are coming in from the
          // clang-offload-deps or regular compilation path.
          if (IsNVPTX || IsAMDGCN || ContainsOffloadDepsAction(Input) ||
              ContainsCompileOrAssembleAction(Input)) {
            LinkObjects.push_back(Input);
            continue;
          }
          // Any objects or lists of objects that come in from the unbundling
          // step can either be LLVM-IR or SPIR-V based.  Send these through
          // the spirv-to-ir-wrapper to convert to LLVM-IR to be properly
          // processed during the device link.
          Action *ConvertSPIRVAction = C.MakeAction<SpirvToIrWrapperJobAction>(
              Input, Input->getType() == types::TY_Tempfilelist
                         ? types::TY_Tempfilelist
                         : types::TY_LLVM_BC);
          LinkObjects.push_back(ConvertSPIRVAction);
        }
      }
      // Process AOCR/AOCR_EMU
      if (FPGAAOCDevices.size()) {
        assert(FPGAAOCDevices.size() == FPGAAOCArchives.size() &&
               "Unexpected number of AOC binaries");
        // Generate AOCX/AOCR
        // Input is the unbundled device binary.  Perform an additional
        // unbundle against the input file associated to grab the wrapped
        // device binary.
        for (auto AOCRItem : llvm::zip(FPGAAOCArchives, FPGAAOCDevices)) {
          Action *Archive = std::get<0>(AOCRItem);
          Action *Device = std::get<1>(AOCRItem);

          auto *UnbundleAction = C.MakeAction<OffloadUnbundlingJobAction>(
              Archive, types::TY_Tempfilelist);
          UnbundleAction->registerDependentActionInfo(TC, /*BoundArch=*/"",
                                                      Action::OFK_SYCL);
          auto *RenameUnbundle = C.MakeAction<FileTableTformJobAction>(
              UnbundleAction, types::TY_Tempfilelist, types::TY_Tempfilelist);
          RenameUnbundle->addRenameColumnTform(
              FileTableTformJobAction::COL_ZERO,
              FileTableTformJobAction::COL_SYM_AND_PROPS);

          // Wrap the unbundled device binary along with the additional
          // .bc file that contains the Symbols and Properties
          if (Device->getType() == types::TY_FPGA_AOCX) {
            auto *RenameAction = C.MakeAction<FileTableTformJobAction>(
                Device, types::TY_Tempfilelist, types::TY_Tempfilelist);
            RenameAction->addRenameColumnTform(
                FileTableTformJobAction::COL_ZERO,
                FileTableTformJobAction::COL_CODE);
            ActionList WrapperItems({RenameAction, RenameUnbundle});
            auto *DeviceWrappingAction = C.MakeAction<OffloadWrapperJobAction>(
                WrapperItems, types::TY_Object);
            addDeps(DeviceWrappingAction, TC, BoundArch);
          } else {
            auto *FPGAAOTAction =
                C.MakeAction<BackendCompileJobAction>(Device, FPGAOutType);
            auto *RenameAction = C.MakeAction<FileTableTformJobAction>(
                FPGAAOTAction, types::TY_Tempfilelist, types::TY_Tempfilelist);
            RenameAction->addRenameColumnTform(
                FileTableTformJobAction::COL_ZERO,
                FileTableTformJobAction::COL_CODE);
            ActionList WrapperItems({RenameAction, RenameUnbundle});
            auto *DeviceWrappingAction = C.MakeAction<OffloadWrapperJobAction>(
                WrapperItems, types::TY_Object);

            Action *DeviceAction = DeviceWrappingAction;
            if (Args.hasArg(options::OPT_fsycl_link_EQ)) {
              if (auto *OWA = dyn_cast<OffloadWrapperJobAction>(DeviceAction))
                OWA->setCompileStep(false);
              ActionList BundlingActions;
              BundlingActions.push_back(DeviceWrappingAction);

              // Wrap and compile the wrapped device device binary.  This will
              // be used later when consumed as the input .bc file to retain
              // the symbols and properties associated.
              DeviceAction = C.MakeAction<OffloadWrapperJobAction>(
                  BundlingActions, types::TY_Object);
              if (auto *OWA = dyn_cast<OffloadWrapperJobAction>(DeviceAction))
                OWA->setOffloadKind(Action::OFK_Host);
              // The Backend compilation step performed here is being done for
              // creating FPGA archives.  The possible split binaries after
              // sycl-post-link need to be individually wrapped as opposed to
              // being passed into the clang-offload-wrapper via a table and
              // using the -batch option - effectively creating a single
              // binary.  The resulting archive created from -fsycl-link should
              // not contain the singular binary, but should be individual
              // binaries to be consumed later by either the -fsycl-link=image
              // device compilation step or being linked into the final exe.
              //
              // Typical compile flow:
              //               .bc
              //                |
              //     sycl-post-link -split=kernel
              //                |
              //       +--------+--------+
              //       |        |        |
              //     split1   split2   split3
              //       |        |        |
              // llvm-spirv llvm-spirv llvm-spirv
              //       |        |        |
              //     ocloc    ocloc    ocloc
              //       |        |        |
              //       +--------+--------+
              //                |
              //     clang-offload-wrapper -batch
              //                |
              //               .o
              //
              // Individual wrap compile flow:
              //               .bc
              //                |
              //     sycl-post-link -split=kernel
              //                |
              //       +--------+--------+
              //       |        |        |
              //     split1   split2   split3
              //       |        |        |
              // llvm-spirv llvm-spirv llvm-spirv
              //       |        |        |
              //     ocloc    ocloc    ocloc
              //       |        |        |
              //     wrap     wrap     wrap
              //       |        |        |
              //      .o       .o       .o
              //
              Action *CompiledDeviceAction =
                  C.MakeAction<OffloadWrapperJobAction>(FPGAAOTAction,
                                                        types::TY_Tempfilelist);
              if (auto *OWA =
                      dyn_cast<OffloadWrapperJobAction>(CompiledDeviceAction))
                OWA->setWrapIndividualFiles();
              addDeps(CompiledDeviceAction, TC, BoundArch);
            }
            addDeps(DeviceAction, TC, BoundArch);
          }
        }
      }
      for (const auto &A : SYCLFinalDeviceList) {
        // Given the list of archives that have final device binaries, take
        // those archives and unbundle all of the devices seen.  These will
        // be added to the final host link with no additional processing.
        // Gather the targets to unbundle.
        auto Input(A.first);
        for (StringRef TargetString : A.second) {
          // Unbundle
          types::ID InputType = Input->getType();
          if (InputType == types::TY_Archive)
            InputType = types::TY_Tempfilelist;
          auto *UA = C.MakeAction<OffloadUnbundlingJobAction>(Input, InputType);
          UA->registerDependentActionInfo(TC, /*BoundArch=*/"",
                                          Action::OFK_SYCL);
          UA->setTargetString(TargetString.str());

          // Add lists to the final link.
          addDeps(UA, TC, "");
        }
      }
      if (!LinkObjects.empty()) {
        // The linkage actions subgraph leading to the offload wrapper.
        // [cond] Means incoming/outgoing dependence is created only when cond
        //        is true. A function of:
        //   n - target is NVPTX/AMDGCN
        //   a - SPIRV AOT compilation is requested
        //   s - device code split requested
        //   r - relocatable device code is requested
        //   f - link object output type is TY_Tempfilelist (fat archive)
        //   e - Embedded IR for fusion (-fsycl-embed-ir) was requested
        //       and target is NVPTX.
        //   * - "all other cases"
        //     - no condition means output/input is "always" present
        // First symbol indicates output/input type
        //   . - single file output (TY_SPIRV, TY_LLVM_BC,...)
        //   - - TY_Tempfilelist
        //   + - TY_Tempfiletable
        //
        //                   .-----------------.
        //                   |Link(LinkObjects)|
        //                   .-----------------.
        //                ----[-!rf]   [*]
        //               [-!rf]         |
        //         .-------------.      |
        //         | llvm-foreach|      |
        //         .-------------.      |
        //               [.]            |
        //                |             |
        //                |             |
        //         .---------------------------------------.
        //         |               PostLink                |[+e]----------------
        //         .---------------------------------------.                   |
        //                           [+*]                [+]                   |
        //                             |                  |                    |
        //                             |                  |                    |
        //                             |---------         |                    |
        //                             |        |         |                    |
        //                             |        |         |                    |
        //                             |      [+!rf]      |                    |
        //                             |  .-------------. |                    |
        //                             |  | llvm-foreach| |                    |
        //                             |  .-------------. |                    |
        //                             |        |         |                    |
        //                            [+*]    [+!rf]      |                    |
        //                      .-----------------.       |                    |
        //                      | FileTableTform  |       |                    |
        //                      | (extract "Code")|       |                    |
        //                      .-----------------.       |                    |
        //                              [-]               |-----------         |
        //           --------------------|                           |         |
        //           |                   |                           |         |
        //           |                   |-----------------          |         |
        //           |                   |                |          |         |
        //           |                   |               [-!rf]      |         |
        //           |                   |         .--------------.  |         |
        //           |                   |         |FileTableTform|  |         |
        //           |                   |         |   (merge)    |  |         |
        //           |                   |         .--------------.  |         |
        //           |                   |               [-]         |-------  |
        //           |                   |                |          |      |  |
        //           |                   |                |    ------|      |  |
        //           |                   |        --------|    |            |  |
        //          [.]                 [-*]   [-!rf]        [+!rf]         |  |
        //   .---------------.  .-------------------. .--------------.      |  |
        //   | finalizeNVPTX  | |  SPIRVTranslator  | |FileTableTform|      |  |
        //   | finalizeAMDGCN | |                   | |   (merge)    |      |  |
        //   .---------------.  .-------------------. . -------------.      |  |
        //          [.]             [-as]      [-!a]         |              |  |
        //           |                |          |           |              |  |
        //           |              [-s]         |           |              |  |
        //           |       .----------------.  |           |              |  |
        //           |       | BackendCompile |  |           |              |  |
        //           |       .----------------.  |     ------|              |  |
        //           |              [-s]         |     |                    |  |
        //           |                |          |     |                    |  |
        //           |              [-a]      [-!a]  [-!rf]                 |  |
        //           |              .--------------------.                  |  |
        //           -----------[-n]|   FileTableTform   |[+*]--------------|  |
        //                          |  (replace "Code")  |                     |
        //                          .--------------------.                     |
        //                                      |      -------------------------
        //                                    [+*]     | [+e]
        //         .--------------------------------------.
        //         |            OffloadWrapper            |
        //         .--------------------------------------.
        //
        ActionList FullLinkObjects;
        bool IsRDC = !tools::SYCL::shouldDoPerObjectFileLinking(C);
        if (IsRDC) {
          Action *DeviceLinkAction =
              C.MakeAction<LinkJobAction>(LinkObjects, types::TY_LLVM_BC);
          FullLinkObjects.push_back(DeviceLinkAction);
        } else
          FullLinkObjects = LinkObjects;

        // FIXME: Link all wrapper and fallback device libraries as default,
        // When spv online link is supported by all backends, the fallback
        // device libraries are only needed when current toolchain is using
        // AOT compilation.
        bool SYCLDeviceLibLinked = false;
        Action *NativeCPULib = nullptr;
        if (IsSPIR || IsNVPTX || IsAMDGCN || IsSYCLNativeCPU) {
          bool UseJitLink =
              IsSPIR &&
              Args.hasFlag(options::OPT_fsycl_device_lib_jit_link,
                           options::OPT_fno_sycl_device_lib_jit_link, false);
          bool UseAOTLink = IsSPIR && (IsSpirvAOT || !UseJitLink);
          SYCLDeviceLibLinked = addSYCLDeviceLibs(
              TC, SYCLDeviceLibs, UseAOTLink,
              C.getDefaultToolChain().getTriple().isWindowsMSVCEnvironment(),
              IsSYCLNativeCPU, NativeCPULib, BoundArch);
        }
        JobAction *LinkSYCLLibs =
            C.MakeAction<LinkJobAction>(SYCLDeviceLibs, types::TY_LLVM_BC);
        for (Action *FullLinkObject : FullLinkObjects) {
          if (FullLinkObject->getKind() ==
              clang::driver::Action::OffloadDepsJobClass)
            continue;
          Action *FullDeviceLinkAction = nullptr;
          ActionList WrapperInputs;

          if (SYCLDeviceLibLinked) {
            if (IsRDC) {
              // First object has to be non-DeviceLib for only-needed to be
              // passed.
              SYCLDeviceLibs.insert(SYCLDeviceLibs.begin(), FullLinkObject);
              FullDeviceLinkAction = C.MakeAction<LinkJobAction>(
                  SYCLDeviceLibs, types::TY_LLVM_BC);
            } else {
              FullDeviceLinkAction = FullLinkObject;

              ActionList DeviceCodeAndSYCLLibs{FullDeviceLinkAction,
                                               LinkSYCLLibs};
              JobAction *LinkDeviceCode = C.MakeAction<LinkJobAction>(
                  DeviceCodeAndSYCLLibs, types::TY_LLVM_BC);

              if (FullDeviceLinkAction->getType() == types::TY_Tempfilelist) {
                // If our compiler input outputs a temp file list (eg. fat
                // static archive), we need to link the device code against
                // each entry in the static archive.
                auto *ParallelLinkDeviceCode =
                    C.MakeAction<ForEachWrappingAction>(
                        cast<JobAction>(FullDeviceLinkAction), LinkDeviceCode);
                // The SYCL device library action tree should not be
                // for-eached, it only needs to happen once total. The
                // for-each action should start linking device code with the
                // device libraries.
                std::function<void(const Action *)> traverseActionTree =
                    [&](const Action *Act) {
                      ParallelLinkDeviceCode->addSerialAction(Act);
                      for (const auto &Input : Act->getInputs()) {
                        traverseActionTree(Input);
                      }
                    };
                traverseActionTree(LinkSYCLLibs);
                ActionList TformInputs{FullDeviceLinkAction,
                                       ParallelLinkDeviceCode};
                auto *ReplaceFilesAction =
                    C.MakeAction<FileTableTformJobAction>(
                        TformInputs, types::TY_Tempfilelist,
                        types::TY_Tempfilelist);
                ReplaceFilesAction->addReplaceColumnTform(
                    FileTableTformJobAction::COL_ZERO,
                    FileTableTformJobAction::COL_ZERO);
                ReplaceFilesAction->addExtractColumnTform(
                    FileTableTformJobAction::COL_ZERO, false /*drop titles*/);
                FullDeviceLinkAction = ReplaceFilesAction;
              } else {
                // If our compiler input is singular, just do a single link.
                FullDeviceLinkAction = LinkDeviceCode;
              }
            }
          } else
            FullDeviceLinkAction = FullLinkObject;

          // reflects whether current target is ahead-of-time and can't
          // support runtime setting of specialization constants
          bool IsAOT = IsNVPTX || IsAMDGCN || IsSpirvAOT || IsSYCLNativeCPU;

          // post link is not optional - even if not splitting, always need to
          // process specialization constants
          types::ID PostLinkOutType = IsSPIR || IsSYCLNativeCPU
                                          ? types::TY_Tempfiletable
                                          : types::TY_LLVM_BC;
          auto createPostLinkAction = [&]() {
            // For SPIR-V targets, force TY_Tempfiletable.
            auto TypedPostLinkAction = C.MakeAction<SYCLPostLinkJobAction>(
                FullDeviceLinkAction, PostLinkOutType, types::TY_Tempfiletable);
            TypedPostLinkAction->setRTSetsSpecConstants(!IsAOT);
            return TypedPostLinkAction;
          };
          Action *PostLinkAction = createPostLinkAction();
          if (IsSYCLNativeCPU) {
            if (NativeCPULib) {
              // The native cpu device lib is linked without --only-needed
              // as it contains builtins not referenced in source code but
              // needed by the native cpu backend.
              clang::driver::ActionList AllLibs = {FullDeviceLinkAction,
                                                   NativeCPULib};
              FullDeviceLinkAction =
                  C.MakeAction<LinkJobAction>(AllLibs, types::TY_LLVM_BC);
            }
            // for SYCL Native CPU, we just take the linked device
            // modules, lower them to an object file , and link it to the host
            // object file.
            auto *BackendAct = C.MakeAction<BackendJobAction>(
                FullDeviceLinkAction, types::TY_PP_Asm);
            auto *AsmAct =
                C.MakeAction<AssembleJobAction>(BackendAct, types::TY_Object);
            addDeps(AsmAct, TC, BoundArch);
            auto *DeviceWrappingAction = C.MakeAction<OffloadWrapperJobAction>(
                PostLinkAction, types::TY_Object);
            addDeps(DeviceWrappingAction, TC, BoundArch);
            continue;
          }
          if ((IsNVPTX || IsAMDGCN) &&
              Args.hasArg(options::OPT_fsycl_embed_ir)) {
            // When compiling for Nvidia/AMD devices and the user requested the
            // IR to be embedded in the application (via option), run the output
            // of sycl-post-link (filetable referencing LLVM Bitcode + symbols)
            // through the offload wrapper and link the resulting object to the
            // application.
            auto *WrapBitcodeAction = C.MakeAction<OffloadWrapperJobAction>(
                PostLinkAction, types::TY_Object, true);
            addDeps(WrapBitcodeAction, TC, BoundArch);
          }
          bool NoRDCFatStaticArchive =
              !IsRDC &&
              FullDeviceLinkAction->getType() == types::TY_Tempfilelist;
          if (NoRDCFatStaticArchive)
            PostLinkAction = C.MakeAction<ForEachWrappingAction>(
                cast<JobAction>(FullDeviceLinkAction),
                cast<JobAction>(PostLinkAction));

          auto createExtractIRFilesAction = [&]() {
            auto *TypedExtractIRFilesAction =
                C.MakeAction<FileTableTformJobAction>(
                    PostLinkAction,
                    IsSPIR ? types::TY_Tempfilelist : PostLinkAction->getType(),
                    types::TY_Tempfilelist);
            // single column w/o title fits TY_Tempfilelist format
            TypedExtractIRFilesAction->addExtractColumnTform(
                FileTableTformJobAction::COL_CODE, false /*drop titles*/);
            return TypedExtractIRFilesAction;
          };

          Action *ExtractIRFilesAction = createExtractIRFilesAction();
          // Device binaries that are individually wrapped when creating an
          // FPGA Archive.
          ActionList FPGAArchiveWrapperInputs;

          if (IsNVPTX || IsAMDGCN) {
            JobAction *FinAction =
                IsNVPTX ? finalizeNVPTXDependences(ExtractIRFilesAction,
                                                   TC->getTriple())
                        : finalizeAMDGCNDependences(ExtractIRFilesAction,
                                                    TC->getTriple());
            auto *ForEachWrapping = C.MakeAction<ForEachWrappingAction>(
                cast<JobAction>(ExtractIRFilesAction), FinAction);

            ActionList TformInputs{PostLinkAction, ForEachWrapping};
            auto *ReplaceFilesAction = C.MakeAction<FileTableTformJobAction>(
                TformInputs, types::TY_Tempfiletable, types::TY_Tempfiletable);
            ReplaceFilesAction->addReplaceColumnTform(
                FileTableTformJobAction::COL_CODE,
                FileTableTformJobAction::COL_CODE);

            WrapperInputs.push_back(ReplaceFilesAction);
          } else {
            if (NoRDCFatStaticArchive) {
              ExtractIRFilesAction = C.MakeAction<ForEachWrappingAction>(
                  cast<JobAction>(FullDeviceLinkAction),
                  cast<JobAction>(ExtractIRFilesAction));

              auto *MergeAllTablesIntoOne =
                  C.MakeAction<FileTableTformJobAction>(ExtractIRFilesAction,
                                                        types::TY_Tempfilelist,
                                                        types::TY_Tempfilelist);
              MergeAllTablesIntoOne->addMergeTform(
                  FileTableTformJobAction::COL_ZERO);
              ExtractIRFilesAction = MergeAllTablesIntoOne;
            }
            // For SPIRV-based targets - translate to SPIRV then optionally
            // compile ahead-of-time to native architecture
            Action *BuildCodeAction = C.MakeAction<SPIRVTranslatorJobAction>(
                ExtractIRFilesAction, types::TY_Tempfilelist);

            // After the Link, wrap the files before the final host link
            if (IsAOT) {
              types::ID OutType = types::TY_Tempfilelist;
              if (!DeviceCodeSplit) {
                OutType = (TargetTriple.getSubArch() ==
                           llvm::Triple::SPIRSubArch_fpga)
                              ? FPGAOutType
                              : types::TY_Image;
              }
              // Do the additional Ahead of Time compilation when the specific
              // triple calls for it (provided a valid subarch).
              ActionList BEInputs;
              BEInputs.push_back(BuildCodeAction);
              auto unbundleAdd = [&](Action *A, types::ID T) {
                ActionList AL;
                AL.push_back(A);
                Action *UnbundleAction =
                    C.MakeAction<OffloadUnbundlingJobAction>(AL, T);
                BEInputs.push_back(UnbundleAction);
              };
              // Send any known objects/archives through the unbundler to grab
              // the dependency file associated.  This is only done for
              // -fintelfpga.
              for (Action *A : FPGAObjectInputs)
                unbundleAdd(A, types::TY_FPGA_Dependencies);
              for (Action *A : FPGAArchiveInputs)
                unbundleAdd(A, types::TY_FPGA_Dependencies_List);
              for (const auto &A : FPGADeviceLibObjects)
                BEInputs.push_back(A);
              BuildCodeAction =
                  C.MakeAction<BackendCompileJobAction>(BEInputs, OutType);
            }
            if (NoRDCFatStaticArchive) {
              auto *MergeAllTablesIntoOne =
                  C.MakeAction<FileTableTformJobAction>(PostLinkAction,
                                                        types::TY_Tempfilelist,
                                                        types::TY_Tempfilelist);
              MergeAllTablesIntoOne->addMergeTform(
                  FileTableTformJobAction::COL_ZERO);
              PostLinkAction = MergeAllTablesIntoOne;
            }
            ActionList TformInputs{PostLinkAction, BuildCodeAction};
            auto *ReplaceFilesAction = C.MakeAction<FileTableTformJobAction>(
                TformInputs, types::TY_Tempfiletable, types::TY_Tempfiletable);
            ReplaceFilesAction->addReplaceColumnTform(
                FileTableTformJobAction::COL_CODE,
                FileTableTformJobAction::COL_CODE);
            WrapperInputs.push_back(ReplaceFilesAction);
            FPGAArchiveWrapperInputs.push_back(BuildCodeAction);
          }
          if (SkipWrapper) {
            // Wrapper step not requested.
            withBoundArchForToolChain(TC, [&](const char *BoundArch) {
              addDeps(WrapperInputs.front(), TC, BoundArch);
            });
            continue;
          }

          // After the Link, wrap the files before the final host link
          // Add the unbundled wrapped AOC device binary to the wrapper
          // call.
          auto *DeviceWrappingAction = C.MakeAction<OffloadWrapperJobAction>(
              WrapperInputs, types::TY_Object);

          if (IsSpirvAOT) {
            // For FPGA with -fsycl-link, we need to bundle the output.
            if (TargetTriple.getSubArch() == llvm::Triple::SPIRSubArch_fpga) {
              Action *DeviceAction = DeviceWrappingAction;
              if (Args.hasArg(options::OPT_fsycl_link_EQ)) {
                // We do not want to compile the wrapped binary before the link.
                if (auto *OWA = dyn_cast<OffloadWrapperJobAction>(DeviceAction))
                  OWA->setCompileStep(false);
                ActionList BundlingActions;
                BundlingActions.push_back(DeviceWrappingAction);

                // Wrap and compile the wrapped device device binary.  This will
                // be used later when consumed as the input .bc file to retain
                // the symbols and properties associated.
                DeviceAction = C.MakeAction<OffloadWrapperJobAction>(
                    BundlingActions, types::TY_Object);
                if (auto *OWA = dyn_cast<OffloadWrapperJobAction>(DeviceAction))
                  OWA->setOffloadKind(Action::OFK_Host);
                Action *CompiledDeviceAction =
                    C.MakeAction<OffloadWrapperJobAction>(
                        FPGAArchiveWrapperInputs, types::TY_Tempfilelist);
                if (auto *OWA =
                        dyn_cast<OffloadWrapperJobAction>(CompiledDeviceAction))
                  OWA->setWrapIndividualFiles();
                addDeps(CompiledDeviceAction, TC, nullptr);
              }
              addDeps(DeviceAction, TC, nullptr);
            } else {
              bool AddBA =
                  (TargetTriple.getSubArch() == llvm::Triple::SPIRSubArch_gen &&
                   BoundArch != nullptr);
              addDeps(DeviceWrappingAction, TC, AddBA ? BoundArch : nullptr);
            }
          } else {
            withBoundArchForToolChain(TC, [&](const char *BoundArch) {
              addDeps(DeviceWrappingAction, TC, BoundArch);
            });
          }
        }
      }
    }

    bool addSYCLDeviceLibs(const ToolChain *TC, ActionList &DeviceLinkObjects,
                           bool isSpirvAOT, bool isMSVCEnv, bool isNativeCPU,
                           Action *&NativeCPULib, const char *BoundArch) {
      int NumOfDeviceLibLinked = 0;
      SmallVector<SmallString<128>, 4> LibLocCandidates;
      SYCLInstallation.getSYCLDeviceLibPath(LibLocCandidates);

      SmallVector<std::string, 8> DeviceLibraries;
      DeviceLibraries =
          tools::SYCL::getDeviceLibraries(C, TC->getTriple(), isSpirvAOT);

      for (const auto &DeviceLib : DeviceLibraries) {
        for (const auto &LLCandidate : LibLocCandidates) {
          SmallString<128> LibName(LLCandidate);
          llvm::sys::path::append(LibName, DeviceLib);
          if (llvm::sys::fs::exists(LibName)) {
            // NativeCPU currently only needs libsycl-nativecpu_utils and
            // libclc, so temporarily skip other device libs in invocation.
            // Todo: remove once NativeCPU tests the other libraries.
            if (isNativeCPU &&
                !LibName.str().contains("libsycl-nativecpu_utils"))
              continue;

            ++NumOfDeviceLibLinked;
            Arg *InputArg = MakeInputArg(Args, C.getDriver().getOpts(),
                                         Args.MakeArgString(LibName));
            if (TC->getTriple().isSPIR() &&
                TC->getTriple().getSubArch() ==
                    llvm::Triple::SPIRSubArch_fpga) {
              auto *SYCLDeviceLibsInputAction =
                  C.MakeAction<InputAction>(*InputArg, types::TY_Object);
              auto *SYCLDeviceLibsUnbundleAction =
                  C.MakeAction<OffloadUnbundlingJobAction>(
                      SYCLDeviceLibsInputAction);

              // We are using BoundArch="" here since the NVPTX bundles in
              // the devicelib .o files do not contain any arch information
              SYCLDeviceLibsUnbundleAction->registerDependentActionInfo(
                  TC, /*BoundArch=*/"", Action::OFK_SYCL);
              OffloadAction::DeviceDependences Dep;
              Dep.add(*SYCLDeviceLibsUnbundleAction, *TC, /*BoundArch=*/"",
                      Action::OFK_SYCL);
              auto *SYCLDeviceLibsDependenciesAction =
                  C.MakeAction<OffloadAction>(
                      Dep, SYCLDeviceLibsUnbundleAction->getType());
              DeviceLinkObjects.push_back(SYCLDeviceLibsDependenciesAction);
            } else {
              // We are using the LLVM-IR device libraries directly, no need
              // to unbundle any objects.
              auto *SYCLDeviceLibsInputAction =
                  C.MakeAction<InputAction>(*InputArg, types::TY_LLVM_BC);
              DeviceLinkObjects.push_back(SYCLDeviceLibsInputAction);
            }

            // The device link stage may remove symbols not referenced in the
            // source code. Since libsycl-nativecpu_utils contains such symbols
            // which are later needed by the NativeCPU backend passes we link
            // that library separately afterwards without --only-needed.
            if (isNativeCPU) {
              assert(!NativeCPULib);
              NativeCPULib = DeviceLinkObjects.back();
              DeviceLinkObjects.pop_back();
            }

            break;
          }
        }
      }

      if (!NumOfDeviceLibLinked)
        return false;

      // For NVPTX and NativeCPU we need to also link libclc at the same stage
      // that we link all of the unbundled SYCL libdevice objects together.
      if (TC->getTriple().isNVPTX() || isNativeCPU) {
        std::string LibSpirvFile;
        if (Args.hasArg(options::OPT_fsycl_libspirv_path_EQ)) {
          auto ProvidedPath =
              Args.getLastArgValue(options::OPT_fsycl_libspirv_path_EQ).str();
          if (llvm::sys::fs::exists(ProvidedPath))
            LibSpirvFile = ProvidedPath;
        } else {
          SmallVector<StringRef, 2> LibraryPaths;

          // Expected path w/out install.
          SmallString<256> WithoutInstallPath(C.getDriver().ResourceDir);
          llvm::sys::path::append(WithoutInstallPath, Twine("../../clc"));
          LibraryPaths.emplace_back(WithoutInstallPath.c_str());

          // Expected path w/ install.
          SmallString<256> WithInstallPath(C.getDriver().ResourceDir);
          llvm::sys::path::append(WithInstallPath, Twine("../../../share/clc"));
          LibraryPaths.emplace_back(WithInstallPath.c_str());

          // Select remangled libclc variant
          StringRef LibSpirvTargetNamePref =
              TC->getAuxTriple()->isOSWindows()
                  ? "remangled-l32-signed_char.libspirv-"
                  : "remangled-l64-signed_char.libspirv-";

          for (StringRef LibraryPath : LibraryPaths) {
            SmallString<128> LibSpirvTargetFile(LibraryPath);
            llvm::sys::path::append(LibSpirvTargetFile,
                                    LibSpirvTargetNamePref +
                                        TC->getTripleString() + ".bc");
            if (llvm::sys::fs::exists(LibSpirvTargetFile) ||
                Args.hasArg(options::OPT__HASH_HASH_HASH)) {
              LibSpirvFile = std::string(LibSpirvTargetFile.str());
              break;
            }
          }
        }
        if (!LibSpirvFile.empty()) {
          Arg *LibClcInputArg = MakeInputArg(Args, C.getDriver().getOpts(),
                                             Args.MakeArgString(LibSpirvFile));
          auto *SYCLLibClcInputAction =
              C.MakeAction<InputAction>(*LibClcInputArg, types::TY_LLVM_BC);
          DeviceLinkObjects.push_back(SYCLLibClcInputAction);
        }
      }

      // For NVPTX we also need to link with the CUDA libdevice
      if (TC->getTriple().isNVPTX() && !Args.hasArg(options::OPT_nogpulib)) {
        const toolchains::CudaToolChain *CudaTC =
            static_cast<const toolchains::CudaToolChain *>(TC);
        std::string LibDeviceFile =
            CudaTC->CudaInstallation.getLibDeviceFile(BoundArch);
        if (!LibDeviceFile.empty()) {
          Arg *CudaDeviceLibInputArg = MakeInputArg(
              Args, C.getDriver().getOpts(), Args.MakeArgString(LibDeviceFile));
          auto *SYCLDeviceLibInputAction = C.MakeAction<InputAction>(
              *CudaDeviceLibInputArg, types::TY_LLVM_BC);
          DeviceLinkObjects.push_back(SYCLDeviceLibInputAction);
        }
      }

      return true;
    }

    void appendLinkDependences(OffloadAction::DeviceDependences &DA) override {
      for (auto &SAI : SYCLAOTInputs) {
        // Extract binary file name
        std::string FN(SAI.second);
        const char *FNStr = Args.MakeArgString(FN);
        Arg *myArg = Args.MakeSeparateArg(
            nullptr, C.getDriver().getOpts().getOption(options::OPT_INPUT),
            FNStr);
        auto *SYCLAdd =
            C.MakeAction<InputAction>(*myArg, types::TY_SYCL_FATBIN);
        auto *DeviceWrappingAction =
            C.MakeAction<OffloadWrapperJobAction>(SYCLAdd, types::TY_Object);

        // Extract the target triple for this binary
        llvm::Triple TT(SAI.first);
        // Extract the toolchain for this target triple
        auto SYCLDeviceTC = llvm::find_if(
            ToolChains, [&](auto &TC) { return TC->getTriple() == TT; });
        assert(SYCLDeviceTC != ToolChains.end() &&
               "No toolchain found for this AOT input");

        DA.add(*DeviceWrappingAction, **SYCLDeviceTC,
               /*BoundArch=*/nullptr, Action::OFK_SYCL);
      }
    }

    void addDeviceLinkDependencies(OffloadDepsJobAction *DA) override {
      unsigned I = 0;
      for (auto &TargetInfo : SYCLTargetInfoList) {
        DA->registerDependentActionInfo(TargetInfo.TC, TargetInfo.BoundArch,
                                        Action::OFK_SYCL);
        DeviceLinkerInputs[I++].push_back(DA);
      }
    }

    /// Initialize the GPU architecture list from arguments - this populates
    /// `GpuArchList` from `--offload-arch` flags. Only relevant if compiling to
    /// CUDA or AMDGCN. Return true if any initialization errors are found.
    /// FIXME: "offload-arch" and the BoundArch mechanism should also be
    // used in the SYCLToolChain for SPIR-V AOT to track the offload
    // architecture instead of the Triple sub-arch it currently uses.
    bool initializeGpuArchMap() {
      const OptTable &Opts = C.getDriver().getOpts();
      for (auto *A : Args) {
        unsigned Index;
        llvm::Triple *TargetBE = nullptr;

        auto GetTripleIt = [&, this](llvm::StringRef Triple) {
          llvm::Triple TargetTriple{Triple};
          auto TripleIt = llvm::find_if(SYCLTripleList, [&](auto &SYCLTriple) {
            return SYCLTriple == TargetTriple;
          });
          return TripleIt != SYCLTripleList.end() ? &*TripleIt : nullptr;
        };

        if (A->getOption().matches(options::OPT_Xsycl_backend_EQ)) {
          TargetBE = GetTripleIt(A->getValue(0));
          // Passing device args: -Xsycl-target-backend=<triple> -opt=val.
          if (TargetBE)
            Index = Args.getBaseArgs().MakeIndex(A->getValue(1));
          else
            continue;
        } else if (A->getOption().matches(options::OPT_Xsycl_backend)) {
          if (SYCLTripleList.size() > 1) {
            C.getDriver().Diag(diag::err_drv_Xsycl_target_missing_triple)
                << A->getSpelling();
            continue;
          }
          // Passing device args: -Xsycl-target-backend -opt=val.
          TargetBE = &SYCLTripleList.front();
          Index = Args.getBaseArgs().MakeIndex(A->getValue(0));
        } else
          continue;

        auto ParsedArg = Opts.ParseOneArg(Args, Index);

        // TODO: Support --no-cuda-gpu-arch, --{,no-}cuda-gpu-arch=all.
        if (ParsedArg &&
            ParsedArg->getOption().matches(options::OPT_offload_arch_EQ)) {
          const char *ArchStr = ParsedArg->getValue(0);
          if (TargetBE->isNVPTX()) {
            // CUDA arch also applies to AMDGCN ...
            OffloadArch Arch = StringToOffloadArch(ArchStr);
            if (Arch == OffloadArch::UNKNOWN || !IsNVIDIAOffloadArch(Arch)) {
              C.getDriver().Diag(clang::diag::err_drv_cuda_bad_gpu_arch)
                  << ArchStr;
              continue;
            }
            ArchStr = OffloadArchToString(Arch);
          } else if (TargetBE->isAMDGCN()) {
            llvm::StringMap<bool> Features;
            auto Arch = parseTargetID(
                *getHIPOffloadTargetTriple(C.getDriver(), C.getInputArgs()),
                ArchStr, &Features);
            if (!Arch) {
              C.getDriver().Diag(clang::diag::err_drv_bad_target_id) << ArchStr;
              continue;
            }
            auto CanId = getCanonicalTargetID(Arch.value(), Features);
            ArchStr = Args.MakeArgStringRef(CanId);
          }
          ParsedArg->claim();
          GpuArchList.emplace_back(*TargetBE, ArchStr);
          A->claim();
        }
      }

      // Handle defaults architectures
      for (auto &Triple : SYCLTripleList) {
        // For NVIDIA use SM_50 as a default
        if (Triple.isNVPTX() && llvm::none_of(GpuArchList, [&](auto &P) {
              return P.first.isNVPTX();
            })) {
          const char *DefaultArch = OffloadArchToString(OffloadArch::SM_50);
          GpuArchList.emplace_back(Triple, DefaultArch);
        }

        // For AMD require the architecture to be set by the user
        if (Triple.isAMDGCN() && llvm::none_of(GpuArchList, [&](auto &P) {
              return P.first.isAMDGCN();
            })) {
          C.getDriver().Diag(clang::diag::err_drv_sycl_missing_amdgpu_arch)
              << (SYCLTripleList.size() > 1) << Triple.str();
          return true;
        }
      }

      return false;
    }

    // Goes through all of the arguments, including inputs expected for the
    // linker directly, to determine if the targets contained in the objects and
    // archives match target expectations being performed.
    void
    checkForOffloadMismatch(Compilation &C, DerivedArgList &Args,
                            SmallVector<DeviceTargetInfo, 4> &Targets) const {
      if (Targets.empty())
        return;

      SmallVector<const char *, 16> OffloadLibArgs(
          getLinkerArgs(C, Args, true));
      // Gather all of the sections seen in the offload objects/archives
      SmallVector<std::string, 4> UniqueSections;
      for (StringRef OLArg : OffloadLibArgs) {
        SmallVector<std::string, 4> Sections(getOffloadSections(C, OLArg));
        for (auto &Section : Sections) {
          // We only care about sections that start with 'sycl-'.  Also remove
          // the prefix before adding it.
          std::string Prefix("sycl-");
          if (Section.compare(0, Prefix.length(), Prefix) != 0)
            continue;

          std::string Arch = Section.substr(Prefix.length());

          // There are a few different variants for FPGA, if we see one, just
          // use the default FPGA triple to reduce possible match confusion.
          if (Arch.compare(0, 4, "fpga") == 0)
            Arch = C.getDriver().getSYCLDeviceTriple("spir64_fpga").str();

          if (std::find(UniqueSections.begin(), UniqueSections.end(), Arch) ==
              UniqueSections.end())
            UniqueSections.push_back(Arch);
        }
      }

      if (!UniqueSections.size())
        return;

      for (auto &SyclTarget : Targets) {
        std::string SectionTriple = SyclTarget.TC->getTriple().str();
        if (SyclTarget.BoundArch) {
          SectionTriple += "-";
          SectionTriple += SyclTarget.BoundArch;
        }
        // If any matching section is found, we are good.
        if (std::find(UniqueSections.begin(), UniqueSections.end(),
                      SectionTriple) != UniqueSections.end())
          continue;
        // If any section found is an 'image' based object that was created
        // with the intention of not requiring the matching SYCL target, do
        // not emit the diagnostic.
        if (SyclTarget.TC->getTriple().isSPIROrSPIRV()) {
          bool SectionFound = false;
          for (auto Section : UniqueSections) {
            if (SectionFound)
              break;
            SmallVector<std::string, 3> ArchList = {"spir64_gen", "spir64_fpga",
                                                    "spir64_x86_64"};
            for (auto ArchStr : ArchList) {
              std::string Arch(ArchStr + "_image");
              if (Section.find(Arch) != std::string::npos) {
                SectionFound = true;
                break;
              }
            }
            // Use of -fsycl-force-target=triple forces the compiler to use the
            // specified target triple when extracting device code from any of
            // the given objects on the command line. If the target specified
            // in -fsycl-force-target is found in a fat object, do not emit the
            // target mismatch warning.
            if (const Arg *ForceTarget = C.getInputArgs().getLastArg(
                    options::OPT_fsycl_force_target_EQ)) {
              StringRef Val(ForceTarget->getValue());
              llvm::Triple TT(C.getDriver().getSYCLDeviceTriple(Val));
              if (TT.normalize() == Section) {
                SectionFound = true;
                break;
              }
            }
          }
          if (SectionFound)
            continue;
        }
        // Didn't find any matches, return the full list for the diagnostic.
        SmallString<128> ArchListStr;
        int Cnt = 0;
        for (std::string Section : UniqueSections) {
          if (Cnt)
            ArchListStr += ", ";
          ArchListStr += Section;
          Cnt++;
        }
        if (tools::SYCL::shouldDoPerObjectFileLinking(C)) {
          C.getDriver().Diag(diag::err_drv_no_rdc_sycl_target_missing)
              << SectionTriple << ArchListStr;
          C.setContainsError();
        } else {
          C.getDriver().Diag(diag::warn_drv_sycl_target_missing)
              << SectionTriple << ArchListStr;
        }
      }
    }

    // Function checks that user passed -fsycl-add-default-spec-consts-image
    // flag with at least one AOT target. If no AOT target has been passed then
    // a warning is issued.
    void checkForMisusedAddDefaultSpecConstsImageFlag(
        Compilation &C, const DerivedArgList &Args,
        const SmallVector<DeviceTargetInfo, 4> &Targets) const {
      if (!Args.hasFlag(options::OPT_fsycl_add_default_spec_consts_image,
                        options::OPT_fno_sycl_add_default_spec_consts_image,
                        false))
        return;

      bool foundAOT = std::any_of(
          Targets.begin(), Targets.end(), [](const DeviceTargetInfo &DTI) {
            llvm::Triple T = DTI.TC->getTriple();
            bool isSpirvAOT =
                T.getSubArch() == llvm::Triple::SPIRSubArch_fpga ||
                T.getSubArch() == llvm::Triple::SPIRSubArch_gen ||
                T.getSubArch() == llvm::Triple::SPIRSubArch_x86_64;

            return T.isNVPTX() || T.isAMDGCN() || isSpirvAOT;
          });

      if (!foundAOT)
        C.getDriver().Diag(
            diag::warn_drv_fsycl_add_default_spec_consts_image_flag_in_non_AOT);
    }

    // Go through the offload sections of the provided binary.  Gather all
    // all of the sections which match the expected format of the triple
    // generated when creating fat objects that contain full device binaries.
    // Expected format is sycl-<aot_arch>_image-unknown-unknown.
    //   <aot_arch> values:  spir64_gen, spir64_x86_64, spir64_fpga
    SmallVector<std::string, 4> deviceBinarySections(Compilation &C,
                                                     const StringRef &Input) {
      SmallVector<std::string, 4> Sections(getOffloadSections(C, Input));
      SmallVector<std::string, 4> FinalDeviceSections;
      for (auto S : Sections) {
        SmallVector<std::string, 3> ArchList = {"spir64_gen", "spir64_fpga",
                                                "spir64_x86_64"};
        for (auto A : ArchList) {
          std::string Arch("sycl-" + A + "_image");
          if (S.find(Arch) != std::string::npos)
            FinalDeviceSections.push_back(S);
        }
      }
      return FinalDeviceSections;
    }

    bool initialize() override {
      using namespace tools::SYCL;
      // Get the SYCL toolchains. If we don't get any, the action builder will
      // know there is nothing to do related to SYCL offloading.
      auto SYCLTCRange = C.getOffloadToolChains<Action::OFK_SYCL>();
      for (auto TI = SYCLTCRange.first, TE = SYCLTCRange.second; TI != TE;
           ++TI)
        ToolChains.push_back(TI->second);

      // Nothing to offload if no SYCL Toolchain
      if (ToolChains.empty())
        return false;

      auto *DeviceCodeSplitArg =
          Args.getLastArg(options::OPT_fsycl_device_code_split_EQ);
      // -fsycl-device-code-split is an alias to
      // -fsycl-device-code-split=auto
      DeviceCodeSplit = DeviceCodeSplitArg &&
                        DeviceCodeSplitArg->getValue() != StringRef("off");
      // Gather information about the SYCL Ahead of Time targets.  The targets
      // are determined on the SubArch values passed along in the triple.
      Arg *SYCLTargets =
          C.getInputArgs().getLastArg(options::OPT_fsycl_targets_EQ);
      Arg *SYCLfpga = C.getInputArgs().getLastArg(options::OPT_fintelfpga);
      bool HasValidSYCLRuntime = C.getInputArgs().hasFlag(
          options::OPT_fsycl, options::OPT_fno_sycl, false);
      bool SYCLfpgaTriple = false;
      bool ShouldAddDefaultTriple = true;
      bool GpuInitHasErrors = false;
      bool HasSYCLTargetsOption = SYCLTargets;

      // Make -fintelfpga flag imply -fsycl.
      if (SYCLfpga && !HasValidSYCLRuntime)
        HasValidSYCLRuntime = true;

      if (HasSYCLTargetsOption) {
        if (SYCLTargets) {
          Arg *SYCLTargetsValues = SYCLTargets;
          // Fill SYCLTripleList
          llvm::StringMap<StringRef> FoundNormalizedTriples;
          for (StringRef Val : SYCLTargetsValues->getValues()) {
            StringRef UserTargetName(Val);
            bool GPUHasArch = false;
            if (auto ValidDevice = gen::isGPUTarget<gen::IntelGPU>(Val)) {
              if (ValidDevice->empty())
                // Unrecognized, we have already diagnosed this earlier; skip.
                continue;
              // Add the proper -device value to the list.
              GpuArchList.emplace_back(
                  C.getDriver().getSYCLDeviceTriple("spir64_gen"),
                  ValidDevice->data());
              UserTargetName = "spir64_gen";
              GPUHasArch = true;
            } else if (auto ValidDevice =
                           gen::isGPUTarget<gen::NvidiaGPU>(Val)) {
              if (ValidDevice->empty())
                // Unrecognized, we have already diagnosed this earlier; skip.
                continue;
              // Add the proper -device value to the list.
              GpuArchList.emplace_back(
                  C.getDriver().getSYCLDeviceTriple("nvptx64-nvidia-cuda"),
                  ValidDevice->data());
              UserTargetName = "nvptx64-nvidia-cuda";
            } else if (auto ValidDevice = gen::isGPUTarget<gen::AmdGPU>(Val)) {
              if (ValidDevice->empty())
                // Unrecognized, we have already diagnosed this earlier; skip.
                continue;
              // Add the proper -device value to the list.
              GpuArchList.emplace_back(
                  C.getDriver().getSYCLDeviceTriple("amdgcn-amd-amdhsa"),
                  ValidDevice->data());
              UserTargetName = "amdgcn-amd-amdhsa";
            } else if (Val == "native_cpu") {
              const ToolChain *HostTC =
                  C.getSingleOffloadToolChain<Action::OFK_Host>();
              llvm::Triple TT = HostTC->getTriple();
              SYCLTripleList.push_back(TT);
              continue;
            }

<<<<<<< HEAD
            llvm::Triple TT(C.getDriver().MakeSYCLDeviceTriple(UserTargetName));
            if (!isValidSYCLTriple(TT))
              continue;
            std::string NormalizedName =
                C.getDriver().MakeSYCLDeviceTriple(Val).normalize();
=======
            llvm::Triple TT(
                C.getDriver().getSYCLDeviceTriple(Val, SYCLTargetsValues));
            std::string NormalizedName = TT.normalize();
>>>>>>> 6dc419fc

            // Make sure we don't have a duplicate triple.
            auto Duplicate = FoundNormalizedTriples.find(NormalizedName);
            if (Duplicate != FoundNormalizedTriples.end())
              continue;

            // Store the current triple so that we can check for duplicates in
            // the following iterations.
            FoundNormalizedTriples[NormalizedName] = Val;

            SYCLTripleList.push_back(
                C.getDriver().getSYCLDeviceTriple(UserTargetName));
            if (TT.getSubArch() == llvm::Triple::SPIRSubArch_fpga)
              SYCLfpgaTriple = true;
            // For user specified spir64_gen, add an empty device value as a
            // placeholder.
            if (TT.getSubArch() == llvm::Triple::SPIRSubArch_gen && !GPUHasArch)
              GpuArchList.emplace_back(TT, nullptr);
          }

          // Fill GpuArchList, end if there are issues in initializingGpuArchMap
          GpuInitHasErrors = initializeGpuArchMap();
          if (GpuInitHasErrors)
            return true;

          size_t GenIndex = 0;
          // Fill SYCLTargetInfoList
          for (auto &TT : SYCLTripleList) {
            auto TCIt = llvm::find_if(
                ToolChains, [&](auto &TC) { return TT == TC->getTriple(); });
            assert(TCIt != ToolChains.end() &&
                   "Toolchain was not created for this platform");
            if (!TT.isNVPTX() && !TT.isAMDGCN()) {
              // When users specify the target as 'intel_gpu_*', the proper
              // triple is 'spir64_gen'.  The given string from intel_gpu_*
              // is the target device.
              if (TT.isSPIR() &&
                  TT.getSubArch() == llvm::Triple::SPIRSubArch_gen) {
                // Multiple spir64_gen targets are allowed to be used via the
                // -fsycl-targets=spir64_gen and -fsycl-targets=intel_gpu_*
                // specifiers. Using an index through the known GpuArchList
                // values, increment through them accordingly to allow for
                // the multiple settings as well as preventing re-use.
                while (TT != GpuArchList[GenIndex].first &&
                       GenIndex < GpuArchList.size())
                  ++GenIndex;
                if (GpuArchList[GenIndex].first != TT)
                  // No match.
                  continue;
                StringRef Device(GpuArchList[GenIndex].second);
                SYCLTargetInfoList.emplace_back(
                    *TCIt, Device.empty() ? nullptr : Device.data());
                ++GenIndex;
                continue;
              }
              SYCLTargetInfoList.emplace_back(*TCIt, nullptr);
            } else {
              const char *OffloadArch = nullptr;
              for (auto &A : GpuArchList) {
                if (TT == A.first) {
                  OffloadArch = A.second;
                  break;
                }
              }
              assert(OffloadArch && "Failed to find matching arch.");
              SYCLTargetInfoList.emplace_back(*TCIt, OffloadArch);
            }
          }
        }
      } else if (HasValidSYCLRuntime) {
        // -fsycl is provided without -fsycl-*targets.
        bool SYCLfpga = C.getInputArgs().hasArg(options::OPT_fintelfpga);
        // -fsycl -fintelfpga implies spir64_fpga
        const char *SYCLTargetArch =
            SYCLfpga ? "spir64_fpga" : getDefaultSYCLArch(C);
        llvm::Triple TT = C.getDriver().getSYCLDeviceTriple(SYCLTargetArch);
        auto TCIt = llvm::find_if(
            ToolChains, [&](auto &TC) { return TT == TC->getTriple(); });
        assert(TCIt != ToolChains.end() &&
               "Toolchain was not created for this platform");
        SYCLTripleList.push_back(TT);
        SYCLTargetInfoList.emplace_back(*TCIt, nullptr);
        if (SYCLfpga)
          SYCLfpgaTriple = true;
      }

      WrapDeviceOnlyBinary =
          Args.hasArg(options::OPT_fsycl_link_EQ) && !SYCLfpgaTriple;
      // Device only compilation for -fsycl-link (no FPGA)
      CompileDeviceOnly = WrapDeviceOnlyBinary;

      // Set the FPGA output type based on command line (-fsycl-link).
      if (auto *A = C.getInputArgs().getLastArg(options::OPT_fsycl_link_EQ)) {
        FPGAOutType = (A->getValue() == StringRef("early"))
                          ? types::TY_FPGA_AOCR
                          : types::TY_FPGA_AOCX;
        if (C.getDriver().IsFPGAEmulationMode())
          FPGAOutType = (A->getValue() == StringRef("early"))
                            ? types::TY_FPGA_AOCR_EMU
                            : types::TY_FPGA_AOCX;
      }

      auto makeInputAction = [&](const StringRef Name,
                                 types::ID Type) -> Action * {
        const llvm::opt::OptTable &Opts = C.getDriver().getOpts();
        Arg *InputArg = MakeInputArg(Args, Opts, Args.MakeArgString(Name));
        Action *Current = C.MakeAction<InputAction>(*InputArg, Type);
        return Current;
      };
      // Populate FPGA archives that could contain dep files to be
      // incorporated into the aoc compilation.  Consider AOCR type archives
      // as well for tracking symbols and properties information.
      if (SYCLfpgaTriple && Args.hasArg(options::OPT_fintelfpga)) {
        SmallVector<const char *, 16> LinkArgs(getLinkerArgs(C, Args));
        for (StringRef LA : LinkArgs) {
          if (isStaticArchiveFile(LA) && hasOffloadSections(C, LA, Args)) {
            FPGAArchiveInputs.push_back(makeInputAction(LA, types::TY_Archive));
            for (types::ID Type : {types::TY_FPGA_AOCR, types::TY_FPGA_AOCR_EMU,
                                   types::TY_FPGA_AOCX}) {
              if (hasFPGABinary(C, LA.str(), Type)) {
                FPGAAOCArchives.push_back(makeInputAction(LA, Type));
                break;
              }
            }
          }
        }
      }
      // Discover any objects and archives that contain final device binaries.
      if (HasValidSYCLRuntime) {
        SmallVector<const char *, 16> LinkArgs(getLinkerArgs(C, Args, true));
        for (StringRef LA : LinkArgs) {
          SmallVector<std::string, 4> DeviceTargets(
              deviceBinarySections(C, LA));
          if (!DeviceTargets.empty()) {
            bool IsArchive = isStaticArchiveFile(LA);
            types::ID FileType =
                IsArchive ? types::TY_Archive : types::TY_Object;
            SYCLFinalDeviceList.push_back(
                std::make_pair(makeInputAction(LA, FileType), DeviceTargets));
          }
        }
      }

      if (ShouldAddDefaultTriple && addSYCLDefaultTriple(C, SYCLTripleList)) {
        // If a SYCLDefaultTriple is added to SYCLTripleList,
        // add new target to SYCLTargetInfoList
        llvm::Triple TT = SYCLTripleList.front();
        auto TCIt = llvm::find_if(
            ToolChains, [&](auto &TC) { return TT == TC->getTriple(); });
        SYCLTargetInfoList.emplace_back(*TCIt, nullptr);
      }
      if (SYCLTargetInfoList.empty()) {
        // If there are no SYCL Targets add the front toolchain, this is for
        // `-fsycl-device-only` is provided with no `fsycl` or when all dummy
        // targets are given
        const auto *TC = ToolChains.front();
        SYCLTargetInfoList.emplace_back(TC, nullptr);
      }

      checkForOffloadMismatch(C, Args, SYCLTargetInfoList);
      checkForMisusedAddDefaultSpecConstsImageFlag(C, Args, SYCLTargetInfoList);

      // Define macros associated with `any_device_has/all_devices_have`
      // according to the aspects defined in the DeviceConfigFile for the SYCL
      // targets.
      // We are using the Traits population function in multiple offloading
      // models.  These use different containers for the toolchain and arch
      // values.  Convert the list for usage with the new model expectations.
      SmallVector<std::pair<const ToolChain *, StringRef>> TCAndArchs;
      for (auto &TargetInfo : SYCLTargetInfoList) {
        const ToolChain *TC = TargetInfo.TC;
        StringRef Arch(TargetInfo.BoundArch);
        std::pair<const ToolChain *, StringRef> TCAndArch(TC, Arch);
        TCAndArchs.push_back(TCAndArch);
      }
      tools::SYCL::populateSYCLDeviceTraitsMacrosArgs(C, Args, TCAndArchs);

      DeviceLinkerInputs.resize(SYCLTargetInfoList.size());
      return false;
    }

    bool canUseBundlerUnbundler() const override {
      // SYCL should use bundled files whenever possible.
      return true;
    }
  };

  ///
  /// TODO: Add the implementation for other specialized builders here.
  ///

  /// Specialized builders being used by this offloading action builder.
  SmallVector<DeviceActionBuilder *, 4> SpecializedBuilders;

  /// Flag set to true if all valid builders allow file bundling/unbundling.
  bool CanUseBundler;

public:
  OffloadingActionBuilder(Compilation &C, DerivedArgList &Args,
                          const Driver::InputList &Inputs)
      : C(C) {
    // Create a specialized builder for each device toolchain.

    IsValid = true;

    // Create a specialized builder for CUDA.
    SpecializedBuilders.push_back(
        new CudaActionBuilder(C, Args, Inputs, *this));

    // Create a specialized builder for HIP.
    SpecializedBuilders.push_back(new HIPActionBuilder(C, Args, Inputs, *this));

    // Create a specialized builder for OpenMP.
    SpecializedBuilders.push_back(
        new OpenMPActionBuilder(C, Args, Inputs, *this));

    // Create a specialized builder for SYCL.
    SpecializedBuilders.push_back(
        new SYCLActionBuilder(C, Args, Inputs, *this));

    //
    // TODO: Build other specialized builders here.
    //

    // Initialize all the builders, keeping track of errors. If all valid
    // builders agree that we can use bundling, set the flag to true.
    unsigned ValidBuilders = 0u;
    unsigned ValidBuildersSupportingBundling = 0u;
    for (auto *SB : SpecializedBuilders) {
      IsValid = IsValid && !SB->initialize();

      // Update the counters if the builder is valid.
      if (SB->isValid()) {
        ++ValidBuilders;
        if (SB->canUseBundlerUnbundler())
          ++ValidBuildersSupportingBundling;
      }
    }
    CanUseBundler =
        ValidBuilders && ValidBuilders == ValidBuildersSupportingBundling;
  }

  ~OffloadingActionBuilder() {
    for (auto *SB : SpecializedBuilders)
      delete SB;
  }

  /// Push an action coming from a specialized DeviceActionBuilder (i.e.,
  /// foreign action) to the other ones
  void pushForeignAction(Action *A) {
    for (auto *SB : SpecializedBuilders) {
      if (SB->isValid())
        SB->pushForeignAction(A);
    }
  }

  /// Record a host action and its originating input argument.
  void recordHostAction(Action *HostAction, const Arg *InputArg) {
    assert(HostAction && "Invalid host action");
    assert(InputArg && "Invalid input argument");
    auto Loc = HostActionToInputArgMap.try_emplace(HostAction, InputArg).first;
    assert(Loc->second == InputArg &&
           "host action mapped to multiple input arguments");
    (void)Loc;
  }

  /// Generate an action that adds device dependences (if any) to a host action.
  /// If no device dependence actions exist, just return the host action \a
  /// HostAction. If an error is found or if no builder requires the host action
  /// to be generated, return nullptr.
  Action *
  addDeviceDependencesToHostAction(Action *HostAction, const Arg *InputArg,
                                   phases::ID CurPhase, phases::ID FinalPhase,
                                   DeviceActionBuilder::PhasesTy &Phases) {
    if (!IsValid)
      return nullptr;

    if (SpecializedBuilders.empty())
      return HostAction;

    assert(HostAction && "Invalid host action!");
    recordHostAction(HostAction, InputArg);

    OffloadAction::DeviceDependences DDeps;
    // Check if all the programming models agree we should not emit the host
    // action. Also, keep track of the offloading kinds employed.
    auto &OffloadKind = InputArgToOffloadKindMap[InputArg];
    unsigned InactiveBuilders = 0u;
    unsigned IgnoringBuilders = 0u;
    for (auto *SB : SpecializedBuilders) {
      if (!SB->isValid()) {
        ++InactiveBuilders;
        continue;
      }
      auto RetCode =
          SB->getDeviceDependences(DDeps, CurPhase, FinalPhase, Phases);

      // If the builder explicitly says the host action should be ignored,
      // we need to increment the variable that tracks the builders that request
      // the host object to be ignored.
      if (RetCode == DeviceActionBuilder::ABRT_Ignore_Host)
        ++IgnoringBuilders;

      // Unless the builder was inactive for this action, we have to record the
      // offload kind because the host will have to use it.
      if (RetCode != DeviceActionBuilder::ABRT_Inactive)
        OffloadKind |= SB->getAssociatedOffloadKind();
    }

    // If all builders agree that the host object should be ignored, just return
    // nullptr.
    if (IgnoringBuilders &&
        SpecializedBuilders.size() == (InactiveBuilders + IgnoringBuilders))
      return nullptr;

    if (DDeps.getActions().empty())
      return HostAction;

    // Add host-cuda-sycl offload kind for the SYCL compilation of .cu files
    if (OffloadKind == (Action::OFK_Cuda | Action::OFK_SYCL)) {
      OffloadAction::HostDependence HDep(
          *HostAction, *C.getSingleOffloadToolChain<Action::OFK_Host>(),
          /*BoundArch=*/nullptr, Action::OFK_SYCL | Action::OFK_Cuda);
      return C.MakeAction<OffloadAction>(HDep, DDeps);
    }

    // We have dependences we need to bundle together. We use an offload action
    // for that.
    OffloadAction::HostDependence HDep(
        *HostAction, *C.getSingleOffloadToolChain<Action::OFK_Host>(),
        /*BoundArch=*/nullptr, DDeps);
    return C.MakeAction<OffloadAction>(HDep, DDeps);
  }

  // Update Input action to reflect FPGA device archive specifics based
  // on archive contents.
  bool updateInputForFPGA(Action *&A, const Arg *InputArg,
                          DerivedArgList &Args) {
    std::string InputName = InputArg->getAsString(Args);
    const Driver &D = C.getDriver();
    // Only check for FPGA device information when using fpga SubArch.
    if (A->getType() == types::TY_Object && isObjectFile(InputName))
      return true;

    auto ArchiveTypeMismatch = [&D, &InputName](bool EmitDiag) {
      if (EmitDiag)
        D.Diag(clang::diag::warn_drv_mismatch_fpga_archive) << InputName;
    };
    // Type FPGA aoco is a special case for static archives
    if (A->getType() == types::TY_FPGA_AOCO) {
      if (!hasFPGABinary(C, InputName, types::TY_FPGA_AOCO))
        return false;
      A = C.MakeAction<InputAction>(*InputArg, types::TY_FPGA_AOCO);
      return true;
    }

    // Type FPGA aocx is considered the same way for Hardware and Emulation.
    if (hasFPGABinary(C, InputName, types::TY_FPGA_AOCX)) {
      A = C.MakeAction<InputAction>(*InputArg, types::TY_FPGA_AOCX);
      return true;
    }

    SmallVector<std::pair<types::ID, bool>, 4> FPGAAOCTypes = {
        {types::TY_FPGA_AOCR, false},
        {types::TY_FPGA_AOCR_EMU, true}};
    for (const auto &ArchiveType : FPGAAOCTypes) {
      bool BinaryFound = hasFPGABinary(C, InputName, ArchiveType.first);
      if (BinaryFound && ArchiveType.second == D.IsFPGAEmulationMode()) {
        // Binary matches check and emulation type, we keep this one.
        A = C.MakeAction<InputAction>(*InputArg, ArchiveType.first);
        return true;
      }
      ArchiveTypeMismatch(BinaryFound &&
                          ArchiveType.second == D.IsFPGAHWMode());
    }
    return true;
  }

  /// Generate an action that adds a host dependence to a device action. The
  /// results will be kept in this action builder. Return true if an error was
  /// found.
  bool addHostDependenceToDeviceActions(Action *&HostAction,
                                        const Arg *InputArg,
                                        DerivedArgList &Args) {
    if (!IsValid)
      return true;

    // An FPGA AOCX input does not have a host dependence to the unbundler
    if (HostAction->getType() == types::TY_FPGA_AOCX)
      return false;
    recordHostAction(HostAction, InputArg);

    // If we are supporting bundling/unbundling and the current action is an
    // input action of non-source file, we replace the host action by the
    // unbundling action. The bundler tool has the logic to detect if an input
    // is a bundle or not and if the input is not a bundle it assumes it is a
    // host file. Therefore it is safe to create an unbundling action even if
    // the input is not a bundle.
    bool HasFPGATarget = false;
    if (CanUseBundler && isa<InputAction>(HostAction) &&
        InputArg->getOption().getKind() == llvm::opt::Option::InputClass &&
        !InputArg->getOption().hasFlag(options::LinkerInput) &&
        (!types::isSrcFile(HostAction->getType()) ||
         HostAction->getType() == types::TY_PP_HIP)) {
      ActionList HostActionList;
      Action *A(HostAction);
      bool HasSPIRTarget = false;
      // Only check for FPGA device information when using fpga SubArch.
      auto SYCLTCRange = C.getOffloadToolChains<Action::OFK_SYCL>();
      for (auto TI = SYCLTCRange.first, TE = SYCLTCRange.second; TI != TE;
           ++TI) {
        HasFPGATarget |= TI->second->getTriple().getSubArch() ==
                         llvm::Triple::SPIRSubArch_fpga;
        HasSPIRTarget |= TI->second->getTriple().isSPIROrSPIRV();
      }
      bool isArchive = !(HostAction->getType() == types::TY_Object &&
                         isObjectFile(InputArg->getAsString(Args)));
      if (!HasFPGATarget && isArchive &&
          HostAction->getType() == types::TY_FPGA_AOCO)
        // Archive with Non-FPGA target with AOCO type should not be unbundled.
        return false;
      if (HasFPGATarget && !updateInputForFPGA(A, InputArg, Args))
        return false;
      // FIXME - unbundling action with -fsycl-link is unbundling for both host
      // and device, where only the device is needed.
      auto UnbundlingHostAction = C.MakeAction<OffloadUnbundlingJobAction>(
          A, (HasSPIRTarget && HostAction->getType() == types::TY_Archive)
                 ? types::TY_Tempfilelist
                 : A->getType());
      UnbundlingHostAction->registerDependentActionInfo(
          C.getSingleOffloadToolChain<Action::OFK_Host>(),
          /*BoundArch=*/StringRef(), Action::OFK_Host);
      HostAction = UnbundlingHostAction;
      recordHostAction(HostAction, InputArg);
    }

    assert(HostAction && "Invalid host action!");

    // Register the offload kinds that are used.
    auto &OffloadKind = InputArgToOffloadKindMap[InputArg];
    for (auto *SB : SpecializedBuilders) {
      if (!SB->isValid())
        continue;

      auto RetCode = SB->addDeviceDependences(HostAction);

      // Host dependences for device actions are not compatible with that same
      // action being ignored.
      assert(RetCode != DeviceActionBuilder::ABRT_Ignore_Host &&
             "Host dependence not expected to be ignored.!");

      // Unless the builder was inactive for this action, we have to record the
      // offload kind because the host will have to use it.
      if (RetCode != DeviceActionBuilder::ABRT_Inactive)
        OffloadKind |= SB->getAssociatedOffloadKind();
    }

    // Do not use unbundler if the Host does not depend on device action.
    // Now that we have unbundled the object, when doing -fsycl-link we
    // want to continue the host link with the input object.
    if ((OffloadKind == Action::OFK_None && CanUseBundler) ||
        (Args.hasArg(options::OPT_fsycl_link_EQ) && !HasFPGATarget) ||
        (HasFPGATarget && ((Args.hasArg(options::OPT_fsycl_link_EQ) &&
                            HostAction->getType() == types::TY_Object))))
      if (auto *UA = dyn_cast<OffloadUnbundlingJobAction>(HostAction))
        HostAction = UA->getInputs().back();

    return false;
  }

  /// Add the offloading top level actions that are specific for unique
  /// linking situations where objects are used at only the device link
  /// with no intermedate steps.
  bool appendTopLevelLinkAction(ActionList &AL) {
    // Get the device actions to be appended.
    ActionList OffloadAL;
    for (auto *SB : SpecializedBuilders) {
      if (!SB->isValid())
        continue;
      SB->appendTopLevelLinkAction(OffloadAL);
    }
    // Append the device actions.
    AL.append(OffloadAL.begin(), OffloadAL.end());
    return false;
  }

  /// Add the offloading top level actions to the provided action list. This
  /// function can replace the host action by a bundling action if the
  /// programming models allow it.
  bool appendTopLevelActions(ActionList &AL, Action *HostAction,
                             const Arg *InputArg) {
    if (HostAction)
      recordHostAction(HostAction, InputArg);

    // Get the device actions to be appended.
    ActionList OffloadAL;
    for (auto *SB : SpecializedBuilders) {
      if (!SB->isValid())
        continue;
      SB->appendTopLevelActions(OffloadAL);
    }

    // If we can use the bundler, replace the host action by the bundling one in
    // the resulting list. Otherwise, just append the device actions. For
    // device only compilation, HostAction is a null pointer, therefore only do
    // this when HostAction is not a null pointer.
    if (CanUseBundler && HostAction &&
        HostAction->getType() != types::TY_Nothing && !OffloadAL.empty()) {
      // Add the host action to the list in order to create the bundling action.
      OffloadAL.push_back(HostAction);

      // We expect that the host action was just appended to the action list
      // before this method was called.
      assert(HostAction == AL.back() && "Host action not in the list??");
      HostAction = C.MakeAction<OffloadBundlingJobAction>(OffloadAL);
      recordHostAction(HostAction, InputArg);
      AL.back() = HostAction;
    } else
      AL.append(OffloadAL.begin(), OffloadAL.end());

    // Propagate to the current host action (if any) the offload information
    // associated with the current input.
    if (HostAction)
      HostAction->propagateHostOffloadInfo(InputArgToOffloadKindMap[InputArg],
                                           /*BoundArch=*/nullptr);
    return false;
  }

  /// Create link job from the given host inputs and feed the result to offload
  /// deps job which fetches device dependencies from the linked host image.
  /// Offload deps output is then forwarded to active device action builders so
  /// they can add it to the device linker inputs.
  void addDeviceLinkDependenciesFromHost(ActionList &LinkerInputs) {
    if (isSYCLNativeCPU(C.getArgs())) {
      // SYCL Native CPU doesn't need deps from clang-offload-deps.
      return;
    }
    // Link image for reading dependencies from it.
    auto *LA = C.MakeAction<LinkJobAction>(LinkerInputs,
                                           types::TY_Host_Dependencies_Image);

    // Calculate all the offload kinds used in the current compilation.
    unsigned ActiveOffloadKinds = 0u;
    for (auto &I : InputArgToOffloadKindMap)
      ActiveOffloadKinds |= I.second;

    OffloadAction::HostDependence HDep(
        *LA, *C.getSingleOffloadToolChain<Action::OFK_Host>(),
        /*BoundArch*/ nullptr, ActiveOffloadKinds);

    auto *DA = C.MakeAction<OffloadDepsJobAction>(HDep, types::TY_LLVM_BC);

    for (auto *SB : SpecializedBuilders) {
      if (!SB->isValid())
        continue;
      SB->addDeviceLinkDependencies(DA);
    }
  }

  void appendDeviceLinkActions(ActionList &AL) {
    for (DeviceActionBuilder *SB : SpecializedBuilders) {
      if (!SB->isValid())
        continue;
      SB->appendLinkDeviceActions(AL);
    }
  }

  void makeHostLinkDeviceOnlyAction(ActionList &Inputs) {
    // Build a list of device linking actions.
    ActionList DeviceAL;
    appendDeviceLinkActions(DeviceAL);
    if (DeviceAL.empty())
      return;

    // Let builders add host linking actions.
    Action *HA = nullptr;
    for (DeviceActionBuilder *SB : SpecializedBuilders) {
      if (!SB->isValid())
        continue;
      HA = SB->appendLinkHostActions(DeviceAL);
      if (!HA)
        continue;
      // This created host action has no originating input argument, therefore
      // needs to set its offloading kind directly.
      HA->propagateHostOffloadInfo(SB->getAssociatedOffloadKind(),
                                   /*BoundArch=*/nullptr);
      Inputs.push_back(HA);
    }
  }

  void makeHostLinkAction(ActionList &LinkerInputs) {

    bool IsCUinSYCL = false;
    for (auto &I : InputArgToOffloadKindMap) {
      if (I.second == (Action::OFK_Cuda | Action::OFK_SYCL)) {
        IsCUinSYCL = true;
      }
    }

    // Add offload action for the SYCL compilation of .cu files
    if (IsCUinSYCL) {
      for (size_t i = 0; i < LinkerInputs.size(); ++i) {
        OffloadAction::HostDependence HDep(
            *LinkerInputs[i], *C.getSingleOffloadToolChain<Action::OFK_Host>(),
            nullptr,
            InputArgToOffloadKindMap[HostActionToInputArgMap[LinkerInputs[i]]]);
        LinkerInputs[i] = C.MakeAction<OffloadAction>(HDep);
      }
    }

    // Build a list of device linking actions.
    ActionList DeviceAL;
    appendDeviceLinkActions(DeviceAL);
    if (DeviceAL.empty())
      return;

    // Let builders add host linking actions.
    Action* HA = nullptr;
    for (DeviceActionBuilder *SB : SpecializedBuilders) {
      if (!SB->isValid())
        continue;
      HA = SB->appendLinkHostActions(DeviceAL);
      // This created host action has no originating input argument, therefore
      // needs to set its offloading kind directly.
      if (HA) {
        HA->propagateHostOffloadInfo(SB->getAssociatedOffloadKind(),
                                     /*BoundArch=*/nullptr);
        LinkerInputs.push_back(HA);
      } else {
        // Nothing appended to create a singular input, so add each device
        // individually to the inputs.
        for (auto &DeviceAction : DeviceAL) {
          DeviceAction->propagateHostOffloadInfo(SB->getAssociatedOffloadKind(),
                                                 /*BoundArch=*/nullptr);
          LinkerInputs.push_back(DeviceAction);
        }
      }
    }
  }

  /// Processes the host linker action. This currently consists of replacing it
  /// with an offload action if there are device link objects and propagate to
  /// the host action all the offload kinds used in the current compilation. The
  /// resulting action is returned.
  Action *processHostLinkAction(Action *HostAction) {
    // Add all the dependences from the device linking actions.
    OffloadAction::DeviceDependences DDeps;
    for (auto *SB : SpecializedBuilders) {
      if (!SB->isValid())
        continue;

      SB->appendLinkDependences(DDeps);
    }

    // Calculate all the offload kinds used in the current compilation.
    unsigned ActiveOffloadKinds = 0u;
    for (auto &I : InputArgToOffloadKindMap)
      ActiveOffloadKinds |= I.second;

    // If we don't have device dependencies, we don't have to create an offload
    // action.
    if (DDeps.getActions().empty()) {
      // Set all the active offloading kinds to the link action. Given that it
      // is a link action it is assumed to depend on all actions generated so
      // far.
      HostAction->setHostOffloadInfo(ActiveOffloadKinds,
                                     /*BoundArch=*/nullptr);
      // Propagate active offloading kinds for each input to the link action.
      // Each input may have different active offloading kind.
      for (auto *A : HostAction->inputs()) {
        auto ArgLoc = HostActionToInputArgMap.find(A);
        if (ArgLoc == HostActionToInputArgMap.end())
          continue;
        auto OFKLoc = InputArgToOffloadKindMap.find(ArgLoc->second);
        if (OFKLoc == InputArgToOffloadKindMap.end())
          continue;
        A->propagateHostOffloadInfo(OFKLoc->second, /*BoundArch=*/nullptr);
      }
      return HostAction;
    }

    // Create the offload action with all dependences. When an offload action
    // is created the kinds are propagated to the host action, so we don't have
    // to do that explicitly here.
    OffloadAction::HostDependence HDep(
        *HostAction, *C.getSingleOffloadToolChain<Action::OFK_Host>(),
        /*BoundArch*/ nullptr, ActiveOffloadKinds);
    return C.MakeAction<OffloadAction>(HDep, DDeps);
  }

  void unbundleStaticArchives(Compilation &C, DerivedArgList &Args) {
    if (!Args.hasFlag(options::OPT_fsycl, options::OPT_fno_sycl, false))
      return;

    // Go through all of the args, and create a Linker specific argument list.
    // When dealing with fat static archives each archive is individually
    // unbundled.
    SmallVector<const char *, 16> LinkArgs(getLinkerArgs(C, Args));
    const llvm::opt::OptTable &Opts = C.getDriver().getOpts();
    auto unbundleStaticLib = [&](types::ID T, const StringRef &A) {
      Arg *InputArg = MakeInputArg(Args, Opts, Args.MakeArgString(A));
      Action *Current = C.MakeAction<InputAction>(*InputArg, T);
      addHostDependenceToDeviceActions(Current, InputArg, Args);
      auto PL = types::getCompilationPhases(T);
      addDeviceDependencesToHostAction(Current, InputArg, phases::Link,
                                       PL.back(), PL);
    };
    for (StringRef LA : LinkArgs) {
      // At this point, we will process the archives for FPGA AOCO and
      // individual archive unbundling for Windows.
      if (!isStaticArchiveFile(LA))
        continue;
      // FPGA AOCX/AOCR files are archives, but we do not want to unbundle them
      // here as they have already been unbundled and processed for linking.
      // TODO: The multiple binary checks for FPGA types getting a little out
      // of hand. Improve this by doing a single scan of the args and holding
      // that in a data structure for reference.
      if (hasFPGABinary(C, LA.str(), types::TY_FPGA_AOCX) ||
          hasFPGABinary(C, LA.str(), types::TY_FPGA_AOCR) ||
          hasFPGABinary(C, LA.str(), types::TY_FPGA_AOCR_EMU))
        continue;
      if (hasOffloadSections(C, LA, Args)) {
        // Pass along the static libraries to check if we need to add them for
        // unbundling for FPGA AOT static lib usage.  Uses FPGA aoco type to
        // differentiate if aoco unbundling is needed.  Unbundling of aoco is
        // not needed for emulation, as these are treated as regular archives.
        if (C.getDriver().IsFPGAHWMode())
          unbundleStaticLib(types::TY_FPGA_AOCO, LA);
        unbundleStaticLib(types::TY_Archive, LA);
      }
    }
  }
};
} // anonymous namespace.

void Driver::handleArguments(Compilation &C, DerivedArgList &Args,
                             const InputList &Inputs,
                             ActionList &Actions) const {

  // Ignore /Yc/Yu if both /Yc and /Yu passed but with different filenames.
  Arg *YcArg = Args.getLastArg(options::OPT__SLASH_Yc);
  Arg *YuArg = Args.getLastArg(options::OPT__SLASH_Yu);
  if (YcArg && YuArg && strcmp(YcArg->getValue(), YuArg->getValue()) != 0) {
    Diag(clang::diag::warn_drv_ycyu_different_arg_clang_cl);
    Args.eraseArg(options::OPT__SLASH_Yc);
    Args.eraseArg(options::OPT__SLASH_Yu);
    YcArg = YuArg = nullptr;
  }
  if (YcArg && Inputs.size() > 1) {
    Diag(clang::diag::warn_drv_yc_multiple_inputs_clang_cl);
    Args.eraseArg(options::OPT__SLASH_Yc);
    YcArg = nullptr;
  }

  Arg *FinalPhaseArg;
  phases::ID FinalPhase = getFinalPhase(Args, &FinalPhaseArg);

  if (FinalPhase == phases::Link) {
    if (Args.hasArgNoClaim(options::OPT_hipstdpar)) {
      Args.AddFlagArg(nullptr, getOpts().getOption(options::OPT_hip_link));
      Args.AddFlagArg(nullptr,
                      getOpts().getOption(options::OPT_frtlib_add_rpath));
    }
    // Emitting LLVM while linking disabled except in HIPAMD Toolchain
    if (Args.hasArg(options::OPT_emit_llvm) && !Args.hasArg(options::OPT_hip_link))
      Diag(clang::diag::err_drv_emit_llvm_link);
    if (C.getDefaultToolChain().getTriple().isWindowsMSVCEnvironment() &&
        LTOMode != LTOK_None &&
        !Args.getLastArgValue(options::OPT_fuse_ld_EQ)
             .starts_with_insensitive("lld"))
      Diag(clang::diag::err_drv_lto_without_lld);

    // If -dumpdir is not specified, give a default prefix derived from the link
    // output filename. For example, `clang -g -gsplit-dwarf a.c -o x` passes
    // `-dumpdir x-` to cc1. If -o is unspecified, use
    // stem(getDefaultImageName()) (usually stem("a.out") = "a").
    if (!Args.hasArg(options::OPT_dumpdir)) {
      Arg *FinalOutput = Args.getLastArg(options::OPT_o, options::OPT__SLASH_o);
      Arg *Arg = Args.MakeSeparateArg(
          nullptr, getOpts().getOption(options::OPT_dumpdir),
          Args.MakeArgString(
              (FinalOutput ? FinalOutput->getValue()
                           : llvm::sys::path::stem(getDefaultImageName())) +
              "-"));
      Arg->claim();
      Args.append(Arg);
    }
  }

  if (FinalPhase == phases::Preprocess || Args.hasArg(options::OPT__SLASH_Y_)) {
    // If only preprocessing or /Y- is used, all pch handling is disabled.
    // Rather than check for it everywhere, just remove clang-cl pch-related
    // flags here.
    Args.eraseArg(options::OPT__SLASH_Fp);
    Args.eraseArg(options::OPT__SLASH_Yc);
    Args.eraseArg(options::OPT__SLASH_Yu);
    YcArg = YuArg = nullptr;
  }

  bool LinkOnly = phases::Link == FinalPhase && Inputs.size() > 0;
  for (auto &I : Inputs) {
    types::ID InputType = I.first;
    const Arg *InputArg = I.second;

    auto PL = types::getCompilationPhases(InputType);

    phases::ID InitialPhase = PL[0];
    LinkOnly = LinkOnly && phases::Link == InitialPhase && PL.size() == 1;

    // If the first step comes after the final phase we are doing as part of
    // this compilation, warn the user about it.
    if (InitialPhase > FinalPhase) {
      if (InputArg->isClaimed())
        continue;

      // Claim here to avoid the more general unused warning.
      InputArg->claim();

      // Suppress all unused style warnings with -Qunused-arguments
      if (Args.hasArg(options::OPT_Qunused_arguments))
        continue;

      // Special case when final phase determined by binary name, rather than
      // by a command-line argument with a corresponding Arg.
      if (CCCIsCPP())
        Diag(clang::diag::warn_drv_input_file_unused_by_cpp)
            << InputArg->getAsString(Args) << getPhaseName(InitialPhase);
      // Special case '-E' warning on a previously preprocessed file to make
      // more sense.
      else if (InitialPhase == phases::Compile &&
               (Args.getLastArg(options::OPT__SLASH_EP,
                                options::OPT__SLASH_P) ||
                Args.getLastArg(options::OPT_E) ||
                Args.getLastArg(options::OPT_M, options::OPT_MM)) &&
               getPreprocessedType(InputType) == types::TY_INVALID)
        Diag(clang::diag::warn_drv_preprocessed_input_file_unused)
            << InputArg->getAsString(Args) << !!FinalPhaseArg
            << (FinalPhaseArg ? FinalPhaseArg->getOption().getName() : "");
      else
        Diag(clang::diag::warn_drv_input_file_unused)
            << InputArg->getAsString(Args) << getPhaseName(InitialPhase)
            << !!FinalPhaseArg
            << (FinalPhaseArg ? FinalPhaseArg->getOption().getName() : "");
      continue;
    }

    if (YcArg) {
      // Add a separate precompile phase for the compile phase.
      if (FinalPhase >= phases::Compile) {
        const types::ID HeaderType = lookupHeaderTypeForSourceType(InputType);
        // Build the pipeline for the pch file.
        Action *ClangClPch = C.MakeAction<InputAction>(*InputArg, HeaderType);
        for (phases::ID Phase : types::getCompilationPhases(HeaderType))
          ClangClPch = ConstructPhaseAction(C, Args, Phase, ClangClPch);
        assert(ClangClPch);
        Actions.push_back(ClangClPch);
        // The driver currently exits after the first failed command.  This
        // relies on that behavior, to make sure if the pch generation fails,
        // the main compilation won't run.
        // FIXME: If the main compilation fails, the PCH generation should
        // probably not be considered successful either.
      }
    }
  }

  // Claim any options which are obviously only used for compilation.
  if (LinkOnly) {
    Args.ClaimAllArgs(options::OPT_CompileOnly_Group);
    Args.ClaimAllArgs(options::OPT_cl_compile_Group);
  }
}

void Driver::BuildActions(Compilation &C, DerivedArgList &Args,
                          const InputList &Inputs, ActionList &Actions) const {
  llvm::PrettyStackTraceString CrashInfo("Building compilation actions");

  if (!SuppressMissingInputWarning && Inputs.empty()) {
    Diag(clang::diag::err_drv_no_input_files);
    return;
  }

  // Diagnose misuse of /Fo.
  if (Arg *A = Args.getLastArg(options::OPT__SLASH_Fo)) {
    StringRef V = A->getValue();
    if (Inputs.size() > 1 && !V.empty() &&
        !llvm::sys::path::is_separator(V.back())) {
      // Check whether /Fo tries to name an output file for multiple inputs.
      Diag(clang::diag::err_drv_out_file_argument_with_multiple_sources)
          << A->getSpelling() << V;
      Args.eraseArg(options::OPT__SLASH_Fo);
    }
  }

  // Diagnose misuse of /Fa.
  if (Arg *A = Args.getLastArg(options::OPT__SLASH_Fa)) {
    StringRef V = A->getValue();
    if (Inputs.size() > 1 && !V.empty() &&
        !llvm::sys::path::is_separator(V.back())) {
      // Check whether /Fa tries to name an asm file for multiple inputs.
      Diag(clang::diag::err_drv_out_file_argument_with_multiple_sources)
          << A->getSpelling() << V;
      Args.eraseArg(options::OPT__SLASH_Fa);
    }
  }

  // Diagnose misuse of /o.
  if (Arg *A = Args.getLastArg(options::OPT__SLASH_o)) {
    if (A->getValue()[0] == '\0') {
      // It has to have a value.
      Diag(clang::diag::err_drv_missing_argument) << A->getSpelling() << 1;
      Args.eraseArg(options::OPT__SLASH_o);
    }
  }

  handleArguments(C, Args, Inputs, Actions);

  // If '-fintelfpga' is passed, add '-fsycl' to the list of arguments
  const llvm::opt::OptTable &Opts = getOpts();
  Arg *SYCLFpgaArg = C.getInputArgs().getLastArg(options::OPT_fintelfpga);
  if (SYCLFpgaArg &&
      !Args.hasFlag(options::OPT_fsycl, options::OPT_fno_sycl, false))
    Args.AddFlagArg(0, Opts.getOption(options::OPT_fsycl));

  // When compiling for -fsycl, generate the integration header files and the
  // Unique ID that will be used during the compilation.
  if (Args.hasFlag(options::OPT_fsycl, options::OPT_fno_sycl, false)) {
    const bool IsSaveTemps = isSaveTempsEnabled();
    SmallString<128> OutFileDir;
    if (IsSaveTemps) {
      if (SaveTemps == SaveTempsObj) {
        auto *OptO = C.getArgs().getLastArg(options::OPT_o);
        OutFileDir = (OptO ? OptO->getValues()[0] : "");
        llvm::sys::path::remove_filename(OutFileDir);
        if (!OutFileDir.empty())
          OutFileDir.append(llvm::sys::path::get_separator());
      }
    }
    for (auto &I : Inputs) {
      std::string SrcFileName(I.second->getAsString(Args));
      if ((I.first == types::TY_PP_C || I.first == types::TY_PP_CXX ||
           types::isSrcFile(I.first))) {
        // Unique ID is generated for source files and preprocessed files.
        SmallString<128> ResultID;
        llvm::sys::fs::createUniquePath("uid%%%%%%%%%%%%%%%%", ResultID, false);
        addSYCLUniqueID(Args.MakeArgString(ResultID.str()), SrcFileName);
      }
      if (!types::isSrcFile(I.first))
        continue;

      std::string TmpFileNameHeader;
      std::string TmpFileNameFooter;
      auto StemmedSrcFileName = llvm::sys::path::stem(SrcFileName).str();
      if (IsSaveTemps) {
        TmpFileNameHeader.append(C.getDriver().GetUniquePath(
            OutFileDir.c_str() + StemmedSrcFileName + "-header", "h"));
        TmpFileNameFooter.append(C.getDriver().GetUniquePath(
            OutFileDir.c_str() + StemmedSrcFileName + "-footer", "h"));
      } else {
        TmpFileNameHeader.assign(C.getDriver().GetTemporaryPath(
            StemmedSrcFileName + "-header", "h"));
        TmpFileNameFooter =
            C.getDriver().GetTemporaryPath(StemmedSrcFileName + "-footer", "h");
      }
      StringRef TmpFileHeader =
          C.addTempFile(C.getArgs().MakeArgString(TmpFileNameHeader));
      StringRef TmpFileFooter =
          C.addTempFile(C.getArgs().MakeArgString(TmpFileNameFooter));
      // Use of -fsycl-footer-path puts the integration footer into that
      // specified location.
      if (Arg *A = C.getArgs().getLastArg(options::OPT_fsycl_footer_path_EQ)) {
        SmallString<128> OutName(A->getValue());
        llvm::sys::path::append(OutName,
                                llvm::sys::path::filename(TmpFileNameFooter));
        TmpFileFooter = C.addTempFile(C.getArgs().MakeArgString(OutName));
      }
      addIntegrationFiles(TmpFileHeader, TmpFileFooter, SrcFileName);
    }
  }

  bool UseNewOffloadingDriver =
      C.isOffloadingHostKind(Action::OFK_OpenMP) ||
      Args.hasFlag(options::OPT_foffload_via_llvm,
                   options::OPT_fno_offload_via_llvm, false) ||
      Args.hasFlag(options::OPT_offload_new_driver,
                   options::OPT_no_offload_new_driver,
                   C.isOffloadingHostKind(Action::OFK_Cuda));

  // Builder to be used to build offloading actions.
  std::unique_ptr<OffloadingActionBuilder> OffloadBuilder =
      !UseNewOffloadingDriver
          ? std::make_unique<OffloadingActionBuilder>(C, Args, Inputs)
          : nullptr;

  // Construct the actions to perform.
  ExtractAPIJobAction *ExtractAPIAction = nullptr;
  ActionList LinkerInputs;
  ActionList MergerInputs;
  ActionList HostActions;
  llvm::SmallVector<const Arg *, 6> LinkerInputArgs;
  llvm::SmallVector<phases::ID, phases::MaxNumberOfPhases> PL;

  for (auto &I : Inputs) {
    types::ID InputType = I.first;
    const Arg *InputArg = I.second;

    PL = types::getCompilationPhases(*this, Args, InputType);
    if (PL.empty())
      continue;

    auto FullPL = types::getCompilationPhases(InputType);

    // Build the pipeline for this file.
    Action *Current = C.MakeAction<InputAction>(*InputArg, InputType);

    std::string CUID;
    if (CUIDOpts.isEnabled() && types::isSrcFile(InputType)) {
      CUID = CUIDOpts.getCUID(InputArg->getValue(), Args);
      cast<InputAction>(Current)->setId(CUID);
    }

    // Use the current host action in any of the offloading actions, if
    // required.
    if (!UseNewOffloadingDriver)
      if (OffloadBuilder->addHostDependenceToDeviceActions(Current, InputArg, Args))
        break;

    for (phases::ID Phase : PL) {

      // Add any offload action the host action depends on.
      if (!UseNewOffloadingDriver)
        Current = OffloadBuilder->addDeviceDependencesToHostAction(
            Current, InputArg, Phase, PL.back(), FullPL);
      if (!Current)
        break;

      // Queue linker inputs.
      if (Phase == phases::Link) {
        assert(Phase == PL.back() && "linking must be final compilation step.");

        // We don't need to generate additional link commands if emitting AMD
        // bitcode or compiling only for the offload device
        if (!(C.getInputArgs().hasArg(options::OPT_hip_link) &&
              (C.getInputArgs().hasArg(options::OPT_emit_llvm))) &&
            !offloadDeviceOnly())
          LinkerInputs.push_back(Current);
        Current = nullptr;
        break;
      }

      // TODO: Consider removing this because the merged may not end up being
      // the final Phase in the pipeline. Perhaps the merged could just merge
      // and then pass an artifact of some sort to the Link Phase.
      // Queue merger inputs.
      if (Phase == phases::IfsMerge) {
        assert(Phase == PL.back() && "merging must be final compilation step.");
        MergerInputs.push_back(Current);
        Current = nullptr;
        break;
      }

      if (Phase == phases::Precompile && ExtractAPIAction) {
        ExtractAPIAction->addHeaderInput(Current);
        Current = nullptr;
        break;
      }

      // FIXME: Should we include any prior module file outputs as inputs of
      // later actions in the same command line?

      // Otherwise construct the appropriate action.
      Action *NewCurrent = ConstructPhaseAction(C, Args, Phase, Current);

      // We didn't create a new action, so we will just move to the next phase.
      if (NewCurrent == Current)
        continue;

      if (auto *EAA = dyn_cast<ExtractAPIJobAction>(NewCurrent))
        ExtractAPIAction = EAA;

      Current = NewCurrent;

      // Try to build the offloading actions and add the result as a dependency
      // to the host.
      if (UseNewOffloadingDriver)
        Current = BuildOffloadingActions(C, Args, I, CUID, Current);
      // Use the current host action in any of the offloading actions, if
      // required.
      else if (OffloadBuilder->addHostDependenceToDeviceActions(Current,
                                                                InputArg,
                                                                Args))
        break;

      if (Current->getType() == types::TY_Nothing)
        break;
    }

    // If we ended with something, add to the output list.
    if (Current)
      Actions.push_back(Current);

    // Add any top level actions generated for offloading.
    if (!UseNewOffloadingDriver)
      OffloadBuilder->appendTopLevelActions(Actions, Current, InputArg);
    else if (Current)
      Current->propagateHostOffloadInfo(C.getActiveOffloadKinds(),
                                        /*BoundArch=*/nullptr);
  }

  if (!UseNewOffloadingDriver) {
    OffloadBuilder->appendTopLevelLinkAction(Actions);

    // With static fat archives we need to create additional steps for
    // generating dependence objects for device link actions.
    if (!LinkerInputs.empty() && C.getDriver().getOffloadStaticLibSeen())
      OffloadBuilder->addDeviceLinkDependenciesFromHost(LinkerInputs);

    OffloadBuilder->unbundleStaticArchives(C, Args);
  }

  // For an FPGA archive, we add the unbundling step above to take care of
  // the device side, but also unbundle here to extract the host side
  for (auto &LI : LinkerInputs) {
    Action *UnbundlerInput = nullptr;
    auto wrapObject = [&] {
      if (Args.hasArg(options::OPT_fsycl_link_EQ) &&
          Args.hasArg(options::OPT_fintelfpga)) {
        // Wrap the object when creating an FPGA AOCX or AOCR binary.
        // When the input file is an AOCR (early) archive, the unbundled host
        // binary consists of a list of objects. We cannot directly wrap that
        // binary to be consumed later - this has to go through each listed
        // object.
        bool FPGAEarly = true;
        if (auto *A = C.getInputArgs().getLastArg(options::OPT_fsycl_link_EQ))
          FPGAEarly = A->getValue() == StringRef("early");

        Action *WrapperAction;
        if ((LI->getType() == types::TY_FPGA_AOCR ||
             LI->getType() == types::TY_FPGA_AOCR_EMU) &&
            !FPGAEarly) {
          auto *RenameAction = C.MakeAction<FileTableTformJobAction>(
              LI, types::TY_Tempfilelist, types::TY_Tempfilelist);
          RenameAction->addRenameColumnTform(FileTableTformJobAction::COL_ZERO,
                                             FileTableTformJobAction::COL_CODE);
          ActionList WrapperItems({RenameAction});
          WrapperAction = C.MakeAction<OffloadWrapperJobAction>(
              WrapperItems, types::TY_LLVM_BC);
        } else
          WrapperAction =
              C.MakeAction<OffloadWrapperJobAction>(LI, types::TY_LLVM_BC);
        auto *ASM =
            C.MakeAction<BackendJobAction>(WrapperAction, types::TY_PP_Asm);
        auto *OBJ = C.MakeAction<AssembleJobAction>(ASM, types::TY_Object);
        OffloadAction::HostDependence HDep(
            *OBJ, *C.getSingleOffloadToolChain<Action::OFK_Host>(),
            /*BoundArch=*/nullptr, Action::OFK_SYCL);
        LI = C.MakeAction<OffloadAction>(HDep);
      }
    };
    if (auto *IA = dyn_cast<InputAction>(LI)) {
      if (IA->getType() == types::TY_FPGA_AOCR ||
          IA->getType() == types::TY_FPGA_AOCX ||
          IA->getType() == types::TY_FPGA_AOCR_EMU) {
        // Add to unbundler.
        UnbundlerInput = LI;
      } else {
        std::string FileName = IA->getInputArg().getAsString(Args);
        if ((IA->getType() == types::TY_Object && !isObjectFile(FileName)) ||
            IA->getInputArg().getOption().hasFlag(options::LinkerInput))
          continue;
        wrapObject();
      }
    } else
      wrapObject();
    if (UnbundlerInput && !PL.empty()) {
      if (auto *IA = dyn_cast<InputAction>(UnbundlerInput)) {
        std::string FileName = IA->getInputArg().getAsString(Args);
        Arg *InputArg = MakeInputArg(Args, getOpts(), FileName);
        if (!UseNewOffloadingDriver)
          OffloadBuilder->addHostDependenceToDeviceActions(UnbundlerInput,
                                                           InputArg, Args);
      }
    }
  }

  // Add a link action if necessary.
  Arg *FinalPhaseArg;
  if (!UseNewOffloadingDriver &&
      getFinalPhase(Args, &FinalPhaseArg) == phases::Link) {
    if (Args.hasArg(options::OPT_fsycl_link_EQ) &&
        !Args.hasArg(options::OPT_fintelfpga)) {
      ActionList LAList;
      OffloadBuilder->makeHostLinkDeviceOnlyAction(LAList);
      if (!LAList.empty()) {
        Action *LA = LAList.front();
        LA = OffloadBuilder->processHostLinkAction(LA);
        Actions.push_back(LA);
      }
    } else if (LinkerInputs.empty())
      OffloadBuilder->appendDeviceLinkActions(Actions);
  }

  if (!LinkerInputs.empty()) {
    if (!UseNewOffloadingDriver)
      OffloadBuilder->makeHostLinkAction(LinkerInputs);
    types::ID LinkType(types::TY_Image);
    if (Args.hasArg(options::OPT_fsycl_link_EQ))
      LinkType = types::TY_Archive;
    Action *LA;
    // Check if this Linker Job should emit a static library.
    if (ShouldEmitStaticLibrary(Args)) {
      LA = C.MakeAction<StaticLibJobAction>(LinkerInputs, LinkType);
    } else if (UseNewOffloadingDriver ||
               Args.hasArg(options::OPT_offload_link)) {
      LA = C.MakeAction<LinkerWrapperJobAction>(LinkerInputs, types::TY_Image);
      LA->propagateHostOffloadInfo(C.getActiveOffloadKinds(),
                                   /*BoundArch=*/nullptr);
    } else {
      LA = C.MakeAction<LinkJobAction>(LinkerInputs, LinkType);
    }
    if (!UseNewOffloadingDriver)
      LA = OffloadBuilder->processHostLinkAction(LA);
    Actions.push_back(LA);
  }

  // Add an interface stubs merge action if necessary.
  if (!MergerInputs.empty())
    Actions.push_back(
        C.MakeAction<IfsMergeJobAction>(MergerInputs, types::TY_Image));

  if (Args.hasArg(options::OPT_emit_interface_stubs)) {
    auto PhaseList = types::getCompilationPhases(
        types::TY_IFS_CPP,
        Args.hasArg(options::OPT_c) ? phases::Compile : phases::IfsMerge);

    ActionList MergerInputs;

    for (auto &I : Inputs) {
      types::ID InputType = I.first;
      const Arg *InputArg = I.second;

      // Currently clang and the llvm assembler do not support generating symbol
      // stubs from assembly, so we skip the input on asm files. For ifs files
      // we rely on the normal pipeline setup in the pipeline setup code above.
      if (InputType == types::TY_IFS || InputType == types::TY_PP_Asm ||
          InputType == types::TY_Asm)
        continue;

      Action *Current = C.MakeAction<InputAction>(*InputArg, InputType);

      for (auto Phase : PhaseList) {
        switch (Phase) {
        default:
          llvm_unreachable(
              "IFS Pipeline can only consist of Compile followed by IfsMerge.");
        case phases::Compile: {
          // Only IfsMerge (llvm-ifs) can handle .o files by looking for ifs
          // files where the .o file is located. The compile action can not
          // handle this.
          if (InputType == types::TY_Object)
            break;

          Current = C.MakeAction<CompileJobAction>(Current, types::TY_IFS_CPP);
          break;
        }
        case phases::IfsMerge: {
          assert(Phase == PhaseList.back() &&
                 "merging must be final compilation step.");
          MergerInputs.push_back(Current);
          Current = nullptr;
          break;
        }
        }
      }

      // If we ended with something, add to the output list.
      if (Current)
        Actions.push_back(Current);
    }

    // Add an interface stubs merge action if necessary.
    if (!MergerInputs.empty())
      Actions.push_back(
          C.MakeAction<IfsMergeJobAction>(MergerInputs, types::TY_Image));
  }

  for (auto Opt : {options::OPT_print_supported_cpus,
                   options::OPT_print_supported_extensions,
                   options::OPT_print_enabled_extensions}) {
    // If --print-supported-cpus, -mcpu=? or -mtune=? is specified, build a
    // custom Compile phase that prints out supported cpu models and quits.
    //
    // If either --print-supported-extensions or --print-enabled-extensions is
    // specified, call the corresponding helper function that prints out the
    // supported/enabled extensions and quits.
    if (Arg *A = Args.getLastArg(Opt)) {
      if (Opt == options::OPT_print_supported_extensions &&
          !C.getDefaultToolChain().getTriple().isRISCV() &&
          !C.getDefaultToolChain().getTriple().isAArch64() &&
          !C.getDefaultToolChain().getTriple().isARM()) {
        C.getDriver().Diag(diag::err_opt_not_valid_on_target)
            << "--print-supported-extensions";
        return;
      }
      if (Opt == options::OPT_print_enabled_extensions &&
          !C.getDefaultToolChain().getTriple().isRISCV() &&
          !C.getDefaultToolChain().getTriple().isAArch64()) {
        C.getDriver().Diag(diag::err_opt_not_valid_on_target)
            << "--print-enabled-extensions";
        return;
      }

      // Use the -mcpu=? flag as the dummy input to cc1.
      Actions.clear();
      Action *InputAc = C.MakeAction<InputAction>(
          *A, IsFlangMode() ? types::TY_Fortran : types::TY_C);
      Actions.push_back(
          C.MakeAction<PrecompileJobAction>(InputAc, types::TY_Nothing));
      for (auto &I : Inputs)
        I.second->claim();
    }
  }

  // Call validator for dxil when -Vd not in Args.
  if (C.getDefaultToolChain().getTriple().isDXIL()) {
    // Only add action when needValidation.
    const auto &TC =
        static_cast<const toolchains::HLSLToolChain &>(C.getDefaultToolChain());
    if (TC.requiresValidation(Args)) {
      Action *LastAction = Actions.back();
      Actions.push_back(C.MakeAction<BinaryAnalyzeJobAction>(
          LastAction, types::TY_DX_CONTAINER));
    }
  }

  // Claim ignored clang-cl options.
  Args.ClaimAllArgs(options::OPT_cl_ignored_Group);
}

/// Returns the canonical name for the offloading architecture when using a HIP
/// or CUDA architecture.
static StringRef getCanonicalArchString(Compilation &C,
                                        const llvm::opt::DerivedArgList &Args,
                                        StringRef ArchStr,
                                        const llvm::Triple &Triple,
                                        bool SuppressError = false) {
  // Lookup the CUDA / HIP architecture string. Only report an error if we were
  // expecting the triple to be only NVPTX / AMDGPU.
  OffloadArch Arch =
      StringToOffloadArch(getProcessorFromTargetID(Triple, ArchStr));
  if (!SuppressError && Triple.isNVPTX() &&
      (Arch == OffloadArch::UNKNOWN || !IsNVIDIAOffloadArch(Arch))) {
    C.getDriver().Diag(clang::diag::err_drv_offload_bad_gpu_arch)
        << "CUDA" << ArchStr;
    return StringRef();
  } else if (!SuppressError && Triple.isAMDGPU() &&
             (Arch == OffloadArch::UNKNOWN || !IsAMDOffloadArch(Arch))) {
    C.getDriver().Diag(clang::diag::err_drv_offload_bad_gpu_arch)
        << "HIP" << ArchStr;
    return StringRef();
  }

  if (IsNVIDIAOffloadArch(Arch))
    return Args.MakeArgStringRef(OffloadArchToString(Arch));

  if (IsAMDOffloadArch(Arch)) {
    llvm::StringMap<bool> Features;
    auto HIPTriple = getHIPOffloadTargetTriple(C.getDriver(), C.getInputArgs());
    if (!HIPTriple)
      return StringRef();
    auto Arch = parseTargetID(*HIPTriple, ArchStr, &Features);
    if (!Arch) {
      C.getDriver().Diag(clang::diag::err_drv_bad_target_id) << ArchStr;
      C.setContainsError();
      return StringRef();
    }
    return Args.MakeArgStringRef(getCanonicalTargetID(*Arch, Features));
  }

  // If the input isn't CUDA or HIP just return the architecture.
  return ArchStr;
}

/// Checks if the set offloading architectures does not conflict. Returns the
/// incompatible pair if a conflict occurs.
static std::optional<std::pair<llvm::StringRef, llvm::StringRef>>
getConflictOffloadArchCombination(const llvm::DenseSet<StringRef> &Archs,
                                  llvm::Triple Triple) {
  if (!Triple.isAMDGPU())
    return std::nullopt;

  std::set<StringRef> ArchSet;
  llvm::copy(Archs, std::inserter(ArchSet, ArchSet.begin()));
  return getConflictTargetIDCombination(ArchSet);
}

llvm::DenseSet<StringRef>
Driver::getOffloadArchs(Compilation &C, const llvm::opt::DerivedArgList &Args,
                        Action::OffloadKind Kind, const ToolChain *TC,
                        bool SuppressError) const {
  if (!TC)
    TC = &C.getDefaultToolChain();

  // --offload and --offload-arch options are mutually exclusive.
  if (Args.hasArgNoClaim(options::OPT_offload_EQ) &&
      Args.hasArgNoClaim(options::OPT_offload_arch_EQ,
                         options::OPT_no_offload_arch_EQ)) {
    C.getDriver().Diag(diag::err_opt_not_valid_with_opt)
        << "--offload"
        << (Args.hasArgNoClaim(options::OPT_offload_arch_EQ)
                ? "--offload-arch"
                : "--no-offload-arch");
  }

  if (KnownArchs.contains(TC))
    return KnownArchs.lookup(TC);

  llvm::DenseSet<StringRef> Archs;
  for (auto *Arg : Args) {
    // Extract any '--[no-]offload-arch' arguments intended for this toolchain.
    std::unique_ptr<llvm::opt::Arg> ExtractedArg = nullptr;
    if (Kind == Action::OFK_SYCL) {
      // For SYCL based offloading, we allow for -Xsycl-target-backend
      // and -Xsycl-target-backend=<target> for specifying options.
      if (Arg->getOption().matches(options::OPT_Xsycl_backend_EQ) &&
          llvm::Triple(Arg->getValue(0)) == TC->getTriple()) {
        Arg->claim();
        unsigned Index = Args.getBaseArgs().MakeIndex(Arg->getValue(1));
        ExtractedArg = getOpts().ParseOneArg(Args, Index);
        Arg = ExtractedArg.get();
      } else if (Arg->getOption().matches(options::OPT_Xsycl_backend)) {
        unsigned Index = Args.getBaseArgs().MakeIndex(Arg->getValue(0));
        ExtractedArg = getOpts().ParseOneArg(Args, Index);
        Arg = ExtractedArg.get();
      }
    } else {
      if (Arg->getOption().matches(options::OPT_Xopenmp_target_EQ) &&
          ToolChain::getOpenMPTriple(Arg->getValue(0)) == TC->getTriple()) {
        Arg->claim();
        unsigned Index = Args.getBaseArgs().MakeIndex(Arg->getValue(1));
        unsigned Prev = Index;
        ExtractedArg = getOpts().ParseOneArg(Args, Index);
        if (!ExtractedArg || Index > Prev + 1) {
          TC->getDriver().Diag(diag::err_drv_invalid_Xopenmp_target_with_args)
              << Arg->getAsString(Args);
          continue;
        }
        Arg = ExtractedArg.get();
      }
    }

    // Add or remove the seen architectures in order of appearance. If an
    // invalid architecture is given we simply exit.
    if (Arg->getOption().matches(options::OPT_offload_arch_EQ)) {
      for (StringRef Arch : llvm::split(Arg->getValue(), ",")) {
        if (Arch == "native" || Arch.empty()) {
          auto GPUsOrErr = TC->getSystemGPUArchs(Args);
          if (!GPUsOrErr) {
            if (SuppressError)
              llvm::consumeError(GPUsOrErr.takeError());
            else
              TC->getDriver().Diag(diag::err_drv_undetermined_gpu_arch)
                  << llvm::Triple::getArchTypeName(TC->getArch())
                  << llvm::toString(GPUsOrErr.takeError()) << "--offload-arch";
            continue;
          }

          for (auto ArchStr : *GPUsOrErr) {
            Archs.insert(
                getCanonicalArchString(C, Args, Args.MakeArgString(ArchStr),
                                       TC->getTriple(), SuppressError));
          }
        } else {
          StringRef ArchStr = getCanonicalArchString(
              C, Args, Arch, TC->getTriple(), SuppressError);
          if (ArchStr.empty())
            return Archs;
          Archs.insert(ArchStr);
        }
      }
    } else if (Arg->getOption().matches(options::OPT_no_offload_arch_EQ)) {
      for (StringRef Arch : llvm::split(Arg->getValue(), ",")) {
        if (Arch == "all") {
          Archs.clear();
        } else {
          StringRef ArchStr = getCanonicalArchString(
              C, Args, Arch, TC->getTriple(), SuppressError);
          if (ArchStr.empty())
            return Archs;
          Archs.erase(ArchStr);
        }
      }
    }
  }

  if (auto ConflictingArchs =
          getConflictOffloadArchCombination(Archs, TC->getTriple())) {
    C.getDriver().Diag(clang::diag::err_drv_bad_offload_arch_combo)
        << ConflictingArchs->first << ConflictingArchs->second;
    C.setContainsError();
  }

  // Skip filling defaults if we're just querying what is availible.
  if (SuppressError)
    return Archs;

  if (Archs.empty()) {
    if (Kind == Action::OFK_Cuda)
      Archs.insert(OffloadArchToString(OffloadArch::CudaDefault));
    else if (Kind == Action::OFK_HIP)
      Archs.insert(OffloadArchToString(OffloadArch::HIPDefault));
    else if (Kind == Action::OFK_OpenMP)
      Archs.insert(StringRef());
    else if (Kind == Action::OFK_SYCL) {
      // For SYCL offloading, we need to check the triple for NVPTX or AMDGPU.
      // The default arch is set for NVPTX if not provided.  For AMDGPU, emit
      // an error as the user is responsible to set the arch.
      if (TC->getTriple().isNVPTX())
        Archs.insert(OffloadArchToString(OffloadArch::SM_50));
      else if (TC->getTriple().isAMDGPU())
        C.getDriver().Diag(clang::diag::err_drv_sycl_missing_amdgpu_arch)
            << 1 << TC->getTriple().str();
      else
        Archs.insert(StringRef());
    }
  } else {
    Args.ClaimAllArgs(options::OPT_offload_arch_EQ);
    Args.ClaimAllArgs(options::OPT_no_offload_arch_EQ);
  }

  return Archs;
}

Action *Driver::BuildOffloadingActions(Compilation &C,
                                       llvm::opt::DerivedArgList &Args,
                                       const InputTy &Input, StringRef CUID,
                                       Action *HostAction) const {
  // Don't build offloading actions if explicitly disabled or we do not have a
  // valid source input and compile action to embed it in. If preprocessing only
  // ignore embedding.
  if (offloadHostOnly() || !types::isSrcFile(Input.first) ||
      !(isa<CompileJobAction>(HostAction) ||
        getFinalPhase(Args) == phases::Preprocess))
    return HostAction;

  ActionList OffloadActions;
  OffloadAction::DeviceDependences DDeps;

  const Action::OffloadKind OffloadKinds[] = {
      Action::OFK_OpenMP, Action::OFK_Cuda, Action::OFK_HIP, Action::OFK_SYCL};

  for (Action::OffloadKind Kind : OffloadKinds) {
    SmallVector<const ToolChain *, 2> ToolChains;
    ActionList DeviceActions;

    auto TCRange = C.getOffloadToolChains(Kind);
    for (auto TI = TCRange.first, TE = TCRange.second; TI != TE; ++TI)
      ToolChains.push_back(TI->second);

    if (ToolChains.empty())
      continue;

    types::ID InputType = Input.first;
    const Arg *InputArg = Input.second;

    // The toolchain can be active for unsupported file types.
    if ((Kind == Action::OFK_Cuda && !types::isCuda(InputType)) ||
        (Kind == Action::OFK_HIP && !types::isHIP(InputType)))
      continue;

    // Get the product of all bound architectures and toolchains.
    SmallVector<std::pair<const ToolChain *, StringRef>> TCAndArchs;
    for (const ToolChain *TC : ToolChains) {
      llvm::DenseSet<StringRef> Arches = getOffloadArchs(C, Args, Kind, TC);
      SmallVector<StringRef, 0> Sorted(Arches.begin(), Arches.end());
      llvm::sort(Sorted);
      for (StringRef Arch : Sorted) {
        TCAndArchs.push_back(std::make_pair(TC, Arch));
        DeviceActions.push_back(
            C.MakeAction<InputAction>(*InputArg, InputType, CUID));
      }
    }

    if (DeviceActions.empty())
      return HostAction;

    // FIXME: Do not collapse the host side for Darwin targets with SYCL offload
    // compilations. The toolchain is not properly initialized for the target.
    if (isa<CompileJobAction>(HostAction) && Kind == Action::OFK_SYCL &&
        HostAction->getType() != types::TY_Nothing &&
        C.getSingleOffloadToolChain<Action::OFK_Host>()
            ->getTriple()
            .isOSDarwin())
      HostAction->setCannotBeCollapsedWithNextDependentAction();

    auto PL = types::getCompilationPhases(*this, Args, InputType);

    for (phases::ID Phase : PL) {
      if (Phase == phases::Link) {
        assert(Phase == PL.back() && "linking must be final compilation step.");
        break;
      }

      // Assemble actions are not used for the SYCL device side.  Both compile
      // and backend actions are used to generate IR and textual IR if needed.
      if (Kind == Action::OFK_SYCL && Phase == phases::Assemble)
        continue;

      auto TCAndArch = TCAndArchs.begin();
      for (Action *&A : DeviceActions) {
        if (A->getType() == types::TY_Nothing)
          continue;

        // Propagate the ToolChain so we can use it in ConstructPhaseAction.
        A->propagateDeviceOffloadInfo(Kind, TCAndArch->second.data(),
                                      TCAndArch->first);
        A = ConstructPhaseAction(C, Args, Phase, A, Kind);

        if (isa<CompileJobAction>(A) && isa<CompileJobAction>(HostAction) &&
            Kind == Action::OFK_OpenMP &&
            HostAction->getType() != types::TY_Nothing) {
          // OpenMP offloading has a dependency on the host compile action to
          // identify which declarations need to be emitted. This shouldn't be
          // collapsed with any other actions so we can use it in the device.
          HostAction->setCannotBeCollapsedWithNextDependentAction();
          OffloadAction::HostDependence HDep(
              *HostAction, *C.getSingleOffloadToolChain<Action::OFK_Host>(),
              TCAndArch->second.data(), Kind);
          OffloadAction::DeviceDependences DDep;
          DDep.add(*A, *TCAndArch->first, TCAndArch->second.data(), Kind);
          A = C.MakeAction<OffloadAction>(HDep, DDep);
        }

        ++TCAndArch;
      }
    }
    // Use of -fsycl-device-obj=spirv converts the original LLVM-IR file to
    // SPIR-V for later consumption.
    for (Action *&A : DeviceActions) {
      if (!Args.getLastArgValue(options::OPT_fsycl_device_obj_EQ)
               .equals_insensitive("spirv") ||
          Kind != Action::OFK_SYCL || A->getType() != types::TY_LLVM_BC)
        continue;
      A = C.MakeAction<SPIRVTranslatorJobAction>(A, types::TY_SPIRV);
    }

    // Compiling HIP in non-RDC mode requires linking each action individually.
    for (Action *&A : DeviceActions) {
      if ((A->getType() != types::TY_Object &&
           A->getType() != types::TY_LTO_BC) ||
          Kind != Action::OFK_HIP ||
          Args.hasFlag(options::OPT_fgpu_rdc, options::OPT_fno_gpu_rdc, false))
        continue;
      ActionList LinkerInput = {A};
      A = C.MakeAction<LinkJobAction>(LinkerInput, types::TY_Image);
    }

    auto TCAndArch = TCAndArchs.begin();
    for (Action *A : DeviceActions) {
      DDeps.add(*A, *TCAndArch->first, TCAndArch->second.data(), Kind);
      OffloadAction::DeviceDependences DDep;
      DDep.add(*A, *TCAndArch->first, TCAndArch->second.data(), Kind);

      // Compiling CUDA in non-RDC mode uses the PTX output if available.
      for (Action *Input : A->getInputs())
        if (Kind == Action::OFK_Cuda && A->getType() == types::TY_Object &&
            !Args.hasFlag(options::OPT_fgpu_rdc, options::OPT_fno_gpu_rdc,
                          false))
          DDep.add(*Input, *TCAndArch->first, TCAndArch->second.data(), Kind);
      OffloadActions.push_back(C.MakeAction<OffloadAction>(DDep, A->getType()));

      ++TCAndArch;
    }
    // For SYCL based offloading, populate the device traits macros that are
    // used during compilation.
    if (Kind == Action::OFK_SYCL)
      tools::SYCL::populateSYCLDeviceTraitsMacrosArgs(C, Args, TCAndArchs);
  }

  // HIP code in non-RDC mode will bundle the output if it invoked the linker.
  bool ShouldBundleHIP =
      C.isOffloadingHostKind(Action::OFK_HIP) &&
      Args.hasFlag(options::OPT_gpu_bundle_output,
                   options::OPT_no_gpu_bundle_output, true) &&
      !Args.hasFlag(options::OPT_fgpu_rdc, options::OPT_fno_gpu_rdc, false) &&
      !llvm::any_of(OffloadActions,
                    [](Action *A) { return A->getType() != types::TY_Image; });

  // All kinds exit now in device-only mode except for non-RDC mode HIP.
  if (offloadDeviceOnly() && !ShouldBundleHIP)
    return C.MakeAction<OffloadAction>(DDeps, types::TY_Nothing);

  if (OffloadActions.empty())
    return HostAction;

  OffloadAction::DeviceDependences DDep;
  if (C.isOffloadingHostKind(Action::OFK_Cuda) &&
      !Args.hasFlag(options::OPT_fgpu_rdc, options::OPT_fno_gpu_rdc, false)) {
    // If we are not in RDC-mode we just emit the final CUDA fatbinary for
    // each translation unit without requiring any linking.
    Action *FatbinAction =
        C.MakeAction<LinkJobAction>(OffloadActions, types::TY_CUDA_FATBIN);
    DDep.add(*FatbinAction, *C.getSingleOffloadToolChain<Action::OFK_Cuda>(),
             nullptr, Action::OFK_Cuda);
  } else if (C.isOffloadingHostKind(Action::OFK_HIP) &&
             !Args.hasFlag(options::OPT_fgpu_rdc, options::OPT_fno_gpu_rdc,
                           false)) {
    // If we are not in RDC-mode we just emit the final HIP fatbinary for each
    // translation unit, linking each input individually.
    Action *FatbinAction =
        C.MakeAction<LinkJobAction>(OffloadActions, types::TY_HIP_FATBIN);
    DDep.add(*FatbinAction, *C.getSingleOffloadToolChain<Action::OFK_HIP>(),
             nullptr, Action::OFK_HIP);
  } else {
    // Package all the offloading actions into a single output that can be
    // embedded in the host and linked.
    Action *PackagerAction =
        C.MakeAction<OffloadPackagerJobAction>(OffloadActions, types::TY_Image);
    DDep.add(*PackagerAction, *C.getSingleOffloadToolChain<Action::OFK_Host>(),
             nullptr, C.getActiveOffloadKinds());
  }

  // HIP wants '--offload-device-only' to create a fatbinary by default.
  if (offloadDeviceOnly())
    return C.MakeAction<OffloadAction>(DDep, types::TY_Nothing);

  // If we are unable to embed a single device output into the host, we need to
  // add each device output as a host dependency to ensure they are still built.
  bool SingleDeviceOutput = !llvm::any_of(OffloadActions, [](Action *A) {
    return A->getType() == types::TY_Nothing;
  }) && isa<CompileJobAction>(HostAction);
  OffloadAction::HostDependence HDep(
      *HostAction, *C.getSingleOffloadToolChain<Action::OFK_Host>(),
      /*BoundArch=*/nullptr, SingleDeviceOutput ? DDep : DDeps);
  return C.MakeAction<OffloadAction>(HDep, SingleDeviceOutput ? DDep : DDeps);
}

Action *Driver::ConstructPhaseAction(
    Compilation &C, const ArgList &Args, phases::ID Phase, Action *Input,
    Action::OffloadKind TargetDeviceOffloadKind) const {
  llvm::PrettyStackTraceString CrashInfo("Constructing phase actions");

  // Some types skip the assembler phase (e.g., llvm-bc), but we can't
  // encode this in the steps because the intermediate type depends on
  // arguments. Just special case here.
  if (Phase == phases::Assemble && Input->getType() != types::TY_PP_Asm)
    return Input;

  // Use of --sycl-link will only allow for the link phase to occur. This is
  // for all input files.
  if (Args.hasArg(options::OPT_sycl_link) && Phase != phases::Link)
    return Input;

  // Build the appropriate action.
  switch (Phase) {
  case phases::Link:
    llvm_unreachable("link action invalid here.");
  case phases::IfsMerge:
    llvm_unreachable("ifsmerge action invalid here.");
  case phases::Preprocess: {
    types::ID OutputTy;
    // -M and -MM specify the dependency file name by altering the output type,
    // -if -MD and -MMD are not specified.
    if (Args.hasArg(options::OPT_M, options::OPT_MM) &&
        !Args.hasArg(options::OPT_MD, options::OPT_MMD)) {
      OutputTy = types::TY_Dependencies;
    } else {
      OutputTy = Input->getType();
      // For these cases, the preprocessor is only translating forms, the Output
      // still needs preprocessing.
      if (!Args.hasFlag(options::OPT_frewrite_includes,
                        options::OPT_fno_rewrite_includes, false) &&
          !Args.hasFlag(options::OPT_frewrite_imports,
                        options::OPT_fno_rewrite_imports, false) &&
          !Args.hasFlag(options::OPT_fdirectives_only,
                        options::OPT_fno_directives_only, false) &&
          !CCGenDiagnostics)
        OutputTy = types::getPreprocessedType(OutputTy);
      assert(OutputTy != types::TY_INVALID &&
             "Cannot preprocess this input type!");
    }
    types::ID HostPPType = types::getPreprocessedType(Input->getType());
    if (Args.hasArg(options::OPT_fsycl) && HostPPType != types::TY_INVALID &&
        !Args.hasArg(options::OPT_fno_sycl_use_footer) &&
        TargetDeviceOffloadKind == Action::OFK_None &&
        Input->getType() != types::TY_CUDA_DEVICE &&
        Args.hasArg(options::OPT_fsycl_host_compiler_EQ)) {
      // Performing a host compilation with -fsycl.  Append the integration
      // footer to the source file.
      auto *AppendFooter =
          C.MakeAction<AppendFooterJobAction>(Input, Input->getType());
      // FIXME: There are 2 issues with dependency generation in regards to
      // the integration footer that need to be addressed.
      // 1) Input file referenced on the RHS of a dependency is based on the
      //    input src, which is a temporary.  We want this to be the true
      //    user input src file.
      // 2) When generating dependencies against a preprocessed file, header
      //    file information (using -MD or-MMD) is not provided.
      return C.MakeAction<PreprocessJobAction>(AppendFooter, OutputTy);
    }
    return C.MakeAction<PreprocessJobAction>(Input, OutputTy);
  }
  case phases::Precompile: {
    // API extraction should not generate an actual precompilation action.
    if (Args.hasArg(options::OPT_extract_api))
      return C.MakeAction<ExtractAPIJobAction>(Input, types::TY_API_INFO);

    // With 'fexperimental-modules-reduced-bmi', we don't want to run the
    // precompile phase unless the user specified '--precompile'. In the case
    // the '--precompile' flag is enabled, we will try to emit the reduced BMI
    // as a by product in GenerateModuleInterfaceAction.
    if (Args.hasArg(options::OPT_modules_reduced_bmi) &&
        !Args.getLastArg(options::OPT__precompile))
      return Input;

    types::ID OutputTy = getPrecompiledType(Input->getType());
    assert(OutputTy != types::TY_INVALID &&
           "Cannot precompile this input type!");

    // If we're given a module name, precompile header file inputs as a
    // module, not as a precompiled header.
    const char *ModName = nullptr;
    if (OutputTy == types::TY_PCH) {
      if (Arg *A = Args.getLastArg(options::OPT_fmodule_name_EQ))
        ModName = A->getValue();
      if (ModName)
        OutputTy = types::TY_ModuleFile;
    }

    if (Args.hasArg(options::OPT_fsyntax_only)) {
      // Syntax checks should not emit a PCH file
      OutputTy = types::TY_Nothing;
    }

    return C.MakeAction<PrecompileJobAction>(Input, OutputTy);
  }
  case phases::Compile: {
    if (Args.hasArg(options::OPT_fsyntax_only))
      return C.MakeAction<CompileJobAction>(Input, types::TY_Nothing);
    if (Args.hasArg(options::OPT_rewrite_objc))
      return C.MakeAction<CompileJobAction>(Input, types::TY_RewrittenObjC);
    if (Args.hasArg(options::OPT_rewrite_legacy_objc))
      return C.MakeAction<CompileJobAction>(Input,
                                            types::TY_RewrittenLegacyObjC);
    if (Args.hasArg(options::OPT__analyze))
      return C.MakeAction<AnalyzeJobAction>(Input, types::TY_Plist);
    if (Args.hasArg(options::OPT__migrate))
      return C.MakeAction<MigrateJobAction>(Input, types::TY_Remap);
    if (Args.hasArg(options::OPT_emit_ast))
      return C.MakeAction<CompileJobAction>(Input, types::TY_AST);
    if (Args.hasArg(options::OPT_emit_cir))
      return C.MakeAction<CompileJobAction>(Input, types::TY_CIR);
    if (Args.hasArg(options::OPT_module_file_info))
      return C.MakeAction<CompileJobAction>(Input, types::TY_ModuleFile);
    if (Args.hasArg(options::OPT_verify_pch))
      return C.MakeAction<VerifyPCHJobAction>(Input, types::TY_Nothing);
    if (Args.hasArg(options::OPT_extract_api))
      return C.MakeAction<ExtractAPIJobAction>(Input, types::TY_API_INFO);
    return C.MakeAction<CompileJobAction>(Input, types::TY_LLVM_BC);
  }
  case phases::Backend: {
    if (isUsingLTO() && TargetDeviceOffloadKind == Action::OFK_None) {
      types::ID Output;
      if (Args.hasArg(options::OPT_ffat_lto_objects) &&
          !Args.hasArg(options::OPT_emit_llvm))
        Output = types::TY_PP_Asm;
      else if (Args.hasArg(options::OPT_S))
        Output = types::TY_LTO_IR;
      else
        Output = types::TY_LTO_BC;
      return C.MakeAction<BackendJobAction>(Input, Output);
    }
    if (isUsingOffloadLTO() && TargetDeviceOffloadKind != Action::OFK_None) {
      types::ID Output =
          Args.hasArg(options::OPT_S) ? types::TY_LTO_IR : types::TY_LTO_BC;
      if (getUseNewOffloadingDriver() && getOffloadLTOMode() == LTOK_Thin &&
          TargetDeviceOffloadKind == Action::OFK_SYCL) {
        // For SYCL with thinLTO, run sycl-post-link, extract the BC files from
        // the output table, run the backend on each output table.
        llvm::Triple OffloadTriple =
            Input->getOffloadingToolChain()->getTriple();
        SYCLPostLinkJobAction *TypedPostLinkAction =
            C.MakeAction<SYCLPostLinkJobAction>(Input, types::TY_Tempfiletable,
                                                types::TY_Tempfiletable);
        TypedPostLinkAction->setRTSetsSpecConstants(
            OffloadTriple.isSPIROrSPIRV() && !OffloadTriple.isSPIRAOT());
        auto *TypedExtractIRFilesAction = C.MakeAction<FileTableTformJobAction>(
            TypedPostLinkAction, types::TY_Tempfilelist,
            types::TY_Tempfilelist);

        TypedExtractIRFilesAction->addExtractColumnTform(
            FileTableTformJobAction::COL_CODE, false /*drop titles*/);
        auto *OutputAction =
            C.MakeAction<BackendJobAction>(TypedExtractIRFilesAction, Output);

        auto *ForEach = C.MakeAction<ForEachWrappingAction>(
            TypedExtractIRFilesAction, OutputAction);
        // This final job is mostly a no-op, but we need it to set the Action
        // type to Tempfilelist which is expected by clang-offload-packager.
        auto *ExtractBCFiles = C.MakeAction<FileTableTformJobAction>(
            ForEach, types::TY_Tempfilelist, types::TY_Tempfilelist);
        ExtractBCFiles->addExtractColumnTform(FileTableTformJobAction::COL_ZERO,
                                              false /*drop titles*/);
        return ExtractBCFiles;
      }
      return C.MakeAction<BackendJobAction>(Input, Output);
    }
    if (Args.hasArg(options::OPT_emit_llvm) ||
        (TargetDeviceOffloadKind == Action::OFK_SYCL &&
         C.getDriver().getUseNewOffloadingDriver()) ||
        (((Input->getOffloadingToolChain() &&
           Input->getOffloadingToolChain()->getTriple().isAMDGPU()) ||
          TargetDeviceOffloadKind == Action::OFK_HIP) &&
         (Args.hasFlag(options::OPT_fgpu_rdc, options::OPT_fno_gpu_rdc,
                       false) ||
          TargetDeviceOffloadKind == Action::OFK_OpenMP))) {
      types::ID Output =
          Args.hasArg(options::OPT_S) &&
                  (TargetDeviceOffloadKind == Action::OFK_None ||
                   offloadDeviceOnly() ||
                   (TargetDeviceOffloadKind == Action::OFK_HIP &&
                    !Args.hasFlag(options::OPT_offload_new_driver,
                                  options::OPT_no_offload_new_driver,
                                  C.isOffloadingHostKind(Action::OFK_Cuda))))
              ? types::TY_LLVM_IR
              : types::TY_LLVM_BC;
      return C.MakeAction<BackendJobAction>(Input, Output);
    }
    return C.MakeAction<BackendJobAction>(Input, types::TY_PP_Asm);
  }
  case phases::Assemble:
    return C.MakeAction<AssembleJobAction>(std::move(Input), types::TY_Object);
  }

  llvm_unreachable("invalid phase in ConstructPhaseAction");
}

void Driver::BuildJobs(Compilation &C) const {
  llvm::PrettyStackTraceString CrashInfo("Building compilation jobs");

  Arg *FinalOutput = C.getArgs().getLastArg(options::OPT_o);

  // It is an error to provide a -o option if we are making multiple output
  // files. There are exceptions:
  //
  // IfsMergeJob: when generating interface stubs enabled we want to be able to
  // generate the stub file at the same time that we generate the real
  // library/a.out. So when a .o, .so, etc are the output, with clang interface
  // stubs there will also be a .ifs and .ifso at the same location.
  //
  // CompileJob of type TY_IFS_CPP: when generating interface stubs is enabled
  // and -c is passed, we still want to be able to generate a .ifs file while
  // we are also generating .o files. So we allow more than one output file in
  // this case as well.
  //
  // OffloadClass of type TY_Nothing: device-only output will place many outputs
  // into a single offloading action. We should count all inputs to the action
  // as outputs. Also ignore device-only outputs if we're compiling with
  // -fsyntax-only.
  if (FinalOutput) {
    unsigned NumOutputs = 0;
    unsigned NumIfsOutputs = 0;
    for (const Action *A : C.getActions()) {
      if (A->getType() != types::TY_Nothing &&
          A->getType() != types::TY_DX_CONTAINER &&
          !(A->getKind() == Action::IfsMergeJobClass ||
            (A->getType() == clang::driver::types::TY_IFS_CPP &&
             A->getKind() == clang::driver::Action::CompileJobClass &&
             0 == NumIfsOutputs++) ||
            (A->getKind() == Action::BindArchClass && A->getInputs().size() &&
             A->getInputs().front()->getKind() == Action::IfsMergeJobClass)))
        ++NumOutputs;
      else if (A->getKind() == Action::OffloadClass &&
               A->getType() == types::TY_Nothing &&
               !C.getArgs().hasArg(options::OPT_fsyntax_only))
        NumOutputs += A->size();
    }

    if (NumOutputs > 1) {
      Diag(clang::diag::err_drv_output_argument_with_multiple_files);
      FinalOutput = nullptr;
    }
  }

  const llvm::Triple &RawTriple = C.getDefaultToolChain().getTriple();

  // Collect the list of architectures.
  llvm::StringSet<> ArchNames;
  if (RawTriple.isOSBinFormatMachO())
    for (const Arg *A : C.getArgs())
      if (A->getOption().matches(options::OPT_arch))
        ArchNames.insert(A->getValue());

  // Set of (Action, canonical ToolChain triple) pairs we've built jobs for.
  std::map<std::pair<const Action *, std::string>, InputInfoList> CachedResults;
  for (Action *A : C.getActions()) {
    // If we are linking an image for multiple archs then the linker wants
    // -arch_multiple and -final_output <final image name>. Unfortunately, this
    // doesn't fit in cleanly because we have to pass this information down.
    //
    // FIXME: This is a hack; find a cleaner way to integrate this into the
    // process.
    const char *LinkingOutput = nullptr;
    if (isa<LipoJobAction>(A)) {
      if (FinalOutput)
        LinkingOutput = FinalOutput->getValue();
      else
        LinkingOutput = getDefaultImageName();
    }

    BuildJobsForAction(C, A, &C.getDefaultToolChain(),
                       /*BoundArch*/ StringRef(),
                       /*AtTopLevel*/ true,
                       /*MultipleArchs*/ ArchNames.size() > 1,
                       /*LinkingOutput*/ LinkingOutput, CachedResults,
                       /*TargetDeviceOffloadKind*/ Action::OFK_None);
  }

  // If we have more than one job, then disable integrated-cc1 for now. Do this
  // also when we need to report process execution statistics.
  if (C.getJobs().size() > 1 || CCPrintProcessStats)
    for (auto &J : C.getJobs())
      J.InProcess = false;

  if (CCPrintProcessStats) {
    C.setPostCallback([=](const Command &Cmd, int Res) {
      std::optional<llvm::sys::ProcessStatistics> ProcStat =
          Cmd.getProcessStatistics();
      if (!ProcStat)
        return;

      const char *LinkingOutput = nullptr;
      if (FinalOutput)
        LinkingOutput = FinalOutput->getValue();
      else if (!Cmd.getOutputFilenames().empty())
        LinkingOutput = Cmd.getOutputFilenames().front().c_str();
      else
        LinkingOutput = getDefaultImageName();

      if (CCPrintStatReportFilename.empty()) {
        using namespace llvm;
        // Human readable output.
        outs() << sys::path::filename(Cmd.getExecutable()) << ": "
               << "output=" << LinkingOutput;
        outs() << ", total="
               << format("%.3f", ProcStat->TotalTime.count() / 1000.) << " ms"
               << ", user="
               << format("%.3f", ProcStat->UserTime.count() / 1000.) << " ms"
               << ", mem=" << ProcStat->PeakMemory << " Kb\n";
      } else {
        // CSV format.
        std::string Buffer;
        llvm::raw_string_ostream Out(Buffer);
        llvm::sys::printArg(Out, llvm::sys::path::filename(Cmd.getExecutable()),
                            /*Quote*/ true);
        Out << ',';
        llvm::sys::printArg(Out, LinkingOutput, true);
        Out << ',' << ProcStat->TotalTime.count() << ','
            << ProcStat->UserTime.count() << ',' << ProcStat->PeakMemory
            << '\n';
        Out.flush();
        std::error_code EC;
        llvm::raw_fd_ostream OS(CCPrintStatReportFilename, EC,
                                llvm::sys::fs::OF_Append |
                                    llvm::sys::fs::OF_Text);
        if (EC)
          return;
        auto L = OS.lock();
        if (!L) {
          llvm::errs() << "ERROR: Cannot lock file "
                       << CCPrintStatReportFilename << ": "
                       << toString(L.takeError()) << "\n";
          return;
        }
        OS << Buffer;
        OS.flush();
      }
    });
  }

  // If the user passed -Qunused-arguments or there were errors, don't warn
  // about any unused arguments.
  if (Diags.hasErrorOccurred() ||
      C.getArgs().hasArg(options::OPT_Qunused_arguments))
    return;

  // Claim -fdriver-only here.
  (void)C.getArgs().hasArg(options::OPT_fdriver_only);
  // Claim -### here.
  (void)C.getArgs().hasArg(options::OPT__HASH_HASH_HASH);

  // Claim --driver-mode, --rsp-quoting, it was handled earlier.
  (void)C.getArgs().hasArg(options::OPT_driver_mode);
  (void)C.getArgs().hasArg(options::OPT_rsp_quoting);

  bool HasAssembleJob = llvm::any_of(C.getJobs(), [](auto &J) {
    // Match ClangAs and other derived assemblers of Tool. ClangAs uses a
    // longer ShortName "clang integrated assembler" while other assemblers just
    // use "assembler".
    return strstr(J.getCreator().getShortName(), "assembler");
  });
  for (Arg *A : C.getArgs()) {
    // FIXME: It would be nice to be able to send the argument to the
    // DiagnosticsEngine, so that extra values, position, and so on could be
    // printed.
    if (!A->isClaimed()) {
      if (A->getOption().hasFlag(options::NoArgumentUnused))
        continue;

      // Suppress the warning automatically if this is just a flag, and it is an
      // instance of an argument we already claimed.
      const Option &Opt = A->getOption();
      if (Opt.getKind() == Option::FlagClass) {
        bool DuplicateClaimed = false;

        for (const Arg *AA : C.getArgs().filtered(&Opt)) {
          if (AA->isClaimed()) {
            DuplicateClaimed = true;
            break;
          }
        }

        if (DuplicateClaimed)
          continue;
      }

      // In clang-cl, don't mention unknown arguments here since they have
      // already been warned about.
      if (!IsCLMode() || !A->getOption().matches(options::OPT_UNKNOWN)) {
        if (A->getOption().hasFlag(options::TargetSpecific) &&
            !A->isIgnoredTargetSpecific() && !HasAssembleJob &&
            // When for example -### or -v is used
            // without a file, target specific options are not
            // consumed/validated.
            // Instead emitting an error emit a warning instead.
            !C.getActions().empty()) {
          Diag(diag::err_drv_unsupported_opt_for_target)
              << A->getSpelling() << getTargetTriple();
        } else {
          Diag(clang::diag::warn_drv_unused_argument)
              << A->getAsString(C.getArgs());
        }
      }
    }
  }
}

namespace {
/// Utility class to control the collapse of dependent actions and select the
/// tools accordingly.
class ToolSelector final {
  /// The tool chain this selector refers to.
  const ToolChain &TC;

  /// The compilation this selector refers to.
  const Compilation &C;

  /// The base action this selector refers to.
  const JobAction *BaseAction;

  /// Set to true if the current toolchain refers to host actions.
  bool IsHostSelector;

  /// Set to true if save-temps and embed-bitcode functionalities are active.
  bool SaveTemps;
  bool EmbedBitcode;

  /// Get previous dependent action or null if that does not exist. If
  /// \a CanBeCollapsed is false, that action must be legal to collapse or
  /// null will be returned.
  const JobAction *getPrevDependentAction(const ActionList &Inputs,
                                          ActionList &SavedOffloadAction,
                                          bool CanBeCollapsed = true) {
    // An option can be collapsed only if it has a single input.
    if (Inputs.size() != 1)
      return nullptr;

    Action *CurAction = *Inputs.begin();
    if (CanBeCollapsed &&
        !CurAction->isCollapsingWithNextDependentActionLegal())
      return nullptr;

    // If the input action is an offload action. Look through it and save any
    // offload action that can be dropped in the event of a collapse.
    if (auto *OA = dyn_cast<OffloadAction>(CurAction)) {
      // If the dependent action is a device action, we will attempt to collapse
      // only with other device actions. Otherwise, we would do the same but
      // with host actions only.
      if (!IsHostSelector) {
        if (OA->hasSingleDeviceDependence(/*DoNotConsiderHostActions=*/true)) {
          CurAction =
              OA->getSingleDeviceDependence(/*DoNotConsiderHostActions=*/true);
          if (CanBeCollapsed &&
              !CurAction->isCollapsingWithNextDependentActionLegal())
            return nullptr;
          SavedOffloadAction.push_back(OA);
          return dyn_cast<JobAction>(CurAction);
        }
      } else if (OA->hasHostDependence()) {
        CurAction = OA->getHostDependence();
        if (CanBeCollapsed &&
            !CurAction->isCollapsingWithNextDependentActionLegal())
          return nullptr;
        SavedOffloadAction.push_back(OA);
        return dyn_cast<JobAction>(CurAction);
      }
      return nullptr;
    }

    return dyn_cast<JobAction>(CurAction);
  }

  // We need to collapse the separate compilation steps when performing
  // a third party host compilation step for SYCL offloading.  We don't know
  // what the third party compiler is capable of, so only allow for object
  // creation when performing -save-temps.
  bool SYCLHostCompiler =
      BaseAction->isHostOffloading(Action::OFK_SYCL) &&
      C.getArgs().hasArg(options::OPT_fsycl_host_compiler_EQ);

  /// Return true if an assemble action can be collapsed.
  bool canCollapseAssembleAction() const {
    return TC.useIntegratedAs() && !(SaveTemps && !SYCLHostCompiler) &&
           !C.getArgs().hasArg(options::OPT_via_file_asm) &&
           !C.getArgs().hasArg(options::OPT__SLASH_FA) &&
           !C.getArgs().hasArg(options::OPT__SLASH_Fa) &&
           !C.getArgs().hasArg(options::OPT_dxc_Fc);
  }

  /// Return true if a preprocessor action can be collapsed.
  bool canCollapsePreprocessorAction() const {
    return !C.getArgs().hasArg(options::OPT_no_integrated_cpp) &&
           !(SaveTemps && !SYCLHostCompiler) &&
           !C.getArgs().hasArg(options::OPT_traditional_cpp) &&
           !C.getArgs().hasArg(options::OPT_rewrite_objc);
  }

  /// Struct that relates an action with the offload actions that would be
  /// collapsed with it.
  struct JobActionInfo final {
    /// The action this info refers to.
    const JobAction *JA = nullptr;
    /// The offload actions we need to take care off if this action is
    /// collapsed.
    ActionList SavedOffloadAction;
  };

  /// Append collapsed offload actions from the give nnumber of elements in the
  /// action info array.
  static void AppendCollapsedOffloadAction(ActionList &CollapsedOffloadAction,
                                           ArrayRef<JobActionInfo> &ActionInfo,
                                           unsigned ElementNum) {
    assert(ElementNum <= ActionInfo.size() && "Invalid number of elements.");
    for (unsigned I = 0; I < ElementNum; ++I)
      CollapsedOffloadAction.append(ActionInfo[I].SavedOffloadAction.begin(),
                                    ActionInfo[I].SavedOffloadAction.end());
  }

  /// Functions that attempt to perform the combining. They detect if that is
  /// legal, and if so they update the inputs \a Inputs and the offload action
  /// that were collapsed in \a CollapsedOffloadAction. A tool that deals with
  /// the combined action is returned. If the combining is not legal or if the
  /// tool does not exist, null is returned.
  /// Currently three kinds of collapsing are supported:
  ///  - Assemble + Backend + Compile;
  ///  - Assemble + Backend ;
  ///  - Backend + Compile.
  const Tool *
  combineAssembleBackendCompile(ArrayRef<JobActionInfo> ActionInfo,
                                ActionList &Inputs,
                                ActionList &CollapsedOffloadAction) {
    if (ActionInfo.size() < 3 || !canCollapseAssembleAction())
      return nullptr;
    auto *AJ = dyn_cast<AssembleJobAction>(ActionInfo[0].JA);
    auto *BJ = dyn_cast<BackendJobAction>(ActionInfo[1].JA);
    auto *CJ = dyn_cast<CompileJobAction>(ActionInfo[2].JA);
    if (!AJ || !BJ || !CJ)
      return nullptr;

    // Get compiler tool.
    const Tool *T = TC.SelectTool(*CJ);
    if (!T)
      return nullptr;

    // Can't collapse if we don't have codegen support unless we are
    // emitting LLVM IR.
    bool OutputIsLLVM = types::isLLVMIR(ActionInfo[0].JA->getType());
    if (!T->hasIntegratedBackend() && !(OutputIsLLVM && T->canEmitIR()))
      return nullptr;

    // When using -fembed-bitcode, it is required to have the same tool (clang)
    // for both CompilerJA and BackendJA. Otherwise, combine two stages.
    if (EmbedBitcode) {
      const Tool *BT = TC.SelectTool(*BJ);
      if (BT == T)
        return nullptr;
    }

    if (!T->hasIntegratedAssembler())
      return nullptr;

    Inputs = CJ->getInputs();
    AppendCollapsedOffloadAction(CollapsedOffloadAction, ActionInfo,
                                 /*NumElements=*/3);
    return T;
  }
  const Tool *combineAssembleBackend(ArrayRef<JobActionInfo> ActionInfo,
                                     ActionList &Inputs,
                                     ActionList &CollapsedOffloadAction) {
    if (ActionInfo.size() < 2 || !canCollapseAssembleAction())
      return nullptr;
    auto *AJ = dyn_cast<AssembleJobAction>(ActionInfo[0].JA);
    auto *BJ = dyn_cast<BackendJobAction>(ActionInfo[1].JA);
    if (!AJ || !BJ)
      return nullptr;

    // Get backend tool.
    const Tool *T = TC.SelectTool(*BJ);
    if (!T)
      return nullptr;

    if (!T->hasIntegratedAssembler())
      return nullptr;

    Inputs = BJ->getInputs();
    AppendCollapsedOffloadAction(CollapsedOffloadAction, ActionInfo,
                                 /*NumElements=*/2);
    return T;
  }
  const Tool *combineBackendCompile(ArrayRef<JobActionInfo> ActionInfo,
                                    ActionList &Inputs,
                                    ActionList &CollapsedOffloadAction) {
    if (ActionInfo.size() < 2)
      return nullptr;
    auto *BJ = dyn_cast<BackendJobAction>(ActionInfo[0].JA);
    auto *CJ = dyn_cast<CompileJobAction>(ActionInfo[1].JA);
    if (!BJ || !CJ)
      return nullptr;

    // Check if the initial input (to the compile job or its predessor if one
    // exists) is LLVM bitcode. In that case, no preprocessor step is required
    // and we can still collapse the compile and backend jobs when we have
    // -save-temps. I.e. there is no need for a separate compile job just to
    // emit unoptimized bitcode.
    bool InputIsBitcode = true;
    for (size_t i = 1; i < ActionInfo.size(); i++)
      if (ActionInfo[i].JA->getType() != types::TY_LLVM_BC &&
          ActionInfo[i].JA->getType() != types::TY_LTO_BC) {
        InputIsBitcode = false;
        break;
      }
    if (!InputIsBitcode && !canCollapsePreprocessorAction())
      return nullptr;

    // Get compiler tool.
    const Tool *T = TC.SelectTool(*CJ);
    if (!T)
      return nullptr;

    // Can't collapse if we don't have codegen support unless we are
    // emitting LLVM IR.
    bool OutputIsLLVM = types::isLLVMIR(ActionInfo[0].JA->getType());
    if (!T->hasIntegratedBackend() && !(OutputIsLLVM && T->canEmitIR()))
      return nullptr;

    if (T->canEmitIR() && ((SaveTemps && !InputIsBitcode) || EmbedBitcode))
      return nullptr;

    Inputs = CJ->getInputs();
    AppendCollapsedOffloadAction(CollapsedOffloadAction, ActionInfo,
                                 /*NumElements=*/2);
    return T;
  }

  /// Updates the inputs if the obtained tool supports combining with
  /// preprocessor action, and the current input is indeed a preprocessor
  /// action. If combining results in the collapse of offloading actions, those
  /// are appended to \a CollapsedOffloadAction.
  void combineWithPreprocessor(const Tool *T, ActionList &Inputs,
                               ActionList &CollapsedOffloadAction) {
    if (!T || !canCollapsePreprocessorAction() || !T->hasIntegratedCPP())
      return;

    // Attempt to get a preprocessor action dependence.
    ActionList PreprocessJobOffloadActions;
    ActionList NewInputs;
    for (Action *A : Inputs) {
      auto *PJ = getPrevDependentAction({A}, PreprocessJobOffloadActions);
      if (!PJ || !isa<PreprocessJobAction>(PJ)) {
        NewInputs.push_back(A);
        continue;
      }

      // This is legal to combine. Append any offload action we found and add the
      // current input to preprocessor inputs.
      CollapsedOffloadAction.append(PreprocessJobOffloadActions.begin(),
                                    PreprocessJobOffloadActions.end());
      NewInputs.append(PJ->input_begin(), PJ->input_end());
    }
    Inputs = NewInputs;
  }

public:
  ToolSelector(const JobAction *BaseAction, const ToolChain &TC,
               const Compilation &C, bool SaveTemps, bool EmbedBitcode)
      : TC(TC), C(C), BaseAction(BaseAction), SaveTemps(SaveTemps),
        EmbedBitcode(EmbedBitcode) {
    assert(BaseAction && "Invalid base action.");
    IsHostSelector = BaseAction->getOffloadingDeviceKind() == Action::OFK_None;
  }

  /// Check if a chain of actions can be combined and return the tool that can
  /// handle the combination of actions. The pointer to the current inputs \a
  /// Inputs and the list of offload actions \a CollapsedOffloadActions
  /// connected to collapsed actions are updated accordingly. The latter enables
  /// the caller of the selector to process them afterwards instead of just
  /// dropping them. If no suitable tool is found, null will be returned.
  const Tool *getTool(ActionList &Inputs,
                      ActionList &CollapsedOffloadAction) {
    //
    // Get the largest chain of actions that we could combine.
    //

    SmallVector<JobActionInfo, 5> ActionChain(1);
    ActionChain.back().JA = BaseAction;
    while (ActionChain.back().JA) {
      const Action *CurAction = ActionChain.back().JA;

      // Grow the chain by one element.
      ActionChain.resize(ActionChain.size() + 1);
      JobActionInfo &AI = ActionChain.back();

      // Attempt to fill it with the
      AI.JA =
          getPrevDependentAction(CurAction->getInputs(), AI.SavedOffloadAction);
    }

    // Pop the last action info as it could not be filled.
    ActionChain.pop_back();

    //
    // Attempt to combine actions. If all combining attempts failed, just return
    // the tool of the provided action. At the end we attempt to combine the
    // action with any preprocessor action it may depend on.
    //

    const Tool *T = combineAssembleBackendCompile(ActionChain, Inputs,
                                                  CollapsedOffloadAction);
    if (!T)
      T = combineAssembleBackend(ActionChain, Inputs, CollapsedOffloadAction);
    if (!T)
      T = combineBackendCompile(ActionChain, Inputs, CollapsedOffloadAction);
    if (!T) {
      Inputs = BaseAction->getInputs();
      T = TC.SelectTool(*BaseAction);
    }

    combineWithPreprocessor(T, Inputs, CollapsedOffloadAction);
    return T;
  }
};
}

/// Return a string that uniquely identifies the result of a job. The bound arch
/// is not necessarily represented in the toolchain's triple -- for example,
/// armv7 and armv7s both map to the same triple -- so we need both in our map.
/// Also, we need to add the offloading device kind, as the same tool chain can
/// be used for host and device for some programming models, e.g. OpenMP.
static std::string GetTriplePlusArchString(const ToolChain *TC,
                                           StringRef BoundArch,
                                           Action::OffloadKind OffloadKind) {
  std::string TriplePlusArch = TC->getTriple().normalize();
  if (!BoundArch.empty()) {
    TriplePlusArch += "-";
    TriplePlusArch += BoundArch;
  }
  TriplePlusArch += "-";
  TriplePlusArch += Action::GetOffloadKindName(OffloadKind);
  return TriplePlusArch;
}

static void CollectForEachInputs(
    InputInfoList &InputInfos, const Action *SourceAction, const ToolChain *TC,
    StringRef BoundArch, Action::OffloadKind TargetDeviceOffloadKind,
    const std::map<std::pair<const Action *, std::string>, InputInfoList>
        &CachedResults,
    const ForEachWrappingAction *FEA) {
  for (const Action *Input : SourceAction->getInputs()) {
    // Search for the Input, if not in the cache assume actions were collapsed
    // so recurse.
    auto Lookup = CachedResults.find(
        {Input,
         GetTriplePlusArchString(TC, BoundArch, TargetDeviceOffloadKind)});
    if (Lookup != CachedResults.end()) {
      if (!FEA->getSerialActions().count(Input)) {
        InputInfos.append(Lookup->second);
      }
    } else {
      CollectForEachInputs(InputInfos, Input, TC, BoundArch,
                           TargetDeviceOffloadKind, CachedResults, FEA);
    }
  }
}

InputInfoList Driver::BuildJobsForAction(
    Compilation &C, const Action *A, const ToolChain *TC, StringRef BoundArch,
    bool AtTopLevel, bool MultipleArchs, const char *LinkingOutput,
    std::map<std::pair<const Action *, std::string>, InputInfoList>
        &CachedResults,
    Action::OffloadKind TargetDeviceOffloadKind) const {
  std::pair<const Action *, std::string> ActionTC = {
      A, GetTriplePlusArchString(TC, BoundArch, TargetDeviceOffloadKind)};
  auto CachedResult = CachedResults.find(ActionTC);
  if (CachedResult != CachedResults.end()) {
    return CachedResult->second;
  }
  InputInfoList Result = BuildJobsForActionNoCache(
      C, A, TC, BoundArch, AtTopLevel, MultipleArchs, LinkingOutput,
      CachedResults, TargetDeviceOffloadKind);
  CachedResults[ActionTC] = Result;
  return Result;
}

static void handleTimeTrace(Compilation &C, const ArgList &Args,
                            const JobAction *JA, const char *BaseInput,
                            const InputInfo &Result) {
  Arg *A =
      Args.getLastArg(options::OPT_ftime_trace, options::OPT_ftime_trace_EQ);
  if (!A)
    return;
  SmallString<128> Path;
  if (A->getOption().matches(options::OPT_ftime_trace_EQ)) {
    Path = A->getValue();
    if (llvm::sys::fs::is_directory(Path)) {
      SmallString<128> Tmp(Result.getFilename());
      llvm::sys::path::replace_extension(Tmp, "json");
      llvm::sys::path::append(Path, llvm::sys::path::filename(Tmp));
    }
  } else {
    if (Arg *DumpDir = Args.getLastArgNoClaim(options::OPT_dumpdir)) {
      // The trace file is ${dumpdir}${basename}.json. Note that dumpdir may not
      // end with a path separator.
      Path = DumpDir->getValue();
      Path += llvm::sys::path::filename(BaseInput);
    } else {
      Path = Result.getFilename();
    }
    llvm::sys::path::replace_extension(Path, "json");
  }
  const char *ResultFile = C.getArgs().MakeArgString(Path);
  C.addTimeTraceFile(ResultFile, JA);
  C.addResultFile(ResultFile, JA);
}

InputInfoList Driver::BuildJobsForActionNoCache(
    Compilation &C, const Action *A, const ToolChain *TC, StringRef BoundArch,
    bool AtTopLevel, bool MultipleArchs, const char *LinkingOutput,
    std::map<std::pair<const Action *, std::string>, InputInfoList>
        &CachedResults,
    Action::OffloadKind TargetDeviceOffloadKind) const {
  llvm::PrettyStackTraceString CrashInfo("Building compilation jobs");

  InputInfoList OffloadDependencesInputInfo;
  bool BuildingForOffloadDevice = TargetDeviceOffloadKind != Action::OFK_None;
  if (const OffloadAction *OA = dyn_cast<OffloadAction>(A)) {
    // The 'Darwin' toolchain is initialized only when its arguments are
    // computed. Get the default arguments for OFK_None to ensure that
    // initialization is performed before processing the offload action.
    // FIXME: Remove when darwin's toolchain is initialized during construction.
    C.getArgsForToolChain(TC, BoundArch, Action::OFK_None);

    // The offload action is expected to be used in four different situations.
    //
    // a) Set a toolchain/architecture/kind for a host action:
    //    Host Action 1 -> OffloadAction -> Host Action 2
    //
    // b) Set a toolchain/architecture/kind for a device action;
    //    Device Action 1 -> OffloadAction -> Device Action 2
    //
    // c) Specify a device dependence to a host action;
    //    Device Action 1  _
    //                      \
    //      Host Action 1  ---> OffloadAction -> Host Action 2
    //
    // d) Specify a host dependence to a device action.
    //      Host Action 1  _
    //                      \
    //    Device Action 1  ---> OffloadAction -> Device Action 2
    //
    // For a) and b), we just return the job generated for the dependences. For
    // c) and d) we override the current action with the host/device dependence
    // if the current toolchain is host/device and set the offload dependences
    // info with the jobs obtained from the device/host dependence(s).

    // If there is a single device option or has no host action, just generate
    // the job for it.
    if (OA->hasSingleDeviceDependence() || !OA->hasHostDependence()) {
      InputInfoList DevA;
      OA->doOnEachDeviceDependence([&](Action *DepA, const ToolChain *DepTC,
                                       const char *DepBoundArch) {
        DevA.append(BuildJobsForAction(C, DepA, DepTC, DepBoundArch, AtTopLevel,
                                       /*MultipleArchs*/ !!DepBoundArch,
                                       LinkingOutput, CachedResults,
                                       DepA->getOffloadingDeviceKind()));
      });
      return DevA;
    }

    // If 'Action 2' is host, we generate jobs for the device dependences and
    // override the current action with the host dependence. Otherwise, we
    // generate the host dependences and override the action with the device
    // dependence. The dependences can't therefore be a top-level action.
    OA->doOnEachDependence(
        /*IsHostDependence=*/BuildingForOffloadDevice,
        [&](Action *DepA, const ToolChain *DepTC, const char *DepBoundArch) {
          OffloadDependencesInputInfo.append(BuildJobsForAction(
              C, DepA, DepTC, DepBoundArch, /*AtTopLevel=*/false,
              /*MultipleArchs*/ !!DepBoundArch, LinkingOutput, CachedResults,
              DepA->getOffloadingDeviceKind()));
        });

    A = BuildingForOffloadDevice
            ? OA->getSingleDeviceDependence(/*DoNotConsiderHostActions=*/true)
            : OA->getHostDependence();

    // We may have already built this action as a part of the offloading
    // toolchain, return the cached input if so.
    std::pair<const Action *, std::string> ActionTC = {
        OA->getHostDependence(),
        GetTriplePlusArchString(TC, BoundArch, TargetDeviceOffloadKind)};
    auto It = CachedResults.find(ActionTC);
    if (It != CachedResults.end()) {
      InputInfoList Inputs = It->second;
      Inputs.append(OffloadDependencesInputInfo);
      return Inputs;
    }
  }

  if (const InputAction *IA = dyn_cast<InputAction>(A)) {
    // FIXME: It would be nice to not claim this here; maybe the old scheme of
    // just using Args was better?
    const Arg &Input = IA->getInputArg();
    Input.claim();
    if (Input.getOption().matches(options::OPT_INPUT)) {
      const char *Name = Input.getValue();
      return {InputInfo(A, Name, /* _BaseInput = */ Name)};
    }
    return {InputInfo(A, &Input, /* _BaseInput = */ "")};
  }
  if (const BindArchAction *BAA = dyn_cast<BindArchAction>(A)) {
    const ToolChain *TC;
    StringRef ArchName = BAA->getArchName();

    if (!ArchName.empty())
      TC = &getToolChain(C.getArgs(),
                         computeTargetTriple(*this, TargetTriple,
                                             C.getArgs(), ArchName));
    else
      TC = &C.getDefaultToolChain();

    return BuildJobsForAction(C, *BAA->input_begin(), TC, ArchName, AtTopLevel,
                              MultipleArchs, LinkingOutput, CachedResults,
                              TargetDeviceOffloadKind);
  }

  if (const ForEachWrappingAction *FEA = dyn_cast<ForEachWrappingAction>(A)) {
    // Check that the main action wasn't already processed.
    auto MainActionOutput = CachedResults.find(
        {FEA->getJobAction(),
         GetTriplePlusArchString(TC, BoundArch, TargetDeviceOffloadKind)});
    if (MainActionOutput != CachedResults.end()) {
      // The input was processed on behalf of another foreach.
      // Add entry in cache and return.
      CachedResults[{FEA, GetTriplePlusArchString(TC, BoundArch,
                                                  TargetDeviceOffloadKind)}] =
          MainActionOutput->second;
      return MainActionOutput->second;
    }

    // Build commands for the TFormInput then take any command added after as
    // needing a llvm-foreach wrapping.
    BuildJobsForAction(C, FEA->getTFormInput(), TC, BoundArch,
                       /*AtTopLevel=*/false, MultipleArchs, LinkingOutput,
                       CachedResults, TargetDeviceOffloadKind);
    unsigned OffsetIdx = C.getJobs().size();
    BuildJobsForAction(C, FEA->getJobAction(), TC, BoundArch,
                       /*AtTopLevel=*/false, MultipleArchs, LinkingOutput,
                       CachedResults, TargetDeviceOffloadKind);

    auto begin = C.getJobs().getJobsForOverride().begin() + OffsetIdx;
    auto end = C.getJobs().getJobsForOverride().end();

    // Steal the commands.
    llvm::SmallVector<std::unique_ptr<Command>, 4> JobsToWrap(
        std::make_move_iterator(begin), std::make_move_iterator(end));
    C.getJobs().getJobsForOverride().erase(begin, end);

    InputInfo ActionResult;
    for (std::unique_ptr<Command> Cmd :
         llvm::make_range(std::make_move_iterator(JobsToWrap.begin()),
                          std::make_move_iterator(JobsToWrap.end()))) {
      const JobAction *SourceAction = cast<JobAction>(&Cmd->getSource());
      if (FEA->getSerialActions().count(SourceAction)) {
        C.addCommand(std::move(Cmd));
        continue;
      }
      ActionResult = CachedResults.at(
          {SourceAction,
           GetTriplePlusArchString(TC, BoundArch, TargetDeviceOffloadKind)}).front();
      InputInfoList InputInfos;
      CollectForEachInputs(InputInfos, SourceAction, TC, BoundArch,
                           TargetDeviceOffloadKind, CachedResults, FEA);
      const Tool *Creator = &Cmd->getCreator();
      StringRef ParallelJobs;
      if (TargetDeviceOffloadKind == Action::OFK_SYCL)
        ParallelJobs = C.getArgs().getLastArgValue(
            options::OPT_fsycl_max_parallel_jobs_EQ);

      tools::SYCL::constructLLVMForeachCommand(
          C, *SourceAction, std::move(Cmd), InputInfos, ActionResult, Creator,
          "", types::getTypeTempSuffix(ActionResult.getType()), ParallelJobs);
    }
    return { ActionResult };
  }

  ActionList Inputs = A->getInputs();

  const JobAction *JA = cast<JobAction>(A);
  ActionList CollapsedOffloadActions;

  auto *DA = dyn_cast<OffloadDepsJobAction>(JA);
  const ToolChain *JATC = DA ? DA->getHostTC() : TC;

  ToolSelector TS(JA, *JATC, C, isSaveTempsEnabled(),
                  embedBitcodeInObject() && !isUsingLTO());
  const Tool *T = TS.getTool(Inputs, CollapsedOffloadActions);

  if (!T)
    return {InputInfo()};

  // If we've collapsed action list that contained OffloadAction we
  // need to build jobs for host/device-side inputs it may have held.
  for (const auto *OA : CollapsedOffloadActions)
    cast<OffloadAction>(OA)->doOnEachDependence(
        /*IsHostDependence=*/BuildingForOffloadDevice,
        [&](Action *DepA, const ToolChain *DepTC, const char *DepBoundArch) {
          OffloadDependencesInputInfo.append(BuildJobsForAction(
              C, DepA, DepTC, DepBoundArch, /* AtTopLevel */ false,
              /*MultipleArchs=*/!!DepBoundArch, LinkingOutput, CachedResults,
              DepA->getOffloadingDeviceKind()));
        });

  // Only use pipes when there is exactly one input.
  InputInfoList InputInfos;
  for (const Action *Input : Inputs) {
    // Treat dsymutil and verify sub-jobs as being at the top-level too, they
    // shouldn't get temporary output names.
    // FIXME: Clean this up.
    bool SubJobAtTopLevel =
        AtTopLevel && (isa<DsymutilJobAction>(A) || isa<VerifyJobAction>(A));
    InputInfos.append(BuildJobsForAction(
        C, Input, JATC, DA ? DA->getOffloadingArch() : BoundArch,
        SubJobAtTopLevel, MultipleArchs, LinkingOutput, CachedResults,
        A->getOffloadingDeviceKind()));
  }

  // Always use the first file input as the base input.
  const char *BaseInput = InputInfos[0].getBaseInput();
  for (auto &Info : InputInfos) {
    if (Info.isFilename()) {
      BaseInput = Info.getBaseInput();
      break;
    }
  }

  // ... except dsymutil actions, which use their actual input as the base
  // input.
  if (JA->getType() == types::TY_dSYM)
    BaseInput = InputInfos[0].getFilename();

  // Append outputs of offload device jobs to the input list
  if (!OffloadDependencesInputInfo.empty())
    InputInfos.append(OffloadDependencesInputInfo.begin(),
                      OffloadDependencesInputInfo.end());

  // Set the effective triple of the toolchain for the duration of this job.
  llvm::Triple EffectiveTriple;
  const ToolChain &ToolTC = T->getToolChain();
  const ArgList &Args =
      C.getArgsForToolChain(TC, BoundArch, A->getOffloadingDeviceKind());
  if (InputInfos.size() != 1) {
    EffectiveTriple = llvm::Triple(ToolTC.ComputeEffectiveClangTriple(Args));
  } else {
    // Pass along the input type if it can be unambiguously determined.
    EffectiveTriple = llvm::Triple(
        ToolTC.ComputeEffectiveClangTriple(Args, InputInfos[0].getType()));
  }
  RegisterEffectiveTriple TripleRAII(ToolTC, EffectiveTriple);

  // Determine the place to write output to, if any.
  InputInfo Result;
  InputInfoList UnbundlingResults;
  if (auto *UA = dyn_cast<OffloadUnbundlingJobAction>(JA)) {
    // If we have an unbundling job, we need to create results for all the
    // outputs. We also update the results cache so that other actions using
    // this unbundling action can get the right results.
    for (auto &UI : UA->getDependentActionsInfo()) {
      assert(UI.DependentOffloadKind != Action::OFK_None &&
             "Unbundling with no offloading??");

      // Unbundling actions are never at the top level. When we generate the
      // offloading prefix, we also do that for the host file because the
      // unbundling action does not change the type of the output which can
      // cause a overwrite.
      InputInfo CurI;
      bool IsFPGAObjLink =
          (JA->getType() == types::TY_Object &&
           EffectiveTriple.getSubArch() == llvm::Triple::SPIRSubArch_fpga &&
           C.getInputArgs().hasArg(options::OPT_fsycl_link_EQ));
      if (C.getDriver().getOffloadStaticLibSeen() &&
          (JA->getType() == types::TY_Archive ||
           JA->getType() == types::TY_Tempfilelist)) {
        // Host part of the unbundled static archive is not used.
        if (UI.DependentOffloadKind == Action::OFK_Host)
          continue;
        // Host part of the unbundled object is not used when using the
        // FPGA target and -fsycl-link is enabled.
        if (UI.DependentOffloadKind == Action::OFK_Host && IsFPGAObjLink)
          continue;
        std::string TmpFileName = C.getDriver().GetTemporaryPath(
            llvm::sys::path::stem(BaseInput),
            JA->getType() == types::TY_Archive ? "a" : "txt");
        const char *TmpFile = C.addTempFile(
            C.getArgs().MakeArgString(TmpFileName), JA->getType());
        CurI = InputInfo(JA->getType(), TmpFile, TmpFile);
      } else if (types::isFPGA(JA->getType())) {
        std::string Ext(types::getTypeTempSuffix(JA->getType()));
        types::ID TI = types::TY_Object;
        if (EffectiveTriple.isSPIROrSPIRV()) {
          if (!UI.DependentToolChain->getTriple().isSPIROrSPIRV())
            continue;
          // Output file from unbundle is FPGA device. Name the file
          // accordingly.
          if (UI.DependentOffloadKind == Action::OFK_Host) {
            // Do not add the current info for Host with FPGA device.  The host
            // side isn't used
            continue;
          }
          if (JA->getType() == types::TY_FPGA_AOCO) {
            TI = types::TY_TempAOCOfilelist;
            Ext = "txt";
          }
          if (JA->getType() == types::TY_FPGA_AOCR ||
              JA->getType() == types::TY_FPGA_AOCX ||
              JA->getType() == types::TY_FPGA_AOCR_EMU) {
            if (IsFPGAObjLink)
              continue;
            // AOCR files are always unbundled into a list file.
            TI = types::TY_Tempfilelist;
          }
        } else {
          if (UI.DependentOffloadKind == Action::OFK_SYCL)
            // Do not add the current info for device with FPGA device.  The
            // device side isn't used
            continue;
          TI = types::TY_Tempfilelist;
          Ext = "txt";
        }
        std::string TmpFileName = C.getDriver().GetTemporaryPath(
            llvm::sys::path::stem(BaseInput), Ext);
        const char *TmpFile =
            C.addTempFile(C.getArgs().MakeArgString(TmpFileName), TI);
        CurI = InputInfo(TI, TmpFile, TmpFile);
      } else {
        // Host part of the unbundled object is not used when -fsycl-link is
        // enabled with FPGA target
        if (UI.DependentOffloadKind == Action::OFK_Host && IsFPGAObjLink)
          continue;
        std::string OffloadingPrefix = Action::GetOffloadingFileNamePrefix(
          UI.DependentOffloadKind,
          UI.DependentToolChain->getTriple().normalize(),
          /*CreatePrefixForHost=*/true);
        CurI = InputInfo(
          UA,
          GetNamedOutputPath(C, *UA, BaseInput, UI.DependentBoundArch,
                             /*AtTopLevel=*/false,
                             MultipleArchs ||
                                 UI.DependentOffloadKind == Action::OFK_HIP,
                             OffloadingPrefix),
          BaseInput);
      }
      // Save the unbundling result.
      UnbundlingResults.push_back(CurI);

      // Get the unique string identifier for this dependence and cache the
      // result.
      StringRef Arch;
      if (TargetDeviceOffloadKind == Action::OFK_HIP ||
          TargetDeviceOffloadKind == Action::OFK_SYCL) {
        if (UI.DependentOffloadKind == Action::OFK_Host)
          Arch = StringRef();
        else
          Arch = UI.DependentBoundArch;
      } else
        Arch = BoundArch;
      // When unbundling for SYCL and there is no Target offload, assume
      // Host as the dependent offload, as the host path has been stripped
      // in this instance
      Action::OffloadKind DependentOffloadKind;
      if (UI.DependentOffloadKind == Action::OFK_SYCL &&
          TargetDeviceOffloadKind == Action::OFK_None &&
          !(isSYCLNativeCPU(Args) &&
            isSYCLNativeCPU(C.getDefaultToolChain().getTriple(),
                            TC->getTriple()) &&
            UA->getDependentActionsInfo().size() > 1))
        DependentOffloadKind = Action::OFK_Host;
      else
        DependentOffloadKind = UI.DependentOffloadKind;

      CachedResults[{A, GetTriplePlusArchString(UI.DependentToolChain, Arch,
                                                DependentOffloadKind)}] = {
          CurI};
    }
    // Do a check for a dependency file unbundle for FPGA.  This is out of line
    // from a regular unbundle, so just create and return the name of the
    // unbundled file.
    if (JA->getType() == types::TY_FPGA_Dependencies ||
        JA->getType() == types::TY_FPGA_Dependencies_List) {
      std::string Ext(types::getTypeTempSuffix(JA->getType()));
      std::string TmpFileName =
          C.getDriver().GetTemporaryPath(llvm::sys::path::stem(BaseInput), Ext);
      const char *TmpFile =
          C.addTempFile(C.getArgs().MakeArgString(TmpFileName), JA->getType());
      Result = InputInfo(JA->getType(), TmpFile, TmpFile);
      UnbundlingResults.push_back(Result);
    } else {
      // Now that we have all the results generated, select the one that should
      // be returned for the current depending action.
      std::pair<const Action *, std::string> ActionTC = {
          A, GetTriplePlusArchString(TC, BoundArch, TargetDeviceOffloadKind)};
      assert(CachedResults.find(ActionTC) != CachedResults.end() &&
             "Result does not exist??");
      Result = CachedResults[ActionTC].front();
    }
  } else if (auto *DA = dyn_cast<OffloadDepsJobAction>(JA)) {
    for (auto &DI : DA->getDependentActionsInfo()) {
      assert(DI.DependentOffloadKind != Action::OFK_None &&
             "Deps job with no offloading");

      std::string OffloadingPrefix = Action::GetOffloadingFileNamePrefix(
          DI.DependentOffloadKind,
          DI.DependentToolChain->getTriple().normalize(),
          /*CreatePrefixForHost=*/true);
      auto CurI = InputInfo(
          DA,
          GetNamedOutputPath(C, *DA, BaseInput, DI.DependentBoundArch,
                             /*AtTopLevel=*/false,
                             MultipleArchs ||
                                 DI.DependentOffloadKind == Action::OFK_HIP,
                             OffloadingPrefix),
          BaseInput);
      // Save the result.
      UnbundlingResults.push_back(CurI);

      // Get the unique string identifier for this dependence and cache the
      // result.
      StringRef Arch = TargetDeviceOffloadKind == Action::OFK_HIP
                           ? DI.DependentOffloadKind == Action::OFK_Host
                                 ? StringRef()
                                 : DI.DependentBoundArch
                           : BoundArch;

      CachedResults[{A, GetTriplePlusArchString(DI.DependentToolChain, Arch,
                                                DI.DependentOffloadKind)}] = {
          CurI};
    }

    // Now that we have all the results generated, select the one that should be
    // returned for the current depending action.
    std::pair<const Action *, std::string> ActionTC = {
        A, GetTriplePlusArchString(TC, BoundArch, TargetDeviceOffloadKind)};
    auto It = CachedResults.find(ActionTC);
    assert(It != CachedResults.end() && "Result does not exist??");
    Result = It->second.front();
  } else if (JA->getType() == types::TY_Nothing)
    Result = {InputInfo(A, BaseInput)};
  else {
    std::string OffloadingPrefix;
    // When generating binaries with -fsycl-link, the output file prefix is the
    // triple arch only.  Do not add the arch when compiling for host.
    if (!A->getOffloadingHostActiveKinds() &&
        Args.hasArg(options::OPT_fsycl_link_EQ)) {
      OffloadingPrefix = "-";
      OffloadingPrefix += TC->getTriple().getArchName();
    } else {
      // We only have to generate a prefix for the host if this is not a
      // top-level action.
      OffloadingPrefix = Action::GetOffloadingFileNamePrefix(
        A->getOffloadingDeviceKind(), EffectiveTriple.normalize(),
        /*CreatePrefixForHost=*/isa<OffloadPackagerJobAction>(A) ||
            !(A->getOffloadingHostActiveKinds() == Action::OFK_None ||
              AtTopLevel));
    }
    if (isa<OffloadWrapperJobAction>(JA)) {
      if (Arg *FinalOutput = C.getArgs().getLastArg(options::OPT_o))
        BaseInput = FinalOutput->getValue();
      // Do not use the default image name when using -fno-sycl-rdc
      else if (!tools::SYCL::shouldDoPerObjectFileLinking(C))
        BaseInput = getDefaultImageName();
      BaseInput =
          C.getArgs().MakeArgString(std::string(BaseInput) + "-wrapper");
    }
    Result = InputInfo(A, GetNamedOutputPath(C, *JA, BaseInput, BoundArch,
                                             AtTopLevel, MultipleArchs,
                                             OffloadingPrefix),
                       BaseInput);
    if (T->canEmitIR() && OffloadingPrefix.empty())
      handleTimeTrace(C, Args, JA, BaseInput, Result);
  }

  if (CCCPrintBindings && !CCGenDiagnostics) {
    llvm::errs() << "# \"" << T->getToolChain().getTripleString() << '"'
                 << " - \"" << T->getName() << "\", inputs: [";
    for (unsigned i = 0, e = InputInfos.size(); i != e; ++i) {
      llvm::errs() << InputInfos[i].getAsString();
      if (i + 1 != e)
        llvm::errs() << ", ";
    }
    if (UnbundlingResults.empty())
      llvm::errs() << "], output: " << Result.getAsString() << "\n";
    else {
      llvm::errs() << "], outputs: [";
      for (unsigned i = 0, e = UnbundlingResults.size(); i != e; ++i) {
        llvm::errs() << UnbundlingResults[i].getAsString();
        if (i + 1 != e)
          llvm::errs() << ", ";
      }
      llvm::errs() << "] \n";
    }
  } else {
    if (UnbundlingResults.empty())
      T->ConstructJob(C, *JA, Result, InputInfos, Args, LinkingOutput);
    else
      T->ConstructJobMultipleOutputs(C, *JA, UnbundlingResults, InputInfos,
                                     Args, LinkingOutput);
  }
  return {Result};
}

const char *Driver::getDefaultImageName() const {
  llvm::Triple Target(llvm::Triple::normalize(TargetTriple));
  return Target.isOSWindows() ? "a.exe" : "a.out";
}

/// Create output filename based on ArgValue, which could either be a
/// full filename, filename without extension, or a directory. If ArgValue
/// does not provide a filename, then use BaseName, and use the extension
/// suitable for FileType.
static const char *MakeCLOutputFilename(const ArgList &Args, StringRef ArgValue,
                                        StringRef BaseName,
                                        types::ID FileType) {
  SmallString<128> Filename = ArgValue;

  if (ArgValue.empty()) {
    // If the argument is empty, output to BaseName in the current dir.
    Filename = BaseName;
  } else if (llvm::sys::path::is_separator(Filename.back())) {
    // If the argument is a directory, output to BaseName in that dir.
    llvm::sys::path::append(Filename, BaseName);
  }

  if (!llvm::sys::path::has_extension(ArgValue)) {
    // If the argument didn't provide an extension, then set it.
    const char *Extension = types::getTypeTempSuffix(FileType, true);

    if (FileType == types::TY_Image &&
        Args.hasArg(options::OPT__SLASH_LD, options::OPT__SLASH_LDd)) {
      // The output file is a dll.
      Extension = "dll";
    }

    llvm::sys::path::replace_extension(Filename, Extension);
  }

  return Args.MakeArgString(Filename.c_str());
}

static bool HasPreprocessOutput(const Action &JA) {
  if (isa<PreprocessJobAction>(JA))
    return true;
  if (isa<OffloadAction>(JA) && isa<PreprocessJobAction>(JA.getInputs()[0]))
    return true;
  if (isa<OffloadBundlingJobAction>(JA) &&
      HasPreprocessOutput(*(JA.getInputs()[0])))
    return true;
  return false;
}

const char *Driver::CreateTempFile(Compilation &C, StringRef Prefix,
                                   StringRef Suffix, bool MultipleArchs,
                                   StringRef BoundArch,
                                   types::ID Type,
                                   bool NeedUniqueDirectory) const {
  SmallString<128> TmpName;
  Arg *A = C.getArgs().getLastArg(options::OPT_fcrash_diagnostics_dir);
  std::optional<std::string> CrashDirectory =
      CCGenDiagnostics && A
          ? std::string(A->getValue())
          : llvm::sys::Process::GetEnv("CLANG_CRASH_DIAGNOSTICS_DIR");
  if (CrashDirectory) {
    if (!getVFS().exists(*CrashDirectory))
      llvm::sys::fs::create_directories(*CrashDirectory);
    SmallString<128> Path(*CrashDirectory);
    llvm::sys::path::append(Path, Prefix);
    const char *Middle = !Suffix.empty() ? "-%%%%%%." : "-%%%%%%";
    if (std::error_code EC =
            llvm::sys::fs::createUniqueFile(Path + Middle + Suffix, TmpName)) {
      Diag(clang::diag::err_unable_to_make_temp) << EC.message();
      return "";
    }
  } else {
    if (MultipleArchs && !BoundArch.empty()) {
      if (NeedUniqueDirectory) {
        TmpName = GetTemporaryDirectory(Prefix);
        llvm::sys::path::append(TmpName,
                                Twine(Prefix) + "-" + BoundArch + "." + Suffix);
      } else {
        TmpName =
            GetTemporaryPath((Twine(Prefix) + "-" + BoundArch).str(), Suffix);
      }

    } else {
      TmpName = GetTemporaryPath(Prefix, Suffix);
    }
  }
  return C.addTempFile(C.getArgs().MakeArgString(TmpName), Type);
}

// Calculate the output path of the module file when compiling a module unit
// with the `-fmodule-output` option or `-fmodule-output=` option specified.
// The behavior is:
// - If `-fmodule-output=` is specfied, then the module file is
//   writing to the value.
// - Otherwise if the output object file of the module unit is specified, the
// output path
//   of the module file should be the same with the output object file except
//   the corresponding suffix. This requires both `-o` and `-c` are specified.
// - Otherwise, the output path of the module file will be the same with the
//   input with the corresponding suffix.
static const char *GetModuleOutputPath(Compilation &C, const JobAction &JA,
                                       const char *BaseInput) {
  assert(isa<PrecompileJobAction>(JA) && JA.getType() == types::TY_ModuleFile &&
         (C.getArgs().hasArg(options::OPT_fmodule_output) ||
          C.getArgs().hasArg(options::OPT_fmodule_output_EQ)));

  SmallString<256> OutputPath =
      tools::getCXX20NamedModuleOutputPath(C.getArgs(), BaseInput);

  return C.addResultFile(C.getArgs().MakeArgString(OutputPath.c_str()), &JA);
}

const char *Driver::GetNamedOutputPath(Compilation &C, const JobAction &JA,
                                       const char *BaseInput,
                                       StringRef OrigBoundArch, bool AtTopLevel,
                                       bool MultipleArchs,
                                       StringRef OffloadingPrefix) const {
  std::string BoundArch = OrigBoundArch.str();
  if (is_style_windows(llvm::sys::path::Style::native)) {
    // BoundArch may contain ':' or '*', which is invalid in file names on
    // Windows, therefore replace it with '@'.
    std::replace(BoundArch.begin(), BoundArch.end(), ':', '@');
    std::replace(BoundArch.begin(), BoundArch.end(), '*', '@');
  }
  // BoundArch may contain ',', which may create strings that interfere with
  // the StringMap for the clang-offload-packager input values.
  std::replace(BoundArch.begin(), BoundArch.end(), ',', '@');

  llvm::PrettyStackTraceString CrashInfo("Computing output path");
  // Output to a user requested destination?
  if (AtTopLevel && !isa<DsymutilJobAction>(JA) && !isa<VerifyJobAction>(JA)) {
    if (Arg *FinalOutput = C.getArgs().getLastArg(options::OPT_o))
      return C.addResultFile(FinalOutput->getValue(), &JA);
    // Output to destination for -fsycl-device-only and Windows -o
    if (offloadDeviceOnly() && JA.getOffloadingDeviceKind() == Action::OFK_SYCL)
      if (Arg *FinalOutput = C.getArgs().getLastArg(options::OPT__SLASH_o))
        return C.addResultFile(FinalOutput->getValue(), &JA);
  }

  // For /P, preprocess to file named after BaseInput.
  if (C.getArgs().hasArg(options::OPT__SLASH_P) &&
      ((AtTopLevel && isa<PreprocessJobAction>(JA)) ||
       isa<OffloadBundlingJobAction>(JA))) {
    StringRef BaseName = llvm::sys::path::filename(BaseInput);
    StringRef NameArg;
    if (Arg *A = C.getArgs().getLastArg(options::OPT__SLASH_Fi))
      NameArg = A->getValue();
    return C.addResultFile(
        MakeCLOutputFilename(C.getArgs(), NameArg, BaseName, types::TY_PP_C),
        &JA);
  }

  // Redirect output for the generated source + integration footer.
  if (isa<AppendFooterJobAction>(JA)) {
    if (Arg *A = C.getArgs().getLastArg(options::OPT_fsycl_footer_path_EQ)) {
      SmallString<128> OutName(A->getValue());
      StringRef BaseName = llvm::sys::path::filename(BaseInput);
      if (isSaveTempsEnabled()) {
        // Retain the location specified by the user with -save-temps.
        const char *Suffix = types::getTypeTempSuffix(JA.getType());
        std::string::size_type End = std::string::npos;
        if (!types::appendSuffixForType(JA.getType()))
          End = BaseName.rfind('.');
        SmallString<128> Suffixed(BaseName.substr(0, End));
        Suffixed += OffloadingPrefix;
        Suffixed += '.';
        Suffixed += Suffix;
        llvm::sys::path::append(OutName, Suffixed.c_str());
      } else {
        std::string TmpName =
            GetTemporaryPath(llvm::sys::path::stem(BaseName),
                             types::getTypeTempSuffix(JA.getType()));
        llvm::sys::path::append(OutName, llvm::sys::path::filename(TmpName));
      }
      return C.addTempFile(C.getArgs().MakeArgString(OutName));
    }
  }

  // Default to writing to stdout?
  if (AtTopLevel && !CCGenDiagnostics && HasPreprocessOutput(JA)) {
    return "-";
  }

  if (JA.getType() == types::TY_ModuleFile &&
      C.getArgs().getLastArg(options::OPT_module_file_info)) {
    return "-";
  }

  if (JA.getType() == types::TY_PP_Asm &&
      C.getArgs().hasArg(options::OPT_dxc_Fc)) {
    StringRef FcValue = C.getArgs().getLastArgValue(options::OPT_dxc_Fc);
    // TODO: Should we use `MakeCLOutputFilename` here? If so, we can probably
    // handle this as part of the SLASH_Fa handling below.
    return C.addResultFile(C.getArgs().MakeArgString(FcValue.str()), &JA);
  }

  if (JA.getType() == types::TY_Object &&
      C.getArgs().hasArg(options::OPT_dxc_Fo)) {
    StringRef FoValue = C.getArgs().getLastArgValue(options::OPT_dxc_Fo);
    // TODO: Should we use `MakeCLOutputFilename` here? If so, we can probably
    // handle this as part of the SLASH_Fo handling below.
    return C.addResultFile(C.getArgs().MakeArgString(FoValue.str()), &JA);
  }

  // Is this the assembly listing for /FA?
  if (JA.getType() == types::TY_PP_Asm &&
      (C.getArgs().hasArg(options::OPT__SLASH_FA) ||
       C.getArgs().hasArg(options::OPT__SLASH_Fa))) {
    // Use /Fa and the input filename to determine the asm file name.
    StringRef BaseName = llvm::sys::path::filename(BaseInput);
    StringRef FaValue = C.getArgs().getLastArgValue(options::OPT__SLASH_Fa);
    return C.addResultFile(
        MakeCLOutputFilename(C.getArgs(), FaValue, BaseName, JA.getType()),
        &JA);
  }

  if (JA.getType() == types::TY_API_INFO &&
      C.getArgs().hasArg(options::OPT_emit_extension_symbol_graphs) &&
      C.getArgs().hasArg(options::OPT_o))
    Diag(clang::diag::err_drv_unexpected_symbol_graph_output)
        << C.getArgs().getLastArgValue(options::OPT_o);

  // DXC defaults to standard out when generating assembly. We check this after
  // any DXC flags that might specify a file.
  if (AtTopLevel && JA.getType() == types::TY_PP_Asm && IsDXCMode())
    return "-";

  bool SpecifiedModuleOutput =
      C.getArgs().hasArg(options::OPT_fmodule_output) ||
      C.getArgs().hasArg(options::OPT_fmodule_output_EQ);
  if (MultipleArchs && SpecifiedModuleOutput)
    Diag(clang::diag::err_drv_module_output_with_multiple_arch);

  // If we're emitting a module output with the specified option
  // `-fmodule-output`.
  if (!AtTopLevel && isa<PrecompileJobAction>(JA) &&
      JA.getType() == types::TY_ModuleFile && SpecifiedModuleOutput) {
    assert(!C.getArgs().hasArg(options::OPT_modules_reduced_bmi));
    return GetModuleOutputPath(C, JA, BaseInput);
  }

  // Output to a temporary file?
  if ((!AtTopLevel && !isSaveTempsEnabled() &&
       (!C.getArgs().hasArg(options::OPT__SLASH_Fo) ||
        // FIXME - The use of /Fo is limited when offloading is enabled.  When
        // compiling to exe use of /Fo does not produce the named obj.  We also
        // should not use the named output when performing unbundling.
        (C.getArgs().hasArg(options::OPT__SLASH_Fo) &&
         (!JA.isOffloading(Action::OFK_None) ||
          isa<OffloadUnbundlingJobAction>(JA) ||
          JA.getOffloadingHostActiveKinds() > Action::OFK_Host)))) ||
      CCGenDiagnostics) {
    StringRef Name = llvm::sys::path::filename(BaseInput);
    std::pair<StringRef, StringRef> Split = Name.split('.');
    const char *Suffix =
        types::getTypeTempSuffix(JA.getType(), IsCLMode() || IsDXCMode());
    // The non-offloading toolchain on Darwin requires deterministic input
    // file name for binaries to be deterministic, therefore it needs unique
    // directory.
    llvm::Triple Triple(C.getDriver().getTargetTriple());
    bool NeedUniqueDirectory =
        (JA.getOffloadingDeviceKind() == Action::OFK_None ||
         JA.getOffloadingDeviceKind() == Action::OFK_Host) &&
        Triple.isOSDarwin();
    return CreateTempFile(C, Split.first, Suffix, MultipleArchs, BoundArch,
                          JA.getType(), NeedUniqueDirectory);
  }

  SmallString<128> BasePath(BaseInput);
  SmallString<128> ExternalPath("");
  StringRef BaseName;

  // Dsymutil actions should use the full path.
  if (isa<DsymutilJobAction>(JA) && C.getArgs().hasArg(options::OPT_dsym_dir)) {
    ExternalPath += C.getArgs().getLastArg(options::OPT_dsym_dir)->getValue();
    // We use posix style here because the tests (specifically
    // darwin-dsymutil.c) demonstrate that posix style paths are acceptable
    // even on Windows and if we don't then the similar test covering this
    // fails.
    llvm::sys::path::append(ExternalPath, llvm::sys::path::Style::posix,
                            llvm::sys::path::filename(BasePath));
    BaseName = ExternalPath;
  } else if (isa<DsymutilJobAction>(JA) || isa<VerifyJobAction>(JA))
    BaseName = BasePath;
  else
    BaseName = llvm::sys::path::filename(BasePath);

  // Determine what the derived output name should be.
  const char *NamedOutput;

  if ((JA.getType() == types::TY_Object || JA.getType() == types::TY_LTO_BC ||
       JA.getType() == types::TY_Archive) &&
      C.getArgs().hasArg(options::OPT__SLASH_Fo, options::OPT__SLASH_o)) {
    // The /Fo or /o flag decides the object filename.
    StringRef Val =
        C.getArgs()
            .getLastArg(options::OPT__SLASH_Fo, options::OPT__SLASH_o)
            ->getValue();
    NamedOutput =
        MakeCLOutputFilename(C.getArgs(), Val, BaseName, types::TY_Object);
  } else if (JA.getType() == types::TY_Image &&
             C.getArgs().hasArg(options::OPT__SLASH_Fe,
                                options::OPT__SLASH_o)) {
    // The /Fe or /o flag names the linked file.
    StringRef Val =
        C.getArgs()
            .getLastArg(options::OPT__SLASH_Fe, options::OPT__SLASH_o)
            ->getValue();
    NamedOutput =
        MakeCLOutputFilename(C.getArgs(), Val, BaseName, types::TY_Image);
  } else if (JA.getType() == types::TY_Image) {
    if (IsCLMode()) {
      // clang-cl uses BaseName for the executable name.
      NamedOutput =
          MakeCLOutputFilename(C.getArgs(), "", BaseName, types::TY_Image);
    } else {
      SmallString<128> Output(getDefaultImageName());
      // HIP image for device compilation with -fno-gpu-rdc is per compilation
      // unit.
      bool IsHIPNoRDC = JA.getOffloadingDeviceKind() == Action::OFK_HIP &&
                        !C.getArgs().hasFlag(options::OPT_fgpu_rdc,
                                             options::OPT_fno_gpu_rdc, false);
      bool UseOutExtension = IsHIPNoRDC || isa<OffloadPackagerJobAction>(JA) ||
                             isa<BackendCompileJobAction>(JA);
      if (UseOutExtension) {
        Output = BaseName;
        llvm::sys::path::replace_extension(Output, "");
      }
      Output += OffloadingPrefix;
      if (MultipleArchs && !BoundArch.empty()) {
        Output += "-";
        Output.append(BoundArch);
      }
      if (UseOutExtension)
        Output += ".out";
      NamedOutput = C.getArgs().MakeArgString(Output.c_str());
    }
  } else if (JA.getType() == types::TY_PCH && IsCLMode()) {
    NamedOutput = C.getArgs().MakeArgString(GetClPchPath(C, BaseName));
  } else if ((JA.getType() == types::TY_Plist || JA.getType() == types::TY_AST) &&
             C.getArgs().hasArg(options::OPT__SLASH_o)) {
    StringRef Val =
        C.getArgs()
            .getLastArg(options::OPT__SLASH_o)
            ->getValue();
    NamedOutput =
        MakeCLOutputFilename(C.getArgs(), Val, BaseName, types::TY_Object);
  } else {
    const char *Suffix =
        types::getTypeTempSuffix(JA.getType(), IsCLMode() || IsDXCMode());
    assert(Suffix && "All types used for output should have a suffix.");

    std::string::size_type End = std::string::npos;
    if (!types::appendSuffixForType(JA.getType()))
      End = BaseName.rfind('.');
    SmallString<128> Suffixed(BaseName.substr(0, End));
    Suffixed += OffloadingPrefix;
    if (MultipleArchs && !BoundArch.empty()) {
      Suffixed += "-";
      Suffixed.append(BoundArch);
    }
    // When using both -save-temps and -emit-llvm, use a ".tmp.bc" suffix for
    // the unoptimized bitcode so that it does not get overwritten by the ".bc"
    // optimized bitcode output.
    auto IsAMDRDCInCompilePhase = [](const JobAction &JA,
                                     const llvm::opt::DerivedArgList &Args) {
      // The relocatable compilation in HIP and OpenMP implies -emit-llvm.
      // Similarly, use a ".tmp.bc" suffix for the unoptimized bitcode
      // (generated in the compile phase.)
      const ToolChain *TC = JA.getOffloadingToolChain();
      return isa<CompileJobAction>(JA) &&
             ((JA.getOffloadingDeviceKind() == Action::OFK_HIP &&
               Args.hasFlag(options::OPT_fgpu_rdc, options::OPT_fno_gpu_rdc,
                            false)) ||
              (JA.getOffloadingDeviceKind() == Action::OFK_OpenMP && TC &&
               TC->getTriple().isAMDGPU()));
    };
    if (!AtTopLevel && JA.getType() == types::TY_LLVM_BC &&
        (C.getArgs().hasArg(options::OPT_emit_llvm) ||
         IsAMDRDCInCompilePhase(JA, C.getArgs())))
      Suffixed += ".tmp";
    Suffixed += '.';
    Suffixed += Suffix;
    NamedOutput = C.getArgs().MakeArgString(Suffixed.c_str());
  }

  // Prepend object file path if -save-temps=obj
  if (!AtTopLevel && isSaveTempsObj() && C.getArgs().hasArg(options::OPT_o) &&
      JA.getType() != types::TY_PCH) {
    Arg *FinalOutput = C.getArgs().getLastArg(options::OPT_o);
    SmallString<128> TempPath(FinalOutput->getValue());
    llvm::sys::path::remove_filename(TempPath);
    StringRef OutputFileName = llvm::sys::path::filename(NamedOutput);
    llvm::sys::path::append(TempPath, OutputFileName);
    NamedOutput = C.getArgs().MakeArgString(TempPath.c_str());
  }

  if (isSaveTempsEnabled()) {
    // If we're saving temps and the temp file conflicts with any
    // input/resulting file, then avoid overwriting.
    if (!AtTopLevel && NamedOutput == BaseName) {
      bool SameFile = false;
      SmallString<256> Result;
      llvm::sys::fs::current_path(Result);
      llvm::sys::path::append(Result, BaseName);
      llvm::sys::fs::equivalent(BaseInput, Result.c_str(), SameFile);
      // Must share the same path to conflict.
      if (SameFile) {
        StringRef Name = llvm::sys::path::filename(BaseInput);
        std::pair<StringRef, StringRef> Split = Name.split('.');
        std::string TmpName = GetTemporaryPath(
            Split.first,
            types::getTypeTempSuffix(JA.getType(), IsCLMode() || IsDXCMode()));
        return C.addTempFile(C.getArgs().MakeArgString(TmpName));
      }
    }

    const auto &ResultFiles = C.getResultFiles();
    const auto CollidingFilenameIt =
        llvm::find_if(ResultFiles, [NamedOutput](const auto &It) {
          return StringRef(NamedOutput) == It.second;
        });
    if (CollidingFilenameIt != ResultFiles.end()) {
      // Upon any collision, a unique hash will be appended to the filename,
      // similar to what is done for temporary files in the regular flow.
      StringRef CollidingName(CollidingFilenameIt->second);
      std::pair<StringRef, StringRef> Split = CollidingName.split('.');
      std::string UniqueName = GetUniquePath(
          Split.first,
          types::getTypeTempSuffix(JA.getType(), IsCLMode() || IsDXCMode()));
      return C.addTempFile(C.getArgs().MakeArgString(UniqueName));
    }
  }

  // Emit an error if PCH(Pre-Compiled Header) file generation is forced in
  // -fsycl mode.
  if (C.getArgs().hasFlag(options::OPT_fsycl, options::OPT_fno_sycl, false) &&
      JA.getType() == types::TY_PCH)
    Diag(clang::diag::err_drv_fsycl_with_pch);
  // As an annoying special case, PCH generation doesn't strip the pathname.
  if (JA.getType() == types::TY_PCH && !IsCLMode()) {
    llvm::sys::path::remove_filename(BasePath);
    if (BasePath.empty())
      BasePath = NamedOutput;
    else
      llvm::sys::path::append(BasePath, NamedOutput);
    return C.addResultFile(C.getArgs().MakeArgString(BasePath.c_str()), &JA);
  }

  return C.addResultFile(NamedOutput, &JA);
}

std::string Driver::GetFilePath(StringRef Name, const ToolChain &TC) const {
  // Search for Name in a list of paths.
  auto SearchPaths = [&](const llvm::SmallVectorImpl<std::string> &P)
      -> std::optional<std::string> {
    // Respect a limited subset of the '-Bprefix' functionality in GCC by
    // attempting to use this prefix when looking for file paths.
    for (const auto &Dir : P) {
      if (Dir.empty())
        continue;
      SmallString<128> P(Dir[0] == '=' ? SysRoot + Dir.substr(1) : Dir);
      llvm::sys::path::append(P, Name);
      if (llvm::sys::fs::exists(Twine(P)))
        return std::string(P);
    }
    return std::nullopt;
  };

  if (auto P = SearchPaths(PrefixDirs))
    return *P;

  SmallString<128> R(ResourceDir);
  llvm::sys::path::append(R, Name);
  if (llvm::sys::fs::exists(Twine(R)))
    return std::string(R);

  SmallString<128> P(TC.getCompilerRTPath());
  llvm::sys::path::append(P, Name);
  if (llvm::sys::fs::exists(Twine(P)))
    return std::string(P);

  SmallString<128> D(Dir);
  llvm::sys::path::append(D, "..", Name);
  if (llvm::sys::fs::exists(Twine(D)))
    return std::string(D);

  if (auto P = SearchPaths(TC.getLibraryPaths()))
    return *P;

  if (auto P = SearchPaths(TC.getFilePaths()))
    return *P;

  SmallString<128> R2(ResourceDir);
  llvm::sys::path::append(R2, "..", "..", Name);
  if (llvm::sys::fs::exists(Twine(R2)))
    return std::string(R2);

  return std::string(Name);
}

void Driver::generatePrefixedToolNames(
    StringRef Tool, const ToolChain &TC,
    SmallVectorImpl<std::string> &Names) const {
  // FIXME: Needs a better variable than TargetTriple
  Names.emplace_back((TargetTriple + "-" + Tool).str());
  Names.emplace_back(Tool);
}

static bool ScanDirForExecutable(SmallString<128> &Dir, StringRef Name) {
  llvm::sys::path::append(Dir, Name);
  if (llvm::sys::fs::can_execute(Twine(Dir)))
    return true;
  llvm::sys::path::remove_filename(Dir);
  return false;
}

std::string Driver::GetProgramPath(StringRef Name, const ToolChain &TC) const {
  SmallVector<std::string, 2> TargetSpecificExecutables;
  generatePrefixedToolNames(Name, TC, TargetSpecificExecutables);

  // Respect a limited subset of the '-Bprefix' functionality in GCC by
  // attempting to use this prefix when looking for program paths.
  for (const auto &PrefixDir : PrefixDirs) {
    if (llvm::sys::fs::is_directory(PrefixDir)) {
      SmallString<128> P(PrefixDir);
      if (ScanDirForExecutable(P, Name))
        return std::string(P);
    } else {
      SmallString<128> P((PrefixDir + Name).str());
      if (llvm::sys::fs::can_execute(Twine(P)))
        return std::string(P);
    }
  }

  const ToolChain::path_list &List = TC.getProgramPaths();
  for (const auto &TargetSpecificExecutable : TargetSpecificExecutables) {
    // For each possible name of the tool look for it in
    // program paths first, then the path.
    // Higher priority names will be first, meaning that
    // a higher priority name in the path will be found
    // instead of a lower priority name in the program path.
    // E.g. <triple>-gcc on the path will be found instead
    // of gcc in the program path
    for (const auto &Path : List) {
      SmallString<128> P(Path);
      if (ScanDirForExecutable(P, TargetSpecificExecutable))
        return std::string(P);
    }

    // Fall back to the path
    if (llvm::ErrorOr<std::string> P =
            llvm::sys::findProgramByName(TargetSpecificExecutable))
      return *P;
  }

  return std::string(Name);
}

std::string Driver::GetStdModuleManifestPath(const Compilation &C,
                                             const ToolChain &TC) const {
  std::string error = "<NOT PRESENT>";

  switch (TC.GetCXXStdlibType(C.getArgs())) {
  case ToolChain::CST_Libcxx: {
    auto evaluate = [&](const char *library) -> std::optional<std::string> {
      std::string lib = GetFilePath(library, TC);

      // Note when there are multiple flavours of libc++ the module json needs
      // to look at the command-line arguments for the proper json. These
      // flavours do not exist at the moment, but there are plans to provide a
      // variant that is built with sanitizer instrumentation enabled.

      // For example
      //  StringRef modules = [&] {
      //    const SanitizerArgs &Sanitize = TC.getSanitizerArgs(C.getArgs());
      //    if (Sanitize.needsAsanRt())
      //      return "libc++.modules-asan.json";
      //    return "libc++.modules.json";
      //  }();

      SmallString<128> path(lib.begin(), lib.end());
      llvm::sys::path::remove_filename(path);
      llvm::sys::path::append(path, "libc++.modules.json");
      if (TC.getVFS().exists(path))
        return static_cast<std::string>(path);

      return {};
    };

    if (std::optional<std::string> result = evaluate("libc++.so"); result)
      return *result;

    return evaluate("libc++.a").value_or(error);
  }

  case ToolChain::CST_Libstdcxx: {
    auto evaluate = [&](const char *library) -> std::optional<std::string> {
      std::string lib = GetFilePath(library, TC);

      SmallString<128> path(lib.begin(), lib.end());
      llvm::sys::path::remove_filename(path);
      llvm::sys::path::append(path, "libstdc++.modules.json");
      if (TC.getVFS().exists(path))
        return static_cast<std::string>(path);

      return {};
    };

    if (std::optional<std::string> result = evaluate("libstdc++.so"); result)
      return *result;

    return evaluate("libstdc++.a").value_or(error);
  }
  }

  return error;
}

std::string Driver::GetTemporaryPath(StringRef Prefix, StringRef Suffix) const {
  SmallString<128> Path;
  std::error_code EC = llvm::sys::fs::createTemporaryFile(Prefix, Suffix, Path);
  if (EC) {
    Diag(clang::diag::err_unable_to_make_temp) << EC.message();
    return "";
  }

  return std::string(Path);
}

std::string Driver::GetUniquePath(StringRef BaseName, StringRef Ext) const {
  SmallString<128> Path;
  std::error_code EC = llvm::sys::fs::getPotentiallyUniqueFileName(
      Twine(BaseName) + Twine("-%%%%%%.") + Ext, Path);
  if (EC) {
    Diag(clang::diag::err_unable_to_make_temp) << EC.message();
    return "";
  }

  return std::string(Path.str());
}

std::string Driver::GetTemporaryDirectory(StringRef Prefix) const {
  SmallString<128> Path;
  std::error_code EC = llvm::sys::fs::createUniqueDirectory(Prefix, Path);
  if (EC) {
    Diag(clang::diag::err_unable_to_make_temp) << EC.message();
    return "";
  }

  return std::string(Path);
}

std::string Driver::GetClPchPath(Compilation &C, StringRef BaseName) const {
  SmallString<128> Output;
  if (Arg *FpArg = C.getArgs().getLastArg(options::OPT__SLASH_Fp)) {
    // FIXME: If anybody needs it, implement this obscure rule:
    // "If you specify a directory without a file name, the default file name
    // is VCx0.pch., where x is the major version of Visual C++ in use."
    Output = FpArg->getValue();

    // "If you do not specify an extension as part of the path name, an
    // extension of .pch is assumed. "
    if (!llvm::sys::path::has_extension(Output))
      Output += ".pch";
  } else {
    if (Arg *YcArg = C.getArgs().getLastArg(options::OPT__SLASH_Yc))
      Output = YcArg->getValue();
    if (Output.empty())
      Output = BaseName;
    llvm::sys::path::replace_extension(Output, ".pch");
  }
  return std::string(Output);
}

const ToolChain &Driver::getToolChain(const ArgList &Args,
                                      const llvm::Triple &Target) const {

  auto &TC = ToolChains[Target.str()];
  if (!TC) {
    switch (Target.getOS()) {
    case llvm::Triple::AIX:
      TC = std::make_unique<toolchains::AIX>(*this, Target, Args);
      break;
    case llvm::Triple::Haiku:
      TC = std::make_unique<toolchains::Haiku>(*this, Target, Args);
      break;
    case llvm::Triple::Darwin:
    case llvm::Triple::MacOSX:
    case llvm::Triple::IOS:
    case llvm::Triple::TvOS:
    case llvm::Triple::WatchOS:
    case llvm::Triple::XROS:
    case llvm::Triple::DriverKit:
      TC = std::make_unique<toolchains::DarwinClang>(*this, Target, Args);
      break;
    case llvm::Triple::DragonFly:
      TC = std::make_unique<toolchains::DragonFly>(*this, Target, Args);
      break;
    case llvm::Triple::OpenBSD:
      TC = std::make_unique<toolchains::OpenBSD>(*this, Target, Args);
      break;
    case llvm::Triple::NetBSD:
      TC = std::make_unique<toolchains::NetBSD>(*this, Target, Args);
      break;
    case llvm::Triple::FreeBSD:
      if (Target.isPPC())
        TC = std::make_unique<toolchains::PPCFreeBSDToolChain>(*this, Target,
                                                               Args);
      else
        TC = std::make_unique<toolchains::FreeBSD>(*this, Target, Args);
      break;
    case llvm::Triple::Linux:
    case llvm::Triple::ELFIAMCU:
      if (Target.getArch() == llvm::Triple::hexagon)
        TC = std::make_unique<toolchains::HexagonToolChain>(*this, Target,
                                                             Args);
      else if ((Target.getVendor() == llvm::Triple::MipsTechnologies) &&
               !Target.hasEnvironment())
        TC = std::make_unique<toolchains::MipsLLVMToolChain>(*this, Target,
                                                              Args);
      else if (Target.isPPC())
        TC = std::make_unique<toolchains::PPCLinuxToolChain>(*this, Target,
                                                              Args);
      else if (Target.getArch() == llvm::Triple::ve)
        TC = std::make_unique<toolchains::VEToolChain>(*this, Target, Args);
      else if (Target.isOHOSFamily())
        TC = std::make_unique<toolchains::OHOS>(*this, Target, Args);
      else
        TC = std::make_unique<toolchains::Linux>(*this, Target, Args);
      break;
    case llvm::Triple::NaCl:
      TC = std::make_unique<toolchains::NaClToolChain>(*this, Target, Args);
      break;
    case llvm::Triple::Fuchsia:
      TC = std::make_unique<toolchains::Fuchsia>(*this, Target, Args);
      break;
    case llvm::Triple::Solaris:
      TC = std::make_unique<toolchains::Solaris>(*this, Target, Args);
      break;
    case llvm::Triple::CUDA:
      TC = std::make_unique<toolchains::NVPTXToolChain>(*this, Target, Args);
      break;
    case llvm::Triple::AMDHSA:
      TC = std::make_unique<toolchains::ROCMToolChain>(*this, Target, Args);
      break;
    case llvm::Triple::AMDPAL:
    case llvm::Triple::Mesa3D:
      TC = std::make_unique<toolchains::AMDGPUToolChain>(*this, Target, Args);
      break;
    case llvm::Triple::UEFI:
      TC = std::make_unique<toolchains::UEFI>(*this, Target, Args);
      break;
    case llvm::Triple::Win32:
      switch (Target.getEnvironment()) {
      default:
        if (Target.isOSBinFormatELF())
          TC = std::make_unique<toolchains::Generic_ELF>(*this, Target, Args);
        else if (Target.isOSBinFormatMachO())
          TC = std::make_unique<toolchains::MachO>(*this, Target, Args);
        else
          TC = std::make_unique<toolchains::Generic_GCC>(*this, Target, Args);
        break;
      case llvm::Triple::GNU:
        TC = std::make_unique<toolchains::MinGW>(*this, Target, Args);
        break;
      case llvm::Triple::Itanium:
        TC = std::make_unique<toolchains::CrossWindowsToolChain>(*this, Target,
                                                                  Args);
        break;
      case llvm::Triple::MSVC:
      case llvm::Triple::UnknownEnvironment:
        if (Args.getLastArgValue(options::OPT_fuse_ld_EQ)
                .starts_with_insensitive("bfd"))
          TC = std::make_unique<toolchains::CrossWindowsToolChain>(
              *this, Target, Args);
        else
          TC =
              std::make_unique<toolchains::MSVCToolChain>(*this, Target, Args);
        break;
      }
      break;
    case llvm::Triple::PS4:
      TC = std::make_unique<toolchains::PS4CPU>(*this, Target, Args);
      break;
    case llvm::Triple::PS5:
      TC = std::make_unique<toolchains::PS5CPU>(*this, Target, Args);
      break;
    case llvm::Triple::Hurd:
      TC = std::make_unique<toolchains::Hurd>(*this, Target, Args);
      break;
    case llvm::Triple::LiteOS:
      TC = std::make_unique<toolchains::OHOS>(*this, Target, Args);
      break;
    case llvm::Triple::ZOS:
      TC = std::make_unique<toolchains::ZOS>(*this, Target, Args);
      break;
    case llvm::Triple::Vulkan:
    case llvm::Triple::ShaderModel:
      TC = std::make_unique<toolchains::HLSLToolChain>(*this, Target, Args);
      break;
    default:
      // Of these targets, Hexagon is the only one that might have
      // an OS of Linux, in which case it got handled above already.
      switch (Target.getArch()) {
      case llvm::Triple::tce:
        TC = std::make_unique<toolchains::TCEToolChain>(*this, Target, Args);
        break;
      case llvm::Triple::tcele:
        TC = std::make_unique<toolchains::TCELEToolChain>(*this, Target, Args);
        break;
      case llvm::Triple::hexagon:
        TC = std::make_unique<toolchains::HexagonToolChain>(*this, Target,
                                                             Args);
        break;
      case llvm::Triple::lanai:
        TC = std::make_unique<toolchains::LanaiToolChain>(*this, Target, Args);
        break;
      case llvm::Triple::xcore:
        TC = std::make_unique<toolchains::XCoreToolChain>(*this, Target, Args);
        break;
      case llvm::Triple::wasm32:
      case llvm::Triple::wasm64:
        TC = std::make_unique<toolchains::WebAssembly>(*this, Target, Args);
        break;
      case llvm::Triple::avr:
        TC = std::make_unique<toolchains::AVRToolChain>(*this, Target, Args);
        break;
      case llvm::Triple::msp430:
        TC =
            std::make_unique<toolchains::MSP430ToolChain>(*this, Target, Args);
        break;
      case llvm::Triple::riscv32:
      case llvm::Triple::riscv64:
        if (toolchains::RISCVToolChain::hasGCCToolchain(*this, Args))
          TC =
              std::make_unique<toolchains::RISCVToolChain>(*this, Target, Args);
        else
          TC = std::make_unique<toolchains::BareMetal>(*this, Target, Args);
        break;
      case llvm::Triple::ve:
        TC = std::make_unique<toolchains::VEToolChain>(*this, Target, Args);
        break;
      case llvm::Triple::spirv32:
      case llvm::Triple::spirv64:
        TC = std::make_unique<toolchains::SPIRVToolChain>(*this, Target, Args);
        break;
      case llvm::Triple::csky:
        TC = std::make_unique<toolchains::CSKYToolChain>(*this, Target, Args);
        break;
      default:
        if (toolchains::BareMetal::handlesTarget(Target))
          TC = std::make_unique<toolchains::BareMetal>(*this, Target, Args);
        else if (Target.isOSBinFormatELF())
          TC = std::make_unique<toolchains::Generic_ELF>(*this, Target, Args);
        else if (Target.isAppleMachO())
          TC = std::make_unique<toolchains::AppleMachO>(*this, Target, Args);
        else if (Target.isOSBinFormatMachO())
          TC = std::make_unique<toolchains::MachO>(*this, Target, Args);
        else
          TC = std::make_unique<toolchains::Generic_GCC>(*this, Target, Args);
      }
    }
  }

  return *TC;
}

const ToolChain &Driver::getOffloadingDeviceToolChain(
    const ArgList &Args, const llvm::Triple &Target, const ToolChain &HostTC,
    const Action::OffloadKind &TargetDeviceOffloadKind) const {
  // Use device / host triples offload kind as the key into the ToolChains map
  // because the device ToolChain we create depends on both.
  auto &TC = ToolChains[Target.str() + "/" + HostTC.getTriple().str() +
                        std::to_string(TargetDeviceOffloadKind)];
  if (!TC) {
    // Categorized by offload kind > arch rather than OS > arch like
    // the normal getToolChain call, as it seems a reasonable way to categorize
    // things.
    switch (TargetDeviceOffloadKind) {
    case Action::OFK_Cuda:
      TC = std::make_unique<toolchains::CudaToolChain>(
          *this, Target, HostTC, Args, TargetDeviceOffloadKind);
      break;
    case Action::OFK_HIP: {
      if (((Target.getArch() == llvm::Triple::amdgcn ||
            Target.getArch() == llvm::Triple::spirv64) &&
           Target.getVendor() == llvm::Triple::AMD &&
           Target.getOS() == llvm::Triple::AMDHSA) ||
          !Args.hasArgNoClaim(options::OPT_offload_EQ))
        TC = std::make_unique<toolchains::HIPAMDToolChain>(
            *this, Target, HostTC, Args, TargetDeviceOffloadKind);
      else if (Target.getArch() == llvm::Triple::spirv64 &&
               Target.getVendor() == llvm::Triple::UnknownVendor &&
               Target.getOS() == llvm::Triple::UnknownOS)
        TC = std::make_unique<toolchains::HIPSPVToolChain>(*this, Target,
                                                           HostTC, Args);
      break;
    }
    case Action::OFK_OpenMP:
      // omp + nvptx
      TC = std::make_unique<toolchains::CudaToolChain>(
          *this, Target, HostTC, Args, TargetDeviceOffloadKind);
      break;
    case Action::OFK_SYCL:
      switch (Target.getArch()) {
      case llvm::Triple::spir:
      case llvm::Triple::spir64:
      case llvm::Triple::spirv32:
      case llvm::Triple::spirv64:
        TC = std::make_unique<toolchains::SYCLToolChain>(*this, Target, HostTC,
                                                         Args);
        break;
      case llvm::Triple::nvptx:
      case llvm::Triple::nvptx64:
        TC = std::make_unique<toolchains::CudaToolChain>(
            *this, Target, HostTC, Args, TargetDeviceOffloadKind);
        break;
      case llvm::Triple::amdgcn:
        TC = std::make_unique<toolchains::HIPAMDToolChain>(
            *this, Target, HostTC, Args, TargetDeviceOffloadKind);
        break;
      default:
        if (isSYCLNativeCPU(Args)) {
          TC = std::make_unique<toolchains::SYCLToolChain>(*this, Target,
                                                           HostTC, Args);
        }
        break;
      }
      break;
    default:
      break;
    }
  }
  assert(TC && "Could not create offloading device tool chain.");
  return *TC;
}

bool Driver::ShouldUseClangCompiler(const JobAction &JA) const {
  // Say "no" if there is not exactly one input of a type clang understands.
  if (JA.size() != 1 ||
      !types::isAcceptedByClang((*JA.input_begin())->getType()))
    return false;

  // And say "no" if this is not a kind of action clang understands.
  if (!isa<PreprocessJobAction>(JA) && !isa<PrecompileJobAction>(JA) &&
      !isa<CompileJobAction>(JA) && !isa<BackendJobAction>(JA) &&
      !isa<ExtractAPIJobAction>(JA))
    return false;

  return true;
}

bool Driver::ShouldUseFlangCompiler(const JobAction &JA) const {
  // Say "no" if there is not exactly one input of a type flang understands.
  if (JA.size() != 1 ||
      !types::isAcceptedByFlang((*JA.input_begin())->getType()))
    return false;

  // And say "no" if this is not a kind of action flang understands.
  if (!isa<PreprocessJobAction>(JA) && !isa<PrecompileJobAction>(JA) &&
      !isa<CompileJobAction>(JA) && !isa<BackendJobAction>(JA))
    return false;

  return true;
}

bool Driver::ShouldEmitStaticLibrary(const ArgList &Args) const {
  // Only emit static library if the flag is set explicitly.
  if (Args.hasArg(options::OPT_emit_static_lib))
    return true;
  return false;
}

/// GetReleaseVersion - Parse (([0-9]+)(.([0-9]+)(.([0-9]+)?))?)? and return the
/// grouped values as integers. Numbers which are not provided are set to 0.
///
/// \return True if the entire string was parsed (9.2), or all groups were
/// parsed (10.3.5extrastuff).
bool Driver::GetReleaseVersion(StringRef Str, unsigned &Major, unsigned &Minor,
                               unsigned &Micro, bool &HadExtra) {
  HadExtra = false;

  Major = Minor = Micro = 0;
  if (Str.empty())
    return false;

  if (Str.consumeInteger(10, Major))
    return false;
  if (Str.empty())
    return true;
  if (!Str.consume_front("."))
    return false;

  if (Str.consumeInteger(10, Minor))
    return false;
  if (Str.empty())
    return true;
  if (!Str.consume_front("."))
    return false;

  if (Str.consumeInteger(10, Micro))
    return false;
  if (!Str.empty())
    HadExtra = true;
  return true;
}

/// Parse digits from a string \p Str and fulfill \p Digits with
/// the parsed numbers. This method assumes that the max number of
/// digits to look for is equal to Digits.size().
///
/// \return True if the entire string was parsed and there are
/// no extra characters remaining at the end.
bool Driver::GetReleaseVersion(StringRef Str,
                               MutableArrayRef<unsigned> Digits) {
  if (Str.empty())
    return false;

  unsigned CurDigit = 0;
  while (CurDigit < Digits.size()) {
    unsigned Digit;
    if (Str.consumeInteger(10, Digit))
      return false;
    Digits[CurDigit] = Digit;
    if (Str.empty())
      return true;
    if (!Str.consume_front("."))
      return false;
    CurDigit++;
  }

  // More digits than requested, bail out...
  return false;
}

llvm::opt::Visibility
Driver::getOptionVisibilityMask(bool UseDriverMode) const {
  if (!UseDriverMode)
    return llvm::opt::Visibility(options::ClangOption);
  if (IsCLMode())
    return llvm::opt::Visibility(options::CLOption);
  if (IsDXCMode())
    return llvm::opt::Visibility(options::DXCOption);
  if (IsFlangMode())  {
    return llvm::opt::Visibility(options::FlangOption);
  }
  return llvm::opt::Visibility(options::ClangOption);
}

const char *Driver::getExecutableForDriverMode(DriverMode Mode) {
  switch (Mode) {
  case GCCMode:
    return "clang";
  case GXXMode:
    return "clang++";
  case CPPMode:
    return "clang-cpp";
  case CLMode:
    return "clang-cl";
  case FlangMode:
    return "flang";
  case DXCMode:
    return "clang-dxc";
  }

  llvm_unreachable("Unhandled Mode");
}

bool clang::driver::isOptimizationLevelFast(const ArgList &Args) {
  return Args.hasFlag(options::OPT_Ofast, options::OPT_O_Group, false);
}

bool clang::driver::isObjectFile(std::string FileName) {
  if (llvm::sys::fs::is_directory(FileName))
    return false;
  if (!llvm::sys::path::has_extension(FileName))
    // Any file with no extension should be considered an Object. Take into
    // account -lsomelib library filenames.
    return FileName.rfind("-l", 0) != 0;
  std::string Ext(llvm::sys::path::extension(FileName).drop_front());
  // We cannot rely on lookupTypeForExtension solely as that has 'lib'
  // marked as an object.
  return (Ext != "lib" &&
          types::lookupTypeForExtension(Ext) == types::TY_Object);
}

bool clang::driver::isStaticArchiveFile(const StringRef &FileName) {
  if (!llvm::sys::path::has_extension(FileName))
    // Any file with no extension should not be considered an Archive.
    return false;
  llvm::file_magic Magic;
  llvm::identify_magic(FileName, Magic);
  // Only .lib and archive files are to be considered.
  return (Magic == llvm::file_magic::archive);
}

bool clang::driver::willEmitRemarks(const ArgList &Args) {
  // -fsave-optimization-record enables it.
  if (Args.hasFlag(options::OPT_fsave_optimization_record,
                   options::OPT_fno_save_optimization_record, false))
    return true;

  // -fsave-optimization-record=<format> enables it as well.
  if (Args.hasFlag(options::OPT_fsave_optimization_record_EQ,
                   options::OPT_fno_save_optimization_record, false))
    return true;

  // -foptimization-record-file alone enables it too.
  if (Args.hasFlag(options::OPT_foptimization_record_file_EQ,
                   options::OPT_fno_save_optimization_record, false))
    return true;

  // -foptimization-record-passes alone enables it too.
  if (Args.hasFlag(options::OPT_foptimization_record_passes_EQ,
                   options::OPT_fno_save_optimization_record, false))
    return true;
  return false;
}

llvm::StringRef clang::driver::getDriverMode(StringRef ProgName,
                                             ArrayRef<const char *> Args) {
  static StringRef OptName =
      getDriverOptTable().getOption(options::OPT_driver_mode).getPrefixedName();
  llvm::StringRef Opt;
  for (StringRef Arg : Args) {
    if (!Arg.starts_with(OptName))
      continue;
    Opt = Arg;
  }
  if (Opt.empty())
    Opt = ToolChain::getTargetAndModeFromProgramName(ProgName).DriverMode;
  return Opt.consume_front(OptName) ? Opt : "";
}

bool driver::IsClangCL(StringRef DriverMode) { return DriverMode == "cl"; }

llvm::Error driver::expandResponseFiles(SmallVectorImpl<const char *> &Args,
                                        bool ClangCLMode,
                                        llvm::BumpPtrAllocator &Alloc,
                                        llvm::vfs::FileSystem *FS) {
  // Parse response files using the GNU syntax, unless we're in CL mode. There
  // are two ways to put clang in CL compatibility mode: ProgName is either
  // clang-cl or cl, or --driver-mode=cl is on the command line. The normal
  // command line parsing can't happen until after response file parsing, so we
  // have to manually search for a --driver-mode=cl argument the hard way.
  // Finally, our -cc1 tools don't care which tokenization mode we use because
  // response files written by clang will tokenize the same way in either mode.
  enum { Default, POSIX, Windows } RSPQuoting = Default;
  for (const char *F : Args) {
    if (strcmp(F, "--rsp-quoting=posix") == 0)
      RSPQuoting = POSIX;
    else if (strcmp(F, "--rsp-quoting=windows") == 0)
      RSPQuoting = Windows;
  }

  // Determines whether we want nullptr markers in Args to indicate response
  // files end-of-lines. We only use this for the /LINK driver argument with
  // clang-cl.exe on Windows.
  bool MarkEOLs = ClangCLMode;

  llvm::cl::TokenizerCallback Tokenizer;
  if (RSPQuoting == Windows || (RSPQuoting == Default && ClangCLMode))
    Tokenizer = &llvm::cl::TokenizeWindowsCommandLine;
  else
    Tokenizer = &llvm::cl::TokenizeGNUCommandLine;

  if (MarkEOLs && Args.size() > 1 && StringRef(Args[1]).starts_with("-cc1"))
    MarkEOLs = false;

  llvm::cl::ExpansionContext ECtx(Alloc, Tokenizer);
  ECtx.setMarkEOLs(MarkEOLs);
  if (FS)
    ECtx.setVFS(FS);

  if (llvm::Error Err = ECtx.expandResponseFiles(Args))
    return Err;

  // If -cc1 came from a response file, remove the EOL sentinels.
  auto FirstArg = llvm::find_if(llvm::drop_begin(Args),
                                [](const char *A) { return A != nullptr; });
  if (FirstArg != Args.end() && StringRef(*FirstArg).starts_with("-cc1")) {
    // If -cc1 came from a response file, remove the EOL sentinels.
    if (MarkEOLs) {
      auto newEnd = std::remove(Args.begin(), Args.end(), nullptr);
      Args.resize(newEnd - Args.begin());
    }
  }

  return llvm::Error::success();
}

static const char *GetStableCStr(llvm::StringSet<> &SavedStrings, StringRef S) {
  return SavedStrings.insert(S).first->getKeyData();
}

/// Apply a list of edits to the input argument lists.
///
/// The input string is a space separated list of edits to perform,
/// they are applied in order to the input argument lists. Edits
/// should be one of the following forms:
///
///  '#': Silence information about the changes to the command line arguments.
///
///  '^': Add FOO as a new argument at the beginning of the command line.
///
///  '+': Add FOO as a new argument at the end of the command line.
///
///  's/XXX/YYY/': Substitute the regular expression XXX with YYY in the command
///  line.
///
///  'xOPTION': Removes all instances of the literal argument OPTION.
///
///  'XOPTION': Removes all instances of the literal argument OPTION,
///  and the following argument.
///
///  'Ox': Removes all flags matching 'O' or 'O[sz0-9]' and adds 'Ox'
///  at the end of the command line.
///
/// \param OS - The stream to write edit information to.
/// \param Args - The vector of command line arguments.
/// \param Edit - The override command to perform.
/// \param SavedStrings - Set to use for storing string representations.
static void applyOneOverrideOption(raw_ostream &OS,
                                   SmallVectorImpl<const char *> &Args,
                                   StringRef Edit,
                                   llvm::StringSet<> &SavedStrings) {
  // This does not need to be efficient.

  if (Edit[0] == '^') {
    const char *Str = GetStableCStr(SavedStrings, Edit.substr(1));
    OS << "### Adding argument " << Str << " at beginning\n";
    Args.insert(Args.begin() + 1, Str);
  } else if (Edit[0] == '+') {
    const char *Str = GetStableCStr(SavedStrings, Edit.substr(1));
    OS << "### Adding argument " << Str << " at end\n";
    Args.push_back(Str);
  } else if (Edit[0] == 's' && Edit[1] == '/' && Edit.ends_with("/") &&
             Edit.slice(2, Edit.size() - 1).contains('/')) {
    StringRef MatchPattern = Edit.substr(2).split('/').first;
    StringRef ReplPattern = Edit.substr(2).split('/').second;
    ReplPattern = ReplPattern.slice(0, ReplPattern.size() - 1);

    for (unsigned i = 1, e = Args.size(); i != e; ++i) {
      // Ignore end-of-line response file markers
      if (Args[i] == nullptr)
        continue;
      std::string Repl = llvm::Regex(MatchPattern).sub(ReplPattern, Args[i]);

      if (Repl != Args[i]) {
        OS << "### Replacing '" << Args[i] << "' with '" << Repl << "'\n";
        Args[i] = GetStableCStr(SavedStrings, Repl);
      }
    }
  } else if (Edit[0] == 'x' || Edit[0] == 'X') {
    auto Option = Edit.substr(1);
    for (unsigned i = 1; i < Args.size();) {
      if (Option == Args[i]) {
        OS << "### Deleting argument " << Args[i] << '\n';
        Args.erase(Args.begin() + i);
        if (Edit[0] == 'X') {
          if (i < Args.size()) {
            OS << "### Deleting argument " << Args[i] << '\n';
            Args.erase(Args.begin() + i);
          } else
            OS << "### Invalid X edit, end of command line!\n";
        }
      } else
        ++i;
    }
  } else if (Edit[0] == 'O') {
    for (unsigned i = 1; i < Args.size();) {
      const char *A = Args[i];
      // Ignore end-of-line response file markers
      if (A == nullptr)
        continue;
      if (A[0] == '-' && A[1] == 'O' &&
          (A[2] == '\0' || (A[3] == '\0' && (A[2] == 's' || A[2] == 'z' ||
                                             ('0' <= A[2] && A[2] <= '9'))))) {
        OS << "### Deleting argument " << Args[i] << '\n';
        Args.erase(Args.begin() + i);
      } else
        ++i;
    }
    OS << "### Adding argument " << Edit << " at end\n";
    Args.push_back(GetStableCStr(SavedStrings, '-' + Edit.str()));
  } else {
    OS << "### Unrecognized edit: " << Edit << "\n";
  }
}

void driver::applyOverrideOptions(SmallVectorImpl<const char *> &Args,
                                  const char *OverrideStr,
                                  llvm::StringSet<> &SavedStrings,
                                  raw_ostream *OS) {
  if (!OS)
    OS = &llvm::nulls();

  if (OverrideStr[0] == '#') {
    ++OverrideStr;
    OS = &llvm::nulls();
  }

  *OS << "### CCC_OVERRIDE_OPTIONS: " << OverrideStr << "\n";

  // This does not need to be efficient.

  const char *S = OverrideStr;
  while (*S) {
    const char *End = ::strchr(S, ' ');
    if (!End)
      End = S + strlen(S);
    if (End != S)
      applyOneOverrideOption(*OS, Args, std::string(S, End), SavedStrings);
    S = End;
    if (*S != '\0')
      ++S;
  }
}<|MERGE_RESOLUTION|>--- conflicted
+++ resolved
@@ -956,26 +956,17 @@
     if (SYCLTriple.isNVPTX() || SYCLTriple.isAMDGCN())
       return false;
   }
-<<<<<<< HEAD
-  // When FPGA is the only AOT target or SYCL Native is the only target, do
-  // not add the default triple.
-  if (SYCLTriples.size() == 1 &&
-      (SYCLTriples[0].getSubArch() == llvm::Triple::SPIRSubArch_fpga ||
-       driver::isSYCLNativeCPU(
+  // When SYCL Native is the only target, do not add the default triple.
+  if (SYCLTriples.size() == 1 && (driver::isSYCLNativeCPU(
            C.getSingleOffloadToolChain<Action::OFK_Host>()->getTriple(),
            SYCLTriples[0])))
     return false;
-  // Add the default triple as it was not found.
-  llvm::Triple DefaultTriple =
-      C.getDriver().MakeSYCLDeviceTriple(getDefaultSYCLArch(C));
-=======
   // Check current set of triples to see if the default has already been set.
   for (const auto &SYCLTriple : SYCLTriples) {
     if (SYCLTriple.getSubArch() == llvm::Triple::NoSubArch &&
         SYCLTriple.isSPIROrSPIRV())
       return false;
   }
->>>>>>> 6dc419fc
   SYCLTriples.insert(SYCLTriples.begin(), DefaultTriple);
   return true;
 }
@@ -6706,17 +6697,12 @@
               continue;
             }
 
-<<<<<<< HEAD
             llvm::Triple TT(C.getDriver().MakeSYCLDeviceTriple(UserTargetName));
             if (!isValidSYCLTriple(TT))
               continue;
             std::string NormalizedName =
-                C.getDriver().MakeSYCLDeviceTriple(Val).normalize();
-=======
-            llvm::Triple TT(
-                C.getDriver().getSYCLDeviceTriple(Val, SYCLTargetsValues));
-            std::string NormalizedName = TT.normalize();
->>>>>>> 6dc419fc
+                C.getDriver().getSYCLDeviceTriple(
+                    Val, SYCLTargetsValues).normalize();
 
             // Make sure we don't have a duplicate triple.
             auto Duplicate = FoundNormalizedTriples.find(NormalizedName);
