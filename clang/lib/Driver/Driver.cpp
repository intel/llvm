--- conflicted
+++ resolved
@@ -6750,14 +6750,6 @@
         // not needed for emulation, as these are treated as regular archives.
         if (C.getDriver().IsFPGAHWMode())
           unbundleStaticLib(types::TY_FPGA_AOCO, LA);
-<<<<<<< HEAD
-        // Do not unbundle any AOCO archive as a regular archive when we are
-        // in FPGA Hardware/Simulation mode.
-        if (C.getDriver().IsFPGAHWMode() &&
-            hasFPGABinary(C, LA.str(), types::TY_FPGA_AOCO))
-          continue;
-=======
->>>>>>> 98cdf4c3
         unbundleStaticLib(types::TY_Archive, LA);
       }
     }
