--- conflicted
+++ resolved
@@ -4148,16 +4148,11 @@
                                                        types::TY_SPIRV);
             if (SYCLDeviceOnly)
               continue;
-<<<<<<< HEAD
-          } else
+          } else {
+            if (Args.hasArg(options::OPT_fsyntax_only))
+              OutputType = types::TY_Nothing;
             A = C.MakeAction<CompileJobAction>(A, OutputType);
-=======
-            }
           }
-          if (Args.hasArg(options::OPT_fsyntax_only))
-            OutputType = types::TY_Nothing;
-          A = C.MakeAction<CompileJobAction>(A, OutputType);
->>>>>>> 711ba58c
           DeviceCompilerInput = A;
         }
         const DeviceTargetInfo &DevTarget = SYCLTargetInfoList.back();
