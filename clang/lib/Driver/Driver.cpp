//===--- Driver.cpp - Clang GCC Compatible Driver -------------------------===//
//
// Part of the LLVM Project, under the Apache License v2.0 with LLVM Exceptions.
// See https://llvm.org/LICENSE.txt for license information.
// SPDX-License-Identifier: Apache-2.0 WITH LLVM-exception
//
//===----------------------------------------------------------------------===//
#include "clang/Driver/Driver.h"
#include "ToolChains/AIX.h"
#include "ToolChains/AMDGPU.h"
#include "ToolChains/AMDGPUOpenMP.h"
#include "ToolChains/AVR.h"
#include "ToolChains/Arch/RISCV.h"
#include "ToolChains/BareMetal.h"
#include "ToolChains/CSKYToolChain.h"
#include "ToolChains/Clang.h"
#include "ToolChains/CrossWindows.h"
#include "ToolChains/Cuda.h"
#include "ToolChains/Darwin.h"
#include "ToolChains/DragonFly.h"
#include "ToolChains/FreeBSD.h"
#include "ToolChains/Fuchsia.h"
#include "ToolChains/Gnu.h"
#include "ToolChains/HIPAMD.h"
#include "ToolChains/HIPSPV.h"
#include "ToolChains/HLSL.h"
#include "ToolChains/Haiku.h"
#include "ToolChains/Hexagon.h"
#include "ToolChains/Hurd.h"
#include "ToolChains/Lanai.h"
#include "ToolChains/Linux.h"
#include "ToolChains/MSP430.h"
#include "ToolChains/MSVC.h"
#include "ToolChains/MinGW.h"
#include "ToolChains/MipsLinux.h"
#include "ToolChains/NaCl.h"
#include "ToolChains/NetBSD.h"
#include "ToolChains/OHOS.h"
#include "ToolChains/OpenBSD.h"
#include "ToolChains/PPCFreeBSD.h"
#include "ToolChains/PPCLinux.h"
#include "ToolChains/PS4CPU.h"
#include "ToolChains/RISCVToolchain.h"
#include "ToolChains/SPIRV.h"
#include "ToolChains/SYCL.h"
#include "ToolChains/Solaris.h"
#include "ToolChains/TCE.h"
#include "ToolChains/VEToolchain.h"
#include "ToolChains/WebAssembly.h"
#include "ToolChains/XCore.h"
#include "ToolChains/ZOS.h"
#include "clang/Basic/DiagnosticDriver.h"
#include "clang/Basic/TargetID.h"
#include "clang/Basic/Version.h"
#include "clang/Config/config.h"
#include "clang/Driver/Action.h"
#include "clang/Driver/Compilation.h"
#include "clang/Driver/DriverDiagnostic.h"
#include "clang/Driver/InputInfo.h"
#include "clang/Driver/Job.h"
#include "clang/Driver/Options.h"
#include "clang/Driver/Phases.h"
#include "clang/Driver/SanitizerArgs.h"
#include "clang/Driver/Tool.h"
#include "clang/Driver/ToolChain.h"
#include "clang/Driver/Types.h"
#include "llvm/ADT/ArrayRef.h"
#include "llvm/ADT/MapVector.h"
#include "llvm/ADT/STLExtras.h"
#include "llvm/ADT/StringExtras.h"
#include "llvm/ADT/StringRef.h"
#include "llvm/ADT/StringSet.h"
#include "llvm/ADT/StringSwitch.h"
#include "llvm/BinaryFormat/Magic.h"
#include "llvm/Config/llvm-config.h"
#include "llvm/MC/TargetRegistry.h"
#include "llvm/Option/Arg.h"
#include "llvm/Option/ArgList.h"
#include "llvm/Option/OptSpecifier.h"
#include "llvm/Option/OptTable.h"
#include "llvm/Option/Option.h"
#include "llvm/SYCLLowerIR/DeviceConfigFile.hpp"
#include "llvm/Support/CommandLine.h"
#include "llvm/Support/ErrorHandling.h"
#include "llvm/Support/ExitCodes.h"
#include "llvm/Support/FileSystem.h"
#include "llvm/Support/FileUtilities.h"
#include "llvm/Support/FormatVariadic.h"
#include "llvm/Support/LineIterator.h"
#include "llvm/Support/MD5.h"
#include "llvm/Support/Path.h"
#include "llvm/Support/PrettyStackTrace.h"
#include "llvm/Support/Process.h"
#include "llvm/Support/Program.h"
#include "llvm/Support/Regex.h"
#include "llvm/Support/StringSaver.h"
#include "llvm/Support/VirtualFileSystem.h"
#include "llvm/Support/raw_ostream.h"
#include "llvm/TargetParser/Host.h"
#include "llvm/TargetParser/RISCVISAInfo.h"
#include <cstdlib> // ::getenv
#include <map>
#include <memory>
#include <optional>
#include <regex>
#include <sstream>
#include <set>
#include <utility>
#if LLVM_ON_UNIX
#include <unistd.h> // getpid
#endif

using namespace clang::driver;
using namespace clang;
using namespace llvm::opt;

static std::optional<llvm::Triple> getOffloadTargetTriple(const Driver &D,
                                                          const ArgList &Args) {
  auto OffloadTargets = Args.getAllArgValues(options::OPT_offload_EQ);
  // Offload compilation flow does not support multiple targets for now. We
  // need the HIPActionBuilder (and possibly the CudaActionBuilder{,Base}too)
  // to support multiple tool chains first.
  switch (OffloadTargets.size()) {
  default:
    D.Diag(diag::err_drv_only_one_offload_target_supported);
    return std::nullopt;
  case 0:
    D.Diag(diag::err_drv_invalid_or_unsupported_offload_target) << "";
    return std::nullopt;
  case 1:
    break;
  }
  return llvm::Triple(OffloadTargets[0]);
}

static std::optional<llvm::Triple>
getNVIDIAOffloadTargetTriple(const Driver &D, const ArgList &Args,
                             const llvm::Triple &HostTriple) {
  if (!Args.hasArg(options::OPT_offload_EQ)) {
    return llvm::Triple(HostTriple.isArch64Bit() ? "nvptx64-nvidia-cuda"
                                                 : "nvptx-nvidia-cuda");
  }
  auto TT = getOffloadTargetTriple(D, Args);
  if (TT && (TT->getArch() == llvm::Triple::spirv32 ||
             TT->getArch() == llvm::Triple::spirv64)) {
    if (Args.hasArg(options::OPT_emit_llvm))
      return TT;
    D.Diag(diag::err_drv_cuda_offload_only_emit_bc);
    return std::nullopt;
  }
  D.Diag(diag::err_drv_invalid_or_unsupported_offload_target) << TT->str();
  return std::nullopt;
}
static std::optional<llvm::Triple>
getHIPOffloadTargetTriple(const Driver &D, const ArgList &Args) {
  if (!Args.hasArg(options::OPT_offload_EQ)) {
    auto OffloadArchs = Args.getAllArgValues(options::OPT_offload_arch_EQ);
    if (llvm::find(OffloadArchs, "amdgcnspirv") != OffloadArchs.cend()) {
      if (OffloadArchs.size() == 1)
        return llvm::Triple("spirv64-amd-amdhsa");
      // Mixing specific & SPIR-V compilation is not supported for now.
      D.Diag(diag::err_drv_only_one_offload_target_supported);
      return std::nullopt;
    }
    return llvm::Triple("amdgcn-amd-amdhsa"); // Default HIP triple.
  }
  auto TT = getOffloadTargetTriple(D, Args);
  if (!TT)
    return std::nullopt;
  if (TT->getArch() == llvm::Triple::amdgcn &&
      TT->getVendor() == llvm::Triple::AMD &&
      TT->getOS() == llvm::Triple::AMDHSA)
    return TT;
  if (TT->getArch() == llvm::Triple::spirv64)
    return TT;
  D.Diag(diag::err_drv_invalid_or_unsupported_offload_target) << TT->str();
  return std::nullopt;
}

// static
std::string Driver::GetResourcesPath(StringRef BinaryPath,
                                     StringRef CustomResourceDir) {
  // Since the resource directory is embedded in the module hash, it's important
  // that all places that need it call this function, so that they get the
  // exact same string ("a/../b/" and "b/" get different hashes, for example).

  // Dir is bin/ or lib/, depending on where BinaryPath is.
  std::string Dir = std::string(llvm::sys::path::parent_path(BinaryPath));

  SmallString<128> P(Dir);
  if (CustomResourceDir != "") {
    llvm::sys::path::append(P, CustomResourceDir);
  } else {
    // On Windows, libclang.dll is in bin/.
    // On non-Windows, libclang.so/.dylib is in lib/.
    // With a static-library build of libclang, LibClangPath will contain the
    // path of the embedding binary, which for LLVM binaries will be in bin/.
    // ../lib gets us to lib/ in both cases.
    P = llvm::sys::path::parent_path(Dir);
    // This search path is also created in the COFF driver of lld, so any
    // changes here also needs to happen in lld/COFF/Driver.cpp
    llvm::sys::path::append(P, CLANG_INSTALL_LIBDIR_BASENAME, "clang",
                            CLANG_VERSION_MAJOR_STRING);
  }

  return std::string(P);
}

Driver::Driver(StringRef ClangExecutable, StringRef TargetTriple,
               DiagnosticsEngine &Diags, std::string Title,
               IntrusiveRefCntPtr<llvm::vfs::FileSystem> VFS)
    : Diags(Diags), VFS(std::move(VFS)), DumpDeviceCode(false), Mode(GCCMode),
      SaveTemps(SaveTempsNone), BitcodeEmbed(EmbedNone),
      Offload(OffloadHostDevice), CXX20HeaderType(HeaderMode_None),
      ModulesModeCXX20(false), LTOMode(LTOK_None), OffloadLTOMode(LTOK_None),
      ClangExecutable(ClangExecutable), SysRoot(DEFAULT_SYSROOT),
      DriverTitle(Title), CCCPrintBindings(false), CCPrintOptions(false),
      CCLogDiagnostics(false), CCGenDiagnostics(false),
      CCPrintProcessStats(false), CCPrintInternalStats(false),
      TargetTriple(TargetTriple), Saver(Alloc), PrependArg(nullptr),
      CheckInputsExist(true), ProbePrecompiled(true),
      SuppressMissingInputWarning(false) {
  // Provide a sane fallback if no VFS is specified.
  if (!this->VFS)
    this->VFS = llvm::vfs::getRealFileSystem();

  Name = std::string(llvm::sys::path::filename(ClangExecutable));
  Dir = std::string(llvm::sys::path::parent_path(ClangExecutable));

  if ((!SysRoot.empty()) && llvm::sys::path::is_relative(SysRoot)) {
    // Prepend InstalledDir if SysRoot is relative
    SmallString<128> P(Dir);
    llvm::sys::path::append(P, SysRoot);
    SysRoot = std::string(P);
  }

#if defined(CLANG_CONFIG_FILE_SYSTEM_DIR)
  SystemConfigDir = CLANG_CONFIG_FILE_SYSTEM_DIR;
#endif
#if defined(CLANG_CONFIG_FILE_USER_DIR)
  {
    SmallString<128> P;
    llvm::sys::fs::expand_tilde(CLANG_CONFIG_FILE_USER_DIR, P);
    UserConfigDir = static_cast<std::string>(P);
  }
#endif

  // Compute the path to the resource directory.
  ResourceDir = GetResourcesPath(ClangExecutable, CLANG_RESOURCE_DIR);
}

void Driver::setDriverMode(StringRef Value) {
  static StringRef OptName =
      getOpts().getOption(options::OPT_driver_mode).getPrefixedName();
  if (auto M = llvm::StringSwitch<std::optional<DriverMode>>(Value)
                   .Case("gcc", GCCMode)
                   .Case("g++", GXXMode)
                   .Case("cpp", CPPMode)
                   .Case("cl", CLMode)
                   .Case("flang", FlangMode)
                   .Case("dxc", DXCMode)
                   .Default(std::nullopt))
    Mode = *M;
  else
    Diag(diag::err_drv_unsupported_option_argument) << OptName << Value;
}

InputArgList Driver::ParseArgStrings(ArrayRef<const char *> ArgStrings,
                                     bool UseDriverMode, bool &ContainsError) {
  llvm::PrettyStackTraceString CrashInfo("Command line argument parsing");
  ContainsError = false;

  llvm::opt::Visibility VisibilityMask = getOptionVisibilityMask(UseDriverMode);
  unsigned MissingArgIndex, MissingArgCount;
  InputArgList Args = getOpts().ParseArgs(ArgStrings, MissingArgIndex,
                                          MissingArgCount, VisibilityMask);

  // Check for missing argument error.
  if (MissingArgCount) {
    Diag(diag::err_drv_missing_argument)
        << Args.getArgString(MissingArgIndex) << MissingArgCount;
    ContainsError |=
        Diags.getDiagnosticLevel(diag::err_drv_missing_argument,
                                 SourceLocation()) > DiagnosticsEngine::Warning;
  }

  // Check for unsupported options.
  for (const Arg *A : Args) {
    if (A->getOption().hasFlag(options::Unsupported)) {
      Diag(diag::err_drv_unsupported_opt) << A->getAsString(Args);
      ContainsError |= Diags.getDiagnosticLevel(diag::err_drv_unsupported_opt,
                                                SourceLocation()) >
                       DiagnosticsEngine::Warning;
      continue;
    }

    // Deprecated options emit a diagnostic about deprecation, but are still
    // supported until removed. It's possible to have a deprecated option which
    // aliases with a non-deprecated option, so always compute the argument
    // actually used before checking for deprecation.
    const Arg *Used = A;
    while (Used->getAlias())
      Used = Used->getAlias();
    if (Used->getOption().hasFlag(options::Deprecated)) {
      Diag(diag::warn_drv_deprecated_option_release) << Used->getAsString(Args);
      ContainsError |= Diags.getDiagnosticLevel(
                           diag::warn_drv_deprecated_option_release,
                           SourceLocation()) > DiagnosticsEngine::Warning;
    }

    // Warn about -mcpu= without an argument.
    if (A->getOption().matches(options::OPT_mcpu_EQ) && A->containsValue("")) {
      Diag(diag::warn_drv_empty_joined_argument) << A->getAsString(Args);
      ContainsError |= Diags.getDiagnosticLevel(
                           diag::warn_drv_empty_joined_argument,
                           SourceLocation()) > DiagnosticsEngine::Warning;
    }
  }

  for (const Arg *A : Args.filtered(options::OPT_UNKNOWN)) {
    unsigned DiagID;
    auto ArgString = A->getAsString(Args);
    std::string Nearest;
    if (getOpts().findNearest(ArgString, Nearest, VisibilityMask) > 1) {
      if (!IsCLMode() &&
          getOpts().findExact(ArgString, Nearest,
                              llvm::opt::Visibility(options::CC1Option))) {
        DiagID = diag::err_drv_unknown_argument_with_suggestion;
        Diags.Report(DiagID) << ArgString << "-Xclang " + Nearest;
      } else {
        DiagID = IsCLMode() ? diag::warn_drv_unknown_argument_clang_cl
                            : diag::err_drv_unknown_argument;
        Diags.Report(DiagID) << ArgString;
      }
    } else {
      DiagID = IsCLMode()
                   ? diag::warn_drv_unknown_argument_clang_cl_with_suggestion
                   : diag::err_drv_unknown_argument_with_suggestion;
      Diags.Report(DiagID) << ArgString << Nearest;
    }
    ContainsError |= Diags.getDiagnosticLevel(DiagID, SourceLocation()) >
                     DiagnosticsEngine::Warning;
  }

  for (const Arg *A : Args.filtered(options::OPT_o)) {
    if (ArgStrings[A->getIndex()] == A->getSpelling())
      continue;

    // Warn on joined arguments that are similar to a long argument.
    std::string ArgString = ArgStrings[A->getIndex()];
    std::string Nearest;
    if (getOpts().findExact("-" + ArgString, Nearest, VisibilityMask))
      Diags.Report(diag::warn_drv_potentially_misspelled_joined_argument)
          << A->getAsString(Args) << Nearest;
  }

  return Args;
}

// Determine which compilation mode we are in. We look for options which
// affect the phase, starting with the earliest phases, and record which
// option we used to determine the final phase.
phases::ID Driver::getFinalPhase(const DerivedArgList &DAL,
                                 Arg **FinalPhaseArg) const {
  Arg *PhaseArg = nullptr;
  phases::ID FinalPhase;

  // -{E,EP,P,M,MM} only run the preprocessor.
  if (CCCIsCPP() || (PhaseArg = DAL.getLastArg(options::OPT_E)) ||
      (PhaseArg = DAL.getLastArg(options::OPT__SLASH_EP)) ||
      (PhaseArg = DAL.getLastArg(options::OPT_M, options::OPT_MM)) ||
      (PhaseArg = DAL.getLastArg(options::OPT__SLASH_P)) ||
      CCGenDiagnostics) {
    FinalPhase = phases::Preprocess;

    // --precompile only runs up to precompilation.
    // Options that cause the output of C++20 compiled module interfaces or
    // header units have the same effect.
  } else if ((PhaseArg = DAL.getLastArg(options::OPT__precompile)) ||
             (PhaseArg = DAL.getLastArg(options::OPT_extract_api)) ||
             (PhaseArg = DAL.getLastArg(options::OPT_fmodule_header,
                                        options::OPT_fmodule_header_EQ))) {
    FinalPhase = phases::Precompile;
    // -{fsyntax-only,-analyze,emit-ast} only run up to the compiler.
  } else if ((PhaseArg = DAL.getLastArg(options::OPT_fsyntax_only)) ||
             (PhaseArg = DAL.getLastArg(options::OPT_print_supported_cpus)) ||
             (PhaseArg = DAL.getLastArg(options::OPT_print_enabled_extensions)) ||
             (PhaseArg = DAL.getLastArg(options::OPT_module_file_info)) ||
             (PhaseArg = DAL.getLastArg(options::OPT_verify_pch)) ||
             (PhaseArg = DAL.getLastArg(options::OPT_rewrite_objc)) ||
             (PhaseArg = DAL.getLastArg(options::OPT_rewrite_legacy_objc)) ||
             (PhaseArg = DAL.getLastArg(options::OPT__migrate)) ||
             (PhaseArg = DAL.getLastArg(options::OPT__analyze)) ||
             (PhaseArg = DAL.getLastArg(options::OPT_emit_cir)) ||
             (PhaseArg = DAL.getLastArg(options::OPT_emit_ast))) {
    FinalPhase = phases::Compile;

  // -S only runs up to the backend.
  } else if ((PhaseArg = DAL.getLastArg(options::OPT_S)) ||
             (PhaseArg = DAL.getLastArg(options::OPT_fsycl_device_only))) {
    FinalPhase = phases::Backend;

  // -c compilation only runs up to the assembler.
  } else if ((PhaseArg = DAL.getLastArg(options::OPT_c))) {
    FinalPhase = phases::Assemble;

  } else if ((PhaseArg = DAL.getLastArg(options::OPT_emit_interface_stubs))) {
    FinalPhase = phases::IfsMerge;

  // Otherwise do everything.
  } else
    FinalPhase = phases::Link;

  if (FinalPhaseArg)
    *FinalPhaseArg = PhaseArg;

  return FinalPhase;
}

static Arg *MakeInputArg(DerivedArgList &Args, const OptTable &Opts,
                         StringRef Value, bool Claim = true) {
  Arg *A = new Arg(Opts.getOption(options::OPT_INPUT), Value,
                   Args.getBaseArgs().MakeIndex(Value), Value.data());
  Args.AddSynthesizedArg(A);
  if (Claim)
    A->claim();
  return A;
}

DerivedArgList *Driver::TranslateInputArgs(const InputArgList &Args) const {
  const llvm::opt::OptTable &Opts = getOpts();
  DerivedArgList *DAL = new DerivedArgList(Args);

  bool HasNostdlib = Args.hasArg(options::OPT_nostdlib);
  bool HasNostdlibxx = Args.hasArg(options::OPT_nostdlibxx);
  bool HasNodefaultlib = Args.hasArg(options::OPT_nodefaultlibs);
  bool IgnoreUnused = false;
  for (Arg *A : Args) {
    if (IgnoreUnused)
      A->claim();

    if (A->getOption().matches(options::OPT_start_no_unused_arguments)) {
      IgnoreUnused = true;
      continue;
    }
    if (A->getOption().matches(options::OPT_end_no_unused_arguments)) {
      IgnoreUnused = false;
      continue;
    }

    // Unfortunately, we have to parse some forwarding options (-Xassembler,
    // -Xlinker, -Xpreprocessor) because we either integrate their functionality
    // (assembler and preprocessor), or bypass a previous driver ('collect2').

    // Rewrite linker options, to replace --no-demangle with a custom internal
    // option.
    if ((A->getOption().matches(options::OPT_Wl_COMMA) ||
         A->getOption().matches(options::OPT_Xlinker)) &&
        A->containsValue("--no-demangle")) {
      // Add the rewritten no-demangle argument.
      DAL->AddFlagArg(A, Opts.getOption(options::OPT_Z_Xlinker__no_demangle));

      // Add the remaining values as Xlinker arguments.
      for (StringRef Val : A->getValues())
        if (Val != "--no-demangle")
          DAL->AddSeparateArg(A, Opts.getOption(options::OPT_Xlinker), Val);

      continue;
    }

    // Rewrite preprocessor options, to replace -Wp,-MD,FOO which is used by
    // some build systems. We don't try to be complete here because we don't
    // care to encourage this usage model.
    if (A->getOption().matches(options::OPT_Wp_COMMA) &&
        (A->getValue(0) == StringRef("-MD") ||
         A->getValue(0) == StringRef("-MMD"))) {
      // Rewrite to -MD/-MMD along with -MF.
      if (A->getValue(0) == StringRef("-MD"))
        DAL->AddFlagArg(A, Opts.getOption(options::OPT_MD));
      else
        DAL->AddFlagArg(A, Opts.getOption(options::OPT_MMD));
      if (A->getNumValues() == 2)
        DAL->AddSeparateArg(A, Opts.getOption(options::OPT_MF), A->getValue(1));
      continue;
    }

    // Rewrite reserved library names.
    if (A->getOption().matches(options::OPT_l)) {
      StringRef Value = A->getValue();

      // Rewrite unless -nostdlib is present.
      if (!HasNostdlib && !HasNodefaultlib && !HasNostdlibxx &&
          Value == "stdc++") {
        DAL->AddFlagArg(A, Opts.getOption(options::OPT_Z_reserved_lib_stdcxx));
        continue;
      }

      // Rewrite unconditionally.
      if (Value == "cc_kext") {
        DAL->AddFlagArg(A, Opts.getOption(options::OPT_Z_reserved_lib_cckext));
        continue;
      }
    }

    // Pick up inputs via the -- option.
    if (A->getOption().matches(options::OPT__DASH_DASH)) {
      A->claim();
      for (StringRef Val : A->getValues())
        DAL->append(MakeInputArg(*DAL, Opts, Val, false));
      continue;
    }

    if (A->getOption().matches(options::OPT_offload_lib_Group)) {
      if (!A->getNumValues()) {
        Diag(clang::diag::warn_drv_unused_argument) << A->getSpelling();
        continue;
      }
    }

    DAL->append(A);
  }

  // DXC mode quits before assembly if an output object file isn't specified.
  if (IsDXCMode() && !Args.hasArg(options::OPT_dxc_Fo))
    DAL->AddFlagArg(nullptr, Opts.getOption(options::OPT_S));

  // Enforce -static if -miamcu is present.
  if (Args.hasFlag(options::OPT_miamcu, options::OPT_mno_iamcu, false))
    DAL->AddFlagArg(nullptr, Opts.getOption(options::OPT_static));

  // Use of -fintelfpga implies -g and -fsycl
  if (Args.hasArg(options::OPT_fintelfpga)) {
    if (!Args.hasFlag(options::OPT_fsycl, options::OPT_fno_sycl, false))
      DAL->AddFlagArg(0, Opts.getOption(options::OPT_fsycl));
    // if any -gN option is provided, use that.
    if (Arg *A = Args.getLastArg(options::OPT_gN_Group))
      DAL->append(A);
    else
      DAL->AddFlagArg(0, Opts.getOption(options::OPT_g_Flag));
  }

// Add a default value of -mlinker-version=, if one was given and the user
// didn't specify one.
#if defined(HOST_LINK_VERSION)
  if (!Args.hasArg(options::OPT_mlinker_version_EQ) &&
      strlen(HOST_LINK_VERSION) > 0) {
    DAL->AddJoinedArg(0, Opts.getOption(options::OPT_mlinker_version_EQ),
                      HOST_LINK_VERSION);
    DAL->getLastArg(options::OPT_mlinker_version_EQ)->claim();
  }
#endif

  return DAL;
}

/// Compute target triple from args.
///
/// This routine provides the logic to compute a target triple from various
/// args passed to the driver and the default triple string.
static llvm::Triple computeTargetTriple(const Driver &D,
                                        StringRef TargetTriple,
                                        const ArgList &Args,
                                        StringRef DarwinArchName = "") {
  // FIXME: Already done in Compilation *Driver::BuildCompilation
  if (const Arg *A = Args.getLastArg(options::OPT_target))
    TargetTriple = A->getValue();

  llvm::Triple Target(llvm::Triple::normalize(TargetTriple));

  // GNU/Hurd's triples should have been -hurd-gnu*, but were historically made
  // -gnu* only, and we can not change this, so we have to detect that case as
  // being the Hurd OS.
  if (TargetTriple.contains("-unknown-gnu") || TargetTriple.contains("-pc-gnu"))
    Target.setOSName("hurd");

  // Handle Apple-specific options available here.
  if (Target.isOSBinFormatMachO()) {
    // If an explicit Darwin arch name is given, that trumps all.
    if (!DarwinArchName.empty()) {
      tools::darwin::setTripleTypeForMachOArchName(Target, DarwinArchName,
                                                   Args);
      return Target;
    }

    // Handle the Darwin '-arch' flag.
    if (Arg *A = Args.getLastArg(options::OPT_arch)) {
      StringRef ArchName = A->getValue();
      tools::darwin::setTripleTypeForMachOArchName(Target, ArchName, Args);
    }
  }

  // Handle pseudo-target flags '-mlittle-endian'/'-EL' and
  // '-mbig-endian'/'-EB'.
  if (Arg *A = Args.getLastArgNoClaim(options::OPT_mlittle_endian,
                                      options::OPT_mbig_endian)) {
    llvm::Triple T = A->getOption().matches(options::OPT_mlittle_endian)
                         ? Target.getLittleEndianArchVariant()
                         : Target.getBigEndianArchVariant();
    if (T.getArch() != llvm::Triple::UnknownArch) {
      Target = std::move(T);
      Args.claimAllArgs(options::OPT_mlittle_endian, options::OPT_mbig_endian);
    }
  }

  // Skip further flag support on OSes which don't support '-m32' or '-m64'.
  if (Target.getArch() == llvm::Triple::tce)
    return Target;

  // On AIX, the env OBJECT_MODE may affect the resulting arch variant.
  if (Target.isOSAIX()) {
    if (std::optional<std::string> ObjectModeValue =
            llvm::sys::Process::GetEnv("OBJECT_MODE")) {
      StringRef ObjectMode = *ObjectModeValue;
      llvm::Triple::ArchType AT = llvm::Triple::UnknownArch;

      if (ObjectMode == "64") {
        AT = Target.get64BitArchVariant().getArch();
      } else if (ObjectMode == "32") {
        AT = Target.get32BitArchVariant().getArch();
      } else {
        D.Diag(diag::err_drv_invalid_object_mode) << ObjectMode;
      }

      if (AT != llvm::Triple::UnknownArch && AT != Target.getArch())
        Target.setArch(AT);
    }
  }

  // The `-maix[32|64]` flags are only valid for AIX targets.
  if (Arg *A = Args.getLastArgNoClaim(options::OPT_maix32, options::OPT_maix64);
      A && !Target.isOSAIX())
    D.Diag(diag::err_drv_unsupported_opt_for_target)
        << A->getAsString(Args) << Target.str();

  // Handle pseudo-target flags '-m64', '-mx32', '-m32' and '-m16'.
  Arg *A = Args.getLastArg(options::OPT_m64, options::OPT_mx32,
                           options::OPT_m32, options::OPT_m16,
                           options::OPT_maix32, options::OPT_maix64);
  if (A) {
    llvm::Triple::ArchType AT = llvm::Triple::UnknownArch;

    if (A->getOption().matches(options::OPT_m64) ||
        A->getOption().matches(options::OPT_maix64)) {
      AT = Target.get64BitArchVariant().getArch();
      if (Target.getEnvironment() == llvm::Triple::GNUX32)
        Target.setEnvironment(llvm::Triple::GNU);
      else if (Target.getEnvironment() == llvm::Triple::MuslX32)
        Target.setEnvironment(llvm::Triple::Musl);
    } else if (A->getOption().matches(options::OPT_mx32) &&
               Target.get64BitArchVariant().getArch() == llvm::Triple::x86_64) {
      AT = llvm::Triple::x86_64;
      if (Target.getEnvironment() == llvm::Triple::Musl)
        Target.setEnvironment(llvm::Triple::MuslX32);
      else
        Target.setEnvironment(llvm::Triple::GNUX32);
    } else if (A->getOption().matches(options::OPT_m32) ||
               A->getOption().matches(options::OPT_maix32)) {
      AT = Target.get32BitArchVariant().getArch();
      if (Target.getEnvironment() == llvm::Triple::GNUX32)
        Target.setEnvironment(llvm::Triple::GNU);
      else if (Target.getEnvironment() == llvm::Triple::MuslX32)
        Target.setEnvironment(llvm::Triple::Musl);
    } else if (A->getOption().matches(options::OPT_m16) &&
               Target.get32BitArchVariant().getArch() == llvm::Triple::x86) {
      AT = llvm::Triple::x86;
      Target.setEnvironment(llvm::Triple::CODE16);
    }

    if (AT != llvm::Triple::UnknownArch && AT != Target.getArch()) {
      Target.setArch(AT);
      if (Target.isWindowsGNUEnvironment())
        toolchains::MinGW::fixTripleArch(D, Target, Args);
    }
  }

  // Handle -miamcu flag.
  if (Args.hasFlag(options::OPT_miamcu, options::OPT_mno_iamcu, false)) {
    if (Target.get32BitArchVariant().getArch() != llvm::Triple::x86)
      D.Diag(diag::err_drv_unsupported_opt_for_target) << "-miamcu"
                                                       << Target.str();

    if (A && !A->getOption().matches(options::OPT_m32))
      D.Diag(diag::err_drv_argument_not_allowed_with)
          << "-miamcu" << A->getBaseArg().getAsString(Args);

    Target.setArch(llvm::Triple::x86);
    Target.setArchName("i586");
    Target.setEnvironment(llvm::Triple::UnknownEnvironment);
    Target.setEnvironmentName("");
    Target.setOS(llvm::Triple::ELFIAMCU);
    Target.setVendor(llvm::Triple::UnknownVendor);
    Target.setVendorName("intel");
  }

  // If target is MIPS adjust the target triple
  // accordingly to provided ABI name.
  if (Target.isMIPS()) {
    if ((A = Args.getLastArg(options::OPT_mabi_EQ))) {
      StringRef ABIName = A->getValue();
      if (ABIName == "32") {
        Target = Target.get32BitArchVariant();
        if (Target.getEnvironment() == llvm::Triple::GNUABI64 ||
            Target.getEnvironment() == llvm::Triple::GNUABIN32)
          Target.setEnvironment(llvm::Triple::GNU);
      } else if (ABIName == "n32") {
        Target = Target.get64BitArchVariant();
        if (Target.getEnvironment() == llvm::Triple::GNU ||
            Target.getEnvironment() == llvm::Triple::GNUABI64)
          Target.setEnvironment(llvm::Triple::GNUABIN32);
      } else if (ABIName == "64") {
        Target = Target.get64BitArchVariant();
        if (Target.getEnvironment() == llvm::Triple::GNU ||
            Target.getEnvironment() == llvm::Triple::GNUABIN32)
          Target.setEnvironment(llvm::Triple::GNUABI64);
      }
    }
  }

  // If target is RISC-V adjust the target triple according to
  // provided architecture name
  if (Target.isRISCV()) {
    if (Args.hasArg(options::OPT_march_EQ) ||
        Args.hasArg(options::OPT_mcpu_EQ)) {
      StringRef ArchName = tools::riscv::getRISCVArch(Args, Target);
      auto ISAInfo = llvm::RISCVISAInfo::parseArchString(
          ArchName, /*EnableExperimentalExtensions=*/true);
      if (!llvm::errorToBool(ISAInfo.takeError())) {
        unsigned XLen = (*ISAInfo)->getXLen();
        if (XLen == 32)
          Target.setArch(llvm::Triple::riscv32);
        else if (XLen == 64)
          Target.setArch(llvm::Triple::riscv64);
      }
    }
  }

  return Target;
}

// Parse the LTO options and record the type of LTO compilation
// based on which -f(no-)?lto(=.*)? or -f(no-)?offload-lto(=.*)?
// option occurs last.
static driver::LTOKind parseLTOMode(Driver &D, const llvm::opt::ArgList &Args,
                                    OptSpecifier OptEq, OptSpecifier OptNeg) {
  if (!Args.hasFlag(OptEq, OptNeg, false))
    return LTOK_None;

  const Arg *A = Args.getLastArg(OptEq);
  StringRef LTOName = A->getValue();

  driver::LTOKind LTOMode = llvm::StringSwitch<LTOKind>(LTOName)
                                .Case("full", LTOK_Full)
                                .Case("thin", LTOK_Thin)
                                .Default(LTOK_Unknown);

  if (LTOMode == LTOK_Unknown) {
    D.Diag(diag::err_drv_unsupported_option_argument)
        << A->getSpelling() << A->getValue();
    return LTOK_None;
  }
  return LTOMode;
}

// Parse the LTO options.
void Driver::setLTOMode(const llvm::opt::ArgList &Args) {
  LTOMode =
      parseLTOMode(*this, Args, options::OPT_flto_EQ, options::OPT_fno_lto);

  OffloadLTOMode = parseLTOMode(*this, Args, options::OPT_foffload_lto_EQ,
                                options::OPT_fno_offload_lto);

  // Try to enable `-foffload-lto=full` if `-fopenmp-target-jit` is on.
  if (Args.hasFlag(options::OPT_fopenmp_target_jit,
                   options::OPT_fno_openmp_target_jit, false)) {
    if (Arg *A = Args.getLastArg(options::OPT_foffload_lto_EQ,
                                 options::OPT_fno_offload_lto))
      if (OffloadLTOMode != LTOK_Full)
        Diag(diag::err_drv_incompatible_options)
            << A->getSpelling() << "-fopenmp-target-jit";
    OffloadLTOMode = LTOK_Full;
  }
}

/// Compute the desired OpenMP runtime from the flags provided.
Driver::OpenMPRuntimeKind Driver::getOpenMPRuntime(const ArgList &Args) const {
  StringRef RuntimeName(CLANG_DEFAULT_OPENMP_RUNTIME);

  const Arg *A = Args.getLastArg(options::OPT_fopenmp_EQ);
  if (A)
    RuntimeName = A->getValue();

  auto RT = llvm::StringSwitch<OpenMPRuntimeKind>(RuntimeName)
                .Case("libomp", OMPRT_OMP)
                .Case("libgomp", OMPRT_GOMP)
                .Case("libiomp5", OMPRT_IOMP5)
                .Default(OMPRT_Unknown);

  if (RT == OMPRT_Unknown) {
    if (A)
      Diag(diag::err_drv_unsupported_option_argument)
          << A->getSpelling() << A->getValue();
    else
      // FIXME: We could use a nicer diagnostic here.
      Diag(diag::err_drv_unsupported_opt) << "-fopenmp";
  }

  return RT;
}

static bool isValidSYCLTriple(llvm::Triple T) {
  // NVPTX is valid for SYCL.
  if (T.isNVPTX())
    return true;

  // AMDGCN is valid for SYCL
  if (T.isAMDGCN())
    return true;

  // Check for invalid SYCL device triple values.
  // Non-SPIR/SPIRV arch.
  if (!T.isSPIROrSPIRV())
    return false;
  // SPIR/SPIRV arch, but has invalid SubArch for AOT.
  StringRef A(T.getArchName());
  if (T.getSubArch() == llvm::Triple::NoSubArch &&
      ((T.getArch() == llvm::Triple::spir && A != "spir") ||
       (T.getArch() == llvm::Triple::spir64 && A != "spir64")))
    return false;
  return true;
}

static const char *getDefaultSYCLArch(Compilation &C) {
  if (C.getDefaultToolChain().getTriple().getArch() == llvm::Triple::x86)
    return "spir";
  return "spir64";
}

static bool addSYCLDefaultTriple(Compilation &C,
                                 SmallVectorImpl<llvm::Triple> &SYCLTriples) {
  /// Returns true if a triple is added to SYCLTriples, false otherwise
  if (!C.getDriver().isSYCLDefaultTripleImplied())
    return false;
  if (C.getInputArgs().hasArg(options::OPT_fsycl_force_target_EQ))
    return false;
  for (const auto &SYCLTriple : SYCLTriples) {
    if (SYCLTriple.getSubArch() == llvm::Triple::NoSubArch &&
        SYCLTriple.isSPIROrSPIRV())
      return false;
    // If we encounter a known non-spir* target, do not add the default triple.
    if (SYCLTriple.isNVPTX() || SYCLTriple.isAMDGCN())
      return false;
  }
  // Add the default triple as it was not found.
  llvm::Triple DefaultTriple =
      C.getDriver().MakeSYCLDeviceTriple(getDefaultSYCLArch(C));
  SYCLTriples.insert(SYCLTriples.begin(), DefaultTriple);
  return true;
}

void Driver::CreateOffloadingDeviceToolChains(Compilation &C,
                                              InputList &Inputs) {

  //
  // CUDA/HIP
  //
  // We need to generate a CUDA/HIP toolchain if any of the inputs has a CUDA
  // or HIP type. However, mixed CUDA/HIP compilation is not supported.
  using namespace tools::SYCL;
  bool IsCuda =
      llvm::any_of(Inputs, [](std::pair<types::ID, const llvm::opt::Arg *> &I) {
        return types::isCuda(I.first);
      });
  bool IsHIP =
      llvm::any_of(Inputs,
                   [](std::pair<types::ID, const llvm::opt::Arg *> &I) {
                     return types::isHIP(I.first);
                   }) ||
      C.getInputArgs().hasArg(options::OPT_hip_link) ||
      C.getInputArgs().hasArg(options::OPT_hipstdpar);
  if (IsCuda && IsHIP) {
    Diag(clang::diag::err_drv_mix_cuda_hip);
    return;
  }
  if (IsCuda) {
    const ToolChain *HostTC = C.getSingleOffloadToolChain<Action::OFK_Host>();
    const llvm::Triple &HostTriple = HostTC->getTriple();
    auto OFK = Action::OFK_Cuda;
    auto CudaTriple =
        getNVIDIAOffloadTargetTriple(*this, C.getInputArgs(), HostTriple);
    if (!CudaTriple)
      return;
    // Use the CUDA and host triples as the key into the ToolChains map,
    // because the device toolchain we create depends on both.
    auto &CudaTC = ToolChains[CudaTriple->str() + "/" + HostTriple.str()];
    if (!CudaTC) {
      CudaTC = std::make_unique<toolchains::CudaToolChain>(
          *this, *CudaTriple, *HostTC, C.getInputArgs(), OFK);

    // Emit a warning if the detected CUDA version is too new.
    CudaInstallationDetector &CudaInstallation =
          static_cast<toolchains::CudaToolChain &>(*CudaTC).CudaInstallation;
      if (CudaInstallation.isValid())
        CudaInstallation.WarnIfUnsupportedVersion();
    }
    C.addOffloadDeviceToolChain(CudaTC.get(), OFK);
  } else if (IsHIP) {
    if (auto *OMPTargetArg =
            C.getInputArgs().getLastArg(options::OPT_fopenmp_targets_EQ)) {
      Diag(clang::diag::err_drv_unsupported_opt_for_language_mode)
          << OMPTargetArg->getSpelling() << "HIP";
      return;
    }
    const ToolChain *HostTC = C.getSingleOffloadToolChain<Action::OFK_Host>();
    auto OFK = Action::OFK_HIP;
    auto HIPTriple = getHIPOffloadTargetTriple(*this, C.getInputArgs());
    if (!HIPTriple)
      return;
    auto *HIPTC = &getOffloadingDeviceToolChain(C.getInputArgs(), *HIPTriple,
                                                *HostTC, OFK);
    assert(HIPTC && "Could not create offloading device tool chain.");
    C.addOffloadDeviceToolChain(HIPTC, OFK);
  }

  //
  // OpenMP
  //
  // We need to generate an OpenMP toolchain if the user specified targets with
  // the -fopenmp-targets option or used --offload-arch with OpenMP enabled.
  bool IsOpenMPOffloading =
      C.getInputArgs().hasFlag(options::OPT_fopenmp, options::OPT_fopenmp_EQ,
                               options::OPT_fno_openmp, false) &&
      (C.getInputArgs().hasArg(options::OPT_fopenmp_targets_EQ) ||
       C.getInputArgs().hasArg(options::OPT_offload_arch_EQ));
  if (IsOpenMPOffloading) {
    // We expect that -fopenmp-targets is always used in conjunction with the
    // option -fopenmp specifying a valid runtime with offloading support, i.e.
    // libomp or libiomp.
    OpenMPRuntimeKind RuntimeKind = getOpenMPRuntime(C.getInputArgs());
    if (RuntimeKind != OMPRT_OMP && RuntimeKind != OMPRT_IOMP5) {
      Diag(clang::diag::err_drv_expecting_fopenmp_with_fopenmp_targets);
      return;
    }

    llvm::StringMap<llvm::DenseSet<StringRef>> DerivedArchs;
    llvm::StringMap<StringRef> FoundNormalizedTriples;
    std::multiset<StringRef> OpenMPTriples;

    // If the user specified -fopenmp-targets= we create a toolchain for each
    // valid triple. Otherwise, if only --offload-arch= was specified we instead
    // attempt to derive the appropriate toolchains from the arguments.
    if (Arg *OpenMPTargets =
            C.getInputArgs().getLastArg(options::OPT_fopenmp_targets_EQ)) {
      if (OpenMPTargets && !OpenMPTargets->getNumValues()) {
        Diag(clang::diag::warn_drv_empty_joined_argument)
            << OpenMPTargets->getAsString(C.getInputArgs());
        return;
      }
      for (StringRef T : OpenMPTargets->getValues())
        OpenMPTriples.insert(T);
    } else if (C.getInputArgs().hasArg(options::OPT_offload_arch_EQ) &&
               !IsHIP && !IsCuda) {
      const ToolChain *HostTC = C.getSingleOffloadToolChain<Action::OFK_Host>();
      auto AMDTriple = getHIPOffloadTargetTriple(*this, C.getInputArgs());
      auto NVPTXTriple = getNVIDIAOffloadTargetTriple(*this, C.getInputArgs(),
                                                      HostTC->getTriple());

      // Attempt to deduce the offloading triple from the set of architectures.
      // We can only correctly deduce NVPTX / AMDGPU triples currently. We need
      // to temporarily create these toolchains so that we can access tools for
      // inferring architectures.
      llvm::DenseSet<StringRef> Archs;
      if (NVPTXTriple) {
        auto TempTC = std::make_unique<toolchains::CudaToolChain>(
            *this, *NVPTXTriple, *HostTC, C.getInputArgs(), Action::OFK_None);
        for (StringRef Arch : getOffloadArchs(
                 C, C.getArgs(), Action::OFK_OpenMP, &*TempTC, true))
          Archs.insert(Arch);
      }
      if (AMDTriple) {
        auto TempTC = std::make_unique<toolchains::AMDGPUOpenMPToolChain>(
            *this, *AMDTriple, *HostTC, C.getInputArgs());
        for (StringRef Arch : getOffloadArchs(
                 C, C.getArgs(), Action::OFK_OpenMP, &*TempTC, true))
          Archs.insert(Arch);
      }
      if (!AMDTriple && !NVPTXTriple) {
        for (StringRef Arch :
             getOffloadArchs(C, C.getArgs(), Action::OFK_OpenMP, nullptr, true))
          Archs.insert(Arch);
      }

      for (StringRef Arch : Archs) {
        if (NVPTXTriple && IsNVIDIAOffloadArch(StringToOffloadArch(
                               getProcessorFromTargetID(*NVPTXTriple, Arch)))) {
          DerivedArchs[NVPTXTriple->getTriple()].insert(Arch);
        } else if (AMDTriple &&
                   IsAMDOffloadArch(StringToOffloadArch(
                       getProcessorFromTargetID(*AMDTriple, Arch)))) {
          DerivedArchs[AMDTriple->getTriple()].insert(Arch);
        } else {
          Diag(clang::diag::err_drv_failed_to_deduce_target_from_arch) << Arch;
          return;
        }
      }

      // If the set is empty then we failed to find a native architecture.
      if (Archs.empty()) {
        Diag(clang::diag::err_drv_failed_to_deduce_target_from_arch)
            << "native";
        return;
      }

      for (const auto &TripleAndArchs : DerivedArchs)
        OpenMPTriples.insert(TripleAndArchs.first());
    }

    for (StringRef Val : OpenMPTriples) {
      llvm::Triple TT(ToolChain::getOpenMPTriple(Val));
      std::string NormalizedName = TT.normalize();

      // Make sure we don't have a duplicate triple.
      auto Duplicate = FoundNormalizedTriples.find(NormalizedName);
      if (Duplicate != FoundNormalizedTriples.end()) {
        Diag(clang::diag::warn_drv_omp_offload_target_duplicate)
            << Val << Duplicate->second;
        continue;
      }

      // Store the current triple so that we can check for duplicates in the
      // following iterations.
      FoundNormalizedTriples[NormalizedName] = Val;

      // If the specified target is invalid, emit a diagnostic.
      if (TT.getArch() == llvm::Triple::UnknownArch)
        Diag(clang::diag::err_drv_invalid_omp_target) << Val;
      else {
        const ToolChain *TC;
        // Device toolchains have to be selected differently. They pair host
        // and device in their implementation.
        if (TT.isNVPTX() || TT.isAMDGCN()) {
          const ToolChain *HostTC =
              C.getSingleOffloadToolChain<Action::OFK_Host>();
          assert(HostTC && "Host toolchain should be always defined.");
          auto &DeviceTC =
              ToolChains[TT.str() + "/" + HostTC->getTriple().normalize()];
          if (!DeviceTC) {
            if (TT.isNVPTX())
              DeviceTC = std::make_unique<toolchains::CudaToolChain>(
                  *this, TT, *HostTC, C.getInputArgs(), Action::OFK_OpenMP);
            else if (TT.isAMDGCN())
              DeviceTC = std::make_unique<toolchains::AMDGPUOpenMPToolChain>(
                  *this, TT, *HostTC, C.getInputArgs());
            else
              assert(DeviceTC && "Device toolchain not defined.");
          }

          TC = DeviceTC.get();
        } else
          TC = &getToolChain(C.getInputArgs(), TT);
        C.addOffloadDeviceToolChain(TC, Action::OFK_OpenMP);
        if (DerivedArchs.contains(TT.getTriple()))
          KnownArchs[TC] = DerivedArchs[TT.getTriple()];
      }
    }
  } else if (C.getInputArgs().hasArg(options::OPT_fopenmp_targets_EQ)) {
    Diag(clang::diag::err_drv_expecting_fopenmp_with_fopenmp_targets);
    return;
  }

  //
  // SYCL
  //
  // We need to generate a SYCL toolchain if the user specified targets with
  // the -fsycl-targets. If -fsycl is supplied without any of these we will
  // assume SPIR-V.
  // Use of -fsycl-device-only overrides -fsycl.
  bool HasValidSYCLRuntime =
      C.getInputArgs().hasFlag(options::OPT_fsycl, options::OPT_fno_sycl,
                               false) ||
      C.getInputArgs().hasArg(options::OPT_fsycl_device_only);

  Arg *SYCLfpga = C.getInputArgs().getLastArg(options::OPT_fintelfpga);

  // Make -fintelfpga flag imply -fsycl.
  if (SYCLfpga && !HasValidSYCLRuntime)
    HasValidSYCLRuntime = true;

  // A mechanism for retrieving SYCL-specific options, erroring out
  // if SYCL offloading wasn't enabled prior to that
  auto getArgRequiringSYCLRuntime = [&](OptSpecifier OptId) -> Arg * {
    Arg *SYCLArg = C.getInputArgs().getLastArg(OptId);
    if (SYCLArg && !HasValidSYCLRuntime) {
      Diag(clang::diag::err_drv_expecting_fsycl_with_sycl_opt)
          // Dropping the '=' symbol, which would otherwise pollute
          // the diagnostics for the most of options
          << SYCLArg->getSpelling().split('=').first;
      return nullptr;
    }
    return SYCLArg;
  };

  Arg *SYCLTargets = getArgRequiringSYCLRuntime(options::OPT_fsycl_targets_EQ);
  Arg *SYCLLink = getArgRequiringSYCLRuntime(options::OPT_fsycl_link_EQ);

  // Check if -fsycl-host-compiler is used in conjunction with -fsycl.
  Arg *SYCLHostCompiler =
      getArgRequiringSYCLRuntime(options::OPT_fsycl_host_compiler_EQ);
  Arg *SYCLHostCompilerOptions =
      getArgRequiringSYCLRuntime(options::OPT_fsycl_host_compiler_options_EQ);

  // -fsycl-targets cannot be used with -fintelfpga
  if (SYCLTargets && SYCLfpga)
    Diag(clang::diag::err_drv_option_conflict)
        << SYCLTargets->getSpelling() << SYCLfpga->getSpelling();
  // -fsycl-host-compiler-options cannot be used without -fsycl-host-compiler
  if (SYCLHostCompilerOptions && !SYCLHostCompiler)
    Diag(clang::diag::warn_drv_opt_requires_opt)
        << SYCLHostCompilerOptions->getSpelling().split('=').first
        << "-fsycl-host-compiler";

  auto argSYCLIncompatible = [&](OptSpecifier OptId) {
    if (!HasValidSYCLRuntime)
      return;
    if (Arg *IncompatArg = C.getInputArgs().getLastArg(OptId))
      Diag(clang::diag::err_drv_fsycl_unsupported_with_opt)
          << IncompatArg->getSpelling();
  };
  // -static-libstdc++ is not compatible with -fsycl.
  argSYCLIncompatible(options::OPT_static_libstdcxx);
  // -ffreestanding cannot be used with -fsycl
  argSYCLIncompatible(options::OPT_ffreestanding);

  // Diagnose incorrect inputs to SYCL options.
  // FIXME: Since the option definition includes the list of possible values,
  // the validation must be automatic, not requiring separate disjointed code
  // blocks accross the driver code. Long-term, the detection of incorrect
  // values must happen at the level of TableGen and Arg class design, with
  // Compilation/Driver class constructors handling the driver-specific
  // diagnostic output.
  auto checkSingleArgValidity = [&](Arg *A,
                                    SmallVector<StringRef, 4> AllowedValues) {
    if (!A)
      return;
    const char *ArgValue = A->getValue();
    for (const StringRef AllowedValue : AllowedValues)
      if (AllowedValue == ArgValue)
        return;
    Diag(clang::diag::err_drv_invalid_argument_to_option)
        << ArgValue << A->getOption().getName();
  };
  Arg *DeviceCodeSplit =
      C.getInputArgs().getLastArg(options::OPT_fsycl_device_code_split_EQ);
  checkSingleArgValidity(SYCLLink, {"early", "image"});
  checkSingleArgValidity(DeviceCodeSplit,
                         {"per_kernel", "per_source", "auto", "off"});

  Arg *RangeRoundingPreference =
      C.getInputArgs().getLastArg(options::OPT_fsycl_range_rounding_EQ);
  checkSingleArgValidity(RangeRoundingPreference, {"disable", "force", "on"});

  Arg *SYCLForceTarget =
      getArgRequiringSYCLRuntime(options::OPT_fsycl_force_target_EQ);
  if (SYCLForceTarget) {
    StringRef Val(SYCLForceTarget->getValue());
    llvm::Triple TT(MakeSYCLDeviceTriple(Val));
    if (!isValidSYCLTriple(TT))
      Diag(clang::diag::err_drv_invalid_sycl_target) << Val;
  }
  bool HasSYCLTargetsOption = SYCLTargets;

  llvm::StringMap<llvm::DenseSet<StringRef>> DerivedArchs;
  llvm::StringMap<StringRef> FoundNormalizedTriples;
  llvm::SmallVector<llvm::Triple, 4> UniqueSYCLTriplesVec;
  if (HasSYCLTargetsOption) {
    // At this point, we know we have a valid combination
    // of -fsycl*target options passed
    Arg *SYCLTargetsValues = SYCLTargets;
    if (SYCLTargetsValues) {
      llvm::StringSet<> SYCLTriples;
      if (SYCLTargetsValues->getNumValues()) {

        // Multiple targets are currently not supported when using
        // -fsycl-force-target as the bundler does not allow for multiple
        // outputs of the same target.
        if (SYCLForceTarget && SYCLTargetsValues->getNumValues() > 1)
          Diag(clang::diag::err_drv_multiple_target_with_forced_target)
              << SYCLTargetsValues->getAsString(C.getInputArgs())
              << SYCLForceTarget->getAsString(C.getInputArgs());

        for (StringRef Val : SYCLTargetsValues->getValues()) {
          StringRef Arch;
          StringRef UserTargetName(Val);
          if (auto Device = gen::isGPUTarget<gen::IntelGPU>(Val)) {
            if (Device->empty()) {
              Diag(clang::diag::err_drv_invalid_sycl_target) << Val;
              continue;
            }
            Arch = Device->data();
            UserTargetName = "spir64_gen";
          } else if (auto Device = gen::isGPUTarget<gen::NvidiaGPU>(Val)) {
            if (Device->empty()) {
              Diag(clang::diag::err_drv_invalid_sycl_target) << Val;
              continue;
            }
            Arch = Device->data();
            UserTargetName = "nvptx64-nvidia-cuda";
          } else if (auto Device = gen::isGPUTarget<gen::AmdGPU>(Val)) {
            if (Device->empty()) {
              Diag(clang::diag::err_drv_invalid_sycl_target) << Val;
              continue;
            }
            Arch = Device->data();
            UserTargetName = "amdgcn-amd-amdhsa";
          } else if (Val == "native_cpu") {
            const ToolChain *HostTC =
                C.getSingleOffloadToolChain<Action::OFK_Host>();
            llvm::Triple HostTriple = HostTC->getTriple();
            SYCLTriples.insert(HostTriple.normalize());
            continue;
          }

          llvm::Triple DeviceTriple(MakeSYCLDeviceTriple(UserTargetName));
          if (!isValidSYCLTriple(DeviceTriple)) {
            Diag(clang::diag::err_drv_invalid_sycl_target) << Val;
            continue;
          }

          // For any -fsycl-targets=spir64_gen additions, we will scan the
          // additional -X* options for potential -device settings.  These
          // need to be added as a known Arch to the packager.
          if (DeviceTriple.isSPIRAOT() && Arch.empty() &&
              DeviceTriple.getSubArch() == llvm::Triple::SPIRSubArch_gen) {
            const ToolChain *HostTC =
                C.getSingleOffloadToolChain<Action::OFK_Host>();
            auto DeviceTC = std::make_unique<toolchains::SYCLToolChain>(
                *this, DeviceTriple, *HostTC, C.getInputArgs());
            assert(DeviceTC && "Device toolchain not defined.");
            ArgStringList TargetArgs;
            DeviceTC->TranslateBackendTargetArgs(DeviceTC->getTriple(),
                                                 C.getInputArgs(), TargetArgs);
            // Look for -device <string> and use that as the known arch to
            // be associated with the current spir64_gen entry.  Grab the
            // right most entry.
            for (int i = TargetArgs.size() - 2; i >= 0; --i) {
              if (StringRef(TargetArgs[i]) == "-device") {
                Arch = TargetArgs[i + 1];
                break;
              }
            }
          }

          // Make sure we don't have a duplicate triple.
          std::string NormalizedName = MakeSYCLDeviceTriple(Val).normalize();
          auto Duplicate = FoundNormalizedTriples.find(NormalizedName);
          if (Duplicate != FoundNormalizedTriples.end()) {
            Diag(clang::diag::warn_drv_sycl_offload_target_duplicate)
                << Val << Duplicate->second;
            continue;
          }

          // Store the current triple so that we can check for duplicates in
          // the following iterations.
          FoundNormalizedTriples[NormalizedName] = Val;
          SYCLTriples.insert(DeviceTriple.normalize());
          if (!Arch.empty())
            DerivedArchs[DeviceTriple.getTriple()].insert(Arch);
        }
        if (!SYCLTriples.empty()) {
          for (const auto &SYCLTriple : SYCLTriples) {
            llvm::Triple Triple(SYCLTriple.getKey());
            UniqueSYCLTriplesVec.push_back(Triple);
          }
        }
        addSYCLDefaultTriple(C, UniqueSYCLTriplesVec);
      } else
        Diag(clang::diag::warn_drv_empty_joined_argument)
            << SYCLTargetsValues->getAsString(C.getInputArgs());
    }
  } else {
    // If -fsycl is supplied without -fsycl-*targets we will assume SPIR-V
    // unless -fintelfpga is supplied, which uses SPIR-V with fpga AOT.
    // For -fsycl-device-only, we also setup the implied triple as needed.
    if (HasValidSYCLRuntime) {
      StringRef SYCLTargetArch = getDefaultSYCLArch(C);
      if (SYCLfpga)
        // Triple for -fintelfpga is spir64_fpga.
        SYCLTargetArch = "spir64_fpga";
      UniqueSYCLTriplesVec.push_back(MakeSYCLDeviceTriple(SYCLTargetArch));
      addSYCLDefaultTriple(C, UniqueSYCLTriplesVec);
    }
  }
  // -fno-sycl-libspirv flag is reserved for very unusual cases where the
  // libspirv library is not linked when using CUDA/HIP: so output appropriate
  // warnings.
  if (C.getInputArgs().hasArg(options::OPT_fno_sycl_libspirv)) {
    for (auto &TT : UniqueSYCLTriplesVec) {
      if (TT.isNVPTX() || TT.isAMDGCN()) {
        Diag(diag::warn_flag_no_sycl_libspirv) << TT.getTriple();
      } else {
        Diag(diag::warn_drv_unsupported_option_for_target)
            << "-fno-sycl-libspirv" << TT.getTriple();
      }
    }
  }
  // -fsycl-fp64-conv-emu is valid only for AOT compilation with an Intel GPU
  // target. For other scenarios, we emit a warning message.
  if (C.getInputArgs().hasArg(options::OPT_fsycl_fp64_conv_emu)) {
    bool HasIntelGPUAOTTarget = false;
    for (auto &TT : UniqueSYCLTriplesVec) {
      if (TT.isSPIRAOT() && TT.getSubArch() == llvm::Triple::SPIRSubArch_gen) {
        HasIntelGPUAOTTarget = true;
        break;
      }
    }
    if (!HasIntelGPUAOTTarget)
      Diag(diag::warn_unsupported_fsycl_fp64_conv_emu_use);
  }

  // We'll need to use the SYCL and host triples as the key into
  // getOffloadingDeviceToolChain, because the device toolchains we're
  // going to create will depend on both.
  const ToolChain *HostTC = C.getSingleOffloadToolChain<Action::OFK_Host>();
  for (auto &TT : UniqueSYCLTriplesVec) {
    auto SYCLTC = &getOffloadingDeviceToolChain(C.getInputArgs(), TT, *HostTC,
                                                Action::OFK_SYCL);
    C.addOffloadDeviceToolChain(SYCLTC, Action::OFK_SYCL);
    if (DerivedArchs.contains(TT.getTriple()))
      KnownArchs[SYCLTC] = DerivedArchs[TT.getTriple()];
  }

  //
  // TODO: Add support for other offloading programming models here.
  //
}

static void appendOneArg(InputArgList &Args, const Arg *Opt,
                         const Arg *BaseArg) {
  // The args for config files or /clang: flags belong to different InputArgList
  // objects than Args. This copies an Arg from one of those other InputArgLists
  // to the ownership of Args.
  unsigned Index = Args.MakeIndex(Opt->getSpelling());
  Arg *Copy = new llvm::opt::Arg(Opt->getOption(), Args.getArgString(Index),
                                 Index, BaseArg);
  Copy->getValues() = Opt->getValues();
  if (Opt->isClaimed())
    Copy->claim();
  Copy->setOwnsValues(Opt->getOwnsValues());
  Opt->setOwnsValues(false);
  Args.append(Copy);
}

bool Driver::readConfigFile(StringRef FileName,
                            llvm::cl::ExpansionContext &ExpCtx) {
  // Try opening the given file.
  auto Status = getVFS().status(FileName);
  if (!Status) {
    Diag(diag::err_drv_cannot_open_config_file)
        << FileName << Status.getError().message();
    return true;
  }
  if (Status->getType() != llvm::sys::fs::file_type::regular_file) {
    Diag(diag::err_drv_cannot_open_config_file)
        << FileName << "not a regular file";
    return true;
  }

  // Try reading the given file.
  SmallVector<const char *, 32> NewCfgArgs;
  if (llvm::Error Err = ExpCtx.readConfigFile(FileName, NewCfgArgs)) {
    Diag(diag::err_drv_cannot_read_config_file)
        << FileName << toString(std::move(Err));
    return true;
  }

  // Read options from config file.
  llvm::SmallString<128> CfgFileName(FileName);
  llvm::sys::path::native(CfgFileName);
  bool ContainErrors;
  std::unique_ptr<InputArgList> NewOptions = std::make_unique<InputArgList>(
      ParseArgStrings(NewCfgArgs, /*UseDriverMode=*/true, ContainErrors));
  if (ContainErrors)
    return true;

  // Claim all arguments that come from a configuration file so that the driver
  // does not warn on any that is unused.
  for (Arg *A : *NewOptions)
    A->claim();

  if (!CfgOptions)
    CfgOptions = std::move(NewOptions);
  else {
    // If this is a subsequent config file, append options to the previous one.
    for (auto *Opt : *NewOptions) {
      const Arg *BaseArg = &Opt->getBaseArg();
      if (BaseArg == Opt)
        BaseArg = nullptr;
      appendOneArg(*CfgOptions, Opt, BaseArg);
    }
  }
  ConfigFiles.push_back(std::string(CfgFileName));
  return false;
}

bool Driver::loadConfigFiles() {
  llvm::cl::ExpansionContext ExpCtx(Saver.getAllocator(),
                                    llvm::cl::tokenizeConfigFile);
  ExpCtx.setVFS(&getVFS());

  // Process options that change search path for config files.
  if (CLOptions) {
    if (CLOptions->hasArg(options::OPT_config_system_dir_EQ)) {
      SmallString<128> CfgDir;
      CfgDir.append(
          CLOptions->getLastArgValue(options::OPT_config_system_dir_EQ));
      if (CfgDir.empty() || getVFS().makeAbsolute(CfgDir))
        SystemConfigDir.clear();
      else
        SystemConfigDir = static_cast<std::string>(CfgDir);
    }
    if (CLOptions->hasArg(options::OPT_config_user_dir_EQ)) {
      SmallString<128> CfgDir;
      llvm::sys::fs::expand_tilde(
          CLOptions->getLastArgValue(options::OPT_config_user_dir_EQ), CfgDir);
      if (CfgDir.empty() || getVFS().makeAbsolute(CfgDir))
        UserConfigDir.clear();
      else
        UserConfigDir = static_cast<std::string>(CfgDir);
    }
  }

  // Prepare list of directories where config file is searched for.
  StringRef CfgFileSearchDirs[] = {UserConfigDir, SystemConfigDir, Dir};
  ExpCtx.setSearchDirs(CfgFileSearchDirs);

  // First try to load configuration from the default files, return on error.
  if (loadDefaultConfigFiles(ExpCtx))
    return true;

  // Then load configuration files specified explicitly.
  SmallString<128> CfgFilePath;
  if (CLOptions) {
    for (auto CfgFileName : CLOptions->getAllArgValues(options::OPT_config)) {
      // If argument contains directory separator, treat it as a path to
      // configuration file.
      if (llvm::sys::path::has_parent_path(CfgFileName)) {
        CfgFilePath.assign(CfgFileName);
        if (llvm::sys::path::is_relative(CfgFilePath)) {
          if (getVFS().makeAbsolute(CfgFilePath)) {
            Diag(diag::err_drv_cannot_open_config_file)
                << CfgFilePath << "cannot get absolute path";
            return true;
          }
        }
      } else if (!ExpCtx.findConfigFile(CfgFileName, CfgFilePath)) {
        // Report an error that the config file could not be found.
        Diag(diag::err_drv_config_file_not_found) << CfgFileName;
        for (const StringRef &SearchDir : CfgFileSearchDirs)
          if (!SearchDir.empty())
            Diag(diag::note_drv_config_file_searched_in) << SearchDir;
        return true;
      }

      // Try to read the config file, return on error.
      if (readConfigFile(CfgFilePath, ExpCtx))
        return true;
    }
  }

  // No error occurred.
  return false;
}

bool Driver::loadDefaultConfigFiles(llvm::cl::ExpansionContext &ExpCtx) {
  // Disable default config if CLANG_NO_DEFAULT_CONFIG is set to a non-empty
  // value.
  if (const char *NoConfigEnv = ::getenv("CLANG_NO_DEFAULT_CONFIG")) {
    if (*NoConfigEnv)
      return false;
  }
  if (CLOptions && CLOptions->hasArg(options::OPT_no_default_config))
    return false;

  std::string RealMode = getExecutableForDriverMode(Mode);
  std::string Triple;

  // If name prefix is present, no --target= override was passed via CLOptions
  // and the name prefix is not a valid triple, force it for backwards
  // compatibility.
  if (!ClangNameParts.TargetPrefix.empty() &&
      computeTargetTriple(*this, "/invalid/", *CLOptions).str() ==
          "/invalid/") {
    llvm::Triple PrefixTriple{ClangNameParts.TargetPrefix};
    if (PrefixTriple.getArch() == llvm::Triple::UnknownArch ||
        PrefixTriple.isOSUnknown())
      Triple = PrefixTriple.str();
  }

  // Otherwise, use the real triple as used by the driver.
  if (Triple.empty()) {
    llvm::Triple RealTriple =
        computeTargetTriple(*this, TargetTriple, *CLOptions);
    Triple = RealTriple.str();
    assert(!Triple.empty());
  }

  // Search for config files in the following order:
  // 1. <triple>-<mode>.cfg using real driver mode
  //    (e.g. i386-pc-linux-gnu-clang++.cfg).
  // 2. <triple>-<mode>.cfg using executable suffix
  //    (e.g. i386-pc-linux-gnu-clang-g++.cfg for *clang-g++).
  // 3. <triple>.cfg + <mode>.cfg using real driver mode
  //    (e.g. i386-pc-linux-gnu.cfg + clang++.cfg).
  // 4. <triple>.cfg + <mode>.cfg using executable suffix
  //    (e.g. i386-pc-linux-gnu.cfg + clang-g++.cfg for *clang-g++).

  // Try loading <triple>-<mode>.cfg, and return if we find a match.
  SmallString<128> CfgFilePath;
  std::string CfgFileName = Triple + '-' + RealMode + ".cfg";
  if (ExpCtx.findConfigFile(CfgFileName, CfgFilePath))
    return readConfigFile(CfgFilePath, ExpCtx);

  bool TryModeSuffix = !ClangNameParts.ModeSuffix.empty() &&
                       ClangNameParts.ModeSuffix != RealMode;
  if (TryModeSuffix) {
    CfgFileName = Triple + '-' + ClangNameParts.ModeSuffix + ".cfg";
    if (ExpCtx.findConfigFile(CfgFileName, CfgFilePath))
      return readConfigFile(CfgFilePath, ExpCtx);
  }

  // Try loading <mode>.cfg, and return if loading failed.  If a matching file
  // was not found, still proceed on to try <triple>.cfg.
  CfgFileName = RealMode + ".cfg";
  if (ExpCtx.findConfigFile(CfgFileName, CfgFilePath)) {
    if (readConfigFile(CfgFilePath, ExpCtx))
      return true;
  } else if (TryModeSuffix) {
    CfgFileName = ClangNameParts.ModeSuffix + ".cfg";
    if (ExpCtx.findConfigFile(CfgFileName, CfgFilePath) &&
        readConfigFile(CfgFilePath, ExpCtx))
      return true;
  }

  // Try loading <triple>.cfg and return if we find a match.
  CfgFileName = Triple + ".cfg";
  if (ExpCtx.findConfigFile(CfgFileName, CfgFilePath))
    return readConfigFile(CfgFilePath, ExpCtx);

  // If we were unable to find a config file deduced from executable name,
  // that is not an error.
  return false;
}

Compilation *Driver::BuildCompilation(ArrayRef<const char *> ArgList) {
  llvm::PrettyStackTraceString CrashInfo("Compilation construction");

  // FIXME: Handle environment options which affect driver behavior, somewhere
  // (client?). GCC_EXEC_PREFIX, LPATH, CC_PRINT_OPTIONS.

  // We look for the driver mode option early, because the mode can affect
  // how other options are parsed.

  auto DriverMode = getDriverMode(ClangExecutable, ArgList.slice(1));
  if (!DriverMode.empty())
    setDriverMode(DriverMode);

  // FIXME: What are we going to do with -V and -b?

  // Arguments specified in command line.
  bool ContainsError;
  CLOptions = std::make_unique<InputArgList>(
      ParseArgStrings(ArgList.slice(1), /*UseDriverMode=*/true, ContainsError));

  // Try parsing configuration file.
  if (!ContainsError)
    ContainsError = loadConfigFiles();
  bool HasConfigFile = !ContainsError && (CfgOptions.get() != nullptr);

  // All arguments, from both config file and command line.
  InputArgList Args = std::move(HasConfigFile ? std::move(*CfgOptions)
                                              : std::move(*CLOptions));

  if (HasConfigFile)
    for (auto *Opt : *CLOptions) {
      if (Opt->getOption().matches(options::OPT_config))
        continue;
      const Arg *BaseArg = &Opt->getBaseArg();
      if (BaseArg == Opt)
        BaseArg = nullptr;
      appendOneArg(Args, Opt, BaseArg);
    }

  // In CL mode, look for any pass-through arguments
  if (IsCLMode() && !ContainsError) {
    SmallVector<const char *, 16> CLModePassThroughArgList;
    for (const auto *A : Args.filtered(options::OPT__SLASH_clang)) {
      A->claim();
      CLModePassThroughArgList.push_back(A->getValue());
    }

    if (!CLModePassThroughArgList.empty()) {
      // Parse any pass through args using default clang processing rather
      // than clang-cl processing.
      auto CLModePassThroughOptions = std::make_unique<InputArgList>(
          ParseArgStrings(CLModePassThroughArgList, /*UseDriverMode=*/false,
                          ContainsError));

      if (!ContainsError)
        for (auto *Opt : *CLModePassThroughOptions) {
          appendOneArg(Args, Opt, nullptr);
        }
    }
  }

  if (Args.hasFlag(options::OPT_fsycl, options::OPT_fno_sycl, false) &&
      CCCIsCC())
    setDriverMode("g++");

  // Check for working directory option before accessing any files
  if (Arg *WD = Args.getLastArg(options::OPT_working_directory))
    if (VFS->setCurrentWorkingDirectory(WD->getValue()))
      Diag(diag::err_drv_unable_to_set_working_directory) << WD->getValue();

  // Check for missing include directories.
  if (!Diags.isIgnored(diag::warn_missing_include_dirs, SourceLocation())) {
    for (auto IncludeDir : Args.getAllArgValues(options::OPT_I_Group)) {
      if (!VFS->exists(IncludeDir))
        Diag(diag::warn_missing_include_dirs) << IncludeDir;
    }
  }

  // FIXME: This stuff needs to go into the Compilation, not the driver.
  bool CCCPrintPhases;

  // -canonical-prefixes, -no-canonical-prefixes are used very early in main.
  Args.ClaimAllArgs(options::OPT_canonical_prefixes);
  Args.ClaimAllArgs(options::OPT_no_canonical_prefixes);

  // f(no-)integated-cc1 is also used very early in main.
  Args.ClaimAllArgs(options::OPT_fintegrated_cc1);
  Args.ClaimAllArgs(options::OPT_fno_integrated_cc1);

  // Ignore -pipe.
  Args.ClaimAllArgs(options::OPT_pipe);

  // Extract -ccc args.
  //
  // FIXME: We need to figure out where this behavior should live. Most of it
  // should be outside in the client; the parts that aren't should have proper
  // options, either by introducing new ones or by overloading gcc ones like -V
  // or -b.
  CCCPrintPhases = Args.hasArg(options::OPT_ccc_print_phases);
  CCCPrintBindings = Args.hasArg(options::OPT_ccc_print_bindings);
  if (const Arg *A = Args.getLastArg(options::OPT_ccc_gcc_name))
    CCCGenericGCCName = A->getValue();

  // Process -fproc-stat-report options.
  if (const Arg *A = Args.getLastArg(options::OPT_fproc_stat_report_EQ)) {
    CCPrintProcessStats = true;
    CCPrintStatReportFilename = A->getValue();
  }
  if (Args.hasArg(options::OPT_fproc_stat_report))
    CCPrintProcessStats = true;

  // FIXME: TargetTriple is used by the target-prefixed calls to as/ld
  // and getToolChain is const.
  if (IsCLMode()) {
    // clang-cl targets MSVC-style Win32.
    llvm::Triple T(TargetTriple);
    T.setOS(llvm::Triple::Win32);
    T.setVendor(llvm::Triple::PC);
    T.setEnvironment(llvm::Triple::MSVC);
    T.setObjectFormat(llvm::Triple::COFF);
    if (Args.hasArg(options::OPT__SLASH_arm64EC))
      T.setArch(llvm::Triple::aarch64, llvm::Triple::AArch64SubArch_arm64ec);
    TargetTriple = T.str();
  } else if (IsDXCMode()) {
    // Build TargetTriple from target_profile option for clang-dxc.
    if (const Arg *A = Args.getLastArg(options::OPT_target_profile)) {
      StringRef TargetProfile = A->getValue();
      if (auto Triple =
              toolchains::HLSLToolChain::parseTargetProfile(TargetProfile))
        TargetTriple = *Triple;
      else
        Diag(diag::err_drv_invalid_directx_shader_module) << TargetProfile;

      A->claim();

      if (Args.hasArg(options::OPT_spirv)) {
        llvm::Triple T(TargetTriple);
        T.setArch(llvm::Triple::spirv);
        T.setOS(llvm::Triple::Vulkan);

        // Set specific Vulkan version if applicable.
        if (const Arg *A = Args.getLastArg(options::OPT_fspv_target_env_EQ)) {
          const llvm::StringSet<> ValidValues = {"vulkan1.2", "vulkan1.3"};
          if (ValidValues.contains(A->getValue())) {
            T.setOSName(A->getValue());
          } else {
            Diag(diag::err_drv_invalid_value)
                << A->getAsString(Args) << A->getValue();
          }
          A->claim();
        }

        TargetTriple = T.str();
      }
    } else {
      Diag(diag::err_drv_dxc_missing_target_profile);
    }
  }

  if (const Arg *A = Args.getLastArg(options::OPT_target))
    TargetTriple = A->getValue();
  if (const Arg *A = Args.getLastArg(options::OPT_ccc_install_dir))
    Dir = Dir = A->getValue();
  for (const Arg *A : Args.filtered(options::OPT_B)) {
    A->claim();
    PrefixDirs.push_back(A->getValue(0));
  }
  if (std::optional<std::string> CompilerPathValue =
          llvm::sys::Process::GetEnv("COMPILER_PATH")) {
    StringRef CompilerPath = *CompilerPathValue;
    while (!CompilerPath.empty()) {
      std::pair<StringRef, StringRef> Split =
          CompilerPath.split(llvm::sys::EnvPathSeparator);
      PrefixDirs.push_back(std::string(Split.first));
      CompilerPath = Split.second;
    }
  }
  if (const Arg *A = Args.getLastArg(options::OPT__sysroot_EQ))
    SysRoot = A->getValue();
  if (const Arg *A = Args.getLastArg(options::OPT__dyld_prefix_EQ))
    DyldPrefix = A->getValue();

  if (const Arg *A = Args.getLastArg(options::OPT_resource_dir))
    ResourceDir = A->getValue();

  if (const Arg *A = Args.getLastArg(options::OPT_save_temps_EQ)) {
    SaveTemps = llvm::StringSwitch<SaveTempsMode>(A->getValue())
                    .Case("cwd", SaveTempsCwd)
                    .Case("obj", SaveTempsObj)
                    .Default(SaveTempsCwd);
  }

  if (Args.getLastArg(options::OPT_fsycl_dump_device_code_EQ))
    DumpDeviceCode = true;

  if (const Arg *A = Args.getLastArg(
          options::OPT_offload_host_only, options::OPT_offload_device_only,
          options::OPT_offload_host_device, options::OPT_fsycl_device_only)) {
    if (A->getOption().matches(options::OPT_offload_host_only))
      Offload = OffloadHost;
    else if (A->getOption().matches(options::OPT_offload_device_only) ||
             A->getOption().matches(options::OPT_fsycl_device_only))
      Offload = OffloadDevice;
    else
      Offload = OffloadHostDevice;
  }

  setLTOMode(Args);

  // Process -fembed-bitcode= flags.
  if (Arg *A = Args.getLastArg(options::OPT_fembed_bitcode_EQ)) {
    StringRef Name = A->getValue();
    unsigned Model = llvm::StringSwitch<unsigned>(Name)
        .Case("off", EmbedNone)
        .Case("all", EmbedBitcode)
        .Case("bitcode", EmbedBitcode)
        .Case("marker", EmbedMarker)
        .Default(~0U);
    if (Model == ~0U) {
      Diags.Report(diag::err_drv_invalid_value) << A->getAsString(Args)
                                                << Name;
    } else
      BitcodeEmbed = static_cast<BitcodeEmbedMode>(Model);
  }

  // Remove existing compilation database so that each job can append to it.
  if (Arg *A = Args.getLastArg(options::OPT_MJ))
    llvm::sys::fs::remove(A->getValue());

  // Setting up the jobs for some precompile cases depends on whether we are
  // treating them as PCH, implicit modules or C++20 ones.
  // TODO: inferring the mode like this seems fragile (it meets the objective
  // of not requiring anything new for operation, however).
  const Arg *Std = Args.getLastArg(options::OPT_std_EQ);
  ModulesModeCXX20 =
      !Args.hasArg(options::OPT_fmodules) && Std &&
      (Std->containsValue("c++20") || Std->containsValue("c++2a") ||
       Std->containsValue("c++23") || Std->containsValue("c++2b") ||
       Std->containsValue("c++26") || Std->containsValue("c++2c") ||
       Std->containsValue("c++latest"));

  // Process -fmodule-header{=} flags.
  if (Arg *A = Args.getLastArg(options::OPT_fmodule_header_EQ,
                               options::OPT_fmodule_header)) {
    // These flags force C++20 handling of headers.
    ModulesModeCXX20 = true;
    if (A->getOption().matches(options::OPT_fmodule_header))
      CXX20HeaderType = HeaderMode_Default;
    else {
      StringRef ArgName = A->getValue();
      unsigned Kind = llvm::StringSwitch<unsigned>(ArgName)
                          .Case("user", HeaderMode_User)
                          .Case("system", HeaderMode_System)
                          .Default(~0U);
      if (Kind == ~0U) {
        Diags.Report(diag::err_drv_invalid_value)
            << A->getAsString(Args) << ArgName;
      } else
        CXX20HeaderType = static_cast<ModuleHeaderMode>(Kind);
    }
  }

  std::unique_ptr<llvm::opt::InputArgList> UArgs =
      std::make_unique<InputArgList>(std::move(Args));

  // Perform the default argument translations.
  DerivedArgList *TranslatedArgs = TranslateInputArgs(*UArgs);

  // Owned by the host.
  const ToolChain &TC = getToolChain(
      *UArgs, computeTargetTriple(*this, TargetTriple, *UArgs));

  // Check if the environment version is valid except wasm case.
  llvm::Triple Triple = TC.getTriple();
  if (!Triple.isWasm()) {
    StringRef TripleVersionName = Triple.getEnvironmentVersionString();
    StringRef TripleObjectFormat =
        Triple.getObjectFormatTypeName(Triple.getObjectFormat());
    if (Triple.getEnvironmentVersion().empty() && TripleVersionName != "" &&
        TripleVersionName != TripleObjectFormat) {
      Diags.Report(diag::err_drv_triple_version_invalid)
          << TripleVersionName << TC.getTripleString();
      ContainsError = true;
    }
  }

  // Report warning when arm64EC option is overridden by specified target
  if ((TC.getTriple().getArch() != llvm::Triple::aarch64 ||
       TC.getTriple().getSubArch() != llvm::Triple::AArch64SubArch_arm64ec) &&
      UArgs->hasArg(options::OPT__SLASH_arm64EC)) {
    getDiags().Report(clang::diag::warn_target_override_arm64ec)
        << TC.getTriple().str();
  }

  // A common user mistake is specifying a target of aarch64-none-eabi or
  // arm-none-elf whereas the correct names are aarch64-none-elf &
  // arm-none-eabi. Detect these cases and issue a warning.
  if (TC.getTriple().getOS() == llvm::Triple::UnknownOS &&
      TC.getTriple().getVendor() == llvm::Triple::UnknownVendor) {
    switch (TC.getTriple().getArch()) {
    case llvm::Triple::arm:
    case llvm::Triple::armeb:
    case llvm::Triple::thumb:
    case llvm::Triple::thumbeb:
      if (TC.getTriple().getEnvironmentName() == "elf") {
        Diag(diag::warn_target_unrecognized_env)
            << TargetTriple
            << (TC.getTriple().getArchName().str() + "-none-eabi");
      }
      break;
    case llvm::Triple::aarch64:
    case llvm::Triple::aarch64_be:
    case llvm::Triple::aarch64_32:
      if (TC.getTriple().getEnvironmentName().starts_with("eabi")) {
        Diag(diag::warn_target_unrecognized_env)
            << TargetTriple
            << (TC.getTriple().getArchName().str() + "-none-elf");
      }
      break;
    default:
      break;
    }
  }

  // The compilation takes ownership of Args.
  Compilation *C = new Compilation(*this, TC, UArgs.release(), TranslatedArgs,
                                   ContainsError);

  if (!HandleImmediateArgs(*C))
    return C;

  // Construct the list of inputs.
  InputList Inputs;
  BuildInputs(C->getDefaultToolChain(), *TranslatedArgs, Inputs);

  // Determine if there are any offload static libraries.
  if (checkForOffloadStaticLib(*C, *TranslatedArgs))
    setOffloadStaticLibSeen();

  // Check for any objects/archives that need to be compiled with the default
  // triple.
  if (checkForSYCLDefaultDevice(*C, *TranslatedArgs))
    setSYCLDefaultTriple(true);

  // Populate the tool chains for the offloading devices, if any.
  CreateOffloadingDeviceToolChains(*C, Inputs);

  // Use new offloading path for OpenMP.  This is disabled as the SYCL
  // offloading path is not properly setup to use the updated device linking
  // scheme.
  if ((C->isOffloadingHostKind(Action::OFK_OpenMP) &&
       TranslatedArgs->hasFlag(options::OPT_fopenmp_new_driver,
                               options::OPT_no_offload_new_driver, true)) ||
      TranslatedArgs->hasFlag(options::OPT_offload_new_driver,
                              options::OPT_no_offload_new_driver, false))
    setUseNewOffloadingDriver();

  // Determine FPGA emulation status.
  if (C->hasOffloadToolChain<Action::OFK_SYCL>()) {
    auto SYCLTCRange = C->getOffloadToolChains<Action::OFK_SYCL>();
    for (auto TI = SYCLTCRange.first, TE = SYCLTCRange.second; TI != TE; ++TI) {
      if (TI->second->getTriple().getSubArch() !=
          llvm::Triple::SPIRSubArch_fpga)
        continue;
      ArgStringList TargetArgs;
      const toolchains::SYCLToolChain *FPGATC =
          static_cast<const toolchains::SYCLToolChain *>(TI->second);
      FPGATC->TranslateBackendTargetArgs(FPGATC->getTriple(), *TranslatedArgs,
                                         TargetArgs);
      // By default, FPGAEmulationMode is true due to the fact that
      // an external option setting is required to target hardware.
      setOffloadCompileMode(FPGAEmulationMode);
      for (StringRef ArgString : TargetArgs) {
        if (ArgString == "-hardware" || ArgString == "-simulation") {
          setOffloadCompileMode(FPGAHWMode);
          break;
        }
      }
      break;
    }
  }

  // Construct the list of abstract actions to perform for this compilation. On
  // MachO targets this uses the driver-driver and universal actions.
  if (TC.getTriple().isOSBinFormatMachO())
    BuildUniversalActions(*C, C->getDefaultToolChain(), Inputs);
  else
    BuildActions(*C, C->getArgs(), Inputs, C->getActions());

  if (CCCPrintPhases) {
    PrintActions(*C);
    return C;
  }

  BuildJobs(*C);

  return C;
}

static void printArgList(raw_ostream &OS, const llvm::opt::ArgList &Args) {
  llvm::opt::ArgStringList ASL;
  for (const auto *A : Args) {
    // Use user's original spelling of flags. For example, use
    // `/source-charset:utf-8` instead of `-finput-charset=utf-8` if the user
    // wrote the former.
    while (A->getAlias())
      A = A->getAlias();
    A->render(Args, ASL);
  }

  for (auto I = ASL.begin(), E = ASL.end(); I != E; ++I) {
    if (I != ASL.begin())
      OS << ' ';
    llvm::sys::printArg(OS, *I, true);
  }
  OS << '\n';
}

bool Driver::getCrashDiagnosticFile(StringRef ReproCrashFilename,
                                    SmallString<128> &CrashDiagDir) {
  using namespace llvm::sys;
  assert(llvm::Triple(llvm::sys::getProcessTriple()).isOSDarwin() &&
         "Only knows about .crash files on Darwin");

  // The .crash file can be found on at ~/Library/Logs/DiagnosticReports/
  // (or /Library/Logs/DiagnosticReports for root) and has the filename pattern
  // clang-<VERSION>_<YYYY-MM-DD-HHMMSS>_<hostname>.crash.
  path::home_directory(CrashDiagDir);
  if (CrashDiagDir.starts_with("/var/root"))
    CrashDiagDir = "/";
  path::append(CrashDiagDir, "Library/Logs/DiagnosticReports");
  int PID =
#if LLVM_ON_UNIX
      getpid();
#else
      0;
#endif
  std::error_code EC;
  fs::file_status FileStatus;
  TimePoint<> LastAccessTime;
  SmallString<128> CrashFilePath;
  // Lookup the .crash files and get the one generated by a subprocess spawned
  // by this driver invocation.
  for (fs::directory_iterator File(CrashDiagDir, EC), FileEnd;
       File != FileEnd && !EC; File.increment(EC)) {
    StringRef FileName = path::filename(File->path());
    if (!FileName.starts_with(Name))
      continue;
    if (fs::status(File->path(), FileStatus))
      continue;
    llvm::ErrorOr<std::unique_ptr<llvm::MemoryBuffer>> CrashFile =
        llvm::MemoryBuffer::getFile(File->path());
    if (!CrashFile)
      continue;
    // The first line should start with "Process:", otherwise this isn't a real
    // .crash file.
    StringRef Data = CrashFile.get()->getBuffer();
    if (!Data.starts_with("Process:"))
      continue;
    // Parse parent process pid line, e.g: "Parent Process: clang-4.0 [79141]"
    size_t ParentProcPos = Data.find("Parent Process:");
    if (ParentProcPos == StringRef::npos)
      continue;
    size_t LineEnd = Data.find_first_of("\n", ParentProcPos);
    if (LineEnd == StringRef::npos)
      continue;
    StringRef ParentProcess = Data.slice(ParentProcPos+15, LineEnd).trim();
    int OpenBracket = -1, CloseBracket = -1;
    for (size_t i = 0, e = ParentProcess.size(); i < e; ++i) {
      if (ParentProcess[i] == '[')
        OpenBracket = i;
      if (ParentProcess[i] == ']')
        CloseBracket = i;
    }
    // Extract the parent process PID from the .crash file and check whether
    // it matches this driver invocation pid.
    int CrashPID;
    if (OpenBracket < 0 || CloseBracket < 0 ||
        ParentProcess.slice(OpenBracket + 1, CloseBracket)
            .getAsInteger(10, CrashPID) || CrashPID != PID) {
      continue;
    }

    // Found a .crash file matching the driver pid. To avoid getting an older
    // and misleading crash file, continue looking for the most recent.
    // FIXME: the driver can dispatch multiple cc1 invocations, leading to
    // multiple crashes poiting to the same parent process. Since the driver
    // does not collect pid information for the dispatched invocation there's
    // currently no way to distinguish among them.
    const auto FileAccessTime = FileStatus.getLastModificationTime();
    if (FileAccessTime > LastAccessTime) {
      CrashFilePath.assign(File->path());
      LastAccessTime = FileAccessTime;
    }
  }

  // If found, copy it over to the location of other reproducer files.
  if (!CrashFilePath.empty()) {
    EC = fs::copy_file(CrashFilePath, ReproCrashFilename);
    if (EC)
      return false;
    return true;
  }

  return false;
}

static const char BugReporMsg[] =
    "\n********************\n\n"
    "PLEASE ATTACH THE FOLLOWING FILES TO THE BUG REPORT:\n"
    "Preprocessed source(s) and associated run script(s) are located at:";

// When clang crashes, produce diagnostic information including the fully
// preprocessed source file(s).  Request that the developer attach the
// diagnostic information to a bug report.
void Driver::generateCompilationDiagnostics(
    Compilation &C, const Command &FailingCommand,
    StringRef AdditionalInformation, CompilationDiagnosticReport *Report) {
  if (C.getArgs().hasArg(options::OPT_fno_crash_diagnostics))
    return;

  unsigned Level = 1;
  if (Arg *A = C.getArgs().getLastArg(options::OPT_fcrash_diagnostics_EQ)) {
    Level = llvm::StringSwitch<unsigned>(A->getValue())
                .Case("off", 0)
                .Case("compiler", 1)
                .Case("all", 2)
                .Default(1);
  }
  if (!Level)
    return;

  // Don't try to generate diagnostics for dsymutil jobs.
  if (FailingCommand.getCreator().isDsymutilJob())
    return;

  bool IsLLD = false;
  TempFileList SavedTemps;
  if (FailingCommand.getCreator().isLinkJob()) {
    C.getDefaultToolChain().GetLinkerPath(&IsLLD);
    if (!IsLLD || Level < 2)
      return;

    // If lld crashed, we will re-run the same command with the input it used
    // to have. In that case we should not remove temp files in
    // initCompilationForDiagnostics yet. They will be added back and removed
    // later.
    SavedTemps = std::move(C.getTempFiles());
    assert(!C.getTempFiles().size());
  }

  // Print the version of the compiler.
  PrintVersion(C, llvm::errs());

  // Suppress driver output and emit preprocessor output to temp file.
  CCGenDiagnostics = true;

  // Save the original job command(s).
  Command Cmd = FailingCommand;

  // Keep track of whether we produce any errors while trying to produce
  // preprocessed sources.
  DiagnosticErrorTrap Trap(Diags);

  // Suppress tool output.
  C.initCompilationForDiagnostics();

  // If lld failed, rerun it again with --reproduce.
  if (IsLLD) {
    const char *TmpName = CreateTempFile(C, "linker-crash", "tar");
    Command NewLLDInvocation = Cmd;
    llvm::opt::ArgStringList ArgList = NewLLDInvocation.getArguments();
    StringRef ReproduceOption =
        C.getDefaultToolChain().getTriple().isWindowsMSVCEnvironment()
            ? "/reproduce:"
            : "--reproduce=";
    ArgList.push_back(Saver.save(Twine(ReproduceOption) + TmpName).data());
    NewLLDInvocation.replaceArguments(std::move(ArgList));

    // Redirect stdout/stderr to /dev/null.
    NewLLDInvocation.Execute({std::nullopt, {""}, {""}}, nullptr, nullptr);
    Diag(clang::diag::note_drv_command_failed_diag_msg) << BugReporMsg;
    Diag(clang::diag::note_drv_command_failed_diag_msg) << TmpName;
    Diag(clang::diag::note_drv_command_failed_diag_msg)
        << "\n\n********************";
    if (Report)
      Report->TemporaryFiles.push_back(TmpName);
    return;
  }

  // Construct the list of inputs.
  InputList Inputs;
  BuildInputs(C.getDefaultToolChain(), C.getArgs(), Inputs);

  for (InputList::iterator it = Inputs.begin(), ie = Inputs.end(); it != ie;) {
    bool IgnoreInput = false;

    // Ignore input from stdin or any inputs that cannot be preprocessed.
    // Check type first as not all linker inputs have a value.
    if (types::getPreprocessedType(it->first) == types::TY_INVALID) {
      IgnoreInput = true;
    } else if (!strcmp(it->second->getValue(), "-")) {
      Diag(clang::diag::note_drv_command_failed_diag_msg)
          << "Error generating preprocessed source(s) - "
             "ignoring input from stdin.";
      IgnoreInput = true;
    }

    if (IgnoreInput) {
      it = Inputs.erase(it);
      ie = Inputs.end();
    } else {
      ++it;
    }
  }

  if (Inputs.empty()) {
    Diag(clang::diag::note_drv_command_failed_diag_msg)
        << "Error generating preprocessed source(s) - "
           "no preprocessable inputs.";
    return;
  }

  // Don't attempt to generate preprocessed files if multiple -arch options are
  // used, unless they're all duplicates.
  llvm::StringSet<> ArchNames;
  for (const Arg *A : C.getArgs()) {
    if (A->getOption().matches(options::OPT_arch)) {
      StringRef ArchName = A->getValue();
      ArchNames.insert(ArchName);
    }
  }
  if (ArchNames.size() > 1) {
    Diag(clang::diag::note_drv_command_failed_diag_msg)
        << "Error generating preprocessed source(s) - cannot generate "
           "preprocessed source with multiple -arch options.";
    return;
  }

  // Construct the list of abstract actions to perform for this compilation. On
  // Darwin OSes this uses the driver-driver and builds universal actions.
  const ToolChain &TC = C.getDefaultToolChain();
  if (TC.getTriple().isOSBinFormatMachO())
    BuildUniversalActions(C, TC, Inputs);
  else
    BuildActions(C, C.getArgs(), Inputs, C.getActions());

  BuildJobs(C);

  // If there were errors building the compilation, quit now.
  if (Trap.hasErrorOccurred()) {
    Diag(clang::diag::note_drv_command_failed_diag_msg)
        << "Error generating preprocessed source(s).";
    return;
  }

  // Generate preprocessed output.
  SmallVector<std::pair<int, const Command *>, 4> FailingCommands;
  C.ExecuteJobs(C.getJobs(), FailingCommands);

  // If any of the preprocessing commands failed, clean up and exit.
  if (!FailingCommands.empty()) {
    Diag(clang::diag::note_drv_command_failed_diag_msg)
        << "Error generating preprocessed source(s).";
    return;
  }

  const TempFileList &TempFiles = C.getTempFiles();
  if (TempFiles.empty()) {
    Diag(clang::diag::note_drv_command_failed_diag_msg)
        << "Error generating preprocessed source(s).";
    return;
  }

  Diag(clang::diag::note_drv_command_failed_diag_msg) << BugReporMsg;

  SmallString<128> VFS;
  SmallString<128> ReproCrashFilename;
  for (auto &TempFile : TempFiles) {
    Diag(clang::diag::note_drv_command_failed_diag_msg) << TempFile.first;
    if (Report)
      Report->TemporaryFiles.push_back(TempFile.first);
    if (ReproCrashFilename.empty()) {
      ReproCrashFilename = TempFile.first;
      llvm::sys::path::replace_extension(ReproCrashFilename, ".crash");
    }
    if (StringRef(TempFile.first).ends_with(".cache")) {
      // In some cases (modules) we'll dump extra data to help with reproducing
      // the crash into a directory next to the output.
      VFS = llvm::sys::path::filename(TempFile.first);
      llvm::sys::path::append(VFS, "vfs", "vfs.yaml");
    }
  }

  for (auto &TempFile : SavedTemps)
    C.addTempFile(TempFile.first);

  // Assume associated files are based off of the first temporary file.
  CrashReportInfo CrashInfo(TempFiles[0].first, VFS);

  llvm::SmallString<128> Script(CrashInfo.Filename);
  llvm::sys::path::replace_extension(Script, "sh");
  std::error_code EC;
  llvm::raw_fd_ostream ScriptOS(Script, EC, llvm::sys::fs::CD_CreateNew,
                                llvm::sys::fs::FA_Write,
                                llvm::sys::fs::OF_Text);
  if (EC) {
    Diag(clang::diag::note_drv_command_failed_diag_msg)
        << "Error generating run script: " << Script << " " << EC.message();
  } else {
    ScriptOS << "# Crash reproducer for " << getClangFullVersion() << "\n"
             << "# Driver args: ";
    printArgList(ScriptOS, C.getInputArgs());
    ScriptOS << "# Original command: ";
    Cmd.Print(ScriptOS, "\n", /*Quote=*/true);
    Cmd.Print(ScriptOS, "\n", /*Quote=*/true, &CrashInfo);
    if (!AdditionalInformation.empty())
      ScriptOS << "\n# Additional information: " << AdditionalInformation
               << "\n";
    if (Report)
      Report->TemporaryFiles.push_back(std::string(Script));
    Diag(clang::diag::note_drv_command_failed_diag_msg) << Script;
  }

  // On darwin, provide information about the .crash diagnostic report.
  if (llvm::Triple(llvm::sys::getProcessTriple()).isOSDarwin()) {
    SmallString<128> CrashDiagDir;
    if (getCrashDiagnosticFile(ReproCrashFilename, CrashDiagDir)) {
      Diag(clang::diag::note_drv_command_failed_diag_msg)
          << ReproCrashFilename.str();
    } else { // Suggest a directory for the user to look for .crash files.
      llvm::sys::path::append(CrashDiagDir, Name);
      CrashDiagDir += "_<YYYY-MM-DD-HHMMSS>_<hostname>.crash";
      Diag(clang::diag::note_drv_command_failed_diag_msg)
          << "Crash backtrace is located in";
      Diag(clang::diag::note_drv_command_failed_diag_msg)
          << CrashDiagDir.str();
      Diag(clang::diag::note_drv_command_failed_diag_msg)
          << "(choose the .crash file that corresponds to your crash)";
    }
  }

  Diag(clang::diag::note_drv_command_failed_diag_msg)
      << "\n\n********************";
}

void Driver::setUpResponseFiles(Compilation &C, Command &Cmd) {
  // Since commandLineFitsWithinSystemLimits() may underestimate system's
  // capacity if the tool does not support response files, there is a chance/
  // that things will just work without a response file, so we silently just
  // skip it.
  if (Cmd.getResponseFileSupport().ResponseKind ==
          ResponseFileSupport::RF_None ||
      llvm::sys::commandLineFitsWithinSystemLimits(Cmd.getExecutable(),
                                                   Cmd.getArguments()))
    return;

  std::string TmpName = GetTemporaryPath("response", "txt");
  Cmd.setResponseFile(C.addTempFile(C.getArgs().MakeArgString(TmpName)));
}

int Driver::ExecuteCompilation(
    Compilation &C,
    SmallVectorImpl<std::pair<int, const Command *>> &FailingCommands) {
  if (C.getArgs().hasArg(options::OPT_fdriver_only)) {
    if (C.getArgs().hasArg(options::OPT_v))
      C.getJobs().Print(llvm::errs(), "\n", true);

    C.ExecuteJobs(C.getJobs(), FailingCommands, /*LogOnly=*/true);

    // If there were errors building the compilation, quit now.
    if (!FailingCommands.empty() || Diags.hasErrorOccurred())
      return 1;

    return 0;
  }

  // Just print if -### was present.
  if (C.getArgs().hasArg(options::OPT__HASH_HASH_HASH)) {
    C.getJobs().Print(llvm::errs(), "\n", true);
    return Diags.hasErrorOccurred() ? 1 : 0;
  }

  // If there were errors building the compilation, quit now.
  if (Diags.hasErrorOccurred())
    return 1;

  // Set up response file names for each command, if necessary.
  for (auto &Job : C.getJobs())
    setUpResponseFiles(C, Job);

  C.ExecuteJobs(C.getJobs(), FailingCommands);

  // If the command succeeded, we are done.
  if (FailingCommands.empty())
    return 0;

  // Otherwise, remove result files and print extra information about abnormal
  // failures.
  int Res = 0;
  for (const auto &CmdPair : FailingCommands) {
    int CommandRes = CmdPair.first;
    const Command *FailingCommand = CmdPair.second;

    // Remove result files if we're not saving temps.
    if (!isSaveTempsEnabled()) {
      const JobAction *JA = cast<JobAction>(&FailingCommand->getSource());
      C.CleanupFileMap(C.getResultFiles(), JA, true);

      // Failure result files are valid unless we crashed.
      if (CommandRes < 0)
        C.CleanupFileMap(C.getFailureResultFiles(), JA, true);
    }

    // llvm/lib/Support/*/Signals.inc will exit with a special return code
    // for SIGPIPE. Do not print diagnostics for this case.
    if (CommandRes == EX_IOERR) {
      Res = CommandRes;
      continue;
    }

    // Print extra information about abnormal failures, if possible.
    //
    // This is ad-hoc, but we don't want to be excessively noisy. If the result
    // status was 1, assume the command failed normally. In particular, if it
    // was the compiler then assume it gave a reasonable error code. Failures
    // in other tools are less common, and they generally have worse
    // diagnostics, so always print the diagnostic there.
    const Tool &FailingTool = FailingCommand->getCreator();

    if (!FailingTool.hasGoodDiagnostics() || CommandRes != 1) {
      // FIXME: See FIXME above regarding result code interpretation.
      if (CommandRes < 0)
        Diag(clang::diag::err_drv_command_signalled)
            << FailingTool.getShortName();
      else
        Diag(clang::diag::err_drv_command_failed)
            << FailingTool.getShortName() << CommandRes;
    }

    auto CustomDiag = FailingCommand->getDiagForErrorCode(CommandRes);
    if (!CustomDiag.empty())
      Diag(clang::diag::note_drv_command_failed_diag_msg) << CustomDiag;
  }
  return Res;
}

void Driver::PrintHelp(bool ShowHidden) const {
  llvm::opt::Visibility VisibilityMask = getOptionVisibilityMask();

  std::string Usage = llvm::formatv("{0} [options] file...", Name).str();
  getOpts().printHelp(llvm::outs(), Usage.c_str(), DriverTitle.c_str(),
                      ShowHidden, /*ShowAllAliases=*/false,
                      VisibilityMask);
}

llvm::Triple Driver::MakeSYCLDeviceTriple(StringRef TargetArch) const {
  SmallVector<StringRef, 5> SYCLAlias = {
      "spir",       "spir64",  "spir64_fpga", "spir64_x86_64",
      "spir64_gen", "spirv32", "spirv64"};
  if (std::find(SYCLAlias.begin(), SYCLAlias.end(), TargetArch) !=
      SYCLAlias.end()) {
    llvm::Triple TT;
    TT.setArchName(TargetArch);
    TT.setVendor(llvm::Triple::UnknownVendor);
    TT.setOS(llvm::Triple::UnknownOS);
    return TT;
  }
  return llvm::Triple(TargetArch);
}

// Print the help from any of the given tools which are used for AOT
// compilation for SYCL
void Driver::PrintSYCLToolHelp(const Compilation &C) const {
  SmallVector<std::tuple<llvm::Triple, StringRef, StringRef, StringRef>, 4>
      HelpArgs;
  // Populate the vector with the tools and help options
  if (Arg *A = C.getArgs().getLastArg(options::OPT_fsycl_help_EQ)) {
    StringRef AV(A->getValue());
    llvm::Triple T;
    if (AV == "gen" || AV == "all")
      HelpArgs.push_back(std::make_tuple(MakeSYCLDeviceTriple("spir64_gen"),
                                         "ocloc", "--help", ""));
    if (AV == "fpga" || AV == "all")
      HelpArgs.push_back(std::make_tuple(MakeSYCLDeviceTriple("spir64_fpga"),
                                         "aoc", "-help", "-sycl"));
    if (AV == "x86_64" || AV == "all")
      HelpArgs.push_back(std::make_tuple(MakeSYCLDeviceTriple("spir64_x86_64"),
                                         "opencl-aot", "--help", ""));
    if (HelpArgs.empty()) {
      C.getDriver().Diag(diag::err_drv_unsupported_option_argument)
                         << A->getSpelling() << AV;
      return;
    }
  }

  // Go through the args and emit the help information for each.
  for (auto &HA : HelpArgs) {
    llvm::outs() << "Emitting help information for " << std::get<1>(HA) << '\n'
        << "Use triple of '" << std::get<0>(HA).normalize() <<
        "' to enable ahead of time compilation\n";
    // Flush out the buffer before calling the external tool.
    llvm::outs().flush();
    std::vector<StringRef> ToolArgs = {std::get<1>(HA), std::get<2>(HA),
                                       std::get<3>(HA)};
    SmallString<128> ExecPath(
        C.getDefaultToolChain().GetProgramPath(std::get<1>(HA).data()));
    // do not run the tools with -###.
    if (C.getArgs().hasArg(options::OPT__HASH_HASH_HASH)) {
      llvm::errs() << "\"" << ExecPath << "\" \"" << ToolArgs[1] << "\"";
      if (!ToolArgs[2].empty())
        llvm::errs() << " \"" << ToolArgs[2] << "\"";
      llvm::errs() << "\n";
      continue;
    }
    auto ToolBinary = llvm::sys::findProgramByName(ExecPath);
    if (ToolBinary.getError()) {
      C.getDriver().Diag(diag::err_drv_command_failure) << ExecPath;
      continue;
    }
    // Run the Tool.
    llvm::sys::ExecuteAndWait(ToolBinary.get(), ToolArgs);
  }
}

void Driver::PrintVersion(const Compilation &C, raw_ostream &OS) const {
  if (IsFlangMode()) {
    OS << getClangToolFullVersion("flang-new") << '\n';
  } else {
    // FIXME: The following handlers should use a callback mechanism, we don't
    // know what the client would like to do.
    OS << getClangFullVersion() << '\n';
  }
  const ToolChain &TC = C.getDefaultToolChain();
  OS << "Target: " << TC.getTripleString() << '\n';

  // Print the threading model.
  if (Arg *A = C.getArgs().getLastArg(options::OPT_mthread_model)) {
    // Don't print if the ToolChain would have barfed on it already
    if (TC.isThreadModelSupported(A->getValue()))
      OS << "Thread model: " << A->getValue();
  } else
    OS << "Thread model: " << TC.getThreadModel();
  OS << '\n';

  // Print out the install directory.
  OS << "InstalledDir: " << Dir << '\n';

  // Print the build config if it's non-default.
  // Intended to help LLVM developers understand the configs of compilers
  // they're investigating.
  if (!llvm::cl::getCompilerBuildConfig().empty())
    llvm::cl::printBuildConfig(OS);

  // If configuration files were used, print their paths.
  for (auto ConfigFile : ConfigFiles)
    OS << "Configuration file: " << ConfigFile << '\n';
}

/// PrintDiagnosticCategories - Implement the --print-diagnostic-categories
/// option.
static void PrintDiagnosticCategories(raw_ostream &OS) {
  // Skip the empty category.
  for (unsigned i = 1, max = DiagnosticIDs::getNumberOfCategories(); i != max;
       ++i)
    OS << i << ',' << DiagnosticIDs::getCategoryNameFromID(i) << '\n';
}

void Driver::HandleAutocompletions(StringRef PassedFlags) const {
  if (PassedFlags == "")
    return;
  // Print out all options that start with a given argument. This is used for
  // shell autocompletion.
  std::vector<std::string> SuggestedCompletions;
  std::vector<std::string> Flags;

  llvm::opt::Visibility VisibilityMask(options::ClangOption);

  // Make sure that Flang-only options don't pollute the Clang output
  // TODO: Make sure that Clang-only options don't pollute Flang output
  if (IsFlangMode())
    VisibilityMask = llvm::opt::Visibility(options::FlangOption);

  // Distinguish "--autocomplete=-someflag" and "--autocomplete=-someflag,"
  // because the latter indicates that the user put space before pushing tab
  // which should end up in a file completion.
  const bool HasSpace = PassedFlags.ends_with(",");

  // Parse PassedFlags by "," as all the command-line flags are passed to this
  // function separated by ","
  StringRef TargetFlags = PassedFlags;
  while (TargetFlags != "") {
    StringRef CurFlag;
    std::tie(CurFlag, TargetFlags) = TargetFlags.split(",");
    Flags.push_back(std::string(CurFlag));
  }

  // We want to show cc1-only options only when clang is invoked with -cc1 or
  // -Xclang.
  if (llvm::is_contained(Flags, "-Xclang") || llvm::is_contained(Flags, "-cc1"))
    VisibilityMask = llvm::opt::Visibility(options::CC1Option);

  const llvm::opt::OptTable &Opts = getOpts();
  StringRef Cur;
  Cur = Flags.at(Flags.size() - 1);
  StringRef Prev;
  if (Flags.size() >= 2) {
    Prev = Flags.at(Flags.size() - 2);
    SuggestedCompletions = Opts.suggestValueCompletions(Prev, Cur);
  }

  if (SuggestedCompletions.empty())
    SuggestedCompletions = Opts.suggestValueCompletions(Cur, "");

  // If Flags were empty, it means the user typed `clang [tab]` where we should
  // list all possible flags. If there was no value completion and the user
  // pressed tab after a space, we should fall back to a file completion.
  // We're printing a newline to be consistent with what we print at the end of
  // this function.
  if (SuggestedCompletions.empty() && HasSpace && !Flags.empty()) {
    llvm::outs() << '\n';
    return;
  }

  // When flag ends with '=' and there was no value completion, return empty
  // string and fall back to the file autocompletion.
  if (SuggestedCompletions.empty() && !Cur.ends_with("=")) {
    // If the flag is in the form of "--autocomplete=-foo",
    // we were requested to print out all option names that start with "-foo".
    // For example, "--autocomplete=-fsyn" is expanded to "-fsyntax-only".
    SuggestedCompletions = Opts.findByPrefix(
        Cur, VisibilityMask,
        /*DisableFlags=*/options::Unsupported | options::Ignored);

    // We have to query the -W flags manually as they're not in the OptTable.
    // TODO: Find a good way to add them to OptTable instead and them remove
    // this code.
    for (StringRef S : DiagnosticIDs::getDiagnosticFlags())
      if (S.starts_with(Cur))
        SuggestedCompletions.push_back(std::string(S));
  }

  // Sort the autocomplete candidates so that shells print them out in a
  // deterministic order. We could sort in any way, but we chose
  // case-insensitive sorting for consistency with the -help option
  // which prints out options in the case-insensitive alphabetical order.
  llvm::sort(SuggestedCompletions, [](StringRef A, StringRef B) {
    if (int X = A.compare_insensitive(B))
      return X < 0;
    return A.compare(B) > 0;
  });

  llvm::outs() << llvm::join(SuggestedCompletions, "\n") << '\n';
}

bool Driver::HandleImmediateArgs(const Compilation &C) {
  // The order these options are handled in gcc is all over the place, but we
  // don't expect inconsistencies w.r.t. that to matter in practice.

  if (C.getArgs().hasArg(options::OPT_dumpmachine)) {
    llvm::outs() << C.getDefaultToolChain().getTripleString() << '\n';
    return false;
  }

  if (C.getArgs().hasArg(options::OPT_dumpversion)) {
    // Since -dumpversion is only implemented for pedantic GCC compatibility, we
    // return an answer which matches our definition of __VERSION__.
    llvm::outs() << CLANG_VERSION_STRING << "\n";
    return false;
  }

  if (C.getArgs().hasArg(options::OPT__print_diagnostic_categories)) {
    PrintDiagnosticCategories(llvm::outs());
    return false;
  }

  if (C.getArgs().hasArg(options::OPT_help) ||
      C.getArgs().hasArg(options::OPT__help_hidden)) {
    PrintHelp(C.getArgs().hasArg(options::OPT__help_hidden));
    return false;
  }

  if (C.getArgs().hasArg(options::OPT_fsycl_help_EQ)) {
    PrintSYCLToolHelp(C);
    return false;
  }

  if (C.getArgs().hasArg(options::OPT__version)) {
    // Follow gcc behavior and use stdout for --version and stderr for -v.
    PrintVersion(C, llvm::outs());
    return false;
  }

  if (C.getArgs().hasArg(options::OPT_v) ||
      C.getArgs().hasArg(options::OPT__HASH_HASH_HASH) ||
      C.getArgs().hasArg(options::OPT_print_supported_cpus) ||
      C.getArgs().hasArg(options::OPT_print_supported_extensions) ||
      C.getArgs().hasArg(options::OPT_print_enabled_extensions)) {
    PrintVersion(C, llvm::errs());
    SuppressMissingInputWarning = true;
  }

  if (C.getArgs().hasArg(options::OPT_v)) {
    if (!SystemConfigDir.empty())
      llvm::errs() << "System configuration file directory: "
                   << SystemConfigDir << "\n";
    if (!UserConfigDir.empty())
      llvm::errs() << "User configuration file directory: "
                   << UserConfigDir << "\n";
  }

  const ToolChain &TC = C.getDefaultToolChain();

  if (C.getArgs().hasArg(options::OPT_v))
    TC.printVerboseInfo(llvm::errs());

  if (C.getArgs().hasArg(options::OPT_print_resource_dir)) {
    llvm::outs() << ResourceDir << '\n';
    return false;
  }

  if (C.getArgs().hasArg(options::OPT_print_search_dirs)) {
    llvm::outs() << "programs: =";
    bool separator = false;
    // Print -B and COMPILER_PATH.
    for (const std::string &Path : PrefixDirs) {
      if (separator)
        llvm::outs() << llvm::sys::EnvPathSeparator;
      llvm::outs() << Path;
      separator = true;
    }
    for (const std::string &Path : TC.getProgramPaths()) {
      if (separator)
        llvm::outs() << llvm::sys::EnvPathSeparator;
      llvm::outs() << Path;
      separator = true;
    }
    llvm::outs() << "\n";
    llvm::outs() << "libraries: =" << ResourceDir;

    StringRef sysroot = C.getSysRoot();

    for (const std::string &Path : TC.getFilePaths()) {
      // Always print a separator. ResourceDir was the first item shown.
      llvm::outs() << llvm::sys::EnvPathSeparator;
      // Interpretation of leading '=' is needed only for NetBSD.
      if (Path[0] == '=')
        llvm::outs() << sysroot << Path.substr(1);
      else
        llvm::outs() << Path;
    }
    llvm::outs() << "\n";
    return false;
  }

  if (C.getArgs().hasArg(options::OPT_print_std_module_manifest_path)) {
    llvm::outs() << GetStdModuleManifestPath(C, C.getDefaultToolChain())
                 << '\n';
    return false;
  }

  if (C.getArgs().hasArg(options::OPT_print_runtime_dir)) {
    if (std::optional<std::string> RuntimePath = TC.getRuntimePath())
      llvm::outs() << *RuntimePath << '\n';
    else
      llvm::outs() << TC.getCompilerRTPath() << '\n';
    return false;
  }

  if (C.getArgs().hasArg(options::OPT_print_diagnostic_options)) {
    std::vector<std::string> Flags = DiagnosticIDs::getDiagnosticFlags();
    for (std::size_t I = 0; I != Flags.size(); I += 2)
      llvm::outs() << "  " << Flags[I] << "\n  " << Flags[I + 1] << "\n\n";
    return false;
  }

  // FIXME: The following handlers should use a callback mechanism, we don't
  // know what the client would like to do.
  if (Arg *A = C.getArgs().getLastArg(options::OPT_print_file_name_EQ)) {
    llvm::outs() << GetFilePath(A->getValue(), TC) << "\n";
    return false;
  }

  if (Arg *A = C.getArgs().getLastArg(options::OPT_print_prog_name_EQ)) {
    StringRef ProgName = A->getValue();

    // Null program name cannot have a path.
    if (! ProgName.empty())
      llvm::outs() << GetProgramPath(ProgName, TC);

    llvm::outs() << "\n";
    return false;
  }

  if (Arg *A = C.getArgs().getLastArg(options::OPT_autocomplete)) {
    StringRef PassedFlags = A->getValue();
    HandleAutocompletions(PassedFlags);
    return false;
  }

  if (C.getArgs().hasArg(options::OPT_print_libgcc_file_name)) {
    ToolChain::RuntimeLibType RLT = TC.GetRuntimeLibType(C.getArgs());
    const llvm::Triple Triple(TC.ComputeEffectiveClangTriple(C.getArgs()));
    RegisterEffectiveTriple TripleRAII(TC, Triple);
    switch (RLT) {
    case ToolChain::RLT_CompilerRT:
      llvm::outs() << TC.getCompilerRT(C.getArgs(), "builtins") << "\n";
      break;
    case ToolChain::RLT_Libgcc:
      llvm::outs() << GetFilePath("libgcc.a", TC) << "\n";
      break;
    }
    return false;
  }

  if (C.getArgs().hasArg(options::OPT_print_multi_lib)) {
    for (const Multilib &Multilib : TC.getMultilibs())
      llvm::outs() << Multilib << "\n";
    return false;
  }

  if (C.getArgs().hasArg(options::OPT_print_multi_flags)) {
    Multilib::flags_list ArgFlags = TC.getMultilibFlags(C.getArgs());
    llvm::StringSet<> ExpandedFlags = TC.getMultilibs().expandFlags(ArgFlags);
    std::set<llvm::StringRef> SortedFlags;
    for (const auto &FlagEntry : ExpandedFlags)
      SortedFlags.insert(FlagEntry.getKey());
    for (auto Flag : SortedFlags)
      llvm::outs() << Flag << '\n';
    return false;
  }

  if (C.getArgs().hasArg(options::OPT_print_multi_directory)) {
    for (const Multilib &Multilib : TC.getSelectedMultilibs()) {
      if (Multilib.gccSuffix().empty())
        llvm::outs() << ".\n";
      else {
        StringRef Suffix(Multilib.gccSuffix());
        assert(Suffix.front() == '/');
        llvm::outs() << Suffix.substr(1) << "\n";
      }
    }
    return false;
  }

  if (C.getArgs().hasArg(options::OPT_print_target_triple)) {
    llvm::outs() << TC.getTripleString() << "\n";
    return false;
  }

  if (C.getArgs().hasArg(options::OPT_print_effective_triple)) {
    const llvm::Triple Triple(TC.ComputeEffectiveClangTriple(C.getArgs()));
    llvm::outs() << Triple.getTriple() << "\n";
    return false;
  }

  if (C.getArgs().hasArg(options::OPT_print_targets)) {
    llvm::TargetRegistry::printRegisteredTargetsForVersion(llvm::outs());
    return false;
  }

  return true;
}

enum {
  TopLevelAction = 0,
  HeadSibAction = 1,
  OtherSibAction = 2,
};

// Display an action graph human-readably.  Action A is the "sink" node
// and latest-occuring action. Traversal is in pre-order, visiting the
// inputs to each action before printing the action itself.
static unsigned PrintActions1(const Compilation &C, Action *A,
                              std::map<Action *, unsigned> &Ids,
                              Twine Indent = {}, int Kind = TopLevelAction) {
  if (Ids.count(A)) // A was already visited.
    return Ids[A];

  std::string str;
  llvm::raw_string_ostream os(str);

  auto getSibIndent = [](int K) -> Twine {
    return (K == HeadSibAction) ? "   " : (K == OtherSibAction) ? "|  " : "";
  };

  Twine SibIndent = Indent + getSibIndent(Kind);
  int SibKind = HeadSibAction;
  os << Action::getClassName(A->getKind()) << ", ";
  if (InputAction *IA = dyn_cast<InputAction>(A)) {
    os << "\"" << IA->getInputArg().getValue() << "\"";
  } else if (BindArchAction *BIA = dyn_cast<BindArchAction>(A)) {
    os << '"' << BIA->getArchName() << '"' << ", {"
       << PrintActions1(C, *BIA->input_begin(), Ids, SibIndent, SibKind) << "}";
  } else if (OffloadAction *OA = dyn_cast<OffloadAction>(A)) {
    bool IsFirst = true;
    OA->doOnEachDependence(
        [&](Action *A, const ToolChain *TC, const char *BoundArch) {
          assert(TC && "Unknown host toolchain");
          // E.g. for two CUDA device dependences whose bound arch is sm_20 and
          // sm_35 this will generate:
          // "cuda-device" (nvptx64-nvidia-cuda:sm_20) {#ID}, "cuda-device"
          // (nvptx64-nvidia-cuda:sm_35) {#ID}
          if (!IsFirst)
            os << ", ";
          os << '"';
          os << A->getOffloadingKindPrefix();
          os << " (";
          os << TC->getTriple().normalize();
          if (BoundArch)
            os << ":" << BoundArch;
          os << ")";
          os << '"';
          os << " {" << PrintActions1(C, A, Ids, SibIndent, SibKind) << "}";
          IsFirst = false;
          SibKind = OtherSibAction;
        });
  } else {
    const ActionList *AL = &A->getInputs();

    if (AL->size()) {
      const char *Prefix = "{";
      for (Action *PreRequisite : *AL) {
        os << Prefix << PrintActions1(C, PreRequisite, Ids, SibIndent, SibKind);
        Prefix = ", ";
        SibKind = OtherSibAction;
      }
      os << "}";
    } else
      os << "{}";
  }

  // Append offload info for all options other than the offloading action
  // itself (e.g. (cuda-device, sm_20) or (cuda-host)).
  std::string offload_str;
  llvm::raw_string_ostream offload_os(offload_str);
  if (!isa<OffloadAction>(A)) {
    auto S = A->getOffloadingKindPrefix();
    if (!S.empty()) {
      offload_os << ", (" << S;
      if (A->getOffloadingArch())
        offload_os << ", " << A->getOffloadingArch();
      offload_os << ")";
    }
  }

  auto getSelfIndent = [](int K) -> Twine {
    return (K == HeadSibAction) ? "+- " : (K == OtherSibAction) ? "|- " : "";
  };

  unsigned Id = Ids.size();
  Ids[A] = Id;
  llvm::errs() << Indent + getSelfIndent(Kind) << Id << ": " << os.str() << ", "
               << types::getTypeName(A->getType()) << offload_os.str() << "\n";

  return Id;
}

// Print the action graphs in a compilation C.
// For example "clang -c file1.c file2.c" is composed of two subgraphs.
void Driver::PrintActions(const Compilation &C) const {
  std::map<Action *, unsigned> Ids;
  for (Action *A : C.getActions())
    PrintActions1(C, A, Ids);
}

/// Check whether the given input tree contains any compilation or
/// assembly actions.
static bool ContainsCompileOrAssembleAction(const Action *A) {
  if (isa<CompileJobAction>(A) || isa<BackendJobAction>(A) ||
      isa<AssembleJobAction>(A))
    return true;

  return llvm::any_of(A->inputs(), ContainsCompileOrAssembleAction);
}

void Driver::BuildUniversalActions(Compilation &C, const ToolChain &TC,
                                   const InputList &BAInputs) const {
  DerivedArgList &Args = C.getArgs();
  ActionList &Actions = C.getActions();
  llvm::PrettyStackTraceString CrashInfo("Building universal build actions");
  // Collect the list of architectures. Duplicates are allowed, but should only
  // be handled once (in the order seen).
  llvm::StringSet<> ArchNames;
  SmallVector<const char *, 4> Archs;
  for (Arg *A : Args) {
    if (A->getOption().matches(options::OPT_arch)) {
      // Validate the option here; we don't save the type here because its
      // particular spelling may participate in other driver choices.
      llvm::Triple::ArchType Arch =
          tools::darwin::getArchTypeForMachOArchName(A->getValue());
      if (Arch == llvm::Triple::UnknownArch) {
        Diag(clang::diag::err_drv_invalid_arch_name) << A->getAsString(Args);
        continue;
      }

      A->claim();
      if (ArchNames.insert(A->getValue()).second)
        Archs.push_back(A->getValue());
    }
  }

  // When there is no explicit arch for this platform, make sure we still bind
  // the architecture (to the default) so that -Xarch_ is handled correctly.
  if (!Archs.size())
    Archs.push_back(Args.MakeArgString(TC.getDefaultUniversalArchName()));

  ActionList SingleActions;
  BuildActions(C, Args, BAInputs, SingleActions);

  // Add in arch bindings for every top level action, as well as lipo and
  // dsymutil steps if needed.
  for (Action* Act : SingleActions) {
    // Make sure we can lipo this kind of output. If not (and it is an actual
    // output) then we disallow, since we can't create an output file with the
    // right name without overwriting it. We could remove this oddity by just
    // changing the output names to include the arch, which would also fix
    // -save-temps. Compatibility wins for now.

    if (Archs.size() > 1 && !types::canLipoType(Act->getType()))
      Diag(clang::diag::err_drv_invalid_output_with_multiple_archs)
          << types::getTypeName(Act->getType());

    ActionList Inputs;
    for (unsigned i = 0, e = Archs.size(); i != e; ++i)
      Inputs.push_back(C.MakeAction<BindArchAction>(Act, Archs[i]));

    // Lipo if necessary, we do it this way because we need to set the arch flag
    // so that -Xarch_ gets overwritten.
    if (Inputs.size() == 1 || Act->getType() == types::TY_Nothing)
      Actions.append(Inputs.begin(), Inputs.end());
    else
      Actions.push_back(C.MakeAction<LipoJobAction>(Inputs, Act->getType()));

    // Handle debug info queries.
    Arg *A = Args.getLastArg(options::OPT_g_Group);
    bool enablesDebugInfo = A && !A->getOption().matches(options::OPT_g0) &&
                            !A->getOption().matches(options::OPT_gstabs);
    if ((enablesDebugInfo || willEmitRemarks(Args)) &&
        ContainsCompileOrAssembleAction(Actions.back())) {

      // Add a 'dsymutil' step if necessary, when debug info is enabled and we
      // have a compile input. We need to run 'dsymutil' ourselves in such cases
      // because the debug info will refer to a temporary object file which
      // will be removed at the end of the compilation process.
      if (Act->getType() == types::TY_Image) {
        ActionList Inputs;
        Inputs.push_back(Actions.back());
        Actions.pop_back();
        Actions.push_back(
            C.MakeAction<DsymutilJobAction>(Inputs, types::TY_dSYM));
      }

      // Verify the debug info output.
      if (Args.hasArg(options::OPT_verify_debug_info)) {
        Action* LastAction = Actions.back();
        Actions.pop_back();
        Actions.push_back(C.MakeAction<VerifyDebugInfoJobAction>(
            LastAction, types::TY_Nothing));
      }
    }
  }
}

bool Driver::DiagnoseInputExistence(const DerivedArgList &Args, StringRef Value,
                                    types::ID Ty, bool TypoCorrect) const {
  if (!getCheckInputsExist())
    return true;

  // stdin always exists.
  if (Value == "-")
    return true;

  // If it's a header to be found in the system or user search path, then defer
  // complaints about its absence until those searches can be done.  When we
  // are definitely processing headers for C++20 header units, extend this to
  // allow the user to put "-fmodule-header -xc++-header vector" for example.
  if (Ty == types::TY_CXXSHeader || Ty == types::TY_CXXUHeader ||
      (ModulesModeCXX20 && Ty == types::TY_CXXHeader))
    return true;

  if (getVFS().exists(Value))
    return true;

  if (TypoCorrect) {
    // Check if the filename is a typo for an option flag. OptTable thinks
    // that all args that are not known options and that start with / are
    // filenames, but e.g. `/diagnostic:caret` is more likely a typo for
    // the option `/diagnostics:caret` than a reference to a file in the root
    // directory.
    std::string Nearest;
    if (getOpts().findNearest(Value, Nearest, getOptionVisibilityMask()) <= 1) {
      Diag(clang::diag::err_drv_no_such_file_with_suggestion)
          << Value << Nearest;
      return false;
    }
  }

  // In CL mode, don't error on apparently non-existent linker inputs, because
  // they can be influenced by linker flags the clang driver might not
  // understand.
  // Examples:
  // - `clang-cl main.cc ole32.lib` in a non-MSVC shell will make the driver
  //   module look for an MSVC installation in the registry. (We could ask
  //   the MSVCToolChain object if it can find `ole32.lib`, but the logic to
  //   look in the registry might move into lld-link in the future so that
  //   lld-link invocations in non-MSVC shells just work too.)
  // - `clang-cl ... /link ...` can pass arbitrary flags to the linker,
  //   including /libpath:, which is used to find .lib and .obj files.
  // So do not diagnose this on the driver level. Rely on the linker diagnosing
  // it. (If we don't end up invoking the linker, this means we'll emit a
  // "'linker' input unused [-Wunused-command-line-argument]" warning instead
  // of an error.)
  //
  // Only do this skip after the typo correction step above. `/Brepo` is treated
  // as TY_Object, but it's clearly a typo for `/Brepro`. It seems fine to emit
  // an error if we have a flag that's within an edit distance of 1 from a
  // flag. (Users can use `-Wl,` or `/linker` to launder the flag past the
  // driver in the unlikely case they run into this.)
  //
  // Don't do this for inputs that start with a '/', else we'd pass options
  // like /libpath: through to the linker silently.
  //
  // Emitting an error for linker inputs can also cause incorrect diagnostics
  // with the gcc driver. The command
  //     clang -fuse-ld=lld -Wl,--chroot,some/dir /file.o
  // will make lld look for some/dir/file.o, while we will diagnose here that
  // `/file.o` does not exist. However, configure scripts check if
  // `clang /GR-` compiles without error to see if the compiler is cl.exe,
  // so we can't downgrade diagnostics for `/GR-` from an error to a warning
  // in cc mode. (We can in cl mode because cl.exe itself only warns on
  // unknown flags.)
  if (IsCLMode() && Ty == types::TY_Object && !Value.starts_with("/"))
    return true;

  Diag(clang::diag::err_drv_no_such_file) << Value;
  return false;
}

// Get the C++20 Header Unit type corresponding to the input type.
static types::ID CXXHeaderUnitType(ModuleHeaderMode HM) {
  switch (HM) {
  case HeaderMode_User:
    return types::TY_CXXUHeader;
  case HeaderMode_System:
    return types::TY_CXXSHeader;
  case HeaderMode_Default:
    break;
  case HeaderMode_None:
    llvm_unreachable("should not be called in this case");
  }
  return types::TY_CXXHUHeader;
}

// Construct a the list of inputs and their types.
void Driver::BuildInputs(const ToolChain &TC, DerivedArgList &Args,
                         InputList &Inputs) const {
  const llvm::opt::OptTable &Opts = getOpts();
  // Track the current user specified (-x) input. We also explicitly track the
  // argument used to set the type; we only want to claim the type when we
  // actually use it, so we warn about unused -x arguments.
  types::ID InputType = types::TY_Nothing;
  Arg *InputTypeArg = nullptr;
  bool IsSYCL =
      Args.hasFlag(options::OPT_fsycl, options::OPT_fno_sycl, false) ||
      Args.hasArg(options::OPT_fsycl_device_only);

  // The last /TC or /TP option sets the input type to C or C++ globally.
  if (Arg *TCTP = Args.getLastArgNoClaim(options::OPT__SLASH_TC,
                                         options::OPT__SLASH_TP)) {
    InputTypeArg = TCTP;
    InputType = TCTP->getOption().matches(options::OPT__SLASH_TC) && !IsSYCL
                    ? types::TY_C
                    : types::TY_CXX;

    Arg *Previous = nullptr;
    bool ShowNote = false;
    for (Arg *A :
         Args.filtered(options::OPT__SLASH_TC, options::OPT__SLASH_TP)) {
      if (Previous) {
        Diag(clang::diag::warn_drv_overriding_option)
            << Previous->getSpelling() << A->getSpelling();
        ShowNote = true;
      }
      Previous = A;
    }
    if (ShowNote)
      Diag(clang::diag::note_drv_t_option_is_global);
  }

  // Warn -x after last input file has no effect
  {
    Arg *LastXArg = Args.getLastArgNoClaim(options::OPT_x);
    Arg *LastInputArg = Args.getLastArgNoClaim(options::OPT_INPUT);
    if (LastXArg && LastInputArg &&
        LastInputArg->getIndex() < LastXArg->getIndex())
      Diag(clang::diag::warn_drv_unused_x) << LastXArg->getValue();
  }

  for (Arg *A : Args) {
    if (A->getOption().getKind() == Option::InputClass) {
      const char *Value = A->getValue();
      types::ID Ty = types::TY_INVALID;

      // Infer the input type if necessary.
      if (InputType == types::TY_Nothing) {
        // If there was an explicit arg for this, claim it.
        if (InputTypeArg)
          InputTypeArg->claim();

        types::ID CType = types::TY_C;
        // For SYCL, all source file inputs are considered C++.
        if (IsSYCL)
          CType = types::TY_CXX;

        // stdin must be handled specially.
        if (memcmp(Value, "-", 2) == 0) {
          if (IsFlangMode()) {
            Ty = types::TY_Fortran;
          } else if (IsDXCMode()) {
            Ty = types::TY_HLSL;
          } else {
            // If running with -E, treat as a C input (this changes the
            // builtin macros, for example). This may be overridden by -ObjC
            // below.
            //
            // Otherwise emit an error but still use a valid type to avoid
            // spurious errors (e.g., no inputs).
            assert(!CCGenDiagnostics && "stdin produces no crash reproducer");
            if (!Args.hasArgNoClaim(options::OPT_E) && !CCCIsCPP())
              Diag(IsCLMode() ? clang::diag::err_drv_unknown_stdin_type_clang_cl
                              : clang::diag::err_drv_unknown_stdin_type);
            Ty = types::TY_C;
          }
        } else {
          // Otherwise lookup by extension.
          // Fallback is C if invoked as C preprocessor, C++ if invoked with
          // clang-cl /E, or Object otherwise.
          // We use a host hook here because Darwin at least has its own
          // idea of what .s is.
          if (const char *Ext = strrchr(Value, '.'))
            Ty = TC.LookupTypeForExtension(Ext + 1);

          // For SYCL, convert C-type sources to C++-type sources.
          if (IsSYCL) {
            types::ID OldTy = Ty;
            switch (Ty) {
            case types::TY_C:
              Ty = types::TY_CXX;
              break;
            case types::TY_CHeader:
              Ty = types::TY_CXXHeader;
              break;
            case types::TY_PP_C:
              Ty = types::TY_PP_CXX;
              break;
            case types::TY_PP_CHeader:
              Ty = types::TY_PP_CXXHeader;
              break;
            default:
              break;
            }
            if (OldTy != Ty) {
              Diag(clang::diag::warn_drv_fsycl_with_c_type)
                  << getTypeName(OldTy) << getTypeName(Ty);
            }
          }

          if (Ty == types::TY_INVALID) {
            if (IsCLMode() && (Args.hasArgNoClaim(options::OPT_E) || CCGenDiagnostics))
              Ty = types::TY_CXX;
            else if (CCCIsCPP() || CCGenDiagnostics)
              Ty = CType;
            else
              Ty = types::TY_Object;
          }

          // If the driver is invoked as C++ compiler (like clang++ or c++) it
          // should autodetect some input files as C++ for g++ compatibility.
          if (CCCIsCXX()) {
            types::ID OldTy = Ty;
            Ty = types::lookupCXXTypeForCType(Ty);

            // Do not complain about foo.h, when we are known to be processing
            // it as a C++20 header unit.
            if (Ty != OldTy && !(OldTy == types::TY_CHeader && hasHeaderMode()))
              Diag(clang::diag::warn_drv_treating_input_as_cxx)
                  << getTypeName(OldTy) << getTypeName(Ty);
          }

          // If running with -fthinlto-index=, extensions that normally identify
          // native object files actually identify LLVM bitcode files.
          if (Args.hasArgNoClaim(options::OPT_fthinlto_index_EQ) &&
              Ty == types::TY_Object)
            Ty = types::TY_LLVM_BC;
        }

        // -ObjC and -ObjC++ override the default language, but only for "source
        // files". We just treat everything that isn't a linker input as a
        // source file.
        //
        // FIXME: Clean this up if we move the phase sequence into the type.
        if (Ty != types::TY_Object) {
          if (Args.hasArg(options::OPT_ObjC))
            Ty = types::TY_ObjC;
          else if (Args.hasArg(options::OPT_ObjCXX))
            Ty = types::TY_ObjCXX;
        }

        // Disambiguate headers that are meant to be header units from those
        // intended to be PCH.  Avoid missing '.h' cases that are counted as
        // C headers by default - we know we are in C++ mode and we do not
        // want to issue a complaint about compiling things in the wrong mode.
        if ((Ty == types::TY_CXXHeader || Ty == types::TY_CHeader) &&
            hasHeaderMode())
          Ty = CXXHeaderUnitType(CXX20HeaderType);
      } else {
        assert(InputTypeArg && "InputType set w/o InputTypeArg");
        if (!InputTypeArg->getOption().matches(options::OPT_x)) {
          // If emulating cl.exe, make sure that /TC and /TP don't affect input
          // object files.
          const char *Ext = strrchr(Value, '.');
          if (Ext && TC.LookupTypeForExtension(Ext + 1) == types::TY_Object)
            Ty = types::TY_Object;
        }
        if (Ty == types::TY_INVALID) {
          Ty = InputType;
          InputTypeArg->claim();
        }
      }

      if ((Ty == types::TY_C || Ty == types::TY_CXX) &&
          Args.hasArgNoClaim(options::OPT_hipstdpar))
        Ty = types::TY_HIP;

      if (DiagnoseInputExistence(Args, Value, Ty, /*TypoCorrect=*/true))
        Inputs.push_back(std::make_pair(Ty, A));

    } else if (A->getOption().matches(options::OPT__SLASH_Tc)) {
      StringRef Value = A->getValue();
      if (DiagnoseInputExistence(Args, Value, types::TY_C,
                                 /*TypoCorrect=*/false)) {
        Arg *InputArg = MakeInputArg(Args, Opts, A->getValue());
        Inputs.push_back(
            std::make_pair(IsSYCL ? types::TY_CXX : types::TY_C, InputArg));
      }
      A->claim();
    } else if (A->getOption().matches(options::OPT__SLASH_Tp)) {
      StringRef Value = A->getValue();
      if (DiagnoseInputExistence(Args, Value, types::TY_CXX,
                                 /*TypoCorrect=*/false)) {
        Arg *InputArg = MakeInputArg(Args, Opts, A->getValue());
        Inputs.push_back(std::make_pair(types::TY_CXX, InputArg));
      }
      A->claim();
    } else if (A->getOption().hasFlag(options::LinkerInput)) {
      // Just treat as object type, we could make a special type for this if
      // necessary.
      Inputs.push_back(std::make_pair(types::TY_Object, A));

    } else if (A->getOption().matches(options::OPT_x)) {
      InputTypeArg = A;
      InputType = types::lookupTypeForTypeSpecifier(A->getValue());
      A->claim();

      // Follow gcc behavior and treat as linker input for invalid -x
      // options. Its not clear why we shouldn't just revert to unknown; but
      // this isn't very important, we might as well be bug compatible.
      if (!InputType) {
        Diag(clang::diag::err_drv_unknown_language) << A->getValue();
        InputType = types::TY_Object;
      }
      // Emit an error if c-compilation is forced in -fsycl mode
      if (IsSYCL && (InputType == types::TY_C || InputType == types::TY_PP_C ||
                     InputType == types::TY_CHeader))
        Diag(clang::diag::err_drv_fsycl_with_c_type) << A->getAsString(Args);

      // If the user has put -fmodule-header{,=} then we treat C++ headers as
      // header unit inputs.  So we 'promote' -xc++-header appropriately.
      if (InputType == types::TY_CXXHeader && hasHeaderMode())
        InputType = CXXHeaderUnitType(CXX20HeaderType);
    } else if (A->getOption().getID() == options::OPT_U) {
      assert(A->getNumValues() == 1 && "The /U option has one value.");
      StringRef Val = A->getValue(0);
      if (Val.find_first_of("/\\") != StringRef::npos) {
        // Warn about e.g. "/Users/me/myfile.c".
        Diag(diag::warn_slash_u_filename) << Val;
        Diag(diag::note_use_dashdash);
      }
    }
  }
  if (CCCIsCPP() && Inputs.empty()) {
    // If called as standalone preprocessor, stdin is processed
    // if no other input is present.
    Arg *A = MakeInputArg(Args, Opts, "-");
    Inputs.push_back(std::make_pair(types::TY_C, A));
  }
}

static bool runBundler(const SmallVectorImpl<StringRef> &InputArgs,
                       Compilation &C) {
  // Find bundler.
  StringRef ExecPath(C.getArgs().MakeArgString(C.getDriver().Dir));
  llvm::ErrorOr<std::string> BundlerBinary =
      llvm::sys::findProgramByName("clang-offload-bundler", ExecPath);
  SmallVector<StringRef, 6> BundlerArgs;
  BundlerArgs.push_back(BundlerBinary.getError() ? "clang-offload-bundler"
                                                 : BundlerBinary.get().c_str());
  BundlerArgs.append(InputArgs);
  // Since this is run in real time and not in the toolchain, output the
  // command line if requested.
  bool OutputOnly = C.getArgs().hasArg(options::OPT__HASH_HASH_HASH);
  if (C.getArgs().hasArg(options::OPT_v) || OutputOnly) {
    for (StringRef A : BundlerArgs)
      if (OutputOnly)
        llvm::errs() << "\"" << A << "\" ";
      else
        llvm::errs() << A << " ";
    llvm::errs() << '\n';
  }
  if (BundlerBinary.getError())
    return false;

  return !llvm::sys::ExecuteAndWait(BundlerBinary.get(), BundlerArgs);
}

static bool hasFPGABinary(Compilation &C, std::string Object, types::ID Type) {
  assert(types::isFPGA(Type) && "unexpected Type for FPGA binary check");
  // Do not do the check if the file doesn't exist
  if (!llvm::sys::fs::exists(Object))
    return false;

  // Only static archives are valid FPGA Binaries for unbundling.
  if (!isStaticArchiveFile(Object))
    return false;

  // Temporary names for the output.
  llvm::Triple TT;
  TT.setArchName(types::getTypeName(Type));
  TT.setVendorName("intel");
  TT.setOS(llvm::Triple::UnknownOS);

  // Checking uses -check-section option with the input file, no output
  // file and the target triple being looked for.
  const char *Targets =
      C.getArgs().MakeArgString(Twine("-targets=sycl-") + TT.str());
  const char *Inputs = C.getArgs().MakeArgString(Twine("-input=") + Object);
  // Always use -type=ao for aocx/aocr bundle checking.  The 'bundles' are
  // actually archives.
  SmallVector<StringRef, 6> BundlerArgs = {"-type=ao", Targets, Inputs,
                                           "-check-section"};
  return runBundler(BundlerArgs, C);
}

static SmallVector<std::string, 4> getOffloadSections(Compilation &C,
                                                      const StringRef &File) {
  // Do not do the check if the file doesn't exist
  if (!llvm::sys::fs::exists(File))
    return {};

  bool IsArchive = isStaticArchiveFile(File);
  if (!(IsArchive || isObjectFile(File.str())))
    return {};

  // Use the bundler to grab the list of sections from the given archive
  // or object.
  StringRef ExecPath(C.getArgs().MakeArgString(C.getDriver().Dir));
  llvm::ErrorOr<std::string> BundlerBinary =
      llvm::sys::findProgramByName("clang-offload-bundler", ExecPath);
  const char *Input = C.getArgs().MakeArgString(Twine("-input=") + File.str());
  // Always use -type=ao for bundle checking.  The 'bundles' are
  // actually archives.
  SmallVector<StringRef, 6> BundlerArgs = {
      BundlerBinary.get(), IsArchive ? "-type=ao" : "-type=o", Input, "-list"};
  // Since this is run in real time and not in the toolchain, output the
  // command line if requested.
  bool OutputOnly = C.getArgs().hasArg(options::OPT__HASH_HASH_HASH);
  if (C.getArgs().hasArg(options::OPT_v) || OutputOnly) {
    for (StringRef A : BundlerArgs)
      if (OutputOnly)
        llvm::errs() << "\"" << A << "\" ";
      else
        llvm::errs() << A << " ";
    llvm::errs() << '\n';
  }
  if (BundlerBinary.getError())
    return {};
  llvm::SmallString<64> OutputFile(
      C.getDriver().GetTemporaryPath("bundle-list", "txt"));
  llvm::FileRemover OutputRemover(OutputFile.c_str());
  std::optional<llvm::StringRef> Redirects[] = {
      {""},
      OutputFile.str(),
      OutputFile.str(),
  };

  std::string ErrorMessage;
  if (llvm::sys::ExecuteAndWait(BundlerBinary.get(), BundlerArgs, {}, Redirects,
                                /*SecondsToWait*/ 0, /*MemoryLimit*/ 0,
                                &ErrorMessage)) {
    // Could not get the information, return false
    return {};
  }

  llvm::ErrorOr<std::unique_ptr<llvm::MemoryBuffer>> OutputBuf =
      llvm::MemoryBuffer::getFile(OutputFile.c_str());
  if (!OutputBuf) {
    // Could not capture output, return false
    return {};
  }

  SmallVector<std::string, 4> Sections;
  for (llvm::line_iterator LineIt(**OutputBuf); !LineIt.is_at_end(); ++LineIt)
    Sections.push_back(LineIt->str());
  if (Sections.empty())
    return {};

  return Sections;
}

static bool hasSYCLDefaultSection(Compilation &C, const StringRef &File) {
  // Do not do the check if the file doesn't exist
  if (!llvm::sys::fs::exists(File))
    return false;

  bool IsArchive = isStaticArchiveFile(File);
  if (!(IsArchive || isObjectFile(File.str())))
    return false;

  llvm::Triple TT(C.getDriver().MakeSYCLDeviceTriple(getDefaultSYCLArch(C)));
  // Checking uses -check-section option with the input file, no output
  // file and the target triple being looked for.
  const char *Targets =
      C.getArgs().MakeArgString(Twine("-targets=sycl-") + TT.str());
  const char *Inputs = C.getArgs().MakeArgString(Twine("-input=") + File.str());
  SmallVector<StringRef, 6> BundlerArgs = {IsArchive ? "-type=ao" : "-type=o",
                                           Targets, Inputs, "-check-section"};
  return runBundler(BundlerArgs, C);
}

static bool hasOffloadSections(Compilation &C, const StringRef &File,
                               DerivedArgList &Args) {
  SmallVector<std::string, 4> Sections(getOffloadSections(C, File));
  return !Sections.empty();
}

// Simple helper function for Linker options, where the option is valid if
// it has '-' or '--' as the designator.
static bool optionMatches(const std::string &Option,
                          const std::string &OptCheck) {
  return (Option == OptCheck || ("-" + Option) == OptCheck);
}

// Process linker inputs for use with offload static libraries.  We are only
// handling options and explicitly named static archives as these need to be
// partially linked.
static SmallVector<const char *, 16>
getLinkerArgs(Compilation &C, DerivedArgList &Args, bool IncludeObj = false) {
  SmallVector<const char *, 16> LibArgs;
  SmallVector<std::string, 8> LibPaths;
  bool IsMSVC = C.getDefaultToolChain().getTriple().isWindowsMSVCEnvironment();
  // Add search directories from LIBRARY_PATH/LIB env variable
  std::optional<std::string> LibPath =
      llvm::sys::Process::GetEnv(IsMSVC ? "LIB" : "LIBRARY_PATH");
  if (LibPath) {
    SmallVector<StringRef, 8> SplitPaths;
    const char EnvPathSeparatorStr[] = {llvm::sys::EnvPathSeparator, '\0'};
    llvm::SplitString(*LibPath, SplitPaths, EnvPathSeparatorStr);
    for (StringRef Path : SplitPaths)
      LibPaths.emplace_back(Path.trim());
  }
  // Add directories from user-specified -L options
  for (std::string LibDirs : Args.getAllArgValues(options::OPT_L))
    LibPaths.emplace_back(LibDirs);

  // Do processing for any -l<arg> options passed and see if any static
  // libraries representing the name exists.  If so, convert the name and
  // use that inline with the rest of the libraries.
  // TODO: The static archive processing for SYCL is done in a different
  // manner than the OpenMP processing.  We should try and refactor this
  // to use the OpenMP flow (adding -l<name> to the llvm-link step)
  auto resolveStaticLib = [&](StringRef LibName, bool IsStatic) -> bool {
    if (!LibName.starts_with("-l"))
      return false;
    for (auto &LPath : LibPaths) {
      if (!IsStatic) {
        // Current linking state is dynamic.  We will first check for the
        // shared object and not pull in the static library if it is found.
        SmallString<128> SoLibName(LPath);
        llvm::sys::path::append(SoLibName,
                                Twine("lib" + LibName.substr(2) + ".so").str());
        if (llvm::sys::fs::exists(SoLibName))
          return false;
      }
      SmallString<128> FullName(LPath);
      llvm::sys::path::append(FullName,
                              Twine("lib" + LibName.substr(2) + ".a").str());
      if (llvm::sys::fs::exists(FullName)) {
        LibArgs.push_back(Args.MakeArgString(FullName));
        return true;
      }
    }
    return false;
  };
  for (const auto *A : Args) {
    std::string FileName = A->getAsString(Args);
    static bool IsLinkStateStatic(Args.hasArg(options::OPT_static));
    auto addLibArg = [&](StringRef LibName) -> bool {
      if (isStaticArchiveFile(LibName) ||
          (IncludeObj && isObjectFile(LibName.str()))) {
        LibArgs.push_back(Args.MakeArgString(LibName));
        return true;
      }
      return false;
    };
    if (A->getOption().getKind() == Option::InputClass) {
      if (addLibArg(FileName))
        continue;
    }
    // Evaluate any libraries passed along after /link. These are typically
    // ignored by the driver and sent directly to the linker. When performing
    // offload, we should evaluate them at the driver level.
    if (A->getOption().matches(options::OPT__SLASH_link)) {
      for (StringRef Value : A->getValues()) {
        // Add any libpath values.
        if (Value.starts_with_insensitive("-libpath:") ||
            Value.starts_with_insensitive("/libpath:"))
          LibPaths.emplace_back(Value.substr(std::string("-libpath:").size()));
        if (addLibArg(Value))
          continue;
        for (auto LPath : LibPaths) {
          SmallString<128> FullLib(LPath);
          llvm::sys::path::append(FullLib, Value);
          if (addLibArg(FullLib))
            continue;
        }
      }
    }
    if (A->getOption().matches(options::OPT_Wl_COMMA) ||
        A->getOption().matches(options::OPT_Xlinker)) {
      // Parse through additional linker arguments that are meant to go
      // directly to the linker.
      // Keep the previous arg even if it is a new argument, for example:
      //   -Xlinker -rpath -Xlinker <dir>.
      // Without this history, we do not know that <dir> was assocated with
      // -rpath and is processed incorrectly.
      static std::string PrevArg;
      for (StringRef Value : A->getValues()) {
        auto addKnownValues = [&](const StringRef &V) {
          // Only add named static libs objects and --whole-archive options.
          if (optionMatches("-whole-archive", V.str()) ||
              optionMatches("-no-whole-archive", V.str()) ||
              isStaticArchiveFile(V) || (IncludeObj && isObjectFile(V.str()))) {
            LibArgs.push_back(Args.MakeArgString(V));
            return;
          }
          // Probably not the best way to handle this, but there are options
          // that take arguments which we should not add to the known values.
          // Handle -z and -rpath for now - can be expanded if/when usage shows
          // the need.
          if (PrevArg != "-z" && PrevArg != "-rpath" && V[0] != '-' &&
              isObjectFile(V.str())) {
            LibArgs.push_back(Args.MakeArgString(V));
            return;
          }
          if (optionMatches("-Bstatic", V.str()) ||
              optionMatches("-dn", V.str()) ||
              optionMatches("-non_shared", V.str()) ||
              optionMatches("-static", V.str())) {
            IsLinkStateStatic = true;
            return;
          }
          if (optionMatches("-Bdynamic", V.str()) ||
              optionMatches("-dy", V.str()) ||
              optionMatches("-call_shared", V.str())) {
            IsLinkStateStatic = false;
            return;
          }
          resolveStaticLib(V, IsLinkStateStatic);
        };
        if (Value[0] == '@') {
          // Found a response file, we want to expand contents to try and
          // discover more libraries and options.
          SmallVector<const char *, 20> ExpandArgs;
          ExpandArgs.push_back(Value.data());

          llvm::BumpPtrAllocator A;
          llvm::StringSaver S(A);
          llvm::cl::ExpandResponseFiles(
              S,
              IsMSVC ? llvm::cl::TokenizeWindowsCommandLine
                     : llvm::cl::TokenizeGNUCommandLine,
              ExpandArgs);
          for (StringRef EA : ExpandArgs)
            addKnownValues(EA);
        } else
          addKnownValues(Value);
        PrevArg = Value;
      }
      continue;
    }
    if (A->getOption().matches(options::OPT_l))
      resolveStaticLib(A->getAsString(Args), IsLinkStateStatic);
  }
  return LibArgs;
}

static bool IsSYCLDeviceLibObj(std::string ObjFilePath, bool isMSVCEnv) {
  StringRef ObjFileName = llvm::sys::path::filename(ObjFilePath);
  StringRef ObjSuffix = isMSVCEnv ? ".obj" : ".o";
  StringRef NewObjSuffix = isMSVCEnv ? ".new.obj" : ".new.o";
  bool Ret =
      (ObjFileName.starts_with("libsycl-") &&
       ObjFileName.ends_with(ObjSuffix) &&
       !ObjFileName.ends_with(NewObjSuffix)) // Avoid new-offload-driver objs
          ? true
          : false;
  return Ret;
}

// Goes through all of the arguments, including inputs expected for the
// linker directly, to determine if we need to potentially add the SYCL
// default triple.
bool Driver::checkForSYCLDefaultDevice(Compilation &C,
                                       DerivedArgList &Args) const {
  // Check only if enabled with -fsycl
  if (!Args.hasFlag(options::OPT_fsycl, options::OPT_fno_sycl, false))
    return false;

  if (Args.hasArg(options::OPT_fno_sycl_link_spirv))
    return false;

  // Do not do the check if the default device is passed in -fsycl-targets
  // or if -fsycl-targets isn't passed (that implies default device)
  if (const Arg *A = Args.getLastArg(options::OPT_fsycl_targets_EQ)) {
    for (const char *Val : A->getValues()) {
      llvm::Triple TT(C.getDriver().MakeSYCLDeviceTriple(Val));
      if ((TT.isSPIROrSPIRV()) && TT.getSubArch() == llvm::Triple::NoSubArch)
        // Default triple found
        return false;
    }
  } else if (!Args.hasArg(options::OPT_fintelfpga))
    return false;

  SmallVector<const char *, 16> AllArgs(getLinkerArgs(C, Args, true));
  for (StringRef Arg : AllArgs) {
    if (hasSYCLDefaultSection(C, Arg))
      return true;
  }
  return false;
}

// Goes through all of the arguments, including inputs expected for the
// linker directly, to determine if we need to perform additional work for
// static offload libraries.
bool Driver::checkForOffloadStaticLib(Compilation &C,
                                      DerivedArgList &Args) const {
  // Check only if enabled with -fsycl or -fopenmp-targets
  if (!Args.hasFlag(options::OPT_fsycl, options::OPT_fno_sycl, false) &&
      !Args.hasArg(options::OPT_fopenmp_targets_EQ))
    return false;

  SmallVector<const char *, 16> OffloadLibArgs(getLinkerArgs(C, Args));
  for (StringRef OLArg : OffloadLibArgs)
    if (isStaticArchiveFile(OLArg) && hasOffloadSections(C, OLArg, Args)) {
      // FPGA binaries with AOCX or AOCR sections are not considered fat
      // static archives.
      return !(hasFPGABinary(C, OLArg.str(), types::TY_FPGA_AOCR) ||
               hasFPGABinary(C, OLArg.str(), types::TY_FPGA_AOCR_EMU) ||
               hasFPGABinary(C, OLArg.str(), types::TY_FPGA_AOCX));
    }
  return false;
}

/// Check whether the given input tree contains any clang-offload-dependency
/// actions.
static bool ContainsOffloadDepsAction(const Action *A) {
  if (isa<OffloadDepsJobAction>(A))
    return true;
  return llvm::any_of(A->inputs(), ContainsOffloadDepsAction);
}

namespace {
/// Provides a convenient interface for different programming models to generate
/// the required device actions.
class OffloadingActionBuilder final {
  /// Flag used to trace errors in the builder.
  bool IsValid = false;

  /// The compilation that is using this builder.
  Compilation &C;

  /// Map between an input argument and the offload kinds used to process it.
  std::map<const Arg *, unsigned> InputArgToOffloadKindMap;

  /// Map between a host action and its originating input argument.
  std::map<Action *, const Arg *> HostActionToInputArgMap;

  /// Builder interface. It doesn't build anything or keep any state.
  class DeviceActionBuilder {
  public:
    typedef const llvm::SmallVectorImpl<phases::ID> PhasesTy;

    enum ActionBuilderReturnCode {
      // The builder acted successfully on the current action.
      ABRT_Success,
      // The builder didn't have to act on the current action.
      ABRT_Inactive,
      // The builder was successful and requested the host action to not be
      // generated.
      ABRT_Ignore_Host,
    };

  protected:
    /// Compilation associated with this builder.
    Compilation &C;

    /// Tool chains associated with this builder. The same programming
    /// model may have associated one or more tool chains.
    SmallVector<const ToolChain *, 2> ToolChains;

    /// The derived arguments associated with this builder.
    DerivedArgList &Args;

    /// The inputs associated with this builder.
    const Driver::InputList &Inputs;

    /// The associated offload kind.
    Action::OffloadKind AssociatedOffloadKind = Action::OFK_None;

    /// The OffloadingActionBuilder reference.
    OffloadingActionBuilder &OffloadingActionBuilderRef;

  public:
    DeviceActionBuilder(Compilation &C, DerivedArgList &Args,
                        const Driver::InputList &Inputs,
                        Action::OffloadKind AssociatedOffloadKind,
                        OffloadingActionBuilder &OAB)
        : C(C), Args(Args), Inputs(Inputs),
          AssociatedOffloadKind(AssociatedOffloadKind),
          OffloadingActionBuilderRef(OAB) {}
    virtual ~DeviceActionBuilder() {}

    /// Fill up the array \a DA with all the device dependences that should be
    /// added to the provided host action \a HostAction. By default it is
    /// inactive.
    virtual ActionBuilderReturnCode
    getDeviceDependences(OffloadAction::DeviceDependences &DA,
                         phases::ID CurPhase, phases::ID FinalPhase,
                         PhasesTy &Phases) {
      return ABRT_Inactive;
    }

    /// Update the state to include the provided host action \a HostAction as a
    /// dependency of the current device action. By default it is inactive.
    virtual ActionBuilderReturnCode addDeviceDependences(Action *HostAction) {
      return ABRT_Inactive;
    }

    /// Append top level actions generated by the builder.
    virtual void appendTopLevelActions(ActionList &AL) {}

    /// Append top level actions specific for certain link situations.
    virtual void appendTopLevelLinkAction(ActionList &AL) {}

    /// Append linker device actions generated by the builder.
    virtual void appendLinkDeviceActions(ActionList &AL) {}

    /// Append linker host action generated by the builder.
    virtual Action* appendLinkHostActions(ActionList &AL) { return nullptr; }

    /// Append linker actions generated by the builder.
    virtual void appendLinkDependences(OffloadAction::DeviceDependences &DA) {}

    /// Append linker actions generated by the builder.
    virtual void addDeviceLinkDependencies(OffloadDepsJobAction *DA) {}

    /// Initialize the builder. Return true if any initialization errors are
    /// found.
    virtual bool initialize() { return false; }

    /// Return true if the builder can use bundling/unbundling.
    virtual bool canUseBundlerUnbundler() const { return false; }

    /// Return true if this builder is valid. We have a valid builder if we have
    /// associated device tool chains.
    bool isValid() { return !ToolChains.empty(); }

    /// Return the associated offload kind.
    Action::OffloadKind getAssociatedOffloadKind() {
      return AssociatedOffloadKind;
    }

    /// Push an action from a different DeviceActionBuilder (i.e., foreign
    /// action) in the current one
    virtual void pushForeignAction(Action *A) {}
  };

  /// Base class for CUDA/HIP action builder. It injects device code in
  /// the host backend action.
  class CudaActionBuilderBase : public DeviceActionBuilder {
  protected:
    /// Flags to signal if the user requested host-only or device-only
    /// compilation.
    bool CompileHostOnly = false;
    bool CompileDeviceOnly = false;
    bool EmitLLVM = false;
    bool EmitAsm = false;

    /// ID to identify each device compilation. For CUDA it is simply the
    /// GPU arch string. For HIP it is either the GPU arch string or GPU
    /// arch string plus feature strings delimited by a plus sign, e.g.
    /// gfx906+xnack.
    struct TargetID {
      /// Target ID string which is persistent throughout the compilation.
      const char *ID;
      TargetID(OffloadArch Arch) { ID = OffloadArchToString(Arch); }
      TargetID(const char *ID) : ID(ID) {}
      operator const char *() { return ID; }
      operator StringRef() { return StringRef(ID); }
    };
    /// List of GPU architectures to use in this compilation.
    SmallVector<TargetID, 4> GpuArchList;

    /// The CUDA actions for the current input.
    ActionList CudaDeviceActions;

    /// The CUDA fat binary if it was generated for the current input.
    Action *CudaFatBinary = nullptr;

    /// Flag that is set to true if this builder acted on the current input.
    bool IsActive = false;

    /// Flag for -fgpu-rdc.
    bool Relocatable = false;

    /// Default GPU architecture if there's no one specified.
    OffloadArch DefaultOffloadArch = OffloadArch::UNKNOWN;

    /// Method to generate compilation unit ID specified by option
    /// '-fuse-cuid='.
    enum UseCUIDKind { CUID_Hash, CUID_Random, CUID_None, CUID_Invalid };
    UseCUIDKind UseCUID = CUID_Hash;

    /// Compilation unit ID specified by option '-cuid='.
    StringRef FixedCUID;

  public:
    CudaActionBuilderBase(Compilation &C, DerivedArgList &Args,
                          const Driver::InputList &Inputs,
                          Action::OffloadKind OFKind,
                          OffloadingActionBuilder &OAB)
        : DeviceActionBuilder(C, Args, Inputs, OFKind, OAB) {

      CompileDeviceOnly = C.getDriver().offloadDeviceOnly();
      Relocatable = Args.hasFlag(options::OPT_fgpu_rdc,
                                 options::OPT_fno_gpu_rdc, /*Default=*/false);
    }

    ActionBuilderReturnCode addDeviceDependences(Action *HostAction) override {
      // While generating code for CUDA, we only depend on the host input action
      // to trigger the creation of all the CUDA device actions.

      // If we are dealing with an input action, replicate it for each GPU
      // architecture. If we are in host-only mode we return 'success' so that
      // the host uses the CUDA offload kind.
      if (auto *IA = dyn_cast<InputAction>(HostAction)) {
        assert(!GpuArchList.empty() &&
               "We should have at least one GPU architecture.");

        // If the host input is not CUDA or HIP, we don't need to bother about
        // this input.
        if (!(IA->getType() == types::TY_CUDA ||
              IA->getType() == types::TY_HIP ||
              IA->getType() == types::TY_PP_HIP)) {
          // The builder will ignore this input.
          IsActive = false;
          return ABRT_Inactive;
        }

        // Set the flag to true, so that the builder acts on the current input.
        IsActive = true;

        if (CompileHostOnly)
          return ABRT_Success;

        // Replicate inputs for each GPU architecture.
        auto Ty = IA->getType() == types::TY_HIP ? types::TY_HIP_DEVICE
                                                 : types::TY_CUDA_DEVICE;
        std::string CUID = FixedCUID.str();
        if (CUID.empty()) {
          if (UseCUID == CUID_Random)
            CUID = llvm::utohexstr(llvm::sys::Process::GetRandomNumber(),
                                   /*LowerCase=*/true);
          else if (UseCUID == CUID_Hash) {
            llvm::MD5 Hasher;
            llvm::MD5::MD5Result Hash;
            SmallString<256> RealPath;
            llvm::sys::fs::real_path(IA->getInputArg().getValue(), RealPath,
                                     /*expand_tilde=*/true);
            Hasher.update(RealPath);
            for (auto *A : Args) {
              if (A->getOption().matches(options::OPT_INPUT))
                continue;
              Hasher.update(A->getAsString(Args));
            }
            Hasher.final(Hash);
            CUID = llvm::utohexstr(Hash.low(), /*LowerCase=*/true);
          }
        }
        IA->setId(CUID);

        for (unsigned I = 0, E = GpuArchList.size(); I != E; ++I) {
          CudaDeviceActions.push_back(
              C.MakeAction<InputAction>(IA->getInputArg(), Ty, IA->getId()));
        }

        return ABRT_Success;
      }

      // If this is an unbundling action use it as is for each CUDA toolchain.
      if (auto *UA = dyn_cast<OffloadUnbundlingJobAction>(HostAction)) {

        // If -fgpu-rdc is disabled, should not unbundle since there is no
        // device code to link.
        if (UA->getType() == types::TY_Object && !Relocatable)
          return ABRT_Inactive;

        CudaDeviceActions.clear();
        auto *IA = cast<InputAction>(UA->getInputs().back());
        std::string FileName = IA->getInputArg().getAsString(Args);
        // Check if the type of the file is the same as the action. Do not
        // unbundle it if it is not. Do not unbundle .so files, for example,
        // which are not object files. Files with extension ".lib" is classified
        // as TY_Object but they are actually archives, therefore should not be
        // unbundled here as objects. They will be handled at other places.
        const StringRef LibFileExt = ".lib";
        if (IA->getType() == types::TY_Object &&
            (!llvm::sys::path::has_extension(FileName) ||
             types::lookupTypeForExtension(
                 llvm::sys::path::extension(FileName).drop_front()) !=
                 types::TY_Object ||
             llvm::sys::path::extension(FileName) == LibFileExt))
          return ABRT_Inactive;

        for (auto Arch : GpuArchList) {
          CudaDeviceActions.push_back(UA);
          UA->registerDependentActionInfo(ToolChains[0], Arch,
                                          AssociatedOffloadKind);
        }
        IsActive = true;
        return ABRT_Success;
      }

      return IsActive ? ABRT_Success : ABRT_Inactive;
    }

    void appendTopLevelActions(ActionList &AL) override {
      // Utility to append actions to the top level list.
      auto AddTopLevel = [&](Action *A, TargetID TargetID) {
        OffloadAction::DeviceDependences Dep;
        Dep.add(*A, *ToolChains.front(), TargetID, AssociatedOffloadKind);
        AL.push_back(C.MakeAction<OffloadAction>(Dep, A->getType()));
      };

      // If we have a fat binary, add it to the list.
      if (CudaFatBinary) {
        AddTopLevel(CudaFatBinary, OffloadArch::UNUSED);
        CudaDeviceActions.clear();
        CudaFatBinary = nullptr;
        return;
      }

      if (CudaDeviceActions.empty())
        return;

      // If we have CUDA actions at this point, that's because we have a have
      // partial compilation, so we should have an action for each GPU
      // architecture.
      assert(CudaDeviceActions.size() == GpuArchList.size() &&
             "Expecting one action per GPU architecture.");
      assert(ToolChains.size() == 1 &&
             "Expecting to have a single CUDA toolchain.");
      for (unsigned I = 0, E = GpuArchList.size(); I != E; ++I)
        AddTopLevel(CudaDeviceActions[I], GpuArchList[I]);

      CudaDeviceActions.clear();
    }

    /// Get canonicalized offload arch option. \returns empty StringRef if the
    /// option is invalid.
    virtual StringRef getCanonicalOffloadArch(StringRef Arch) = 0;

    virtual std::optional<std::pair<llvm::StringRef, llvm::StringRef>>
    getConflictOffloadArchCombination(const std::set<StringRef> &GpuArchs) = 0;

    bool initialize() override {
      assert(AssociatedOffloadKind == Action::OFK_Cuda ||
             AssociatedOffloadKind == Action::OFK_HIP);

      // We don't need to support CUDA.
      if (AssociatedOffloadKind == Action::OFK_Cuda &&
          !C.hasOffloadToolChain<Action::OFK_Cuda>())
        return false;

      // We don't need to support HIP.
      if (AssociatedOffloadKind == Action::OFK_HIP &&
          !C.hasOffloadToolChain<Action::OFK_HIP>())
        return false;

      const ToolChain *HostTC = C.getSingleOffloadToolChain<Action::OFK_Host>();
      assert(HostTC && "No toolchain for host compilation.");
      if (HostTC->getTriple().isNVPTX() ||
          HostTC->getTriple().getArch() == llvm::Triple::amdgcn) {
        // We do not support targeting NVPTX/AMDGCN for host compilation. Throw
        // an error and abort pipeline construction early so we don't trip
        // asserts that assume device-side compilation.
        C.getDriver().Diag(diag::err_drv_cuda_host_arch)
            << HostTC->getTriple().getArchName();
        return true;
      }

      ToolChains.push_back(
          AssociatedOffloadKind == Action::OFK_Cuda
              ? C.getSingleOffloadToolChain<Action::OFK_Cuda>()
              : C.getSingleOffloadToolChain<Action::OFK_HIP>());

      CompileHostOnly = C.getDriver().offloadHostOnly();
      EmitLLVM = Args.getLastArg(options::OPT_emit_llvm);
      EmitAsm = Args.getLastArg(options::OPT_S);
      FixedCUID = Args.getLastArgValue(options::OPT_cuid_EQ);
      if (Arg *A = Args.getLastArg(options::OPT_fuse_cuid_EQ)) {
        StringRef UseCUIDStr = A->getValue();
        UseCUID = llvm::StringSwitch<UseCUIDKind>(UseCUIDStr)
                      .Case("hash", CUID_Hash)
                      .Case("random", CUID_Random)
                      .Case("none", CUID_None)
                      .Default(CUID_Invalid);
        if (UseCUID == CUID_Invalid) {
          C.getDriver().Diag(diag::err_drv_invalid_value)
              << A->getAsString(Args) << UseCUIDStr;
          C.setContainsError();
          return true;
        }
      }

      // --offload and --offload-arch options are mutually exclusive.
      if (Args.hasArgNoClaim(options::OPT_offload_EQ) &&
          Args.hasArgNoClaim(options::OPT_offload_arch_EQ,
                             options::OPT_no_offload_arch_EQ)) {
        C.getDriver().Diag(diag::err_opt_not_valid_with_opt) << "--offload-arch"
                                                             << "--offload";
      }

      // Collect all offload arch parameters, removing duplicates.
      std::set<StringRef> GpuArchs;
      bool Error = false;
      for (Arg *A : Args) {
        if (!(A->getOption().matches(options::OPT_offload_arch_EQ) ||
              A->getOption().matches(options::OPT_no_offload_arch_EQ)))
          continue;
        A->claim();

        for (StringRef ArchStr : llvm::split(A->getValue(), ",")) {
          if (A->getOption().matches(options::OPT_no_offload_arch_EQ) &&
              ArchStr == "all") {
            GpuArchs.clear();
          } else if (ArchStr == "native") {
            const ToolChain &TC = *ToolChains.front();
            auto GPUsOrErr = ToolChains.front()->getSystemGPUArchs(Args);
            if (!GPUsOrErr) {
              TC.getDriver().Diag(diag::err_drv_undetermined_gpu_arch)
                  << llvm::Triple::getArchTypeName(TC.getArch())
                  << llvm::toString(GPUsOrErr.takeError()) << "--offload-arch";
              continue;
            }

            for (auto GPU : *GPUsOrErr) {
              GpuArchs.insert(Args.MakeArgString(GPU));
            }
          } else {
            ArchStr = getCanonicalOffloadArch(ArchStr);
            if (ArchStr.empty()) {
              Error = true;
            } else if (A->getOption().matches(options::OPT_offload_arch_EQ))
              GpuArchs.insert(ArchStr);
            else if (A->getOption().matches(options::OPT_no_offload_arch_EQ))
              GpuArchs.erase(ArchStr);
            else
              llvm_unreachable("Unexpected option.");
          }
        }
      }

      auto &&ConflictingArchs = getConflictOffloadArchCombination(GpuArchs);
      if (ConflictingArchs) {
        C.getDriver().Diag(clang::diag::err_drv_bad_offload_arch_combo)
            << ConflictingArchs->first << ConflictingArchs->second;
        C.setContainsError();
        return true;
      }

      // Collect list of GPUs remaining in the set.
      for (auto Arch : GpuArchs)
        GpuArchList.push_back(Arch.data());

      // Default to sm_20 which is the lowest common denominator for
      // supported GPUs.  sm_20 code should work correctly, if
      // suboptimally, on all newer GPUs.
      if (GpuArchList.empty()) {
        if (ToolChains.front()->getTriple().isSPIROrSPIRV()) {
          if (ToolChains.front()->getTriple().getVendor() == llvm::Triple::AMD)
<<<<<<< HEAD
            GpuArchList.push_back(CudaArch::AMDGCNSPIRV);
          else
            GpuArchList.push_back(CudaArch::Generic);
        } else {
          GpuArchList.push_back(DefaultCudaArch);
=======
            GpuArchList.push_back(OffloadArch::AMDGCNSPIRV);
          else
            GpuArchList.push_back(OffloadArch::Generic);
        } else {
          GpuArchList.push_back(DefaultOffloadArch);
>>>>>>> 4fe5a3cc
        }
      }

      return Error;
    }
  };

  /// \brief CUDA action builder. It injects device code in the host backend
  /// action.
  class CudaActionBuilder final : public CudaActionBuilderBase {
  public:
    CudaActionBuilder(Compilation &C, DerivedArgList &Args,
                      const Driver::InputList &Inputs,
                      OffloadingActionBuilder &OAB)
        : CudaActionBuilderBase(C, Args, Inputs, Action::OFK_Cuda, OAB) {
      DefaultOffloadArch = OffloadArch::CudaDefault;
    }

    StringRef getCanonicalOffloadArch(StringRef ArchStr) override {
      OffloadArch Arch = StringToOffloadArch(ArchStr);
      if (Arch == OffloadArch::UNKNOWN || !IsNVIDIAOffloadArch(Arch)) {
        C.getDriver().Diag(clang::diag::err_drv_cuda_bad_gpu_arch) << ArchStr;
        return StringRef();
      }
      return OffloadArchToString(Arch);
    }

    std::optional<std::pair<llvm::StringRef, llvm::StringRef>>
    getConflictOffloadArchCombination(
        const std::set<StringRef> &GpuArchs) override {
      return std::nullopt;
    }

    bool canUseBundlerUnbundler() const override {
      return Args.hasFlag(options::OPT_fsycl, options::OPT_fno_sycl, false);
    }

    ActionBuilderReturnCode
    getDeviceDependences(OffloadAction::DeviceDependences &DA,
                         phases::ID CurPhase, phases::ID FinalPhase,
                         PhasesTy &Phases) override {
      if (!IsActive)
        return ABRT_Inactive;

      // If we don't have more CUDA actions, we don't have any dependences to
      // create for the host.
      if (CudaDeviceActions.empty())
        return ABRT_Success;

      assert(CudaDeviceActions.size() == GpuArchList.size() &&
             "Expecting one action per GPU architecture.");
      assert(!CompileHostOnly &&
             "Not expecting CUDA actions in host-only compilation.");

      // If we are generating code for the device or we are in a backend phase,
      // we attempt to generate the fat binary. We compile each arch to ptx and
      // assemble to cubin, then feed the cubin *and* the ptx into a device
      // "link" action, which uses fatbinary to combine these cubins into one
      // fatbin.  The fatbin is then an input to the host action if not in
      // device-only mode.
      if (CompileDeviceOnly || CurPhase == phases::Backend) {
        ActionList DeviceActions;
        for (unsigned I = 0, E = GpuArchList.size(); I != E; ++I) {
          // Produce the device action from the current phase up to the assemble
          // phase.
          for (auto Ph : Phases) {
            // Skip the phases that were already dealt with.
            if (Ph < CurPhase)
              continue;
            // We have to be consistent with the host final phase.
            if (Ph > FinalPhase)
              break;

            CudaDeviceActions[I] = C.getDriver().ConstructPhaseAction(
                C, Args, Ph, CudaDeviceActions[I], Action::OFK_Cuda);

            if (Ph == phases::Assemble)
              break;
          }

          // If we didn't reach the assemble phase, we can't generate the fat
          // binary. We don't need to generate the fat binary if we are not in
          // device-only mode.
          if (!isa<AssembleJobAction>(CudaDeviceActions[I]) ||
              CompileDeviceOnly)
            continue;

          Action *AssembleAction = CudaDeviceActions[I];
          assert(AssembleAction->getType() == types::TY_Object);
          assert(AssembleAction->getInputs().size() == 1);

          Action *BackendAction = AssembleAction->getInputs()[0];
          assert(BackendAction->getType() == types::TY_PP_Asm);

          for (auto &A : {AssembleAction, BackendAction}) {
            OffloadAction::DeviceDependences DDep;
            DDep.add(*A, *ToolChains.front(), GpuArchList[I], Action::OFK_Cuda);
            DeviceActions.push_back(
                C.MakeAction<OffloadAction>(DDep, A->getType()));
          }
        }

        // We generate the fat binary if we have device input actions.
        if (!DeviceActions.empty()) {
          CudaFatBinary =
              C.MakeAction<LinkJobAction>(DeviceActions, types::TY_CUDA_FATBIN);

          if (!CompileDeviceOnly) {
            DA.add(*CudaFatBinary, *ToolChains.front(), /*BoundArch=*/nullptr,
                   Action::OFK_Cuda);
            // Clear the fat binary, it is already a dependence to an host
            // action.
            CudaFatBinary = nullptr;
          }

          // Remove the CUDA actions as they are already connected to an host
          // action or fat binary.
          CudaDeviceActions.clear();
        }

        // We avoid creating host action in device-only mode.
        return CompileDeviceOnly ? ABRT_Ignore_Host : ABRT_Success;
      } else if (CurPhase > phases::Backend) {
        // If we are past the backend phase and still have a device action, we
        // don't have to do anything as this action is already a device
        // top-level action.
        return ABRT_Success;
      }

      assert(CurPhase < phases::Backend && "Generating single CUDA "
                                           "instructions should only occur "
                                           "before the backend phase!");

      // By default, we produce an action for each device arch.
      for (unsigned I = 0, E = GpuArchList.size(); I != E; ++I) {

        CudaDeviceActions[I] = C.getDriver().ConstructPhaseAction(
            C, Args, CurPhase, CudaDeviceActions[I]);

        if (CurPhase == phases::Compile) {
          OffloadAction::DeviceDependences DDep;
          DDep.add(*CudaDeviceActions[I], *ToolChains.front(), GpuArchList[I],
                   Action::OFK_Cuda);

          OffloadingActionBuilderRef.pushForeignAction(
              C.MakeAction<OffloadAction>(
                  DDep, DDep.getActions().front()->getType()));
        }
      }

      return ABRT_Success;
    }
  };
  /// \brief HIP action builder. It injects device code in the host backend
  /// action.
  class HIPActionBuilder final : public CudaActionBuilderBase {
    /// The linker inputs obtained for each device arch.
    SmallVector<ActionList, 8> DeviceLinkerInputs;
    // The default bundling behavior depends on the type of output, therefore
    // BundleOutput needs to be tri-value: None, true, or false.
    // Bundle code objects except --no-gpu-output is specified for device
    // only compilation. Bundle other type of output files only if
    // --gpu-bundle-output is specified for device only compilation.
    std::optional<bool> BundleOutput;
    std::optional<bool> EmitReloc;

  public:
    HIPActionBuilder(Compilation &C, DerivedArgList &Args,
                     const Driver::InputList &Inputs,
                     OffloadingActionBuilder &OAB)
        : CudaActionBuilderBase(C, Args, Inputs, Action::OFK_HIP, OAB) {

      DefaultOffloadArch = OffloadArch::HIPDefault;

      if (Args.hasArg(options::OPT_fhip_emit_relocatable,
                      options::OPT_fno_hip_emit_relocatable)) {
        EmitReloc = Args.hasFlag(options::OPT_fhip_emit_relocatable,
                                 options::OPT_fno_hip_emit_relocatable, false);

        if (*EmitReloc) {
          if (Relocatable) {
            C.getDriver().Diag(diag::err_opt_not_valid_with_opt)
                << "-fhip-emit-relocatable"
                << "-fgpu-rdc";
          }

          if (!CompileDeviceOnly) {
            C.getDriver().Diag(diag::err_opt_not_valid_without_opt)
                << "-fhip-emit-relocatable"
                << "--cuda-device-only";
          }
        }
      }

      if (Args.hasArg(options::OPT_gpu_bundle_output,
                      options::OPT_no_gpu_bundle_output))
        BundleOutput = Args.hasFlag(options::OPT_gpu_bundle_output,
                                    options::OPT_no_gpu_bundle_output, true) &&
                       (!EmitReloc || !*EmitReloc);
    }

    bool canUseBundlerUnbundler() const override { return true; }

    StringRef getCanonicalOffloadArch(StringRef IdStr) override {
      llvm::StringMap<bool> Features;
      // getHIPOffloadTargetTriple() is known to return valid value as it has
      // been called successfully in the CreateOffloadingDeviceToolChains().
      auto ArchStr = parseTargetID(
          *getHIPOffloadTargetTriple(C.getDriver(), C.getInputArgs()), IdStr,
          &Features);
      if (!ArchStr) {
        C.getDriver().Diag(clang::diag::err_drv_bad_target_id) << IdStr;
        C.setContainsError();
        return StringRef();
      }
      auto CanId = getCanonicalTargetID(*ArchStr, Features);
      return Args.MakeArgStringRef(CanId);
    };

    std::optional<std::pair<llvm::StringRef, llvm::StringRef>>
    getConflictOffloadArchCombination(
        const std::set<StringRef> &GpuArchs) override {
      return getConflictTargetIDCombination(GpuArchs);
    }

    ActionBuilderReturnCode
    getDeviceDependences(OffloadAction::DeviceDependences &DA,
                         phases::ID CurPhase, phases::ID FinalPhase,
                         PhasesTy &Phases) override {
      if (!IsActive)
        return ABRT_Inactive;

      // amdgcn does not support linking of object files, therefore we skip
      // backend and assemble phases to output LLVM IR. Except for generating
      // non-relocatable device code, where we generate fat binary for device
      // code and pass to host in Backend phase.
      if (CudaDeviceActions.empty())
        return ABRT_Success;

      assert(((CurPhase == phases::Link && Relocatable) ||
              CudaDeviceActions.size() == GpuArchList.size()) &&
             "Expecting one action per GPU architecture.");
      assert(!CompileHostOnly &&
             "Not expecting HIP actions in host-only compilation.");

      bool ShouldLink = !EmitReloc || !*EmitReloc;

      if (!Relocatable && CurPhase == phases::Backend && !EmitLLVM &&
          !EmitAsm && ShouldLink) {
        // If we are in backend phase, we attempt to generate the fat binary.
        // We compile each arch to IR and use a link action to generate code
        // object containing ISA. Then we use a special "link" action to create
        // a fat binary containing all the code objects for different GPU's.
        // The fat binary is then an input to the host action.
        for (unsigned I = 0, E = GpuArchList.size(); I != E; ++I) {
          if (C.getDriver().isUsingLTO(/*IsOffload=*/true)) {
            // When LTO is enabled, skip the backend and assemble phases and
            // use lld to link the bitcode.
            ActionList AL;
            AL.push_back(CudaDeviceActions[I]);
            // Create a link action to link device IR with device library
            // and generate ISA.
            CudaDeviceActions[I] =
                C.MakeAction<LinkJobAction>(AL, types::TY_Image);
          } else {
            // When LTO is not enabled, we follow the conventional
            // compiler phases, including backend and assemble phases.
            ActionList AL;
            Action *BackendAction = nullptr;
            if (ToolChains.front()->getTriple().isSPIROrSPIRV()) {
              // Emit LLVM bitcode for SPIR-V targets. SPIR-V device tool chain
              // (HIPSPVToolChain) runs post-link LLVM IR passes.
              types::ID Output = Args.hasArg(options::OPT_S)
                                     ? types::TY_LLVM_IR
                                     : types::TY_LLVM_BC;
              BackendAction =
                  C.MakeAction<BackendJobAction>(CudaDeviceActions[I], Output);
            } else
              BackendAction = C.getDriver().ConstructPhaseAction(
                  C, Args, phases::Backend, CudaDeviceActions[I],
                  AssociatedOffloadKind);
            auto AssembleAction = C.getDriver().ConstructPhaseAction(
                C, Args, phases::Assemble, BackendAction,
                AssociatedOffloadKind);
            AL.push_back(AssembleAction);
            // Create a link action to link device IR with device library
            // and generate ISA.
            CudaDeviceActions[I] =
                C.MakeAction<LinkJobAction>(AL, types::TY_Image);
          }

          // OffloadingActionBuilder propagates device arch until an offload
          // action. Since the next action for creating fatbin does
          // not have device arch, whereas the above link action and its input
          // have device arch, an offload action is needed to stop the null
          // device arch of the next action being propagated to the above link
          // action.
          OffloadAction::DeviceDependences DDep;
          DDep.add(*CudaDeviceActions[I], *ToolChains.front(), GpuArchList[I],
                   AssociatedOffloadKind);
          CudaDeviceActions[I] = C.MakeAction<OffloadAction>(
              DDep, CudaDeviceActions[I]->getType());
        }

        if (!CompileDeviceOnly || !BundleOutput || *BundleOutput) {
          // Create HIP fat binary with a special "link" action.
          CudaFatBinary = C.MakeAction<LinkJobAction>(CudaDeviceActions,
                                                      types::TY_HIP_FATBIN);

          if (!CompileDeviceOnly) {
            DA.add(*CudaFatBinary, *ToolChains.front(), /*BoundArch=*/nullptr,
                   AssociatedOffloadKind);
            // Clear the fat binary, it is already a dependence to an host
            // action.
            CudaFatBinary = nullptr;
          }

          // Remove the CUDA actions as they are already connected to an host
          // action or fat binary.
          CudaDeviceActions.clear();
        }

        return CompileDeviceOnly ? ABRT_Ignore_Host : ABRT_Success;
      } else if (CurPhase == phases::Link) {
        if (!ShouldLink)
          return ABRT_Success;
        // Save CudaDeviceActions to DeviceLinkerInputs for each GPU subarch.
        // This happens to each device action originated from each input file.
        // Later on, device actions in DeviceLinkerInputs are used to create
        // device link actions in appendLinkDependences and the created device
        // link actions are passed to the offload action as device dependence.
        DeviceLinkerInputs.resize(CudaDeviceActions.size());
        auto LI = DeviceLinkerInputs.begin();
        for (auto *A : CudaDeviceActions) {
          LI->push_back(A);
          ++LI;
        }

        // We will pass the device action as a host dependence, so we don't
        // need to do anything else with them.
        CudaDeviceActions.clear();
        return CompileDeviceOnly ? ABRT_Ignore_Host : ABRT_Success;
      }

      // By default, we produce an action for each device arch.
      for (Action *&A : CudaDeviceActions)
        A = C.getDriver().ConstructPhaseAction(C, Args, CurPhase, A,
                                               AssociatedOffloadKind);

      if (CompileDeviceOnly && CurPhase == FinalPhase && BundleOutput &&
          *BundleOutput) {
        for (unsigned I = 0, E = GpuArchList.size(); I != E; ++I) {
          OffloadAction::DeviceDependences DDep;
          DDep.add(*CudaDeviceActions[I], *ToolChains.front(), GpuArchList[I],
                   AssociatedOffloadKind);
          CudaDeviceActions[I] = C.MakeAction<OffloadAction>(
              DDep, CudaDeviceActions[I]->getType());
        }
        CudaFatBinary =
            C.MakeAction<OffloadBundlingJobAction>(CudaDeviceActions);
        CudaDeviceActions.clear();
      }

      return (CompileDeviceOnly &&
              (CurPhase == FinalPhase ||
               (!ShouldLink && CurPhase == phases::Assemble)))
                 ? ABRT_Ignore_Host
                 : ABRT_Success;
    }

    void appendLinkDeviceActions(ActionList &AL) override {
      if (DeviceLinkerInputs.size() == 0)
        return;

      assert(DeviceLinkerInputs.size() == GpuArchList.size() &&
             "Linker inputs and GPU arch list sizes do not match.");

      ActionList Actions;
      unsigned I = 0;
      // Append a new link action for each device.
      // Each entry in DeviceLinkerInputs corresponds to a GPU arch.
      for (auto &LI : DeviceLinkerInputs) {

        types::ID Output = Args.hasArg(options::OPT_emit_llvm)
                                   ? types::TY_LLVM_BC
                                   : types::TY_Image;

        auto *DeviceLinkAction = C.MakeAction<LinkJobAction>(LI, Output);
        // Linking all inputs for the current GPU arch.
        // LI contains all the inputs for the linker.
        OffloadAction::DeviceDependences DeviceLinkDeps;
        DeviceLinkDeps.add(*DeviceLinkAction, *ToolChains[0],
            GpuArchList[I], AssociatedOffloadKind);
        Actions.push_back(C.MakeAction<OffloadAction>(
            DeviceLinkDeps, DeviceLinkAction->getType()));
        ++I;
      }
      DeviceLinkerInputs.clear();

      // If emitting LLVM, do not generate final host/device compilation action
      if (Args.hasArg(options::OPT_emit_llvm)) {
          AL.append(Actions);
          return;
      }

      // Create a host object from all the device images by embedding them
      // in a fat binary for mixed host-device compilation. For device-only
      // compilation, creates a fat binary.
      OffloadAction::DeviceDependences DDeps;
      if (!CompileDeviceOnly || !BundleOutput || *BundleOutput) {
        auto *TopDeviceLinkAction = C.MakeAction<LinkJobAction>(
            Actions,
            CompileDeviceOnly ? types::TY_HIP_FATBIN : types::TY_Object);
        DDeps.add(*TopDeviceLinkAction, *ToolChains[0], nullptr,
                  AssociatedOffloadKind);
        // Offload the host object to the host linker.
        AL.push_back(
            C.MakeAction<OffloadAction>(DDeps, TopDeviceLinkAction->getType()));
      } else {
        AL.append(Actions);
      }
    }

    Action* appendLinkHostActions(ActionList &AL) override { return AL.back(); }

    void appendLinkDependences(OffloadAction::DeviceDependences &DA) override {}
  };

  /// OpenMP action builder. The host bitcode is passed to the device frontend
  /// and all the device linked images are passed to the host link phase.
  class OpenMPActionBuilder final : public DeviceActionBuilder {
    /// The OpenMP actions for the current input.
    ActionList OpenMPDeviceActions;

    /// The linker inputs obtained for each toolchain.
    SmallVector<ActionList, 8> DeviceLinkerInputs;

  public:
    OpenMPActionBuilder(Compilation &C, DerivedArgList &Args,
                        const Driver::InputList &Inputs,
                        OffloadingActionBuilder &OAB)
        : DeviceActionBuilder(C, Args, Inputs, Action::OFK_OpenMP, OAB) {}

    ActionBuilderReturnCode
    getDeviceDependences(OffloadAction::DeviceDependences &DA,
                         phases::ID CurPhase, phases::ID FinalPhase,
                         PhasesTy &Phases) override {
      if (OpenMPDeviceActions.empty())
        return ABRT_Inactive;

      // We should always have an action for each input.
      assert(OpenMPDeviceActions.size() == ToolChains.size() &&
             "Number of OpenMP actions and toolchains do not match.");

      // The host only depends on device action in the linking phase, when all
      // the device images have to be embedded in the host image.
      if (CurPhase == phases::Link) {
        assert(ToolChains.size() == DeviceLinkerInputs.size() &&
               "Toolchains and linker inputs sizes do not match.");
        auto LI = DeviceLinkerInputs.begin();
        for (auto *A : OpenMPDeviceActions) {
          LI->push_back(A);
          ++LI;
        }

        // We passed the device action as a host dependence, so we don't need to
        // do anything else with them.
        OpenMPDeviceActions.clear();
        return ABRT_Success;
      }

      // By default, we produce an action for each device arch.
      for (Action *&A : OpenMPDeviceActions)
        A = C.getDriver().ConstructPhaseAction(C, Args, CurPhase, A);

      return ABRT_Success;
    }

    ActionBuilderReturnCode addDeviceDependences(Action *HostAction) override {

      // If this is an input action replicate it for each OpenMP toolchain.
      if (auto *IA = dyn_cast<InputAction>(HostAction)) {
        OpenMPDeviceActions.clear();
        for (unsigned I = 0; I < ToolChains.size(); ++I)
          OpenMPDeviceActions.push_back(
              C.MakeAction<InputAction>(IA->getInputArg(), IA->getType()));
        return ABRT_Success;
      }

      // If this is an unbundling action use it as is for each OpenMP toolchain.
      if (auto *UA = dyn_cast<OffloadUnbundlingJobAction>(HostAction)) {
        OpenMPDeviceActions.clear();
        if (auto *IA = dyn_cast<InputAction>(UA->getInputs().back())) {
          std::string FileName = IA->getInputArg().getAsString(Args);
          // Check if the type of the file is the same as the action. Do not
          // unbundle it if it is not. Do not unbundle .so files, for example,
          // which are not object files.
          if (IA->getType() == types::TY_Object &&
              (!llvm::sys::path::has_extension(FileName) ||
               types::lookupTypeForExtension(
                   llvm::sys::path::extension(FileName).drop_front()) !=
                   types::TY_Object))
            return ABRT_Inactive;
        }
        for (unsigned I = 0; I < ToolChains.size(); ++I) {
          OpenMPDeviceActions.push_back(UA);
          UA->registerDependentActionInfo(
              ToolChains[I], /*BoundArch=*/StringRef(), Action::OFK_OpenMP);
        }
        return ABRT_Success;
      }

      // When generating code for OpenMP we use the host compile phase result as
      // a dependence to the device compile phase so that it can learn what
      // declarations should be emitted. However, this is not the only use for
      // the host action, so we prevent it from being collapsed.
      if (isa<CompileJobAction>(HostAction)) {
        HostAction->setCannotBeCollapsedWithNextDependentAction();
        assert(ToolChains.size() == OpenMPDeviceActions.size() &&
               "Toolchains and device action sizes do not match.");
        OffloadAction::HostDependence HDep(
            *HostAction, *C.getSingleOffloadToolChain<Action::OFK_Host>(),
            /*BoundArch=*/nullptr, Action::OFK_OpenMP);
        auto TC = ToolChains.begin();
        for (Action *&A : OpenMPDeviceActions) {
          assert(isa<CompileJobAction>(A));
          OffloadAction::DeviceDependences DDep;
          DDep.add(*A, **TC, /*BoundArch=*/nullptr, Action::OFK_OpenMP);
          A = C.MakeAction<OffloadAction>(HDep, DDep);
          ++TC;
        }
      }
      return ABRT_Success;
    }

    void appendTopLevelActions(ActionList &AL) override {
      if (OpenMPDeviceActions.empty())
        return;

      // We should always have an action for each input.
      assert(OpenMPDeviceActions.size() == ToolChains.size() &&
             "Number of OpenMP actions and toolchains do not match.");

      // Append all device actions followed by the proper offload action.
      auto TI = ToolChains.begin();
      for (auto *A : OpenMPDeviceActions) {
        OffloadAction::DeviceDependences Dep;
        Dep.add(*A, **TI, /*BoundArch=*/nullptr, Action::OFK_OpenMP);
        AL.push_back(C.MakeAction<OffloadAction>(Dep, A->getType()));
        ++TI;
      }
      // We no longer need the action stored in this builder.
      OpenMPDeviceActions.clear();
    }

    void appendLinkDeviceActions(ActionList &AL) override {
      assert(ToolChains.size() == DeviceLinkerInputs.size() &&
             "Toolchains and linker inputs sizes do not match.");

      // Append a new link action for each device.
      auto TC = ToolChains.begin();
      for (auto &LI : DeviceLinkerInputs) {
        auto *DeviceLinkAction =
            C.MakeAction<LinkJobAction>(LI, types::TY_Image);
        OffloadAction::DeviceDependences DeviceLinkDeps;
        DeviceLinkDeps.add(*DeviceLinkAction, **TC, /*BoundArch=*/nullptr,
		        Action::OFK_OpenMP);
        AL.push_back(C.MakeAction<OffloadAction>(DeviceLinkDeps,
            DeviceLinkAction->getType()));
        ++TC;
      }
      DeviceLinkerInputs.clear();
    }

    Action* appendLinkHostActions(ActionList &AL) override {
      // Create wrapper bitcode from the result of device link actions and compile
      // it to an object which will be added to the host link command.
      auto *BC = C.MakeAction<OffloadWrapperJobAction>(AL, types::TY_LLVM_BC);
      auto *ASM = C.MakeAction<BackendJobAction>(BC, types::TY_PP_Asm);
      return C.MakeAction<AssembleJobAction>(ASM, types::TY_Object);
    }

    void appendLinkDependences(OffloadAction::DeviceDependences &DA) override {}

    void addDeviceLinkDependencies(OffloadDepsJobAction *DA) override {
      for (unsigned I = 0; I < ToolChains.size(); ++I) {
        // Register dependent toolchain.
        DA->registerDependentActionInfo(
            ToolChains[I], /*BoundArch=*/StringRef(), Action::OFK_OpenMP);

        if (!ToolChains[I]->getTriple().isSPIROrSPIRV()) {
          // Create object from the deps bitcode.
          auto *BA = C.MakeAction<BackendJobAction>(DA, types::TY_PP_Asm);
          auto *AA = C.MakeAction<AssembleJobAction>(BA, types::TY_Object);

          // Add deps object to linker inputs.
          DeviceLinkerInputs[I].push_back(AA);
        } else
          DeviceLinkerInputs[I].push_back(DA);
      }
    }

    bool initialize() override {
      // Get the OpenMP toolchains. If we don't get any, the action builder will
      // know there is nothing to do related to OpenMP offloading.
      auto OpenMPTCRange = C.getOffloadToolChains<Action::OFK_OpenMP>();
      for (auto TI = OpenMPTCRange.first, TE = OpenMPTCRange.second; TI != TE;
           ++TI)
        ToolChains.push_back(TI->second);

      DeviceLinkerInputs.resize(ToolChains.size());
      return false;
    }

    bool canUseBundlerUnbundler() const override {
      // OpenMP should use bundled files whenever possible.
      return true;
    }
  };

  /// SYCL action builder. The host bitcode is passed to the device frontend
  /// and all the device linked images are passed to the host link phase.
  /// SPIR related are wrapped before added to the fat binary
  class SYCLActionBuilder final : public DeviceActionBuilder {
    /// Flag to signal if the user requested device-only compilation.
    bool CompileDeviceOnly = false;

    /// Flag to signal if the user requested the device object to be wrapped.
    bool WrapDeviceOnlyBinary = false;

    /// Flag to signal if the user requested device code split.
    bool DeviceCodeSplit = false;

    /// List of offload device toolchain, bound arch needed to track for
    /// different binary constructions.
    /// POD to hold information about a SYCL device action.
    /// Each Action is bound to a <TC, arch> pair,
    /// we keep them together under a struct for clarity.
    struct DeviceTargetInfo {
      DeviceTargetInfo(const ToolChain *TC, const char *BA)
          : TC(TC), BoundArch(BA) {}

      const ToolChain *TC;
      const char *BoundArch;
    };
    SmallVector<DeviceTargetInfo, 4> SYCLTargetInfoList;

    /// The SYCL actions for the current input.
    /// One action per triple/boundarch.
    ActionList SYCLDeviceActions;

    /// The linker inputs obtained for each input/toolchain/arch.
    SmallVector<ActionList, 4> DeviceLinkerInputs;

    /// The SYCL link binary if it was generated for the current input.
    Action *SYCLLinkBinary = nullptr;

    /// Running list of SYCL actions specific for device linking.
    ActionList SYCLLinkBinaryList;

    /// List of SYCL Final Device binaries that should be unbundled as a final
    /// device binary and not further processed.
    SmallVector<std::pair<Action *, SmallVector<std::string, 4>>, 4>
        SYCLFinalDeviceList;

    /// SYCL ahead of time compilation inputs
    SmallVector<std::pair<llvm::Triple, const char *>, 8> SYCLAOTInputs;

    /// List of offload device triples as provided on the CLI.
    /// Does not track AOT binary inputs triples.
    SmallVector<llvm::Triple, 4> SYCLTripleList;

    /// Type of output file for FPGA device compilation.
    types::ID FPGAOutType = types::TY_FPGA_AOCX;

    /// List of objects to extract FPGA dependency info from
    ActionList FPGAObjectInputs;

    /// List of static archives to extract FPGA dependency info from
    ActionList FPGAArchiveInputs;

    /// List of AOCR based archives that contain BC members to use for
    /// providing symbols and properties.
    ActionList FPGAAOCArchives;

    // SYCLInstallation is needed in order to link SYCLDeviceLibs
    SYCLInstallationDetector SYCLInstallation;

    /// List of GPU architectures to use in this compilation with NVPTX/AMDGCN
    /// targets.
    SmallVector<std::pair<llvm::Triple, const char *>, 8> GpuArchList;

    /// Build the last steps for CUDA after all BC files have been linked.
    JobAction *finalizeNVPTXDependences(Action *Input, const llvm::Triple &TT) {
      auto *BA = C.getDriver().ConstructPhaseAction(
          C, Args, phases::Backend, Input, AssociatedOffloadKind);
      if (TT.getOS() != llvm::Triple::NVCL) {
        auto *AA = C.getDriver().ConstructPhaseAction(
            C, Args, phases::Assemble, BA, AssociatedOffloadKind);
        ActionList DeviceActions = {BA, AA};
        return C.MakeAction<LinkJobAction>(DeviceActions,
                                           types::TY_CUDA_FATBIN);
      }
      return cast<JobAction>(BA);
    }

    JobAction *finalizeAMDGCNDependences(Action *Input,
                                         const llvm::Triple &TT) {
      auto *BA = C.getDriver().ConstructPhaseAction(
          C, Args, phases::Backend, Input, AssociatedOffloadKind);

      auto *AA = C.getDriver().ConstructPhaseAction(C, Args, phases::Assemble,
                                                    BA, AssociatedOffloadKind);

      ActionList AL = {AA};
      Action *LinkAction = C.MakeAction<LinkJobAction>(AL, types::TY_Image);
      ActionList HIPActions = {LinkAction};
      JobAction *HIPFatBinary =
          C.MakeAction<LinkJobAction>(HIPActions, types::TY_HIP_FATBIN);
      return HIPFatBinary;
    }

    Action *ExternalCudaAction = nullptr;

  public:
    SYCLActionBuilder(Compilation &C, DerivedArgList &Args,
                      const Driver::InputList &Inputs,
                      OffloadingActionBuilder &OAB)
        : DeviceActionBuilder(C, Args, Inputs, Action::OFK_SYCL, OAB),
          SYCLInstallation(C.getDriver()) {}

    void withBoundArchForToolChain(const ToolChain *TC,
                                   llvm::function_ref<void(const char *)> Op) {
      for (auto &A : GpuArchList) {
        if (TC->getTriple() == A.first) {
          Op(A.second ? Args.MakeArgString(A.second) : nullptr);
          return;
        }
      }

      // no bound arch for this toolchain
      Op(nullptr);
    }

    void pushForeignAction(Action *A) override {
      // Accept a foreign action from the CudaActionBuilder for compiling CUDA
      // sources
      if (A->getOffloadingDeviceKind() == Action::OFK_Cuda)
        ExternalCudaAction = A;
    }

    ActionBuilderReturnCode
    getDeviceDependences(OffloadAction::DeviceDependences &DA,
                         phases::ID CurPhase, phases::ID FinalPhase,
                         PhasesTy &Phases) override {
      bool SYCLDeviceOnly = C.getDriver().offloadDeviceOnly();
      if (CurPhase == phases::Preprocess) {
        // Do not perform the host compilation when doing preprocessing only
        // with -fsycl-device-only.
        bool IsPreprocessOnly =
            Args.getLastArg(options::OPT_E) ||
            Args.getLastArg(options::OPT__SLASH_EP, options::OPT__SLASH_P) ||
            Args.getLastArg(options::OPT_M, options::OPT_MM);
        if (IsPreprocessOnly) {
          for (auto TargetActionInfo :
               llvm::zip(SYCLDeviceActions, SYCLTargetInfoList)) {
            Action *&A = std::get<0>(TargetActionInfo);
            auto &TargetInfo = std::get<1>(TargetActionInfo);
            A = C.getDriver().ConstructPhaseAction(C, Args, CurPhase, A,
                                                   AssociatedOffloadKind);
            if (SYCLDeviceOnly)
              continue;
            // Add an additional compile action to generate the integration
            // header.
            Action *CompileAction =
                C.MakeAction<CompileJobAction>(A, types::TY_Nothing);
            DA.add(*CompileAction, *TargetInfo.TC, TargetInfo.BoundArch,
                   Action::OFK_SYCL);
          }
          return SYCLDeviceOnly ? ABRT_Ignore_Host : ABRT_Success;
        }
      }

      // Device compilation generates LLVM BC.
      if (CurPhase == phases::Compile && !SYCLTargetInfoList.empty()) {
        // TODO: handle stubfile handling when mix and matching programming
        // model.
        if (SYCLDeviceActions.empty())
          return ABRT_Success;

        Action *DeviceCompilerInput = nullptr;
        const DeviceTargetInfo &DevTarget = SYCLTargetInfoList.back();
        for (auto TargetActionInfo :
             llvm::zip(SYCLDeviceActions, SYCLTargetInfoList)) {
          Action *&A = std::get<0>(TargetActionInfo);
          auto &TargetInfo = std::get<1>(TargetActionInfo);
          types::ID OutputType = types::TY_LLVM_BC;
          if ((SYCLDeviceOnly || Args.hasArg(options::OPT_emit_llvm)) &&
              Args.hasArg(options::OPT_S))
            OutputType = types::TY_LLVM_IR;
          // Use of -fsycl-device-obj=spirv converts the original LLVM-IR
          // file to SPIR-V for later consumption.
          if ((SYCLDeviceOnly || FinalPhase != phases::Link) &&
              Args.getLastArgValue(options::OPT_fsycl_device_obj_EQ)
                  .equals_insensitive("spirv")) {
            auto *CompileAction =
                C.MakeAction<CompileJobAction>(A, types::TY_LLVM_BC);
            A = C.MakeAction<SPIRVTranslatorJobAction>(CompileAction,
                                                       types::TY_SPIRV);
            if (SYCLDeviceOnly)
              continue;
          } else {
            if (Args.hasArg(options::OPT_fsyntax_only))
              OutputType = types::TY_Nothing;
            A = C.MakeAction<CompileJobAction>(A, OutputType);
          }
          // Add any of the device linking steps when -fno-sycl-rdc is
          // specified. Device linking is only available for AOT at this
          // time.
          llvm::Triple TargetTriple = TargetInfo.TC->getTriple();
          if (tools::SYCL::shouldDoPerObjectFileLinking(C) &&
              TargetTriple.isSPIRAOT() && FinalPhase != phases::Link) {
            ActionList CAList;
            CAList.push_back(A);
            ActionList DeviceLinkActions;
            appendSYCLDeviceLink(CAList, TargetInfo.TC, DeviceLinkActions,
                                 TargetInfo.BoundArch, /*SkipWrapper=*/false);
            // The list of actions generated from appendSYCLDeviceLink is kept
            // in DeviceLinkActions.  Instead of adding the dependency on the
            // compiled device file, add the dependency against the compiled
            // device binary to be added to the resulting fat object.
            A = DeviceLinkActions.back();
          }
          DeviceCompilerInput = A;
        }
        DA.add(*DeviceCompilerInput, *DevTarget.TC, DevTarget.BoundArch,
               Action::OFK_SYCL);
        return SYCLDeviceOnly ? ABRT_Ignore_Host : ABRT_Success;
      }

      // Backend/Assemble actions are obsolete for the SYCL device side
      if (CurPhase == phases::Backend || CurPhase == phases::Assemble)
        return ABRT_Inactive;

      // The host only depends on device action in the linking phase, when all
      // the device images have to be embedded in the host image.
      if (CurPhase == phases::Link) {
        if (!SYCLDeviceActions.empty()) {
          assert(SYCLDeviceActions.size() == DeviceLinkerInputs.size() &&
                 "Device action and device linker inputs sizes do not match.");

          for (auto TargetAction :
               llvm::zip(DeviceLinkerInputs, SYCLDeviceActions)) {
            ActionList &LinkerList = std::get<0>(TargetAction);
            Action *A = std::get<1>(TargetAction);

            LinkerList.push_back(A);
          }
        }

        if (ExternalCudaAction) {
          assert(DeviceLinkerInputs.size() == 1 &&
                 "Number of SYCL actions and toolchains/boundarch pairs do not "
                 "match.");
          DeviceLinkerInputs[0].push_back(ExternalCudaAction);
          ExternalCudaAction = nullptr;
        }

        if (CompileDeviceOnly && !SYCLDeviceActions.empty()) {
          for (auto SDA : SYCLDeviceActions)
            SYCLLinkBinaryList.push_back(SDA);
          // Remove the SYCL actions as they are already connected to an host
          // action or fat binary.
          SYCLDeviceActions.clear();

          if (WrapDeviceOnlyBinary)
            return ABRT_Ignore_Host;
          auto *Link =
              C.MakeAction<LinkJobAction>(SYCLLinkBinaryList, types::TY_Image);
          SYCLLinkBinary =
              C.MakeAction<SPIRVTranslatorJobAction>(Link, types::TY_Image);
          // We avoid creating host action in device-only mode.
          return ABRT_Ignore_Host;
        }

        // We passed the device action as a host dependence, so we don't need to
        // do anything else with them.
        SYCLDeviceActions.clear();
        return ABRT_Success;
      }

      // By default, we produce an action for each device arch.
      for (auto TargetActionInfo :
           llvm::zip(SYCLDeviceActions, SYCLTargetInfoList)) {
        auto &TargetInfo = std::get<1>(TargetActionInfo);
        if (TargetInfo.TC->getTriple().isNVPTX() && CurPhase >= phases::Backend)
          // For CUDA, stop to emit LLVM IR so it can be linked later on.
          continue;

        Action *&A = std::get<0>(TargetActionInfo);
        A = C.getDriver().ConstructPhaseAction(C, Args, CurPhase, A,
                                               AssociatedOffloadKind);
      }

      return ABRT_Success;
    }

    ActionBuilderReturnCode addDeviceDependences(Action *HostAction) override {

      // If this is an input action replicate it for each SYCL toolchain.
      if (auto *IA = dyn_cast<InputAction>(HostAction)) {
        SYCLDeviceActions.clear();

        // Options that are considered LinkerInput are not valid input actions
        // to the device tool chain.
        if (IA->getInputArg().getOption().hasFlag(options::LinkerInput))
          return ABRT_Inactive;

        std::string InputName = IA->getInputArg().getAsString(Args);
        // Objects will be consumed as part of the partial link step when
        // dealing with offload static libraries
        if (C.getDriver().getOffloadStaticLibSeen() &&
            IA->getType() == types::TY_Object && isObjectFile(InputName))
          return ABRT_Inactive;

        // Libraries are not processed in the SYCL toolchain
        if (IA->getType() == types::TY_Object && !isObjectFile(InputName))
          return ABRT_Inactive;

        for (auto &TargetInfo : SYCLTargetInfoList) {
          (void)TargetInfo;
          SYCLDeviceActions.push_back(
              C.MakeAction<InputAction>(IA->getInputArg(), IA->getType()));
        }
        return ABRT_Success;
      }

      // If this is an unbundling action use it as is for each SYCL toolchain.
      if (auto *UA = dyn_cast<OffloadUnbundlingJobAction>(HostAction)) {
        SYCLDeviceActions.clear();
        if (auto *IA = dyn_cast<InputAction>(UA->getInputs().back())) {
          // Options that are considered LinkerInput are not valid input actions
          // to the device tool chain.
          if (IA->getInputArg().getOption().hasFlag(options::LinkerInput))
            return ABRT_Inactive;

          std::string FileName = IA->getInputArg().getAsString(Args);
          // Check if the type of the file is the same as the action. Do not
          // unbundle it if it is not. Do not unbundle .so files, for example,
          // which are not object files.
          if (IA->getType() == types::TY_Object) {
            if (!isObjectFile(FileName))
              return ABRT_Inactive;
            // For SYCL device libraries, don't need to add them to
            // FPGAObjectInputs as there is no FPGA dep files inside.
            const auto *TC = ToolChains.front();
            if (TC->getTriple().getSubArch() ==
                    llvm::Triple::SPIRSubArch_fpga &&
                !IsSYCLDeviceLibObj(FileName, C.getDefaultToolChain()
                                                  .getTriple()
                                                  .isWindowsMSVCEnvironment()))
              FPGAObjectInputs.push_back(IA);
          }
        }
        // Create 1 device action per triple/bound arch
        for (auto &TargetInfo : SYCLTargetInfoList) {
          SYCLDeviceActions.push_back(UA);
          UA->registerDependentActionInfo(TargetInfo.TC, TargetInfo.BoundArch,
                                          Action::OFK_SYCL);
        }
        return ABRT_Success;
      }
      return ABRT_Success;
    }

    void appendLinkDeviceActions(ActionList &AL) override {
      if (DeviceLinkerInputs.size() == 0)
        return;

      for (const auto &LinkInputEnum : enumerate(DeviceLinkerInputs)) {
        auto &LI = LinkInputEnum.value();
        int Index = LinkInputEnum.index();
        const ToolChain *TC = SYCLTargetInfoList[Index].TC;
        const char *BoundArch = SYCLTargetInfoList[Index].BoundArch;

        auto TripleIt = llvm::find_if(SYCLTripleList, [&](auto &SYCLTriple) {
          return SYCLTriple == TC->getTriple();
        });
        if (TripleIt == SYCLTripleList.end()) {
          // If the toolchain's triple is absent in this "main" triple
          // collection, this means it was created specifically for one of
          // the SYCL AOT inputs. Those will be handled separately.
          continue;
        }
        if (LI.empty())
          // Current list is empty, nothing to process.
          continue;
        // Do not add the wrapper when performing -fsycl-link.
        // TODO: Update when wrappers are not added to be more general,
        // improving the number of wrapper calls occuring.  For now, only
        // restrict the wrappers from being inlined with each device link
        // when performing -fsycl-link behaviors.
        appendSYCLDeviceLink(LI, TC, AL, BoundArch,
                             /*SkipWrapper=*/WrapDeviceOnlyBinary,
                             /*AddOffloadAction=*/true);
      }
      DeviceLinkerInputs.clear();
    }

    Action *appendLinkHostActions(ActionList &AL) override {
      // Only add wrapping actions when performing -fsycl-link
      if (!WrapDeviceOnlyBinary)
        return nullptr;

      // Create wrapper bitcode from the result of device link actions and
      // compile it to an object which will be added to the host link command.
      auto *BC = C.MakeAction<OffloadWrapperJobAction>(AL, types::TY_LLVM_BC);
      auto *ASM = C.MakeAction<BackendJobAction>(BC, types::TY_PP_Asm);
      return C.MakeAction<AssembleJobAction>(ASM, types::TY_Object);
    }

    // Actions that can only be appended after all Inputs have been processed
    // occur here.  Not all offload actions are against single files.
    void appendTopLevelLinkAction(ActionList &AL) override {
      if (!SYCLLinkBinary)
        return;

      OffloadAction::DeviceDependences Dep;
      withBoundArchForToolChain(ToolChains.front(), [&](const char *BoundArch) {
        Dep.add(*SYCLLinkBinary, *ToolChains.front(), BoundArch,
                Action::OFK_SYCL);
      });
      AL.push_back(C.MakeAction<OffloadAction>(Dep, SYCLLinkBinary->getType()));
      SYCLLinkBinary = nullptr;
    }

    void appendTopLevelActions(ActionList &AL) override {
      // We should always have an action for each input.
      if (!SYCLDeviceActions.empty()) {
        assert(SYCLDeviceActions.size() == SYCLTargetInfoList.size() &&
               "Number of SYCL actions and toolchains/boundarch pairs do not "
               "match.");

        // Append all device actions followed by the proper offload action.
        for (auto TargetActionInfo :
             llvm::zip(SYCLDeviceActions, SYCLTargetInfoList)) {
          Action *A = std::get<0>(TargetActionInfo);
          DeviceTargetInfo &TargetInfo = std::get<1>(TargetActionInfo);

          OffloadAction::DeviceDependences Dep;
          Dep.add(*A, *TargetInfo.TC, TargetInfo.BoundArch, Action::OFK_SYCL);
          if (ExternalCudaAction) {
            assert(
                SYCLTargetInfoList.size() == 1 &&
                "Number of SYCL actions and toolchains/boundarch pairs do not "
                "match.");

            // Link with external CUDA action.
            ActionList LinkObjects;
            LinkObjects.push_back(
                C.MakeAction<OffloadAction>(Dep, A->getType()));
            LinkObjects.push_back(ExternalCudaAction);
            Action *DeviceLinkAction =
                C.MakeAction<LinkJobAction>(LinkObjects, types::TY_LLVM_BC);

            OffloadAction::DeviceDependences DDep;
            DDep.add(*DeviceLinkAction, *TargetInfo.TC, TargetInfo.BoundArch,
                     Action::OFK_SYCL);
            AL.push_back(C.MakeAction<OffloadAction>(DDep, A->getType()));

            ExternalCudaAction = nullptr;
          } else {
            AL.push_back(C.MakeAction<OffloadAction>(Dep, A->getType()));
          }
        }
        // We no longer need the action stored in this builder.
        SYCLDeviceActions.clear();
      }
    }

    // Performs device specific linking steps for the SYCL based toolchain.
    // This function is used for both the early AOT flow and the typical
    // offload device link flow.
    // When creating the standard offload device link flow during the link
    // phase, the ListIndex input provides an index against the
    // SYCLTargetInfoList. This is used to determine associated toolchain
    // information for the values being worked against to add the device link
    // steps. The generated device link steps are added via dependency
    // additions. For early AOT, ListIndex is the base device file that the
    // created device linking actions are performed against. The
    // DeviceLinkActions is used to hold the actions generated to be added to
    // the toolchain.
    // TODO: This function takes a list of items to work against. Update this
    // to work one action at a time, enabling the ability to pull out the
    // wrapping step to be performed solely on the host side of the toolchain.
    // Any FPGA specific behaviors should also be specifically scrutinized
    // to better compartmentalize that aspect of the compilation.
    void appendSYCLDeviceLink(const ActionList &ListIndex, const ToolChain *TC,
                              ActionList &DeviceLinkActions,
                              const char *BoundArch, bool SkipWrapper,
                              bool AddOffloadAction = false) {
      auto addDeps = [&](Action *A, const ToolChain *TC,
                         const char *BoundArch) {
        if (AddOffloadAction) {
          OffloadAction::DeviceDependences Deps;
          Deps.add(*A, *TC, BoundArch, Action::OFK_SYCL);
          DeviceLinkActions.push_back(
              C.MakeAction<OffloadAction>(Deps, A->getType()));
        } else
          DeviceLinkActions.push_back(A);
      };

      // List of device specific libraries to be fed into llvm-link.
      ActionList SYCLDeviceLibs;

      // List of device specific library 'objects' (FPGA AOCO libraries) that
      // are fed directly to the FPGA offline compiler.
      ActionList FPGADeviceLibObjects;

      // List of device objects that go through the device link step.
      ActionList LinkObjects;

      // List of FPGA AOC specific device objects/archives.
      ActionList FPGAAOCDevices;
      auto TargetTriple = TC->getTriple();
      auto IsNVPTX = TargetTriple.isNVPTX();
      auto IsAMDGCN = TargetTriple.isAMDGCN();
      auto IsSPIR = TargetTriple.isSPIROrSPIRV();
      bool IsSpirvAOT = TargetTriple.isSPIRAOT();
      const bool IsSYCLNativeCPU =
          TC->getAuxTriple() &&
          driver::isSYCLNativeCPU(TargetTriple, *TC->getAuxTriple());
      for (const auto &Input : ListIndex) {
        if (TargetTriple.getSubArch() == llvm::Triple::SPIRSubArch_fpga &&
            types::isFPGA(Input->getType())) {
          assert(BoundArch == nullptr &&
                 "fpga triple bounded arch not nullptr");
          // FPGA aoco does not go through the link, everything else does.
          if (Input->getType() == types::TY_FPGA_AOCO) {
            FPGADeviceLibObjects.push_back(Input);
            continue;
          }
          // FPGA aocr/aocx does not go through the link and is passed
          // directly to the backend compilation step (aocr) or wrapper (aocx)
          if (Args.hasArg(options::OPT_fintelfpga)) {
            if (Input->getType() == types::TY_FPGA_AOCR ||
                Input->getType() == types::TY_FPGA_AOCR_EMU ||
                Input->getType() == types::TY_FPGA_AOCX)
              // Save the AOCR device items.  These will be processed along
              // with the FPGAAOCArchives.
              FPGAAOCDevices.push_back(Input);
            else
              llvm_unreachable("Unexpected FPGA input type.");
          }
          continue;
        } else if (!types::isFPGA(Input->getType())) {
          // No need for any conversion if we are coming in from the
          // clang-offload-deps or regular compilation path.
          if (IsNVPTX || IsAMDGCN || ContainsOffloadDepsAction(Input) ||
              ContainsCompileOrAssembleAction(Input)) {
            LinkObjects.push_back(Input);
            continue;
          }
          // Any objects or lists of objects that come in from the unbundling
          // step can either be LLVM-IR or SPIR-V based.  Send these through
          // the spirv-to-ir-wrapper to convert to LLVM-IR to be properly
          // processed during the device link.
          Action *ConvertSPIRVAction = C.MakeAction<SpirvToIrWrapperJobAction>(
              Input, Input->getType() == types::TY_Tempfilelist
                         ? types::TY_Tempfilelist
                         : types::TY_LLVM_BC);
          LinkObjects.push_back(ConvertSPIRVAction);
        }
      }
      // Process AOCR/AOCR_EMU
      if (FPGAAOCDevices.size()) {
        assert(FPGAAOCDevices.size() == FPGAAOCArchives.size() &&
               "Unexpected number of AOC binaries");
        // Generate AOCX/AOCR
        // Input is the unbundled device binary.  Perform an additional
        // unbundle against the input file associated to grab the wrapped
        // device binary.
        for (auto AOCRItem : llvm::zip(FPGAAOCArchives, FPGAAOCDevices)) {
          Action *Archive = std::get<0>(AOCRItem);
          Action *Device = std::get<1>(AOCRItem);

          auto *UnbundleAction = C.MakeAction<OffloadUnbundlingJobAction>(
              Archive, types::TY_Tempfilelist);
          UnbundleAction->registerDependentActionInfo(TC, /*BoundArch=*/"",
                                                      Action::OFK_SYCL);
          auto *RenameUnbundle = C.MakeAction<FileTableTformJobAction>(
              UnbundleAction, types::TY_Tempfilelist, types::TY_Tempfilelist);
          RenameUnbundle->addRenameColumnTform(
              FileTableTformJobAction::COL_ZERO,
              FileTableTformJobAction::COL_SYM_AND_PROPS);

          // Wrap the unbundled device binary along with the additional
          // .bc file that contains the Symbols and Properties
          if (Device->getType() == types::TY_FPGA_AOCX) {
            auto *RenameAction = C.MakeAction<FileTableTformJobAction>(
                Device, types::TY_Tempfilelist, types::TY_Tempfilelist);
            RenameAction->addRenameColumnTform(
                FileTableTformJobAction::COL_ZERO,
                FileTableTformJobAction::COL_CODE);
            ActionList WrapperItems({RenameAction, RenameUnbundle});
            auto *DeviceWrappingAction = C.MakeAction<OffloadWrapperJobAction>(
                WrapperItems, types::TY_Object);
            addDeps(DeviceWrappingAction, TC, BoundArch);
          } else {
            auto *FPGAAOTAction =
                C.MakeAction<BackendCompileJobAction>(Device, FPGAOutType);
            auto *RenameAction = C.MakeAction<FileTableTformJobAction>(
                FPGAAOTAction, types::TY_Tempfilelist, types::TY_Tempfilelist);
            RenameAction->addRenameColumnTform(
                FileTableTformJobAction::COL_ZERO,
                FileTableTformJobAction::COL_CODE);
            ActionList WrapperItems({RenameAction, RenameUnbundle});
            auto *DeviceWrappingAction = C.MakeAction<OffloadWrapperJobAction>(
                WrapperItems, types::TY_Object);

            Action *DeviceAction = DeviceWrappingAction;
            if (Args.hasArg(options::OPT_fsycl_link_EQ)) {
              if (auto *OWA = dyn_cast<OffloadWrapperJobAction>(DeviceAction))
                OWA->setCompileStep(false);
              ActionList BundlingActions;
              BundlingActions.push_back(DeviceWrappingAction);

              // Wrap and compile the wrapped device device binary.  This will
              // be used later when consumed as the input .bc file to retain
              // the symbols and properties associated.
              DeviceAction = C.MakeAction<OffloadWrapperJobAction>(
                  BundlingActions, types::TY_Object);
              if (auto *OWA = dyn_cast<OffloadWrapperJobAction>(DeviceAction))
                OWA->setOffloadKind(Action::OFK_Host);
              Action *CompiledDeviceAction =
                  C.MakeAction<OffloadWrapperJobAction>(WrapperItems,
                                                        types::TY_Object);
              addDeps(CompiledDeviceAction, TC, BoundArch);
            }
            addDeps(DeviceAction, TC, BoundArch);
          }
        }
      }
      for (const auto &A : SYCLFinalDeviceList) {
        // Given the list of archives that have final device binaries, take
        // those archives and unbundle all of the devices seen.  These will
        // be added to the final host link with no additional processing.
        // Gather the targets to unbundle.
        auto Input(A.first);
        for (StringRef TargetString : A.second) {
          // Unbundle
          types::ID InputType = Input->getType();
          if (InputType == types::TY_Archive)
            InputType = types::TY_Tempfilelist;
          auto *UA = C.MakeAction<OffloadUnbundlingJobAction>(Input, InputType);
          UA->registerDependentActionInfo(TC, /*BoundArch=*/"",
                                          Action::OFK_SYCL);
          UA->setTargetString(TargetString.str());

          // Add lists to the final link.
          addDeps(UA, TC, "");
        }
      }
      if (!LinkObjects.empty()) {
        // The linkage actions subgraph leading to the offload wrapper.
        // [cond] Means incoming/outgoing dependence is created only when cond
        //        is true. A function of:
        //   n - target is NVPTX/AMDGCN
        //   a - SPIRV AOT compilation is requested
        //   s - device code split requested
        //   r - relocatable device code is requested
        //   f - link object output type is TY_Tempfilelist (fat archive)
        //   e - Embedded IR for fusion (-fsycl-embed-ir) was requested
        //       and target is NVPTX.
        //   * - "all other cases"
        //     - no condition means output/input is "always" present
        // First symbol indicates output/input type
        //   . - single file output (TY_SPIRV, TY_LLVM_BC,...)
        //   - - TY_Tempfilelist
        //   + - TY_Tempfiletable
        //
        //                   .-----------------.
        //                   |Link(LinkObjects)|
        //                   .-----------------.
        //                ----[-!rf]   [*]
        //               [-!rf]         |
        //         .-------------.      |
        //         | llvm-foreach|      |
        //         .-------------.      |
        //               [.]            |
        //                |             |
        //                |             |
        //         .---------------------------------------.
        //         |               PostLink                |[+e]----------------
        //         .---------------------------------------.                   |
        //                           [+*]                [+]                   |
        //                             |                  |                    |
        //                             |                  |                    |
        //                             |---------         |                    |
        //                             |        |         |                    |
        //                             |        |         |                    |
        //                             |      [+!rf]      |                    |
        //                             |  .-------------. |                    |
        //                             |  | llvm-foreach| |                    |
        //                             |  .-------------. |                    |
        //                             |        |         |                    |
        //                            [+*]    [+!rf]      |                    |
        //                      .-----------------.       |                    |
        //                      | FileTableTform  |       |                    |
        //                      | (extract "Code")|       |                    |
        //                      .-----------------.       |                    |
        //                              [-]               |-----------         |
        //           --------------------|                           |         |
        //           |                   |                           |         |
        //           |                   |-----------------          |         |
        //           |                   |                |          |         |
        //           |                   |               [-!rf]      |         |
        //           |                   |         .--------------.  |         |
        //           |                   |         |FileTableTform|  |         |
        //           |                   |         |   (merge)    |  |         |
        //           |                   |         .--------------.  |         |
        //           |                   |               [-]         |-------  |
        //           |                   |                |          |      |  |
        //           |                   |                |    ------|      |  |
        //           |                   |        --------|    |            |  |
        //          [.]                 [-*]   [-!rf]        [+!rf]         |  |
        //   .---------------.  .-------------------. .--------------.      |  |
        //   | finalizeNVPTX  | |  SPIRVTranslator  | |FileTableTform|      |  |
        //   | finalizeAMDGCN | |                   | |   (merge)    |      |  |
        //   .---------------.  .-------------------. . -------------.      |  |
        //          [.]             [-as]      [-!a]         |              |  |
        //           |                |          |           |              |  |
        //           |              [-s]         |           |              |  |
        //           |       .----------------.  |           |              |  |
        //           |       | BackendCompile |  |           |              |  |
        //           |       .----------------.  |     ------|              |  |
        //           |              [-s]         |     |                    |  |
        //           |                |          |     |                    |  |
        //           |              [-a]      [-!a]  [-!rf]                 |  |
        //           |              .--------------------.                  |  |
        //           -----------[-n]|   FileTableTform   |[+*]--------------|  |
        //                          |  (replace "Code")  |                     |
        //                          .--------------------.                     |
        //                                      |      -------------------------
        //                                    [+*]     | [+e]
        //         .--------------------------------------.
        //         |            OffloadWrapper            |
        //         .--------------------------------------.
        //
        ActionList FullLinkObjects;
        bool IsRDC = !tools::SYCL::shouldDoPerObjectFileLinking(C);
        if (IsRDC) {
          Action *DeviceLinkAction =
              C.MakeAction<LinkJobAction>(LinkObjects, types::TY_LLVM_BC);
          FullLinkObjects.push_back(DeviceLinkAction);
        } else
          FullLinkObjects = LinkObjects;

        // FIXME: Link all wrapper and fallback device libraries as default,
        // When spv online link is supported by all backends, the fallback
        // device libraries are only needed when current toolchain is using
        // AOT compilation.
        bool SYCLDeviceLibLinked = false;
        if (IsSPIR || IsNVPTX) {
          bool UseJitLink =
              IsSPIR &&
              Args.hasFlag(options::OPT_fsycl_device_lib_jit_link,
                           options::OPT_fno_sycl_device_lib_jit_link, false);
          bool UseAOTLink = IsSPIR && (IsSpirvAOT || !UseJitLink);
          SYCLDeviceLibLinked = addSYCLDeviceLibs(
              TC, SYCLDeviceLibs, UseAOTLink,
              C.getDefaultToolChain().getTriple().isWindowsMSVCEnvironment());
        }
        if (IsSYCLNativeCPU) {
          SYCLDeviceLibLinked |= addSYCLNativeCPULibs(TC, SYCLDeviceLibs);
        }
        JobAction *LinkSYCLLibs =
            C.MakeAction<LinkJobAction>(SYCLDeviceLibs, types::TY_LLVM_BC);
        for (Action *FullLinkObject : FullLinkObjects) {
          if (FullLinkObject->getKind() ==
              clang::driver::Action::OffloadDepsJobClass)
            continue;
          Action *FullDeviceLinkAction = nullptr;
          ActionList WrapperInputs;

          if (SYCLDeviceLibLinked) {
            if (IsRDC) {
              // First object has to be non-DeviceLib for only-needed to be
              // passed.
              SYCLDeviceLibs.insert(SYCLDeviceLibs.begin(), FullLinkObject);
              FullDeviceLinkAction = C.MakeAction<LinkJobAction>(
                  SYCLDeviceLibs, types::TY_LLVM_BC);
            } else {
              FullDeviceLinkAction = FullLinkObject;

              ActionList DeviceCodeAndSYCLLibs{FullDeviceLinkAction,
                                               LinkSYCLLibs};
              JobAction *LinkDeviceCode = C.MakeAction<LinkJobAction>(
                  DeviceCodeAndSYCLLibs, types::TY_LLVM_BC);

              if (FullDeviceLinkAction->getType() == types::TY_Tempfilelist) {
                // If our compiler input outputs a temp file list (eg. fat
                // static archive), we need to link the device code against
                // each entry in the static archive.
                auto *ParallelLinkDeviceCode =
                    C.MakeAction<ForEachWrappingAction>(
                        cast<JobAction>(FullDeviceLinkAction), LinkDeviceCode);
                // The SYCL device library action tree should not be
                // for-eached, it only needs to happen once total. The
                // for-each action should start linking device code with the
                // device libraries.
                std::function<void(const Action *)> traverseActionTree =
                    [&](const Action *Act) {
                      ParallelLinkDeviceCode->addSerialAction(Act);
                      for (const auto &Input : Act->getInputs()) {
                        traverseActionTree(Input);
                      }
                    };
                traverseActionTree(LinkSYCLLibs);
                ActionList TformInputs{FullDeviceLinkAction,
                                       ParallelLinkDeviceCode};
                auto *ReplaceFilesAction =
                    C.MakeAction<FileTableTformJobAction>(
                        TformInputs, types::TY_Tempfilelist,
                        types::TY_Tempfilelist);
                ReplaceFilesAction->addReplaceColumnTform(
                    FileTableTformJobAction::COL_ZERO,
                    FileTableTformJobAction::COL_ZERO);
                ReplaceFilesAction->addExtractColumnTform(
                    FileTableTformJobAction::COL_ZERO, false /*drop titles*/);
                FullDeviceLinkAction = ReplaceFilesAction;
              } else {
                // If our compiler input is singular, just do a single link.
                FullDeviceLinkAction = LinkDeviceCode;
              }
            }
          } else
            FullDeviceLinkAction = FullLinkObject;

          // reflects whether current target is ahead-of-time and can't
          // support runtime setting of specialization constants
          bool IsAOT = IsNVPTX || IsAMDGCN || IsSpirvAOT || IsSYCLNativeCPU;

          // post link is not optional - even if not splitting, always need to
          // process specialization constants
          types::ID PostLinkOutType = IsSPIR || IsSYCLNativeCPU
                                          ? types::TY_Tempfiletable
                                          : types::TY_LLVM_BC;
          auto createPostLinkAction = [&]() {
            // For SPIR-V targets, force TY_Tempfiletable.
            auto TypedPostLinkAction = C.MakeAction<SYCLPostLinkJobAction>(
                FullDeviceLinkAction, PostLinkOutType, types::TY_Tempfiletable);
            TypedPostLinkAction->setRTSetsSpecConstants(!IsAOT);
            return TypedPostLinkAction;
          };
          Action *PostLinkAction = createPostLinkAction();
          if (IsSYCLNativeCPU) {
            // for SYCL Native CPU, we just take the linked device
            // modules, lower them to an object file , and link it to the host
            // object file.
            auto *BackendAct = C.MakeAction<BackendJobAction>(
                FullDeviceLinkAction, types::TY_PP_Asm);
            auto *AsmAct =
                C.MakeAction<AssembleJobAction>(BackendAct, types::TY_Object);
            addDeps(AsmAct, TC, BoundArch);
            auto *DeviceWrappingAction = C.MakeAction<OffloadWrapperJobAction>(
                PostLinkAction, types::TY_Object);
            addDeps(DeviceWrappingAction, TC, BoundArch);
            continue;
          }
          if ((IsNVPTX || IsAMDGCN) &&
              Args.hasArg(options::OPT_fsycl_embed_ir)) {
            // When compiling for Nvidia/AMD devices and the user requested the
            // IR to be embedded in the application (via option), run the output
            // of sycl-post-link (filetable referencing LLVM Bitcode + symbols)
            // through the offload wrapper and link the resulting object to the
            // application.
            auto *WrapBitcodeAction = C.MakeAction<OffloadWrapperJobAction>(
                PostLinkAction, types::TY_Object, true);
            addDeps(WrapBitcodeAction, TC, BoundArch);
          }
          bool NoRDCFatStaticArchive =
              !IsRDC &&
              FullDeviceLinkAction->getType() == types::TY_Tempfilelist;
          if (NoRDCFatStaticArchive)
            PostLinkAction = C.MakeAction<ForEachWrappingAction>(
                cast<JobAction>(FullDeviceLinkAction),
                cast<JobAction>(PostLinkAction));

          auto createExtractIRFilesAction = [&]() {
            auto *TypedExtractIRFilesAction =
                C.MakeAction<FileTableTformJobAction>(
                    PostLinkAction,
                    IsSPIR ? types::TY_Tempfilelist : PostLinkAction->getType(),
                    types::TY_Tempfilelist);
            // single column w/o title fits TY_Tempfilelist format
            TypedExtractIRFilesAction->addExtractColumnTform(
                FileTableTformJobAction::COL_CODE, false /*drop titles*/);
            return TypedExtractIRFilesAction;
          };

          Action *ExtractIRFilesAction = createExtractIRFilesAction();

          if (IsNVPTX || IsAMDGCN) {
            JobAction *FinAction =
                IsNVPTX ? finalizeNVPTXDependences(ExtractIRFilesAction,
                                                   TC->getTriple())
                        : finalizeAMDGCNDependences(ExtractIRFilesAction,
                                                    TC->getTriple());
            auto *ForEachWrapping = C.MakeAction<ForEachWrappingAction>(
                cast<JobAction>(ExtractIRFilesAction), FinAction);

            ActionList TformInputs{PostLinkAction, ForEachWrapping};
            auto *ReplaceFilesAction = C.MakeAction<FileTableTformJobAction>(
                TformInputs, types::TY_Tempfiletable, types::TY_Tempfiletable);
            ReplaceFilesAction->addReplaceColumnTform(
                FileTableTformJobAction::COL_CODE,
                FileTableTformJobAction::COL_CODE);

            WrapperInputs.push_back(ReplaceFilesAction);
          } else {
            if (NoRDCFatStaticArchive) {
              ExtractIRFilesAction = C.MakeAction<ForEachWrappingAction>(
                  cast<JobAction>(FullDeviceLinkAction),
                  cast<JobAction>(ExtractIRFilesAction));

              auto *MergeAllTablesIntoOne =
                  C.MakeAction<FileTableTformJobAction>(ExtractIRFilesAction,
                                                        types::TY_Tempfilelist,
                                                        types::TY_Tempfilelist);
              MergeAllTablesIntoOne->addMergeTform(
                  FileTableTformJobAction::COL_ZERO);
              ExtractIRFilesAction = MergeAllTablesIntoOne;
            }
            // For SPIRV-based targets - translate to SPIRV then optionally
            // compile ahead-of-time to native architecture
            Action *BuildCodeAction = C.MakeAction<SPIRVTranslatorJobAction>(
                ExtractIRFilesAction, types::TY_Tempfilelist);

            // After the Link, wrap the files before the final host link
            if (IsAOT) {
              types::ID OutType = types::TY_Tempfilelist;
              if (!DeviceCodeSplit) {
                OutType = (TargetTriple.getSubArch() ==
                           llvm::Triple::SPIRSubArch_fpga)
                              ? FPGAOutType
                              : types::TY_Image;
              }
              // Do the additional Ahead of Time compilation when the specific
              // triple calls for it (provided a valid subarch).
              ActionList BEInputs;
              BEInputs.push_back(BuildCodeAction);
              auto unbundleAdd = [&](Action *A, types::ID T) {
                ActionList AL;
                AL.push_back(A);
                Action *UnbundleAction =
                    C.MakeAction<OffloadUnbundlingJobAction>(AL, T);
                BEInputs.push_back(UnbundleAction);
              };
              // Send any known objects/archives through the unbundler to grab
              // the dependency file associated.  This is only done for
              // -fintelfpga.
              for (Action *A : FPGAObjectInputs)
                unbundleAdd(A, types::TY_FPGA_Dependencies);
              for (Action *A : FPGAArchiveInputs)
                unbundleAdd(A, types::TY_FPGA_Dependencies_List);
              for (const auto &A : FPGADeviceLibObjects)
                BEInputs.push_back(A);
              BuildCodeAction =
                  C.MakeAction<BackendCompileJobAction>(BEInputs, OutType);
            }
            if (NoRDCFatStaticArchive) {
              auto *MergeAllTablesIntoOne =
                  C.MakeAction<FileTableTformJobAction>(PostLinkAction,
                                                        types::TY_Tempfilelist,
                                                        types::TY_Tempfilelist);
              MergeAllTablesIntoOne->addMergeTform(
                  FileTableTformJobAction::COL_ZERO);
              PostLinkAction = MergeAllTablesIntoOne;
            }
            ActionList TformInputs{PostLinkAction, BuildCodeAction};
            auto *ReplaceFilesAction = C.MakeAction<FileTableTformJobAction>(
                TformInputs, types::TY_Tempfiletable, types::TY_Tempfiletable);
            ReplaceFilesAction->addReplaceColumnTform(
                FileTableTformJobAction::COL_CODE,
                FileTableTformJobAction::COL_CODE);
            WrapperInputs.push_back(ReplaceFilesAction);
          }
          if (SkipWrapper) {
            // Wrapper step not requested.
            withBoundArchForToolChain(TC, [&](const char *BoundArch) {
              addDeps(WrapperInputs.front(), TC, BoundArch);
            });
            continue;
          }

          // After the Link, wrap the files before the final host link
          // Add the unbundled wrapped AOC device binary to the wrapper
          // call.
          auto *DeviceWrappingAction = C.MakeAction<OffloadWrapperJobAction>(
              WrapperInputs, types::TY_Object);

          if (IsSpirvAOT) {
            // For FPGA with -fsycl-link, we need to bundle the output.
            if (TargetTriple.getSubArch() == llvm::Triple::SPIRSubArch_fpga) {
              Action *DeviceAction = DeviceWrappingAction;
              if (Args.hasArg(options::OPT_fsycl_link_EQ)) {
                // We do not want to compile the wrapped binary before the link.
                if (auto *OWA = dyn_cast<OffloadWrapperJobAction>(DeviceAction))
                  OWA->setCompileStep(false);
                ActionList BundlingActions;
                BundlingActions.push_back(DeviceWrappingAction);

                // Wrap and compile the wrapped device device binary.  This will
                // be used later when consumed as the input .bc file to retain
                // the symbols and properties associated.
                DeviceAction = C.MakeAction<OffloadWrapperJobAction>(
                    BundlingActions, types::TY_Object);
                if (auto *OWA = dyn_cast<OffloadWrapperJobAction>(DeviceAction))
                  OWA->setOffloadKind(Action::OFK_Host);
                Action *CompiledDeviceAction =
                    C.MakeAction<OffloadWrapperJobAction>(WrapperInputs,
                                                          types::TY_Object);
                addDeps(CompiledDeviceAction, TC, nullptr);
              }
              addDeps(DeviceAction, TC, nullptr);
            } else {
              bool AddBA =
                  (TargetTriple.getSubArch() == llvm::Triple::SPIRSubArch_gen &&
                   BoundArch != nullptr);
              addDeps(DeviceWrappingAction, TC, AddBA ? BoundArch : nullptr);
            }
          } else {
            withBoundArchForToolChain(TC, [&](const char *BoundArch) {
              addDeps(DeviceWrappingAction, TC, BoundArch);
            });
          }
        }
      }
    }

    bool addSYCLNativeCPULibs(const ToolChain *TC,
                              ActionList &DeviceLinkObjects) {
      std::string LibSpirvFile;
      if (Args.hasArg(options::OPT_fsycl_libspirv_path_EQ)) {
        auto ProvidedPath =
            Args.getLastArgValue(options::OPT_fsycl_libspirv_path_EQ).str();
        if (llvm::sys::fs::exists(ProvidedPath))
          LibSpirvFile = ProvidedPath;
      } else {
        SmallVector<StringRef, 8> LibraryPaths;

        // Expected path w/out install.
        SmallString<256> WithoutInstallPath(C.getDriver().ResourceDir);
        llvm::sys::path::append(WithoutInstallPath, Twine("../../clc"));
        LibraryPaths.emplace_back(WithoutInstallPath.c_str());

        // Expected path w/ install.
        SmallString<256> WithInstallPath(C.getDriver().ResourceDir);
        llvm::sys::path::append(WithInstallPath, Twine("../../../share/clc"));
        LibraryPaths.emplace_back(WithInstallPath.c_str());

        // Select libclc variant based on target triple.
        // On Windows long is 32 bits, so we have to select the right remangled
        // libclc version.
        std::string LibSpirvTargetName =
            (TC->getAuxTriple()->isOSWindows())
                ? "remangled-l32-signed_char.libspirv-"
                : "remangled-l64-signed_char.libspirv-";
        LibSpirvTargetName.append(TC->getTripleString() + ".bc");

        for (StringRef LibraryPath : LibraryPaths) {
          SmallString<128> LibSpirvTargetFile(LibraryPath);
          llvm::sys::path::append(LibSpirvTargetFile, LibSpirvTargetName);
          if (llvm::sys::fs::exists(LibSpirvTargetFile) ||
              Args.hasArg(options::OPT__HASH_HASH_HASH)) {
            LibSpirvFile = std::string(LibSpirvTargetFile.str());
            break;
          }
        }
      }

      if (!LibSpirvFile.empty()) {
        Arg *LibClcInputArg = MakeInputArg(Args, C.getDriver().getOpts(),
                                           Args.MakeArgString(LibSpirvFile));
        auto *SYCLLibClcInputAction =
            C.MakeAction<InputAction>(*LibClcInputArg, types::TY_LLVM_BC);
        DeviceLinkObjects.push_back(SYCLLibClcInputAction);
        return true;
      }
      return false;
    }

    bool addSYCLDeviceLibs(const ToolChain *TC, ActionList &DeviceLinkObjects,
                           bool isSpirvAOT, bool isMSVCEnv) {
      int NumOfDeviceLibLinked = 0;
      SmallVector<SmallString<128>, 4> LibLocCandidates;
      SYCLInstallation.getSYCLDeviceLibPath(LibLocCandidates);

      SmallVector<std::string, 8> DeviceLibraries;
      DeviceLibraries =
          tools::SYCL::getDeviceLibraries(C, TC->getTriple(), isSpirvAOT);

      for (const auto &DeviceLib : DeviceLibraries) {
        bool LibLocSelected = false;
        for (const auto &LLCandidate : LibLocCandidates) {
          if (LibLocSelected)
            break;
          SmallString<128> LibName(LLCandidate);
          llvm::sys::path::append(LibName, DeviceLib);
          if (llvm::sys::fs::exists(LibName)) {
            ++NumOfDeviceLibLinked;
            Arg *InputArg = MakeInputArg(Args, C.getDriver().getOpts(),
                                         Args.MakeArgString(LibName));
            if (TC->getTriple().isNVPTX() ||
                (TC->getTriple().isSPIR() &&
                 TC->getTriple().getSubArch() ==
                     llvm::Triple::SPIRSubArch_fpga)) {
              auto *SYCLDeviceLibsInputAction =
                  C.MakeAction<InputAction>(*InputArg, types::TY_Object);
              auto *SYCLDeviceLibsUnbundleAction =
                  C.MakeAction<OffloadUnbundlingJobAction>(
                      SYCLDeviceLibsInputAction);

              // We are using BoundArch="" here since the NVPTX bundles in
              // the devicelib .o files do not contain any arch information
              SYCLDeviceLibsUnbundleAction->registerDependentActionInfo(
                  TC, /*BoundArch=*/"", Action::OFK_SYCL);
              OffloadAction::DeviceDependences Dep;
              Dep.add(*SYCLDeviceLibsUnbundleAction, *TC, /*BoundArch=*/"",
                      Action::OFK_SYCL);
              auto *SYCLDeviceLibsDependenciesAction =
                  C.MakeAction<OffloadAction>(
                      Dep, SYCLDeviceLibsUnbundleAction->getType());
              DeviceLinkObjects.push_back(SYCLDeviceLibsDependenciesAction);
            } else {
              // We are using the LLVM-IR device libraries directly, no need
              // to unbundle any objects.
              auto *SYCLDeviceLibsInputAction =
                  C.MakeAction<InputAction>(*InputArg, types::TY_LLVM_BC);
              DeviceLinkObjects.push_back(SYCLDeviceLibsInputAction);
            }
            if (!LibLocSelected)
              LibLocSelected = !LibLocSelected;
          }
        }
      }

      // For NVPTX backend we need to also link libclc and CUDA libdevice
      // at the same stage that we link all of the unbundled SYCL libdevice
      // objects together.
      if (TC->getTriple().isNVPTX() && NumOfDeviceLibLinked) {
        std::string LibSpirvFile;
        if (Args.hasArg(options::OPT_fsycl_libspirv_path_EQ)) {
          auto ProvidedPath =
              Args.getLastArgValue(options::OPT_fsycl_libspirv_path_EQ).str();
          if (llvm::sys::fs::exists(ProvidedPath))
            LibSpirvFile = ProvidedPath;
        } else {
          SmallVector<StringRef, 8> LibraryPaths;

          // Expected path w/out install.
          SmallString<256> WithoutInstallPath(C.getDriver().ResourceDir);
          llvm::sys::path::append(WithoutInstallPath, Twine("../../clc"));
          LibraryPaths.emplace_back(WithoutInstallPath.c_str());

          // Expected path w/ install.
          SmallString<256> WithInstallPath(C.getDriver().ResourceDir);
          llvm::sys::path::append(WithInstallPath, Twine("../../../share/clc"));
          LibraryPaths.emplace_back(WithInstallPath.c_str());

          // Select remangled libclc variant
          std::string LibSpirvTargetName =
              (TC->getAuxTriple()->isOSWindows())
                  ? "remangled-l32-signed_char.libspirv-nvptx64-nvidia-cuda."
                    "bc"
                  : "remangled-l64-signed_char.libspirv-nvptx64-nvidia-cuda."
                    "bc";

          for (StringRef LibraryPath : LibraryPaths) {
            SmallString<128> LibSpirvTargetFile(LibraryPath);
            llvm::sys::path::append(LibSpirvTargetFile, LibSpirvTargetName);
            if (llvm::sys::fs::exists(LibSpirvTargetFile) ||
                Args.hasArg(options::OPT__HASH_HASH_HASH)) {
              LibSpirvFile = std::string(LibSpirvTargetFile.str());
              break;
            }
          }
        }

        if (!LibSpirvFile.empty()) {
          Arg *LibClcInputArg = MakeInputArg(Args, C.getDriver().getOpts(),
                                             Args.MakeArgString(LibSpirvFile));
          auto *SYCLLibClcInputAction =
              C.MakeAction<InputAction>(*LibClcInputArg, types::TY_LLVM_BC);
          DeviceLinkObjects.push_back(SYCLLibClcInputAction);
        }

        const toolchains::CudaToolChain *CudaTC =
            static_cast<const toolchains::CudaToolChain *>(TC);
        for (const auto &LinkInputEnum : enumerate(DeviceLinkerInputs)) {
          const char *BoundArch =
              SYCLTargetInfoList[LinkInputEnum.index()].BoundArch;
          std::string LibDeviceFile =
              CudaTC->CudaInstallation.getLibDeviceFile(BoundArch);
          if (!LibDeviceFile.empty()) {
            Arg *CudaDeviceLibInputArg =
                MakeInputArg(Args, C.getDriver().getOpts(),
                             Args.MakeArgString(LibDeviceFile));
            auto *SYCLDeviceLibInputAction = C.MakeAction<InputAction>(
                *CudaDeviceLibInputArg, types::TY_LLVM_BC);
            DeviceLinkObjects.push_back(SYCLDeviceLibInputAction);
          }
        }
      }
      return NumOfDeviceLibLinked != 0;
    }

    void appendLinkDependences(OffloadAction::DeviceDependences &DA) override {
      for (auto &SAI : SYCLAOTInputs) {
        // Extract binary file name
        std::string FN(SAI.second);
        const char *FNStr = Args.MakeArgString(FN);
        Arg *myArg = Args.MakeSeparateArg(
            nullptr, C.getDriver().getOpts().getOption(options::OPT_INPUT),
            FNStr);
        auto *SYCLAdd =
            C.MakeAction<InputAction>(*myArg, types::TY_SYCL_FATBIN);
        auto *DeviceWrappingAction =
            C.MakeAction<OffloadWrapperJobAction>(SYCLAdd, types::TY_Object);

        // Extract the target triple for this binary
        llvm::Triple TT(SAI.first);
        // Extract the toolchain for this target triple
        auto SYCLDeviceTC = llvm::find_if(
            ToolChains, [&](auto &TC) { return TC->getTriple() == TT; });
        assert(SYCLDeviceTC != ToolChains.end() &&
               "No toolchain found for this AOT input");

        DA.add(*DeviceWrappingAction, **SYCLDeviceTC,
               /*BoundArch=*/nullptr, Action::OFK_SYCL);
      }
    }

    void addDeviceLinkDependencies(OffloadDepsJobAction *DA) override {
      unsigned I = 0;
      for (auto &TargetInfo : SYCLTargetInfoList) {
        DA->registerDependentActionInfo(TargetInfo.TC, TargetInfo.BoundArch,
                                        Action::OFK_SYCL);
        DeviceLinkerInputs[I++].push_back(DA);
      }
    }

    /// Initialize the GPU architecture list from arguments - this populates
    /// `GpuArchList` from `--offload-arch` flags. Only relevant if compiling to
    /// CUDA or AMDGCN. Return true if any initialization errors are found.
    /// FIXME: "offload-arch" and the BoundArch mechanism should also be
    // used in the SYCLToolChain for SPIR-V AOT to track the offload
    // architecture instead of the Triple sub-arch it currently uses.
    bool initializeGpuArchMap() {
      const OptTable &Opts = C.getDriver().getOpts();
      for (auto *A : Args) {
        unsigned Index;
        llvm::Triple *TargetBE = nullptr;

        auto GetTripleIt = [&, this](llvm::StringRef Triple) {
          llvm::Triple TargetTriple{Triple};
          auto TripleIt = llvm::find_if(SYCLTripleList, [&](auto &SYCLTriple) {
            return SYCLTriple == TargetTriple;
          });
          return TripleIt != SYCLTripleList.end() ? &*TripleIt : nullptr;
        };

        if (A->getOption().matches(options::OPT_Xsycl_backend_EQ)) {
          TargetBE = GetTripleIt(A->getValue(0));
          // Passing device args: -Xsycl-target-backend=<triple> -opt=val.
          if (TargetBE)
            Index = Args.getBaseArgs().MakeIndex(A->getValue(1));
          else
            continue;
        } else if (A->getOption().matches(options::OPT_Xsycl_backend)) {
          if (SYCLTripleList.size() > 1) {
            C.getDriver().Diag(diag::err_drv_Xsycl_target_missing_triple)
                << A->getSpelling();
            continue;
          }
          // Passing device args: -Xsycl-target-backend -opt=val.
          TargetBE = &SYCLTripleList.front();
          Index = Args.getBaseArgs().MakeIndex(A->getValue(0));
        } else
          continue;

        auto ParsedArg = Opts.ParseOneArg(Args, Index);

        // TODO: Support --no-cuda-gpu-arch, --{,no-}cuda-gpu-arch=all.
        if (ParsedArg &&
            ParsedArg->getOption().matches(options::OPT_offload_arch_EQ)) {
          const char *ArchStr = ParsedArg->getValue(0);
          if (TargetBE->isNVPTX()) {
            // CUDA arch also applies to AMDGCN ...
            OffloadArch Arch = StringToOffloadArch(ArchStr);
            if (Arch == OffloadArch::UNKNOWN || !IsNVIDIAOffloadArch(Arch)) {
              C.getDriver().Diag(clang::diag::err_drv_cuda_bad_gpu_arch)
                  << ArchStr;
              continue;
            }
            ArchStr = OffloadArchToString(Arch);
          } else if (TargetBE->isAMDGCN()) {
            llvm::StringMap<bool> Features;
            auto Arch = parseTargetID(
                *getHIPOffloadTargetTriple(C.getDriver(), C.getInputArgs()),
                ArchStr, &Features);
            if (!Arch) {
              C.getDriver().Diag(clang::diag::err_drv_bad_target_id) << ArchStr;
              continue;
            }
            auto CanId = getCanonicalTargetID(Arch.value(), Features);
            ArchStr = Args.MakeArgStringRef(CanId);
          }
          ParsedArg->claim();
          GpuArchList.emplace_back(*TargetBE, ArchStr);
          A->claim();
        }
      }

      // Handle defaults architectures
      for (auto &Triple : SYCLTripleList) {
        // For NVIDIA use SM_50 as a default
        if (Triple.isNVPTX() && llvm::none_of(GpuArchList, [&](auto &P) {
              return P.first.isNVPTX();
            })) {
          const char *DefaultArch = OffloadArchToString(OffloadArch::SM_50);
          GpuArchList.emplace_back(Triple, DefaultArch);
        }

        // For AMD require the architecture to be set by the user
        if (Triple.isAMDGCN() && llvm::none_of(GpuArchList, [&](auto &P) {
              return P.first.isAMDGCN();
            })) {
          C.getDriver().Diag(clang::diag::err_drv_sycl_missing_amdgpu_arch)
              << (SYCLTripleList.size() > 1) << Triple.str();
          return true;
        }
      }

      return false;
    }

    // Goes through all of the arguments, including inputs expected for the
    // linker directly, to determine if the targets contained in the objects and
    // archives match target expectations being performed.
    void
    checkForOffloadMismatch(Compilation &C, DerivedArgList &Args,
                            SmallVector<DeviceTargetInfo, 4> &Targets) const {
      if (Targets.empty())
        return;

      SmallVector<const char *, 16> OffloadLibArgs(
          getLinkerArgs(C, Args, true));
      // Gather all of the sections seen in the offload objects/archives
      SmallVector<std::string, 4> UniqueSections;
      for (StringRef OLArg : OffloadLibArgs) {
        SmallVector<std::string, 4> Sections(getOffloadSections(C, OLArg));
        for (auto &Section : Sections) {
          // We only care about sections that start with 'sycl-'.  Also remove
          // the prefix before adding it.
          std::string Prefix("sycl-");
          if (Section.compare(0, Prefix.length(), Prefix) != 0)
            continue;

          std::string Arch = Section.substr(Prefix.length());

          // There are a few different variants for FPGA, if we see one, just
          // use the default FPGA triple to reduce possible match confusion.
          if (Arch.compare(0, 4, "fpga") == 0)
            Arch = C.getDriver().MakeSYCLDeviceTriple("spir64_fpga").str();

          if (std::find(UniqueSections.begin(), UniqueSections.end(), Arch) ==
              UniqueSections.end())
            UniqueSections.push_back(Arch);
        }
      }

      if (!UniqueSections.size())
        return;

      for (auto &SyclTarget : Targets) {
        std::string SectionTriple = SyclTarget.TC->getTriple().str();
        if (SyclTarget.BoundArch) {
          SectionTriple += "-";
          SectionTriple += SyclTarget.BoundArch;
        }
        // If any matching section is found, we are good.
        if (std::find(UniqueSections.begin(), UniqueSections.end(),
                      SectionTriple) != UniqueSections.end())
          continue;
        // If any section found is an 'image' based object that was created
        // with the intention of not requiring the matching SYCL target, do
        // not emit the diagnostic.
        if (SyclTarget.TC->getTriple().isSPIROrSPIRV()) {
          bool SectionFound = false;
          for (auto Section : UniqueSections) {
            if (SectionFound)
              break;
            SmallVector<std::string, 3> ArchList = {"spir64_gen", "spir64_fpga",
                                                    "spir64_x86_64"};
            for (auto ArchStr : ArchList) {
              std::string Arch(ArchStr + "_image");
              if (Section.find(Arch) != std::string::npos) {
                SectionFound = true;
                break;
              }
            }
          }
          if (SectionFound)
            continue;
        }
        // Didn't find any matches, return the full list for the diagnostic.
        SmallString<128> ArchListStr;
        int Cnt = 0;
        for (std::string Section : UniqueSections) {
          if (Cnt)
            ArchListStr += ", ";
          ArchListStr += Section;
          Cnt++;
        }
        if (tools::SYCL::shouldDoPerObjectFileLinking(C)) {
          C.getDriver().Diag(diag::err_drv_no_rdc_sycl_target_missing)
              << SectionTriple << ArchListStr;
          C.setContainsError();
        } else {
          C.getDriver().Diag(diag::warn_drv_sycl_target_missing)
              << SectionTriple << ArchListStr;
        }
      }
    }

    // Function checks that user passed -fsycl-add-default-spec-consts-image
    // flag with at least one AOT target. If no AOT target has been passed then
    // a warning is issued.
    void checkForMisusedAddDefaultSpecConstsImageFlag(
        Compilation &C, const DerivedArgList &Args,
        const SmallVector<DeviceTargetInfo, 4> &Targets) const {
      if (!Args.hasFlag(options::OPT_fsycl_add_default_spec_consts_image,
                        options::OPT_fno_sycl_add_default_spec_consts_image,
                        false))
        return;

      bool foundAOT = std::any_of(
          Targets.begin(), Targets.end(), [](const DeviceTargetInfo &DTI) {
            llvm::Triple T = DTI.TC->getTriple();
            bool isSpirvAOT =
                T.getSubArch() == llvm::Triple::SPIRSubArch_fpga ||
                T.getSubArch() == llvm::Triple::SPIRSubArch_gen ||
                T.getSubArch() == llvm::Triple::SPIRSubArch_x86_64;

            return T.isNVPTX() || T.isAMDGCN() || isSpirvAOT;
          });

      if (!foundAOT)
        C.getDriver().Diag(
            diag::warn_drv_fsycl_add_default_spec_consts_image_flag_in_non_AOT);
    }

    // Go through the offload sections of the provided binary.  Gather all
    // all of the sections which match the expected format of the triple
    // generated when creating fat objects that contain full device binaries.
    // Expected format is sycl-<aot_arch>_image-unknown-unknown.
    //   <aot_arch> values:  spir64_gen, spir64_x86_64, spir64_fpga
    SmallVector<std::string, 4> deviceBinarySections(Compilation &C,
                                                     const StringRef &Input) {
      SmallVector<std::string, 4> Sections(getOffloadSections(C, Input));
      SmallVector<std::string, 4> FinalDeviceSections;
      for (auto S : Sections) {
        SmallVector<std::string, 3> ArchList = {"spir64_gen", "spir64_fpga",
                                                "spir64_x86_64"};
        for (auto A : ArchList) {
          std::string Arch("sycl-" + A + "_image");
          if (S.find(Arch) != std::string::npos)
            FinalDeviceSections.push_back(S);
        }
      }
      return FinalDeviceSections;
    }

    /// Reads device config file to find information about the SYCL targets in
    /// `Targets`, and defines device traits macros accordingly.
    void populateSYCLDeviceTraitsMacrosArgs(
        Compilation &C, const DerivedArgList &Args,
        const SmallVector<DeviceTargetInfo, 4> &Targets) const {
      if (Targets.empty())
        return;

      const auto &TargetTable = DeviceConfigFile::TargetTable;
      std::map<StringRef, unsigned int> AllDevicesHave;
      std::map<StringRef, bool> AnyDeviceHas;
      bool AnyDeviceHasAnyAspect = false;
      unsigned int ValidTargets = 0;
      for (const auto &[TC, BoundArch] : Targets) {
        assert(TC && "Invalid SYCL Offload Toolchain");
        // Try and find the device arch, if it's empty, try to search for either
        // the whole Triple or just the 'ArchName' string.
        auto TargetIt = TargetTable.end();
        const llvm::Triple &TargetTriple = TC->getTriple();
        const StringRef TargetArch{BoundArch};
        if (!TargetArch.empty()) {
          TargetIt = llvm::find_if(TargetTable, [&](const auto &Value) {
            using namespace tools::SYCL;
            StringRef Device{Value.first};
            if (Device.consume_front(gen::AmdGPU))
              return TargetArch == Device && TargetTriple.isAMDGCN();
            if (Device.consume_front(gen::NvidiaGPU))
              return TargetArch == Device && TargetTriple.isNVPTX();
            if (Device.consume_front(gen::IntelGPU))
              return TargetArch == Device && TargetTriple.isSPIRAOT();
            return TargetArch == Device && isValidSYCLTriple(TargetTriple);
          });
        } else {
          TargetIt = TargetTable.find(TargetTriple.str());
          if (TargetIt == TargetTable.end())
            TargetIt = TargetTable.find(TargetTriple.getArchName().str());
        }

        if (TargetIt != TargetTable.end()) {
          const DeviceConfigFile::TargetInfo &Info = (*TargetIt).second;
          ++ValidTargets;
          const auto &AspectList = Info.aspects;
          const auto &MaySupportOtherAspects = Info.maySupportOtherAspects;
          if (!AnyDeviceHasAnyAspect)
            AnyDeviceHasAnyAspect = MaySupportOtherAspects;
          for (const auto &Aspect : AspectList) {
            // If target has an entry in the config file, the set of aspects
            // supported by all devices supporting the target is 'AspectList'.
            // If there's no entry, such set is empty.
            const auto &AspectIt = AllDevicesHave.find(Aspect);
            if (AspectIt != AllDevicesHave.end())
              ++AllDevicesHave[Aspect];
            else
              AllDevicesHave[Aspect] = 1;
            // If target has an entry in the config file AND
            // 'MaySupportOtherAspects' is false, the set of aspects supported
            // by any device supporting the target is 'AspectList'. If there's
            // no entry OR 'MaySupportOtherAspects' is true, such set contains
            // all the aspects.
            AnyDeviceHas[Aspect] = true;
          }
        }
      }

      // If there's no entry for the target in the device config file, the set
      // of aspects supported by any device supporting the target contains all
      // the aspects.
      if (ValidTargets == 0)
        AnyDeviceHasAnyAspect = true;

      const Driver &D = C.getDriver();
      if (AnyDeviceHasAnyAspect) {
        // There exists some target that supports any given aspect.
        constexpr static StringRef MacroAnyDeviceAnyAspect{
            "-D__SYCL_ANY_DEVICE_HAS_ANY_ASPECT__=1"};
        D.addSYCLDeviceTraitsMacroArg(Args, MacroAnyDeviceAnyAspect);
      } else {
        // Some of the aspects are not supported at all by any of the targets.
        // Thus, we need to define individual macros for each supported aspect.
        for (const auto &[TargetKey, SupportedTarget] : AnyDeviceHas) {
          assert(SupportedTarget);
          const SmallString<64> MacroAnyDevice{
              {"-D__SYCL_ANY_DEVICE_HAS_", TargetKey, "__=1"}};
          D.addSYCLDeviceTraitsMacroArg(Args, MacroAnyDevice);
        }
      }
      for (const auto &[TargetKey, SupportedTargets] : AllDevicesHave) {
        if (SupportedTargets != ValidTargets)
          continue;
        const SmallString<64> MacroAllDevices{
            {"-D__SYCL_ALL_DEVICES_HAVE_", TargetKey, "__=1"}};
        D.addSYCLDeviceTraitsMacroArg(Args, MacroAllDevices);
      }
    }

    bool initialize() override {
      using namespace tools::SYCL;
      // Get the SYCL toolchains. If we don't get any, the action builder will
      // know there is nothing to do related to SYCL offloading.
      auto SYCLTCRange = C.getOffloadToolChains<Action::OFK_SYCL>();
      for (auto TI = SYCLTCRange.first, TE = SYCLTCRange.second; TI != TE;
           ++TI)
        ToolChains.push_back(TI->second);

      // Nothing to offload if no SYCL Toolchain
      if (ToolChains.empty())
        return false;

      auto *DeviceCodeSplitArg =
          Args.getLastArg(options::OPT_fsycl_device_code_split_EQ);
      // -fsycl-device-code-split is an alias to
      // -fsycl-device-code-split=auto
      DeviceCodeSplit = DeviceCodeSplitArg &&
                        DeviceCodeSplitArg->getValue() != StringRef("off");
      // Gather information about the SYCL Ahead of Time targets.  The targets
      // are determined on the SubArch values passed along in the triple.
      Arg *SYCLTargets =
          C.getInputArgs().getLastArg(options::OPT_fsycl_targets_EQ);
      Arg *SYCLfpga = C.getInputArgs().getLastArg(options::OPT_fintelfpga);
      bool HasValidSYCLRuntime = C.getInputArgs().hasFlag(
          options::OPT_fsycl, options::OPT_fno_sycl, false);
      bool SYCLfpgaTriple = false;
      bool ShouldAddDefaultTriple = true;
      bool GpuInitHasErrors = false;
      bool HasSYCLTargetsOption = SYCLTargets;

      // Make -fintelfpga flag imply -fsycl.
      if (SYCLfpga && !HasValidSYCLRuntime)
        HasValidSYCLRuntime = true;

      if (HasSYCLTargetsOption) {
        if (SYCLTargets) {
          Arg *SYCLTargetsValues = SYCLTargets;
          // Fill SYCLTripleList
          llvm::StringMap<StringRef> FoundNormalizedTriples;
          for (StringRef Val : SYCLTargetsValues->getValues()) {
            StringRef UserTargetName(Val);
            if (auto ValidDevice = gen::isGPUTarget<gen::IntelGPU>(Val)) {
              if (ValidDevice->empty())
                // Unrecognized, we have already diagnosed this earlier; skip.
                continue;
              // Add the proper -device value to the list.
              GpuArchList.emplace_back(C.getDriver().MakeSYCLDeviceTriple(
                                       "spir64_gen"), ValidDevice->data());
              UserTargetName = "spir64_gen";
            } else if (auto ValidDevice =
                           gen::isGPUTarget<gen::NvidiaGPU>(Val)) {
              if (ValidDevice->empty())
                // Unrecognized, we have already diagnosed this earlier; skip.
                continue;
              // Add the proper -device value to the list.
              GpuArchList.emplace_back(
                  C.getDriver().MakeSYCLDeviceTriple("nvptx64-nvidia-cuda"),
                  ValidDevice->data());
              UserTargetName = "nvptx64-nvidia-cuda";
            } else if (auto ValidDevice = gen::isGPUTarget<gen::AmdGPU>(Val)) {
              if (ValidDevice->empty())
                // Unrecognized, we have already diagnosed this earlier; skip.
                continue;
              // Add the proper -device value to the list.
              GpuArchList.emplace_back(
                  C.getDriver().MakeSYCLDeviceTriple("amdgcn-amd-amdhsa"),
                  ValidDevice->data());
              UserTargetName = "amdgcn-amd-amdhsa";
            } else if (Val == "native_cpu") {
              const ToolChain *HostTC =
                  C.getSingleOffloadToolChain<Action::OFK_Host>();
              llvm::Triple TT = HostTC->getTriple();
              SYCLTripleList.push_back(TT);
              continue;
            }

            llvm::Triple TT(C.getDriver().MakeSYCLDeviceTriple(Val));
            std::string NormalizedName = TT.normalize();

            // Make sure we don't have a duplicate triple.
            auto Duplicate = FoundNormalizedTriples.find(NormalizedName);
            if (Duplicate != FoundNormalizedTriples.end())
              continue;

            // Store the current triple so that we can check for duplicates in
            // the following iterations.
            FoundNormalizedTriples[NormalizedName] = Val;

            SYCLTripleList.push_back(
                C.getDriver().MakeSYCLDeviceTriple(UserTargetName));
            if (TT.getSubArch() == llvm::Triple::SPIRSubArch_fpga)
              SYCLfpgaTriple = true;
            // For user specified spir64_gen, add an empty device value as a
            // placeholder.
            if (TT.getSubArch() == llvm::Triple::SPIRSubArch_gen)
              GpuArchList.emplace_back(TT, nullptr);
          }

          // Fill GpuArchList, end if there are issues in initializingGpuArchMap
          GpuInitHasErrors = initializeGpuArchMap();
          if (GpuInitHasErrors)
            return true;

          int I = 0;
          // Fill SYCLTargetInfoList
          for (auto &TT : SYCLTripleList) {
            auto TCIt = llvm::find_if(
                ToolChains, [&](auto &TC) { return TT == TC->getTriple(); });
            assert(TCIt != ToolChains.end() &&
                   "Toolchain was not created for this platform");
            if (!TT.isNVPTX() && !TT.isAMDGCN()) {
              // When users specify the target as 'intel_gpu_*', the proper
              // triple is 'spir64_gen'.  The given string from intel_gpu_*
              // is the target device.
              if (TT.isSPIR() &&
                  TT.getSubArch() == llvm::Triple::SPIRSubArch_gen) {
                StringRef Device(GpuArchList[I].second);
                SYCLTargetInfoList.emplace_back(
                    *TCIt, Device.empty() ? nullptr : Device.data());
                ++I;
                continue;
              }
              SYCLTargetInfoList.emplace_back(*TCIt, nullptr);
            } else {
              const char *OffloadArch = nullptr;
              for (auto &A : GpuArchList) {
                if (TT == A.first) {
                  OffloadArch = A.second;
                  break;
                }
              }
              assert(OffloadArch && "Failed to find matching arch.");
              SYCLTargetInfoList.emplace_back(*TCIt, OffloadArch);
              ++I;
            }
          }
        }
      } else if (HasValidSYCLRuntime) {
        // -fsycl is provided without -fsycl-*targets.
        bool SYCLfpga = C.getInputArgs().hasArg(options::OPT_fintelfpga);
        // -fsycl -fintelfpga implies spir64_fpga
        const char *SYCLTargetArch =
            SYCLfpga ? "spir64_fpga" : getDefaultSYCLArch(C);
        llvm::Triple TT = C.getDriver().MakeSYCLDeviceTriple(SYCLTargetArch);
        auto TCIt = llvm::find_if(
            ToolChains, [&](auto &TC) { return TT == TC->getTriple(); });
        assert(TCIt != ToolChains.end() &&
               "Toolchain was not created for this platform");
        SYCLTripleList.push_back(TT);
        SYCLTargetInfoList.emplace_back(*TCIt, nullptr);
        if (SYCLfpga)
          SYCLfpgaTriple = true;
      }

      WrapDeviceOnlyBinary =
          Args.hasArg(options::OPT_fsycl_link_EQ) && !SYCLfpgaTriple;
      // Device only compilation for -fsycl-link (no FPGA)
      CompileDeviceOnly = WrapDeviceOnlyBinary;

      // Set the FPGA output type based on command line (-fsycl-link).
      if (auto *A = C.getInputArgs().getLastArg(options::OPT_fsycl_link_EQ)) {
        FPGAOutType = (A->getValue() == StringRef("early"))
                          ? types::TY_FPGA_AOCR
                          : types::TY_FPGA_AOCX;
        if (C.getDriver().IsFPGAEmulationMode())
          FPGAOutType = (A->getValue() == StringRef("early"))
                            ? types::TY_FPGA_AOCR_EMU
                            : types::TY_FPGA_AOCX;
      }

      auto makeInputAction = [&](const StringRef Name,
                                 types::ID Type) -> Action * {
        const llvm::opt::OptTable &Opts = C.getDriver().getOpts();
        Arg *InputArg = MakeInputArg(Args, Opts, Args.MakeArgString(Name));
        Action *Current = C.MakeAction<InputAction>(*InputArg, Type);
        return Current;
      };
      // Populate FPGA archives that could contain dep files to be
      // incorporated into the aoc compilation.  Consider AOCR type archives
      // as well for tracking symbols and properties information.
      if (SYCLfpgaTriple && Args.hasArg(options::OPT_fintelfpga)) {
        SmallVector<const char *, 16> LinkArgs(getLinkerArgs(C, Args));
        for (StringRef LA : LinkArgs) {
          if (isStaticArchiveFile(LA) && hasOffloadSections(C, LA, Args)) {
            FPGAArchiveInputs.push_back(makeInputAction(LA, types::TY_Archive));
            for (types::ID Type : {types::TY_FPGA_AOCR, types::TY_FPGA_AOCR_EMU,
                                   types::TY_FPGA_AOCX}) {
              if (hasFPGABinary(C, LA.str(), Type)) {
                FPGAAOCArchives.push_back(makeInputAction(LA, Type));
                break;
              }
            }
          }
        }
      }
      // Discover any objects and archives that contain final device binaries.
      if (HasValidSYCLRuntime) {
        SmallVector<const char *, 16> LinkArgs(getLinkerArgs(C, Args, true));
        for (StringRef LA : LinkArgs) {
          SmallVector<std::string, 4> DeviceTargets(
              deviceBinarySections(C, LA));
          if (!DeviceTargets.empty()) {
            bool IsArchive = isStaticArchiveFile(LA);
            types::ID FileType =
                IsArchive ? types::TY_Archive : types::TY_Object;
            SYCLFinalDeviceList.push_back(
                std::make_pair(makeInputAction(LA, FileType), DeviceTargets));
          }
        }
      }

      if (ShouldAddDefaultTriple && addSYCLDefaultTriple(C, SYCLTripleList)) {
        // If a SYCLDefaultTriple is added to SYCLTripleList,
        // add new target to SYCLTargetInfoList
        llvm::Triple TT = SYCLTripleList.front();
        auto TCIt = llvm::find_if(
            ToolChains, [&](auto &TC) { return TT == TC->getTriple(); });
        SYCLTargetInfoList.emplace_back(*TCIt, nullptr);
      }
      if (SYCLTargetInfoList.empty()) {
        // If there are no SYCL Targets add the front toolchain, this is for
        // `-fsycl-device-only` is provided with no `fsycl` or when all dummy
        // targets are given
        const auto *TC = ToolChains.front();
        SYCLTargetInfoList.emplace_back(TC, nullptr);
      }

      checkForOffloadMismatch(C, Args, SYCLTargetInfoList);
      checkForMisusedAddDefaultSpecConstsImageFlag(C, Args, SYCLTargetInfoList);

      // Define macros associated with `any_device_has/all_devices_have`
      // according to the aspects defined in the DeviceConfigFile for the SYCL
      // targets.
      populateSYCLDeviceTraitsMacrosArgs(C, Args, SYCLTargetInfoList);

      DeviceLinkerInputs.resize(SYCLTargetInfoList.size());
      return false;
    }

    bool canUseBundlerUnbundler() const override {
      // SYCL should use bundled files whenever possible.
      return true;
    }
  };

  ///
  /// TODO: Add the implementation for other specialized builders here.
  ///

  /// Specialized builders being used by this offloading action builder.
  SmallVector<DeviceActionBuilder *, 4> SpecializedBuilders;

  /// Flag set to true if all valid builders allow file bundling/unbundling.
  bool CanUseBundler;

public:
  OffloadingActionBuilder(Compilation &C, DerivedArgList &Args,
                          const Driver::InputList &Inputs)
      : C(C) {
    // Create a specialized builder for each device toolchain.

    IsValid = true;

    // Create a specialized builder for CUDA.
    SpecializedBuilders.push_back(
        new CudaActionBuilder(C, Args, Inputs, *this));

    // Create a specialized builder for HIP.
    SpecializedBuilders.push_back(new HIPActionBuilder(C, Args, Inputs, *this));

    // Create a specialized builder for OpenMP.
    SpecializedBuilders.push_back(
        new OpenMPActionBuilder(C, Args, Inputs, *this));

    // Create a specialized builder for SYCL.
    SpecializedBuilders.push_back(
        new SYCLActionBuilder(C, Args, Inputs, *this));

    //
    // TODO: Build other specialized builders here.
    //

    // Initialize all the builders, keeping track of errors. If all valid
    // builders agree that we can use bundling, set the flag to true.
    unsigned ValidBuilders = 0u;
    unsigned ValidBuildersSupportingBundling = 0u;
    for (auto *SB : SpecializedBuilders) {
      IsValid = IsValid && !SB->initialize();

      // Update the counters if the builder is valid.
      if (SB->isValid()) {
        ++ValidBuilders;
        if (SB->canUseBundlerUnbundler())
          ++ValidBuildersSupportingBundling;
      }
    }
    CanUseBundler =
        ValidBuilders && ValidBuilders == ValidBuildersSupportingBundling;
  }

  ~OffloadingActionBuilder() {
    for (auto *SB : SpecializedBuilders)
      delete SB;
  }

  /// Push an action coming from a specialized DeviceActionBuilder (i.e.,
  /// foreign action) to the other ones
  void pushForeignAction(Action *A) {
    for (auto *SB : SpecializedBuilders) {
      if (SB->isValid())
        SB->pushForeignAction(A);
    }
  }

  /// Record a host action and its originating input argument.
  void recordHostAction(Action *HostAction, const Arg *InputArg) {
    assert(HostAction && "Invalid host action");
    assert(InputArg && "Invalid input argument");
    auto Loc = HostActionToInputArgMap.find(HostAction);
    if (Loc == HostActionToInputArgMap.end())
      HostActionToInputArgMap[HostAction] = InputArg;
    assert(HostActionToInputArgMap[HostAction] == InputArg &&
           "host action mapped to multiple input arguments");
  }

  /// Generate an action that adds device dependences (if any) to a host action.
  /// If no device dependence actions exist, just return the host action \a
  /// HostAction. If an error is found or if no builder requires the host action
  /// to be generated, return nullptr.
  Action *
  addDeviceDependencesToHostAction(Action *HostAction, const Arg *InputArg,
                                   phases::ID CurPhase, phases::ID FinalPhase,
                                   DeviceActionBuilder::PhasesTy &Phases) {
    if (!IsValid)
      return nullptr;

    if (SpecializedBuilders.empty())
      return HostAction;

    assert(HostAction && "Invalid host action!");
    recordHostAction(HostAction, InputArg);

    OffloadAction::DeviceDependences DDeps;
    // Check if all the programming models agree we should not emit the host
    // action. Also, keep track of the offloading kinds employed.
    auto &OffloadKind = InputArgToOffloadKindMap[InputArg];
    unsigned InactiveBuilders = 0u;
    unsigned IgnoringBuilders = 0u;
    for (auto *SB : SpecializedBuilders) {
      if (!SB->isValid()) {
        ++InactiveBuilders;
        continue;
      }
      auto RetCode =
          SB->getDeviceDependences(DDeps, CurPhase, FinalPhase, Phases);

      // If the builder explicitly says the host action should be ignored,
      // we need to increment the variable that tracks the builders that request
      // the host object to be ignored.
      if (RetCode == DeviceActionBuilder::ABRT_Ignore_Host)
        ++IgnoringBuilders;

      // Unless the builder was inactive for this action, we have to record the
      // offload kind because the host will have to use it.
      if (RetCode != DeviceActionBuilder::ABRT_Inactive)
        OffloadKind |= SB->getAssociatedOffloadKind();
    }

    // If all builders agree that the host object should be ignored, just return
    // nullptr.
    if (IgnoringBuilders &&
        SpecializedBuilders.size() == (InactiveBuilders + IgnoringBuilders))
      return nullptr;

    if (DDeps.getActions().empty())
      return HostAction;

    // Add host-cuda-sycl offload kind for the SYCL compilation of .cu files
    if (OffloadKind == (Action::OFK_Cuda | Action::OFK_SYCL)) {
      OffloadAction::HostDependence HDep(
          *HostAction, *C.getSingleOffloadToolChain<Action::OFK_Host>(),
          /*BoundArch=*/nullptr, Action::OFK_SYCL | Action::OFK_Cuda);
      return C.MakeAction<OffloadAction>(HDep, DDeps);
    }

    // We have dependences we need to bundle together. We use an offload action
    // for that.
    OffloadAction::HostDependence HDep(
        *HostAction, *C.getSingleOffloadToolChain<Action::OFK_Host>(),
        /*BoundArch=*/nullptr, DDeps);
    return C.MakeAction<OffloadAction>(HDep, DDeps);
  }

  // Update Input action to reflect FPGA device archive specifics based
  // on archive contents.
  bool updateInputForFPGA(Action *&A, const Arg *InputArg,
                          DerivedArgList &Args) {
    std::string InputName = InputArg->getAsString(Args);
    const Driver &D = C.getDriver();
    // Only check for FPGA device information when using fpga SubArch.
    if (A->getType() == types::TY_Object && isObjectFile(InputName))
      return true;

    auto ArchiveTypeMismatch = [&D, &InputName](bool EmitDiag) {
      if (EmitDiag)
        D.Diag(clang::diag::warn_drv_mismatch_fpga_archive) << InputName;
    };
    // Type FPGA aoco is a special case for static archives
    if (A->getType() == types::TY_FPGA_AOCO) {
      if (!hasFPGABinary(C, InputName, types::TY_FPGA_AOCO))
        return false;
      A = C.MakeAction<InputAction>(*InputArg, types::TY_FPGA_AOCO);
      return true;
    }

    // Type FPGA aocx is considered the same way for Hardware and Emulation.
    if (hasFPGABinary(C, InputName, types::TY_FPGA_AOCX)) {
      A = C.MakeAction<InputAction>(*InputArg, types::TY_FPGA_AOCX);
      return true;
    }

    SmallVector<std::pair<types::ID, bool>, 4> FPGAAOCTypes = {
        {types::TY_FPGA_AOCR, false},
        {types::TY_FPGA_AOCR_EMU, true}};
    for (const auto &ArchiveType : FPGAAOCTypes) {
      bool BinaryFound = hasFPGABinary(C, InputName, ArchiveType.first);
      if (BinaryFound && ArchiveType.second == D.IsFPGAEmulationMode()) {
        // Binary matches check and emulation type, we keep this one.
        A = C.MakeAction<InputAction>(*InputArg, ArchiveType.first);
        return true;
      }
      ArchiveTypeMismatch(BinaryFound &&
                          ArchiveType.second == D.IsFPGAHWMode());
    }
    return true;
  }

  /// Generate an action that adds a host dependence to a device action. The
  /// results will be kept in this action builder. Return true if an error was
  /// found.
  bool addHostDependenceToDeviceActions(Action *&HostAction,
                                        const Arg *InputArg,
                                        DerivedArgList &Args) {
    if (!IsValid)
      return true;

    // An FPGA AOCX input does not have a host dependence to the unbundler
    if (HostAction->getType() == types::TY_FPGA_AOCX)
      return false;
    recordHostAction(HostAction, InputArg);

    // If we are supporting bundling/unbundling and the current action is an
    // input action of non-source file, we replace the host action by the
    // unbundling action. The bundler tool has the logic to detect if an input
    // is a bundle or not and if the input is not a bundle it assumes it is a
    // host file. Therefore it is safe to create an unbundling action even if
    // the input is not a bundle.
    bool HasFPGATarget = false;
    if (CanUseBundler && isa<InputAction>(HostAction) &&
        InputArg->getOption().getKind() == llvm::opt::Option::InputClass &&
        !InputArg->getOption().hasFlag(options::LinkerInput) &&
        (!types::isSrcFile(HostAction->getType()) ||
         HostAction->getType() == types::TY_PP_HIP)) {
      ActionList HostActionList;
      Action *A(HostAction);
      bool HasSPIRTarget = false;
      // Only check for FPGA device information when using fpga SubArch.
      auto SYCLTCRange = C.getOffloadToolChains<Action::OFK_SYCL>();
      for (auto TI = SYCLTCRange.first, TE = SYCLTCRange.second; TI != TE;
           ++TI) {
        HasFPGATarget |= TI->second->getTriple().getSubArch() ==
                         llvm::Triple::SPIRSubArch_fpga;
        HasSPIRTarget |= TI->second->getTriple().isSPIROrSPIRV();
      }
      bool isArchive = !(HostAction->getType() == types::TY_Object &&
                         isObjectFile(InputArg->getAsString(Args)));
      if (!HasFPGATarget && isArchive &&
          HostAction->getType() == types::TY_FPGA_AOCO)
        // Archive with Non-FPGA target with AOCO type should not be unbundled.
        return false;
      if (HasFPGATarget && !updateInputForFPGA(A, InputArg, Args))
        return false;
      // FIXME - unbundling action with -fsycl-link is unbundling for both host
      // and device, where only the device is needed.
      auto UnbundlingHostAction = C.MakeAction<OffloadUnbundlingJobAction>(
          A, (HasSPIRTarget && HostAction->getType() == types::TY_Archive)
                 ? types::TY_Tempfilelist
                 : A->getType());
      UnbundlingHostAction->registerDependentActionInfo(
          C.getSingleOffloadToolChain<Action::OFK_Host>(),
          /*BoundArch=*/StringRef(), Action::OFK_Host);
      HostAction = UnbundlingHostAction;
      recordHostAction(HostAction, InputArg);
    }

    assert(HostAction && "Invalid host action!");

    // Register the offload kinds that are used.
    auto &OffloadKind = InputArgToOffloadKindMap[InputArg];
    for (auto *SB : SpecializedBuilders) {
      if (!SB->isValid())
        continue;

      auto RetCode = SB->addDeviceDependences(HostAction);

      // Host dependences for device actions are not compatible with that same
      // action being ignored.
      assert(RetCode != DeviceActionBuilder::ABRT_Ignore_Host &&
             "Host dependence not expected to be ignored.!");

      // Unless the builder was inactive for this action, we have to record the
      // offload kind because the host will have to use it.
      if (RetCode != DeviceActionBuilder::ABRT_Inactive)
        OffloadKind |= SB->getAssociatedOffloadKind();
    }

    // Do not use unbundler if the Host does not depend on device action.
    // Now that we have unbundled the object, when doing -fsycl-link we
    // want to continue the host link with the input object.
    // For unbundling of an FPGA AOCX binary, we want to link with the original
    // FPGA device archive.
    if ((OffloadKind == Action::OFK_None && CanUseBundler) ||
        (Args.hasArg(options::OPT_fsycl_link_EQ) && !HasFPGATarget) ||
        (HasFPGATarget && ((Args.hasArg(options::OPT_fsycl_link_EQ) &&
                            HostAction->getType() == types::TY_Object) ||
                           HostAction->getType() == types::TY_FPGA_AOCX)))
      if (auto *UA = dyn_cast<OffloadUnbundlingJobAction>(HostAction))
        HostAction = UA->getInputs().back();

    return false;
  }

  /// Add the offloading top level actions that are specific for unique
  /// linking situations where objects are used at only the device link
  /// with no intermedate steps.
  bool appendTopLevelLinkAction(ActionList &AL) {
    // Get the device actions to be appended.
    ActionList OffloadAL;
    for (auto *SB : SpecializedBuilders) {
      if (!SB->isValid())
        continue;
      SB->appendTopLevelLinkAction(OffloadAL);
    }
    // Append the device actions.
    AL.append(OffloadAL.begin(), OffloadAL.end());
    return false;
  }

  /// Add the offloading top level actions to the provided action list. This
  /// function can replace the host action by a bundling action if the
  /// programming models allow it.
  bool appendTopLevelActions(ActionList &AL, Action *HostAction,
                             const Arg *InputArg) {
    if (HostAction)
      recordHostAction(HostAction, InputArg);

    // Get the device actions to be appended.
    ActionList OffloadAL;
    for (auto *SB : SpecializedBuilders) {
      if (!SB->isValid())
        continue;
      SB->appendTopLevelActions(OffloadAL);
    }

    // If we can use the bundler, replace the host action by the bundling one in
    // the resulting list. Otherwise, just append the device actions. For
    // device only compilation, HostAction is a null pointer, therefore only do
    // this when HostAction is not a null pointer.
    if (CanUseBundler && HostAction &&
        HostAction->getType() != types::TY_Nothing && !OffloadAL.empty()) {
      // Add the host action to the list in order to create the bundling action.
      OffloadAL.push_back(HostAction);

      // We expect that the host action was just appended to the action list
      // before this method was called.
      assert(HostAction == AL.back() && "Host action not in the list??");
      HostAction = C.MakeAction<OffloadBundlingJobAction>(OffloadAL);
      recordHostAction(HostAction, InputArg);
      AL.back() = HostAction;
    } else
      AL.append(OffloadAL.begin(), OffloadAL.end());

    // Propagate to the current host action (if any) the offload information
    // associated with the current input.
    if (HostAction)
      HostAction->propagateHostOffloadInfo(InputArgToOffloadKindMap[InputArg],
                                           /*BoundArch=*/nullptr);
    return false;
  }

  /// Create link job from the given host inputs and feed the result to offload
  /// deps job which fetches device dependencies from the linked host image.
  /// Offload deps output is then forwarded to active device action builders so
  /// they can add it to the device linker inputs.
  void addDeviceLinkDependenciesFromHost(ActionList &LinkerInputs) {
    // Link image for reading dependencies from it.
    auto *LA = C.MakeAction<LinkJobAction>(LinkerInputs,
                                           types::TY_Host_Dependencies_Image);

    // Calculate all the offload kinds used in the current compilation.
    unsigned ActiveOffloadKinds = 0u;
    for (auto &I : InputArgToOffloadKindMap)
      ActiveOffloadKinds |= I.second;

    OffloadAction::HostDependence HDep(
        *LA, *C.getSingleOffloadToolChain<Action::OFK_Host>(),
        /*BoundArch*/ nullptr, ActiveOffloadKinds);

    auto *DA = C.MakeAction<OffloadDepsJobAction>(HDep, types::TY_LLVM_BC);

    for (auto *SB : SpecializedBuilders) {
      if (!SB->isValid())
        continue;
      SB->addDeviceLinkDependencies(DA);
    }
  }

  void appendDeviceLinkActions(ActionList &AL) {
    for (DeviceActionBuilder *SB : SpecializedBuilders) {
      if (!SB->isValid())
        continue;
      SB->appendLinkDeviceActions(AL);
    }
  }

  void makeHostLinkDeviceOnlyAction(ActionList &Inputs) {
    // Build a list of device linking actions.
    ActionList DeviceAL;
    appendDeviceLinkActions(DeviceAL);
    if (DeviceAL.empty())
      return;

    // Let builders add host linking actions.
    Action *HA = nullptr;
    for (DeviceActionBuilder *SB : SpecializedBuilders) {
      if (!SB->isValid())
        continue;
      HA = SB->appendLinkHostActions(DeviceAL);
      if (!HA)
        continue;
      // This created host action has no originating input argument, therefore
      // needs to set its offloading kind directly.
      HA->propagateHostOffloadInfo(SB->getAssociatedOffloadKind(),
                                   /*BoundArch=*/nullptr);
      Inputs.push_back(HA);
    }
  }

  void makeHostLinkAction(ActionList &LinkerInputs) {

    bool IsCUinSYCL = false;
    for (auto &I : InputArgToOffloadKindMap) {
      if (I.second == (Action::OFK_Cuda | Action::OFK_SYCL)) {
        IsCUinSYCL = true;
      }
    }

    // Add offload action for the SYCL compilation of .cu files
    if (IsCUinSYCL) {
      for (size_t i = 0; i < LinkerInputs.size(); ++i) {
        OffloadAction::HostDependence HDep(
            *LinkerInputs[i], *C.getSingleOffloadToolChain<Action::OFK_Host>(),
            nullptr,
            InputArgToOffloadKindMap[HostActionToInputArgMap[LinkerInputs[i]]]);
        LinkerInputs[i] = C.MakeAction<OffloadAction>(HDep);
      }
    }

    // Build a list of device linking actions.
    ActionList DeviceAL;
    appendDeviceLinkActions(DeviceAL);
    if (DeviceAL.empty())
      return;

    // Let builders add host linking actions.
    Action* HA = nullptr;
    for (DeviceActionBuilder *SB : SpecializedBuilders) {
      if (!SB->isValid())
        continue;
      HA = SB->appendLinkHostActions(DeviceAL);
      // This created host action has no originating input argument, therefore
      // needs to set its offloading kind directly.
      if (HA) {
        HA->propagateHostOffloadInfo(SB->getAssociatedOffloadKind(),
                                     /*BoundArch=*/nullptr);
        LinkerInputs.push_back(HA);
      } else {
        // Nothing appended to create a singular input, so add each device
        // individually to the inputs.
        for (auto &DeviceAction : DeviceAL) {
          DeviceAction->propagateHostOffloadInfo(SB->getAssociatedOffloadKind(),
                                                 /*BoundArch=*/nullptr);
          LinkerInputs.push_back(DeviceAction);
        }
      }
    }
  }

  /// Processes the host linker action. This currently consists of replacing it
  /// with an offload action if there are device link objects and propagate to
  /// the host action all the offload kinds used in the current compilation. The
  /// resulting action is returned.
  Action *processHostLinkAction(Action *HostAction) {
    // Add all the dependences from the device linking actions.
    OffloadAction::DeviceDependences DDeps;
    for (auto *SB : SpecializedBuilders) {
      if (!SB->isValid())
        continue;

      SB->appendLinkDependences(DDeps);
    }

    // Calculate all the offload kinds used in the current compilation.
    unsigned ActiveOffloadKinds = 0u;
    for (auto &I : InputArgToOffloadKindMap)
      ActiveOffloadKinds |= I.second;

    // If we don't have device dependencies, we don't have to create an offload
    // action.
    if (DDeps.getActions().empty()) {
      // Set all the active offloading kinds to the link action. Given that it
      // is a link action it is assumed to depend on all actions generated so
      // far.
      HostAction->setHostOffloadInfo(ActiveOffloadKinds,
                                     /*BoundArch=*/nullptr);
      // Propagate active offloading kinds for each input to the link action.
      // Each input may have different active offloading kind.
      for (auto *A : HostAction->inputs()) {
        auto ArgLoc = HostActionToInputArgMap.find(A);
        if (ArgLoc == HostActionToInputArgMap.end())
          continue;
        auto OFKLoc = InputArgToOffloadKindMap.find(ArgLoc->second);
        if (OFKLoc == InputArgToOffloadKindMap.end())
          continue;
        A->propagateHostOffloadInfo(OFKLoc->second, /*BoundArch=*/nullptr);
      }
      return HostAction;
    }

    // Create the offload action with all dependences. When an offload action
    // is created the kinds are propagated to the host action, so we don't have
    // to do that explicitly here.
    OffloadAction::HostDependence HDep(
        *HostAction, *C.getSingleOffloadToolChain<Action::OFK_Host>(),
        /*BoundArch*/ nullptr, ActiveOffloadKinds);
    return C.MakeAction<OffloadAction>(HDep, DDeps);
  }

  void unbundleStaticArchives(Compilation &C, DerivedArgList &Args) {
    if (!Args.hasFlag(options::OPT_fsycl, options::OPT_fno_sycl, false))
      return;

    // Go through all of the args, and create a Linker specific argument list.
    // When dealing with fat static archives each archive is individually
    // unbundled.
    SmallVector<const char *, 16> LinkArgs(getLinkerArgs(C, Args));
    const llvm::opt::OptTable &Opts = C.getDriver().getOpts();
    auto unbundleStaticLib = [&](types::ID T, const StringRef &A) {
      Arg *InputArg = MakeInputArg(Args, Opts, Args.MakeArgString(A));
      Action *Current = C.MakeAction<InputAction>(*InputArg, T);
      addHostDependenceToDeviceActions(Current, InputArg, Args);
      auto PL = types::getCompilationPhases(T);
      addDeviceDependencesToHostAction(Current, InputArg, phases::Link,
                                       PL.back(), PL);
    };
    for (StringRef LA : LinkArgs) {
      // At this point, we will process the archives for FPGA AOCO and
      // individual archive unbundling for Windows.
      if (!isStaticArchiveFile(LA))
        continue;
      // FPGA AOCX/AOCR files are archives, but we do not want to unbundle them
      // here as they have already been unbundled and processed for linking.
      // TODO: The multiple binary checks for FPGA types getting a little out
      // of hand. Improve this by doing a single scan of the args and holding
      // that in a data structure for reference.
      if (hasFPGABinary(C, LA.str(), types::TY_FPGA_AOCX) ||
          hasFPGABinary(C, LA.str(), types::TY_FPGA_AOCR) ||
          hasFPGABinary(C, LA.str(), types::TY_FPGA_AOCR_EMU))
        continue;
      if (hasOffloadSections(C, LA, Args)) {
        // Pass along the static libraries to check if we need to add them for
        // unbundling for FPGA AOT static lib usage.  Uses FPGA aoco type to
        // differentiate if aoco unbundling is needed.  Unbundling of aoco is
        // not needed for emulation, as these are treated as regular archives.
        if (C.getDriver().IsFPGAHWMode())
          unbundleStaticLib(types::TY_FPGA_AOCO, LA);
        unbundleStaticLib(types::TY_Archive, LA);
      }
    }
  }
};
} // anonymous namespace.

void Driver::handleArguments(Compilation &C, DerivedArgList &Args,
                             const InputList &Inputs,
                             ActionList &Actions) const {

  // Ignore /Yc/Yu if both /Yc and /Yu passed but with different filenames.
  Arg *YcArg = Args.getLastArg(options::OPT__SLASH_Yc);
  Arg *YuArg = Args.getLastArg(options::OPT__SLASH_Yu);
  if (YcArg && YuArg && strcmp(YcArg->getValue(), YuArg->getValue()) != 0) {
    Diag(clang::diag::warn_drv_ycyu_different_arg_clang_cl);
    Args.eraseArg(options::OPT__SLASH_Yc);
    Args.eraseArg(options::OPT__SLASH_Yu);
    YcArg = YuArg = nullptr;
  }
  if (YcArg && Inputs.size() > 1) {
    Diag(clang::diag::warn_drv_yc_multiple_inputs_clang_cl);
    Args.eraseArg(options::OPT__SLASH_Yc);
    YcArg = nullptr;
  }

  Arg *FinalPhaseArg;
  phases::ID FinalPhase = getFinalPhase(Args, &FinalPhaseArg);

  if (FinalPhase == phases::Link) {
    if (Args.hasArgNoClaim(options::OPT_hipstdpar)) {
      Args.AddFlagArg(nullptr, getOpts().getOption(options::OPT_hip_link));
      Args.AddFlagArg(nullptr,
                      getOpts().getOption(options::OPT_frtlib_add_rpath));
    }
    // Emitting LLVM while linking disabled except in HIPAMD Toolchain
    if (Args.hasArg(options::OPT_emit_llvm) && !Args.hasArg(options::OPT_hip_link))
      Diag(clang::diag::err_drv_emit_llvm_link);
    if (IsCLMode() && LTOMode != LTOK_None &&
        !Args.getLastArgValue(options::OPT_fuse_ld_EQ)
             .equals_insensitive("lld"))
      Diag(clang::diag::err_drv_lto_without_lld);

    // If -dumpdir is not specified, give a default prefix derived from the link
    // output filename. For example, `clang -g -gsplit-dwarf a.c -o x` passes
    // `-dumpdir x-` to cc1. If -o is unspecified, use
    // stem(getDefaultImageName()) (usually stem("a.out") = "a").
    if (!Args.hasArg(options::OPT_dumpdir)) {
      Arg *FinalOutput = Args.getLastArg(options::OPT_o, options::OPT__SLASH_o);
      Arg *Arg = Args.MakeSeparateArg(
          nullptr, getOpts().getOption(options::OPT_dumpdir),
          Args.MakeArgString(
              (FinalOutput ? FinalOutput->getValue()
                           : llvm::sys::path::stem(getDefaultImageName())) +
              "-"));
      Arg->claim();
      Args.append(Arg);
    }
  }

  if (FinalPhase == phases::Preprocess || Args.hasArg(options::OPT__SLASH_Y_)) {
    // If only preprocessing or /Y- is used, all pch handling is disabled.
    // Rather than check for it everywhere, just remove clang-cl pch-related
    // flags here.
    Args.eraseArg(options::OPT__SLASH_Fp);
    Args.eraseArg(options::OPT__SLASH_Yc);
    Args.eraseArg(options::OPT__SLASH_Yu);
    YcArg = YuArg = nullptr;
  }

  unsigned LastPLSize = 0;
  for (auto &I : Inputs) {
    types::ID InputType = I.first;
    const Arg *InputArg = I.second;

    auto PL = types::getCompilationPhases(InputType);
    LastPLSize = PL.size();

    // If the first step comes after the final phase we are doing as part of
    // this compilation, warn the user about it.
    phases::ID InitialPhase = PL[0];
    if (InitialPhase > FinalPhase) {
      if (InputArg->isClaimed())
        continue;

      // Claim here to avoid the more general unused warning.
      InputArg->claim();

      // Suppress all unused style warnings with -Qunused-arguments
      if (Args.hasArg(options::OPT_Qunused_arguments))
        continue;

      // Special case when final phase determined by binary name, rather than
      // by a command-line argument with a corresponding Arg.
      if (CCCIsCPP())
        Diag(clang::diag::warn_drv_input_file_unused_by_cpp)
            << InputArg->getAsString(Args) << getPhaseName(InitialPhase);
      // Special case '-E' warning on a previously preprocessed file to make
      // more sense.
      else if (InitialPhase == phases::Compile &&
               (Args.getLastArg(options::OPT__SLASH_EP,
                                options::OPT__SLASH_P) ||
                Args.getLastArg(options::OPT_E) ||
                Args.getLastArg(options::OPT_M, options::OPT_MM)) &&
               getPreprocessedType(InputType) == types::TY_INVALID)
        Diag(clang::diag::warn_drv_preprocessed_input_file_unused)
            << InputArg->getAsString(Args) << !!FinalPhaseArg
            << (FinalPhaseArg ? FinalPhaseArg->getOption().getName() : "");
      else
        Diag(clang::diag::warn_drv_input_file_unused)
            << InputArg->getAsString(Args) << getPhaseName(InitialPhase)
            << !!FinalPhaseArg
            << (FinalPhaseArg ? FinalPhaseArg->getOption().getName() : "");
      continue;
    }

    if (YcArg) {
      // Add a separate precompile phase for the compile phase.
      if (FinalPhase >= phases::Compile) {
        const types::ID HeaderType = lookupHeaderTypeForSourceType(InputType);
        // Build the pipeline for the pch file.
        Action *ClangClPch = C.MakeAction<InputAction>(*InputArg, HeaderType);
        for (phases::ID Phase : types::getCompilationPhases(HeaderType))
          ClangClPch = ConstructPhaseAction(C, Args, Phase, ClangClPch);
        assert(ClangClPch);
        Actions.push_back(ClangClPch);
        // The driver currently exits after the first failed command.  This
        // relies on that behavior, to make sure if the pch generation fails,
        // the main compilation won't run.
        // FIXME: If the main compilation fails, the PCH generation should
        // probably not be considered successful either.
      }
    }
  }

  // If we are linking, claim any options which are obviously only used for
  // compilation.
  // FIXME: Understand why the last Phase List length is used here.
  if (FinalPhase == phases::Link && LastPLSize == 1) {
    Args.ClaimAllArgs(options::OPT_CompileOnly_Group);
    Args.ClaimAllArgs(options::OPT_cl_compile_Group);
  }
}

void Driver::BuildActions(Compilation &C, DerivedArgList &Args,
                          const InputList &Inputs, ActionList &Actions) const {
  llvm::PrettyStackTraceString CrashInfo("Building compilation actions");

  if (!SuppressMissingInputWarning && Inputs.empty()) {
    Diag(clang::diag::err_drv_no_input_files);
    return;
  }

  // Diagnose misuse of /Fo.
  if (Arg *A = Args.getLastArg(options::OPT__SLASH_Fo)) {
    StringRef V = A->getValue();
    if (Inputs.size() > 1 && !V.empty() &&
        !llvm::sys::path::is_separator(V.back())) {
      // Check whether /Fo tries to name an output file for multiple inputs.
      Diag(clang::diag::err_drv_out_file_argument_with_multiple_sources)
          << A->getSpelling() << V;
      Args.eraseArg(options::OPT__SLASH_Fo);
    }
  }

  // Diagnose misuse of /Fa.
  if (Arg *A = Args.getLastArg(options::OPT__SLASH_Fa)) {
    StringRef V = A->getValue();
    if (Inputs.size() > 1 && !V.empty() &&
        !llvm::sys::path::is_separator(V.back())) {
      // Check whether /Fa tries to name an asm file for multiple inputs.
      Diag(clang::diag::err_drv_out_file_argument_with_multiple_sources)
          << A->getSpelling() << V;
      Args.eraseArg(options::OPT__SLASH_Fa);
    }
  }

  // Diagnose misuse of /o.
  if (Arg *A = Args.getLastArg(options::OPT__SLASH_o)) {
    if (A->getValue()[0] == '\0') {
      // It has to have a value.
      Diag(clang::diag::err_drv_missing_argument) << A->getSpelling() << 1;
      Args.eraseArg(options::OPT__SLASH_o);
    }
  }

  handleArguments(C, Args, Inputs, Actions);

  // If '-fintelfpga' is passed, add '-fsycl' to the list of arguments
  const llvm::opt::OptTable &Opts = getOpts();
  Arg *SYCLFpgaArg = C.getInputArgs().getLastArg(options::OPT_fintelfpga);
  if (SYCLFpgaArg &&
      !Args.hasFlag(options::OPT_fsycl, options::OPT_fno_sycl, false))
    Args.AddFlagArg(0, Opts.getOption(options::OPT_fsycl));

  // When compiling for -fsycl, generate the integration header files and the
  // Unique ID that will be used during the compilation.
  if (Args.hasFlag(options::OPT_fsycl, options::OPT_fno_sycl, false)) {
    const bool IsSaveTemps = isSaveTempsEnabled();
    SmallString<128> OutFileDir;
    if (IsSaveTemps) {
      if (SaveTemps == SaveTempsObj) {
        auto *OptO = C.getArgs().getLastArg(options::OPT_o);
        OutFileDir = (OptO ? OptO->getValues()[0] : "");
        llvm::sys::path::remove_filename(OutFileDir);
        if (!OutFileDir.empty())
          OutFileDir.append(llvm::sys::path::get_separator());
      }
    }
    for (auto &I : Inputs) {
      std::string SrcFileName(I.second->getAsString(Args));
      if ((I.first == types::TY_PP_C || I.first == types::TY_PP_CXX ||
           types::isSrcFile(I.first))) {
        // Unique ID is generated for source files and preprocessed files.
        SmallString<128> ResultID;
        llvm::sys::fs::createUniquePath("uid%%%%%%%%%%%%%%%%", ResultID, false);
        addSYCLUniqueID(Args.MakeArgString(ResultID.str()), SrcFileName);
      }
      if (!types::isSrcFile(I.first))
        continue;

      std::string TmpFileNameHeader;
      std::string TmpFileNameFooter;
      auto StemmedSrcFileName = llvm::sys::path::stem(SrcFileName).str();
      if (IsSaveTemps) {
        TmpFileNameHeader.append(C.getDriver().GetUniquePath(
            OutFileDir.c_str() + StemmedSrcFileName + "-header", "h"));
        TmpFileNameFooter.append(C.getDriver().GetUniquePath(
            OutFileDir.c_str() + StemmedSrcFileName + "-footer", "h"));
      } else {
        TmpFileNameHeader.assign(C.getDriver().GetTemporaryPath(
            StemmedSrcFileName + "-header", "h"));
        TmpFileNameFooter =
            C.getDriver().GetTemporaryPath(StemmedSrcFileName + "-footer", "h");
      }
      StringRef TmpFileHeader =
          C.addTempFile(C.getArgs().MakeArgString(TmpFileNameHeader));
      StringRef TmpFileFooter =
          C.addTempFile(C.getArgs().MakeArgString(TmpFileNameFooter));
      // Use of -fsycl-footer-path puts the integration footer into that
      // specified location.
      if (Arg *A = C.getArgs().getLastArg(options::OPT_fsycl_footer_path_EQ)) {
        SmallString<128> OutName(A->getValue());
        llvm::sys::path::append(OutName,
                                llvm::sys::path::filename(TmpFileNameFooter));
        TmpFileFooter = C.addTempFile(C.getArgs().MakeArgString(OutName));
      }
      addIntegrationFiles(TmpFileHeader, TmpFileFooter, SrcFileName);
    }
  }

  bool UseNewOffloadingDriver =
      C.isOffloadingHostKind(Action::OFK_OpenMP) ||
      Args.hasFlag(options::OPT_offload_new_driver,
                   options::OPT_no_offload_new_driver, false);

  // Builder to be used to build offloading actions.
  std::unique_ptr<OffloadingActionBuilder> OffloadBuilder =
      !UseNewOffloadingDriver
          ? std::make_unique<OffloadingActionBuilder>(C, Args, Inputs)
          : nullptr;

  // Construct the actions to perform.
  ExtractAPIJobAction *ExtractAPIAction = nullptr;
  ActionList LinkerInputs;
  ActionList MergerInputs;
  ActionList HostActions;
  llvm::SmallVector<const Arg *, 6> LinkerInputArgs;
  llvm::SmallVector<phases::ID, phases::MaxNumberOfPhases> PL;

  for (auto &I : Inputs) {
    types::ID InputType = I.first;
    const Arg *InputArg = I.second;

    PL = types::getCompilationPhases(*this, Args, InputType);
    if (PL.empty())
      continue;

    auto FullPL = types::getCompilationPhases(InputType);

    // Build the pipeline for this file.
    Action *Current = C.MakeAction<InputAction>(*InputArg, InputType);

    // Use the current host action in any of the offloading actions, if
    // required.
    if (!UseNewOffloadingDriver)
      if (OffloadBuilder->addHostDependenceToDeviceActions(Current, InputArg, Args))
        break;

    for (phases::ID Phase : PL) {

      // Add any offload action the host action depends on.
      if (!UseNewOffloadingDriver)
        Current = OffloadBuilder->addDeviceDependencesToHostAction(
            Current, InputArg, Phase, PL.back(), FullPL);
      if (!Current)
        break;

      // Queue linker inputs.
      if (Phase == phases::Link) {
        assert(Phase == PL.back() && "linking must be final compilation step.");

        // We don't need to generate additional link commands if emitting AMD
        // bitcode or compiling only for the offload device
        if (!(C.getInputArgs().hasArg(options::OPT_hip_link) &&
              (C.getInputArgs().hasArg(options::OPT_emit_llvm))) &&
            !offloadDeviceOnly())
          LinkerInputs.push_back(Current);
        Current = nullptr;
        break;
      }

      // TODO: Consider removing this because the merged may not end up being
      // the final Phase in the pipeline. Perhaps the merged could just merge
      // and then pass an artifact of some sort to the Link Phase.
      // Queue merger inputs.
      if (Phase == phases::IfsMerge) {
        assert(Phase == PL.back() && "merging must be final compilation step.");
        MergerInputs.push_back(Current);
        Current = nullptr;
        break;
      }

      if (Phase == phases::Precompile && ExtractAPIAction) {
        ExtractAPIAction->addHeaderInput(Current);
        Current = nullptr;
        break;
      }

      // FIXME: Should we include any prior module file outputs as inputs of
      // later actions in the same command line?

      // Otherwise construct the appropriate action.
      Action *NewCurrent = ConstructPhaseAction(C, Args, Phase, Current);

      // We didn't create a new action, so we will just move to the next phase.
      if (NewCurrent == Current)
        continue;

      if (auto *EAA = dyn_cast<ExtractAPIJobAction>(NewCurrent))
        ExtractAPIAction = EAA;

      Current = NewCurrent;

      // Try to build the offloading actions and add the result as a dependency
      // to the host.
      if (UseNewOffloadingDriver)
        Current = BuildOffloadingActions(C, Args, I, Current);
      // Use the current host action in any of the offloading actions, if
      // required.
      else if (OffloadBuilder->addHostDependenceToDeviceActions(Current,
                                                                InputArg,
                                                                Args))
        break;

      if (Current->getType() == types::TY_Nothing)
        break;
    }

    // If we ended with something, add to the output list.
    if (Current)
      Actions.push_back(Current);

    // Add any top level actions generated for offloading.
    if (!UseNewOffloadingDriver)
      OffloadBuilder->appendTopLevelActions(Actions, Current, InputArg);
    else if (Current)
      Current->propagateHostOffloadInfo(C.getActiveOffloadKinds(),
                                        /*BoundArch=*/nullptr);
  }

  if (!UseNewOffloadingDriver) {
    OffloadBuilder->appendTopLevelLinkAction(Actions);

    // With static fat archives we need to create additional steps for
    // generating dependence objects for device link actions.
    if (!LinkerInputs.empty() && C.getDriver().getOffloadStaticLibSeen())
      OffloadBuilder->addDeviceLinkDependenciesFromHost(LinkerInputs);

    OffloadBuilder->unbundleStaticArchives(C, Args);
  }

  // For an FPGA archive, we add the unbundling step above to take care of
  // the device side, but also unbundle here to extract the host side
  bool EarlyLink = false;
  if (const Arg *A = Args.getLastArg(options::OPT_fsycl_link_EQ))
    EarlyLink = A->getValue() == StringRef("early");
  for (auto &LI : LinkerInputs) {
    Action *UnbundlerInput = nullptr;
    auto wrapObject = [&] {
      if (EarlyLink && Args.hasArg(options::OPT_fintelfpga)) {
        // Only wrap the object with -fsycl-link=early
        auto *BC = C.MakeAction<OffloadWrapperJobAction>(LI, types::TY_LLVM_BC);
        auto *ASM = C.MakeAction<BackendJobAction>(BC, types::TY_PP_Asm);
        auto *OBJ = C.MakeAction<AssembleJobAction>(ASM, types::TY_Object);
        OffloadAction::HostDependence HDep(
            *OBJ, *C.getSingleOffloadToolChain<Action::OFK_Host>(),
            /*BoundArch=*/nullptr, Action::OFK_SYCL);
        LI = C.MakeAction<OffloadAction>(HDep);
      }
    };
    if (auto *IA = dyn_cast<InputAction>(LI)) {
      if (IA->getType() == types::TY_FPGA_AOCR ||
          IA->getType() == types::TY_FPGA_AOCX ||
          IA->getType() == types::TY_FPGA_AOCR_EMU) {
        // Add to unbundler.
        UnbundlerInput = LI;
      } else {
        std::string FileName = IA->getInputArg().getAsString(Args);
        if ((IA->getType() == types::TY_Object && !isObjectFile(FileName)) ||
            IA->getInputArg().getOption().hasFlag(options::LinkerInput))
          continue;
        wrapObject();
      }
    } else
      wrapObject();
    if (UnbundlerInput && !PL.empty()) {
      if (auto *IA = dyn_cast<InputAction>(UnbundlerInput)) {
        std::string FileName = IA->getInputArg().getAsString(Args);
        Arg *InputArg = MakeInputArg(Args, getOpts(), FileName);
        if (!UseNewOffloadingDriver)
          OffloadBuilder->addHostDependenceToDeviceActions(UnbundlerInput,
                                                           InputArg, Args);
      }
    }
  }

  // Add a link action if necessary.
  Arg *FinalPhaseArg;
  if (!UseNewOffloadingDriver &&
      getFinalPhase(Args, &FinalPhaseArg) == phases::Link) {
    if (Args.hasArg(options::OPT_fsycl_link_EQ) &&
        !Args.hasArg(options::OPT_fintelfpga)) {
      ActionList LAList;
      OffloadBuilder->makeHostLinkDeviceOnlyAction(LAList);
      if (!LAList.empty()) {
        Action *LA = LAList.front();
        LA = OffloadBuilder->processHostLinkAction(LA);
        Actions.push_back(LA);
      }
    } else if (LinkerInputs.empty())
      OffloadBuilder->appendDeviceLinkActions(Actions);
  }

  if (!LinkerInputs.empty()) {
    if (!UseNewOffloadingDriver)
      OffloadBuilder->makeHostLinkAction(LinkerInputs);
    types::ID LinkType(types::TY_Image);
    if (Args.hasArg(options::OPT_fsycl_link_EQ))
      LinkType = types::TY_Archive;
    Action *LA;
    // Check if this Linker Job should emit a static library.
    if (ShouldEmitStaticLibrary(Args)) {
      LA = C.MakeAction<StaticLibJobAction>(LinkerInputs, LinkType);
    } else if (UseNewOffloadingDriver ||
               Args.hasArg(options::OPT_offload_link)) {
      LA = C.MakeAction<LinkerWrapperJobAction>(LinkerInputs, types::TY_Image);
      LA->propagateHostOffloadInfo(C.getActiveOffloadKinds(),
                                   /*BoundArch=*/nullptr);
    } else {
      LA = C.MakeAction<LinkJobAction>(LinkerInputs, LinkType);
    }
    if (!UseNewOffloadingDriver)
      LA = OffloadBuilder->processHostLinkAction(LA);
    Actions.push_back(LA);
  }

  // Add an interface stubs merge action if necessary.
  if (!MergerInputs.empty())
    Actions.push_back(
        C.MakeAction<IfsMergeJobAction>(MergerInputs, types::TY_Image));

  if (Args.hasArg(options::OPT_emit_interface_stubs)) {
    auto PhaseList = types::getCompilationPhases(
        types::TY_IFS_CPP,
        Args.hasArg(options::OPT_c) ? phases::Compile : phases::IfsMerge);

    ActionList MergerInputs;

    for (auto &I : Inputs) {
      types::ID InputType = I.first;
      const Arg *InputArg = I.second;

      // Currently clang and the llvm assembler do not support generating symbol
      // stubs from assembly, so we skip the input on asm files. For ifs files
      // we rely on the normal pipeline setup in the pipeline setup code above.
      if (InputType == types::TY_IFS || InputType == types::TY_PP_Asm ||
          InputType == types::TY_Asm)
        continue;

      Action *Current = C.MakeAction<InputAction>(*InputArg, InputType);

      for (auto Phase : PhaseList) {
        switch (Phase) {
        default:
          llvm_unreachable(
              "IFS Pipeline can only consist of Compile followed by IfsMerge.");
        case phases::Compile: {
          // Only IfsMerge (llvm-ifs) can handle .o files by looking for ifs
          // files where the .o file is located. The compile action can not
          // handle this.
          if (InputType == types::TY_Object)
            break;

          Current = C.MakeAction<CompileJobAction>(Current, types::TY_IFS_CPP);
          break;
        }
        case phases::IfsMerge: {
          assert(Phase == PhaseList.back() &&
                 "merging must be final compilation step.");
          MergerInputs.push_back(Current);
          Current = nullptr;
          break;
        }
        }
      }

      // If we ended with something, add to the output list.
      if (Current)
        Actions.push_back(Current);
    }

    // Add an interface stubs merge action if necessary.
    if (!MergerInputs.empty())
      Actions.push_back(
          C.MakeAction<IfsMergeJobAction>(MergerInputs, types::TY_Image));
  }

  for (auto Opt : {options::OPT_print_supported_cpus,
                   options::OPT_print_supported_extensions,
                   options::OPT_print_enabled_extensions}) {
    // If --print-supported-cpus, -mcpu=? or -mtune=? is specified, build a
    // custom Compile phase that prints out supported cpu models and quits.
    //
    // If either --print-supported-extensions or --print-enabled-extensions is
    // specified, call the corresponding helper function that prints out the
    // supported/enabled extensions and quits.
    if (Arg *A = Args.getLastArg(Opt)) {
      if (Opt == options::OPT_print_supported_extensions &&
          !C.getDefaultToolChain().getTriple().isRISCV() &&
          !C.getDefaultToolChain().getTriple().isAArch64() &&
          !C.getDefaultToolChain().getTriple().isARM()) {
        C.getDriver().Diag(diag::err_opt_not_valid_on_target)
            << "--print-supported-extensions";
        return;
      }
      if (Opt == options::OPT_print_enabled_extensions &&
          !C.getDefaultToolChain().getTriple().isAArch64()) {
        C.getDriver().Diag(diag::err_opt_not_valid_on_target)
            << "--print-enabled-extensions";
        return;
      }

      // Use the -mcpu=? flag as the dummy input to cc1.
      Actions.clear();
      Action *InputAc = C.MakeAction<InputAction>(*A, types::TY_C);
      Actions.push_back(
          C.MakeAction<PrecompileJobAction>(InputAc, types::TY_Nothing));
      for (auto &I : Inputs)
        I.second->claim();
    }
  }

  // Call validator for dxil when -Vd not in Args.
  if (C.getDefaultToolChain().getTriple().isDXIL()) {
    // Only add action when needValidation.
    const auto &TC =
        static_cast<const toolchains::HLSLToolChain &>(C.getDefaultToolChain());
    if (TC.requiresValidation(Args)) {
      Action *LastAction = Actions.back();
      Actions.push_back(C.MakeAction<BinaryAnalyzeJobAction>(
          LastAction, types::TY_DX_CONTAINER));
    }
  }

  // Claim ignored clang-cl options.
  Args.ClaimAllArgs(options::OPT_cl_ignored_Group);
}

/// Returns the canonical name for the offloading architecture when using a HIP
/// or CUDA architecture.
static StringRef getCanonicalArchString(Compilation &C,
                                        const llvm::opt::DerivedArgList &Args,
                                        StringRef ArchStr,
                                        const llvm::Triple &Triple,
                                        bool SuppressError = false) {
  // Lookup the CUDA / HIP architecture string. Only report an error if we were
  // expecting the triple to be only NVPTX / AMDGPU.
  OffloadArch Arch =
      StringToOffloadArch(getProcessorFromTargetID(Triple, ArchStr));
  if (!SuppressError && Triple.isNVPTX() &&
      (Arch == OffloadArch::UNKNOWN || !IsNVIDIAOffloadArch(Arch))) {
    C.getDriver().Diag(clang::diag::err_drv_offload_bad_gpu_arch)
        << "CUDA" << ArchStr;
    return StringRef();
  } else if (!SuppressError && Triple.isAMDGPU() &&
             (Arch == OffloadArch::UNKNOWN || !IsAMDOffloadArch(Arch))) {
    C.getDriver().Diag(clang::diag::err_drv_offload_bad_gpu_arch)
        << "HIP" << ArchStr;
    return StringRef();
  }

  if (IsNVIDIAOffloadArch(Arch))
    return Args.MakeArgStringRef(OffloadArchToString(Arch));

  if (IsAMDOffloadArch(Arch)) {
    llvm::StringMap<bool> Features;
    auto HIPTriple = getHIPOffloadTargetTriple(C.getDriver(), C.getInputArgs());
    if (!HIPTriple)
      return StringRef();
    auto Arch = parseTargetID(*HIPTriple, ArchStr, &Features);
    if (!Arch) {
      C.getDriver().Diag(clang::diag::err_drv_bad_target_id) << ArchStr;
      C.setContainsError();
      return StringRef();
    }
    return Args.MakeArgStringRef(getCanonicalTargetID(*Arch, Features));
  }

  // If the input isn't CUDA or HIP just return the architecture.
  return ArchStr;
}

/// Checks if the set offloading architectures does not conflict. Returns the
/// incompatible pair if a conflict occurs.
static std::optional<std::pair<llvm::StringRef, llvm::StringRef>>
getConflictOffloadArchCombination(const llvm::DenseSet<StringRef> &Archs,
                                  llvm::Triple Triple) {
  if (!Triple.isAMDGPU())
    return std::nullopt;

  std::set<StringRef> ArchSet;
  llvm::copy(Archs, std::inserter(ArchSet, ArchSet.begin()));
  return getConflictTargetIDCombination(ArchSet);
}

llvm::DenseSet<StringRef>
Driver::getOffloadArchs(Compilation &C, const llvm::opt::DerivedArgList &Args,
                        Action::OffloadKind Kind, const ToolChain *TC,
                        bool SuppressError) const {
  if (!TC)
    TC = &C.getDefaultToolChain();

  // --offload and --offload-arch options are mutually exclusive.
  if (Args.hasArgNoClaim(options::OPT_offload_EQ) &&
      Args.hasArgNoClaim(options::OPT_offload_arch_EQ,
                         options::OPT_no_offload_arch_EQ)) {
    C.getDriver().Diag(diag::err_opt_not_valid_with_opt)
        << "--offload"
        << (Args.hasArgNoClaim(options::OPT_offload_arch_EQ)
                ? "--offload-arch"
                : "--no-offload-arch");
  }

  if (KnownArchs.contains(TC))
    return KnownArchs.lookup(TC);

  llvm::DenseSet<StringRef> Archs;
  for (auto *Arg : Args) {
    // Extract any '--[no-]offload-arch' arguments intended for this toolchain.
    std::unique_ptr<llvm::opt::Arg> ExtractedArg = nullptr;
    if (Kind == Action::OFK_SYCL) {
      // For SYCL based offloading, we allow for -Xsycl-target-backend
      // and -Xsycl-target-backend=<target> for specifying options.
      if (Arg->getOption().matches(options::OPT_Xsycl_backend_EQ) &&
          llvm::Triple(Arg->getValue(0)) == TC->getTriple()) {
        Arg->claim();
        unsigned Index = Args.getBaseArgs().MakeIndex(Arg->getValue(1));
        ExtractedArg = getOpts().ParseOneArg(Args, Index);
        Arg = ExtractedArg.get();
      } else if (Arg->getOption().matches(options::OPT_Xsycl_backend)) {
        unsigned Index = Args.getBaseArgs().MakeIndex(Arg->getValue(0));
        ExtractedArg = getOpts().ParseOneArg(Args, Index);
        Arg = ExtractedArg.get();
      }
    } else {
      if (Arg->getOption().matches(options::OPT_Xopenmp_target_EQ) &&
          ToolChain::getOpenMPTriple(Arg->getValue(0)) == TC->getTriple()) {
        Arg->claim();
        unsigned Index = Args.getBaseArgs().MakeIndex(Arg->getValue(1));
        ExtractedArg = getOpts().ParseOneArg(Args, Index);
        Arg = ExtractedArg.get();
      }
    }

    // Add or remove the seen architectures in order of appearance. If an
    // invalid architecture is given we simply exit.
    if (Arg->getOption().matches(options::OPT_offload_arch_EQ)) {
      for (StringRef Arch : llvm::split(Arg->getValue(), ",")) {
        if (Arch == "native" || Arch.empty()) {
          auto GPUsOrErr = TC->getSystemGPUArchs(Args);
          if (!GPUsOrErr) {
            if (SuppressError)
              llvm::consumeError(GPUsOrErr.takeError());
            else
              TC->getDriver().Diag(diag::err_drv_undetermined_gpu_arch)
                  << llvm::Triple::getArchTypeName(TC->getArch())
                  << llvm::toString(GPUsOrErr.takeError()) << "--offload-arch";
            continue;
          }

          for (auto ArchStr : *GPUsOrErr) {
            Archs.insert(
                getCanonicalArchString(C, Args, Args.MakeArgString(ArchStr),
                                       TC->getTriple(), SuppressError));
          }
        } else {
          StringRef ArchStr = getCanonicalArchString(
              C, Args, Arch, TC->getTriple(), SuppressError);
          if (ArchStr.empty())
            return Archs;
          Archs.insert(ArchStr);
        }
      }
    } else if (Arg->getOption().matches(options::OPT_no_offload_arch_EQ)) {
      for (StringRef Arch : llvm::split(Arg->getValue(), ",")) {
        if (Arch == "all") {
          Archs.clear();
        } else {
          StringRef ArchStr = getCanonicalArchString(
              C, Args, Arch, TC->getTriple(), SuppressError);
          if (ArchStr.empty())
            return Archs;
          Archs.erase(ArchStr);
        }
      }
    }
  }

  if (auto ConflictingArchs =
          getConflictOffloadArchCombination(Archs, TC->getTriple())) {
    C.getDriver().Diag(clang::diag::err_drv_bad_offload_arch_combo)
        << ConflictingArchs->first << ConflictingArchs->second;
    C.setContainsError();
  }

  // Skip filling defaults if we're just querying what is availible.
  if (SuppressError)
    return Archs;

  if (Archs.empty()) {
    if (Kind == Action::OFK_Cuda)
      Archs.insert(OffloadArchToString(OffloadArch::CudaDefault));
    else if (Kind == Action::OFK_HIP)
      Archs.insert(OffloadArchToString(OffloadArch::HIPDefault));
    else if (Kind == Action::OFK_OpenMP)
      Archs.insert(StringRef());
    else if (Kind == Action::OFK_SYCL) {
      // For SYCL offloading, we need to check the triple for NVPTX or AMDGPU.
      // The default arch is set for NVPTX if not provided.  For AMDGPU, emit
      // an error as the user is responsible to set the arch.
      if (TC->getTriple().isNVPTX())
        Archs.insert(OffloadArchToString(OffloadArch::SM_50));
      else if (TC->getTriple().isAMDGPU())
        C.getDriver().Diag(clang::diag::err_drv_sycl_missing_amdgpu_arch)
            << 1 << TC->getTriple().str();
      else
        Archs.insert(StringRef());
    }
  } else {
    Args.ClaimAllArgs(options::OPT_offload_arch_EQ);
    Args.ClaimAllArgs(options::OPT_no_offload_arch_EQ);
  }

  return Archs;
}

Action *Driver::BuildOffloadingActions(Compilation &C,
                                       llvm::opt::DerivedArgList &Args,
                                       const InputTy &Input,
                                       Action *HostAction) const {
  // Don't build offloading actions if explicitly disabled or we do not have a
  // valid source input and compile action to embed it in. If preprocessing only
  // ignore embedding.
  if (offloadHostOnly() || !types::isSrcFile(Input.first) ||
      !(isa<CompileJobAction>(HostAction) ||
        getFinalPhase(Args) == phases::Preprocess))
    return HostAction;

  ActionList OffloadActions;
  OffloadAction::DeviceDependences DDeps;

  const Action::OffloadKind OffloadKinds[] = {
      Action::OFK_OpenMP, Action::OFK_Cuda, Action::OFK_HIP, Action::OFK_SYCL};

  for (Action::OffloadKind Kind : OffloadKinds) {
    SmallVector<const ToolChain *, 2> ToolChains;
    ActionList DeviceActions;

    auto TCRange = C.getOffloadToolChains(Kind);
    for (auto TI = TCRange.first, TE = TCRange.second; TI != TE; ++TI)
      ToolChains.push_back(TI->second);

    if (ToolChains.empty())
      continue;

    types::ID InputType = Input.first;
    const Arg *InputArg = Input.second;

    // The toolchain can be active for unsupported file types.
    if ((Kind == Action::OFK_Cuda && !types::isCuda(InputType)) ||
        (Kind == Action::OFK_HIP && !types::isHIP(InputType)))
      continue;

    // Get the product of all bound architectures and toolchains.
    SmallVector<std::pair<const ToolChain *, StringRef>> TCAndArchs;
    for (const ToolChain *TC : ToolChains) {
      llvm::DenseSet<StringRef> Arches = getOffloadArchs(C, Args, Kind, TC);
      SmallVector<StringRef, 0> Sorted(Arches.begin(), Arches.end());
      llvm::sort(Sorted);
      for (StringRef Arch : Sorted)
        TCAndArchs.push_back(std::make_pair(TC, Arch));
<<<<<<< HEAD
    llvm::sort(TCAndArchs, llvm::less_second());
=======
    }
>>>>>>> 4fe5a3cc

    for (unsigned I = 0, E = TCAndArchs.size(); I != E; ++I)
      DeviceActions.push_back(C.MakeAction<InputAction>(*InputArg, InputType));

    if (DeviceActions.empty())
      return HostAction;

    auto PL = types::getCompilationPhases(*this, Args, InputType);

    for (phases::ID Phase : PL) {
      if (Phase == phases::Link) {
        assert(Phase == PL.back() && "linking must be final compilation step.");
        break;
      }

      // Assemble actions are not used for the SYCL device side.  Both compile
      // and backend actions are used to generate IR and textual IR if needed.
      if (Kind == Action::OFK_SYCL && Phase == phases::Assemble)
        continue;

      auto TCAndArch = TCAndArchs.begin();
      for (Action *&A : DeviceActions) {
        if (A->getType() == types::TY_Nothing)
          continue;

        // Propagate the ToolChain so we can use it in ConstructPhaseAction.
        A->propagateDeviceOffloadInfo(Kind, TCAndArch->second.data(),
                                      TCAndArch->first);
        A = ConstructPhaseAction(C, Args, Phase, A, Kind);

        if (isa<CompileJobAction>(A) && isa<CompileJobAction>(HostAction) &&
            Kind == Action::OFK_OpenMP &&
            HostAction->getType() != types::TY_Nothing) {
          // OpenMP offloading has a dependency on the host compile action to
          // identify which declarations need to be emitted. This shouldn't be
          // collapsed with any other actions so we can use it in the device.
          HostAction->setCannotBeCollapsedWithNextDependentAction();
          OffloadAction::HostDependence HDep(
              *HostAction, *C.getSingleOffloadToolChain<Action::OFK_Host>(),
              TCAndArch->second.data(), Kind);
          OffloadAction::DeviceDependences DDep;
          DDep.add(*A, *TCAndArch->first, TCAndArch->second.data(), Kind);
          A = C.MakeAction<OffloadAction>(HDep, DDep);
        }

        ++TCAndArch;
      }
    }
    // Use of -fsycl-device-obj=spirv converts the original LLVM-IR file to
    // SPIR-V for later consumption.
    for (Action *&A : DeviceActions) {
      if (!Args.getLastArgValue(options::OPT_fsycl_device_obj_EQ)
               .equals_insensitive("spirv") ||
          Kind != Action::OFK_SYCL || A->getType() != types::TY_LLVM_BC)
        continue;
      A = C.MakeAction<SPIRVTranslatorJobAction>(A, types::TY_SPIRV);
    }

    // Compiling HIP in non-RDC mode requires linking each action individually.
    for (Action *&A : DeviceActions) {
      if ((A->getType() != types::TY_Object &&
           A->getType() != types::TY_LTO_BC) ||
          Kind != Action::OFK_HIP ||
          Args.hasFlag(options::OPT_fgpu_rdc, options::OPT_fno_gpu_rdc, false))
        continue;
      ActionList LinkerInput = {A};
      A = C.MakeAction<LinkJobAction>(LinkerInput, types::TY_Image);
    }

    auto TCAndArch = TCAndArchs.begin();
    for (Action *A : DeviceActions) {
      DDeps.add(*A, *TCAndArch->first, TCAndArch->second.data(), Kind);
      OffloadAction::DeviceDependences DDep;
      DDep.add(*A, *TCAndArch->first, TCAndArch->second.data(), Kind);

      // Compiling CUDA in non-RDC mode uses the PTX output if available.
      for (Action *Input : A->getInputs())
        if (Kind == Action::OFK_Cuda && A->getType() == types::TY_Object &&
            !Args.hasFlag(options::OPT_fgpu_rdc, options::OPT_fno_gpu_rdc,
                          false))
          DDep.add(*Input, *TCAndArch->first, TCAndArch->second.data(), Kind);
      OffloadActions.push_back(C.MakeAction<OffloadAction>(DDep, A->getType()));

      ++TCAndArch;
    }
  }

  // HIP code in non-RDC mode will bundle the output if it invoked the linker.
  bool ShouldBundleHIP =
      C.isOffloadingHostKind(Action::OFK_HIP) &&
      Args.hasFlag(options::OPT_gpu_bundle_output,
                   options::OPT_no_gpu_bundle_output, true) &&
      !Args.hasFlag(options::OPT_fgpu_rdc, options::OPT_fno_gpu_rdc, false) &&
      !llvm::any_of(OffloadActions,
                    [](Action *A) { return A->getType() != types::TY_Image; });

  // All kinds exit now in device-only mode except for non-RDC mode HIP.
  if (offloadDeviceOnly() && !ShouldBundleHIP)
    return C.MakeAction<OffloadAction>(DDeps, types::TY_Nothing);

  if (OffloadActions.empty())
    return HostAction;

  OffloadAction::DeviceDependences DDep;
  if (C.isOffloadingHostKind(Action::OFK_Cuda) &&
      !Args.hasFlag(options::OPT_fgpu_rdc, options::OPT_fno_gpu_rdc, false)) {
    // If we are not in RDC-mode we just emit the final CUDA fatbinary for
    // each translation unit without requiring any linking.
    Action *FatbinAction =
        C.MakeAction<LinkJobAction>(OffloadActions, types::TY_CUDA_FATBIN);
    DDep.add(*FatbinAction, *C.getSingleOffloadToolChain<Action::OFK_Cuda>(),
             nullptr, Action::OFK_Cuda);
  } else if (C.isOffloadingHostKind(Action::OFK_HIP) &&
             !Args.hasFlag(options::OPT_fgpu_rdc, options::OPT_fno_gpu_rdc,
                           false)) {
    // If we are not in RDC-mode we just emit the final HIP fatbinary for each
    // translation unit, linking each input individually.
    Action *FatbinAction =
        C.MakeAction<LinkJobAction>(OffloadActions, types::TY_HIP_FATBIN);
    DDep.add(*FatbinAction, *C.getSingleOffloadToolChain<Action::OFK_HIP>(),
             nullptr, Action::OFK_HIP);
  } else {
    // Package all the offloading actions into a single output that can be
    // embedded in the host and linked.
    Action *PackagerAction =
        C.MakeAction<OffloadPackagerJobAction>(OffloadActions, types::TY_Image);
    DDep.add(*PackagerAction, *C.getSingleOffloadToolChain<Action::OFK_Host>(),
             nullptr, C.getActiveOffloadKinds());
  }

  // HIP wants '--offload-device-only' to create a fatbinary by default.
  if (offloadDeviceOnly())
    return C.MakeAction<OffloadAction>(DDep, types::TY_Nothing);

  // If we are unable to embed a single device output into the host, we need to
  // add each device output as a host dependency to ensure they are still built.
  bool SingleDeviceOutput = !llvm::any_of(OffloadActions, [](Action *A) {
    return A->getType() == types::TY_Nothing;
  }) && isa<CompileJobAction>(HostAction);
  OffloadAction::HostDependence HDep(
      *HostAction, *C.getSingleOffloadToolChain<Action::OFK_Host>(),
      /*BoundArch=*/nullptr, SingleDeviceOutput ? DDep : DDeps);
  return C.MakeAction<OffloadAction>(HDep, SingleDeviceOutput ? DDep : DDeps);
}

Action *Driver::ConstructPhaseAction(
    Compilation &C, const ArgList &Args, phases::ID Phase, Action *Input,
    Action::OffloadKind TargetDeviceOffloadKind) const {
  llvm::PrettyStackTraceString CrashInfo("Constructing phase actions");

  // Some types skip the assembler phase (e.g., llvm-bc), but we can't
  // encode this in the steps because the intermediate type depends on
  // arguments. Just special case here.
  if (Phase == phases::Assemble && Input->getType() != types::TY_PP_Asm)
    return Input;

  // Build the appropriate action.
  switch (Phase) {
  case phases::Link:
    llvm_unreachable("link action invalid here.");
  case phases::IfsMerge:
    llvm_unreachable("ifsmerge action invalid here.");
  case phases::Preprocess: {
    types::ID OutputTy;
    // -M and -MM specify the dependency file name by altering the output type,
    // -if -MD and -MMD are not specified.
    if (Args.hasArg(options::OPT_M, options::OPT_MM) &&
        !Args.hasArg(options::OPT_MD, options::OPT_MMD)) {
      OutputTy = types::TY_Dependencies;
    } else {
      OutputTy = Input->getType();
      // For these cases, the preprocessor is only translating forms, the Output
      // still needs preprocessing.
      if (!Args.hasFlag(options::OPT_frewrite_includes,
                        options::OPT_fno_rewrite_includes, false) &&
          !Args.hasFlag(options::OPT_frewrite_imports,
                        options::OPT_fno_rewrite_imports, false) &&
          !Args.hasFlag(options::OPT_fdirectives_only,
                        options::OPT_fno_directives_only, false) &&
          !CCGenDiagnostics)
        OutputTy = types::getPreprocessedType(OutputTy);
      assert(OutputTy != types::TY_INVALID &&
             "Cannot preprocess this input type!");
    }
    types::ID HostPPType = types::getPreprocessedType(Input->getType());
    if (Args.hasArg(options::OPT_fsycl) && HostPPType != types::TY_INVALID &&
        !Args.hasArg(options::OPT_fno_sycl_use_footer) &&
        TargetDeviceOffloadKind == Action::OFK_None &&
        Input->getType() != types::TY_CUDA_DEVICE) {
      // Performing a host compilation with -fsycl.  Append the integration
      // footer to the source file.
      auto *AppendFooter =
          C.MakeAction<AppendFooterJobAction>(Input, Input->getType());
      // FIXME: There are 2 issues with dependency generation in regards to
      // the integration footer that need to be addressed.
      // 1) Input file referenced on the RHS of a dependency is based on the
      //    input src, which is a temporary.  We want this to be the true
      //    user input src file.
      // 2) When generating dependencies against a preprocessed file, header
      //    file information (using -MD or-MMD) is not provided.
      return C.MakeAction<PreprocessJobAction>(AppendFooter, OutputTy);
    }
    return C.MakeAction<PreprocessJobAction>(Input, OutputTy);
  }
  case phases::Precompile: {
    // API extraction should not generate an actual precompilation action.
    if (Args.hasArg(options::OPT_extract_api))
      return C.MakeAction<ExtractAPIJobAction>(Input, types::TY_API_INFO);

    // With 'fexperimental-modules-reduced-bmi', we don't want to run the
    // precompile phase unless the user specified '--precompile'. In the case
    // the '--precompile' flag is enabled, we will try to emit the reduced BMI
    // as a by product in GenerateModuleInterfaceAction.
    if (Args.hasArg(options::OPT_modules_reduced_bmi) &&
        !Args.getLastArg(options::OPT__precompile))
      return Input;

    types::ID OutputTy = getPrecompiledType(Input->getType());
    assert(OutputTy != types::TY_INVALID &&
           "Cannot precompile this input type!");

    // If we're given a module name, precompile header file inputs as a
    // module, not as a precompiled header.
    const char *ModName = nullptr;
    if (OutputTy == types::TY_PCH) {
      if (Arg *A = Args.getLastArg(options::OPT_fmodule_name_EQ))
        ModName = A->getValue();
      if (ModName)
        OutputTy = types::TY_ModuleFile;
    }

    if (Args.hasArg(options::OPT_fsyntax_only)) {
      // Syntax checks should not emit a PCH file
      OutputTy = types::TY_Nothing;
    }

    return C.MakeAction<PrecompileJobAction>(Input, OutputTy);
  }
  case phases::Compile: {
    if (Args.hasArg(options::OPT_fsyntax_only))
      return C.MakeAction<CompileJobAction>(Input, types::TY_Nothing);
    if (Args.hasArg(options::OPT_rewrite_objc))
      return C.MakeAction<CompileJobAction>(Input, types::TY_RewrittenObjC);
    if (Args.hasArg(options::OPT_rewrite_legacy_objc))
      return C.MakeAction<CompileJobAction>(Input,
                                            types::TY_RewrittenLegacyObjC);
    if (Args.hasArg(options::OPT__analyze))
      return C.MakeAction<AnalyzeJobAction>(Input, types::TY_Plist);
    if (Args.hasArg(options::OPT__migrate))
      return C.MakeAction<MigrateJobAction>(Input, types::TY_Remap);
    if (Args.hasArg(options::OPT_emit_ast))
      return C.MakeAction<CompileJobAction>(Input, types::TY_AST);
    if (Args.hasArg(options::OPT_emit_cir))
      return C.MakeAction<CompileJobAction>(Input, types::TY_CIR);
    if (Args.hasArg(options::OPT_module_file_info))
      return C.MakeAction<CompileJobAction>(Input, types::TY_ModuleFile);
    if (Args.hasArg(options::OPT_verify_pch))
      return C.MakeAction<VerifyPCHJobAction>(Input, types::TY_Nothing);
    if (Args.hasArg(options::OPT_extract_api))
      return C.MakeAction<ExtractAPIJobAction>(Input, types::TY_API_INFO);
    return C.MakeAction<CompileJobAction>(Input, types::TY_LLVM_BC);
  }
  case phases::Backend: {
    if (isUsingLTO() && TargetDeviceOffloadKind == Action::OFK_None) {
      types::ID Output;
      if (Args.hasArg(options::OPT_ffat_lto_objects) &&
          !Args.hasArg(options::OPT_emit_llvm))
        Output = types::TY_PP_Asm;
      else if (Args.hasArg(options::OPT_S))
        Output = types::TY_LTO_IR;
      else
        Output = types::TY_LTO_BC;
      return C.MakeAction<BackendJobAction>(Input, Output);
    }
    if (isUsingLTO(/* IsOffload */ true) &&
        TargetDeviceOffloadKind != Action::OFK_None) {
      types::ID Output =
          Args.hasArg(options::OPT_S) ? types::TY_LTO_IR : types::TY_LTO_BC;
      if (getUseNewOffloadingDriver() &&
          getLTOMode(/*IsDeviceOffloadAction=*/true) == LTOK_Thin &&
          TargetDeviceOffloadKind == Action::OFK_SYCL) {
        // For SYCL with thinLTO, run sycl-post-link, extract the BC files from
        // the output table, run the backend on each output table.
        llvm::Triple OffloadTriple =
            Input->getOffloadingToolChain()->getTriple();
        SYCLPostLinkJobAction *TypedPostLinkAction =
            C.MakeAction<SYCLPostLinkJobAction>(Input, types::TY_Tempfiletable,
                                                types::TY_Tempfiletable);
        TypedPostLinkAction->setRTSetsSpecConstants(
            OffloadTriple.isSPIROrSPIRV() && !OffloadTriple.isSPIRAOT());
        auto *TypedExtractIRFilesAction = C.MakeAction<FileTableTformJobAction>(
            TypedPostLinkAction, types::TY_Tempfilelist,
            types::TY_Tempfilelist);

        TypedExtractIRFilesAction->addExtractColumnTform(
            FileTableTformJobAction::COL_CODE, false /*drop titles*/);
        auto *OutputAction =
            C.MakeAction<BackendJobAction>(TypedExtractIRFilesAction, Output);

        auto *ForEach = C.MakeAction<ForEachWrappingAction>(
            TypedExtractIRFilesAction, OutputAction);
        // This final job is mostly a no-op, but we need it to set the Action
        // type to Tempfilelist which is expected by clang-offload-packager.
        auto *ExtractBCFiles = C.MakeAction<FileTableTformJobAction>(
            ForEach, types::TY_Tempfilelist, types::TY_Tempfilelist);
        ExtractBCFiles->addExtractColumnTform(FileTableTformJobAction::COL_ZERO,
                                              false /*drop titles*/);
        return ExtractBCFiles;
      }
      return C.MakeAction<BackendJobAction>(Input, Output);
    }
    if (Args.hasArg(options::OPT_emit_llvm) ||
        ((TargetDeviceOffloadKind == Action::OFK_SYCL &&
          C.getDriver().getUseNewOffloadingDriver()) ||
         (((Input->getOffloadingToolChain() &&
            Input->getOffloadingToolChain()->getTriple().isAMDGPU()) ||
           TargetDeviceOffloadKind == Action::OFK_HIP) &&
          (Args.hasFlag(options::OPT_fgpu_rdc, options::OPT_fno_gpu_rdc,
                        false) ||
           TargetDeviceOffloadKind == Action::OFK_OpenMP)))) {
      types::ID Output =
          Args.hasArg(options::OPT_S) &&
                  (TargetDeviceOffloadKind == Action::OFK_None ||
                   offloadDeviceOnly() ||
                   (TargetDeviceOffloadKind == Action::OFK_HIP &&
                    !Args.hasFlag(options::OPT_offload_new_driver,
                                  options::OPT_no_offload_new_driver, false)))
              ? types::TY_LLVM_IR
              : types::TY_LLVM_BC;
      return C.MakeAction<BackendJobAction>(Input, Output);
    }
    return C.MakeAction<BackendJobAction>(Input, types::TY_PP_Asm);
  }
  case phases::Assemble:
    return C.MakeAction<AssembleJobAction>(std::move(Input), types::TY_Object);
  }

  llvm_unreachable("invalid phase in ConstructPhaseAction");
}

void Driver::BuildJobs(Compilation &C) const {
  llvm::PrettyStackTraceString CrashInfo("Building compilation jobs");

  Arg *FinalOutput = C.getArgs().getLastArg(options::OPT_o);

  // It is an error to provide a -o option if we are making multiple output
  // files. There are exceptions:
  //
  // IfsMergeJob: when generating interface stubs enabled we want to be able to
  // generate the stub file at the same time that we generate the real
  // library/a.out. So when a .o, .so, etc are the output, with clang interface
  // stubs there will also be a .ifs and .ifso at the same location.
  //
  // CompileJob of type TY_IFS_CPP: when generating interface stubs is enabled
  // and -c is passed, we still want to be able to generate a .ifs file while
  // we are also generating .o files. So we allow more than one output file in
  // this case as well.
  //
  // OffloadClass of type TY_Nothing: device-only output will place many outputs
  // into a single offloading action. We should count all inputs to the action
  // as outputs. Also ignore device-only outputs if we're compiling with
  // -fsyntax-only.
  if (FinalOutput) {
    unsigned NumOutputs = 0;
    unsigned NumIfsOutputs = 0;
    for (const Action *A : C.getActions()) {
      if (A->getType() != types::TY_Nothing &&
          A->getType() != types::TY_DX_CONTAINER &&
          !(A->getKind() == Action::IfsMergeJobClass ||
            (A->getType() == clang::driver::types::TY_IFS_CPP &&
             A->getKind() == clang::driver::Action::CompileJobClass &&
             0 == NumIfsOutputs++) ||
            (A->getKind() == Action::BindArchClass && A->getInputs().size() &&
             A->getInputs().front()->getKind() == Action::IfsMergeJobClass)))
        ++NumOutputs;
      else if (A->getKind() == Action::OffloadClass &&
               A->getType() == types::TY_Nothing &&
               !C.getArgs().hasArg(options::OPT_fsyntax_only))
        NumOutputs += A->size();
    }

    if (NumOutputs > 1) {
      Diag(clang::diag::err_drv_output_argument_with_multiple_files);
      FinalOutput = nullptr;
    }
  }

  const llvm::Triple &RawTriple = C.getDefaultToolChain().getTriple();

  // Collect the list of architectures.
  llvm::StringSet<> ArchNames;
  if (RawTriple.isOSBinFormatMachO())
    for (const Arg *A : C.getArgs())
      if (A->getOption().matches(options::OPT_arch))
        ArchNames.insert(A->getValue());

  // Set of (Action, canonical ToolChain triple) pairs we've built jobs for.
  std::map<std::pair<const Action *, std::string>, InputInfoList> CachedResults;
  for (Action *A : C.getActions()) {
    // If we are linking an image for multiple archs then the linker wants
    // -arch_multiple and -final_output <final image name>. Unfortunately, this
    // doesn't fit in cleanly because we have to pass this information down.
    //
    // FIXME: This is a hack; find a cleaner way to integrate this into the
    // process.
    const char *LinkingOutput = nullptr;
    if (isa<LipoJobAction>(A)) {
      if (FinalOutput)
        LinkingOutput = FinalOutput->getValue();
      else
        LinkingOutput = getDefaultImageName();
    }

    BuildJobsForAction(C, A, &C.getDefaultToolChain(),
                       /*BoundArch*/ StringRef(),
                       /*AtTopLevel*/ true,
                       /*MultipleArchs*/ ArchNames.size() > 1,
                       /*LinkingOutput*/ LinkingOutput, CachedResults,
                       /*TargetDeviceOffloadKind*/ Action::OFK_None);
  }

  // If we have more than one job, then disable integrated-cc1 for now. Do this
  // also when we need to report process execution statistics.
  if (C.getJobs().size() > 1 || CCPrintProcessStats)
    for (auto &J : C.getJobs())
      J.InProcess = false;

  if (CCPrintProcessStats) {
    C.setPostCallback([=](const Command &Cmd, int Res) {
      std::optional<llvm::sys::ProcessStatistics> ProcStat =
          Cmd.getProcessStatistics();
      if (!ProcStat)
        return;

      const char *LinkingOutput = nullptr;
      if (FinalOutput)
        LinkingOutput = FinalOutput->getValue();
      else if (!Cmd.getOutputFilenames().empty())
        LinkingOutput = Cmd.getOutputFilenames().front().c_str();
      else
        LinkingOutput = getDefaultImageName();

      if (CCPrintStatReportFilename.empty()) {
        using namespace llvm;
        // Human readable output.
        outs() << sys::path::filename(Cmd.getExecutable()) << ": "
               << "output=" << LinkingOutput;
        outs() << ", total="
               << format("%.3f", ProcStat->TotalTime.count() / 1000.) << " ms"
               << ", user="
               << format("%.3f", ProcStat->UserTime.count() / 1000.) << " ms"
               << ", mem=" << ProcStat->PeakMemory << " Kb\n";
      } else {
        // CSV format.
        std::string Buffer;
        llvm::raw_string_ostream Out(Buffer);
        llvm::sys::printArg(Out, llvm::sys::path::filename(Cmd.getExecutable()),
                            /*Quote*/ true);
        Out << ',';
        llvm::sys::printArg(Out, LinkingOutput, true);
        Out << ',' << ProcStat->TotalTime.count() << ','
            << ProcStat->UserTime.count() << ',' << ProcStat->PeakMemory
            << '\n';
        Out.flush();
        std::error_code EC;
        llvm::raw_fd_ostream OS(CCPrintStatReportFilename, EC,
                                llvm::sys::fs::OF_Append |
                                    llvm::sys::fs::OF_Text);
        if (EC)
          return;
        auto L = OS.lock();
        if (!L) {
          llvm::errs() << "ERROR: Cannot lock file "
                       << CCPrintStatReportFilename << ": "
                       << toString(L.takeError()) << "\n";
          return;
        }
        OS << Buffer;
        OS.flush();
      }
    });
  }

  // If the user passed -Qunused-arguments or there were errors, don't warn
  // about any unused arguments.
  if (Diags.hasErrorOccurred() ||
      C.getArgs().hasArg(options::OPT_Qunused_arguments))
    return;

  // Claim -fdriver-only here.
  (void)C.getArgs().hasArg(options::OPT_fdriver_only);
  // Claim -### here.
  (void)C.getArgs().hasArg(options::OPT__HASH_HASH_HASH);

  // Claim --driver-mode, --rsp-quoting, it was handled earlier.
  (void)C.getArgs().hasArg(options::OPT_driver_mode);
  (void)C.getArgs().hasArg(options::OPT_rsp_quoting);

  bool HasAssembleJob = llvm::any_of(C.getJobs(), [](auto &J) {
    // Match ClangAs and other derived assemblers of Tool. ClangAs uses a
    // longer ShortName "clang integrated assembler" while other assemblers just
    // use "assembler".
    return strstr(J.getCreator().getShortName(), "assembler");
  });
  for (Arg *A : C.getArgs()) {
    // FIXME: It would be nice to be able to send the argument to the
    // DiagnosticsEngine, so that extra values, position, and so on could be
    // printed.
    if (!A->isClaimed()) {
      if (A->getOption().hasFlag(options::NoArgumentUnused))
        continue;

      // Suppress the warning automatically if this is just a flag, and it is an
      // instance of an argument we already claimed.
      const Option &Opt = A->getOption();
      if (Opt.getKind() == Option::FlagClass) {
        bool DuplicateClaimed = false;

        for (const Arg *AA : C.getArgs().filtered(&Opt)) {
          if (AA->isClaimed()) {
            DuplicateClaimed = true;
            break;
          }
        }

        if (DuplicateClaimed)
          continue;
      }

      // In clang-cl, don't mention unknown arguments here since they have
      // already been warned about.
      if (!IsCLMode() || !A->getOption().matches(options::OPT_UNKNOWN)) {
        if (A->getOption().hasFlag(options::TargetSpecific) &&
            !A->isIgnoredTargetSpecific() && !HasAssembleJob &&
            // When for example -### or -v is used
            // without a file, target specific options are not
            // consumed/validated.
            // Instead emitting an error emit a warning instead.
            !C.getActions().empty()) {
          Diag(diag::err_drv_unsupported_opt_for_target)
              << A->getSpelling() << getTargetTriple();
        } else {
          Diag(clang::diag::warn_drv_unused_argument)
              << A->getAsString(C.getArgs());
        }
      }
    }
  }
}

namespace {
/// Utility class to control the collapse of dependent actions and select the
/// tools accordingly.
class ToolSelector final {
  /// The tool chain this selector refers to.
  const ToolChain &TC;

  /// The compilation this selector refers to.
  const Compilation &C;

  /// The base action this selector refers to.
  const JobAction *BaseAction;

  /// Set to true if the current toolchain refers to host actions.
  bool IsHostSelector;

  /// Set to true if save-temps and embed-bitcode functionalities are active.
  bool SaveTemps;
  bool EmbedBitcode;

  /// Get previous dependent action or null if that does not exist. If
  /// \a CanBeCollapsed is false, that action must be legal to collapse or
  /// null will be returned.
  const JobAction *getPrevDependentAction(const ActionList &Inputs,
                                          ActionList &SavedOffloadAction,
                                          bool CanBeCollapsed = true) {
    // An option can be collapsed only if it has a single input.
    if (Inputs.size() != 1)
      return nullptr;

    Action *CurAction = *Inputs.begin();
    if (CanBeCollapsed &&
        !CurAction->isCollapsingWithNextDependentActionLegal())
      return nullptr;

    // If the input action is an offload action. Look through it and save any
    // offload action that can be dropped in the event of a collapse.
    if (auto *OA = dyn_cast<OffloadAction>(CurAction)) {
      // If the dependent action is a device action, we will attempt to collapse
      // only with other device actions. Otherwise, we would do the same but
      // with host actions only.
      if (!IsHostSelector) {
        if (OA->hasSingleDeviceDependence(/*DoNotConsiderHostActions=*/true)) {
          CurAction =
              OA->getSingleDeviceDependence(/*DoNotConsiderHostActions=*/true);
          if (CanBeCollapsed &&
              !CurAction->isCollapsingWithNextDependentActionLegal())
            return nullptr;
          SavedOffloadAction.push_back(OA);
          return dyn_cast<JobAction>(CurAction);
        }
      } else if (OA->hasHostDependence()) {
        CurAction = OA->getHostDependence();
        if (CanBeCollapsed &&
            !CurAction->isCollapsingWithNextDependentActionLegal())
          return nullptr;
        SavedOffloadAction.push_back(OA);
        return dyn_cast<JobAction>(CurAction);
      }
      return nullptr;
    }

    return dyn_cast<JobAction>(CurAction);
  }

  /// Return true if an assemble action can be collapsed.
  bool canCollapseAssembleAction() const {
    return TC.useIntegratedAs() && !SaveTemps &&
           !C.getArgs().hasArg(options::OPT_via_file_asm) &&
           !C.getArgs().hasArg(options::OPT__SLASH_FA) &&
           !C.getArgs().hasArg(options::OPT__SLASH_Fa) &&
           !C.getArgs().hasArg(options::OPT_dxc_Fc);
  }

  /// Return true if a preprocessor action can be collapsed.
  bool canCollapsePreprocessorAction() const {
    return !C.getArgs().hasArg(options::OPT_no_integrated_cpp) &&
           !C.getArgs().hasArg(options::OPT_traditional_cpp) && !SaveTemps &&
           !C.getArgs().hasArg(options::OPT_rewrite_objc);
  }

  /// Struct that relates an action with the offload actions that would be
  /// collapsed with it.
  struct JobActionInfo final {
    /// The action this info refers to.
    const JobAction *JA = nullptr;
    /// The offload actions we need to take care off if this action is
    /// collapsed.
    ActionList SavedOffloadAction;
  };

  /// Append collapsed offload actions from the give nnumber of elements in the
  /// action info array.
  static void AppendCollapsedOffloadAction(ActionList &CollapsedOffloadAction,
                                           ArrayRef<JobActionInfo> &ActionInfo,
                                           unsigned ElementNum) {
    assert(ElementNum <= ActionInfo.size() && "Invalid number of elements.");
    for (unsigned I = 0; I < ElementNum; ++I)
      CollapsedOffloadAction.append(ActionInfo[I].SavedOffloadAction.begin(),
                                    ActionInfo[I].SavedOffloadAction.end());
  }

  /// Functions that attempt to perform the combining. They detect if that is
  /// legal, and if so they update the inputs \a Inputs and the offload action
  /// that were collapsed in \a CollapsedOffloadAction. A tool that deals with
  /// the combined action is returned. If the combining is not legal or if the
  /// tool does not exist, null is returned.
  /// Currently three kinds of collapsing are supported:
  ///  - Assemble + Backend + Compile;
  ///  - Assemble + Backend ;
  ///  - Backend + Compile.
  const Tool *
  combineAssembleBackendCompile(ArrayRef<JobActionInfo> ActionInfo,
                                ActionList &Inputs,
                                ActionList &CollapsedOffloadAction) {
    if (ActionInfo.size() < 3 || !canCollapseAssembleAction())
      return nullptr;
    auto *AJ = dyn_cast<AssembleJobAction>(ActionInfo[0].JA);
    auto *BJ = dyn_cast<BackendJobAction>(ActionInfo[1].JA);
    auto *CJ = dyn_cast<CompileJobAction>(ActionInfo[2].JA);
    if (!AJ || !BJ || !CJ)
      return nullptr;

    // Get compiler tool.
    const Tool *T = TC.SelectTool(*CJ);
    if (!T)
      return nullptr;

    // Can't collapse if we don't have codegen support unless we are
    // emitting LLVM IR.
    bool OutputIsLLVM = types::isLLVMIR(ActionInfo[0].JA->getType());
    if (!T->hasIntegratedBackend() && !(OutputIsLLVM && T->canEmitIR()))
      return nullptr;

    // When using -fembed-bitcode, it is required to have the same tool (clang)
    // for both CompilerJA and BackendJA. Otherwise, combine two stages.
    if (EmbedBitcode) {
      const Tool *BT = TC.SelectTool(*BJ);
      if (BT == T)
        return nullptr;
    }

    if (!T->hasIntegratedAssembler())
      return nullptr;

    Inputs = CJ->getInputs();
    AppendCollapsedOffloadAction(CollapsedOffloadAction, ActionInfo,
                                 /*NumElements=*/3);
    return T;
  }
  const Tool *combineAssembleBackend(ArrayRef<JobActionInfo> ActionInfo,
                                     ActionList &Inputs,
                                     ActionList &CollapsedOffloadAction) {
    if (ActionInfo.size() < 2 || !canCollapseAssembleAction())
      return nullptr;
    auto *AJ = dyn_cast<AssembleJobAction>(ActionInfo[0].JA);
    auto *BJ = dyn_cast<BackendJobAction>(ActionInfo[1].JA);
    if (!AJ || !BJ)
      return nullptr;

    // Get backend tool.
    const Tool *T = TC.SelectTool(*BJ);
    if (!T)
      return nullptr;

    if (!T->hasIntegratedAssembler())
      return nullptr;

    Inputs = BJ->getInputs();
    AppendCollapsedOffloadAction(CollapsedOffloadAction, ActionInfo,
                                 /*NumElements=*/2);
    return T;
  }
  const Tool *combineBackendCompile(ArrayRef<JobActionInfo> ActionInfo,
                                    ActionList &Inputs,
                                    ActionList &CollapsedOffloadAction) {
    if (ActionInfo.size() < 2)
      return nullptr;
    auto *BJ = dyn_cast<BackendJobAction>(ActionInfo[0].JA);
    auto *CJ = dyn_cast<CompileJobAction>(ActionInfo[1].JA);
    if (!BJ || !CJ)
      return nullptr;

    // Check if the initial input (to the compile job or its predessor if one
    // exists) is LLVM bitcode. In that case, no preprocessor step is required
    // and we can still collapse the compile and backend jobs when we have
    // -save-temps. I.e. there is no need for a separate compile job just to
    // emit unoptimized bitcode.
    bool InputIsBitcode = true;
    for (size_t i = 1; i < ActionInfo.size(); i++)
      if (ActionInfo[i].JA->getType() != types::TY_LLVM_BC &&
          ActionInfo[i].JA->getType() != types::TY_LTO_BC) {
        InputIsBitcode = false;
        break;
      }
    if (!InputIsBitcode && !canCollapsePreprocessorAction())
      return nullptr;

    // Get compiler tool.
    const Tool *T = TC.SelectTool(*CJ);
    if (!T)
      return nullptr;

    // Can't collapse if we don't have codegen support unless we are
    // emitting LLVM IR.
    bool OutputIsLLVM = types::isLLVMIR(ActionInfo[0].JA->getType());
    if (!T->hasIntegratedBackend() && !(OutputIsLLVM && T->canEmitIR()))
      return nullptr;

    if (T->canEmitIR() && ((SaveTemps && !InputIsBitcode) || EmbedBitcode))
      return nullptr;

    Inputs = CJ->getInputs();
    AppendCollapsedOffloadAction(CollapsedOffloadAction, ActionInfo,
                                 /*NumElements=*/2);
    return T;
  }

  /// Updates the inputs if the obtained tool supports combining with
  /// preprocessor action, and the current input is indeed a preprocessor
  /// action. If combining results in the collapse of offloading actions, those
  /// are appended to \a CollapsedOffloadAction.
  void combineWithPreprocessor(const Tool *T, ActionList &Inputs,
                               ActionList &CollapsedOffloadAction) {
    if (!T || !canCollapsePreprocessorAction() || !T->hasIntegratedCPP())
      return;

    // Attempt to get a preprocessor action dependence.
    ActionList PreprocessJobOffloadActions;
    ActionList NewInputs;
    for (Action *A : Inputs) {
      auto *PJ = getPrevDependentAction({A}, PreprocessJobOffloadActions);
      if (!PJ || !isa<PreprocessJobAction>(PJ)) {
        NewInputs.push_back(A);
        continue;
      }

      // This is legal to combine. Append any offload action we found and add the
      // current input to preprocessor inputs.
      CollapsedOffloadAction.append(PreprocessJobOffloadActions.begin(),
                                    PreprocessJobOffloadActions.end());
      NewInputs.append(PJ->input_begin(), PJ->input_end());
    }
    Inputs = NewInputs;
  }

public:
  ToolSelector(const JobAction *BaseAction, const ToolChain &TC,
               const Compilation &C, bool SaveTemps, bool EmbedBitcode)
      : TC(TC), C(C), BaseAction(BaseAction), SaveTemps(SaveTemps),
        EmbedBitcode(EmbedBitcode) {
    assert(BaseAction && "Invalid base action.");
    IsHostSelector = BaseAction->getOffloadingDeviceKind() == Action::OFK_None;
  }

  /// Check if a chain of actions can be combined and return the tool that can
  /// handle the combination of actions. The pointer to the current inputs \a
  /// Inputs and the list of offload actions \a CollapsedOffloadActions
  /// connected to collapsed actions are updated accordingly. The latter enables
  /// the caller of the selector to process them afterwards instead of just
  /// dropping them. If no suitable tool is found, null will be returned.
  const Tool *getTool(ActionList &Inputs,
                      ActionList &CollapsedOffloadAction) {
    //
    // Get the largest chain of actions that we could combine.
    //

    SmallVector<JobActionInfo, 5> ActionChain(1);
    ActionChain.back().JA = BaseAction;
    while (ActionChain.back().JA) {
      const Action *CurAction = ActionChain.back().JA;

      // Grow the chain by one element.
      ActionChain.resize(ActionChain.size() + 1);
      JobActionInfo &AI = ActionChain.back();

      // Attempt to fill it with the
      AI.JA =
          getPrevDependentAction(CurAction->getInputs(), AI.SavedOffloadAction);
    }

    // Pop the last action info as it could not be filled.
    ActionChain.pop_back();

    //
    // Attempt to combine actions. If all combining attempts failed, just return
    // the tool of the provided action. At the end we attempt to combine the
    // action with any preprocessor action it may depend on.
    //

    const Tool *T = combineAssembleBackendCompile(ActionChain, Inputs,
                                                  CollapsedOffloadAction);
    if (!T)
      T = combineAssembleBackend(ActionChain, Inputs, CollapsedOffloadAction);
    if (!T)
      T = combineBackendCompile(ActionChain, Inputs, CollapsedOffloadAction);
    if (!T) {
      Inputs = BaseAction->getInputs();
      T = TC.SelectTool(*BaseAction);
    }

    combineWithPreprocessor(T, Inputs, CollapsedOffloadAction);
    return T;
  }
};
}

/// Return a string that uniquely identifies the result of a job. The bound arch
/// is not necessarily represented in the toolchain's triple -- for example,
/// armv7 and armv7s both map to the same triple -- so we need both in our map.
/// Also, we need to add the offloading device kind, as the same tool chain can
/// be used for host and device for some programming models, e.g. OpenMP.
static std::string GetTriplePlusArchString(const ToolChain *TC,
                                           StringRef BoundArch,
                                           Action::OffloadKind OffloadKind) {
  std::string TriplePlusArch = TC->getTriple().normalize();
  if (!BoundArch.empty()) {
    TriplePlusArch += "-";
    TriplePlusArch += BoundArch;
  }
  TriplePlusArch += "-";
  TriplePlusArch += Action::GetOffloadKindName(OffloadKind);
  return TriplePlusArch;
}

static void CollectForEachInputs(
    InputInfoList &InputInfos, const Action *SourceAction, const ToolChain *TC,
    StringRef BoundArch, Action::OffloadKind TargetDeviceOffloadKind,
    const std::map<std::pair<const Action *, std::string>, InputInfoList>
        &CachedResults,
    const ForEachWrappingAction *FEA) {
  for (const Action *Input : SourceAction->getInputs()) {
    // Search for the Input, if not in the cache assume actions were collapsed
    // so recurse.
    auto Lookup = CachedResults.find(
        {Input,
         GetTriplePlusArchString(TC, BoundArch, TargetDeviceOffloadKind)});
    if (Lookup != CachedResults.end()) {
      if (!FEA->getSerialActions().count(Input)) {
        InputInfos.append(Lookup->second);
      }
    } else {
      CollectForEachInputs(InputInfos, Input, TC, BoundArch,
                           TargetDeviceOffloadKind, CachedResults, FEA);
    }
  }
}

InputInfoList Driver::BuildJobsForAction(
    Compilation &C, const Action *A, const ToolChain *TC, StringRef BoundArch,
    bool AtTopLevel, bool MultipleArchs, const char *LinkingOutput,
    std::map<std::pair<const Action *, std::string>, InputInfoList>
        &CachedResults,
    Action::OffloadKind TargetDeviceOffloadKind) const {
  std::pair<const Action *, std::string> ActionTC = {
      A, GetTriplePlusArchString(TC, BoundArch, TargetDeviceOffloadKind)};
  auto CachedResult = CachedResults.find(ActionTC);
  if (CachedResult != CachedResults.end()) {
    return CachedResult->second;
  }
  InputInfoList Result = BuildJobsForActionNoCache(
      C, A, TC, BoundArch, AtTopLevel, MultipleArchs, LinkingOutput,
      CachedResults, TargetDeviceOffloadKind);
  CachedResults[ActionTC] = Result;
  return Result;
}

static void handleTimeTrace(Compilation &C, const ArgList &Args,
                            const JobAction *JA, const char *BaseInput,
                            const InputInfo &Result) {
  Arg *A =
      Args.getLastArg(options::OPT_ftime_trace, options::OPT_ftime_trace_EQ);
  if (!A)
    return;
  SmallString<128> Path;
  if (A->getOption().matches(options::OPT_ftime_trace_EQ)) {
    Path = A->getValue();
    if (llvm::sys::fs::is_directory(Path)) {
      SmallString<128> Tmp(Result.getFilename());
      llvm::sys::path::replace_extension(Tmp, "json");
      llvm::sys::path::append(Path, llvm::sys::path::filename(Tmp));
    }
  } else {
    if (Arg *DumpDir = Args.getLastArgNoClaim(options::OPT_dumpdir)) {
      // The trace file is ${dumpdir}${basename}.json. Note that dumpdir may not
      // end with a path separator.
      Path = DumpDir->getValue();
      Path += llvm::sys::path::filename(BaseInput);
    } else {
      Path = Result.getFilename();
    }
    llvm::sys::path::replace_extension(Path, "json");
  }
  const char *ResultFile = C.getArgs().MakeArgString(Path);
  C.addTimeTraceFile(ResultFile, JA);
  C.addResultFile(ResultFile, JA);
}

InputInfoList Driver::BuildJobsForActionNoCache(
    Compilation &C, const Action *A, const ToolChain *TC, StringRef BoundArch,
    bool AtTopLevel, bool MultipleArchs, const char *LinkingOutput,
    std::map<std::pair<const Action *, std::string>, InputInfoList>
        &CachedResults,
    Action::OffloadKind TargetDeviceOffloadKind) const {
  llvm::PrettyStackTraceString CrashInfo("Building compilation jobs");

  InputInfoList OffloadDependencesInputInfo;
  bool BuildingForOffloadDevice = TargetDeviceOffloadKind != Action::OFK_None;
  if (const OffloadAction *OA = dyn_cast<OffloadAction>(A)) {
    // The 'Darwin' toolchain is initialized only when its arguments are
    // computed. Get the default arguments for OFK_None to ensure that
    // initialization is performed before processing the offload action.
    // FIXME: Remove when darwin's toolchain is initialized during construction.
    C.getArgsForToolChain(TC, BoundArch, Action::OFK_None);

    // The offload action is expected to be used in four different situations.
    //
    // a) Set a toolchain/architecture/kind for a host action:
    //    Host Action 1 -> OffloadAction -> Host Action 2
    //
    // b) Set a toolchain/architecture/kind for a device action;
    //    Device Action 1 -> OffloadAction -> Device Action 2
    //
    // c) Specify a device dependence to a host action;
    //    Device Action 1  _
    //                      \
    //      Host Action 1  ---> OffloadAction -> Host Action 2
    //
    // d) Specify a host dependence to a device action.
    //      Host Action 1  _
    //                      \
    //    Device Action 1  ---> OffloadAction -> Device Action 2
    //
    // For a) and b), we just return the job generated for the dependences. For
    // c) and d) we override the current action with the host/device dependence
    // if the current toolchain is host/device and set the offload dependences
    // info with the jobs obtained from the device/host dependence(s).

    // If there is a single device option or has no host action, just generate
    // the job for it.
    if (OA->hasSingleDeviceDependence() || !OA->hasHostDependence()) {
      InputInfoList DevA;
      OA->doOnEachDeviceDependence([&](Action *DepA, const ToolChain *DepTC,
                                       const char *DepBoundArch) {
        DevA.append(BuildJobsForAction(C, DepA, DepTC, DepBoundArch, AtTopLevel,
                                       /*MultipleArchs*/ !!DepBoundArch,
                                       LinkingOutput, CachedResults,
                                       DepA->getOffloadingDeviceKind()));
      });
      return DevA;
    }

    // If 'Action 2' is host, we generate jobs for the device dependences and
    // override the current action with the host dependence. Otherwise, we
    // generate the host dependences and override the action with the device
    // dependence. The dependences can't therefore be a top-level action.
    OA->doOnEachDependence(
        /*IsHostDependence=*/BuildingForOffloadDevice,
        [&](Action *DepA, const ToolChain *DepTC, const char *DepBoundArch) {
          OffloadDependencesInputInfo.append(BuildJobsForAction(
              C, DepA, DepTC, DepBoundArch, /*AtTopLevel=*/false,
              /*MultipleArchs*/ !!DepBoundArch, LinkingOutput, CachedResults,
              DepA->getOffloadingDeviceKind()));
        });

    A = BuildingForOffloadDevice
            ? OA->getSingleDeviceDependence(/*DoNotConsiderHostActions=*/true)
            : OA->getHostDependence();

    // We may have already built this action as a part of the offloading
    // toolchain, return the cached input if so.
    std::pair<const Action *, std::string> ActionTC = {
        OA->getHostDependence(),
        GetTriplePlusArchString(TC, BoundArch, TargetDeviceOffloadKind)};
    if (CachedResults.find(ActionTC) != CachedResults.end()) {
      InputInfoList Inputs = CachedResults[ActionTC];
      Inputs.append(OffloadDependencesInputInfo);
      return Inputs;
    }
  }

  if (const InputAction *IA = dyn_cast<InputAction>(A)) {
    // FIXME: It would be nice to not claim this here; maybe the old scheme of
    // just using Args was better?
    const Arg &Input = IA->getInputArg();
    Input.claim();
    if (Input.getOption().matches(options::OPT_INPUT)) {
      const char *Name = Input.getValue();
      return {InputInfo(A, Name, /* _BaseInput = */ Name)};
    }
    return {InputInfo(A, &Input, /* _BaseInput = */ "")};
  }
  if (const BindArchAction *BAA = dyn_cast<BindArchAction>(A)) {
    const ToolChain *TC;
    StringRef ArchName = BAA->getArchName();

    if (!ArchName.empty())
      TC = &getToolChain(C.getArgs(),
                         computeTargetTriple(*this, TargetTriple,
                                             C.getArgs(), ArchName));
    else
      TC = &C.getDefaultToolChain();

    return BuildJobsForAction(C, *BAA->input_begin(), TC, ArchName, AtTopLevel,
                              MultipleArchs, LinkingOutput, CachedResults,
                              TargetDeviceOffloadKind);
  }

  if (const ForEachWrappingAction *FEA = dyn_cast<ForEachWrappingAction>(A)) {
    // Check that the main action wasn't already processed.
    auto MainActionOutput = CachedResults.find(
        {FEA->getJobAction(),
         GetTriplePlusArchString(TC, BoundArch, TargetDeviceOffloadKind)});
    if (MainActionOutput != CachedResults.end()) {
      // The input was processed on behalf of another foreach.
      // Add entry in cache and return.
      CachedResults[{FEA, GetTriplePlusArchString(TC, BoundArch,
                                                  TargetDeviceOffloadKind)}] =
          MainActionOutput->second;
      return MainActionOutput->second;
    }

    // Build commands for the TFormInput then take any command added after as
    // needing a llvm-foreach wrapping.
    BuildJobsForAction(C, FEA->getTFormInput(), TC, BoundArch,
                       /*AtTopLevel=*/false, MultipleArchs, LinkingOutput,
                       CachedResults, TargetDeviceOffloadKind);
    unsigned OffsetIdx = C.getJobs().size();
    BuildJobsForAction(C, FEA->getJobAction(), TC, BoundArch,
                       /*AtTopLevel=*/false, MultipleArchs, LinkingOutput,
                       CachedResults, TargetDeviceOffloadKind);

    auto begin = C.getJobs().getJobsForOverride().begin() + OffsetIdx;
    auto end = C.getJobs().getJobsForOverride().end();

    // Steal the commands.
    llvm::SmallVector<std::unique_ptr<Command>, 4> JobsToWrap(
        std::make_move_iterator(begin), std::make_move_iterator(end));
    C.getJobs().getJobsForOverride().erase(begin, end);

    InputInfo ActionResult;
    for (std::unique_ptr<Command> Cmd :
         llvm::make_range(std::make_move_iterator(JobsToWrap.begin()),
                          std::make_move_iterator(JobsToWrap.end()))) {
      const JobAction *SourceAction = cast<JobAction>(&Cmd->getSource());
      if (FEA->getSerialActions().count(SourceAction)) {
        C.addCommand(std::move(Cmd));
        continue;
      }
      ActionResult = CachedResults.at(
          {SourceAction,
           GetTriplePlusArchString(TC, BoundArch, TargetDeviceOffloadKind)}).front();
      InputInfoList InputInfos;
      CollectForEachInputs(InputInfos, SourceAction, TC, BoundArch,
                           TargetDeviceOffloadKind, CachedResults, FEA);
      const Tool *Creator = &Cmd->getCreator();
      StringRef ParallelJobs;
      if (TargetDeviceOffloadKind == Action::OFK_SYCL)
        ParallelJobs = C.getArgs().getLastArgValue(
            options::OPT_fsycl_max_parallel_jobs_EQ);

      tools::SYCL::constructLLVMForeachCommand(
          C, *SourceAction, std::move(Cmd), InputInfos, ActionResult, Creator,
          "", types::getTypeTempSuffix(ActionResult.getType()), ParallelJobs);
    }
    return { ActionResult };
  }

  ActionList Inputs = A->getInputs();

  const JobAction *JA = cast<JobAction>(A);
  ActionList CollapsedOffloadActions;

  auto *DA = dyn_cast<OffloadDepsJobAction>(JA);
  const ToolChain *JATC = DA ? DA->getHostTC() : TC;

  ToolSelector TS(JA, *JATC, C, isSaveTempsEnabled(),
                  embedBitcodeInObject() && !isUsingLTO());
  const Tool *T = TS.getTool(Inputs, CollapsedOffloadActions);

  if (!T)
    return {InputInfo()};

  // If we've collapsed action list that contained OffloadAction we
  // need to build jobs for host/device-side inputs it may have held.
  for (const auto *OA : CollapsedOffloadActions)
    cast<OffloadAction>(OA)->doOnEachDependence(
        /*IsHostDependence=*/BuildingForOffloadDevice,
        [&](Action *DepA, const ToolChain *DepTC, const char *DepBoundArch) {
          OffloadDependencesInputInfo.append(BuildJobsForAction(
              C, DepA, DepTC, DepBoundArch, /* AtTopLevel */ false,
              /*MultipleArchs=*/!!DepBoundArch, LinkingOutput, CachedResults,
              DepA->getOffloadingDeviceKind()));
        });

  // Only use pipes when there is exactly one input.
  InputInfoList InputInfos;
  for (const Action *Input : Inputs) {
    // Treat dsymutil and verify sub-jobs as being at the top-level too, they
    // shouldn't get temporary output names.
    // FIXME: Clean this up.
    bool SubJobAtTopLevel =
        AtTopLevel && (isa<DsymutilJobAction>(A) || isa<VerifyJobAction>(A));
    InputInfos.append(BuildJobsForAction(
        C, Input, JATC, DA ? DA->getOffloadingArch() : BoundArch,
        SubJobAtTopLevel, MultipleArchs, LinkingOutput, CachedResults,
        A->getOffloadingDeviceKind()));
  }

  // Always use the first file input as the base input.
  const char *BaseInput = InputInfos[0].getBaseInput();
  for (auto &Info : InputInfos) {
    if (Info.isFilename()) {
      BaseInput = Info.getBaseInput();
      break;
    }
  }

  // ... except dsymutil actions, which use their actual input as the base
  // input.
  if (JA->getType() == types::TY_dSYM)
    BaseInput = InputInfos[0].getFilename();

  // Append outputs of offload device jobs to the input list
  if (!OffloadDependencesInputInfo.empty())
    InputInfos.append(OffloadDependencesInputInfo.begin(),
                      OffloadDependencesInputInfo.end());

  // Set the effective triple of the toolchain for the duration of this job.
  llvm::Triple EffectiveTriple;
  const ToolChain &ToolTC = T->getToolChain();
  const ArgList &Args =
      C.getArgsForToolChain(TC, BoundArch, A->getOffloadingDeviceKind());
  if (InputInfos.size() != 1) {
    EffectiveTriple = llvm::Triple(ToolTC.ComputeEffectiveClangTriple(Args));
  } else {
    // Pass along the input type if it can be unambiguously determined.
    EffectiveTriple = llvm::Triple(
        ToolTC.ComputeEffectiveClangTriple(Args, InputInfos[0].getType()));
  }
  RegisterEffectiveTriple TripleRAII(ToolTC, EffectiveTriple);

  // Determine the place to write output to, if any.
  InputInfo Result;
  InputInfoList UnbundlingResults;
  if (auto *UA = dyn_cast<OffloadUnbundlingJobAction>(JA)) {
    // If we have an unbundling job, we need to create results for all the
    // outputs. We also update the results cache so that other actions using
    // this unbundling action can get the right results.
    for (auto &UI : UA->getDependentActionsInfo()) {
      assert(UI.DependentOffloadKind != Action::OFK_None &&
             "Unbundling with no offloading??");

      // Unbundling actions are never at the top level. When we generate the
      // offloading prefix, we also do that for the host file because the
      // unbundling action does not change the type of the output which can
      // cause a overwrite.
      InputInfo CurI;
      bool IsFPGAObjLink =
          (JA->getType() == types::TY_Object &&
           EffectiveTriple.getSubArch() == llvm::Triple::SPIRSubArch_fpga &&
           C.getInputArgs().hasArg(options::OPT_fsycl_link_EQ));
      if (C.getDriver().getOffloadStaticLibSeen() &&
          (JA->getType() == types::TY_Archive ||
           JA->getType() == types::TY_Tempfilelist)) {
        // Host part of the unbundled static archive is not used.
        if (UI.DependentOffloadKind == Action::OFK_Host)
          continue;
        // Host part of the unbundled object is not used when using the
        // FPGA target and -fsycl-link is enabled.
        if (UI.DependentOffloadKind == Action::OFK_Host && IsFPGAObjLink)
          continue;
        std::string TmpFileName = C.getDriver().GetTemporaryPath(
            llvm::sys::path::stem(BaseInput),
            JA->getType() == types::TY_Archive ? "a" : "txt");
        const char *TmpFile = C.addTempFile(
            C.getArgs().MakeArgString(TmpFileName), JA->getType());
        CurI = InputInfo(JA->getType(), TmpFile, TmpFile);
      } else if (types::isFPGA(JA->getType())) {
        std::string Ext(types::getTypeTempSuffix(JA->getType()));
        types::ID TI = types::TY_Object;
        if (EffectiveTriple.isSPIROrSPIRV()) {
          if (!UI.DependentToolChain->getTriple().isSPIROrSPIRV())
            continue;
          // Output file from unbundle is FPGA device. Name the file
          // accordingly.
          if (UI.DependentOffloadKind == Action::OFK_Host) {
            // Do not add the current info for Host with FPGA device.  The host
            // side isn't used
            continue;
          }
          if (JA->getType() == types::TY_FPGA_AOCO) {
            TI = types::TY_TempAOCOfilelist;
            Ext = "txt";
          }
          if (JA->getType() == types::TY_FPGA_AOCR ||
              JA->getType() == types::TY_FPGA_AOCX ||
              JA->getType() == types::TY_FPGA_AOCR_EMU) {
            if (IsFPGAObjLink)
              continue;
            // AOCR files are always unbundled into a list file.
            TI = types::TY_Tempfilelist;
          }
        } else {
          if (UI.DependentOffloadKind == Action::OFK_SYCL)
            // Do not add the current info for device with FPGA device.  The
            // device side isn't used
            continue;
          TI = types::TY_Tempfilelist;
          Ext = "txt";
        }
        std::string TmpFileName = C.getDriver().GetTemporaryPath(
            llvm::sys::path::stem(BaseInput), Ext);
        const char *TmpFile =
            C.addTempFile(C.getArgs().MakeArgString(TmpFileName), TI);
        CurI = InputInfo(TI, TmpFile, TmpFile);
      } else {
        // Host part of the unbundled object is not used when -fsycl-link is
        // enabled with FPGA target
        if (UI.DependentOffloadKind == Action::OFK_Host && IsFPGAObjLink)
          continue;
        std::string OffloadingPrefix = Action::GetOffloadingFileNamePrefix(
          UI.DependentOffloadKind,
          UI.DependentToolChain->getTriple().normalize(),
          /*CreatePrefixForHost=*/true);
        CurI = InputInfo(
          UA,
          GetNamedOutputPath(C, *UA, BaseInput, UI.DependentBoundArch,
                             /*AtTopLevel=*/false,
                             MultipleArchs ||
                                 UI.DependentOffloadKind == Action::OFK_HIP,
                             OffloadingPrefix),
          BaseInput);
      }
      // Save the unbundling result.
      UnbundlingResults.push_back(CurI);

      // Get the unique string identifier for this dependence and cache the
      // result.
      StringRef Arch;
      if (TargetDeviceOffloadKind == Action::OFK_HIP ||
          TargetDeviceOffloadKind == Action::OFK_SYCL) {
        if (UI.DependentOffloadKind == Action::OFK_Host)
          Arch = StringRef();
        else
          Arch = UI.DependentBoundArch;
      } else
        Arch = BoundArch;
      // When unbundling for SYCL and there is no Target offload, assume
      // Host as the dependent offload, as the host path has been stripped
      // in this instance
      Action::OffloadKind DependentOffloadKind;
      if (UI.DependentOffloadKind == Action::OFK_SYCL &&
          TargetDeviceOffloadKind == Action::OFK_None &&
          !(isSYCLNativeCPU(Args) &&  isSYCLNativeCPU(C.getDefaultToolChain().getTriple(), TC->getTriple())))
        DependentOffloadKind = Action::OFK_Host;
      else
        DependentOffloadKind = UI.DependentOffloadKind;

      CachedResults[{A, GetTriplePlusArchString(UI.DependentToolChain, Arch,
                                                DependentOffloadKind)}] = {
          CurI};
    }
    // Do a check for a dependency file unbundle for FPGA.  This is out of line
    // from a regular unbundle, so just create and return the name of the
    // unbundled file.
    if (JA->getType() == types::TY_FPGA_Dependencies ||
        JA->getType() == types::TY_FPGA_Dependencies_List) {
      std::string Ext(types::getTypeTempSuffix(JA->getType()));
      std::string TmpFileName =
          C.getDriver().GetTemporaryPath(llvm::sys::path::stem(BaseInput), Ext);
      const char *TmpFile =
          C.addTempFile(C.getArgs().MakeArgString(TmpFileName), JA->getType());
      Result = InputInfo(JA->getType(), TmpFile, TmpFile);
      UnbundlingResults.push_back(Result);
    } else {
      // Now that we have all the results generated, select the one that should
      // be returned for the current depending action.
      std::pair<const Action *, std::string> ActionTC = {
          A, GetTriplePlusArchString(TC, BoundArch, TargetDeviceOffloadKind)};
      assert(CachedResults.find(ActionTC) != CachedResults.end() &&
             "Result does not exist??");
      Result = CachedResults[ActionTC].front();
    }
  } else if (auto *DA = dyn_cast<OffloadDepsJobAction>(JA)) {
    for (auto &DI : DA->getDependentActionsInfo()) {
      assert(DI.DependentOffloadKind != Action::OFK_None &&
             "Deps job with no offloading");

      std::string OffloadingPrefix = Action::GetOffloadingFileNamePrefix(
          DI.DependentOffloadKind,
          DI.DependentToolChain->getTriple().normalize(),
          /*CreatePrefixForHost=*/true);
      auto CurI = InputInfo(
          DA,
          GetNamedOutputPath(C, *DA, BaseInput, DI.DependentBoundArch,
                             /*AtTopLevel=*/false,
                             MultipleArchs ||
                                 DI.DependentOffloadKind == Action::OFK_HIP,
                             OffloadingPrefix),
          BaseInput);
      // Save the result.
      UnbundlingResults.push_back(CurI);

      // Get the unique string identifier for this dependence and cache the
      // result.
      StringRef Arch = TargetDeviceOffloadKind == Action::OFK_HIP
                           ? DI.DependentOffloadKind == Action::OFK_Host
                                 ? StringRef()
                                 : DI.DependentBoundArch
                           : BoundArch;

      CachedResults[{A, GetTriplePlusArchString(DI.DependentToolChain, Arch,
                                                DI.DependentOffloadKind)}] = {
          CurI};
    }

    // Now that we have all the results generated, select the one that should be
    // returned for the current depending action.
    std::pair<const Action *, std::string> ActionTC = {
        A, GetTriplePlusArchString(TC, BoundArch, TargetDeviceOffloadKind)};
    auto It = CachedResults.find(ActionTC);
    assert(It != CachedResults.end() && "Result does not exist??");
    Result = It->second.front();
  } else if (JA->getType() == types::TY_Nothing)
    Result = {InputInfo(A, BaseInput)};
  else {
    std::string OffloadingPrefix;
    // When generating binaries with -fsycl-link, the output file prefix is the
    // triple arch only.  Do not add the arch when compiling for host.
    if (!A->getOffloadingHostActiveKinds() &&
        Args.hasArg(options::OPT_fsycl_link_EQ)) {
      OffloadingPrefix = "-";
      OffloadingPrefix += TC->getTriple().getArchName();
    } else {
      // We only have to generate a prefix for the host if this is not a
      // top-level action.
      OffloadingPrefix = Action::GetOffloadingFileNamePrefix(
        A->getOffloadingDeviceKind(), TC->getTriple().normalize(),
        /*CreatePrefixForHost=*/isa<OffloadPackagerJobAction>(A) ||
            !(A->getOffloadingHostActiveKinds() == Action::OFK_None ||
              AtTopLevel));
    }
    if (isa<OffloadWrapperJobAction>(JA)) {
      if (Arg *FinalOutput = C.getArgs().getLastArg(options::OPT_o))
        BaseInput = FinalOutput->getValue();
      // Do not use the default image name when using -fno-sycl-rdc
      else if (!tools::SYCL::shouldDoPerObjectFileLinking(C))
        BaseInput = getDefaultImageName();
      BaseInput =
          C.getArgs().MakeArgString(std::string(BaseInput) + "-wrapper");
    }
    Result = InputInfo(A, GetNamedOutputPath(C, *JA, BaseInput, BoundArch,
                                             AtTopLevel, MultipleArchs,
                                             OffloadingPrefix),
                       BaseInput);
    if (T->canEmitIR() && OffloadingPrefix.empty())
      handleTimeTrace(C, Args, JA, BaseInput, Result);
  }

  if (CCCPrintBindings && !CCGenDiagnostics) {
    llvm::errs() << "# \"" << T->getToolChain().getTripleString() << '"'
                 << " - \"" << T->getName() << "\", inputs: [";
    for (unsigned i = 0, e = InputInfos.size(); i != e; ++i) {
      llvm::errs() << InputInfos[i].getAsString();
      if (i + 1 != e)
        llvm::errs() << ", ";
    }
    if (UnbundlingResults.empty())
      llvm::errs() << "], output: " << Result.getAsString() << "\n";
    else {
      llvm::errs() << "], outputs: [";
      for (unsigned i = 0, e = UnbundlingResults.size(); i != e; ++i) {
        llvm::errs() << UnbundlingResults[i].getAsString();
        if (i + 1 != e)
          llvm::errs() << ", ";
      }
      llvm::errs() << "] \n";
    }
  } else {
    if (UnbundlingResults.empty())
      T->ConstructJob(
          C, *JA, Result, InputInfos,
          C.getArgsForToolChain(TC, BoundArch, JA->getOffloadingDeviceKind()),
          LinkingOutput);
    else
      T->ConstructJobMultipleOutputs(
          C, *JA, UnbundlingResults, InputInfos,
          C.getArgsForToolChain(TC, BoundArch, JA->getOffloadingDeviceKind()),
          LinkingOutput);
  }
  return {Result};
}

const char *Driver::getDefaultImageName() const {
  llvm::Triple Target(llvm::Triple::normalize(TargetTriple));
  return Target.isOSWindows() ? "a.exe" : "a.out";
}

/// Create output filename based on ArgValue, which could either be a
/// full filename, filename without extension, or a directory. If ArgValue
/// does not provide a filename, then use BaseName, and use the extension
/// suitable for FileType.
static const char *MakeCLOutputFilename(const ArgList &Args, StringRef ArgValue,
                                        StringRef BaseName,
                                        types::ID FileType) {
  SmallString<128> Filename = ArgValue;

  if (ArgValue.empty()) {
    // If the argument is empty, output to BaseName in the current dir.
    Filename = BaseName;
  } else if (llvm::sys::path::is_separator(Filename.back())) {
    // If the argument is a directory, output to BaseName in that dir.
    llvm::sys::path::append(Filename, BaseName);
  }

  if (!llvm::sys::path::has_extension(ArgValue)) {
    // If the argument didn't provide an extension, then set it.
    const char *Extension = types::getTypeTempSuffix(FileType, true);

    if (FileType == types::TY_Image &&
        Args.hasArg(options::OPT__SLASH_LD, options::OPT__SLASH_LDd)) {
      // The output file is a dll.
      Extension = "dll";
    }

    llvm::sys::path::replace_extension(Filename, Extension);
  }

  return Args.MakeArgString(Filename.c_str());
}

static bool HasPreprocessOutput(const Action &JA) {
  if (isa<PreprocessJobAction>(JA))
    return true;
  if (isa<OffloadAction>(JA) && isa<PreprocessJobAction>(JA.getInputs()[0]))
    return true;
  if (isa<OffloadBundlingJobAction>(JA) &&
      HasPreprocessOutput(*(JA.getInputs()[0])))
    return true;
  return false;
}

const char *Driver::CreateTempFile(Compilation &C, StringRef Prefix,
                                   StringRef Suffix, bool MultipleArchs,
                                   StringRef BoundArch,
                                   types::ID Type,
                                   bool NeedUniqueDirectory) const {
  SmallString<128> TmpName;
  Arg *A = C.getArgs().getLastArg(options::OPT_fcrash_diagnostics_dir);
  std::optional<std::string> CrashDirectory =
      CCGenDiagnostics && A
          ? std::string(A->getValue())
          : llvm::sys::Process::GetEnv("CLANG_CRASH_DIAGNOSTICS_DIR");
  if (CrashDirectory) {
    if (!getVFS().exists(*CrashDirectory))
      llvm::sys::fs::create_directories(*CrashDirectory);
    SmallString<128> Path(*CrashDirectory);
    llvm::sys::path::append(Path, Prefix);
    const char *Middle = !Suffix.empty() ? "-%%%%%%." : "-%%%%%%";
    if (std::error_code EC =
            llvm::sys::fs::createUniqueFile(Path + Middle + Suffix, TmpName)) {
      Diag(clang::diag::err_unable_to_make_temp) << EC.message();
      return "";
    }
  } else {
    if (MultipleArchs && !BoundArch.empty()) {
      if (NeedUniqueDirectory) {
        TmpName = GetTemporaryDirectory(Prefix);
        llvm::sys::path::append(TmpName,
                                Twine(Prefix) + "-" + BoundArch + "." + Suffix);
      } else {
        TmpName =
            GetTemporaryPath((Twine(Prefix) + "-" + BoundArch).str(), Suffix);
      }

    } else {
      TmpName = GetTemporaryPath(Prefix, Suffix);
    }
  }
  return C.addTempFile(C.getArgs().MakeArgString(TmpName), Type);
}

// Calculate the output path of the module file when compiling a module unit
// with the `-fmodule-output` option or `-fmodule-output=` option specified.
// The behavior is:
// - If `-fmodule-output=` is specfied, then the module file is
//   writing to the value.
// - Otherwise if the output object file of the module unit is specified, the
// output path
//   of the module file should be the same with the output object file except
//   the corresponding suffix. This requires both `-o` and `-c` are specified.
// - Otherwise, the output path of the module file will be the same with the
//   input with the corresponding suffix.
static const char *GetModuleOutputPath(Compilation &C, const JobAction &JA,
                                       const char *BaseInput) {
  assert(isa<PrecompileJobAction>(JA) && JA.getType() == types::TY_ModuleFile &&
         (C.getArgs().hasArg(options::OPT_fmodule_output) ||
          C.getArgs().hasArg(options::OPT_fmodule_output_EQ)));

  SmallString<256> OutputPath =
      tools::getCXX20NamedModuleOutputPath(C.getArgs(), BaseInput);

  return C.addResultFile(C.getArgs().MakeArgString(OutputPath.c_str()), &JA);
}

const char *Driver::GetNamedOutputPath(Compilation &C, const JobAction &JA,
                                       const char *BaseInput,
                                       StringRef OrigBoundArch, bool AtTopLevel,
                                       bool MultipleArchs,
                                       StringRef OffloadingPrefix) const {
  std::string BoundArch = OrigBoundArch.str();
  if (is_style_windows(llvm::sys::path::Style::native)) {
    // BoundArch may contains ':', which is invalid in file names on Windows,
    // therefore replace it with '%'.
    std::replace(BoundArch.begin(), BoundArch.end(), ':', '@');
  }

  llvm::PrettyStackTraceString CrashInfo("Computing output path");
  // Output to a user requested destination?
  if (AtTopLevel && !isa<DsymutilJobAction>(JA) && !isa<VerifyJobAction>(JA)) {
    if (Arg *FinalOutput = C.getArgs().getLastArg(options::OPT_o))
      return C.addResultFile(FinalOutput->getValue(), &JA);
    // Output to destination for -fsycl-device-only and Windows -o
    if (offloadDeviceOnly() && JA.getOffloadingDeviceKind() == Action::OFK_SYCL)
      if (Arg *FinalOutput = C.getArgs().getLastArg(options::OPT__SLASH_o))
        return C.addResultFile(FinalOutput->getValue(), &JA);
  }

  // For /P, preprocess to file named after BaseInput.
  if (C.getArgs().hasArg(options::OPT__SLASH_P) &&
      ((AtTopLevel && isa<PreprocessJobAction>(JA)) ||
       isa<OffloadBundlingJobAction>(JA))) {
    StringRef BaseName = llvm::sys::path::filename(BaseInput);
    StringRef NameArg;
    if (Arg *A = C.getArgs().getLastArg(options::OPT__SLASH_Fi))
      NameArg = A->getValue();
    return C.addResultFile(
        MakeCLOutputFilename(C.getArgs(), NameArg, BaseName, types::TY_PP_C),
        &JA);
  }

  // Redirect output for the generated source + integration footer.
  if (isa<AppendFooterJobAction>(JA)) {
    if (Arg *A = C.getArgs().getLastArg(options::OPT_fsycl_footer_path_EQ)) {
      SmallString<128> OutName(A->getValue());
      StringRef BaseName = llvm::sys::path::filename(BaseInput);
      if (isSaveTempsEnabled()) {
        // Retain the location specified by the user with -save-temps.
        const char *Suffix = types::getTypeTempSuffix(JA.getType());
        std::string::size_type End = std::string::npos;
        if (!types::appendSuffixForType(JA.getType()))
          End = BaseName.rfind('.');
        SmallString<128> Suffixed(BaseName.substr(0, End));
        Suffixed += OffloadingPrefix;
        Suffixed += '.';
        Suffixed += Suffix;
        llvm::sys::path::append(OutName, Suffixed.c_str());
      } else {
        std::string TmpName =
            GetTemporaryPath(llvm::sys::path::stem(BaseName),
                             types::getTypeTempSuffix(JA.getType()));
        llvm::sys::path::append(OutName, llvm::sys::path::filename(TmpName));
      }
      return C.addTempFile(C.getArgs().MakeArgString(OutName));
    }
  }

  // Default to writing to stdout?
  if (AtTopLevel && !CCGenDiagnostics && HasPreprocessOutput(JA)) {
    return "-";
  }

  if (JA.getType() == types::TY_ModuleFile &&
      C.getArgs().getLastArg(options::OPT_module_file_info)) {
    return "-";
  }

  if (JA.getType() == types::TY_PP_Asm &&
      C.getArgs().hasArg(options::OPT_dxc_Fc)) {
    StringRef FcValue = C.getArgs().getLastArgValue(options::OPT_dxc_Fc);
    // TODO: Should we use `MakeCLOutputFilename` here? If so, we can probably
    // handle this as part of the SLASH_Fa handling below.
    return C.addResultFile(C.getArgs().MakeArgString(FcValue.str()), &JA);
  }

  if (JA.getType() == types::TY_Object &&
      C.getArgs().hasArg(options::OPT_dxc_Fo)) {
    StringRef FoValue = C.getArgs().getLastArgValue(options::OPT_dxc_Fo);
    // TODO: Should we use `MakeCLOutputFilename` here? If so, we can probably
    // handle this as part of the SLASH_Fo handling below.
    return C.addResultFile(C.getArgs().MakeArgString(FoValue.str()), &JA);
  }

  // Is this the assembly listing for /FA?
  if (JA.getType() == types::TY_PP_Asm &&
      (C.getArgs().hasArg(options::OPT__SLASH_FA) ||
       C.getArgs().hasArg(options::OPT__SLASH_Fa))) {
    // Use /Fa and the input filename to determine the asm file name.
    StringRef BaseName = llvm::sys::path::filename(BaseInput);
    StringRef FaValue = C.getArgs().getLastArgValue(options::OPT__SLASH_Fa);
    return C.addResultFile(
        MakeCLOutputFilename(C.getArgs(), FaValue, BaseName, JA.getType()),
        &JA);
  }

  if (JA.getType() == types::TY_API_INFO &&
      C.getArgs().hasArg(options::OPT_emit_extension_symbol_graphs) &&
      C.getArgs().hasArg(options::OPT_o))
    Diag(clang::diag::err_drv_unexpected_symbol_graph_output)
        << C.getArgs().getLastArgValue(options::OPT_o);

  // DXC defaults to standard out when generating assembly. We check this after
  // any DXC flags that might specify a file.
  if (AtTopLevel && JA.getType() == types::TY_PP_Asm && IsDXCMode())
    return "-";

  bool SpecifiedModuleOutput =
      C.getArgs().hasArg(options::OPT_fmodule_output) ||
      C.getArgs().hasArg(options::OPT_fmodule_output_EQ);
  if (MultipleArchs && SpecifiedModuleOutput)
    Diag(clang::diag::err_drv_module_output_with_multiple_arch);

  // If we're emitting a module output with the specified option
  // `-fmodule-output`.
  if (!AtTopLevel && isa<PrecompileJobAction>(JA) &&
      JA.getType() == types::TY_ModuleFile && SpecifiedModuleOutput) {
    assert(!C.getArgs().hasArg(options::OPT_modules_reduced_bmi));
    return GetModuleOutputPath(C, JA, BaseInput);
  }

  // Output to a temporary file?
  if ((!AtTopLevel && !isSaveTempsEnabled() &&
       (!C.getArgs().hasArg(options::OPT__SLASH_Fo) ||
        // FIXME - The use of /Fo is limited when offloading is enabled.  When
        // compiling to exe use of /Fo does not produce the named obj.  We also
        // should not use the named output when performing unbundling.
        (C.getArgs().hasArg(options::OPT__SLASH_Fo) &&
         (!JA.isOffloading(Action::OFK_None) ||
          isa<OffloadUnbundlingJobAction>(JA) ||
          JA.getOffloadingHostActiveKinds() > Action::OFK_Host)))) ||
      CCGenDiagnostics) {
    StringRef Name = llvm::sys::path::filename(BaseInput);
    std::pair<StringRef, StringRef> Split = Name.split('.');
    const char *Suffix =
        types::getTypeTempSuffix(JA.getType(), IsCLMode() || IsDXCMode());
    // The non-offloading toolchain on Darwin requires deterministic input
    // file name for binaries to be deterministic, therefore it needs unique
    // directory.
    llvm::Triple Triple(C.getDriver().getTargetTriple());
    bool NeedUniqueDirectory =
        (JA.getOffloadingDeviceKind() == Action::OFK_None ||
         JA.getOffloadingDeviceKind() == Action::OFK_Host) &&
        Triple.isOSDarwin();
    return CreateTempFile(C, Split.first, Suffix, MultipleArchs, BoundArch,
                          JA.getType(), NeedUniqueDirectory);
  }

  SmallString<128> BasePath(BaseInput);
  SmallString<128> ExternalPath("");
  StringRef BaseName;

  // Dsymutil actions should use the full path.
  if (isa<DsymutilJobAction>(JA) && C.getArgs().hasArg(options::OPT_dsym_dir)) {
    ExternalPath += C.getArgs().getLastArg(options::OPT_dsym_dir)->getValue();
    // We use posix style here because the tests (specifically
    // darwin-dsymutil.c) demonstrate that posix style paths are acceptable
    // even on Windows and if we don't then the similar test covering this
    // fails.
    llvm::sys::path::append(ExternalPath, llvm::sys::path::Style::posix,
                            llvm::sys::path::filename(BasePath));
    BaseName = ExternalPath;
  } else if (isa<DsymutilJobAction>(JA) || isa<VerifyJobAction>(JA))
    BaseName = BasePath;
  else
    BaseName = llvm::sys::path::filename(BasePath);

  // Determine what the derived output name should be.
  const char *NamedOutput;

  if ((JA.getType() == types::TY_Object || JA.getType() == types::TY_LTO_BC ||
       JA.getType() == types::TY_Archive) &&
      C.getArgs().hasArg(options::OPT__SLASH_Fo, options::OPT__SLASH_o)) {
    // The /Fo or /o flag decides the object filename.
    StringRef Val =
        C.getArgs()
            .getLastArg(options::OPT__SLASH_Fo, options::OPT__SLASH_o)
            ->getValue();
    NamedOutput =
        MakeCLOutputFilename(C.getArgs(), Val, BaseName, types::TY_Object);
  } else if (JA.getType() == types::TY_Image &&
             C.getArgs().hasArg(options::OPT__SLASH_Fe,
                                options::OPT__SLASH_o)) {
    // The /Fe or /o flag names the linked file.
    StringRef Val =
        C.getArgs()
            .getLastArg(options::OPT__SLASH_Fe, options::OPT__SLASH_o)
            ->getValue();
    NamedOutput =
        MakeCLOutputFilename(C.getArgs(), Val, BaseName, types::TY_Image);
  } else if (JA.getType() == types::TY_Image) {
    if (IsCLMode()) {
      // clang-cl uses BaseName for the executable name.
      NamedOutput =
          MakeCLOutputFilename(C.getArgs(), "", BaseName, types::TY_Image);
    } else {
      SmallString<128> Output(getDefaultImageName());
      // HIP image for device compilation with -fno-gpu-rdc is per compilation
      // unit.
      bool IsHIPNoRDC = JA.getOffloadingDeviceKind() == Action::OFK_HIP &&
                        !C.getArgs().hasFlag(options::OPT_fgpu_rdc,
                                             options::OPT_fno_gpu_rdc, false);
      bool UseOutExtension = IsHIPNoRDC || isa<OffloadPackagerJobAction>(JA) ||
                             isa<BackendCompileJobAction>(JA);
      if (UseOutExtension) {
        Output = BaseName;
        llvm::sys::path::replace_extension(Output, "");
      }
      Output += OffloadingPrefix;
      if (MultipleArchs && !BoundArch.empty()) {
        Output += "-";
        Output.append(BoundArch);
      }
      if (UseOutExtension)
        Output += ".out";
      NamedOutput = C.getArgs().MakeArgString(Output.c_str());
    }
  } else if (JA.getType() == types::TY_PCH && IsCLMode()) {
    NamedOutput = C.getArgs().MakeArgString(GetClPchPath(C, BaseName));
  } else if ((JA.getType() == types::TY_Plist || JA.getType() == types::TY_AST) &&
             C.getArgs().hasArg(options::OPT__SLASH_o)) {
    StringRef Val =
        C.getArgs()
            .getLastArg(options::OPT__SLASH_o)
            ->getValue();
    NamedOutput =
        MakeCLOutputFilename(C.getArgs(), Val, BaseName, types::TY_Object);
  } else {
    const char *Suffix =
        types::getTypeTempSuffix(JA.getType(), IsCLMode() || IsDXCMode());
    assert(Suffix && "All types used for output should have a suffix.");

    std::string::size_type End = std::string::npos;
    if (!types::appendSuffixForType(JA.getType()))
      End = BaseName.rfind('.');
    SmallString<128> Suffixed(BaseName.substr(0, End));
    Suffixed += OffloadingPrefix;
    if (MultipleArchs && !BoundArch.empty()) {
      Suffixed += "-";
      Suffixed.append(BoundArch);
    }
    // When using both -save-temps and -emit-llvm, use a ".tmp.bc" suffix for
    // the unoptimized bitcode so that it does not get overwritten by the ".bc"
    // optimized bitcode output.
    auto IsAMDRDCInCompilePhase = [](const JobAction &JA,
                                     const llvm::opt::DerivedArgList &Args) {
      // The relocatable compilation in HIP and OpenMP implies -emit-llvm.
      // Similarly, use a ".tmp.bc" suffix for the unoptimized bitcode
      // (generated in the compile phase.)
      const ToolChain *TC = JA.getOffloadingToolChain();
      return isa<CompileJobAction>(JA) &&
             ((JA.getOffloadingDeviceKind() == Action::OFK_HIP &&
               Args.hasFlag(options::OPT_fgpu_rdc, options::OPT_fno_gpu_rdc,
                            false)) ||
              (JA.getOffloadingDeviceKind() == Action::OFK_OpenMP && TC &&
               TC->getTriple().isAMDGPU()));
    };
    if (!AtTopLevel && JA.getType() == types::TY_LLVM_BC &&
        (C.getArgs().hasArg(options::OPT_emit_llvm) ||
         IsAMDRDCInCompilePhase(JA, C.getArgs())))
      Suffixed += ".tmp";
    Suffixed += '.';
    Suffixed += Suffix;
    NamedOutput = C.getArgs().MakeArgString(Suffixed.c_str());
  }

  // Prepend object file path if -save-temps=obj
  if (!AtTopLevel && isSaveTempsObj() && C.getArgs().hasArg(options::OPT_o) &&
      JA.getType() != types::TY_PCH) {
    Arg *FinalOutput = C.getArgs().getLastArg(options::OPT_o);
    SmallString<128> TempPath(FinalOutput->getValue());
    llvm::sys::path::remove_filename(TempPath);
    StringRef OutputFileName = llvm::sys::path::filename(NamedOutput);
    llvm::sys::path::append(TempPath, OutputFileName);
    NamedOutput = C.getArgs().MakeArgString(TempPath.c_str());
  }

  if (isSaveTempsEnabled()) {
    // If we're saving temps and the temp file conflicts with any
    // input/resulting file, then avoid overwriting.
    if (!AtTopLevel && NamedOutput == BaseName) {
      bool SameFile = false;
      SmallString<256> Result;
      llvm::sys::fs::current_path(Result);
      llvm::sys::path::append(Result, BaseName);
      llvm::sys::fs::equivalent(BaseInput, Result.c_str(), SameFile);
      // Must share the same path to conflict.
      if (SameFile) {
        StringRef Name = llvm::sys::path::filename(BaseInput);
        std::pair<StringRef, StringRef> Split = Name.split('.');
        std::string TmpName = GetTemporaryPath(
            Split.first,
            types::getTypeTempSuffix(JA.getType(), IsCLMode() || IsDXCMode()));
        return C.addTempFile(C.getArgs().MakeArgString(TmpName));
      }
    }

    const auto &ResultFiles = C.getResultFiles();
    const auto CollidingFilenameIt =
        llvm::find_if(ResultFiles, [NamedOutput](const auto &It) {
          return StringRef(NamedOutput) == It.second;
        });
    if (CollidingFilenameIt != ResultFiles.end()) {
      // Upon any collision, a unique hash will be appended to the filename,
      // similar to what is done for temporary files in the regular flow.
      StringRef CollidingName(CollidingFilenameIt->second);
      std::pair<StringRef, StringRef> Split = CollidingName.split('.');
      std::string UniqueName = GetUniquePath(
          Split.first,
          types::getTypeTempSuffix(JA.getType(), IsCLMode() || IsDXCMode()));
      return C.addTempFile(C.getArgs().MakeArgString(UniqueName));
    }
  }

  // Emit an error if PCH(Pre-Compiled Header) file generation is forced in
  // -fsycl mode.
  if (C.getArgs().hasFlag(options::OPT_fsycl, options::OPT_fno_sycl, false) &&
      JA.getType() == types::TY_PCH)
    Diag(clang::diag::err_drv_fsycl_with_pch);
  // As an annoying special case, PCH generation doesn't strip the pathname.
  if (JA.getType() == types::TY_PCH && !IsCLMode()) {
    llvm::sys::path::remove_filename(BasePath);
    if (BasePath.empty())
      BasePath = NamedOutput;
    else
      llvm::sys::path::append(BasePath, NamedOutput);
    return C.addResultFile(C.getArgs().MakeArgString(BasePath.c_str()), &JA);
  }

  return C.addResultFile(NamedOutput, &JA);
}

std::string Driver::GetFilePath(StringRef Name, const ToolChain &TC) const {
  // Search for Name in a list of paths.
  auto SearchPaths = [&](const llvm::SmallVectorImpl<std::string> &P)
      -> std::optional<std::string> {
    // Respect a limited subset of the '-Bprefix' functionality in GCC by
    // attempting to use this prefix when looking for file paths.
    for (const auto &Dir : P) {
      if (Dir.empty())
        continue;
      SmallString<128> P(Dir[0] == '=' ? SysRoot + Dir.substr(1) : Dir);
      llvm::sys::path::append(P, Name);
      if (llvm::sys::fs::exists(Twine(P)))
        return std::string(P);
    }
    return std::nullopt;
  };

  if (auto P = SearchPaths(PrefixDirs))
    return *P;

  SmallString<128> R(ResourceDir);
  llvm::sys::path::append(R, Name);
  if (llvm::sys::fs::exists(Twine(R)))
    return std::string(R);

  SmallString<128> P(TC.getCompilerRTPath());
  llvm::sys::path::append(P, Name);
  if (llvm::sys::fs::exists(Twine(P)))
    return std::string(P);

  SmallString<128> D(Dir);
  llvm::sys::path::append(D, "..", Name);
  if (llvm::sys::fs::exists(Twine(D)))
    return std::string(D);

  if (auto P = SearchPaths(TC.getLibraryPaths()))
    return *P;

  if (auto P = SearchPaths(TC.getFilePaths()))
    return *P;

  return std::string(Name);
}

void Driver::generatePrefixedToolNames(
    StringRef Tool, const ToolChain &TC,
    SmallVectorImpl<std::string> &Names) const {
  // FIXME: Needs a better variable than TargetTriple
  Names.emplace_back((TargetTriple + "-" + Tool).str());
  Names.emplace_back(Tool);
}

static bool ScanDirForExecutable(SmallString<128> &Dir, StringRef Name) {
  llvm::sys::path::append(Dir, Name);
  if (llvm::sys::fs::can_execute(Twine(Dir)))
    return true;
  llvm::sys::path::remove_filename(Dir);
  return false;
}

std::string Driver::GetProgramPath(StringRef Name, const ToolChain &TC) const {
  SmallVector<std::string, 2> TargetSpecificExecutables;
  generatePrefixedToolNames(Name, TC, TargetSpecificExecutables);

  // Respect a limited subset of the '-Bprefix' functionality in GCC by
  // attempting to use this prefix when looking for program paths.
  for (const auto &PrefixDir : PrefixDirs) {
    if (llvm::sys::fs::is_directory(PrefixDir)) {
      SmallString<128> P(PrefixDir);
      if (ScanDirForExecutable(P, Name))
        return std::string(P);
    } else {
      SmallString<128> P((PrefixDir + Name).str());
      if (llvm::sys::fs::can_execute(Twine(P)))
        return std::string(P);
    }
  }

  const ToolChain::path_list &List = TC.getProgramPaths();
  for (const auto &TargetSpecificExecutable : TargetSpecificExecutables) {
    // For each possible name of the tool look for it in
    // program paths first, then the path.
    // Higher priority names will be first, meaning that
    // a higher priority name in the path will be found
    // instead of a lower priority name in the program path.
    // E.g. <triple>-gcc on the path will be found instead
    // of gcc in the program path
    for (const auto &Path : List) {
      SmallString<128> P(Path);
      if (ScanDirForExecutable(P, TargetSpecificExecutable))
        return std::string(P);
    }

    // Fall back to the path
    if (llvm::ErrorOr<std::string> P =
            llvm::sys::findProgramByName(TargetSpecificExecutable))
      return *P;
  }

  return std::string(Name);
}

std::string Driver::GetStdModuleManifestPath(const Compilation &C,
                                             const ToolChain &TC) const {
  std::string error = "<NOT PRESENT>";

  switch (TC.GetCXXStdlibType(C.getArgs())) {
  case ToolChain::CST_Libcxx: {
    auto evaluate = [&](const char *library) -> std::optional<std::string> {
      std::string lib = GetFilePath(library, TC);

      // Note when there are multiple flavours of libc++ the module json needs
      // to look at the command-line arguments for the proper json. These
      // flavours do not exist at the moment, but there are plans to provide a
      // variant that is built with sanitizer instrumentation enabled.

      // For example
      //  StringRef modules = [&] {
      //    const SanitizerArgs &Sanitize = TC.getSanitizerArgs(C.getArgs());
      //    if (Sanitize.needsAsanRt())
      //      return "libc++.modules-asan.json";
      //    return "libc++.modules.json";
      //  }();

      SmallString<128> path(lib.begin(), lib.end());
      llvm::sys::path::remove_filename(path);
      llvm::sys::path::append(path, "libc++.modules.json");
      if (TC.getVFS().exists(path))
        return static_cast<std::string>(path);

      return {};
    };

    if (std::optional<std::string> result = evaluate("libc++.so"); result)
      return *result;

    return evaluate("libc++.a").value_or(error);
  }

  case ToolChain::CST_Libstdcxx:
    // libstdc++ does not provide Standard library modules yet.
    return error;
  }

  return error;
}

std::string Driver::GetTemporaryPath(StringRef Prefix, StringRef Suffix) const {
  SmallString<128> Path;
  std::error_code EC = llvm::sys::fs::createTemporaryFile(Prefix, Suffix, Path);
  if (EC) {
    Diag(clang::diag::err_unable_to_make_temp) << EC.message();
    return "";
  }

  return std::string(Path);
}

std::string Driver::GetUniquePath(StringRef BaseName, StringRef Ext) const {
  SmallString<128> Path;
  std::error_code EC = llvm::sys::fs::getPotentiallyUniqueFileName(
      Twine(BaseName) + Twine("-%%%%%%.") + Ext, Path);
  if (EC) {
    Diag(clang::diag::err_unable_to_make_temp) << EC.message();
    return "";
  }

  return std::string(Path.str());
}

std::string Driver::GetTemporaryDirectory(StringRef Prefix) const {
  SmallString<128> Path;
  std::error_code EC = llvm::sys::fs::createUniqueDirectory(Prefix, Path);
  if (EC) {
    Diag(clang::diag::err_unable_to_make_temp) << EC.message();
    return "";
  }

  return std::string(Path);
}

std::string Driver::GetClPchPath(Compilation &C, StringRef BaseName) const {
  SmallString<128> Output;
  if (Arg *FpArg = C.getArgs().getLastArg(options::OPT__SLASH_Fp)) {
    // FIXME: If anybody needs it, implement this obscure rule:
    // "If you specify a directory without a file name, the default file name
    // is VCx0.pch., where x is the major version of Visual C++ in use."
    Output = FpArg->getValue();

    // "If you do not specify an extension as part of the path name, an
    // extension of .pch is assumed. "
    if (!llvm::sys::path::has_extension(Output))
      Output += ".pch";
  } else {
    if (Arg *YcArg = C.getArgs().getLastArg(options::OPT__SLASH_Yc))
      Output = YcArg->getValue();
    if (Output.empty())
      Output = BaseName;
    llvm::sys::path::replace_extension(Output, ".pch");
  }
  return std::string(Output);
}

const ToolChain &Driver::getToolChain(const ArgList &Args,
                                      const llvm::Triple &Target) const {

  auto &TC = ToolChains[Target.str()];
  if (!TC) {
    switch (Target.getOS()) {
    case llvm::Triple::AIX:
      TC = std::make_unique<toolchains::AIX>(*this, Target, Args);
      break;
    case llvm::Triple::Haiku:
      TC = std::make_unique<toolchains::Haiku>(*this, Target, Args);
      break;
    case llvm::Triple::Darwin:
    case llvm::Triple::MacOSX:
    case llvm::Triple::IOS:
    case llvm::Triple::TvOS:
    case llvm::Triple::WatchOS:
    case llvm::Triple::XROS:
    case llvm::Triple::DriverKit:
      TC = std::make_unique<toolchains::DarwinClang>(*this, Target, Args);
      break;
    case llvm::Triple::DragonFly:
      TC = std::make_unique<toolchains::DragonFly>(*this, Target, Args);
      break;
    case llvm::Triple::OpenBSD:
      TC = std::make_unique<toolchains::OpenBSD>(*this, Target, Args);
      break;
    case llvm::Triple::NetBSD:
      TC = std::make_unique<toolchains::NetBSD>(*this, Target, Args);
      break;
    case llvm::Triple::FreeBSD:
      if (Target.isPPC())
        TC = std::make_unique<toolchains::PPCFreeBSDToolChain>(*this, Target,
                                                               Args);
      else
        TC = std::make_unique<toolchains::FreeBSD>(*this, Target, Args);
      break;
    case llvm::Triple::Linux:
    case llvm::Triple::ELFIAMCU:
      if (Target.getArch() == llvm::Triple::hexagon)
        TC = std::make_unique<toolchains::HexagonToolChain>(*this, Target,
                                                             Args);
      else if ((Target.getVendor() == llvm::Triple::MipsTechnologies) &&
               !Target.hasEnvironment())
        TC = std::make_unique<toolchains::MipsLLVMToolChain>(*this, Target,
                                                              Args);
      else if (Target.isPPC())
        TC = std::make_unique<toolchains::PPCLinuxToolChain>(*this, Target,
                                                              Args);
      else if (Target.getArch() == llvm::Triple::ve)
        TC = std::make_unique<toolchains::VEToolChain>(*this, Target, Args);
      else if (Target.isOHOSFamily())
        TC = std::make_unique<toolchains::OHOS>(*this, Target, Args);
      else
        TC = std::make_unique<toolchains::Linux>(*this, Target, Args);
      break;
    case llvm::Triple::NaCl:
      TC = std::make_unique<toolchains::NaClToolChain>(*this, Target, Args);
      break;
    case llvm::Triple::Fuchsia:
      TC = std::make_unique<toolchains::Fuchsia>(*this, Target, Args);
      break;
    case llvm::Triple::Solaris:
      TC = std::make_unique<toolchains::Solaris>(*this, Target, Args);
      break;
    case llvm::Triple::CUDA:
      TC = std::make_unique<toolchains::NVPTXToolChain>(*this, Target, Args);
      break;
    case llvm::Triple::AMDHSA:
      TC = std::make_unique<toolchains::ROCMToolChain>(*this, Target, Args);
      break;
    case llvm::Triple::AMDPAL:
    case llvm::Triple::Mesa3D:
      TC = std::make_unique<toolchains::AMDGPUToolChain>(*this, Target, Args);
      break;
    case llvm::Triple::Win32:
      switch (Target.getEnvironment()) {
      default:
        if (Target.isOSBinFormatELF())
          TC = std::make_unique<toolchains::Generic_ELF>(*this, Target, Args);
        else if (Target.isOSBinFormatMachO())
          TC = std::make_unique<toolchains::MachO>(*this, Target, Args);
        else
          TC = std::make_unique<toolchains::Generic_GCC>(*this, Target, Args);
        break;
      case llvm::Triple::GNU:
        TC = std::make_unique<toolchains::MinGW>(*this, Target, Args);
        break;
      case llvm::Triple::Itanium:
        TC = std::make_unique<toolchains::CrossWindowsToolChain>(*this, Target,
                                                                  Args);
        break;
      case llvm::Triple::MSVC:
      case llvm::Triple::UnknownEnvironment:
        if (Args.getLastArgValue(options::OPT_fuse_ld_EQ)
                .starts_with_insensitive("bfd"))
          TC = std::make_unique<toolchains::CrossWindowsToolChain>(
              *this, Target, Args);
        else
          TC =
              std::make_unique<toolchains::MSVCToolChain>(*this, Target, Args);
        break;
      }
      break;
    case llvm::Triple::PS4:
      TC = std::make_unique<toolchains::PS4CPU>(*this, Target, Args);
      break;
    case llvm::Triple::PS5:
      TC = std::make_unique<toolchains::PS5CPU>(*this, Target, Args);
      break;
    case llvm::Triple::Hurd:
      TC = std::make_unique<toolchains::Hurd>(*this, Target, Args);
      break;
    case llvm::Triple::LiteOS:
      TC = std::make_unique<toolchains::OHOS>(*this, Target, Args);
      break;
    case llvm::Triple::ZOS:
      TC = std::make_unique<toolchains::ZOS>(*this, Target, Args);
      break;
    case llvm::Triple::ShaderModel:
      TC = std::make_unique<toolchains::HLSLToolChain>(*this, Target, Args);
      break;
    default:
      // Of these targets, Hexagon is the only one that might have
      // an OS of Linux, in which case it got handled above already.
      switch (Target.getArch()) {
      case llvm::Triple::tce:
        TC = std::make_unique<toolchains::TCEToolChain>(*this, Target, Args);
        break;
      case llvm::Triple::tcele:
        TC = std::make_unique<toolchains::TCELEToolChain>(*this, Target, Args);
        break;
      case llvm::Triple::hexagon:
        TC = std::make_unique<toolchains::HexagonToolChain>(*this, Target,
                                                             Args);
        break;
      case llvm::Triple::lanai:
        TC = std::make_unique<toolchains::LanaiToolChain>(*this, Target, Args);
        break;
      case llvm::Triple::xcore:
        TC = std::make_unique<toolchains::XCoreToolChain>(*this, Target, Args);
        break;
      case llvm::Triple::wasm32:
      case llvm::Triple::wasm64:
        TC = std::make_unique<toolchains::WebAssembly>(*this, Target, Args);
        break;
      case llvm::Triple::avr:
        TC = std::make_unique<toolchains::AVRToolChain>(*this, Target, Args);
        break;
      case llvm::Triple::msp430:
        TC =
            std::make_unique<toolchains::MSP430ToolChain>(*this, Target, Args);
        break;
      case llvm::Triple::riscv32:
      case llvm::Triple::riscv64:
        if (toolchains::RISCVToolChain::hasGCCToolchain(*this, Args))
          TC =
              std::make_unique<toolchains::RISCVToolChain>(*this, Target, Args);
        else
          TC = std::make_unique<toolchains::BareMetal>(*this, Target, Args);
        break;
      case llvm::Triple::ve:
        TC = std::make_unique<toolchains::VEToolChain>(*this, Target, Args);
        break;
      case llvm::Triple::spirv32:
      case llvm::Triple::spirv64:
        TC = std::make_unique<toolchains::SPIRVToolChain>(*this, Target, Args);
        break;
      case llvm::Triple::csky:
        TC = std::make_unique<toolchains::CSKYToolChain>(*this, Target, Args);
        break;
      default:
        if (toolchains::BareMetal::handlesTarget(Target))
          TC = std::make_unique<toolchains::BareMetal>(*this, Target, Args);
        else if (Target.isOSBinFormatELF())
          TC = std::make_unique<toolchains::Generic_ELF>(*this, Target, Args);
        else if (Target.isOSBinFormatMachO())
          TC = std::make_unique<toolchains::MachO>(*this, Target, Args);
        else
          TC = std::make_unique<toolchains::Generic_GCC>(*this, Target, Args);
      }
    }
  }

  return *TC;
}

const ToolChain &Driver::getOffloadingDeviceToolChain(
    const ArgList &Args, const llvm::Triple &Target, const ToolChain &HostTC,
    const Action::OffloadKind &TargetDeviceOffloadKind) const {
  // Use device / host triples offload kind as the key into the ToolChains map
  // because the device ToolChain we create depends on both.
  auto &TC = ToolChains[Target.str() + "/" + HostTC.getTriple().str() +
                        std::to_string(TargetDeviceOffloadKind)];
  if (!TC) {
    // Categorized by offload kind > arch rather than OS > arch like
    // the normal getToolChain call, as it seems a reasonable way to categorize
    // things.
    switch (TargetDeviceOffloadKind) {
    case Action::OFK_Cuda:
      TC = std::make_unique<toolchains::CudaToolChain>(
          *this, Target, HostTC, Args, TargetDeviceOffloadKind);
      break;
    case Action::OFK_HIP: {
      if (((Target.getArch() == llvm::Triple::amdgcn ||
            Target.getArch() == llvm::Triple::spirv64) &&
           Target.getVendor() == llvm::Triple::AMD &&
           Target.getOS() == llvm::Triple::AMDHSA) ||
          !Args.hasArgNoClaim(options::OPT_offload_EQ))
        TC = std::make_unique<toolchains::HIPAMDToolChain>(
            *this, Target, HostTC, Args, TargetDeviceOffloadKind);
      else if (Target.getArch() == llvm::Triple::spirv64 &&
               Target.getVendor() == llvm::Triple::UnknownVendor &&
               Target.getOS() == llvm::Triple::UnknownOS)
        TC = std::make_unique<toolchains::HIPSPVToolChain>(*this, Target,
                                                           HostTC, Args);
      break;
    }
    case Action::OFK_OpenMP:
      // omp + nvptx
      TC = std::make_unique<toolchains::CudaToolChain>(
          *this, Target, HostTC, Args, TargetDeviceOffloadKind);
      break;
    case Action::OFK_SYCL:
      switch (Target.getArch()) {
      case llvm::Triple::spir:
      case llvm::Triple::spir64:
      case llvm::Triple::spirv32:
      case llvm::Triple::spirv64:
        TC = std::make_unique<toolchains::SYCLToolChain>(*this, Target, HostTC,
                                                         Args);
        break;
      case llvm::Triple::nvptx:
      case llvm::Triple::nvptx64:
        TC = std::make_unique<toolchains::CudaToolChain>(
            *this, Target, HostTC, Args, TargetDeviceOffloadKind);
        break;
      case llvm::Triple::amdgcn:
        TC = std::make_unique<toolchains::HIPAMDToolChain>(
            *this, Target, HostTC, Args, TargetDeviceOffloadKind);
        break;
      default:
        if (isSYCLNativeCPU(Args)) {
          TC = std::make_unique<toolchains::SYCLToolChain>(*this, Target,
                                                           HostTC, Args);
        }
        break;
      }
      break;
    default:
      break;
    }
  }

  return *TC;
}

bool Driver::ShouldUseClangCompiler(const JobAction &JA) const {
  // Say "no" if there is not exactly one input of a type clang understands.
  if (JA.size() != 1 ||
      !types::isAcceptedByClang((*JA.input_begin())->getType()))
    return false;

  // And say "no" if this is not a kind of action clang understands.
  if (!isa<PreprocessJobAction>(JA) && !isa<PrecompileJobAction>(JA) &&
      !isa<CompileJobAction>(JA) && !isa<BackendJobAction>(JA) &&
      !isa<ExtractAPIJobAction>(JA))
    return false;

  return true;
}

bool Driver::ShouldUseFlangCompiler(const JobAction &JA) const {
  // Say "no" if there is not exactly one input of a type flang understands.
  if (JA.size() != 1 ||
      !types::isAcceptedByFlang((*JA.input_begin())->getType()))
    return false;

  // And say "no" if this is not a kind of action flang understands.
  if (!isa<PreprocessJobAction>(JA) && !isa<CompileJobAction>(JA) &&
      !isa<BackendJobAction>(JA))
    return false;

  return true;
}

bool Driver::ShouldEmitStaticLibrary(const ArgList &Args) const {
  // Only emit static library if the flag is set explicitly.
  if (Args.hasArg(options::OPT_emit_static_lib))
    return true;
  return false;
}

/// GetReleaseVersion - Parse (([0-9]+)(.([0-9]+)(.([0-9]+)?))?)? and return the
/// grouped values as integers. Numbers which are not provided are set to 0.
///
/// \return True if the entire string was parsed (9.2), or all groups were
/// parsed (10.3.5extrastuff).
bool Driver::GetReleaseVersion(StringRef Str, unsigned &Major, unsigned &Minor,
                               unsigned &Micro, bool &HadExtra) {
  HadExtra = false;

  Major = Minor = Micro = 0;
  if (Str.empty())
    return false;

  if (Str.consumeInteger(10, Major))
    return false;
  if (Str.empty())
    return true;
  if (!Str.consume_front("."))
    return false;

  if (Str.consumeInteger(10, Minor))
    return false;
  if (Str.empty())
    return true;
  if (!Str.consume_front("."))
    return false;

  if (Str.consumeInteger(10, Micro))
    return false;
  if (!Str.empty())
    HadExtra = true;
  return true;
}

/// Parse digits from a string \p Str and fulfill \p Digits with
/// the parsed numbers. This method assumes that the max number of
/// digits to look for is equal to Digits.size().
///
/// \return True if the entire string was parsed and there are
/// no extra characters remaining at the end.
bool Driver::GetReleaseVersion(StringRef Str,
                               MutableArrayRef<unsigned> Digits) {
  if (Str.empty())
    return false;

  unsigned CurDigit = 0;
  while (CurDigit < Digits.size()) {
    unsigned Digit;
    if (Str.consumeInteger(10, Digit))
      return false;
    Digits[CurDigit] = Digit;
    if (Str.empty())
      return true;
    if (!Str.consume_front("."))
      return false;
    CurDigit++;
  }

  // More digits than requested, bail out...
  return false;
}

llvm::opt::Visibility
Driver::getOptionVisibilityMask(bool UseDriverMode) const {
  if (!UseDriverMode)
    return llvm::opt::Visibility(options::ClangOption);
  if (IsCLMode())
    return llvm::opt::Visibility(options::CLOption);
  if (IsDXCMode())
    return llvm::opt::Visibility(options::DXCOption);
  if (IsFlangMode())  {
    return llvm::opt::Visibility(options::FlangOption);
  }
  return llvm::opt::Visibility(options::ClangOption);
}

const char *Driver::getExecutableForDriverMode(DriverMode Mode) {
  switch (Mode) {
  case GCCMode:
    return "clang";
  case GXXMode:
    return "clang++";
  case CPPMode:
    return "clang-cpp";
  case CLMode:
    return "clang-cl";
  case FlangMode:
    return "flang";
  case DXCMode:
    return "clang-dxc";
  }

  llvm_unreachable("Unhandled Mode");
}

bool clang::driver::isOptimizationLevelFast(const ArgList &Args) {
  return Args.hasFlag(options::OPT_Ofast, options::OPT_O_Group, false);
}

bool clang::driver::isObjectFile(std::string FileName) {
  if (llvm::sys::fs::is_directory(FileName))
    return false;
  if (!llvm::sys::path::has_extension(FileName))
    // Any file with no extension should be considered an Object. Take into
    // account -lsomelib library filenames.
    return FileName.rfind("-l", 0) != 0;
  std::string Ext(llvm::sys::path::extension(FileName).drop_front());
  // We cannot rely on lookupTypeForExtension solely as that has 'lib'
  // marked as an object.
  return (Ext != "lib" &&
          types::lookupTypeForExtension(Ext) == types::TY_Object);
}

bool clang::driver::isStaticArchiveFile(const StringRef &FileName) {
  if (!llvm::sys::path::has_extension(FileName))
    // Any file with no extension should not be considered an Archive.
    return false;
  llvm::file_magic Magic;
  llvm::identify_magic(FileName, Magic);
  // Only .lib and archive files are to be considered.
  return (Magic == llvm::file_magic::archive);
}

bool clang::driver::willEmitRemarks(const ArgList &Args) {
  // -fsave-optimization-record enables it.
  if (Args.hasFlag(options::OPT_fsave_optimization_record,
                   options::OPT_fno_save_optimization_record, false))
    return true;

  // -fsave-optimization-record=<format> enables it as well.
  if (Args.hasFlag(options::OPT_fsave_optimization_record_EQ,
                   options::OPT_fno_save_optimization_record, false))
    return true;

  // -foptimization-record-file alone enables it too.
  if (Args.hasFlag(options::OPT_foptimization_record_file_EQ,
                   options::OPT_fno_save_optimization_record, false))
    return true;

  // -foptimization-record-passes alone enables it too.
  if (Args.hasFlag(options::OPT_foptimization_record_passes_EQ,
                   options::OPT_fno_save_optimization_record, false))
    return true;
  return false;
}

llvm::StringRef clang::driver::getDriverMode(StringRef ProgName,
                                             ArrayRef<const char *> Args) {
  static StringRef OptName =
      getDriverOptTable().getOption(options::OPT_driver_mode).getPrefixedName();
  llvm::StringRef Opt;
  for (StringRef Arg : Args) {
    if (!Arg.starts_with(OptName))
      continue;
    Opt = Arg;
  }
  if (Opt.empty())
    Opt = ToolChain::getTargetAndModeFromProgramName(ProgName).DriverMode;
  return Opt.consume_front(OptName) ? Opt : "";
}

bool driver::IsClangCL(StringRef DriverMode) { return DriverMode == "cl"; }

llvm::Error driver::expandResponseFiles(SmallVectorImpl<const char *> &Args,
                                        bool ClangCLMode,
                                        llvm::BumpPtrAllocator &Alloc,
                                        llvm::vfs::FileSystem *FS) {
  // Parse response files using the GNU syntax, unless we're in CL mode. There
  // are two ways to put clang in CL compatibility mode: ProgName is either
  // clang-cl or cl, or --driver-mode=cl is on the command line. The normal
  // command line parsing can't happen until after response file parsing, so we
  // have to manually search for a --driver-mode=cl argument the hard way.
  // Finally, our -cc1 tools don't care which tokenization mode we use because
  // response files written by clang will tokenize the same way in either mode.
  enum { Default, POSIX, Windows } RSPQuoting = Default;
  for (const char *F : Args) {
    if (strcmp(F, "--rsp-quoting=posix") == 0)
      RSPQuoting = POSIX;
    else if (strcmp(F, "--rsp-quoting=windows") == 0)
      RSPQuoting = Windows;
  }

  // Determines whether we want nullptr markers in Args to indicate response
  // files end-of-lines. We only use this for the /LINK driver argument with
  // clang-cl.exe on Windows.
  bool MarkEOLs = ClangCLMode;

  llvm::cl::TokenizerCallback Tokenizer;
  if (RSPQuoting == Windows || (RSPQuoting == Default && ClangCLMode))
    Tokenizer = &llvm::cl::TokenizeWindowsCommandLine;
  else
    Tokenizer = &llvm::cl::TokenizeGNUCommandLine;

  if (MarkEOLs && Args.size() > 1 && StringRef(Args[1]).starts_with("-cc1"))
    MarkEOLs = false;

  llvm::cl::ExpansionContext ECtx(Alloc, Tokenizer);
  ECtx.setMarkEOLs(MarkEOLs);
  if (FS)
    ECtx.setVFS(FS);

  if (llvm::Error Err = ECtx.expandResponseFiles(Args))
    return Err;

  // If -cc1 came from a response file, remove the EOL sentinels.
  auto FirstArg = llvm::find_if(llvm::drop_begin(Args),
                                [](const char *A) { return A != nullptr; });
  if (FirstArg != Args.end() && StringRef(*FirstArg).starts_with("-cc1")) {
    // If -cc1 came from a response file, remove the EOL sentinels.
    if (MarkEOLs) {
      auto newEnd = std::remove(Args.begin(), Args.end(), nullptr);
      Args.resize(newEnd - Args.begin());
    }
  }

  return llvm::Error::success();
}

static const char *GetStableCStr(llvm::StringSet<> &SavedStrings, StringRef S) {
  return SavedStrings.insert(S).first->getKeyData();
}

/// Apply a list of edits to the input argument lists.
///
/// The input string is a space separated list of edits to perform,
/// they are applied in order to the input argument lists. Edits
/// should be one of the following forms:
///
///  '#': Silence information about the changes to the command line arguments.
///
///  '^': Add FOO as a new argument at the beginning of the command line.
///
///  '+': Add FOO as a new argument at the end of the command line.
///
///  's/XXX/YYY/': Substitute the regular expression XXX with YYY in the command
///  line.
///
///  'xOPTION': Removes all instances of the literal argument OPTION.
///
///  'XOPTION': Removes all instances of the literal argument OPTION,
///  and the following argument.
///
///  'Ox': Removes all flags matching 'O' or 'O[sz0-9]' and adds 'Ox'
///  at the end of the command line.
///
/// \param OS - The stream to write edit information to.
/// \param Args - The vector of command line arguments.
/// \param Edit - The override command to perform.
/// \param SavedStrings - Set to use for storing string representations.
static void applyOneOverrideOption(raw_ostream &OS,
                                   SmallVectorImpl<const char *> &Args,
                                   StringRef Edit,
                                   llvm::StringSet<> &SavedStrings) {
  // This does not need to be efficient.

  if (Edit[0] == '^') {
    const char *Str = GetStableCStr(SavedStrings, Edit.substr(1));
    OS << "### Adding argument " << Str << " at beginning\n";
    Args.insert(Args.begin() + 1, Str);
  } else if (Edit[0] == '+') {
    const char *Str = GetStableCStr(SavedStrings, Edit.substr(1));
    OS << "### Adding argument " << Str << " at end\n";
    Args.push_back(Str);
  } else if (Edit[0] == 's' && Edit[1] == '/' && Edit.ends_with("/") &&
             Edit.slice(2, Edit.size() - 1).contains('/')) {
    StringRef MatchPattern = Edit.substr(2).split('/').first;
    StringRef ReplPattern = Edit.substr(2).split('/').second;
    ReplPattern = ReplPattern.slice(0, ReplPattern.size() - 1);

    for (unsigned i = 1, e = Args.size(); i != e; ++i) {
      // Ignore end-of-line response file markers
      if (Args[i] == nullptr)
        continue;
      std::string Repl = llvm::Regex(MatchPattern).sub(ReplPattern, Args[i]);

      if (Repl != Args[i]) {
        OS << "### Replacing '" << Args[i] << "' with '" << Repl << "'\n";
        Args[i] = GetStableCStr(SavedStrings, Repl);
      }
    }
  } else if (Edit[0] == 'x' || Edit[0] == 'X') {
    auto Option = Edit.substr(1);
    for (unsigned i = 1; i < Args.size();) {
      if (Option == Args[i]) {
        OS << "### Deleting argument " << Args[i] << '\n';
        Args.erase(Args.begin() + i);
        if (Edit[0] == 'X') {
          if (i < Args.size()) {
            OS << "### Deleting argument " << Args[i] << '\n';
            Args.erase(Args.begin() + i);
          } else
            OS << "### Invalid X edit, end of command line!\n";
        }
      } else
        ++i;
    }
  } else if (Edit[0] == 'O') {
    for (unsigned i = 1; i < Args.size();) {
      const char *A = Args[i];
      // Ignore end-of-line response file markers
      if (A == nullptr)
        continue;
      if (A[0] == '-' && A[1] == 'O' &&
          (A[2] == '\0' || (A[3] == '\0' && (A[2] == 's' || A[2] == 'z' ||
                                             ('0' <= A[2] && A[2] <= '9'))))) {
        OS << "### Deleting argument " << Args[i] << '\n';
        Args.erase(Args.begin() + i);
      } else
        ++i;
    }
    OS << "### Adding argument " << Edit << " at end\n";
    Args.push_back(GetStableCStr(SavedStrings, '-' + Edit.str()));
  } else {
    OS << "### Unrecognized edit: " << Edit << "\n";
  }
}

void driver::applyOverrideOptions(SmallVectorImpl<const char *> &Args,
                                  const char *OverrideStr,
                                  llvm::StringSet<> &SavedStrings,
                                  raw_ostream *OS) {
  if (!OS)
    OS = &llvm::nulls();

  if (OverrideStr[0] == '#') {
    ++OverrideStr;
    OS = &llvm::nulls();
  }

  *OS << "### CCC_OVERRIDE_OPTIONS: " << OverrideStr << "\n";

  // This does not need to be efficient.

  const char *S = OverrideStr;
  while (*S) {
    const char *End = ::strchr(S, ' ');
    if (!End)
      End = S + strlen(S);
    if (End != S)
      applyOneOverrideOption(*OS, Args, std::string(S, End), SavedStrings);
    S = End;
    if (*S != '\0')
      ++S;
  }
}<|MERGE_RESOLUTION|>--- conflicted
+++ resolved
@@ -4162,19 +4162,11 @@
       if (GpuArchList.empty()) {
         if (ToolChains.front()->getTriple().isSPIROrSPIRV()) {
           if (ToolChains.front()->getTriple().getVendor() == llvm::Triple::AMD)
-<<<<<<< HEAD
-            GpuArchList.push_back(CudaArch::AMDGCNSPIRV);
-          else
-            GpuArchList.push_back(CudaArch::Generic);
-        } else {
-          GpuArchList.push_back(DefaultCudaArch);
-=======
             GpuArchList.push_back(OffloadArch::AMDGCNSPIRV);
           else
             GpuArchList.push_back(OffloadArch::Generic);
         } else {
           GpuArchList.push_back(DefaultOffloadArch);
->>>>>>> 4fe5a3cc
         }
       }
 
@@ -7954,11 +7946,7 @@
       llvm::sort(Sorted);
       for (StringRef Arch : Sorted)
         TCAndArchs.push_back(std::make_pair(TC, Arch));
-<<<<<<< HEAD
-    llvm::sort(TCAndArchs, llvm::less_second());
-=======
-    }
->>>>>>> 4fe5a3cc
+    }
 
     for (unsigned I = 0, E = TCAndArchs.size(); I != E; ++I)
       DeviceActions.push_back(C.MakeAction<InputAction>(*InputArg, InputType));
