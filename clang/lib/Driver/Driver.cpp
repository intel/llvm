--- conflicted
+++ resolved
@@ -42,6 +42,7 @@
 #include "ToolChains/PS4CPU.h"
 #include "ToolChains/RISCVToolchain.h"
 #include "ToolChains/SPIRV.h"
+#include "ToolChains/SYCL.h"
 #include "ToolChains/Solaris.h"
 #include "ToolChains/TCE.h"
 #include "ToolChains/UEFI.h"
@@ -816,7 +817,6 @@
   return RT;
 }
 
-<<<<<<< HEAD
 static bool isValidSYCLTriple(llvm::Triple T) {
   // 'nvptx64-nvidia-cuda' is the valid SYCL triple for NVidia GPUs.
   if (T.getArch() == llvm::Triple::nvptx64 &&
@@ -843,9 +843,9 @@
 
 static const char *getDefaultSYCLArch(Compilation &C) {
   // If -fsycl is supplied we will assume SPIR-V
-  if (C.getDefaultToolChain().getTriple().isArch32Bit())
-    return "spirv32";
-  return "spirv64";
+  if (C.getDefaultToolChain().getTriple().getArch() == llvm::Triple::x86)
+    return "spir";
+  return "spir64";
 }
 
 static bool addSYCLDefaultTriple(Compilation &C,
@@ -864,18 +864,11 @@
     if (SYCLTriple.isNVPTX() || SYCLTriple.isAMDGCN())
       return false;
   }
-  for (const auto &SYCLTriple : SYCLTriples) {
-    if (SYCLTriple.getSubArch() == llvm::Triple::NoSubArch &&
-        SYCLTriple.isSPIROrSPIRV())
-      return false;
-  }
   // Add the default triple as it was not found.
   SYCLTriples.insert(SYCLTriples.begin(), DefaultTriple);
   return true;
 }
 
-=======
->>>>>>> 62c3c1ca
 void Driver::CreateOffloadingDeviceToolChains(Compilation &C,
                                               InputList &Inputs) {
 
@@ -1091,7 +1084,6 @@
   }
 
   //
-<<<<<<< HEAD
   // SYCL
   //
   // We need to generate a SYCL toolchain if the user specified -fsycl.
@@ -1468,8 +1460,6 @@
   }
 
   //
-=======
->>>>>>> 62c3c1ca
   // TODO: Add support for other offloading programming models here.
   //
 }
@@ -2558,7 +2548,6 @@
                       VisibilityMask);
 }
 
-<<<<<<< HEAD
 llvm::Triple Driver::getSYCLDeviceTriple(StringRef TargetArch) const {
   SmallVector<StringRef, 5> SYCLAlias = {
       "spir",       "spir64",  "spir64_fpga", "spir64_x86_64",
@@ -2631,8 +2620,6 @@
   }
 }
 
-=======
->>>>>>> 62c3c1ca
 void Driver::PrintVersion(const Compilation &C, raw_ostream &OS) const {
   if (IsFlangMode()) {
     OS << getClangToolFullVersion("flang") << '\n';
@@ -8026,7 +8013,6 @@
       Archs.insert(OffloadArchToString(OffloadArch::HIPDefault));
     else if (Kind == Action::OFK_OpenMP)
       Archs.insert(StringRef());
-<<<<<<< HEAD
     else if (Kind == Action::OFK_SYCL) {
       // For SYCL offloading, we need to check the triple for NVPTX or AMDGPU.
       // The default arch is set for NVPTX if not provided.  For AMDGPU, emit
@@ -8039,8 +8025,6 @@
       else
         Archs.insert(StringRef());
     }
-=======
->>>>>>> 62c3c1ca
   } else {
     Args.ClaimAllArgs(options::OPT_offload_arch_EQ);
     Args.ClaimAllArgs(options::OPT_no_offload_arch_EQ);
@@ -8065,7 +8049,7 @@
   OffloadAction::DeviceDependences DDeps;
 
   const Action::OffloadKind OffloadKinds[] = {
-      Action::OFK_OpenMP, Action::OFK_Cuda, Action::OFK_HIP};
+      Action::OFK_OpenMP, Action::OFK_Cuda, Action::OFK_HIP, Action::OFK_SYCL};
 
   for (Action::OffloadKind Kind : OffloadKinds) {
     SmallVector<const ToolChain *, 2> ToolChains;
@@ -8109,6 +8093,11 @@
         assert(Phase == PL.back() && "linking must be final compilation step.");
         break;
       }
+
+      // Assemble actions are not used for the SYCL device side.  Both compile
+      // and backend actions are used to generate IR and textual IR if needed.
+      if (Kind == Action::OFK_SYCL && Phase == phases::Assemble)
+        continue;
 
       auto TCAndArch = TCAndArchs.begin();
       for (Action *&A : DeviceActions) {
@@ -8410,11 +8399,8 @@
       return C.MakeAction<BackendJobAction>(Input, Output);
     }
     if (Args.hasArg(options::OPT_emit_llvm) ||
-<<<<<<< HEAD
         (TargetDeviceOffloadKind == Action::OFK_SYCL &&
          C.getDriver().getUseNewOffloadingDriver()) ||
-=======
->>>>>>> 62c3c1ca
         (((Input->getOffloadingToolChain() &&
            Input->getOffloadingToolChain()->getTriple().isAMDGPU()) ||
           TargetDeviceOffloadKind == Action::OFK_HIP) &&
@@ -10435,7 +10421,6 @@
                                                            HostTC, Args);
       break;
     }
-<<<<<<< HEAD
     case Action::OFK_OpenMP:
       // omp + nvptx
       TC = std::make_unique<toolchains::CudaToolChain>(
@@ -10467,8 +10452,6 @@
         break;
       }
       break;
-=======
->>>>>>> 62c3c1ca
     default:
       break;
     }
