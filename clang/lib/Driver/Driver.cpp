--- conflicted
+++ resolved
@@ -6497,22 +6497,7 @@
           C, *JA, Result, InputInfos,
           C.getArgsForToolChain(TC, BoundArch, JA->getOffloadingDeviceKind()),
           LinkingOutput);
-<<<<<<< HEAD
-      // Add another job to print information to terminal for host side.
-      // FIXME - After adding the additional preprocessed step to integrate
-      // the integration footer, the logic in which this additional pass to
-      // generate the 'stdout' preprocessed job is kicking in even when we
-      // are only proceeding to create an object.
-      if (JobForPreprocessToStdout) {
-        T->ConstructJob(
-            C, *JA, ResultForPreprocessToStdout, InputInfos,
-            C.getArgsForToolChain(TC, BoundArch, JA->getOffloadingDeviceKind()),
-            LinkingOutput);
-      }
-    } else
-=======
     else
->>>>>>> 3351916a
       T->ConstructJobMultipleOutputs(
           C, *JA, UnbundlingResults, InputInfos,
           C.getArgsForToolChain(TC, BoundArch, JA->getOffloadingDeviceKind()),
