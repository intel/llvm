//===--- Driver.cpp - Clang GCC Compatible Driver -------------------------===//
//
// Part of the LLVM Project, under the Apache License v2.0 with LLVM Exceptions.
// See https://llvm.org/LICENSE.txt for license information.
// SPDX-License-Identifier: Apache-2.0 WITH LLVM-exception
//
//===----------------------------------------------------------------------===//
#include "clang/Driver/Driver.h"
#include "ToolChains/AIX.h"
#include "ToolChains/AMDGPU.h"
#include "ToolChains/AMDGPUOpenMP.h"
#include "ToolChains/AVR.h"
#include "ToolChains/Arch/RISCV.h"
#include "ToolChains/BareMetal.h"
#include "ToolChains/CSKYToolChain.h"
#include "ToolChains/Clang.h"
#include "ToolChains/CrossWindows.h"
#include "ToolChains/Cuda.h"
#include "ToolChains/Cygwin.h"
#include "ToolChains/Darwin.h"
#include "ToolChains/DragonFly.h"
#include "ToolChains/FreeBSD.h"
#include "ToolChains/Fuchsia.h"
#include "ToolChains/Gnu.h"
#include "ToolChains/HIPAMD.h"
#include "ToolChains/HIPSPV.h"
#include "ToolChains/HLSL.h"
#include "ToolChains/Haiku.h"
#include "ToolChains/Hexagon.h"
#include "ToolChains/Hurd.h"
#include "ToolChains/Lanai.h"
#include "ToolChains/Linux.h"
#include "ToolChains/MSP430.h"
#include "ToolChains/MSVC.h"
#include "ToolChains/Managarm.h"
#include "ToolChains/MinGW.h"
#include "ToolChains/MipsLinux.h"
#include "ToolChains/NetBSD.h"
#include "ToolChains/OHOS.h"
#include "ToolChains/OpenBSD.h"
#include "ToolChains/PPCFreeBSD.h"
#include "ToolChains/PPCLinux.h"
#include "ToolChains/PS4CPU.h"
#include "ToolChains/SPIRV.h"
#include "ToolChains/SPIRVOpenMP.h"
#include "ToolChains/SYCL.h"
#include "ToolChains/Solaris.h"
#include "ToolChains/TCE.h"
#include "ToolChains/UEFI.h"
#include "ToolChains/VEToolchain.h"
#include "ToolChains/WebAssembly.h"
#include "ToolChains/XCore.h"
#include "ToolChains/ZOS.h"
#include "clang/Basic/DiagnosticDriver.h"
#include "clang/Basic/TargetID.h"
#include "clang/Basic/Version.h"
#include "clang/Config/config.h"
#include "clang/Driver/Action.h"
#include "clang/Driver/Compilation.h"
#include "clang/Driver/InputInfo.h"
#include "clang/Driver/Job.h"
#include "clang/Driver/Options.h"
#include "clang/Driver/Phases.h"
#include "clang/Driver/SanitizerArgs.h"
#include "clang/Driver/Tool.h"
#include "clang/Driver/ToolChain.h"
#include "clang/Driver/Types.h"
#include "llvm/ADT/ArrayRef.h"
#include "llvm/ADT/MapVector.h"
#include "llvm/ADT/STLExtras.h"
#include "llvm/ADT/StringExtras.h"
#include "llvm/ADT/StringRef.h"
#include "llvm/ADT/StringSet.h"
#include "llvm/ADT/StringSwitch.h"
#include "llvm/BinaryFormat/Magic.h"
#include "llvm/Config/llvm-config.h"
#include "llvm/MC/TargetRegistry.h"
#include "llvm/Option/Arg.h"
#include "llvm/Option/ArgList.h"
#include "llvm/Option/OptSpecifier.h"
#include "llvm/Option/OptTable.h"
#include "llvm/Option/Option.h"
#include "llvm/Support/CommandLine.h"
#include "llvm/Support/ErrorHandling.h"
#include "llvm/Support/ExitCodes.h"
#include "llvm/Support/FileSystem.h"
#include "llvm/Support/FileUtilities.h"
#include "llvm/Support/FormatVariadic.h"
#include "llvm/Support/LineIterator.h"
#include "llvm/Support/MD5.h"
#include "llvm/Support/Path.h"
#include "llvm/Support/PrettyStackTrace.h"
#include "llvm/Support/Process.h"
#include "llvm/Support/Program.h"
#include "llvm/Support/Regex.h"
#include "llvm/Support/StringSaver.h"
#include "llvm/Support/VirtualFileSystem.h"
#include "llvm/Support/raw_ostream.h"
#include "llvm/TargetParser/Host.h"
#include "llvm/TargetParser/RISCVISAInfo.h"
#include <cstdlib> // ::getenv
#include <map>
#include <memory>
#include <optional>
#include <set>
#include <utility>
#if LLVM_ON_UNIX
#include <unistd.h> // getpid
#endif

using namespace clang::driver;
using namespace clang;
using namespace llvm::opt;

template <typename F> static bool usesInput(const ArgList &Args, F &&Fn) {
  return llvm::any_of(Args, [&](Arg *A) {
    return (A->getOption().matches(options::OPT_x) &&
            Fn(types::lookupTypeForTypeSpecifier(A->getValue()))) ||
           (A->getOption().getKind() == Option::InputClass &&
            StringRef(A->getValue()).rfind('.') != StringRef::npos &&
            Fn(types::lookupTypeForExtension(
                &A->getValue()[StringRef(A->getValue()).rfind('.') + 1])));
  });
}

// static
std::string Driver::GetResourcesPath(StringRef BinaryPath) {
  // Since the resource directory is embedded in the module hash, it's important
  // that all places that need it call this function, so that they get the
  // exact same string ("a/../b/" and "b/" get different hashes, for example).

  // Dir is bin/ or lib/, depending on where BinaryPath is.
  StringRef Dir = llvm::sys::path::parent_path(BinaryPath);
  SmallString<128> P(Dir);

  StringRef ConfiguredResourceDir(CLANG_RESOURCE_DIR);
  if (!ConfiguredResourceDir.empty()) {
    // FIXME: We should fix the behavior of llvm::sys::path::append so we don't
    // need to check for absolute paths here.
    if (llvm::sys::path::is_absolute(ConfiguredResourceDir))
      P = ConfiguredResourceDir;
    else
      llvm::sys::path::append(P, ConfiguredResourceDir);
  } else {
    // On Windows, libclang.dll is in bin/.
    // On non-Windows, libclang.so/.dylib is in lib/.
    // With a static-library build of libclang, LibClangPath will contain the
    // path of the embedding binary, which for LLVM binaries will be in bin/.
    // ../lib gets us to lib/ in both cases.
    P = llvm::sys::path::parent_path(Dir);
    // This search path is also created in the COFF driver of lld, so any
    // changes here also needs to happen in lld/COFF/Driver.cpp
    llvm::sys::path::append(P, CLANG_INSTALL_LIBDIR_BASENAME, "clang",
                            CLANG_VERSION_MAJOR_STRING);
  }

  return std::string(P);
}

CUIDOptions::CUIDOptions(llvm::opt::DerivedArgList &Args, const Driver &D)
    : UseCUID(Kind::Hash) {
  if (Arg *A = Args.getLastArg(options::OPT_fuse_cuid_EQ)) {
    StringRef UseCUIDStr = A->getValue();
    UseCUID = llvm::StringSwitch<Kind>(UseCUIDStr)
                  .Case("hash", Kind::Hash)
                  .Case("random", Kind::Random)
                  .Case("none", Kind::None)
                  .Default(Kind::Invalid);
    if (UseCUID == Kind::Invalid)
      D.Diag(clang::diag::err_drv_invalid_value)
          << A->getAsString(Args) << UseCUIDStr;
  }

  FixedCUID = Args.getLastArgValue(options::OPT_cuid_EQ);
  if (!FixedCUID.empty())
    UseCUID = Kind::Fixed;
}

std::string CUIDOptions::getCUID(StringRef InputFile,
                                 llvm::opt::DerivedArgList &Args) const {
  std::string CUID = FixedCUID.str();
  if (CUID.empty()) {
    if (UseCUID == Kind::Random)
      CUID = llvm::utohexstr(llvm::sys::Process::GetRandomNumber(),
                             /*LowerCase=*/true);
    else if (UseCUID == Kind::Hash) {
      llvm::MD5 Hasher;
      llvm::MD5::MD5Result Hash;
      Hasher.update(InputFile);
      for (auto *A : Args) {
        if (A->getOption().matches(options::OPT_INPUT))
          continue;
        Hasher.update(A->getAsString(Args));
      }
      Hasher.final(Hash);
      CUID = llvm::utohexstr(Hash.low(), /*LowerCase=*/true);
    }
  }
  return CUID;
}
Driver::Driver(StringRef ClangExecutable, StringRef TargetTriple,
               DiagnosticsEngine &Diags, std::string Title,
               IntrusiveRefCntPtr<llvm::vfs::FileSystem> VFS)
    : Diags(Diags), VFS(std::move(VFS)), SaveOffloadCode(false), Mode(GCCMode),
      SaveTemps(SaveTempsNone), BitcodeEmbed(EmbedNone),
      Offload(OffloadHostDevice), CXX20HeaderType(HeaderMode_None),
      ModulesModeCXX20(false), LTOMode(LTOK_None), OffloadLTOMode(LTOK_None),
      ClangExecutable(ClangExecutable), SysRoot(DEFAULT_SYSROOT),
      DriverTitle(Title), CCCPrintBindings(false), CCPrintOptions(false),
      CCLogDiagnostics(false), CCGenDiagnostics(false),
      CCPrintProcessStats(false), CCPrintInternalStats(false),
      TargetTriple(TargetTriple), Saver(Alloc), PrependArg(nullptr),
      CheckInputsExist(true), ProbePrecompiled(true),
      SuppressMissingInputWarning(false) {
  // Provide a sane fallback if no VFS is specified.
  if (!this->VFS)
    this->VFS = llvm::vfs::getRealFileSystem();

  Name = std::string(llvm::sys::path::filename(ClangExecutable));
  Dir = std::string(llvm::sys::path::parent_path(ClangExecutable));

  if ((!SysRoot.empty()) && llvm::sys::path::is_relative(SysRoot)) {
    // Prepend InstalledDir if SysRoot is relative
    SmallString<128> P(Dir);
    llvm::sys::path::append(P, SysRoot);
    SysRoot = std::string(P);
  }

#if defined(CLANG_CONFIG_FILE_SYSTEM_DIR)
  if (llvm::sys::path::is_absolute(CLANG_CONFIG_FILE_SYSTEM_DIR)) {
    SystemConfigDir = CLANG_CONFIG_FILE_SYSTEM_DIR;
  } else {
    SmallString<128> configFileDir(Dir);
    llvm::sys::path::append(configFileDir, CLANG_CONFIG_FILE_SYSTEM_DIR);
    llvm::sys::path::remove_dots(configFileDir, true);
    SystemConfigDir = static_cast<std::string>(configFileDir);
  }
#endif
#if defined(CLANG_CONFIG_FILE_USER_DIR)
  {
    SmallString<128> P;
    llvm::sys::fs::expand_tilde(CLANG_CONFIG_FILE_USER_DIR, P);
    UserConfigDir = static_cast<std::string>(P);
  }
#endif

  // Compute the path to the resource directory.
  ResourceDir = GetResourcesPath(ClangExecutable);
}

void Driver::setDriverMode(StringRef Value) {
  static StringRef OptName =
      getOpts().getOption(options::OPT_driver_mode).getPrefixedName();
  if (auto M = llvm::StringSwitch<std::optional<DriverMode>>(Value)
                   .Case("gcc", GCCMode)
                   .Case("g++", GXXMode)
                   .Case("cpp", CPPMode)
                   .Case("cl", CLMode)
                   .Case("flang", FlangMode)
                   .Case("dxc", DXCMode)
                   .Default(std::nullopt))
    Mode = *M;
  else
    Diag(diag::err_drv_unsupported_option_argument) << OptName << Value;
}

InputArgList Driver::ParseArgStrings(ArrayRef<const char *> ArgStrings,
                                     bool UseDriverMode,
                                     bool &ContainsError) const {
  llvm::PrettyStackTraceString CrashInfo("Command line argument parsing");
  ContainsError = false;

  llvm::opt::Visibility VisibilityMask = getOptionVisibilityMask(UseDriverMode);
  unsigned MissingArgIndex, MissingArgCount;
  InputArgList Args = getOpts().ParseArgs(ArgStrings, MissingArgIndex,
                                          MissingArgCount, VisibilityMask);

  // Check for missing argument error.
  if (MissingArgCount) {
    Diag(diag::err_drv_missing_argument)
        << Args.getArgString(MissingArgIndex) << MissingArgCount;
    ContainsError |=
        Diags.getDiagnosticLevel(diag::err_drv_missing_argument,
                                 SourceLocation()) > DiagnosticsEngine::Warning;
  }

  // Check for unsupported options.
  for (const Arg *A : Args) {
    if (A->getOption().hasFlag(options::Unsupported)) {
      Diag(diag::err_drv_unsupported_opt) << A->getAsString(Args);
      ContainsError |= Diags.getDiagnosticLevel(diag::err_drv_unsupported_opt,
                                                SourceLocation()) >
                       DiagnosticsEngine::Warning;
      continue;
    }
    // Emit an unsupported and removed diagnostic for any options that were
    // previously supported and subsequently removed.  This is considered a
    // special case scenario that is currently being used for FPGA related
    // options that did not go through the regular deprecation process.
    if (A->getOption().hasFlag(options::UnsupportedRemoved)) {
      Diag(diag::err_drv_unsupported_opt_removed) << A->getAsString(Args);
      ContainsError |= Diags.getDiagnosticLevel(
                           diag::err_drv_unsupported_opt_removed,
                           SourceLocation()) > DiagnosticsEngine::Warning;
      continue;
    }

    // Deprecated options emit a diagnostic about deprecation, but are still
    // supported until removed. It's possible to have a deprecated option which
    // aliases with a non-deprecated option, so always compute the argument
    // actually used before checking for deprecation.
    const Arg *Used = A;
    while (Used->getAlias())
      Used = Used->getAlias();
    if (Used->getOption().hasFlag(options::Deprecated)) {
      // Some deprecated options have a replacement option.  In these cases,
      // add the replacement option string to the diagnostic.
      SmallString<128> AliasOpt;
      if (Used != A) {
        AliasOpt = A->getSpelling();
        if (A->getNumValues())
          AliasOpt += A->getValue();
      }
      Diag(diag::warn_drv_deprecated_option_release)
          << Used->getAsString(Args) << !AliasOpt.empty() << AliasOpt;
      ContainsError |= Diags.getDiagnosticLevel(
                           diag::warn_drv_deprecated_option_release,
                           SourceLocation()) > DiagnosticsEngine::Warning;
    }

    // Warn about -mcpu= without an argument.
    if (A->getOption().matches(options::OPT_mcpu_EQ) && A->containsValue("")) {
      Diag(diag::warn_drv_empty_joined_argument) << A->getAsString(Args);
      ContainsError |= Diags.getDiagnosticLevel(
                           diag::warn_drv_empty_joined_argument,
                           SourceLocation()) > DiagnosticsEngine::Warning;
    }
  }

  for (const Arg *A : Args.filtered(options::OPT_UNKNOWN)) {
    unsigned DiagID;
    auto ArgString = A->getAsString(Args);
    std::string Nearest;
    if (getOpts().findNearest(ArgString, Nearest, VisibilityMask) > 1) {
      if (!IsCLMode() &&
          getOpts().findExact(ArgString, Nearest,
                              llvm::opt::Visibility(options::CC1Option))) {
        DiagID = diag::err_drv_unknown_argument_with_suggestion;
        Diags.Report(DiagID) << ArgString << "-Xclang " + Nearest;
      } else {
        DiagID = IsCLMode() ? diag::warn_drv_unknown_argument_clang_cl
                            : diag::err_drv_unknown_argument;
        Diags.Report(DiagID) << ArgString;
      }
    } else {
      DiagID = IsCLMode()
                   ? diag::warn_drv_unknown_argument_clang_cl_with_suggestion
                   : diag::err_drv_unknown_argument_with_suggestion;
      Diags.Report(DiagID) << ArgString << Nearest;
    }
    ContainsError |= Diags.getDiagnosticLevel(DiagID, SourceLocation()) >
                     DiagnosticsEngine::Warning;
  }

  for (const Arg *A : Args.filtered(options::OPT_o)) {
    if (ArgStrings[A->getIndex()] == A->getSpelling())
      continue;

    // Warn on joined arguments that are similar to a long argument.
    std::string ArgString = ArgStrings[A->getIndex()];
    std::string Nearest;
    if (getOpts().findExact("-" + ArgString, Nearest, VisibilityMask))
      Diags.Report(diag::warn_drv_potentially_misspelled_joined_argument)
          << A->getAsString(Args) << Nearest;
  }

  return Args;
}

// Determine which compilation mode we are in. We look for options which
// affect the phase, starting with the earliest phases, and record which
// option we used to determine the final phase.
phases::ID Driver::getFinalPhase(const DerivedArgList &DAL,
                                 Arg **FinalPhaseArg) const {
  Arg *PhaseArg = nullptr;
  phases::ID FinalPhase;

  // -{E,EP,P,M,MM} only run the preprocessor.
  if (CCCIsCPP() || (PhaseArg = DAL.getLastArg(options::OPT_E)) ||
      (PhaseArg = DAL.getLastArg(options::OPT__SLASH_EP)) ||
      (PhaseArg = DAL.getLastArg(options::OPT_M, options::OPT_MM)) ||
      (PhaseArg = DAL.getLastArg(options::OPT__SLASH_P)) ||
      CCGenDiagnostics) {
    FinalPhase = phases::Preprocess;

    // --precompile only runs up to precompilation.
    // Options that cause the output of C++20 compiled module interfaces or
    // header units have the same effect.
  } else if ((PhaseArg = DAL.getLastArg(options::OPT__precompile)) ||
             (PhaseArg = DAL.getLastArg(options::OPT_extract_api)) ||
             (PhaseArg = DAL.getLastArg(options::OPT_fmodule_header,
                                        options::OPT_fmodule_header_EQ))) {
    FinalPhase = phases::Precompile;
    // -{fsyntax-only,-analyze,emit-ast} only run up to the compiler.
  } else if ((PhaseArg = DAL.getLastArg(options::OPT_fsyntax_only)) ||
             (PhaseArg = DAL.getLastArg(options::OPT_print_supported_cpus)) ||
             (PhaseArg =
                  DAL.getLastArg(options::OPT_print_enabled_extensions)) ||
             (PhaseArg = DAL.getLastArg(options::OPT_module_file_info)) ||
             (PhaseArg = DAL.getLastArg(options::OPT_verify_pch)) ||
             (PhaseArg = DAL.getLastArg(options::OPT_rewrite_objc)) ||
             (PhaseArg = DAL.getLastArg(options::OPT_rewrite_legacy_objc)) ||
             (PhaseArg = DAL.getLastArg(options::OPT__analyze)) ||
             (PhaseArg = DAL.getLastArg(options::OPT_emit_cir)) ||
             (PhaseArg = DAL.getLastArg(options::OPT_emit_ast))) {
    FinalPhase = phases::Compile;

  // -S only runs up to the backend.
  } else if ((PhaseArg = DAL.getLastArg(options::OPT_S))) {
    FinalPhase = phases::Backend;

  // -c compilation only runs up to the assembler.
  } else if ((PhaseArg = DAL.getLastArg(options::OPT_c))) {
    FinalPhase = phases::Assemble;

  } else if ((PhaseArg = DAL.getLastArg(options::OPT_emit_interface_stubs))) {
    FinalPhase = phases::IfsMerge;

  // Otherwise do everything.
  } else
    FinalPhase = phases::Link;

  if (FinalPhaseArg)
    *FinalPhaseArg = PhaseArg;

  return FinalPhase;
}

llvm::Expected<std::unique_ptr<llvm::MemoryBuffer>>
Driver::executeProgram(llvm::ArrayRef<llvm::StringRef> Args) const {
  llvm::SmallString<64> OutputFile;
  llvm::sys::fs::createTemporaryFile("driver-program", "txt", OutputFile,
                                     llvm::sys::fs::OF_Text);
  llvm::FileRemover OutputRemover(OutputFile.c_str());
  std::optional<llvm::StringRef> Redirects[] = {
      {""},
      OutputFile.str(),
      {""},
  };

  std::string ErrorMessage;
  int SecondsToWait = 60;
  if (std::optional<std::string> Str =
          llvm::sys::Process::GetEnv("CLANG_TOOLCHAIN_PROGRAM_TIMEOUT")) {
    if (!llvm::to_integer(*Str, SecondsToWait))
      return llvm::createStringError(std::error_code(),
                                     "CLANG_TOOLCHAIN_PROGRAM_TIMEOUT expected "
                                     "an integer, got '" +
                                         *Str + "'");
    SecondsToWait = std::max(SecondsToWait, 0); // infinite
  }
  StringRef Executable = Args[0];
  if (llvm::sys::ExecuteAndWait(Executable, Args, {}, Redirects, SecondsToWait,
                                /*MemoryLimit=*/0, &ErrorMessage))
    return llvm::createStringError(std::error_code(),
                                   Executable + ": " + ErrorMessage);

  llvm::ErrorOr<std::unique_ptr<llvm::MemoryBuffer>> OutputBuf =
      llvm::MemoryBuffer::getFile(OutputFile.c_str());
  if (!OutputBuf)
    return llvm::createStringError(OutputBuf.getError(),
                                   "Failed to read stdout of " + Executable +
                                       ": " + OutputBuf.getError().message());
  return std::move(*OutputBuf);
}

static Arg *MakeInputArg(DerivedArgList &Args, const OptTable &Opts,
                         StringRef Value, bool Claim = true) {
  Arg *A = new Arg(Opts.getOption(options::OPT_INPUT), Value,
                   Args.getBaseArgs().MakeIndex(Value), Value.data());
  Args.AddSynthesizedArg(A);
  if (Claim)
    A->claim();
  return A;
}

DerivedArgList *Driver::TranslateInputArgs(const InputArgList &Args) const {
  const llvm::opt::OptTable &Opts = getOpts();
  DerivedArgList *DAL = new DerivedArgList(Args);

  bool HasNostdlib = Args.hasArg(options::OPT_nostdlib);
  bool HasNostdlibxx = Args.hasArg(options::OPT_nostdlibxx);
  bool HasNodefaultlib = Args.hasArg(options::OPT_nodefaultlibs);
  bool IgnoreUnused = false;
  for (Arg *A : Args) {
    if (IgnoreUnused)
      A->claim();

    if (A->getOption().matches(options::OPT_start_no_unused_arguments)) {
      IgnoreUnused = true;
      continue;
    }
    if (A->getOption().matches(options::OPT_end_no_unused_arguments)) {
      IgnoreUnused = false;
      continue;
    }

    // Unfortunately, we have to parse some forwarding options (-Xassembler,
    // -Xlinker, -Xpreprocessor) because we either integrate their functionality
    // (assembler and preprocessor), or bypass a previous driver ('collect2').

    // Rewrite linker options, to replace --no-demangle with a custom internal
    // option.
    if ((A->getOption().matches(options::OPT_Wl_COMMA) ||
         A->getOption().matches(options::OPT_Xlinker)) &&
        A->containsValue("--no-demangle")) {
      // Add the rewritten no-demangle argument.
      DAL->AddFlagArg(A, Opts.getOption(options::OPT_Z_Xlinker__no_demangle));

      // Add the remaining values as Xlinker arguments.
      for (StringRef Val : A->getValues())
        if (Val != "--no-demangle")
          DAL->AddSeparateArg(A, Opts.getOption(options::OPT_Xlinker), Val);

      continue;
    }

    // Rewrite preprocessor options, to replace -Wp,-MD,FOO which is used by
    // some build systems. We don't try to be complete here because we don't
    // care to encourage this usage model.
    if (A->getOption().matches(options::OPT_Wp_COMMA) &&
        A->getNumValues() > 0 &&
        (A->getValue(0) == StringRef("-MD") ||
         A->getValue(0) == StringRef("-MMD"))) {
      // Rewrite to -MD/-MMD along with -MF.
      if (A->getValue(0) == StringRef("-MD"))
        DAL->AddFlagArg(A, Opts.getOption(options::OPT_MD));
      else
        DAL->AddFlagArg(A, Opts.getOption(options::OPT_MMD));
      if (A->getNumValues() == 2)
        DAL->AddSeparateArg(A, Opts.getOption(options::OPT_MF), A->getValue(1));
      continue;
    }

    // Rewrite reserved library names.
    if (A->getOption().matches(options::OPT_l)) {
      StringRef Value = A->getValue();

      // Rewrite unless -nostdlib is present.
      if (!HasNostdlib && !HasNodefaultlib && !HasNostdlibxx &&
          Value == "stdc++") {
        DAL->AddFlagArg(A, Opts.getOption(options::OPT_Z_reserved_lib_stdcxx));
        continue;
      }

      // Rewrite unconditionally.
      if (Value == "cc_kext") {
        DAL->AddFlagArg(A, Opts.getOption(options::OPT_Z_reserved_lib_cckext));
        continue;
      }
    }

    // Pick up inputs via the -- option.
    if (A->getOption().matches(options::OPT__DASH_DASH)) {
      A->claim();
      for (StringRef Val : A->getValues())
        DAL->append(MakeInputArg(*DAL, Opts, Val, false));
      continue;
    }

    if (A->getOption().matches(options::OPT_offload_lib_Group)) {
      if (!A->getNumValues()) {
        Diag(clang::diag::warn_drv_unused_argument) << A->getSpelling();
        continue;
      }
    }

    DAL->append(A);
  }

  // DXC mode quits before assembly if an output object file isn't specified.
  if (IsDXCMode() && !Args.hasArg(options::OPT_dxc_Fo))
    DAL->AddFlagArg(nullptr, Opts.getOption(options::OPT_S));

  // Enforce -static if -miamcu is present.
  if (Args.hasFlag(options::OPT_miamcu, options::OPT_mno_iamcu, false))
    DAL->AddFlagArg(nullptr, Opts.getOption(options::OPT_static));

// Add a default value of -mlinker-version=, if one was given and the user
// didn't specify one.
#if defined(HOST_LINK_VERSION)
  if (!Args.hasArg(options::OPT_mlinker_version_EQ) &&
      strlen(HOST_LINK_VERSION) > 0) {
    DAL->AddJoinedArg(0, Opts.getOption(options::OPT_mlinker_version_EQ),
                      HOST_LINK_VERSION);
    DAL->getLastArg(options::OPT_mlinker_version_EQ)->claim();
  }
#endif

  return DAL;
}

static void setZosTargetVersion(const Driver &D, llvm::Triple &Target,
                                StringRef ArgTarget) {

  static bool BeSilent = false;
  auto IsTooOldToBeSupported = [](int v, int r) -> bool {
    return ((v < 2) || ((v == 2) && (r < 4)));
  };

  /* expect CURRENT, zOSV2R[45], or 0xnnnnnnnn */
  if (ArgTarget.equals_insensitive("CURRENT")) {
    /* If the user gives CURRENT, then we rely on the LE to set   */
    /* __TARGET_LIB__.  There's nothing more we need to do.       */
  } else {
    unsigned int Version = 0;
    unsigned int Release = 0;
    unsigned int Modification = 0;
    bool IsOk = true;
    llvm::Regex ZOsvRegex("[zZ][oO][sS][vV]([0-9])[rR]([0-9])");
    llvm::Regex HexRegex(
        "0x4"                      /* product      */
        "([0-9a-fA-F])"            /* version     */
        "([0-9a-fA-F][0-9a-fA-F])" /* release */
        "([0-9a-fA-F][0-9a-fA-F][0-9a-fA-F][0-9a-fA-F])" /* modification */);
    SmallVector<StringRef> Matches;

    if (ZOsvRegex.match(ArgTarget, &Matches)) {
      Matches[1].getAsInteger(10, Version);
      Matches[2].getAsInteger(10, Release);
      Modification = 0;
      if (IsTooOldToBeSupported(Version, Release)) {
        if (!BeSilent)
          D.Diag(diag::err_zos_target_release_discontinued) << ArgTarget;
        IsOk = false;
      }
    } else if (HexRegex.match(ArgTarget, &Matches)) {
      Matches[1].getAsInteger(16, Version);
      Matches[2].getAsInteger(16, Release);
      Matches[3].getAsInteger(16, Modification);
      if (IsTooOldToBeSupported(Version, Release)) {
        if (!BeSilent)
          D.Diag(diag::err_zos_target_release_discontinued) << ArgTarget;
        IsOk = false;
      }
    } else {
      /* something else: need to report an error */
      if (!BeSilent)
        D.Diag(diag::err_zos_target_unrecognized_release) << ArgTarget;
      IsOk = false;
    }

    if (IsOk) {
      llvm::VersionTuple V(Version, Release, Modification);
      llvm::VersionTuple TV = Target.getOSVersion();
      // The goal is to pick the minimally supported version of
      // the OS.  Pick the lesser as the target.
      if (TV.empty() || V < TV) {
        SmallString<16> Str;
        Str = llvm::Triple::getOSTypeName(Target.getOS());
        Str += V.getAsString();
        Target.setOSName(Str);
      }
    }
  }
  BeSilent = true;
}

/// Compute target triple from args.
///
/// This routine provides the logic to compute a target triple from various
/// args passed to the driver and the default triple string.
static llvm::Triple computeTargetTriple(const Driver &D,
                                        StringRef TargetTriple,
                                        const ArgList &Args,
                                        StringRef DarwinArchName = "") {
  // FIXME: Already done in Compilation *Driver::BuildCompilation
  if (const Arg *A = Args.getLastArg(options::OPT_target))
    TargetTriple = A->getValue();

  llvm::Triple Target(llvm::Triple::normalize(TargetTriple));

  // GNU/Hurd's triples should have been -hurd-gnu*, but were historically made
  // -gnu* only, and we can not change this, so we have to detect that case as
  // being the Hurd OS.
  if (TargetTriple.contains("-unknown-gnu") || TargetTriple.contains("-pc-gnu"))
    Target.setOSName("hurd");

  // Handle Apple-specific options available here.
  if (Target.isOSBinFormatMachO()) {
    // If an explicit Darwin arch name is given, that trumps all.
    if (!DarwinArchName.empty()) {
      tools::darwin::setTripleTypeForMachOArchName(Target, DarwinArchName,
                                                   Args);
      return Target;
    }

    // Handle the Darwin '-arch' flag.
    if (Arg *A = Args.getLastArg(options::OPT_arch)) {
      StringRef ArchName = A->getValue();
      tools::darwin::setTripleTypeForMachOArchName(Target, ArchName, Args);
    }
  }

  // Handle pseudo-target flags '-mlittle-endian'/'-EL' and
  // '-mbig-endian'/'-EB'.
  if (Arg *A = Args.getLastArgNoClaim(options::OPT_mlittle_endian,
                                      options::OPT_mbig_endian)) {
    llvm::Triple T = A->getOption().matches(options::OPT_mlittle_endian)
                         ? Target.getLittleEndianArchVariant()
                         : Target.getBigEndianArchVariant();
    if (T.getArch() != llvm::Triple::UnknownArch) {
      Target = std::move(T);
      Args.claimAllArgs(options::OPT_mlittle_endian, options::OPT_mbig_endian);
    }
  }

  // Skip further flag support on OSes which don't support '-m32' or '-m64'.
  if (Target.getArch() == llvm::Triple::tce)
    return Target;

  // On AIX, the env OBJECT_MODE may affect the resulting arch variant.
  if (Target.isOSAIX()) {
    if (std::optional<std::string> ObjectModeValue =
            llvm::sys::Process::GetEnv("OBJECT_MODE")) {
      StringRef ObjectMode = *ObjectModeValue;
      llvm::Triple::ArchType AT = llvm::Triple::UnknownArch;

      if (ObjectMode == "64") {
        AT = Target.get64BitArchVariant().getArch();
      } else if (ObjectMode == "32") {
        AT = Target.get32BitArchVariant().getArch();
      } else {
        D.Diag(diag::err_drv_invalid_object_mode) << ObjectMode;
      }

      if (AT != llvm::Triple::UnknownArch && AT != Target.getArch())
        Target.setArch(AT);
    }
  }

  // Currently the only architecture supported by *-uefi triples are x86_64.
  if (Target.isUEFI() && Target.getArch() != llvm::Triple::x86_64)
    D.Diag(diag::err_target_unknown_triple) << Target.str();

  // The `-maix[32|64]` flags are only valid for AIX targets.
  if (Arg *A = Args.getLastArgNoClaim(options::OPT_maix32, options::OPT_maix64);
      A && !Target.isOSAIX())
    D.Diag(diag::err_drv_unsupported_opt_for_target)
        << A->getAsString(Args) << Target.str();

  // Handle pseudo-target flags '-m64', '-mx32', '-m32' and '-m16'.
  Arg *A = Args.getLastArg(options::OPT_m64, options::OPT_mx32,
                           options::OPT_m32, options::OPT_m16,
                           options::OPT_maix32, options::OPT_maix64);
  if (A) {
    llvm::Triple::ArchType AT = llvm::Triple::UnknownArch;

    if (A->getOption().matches(options::OPT_m64) ||
        A->getOption().matches(options::OPT_maix64)) {
      AT = Target.get64BitArchVariant().getArch();
      if (Target.getEnvironment() == llvm::Triple::GNUX32 ||
          Target.getEnvironment() == llvm::Triple::GNUT64)
        Target.setEnvironment(llvm::Triple::GNU);
      else if (Target.getEnvironment() == llvm::Triple::MuslX32)
        Target.setEnvironment(llvm::Triple::Musl);
    } else if (A->getOption().matches(options::OPT_mx32) &&
               Target.get64BitArchVariant().getArch() == llvm::Triple::x86_64) {
      AT = llvm::Triple::x86_64;
      if (Target.getEnvironment() == llvm::Triple::Musl)
        Target.setEnvironment(llvm::Triple::MuslX32);
      else
        Target.setEnvironment(llvm::Triple::GNUX32);
    } else if (A->getOption().matches(options::OPT_m32) ||
               A->getOption().matches(options::OPT_maix32)) {
      if (D.IsFlangMode() && !Target.isOSAIX()) {
        D.Diag(diag::err_drv_unsupported_opt_for_target)
            << A->getAsString(Args) << Target.str();
      } else {
        AT = Target.get32BitArchVariant().getArch();
        if (Target.getEnvironment() == llvm::Triple::GNUX32)
          Target.setEnvironment(llvm::Triple::GNU);
        else if (Target.getEnvironment() == llvm::Triple::MuslX32)
          Target.setEnvironment(llvm::Triple::Musl);
      }
    } else if (A->getOption().matches(options::OPT_m16) &&
               Target.get32BitArchVariant().getArch() == llvm::Triple::x86) {
      AT = llvm::Triple::x86;
      Target.setEnvironment(llvm::Triple::CODE16);
    }

    if (AT != llvm::Triple::UnknownArch && AT != Target.getArch()) {
      Target.setArch(AT);
      if (Target.isWindowsGNUEnvironment())
        toolchains::MinGW::fixTripleArch(D, Target, Args);
    }
  }

  if (Target.isOSzOS()) {
    if ((A = Args.getLastArg(options::OPT_mzos_target_EQ))) {
      setZosTargetVersion(D, Target, A->getValue());
    }
  }

  // Handle -miamcu flag.
  if (Args.hasFlag(options::OPT_miamcu, options::OPT_mno_iamcu, false)) {
    if (Target.get32BitArchVariant().getArch() != llvm::Triple::x86)
      D.Diag(diag::err_drv_unsupported_opt_for_target) << "-miamcu"
                                                       << Target.str();

    if (A && !A->getOption().matches(options::OPT_m32))
      D.Diag(diag::err_drv_argument_not_allowed_with)
          << "-miamcu" << A->getBaseArg().getAsString(Args);

    Target.setArch(llvm::Triple::x86);
    Target.setArchName("i586");
    Target.setEnvironment(llvm::Triple::UnknownEnvironment);
    Target.setEnvironmentName("");
    Target.setOS(llvm::Triple::ELFIAMCU);
    Target.setVendor(llvm::Triple::UnknownVendor);
    Target.setVendorName("intel");
  }

  // If target is MIPS adjust the target triple
  // accordingly to provided ABI name.
  if (Target.isMIPS()) {
    if ((A = Args.getLastArg(options::OPT_mabi_EQ))) {
      StringRef ABIName = A->getValue();
      if (ABIName == "32") {
        Target = Target.get32BitArchVariant();
        if (Target.getEnvironment() == llvm::Triple::GNUABI64 ||
            Target.getEnvironment() == llvm::Triple::GNUABIN32)
          Target.setEnvironment(llvm::Triple::GNU);
      } else if (ABIName == "n32") {
        Target = Target.get64BitArchVariant();
        if (Target.getEnvironment() == llvm::Triple::GNU ||
            Target.getEnvironment() == llvm::Triple::GNUT64 ||
            Target.getEnvironment() == llvm::Triple::GNUABI64)
          Target.setEnvironment(llvm::Triple::GNUABIN32);
        else if (Target.getEnvironment() == llvm::Triple::Musl ||
                 Target.getEnvironment() == llvm::Triple::MuslABI64)
          Target.setEnvironment(llvm::Triple::MuslABIN32);
      } else if (ABIName == "64") {
        Target = Target.get64BitArchVariant();
        if (Target.getEnvironment() == llvm::Triple::GNU ||
            Target.getEnvironment() == llvm::Triple::GNUT64 ||
            Target.getEnvironment() == llvm::Triple::GNUABIN32)
          Target.setEnvironment(llvm::Triple::GNUABI64);
        else if (Target.getEnvironment() == llvm::Triple::Musl ||
                 Target.getEnvironment() == llvm::Triple::MuslABIN32)
          Target.setEnvironment(llvm::Triple::MuslABI64);
      }
    }
  }

  // If target is RISC-V adjust the target triple according to
  // provided architecture name
  if (Target.isRISCV()) {
    if (Args.hasArg(options::OPT_march_EQ) ||
        Args.hasArg(options::OPT_mcpu_EQ)) {
      std::string ArchName = tools::riscv::getRISCVArch(Args, Target);
      auto ISAInfo = llvm::RISCVISAInfo::parseArchString(
          ArchName, /*EnableExperimentalExtensions=*/true);
      if (!llvm::errorToBool(ISAInfo.takeError())) {
        unsigned XLen = (*ISAInfo)->getXLen();
        if (XLen == 32)
          Target.setArch(llvm::Triple::riscv32);
        else if (XLen == 64)
          Target.setArch(llvm::Triple::riscv64);
      }
    }
  }

  return Target;
}

// Parse the LTO options and record the type of LTO compilation
// based on which -f(no-)?lto(=.*)? or -f(no-)?offload-lto(=.*)?
// option occurs last.
static driver::LTOKind parseLTOMode(Driver &D, const llvm::opt::ArgList &Args,
                                    OptSpecifier OptEq, OptSpecifier OptNeg) {
  if (!Args.hasFlag(OptEq, OptNeg, false))
    return LTOK_None;

  const Arg *A = Args.getLastArg(OptEq);
  StringRef LTOName = A->getValue();

  driver::LTOKind LTOMode = llvm::StringSwitch<LTOKind>(LTOName)
                                .Case("full", LTOK_Full)
                                .Case("thin", LTOK_Thin)
                                .Default(LTOK_Unknown);

  if (LTOMode == LTOK_Unknown) {
    D.Diag(diag::err_drv_unsupported_option_argument)
        << A->getSpelling() << A->getValue();
    return LTOK_None;
  }
  return LTOMode;
}

// Parse the LTO options.
void Driver::setLTOMode(const llvm::opt::ArgList &Args) {
  LTOMode =
      parseLTOMode(*this, Args, options::OPT_flto_EQ, options::OPT_fno_lto);

  OffloadLTOMode = parseLTOMode(*this, Args, options::OPT_foffload_lto_EQ,
                                options::OPT_fno_offload_lto);

  // Try to enable `-foffload-lto=full` if `-fopenmp-target-jit` is on.
  if (Args.hasFlag(options::OPT_fopenmp_target_jit,
                   options::OPT_fno_openmp_target_jit, false)) {
    if (Arg *A = Args.getLastArg(options::OPT_foffload_lto_EQ,
                                 options::OPT_fno_offload_lto))
      if (OffloadLTOMode != LTOK_Full)
        Diag(diag::err_drv_incompatible_options)
            << A->getSpelling() << "-fopenmp-target-jit";
    OffloadLTOMode = LTOK_Full;
  }
}

/// Compute the desired OpenMP runtime from the flags provided.
Driver::OpenMPRuntimeKind Driver::getOpenMPRuntime(const ArgList &Args) const {
  StringRef RuntimeName(CLANG_DEFAULT_OPENMP_RUNTIME);

  const Arg *A = Args.getLastArg(options::OPT_fopenmp_EQ);
  if (A)
    RuntimeName = A->getValue();

  auto RT = llvm::StringSwitch<OpenMPRuntimeKind>(RuntimeName)
                .Case("libomp", OMPRT_OMP)
                .Case("libgomp", OMPRT_GOMP)
                .Case("libiomp5", OMPRT_IOMP5)
                .Default(OMPRT_Unknown);

  if (RT == OMPRT_Unknown) {
    if (A)
      Diag(diag::err_drv_unsupported_option_argument)
          << A->getSpelling() << A->getValue();
    else
      // FIXME: We could use a nicer diagnostic here.
      Diag(diag::err_drv_unsupported_opt) << "-fopenmp";
  }

  return RT;
}

static bool isValidSYCLTriple(llvm::Triple T) {
  // 'nvptx64-nvidia-cuda' is the valid SYCL triple for NVidia GPUs.
  if (T.getArch() == llvm::Triple::nvptx64 &&
      T.getVendor() == llvm::Triple::NVIDIA &&
      T.getOS() == llvm::Triple::CUDA && !T.hasEnvironment())
    return true;

  // 'amdgcn-amd-amdhsa' is the valid SYCL triple for AMD GPUs.
  if (T.getArch() == llvm::Triple::amdgcn &&
      T.getVendor() == llvm::Triple::AMD && T.getOS() == llvm::Triple::AMDHSA &&
      !T.hasEnvironment())
    return true;

  // 'native_cpu' is valid for Native CPU.
  // TODO This checks for the exact spelling of the triple because other
  // spellings would fail confusingly, trying to find nonexistent builtins. This
  // should probably be done for NVidia and AMD too.
  if (T.isNativeCPU() && T.str() == "native_cpu")
    return true;

  // Check for invalid SYCL device triple values.
  // Non-SPIR/SPIRV arch.
  if (!T.isSPIROrSPIRV())
    return false;
  // SPIR/SPIRV arch, but has invalid SubArch for AOT.
  StringRef A(T.getArchName());
  if (T.getSubArch() == llvm::Triple::NoSubArch &&
      ((T.getArch() == llvm::Triple::spir && A != "spir") ||
       (T.getArch() == llvm::Triple::spir64 && A != "spir64")))
    return false;
  return true;
}

static const char *getDefaultSYCLArch(Compilation &C) {
  // If -fsycl is supplied we will assume SPIR-V
  if (C.getDefaultToolChain().getTriple().getArch() == llvm::Triple::x86)
    return "spir";
  return "spir64";
}

llvm::Triple Driver::getSYCLDeviceTriple(StringRef TargetArch,
                                         const Arg *Arg) const {
  SmallVector<StringRef, 5> SYCLAlias = {
      "spir",       "spir64",  "spir64_fpga", "spir64_x86_64",
      "spir64_gen", "spirv32", "spirv64",     "nvptx64"};
  // spir64_fpga is not supported. Retain this check as it impacts the command
  // line acceptance of -fsycl-targets=spir64_fpga.  We need to continue to
  // emit the proper diagnostic informing the user of no support.
  llvm::Triple TargetTriple(TargetArch);
  if (Arg && !Arg->isClaimed() && TargetTriple.isSPIR() &&
      TargetTriple.getSubArch() == llvm::Triple::SPIRSubArch_fpga) {
    Diag(diag::err_drv_unsupported_opt_removed)
        << Arg->getSpelling().str() + TargetArch.str();
    Arg->claim();
  }
  if (llvm::is_contained(SYCLAlias, TargetArch)) {
    llvm::Triple TT;
    TT.setArchName(TargetArch);
    // Return the full SYCL target triple string for NVidia GPU targets.
    if (TT.getArch() == llvm::Triple::nvptx64)
      return llvm::Triple("nvptx64-nvidia-cuda");
    TT.setVendor(llvm::Triple::UnknownVendor);
    TT.setOS(llvm::Triple::UnknownOS);
    return TT;
  }
  return llvm::Triple(TargetArch);
}

static bool addSYCLDefaultTriple(Compilation &C,
                                 SmallVectorImpl<llvm::Triple> &SYCLTriples) {
  /// Returns true if a triple is added to SYCLTriples, false otherwise
  if (!C.getDriver().isSYCLDefaultTripleImplied())
    return false;
  if (C.getInputArgs().hasArg(options::OPT_fsycl_force_target_EQ))
    return false;
  llvm::Triple DefaultTriple =
      C.getDriver().getSYCLDeviceTriple(getDefaultSYCLArch(C));
  for (const auto &SYCLTriple : SYCLTriples) {
    if (SYCLTriple == DefaultTriple)
      return false;
    // If we encounter a known non-spir* target, do not add the default triple.
    if (SYCLTriple.isNVPTX() || SYCLTriple.isAMDGCN())
      return false;
  }
  // Check current set of triples to see if the default has already been set.
  for (const auto &SYCLTriple : SYCLTriples) {
    if (SYCLTriple.getSubArch() == llvm::Triple::NoSubArch &&
        SYCLTriple.isSPIROrSPIRV())
      return false;
  }
  SYCLTriples.insert(SYCLTriples.begin(), DefaultTriple);
  return true;
}

<<<<<<< HEAD
void Driver::CreateOffloadingDeviceToolChains(Compilation &C,
                                              InputList &Inputs) {

  //
  // CUDA/HIP
  //
  // We need to generate a CUDA/HIP toolchain if any of the inputs has a CUDA
  // or HIP type. However, mixed CUDA/HIP compilation is not supported.
  using namespace tools::SYCL;
  bool IsCuda =
      llvm::any_of(Inputs, [](std::pair<types::ID, const llvm::opt::Arg *> &I) {
        return types::isCuda(I.first);
      });
  bool IsHIP =
      llvm::any_of(Inputs,
                   [](std::pair<types::ID, const llvm::opt::Arg *> &I) {
                     return types::isHIP(I.first);
                   }) ||
      C.getInputArgs().hasArg(options::OPT_hip_link) ||
      C.getInputArgs().hasArg(options::OPT_hipstdpar);
  bool UseLLVMOffload = C.getInputArgs().hasArg(
      options::OPT_foffload_via_llvm, options::OPT_fno_offload_via_llvm, false);
  if (IsCuda && IsHIP) {
    Diag(clang::diag::err_drv_mix_cuda_hip);
    return;
=======
// Handles `native` offload architectures by using the 'offload-arch' utility.
static llvm::SmallVector<std::string>
getSystemOffloadArchs(Compilation &C, Action::OffloadKind Kind) {
  StringRef Program = C.getArgs().getLastArgValue(
      options::OPT_offload_arch_tool_EQ, "offload-arch");

  SmallVector<std::string, 1> GPUArchs;
  if (llvm::ErrorOr<std::string> Executable =
          llvm::sys::findProgramByName(Program)) {
    llvm::SmallVector<StringRef> Args{*Executable};
    if (Kind == Action::OFK_HIP)
      Args.push_back("--only=amdgpu");
    else if (Kind == Action::OFK_Cuda)
      Args.push_back("--only=nvptx");
    auto StdoutOrErr = C.getDriver().executeProgram(Args);

    if (!StdoutOrErr) {
      C.getDriver().Diag(diag::err_drv_undetermined_gpu_arch)
          << Action::GetOffloadKindName(Kind) << StdoutOrErr.takeError()
          << "--offload-arch";
      return GPUArchs;
    } else if ((*StdoutOrErr)->getBuffer().empty()) {
      C.getDriver().Diag(diag::err_drv_undetermined_gpu_arch)
          << Action::GetOffloadKindName(Kind) << "No GPU detected in the system"
          << "--offload-arch";
      return GPUArchs;
    }

    for (StringRef Arch : llvm::split((*StdoutOrErr)->getBuffer(), "\n"))
      if (!Arch.empty())
        GPUArchs.push_back(Arch.str());
  } else {
    C.getDriver().Diag(diag::err_drv_command_failure) << "offload-arch";
>>>>>>> a7d93653
  }
  return GPUArchs;
}

// Attempts to infer the correct offloading toolchain triple by looking at the
// requested offloading kind and architectures.
static llvm::DenseSet<llvm::StringRef>
inferOffloadToolchains(Compilation &C, Action::OffloadKind Kind) {
  std::set<std::string> Archs;
  for (Arg *A : C.getInputArgs()) {
    for (StringRef Arch : A->getValues()) {
      if (A->getOption().matches(options::OPT_offload_arch_EQ)) {
        if (Arch == "native") {
          for (StringRef Str : getSystemOffloadArchs(C, Kind))
            Archs.insert(Str.str());
        } else {
          Archs.insert(Arch.str());
        }
      } else if (A->getOption().matches(options::OPT_no_offload_arch_EQ)) {
        if (Arch == "all")
          Archs.clear();
        else
          Archs.erase(Arch.str());
      }
    }
  }

  llvm::DenseSet<llvm::StringRef> Triples;
  for (llvm::StringRef Arch : Archs) {
    OffloadArch ID = StringToOffloadArch(Arch);
    if (ID == OffloadArch::UNKNOWN)
      ID = StringToOffloadArch(
          getProcessorFromTargetID(llvm::Triple("amdgcn-amd-amdhsa"), Arch));

    if (Kind == Action::OFK_HIP && !IsAMDOffloadArch(ID)) {
      C.getDriver().Diag(clang::diag::err_drv_offload_bad_gpu_arch)
          << "HIP" << Arch;
      return llvm::DenseSet<llvm::StringRef>();
    }
    if (Kind == Action::OFK_Cuda && !IsNVIDIAOffloadArch(ID)) {
      C.getDriver().Diag(clang::diag::err_drv_offload_bad_gpu_arch)
          << "CUDA" << Arch;
      return llvm::DenseSet<llvm::StringRef>();
    }
    if (Kind == Action::OFK_OpenMP &&
        (ID == OffloadArch::UNKNOWN || ID == OffloadArch::UNUSED)) {
      C.getDriver().Diag(clang::diag::err_drv_failed_to_deduce_target_from_arch)
          << Arch;
      return llvm::DenseSet<llvm::StringRef>();
    }
    if (ID == OffloadArch::UNKNOWN || ID == OffloadArch::UNUSED) {
      C.getDriver().Diag(clang::diag::err_drv_offload_bad_gpu_arch)
          << "offload" << Arch;
      return llvm::DenseSet<llvm::StringRef>();
    }

    StringRef Triple;
    if (ID == OffloadArch::AMDGCNSPIRV)
      Triple = "spirv64-amd-amdhsa";
    else if (IsNVIDIAOffloadArch(ID))
      Triple = C.getDefaultToolChain().getTriple().isArch64Bit()
                   ? "nvptx64-nvidia-cuda"
                   : "nvptx-nvidia-cuda";
    else if (IsAMDOffloadArch(ID))
      Triple = "amdgcn-amd-amdhsa";
    else
      continue;

    // Make a new argument that dispatches this argument to the appropriate
    // toolchain. This is required when we infer it and create potentially
    // incompatible toolchains from the global option.
    Option Opt = C.getDriver().getOpts().getOption(options::OPT_Xarch__);
    unsigned Index = C.getArgs().getBaseArgs().MakeIndex("-Xarch_");
    Arg *A = new Arg(Opt, C.getArgs().getArgString(Index), Index,
                     C.getArgs().MakeArgString(Triple.split("-").first),
                     C.getArgs().MakeArgString("--offload-arch=" + Arch));
    C.getArgs().append(A);
    Triples.insert(Triple);
  }

  // Infer the default target triple if no specific architectures are given.
  if (Archs.empty() && Kind == Action::OFK_HIP)
    Triples.insert("amdgcn-amd-amdhsa");
  else if (Archs.empty() && Kind == Action::OFK_Cuda)
    Triples.insert(C.getDefaultToolChain().getTriple().isArch64Bit()
                       ? "nvptx64-nvidia-cuda"
                       : "nvptx-nvidia-cuda");
  else if (Archs.empty() && Kind == Action::OFK_SYCL)
    Triples.insert(C.getDefaultToolChain().getTriple().isArch64Bit()
                       ? "spirv64-unknown-unknown"
                       : "spirv32-unknown-unknown");

  // We need to dispatch these to the appropriate toolchain now.
  C.getArgs().eraseArg(options::OPT_offload_arch_EQ);
  C.getArgs().eraseArg(options::OPT_no_offload_arch_EQ);

  return Triples;
}

void Driver::CreateOffloadingDeviceToolChains(Compilation &C,
                                              InputList &Inputs) {
  bool UseLLVMOffload = C.getInputArgs().hasArg(
      options::OPT_foffload_via_llvm, options::OPT_fno_offload_via_llvm, false);
  bool IsCuda =
      llvm::any_of(Inputs,
                   [](std::pair<types::ID, const llvm::opt::Arg *> &I) {
                     return types::isCuda(I.first);
                   }) &&
      !UseLLVMOffload;
  bool IsHIP =
      (llvm::any_of(Inputs,
                    [](std::pair<types::ID, const llvm::opt::Arg *> &I) {
                      return types::isHIP(I.first);
                    }) ||
       C.getInputArgs().hasArg(options::OPT_hip_link) ||
       C.getInputArgs().hasArg(options::OPT_hipstdpar)) &&
      !UseLLVMOffload;
  bool IsSYCL = C.getInputArgs().hasFlag(options::OPT_fsycl,
                                         options::OPT_fno_sycl, false);
  bool IsOpenMPOffloading =
      UseLLVMOffload ||
      (C.getInputArgs().hasFlag(options::OPT_fopenmp, options::OPT_fopenmp_EQ,
                                options::OPT_fno_openmp, false) &&
       (C.getInputArgs().hasArg(options::OPT_offload_targets_EQ) ||
        (C.getInputArgs().hasArg(options::OPT_offload_arch_EQ)) &&
            !(IsCuda || IsHIP)));

  llvm::DenseSet<Action::OffloadKind> Kinds;
  const std::pair<bool, Action::OffloadKind> ActiveKinds[] = {
      {IsCuda, Action::OFK_Cuda},
      {IsHIP, Action::OFK_HIP},
      {IsOpenMPOffloading, Action::OFK_OpenMP},
      {IsSYCL, Action::OFK_SYCL}};
  for (const auto &[Active, Kind] : ActiveKinds)
    if (Active)
      Kinds.insert(Kind);

  // We currently don't support any kind of mixed offloading.
  if (Kinds.size() > 1) {
    Diag(clang::diag::err_drv_mix_offload)
        << Action::GetOffloadKindName(*Kinds.begin()).upper()
        << Action::GetOffloadKindName(*(++Kinds.begin())).upper();
    return;
  }

  // Initialize the compilation identifier used for unique CUDA / HIP names.
  if (IsCuda || IsHIP)
    CUIDOpts = CUIDOptions(C.getArgs(), *this);

  // Get the list of requested offloading toolchains. If they were not
  // explicitly specified we will infer them based on the offloading language
  // and requested architectures.
  std::multiset<llvm::StringRef> Triples;
  if (C.getInputArgs().hasArg(options::OPT_offload_targets_EQ)) {
    std::vector<std::string> ArgValues =
        C.getInputArgs().getAllArgValues(options::OPT_offload_targets_EQ);
    for (llvm::StringRef Target : ArgValues)
      Triples.insert(C.getInputArgs().MakeArgString(Target));

    if (ArgValues.empty())
      Diag(clang::diag::warn_drv_empty_joined_argument)
          << C.getInputArgs()
                 .getLastArg(options::OPT_offload_targets_EQ)
                 ->getAsString(C.getInputArgs());
  } else if (Kinds.size() > 0) {
    for (Action::OffloadKind Kind : Kinds) {
      llvm::DenseSet<llvm::StringRef> Derived = inferOffloadToolchains(C, Kind);
      Triples.insert(Derived.begin(), Derived.end());
    }
  }

  // Build an offloading toolchain for every requested target and kind.
  llvm::StringMap<StringRef> FoundNormalizedTriples;
  for (StringRef Target : Triples) {
    // OpenMP offloading requires a compatible libomp.
    if (Kinds.contains(Action::OFK_OpenMP)) {
      OpenMPRuntimeKind RuntimeKind = getOpenMPRuntime(C.getInputArgs());
      if (RuntimeKind != OMPRT_OMP && RuntimeKind != OMPRT_IOMP5) {
        Diag(clang::diag::err_drv_expecting_fopenmp_with_fopenmp_targets);
        return;
      }
    }

    // Certain options are not allowed when combined with SYCL compilation.
    if (Kinds.contains(Action::OFK_SYCL)) {
      for (auto ID :
           {options::OPT_static_libstdcxx, options::OPT_ffreestanding})
        if (Arg *IncompatArg = C.getInputArgs().getLastArg(ID))
          Diag(clang::diag::err_drv_argument_not_allowed_with)
              << IncompatArg->getSpelling() << "-fsycl";
    }

    // Create a device toolchain for every specified kind and triple.
    for (Action::OffloadKind Kind : Kinds) {
      llvm::Triple TT = Kind == Action::OFK_OpenMP
                            ? ToolChain::getOpenMPTriple(Target)
                            : llvm::Triple(Target);
      if (TT.getArch() == llvm::Triple::ArchType::UnknownArch) {
        Diag(diag::err_drv_invalid_or_unsupported_offload_target) << TT.str();
        continue;
      }

      std::string NormalizedName = TT.normalize();
      auto [TripleIt, Inserted] =
          FoundNormalizedTriples.try_emplace(NormalizedName, Target);
      if (!Inserted) {
        Diag(clang::diag::warn_drv_omp_offload_target_duplicate)
            << Target << TripleIt->second;
        continue;
      }

      auto &TC = getOffloadToolChain(C.getInputArgs(), Kind, TT,
                                     C.getDefaultToolChain().getTriple());

<<<<<<< HEAD
  //
  // SYCL
  //
  // We need to generate a SYCL toolchain if the user specified -fsycl.
  // If -fsycl is supplied without any of these we will assume SPIR-V.
  // Use of -fsycl-device-only overrides -fsycl.
  // Use of -fsyclbin enables SYCL device compilation.
  bool IsSYCL = C.getInputArgs().hasFlag(options::OPT_fsycl,
                                         options::OPT_fno_sycl, false) ||
                C.getInputArgs().hasArgNoClaim(options::OPT_fsycl_device_only,
                                               options::OPT_fsyclbin_EQ);

  auto argSYCLIncompatible = [&](OptSpecifier OptId) {
    if (!IsSYCL)
      return;
    if (Arg *IncompatArg = C.getInputArgs().getLastArg(OptId))
      Diag(clang::diag::err_drv_argument_not_allowed_with)
          << IncompatArg->getSpelling() << "-fsycl";
  };
  // -static-libstdc++ is not compatible with -fsycl.
  argSYCLIncompatible(options::OPT_static_libstdcxx);
  // -ffreestanding cannot be used with -fsycl
  argSYCLIncompatible(options::OPT_ffreestanding);

  llvm::SmallVector<llvm::Triple, 4> UniqueSYCLTriplesVec;

  // A mechanism for retrieving SYCL-specific options, erroring out
  // if SYCL offloading wasn't enabled prior to that
  auto getArgRequiringSYCLRuntime = [&](OptSpecifier OptId) -> Arg * {
    Arg *SYCLArg = C.getInputArgs().getLastArg(OptId);
    if (SYCLArg && !IsSYCL) {
      Diag(clang::diag::err_drv_expecting_fsycl_with_sycl_opt)
          // Dropping the '=' symbol, which would otherwise pollute
          // the diagnostics for the most of options
          << SYCLArg->getSpelling().split('=').first;
      return nullptr;
    }
    return SYCLArg;
  };

  Arg *SYCLTargets = getArgRequiringSYCLRuntime(options::OPT_fsycl_targets_EQ);

  // Check if -fsycl-host-compiler is used in conjunction with -fsycl.
  Arg *SYCLHostCompiler =
      getArgRequiringSYCLRuntime(options::OPT_fsycl_host_compiler_EQ);
  Arg *SYCLHostCompilerOptions =
      getArgRequiringSYCLRuntime(options::OPT_fsycl_host_compiler_options_EQ);

  // -fsycl-host-compiler-options cannot be used without -fsycl-host-compiler
  if (SYCLHostCompilerOptions && !SYCLHostCompiler)
    Diag(clang::diag::warn_drv_opt_requires_opt)
        << SYCLHostCompilerOptions->getSpelling().split('=').first
        << "-fsycl-host-compiler";

  // Diagnose incorrect inputs to SYCL options.
  // FIXME: Since the option definition includes the list of possible values,
  // the validation must be automatic, not requiring separate disjointed code
  // blocks accross the driver code. Long-term, the detection of incorrect
  // values must happen at the level of TableGen and Arg class design, with
  // Compilation/Driver class constructors handling the driver-specific
  // diagnostic output.
  auto checkSingleArgValidity = [&](Arg *A,
                                    SmallVector<StringRef, 4> AllowedValues) {
    if (!A)
      return;
    const char *ArgValue = A->getValue();
    for (const StringRef AllowedValue : AllowedValues)
      if (AllowedValue == ArgValue)
        return;
    Diag(clang::diag::err_drv_invalid_argument_to_option)
        << ArgValue << A->getOption().getName();
  };

  // TODO: Transition to using -fsycl-link as a flag as opposed to an option
  // that takes an argument.  The use of 'default' is a temporary solution as we
  // remove FPGA support.
  Arg *SYCLLink = getArgRequiringSYCLRuntime(options::OPT_fsycl_link_EQ);
  checkSingleArgValidity(SYCLLink, {"early", "image", "default"});

  // Use of -fsycl-link=early and -fsycl-link=image are not supported.
  if (SYCLLink && (SYCLLink->getValue() == StringRef("early") ||
                   SYCLLink->getValue() == StringRef("image")))
    Diag(diag::err_drv_unsupported_opt_removed)
        << SYCLLink->getAsString(C.getInputArgs());

  Arg *DeviceCodeSplit =
      C.getInputArgs().getLastArg(options::OPT_fsycl_device_code_split_EQ);
  checkSingleArgValidity(DeviceCodeSplit,
                         {"per_kernel", "per_source", "auto", "off"});

  Arg *RangeRoundingPreference =
      C.getInputArgs().getLastArg(options::OPT_fsycl_range_rounding_EQ);
  checkSingleArgValidity(RangeRoundingPreference, {"disable", "force", "on"});

  // Evaluation of -fsycl-device-obj is slightly different, we will emit a
  // warning and inform the user of the default behavior used.
  // TODO: General usage of this option is to check for 'spirv' and fallthrough
  // to using llvmir.  This can be improved to be more obvious in usage.
  if (Arg *DeviceObj = C.getInputArgs().getLastArgNoClaim(
          options::OPT_fsycl_device_obj_EQ)) {
    const bool SYCLDeviceOnly = C.getDriver().offloadDeviceOnly();
    const bool EmitAsm = C.getInputArgs().getLastArgNoClaim(options::OPT_S);
    StringRef ArgValue(DeviceObj->getValue());
    SmallVector<StringRef, 3> DeviceObjValues = {"spirv", "llvmir", "asm"};
    if (llvm::find(DeviceObjValues, ArgValue) == DeviceObjValues.end())
      Diag(clang::diag::warn_ignoring_value_using_default)
          << DeviceObj->getSpelling().split('=').first << ArgValue << "llvmir";
    else if (ArgValue == "asm" && (!SYCLDeviceOnly || !EmitAsm))
      Diag(clang::diag::warn_drv_fsycl_device_obj_asm_device_only);
  }

  Arg *SYCLForceTarget =
      getArgRequiringSYCLRuntime(options::OPT_fsycl_force_target_EQ);
  if (SYCLForceTarget) {
    StringRef Val(SYCLForceTarget->getValue());
    llvm::Triple TT(getSYCLDeviceTriple(Val, SYCLForceTarget));
    if (!isValidSYCLTriple(TT))
      Diag(clang::diag::err_drv_invalid_sycl_target) << Val;
  }
  bool HasSYCLTargetsOption = SYCLTargets;

  llvm::StringMap<llvm::DenseSet<StringRef>> DerivedArchs;
  llvm::StringMap<StringRef> FoundNormalizedTriples;
  // StringSet to contain SYCL target triples.
  llvm::StringSet<> SYCLTriples;
  if (HasSYCLTargetsOption) {
    // At this point, we know we have a valid combination
    // of -fsycl*target options passed
    Arg *SYCLTargetsValues = SYCLTargets;
    if (SYCLTargetsValues) {
      if (SYCLTargetsValues->getNumValues()) {

        // Multiple targets are currently not supported when using
        // -fsycl-force-target as the bundler does not allow for multiple
        // outputs of the same target.
        if (SYCLForceTarget && SYCLTargetsValues->getNumValues() > 1)
          Diag(clang::diag::err_drv_multiple_target_with_forced_target)
              << SYCLTargetsValues->getAsString(C.getInputArgs())
              << SYCLForceTarget->getAsString(C.getInputArgs());

        std::multiset<StringRef> SYCLTriples;
        for (StringRef SYCLTargetTriple : SYCLTargetsValues->getValues())
          SYCLTriples.insert(SYCLTargetTriple);

        llvm::StringMap<StringRef> FoundNormalizedTriples;
        llvm::Triple TT;
        for (StringRef Triple : SYCLTriples) {

          if (Triple.starts_with("intel_gpu_")) {
            TT = getSYCLDeviceTriple("spir64_gen");
          } else if (Triple.starts_with("nvidia_gpu_")) {
            TT = getSYCLDeviceTriple("nvptx64-nvidia-cuda");
          } else if (Triple.starts_with("amd_gpu_")) {
            TT = getSYCLDeviceTriple("amdgcn-amd-amdhsa");
          } else
            TT = getSYCLDeviceTriple(Triple);

          std::string NormalizedName = TT.normalize();

          auto [TripleIt, Inserted] =
              FoundNormalizedTriples.try_emplace(NormalizedName, Triple);

          if (!Inserted) {
            Diag(clang::diag::warn_drv_sycl_offload_target_duplicate)
                << Triple << TripleIt->second;
            continue;
          }

          // If the specified target is invalid, emit a diagnostic.
          if (!isValidSYCLTriple(TT)) {
            Diag(clang::diag::err_drv_invalid_sycl_target) << Triple;
            continue;
          }

          auto &TC = getOffloadToolChain(C.getInputArgs(), Action::OFK_SYCL, TT,
                                         C.getDefaultToolChain().getTriple());
          C.addOffloadDeviceToolChain(&TC, Action::OFK_SYCL);
          OffloadArchs[&TC] =
              getOffloadArchs(C, C.getArgs(), Action::OFK_SYCL, &TC,
                              /*SpecificToolchain=*/true);
          UniqueSYCLTriplesVec.push_back(TT);
        }
        if (addSYCLDefaultTriple(C, UniqueSYCLTriplesVec)) {
          // Add the default triple (spir64) toolchain.
          llvm::Triple DefaultTriple =
              C.getDriver().getSYCLDeviceTriple(getDefaultSYCLArch(C));
          auto &TC = getOffloadToolChain(C.getInputArgs(), Action::OFK_SYCL,
                                         DefaultTriple,
                                         C.getDefaultToolChain().getTriple());
          C.addOffloadDeviceToolChain(&TC, Action::OFK_SYCL);
          OffloadArchs[&TC] =
              getOffloadArchs(C, C.getArgs(), Action::OFK_SYCL, &TC,
                              /*SpecificToolchain=*/true);
        }
      } else
        Diag(clang::diag::warn_drv_empty_joined_argument)
            << SYCLTargetsValues->getAsString(C.getInputArgs());
    }
  }
  // If the user specified --offload-arch, deduce the offloading
  // target triple(s) from the set of architecture(s).
  // Create a toolchain for each valid triple.
  // We do not support SYCL offloading if any of the inputs is a
  // .cu (for CUDA type) or .hip (for HIP type) file.
  else if (IsSYCL && C.getInputArgs().hasArg(options::OPT_offload_arch_EQ) &&
           !IsHIP && !IsCuda) {
    // SYCL offloading to AOT Targets with '--offload-arch'
    // is currently enabled only with '--offload-new-driver' option.
    // Emit a diagnostic if '--offload-arch' is invoked without
    // '--offload-new driver' option.
    if (!C.getInputArgs().hasFlag(options::OPT_offload_new_driver,
                                  options::OPT_no_offload_new_driver, false)) {
      Diag(clang::diag::err_drv_sycl_offload_arch_new_driver);
      return;
    }
    llvm::Triple AMDTriple("amdgcn-amd-amdhsa");
    llvm::Triple NVPTXTriple("nvptx64-nvidia-cuda");
    llvm::Triple IntelGPUTriple("spir64_gen-unknown-unknown");
    llvm::Triple IntelCPUTriple("spir64_x86_64-unknown-unknown");

    // Attempt to deduce the offloading triple from the set of architectures.
    // We need to temporarily create these toolchains so that we can access
    // tools for inferring architectures.

    for (StringRef Arch :
         C.getInputArgs().getAllArgValues(options::OPT_offload_arch_EQ)) {
      bool IsNVPTX = IsSYCLSupportedNVidiaGPUArch(
          StringToOffloadArch(getProcessorFromTargetID(NVPTXTriple, Arch)));
      bool IsAMDGPU = IsSYCLSupportedAMDGPUArch(
          StringToOffloadArch(getProcessorFromTargetID(AMDTriple, Arch)));
      bool IsIntelGPU = IsIntelGPUOffloadArch(
          StringToOffloadArch(getProcessorFromTargetID(IntelGPUTriple, Arch)));
      bool IsIntelCPU = IsIntelCPUOffloadArch(
          StringToOffloadArch(getProcessorFromTargetID(IntelCPUTriple, Arch)));

      if (!IsNVPTX && !IsAMDGPU && !Arch.empty() && !IsIntelGPU &&
          !IsIntelCPU && !Arch.equals_insensitive("native")) {
        Diag(clang::diag::err_drv_invalid_sycl_target) << Arch;
        return;
      }
    }

    for (const llvm::Triple &TT :
         {AMDTriple, NVPTXTriple, IntelGPUTriple, IntelCPUTriple}) {
      auto &TC = getOffloadToolChain(C.getInputArgs(), Action::OFK_SYCL, TT,
                                     C.getDefaultToolChain().getTriple());

      llvm::SmallVector<StringRef> Archs =
          getOffloadArchs(C, C.getArgs(), Action::OFK_SYCL, &TC,
                          /*SpecificToolchain=*/false);
      if (!Archs.empty()) {
        C.addOffloadDeviceToolChain(&TC, Action::OFK_SYCL);
        OffloadArchs[&TC] = Archs;
      }
    }

    auto TCRange = C.getOffloadToolChains(Action::OFK_SYCL);
    if (TCRange.first == TCRange.second) {
      Diag(clang::diag::err_drv_sycl_offload_arch_missing_value);
      return;
    }

  } else {
    // If -fsycl is supplied without -fsycl-targets we will assume SPIR-V.
    // For -fsycl-device-only, we also setup the implied triple as needed.
    if (IsSYCL) {
      StringRef SYCLTargetArch = getDefaultSYCLArch(C);
      UniqueSYCLTriplesVec.push_back(getSYCLDeviceTriple(SYCLTargetArch));
      addSYCLDefaultTriple(C, UniqueSYCLTriplesVec);
    }
  }

  // -fsycl-fp64-conv-emu is valid only for AOT compilation with an Intel GPU
  // target. For other scenarios, we emit a warning message.
  if (C.getInputArgs().hasArg(options::OPT_fsycl_fp64_conv_emu)) {
    bool HasIntelGPUAOTTarget = false;
    for (auto &TT : UniqueSYCLTriplesVec) {
      if (TT.isSPIRAOT() && TT.getSubArch() == llvm::Triple::SPIRSubArch_gen) {
        HasIntelGPUAOTTarget = true;
        break;
      }
    }
    if (!HasIntelGPUAOTTarget)
      Diag(diag::warn_unsupported_fsycl_fp64_conv_emu_use);
  }

  // We'll need to use the SYCL and host triples as the key into
  // getOffloadingDeviceToolChain, because the device toolchains we're
  // going to create will depend on both.
  if ((IsSYCL && !C.getInputArgs().hasArg(options::OPT_offload_arch_EQ)) &&
      !HasSYCLTargetsOption) {
    const ToolChain *HostTC = C.getSingleOffloadToolChain<Action::OFK_Host>();
    for (const auto &TT : UniqueSYCLTriplesVec) {
      auto &TC = getOffloadToolChain(C.getInputArgs(), Action::OFK_SYCL, TT,
                                     HostTC->getTriple());
      C.addOffloadDeviceToolChain(&TC, Action::OFK_SYCL);

      OffloadArchs[&TC] = getOffloadArchs(C, C.getArgs(), Action::OFK_SYCL, &TC,
                                          /*SpecificToolchain=*/true);
=======
      // Emit a warning if the detected CUDA version is too new.
      if (Kind == Action::OFK_Cuda) {
        auto &CudaInstallation =
            static_cast<const toolchains::CudaToolChain &>(TC).CudaInstallation;
        if (CudaInstallation.isValid())
          CudaInstallation.WarnIfUnsupportedVersion();
      }

      C.addOffloadDeviceToolChain(&TC, Kind);
>>>>>>> a7d93653
    }
  }
}

bool Driver::loadZOSCustomizationFile(llvm::cl::ExpansionContext &ExpCtx) {
  if (IsCLMode() || IsDXCMode() || IsFlangMode())
    return false;

  SmallString<128> CustomizationFile;
  StringRef PathLIBEnv = StringRef(getenv("CLANG_CONFIG_PATH")).trim();
  // If the env var is a directory then append "/clang.cfg" and treat
  // that as the config file.  Otherwise treat the env var as the
  // config file.
  if (!PathLIBEnv.empty()) {
    llvm::sys::path::append(CustomizationFile, PathLIBEnv);
    if (llvm::sys::fs::is_directory(PathLIBEnv))
      llvm::sys::path::append(CustomizationFile, "/clang.cfg");
    if (llvm::sys::fs::is_regular_file(CustomizationFile))
      return readConfigFile(CustomizationFile, ExpCtx);
    Diag(diag::err_drv_config_file_not_found) << CustomizationFile;
    return true;
  }

  SmallString<128> BaseDir(llvm::sys::path::parent_path(Dir));
  llvm::sys::path::append(CustomizationFile, BaseDir + "/etc/clang.cfg");
  if (llvm::sys::fs::is_regular_file(CustomizationFile))
    return readConfigFile(CustomizationFile, ExpCtx);

  // If no customization file, just return
  return false;
}

static void appendOneArg(InputArgList &Args, const Arg *Opt) {
  // The args for config files or /clang: flags belong to different InputArgList
  // objects than Args. This copies an Arg from one of those other InputArgLists
  // to the ownership of Args.
  unsigned Index = Args.MakeIndex(Opt->getSpelling());
  Arg *Copy = new Arg(Opt->getOption(), Args.getArgString(Index), Index);
  Copy->getValues() = Opt->getValues();
  if (Opt->isClaimed())
    Copy->claim();
  Copy->setOwnsValues(Opt->getOwnsValues());
  Opt->setOwnsValues(false);
  Args.append(Copy);
  if (Opt->getAlias()) {
    const Arg *Alias = Opt->getAlias();
    unsigned Index = Args.MakeIndex(Alias->getSpelling());
    auto AliasCopy = std::make_unique<Arg>(Alias->getOption(),
                                           Args.getArgString(Index), Index);
    AliasCopy->getValues() = Alias->getValues();
    AliasCopy->setOwnsValues(false);
    if (Alias->isClaimed())
      AliasCopy->claim();
    Copy->setAlias(std::move(AliasCopy));
  }
}

bool Driver::readConfigFile(StringRef FileName,
                            llvm::cl::ExpansionContext &ExpCtx) {
  // Try opening the given file.
  auto Status = getVFS().status(FileName);
  if (!Status) {
    Diag(diag::err_drv_cannot_open_config_file)
        << FileName << Status.getError().message();
    return true;
  }
  if (Status->getType() != llvm::sys::fs::file_type::regular_file) {
    Diag(diag::err_drv_cannot_open_config_file)
        << FileName << "not a regular file";
    return true;
  }

  // Try reading the given file.
  SmallVector<const char *, 32> NewCfgFileArgs;
  if (llvm::Error Err = ExpCtx.readConfigFile(FileName, NewCfgFileArgs)) {
    Diag(diag::err_drv_cannot_read_config_file)
        << FileName << toString(std::move(Err));
    return true;
  }

  // Populate head and tail lists. The tail list is used only when linking.
  SmallVector<const char *, 32> NewCfgHeadArgs, NewCfgTailArgs;
  for (const char *Opt : NewCfgFileArgs) {
    // An $-prefixed option should go to the tail list.
    if (Opt[0] == '$' && Opt[1])
      NewCfgTailArgs.push_back(Opt + 1);
    else
      NewCfgHeadArgs.push_back(Opt);
  }

  // Read options from config file.
  llvm::SmallString<128> CfgFileName(FileName);
  llvm::sys::path::native(CfgFileName);
  bool ContainErrors = false;
  auto NewHeadOptions = std::make_unique<InputArgList>(
      ParseArgStrings(NewCfgHeadArgs, /*UseDriverMode=*/true, ContainErrors));
  if (ContainErrors)
    return true;
  auto NewTailOptions = std::make_unique<InputArgList>(
      ParseArgStrings(NewCfgTailArgs, /*UseDriverMode=*/true, ContainErrors));
  if (ContainErrors)
    return true;

  // Claim all arguments that come from a configuration file so that the driver
  // does not warn on any that is unused.
  for (Arg *A : *NewHeadOptions)
    A->claim();
  for (Arg *A : *NewTailOptions)
    A->claim();

  if (!CfgOptionsHead)
    CfgOptionsHead = std::move(NewHeadOptions);
  else {
    // If this is a subsequent config file, append options to the previous one.
    for (auto *Opt : *NewHeadOptions)
      appendOneArg(*CfgOptionsHead, Opt);
  }

  if (!CfgOptionsTail)
    CfgOptionsTail = std::move(NewTailOptions);
  else {
    // If this is a subsequent config file, append options to the previous one.
    for (auto *Opt : *NewTailOptions)
      appendOneArg(*CfgOptionsTail, Opt);
  }

  ConfigFiles.push_back(std::string(CfgFileName));
  return false;
}

bool Driver::loadConfigFiles() {
  llvm::cl::ExpansionContext ExpCtx(Saver.getAllocator(),
                                    llvm::cl::tokenizeConfigFile);
  ExpCtx.setVFS(&getVFS());

  // Process options that change search path for config files.
  if (CLOptions) {
    if (CLOptions->hasArg(options::OPT_config_system_dir_EQ)) {
      SmallString<128> CfgDir;
      CfgDir.append(
          CLOptions->getLastArgValue(options::OPT_config_system_dir_EQ));
      if (CfgDir.empty() || getVFS().makeAbsolute(CfgDir))
        SystemConfigDir.clear();
      else
        SystemConfigDir = static_cast<std::string>(CfgDir);
    }
    if (CLOptions->hasArg(options::OPT_config_user_dir_EQ)) {
      SmallString<128> CfgDir;
      llvm::sys::fs::expand_tilde(
          CLOptions->getLastArgValue(options::OPT_config_user_dir_EQ), CfgDir);
      if (CfgDir.empty() || getVFS().makeAbsolute(CfgDir))
        UserConfigDir.clear();
      else
        UserConfigDir = static_cast<std::string>(CfgDir);
    }
  }

  // Prepare list of directories where config file is searched for.
  StringRef CfgFileSearchDirs[] = {UserConfigDir, SystemConfigDir, Dir};
  ExpCtx.setSearchDirs(CfgFileSearchDirs);

  // First try to load configuration from the default files, return on error.
  if (loadDefaultConfigFiles(ExpCtx))
    return true;

  // Then load configuration files specified explicitly.
  SmallString<128> CfgFilePath;
  if (CLOptions) {
    for (auto CfgFileName : CLOptions->getAllArgValues(options::OPT_config)) {
      // If argument contains directory separator, treat it as a path to
      // configuration file.
      if (llvm::sys::path::has_parent_path(CfgFileName)) {
        CfgFilePath.assign(CfgFileName);
        if (llvm::sys::path::is_relative(CfgFilePath)) {
          if (getVFS().makeAbsolute(CfgFilePath)) {
            Diag(diag::err_drv_cannot_open_config_file)
                << CfgFilePath << "cannot get absolute path";
            return true;
          }
        }
      } else if (!ExpCtx.findConfigFile(CfgFileName, CfgFilePath)) {
        // Report an error that the config file could not be found.
        Diag(diag::err_drv_config_file_not_found) << CfgFileName;
        for (const StringRef &SearchDir : CfgFileSearchDirs)
          if (!SearchDir.empty())
            Diag(diag::note_drv_config_file_searched_in) << SearchDir;
        return true;
      }

      // Try to read the config file, return on error.
      if (readConfigFile(CfgFilePath, ExpCtx))
        return true;
    }
  }

  // No error occurred.
  return false;
}

static bool findTripleConfigFile(llvm::cl::ExpansionContext &ExpCtx,
                                 SmallString<128> &ConfigFilePath,
                                 llvm::Triple Triple, std::string Suffix) {
  // First, try the full unmodified triple.
  if (ExpCtx.findConfigFile(Triple.str() + Suffix, ConfigFilePath))
    return true;

  // Don't continue if we didn't find a parsable version in the triple.
  VersionTuple OSVersion = Triple.getOSVersion();
  if (!OSVersion.getMinor().has_value())
    return false;

  std::string BaseOSName = Triple.getOSTypeName(Triple.getOS()).str();

  // Next try strip the version to only include the major component.
  // e.g. arm64-apple-darwin23.6.0 -> arm64-apple-darwin23
  if (OSVersion.getMajor() != 0) {
    Triple.setOSName(BaseOSName + llvm::utostr(OSVersion.getMajor()));
    if (ExpCtx.findConfigFile(Triple.str() + Suffix, ConfigFilePath))
      return true;
  }

  // Finally, try without any version suffix at all.
  // e.g. arm64-apple-darwin23.6.0 -> arm64-apple-darwin
  Triple.setOSName(BaseOSName);
  return ExpCtx.findConfigFile(Triple.str() + Suffix, ConfigFilePath);
}

bool Driver::loadDefaultConfigFiles(llvm::cl::ExpansionContext &ExpCtx) {
  // Disable default config if CLANG_NO_DEFAULT_CONFIG is set to a non-empty
  // value.
  if (const char *NoConfigEnv = ::getenv("CLANG_NO_DEFAULT_CONFIG")) {
    if (*NoConfigEnv)
      return false;
  }
  if (CLOptions && CLOptions->hasArg(options::OPT_no_default_config))
    return false;

  std::string RealMode = getExecutableForDriverMode(Mode);
  llvm::Triple Triple;

  // If name prefix is present, no --target= override was passed via CLOptions
  // and the name prefix is not a valid triple, force it for backwards
  // compatibility.
  if (!ClangNameParts.TargetPrefix.empty() &&
      computeTargetTriple(*this, "/invalid/", *CLOptions).str() ==
          "/invalid/") {
    llvm::Triple PrefixTriple{ClangNameParts.TargetPrefix};
    if (PrefixTriple.getArch() == llvm::Triple::UnknownArch ||
        PrefixTriple.isOSUnknown())
      Triple = PrefixTriple;
  }

  // Otherwise, use the real triple as used by the driver.
  llvm::Triple RealTriple =
      computeTargetTriple(*this, TargetTriple, *CLOptions);
  if (Triple.str().empty()) {
    Triple = RealTriple;
    assert(!Triple.str().empty());
  }

  // On z/OS, start by loading the customization file before loading
  // the usual default config file(s).
  if (RealTriple.isOSzOS() && loadZOSCustomizationFile(ExpCtx))
    return true;

  // Search for config files in the following order:
  // 1. <triple>-<mode>.cfg using real driver mode
  //    (e.g. i386-pc-linux-gnu-clang++.cfg).
  // 2. <triple>-<mode>.cfg using executable suffix
  //    (e.g. i386-pc-linux-gnu-clang-g++.cfg for *clang-g++).
  // 3. <triple>.cfg + <mode>.cfg using real driver mode
  //    (e.g. i386-pc-linux-gnu.cfg + clang++.cfg).
  // 4. <triple>.cfg + <mode>.cfg using executable suffix
  //    (e.g. i386-pc-linux-gnu.cfg + clang-g++.cfg for *clang-g++).

  // Try loading <triple>-<mode>.cfg, and return if we find a match.
  SmallString<128> CfgFilePath;
  if (findTripleConfigFile(ExpCtx, CfgFilePath, Triple,
                           "-" + RealMode + ".cfg"))
    return readConfigFile(CfgFilePath, ExpCtx);

  bool TryModeSuffix = !ClangNameParts.ModeSuffix.empty() &&
                       ClangNameParts.ModeSuffix != RealMode;
  if (TryModeSuffix) {
    if (findTripleConfigFile(ExpCtx, CfgFilePath, Triple,
                             "-" + ClangNameParts.ModeSuffix + ".cfg"))
      return readConfigFile(CfgFilePath, ExpCtx);
  }

  // Try loading <mode>.cfg, and return if loading failed.  If a matching file
  // was not found, still proceed on to try <triple>.cfg.
  std::string CfgFileName = RealMode + ".cfg";
  if (ExpCtx.findConfigFile(CfgFileName, CfgFilePath)) {
    if (readConfigFile(CfgFilePath, ExpCtx))
      return true;
  } else if (TryModeSuffix) {
    CfgFileName = ClangNameParts.ModeSuffix + ".cfg";
    if (ExpCtx.findConfigFile(CfgFileName, CfgFilePath) &&
        readConfigFile(CfgFilePath, ExpCtx))
      return true;
  }

  // Try loading <triple>.cfg and return if we find a match.
  if (findTripleConfigFile(ExpCtx, CfgFilePath, Triple, ".cfg"))
    return readConfigFile(CfgFilePath, ExpCtx);

  // If we were unable to find a config file deduced from executable name,
  // that is not an error.
  return false;
}

Compilation *Driver::BuildCompilation(ArrayRef<const char *> ArgList) {
  llvm::PrettyStackTraceString CrashInfo("Compilation construction");

  // FIXME: Handle environment options which affect driver behavior, somewhere
  // (client?). GCC_EXEC_PREFIX, LPATH, CC_PRINT_OPTIONS.

  // We look for the driver mode option early, because the mode can affect
  // how other options are parsed.

  auto DriverMode = getDriverMode(ClangExecutable, ArgList.slice(1));
  if (!DriverMode.empty())
    setDriverMode(DriverMode);

  // FIXME: What are we going to do with -V and -b?

  // Arguments specified in command line.
  bool ContainsError;
  CLOptions = std::make_unique<InputArgList>(
      ParseArgStrings(ArgList.slice(1), /*UseDriverMode=*/true, ContainsError));

  // Try parsing configuration file.
  if (!ContainsError)
    ContainsError = loadConfigFiles();
  bool HasConfigFileHead = !ContainsError && CfgOptionsHead;
  bool HasConfigFileTail = !ContainsError && CfgOptionsTail;

  // All arguments, from both config file and command line.
  InputArgList Args =
      HasConfigFileHead ? std::move(*CfgOptionsHead) : std::move(*CLOptions);

  if (HasConfigFileHead)
    for (auto *Opt : *CLOptions)
      if (!Opt->getOption().matches(options::OPT_config))
        appendOneArg(Args, Opt);

  // In CL mode, look for any pass-through arguments
  if (IsCLMode() && !ContainsError) {
    SmallVector<const char *, 16> CLModePassThroughArgList;
    for (const auto *A : Args.filtered(options::OPT__SLASH_clang)) {
      A->claim();
      CLModePassThroughArgList.push_back(A->getValue());
    }

    if (!CLModePassThroughArgList.empty()) {
      // Parse any pass through args using default clang processing rather
      // than clang-cl processing.
      auto CLModePassThroughOptions = std::make_unique<InputArgList>(
          ParseArgStrings(CLModePassThroughArgList, /*UseDriverMode=*/false,
                          ContainsError));

      if (!ContainsError)
        for (auto *Opt : *CLModePassThroughOptions)
          appendOneArg(Args, Opt);
    }
  }

  if (Args.hasFlag(options::OPT_fsycl, options::OPT_fno_sycl, false) &&
      CCCIsCC())
    setDriverMode("g++");

  // Check for working directory option before accessing any files
  if (Arg *WD = Args.getLastArg(options::OPT_working_directory))
    if (VFS->setCurrentWorkingDirectory(WD->getValue()))
      Diag(diag::err_drv_unable_to_set_working_directory) << WD->getValue();

  // Check for missing include directories.
  if (!Diags.isIgnored(diag::warn_missing_include_dirs, SourceLocation())) {
    for (auto IncludeDir : Args.getAllArgValues(options::OPT_I_Group)) {
      if (!VFS->exists(IncludeDir))
        Diag(diag::warn_missing_include_dirs) << IncludeDir;
    }
  }

  // FIXME: This stuff needs to go into the Compilation, not the driver.
  bool CCCPrintPhases;

  // -canonical-prefixes, -no-canonical-prefixes are used very early in main.
  Args.ClaimAllArgs(options::OPT_canonical_prefixes);
  Args.ClaimAllArgs(options::OPT_no_canonical_prefixes);

  // f(no-)integated-cc1 is also used very early in main.
  Args.ClaimAllArgs(options::OPT_fintegrated_cc1);
  Args.ClaimAllArgs(options::OPT_fno_integrated_cc1);

  // Ignore -pipe.
  Args.ClaimAllArgs(options::OPT_pipe);

  // Extract -ccc args.
  //
  // FIXME: We need to figure out where this behavior should live. Most of it
  // should be outside in the client; the parts that aren't should have proper
  // options, either by introducing new ones or by overloading gcc ones like -V
  // or -b.
  CCCPrintPhases = Args.hasArg(options::OPT_ccc_print_phases);
  CCCPrintBindings = Args.hasArg(options::OPT_ccc_print_bindings);
  if (const Arg *A = Args.getLastArg(options::OPT_ccc_gcc_name))
    CCCGenericGCCName = A->getValue();

  // Process -fproc-stat-report options.
  if (const Arg *A = Args.getLastArg(options::OPT_fproc_stat_report_EQ)) {
    CCPrintProcessStats = true;
    CCPrintStatReportFilename = A->getValue();
  }
  if (Args.hasArg(options::OPT_fproc_stat_report))
    CCPrintProcessStats = true;

  // FIXME: TargetTriple is used by the target-prefixed calls to as/ld
  // and getToolChain is const.
  if (IsCLMode()) {
    // clang-cl targets MSVC-style Win32.
    llvm::Triple T(TargetTriple);
    T.setOS(llvm::Triple::Win32);
    T.setVendor(llvm::Triple::PC);
    T.setEnvironment(llvm::Triple::MSVC);
    T.setObjectFormat(llvm::Triple::COFF);
    if (Args.hasArg(options::OPT__SLASH_arm64EC))
      T.setArch(llvm::Triple::aarch64, llvm::Triple::AArch64SubArch_arm64ec);
    TargetTriple = T.str();
  } else if (IsDXCMode()) {
    // Build TargetTriple from target_profile option for clang-dxc.
    if (const Arg *A = Args.getLastArg(options::OPT_target_profile)) {
      StringRef TargetProfile = A->getValue();
      if (auto Triple =
              toolchains::HLSLToolChain::parseTargetProfile(TargetProfile))
        TargetTriple = *Triple;
      else
        Diag(diag::err_drv_invalid_directx_shader_module) << TargetProfile;

      A->claim();

      if (Args.hasArg(options::OPT_spirv)) {
        const llvm::StringMap<llvm::Triple::SubArchType> ValidTargets = {
            {"vulkan1.2", llvm::Triple::SPIRVSubArch_v15},
            {"vulkan1.3", llvm::Triple::SPIRVSubArch_v16}};
        llvm::Triple T(TargetTriple);

        // Set specific Vulkan version. Default to vulkan1.3.
        auto TargetInfo = ValidTargets.find("vulkan1.3");
        assert(TargetInfo != ValidTargets.end());
        if (const Arg *A = Args.getLastArg(options::OPT_fspv_target_env_EQ)) {
          TargetInfo = ValidTargets.find(A->getValue());
          if (TargetInfo == ValidTargets.end()) {
            Diag(diag::err_drv_invalid_value)
                << A->getAsString(Args) << A->getValue();
          }
          A->claim();
        }
        if (TargetInfo != ValidTargets.end()) {
          T.setOSName(TargetInfo->getKey());
          T.setArch(llvm::Triple::spirv, TargetInfo->getValue());
          TargetTriple = T.str();
        }
      }
    } else {
      Diag(diag::err_drv_dxc_missing_target_profile);
    }
  }

  if (const Arg *A = Args.getLastArg(options::OPT_target))
    TargetTriple = A->getValue();
  if (const Arg *A = Args.getLastArg(options::OPT_ccc_install_dir))
    Dir = Dir = A->getValue();
  for (const Arg *A : Args.filtered(options::OPT_B)) {
    A->claim();
    PrefixDirs.push_back(A->getValue(0));
  }
  if (std::optional<std::string> CompilerPathValue =
          llvm::sys::Process::GetEnv("COMPILER_PATH")) {
    StringRef CompilerPath = *CompilerPathValue;
    while (!CompilerPath.empty()) {
      std::pair<StringRef, StringRef> Split =
          CompilerPath.split(llvm::sys::EnvPathSeparator);
      PrefixDirs.push_back(std::string(Split.first));
      CompilerPath = Split.second;
    }
  }
  if (const Arg *A = Args.getLastArg(options::OPT__sysroot_EQ))
    SysRoot = A->getValue();
  if (const Arg *A = Args.getLastArg(options::OPT__dyld_prefix_EQ))
    DyldPrefix = A->getValue();

  if (const Arg *A = Args.getLastArg(options::OPT_resource_dir))
    ResourceDir = A->getValue();

  if (const Arg *A = Args.getLastArg(options::OPT_save_temps_EQ)) {
    SaveTemps = llvm::StringSwitch<SaveTempsMode>(A->getValue())
                    .Case("cwd", SaveTempsCwd)
                    .Case("obj", SaveTempsObj)
                    .Default(SaveTempsCwd);
  }

  if (Args.getLastArg(options::OPT_save_offload_code_EQ))
    SaveOffloadCode = true;

  if (const Arg *A = Args.getLastArg(
          options::OPT_offload_host_only, options::OPT_offload_device_only,
          options::OPT_fsycl_device_only, options::OPT_offload_host_device)) {
    if (A->getOption().matches(options::OPT_offload_host_only))
      Offload = OffloadHost;
    else if (A->getOption().matches(options::OPT_offload_device_only) ||
             A->getOption().matches(options::OPT_fsycl_device_only))
      Offload = OffloadDevice;
    else
      Offload = OffloadHostDevice;
  }

  setLTOMode(Args);

  // Process -fembed-bitcode= flags.
  if (Arg *A = Args.getLastArg(options::OPT_fembed_bitcode_EQ)) {
    StringRef Name = A->getValue();
    unsigned Model = llvm::StringSwitch<unsigned>(Name)
        .Case("off", EmbedNone)
        .Case("all", EmbedBitcode)
        .Case("bitcode", EmbedBitcode)
        .Case("marker", EmbedMarker)
        .Default(~0U);
    if (Model == ~0U) {
      Diags.Report(diag::err_drv_invalid_value) << A->getAsString(Args)
                                                << Name;
    } else
      BitcodeEmbed = static_cast<BitcodeEmbedMode>(Model);
  }

  // Remove existing compilation database so that each job can append to it.
  if (Arg *A = Args.getLastArg(options::OPT_MJ))
    llvm::sys::fs::remove(A->getValue());

  // Setting up the jobs for some precompile cases depends on whether we are
  // treating them as PCH, implicit modules or C++20 ones.
  // TODO: inferring the mode like this seems fragile (it meets the objective
  // of not requiring anything new for operation, however).
  const Arg *Std = Args.getLastArg(options::OPT_std_EQ);
  ModulesModeCXX20 =
      !Args.hasArg(options::OPT_fmodules) && Std &&
      (Std->containsValue("c++20") || Std->containsValue("c++2a") ||
       Std->containsValue("c++23") || Std->containsValue("c++2b") ||
       Std->containsValue("c++26") || Std->containsValue("c++2c") ||
       Std->containsValue("c++latest"));

  // Process -fmodule-header{=} flags.
  if (Arg *A = Args.getLastArg(options::OPT_fmodule_header_EQ,
                               options::OPT_fmodule_header)) {
    // These flags force C++20 handling of headers.
    ModulesModeCXX20 = true;
    if (A->getOption().matches(options::OPT_fmodule_header))
      CXX20HeaderType = HeaderMode_Default;
    else {
      StringRef ArgName = A->getValue();
      unsigned Kind = llvm::StringSwitch<unsigned>(ArgName)
                          .Case("user", HeaderMode_User)
                          .Case("system", HeaderMode_System)
                          .Default(~0U);
      if (Kind == ~0U) {
        Diags.Report(diag::err_drv_invalid_value)
            << A->getAsString(Args) << ArgName;
      } else
        CXX20HeaderType = static_cast<ModuleHeaderMode>(Kind);
    }
  }

  std::unique_ptr<llvm::opt::InputArgList> UArgs =
      std::make_unique<InputArgList>(std::move(Args));

  // Owned by the host.
  const ToolChain &TC =
      getToolChain(*UArgs, computeTargetTriple(*this, TargetTriple, *UArgs));

  {
    SmallVector<std::string> MultilibMacroDefinesStr =
        TC.getMultilibMacroDefinesStr(*UArgs);
    SmallVector<const char *> MLMacroDefinesChar(
        llvm::map_range(MultilibMacroDefinesStr, [&UArgs](const auto &S) {
          return UArgs->MakeArgString(Twine("-D") + Twine(S));
        }));
    bool MLContainsError;
    auto MultilibMacroDefineList =
        std::make_unique<InputArgList>(ParseArgStrings(
            MLMacroDefinesChar, /*UseDriverMode=*/false, MLContainsError));
    if (!MLContainsError) {
      for (auto *Opt : *MultilibMacroDefineList) {
        appendOneArg(*UArgs, Opt);
      }
    }
  }

  // Perform the default argument translations.
  DerivedArgList *TranslatedArgs = TranslateInputArgs(*UArgs);

  // Check if the environment version is valid except wasm case.
  llvm::Triple Triple = TC.getTriple();
  if (!Triple.isWasm()) {
    StringRef TripleVersionName = Triple.getEnvironmentVersionString();
    StringRef TripleObjectFormat =
        Triple.getObjectFormatTypeName(Triple.getObjectFormat());
    if (Triple.getEnvironmentVersion().empty() && TripleVersionName != "" &&
        TripleVersionName != TripleObjectFormat) {
      Diags.Report(diag::err_drv_triple_version_invalid)
          << TripleVersionName << TC.getTripleString();
      ContainsError = true;
    }
  }

  // Report warning when arm64EC option is overridden by specified target
  if ((TC.getTriple().getArch() != llvm::Triple::aarch64 ||
       TC.getTriple().getSubArch() != llvm::Triple::AArch64SubArch_arm64ec) &&
      UArgs->hasArg(options::OPT__SLASH_arm64EC)) {
    getDiags().Report(clang::diag::warn_target_override_arm64ec)
        << TC.getTriple().str();
  }

  // A common user mistake is specifying a target of aarch64-none-eabi or
  // arm-none-elf whereas the correct names are aarch64-none-elf &
  // arm-none-eabi. Detect these cases and issue a warning.
  if (TC.getTriple().getOS() == llvm::Triple::UnknownOS &&
      TC.getTriple().getVendor() == llvm::Triple::UnknownVendor) {
    switch (TC.getTriple().getArch()) {
    case llvm::Triple::arm:
    case llvm::Triple::armeb:
    case llvm::Triple::thumb:
    case llvm::Triple::thumbeb:
      if (TC.getTriple().getEnvironmentName() == "elf") {
        Diag(diag::warn_target_unrecognized_env)
            << TargetTriple
            << (TC.getTriple().getArchName().str() + "-none-eabi");
      }
      break;
    case llvm::Triple::aarch64:
    case llvm::Triple::aarch64_be:
    case llvm::Triple::aarch64_32:
      if (TC.getTriple().getEnvironmentName().starts_with("eabi")) {
        Diag(diag::warn_target_unrecognized_env)
            << TargetTriple
            << (TC.getTriple().getArchName().str() + "-none-elf");
      }
      break;
    default:
      break;
    }
  }

  // The compilation takes ownership of Args.
  Compilation *C = new Compilation(*this, TC, UArgs.release(), TranslatedArgs,
                                   ContainsError);

  if (!HandleImmediateArgs(*C))
    return C;

  // Construct the list of inputs.
  InputList Inputs;
  BuildInputs(C->getDefaultToolChain(), *TranslatedArgs, Inputs);
  if (HasConfigFileTail && Inputs.size()) {
    Arg *FinalPhaseArg;
    if (getFinalPhase(*TranslatedArgs, &FinalPhaseArg) == phases::Link) {
      DerivedArgList TranslatedLinkerIns(*CfgOptionsTail);
      for (Arg *A : *CfgOptionsTail)
        TranslatedLinkerIns.append(A);
      BuildInputs(C->getDefaultToolChain(), TranslatedLinkerIns, Inputs);
    }
  }

  // Determine if there are any offload static libraries.
  if (checkForOffloadStaticLib(*C, *TranslatedArgs))
    setOffloadStaticLibSeen();

  // Check for any objects/archives that need to be compiled with the default
  // triple.
  if (checkForSYCLDefaultDevice(*C, *TranslatedArgs))
    setSYCLDefaultTriple(true);

  // Populate the tool chains for the offloading devices, if any.
  CreateOffloadingDeviceToolChains(*C, Inputs);

  // Use new offloading path for OpenMP.  This is disabled as the SYCL
  // offloading path is not properly setup to use the updated device linking
  // scheme.
  if ((C->isOffloadingHostKind(Action::OFK_OpenMP) &&
       TranslatedArgs->hasFlag(options::OPT_fopenmp_new_driver,
                               options::OPT_no_offload_new_driver, true)) ||
      TranslatedArgs->hasFlag(options::OPT_offload_new_driver,
                              options::OPT_no_offload_new_driver, false))
    setUseNewOffloadingDriver();

  // Construct the list of abstract actions to perform for this compilation. On
  // MachO targets this uses the driver-driver and universal actions.
  if (TC.getTriple().isOSBinFormatMachO())
    BuildUniversalActions(*C, C->getDefaultToolChain(), Inputs);
  else
    BuildActions(*C, C->getArgs(), Inputs, C->getActions());

  if (CCCPrintPhases) {
    PrintActions(*C);
    return C;
  }

  BuildJobs(*C);

  return C;
}

static void printArgList(raw_ostream &OS, const llvm::opt::ArgList &Args) {
  llvm::opt::ArgStringList ASL;
  for (const auto *A : Args) {
    // Use user's original spelling of flags. For example, use
    // `/source-charset:utf-8` instead of `-finput-charset=utf-8` if the user
    // wrote the former.
    while (A->getAlias())
      A = A->getAlias();
    A->render(Args, ASL);
  }

  for (auto I = ASL.begin(), E = ASL.end(); I != E; ++I) {
    if (I != ASL.begin())
      OS << ' ';
    llvm::sys::printArg(OS, *I, true);
  }
  OS << '\n';
}

bool Driver::getCrashDiagnosticFile(StringRef ReproCrashFilename,
                                    SmallString<128> &CrashDiagDir) {
  using namespace llvm::sys;
  assert(llvm::Triple(llvm::sys::getProcessTriple()).isOSDarwin() &&
         "Only knows about .crash files on Darwin");

  // The .crash file can be found on at ~/Library/Logs/DiagnosticReports/
  // (or /Library/Logs/DiagnosticReports for root) and has the filename pattern
  // clang-<VERSION>_<YYYY-MM-DD-HHMMSS>_<hostname>.crash.
  path::home_directory(CrashDiagDir);
  if (CrashDiagDir.starts_with("/var/root"))
    CrashDiagDir = "/";
  path::append(CrashDiagDir, "Library/Logs/DiagnosticReports");
  int PID =
#if LLVM_ON_UNIX
      getpid();
#else
      0;
#endif
  std::error_code EC;
  fs::file_status FileStatus;
  TimePoint<> LastAccessTime;
  SmallString<128> CrashFilePath;
  // Lookup the .crash files and get the one generated by a subprocess spawned
  // by this driver invocation.
  for (fs::directory_iterator File(CrashDiagDir, EC), FileEnd;
       File != FileEnd && !EC; File.increment(EC)) {
    StringRef FileName = path::filename(File->path());
    if (!FileName.starts_with(Name))
      continue;
    if (fs::status(File->path(), FileStatus))
      continue;
    llvm::ErrorOr<std::unique_ptr<llvm::MemoryBuffer>> CrashFile =
        llvm::MemoryBuffer::getFile(File->path());
    if (!CrashFile)
      continue;
    // The first line should start with "Process:", otherwise this isn't a real
    // .crash file.
    StringRef Data = CrashFile.get()->getBuffer();
    if (!Data.starts_with("Process:"))
      continue;
    // Parse parent process pid line, e.g: "Parent Process: clang-4.0 [79141]"
    size_t ParentProcPos = Data.find("Parent Process:");
    if (ParentProcPos == StringRef::npos)
      continue;
    size_t LineEnd = Data.find_first_of("\n", ParentProcPos);
    if (LineEnd == StringRef::npos)
      continue;
    StringRef ParentProcess = Data.slice(ParentProcPos+15, LineEnd).trim();
    int OpenBracket = -1, CloseBracket = -1;
    for (size_t i = 0, e = ParentProcess.size(); i < e; ++i) {
      if (ParentProcess[i] == '[')
        OpenBracket = i;
      if (ParentProcess[i] == ']')
        CloseBracket = i;
    }
    // Extract the parent process PID from the .crash file and check whether
    // it matches this driver invocation pid.
    int CrashPID;
    if (OpenBracket < 0 || CloseBracket < 0 ||
        ParentProcess.slice(OpenBracket + 1, CloseBracket)
            .getAsInteger(10, CrashPID) || CrashPID != PID) {
      continue;
    }

    // Found a .crash file matching the driver pid. To avoid getting an older
    // and misleading crash file, continue looking for the most recent.
    // FIXME: the driver can dispatch multiple cc1 invocations, leading to
    // multiple crashes poiting to the same parent process. Since the driver
    // does not collect pid information for the dispatched invocation there's
    // currently no way to distinguish among them.
    const auto FileAccessTime = FileStatus.getLastModificationTime();
    if (FileAccessTime > LastAccessTime) {
      CrashFilePath.assign(File->path());
      LastAccessTime = FileAccessTime;
    }
  }

  // If found, copy it over to the location of other reproducer files.
  if (!CrashFilePath.empty()) {
    EC = fs::copy_file(CrashFilePath, ReproCrashFilename);
    if (EC)
      return false;
    return true;
  }

  return false;
}

static const char BugReporMsg[] =
    "\n********************\n\n"
    "PLEASE ATTACH THE FOLLOWING FILES TO THE BUG REPORT:\n"
    "Preprocessed source(s) and associated run script(s) are located at:";

// When clang crashes, produce diagnostic information including the fully
// preprocessed source file(s).  Request that the developer attach the
// diagnostic information to a bug report.
void Driver::generateCompilationDiagnostics(
    Compilation &C, const Command &FailingCommand,
    StringRef AdditionalInformation, CompilationDiagnosticReport *Report) {
  if (C.getArgs().hasArg(options::OPT_fno_crash_diagnostics))
    return;

  unsigned Level = 1;
  if (Arg *A = C.getArgs().getLastArg(options::OPT_fcrash_diagnostics_EQ)) {
    Level = llvm::StringSwitch<unsigned>(A->getValue())
                .Case("off", 0)
                .Case("compiler", 1)
                .Case("all", 2)
                .Default(1);
  }
  if (!Level)
    return;

  // Don't try to generate diagnostics for dsymutil jobs.
  if (FailingCommand.getCreator().isDsymutilJob())
    return;

  bool IsLLD = false;
  TempFileList SavedTemps;
  if (FailingCommand.getCreator().isLinkJob()) {
    C.getDefaultToolChain().GetLinkerPath(&IsLLD);
    if (!IsLLD || Level < 2)
      return;

    // If lld crashed, we will re-run the same command with the input it used
    // to have. In that case we should not remove temp files in
    // initCompilationForDiagnostics yet. They will be added back and removed
    // later.
    SavedTemps = std::move(C.getTempFiles());
    assert(!C.getTempFiles().size());
  }

  // Print the version of the compiler.
  PrintVersion(C, llvm::errs());

  // Suppress driver output and emit preprocessor output to temp file.
  CCGenDiagnostics = true;

  // Save the original job command(s).
  Command Cmd = FailingCommand;

  // Keep track of whether we produce any errors while trying to produce
  // preprocessed sources.
  DiagnosticErrorTrap Trap(Diags);

  // Suppress tool output.
  C.initCompilationForDiagnostics();

  // If lld failed, rerun it again with --reproduce.
  if (IsLLD) {
    const char *TmpName = CreateTempFile(C, "linker-crash", "tar");
    Command NewLLDInvocation = Cmd;
    llvm::opt::ArgStringList ArgList = NewLLDInvocation.getArguments();
    StringRef ReproduceOption =
        C.getDefaultToolChain().getTriple().isWindowsMSVCEnvironment()
            ? "/reproduce:"
            : "--reproduce=";
    ArgList.push_back(Saver.save(Twine(ReproduceOption) + TmpName).data());
    NewLLDInvocation.replaceArguments(std::move(ArgList));

    // Redirect stdout/stderr to /dev/null.
    NewLLDInvocation.Execute({std::nullopt, {""}, {""}}, nullptr, nullptr);
    Diag(clang::diag::note_drv_command_failed_diag_msg) << BugReporMsg;
    Diag(clang::diag::note_drv_command_failed_diag_msg) << TmpName;
    Diag(clang::diag::note_drv_command_failed_diag_msg)
        << "\n\n********************";
    if (Report)
      Report->TemporaryFiles.push_back(TmpName);
    return;
  }

  // Construct the list of inputs.
  InputList Inputs;
  BuildInputs(C.getDefaultToolChain(), C.getArgs(), Inputs);

  for (InputList::iterator it = Inputs.begin(), ie = Inputs.end(); it != ie;) {
    bool IgnoreInput = false;

    // Ignore input from stdin or any inputs that cannot be preprocessed.
    // Check type first as not all linker inputs have a value.
    if (types::getPreprocessedType(it->first) == types::TY_INVALID) {
      IgnoreInput = true;
    } else if (!strcmp(it->second->getValue(), "-")) {
      Diag(clang::diag::note_drv_command_failed_diag_msg)
          << "Error generating preprocessed source(s) - "
             "ignoring input from stdin.";
      IgnoreInput = true;
    }

    if (IgnoreInput) {
      it = Inputs.erase(it);
      ie = Inputs.end();
    } else {
      ++it;
    }
  }

  if (Inputs.empty()) {
    Diag(clang::diag::note_drv_command_failed_diag_msg)
        << "Error generating preprocessed source(s) - "
           "no preprocessable inputs.";
    return;
  }

  // Don't attempt to generate preprocessed files if multiple -arch options are
  // used, unless they're all duplicates.
  llvm::StringSet<> ArchNames;
  for (const Arg *A : C.getArgs()) {
    if (A->getOption().matches(options::OPT_arch)) {
      StringRef ArchName = A->getValue();
      ArchNames.insert(ArchName);
    }
  }
  if (ArchNames.size() > 1) {
    Diag(clang::diag::note_drv_command_failed_diag_msg)
        << "Error generating preprocessed source(s) - cannot generate "
           "preprocessed source with multiple -arch options.";
    return;
  }

  // Construct the list of abstract actions to perform for this compilation. On
  // Darwin OSes this uses the driver-driver and builds universal actions.
  const ToolChain &TC = C.getDefaultToolChain();
  if (TC.getTriple().isOSBinFormatMachO())
    BuildUniversalActions(C, TC, Inputs);
  else
    BuildActions(C, C.getArgs(), Inputs, C.getActions());

  BuildJobs(C);

  // If there were errors building the compilation, quit now.
  if (Trap.hasErrorOccurred()) {
    Diag(clang::diag::note_drv_command_failed_diag_msg)
        << "Error generating preprocessed source(s).";
    return;
  }

  // Generate preprocessed output.
  SmallVector<std::pair<int, const Command *>, 4> FailingCommands;
  C.ExecuteJobs(C.getJobs(), FailingCommands);

  // If any of the preprocessing commands failed, clean up and exit.
  if (!FailingCommands.empty()) {
    Diag(clang::diag::note_drv_command_failed_diag_msg)
        << "Error generating preprocessed source(s).";
    return;
  }

  const TempFileList &TempFiles = C.getTempFiles();
  if (TempFiles.empty()) {
    Diag(clang::diag::note_drv_command_failed_diag_msg)
        << "Error generating preprocessed source(s).";
    return;
  }

  Diag(clang::diag::note_drv_command_failed_diag_msg) << BugReporMsg;

  SmallString<128> VFS;
  SmallString<128> ReproCrashFilename;
  for (auto &TempFile : TempFiles) {
    Diag(clang::diag::note_drv_command_failed_diag_msg) << TempFile.first;
    if (Report)
      Report->TemporaryFiles.push_back(TempFile.first);
    if (ReproCrashFilename.empty()) {
      ReproCrashFilename = TempFile.first;
      llvm::sys::path::replace_extension(ReproCrashFilename, ".crash");
    }
    if (StringRef(TempFile.first).ends_with(".cache")) {
      // In some cases (modules) we'll dump extra data to help with reproducing
      // the crash into a directory next to the output.
      VFS = llvm::sys::path::filename(TempFile.first);
      llvm::sys::path::append(VFS, "vfs", "vfs.yaml");
    }
  }

  for (auto &TempFile : SavedTemps)
    C.addTempFile(TempFile.first);

  // Assume associated files are based off of the first temporary file.
  CrashReportInfo CrashInfo(TempFiles[0].first, VFS);

  llvm::SmallString<128> Script(CrashInfo.Filename);
  llvm::sys::path::replace_extension(Script, "sh");
  std::error_code EC;
  llvm::raw_fd_ostream ScriptOS(Script, EC, llvm::sys::fs::CD_CreateNew,
                                llvm::sys::fs::FA_Write,
                                llvm::sys::fs::OF_Text);
  if (EC) {
    Diag(clang::diag::note_drv_command_failed_diag_msg)
        << "Error generating run script: " << Script << " " << EC.message();
  } else {
    ScriptOS << "# Crash reproducer for " << getClangFullVersion() << "\n"
             << "# Driver args: ";
    printArgList(ScriptOS, C.getInputArgs());
    ScriptOS << "# Original command: ";
    Cmd.Print(ScriptOS, "\n", /*Quote=*/true);
    Cmd.Print(ScriptOS, "\n", /*Quote=*/true, &CrashInfo);
    if (!AdditionalInformation.empty())
      ScriptOS << "\n# Additional information: " << AdditionalInformation
               << "\n";
    if (Report)
      Report->TemporaryFiles.push_back(std::string(Script));
    Diag(clang::diag::note_drv_command_failed_diag_msg) << Script;
  }

  // On darwin, provide information about the .crash diagnostic report.
  if (llvm::Triple(llvm::sys::getProcessTriple()).isOSDarwin()) {
    SmallString<128> CrashDiagDir;
    if (getCrashDiagnosticFile(ReproCrashFilename, CrashDiagDir)) {
      Diag(clang::diag::note_drv_command_failed_diag_msg)
          << ReproCrashFilename.str();
    } else { // Suggest a directory for the user to look for .crash files.
      llvm::sys::path::append(CrashDiagDir, Name);
      CrashDiagDir += "_<YYYY-MM-DD-HHMMSS>_<hostname>.crash";
      Diag(clang::diag::note_drv_command_failed_diag_msg)
          << "Crash backtrace is located in";
      Diag(clang::diag::note_drv_command_failed_diag_msg)
          << CrashDiagDir.str();
      Diag(clang::diag::note_drv_command_failed_diag_msg)
          << "(choose the .crash file that corresponds to your crash)";
    }
  }

  Diag(clang::diag::note_drv_command_failed_diag_msg)
      << "\n\n********************";
}

void Driver::setUpResponseFiles(Compilation &C, Command &Cmd) {
  // Since commandLineFitsWithinSystemLimits() may underestimate system's
  // capacity if the tool does not support response files, there is a chance/
  // that things will just work without a response file, so we silently just
  // skip it.
  if (Cmd.getResponseFileSupport().ResponseKind ==
          ResponseFileSupport::RF_None ||
      llvm::sys::commandLineFitsWithinSystemLimits(Cmd.getExecutable(),
                                                   Cmd.getArguments()))
    return;

  std::string TmpName = GetTemporaryPath("response", "txt");
  Cmd.setResponseFile(C.addTempFile(C.getArgs().MakeArgString(TmpName)));
}

int Driver::ExecuteCompilation(
    Compilation &C,
    SmallVectorImpl<std::pair<int, const Command *>> &FailingCommands) {
  if (C.getArgs().hasArg(options::OPT_fdriver_only)) {
    if (C.getArgs().hasArg(options::OPT_v))
      C.getJobs().Print(llvm::errs(), "\n", true);

    C.ExecuteJobs(C.getJobs(), FailingCommands, /*LogOnly=*/true);

    // If there were errors building the compilation, quit now.
    if (!FailingCommands.empty() || Diags.hasErrorOccurred())
      return 1;

    return 0;
  }

  // Just print if -### was present.
  if (C.getArgs().hasArg(options::OPT__HASH_HASH_HASH)) {
    C.getJobs().Print(llvm::errs(), "\n", true);
    return Diags.hasErrorOccurred() ? 1 : 0;
  }

  // If there were errors building the compilation, quit now.
  if (Diags.hasErrorOccurred())
    return 1;

  // Set up response file names for each command, if necessary.
  for (auto &Job : C.getJobs())
    setUpResponseFiles(C, Job);

  C.ExecuteJobs(C.getJobs(), FailingCommands);

  // If the command succeeded, we are done.
  if (FailingCommands.empty())
    return 0;

  // Otherwise, remove result files and print extra information about abnormal
  // failures.
  int Res = 0;
  for (const auto &CmdPair : FailingCommands) {
    int CommandRes = CmdPair.first;
    const Command *FailingCommand = CmdPair.second;

    // Remove result files if we're not saving temps.
    if (!isSaveTempsEnabled()) {
      const JobAction *JA = cast<JobAction>(&FailingCommand->getSource());
      // When performing offload compilations, the result files may not match
      // the JobAction that fails.  In that case, do not pass in the JobAction
      // to allow for the proper resulting file to be removed upon failure.
      C.CleanupFileMap(C.getResultFiles(),
                       C.getActiveOffloadKinds() ? nullptr : JA, true);

      // Failure result files are valid unless we crashed.
      if (CommandRes < 0)
        C.CleanupFileMap(C.getFailureResultFiles(), JA, true);
    }

    // llvm/lib/Support/*/Signals.inc will exit with a special return code
    // for SIGPIPE. Do not print diagnostics for this case.
    if (CommandRes == EX_IOERR) {
      Res = CommandRes;
      continue;
    }

    // Print extra information about abnormal failures, if possible.
    //
    // This is ad-hoc, but we don't want to be excessively noisy. If the result
    // status was 1, assume the command failed normally. In particular, if it
    // was the compiler then assume it gave a reasonable error code. Failures
    // in other tools are less common, and they generally have worse
    // diagnostics, so always print the diagnostic there.
    const Tool &FailingTool = FailingCommand->getCreator();

    if (!FailingTool.hasGoodDiagnostics() || CommandRes != 1) {
      // FIXME: See FIXME above regarding result code interpretation.
      if (CommandRes < 0)
        Diag(clang::diag::err_drv_command_signalled)
            << FailingTool.getShortName();
      else
        Diag(clang::diag::err_drv_command_failed)
            << FailingTool.getShortName() << CommandRes;
    }

    auto CustomDiag = FailingCommand->getDiagForErrorCode(CommandRes);
    if (!CustomDiag.empty())
      Diag(clang::diag::note_drv_command_failed_diag_msg) << CustomDiag;
  }
  return Res;
}

void Driver::PrintHelp(bool ShowHidden) const {
  llvm::opt::Visibility VisibilityMask = getOptionVisibilityMask();

  std::string Usage = llvm::formatv("{0} [options] file...", Name).str();
  getOpts().printHelp(llvm::outs(), Usage.c_str(), DriverTitle.c_str(),
                      ShowHidden, /*ShowAllAliases=*/false,
                      VisibilityMask);
}

// Print the help from any of the given tools which are used for AOT
// compilation for SYCL
void Driver::PrintSYCLToolHelp(const Compilation &C) const {
  SmallVector<std::tuple<llvm::Triple, StringRef, StringRef, StringRef>, 4>
      HelpArgs;
  // Populate the vector with the tools and help options
  if (Arg *A = C.getArgs().getLastArg(options::OPT_fsycl_help_EQ)) {
    StringRef AV(A->getValue());
    llvm::Triple T;
    if (AV == "gen" || AV == "all")
      HelpArgs.push_back(std::make_tuple(getSYCLDeviceTriple("spir64_gen"),
                                         "ocloc", "--help", ""));
    if (AV == "fpga")
      Diag(diag::err_drv_unsupported_opt_removed)
          << A->getSpelling().str() + AV.str();
    if (AV == "x86_64" || AV == "all")
      HelpArgs.push_back(std::make_tuple(getSYCLDeviceTriple("spir64_x86_64"),
                                         "opencl-aot", "--help", ""));
    if (HelpArgs.empty()) {
      C.getDriver().Diag(diag::err_drv_unsupported_option_argument)
                         << A->getSpelling() << AV;
      return;
    }
  }

  // Go through the args and emit the help information for each.
  for (auto &HA : HelpArgs) {
    llvm::outs() << "Emitting help information for " << std::get<1>(HA) << '\n'
        << "Use triple of '" << std::get<0>(HA).normalize() <<
        "' to enable ahead of time compilation\n";
    // Flush out the buffer before calling the external tool.
    llvm::outs().flush();
    std::vector<StringRef> ToolArgs = {std::get<1>(HA), std::get<2>(HA),
                                       std::get<3>(HA)};
    SmallString<128> ExecPath(
        C.getDefaultToolChain().GetProgramPath(std::get<1>(HA).data()));
    // do not run the tools with -###.
    if (C.getArgs().hasArg(options::OPT__HASH_HASH_HASH)) {
      llvm::errs() << "\"" << ExecPath << "\" \"" << ToolArgs[1] << "\"";
      if (!ToolArgs[2].empty())
        llvm::errs() << " \"" << ToolArgs[2] << "\"";
      llvm::errs() << "\n";
      continue;
    }
    auto ToolBinary = llvm::sys::findProgramByName(ExecPath);
    if (ToolBinary.getError()) {
      C.getDriver().Diag(diag::err_drv_command_failure) << ExecPath;
      continue;
    }
    // Run the Tool.
    llvm::sys::ExecuteAndWait(ToolBinary.get(), ToolArgs);
  }
}

void Driver::PrintVersion(const Compilation &C, raw_ostream &OS) const {
  if (IsFlangMode()) {
    OS << getClangToolFullVersion("flang") << '\n';
  } else {
    // FIXME: The following handlers should use a callback mechanism, we don't
    // know what the client would like to do.
    OS << getClangFullVersion() << '\n';
  }
  const ToolChain &TC = C.getDefaultToolChain();
  OS << "Target: " << TC.getTripleString() << '\n';

  // Print the threading model.
  if (Arg *A = C.getArgs().getLastArg(options::OPT_mthread_model)) {
    // Don't print if the ToolChain would have barfed on it already
    if (TC.isThreadModelSupported(A->getValue()))
      OS << "Thread model: " << A->getValue();
  } else
    OS << "Thread model: " << TC.getThreadModel();
  OS << '\n';

  // Print out the install directory.
  OS << "InstalledDir: " << Dir << '\n';

  // Print the build config if it's non-default.
  // Intended to help LLVM developers understand the configs of compilers
  // they're investigating.
  if (!llvm::cl::getCompilerBuildConfig().empty())
    llvm::cl::printBuildConfig(OS);

  // If configuration files were used, print their paths.
  for (auto ConfigFile : ConfigFiles)
    OS << "Configuration file: " << ConfigFile << '\n';
}

/// PrintDiagnosticCategories - Implement the --print-diagnostic-categories
/// option.
static void PrintDiagnosticCategories(raw_ostream &OS) {
  // Skip the empty category.
  for (unsigned i = 1, max = DiagnosticIDs::getNumberOfCategories(); i != max;
       ++i)
    OS << i << ',' << DiagnosticIDs::getCategoryNameFromID(i) << '\n';
}

void Driver::HandleAutocompletions(StringRef PassedFlags) const {
  if (PassedFlags == "")
    return;
  // Print out all options that start with a given argument. This is used for
  // shell autocompletion.
  std::vector<std::string> SuggestedCompletions;
  std::vector<std::string> Flags;

  llvm::opt::Visibility VisibilityMask(options::ClangOption);

  // Make sure that Flang-only options don't pollute the Clang output
  // TODO: Make sure that Clang-only options don't pollute Flang output
  if (IsFlangMode())
    VisibilityMask = llvm::opt::Visibility(options::FlangOption);

  // Distinguish "--autocomplete=-someflag" and "--autocomplete=-someflag,"
  // because the latter indicates that the user put space before pushing tab
  // which should end up in a file completion.
  const bool HasSpace = PassedFlags.ends_with(",");

  // Parse PassedFlags by "," as all the command-line flags are passed to this
  // function separated by ","
  StringRef TargetFlags = PassedFlags;
  while (TargetFlags != "") {
    StringRef CurFlag;
    std::tie(CurFlag, TargetFlags) = TargetFlags.split(",");
    Flags.push_back(std::string(CurFlag));
  }

  // We want to show cc1-only options only when clang is invoked with -cc1 or
  // -Xclang.
  if (llvm::is_contained(Flags, "-Xclang") || llvm::is_contained(Flags, "-cc1"))
    VisibilityMask = llvm::opt::Visibility(options::CC1Option);

  const llvm::opt::OptTable &Opts = getOpts();
  StringRef Cur;
  Cur = Flags.at(Flags.size() - 1);
  StringRef Prev;
  if (Flags.size() >= 2) {
    Prev = Flags.at(Flags.size() - 2);
    SuggestedCompletions = Opts.suggestValueCompletions(Prev, Cur);
  }

  if (SuggestedCompletions.empty())
    SuggestedCompletions = Opts.suggestValueCompletions(Cur, "");

  // If Flags were empty, it means the user typed `clang [tab]` where we should
  // list all possible flags. If there was no value completion and the user
  // pressed tab after a space, we should fall back to a file completion.
  // We're printing a newline to be consistent with what we print at the end of
  // this function.
  if (SuggestedCompletions.empty() && HasSpace && !Flags.empty()) {
    llvm::outs() << '\n';
    return;
  }

  // When flag ends with '=' and there was no value completion, return empty
  // string and fall back to the file autocompletion.
  if (SuggestedCompletions.empty() && !Cur.ends_with("=")) {
    // If the flag is in the form of "--autocomplete=-foo",
    // we were requested to print out all option names that start with "-foo".
    // For example, "--autocomplete=-fsyn" is expanded to "-fsyntax-only".
    SuggestedCompletions = Opts.findByPrefix(
        Cur, VisibilityMask,
        /*DisableFlags=*/options::Unsupported | options::Ignored);

    // We have to query the -W flags manually as they're not in the OptTable.
    // TODO: Find a good way to add them to OptTable instead and them remove
    // this code.
    for (StringRef S : DiagnosticIDs::getDiagnosticFlags())
      if (S.starts_with(Cur))
        SuggestedCompletions.push_back(std::string(S));
  }

  // Sort the autocomplete candidates so that shells print them out in a
  // deterministic order. We could sort in any way, but we chose
  // case-insensitive sorting for consistency with the -help option
  // which prints out options in the case-insensitive alphabetical order.
  llvm::sort(SuggestedCompletions, [](StringRef A, StringRef B) {
    if (int X = A.compare_insensitive(B))
      return X < 0;
    return A.compare(B) > 0;
  });

  llvm::outs() << llvm::join(SuggestedCompletions, "\n") << '\n';
}

bool Driver::HandleImmediateArgs(Compilation &C) {
  // The order these options are handled in gcc is all over the place, but we
  // don't expect inconsistencies w.r.t. that to matter in practice.

  if (C.getArgs().hasArg(options::OPT_dumpmachine)) {
    llvm::outs() << C.getDefaultToolChain().getTripleString() << '\n';
    return false;
  }

  if (C.getArgs().hasArg(options::OPT_dumpversion)) {
    // Since -dumpversion is only implemented for pedantic GCC compatibility, we
    // return an answer which matches our definition of __VERSION__.
    llvm::outs() << CLANG_VERSION_STRING << "\n";
    return false;
  }

  if (C.getArgs().hasArg(options::OPT__print_diagnostic_categories)) {
    PrintDiagnosticCategories(llvm::outs());
    return false;
  }

  if (C.getArgs().hasArg(options::OPT_help) ||
      C.getArgs().hasArg(options::OPT__help_hidden)) {
    PrintHelp(C.getArgs().hasArg(options::OPT__help_hidden));
    return false;
  }

  if (C.getArgs().hasArg(options::OPT_fsycl_help_EQ)) {
    PrintSYCLToolHelp(C);
    return false;
  }

  if (C.getArgs().hasArg(options::OPT__version)) {
    // Follow gcc behavior and use stdout for --version and stderr for -v.
    PrintVersion(C, llvm::outs());
    return false;
  }

  if (C.getArgs().hasArg(options::OPT_v) ||
      C.getArgs().hasArg(options::OPT__HASH_HASH_HASH) ||
      C.getArgs().hasArg(options::OPT_print_supported_cpus) ||
      C.getArgs().hasArg(options::OPT_print_supported_extensions) ||
      C.getArgs().hasArg(options::OPT_print_enabled_extensions)) {
    PrintVersion(C, llvm::errs());
    SuppressMissingInputWarning = true;
  }

  if (C.getArgs().hasArg(options::OPT_v)) {
    if (!SystemConfigDir.empty())
      llvm::errs() << "System configuration file directory: "
                   << SystemConfigDir << "\n";
    if (!UserConfigDir.empty())
      llvm::errs() << "User configuration file directory: "
                   << UserConfigDir << "\n";
  }

  const ToolChain &TC = C.getDefaultToolChain();

  if (C.getArgs().hasArg(options::OPT_v))
    TC.printVerboseInfo(llvm::errs());

  if (C.getArgs().hasArg(options::OPT_print_resource_dir)) {
    llvm::outs() << ResourceDir << '\n';
    return false;
  }

  if (C.getArgs().hasArg(options::OPT_print_search_dirs)) {
    llvm::outs() << "programs: =";
    bool separator = false;
    // Print -B and COMPILER_PATH.
    for (const std::string &Path : PrefixDirs) {
      if (separator)
        llvm::outs() << llvm::sys::EnvPathSeparator;
      llvm::outs() << Path;
      separator = true;
    }
    for (const std::string &Path : TC.getProgramPaths()) {
      if (separator)
        llvm::outs() << llvm::sys::EnvPathSeparator;
      llvm::outs() << Path;
      separator = true;
    }
    llvm::outs() << "\n";
    llvm::outs() << "libraries: =" << ResourceDir;

    StringRef sysroot = C.getSysRoot();

    for (const std::string &Path : TC.getFilePaths()) {
      // Always print a separator. ResourceDir was the first item shown.
      llvm::outs() << llvm::sys::EnvPathSeparator;
      // Interpretation of leading '=' is needed only for NetBSD.
      if (Path[0] == '=')
        llvm::outs() << sysroot << Path.substr(1);
      else
        llvm::outs() << Path;
    }
    llvm::outs() << "\n";
    return false;
  }

  if (C.getArgs().hasArg(options::OPT_print_std_module_manifest_path)) {
    llvm::outs() << GetStdModuleManifestPath(C, C.getDefaultToolChain())
                 << '\n';
    return false;
  }

  if (C.getArgs().hasArg(options::OPT_print_runtime_dir)) {
    if (std::optional<std::string> RuntimePath = TC.getRuntimePath())
      llvm::outs() << *RuntimePath << '\n';
    else
      llvm::outs() << TC.getCompilerRTPath() << '\n';
    return false;
  }

  if (C.getArgs().hasArg(options::OPT_print_diagnostic_options)) {
    std::vector<std::string> Flags = DiagnosticIDs::getDiagnosticFlags();
    for (std::size_t I = 0; I != Flags.size(); I += 2)
      llvm::outs() << "  " << Flags[I] << "\n  " << Flags[I + 1] << "\n\n";
    return false;
  }

  // FIXME: The following handlers should use a callback mechanism, we don't
  // know what the client would like to do.
  if (Arg *A = C.getArgs().getLastArg(options::OPT_print_file_name_EQ)) {
    llvm::outs() << GetFilePath(A->getValue(), TC) << "\n";
    return false;
  }

  if (Arg *A = C.getArgs().getLastArg(options::OPT_print_prog_name_EQ)) {
    StringRef ProgName = A->getValue();

    // Null program name cannot have a path.
    if (! ProgName.empty())
      llvm::outs() << GetProgramPath(ProgName, TC);

    llvm::outs() << "\n";
    return false;
  }

  if (Arg *A = C.getArgs().getLastArg(options::OPT_autocomplete)) {
    StringRef PassedFlags = A->getValue();
    HandleAutocompletions(PassedFlags);
    return false;
  }

  if (C.getArgs().hasArg(options::OPT_print_libgcc_file_name)) {
    ToolChain::RuntimeLibType RLT = TC.GetRuntimeLibType(C.getArgs());
    const llvm::Triple Triple(TC.ComputeEffectiveClangTriple(C.getArgs()));
    // The 'Darwin' toolchain is initialized only when its arguments are
    // computed. Get the default arguments for OFK_None to ensure that
    // initialization is performed before trying to access properties of
    // the toolchain in the functions below.
    // FIXME: Remove when darwin's toolchain is initialized during construction.
    // FIXME: For some more esoteric targets the default toolchain is not the
    //        correct one.
    C.getArgsForToolChain(&TC, Triple.getArchName(), Action::OFK_None);
    RegisterEffectiveTriple TripleRAII(TC, Triple);
    switch (RLT) {
    case ToolChain::RLT_CompilerRT:
      llvm::outs() << TC.getCompilerRT(C.getArgs(), "builtins") << "\n";
      break;
    case ToolChain::RLT_Libgcc:
      llvm::outs() << GetFilePath("libgcc.a", TC) << "\n";
      break;
    }
    return false;
  }

  if (C.getArgs().hasArg(options::OPT_print_multi_lib)) {
    for (const Multilib &Multilib : TC.getMultilibs())
      if (!Multilib.isError())
        llvm::outs() << Multilib << "\n";
    return false;
  }

  if (C.getArgs().hasArg(options::OPT_print_multi_flags)) {
    Multilib::flags_list ArgFlags = TC.getMultilibFlags(C.getArgs());
    llvm::StringSet<> ExpandedFlags = TC.getMultilibs().expandFlags(ArgFlags);
    std::set<llvm::StringRef> SortedFlags;
    for (const auto &FlagEntry : ExpandedFlags)
      SortedFlags.insert(FlagEntry.getKey());
    for (auto Flag : SortedFlags)
      llvm::outs() << Flag << '\n';
    return false;
  }

  if (C.getArgs().hasArg(options::OPT_print_multi_directory)) {
    for (const Multilib &Multilib : TC.getSelectedMultilibs()) {
      if (Multilib.gccSuffix().empty())
        llvm::outs() << ".\n";
      else {
        StringRef Suffix(Multilib.gccSuffix());
        assert(Suffix.front() == '/');
        llvm::outs() << Suffix.substr(1) << "\n";
      }
    }
    return false;
  }

  if (C.getArgs().hasArg(options::OPT_print_target_triple)) {
    llvm::outs() << TC.getTripleString() << "\n";
    return false;
  }

  if (C.getArgs().hasArg(options::OPT_print_effective_triple)) {
    const llvm::Triple Triple(TC.ComputeEffectiveClangTriple(C.getArgs()));
    llvm::outs() << Triple.getTriple() << "\n";
    return false;
  }

  if (C.getArgs().hasArg(options::OPT_print_targets)) {
    llvm::TargetRegistry::printRegisteredTargetsForVersion(llvm::outs());
    return false;
  }

  return true;
}

enum {
  TopLevelAction = 0,
  HeadSibAction = 1,
  OtherSibAction = 2,
};

// Display an action graph human-readably.  Action A is the "sink" node
// and latest-occuring action. Traversal is in pre-order, visiting the
// inputs to each action before printing the action itself.
static unsigned PrintActions1(const Compilation &C, Action *A,
                              std::map<Action *, unsigned> &Ids,
                              Twine Indent = {}, int Kind = TopLevelAction) {
  if (auto It = Ids.find(A); It != Ids.end()) // A was already visited.
    return It->second;

  std::string str;
  llvm::raw_string_ostream os(str);

  auto getSibIndent = [](int K) -> Twine {
    return (K == HeadSibAction) ? "   " : (K == OtherSibAction) ? "|  " : "";
  };

  Twine SibIndent = Indent + getSibIndent(Kind);
  int SibKind = HeadSibAction;
  os << Action::getClassName(A->getKind()) << ", ";
  if (InputAction *IA = dyn_cast<InputAction>(A)) {
    os << "\"" << IA->getInputArg().getValue() << "\"";
  } else if (BindArchAction *BIA = dyn_cast<BindArchAction>(A)) {
    os << '"' << BIA->getArchName() << '"' << ", {"
       << PrintActions1(C, *BIA->input_begin(), Ids, SibIndent, SibKind) << "}";
  } else if (OffloadAction *OA = dyn_cast<OffloadAction>(A)) {
    bool IsFirst = true;
    OA->doOnEachDependence(
        [&](Action *A, const ToolChain *TC, const char *BoundArch) {
          assert(TC && "Unknown host toolchain");
          // E.g. for two CUDA device dependences whose bound arch is sm_20 and
          // sm_35 this will generate:
          // "cuda-device" (nvptx64-nvidia-cuda:sm_20) {#ID}, "cuda-device"
          // (nvptx64-nvidia-cuda:sm_35) {#ID}
          if (!IsFirst)
            os << ", ";
          os << '"';
          os << A->getOffloadingKindPrefix();
          os << " (";
          os << TC->getTriple().normalize();
          if (BoundArch)
            os << ":" << BoundArch;
          os << ")";
          os << '"';
          os << " {" << PrintActions1(C, A, Ids, SibIndent, SibKind) << "}";
          IsFirst = false;
          SibKind = OtherSibAction;
        });
  } else {
    const ActionList *AL = &A->getInputs();

    if (AL->size()) {
      const char *Prefix = "{";
      for (Action *PreRequisite : *AL) {
        os << Prefix << PrintActions1(C, PreRequisite, Ids, SibIndent, SibKind);
        Prefix = ", ";
        SibKind = OtherSibAction;
      }
      os << "}";
    } else
      os << "{}";
  }

  // Append offload info for all options other than the offloading action
  // itself (e.g. (cuda-device, sm_20) or (cuda-host)).
  std::string offload_str;
  llvm::raw_string_ostream offload_os(offload_str);
  if (!isa<OffloadAction>(A)) {
    auto S = A->getOffloadingKindPrefix();
    if (!S.empty()) {
      offload_os << ", (" << S;
      if (A->getOffloadingArch())
        offload_os << ", " << A->getOffloadingArch();
      offload_os << ")";
    }
  }

  auto getSelfIndent = [](int K) -> Twine {
    return (K == HeadSibAction) ? "+- " : (K == OtherSibAction) ? "|- " : "";
  };

  unsigned Id = Ids.size();
  Ids[A] = Id;
  llvm::errs() << Indent + getSelfIndent(Kind) << Id << ": " << os.str() << ", "
               << types::getTypeName(A->getType()) << offload_os.str() << "\n";

  return Id;
}

// Print the action graphs in a compilation C.
// For example "clang -c file1.c file2.c" is composed of two subgraphs.
void Driver::PrintActions(const Compilation &C) const {
  std::map<Action *, unsigned> Ids;
  for (Action *A : C.getActions())
    PrintActions1(C, A, Ids);
}

/// Check whether the given input tree contains any compilation or
/// assembly actions.
static bool ContainsCompileOrAssembleAction(const Action *A) {
  if (isa<CompileJobAction>(A) || isa<BackendJobAction>(A) ||
      isa<AssembleJobAction>(A))
    return true;

  return llvm::any_of(A->inputs(), ContainsCompileOrAssembleAction);
}

void Driver::BuildUniversalActions(Compilation &C, const ToolChain &TC,
                                   const InputList &BAInputs) const {
  DerivedArgList &Args = C.getArgs();
  ActionList &Actions = C.getActions();
  llvm::PrettyStackTraceString CrashInfo("Building universal build actions");
  // Collect the list of architectures. Duplicates are allowed, but should only
  // be handled once (in the order seen).
  llvm::StringSet<> ArchNames;
  SmallVector<const char *, 4> Archs;
  for (Arg *A : Args) {
    if (A->getOption().matches(options::OPT_arch)) {
      // Validate the option here; we don't save the type here because its
      // particular spelling may participate in other driver choices.
      llvm::Triple::ArchType Arch =
          tools::darwin::getArchTypeForMachOArchName(A->getValue());
      if (Arch == llvm::Triple::UnknownArch) {
        Diag(clang::diag::err_drv_invalid_arch_name) << A->getAsString(Args);
        continue;
      }

      A->claim();
      if (ArchNames.insert(A->getValue()).second)
        Archs.push_back(A->getValue());
    }
  }

  // When there is no explicit arch for this platform, make sure we still bind
  // the architecture (to the default) so that -Xarch_ is handled correctly.
  if (!Archs.size())
    Archs.push_back(Args.MakeArgString(TC.getDefaultUniversalArchName()));

  ActionList SingleActions;
  BuildActions(C, Args, BAInputs, SingleActions);

  // Add in arch bindings for every top level action, as well as lipo and
  // dsymutil steps if needed.
  for (Action* Act : SingleActions) {
    // Make sure we can lipo this kind of output. If not (and it is an actual
    // output) then we disallow, since we can't create an output file with the
    // right name without overwriting it. We could remove this oddity by just
    // changing the output names to include the arch, which would also fix
    // -save-temps. Compatibility wins for now.

    if (Archs.size() > 1 && !types::canLipoType(Act->getType()))
      Diag(clang::diag::err_drv_invalid_output_with_multiple_archs)
          << types::getTypeName(Act->getType());

    ActionList Inputs;
    for (unsigned i = 0, e = Archs.size(); i != e; ++i)
      Inputs.push_back(C.MakeAction<BindArchAction>(Act, Archs[i]));

    // Lipo if necessary, we do it this way because we need to set the arch flag
    // so that -Xarch_ gets overwritten.
    if (Inputs.size() == 1 || Act->getType() == types::TY_Nothing)
      Actions.append(Inputs.begin(), Inputs.end());
    else
      Actions.push_back(C.MakeAction<LipoJobAction>(Inputs, Act->getType()));

    // Handle debug info queries.
    Arg *A = Args.getLastArg(options::OPT_g_Group);
    bool enablesDebugInfo = A && !A->getOption().matches(options::OPT_g0) &&
                            !A->getOption().matches(options::OPT_gstabs);
    if ((enablesDebugInfo || willEmitRemarks(Args)) &&
        ContainsCompileOrAssembleAction(Actions.back())) {

      // Add a 'dsymutil' step if necessary, when debug info is enabled and we
      // have a compile input. We need to run 'dsymutil' ourselves in such cases
      // because the debug info will refer to a temporary object file which
      // will be removed at the end of the compilation process.
      if (Act->getType() == types::TY_Image) {
        ActionList Inputs;
        Inputs.push_back(Actions.back());
        Actions.pop_back();
        Actions.push_back(
            C.MakeAction<DsymutilJobAction>(Inputs, types::TY_dSYM));
      }

      // Verify the debug info output.
      if (Args.hasArg(options::OPT_verify_debug_info)) {
        Action *LastAction = Actions.pop_back_val();
        Actions.push_back(C.MakeAction<VerifyDebugInfoJobAction>(
            LastAction, types::TY_Nothing));
      }
    }
  }
}

bool Driver::DiagnoseInputExistence(const DerivedArgList &Args, StringRef Value,
                                    types::ID Ty, bool TypoCorrect) const {
  if (!getCheckInputsExist())
    return true;

  // stdin always exists.
  if (Value == "-")
    return true;

  // If it's a header to be found in the system or user search path, then defer
  // complaints about its absence until those searches can be done.  When we
  // are definitely processing headers for C++20 header units, extend this to
  // allow the user to put "-fmodule-header -xc++-header vector" for example.
  if (Ty == types::TY_CXXSHeader || Ty == types::TY_CXXUHeader ||
      (ModulesModeCXX20 && Ty == types::TY_CXXHeader))
    return true;

  if (getVFS().exists(Value))
    return true;

  if (TypoCorrect) {
    // Check if the filename is a typo for an option flag. OptTable thinks
    // that all args that are not known options and that start with / are
    // filenames, but e.g. `/diagnostic:caret` is more likely a typo for
    // the option `/diagnostics:caret` than a reference to a file in the root
    // directory.
    std::string Nearest;
    if (getOpts().findNearest(Value, Nearest, getOptionVisibilityMask()) <= 1) {
      Diag(clang::diag::err_drv_no_such_file_with_suggestion)
          << Value << Nearest;
      return false;
    }
  }

  // In CL mode, don't error on apparently non-existent linker inputs, because
  // they can be influenced by linker flags the clang driver might not
  // understand.
  // Examples:
  // - `clang-cl main.cc ole32.lib` in a non-MSVC shell will make the driver
  //   module look for an MSVC installation in the registry. (We could ask
  //   the MSVCToolChain object if it can find `ole32.lib`, but the logic to
  //   look in the registry might move into lld-link in the future so that
  //   lld-link invocations in non-MSVC shells just work too.)
  // - `clang-cl ... /link ...` can pass arbitrary flags to the linker,
  //   including /libpath:, which is used to find .lib and .obj files.
  // So do not diagnose this on the driver level. Rely on the linker diagnosing
  // it. (If we don't end up invoking the linker, this means we'll emit a
  // "'linker' input unused [-Wunused-command-line-argument]" warning instead
  // of an error.)
  //
  // Only do this skip after the typo correction step above. `/Brepo` is treated
  // as TY_Object, but it's clearly a typo for `/Brepro`. It seems fine to emit
  // an error if we have a flag that's within an edit distance of 1 from a
  // flag. (Users can use `-Wl,` or `/linker` to launder the flag past the
  // driver in the unlikely case they run into this.)
  //
  // Don't do this for inputs that start with a '/', else we'd pass options
  // like /libpath: through to the linker silently.
  //
  // Emitting an error for linker inputs can also cause incorrect diagnostics
  // with the gcc driver. The command
  //     clang -fuse-ld=lld -Wl,--chroot,some/dir /file.o
  // will make lld look for some/dir/file.o, while we will diagnose here that
  // `/file.o` does not exist. However, configure scripts check if
  // `clang /GR-` compiles without error to see if the compiler is cl.exe,
  // so we can't downgrade diagnostics for `/GR-` from an error to a warning
  // in cc mode. (We can in cl mode because cl.exe itself only warns on
  // unknown flags.)
  if (IsCLMode() && Ty == types::TY_Object && !Value.starts_with("/"))
    return true;

  Diag(clang::diag::err_drv_no_such_file) << Value;
  return false;
}

// Get the C++20 Header Unit type corresponding to the input type.
static types::ID CXXHeaderUnitType(ModuleHeaderMode HM) {
  switch (HM) {
  case HeaderMode_User:
    return types::TY_CXXUHeader;
  case HeaderMode_System:
    return types::TY_CXXSHeader;
  case HeaderMode_Default:
    break;
  case HeaderMode_None:
    llvm_unreachable("should not be called in this case");
  }
  return types::TY_CXXHUHeader;
}

// Construct a the list of inputs and their types.
void Driver::BuildInputs(const ToolChain &TC, DerivedArgList &Args,
                         InputList &Inputs) const {
  const llvm::opt::OptTable &Opts = getOpts();
  // Track the current user specified (-x) input. We also explicitly track the
  // argument used to set the type; we only want to claim the type when we
  // actually use it, so we warn about unused -x arguments.
  types::ID InputType = types::TY_Nothing;
  Arg *InputTypeArg = nullptr;
  bool IsSYCL =
      Args.hasFlag(options::OPT_fsycl, options::OPT_fno_sycl, false) ||
      Args.hasArgNoClaim(options::OPT_fsycl_device_only,
                         options::OPT_fsyclbin_EQ);

  // The last /TC or /TP option sets the input type to C or C++ globally.
  if (Arg *TCTP = Args.getLastArgNoClaim(options::OPT__SLASH_TC,
                                         options::OPT__SLASH_TP)) {
    InputTypeArg = TCTP;
    InputType = TCTP->getOption().matches(options::OPT__SLASH_TC) && !IsSYCL
                    ? types::TY_C
                    : types::TY_CXX;

    Arg *Previous = nullptr;
    bool ShowNote = false;
    for (Arg *A :
         Args.filtered(options::OPT__SLASH_TC, options::OPT__SLASH_TP)) {
      if (Previous) {
        Diag(clang::diag::warn_drv_overriding_option)
            << Previous->getSpelling() << A->getSpelling();
        ShowNote = true;
      }
      Previous = A;
    }
    if (ShowNote)
      Diag(clang::diag::note_drv_t_option_is_global);
  }

  // Warn -x after last input file has no effect
  {
    Arg *LastXArg = Args.getLastArgNoClaim(options::OPT_x);
    Arg *LastInputArg = Args.getLastArgNoClaim(options::OPT_INPUT);
    if (LastXArg && LastInputArg &&
        LastInputArg->getIndex() < LastXArg->getIndex())
      Diag(clang::diag::warn_drv_unused_x) << LastXArg->getValue();
  }

  for (Arg *A : Args) {
    if (A->getOption().getKind() == Option::InputClass) {
      const char *Value = A->getValue();
      types::ID Ty = types::TY_INVALID;

      // Infer the input type if necessary.
      if (InputType == types::TY_Nothing) {
        // If there was an explicit arg for this, claim it.
        if (InputTypeArg)
          InputTypeArg->claim();

        types::ID CType = types::TY_C;
        // For SYCL, all source file inputs are considered C++.
        if (IsSYCL)
          CType = types::TY_CXX;

        // stdin must be handled specially.
        if (memcmp(Value, "-", 2) == 0) {
          if (IsFlangMode()) {
            Ty = types::TY_Fortran;
          } else if (IsDXCMode()) {
            Ty = types::TY_HLSL;
          } else {
            // If running with -E, treat as a C input (this changes the
            // builtin macros, for example). This may be overridden by -ObjC
            // below.
            //
            // Otherwise emit an error but still use a valid type to avoid
            // spurious errors (e.g., no inputs).
            assert(!CCGenDiagnostics && "stdin produces no crash reproducer");
            if (!Args.hasArgNoClaim(options::OPT_E) && !CCCIsCPP())
              Diag(IsCLMode() ? clang::diag::err_drv_unknown_stdin_type_clang_cl
                              : clang::diag::err_drv_unknown_stdin_type);
            Ty = types::TY_C;
          }
        } else {
          // Otherwise lookup by extension.
          // Fallback is C if invoked as C preprocessor, C++ if invoked with
          // clang-cl /E, or Object otherwise.
          // We use a host hook here because Darwin at least has its own
          // idea of what .s is.
          if (const char *Ext = strrchr(Value, '.'))
            Ty = TC.LookupTypeForExtension(Ext + 1);

          // For SYCL, convert C-type sources to C++-type sources.
          if (IsSYCL) {
            types::ID OldTy = Ty;
            switch (Ty) {
            case types::TY_C:
              Ty = types::TY_CXX;
              break;
            case types::TY_CHeader:
              Ty = types::TY_CXXHeader;
              break;
            case types::TY_PP_C:
              Ty = types::TY_PP_CXX;
              break;
            case types::TY_PP_CHeader:
              Ty = types::TY_PP_CXXHeader;
              break;
            default:
              break;
            }
            if (OldTy != Ty) {
              Diag(clang::diag::warn_drv_fsycl_with_c_type)
                  << getTypeName(OldTy) << getTypeName(Ty);
            }
          }

          if (Ty == types::TY_INVALID) {
            if (IsCLMode() && (Args.hasArgNoClaim(options::OPT_E) || CCGenDiagnostics))
              Ty = types::TY_CXX;
            else if (CCCIsCPP() || CCGenDiagnostics)
              Ty = CType;
            else if (IsDXCMode())
              Ty = types::TY_HLSL;
            else
              Ty = types::TY_Object;
          }

          // If the driver is invoked as C++ compiler (like clang++ or c++) it
          // should autodetect some input files as C++ for g++ compatibility.
          if (CCCIsCXX()) {
            types::ID OldTy = Ty;
            Ty = types::lookupCXXTypeForCType(Ty);

            // Do not complain about foo.h, when we are known to be processing
            // it as a C++20 header unit.
            if (Ty != OldTy && !(OldTy == types::TY_CHeader && hasHeaderMode()))
              Diag(clang::diag::warn_drv_treating_input_as_cxx)
                  << getTypeName(OldTy) << getTypeName(Ty);
          }

          // If running with -fthinlto-index=, extensions that normally identify
          // native object files actually identify LLVM bitcode files.
          if (Args.hasArgNoClaim(options::OPT_fthinlto_index_EQ) &&
              Ty == types::TY_Object)
            Ty = types::TY_LLVM_BC;
        }

        // -ObjC and -ObjC++ override the default language, but only for "source
        // files". We just treat everything that isn't a linker input as a
        // source file.
        //
        // FIXME: Clean this up if we move the phase sequence into the type.
        if (Ty != types::TY_Object) {
          if (Args.hasArg(options::OPT_ObjC))
            Ty = types::TY_ObjC;
          else if (Args.hasArg(options::OPT_ObjCXX))
            Ty = types::TY_ObjCXX;
        }

        // Disambiguate headers that are meant to be header units from those
        // intended to be PCH.  Avoid missing '.h' cases that are counted as
        // C headers by default - we know we are in C++ mode and we do not
        // want to issue a complaint about compiling things in the wrong mode.
        if ((Ty == types::TY_CXXHeader || Ty == types::TY_CHeader) &&
            hasHeaderMode())
          Ty = CXXHeaderUnitType(CXX20HeaderType);
      } else {
        assert(InputTypeArg && "InputType set w/o InputTypeArg");
        if (!InputTypeArg->getOption().matches(options::OPT_x)) {
          // If emulating cl.exe, make sure that /TC and /TP don't affect input
          // object files.
          const char *Ext = strrchr(Value, '.');
          if (Ext && TC.LookupTypeForExtension(Ext + 1) == types::TY_Object)
            Ty = types::TY_Object;
        }
        if (Ty == types::TY_INVALID) {
          Ty = InputType;
          InputTypeArg->claim();
        }
      }

      if ((Ty == types::TY_C || Ty == types::TY_CXX) &&
          Args.hasArgNoClaim(options::OPT_hipstdpar))
        Ty = types::TY_HIP;

      if (DiagnoseInputExistence(Args, Value, Ty, /*TypoCorrect=*/true))
        Inputs.push_back(std::make_pair(Ty, A));

    } else if (A->getOption().matches(options::OPT__SLASH_Tc)) {
      StringRef Value = A->getValue();
      if (DiagnoseInputExistence(Args, Value, types::TY_C,
                                 /*TypoCorrect=*/false)) {
        Arg *InputArg = MakeInputArg(Args, Opts, A->getValue());
        Inputs.push_back(
            std::make_pair(IsSYCL ? types::TY_CXX : types::TY_C, InputArg));
      }
      A->claim();
    } else if (A->getOption().matches(options::OPT__SLASH_Tp)) {
      StringRef Value = A->getValue();
      if (DiagnoseInputExistence(Args, Value, types::TY_CXX,
                                 /*TypoCorrect=*/false)) {
        Arg *InputArg = MakeInputArg(Args, Opts, A->getValue());
        Inputs.push_back(std::make_pair(types::TY_CXX, InputArg));
      }
      A->claim();
    } else if (A->getOption().hasFlag(options::LinkerInput)) {
      // Just treat as object type, we could make a special type for this if
      // necessary.
      Inputs.push_back(std::make_pair(types::TY_Object, A));

    } else if (A->getOption().matches(options::OPT_x)) {
      InputTypeArg = A;
      InputType = types::lookupTypeForTypeSpecifier(A->getValue());
      A->claim();

      // Follow gcc behavior and treat as linker input for invalid -x
      // options. Its not clear why we shouldn't just revert to unknown; but
      // this isn't very important, we might as well be bug compatible.
      if (!InputType) {
        Diag(clang::diag::err_drv_unknown_language) << A->getValue();
        InputType = types::TY_Object;
      }
      // Emit an error if c-compilation is forced in -fsycl mode
      if (IsSYCL && (InputType == types::TY_C || InputType == types::TY_PP_C ||
                     InputType == types::TY_CHeader))
        Diag(clang::diag::err_drv_fsycl_with_c_type) << A->getAsString(Args);

      // If the user has put -fmodule-header{,=} then we treat C++ headers as
      // header unit inputs.  So we 'promote' -xc++-header appropriately.
      if (InputType == types::TY_CXXHeader && hasHeaderMode())
        InputType = CXXHeaderUnitType(CXX20HeaderType);
    } else if (A->getOption().getID() == options::OPT_U) {
      assert(A->getNumValues() == 1 && "The /U option has one value.");
      StringRef Val = A->getValue(0);
      if (Val.find_first_of("/\\") != StringRef::npos) {
        // Warn about e.g. "/Users/me/myfile.c".
        Diag(diag::warn_slash_u_filename) << Val;
        Diag(diag::note_use_dashdash);
      }
    }
  }
  if (CCCIsCPP() && Inputs.empty()) {
    // If called as standalone preprocessor, stdin is processed
    // if no other input is present.
    Arg *A = MakeInputArg(Args, Opts, "-");
    Inputs.push_back(std::make_pair(types::TY_C, A));
  }
}

static bool runBundler(const SmallVectorImpl<StringRef> &InputArgs,
                       Compilation &C) {
  // Find bundler.
  StringRef ExecPath(C.getArgs().MakeArgString(C.getDriver().Dir));
  llvm::ErrorOr<std::string> BundlerBinary =
      llvm::sys::findProgramByName("clang-offload-bundler", ExecPath);
  SmallVector<StringRef, 6> BundlerArgs;
  BundlerArgs.push_back(BundlerBinary.getError() ? "clang-offload-bundler"
                                                 : BundlerBinary.get().c_str());
  BundlerArgs.append(InputArgs);
  // Since this is run in real time and not in the toolchain, output the
  // command line if requested.
  bool OutputOnly = C.getArgs().hasArg(options::OPT__HASH_HASH_HASH);
  if (C.getArgs().hasArg(options::OPT_v) || OutputOnly) {
    for (StringRef A : BundlerArgs)
      if (OutputOnly)
        llvm::errs() << "\"" << A << "\" ";
      else
        llvm::errs() << A << " ";
    llvm::errs() << '\n';
  }
  if (BundlerBinary.getError())
    return false;

  return !llvm::sys::ExecuteAndWait(BundlerBinary.get(), BundlerArgs);
}

static SmallVector<std::string, 4> getOffloadSections(Compilation &C,
                                                      const StringRef &File) {
  // Do not do the check if the file doesn't exist
  if (!llvm::sys::fs::exists(File))
    return {};

  bool IsArchive = isStaticArchiveFile(File);
  if (!(IsArchive || isObjectFile(File.str())))
    return {};

  // Use the bundler to grab the list of sections from the given archive
  // or object.
  StringRef ExecPath(C.getArgs().MakeArgString(C.getDriver().Dir));
  llvm::ErrorOr<std::string> BundlerBinary =
      llvm::sys::findProgramByName("clang-offload-bundler", ExecPath);
  const char *Input = C.getArgs().MakeArgString(Twine("-input=") + File.str());
  // Always use -type=ao for bundle checking.  The 'bundles' are
  // actually archives.
  SmallVector<StringRef, 6> BundlerArgs = {
      BundlerBinary.get(), IsArchive ? "-type=ao" : "-type=o", Input, "-list"};
  // Since this is run in real time and not in the toolchain, output the
  // command line if requested.
  bool OutputOnly = C.getArgs().hasArg(options::OPT__HASH_HASH_HASH);
  if (C.getArgs().hasArg(options::OPT_v) || OutputOnly) {
    for (StringRef A : BundlerArgs)
      if (OutputOnly)
        llvm::errs() << "\"" << A << "\" ";
      else
        llvm::errs() << A << " ";
    llvm::errs() << '\n';
  }
  if (BundlerBinary.getError())
    return {};
  llvm::SmallString<64> OutputFile(
      C.getDriver().GetTemporaryPath("bundle-list", "txt"));
  llvm::FileRemover OutputRemover(OutputFile.c_str());
  std::optional<llvm::StringRef> Redirects[] = {
      {""},
      OutputFile.str(),
      OutputFile.str(),
  };

  std::string ErrorMessage;
  if (llvm::sys::ExecuteAndWait(BundlerBinary.get(), BundlerArgs, {}, Redirects,
                                /*SecondsToWait*/ 0, /*MemoryLimit*/ 0,
                                &ErrorMessage)) {
    // Could not get the information, return false
    return {};
  }

  llvm::ErrorOr<std::unique_ptr<llvm::MemoryBuffer>> OutputBuf =
      llvm::MemoryBuffer::getFile(OutputFile.c_str());
  if (!OutputBuf) {
    // Could not capture output, return false
    return {};
  }

  SmallVector<std::string, 4> Sections;
  for (llvm::line_iterator LineIt(**OutputBuf); !LineIt.is_at_end(); ++LineIt)
    Sections.push_back(LineIt->str());
  if (Sections.empty())
    return {};

  return Sections;
}

static bool hasSYCLDefaultSection(Compilation &C, const StringRef &File) {
  // Do not do the check if the file doesn't exist
  if (!llvm::sys::fs::exists(File))
    return false;

  bool IsArchive = isStaticArchiveFile(File);
  if (!(IsArchive || isObjectFile(File.str())))
    return false;

  llvm::Triple TT(C.getDriver().getSYCLDeviceTriple(getDefaultSYCLArch(C)));
  // Checking uses -check-section option with the input file, no output
  // file and the target triple being looked for.
  const char *Targets =
      C.getArgs().MakeArgString(Twine("-targets=sycl-") + TT.str());
  const char *Inputs = C.getArgs().MakeArgString(Twine("-input=") + File.str());
  SmallVector<StringRef, 6> BundlerArgs = {IsArchive ? "-type=ao" : "-type=o",
                                           Targets, Inputs, "-check-section"};
  return runBundler(BundlerArgs, C);
}

static bool hasOffloadSections(Compilation &C, const StringRef &File,
                               DerivedArgList &Args) {
  SmallVector<std::string, 4> Sections(getOffloadSections(C, File));
  return !Sections.empty();
}

// Simple helper function for Linker options, where the option is valid if
// it has '-' or '--' as the designator.
static bool optionMatches(const std::string &Option,
                          const std::string &OptCheck) {
  return (Option == OptCheck || ("-" + Option) == OptCheck);
}

// Process linker inputs for use with offload static libraries.  We are only
// handling options and explicitly named static archives as these need to be
// partially linked.
static SmallVector<const char *, 16>
getLinkerArgs(Compilation &C, DerivedArgList &Args, bool IncludeObj = false) {
  SmallVector<const char *, 16> LibArgs;
  SmallVector<std::string, 8> LibPaths;
  bool IsMSVC = C.getDefaultToolChain().getTriple().isWindowsMSVCEnvironment();
  // Add search directories from LIBRARY_PATH/LIB env variable
  std::optional<std::string> LibPath =
      llvm::sys::Process::GetEnv(IsMSVC ? "LIB" : "LIBRARY_PATH");
  if (LibPath) {
    SmallVector<StringRef, 8> SplitPaths;
    const char EnvPathSeparatorStr[] = {llvm::sys::EnvPathSeparator, '\0'};
    llvm::SplitString(*LibPath, SplitPaths, EnvPathSeparatorStr);
    for (StringRef Path : SplitPaths)
      LibPaths.emplace_back(Path.trim());
  }
  // Add directories from user-specified -L options
  for (std::string LibDirs : Args.getAllArgValues(options::OPT_L))
    LibPaths.emplace_back(LibDirs);

  // Do processing for any -l<arg> options passed and see if any static
  // libraries representing the name exists.  If so, convert the name and
  // use that inline with the rest of the libraries.
  // TODO: The static archive processing for SYCL is done in a different
  // manner than the OpenMP processing.  We should try and refactor this
  // to use the OpenMP flow (adding -l<name> to the llvm-link step)
  auto resolveStaticLib = [&](StringRef LibName, bool IsStatic) -> bool {
    if (!LibName.starts_with("-l"))
      return false;
    // Put together the library name.  For any -l<arg> type names, we create
    // a full name as lib<arg>.<ext>.  For any -l:<arg> type names, we take the
    // literal <arg>.
    SmallString<128> RenderedLibName;
    bool OverrideLinkType = false;
    if (LibName.starts_with("-l:")) {
      RenderedLibName = LibName.substr(3);
      // We override the link type as passed in, as we want to treat the library
      // in question as the name passed in.
      OverrideLinkType = true;
    } else
      RenderedLibName = Twine("lib" + LibName.substr(2) + ".a").str();

    for (auto &LPath : LibPaths) {
      if (!IsStatic && !OverrideLinkType) {
        // Current linking state is dynamic.  We will first check for the
        // shared object and not pull in the static library if it is found.
        SmallString<128> SoLibName(LPath);
        llvm::sys::path::append(SoLibName,
                                Twine("lib" + LibName.substr(2) + ".so").str());
        if (llvm::sys::fs::exists(SoLibName))
          return false;
      }
      SmallString<128> FullName(LPath);
      llvm::sys::path::append(FullName, RenderedLibName);
      if (llvm::sys::fs::exists(FullName)) {
        LibArgs.push_back(Args.MakeArgString(FullName));
        return true;
      }
    }
    return false;
  };
  for (const auto *A : Args) {
    std::string FileName = A->getAsString(Args);
    static bool IsLinkStateStatic(Args.hasArg(options::OPT_static));
    auto addLibArg = [&](StringRef LibName) -> bool {
      if (isStaticArchiveFile(LibName) ||
          (IncludeObj && isObjectFile(LibName.str()))) {
        LibArgs.push_back(Args.MakeArgString(LibName));
        return true;
      }
      return false;
    };
    if (A->getOption().getKind() == Option::InputClass) {
      if (addLibArg(FileName))
        continue;
    }
    // Evaluate any libraries passed along after /link. These are typically
    // ignored by the driver and sent directly to the linker. When performing
    // offload, we should evaluate them at the driver level.
    if (A->getOption().matches(options::OPT__SLASH_link)) {
      for (StringRef Value : A->getValues()) {
        // Add any libpath values.
        if (Value.starts_with_insensitive("-libpath:") ||
            Value.starts_with_insensitive("/libpath:"))
          LibPaths.emplace_back(Value.substr(std::string("-libpath:").size()));
        if (addLibArg(Value))
          continue;
        for (auto LPath : LibPaths) {
          SmallString<128> FullLib(LPath);
          llvm::sys::path::append(FullLib, Value);
          if (addLibArg(FullLib))
            continue;
        }
      }
    }
    if (A->getOption().matches(options::OPT_Wl_COMMA) ||
        A->getOption().matches(options::OPT_Xlinker)) {
      // Parse through additional linker arguments that are meant to go
      // directly to the linker.
      // Keep the previous arg even if it is a new argument, for example:
      //   -Xlinker -rpath -Xlinker <dir>.
      // Without this history, we do not know that <dir> was assocated with
      // -rpath and is processed incorrectly.
      static std::string PrevArg;
      for (StringRef Value : A->getValues()) {
        auto addKnownValues = [&](const StringRef &V) {
          // Only add named static libs objects and --whole-archive options.
          if (optionMatches("-whole-archive", V.str()) ||
              optionMatches("-no-whole-archive", V.str()) ||
              isStaticArchiveFile(V) || (IncludeObj && isObjectFile(V.str()))) {
            LibArgs.push_back(Args.MakeArgString(V));
            return;
          }
          // Probably not the best way to handle this, but there are options
          // that take arguments which we should not add to the known values.
          // Handle -z and -rpath for now - can be expanded if/when usage shows
          // the need.
          if (PrevArg != "-z" && PrevArg != "-rpath" && V[0] != '-' &&
              isObjectFile(V.str())) {
            LibArgs.push_back(Args.MakeArgString(V));
            return;
          }
          if (optionMatches("-Bstatic", V.str()) ||
              optionMatches("-dn", V.str()) ||
              optionMatches("-non_shared", V.str()) ||
              optionMatches("-static", V.str())) {
            IsLinkStateStatic = true;
            return;
          }
          if (optionMatches("-Bdynamic", V.str()) ||
              optionMatches("-dy", V.str()) ||
              optionMatches("-call_shared", V.str())) {
            IsLinkStateStatic = false;
            return;
          }
          resolveStaticLib(V, IsLinkStateStatic);
        };
        if (Value[0] == '@') {
          // Found a response file, we want to expand contents to try and
          // discover more libraries and options.
          SmallVector<const char *, 20> ExpandArgs;
          ExpandArgs.push_back(Value.data());

          llvm::BumpPtrAllocator A;
          llvm::StringSaver S(A);
          llvm::cl::ExpandResponseFiles(
              S,
              IsMSVC ? llvm::cl::TokenizeWindowsCommandLine
                     : llvm::cl::TokenizeGNUCommandLine,
              ExpandArgs);
          for (StringRef EA : ExpandArgs)
            addKnownValues(EA);
        } else
          addKnownValues(Value);
        PrevArg = Value;
      }
      continue;
    }
    if (A->getOption().matches(options::OPT_l))
      resolveStaticLib(A->getAsString(Args), IsLinkStateStatic);
  }
  return LibArgs;
}

// Goes through all of the arguments, including inputs expected for the
// linker directly, to determine if we need to potentially add the SYCL
// default triple.
bool Driver::checkForSYCLDefaultDevice(Compilation &C,
                                       DerivedArgList &Args) const {
  // Check only if enabled with -fsycl
  if (!Args.hasFlag(options::OPT_fsycl, options::OPT_fno_sycl, false))
    return false;

  if (Args.hasArg(options::OPT_fno_sycl_link_spirv))
    return false;

  // Do not do the check if the default device is passed in -fsycl-targets
  // or if -fsycl-targets isn't passed (that implies default device)
  if (const Arg *A = Args.getLastArgNoClaim(options::OPT_fsycl_targets_EQ)) {
    for (const char *Val : A->getValues()) {
      llvm::Triple TT(C.getDriver().getSYCLDeviceTriple(Val, A));
      if ((TT.isSPIROrSPIRV()) && TT.getSubArch() == llvm::Triple::NoSubArch)
        // Default triple found
        return false;
    }
  } else
    return false;

  SmallVector<const char *, 16> AllArgs(getLinkerArgs(C, Args, true));
  for (StringRef Arg : AllArgs) {
    if (hasSYCLDefaultSection(C, Arg))
      return true;
  }
  return false;
}

// Goes through all of the arguments, including inputs expected for the
// linker directly, to determine if we need to perform additional work for
// static offload libraries.
bool Driver::checkForOffloadStaticLib(Compilation &C,
                                      DerivedArgList &Args) const {
  // Check only if enabled with -fsycl or -fopenmp-targets
  if (!Args.hasFlag(options::OPT_fsycl, options::OPT_fno_sycl, false) &&
      !Args.hasArg(options::OPT_fopenmp_targets_EQ))
    return false;

  SmallVector<const char *, 16> OffloadLibArgs(getLinkerArgs(C, Args));
  for (StringRef OLArg : OffloadLibArgs)
    if (isStaticArchiveFile(OLArg) && hasOffloadSections(C, OLArg, Args))
      return true;
  return false;
}

/// Check whether the given input tree contains any clang-offload-dependency
/// actions.
static bool ContainsOffloadDepsAction(const Action *A) {
  if (isa<OffloadDepsJobAction>(A))
    return true;
  return llvm::any_of(A->inputs(), ContainsOffloadDepsAction);
}

namespace {
/// Provides a convenient interface for different programming models to generate
/// the required device actions.
class OffloadingActionBuilder final {
  /// Flag used to trace errors in the builder.
  bool IsValid = false;

  /// The compilation that is using this builder.
  Compilation &C;

  /// Map between an input argument and the offload kinds used to process it.
  std::map<const Arg *, unsigned> InputArgToOffloadKindMap;

  /// Map between a host action and its originating input argument.
  std::map<Action *, const Arg *> HostActionToInputArgMap;

  /// Builder interface. It doesn't build anything or keep any state.
  class DeviceActionBuilder {
  public:
    typedef const llvm::SmallVectorImpl<phases::ID> PhasesTy;

    enum ActionBuilderReturnCode {
      // The builder acted successfully on the current action.
      ABRT_Success,
      // The builder didn't have to act on the current action.
      ABRT_Inactive,
      // The builder was successful and requested the host action to not be
      // generated.
      ABRT_Ignore_Host,
    };

  protected:
    /// Compilation associated with this builder.
    Compilation &C;

    /// Tool chains associated with this builder. The same programming
    /// model may have associated one or more tool chains.
    SmallVector<const ToolChain *, 2> ToolChains;

    /// The derived arguments associated with this builder.
    DerivedArgList &Args;

    /// The inputs associated with this builder.
    const Driver::InputList &Inputs;

    /// The associated offload kind.
    Action::OffloadKind AssociatedOffloadKind = Action::OFK_None;

    /// The OffloadingActionBuilder reference.
    OffloadingActionBuilder &OffloadingActionBuilderRef;

  public:
    DeviceActionBuilder(Compilation &C, DerivedArgList &Args,
                        const Driver::InputList &Inputs,
                        Action::OffloadKind AssociatedOffloadKind,
                        OffloadingActionBuilder &OAB)
        : C(C), Args(Args), Inputs(Inputs),
          AssociatedOffloadKind(AssociatedOffloadKind),
          OffloadingActionBuilderRef(OAB) {}
    virtual ~DeviceActionBuilder() {}

    /// Fill up the array \a DA with all the device dependences that should be
    /// added to the provided host action \a HostAction. By default it is
    /// inactive.
    virtual ActionBuilderReturnCode
    getDeviceDependences(OffloadAction::DeviceDependences &DA,
                         phases::ID CurPhase, phases::ID FinalPhase,
                         PhasesTy &Phases) {
      return ABRT_Inactive;
    }

    /// Update the state to include the provided host action \a HostAction as a
    /// dependency of the current device action. By default it is inactive.
    virtual ActionBuilderReturnCode addDeviceDependences(Action *HostAction) {
      return ABRT_Inactive;
    }

    /// Append top level actions generated by the builder.
    virtual void appendTopLevelActions(ActionList &AL) {}

    /// Append top level actions specific for certain link situations.
    virtual void appendTopLevelLinkAction(ActionList &AL) {}

    /// Append linker device actions generated by the builder.
    virtual void appendLinkDeviceActions(ActionList &AL) {}

    /// Append linker host action generated by the builder.
    virtual Action* appendLinkHostActions(ActionList &AL) { return nullptr; }

    /// Append linker actions generated by the builder.
    virtual void appendLinkDependences(OffloadAction::DeviceDependences &DA) {}

    /// Append linker actions generated by the builder.
    virtual void addDeviceLinkDependencies(OffloadDepsJobAction *DA) {}

    /// Initialize the builder. Return true if any initialization errors are
    /// found.
    virtual bool initialize() { return false; }

    /// Return true if the builder can use bundling/unbundling.
    virtual bool canUseBundlerUnbundler() const { return false; }

    /// Return true if this builder is valid. We have a valid builder if we have
    /// associated device tool chains.
    bool isValid() { return !ToolChains.empty(); }

    /// Return the associated offload kind.
    Action::OffloadKind getAssociatedOffloadKind() {
      return AssociatedOffloadKind;
    }

    /// Push an action from a different DeviceActionBuilder (i.e., foreign
    /// action) in the current one
    virtual void pushForeignAction(Action *A) {}
  };

  /// Base class for CUDA/HIP action builder. It injects device code in
  /// the host backend action.
  class CudaActionBuilderBase : public DeviceActionBuilder {
  protected:
    /// Flags to signal if the user requested host-only or device-only
    /// compilation.
    bool CompileHostOnly = false;
    bool CompileDeviceOnly = false;
    bool EmitLLVM = false;
    bool EmitAsm = false;

    /// ID to identify each device compilation. For CUDA it is simply the
    /// GPU arch string. For HIP it is either the GPU arch string or GPU
    /// arch string plus feature strings delimited by a plus sign, e.g.
    /// gfx906+xnack.
    struct TargetID {
      /// Target ID string which is persistent throughout the compilation.
      const char *ID;
      TargetID(OffloadArch Arch) { ID = OffloadArchToString(Arch); }
      TargetID(const char *ID) : ID(ID) {}
      operator const char *() { return ID; }
      operator StringRef() { return StringRef(ID); }
    };
    /// List of GPU architectures to use in this compilation.
    SmallVector<TargetID, 4> GpuArchList;

    /// The CUDA actions for the current input.
    ActionList CudaDeviceActions;

    /// The CUDA fat binary if it was generated for the current input.
    Action *CudaFatBinary = nullptr;

    /// Flag that is set to true if this builder acted on the current input.
    bool IsActive = false;

    /// Flag for -fgpu-rdc.
    bool Relocatable = false;

    /// Default GPU architecture if there's no one specified.
    OffloadArch DefaultOffloadArch = OffloadArch::UNKNOWN;

    /// Compilation unit ID specified by option '-fuse-cuid=' or'-cuid='.
    const CUIDOptions &CUIDOpts;

  public:
    CudaActionBuilderBase(Compilation &C, DerivedArgList &Args,
                          const Driver::InputList &Inputs,
                          Action::OffloadKind OFKind,
                          OffloadingActionBuilder &OAB)
        : DeviceActionBuilder(C, Args, Inputs, OFKind, OAB),
          CUIDOpts(C.getDriver().getCUIDOpts()) {

      CompileDeviceOnly = C.getDriver().offloadDeviceOnly();
      Relocatable = Args.hasFlag(options::OPT_fgpu_rdc,
                                 options::OPT_fno_gpu_rdc, /*Default=*/false);
    }

    ActionBuilderReturnCode addDeviceDependences(Action *HostAction) override {
      // While generating code for CUDA, we only depend on the host input action
      // to trigger the creation of all the CUDA device actions.

      // If we are dealing with an input action, replicate it for each GPU
      // architecture. If we are in host-only mode we return 'success' so that
      // the host uses the CUDA offload kind.
      if (auto *IA = dyn_cast<InputAction>(HostAction)) {
        // If the host input is not CUDA or HIP, we don't need to bother about
        // this input.
        if (!(IA->getType() == types::TY_CUDA ||
              IA->getType() == types::TY_HIP ||
              IA->getType() == types::TY_PP_HIP)) {
          // The builder will ignore this input.
          IsActive = false;
          return ABRT_Inactive;
        }

        // Set the flag to true, so that the builder acts on the current input.
        IsActive = true;

        if (CUIDOpts.isEnabled())
          IA->setId(CUIDOpts.getCUID(IA->getInputArg().getValue(), Args));

        if (CompileHostOnly)
          return ABRT_Success;

        // Replicate inputs for each GPU architecture.
        auto Ty = IA->getType() == types::TY_HIP ? types::TY_HIP_DEVICE
                                                 : types::TY_CUDA_DEVICE;
        for (unsigned I = 0, E = GpuArchList.size(); I != E; ++I) {
          CudaDeviceActions.push_back(
              C.MakeAction<InputAction>(IA->getInputArg(), Ty, IA->getId()));
        }

        return ABRT_Success;
      }

      // If this is an unbundling action use it as is for each CUDA toolchain.
      if (auto *UA = dyn_cast<OffloadUnbundlingJobAction>(HostAction)) {

        // If -fgpu-rdc is disabled, should not unbundle since there is no
        // device code to link.
        if (UA->getType() == types::TY_Object && !Relocatable)
          return ABRT_Inactive;

        CudaDeviceActions.clear();
        auto *IA = cast<InputAction>(UA->getInputs().back());
        std::string FileName = IA->getInputArg().getAsString(Args);
        // Check if the type of the file is the same as the action. Do not
        // unbundle it if it is not. Do not unbundle .so files, for example,
        // which are not object files. Files with extension ".lib" is classified
        // as TY_Object but they are actually archives, therefore should not be
        // unbundled here as objects. They will be handled at other places.
        const StringRef LibFileExt = ".lib";
        if (IA->getType() == types::TY_Object &&
            (!llvm::sys::path::has_extension(FileName) ||
             types::lookupTypeForExtension(
                 llvm::sys::path::extension(FileName).drop_front()) !=
                 types::TY_Object ||
             llvm::sys::path::extension(FileName) == LibFileExt))
          return ABRT_Inactive;

        for (auto Arch : GpuArchList) {
          CudaDeviceActions.push_back(UA);
          UA->registerDependentActionInfo(ToolChains[0], Arch,
                                          AssociatedOffloadKind);
        }
        IsActive = true;
        return ABRT_Success;
      }

      return IsActive ? ABRT_Success : ABRT_Inactive;
    }

    void appendTopLevelActions(ActionList &AL) override {
      // Utility to append actions to the top level list.
      auto AddTopLevel = [&](Action *A, TargetID TargetID) {
        OffloadAction::DeviceDependences Dep;
        Dep.add(*A, *ToolChains.front(), TargetID, AssociatedOffloadKind);
        AL.push_back(C.MakeAction<OffloadAction>(Dep, A->getType()));
      };

      // If we have a fat binary, add it to the list.
      if (CudaFatBinary) {
        AddTopLevel(CudaFatBinary, OffloadArch::UNUSED);
        CudaDeviceActions.clear();
        CudaFatBinary = nullptr;
        return;
      }

      if (CudaDeviceActions.empty())
        return;

      // If we have CUDA actions at this point, that's because we have a have
      // partial compilation, so we should have an action for each GPU
      // architecture.
      assert(CudaDeviceActions.size() == GpuArchList.size() &&
             "Expecting one action per GPU architecture.");
      assert(ToolChains.size() == 1 &&
             "Expecting to have a single CUDA toolchain.");
      for (unsigned I = 0, E = GpuArchList.size(); I != E; ++I)
        AddTopLevel(CudaDeviceActions[I], GpuArchList[I]);

      CudaDeviceActions.clear();
    }

    virtual std::optional<std::pair<llvm::StringRef, llvm::StringRef>>
    getConflictOffloadArchCombination(const std::set<StringRef> &GpuArchs) = 0;

    bool initialize() override {
      assert(AssociatedOffloadKind == Action::OFK_Cuda ||
             AssociatedOffloadKind == Action::OFK_HIP);

      // We don't need to support CUDA.
      if (AssociatedOffloadKind == Action::OFK_Cuda &&
          !C.hasOffloadToolChain<Action::OFK_Cuda>())
        return false;

      // We don't need to support HIP.
      if (AssociatedOffloadKind == Action::OFK_HIP &&
          !C.hasOffloadToolChain<Action::OFK_HIP>())
        return false;

      const ToolChain *HostTC = C.getSingleOffloadToolChain<Action::OFK_Host>();
      assert(HostTC && "No toolchain for host compilation.");
      if (HostTC->getTriple().isNVPTX() || HostTC->getTriple().isAMDGCN()) {
        // We do not support targeting NVPTX/AMDGCN for host compilation. Throw
        // an error and abort pipeline construction early so we don't trip
        // asserts that assume device-side compilation.
        C.getDriver().Diag(diag::err_drv_cuda_host_arch)
            << HostTC->getTriple().getArchName();
        return true;
      }

      std::set<StringRef> GpuArchs;
      for (Action::OffloadKind Kind : {Action::OFK_Cuda, Action::OFK_HIP}) {
        for (auto &I : llvm::make_range(C.getOffloadToolChains(Kind))) {
          ToolChains.push_back(I.second);

          for (auto Arch :
               C.getDriver().getOffloadArchs(C, C.getArgs(), Kind, *I.second))
            GpuArchs.insert(Arch);
        }
      }

      for (auto Arch : GpuArchs)
        GpuArchList.push_back(Arch.data());

<<<<<<< HEAD
      // Default to sm_20 which is the lowest common denominator for
      // supported GPUs.  sm_20 code should work correctly, if
      // suboptimally, on all newer GPUs.
      if (GpuArchList.empty()) {
        if (ToolChains.front()->getTriple().isSPIROrSPIRV()) {
          if (ToolChains.front()->getTriple().getVendor() == llvm::Triple::AMD)
            GpuArchList.push_back(OffloadArch::AMDGCNSPIRV);
          else
            GpuArchList.push_back(OffloadArch::Generic);
        } else {
          GpuArchList.push_back(DefaultOffloadArch);
        }
      }
=======
      CompileHostOnly = C.getDriver().offloadHostOnly();
      EmitLLVM = Args.getLastArg(options::OPT_emit_llvm);
      EmitAsm = Args.getLastArg(options::OPT_S);
>>>>>>> a7d93653

      return false;
    }
  };

  /// \brief CUDA action builder. It injects device code in the host backend
  /// action.
  class CudaActionBuilder final : public CudaActionBuilderBase {
  public:
    CudaActionBuilder(Compilation &C, DerivedArgList &Args,
                      const Driver::InputList &Inputs,
                      OffloadingActionBuilder &OAB)
        : CudaActionBuilderBase(C, Args, Inputs, Action::OFK_Cuda, OAB) {
      DefaultOffloadArch = OffloadArch::CudaDefault;
    }

    std::optional<std::pair<llvm::StringRef, llvm::StringRef>>
    getConflictOffloadArchCombination(
        const std::set<StringRef> &GpuArchs) override {
      return std::nullopt;
    }

    bool canUseBundlerUnbundler() const override {
      return Args.hasFlag(options::OPT_fsycl, options::OPT_fno_sycl, false);
    }

    ActionBuilderReturnCode
    getDeviceDependences(OffloadAction::DeviceDependences &DA,
                         phases::ID CurPhase, phases::ID FinalPhase,
                         PhasesTy &Phases) override {
      if (!IsActive)
        return ABRT_Inactive;

      // If we don't have more CUDA actions, we don't have any dependences to
      // create for the host.
      if (CudaDeviceActions.empty())
        return ABRT_Success;

      assert(CudaDeviceActions.size() == GpuArchList.size() &&
             "Expecting one action per GPU architecture.");
      assert(!CompileHostOnly &&
             "Not expecting CUDA actions in host-only compilation.");

      // If we are generating code for the device or we are in a backend phase,
      // we attempt to generate the fat binary. We compile each arch to ptx and
      // assemble to cubin, then feed the cubin *and* the ptx into a device
      // "link" action, which uses fatbinary to combine these cubins into one
      // fatbin.  The fatbin is then an input to the host action if not in
      // device-only mode.
      if (CompileDeviceOnly || CurPhase == phases::Backend) {
        ActionList DeviceActions;
        for (unsigned I = 0, E = GpuArchList.size(); I != E; ++I) {
          // Produce the device action from the current phase up to the assemble
          // phase.
          for (auto Ph : Phases) {
            // Skip the phases that were already dealt with.
            if (Ph < CurPhase)
              continue;
            // We have to be consistent with the host final phase.
            if (Ph > FinalPhase)
              break;

            CudaDeviceActions[I] = C.getDriver().ConstructPhaseAction(
                C, Args, Ph, CudaDeviceActions[I], Action::OFK_Cuda);

            if (Ph == phases::Assemble)
              break;
          }

          // If we didn't reach the assemble phase, we can't generate the fat
          // binary. We don't need to generate the fat binary if we are not in
          // device-only mode.
          if (!isa<AssembleJobAction>(CudaDeviceActions[I]) ||
              CompileDeviceOnly)
            continue;

          Action *AssembleAction = CudaDeviceActions[I];
          assert(AssembleAction->getType() == types::TY_Object);
          assert(AssembleAction->getInputs().size() == 1);

          Action *BackendAction = AssembleAction->getInputs()[0];
          assert(BackendAction->getType() == types::TY_PP_Asm);

          for (auto &A : {AssembleAction, BackendAction}) {
            OffloadAction::DeviceDependences DDep;
            DDep.add(*A, *ToolChains.front(), GpuArchList[I], Action::OFK_Cuda);
            DeviceActions.push_back(
                C.MakeAction<OffloadAction>(DDep, A->getType()));
          }
        }

        // We generate the fat binary if we have device input actions.
        if (!DeviceActions.empty()) {
          CudaFatBinary =
              C.MakeAction<LinkJobAction>(DeviceActions, types::TY_CUDA_FATBIN);

          if (!CompileDeviceOnly) {
            DA.add(*CudaFatBinary, *ToolChains.front(), /*BoundArch=*/nullptr,
                   Action::OFK_Cuda);
            // Clear the fat binary, it is already a dependence to an host
            // action.
            CudaFatBinary = nullptr;
          }

          // Remove the CUDA actions as they are already connected to an host
          // action or fat binary.
          CudaDeviceActions.clear();
        }

        // We avoid creating host action in device-only mode.
        return CompileDeviceOnly ? ABRT_Ignore_Host : ABRT_Success;
      } else if (CurPhase > phases::Backend) {
        // If we are past the backend phase and still have a device action, we
        // don't have to do anything as this action is already a device
        // top-level action.
        return ABRT_Success;
      }

      assert(CurPhase < phases::Backend && "Generating single CUDA "
                                           "instructions should only occur "
                                           "before the backend phase!");

      // By default, we produce an action for each device arch.
      for (unsigned I = 0, E = GpuArchList.size(); I != E; ++I) {

        CudaDeviceActions[I] = C.getDriver().ConstructPhaseAction(
            C, Args, CurPhase, CudaDeviceActions[I]);

        if (CurPhase == phases::Compile) {
          OffloadAction::DeviceDependences DDep;
          DDep.add(*CudaDeviceActions[I], *ToolChains.front(), GpuArchList[I],
                   Action::OFK_Cuda);

          OffloadingActionBuilderRef.pushForeignAction(
              C.MakeAction<OffloadAction>(
                  DDep, DDep.getActions().front()->getType()));
        }
      }

      return ABRT_Success;
    }
  };
  /// \brief HIP action builder. It injects device code in the host backend
  /// action.
  class HIPActionBuilder final : public CudaActionBuilderBase {
    /// The linker inputs obtained for each device arch.
    SmallVector<ActionList, 8> DeviceLinkerInputs;
    // The default bundling behavior depends on the type of output, therefore
    // BundleOutput needs to be tri-value: None, true, or false.
    // Bundle code objects except --no-gpu-output is specified for device
    // only compilation. Bundle other type of output files only if
    // --gpu-bundle-output is specified for device only compilation.
    std::optional<bool> BundleOutput;
    std::optional<bool> EmitReloc;

  public:
    HIPActionBuilder(Compilation &C, DerivedArgList &Args,
                     const Driver::InputList &Inputs,
                     OffloadingActionBuilder &OAB)
        : CudaActionBuilderBase(C, Args, Inputs, Action::OFK_HIP, OAB) {

      DefaultOffloadArch = OffloadArch::HIPDefault;

      if (Args.hasArg(options::OPT_fhip_emit_relocatable,
                      options::OPT_fno_hip_emit_relocatable)) {
        EmitReloc = Args.hasFlag(options::OPT_fhip_emit_relocatable,
                                 options::OPT_fno_hip_emit_relocatable, false);

        if (*EmitReloc) {
          if (Relocatable) {
            C.getDriver().Diag(diag::err_opt_not_valid_with_opt)
                << "-fhip-emit-relocatable"
                << "-fgpu-rdc";
          }

          if (!CompileDeviceOnly) {
            C.getDriver().Diag(diag::err_opt_not_valid_without_opt)
                << "-fhip-emit-relocatable"
                << "--cuda-device-only";
          }
        }
      }

      if (Args.hasArg(options::OPT_gpu_bundle_output,
                      options::OPT_no_gpu_bundle_output))
        BundleOutput = Args.hasFlag(options::OPT_gpu_bundle_output,
                                    options::OPT_no_gpu_bundle_output, true) &&
                       (!EmitReloc || !*EmitReloc);
    }

    bool canUseBundlerUnbundler() const override { return true; }

    std::optional<std::pair<llvm::StringRef, llvm::StringRef>>
    getConflictOffloadArchCombination(
        const std::set<StringRef> &GpuArchs) override {
      return getConflictTargetIDCombination(GpuArchs);
    }

    ActionBuilderReturnCode
    getDeviceDependences(OffloadAction::DeviceDependences &DA,
                         phases::ID CurPhase, phases::ID FinalPhase,
                         PhasesTy &Phases) override {
      if (!IsActive)
        return ABRT_Inactive;

      // amdgcn does not support linking of object files, therefore we skip
      // backend and assemble phases to output LLVM IR. Except for generating
      // non-relocatable device code, where we generate fat binary for device
      // code and pass to host in Backend phase.
      if (CudaDeviceActions.empty())
        return ABRT_Success;

      assert(((CurPhase == phases::Link && Relocatable) ||
              CudaDeviceActions.size() == GpuArchList.size()) &&
             "Expecting one action per GPU architecture.");
      assert(!CompileHostOnly &&
             "Not expecting HIP actions in host-only compilation.");

      bool ShouldLink = !EmitReloc || !*EmitReloc;

      if (!Relocatable && CurPhase == phases::Backend && !EmitLLVM &&
          !EmitAsm && ShouldLink) {
        // If we are in backend phase, we attempt to generate the fat binary.
        // We compile each arch to IR and use a link action to generate code
        // object containing ISA. Then we use a special "link" action to create
        // a fat binary containing all the code objects for different GPU's.
        // The fat binary is then an input to the host action.
        for (unsigned I = 0, E = GpuArchList.size(); I != E; ++I) {
          if (C.getDriver().isUsingOffloadLTO()) {
            // When LTO is enabled, skip the backend and assemble phases and
            // use lld to link the bitcode.
            ActionList AL;
            AL.push_back(CudaDeviceActions[I]);
            // Create a link action to link device IR with device library
            // and generate ISA.
            CudaDeviceActions[I] =
                C.MakeAction<LinkJobAction>(AL, types::TY_Image);
          } else {
            // When LTO is not enabled, we follow the conventional
            // compiler phases, including backend and assemble phases.
            ActionList AL;
            Action *BackendAction = nullptr;
            if (ToolChains.front()->getTriple().isSPIRV() ||
                (ToolChains.front()->getTriple().isAMDGCN() &&
                 GpuArchList[I] == StringRef("amdgcnspirv"))) {
              // Emit LLVM bitcode for SPIR-V targets. SPIR-V device tool chain
              // (HIPSPVToolChain or HIPAMDToolChain) runs post-link LLVM IR
              // passes.
              types::ID Output = Args.hasArg(options::OPT_S)
                                     ? types::TY_LLVM_IR
                                     : types::TY_LLVM_BC;
              BackendAction =
                  C.MakeAction<BackendJobAction>(CudaDeviceActions[I], Output);
            } else
              BackendAction = C.getDriver().ConstructPhaseAction(
                  C, Args, phases::Backend, CudaDeviceActions[I],
                  AssociatedOffloadKind);
            auto AssembleAction = C.getDriver().ConstructPhaseAction(
                C, Args, phases::Assemble, BackendAction,
                AssociatedOffloadKind);
            AL.push_back(AssembleAction);
            // Create a link action to link device IR with device library
            // and generate ISA.
            CudaDeviceActions[I] =
                C.MakeAction<LinkJobAction>(AL, types::TY_Image);
          }

          // OffloadingActionBuilder propagates device arch until an offload
          // action. Since the next action for creating fatbin does
          // not have device arch, whereas the above link action and its input
          // have device arch, an offload action is needed to stop the null
          // device arch of the next action being propagated to the above link
          // action.
          OffloadAction::DeviceDependences DDep;
          DDep.add(*CudaDeviceActions[I], *ToolChains.front(), GpuArchList[I],
                   AssociatedOffloadKind);
          CudaDeviceActions[I] = C.MakeAction<OffloadAction>(
              DDep, CudaDeviceActions[I]->getType());
        }

        if (!CompileDeviceOnly || !BundleOutput || *BundleOutput) {
          // Create HIP fat binary with a special "link" action.
          CudaFatBinary = C.MakeAction<LinkJobAction>(CudaDeviceActions,
                                                      types::TY_HIP_FATBIN);

          if (!CompileDeviceOnly) {
            DA.add(*CudaFatBinary, *ToolChains.front(), /*BoundArch=*/nullptr,
                   AssociatedOffloadKind);
            // Clear the fat binary, it is already a dependence to an host
            // action.
            CudaFatBinary = nullptr;
          }

          // Remove the CUDA actions as they are already connected to an host
          // action or fat binary.
          CudaDeviceActions.clear();
        }

        return CompileDeviceOnly ? ABRT_Ignore_Host : ABRT_Success;
      } else if (CurPhase == phases::Link) {
        if (!ShouldLink)
          return ABRT_Success;
        // Save CudaDeviceActions to DeviceLinkerInputs for each GPU subarch.
        // This happens to each device action originated from each input file.
        // Later on, device actions in DeviceLinkerInputs are used to create
        // device link actions in appendLinkDependences and the created device
        // link actions are passed to the offload action as device dependence.
        DeviceLinkerInputs.resize(CudaDeviceActions.size());
        auto LI = DeviceLinkerInputs.begin();
        for (auto *A : CudaDeviceActions) {
          LI->push_back(A);
          ++LI;
        }

        // We will pass the device action as a host dependence, so we don't
        // need to do anything else with them.
        CudaDeviceActions.clear();
        return CompileDeviceOnly ? ABRT_Ignore_Host : ABRT_Success;
      }

      // By default, we produce an action for each device arch.
      for (Action *&A : CudaDeviceActions)
        A = C.getDriver().ConstructPhaseAction(C, Args, CurPhase, A,
                                               AssociatedOffloadKind);

      if (CompileDeviceOnly && CurPhase == FinalPhase && BundleOutput &&
          *BundleOutput) {
        for (unsigned I = 0, E = GpuArchList.size(); I != E; ++I) {
          OffloadAction::DeviceDependences DDep;
          DDep.add(*CudaDeviceActions[I], *ToolChains.front(), GpuArchList[I],
                   AssociatedOffloadKind);
          CudaDeviceActions[I] = C.MakeAction<OffloadAction>(
              DDep, CudaDeviceActions[I]->getType());
        }
        CudaFatBinary =
            C.MakeAction<OffloadBundlingJobAction>(CudaDeviceActions);
        CudaDeviceActions.clear();
      }

      return (CompileDeviceOnly &&
              (CurPhase == FinalPhase ||
               (!ShouldLink && CurPhase == phases::Assemble)))
                 ? ABRT_Ignore_Host
                 : ABRT_Success;
    }

    void appendLinkDeviceActions(ActionList &AL) override {
      if (DeviceLinkerInputs.size() == 0)
        return;

      assert(DeviceLinkerInputs.size() == GpuArchList.size() &&
             "Linker inputs and GPU arch list sizes do not match.");

      ActionList Actions;
      unsigned I = 0;
      // Append a new link action for each device.
      // Each entry in DeviceLinkerInputs corresponds to a GPU arch.
      for (auto &LI : DeviceLinkerInputs) {

        types::ID Output = Args.hasArg(options::OPT_emit_llvm)
                                   ? types::TY_LLVM_BC
                                   : types::TY_Image;

        auto *DeviceLinkAction = C.MakeAction<LinkJobAction>(LI, Output);
        // Linking all inputs for the current GPU arch.
        // LI contains all the inputs for the linker.
        OffloadAction::DeviceDependences DeviceLinkDeps;
        DeviceLinkDeps.add(*DeviceLinkAction, *ToolChains[0],
            GpuArchList[I], AssociatedOffloadKind);
        Actions.push_back(C.MakeAction<OffloadAction>(
            DeviceLinkDeps, DeviceLinkAction->getType()));
        ++I;
      }
      DeviceLinkerInputs.clear();

      // If emitting LLVM, do not generate final host/device compilation action
      if (Args.hasArg(options::OPT_emit_llvm)) {
          AL.append(Actions);
          return;
      }

      // Create a host object from all the device images by embedding them
      // in a fat binary for mixed host-device compilation. For device-only
      // compilation, creates a fat binary.
      OffloadAction::DeviceDependences DDeps;
      if (!CompileDeviceOnly || !BundleOutput || *BundleOutput) {
        auto *TopDeviceLinkAction = C.MakeAction<LinkJobAction>(
            Actions,
            CompileDeviceOnly ? types::TY_HIP_FATBIN : types::TY_Object);
        DDeps.add(*TopDeviceLinkAction, *ToolChains[0], nullptr,
                  AssociatedOffloadKind);
        // Offload the host object to the host linker.
        AL.push_back(
            C.MakeAction<OffloadAction>(DDeps, TopDeviceLinkAction->getType()));
      } else {
        AL.append(Actions);
      }
    }

    Action* appendLinkHostActions(ActionList &AL) override { return AL.back(); }

    void appendLinkDependences(OffloadAction::DeviceDependences &DA) override {}
  };

  /// OpenMP action builder. The host bitcode is passed to the device frontend
  /// and all the device linked images are passed to the host link phase.
  class OpenMPActionBuilder final : public DeviceActionBuilder {
    /// The OpenMP actions for the current input.
    ActionList OpenMPDeviceActions;

    /// The linker inputs obtained for each toolchain.
    SmallVector<ActionList, 8> DeviceLinkerInputs;

  public:
    OpenMPActionBuilder(Compilation &C, DerivedArgList &Args,
                        const Driver::InputList &Inputs,
                        OffloadingActionBuilder &OAB)
        : DeviceActionBuilder(C, Args, Inputs, Action::OFK_OpenMP, OAB) {}

    ActionBuilderReturnCode
    getDeviceDependences(OffloadAction::DeviceDependences &DA,
                         phases::ID CurPhase, phases::ID FinalPhase,
                         PhasesTy &Phases) override {
      if (OpenMPDeviceActions.empty())
        return ABRT_Inactive;

      // We should always have an action for each input.
      assert(OpenMPDeviceActions.size() == ToolChains.size() &&
             "Number of OpenMP actions and toolchains do not match.");

      // The host only depends on device action in the linking phase, when all
      // the device images have to be embedded in the host image.
      if (CurPhase == phases::Link) {
        assert(ToolChains.size() == DeviceLinkerInputs.size() &&
               "Toolchains and linker inputs sizes do not match.");
        auto LI = DeviceLinkerInputs.begin();
        for (auto *A : OpenMPDeviceActions) {
          LI->push_back(A);
          ++LI;
        }

        // We passed the device action as a host dependence, so we don't need to
        // do anything else with them.
        OpenMPDeviceActions.clear();
        return ABRT_Success;
      }

      // By default, we produce an action for each device arch.
      for (Action *&A : OpenMPDeviceActions)
        A = C.getDriver().ConstructPhaseAction(C, Args, CurPhase, A);

      return ABRT_Success;
    }

    ActionBuilderReturnCode addDeviceDependences(Action *HostAction) override {

      // If this is an input action replicate it for each OpenMP toolchain.
      if (auto *IA = dyn_cast<InputAction>(HostAction)) {
        OpenMPDeviceActions.clear();
        for (unsigned I = 0; I < ToolChains.size(); ++I)
          OpenMPDeviceActions.push_back(
              C.MakeAction<InputAction>(IA->getInputArg(), IA->getType()));
        return ABRT_Success;
      }

      // If this is an unbundling action use it as is for each OpenMP toolchain.
      if (auto *UA = dyn_cast<OffloadUnbundlingJobAction>(HostAction)) {
        OpenMPDeviceActions.clear();
        if (auto *IA = dyn_cast<InputAction>(UA->getInputs().back())) {
          std::string FileName = IA->getInputArg().getAsString(Args);
          // Check if the type of the file is the same as the action. Do not
          // unbundle it if it is not. Do not unbundle .so files, for example,
          // which are not object files.
          if (IA->getType() == types::TY_Object &&
              (!llvm::sys::path::has_extension(FileName) ||
               types::lookupTypeForExtension(
                   llvm::sys::path::extension(FileName).drop_front()) !=
                   types::TY_Object))
            return ABRT_Inactive;
        }
        for (unsigned I = 0; I < ToolChains.size(); ++I) {
          OpenMPDeviceActions.push_back(UA);
          UA->registerDependentActionInfo(
              ToolChains[I], /*BoundArch=*/StringRef(), Action::OFK_OpenMP);
        }
        return ABRT_Success;
      }

      // When generating code for OpenMP we use the host compile phase result as
      // a dependence to the device compile phase so that it can learn what
      // declarations should be emitted. However, this is not the only use for
      // the host action, so we prevent it from being collapsed.
      if (isa<CompileJobAction>(HostAction)) {
        HostAction->setCannotBeCollapsedWithNextDependentAction();
        assert(ToolChains.size() == OpenMPDeviceActions.size() &&
               "Toolchains and device action sizes do not match.");
        OffloadAction::HostDependence HDep(
            *HostAction, *C.getSingleOffloadToolChain<Action::OFK_Host>(),
            /*BoundArch=*/nullptr, Action::OFK_OpenMP);
        auto TC = ToolChains.begin();
        for (Action *&A : OpenMPDeviceActions) {
          assert(isa<CompileJobAction>(A));
          OffloadAction::DeviceDependences DDep;
          DDep.add(*A, **TC, /*BoundArch=*/nullptr, Action::OFK_OpenMP);
          A = C.MakeAction<OffloadAction>(HDep, DDep);
          ++TC;
        }
      }
      return ABRT_Success;
    }

    void appendTopLevelActions(ActionList &AL) override {
      if (OpenMPDeviceActions.empty())
        return;

      // We should always have an action for each input.
      assert(OpenMPDeviceActions.size() == ToolChains.size() &&
             "Number of OpenMP actions and toolchains do not match.");

      // Append all device actions followed by the proper offload action.
      auto TI = ToolChains.begin();
      for (auto *A : OpenMPDeviceActions) {
        OffloadAction::DeviceDependences Dep;
        Dep.add(*A, **TI, /*BoundArch=*/nullptr, Action::OFK_OpenMP);
        AL.push_back(C.MakeAction<OffloadAction>(Dep, A->getType()));
        ++TI;
      }
      // We no longer need the action stored in this builder.
      OpenMPDeviceActions.clear();
    }

    void appendLinkDeviceActions(ActionList &AL) override {
      assert(ToolChains.size() == DeviceLinkerInputs.size() &&
             "Toolchains and linker inputs sizes do not match.");

      // Append a new link action for each device.
      auto TC = ToolChains.begin();
      for (auto &LI : DeviceLinkerInputs) {
        auto *DeviceLinkAction =
            C.MakeAction<LinkJobAction>(LI, types::TY_Image);
        OffloadAction::DeviceDependences DeviceLinkDeps;
        DeviceLinkDeps.add(*DeviceLinkAction, **TC, /*BoundArch=*/nullptr,
		        Action::OFK_OpenMP);
        AL.push_back(C.MakeAction<OffloadAction>(DeviceLinkDeps,
            DeviceLinkAction->getType()));
        ++TC;
      }
      DeviceLinkerInputs.clear();
    }

    Action* appendLinkHostActions(ActionList &AL) override {
      // Create wrapper bitcode from the result of device link actions and compile
      // it to an object which will be added to the host link command.
      auto *BC = C.MakeAction<OffloadWrapperJobAction>(AL, types::TY_LLVM_BC);
      auto *ASM = C.MakeAction<BackendJobAction>(BC, types::TY_PP_Asm);
      return C.MakeAction<AssembleJobAction>(ASM, types::TY_Object);
    }

    void appendLinkDependences(OffloadAction::DeviceDependences &DA) override {}

    void addDeviceLinkDependencies(OffloadDepsJobAction *DA) override {
      for (unsigned I = 0; I < ToolChains.size(); ++I) {
        // Register dependent toolchain.
        DA->registerDependentActionInfo(
            ToolChains[I], /*BoundArch=*/StringRef(), Action::OFK_OpenMP);

        if (!ToolChains[I]->getTriple().isSPIROrSPIRV()) {
          // Create object from the deps bitcode.
          auto *BA = C.MakeAction<BackendJobAction>(DA, types::TY_PP_Asm);
          auto *AA = C.MakeAction<AssembleJobAction>(BA, types::TY_Object);

          // Add deps object to linker inputs.
          DeviceLinkerInputs[I].push_back(AA);
        } else
          DeviceLinkerInputs[I].push_back(DA);
      }
    }

    bool initialize() override {
      // Get the OpenMP toolchains. If we don't get any, the action builder will
      // know there is nothing to do related to OpenMP offloading.
      auto OpenMPTCRange = C.getOffloadToolChains<Action::OFK_OpenMP>();
      for (auto TI = OpenMPTCRange.first, TE = OpenMPTCRange.second; TI != TE;
           ++TI)
        ToolChains.push_back(TI->second);

      DeviceLinkerInputs.resize(ToolChains.size());
      return false;
    }

    bool canUseBundlerUnbundler() const override {
      // OpenMP should use bundled files whenever possible.
      return true;
    }
  };

  /// SYCL action builder. The host bitcode is passed to the device frontend
  /// and all the device linked images are passed to the host link phase.
  /// SPIR related are wrapped before added to the fat binary
  class SYCLActionBuilder final : public DeviceActionBuilder {
    /// Flag to signal if the user requested device-only compilation.
    bool CompileDeviceOnly = false;

    /// Flag to signal if the user requested the device object to be wrapped.
    bool WrapDeviceOnlyBinary = false;

    /// Flag to signal if the user requested device code split.
    bool DeviceCodeSplit = false;

    /// List of offload device toolchain, bound arch needed to track for
    /// different binary constructions.
    /// POD to hold information about a SYCL device action.
    /// Each Action is bound to a <TC, arch> pair,
    /// we keep them together under a struct for clarity.
    struct DeviceTargetInfo {
      DeviceTargetInfo(const ToolChain *TC, const char *BA)
          : TC(TC), BoundArch(BA) {}

      const ToolChain *TC;
      const char *BoundArch;
    };
    SmallVector<DeviceTargetInfo, 4> SYCLTargetInfoList;

    /// The SYCL actions for the current input.
    /// One action per triple/boundarch.
    ActionList SYCLDeviceActions;

    /// The linker inputs obtained for each input/toolchain/arch.
    SmallVector<ActionList, 4> DeviceLinkerInputs;

    /// The SYCL link binary if it was generated for the current input.
    Action *SYCLLinkBinary = nullptr;

    /// Running list of SYCL actions specific for device linking.
    ActionList SYCLLinkBinaryList;

    /// List of SYCL Final Device binaries that should be unbundled as a final
    /// device binary and not further processed.
    SmallVector<std::pair<Action *, SmallVector<std::string, 4>>, 4>
        SYCLFinalDeviceList;

    /// SYCL ahead of time compilation inputs
    SmallVector<std::pair<llvm::Triple, const char *>, 8> SYCLAOTInputs;

    /// List of offload device triples as provided on the CLI.
    /// Does not track AOT binary inputs triples.
    SmallVector<llvm::Triple, 4> SYCLTripleList;

    // SYCLInstallation is needed in order to link SYCLDeviceLibs
    SYCLInstallationDetector SYCLInstallation;

    /// List of GPU architectures to use in this compilation with NVPTX/AMDGCN
    /// targets.
    SmallVector<std::pair<llvm::Triple, const char *>, 8> GpuArchList;

    /// Build the last steps for CUDA after all BC files have been linked.
    JobAction *finalizeNVPTXDependences(Action *Input, const llvm::Triple &TT) {
      auto *BA = C.getDriver().ConstructPhaseAction(
          C, Args, phases::Backend, Input, AssociatedOffloadKind);
      if (TT.getOS() != llvm::Triple::NVCL) {
        auto *AA = C.getDriver().ConstructPhaseAction(
            C, Args, phases::Assemble, BA, AssociatedOffloadKind);
        ActionList DeviceActions = {BA, AA};
        return C.MakeAction<LinkJobAction>(DeviceActions,
                                           types::TY_CUDA_FATBIN);
      }
      return cast<JobAction>(BA);
    }

    JobAction *finalizeAMDGCNDependences(Action *Input,
                                         const llvm::Triple &TT) {
      auto *BA = C.getDriver().ConstructPhaseAction(
          C, Args, phases::Backend, Input, AssociatedOffloadKind);

      auto *AA = C.getDriver().ConstructPhaseAction(C, Args, phases::Assemble,
                                                    BA, AssociatedOffloadKind);

      ActionList AL = {AA};
      Action *LinkAction = C.MakeAction<LinkJobAction>(AL, types::TY_Image);
      ActionList HIPActions = {LinkAction};
      JobAction *HIPFatBinary =
          C.MakeAction<LinkJobAction>(HIPActions, types::TY_HIP_FATBIN);
      return HIPFatBinary;
    }

    Action *ExternalCudaAction = nullptr;

  public:
    SYCLActionBuilder(Compilation &C, DerivedArgList &Args,
                      const Driver::InputList &Inputs,
                      OffloadingActionBuilder &OAB)
        : DeviceActionBuilder(C, Args, Inputs, Action::OFK_SYCL, OAB),
          SYCLInstallation(C.getDriver()) {}

    void pushForeignAction(Action *A) override {
      // Accept a foreign action from the CudaActionBuilder for compiling CUDA
      // sources
      if (A->getOffloadingDeviceKind() == Action::OFK_Cuda)
        ExternalCudaAction = A;
    }

    ActionBuilderReturnCode
    getDeviceDependences(OffloadAction::DeviceDependences &DA,
                         phases::ID CurPhase, phases::ID FinalPhase,
                         PhasesTy &Phases) override {
      bool SYCLDeviceOnly = C.getDriver().offloadDeviceOnly();
      if (CurPhase == phases::Preprocess) {
        // Do not perform the host compilation when doing preprocessing only
        // with -fsycl-device-only.
        bool IsPreprocessOnly =
            Args.getLastArg(options::OPT_E) ||
            Args.getLastArg(options::OPT__SLASH_EP, options::OPT__SLASH_P) ||
            Args.getLastArg(options::OPT_M, options::OPT_MM);
        if (IsPreprocessOnly) {
          for (auto TargetActionInfo :
               llvm::zip(SYCLDeviceActions, SYCLTargetInfoList)) {
            Action *&A = std::get<0>(TargetActionInfo);
            auto &TargetInfo = std::get<1>(TargetActionInfo);
            A = C.getDriver().ConstructPhaseAction(C, Args, CurPhase, A,
                                                   AssociatedOffloadKind);
            if (SYCLDeviceOnly)
              continue;
            // Add an additional compile action to generate the integration
            // header.
            Action *CompileAction =
                C.MakeAction<CompileJobAction>(A, types::TY_Nothing);
            DA.add(*CompileAction, *TargetInfo.TC, TargetInfo.BoundArch,
                   Action::OFK_SYCL);
          }
          return SYCLDeviceOnly ? ABRT_Ignore_Host : ABRT_Success;
        }
      }

      // Device compilation generates LLVM BC.
      if (CurPhase == phases::Compile && !SYCLTargetInfoList.empty()) {
        // TODO: handle stubfile handling when mix and matching programming
        // model.
        if (SYCLDeviceActions.empty())
          return ABRT_Success;

        Action *DeviceCompilerInput = nullptr;
        const DeviceTargetInfo &DevTarget = SYCLTargetInfoList.back();
        for (auto TargetActionInfo :
             llvm::zip(SYCLDeviceActions, SYCLTargetInfoList)) {
          Action *&A = std::get<0>(TargetActionInfo);
          auto &TargetInfo = std::get<1>(TargetActionInfo);
          types::ID OutputType = types::TY_LLVM_BC;
          if ((SYCLDeviceOnly || Args.hasArg(options::OPT_emit_llvm)) &&
              Args.hasArg(options::OPT_S))
            OutputType = types::TY_LLVM_IR;
          // Use of -fsycl-device-obj=spirv converts the original LLVM-IR
          // file to SPIR-V for later consumption.
          if ((SYCLDeviceOnly || FinalPhase != phases::Link) &&
              Args.getLastArgValue(options::OPT_fsycl_device_obj_EQ)
                  .equals_insensitive("spirv")) {
            auto *CompileAction =
                C.MakeAction<CompileJobAction>(A, types::TY_LLVM_BC);
            A = C.MakeAction<SPIRVTranslatorJobAction>(CompileAction,
                                                       types::TY_SPIRV);
            if (SYCLDeviceOnly)
              continue;
          } else if (SYCLDeviceOnly && Args.hasArg(options::OPT_S) &&
                     Args.getLastArgValue(options::OPT_fsycl_device_obj_EQ)
                         .equals_insensitive("asm")) {
            auto *CompileAction =
                C.MakeAction<CompileJobAction>(A, types::TY_LLVM_BC);
            A = C.MakeAction<BackendJobAction>(CompileAction, types::TY_PP_Asm);

            if (SYCLDeviceOnly)
              continue;
          } else {
            if (Args.hasArg(options::OPT_fsyntax_only))
              OutputType = types::TY_Nothing;
            A = C.MakeAction<CompileJobAction>(A, OutputType);
          }
          // Add any of the device linking steps when -fno-sycl-rdc is
          // specified. Device linking is only available for AOT at this
          // time.
          llvm::Triple TargetTriple = TargetInfo.TC->getTriple();
          if (tools::SYCL::shouldDoPerObjectFileLinking(C) &&
              TargetTriple.isSPIRAOT() && FinalPhase != phases::Link) {
            ActionList CAList;
            CAList.push_back(A);
            ActionList DeviceLinkActions;
            appendSYCLDeviceLink(CAList, TargetInfo.TC, DeviceLinkActions,
                                 TargetInfo.BoundArch, /*SkipWrapper=*/false);
            // The list of actions generated from appendSYCLDeviceLink is kept
            // in DeviceLinkActions.  Instead of adding the dependency on the
            // compiled device file, add the dependency against the compiled
            // device binary to be added to the resulting fat object.
            A = DeviceLinkActions.back();
          }
          DeviceCompilerInput = A;
        }
        DA.add(*DeviceCompilerInput, *DevTarget.TC, DevTarget.BoundArch,
               Action::OFK_SYCL);
        return SYCLDeviceOnly ? ABRT_Ignore_Host : ABRT_Success;
      }

      // Backend/Assemble actions are obsolete for the SYCL device side
      if (CurPhase == phases::Backend || CurPhase == phases::Assemble)
        return ABRT_Inactive;

      // The host only depends on device action in the linking phase, when all
      // the device images have to be embedded in the host image.
      if (CurPhase == phases::Link) {
        if (!SYCLDeviceActions.empty()) {
          assert(SYCLDeviceActions.size() == DeviceLinkerInputs.size() &&
                 "Device action and device linker inputs sizes do not match.");

          for (auto TargetAction :
               llvm::zip(DeviceLinkerInputs, SYCLDeviceActions)) {
            ActionList &LinkerList = std::get<0>(TargetAction);
            Action *A = std::get<1>(TargetAction);

            LinkerList.push_back(A);
          }
        }

        if (ExternalCudaAction) {
          assert(DeviceLinkerInputs.size() == 1 &&
                 "Number of SYCL actions and toolchains/boundarch pairs do not "
                 "match.");
          DeviceLinkerInputs[0].push_back(ExternalCudaAction);
          ExternalCudaAction = nullptr;
        }

        if (CompileDeviceOnly && !SYCLDeviceActions.empty()) {
          for (auto SDA : SYCLDeviceActions)
            SYCLLinkBinaryList.push_back(SDA);
          // Remove the SYCL actions as they are already connected to an host
          // action or fat binary.
          SYCLDeviceActions.clear();

          if (WrapDeviceOnlyBinary)
            return ABRT_Ignore_Host;
          auto *Link =
              C.MakeAction<LinkJobAction>(SYCLLinkBinaryList, types::TY_Image);
          SYCLLinkBinary =
              C.MakeAction<SPIRVTranslatorJobAction>(Link, types::TY_Image);
          // We avoid creating host action in device-only mode.
          return ABRT_Ignore_Host;
        }

        // We passed the device action as a host dependence, so we don't need to
        // do anything else with them.
        SYCLDeviceActions.clear();
        return ABRT_Success;
      }

      // By default, we produce an action for each device arch.
      for (auto TargetActionInfo :
           llvm::zip(SYCLDeviceActions, SYCLTargetInfoList)) {
        auto &TargetInfo = std::get<1>(TargetActionInfo);
        if (TargetInfo.TC->getTriple().isNVPTX() && CurPhase >= phases::Backend)
          // For CUDA, stop to emit LLVM IR so it can be linked later on.
          continue;

        Action *&A = std::get<0>(TargetActionInfo);
        A = C.getDriver().ConstructPhaseAction(C, Args, CurPhase, A,
                                               AssociatedOffloadKind);
      }

      return ABRT_Success;
    }

    ActionBuilderReturnCode addDeviceDependences(Action *HostAction) override {

      // If this is an input action replicate it for each SYCL toolchain.
      if (auto *IA = dyn_cast<InputAction>(HostAction)) {
        SYCLDeviceActions.clear();

        // Options that are considered LinkerInput are not valid input actions
        // to the device tool chain.
        if (IA->getInputArg().getOption().hasFlag(options::LinkerInput))
          return ABRT_Inactive;

        std::string InputName = IA->getInputArg().getAsString(Args);
        // Objects will be consumed as part of the partial link step when
        // dealing with offload static libraries
        if (C.getDriver().getOffloadStaticLibSeen() &&
            IA->getType() == types::TY_Object && isObjectFile(InputName))
          return ABRT_Inactive;

        // Libraries are not processed in the SYCL toolchain
        if (IA->getType() == types::TY_Object && !isObjectFile(InputName))
          return ABRT_Inactive;

        for (auto &TargetInfo : SYCLTargetInfoList) {
          (void)TargetInfo;
          SYCLDeviceActions.push_back(
              C.MakeAction<InputAction>(IA->getInputArg(), IA->getType()));
        }
        return ABRT_Success;
      }

      // If this is an unbundling action use it as is for each SYCL toolchain.
      if (auto *UA = dyn_cast<OffloadUnbundlingJobAction>(HostAction)) {
        SYCLDeviceActions.clear();
        if (auto *IA = dyn_cast<InputAction>(UA->getInputs().back())) {
          // Options that are considered LinkerInput are not valid input actions
          // to the device tool chain.
          if (IA->getInputArg().getOption().hasFlag(options::LinkerInput))
            return ABRT_Inactive;

          std::string FileName = IA->getInputArg().getAsString(Args);
          // Check if the type of the file is the same as the action. Do not
          // unbundle it if it is not. Do not unbundle .so files, for example,
          // which are not object files.
          if (IA->getType() == types::TY_Object && !isObjectFile(FileName))
            return ABRT_Inactive;
        }
        // Create 1 device action per triple/bound arch
        for (auto &TargetInfo : SYCLTargetInfoList) {
          SYCLDeviceActions.push_back(UA);
          UA->registerDependentActionInfo(TargetInfo.TC, TargetInfo.BoundArch,
                                          Action::OFK_SYCL);
        }
        return ABRT_Success;
      }
      return ABRT_Success;
    }

    void appendLinkDeviceActions(ActionList &AL) override {
      if (DeviceLinkerInputs.size() == 0)
        return;

      for (const auto &LinkInputEnum : enumerate(DeviceLinkerInputs)) {
        auto &LI = LinkInputEnum.value();
        int Index = LinkInputEnum.index();
        const ToolChain *TC = SYCLTargetInfoList[Index].TC;
        const char *BoundArch = SYCLTargetInfoList[Index].BoundArch;

        auto TripleIt = llvm::find_if(SYCLTripleList, [&](auto &SYCLTriple) {
          return SYCLTriple == TC->getTriple();
        });
        if (TripleIt == SYCLTripleList.end()) {
          // If the toolchain's triple is absent in this "main" triple
          // collection, this means it was created specifically for one of
          // the SYCL AOT inputs. Those will be handled separately.
          continue;
        }
        if (LI.empty())
          // Current list is empty, nothing to process.
          continue;
        // Do not add the wrapper when performing -fsycl-link.
        // TODO: Update when wrappers are not added to be more general,
        // improving the number of wrapper calls occuring.  For now, only
        // restrict the wrappers from being inlined with each device link
        // when performing -fsycl-link behaviors.
        appendSYCLDeviceLink(LI, TC, AL, BoundArch,
                             /*SkipWrapper=*/WrapDeviceOnlyBinary,
                             /*AddOffloadAction=*/true);
      }
      DeviceLinkerInputs.clear();
    }

    Action *appendLinkHostActions(ActionList &AL) override {
      // Only add wrapping actions when performing -fsycl-link
      if (!WrapDeviceOnlyBinary)
        return nullptr;

      // Create wrapper bitcode from the result of device link actions and
      // compile it to an object which will be added to the host link command.
      auto *BC = C.MakeAction<OffloadWrapperJobAction>(AL, types::TY_LLVM_BC);
      auto *ASM = C.MakeAction<BackendJobAction>(BC, types::TY_PP_Asm);
      return C.MakeAction<AssembleJobAction>(ASM, types::TY_Object);
    }

    // Actions that can only be appended after all Inputs have been processed
    // occur here.  Not all offload actions are against single files.
    void appendTopLevelLinkAction(ActionList &AL) override {
      if (!SYCLLinkBinary)
        return;

      OffloadAction::DeviceDependences Dep;
      for (auto &TripleAndArchPair : GpuArchList) {
        if (ToolChains.front()->getTriple() == TripleAndArchPair.first) {
          Dep.add(*SYCLLinkBinary, *ToolChains.front(),
                  TripleAndArchPair.second, Action::OFK_SYCL);
        }
      }

      AL.push_back(C.MakeAction<OffloadAction>(Dep, SYCLLinkBinary->getType()));
      SYCLLinkBinary = nullptr;
    }

    void appendTopLevelActions(ActionList &AL) override {
      // We should always have an action for each input.
      if (!SYCLDeviceActions.empty()) {
        assert(SYCLDeviceActions.size() == SYCLTargetInfoList.size() &&
               "Number of SYCL actions and toolchains/boundarch pairs do not "
               "match.");

        // Append all device actions followed by the proper offload action.
        for (auto TargetActionInfo :
             llvm::zip(SYCLDeviceActions, SYCLTargetInfoList)) {
          Action *A = std::get<0>(TargetActionInfo);
          DeviceTargetInfo &TargetInfo = std::get<1>(TargetActionInfo);

          OffloadAction::DeviceDependences Dep;
          Dep.add(*A, *TargetInfo.TC, TargetInfo.BoundArch, Action::OFK_SYCL);
          if (ExternalCudaAction) {
            assert(
                SYCLTargetInfoList.size() == 1 &&
                "Number of SYCL actions and toolchains/boundarch pairs do not "
                "match.");

            // Link with external CUDA action.
            ActionList LinkObjects;
            LinkObjects.push_back(
                C.MakeAction<OffloadAction>(Dep, A->getType()));
            LinkObjects.push_back(ExternalCudaAction);
            Action *DeviceLinkAction =
                C.MakeAction<LinkJobAction>(LinkObjects, types::TY_LLVM_BC);

            OffloadAction::DeviceDependences DDep;
            DDep.add(*DeviceLinkAction, *TargetInfo.TC, TargetInfo.BoundArch,
                     Action::OFK_SYCL);
            AL.push_back(C.MakeAction<OffloadAction>(DDep, A->getType()));

            ExternalCudaAction = nullptr;
          } else {
            AL.push_back(C.MakeAction<OffloadAction>(Dep, A->getType()));
          }
        }
        // We no longer need the action stored in this builder.
        SYCLDeviceActions.clear();
      }
    }

    // Performs device specific linking steps for the SYCL based toolchain.
    // This function is used for both the early AOT flow and the typical
    // offload device link flow.
    // When creating the standard offload device link flow during the link
    // phase, the ListIndex input provides an index against the
    // SYCLTargetInfoList. This is used to determine associated toolchain
    // information for the values being worked against to add the device link
    // steps. The generated device link steps are added via dependency
    // additions. For early AOT, ListIndex is the base device file that the
    // created device linking actions are performed against. The
    // DeviceLinkActions is used to hold the actions generated to be added to
    // the toolchain.
    // TODO: This function takes a list of items to work against. Update this
    // to work one action at a time, enabling the ability to pull out the
    // wrapping step to be performed solely on the host side of the toolchain.
    void appendSYCLDeviceLink(const ActionList &ListIndex, const ToolChain *TC,
                              ActionList &DeviceLinkActions,
                              const char *BoundArch, bool SkipWrapper,
                              bool AddOffloadAction = false) {
      auto addDeps = [&](Action *A, const ToolChain *TC,
                         const char *BoundArch) {
        if (AddOffloadAction) {
          OffloadAction::DeviceDependences Deps;
          Deps.add(*A, *TC, BoundArch, Action::OFK_SYCL);
          DeviceLinkActions.push_back(
              C.MakeAction<OffloadAction>(Deps, A->getType()));
        } else
          DeviceLinkActions.push_back(A);
      };

      // List of device specific libraries to be fed into llvm-link.
      ActionList SYCLDeviceLibs;

      // List of device objects that go through the device link step.
      ActionList LinkObjects;

      auto TargetTriple = TC->getTriple();
      auto IsNVPTX = TargetTriple.isNVPTX();
      auto IsAMDGCN = TargetTriple.isAMDGCN();
      auto IsSPIR = TargetTriple.isSPIROrSPIRV();
      bool IsSpirvAOT = TargetTriple.isSPIRAOT();
      bool IsNativeCPU = TargetTriple.isNativeCPU();
      for (const auto &Input : ListIndex) {
        // No need for any conversion if we are coming in from the
        // clang-offload-deps or regular compilation path.
        if (IsNVPTX || IsAMDGCN || ContainsOffloadDepsAction(Input) ||
            ContainsCompileOrAssembleAction(Input)) {
          LinkObjects.push_back(Input);
          continue;
        }
        // Any objects or lists of objects that come in from the unbundling
        // step can either be LLVM-IR or SPIR-V based.  Send these through
        // the spirv-to-ir-wrapper to convert to LLVM-IR to be properly
        // processed during the device link.
        Action *ConvertSPIRVAction = C.MakeAction<SpirvToIrWrapperJobAction>(
            Input, Input->getType() == types::TY_Tempfilelist
                       ? types::TY_Tempfilelist
                       : types::TY_LLVM_BC);
        LinkObjects.push_back(ConvertSPIRVAction);
      }
      for (const auto &A : SYCLFinalDeviceList) {
        // Given the list of archives that have final device binaries, take
        // those archives and unbundle all of the devices seen.  These will
        // be added to the final host link with no additional processing.
        // Gather the targets to unbundle.
        auto Input(A.first);
        for (StringRef TargetString : A.second) {
          // Unbundle
          types::ID InputType = Input->getType();
          if (InputType == types::TY_Archive)
            InputType = types::TY_Tempfilelist;
          auto *UA = C.MakeAction<OffloadUnbundlingJobAction>(Input, InputType);
          UA->registerDependentActionInfo(TC, /*BoundArch=*/"",
                                          Action::OFK_SYCL);
          UA->setTargetString(TargetString.str());

          // Add lists to the final link.
          addDeps(UA, TC, "");
        }
      }
      if (!LinkObjects.empty()) {
        // The linkage actions subgraph leading to the offload wrapper.
        // [cond] Means incoming/outgoing dependence is created only when cond
        //        is true. A function of:
        //   n - target is NVPTX/AMDGCN
        //   a - SPIRV AOT compilation is requested
        //   s - device code split requested
        //   r - relocatable device code is requested
        //   f - link object output type is TY_Tempfilelist (fat archive)
        //   e - Embedded IR for fusion (-fsycl-embed-ir) was requested
        //       and target is NVPTX.
        //   * - "all other cases"
        //     - no condition means output/input is "always" present
        // First symbol indicates output/input type
        //   . - single file output (TY_SPIRV, TY_LLVM_BC,...)
        //   - - TY_Tempfilelist
        //   + - TY_Tempfiletable
        //
        //                   .-----------------.
        //                   |Link(LinkObjects)|
        //                   .-----------------.
        //                ----[-!rf]   [*]
        //               [-!rf]         |
        //         .-------------.      |
        //         | llvm-foreach|      |
        //         .-------------.      |
        //               [.]            |
        //                |             |
        //                |             |
        //         .---------------------------------------.
        //         |               PostLink                |[+e]----------------
        //         .---------------------------------------.                   |
        //                           [+*]                [+]                   |
        //                             |                  |                    |
        //                             |                  |                    |
        //                             |---------         |                    |
        //                             |        |         |                    |
        //                             |        |         |                    |
        //                             |      [+!rf]      |                    |
        //                             |  .-------------. |                    |
        //                             |  | llvm-foreach| |                    |
        //                             |  .-------------. |                    |
        //                             |        |         |                    |
        //                            [+*]    [+!rf]      |                    |
        //                      .-----------------.       |                    |
        //                      | FileTableTform  |       |                    |
        //                      | (extract "Code")|       |                    |
        //                      .-----------------.       |                    |
        //                              [-]               |-----------         |
        //           --------------------|                           |         |
        //           |                   |                           |         |
        //           |                   |-----------------          |         |
        //           |                   |                |          |         |
        //           |                   |               [-!rf]      |         |
        //           |                   |         .--------------.  |         |
        //           |                   |         |FileTableTform|  |         |
        //           |                   |         |   (merge)    |  |         |
        //           |                   |         .--------------.  |         |
        //           |                   |               [-]         |-------  |
        //           |                   |                |          |      |  |
        //           |                   |                |    ------|      |  |
        //           |                   |        --------|    |            |  |
        //          [.]                 [-*]   [-!rf]        [+!rf]         |  |
        //   .---------------.  .-------------------. .--------------.      |  |
        //   | finalizeNVPTX  | |  SPIRVTranslator  | |FileTableTform|      |  |
        //   | finalizeAMDGCN | |                   | |   (merge)    |      |  |
        //   .---------------.  .-------------------. . -------------.      |  |
        //          [.]             [-as]      [-!a]         |              |  |
        //           |                |          |           |              |  |
        //           |              [-s]         |           |              |  |
        //           |       .----------------.  |           |              |  |
        //           |       | BackendCompile |  |           |              |  |
        //           |       .----------------.  |     ------|              |  |
        //           |              [-s]         |     |                    |  |
        //           |                |          |     |                    |  |
        //           |              [-a]      [-!a]  [-!rf]                 |  |
        //           |              .--------------------.                  |  |
        //           -----------[-n]|   FileTableTform   |[+*]--------------|  |
        //                          |  (replace "Code")  |                     |
        //                          .--------------------.                     |
        //                                      |      -------------------------
        //                                    [+*]     | [+e]
        //         .--------------------------------------.
        //         |            OffloadWrapper            |
        //         .--------------------------------------.
        //
        ActionList FullLinkObjects;
        bool IsRDC = !tools::SYCL::shouldDoPerObjectFileLinking(C);
        if (IsRDC) {
          Action *DeviceLinkAction =
              C.MakeAction<LinkJobAction>(LinkObjects, types::TY_LLVM_BC);
          FullLinkObjects.push_back(DeviceLinkAction);
        } else
          FullLinkObjects = LinkObjects;

        // FIXME: Link all wrapper and fallback device libraries as default,
        // When spv online link is supported by all backends, the fallback
        // device libraries are only needed when current toolchain is using
        // AOT compilation.
        bool SYCLDeviceLibLinked = false;
        Action *NativeCPULib = nullptr;
        if (IsSPIR || IsNVPTX || IsAMDGCN || IsNativeCPU) {
          bool UseJitLink =
              IsSPIR &&
              Args.hasFlag(options::OPT_fsycl_device_lib_jit_link,
                           options::OPT_fno_sycl_device_lib_jit_link, false);
          bool UseAOTLink = IsSPIR && (IsSpirvAOT || !UseJitLink);
          SYCLDeviceLibLinked = addSYCLDeviceLibs(
              TC, SYCLDeviceLibs, UseAOTLink,
              C.getDefaultToolChain().getTriple().isWindowsMSVCEnvironment(),
              IsNativeCPU, NativeCPULib, BoundArch);
        }
        JobAction *LinkSYCLLibs =
            C.MakeAction<LinkJobAction>(SYCLDeviceLibs, types::TY_LLVM_BC);
        for (Action *FullLinkObject : FullLinkObjects) {
          if (FullLinkObject->getKind() ==
              clang::driver::Action::OffloadDepsJobClass)
            continue;
          Action *FullDeviceLinkAction = nullptr;
          ActionList WrapperInputs;

          if (SYCLDeviceLibLinked) {
            if (IsRDC) {
              // First object has to be non-DeviceLib for only-needed to be
              // passed.
              SYCLDeviceLibs.insert(SYCLDeviceLibs.begin(), FullLinkObject);
              FullDeviceLinkAction = C.MakeAction<LinkJobAction>(
                  SYCLDeviceLibs, types::TY_LLVM_BC);
            } else {
              FullDeviceLinkAction = FullLinkObject;

              ActionList DeviceCodeAndSYCLLibs{FullDeviceLinkAction,
                                               LinkSYCLLibs};
              JobAction *LinkDeviceCode = C.MakeAction<LinkJobAction>(
                  DeviceCodeAndSYCLLibs, types::TY_LLVM_BC);

              if (FullDeviceLinkAction->getType() == types::TY_Tempfilelist) {
                // If our compiler input outputs a temp file list (eg. fat
                // static archive), we need to link the device code against
                // each entry in the static archive.
                auto *ParallelLinkDeviceCode =
                    C.MakeAction<ForEachWrappingAction>(
                        cast<JobAction>(FullDeviceLinkAction), LinkDeviceCode);
                // The SYCL device library action tree should not be
                // for-eached, it only needs to happen once total. The
                // for-each action should start linking device code with the
                // device libraries.
                std::function<void(const Action *)> traverseActionTree =
                    [&](const Action *Act) {
                      ParallelLinkDeviceCode->addSerialAction(Act);
                      for (const auto &Input : Act->getInputs()) {
                        traverseActionTree(Input);
                      }
                    };
                traverseActionTree(LinkSYCLLibs);
                ActionList TformInputs{FullDeviceLinkAction,
                                       ParallelLinkDeviceCode};
                auto *ReplaceFilesAction =
                    C.MakeAction<FileTableTformJobAction>(
                        TformInputs, types::TY_Tempfilelist,
                        types::TY_Tempfilelist);
                ReplaceFilesAction->addReplaceColumnTform(
                    FileTableTformJobAction::COL_ZERO,
                    FileTableTformJobAction::COL_ZERO);
                ReplaceFilesAction->addExtractColumnTform(
                    FileTableTformJobAction::COL_ZERO, false /*drop titles*/);
                FullDeviceLinkAction = ReplaceFilesAction;
              } else {
                // If our compiler input is singular, just do a single link.
                FullDeviceLinkAction = LinkDeviceCode;
              }
            }
          } else
            FullDeviceLinkAction = FullLinkObject;

          // reflects whether current target is ahead-of-time and can't
          // support runtime setting of specialization constants
          bool IsAOT = IsNVPTX || IsAMDGCN || IsSpirvAOT || IsNativeCPU;

          // post link is not optional - even if not splitting, always need to
          // process specialization constants
          types::ID PostLinkOutType = IsSPIR || IsNativeCPU
                                          ? types::TY_Tempfiletable
                                          : types::TY_LLVM_BC;
          auto createPostLinkAction = [&]() {
            // For SPIR-V targets, force TY_Tempfiletable.
            auto TypedPostLinkAction = C.MakeAction<SYCLPostLinkJobAction>(
                FullDeviceLinkAction, PostLinkOutType, types::TY_Tempfiletable);
            TypedPostLinkAction->setRTSetsSpecConstants(!IsAOT);
            return TypedPostLinkAction;
          };
          Action *PostLinkAction = createPostLinkAction();
          if (IsNativeCPU) {
            if (NativeCPULib) {
              // The native cpu device lib is linked without --only-needed
              // as it contains builtins not referenced in source code but
              // needed by the native cpu backend.
              clang::driver::ActionList AllLibs = {FullDeviceLinkAction,
                                                   NativeCPULib};
              FullDeviceLinkAction =
                  C.MakeAction<LinkJobAction>(AllLibs, types::TY_LLVM_BC);
            }
            // for SYCL Native CPU, we just take the linked device
            // modules, lower them to an object file , and link it to the host
            // object file.
            auto *BackendAct = C.MakeAction<BackendJobAction>(
                FullDeviceLinkAction, types::TY_PP_Asm);
            auto *AsmAct =
                C.MakeAction<AssembleJobAction>(BackendAct, types::TY_Object);
            addDeps(AsmAct, TC, BoundArch);
            auto *DeviceWrappingAction = C.MakeAction<OffloadWrapperJobAction>(
                PostLinkAction, types::TY_Object);
            addDeps(DeviceWrappingAction, TC, BoundArch);
            continue;
          }
          if ((IsNVPTX || IsAMDGCN) &&
              Args.hasArg(options::OPT_fsycl_embed_ir)) {
            // When compiling for Nvidia/AMD devices and the user requested the
            // IR to be embedded in the application (via option), run the output
            // of sycl-post-link (filetable referencing LLVM Bitcode + symbols)
            // through the offload wrapper and link the resulting object to the
            // application.
            auto *WrapBitcodeAction = C.MakeAction<OffloadWrapperJobAction>(
                PostLinkAction, types::TY_Object, true);
            addDeps(WrapBitcodeAction, TC, BoundArch);
          }
          bool NoRDCFatStaticArchive =
              !IsRDC &&
              FullDeviceLinkAction->getType() == types::TY_Tempfilelist;
          if (NoRDCFatStaticArchive)
            PostLinkAction = C.MakeAction<ForEachWrappingAction>(
                cast<JobAction>(FullDeviceLinkAction),
                cast<JobAction>(PostLinkAction));

          auto createExtractIRFilesAction = [&]() {
            auto *TypedExtractIRFilesAction =
                C.MakeAction<FileTableTformJobAction>(
                    PostLinkAction,
                    IsSPIR ? types::TY_Tempfilelist : PostLinkAction->getType(),
                    types::TY_Tempfilelist);
            // single column w/o title fits TY_Tempfilelist format
            TypedExtractIRFilesAction->addExtractColumnTform(
                FileTableTformJobAction::COL_CODE, false /*drop titles*/);
            return TypedExtractIRFilesAction;
          };

          Action *ExtractIRFilesAction = createExtractIRFilesAction();

          if (IsNVPTX || IsAMDGCN) {
            JobAction *FinAction =
                IsNVPTX ? finalizeNVPTXDependences(ExtractIRFilesAction,
                                                   TC->getTriple())
                        : finalizeAMDGCNDependences(ExtractIRFilesAction,
                                                    TC->getTriple());
            auto *ForEachWrapping = C.MakeAction<ForEachWrappingAction>(
                cast<JobAction>(ExtractIRFilesAction), FinAction);

            ActionList TformInputs{PostLinkAction, ForEachWrapping};
            auto *ReplaceFilesAction = C.MakeAction<FileTableTformJobAction>(
                TformInputs, types::TY_Tempfiletable, types::TY_Tempfiletable);
            ReplaceFilesAction->addReplaceColumnTform(
                FileTableTformJobAction::COL_CODE,
                FileTableTformJobAction::COL_CODE);

            WrapperInputs.push_back(ReplaceFilesAction);
          } else {
            if (NoRDCFatStaticArchive) {
              ExtractIRFilesAction = C.MakeAction<ForEachWrappingAction>(
                  cast<JobAction>(FullDeviceLinkAction),
                  cast<JobAction>(ExtractIRFilesAction));

              auto *MergeAllTablesIntoOne =
                  C.MakeAction<FileTableTformJobAction>(ExtractIRFilesAction,
                                                        types::TY_Tempfilelist,
                                                        types::TY_Tempfilelist);
              MergeAllTablesIntoOne->addMergeTform(
                  FileTableTformJobAction::COL_ZERO);
              ExtractIRFilesAction = MergeAllTablesIntoOne;
            }
            // For SPIRV-based targets - translate to SPIRV then optionally
            // compile ahead-of-time to native architecture
            Action *BuildCodeAction = C.MakeAction<SPIRVTranslatorJobAction>(
                ExtractIRFilesAction, types::TY_Tempfilelist);

            // After the Link, wrap the files before the final host link
            if (IsAOT) {
              types::ID OutType = types::TY_Tempfilelist;
              if (!DeviceCodeSplit)
                OutType = types::TY_Image;
              // Do the additional Ahead of Time compilation when the specific
              // triple calls for it (provided a valid subarch).
              ActionList BEInputs;
              BEInputs.push_back(BuildCodeAction);
              BuildCodeAction =
                  C.MakeAction<BackendCompileJobAction>(BEInputs, OutType);
            }
            if (NoRDCFatStaticArchive) {
              auto *MergeAllTablesIntoOne =
                  C.MakeAction<FileTableTformJobAction>(PostLinkAction,
                                                        types::TY_Tempfilelist,
                                                        types::TY_Tempfilelist);
              MergeAllTablesIntoOne->addMergeTform(
                  FileTableTformJobAction::COL_ZERO);
              PostLinkAction = MergeAllTablesIntoOne;
            }
            ActionList TformInputs{PostLinkAction, BuildCodeAction};
            auto *ReplaceFilesAction = C.MakeAction<FileTableTformJobAction>(
                TformInputs, types::TY_Tempfiletable, types::TY_Tempfiletable);
            ReplaceFilesAction->addReplaceColumnTform(
                FileTableTformJobAction::COL_CODE,
                FileTableTformJobAction::COL_CODE);
            WrapperInputs.push_back(ReplaceFilesAction);
          }
          if (SkipWrapper) {
            // Wrapper step not requested.
            addDeps(WrapperInputs.front(), TC, BoundArch);
            continue;
          }

          // After the Link, wrap the files before the final host link.
          auto *DeviceWrappingAction = C.MakeAction<OffloadWrapperJobAction>(
              WrapperInputs, types::TY_Object);

          if (IsSpirvAOT) {
            bool AddBA =
                (TargetTriple.getSubArch() == llvm::Triple::SPIRSubArch_gen &&
                 BoundArch != nullptr);
            addDeps(DeviceWrappingAction, TC, AddBA ? BoundArch : nullptr);
          } else {
            addDeps(DeviceWrappingAction, TC, BoundArch);
          }
        }
      }
    }

    bool addSYCLDeviceLibs(const ToolChain *TC, ActionList &DeviceLinkObjects,
                           bool isSpirvAOT, bool isMSVCEnv, bool isNativeCPU,
                           Action *&NativeCPULib, const char *BoundArch) {
      int NumOfDeviceLibLinked = 0;
      SmallVector<SmallString<128>, 4> LibLocCandidates;
      SYCLInstallation.getSYCLDeviceLibPath(LibLocCandidates);

      SmallVector<std::string, 8> DeviceLibraries;
      DeviceLibraries =
          tools::SYCL::getDeviceLibraries(C, TC->getTriple(), isSpirvAOT);

      for (const auto &DeviceLib : DeviceLibraries) {
        for (const auto &LLCandidate : LibLocCandidates) {
          SmallString<128> LibName(LLCandidate);
          llvm::sys::path::append(LibName, DeviceLib);
          if (llvm::sys::fs::exists(LibName)) {
            // NativeCPU currently only needs libsycl-nativecpu_utils and
            // libclc, so temporarily skip other device libs in invocation.
            // Todo: remove once NativeCPU tests the other libraries.
            if (isNativeCPU &&
                !LibName.str().contains("libsycl-nativecpu_utils"))
              continue;

            ++NumOfDeviceLibLinked;
            Arg *InputArg = MakeInputArg(Args, C.getDriver().getOpts(),
                                         Args.MakeArgString(LibName));
            // We are using the LLVM-IR device libraries directly, no need
            // to unbundle any objects.
            auto *SYCLDeviceLibsInputAction =
                C.MakeAction<InputAction>(*InputArg, types::TY_LLVM_BC);
            DeviceLinkObjects.push_back(SYCLDeviceLibsInputAction);

            // The device link stage may remove symbols not referenced in the
            // source code. Since libsycl-nativecpu_utils contains such symbols
            // which are later needed by the NativeCPU backend passes we link
            // that library separately afterwards without --only-needed.
            if (isNativeCPU) {
              assert(!NativeCPULib);
              NativeCPULib = DeviceLinkObjects.back();
              DeviceLinkObjects.pop_back();
            }

            break;
          }
        }
      }

      if (!NumOfDeviceLibLinked)
        return false;

      // For NVPTX we need to also link libclc at the same stage that we link
      // all of the unbundled SYCL libdevice objects together.
      // TODO: libspirv should have been linked in already by
      // CudaToolChain::addClangTargetOptions, but may be required again for
      // libdevice. This may be removed if we no longer need to link in
      // libdevice.
      if (TC->getTriple().isNVPTX()) {
        if (const char *LibSpirvFile = SYCLInstallation.findLibspirvPath(
                TC->getTriple(), Args, *TC->getAuxTriple())) {
          Arg *LibClcInputArg =
              MakeInputArg(Args, C.getDriver().getOpts(), LibSpirvFile);
          auto *SYCLLibClcInputAction =
              C.MakeAction<InputAction>(*LibClcInputArg, types::TY_LLVM_BC);
          DeviceLinkObjects.push_back(SYCLLibClcInputAction);
        }
      }

      // For NVPTX we also need to link with the CUDA libdevice
      if (TC->getTriple().isNVPTX() &&
          Args.hasFlag(options::OPT_offloadlib, options::OPT_no_offloadlib,
                       true)) {
        const toolchains::CudaToolChain *CudaTC =
            static_cast<const toolchains::CudaToolChain *>(TC);
        std::string LibDeviceFile =
            CudaTC->CudaInstallation.getLibDeviceFile(BoundArch);
        if (!LibDeviceFile.empty()) {
          Arg *CudaDeviceLibInputArg = MakeInputArg(
              Args, C.getDriver().getOpts(), Args.MakeArgString(LibDeviceFile));
          auto *SYCLDeviceLibInputAction = C.MakeAction<InputAction>(
              *CudaDeviceLibInputArg, types::TY_LLVM_BC);
          DeviceLinkObjects.push_back(SYCLDeviceLibInputAction);
        }
      }

      return true;
    }

    void appendLinkDependences(OffloadAction::DeviceDependences &DA) override {
      for (auto &SAI : SYCLAOTInputs) {
        // Extract binary file name
        std::string FN(SAI.second);
        const char *FNStr = Args.MakeArgString(FN);
        Arg *myArg = Args.MakeSeparateArg(
            nullptr, C.getDriver().getOpts().getOption(options::OPT_INPUT),
            FNStr);
        auto *SYCLAdd =
            C.MakeAction<InputAction>(*myArg, types::TY_SYCL_FATBIN);
        auto *DeviceWrappingAction =
            C.MakeAction<OffloadWrapperJobAction>(SYCLAdd, types::TY_Object);

        // Extract the target triple for this binary
        llvm::Triple TT(SAI.first);
        // Extract the toolchain for this target triple
        auto SYCLDeviceTC = llvm::find_if(
            ToolChains, [&](auto &TC) { return TC->getTriple() == TT; });
        assert(SYCLDeviceTC != ToolChains.end() &&
               "No toolchain found for this AOT input");

        DA.add(*DeviceWrappingAction, **SYCLDeviceTC,
               /*BoundArch=*/nullptr, Action::OFK_SYCL);
      }
    }

    void addDeviceLinkDependencies(OffloadDepsJobAction *DA) override {
      unsigned I = 0;
      for (auto &TargetInfo : SYCLTargetInfoList) {
        DA->registerDependentActionInfo(TargetInfo.TC, TargetInfo.BoundArch,
                                        Action::OFK_SYCL);
        DeviceLinkerInputs[I++].push_back(DA);
      }
    }

    /// Initialize the GPU architecture list from arguments - this populates
    /// `GpuArchList` from `--offload-arch` flags. Only relevant if compiling to
    /// CUDA or AMDGCN.
    /// \return true if any initialization is successful.
    /// FIXME: "offload-arch" and the BoundArch mechanism should also be
    // used in the SYCLToolChain for SPIR-V AOT to track the offload
    // architecture instead of the Triple sub-arch it currently uses.
    bool initializeGpuArchMap() {
      const OptTable &Opts = C.getDriver().getOpts();
      for (auto *A : Args) {
        unsigned Index;
        llvm::Triple *TargetBE = nullptr;

        auto GetTripleIt = [&, this](llvm::StringRef Triple) {
          llvm::Triple TargetTriple{Triple};
          auto TripleIt = llvm::find_if(SYCLTripleList, [&](auto &SYCLTriple) {
            return SYCLTriple == TargetTriple;
          });
          return TripleIt != SYCLTripleList.end() ? &*TripleIt : nullptr;
        };

        if (A->getOption().matches(options::OPT_Xsycl_backend_EQ)) {
          TargetBE = GetTripleIt(A->getValue(0));
          // Passing device args: -Xsycl-target-backend=<triple> -opt=val.
          if (TargetBE)
            Index = Args.getBaseArgs().MakeIndex(A->getValue(1));
          else
            continue;
        } else if (A->getOption().matches(options::OPT_Xsycl_backend)) {
          if (SYCLTripleList.size() > 1) {
            C.getDriver().Diag(diag::err_drv_Xsycl_target_missing_triple)
                << A->getSpelling();
            continue;
          }
          // Passing device args: -Xsycl-target-backend -opt=val.
          TargetBE = &SYCLTripleList.front();
          Index = Args.getBaseArgs().MakeIndex(A->getValue(0));
        } else
          continue;

        auto ParsedArg = Opts.ParseOneArg(Args, Index);

        // TODO: Support --no-cuda-gpu-arch, --{,no-}cuda-gpu-arch=all.
        if (ParsedArg &&
            ParsedArg->getOption().matches(options::OPT_offload_arch_EQ)) {
          const char *ArchStr = ParsedArg->getValue(0);
          if (TargetBE->isNVPTX()) {
            // CUDA arch also applies to AMDGCN ...
            OffloadArch Arch = StringToOffloadArch(ArchStr);
            if (Arch == OffloadArch::UNKNOWN || !IsNVIDIAOffloadArch(Arch)) {
              C.getDriver().Diag(clang::diag::err_drv_cuda_bad_gpu_arch)
                  << ArchStr;
              continue;
            }
            ArchStr = OffloadArchToString(Arch);
          } else if (TargetBE->isAMDGCN()) {
            llvm::StringMap<bool> Features;
            auto Arch = parseTargetID(
                *getHIPOffloadTargetTriple(C.getDriver(), C.getInputArgs()),
                ArchStr, &Features);
            if (!Arch) {
              C.getDriver().Diag(clang::diag::err_drv_bad_target_id) << ArchStr;
              continue;
            }
            auto CanId = getCanonicalTargetID(Arch.value(), Features);
            ArchStr = Args.MakeArgStringRef(CanId);
          }
          ParsedArg->claim();
          GpuArchList.emplace_back(*TargetBE, ArchStr);
          A->claim();
        }
      }

      // Handle defaults architectures
      for (auto &Triple : SYCLTripleList) {
        // For NVIDIA use SM_50 as a default
        if (Triple.isNVPTX() && llvm::none_of(GpuArchList, [&](auto &P) {
              return P.first.isNVPTX();
            })) {
          const char *DefaultArch = OffloadArchToString(OffloadArch::SM_50);
          GpuArchList.emplace_back(Triple, DefaultArch);
        }

        // For AMD require the architecture to be set by the user
        if (Triple.isAMDGCN() && llvm::none_of(GpuArchList, [&](auto &P) {
              return P.first.isAMDGCN();
            })) {
          C.getDriver().Diag(clang::diag::err_drv_sycl_missing_amdgpu_arch)
              << (SYCLTripleList.size() > 1) << Triple.str();
          return false;
        }
      }

      return true;
    }

    // Goes through all of the arguments, including inputs expected for the
    // linker directly, to determine if the targets contained in the objects and
    // archives match target expectations being performed.
    void
    checkForOffloadMismatch(Compilation &C, DerivedArgList &Args,
                            SmallVector<DeviceTargetInfo, 4> &Targets) const {
      if (Targets.empty())
        return;

      SmallVector<const char *, 16> OffloadLibArgs(
          getLinkerArgs(C, Args, true));
      // Gather all of the sections seen in the offload objects/archives
      SmallVector<std::string, 4> UniqueSections;
      for (StringRef OLArg : OffloadLibArgs) {
        SmallVector<std::string, 4> Sections(getOffloadSections(C, OLArg));
        for (auto &Section : Sections) {
          // We only care about sections that start with 'sycl-'.  Also remove
          // the prefix before adding it.
          std::string Prefix("sycl-");
          if (Section.compare(0, Prefix.length(), Prefix) != 0)
            continue;

          std::string Arch = Section.substr(Prefix.length());
          if (std::find(UniqueSections.begin(), UniqueSections.end(), Arch) ==
              UniqueSections.end())
            UniqueSections.push_back(Arch);
        }
      }

      if (!UniqueSections.size())
        return;

      for (auto &SyclTarget : Targets) {
        std::string SectionTriple = SyclTarget.TC->getTriple().str();
        if (SyclTarget.BoundArch) {
          SectionTriple += "-";
          SectionTriple += SyclTarget.BoundArch;
        }
        // If any matching section is found, we are good.
        if (std::find(UniqueSections.begin(), UniqueSections.end(),
                      SectionTriple) != UniqueSections.end())
          continue;
        // If any section found is an 'image' based object that was created
        // with the intention of not requiring the matching SYCL target, do
        // not emit the diagnostic.
        if (SyclTarget.TC->getTriple().isSPIROrSPIRV()) {
          bool SectionFound = false;
          for (auto Section : UniqueSections) {
            if (SectionFound)
              break;
            SmallVector<std::string, 3> ArchList = {"spir64_gen",
                                                    "spir64_x86_64"};
            for (auto ArchStr : ArchList) {
              std::string Arch(ArchStr + "_image");
              if (Section.find(Arch) != std::string::npos) {
                SectionFound = true;
                break;
              }
            }
            // Use of -fsycl-force-target=triple forces the compiler to use the
            // specified target triple when extracting device code from any of
            // the given objects on the command line. If the target specified
            // in -fsycl-force-target is found in a fat object, do not emit the
            // target mismatch warning.
            if (const Arg *ForceTarget = C.getInputArgs().getLastArg(
                    options::OPT_fsycl_force_target_EQ)) {
              StringRef Val(ForceTarget->getValue());
              llvm::Triple TT(C.getDriver().getSYCLDeviceTriple(Val));
              if (TT.normalize() == Section) {
                SectionFound = true;
                break;
              }
            }
          }
          if (SectionFound)
            continue;
        }
        // Didn't find any matches, return the full list for the diagnostic.
        SmallString<128> ArchListStr;
        int Cnt = 0;
        for (std::string Section : UniqueSections) {
          if (Cnt)
            ArchListStr += ", ";
          ArchListStr += Section;
          Cnt++;
        }
        if (tools::SYCL::shouldDoPerObjectFileLinking(C)) {
          C.getDriver().Diag(diag::err_drv_no_rdc_sycl_target_missing)
              << SectionTriple << ArchListStr;
          C.setContainsError();
        } else {
          C.getDriver().Diag(diag::warn_drv_sycl_target_missing)
              << SectionTriple << ArchListStr;
        }
      }
    }

    // Function checks that user passed -fsycl-add-default-spec-consts-image
    // flag with at least one AOT target. If no AOT target has been passed then
    // a warning is issued.
    void checkForMisusedAddDefaultSpecConstsImageFlag(
        Compilation &C, const DerivedArgList &Args,
        const SmallVector<DeviceTargetInfo, 4> &Targets) const {
      if (!Args.hasFlag(options::OPT_fsycl_add_default_spec_consts_image,
                        options::OPT_fno_sycl_add_default_spec_consts_image,
                        false))
        return;

      bool foundAOT = std::any_of(
          Targets.begin(), Targets.end(), [](const DeviceTargetInfo &DTI) {
            llvm::Triple T = DTI.TC->getTriple();
            bool isSpirvAOT =
                T.getSubArch() == llvm::Triple::SPIRSubArch_gen ||
                T.getSubArch() == llvm::Triple::SPIRSubArch_x86_64;

            return T.isNVPTX() || T.isAMDGCN() || isSpirvAOT;
          });

      if (!foundAOT)
        C.getDriver().Diag(
            diag::warn_drv_fsycl_add_default_spec_consts_image_flag_in_non_AOT);
    }

    // Go through the offload sections of the provided binary.  Gather all
    // all of the sections which match the expected format of the triple
    // generated when creating fat objects that contain full device binaries.
    // Expected format is sycl-<aot_arch>_image-unknown-unknown.
    //   <aot_arch> values:  spir64_gen, spir64_x86_64
    SmallVector<std::string, 4> deviceBinarySections(Compilation &C,
                                                     const StringRef &Input) {
      SmallVector<std::string, 4> Sections(getOffloadSections(C, Input));
      SmallVector<std::string, 4> FinalDeviceSections;
      for (auto S : Sections) {
        SmallVector<std::string, 3> ArchList = {"spir64_gen", "spir64_x86_64"};
        for (auto A : ArchList) {
          std::string Arch("sycl-" + A + "_image");
          if (S.find(Arch) != std::string::npos)
            FinalDeviceSections.push_back(S);
        }
      }
      return FinalDeviceSections;
    }

    bool initialize() override {
      using namespace tools::SYCL;
      // Get the SYCL toolchains. If we don't get any, the action builder will
      // know there is nothing to do related to SYCL offloading.
      auto SYCLTCRange = C.getOffloadToolChains<Action::OFK_SYCL>();
      for (auto TI = SYCLTCRange.first, TE = SYCLTCRange.second; TI != TE;
           ++TI)
        ToolChains.push_back(TI->second);

      // Nothing to offload if no SYCL Toolchain
      if (ToolChains.empty())
        return false;

      auto *DeviceCodeSplitArg =
          Args.getLastArg(options::OPT_fsycl_device_code_split_EQ);
      // -fsycl-device-code-split is an alias to
      // -fsycl-device-code-split=auto
      DeviceCodeSplit = DeviceCodeSplitArg &&
                        DeviceCodeSplitArg->getValue() != StringRef("off");
      // Gather information about the SYCL Ahead of Time targets.  The targets
      // are determined on the SubArch values passed along in the triple.
      Arg *SYCLTargets =
          C.getInputArgs().getLastArg(options::OPT_fsycl_targets_EQ);
      bool HasValidSYCLRuntime = C.getInputArgs().hasFlag(
          options::OPT_fsycl, options::OPT_fno_sycl, false);

      if (SYCLTargets) {
        Arg *SYCLTargetsValues = SYCLTargets;
        // Fill SYCLTripleList
        llvm::StringMap<StringRef> FoundNormalizedTriples;
        for (StringRef Val : SYCLTargetsValues->getValues()) {
          StringRef UserTargetName(Val);
          if (auto ValidDevice = gen::isGPUTarget<gen::IntelGPU>(Val)) {
            if (ValidDevice->empty())
              // Unrecognized, we have already diagnosed this earlier; skip.
              continue;
            // Add the proper -device value to the list.
            GpuArchList.emplace_back(
                C.getDriver().getSYCLDeviceTriple("spir64_gen"),
                ValidDevice->data());
            UserTargetName = "spir64_gen";
          } else if (auto ValidDevice = gen::isGPUTarget<gen::NvidiaGPU>(Val)) {
            if (ValidDevice->empty())
              // Unrecognized, we have already diagnosed this earlier; skip.
              continue;
            // Add the proper -device value to the list.
            GpuArchList.emplace_back(
                C.getDriver().getSYCLDeviceTriple("nvptx64-nvidia-cuda"),
                ValidDevice->data());
            UserTargetName = "nvptx64-nvidia-cuda";
          } else if (auto ValidDevice = gen::isGPUTarget<gen::AmdGPU>(Val)) {
            if (ValidDevice->empty())
              // Unrecognized, we have already diagnosed this earlier; skip.
              continue;
            // Add the proper -device value to the list.
            GpuArchList.emplace_back(
                C.getDriver().getSYCLDeviceTriple("amdgcn-amd-amdhsa"),
                ValidDevice->data());
            UserTargetName = "amdgcn-amd-amdhsa";
          }

          llvm::Triple TT(
              C.getDriver().getSYCLDeviceTriple(Val, SYCLTargetsValues));
          std::string NormalizedName = TT.normalize();

          // Make sure we don't have a duplicate triple.
          auto Duplicate = FoundNormalizedTriples.find(NormalizedName);
          if (Duplicate != FoundNormalizedTriples.end())
            continue;

          // Store the current triple so that we can check for duplicates in
          // the following iterations.
          FoundNormalizedTriples[NormalizedName] = Val;

          SYCLTripleList.push_back(
              C.getDriver().getSYCLDeviceTriple(UserTargetName));
          // For user specified spir64_gen, add an empty device value as a
          // placeholder.
          if (TT.getSubArch() == llvm::Triple::SPIRSubArch_gen)
            GpuArchList.emplace_back(TT, nullptr);
        }

        // Fill GpuArchList, end if there are issues in initializingGpuArchMap
        if (!initializeGpuArchMap())
          return true;

        size_t GenIndex = 0;
        // Fill SYCLTargetInfoList
        for (auto &TT : SYCLTripleList) {
          auto TCIt = llvm::find_if(
              ToolChains, [&](auto &TC) { return TT == TC->getTriple(); });
          assert(TCIt != ToolChains.end() &&
                 "Toolchain was not created for this platform");
          if (TT.isNVPTX() || TT.isAMDGCN()) {
            for (auto &TargetTripleArchPair : GpuArchList) {
              if (TT == TargetTripleArchPair.first) {
                const char *OffloadArch = TargetTripleArchPair.second;
                // Add an arch to the SYCLTargetInfoList only if it is not
                // already present in the list.
                if (llvm::none_of(
                        SYCLTargetInfoList, [&](auto &DeviceTargetInfo) {
                          return OffloadArch == DeviceTargetInfo.BoundArch;
                        }))
                  SYCLTargetInfoList.emplace_back(*TCIt, OffloadArch);
              }
            }
          } else if (TT.isSPIR() &&
                     TT.getSubArch() == llvm::Triple::SPIRSubArch_gen) {
            // When users specify the target as 'intel_gpu_*', the proper
            // triple is 'spir64_gen'.  The given string from intel_gpu_* is
            // the target device.

            // Multiple spir64_gen targets are allowed to be used via the
            // -fsycl-targets=spir64_gen and -fsycl-targets=intel_gpu_*
            // specifiers. Using an index through the known GpuArchList
            // values, increment through them accordingly to allow for the
            // multiple settings as well as preventing re-use.
            while (TT != GpuArchList[GenIndex].first &&
                   GenIndex < GpuArchList.size())
              ++GenIndex;
            if (GpuArchList[GenIndex].first != TT)
              // No match.
              continue;
            StringRef Device(GpuArchList[GenIndex].second);
            SYCLTargetInfoList.emplace_back(
                *TCIt, Device.empty() ? nullptr : Device.data());
            ++GenIndex;
          } else {
            SYCLTargetInfoList.emplace_back(*TCIt, nullptr);
          }
        }
      } else if (HasValidSYCLRuntime) {
        // -fsycl is provided without -fsycl-*targets.
        const char *SYCLTargetArch = getDefaultSYCLArch(C);
        llvm::Triple TT = C.getDriver().getSYCLDeviceTriple(SYCLTargetArch);
        auto TCIt = llvm::find_if(
            ToolChains, [&](auto &TC) { return TT == TC->getTriple(); });
        assert(TCIt != ToolChains.end() &&
               "Toolchain was not created for this platform");
        SYCLTripleList.push_back(TT);
        SYCLTargetInfoList.emplace_back(*TCIt, nullptr);
      }

      WrapDeviceOnlyBinary = Args.hasArg(options::OPT_fsycl_link_EQ);
      // Device only compilation for -fsycl-link.
      CompileDeviceOnly = WrapDeviceOnlyBinary;

      auto makeInputAction = [&](const StringRef Name,
                                 types::ID Type) -> Action * {
        const llvm::opt::OptTable &Opts = C.getDriver().getOpts();
        Arg *InputArg = MakeInputArg(Args, Opts, Args.MakeArgString(Name));
        Action *Current = C.MakeAction<InputAction>(*InputArg, Type);
        return Current;
      };
      // Discover any objects and archives that contain final device binaries.
      if (HasValidSYCLRuntime) {
        SmallVector<const char *, 16> LinkArgs(getLinkerArgs(C, Args, true));
        for (StringRef LA : LinkArgs) {
          SmallVector<std::string, 4> DeviceTargets(
              deviceBinarySections(C, LA));
          if (!DeviceTargets.empty()) {
            bool IsArchive = isStaticArchiveFile(LA);
            types::ID FileType =
                IsArchive ? types::TY_Archive : types::TY_Object;
            SYCLFinalDeviceList.push_back(
                std::make_pair(makeInputAction(LA, FileType), DeviceTargets));
          }
        }
      }

      if (addSYCLDefaultTriple(C, SYCLTripleList)) {
        // If a SYCLDefaultTriple is added to SYCLTripleList,
        // add new target to SYCLTargetInfoList
        llvm::Triple TT = SYCLTripleList.front();
        auto TCIt = llvm::find_if(
            ToolChains, [&](auto &TC) { return TT == TC->getTriple(); });
        SYCLTargetInfoList.emplace_back(*TCIt, nullptr);
      }
      if (SYCLTargetInfoList.empty()) {
        // If there are no SYCL Targets add the front toolchain, this is for
        // `-fsycl-device-only` is provided with no `fsycl` or when all dummy
        // targets are given
        const auto *TC = ToolChains.front();
        SYCLTargetInfoList.emplace_back(TC, nullptr);
      }

      checkForOffloadMismatch(C, Args, SYCLTargetInfoList);
      checkForMisusedAddDefaultSpecConstsImageFlag(C, Args, SYCLTargetInfoList);

      // Define macros associated with `any_device_has/all_devices_have`
      // according to the aspects defined in the DeviceConfigFile for the SYCL
      // targets.
      // We are using the Traits population function in multiple offloading
      // models.  These use different containers for the toolchain and arch
      // values.  Convert the list for usage with the new model expectations.
      SmallVector<std::pair<const ToolChain *, StringRef>> TCAndArchs;
      for (auto &TargetInfo : SYCLTargetInfoList) {
        const ToolChain *TC = TargetInfo.TC;
        StringRef Arch(TargetInfo.BoundArch);
        std::pair<const ToolChain *, StringRef> TCAndArch(TC, Arch);
        TCAndArchs.push_back(TCAndArch);
      }
      tools::SYCL::populateSYCLDeviceTraitsMacrosArgs(C, Args, TCAndArchs);

      DeviceLinkerInputs.resize(SYCLTargetInfoList.size());
      return false;
    }

    bool canUseBundlerUnbundler() const override {
      // SYCL should use bundled files whenever possible.
      return true;
    }
  };

  ///
  /// TODO: Add the implementation for other specialized builders here.
  ///

  /// Specialized builders being used by this offloading action builder.
  SmallVector<DeviceActionBuilder *, 4> SpecializedBuilders;

  /// Flag set to true if all valid builders allow file bundling/unbundling.
  bool CanUseBundler;

public:
  OffloadingActionBuilder(Compilation &C, DerivedArgList &Args,
                          const Driver::InputList &Inputs)
      : C(C) {
    // Create a specialized builder for each device toolchain.

    IsValid = true;

    // Create a specialized builder for CUDA.
    SpecializedBuilders.push_back(
        new CudaActionBuilder(C, Args, Inputs, *this));

    // Create a specialized builder for HIP.
    SpecializedBuilders.push_back(new HIPActionBuilder(C, Args, Inputs, *this));

    // Create a specialized builder for OpenMP.
    SpecializedBuilders.push_back(
        new OpenMPActionBuilder(C, Args, Inputs, *this));

    // Create a specialized builder for SYCL.
    SpecializedBuilders.push_back(
        new SYCLActionBuilder(C, Args, Inputs, *this));

    //
    // TODO: Build other specialized builders here.
    //

    // Initialize all the builders, keeping track of errors. If all valid
    // builders agree that we can use bundling, set the flag to true.
    unsigned ValidBuilders = 0u;
    unsigned ValidBuildersSupportingBundling = 0u;
    for (auto *SB : SpecializedBuilders) {
      IsValid = IsValid && !SB->initialize();

      // Update the counters if the builder is valid.
      if (SB->isValid()) {
        ++ValidBuilders;
        if (SB->canUseBundlerUnbundler())
          ++ValidBuildersSupportingBundling;
      }
    }
    CanUseBundler =
        ValidBuilders && ValidBuilders == ValidBuildersSupportingBundling;
  }

  ~OffloadingActionBuilder() {
    for (auto *SB : SpecializedBuilders)
      delete SB;
  }

  /// Push an action coming from a specialized DeviceActionBuilder (i.e.,
  /// foreign action) to the other ones
  void pushForeignAction(Action *A) {
    for (auto *SB : SpecializedBuilders) {
      if (SB->isValid())
        SB->pushForeignAction(A);
    }
  }

  /// Record a host action and its originating input argument.
  void recordHostAction(Action *HostAction, const Arg *InputArg) {
    assert(HostAction && "Invalid host action");
    assert(InputArg && "Invalid input argument");
    auto Loc = HostActionToInputArgMap.try_emplace(HostAction, InputArg).first;
    assert(Loc->second == InputArg &&
           "host action mapped to multiple input arguments");
    (void)Loc;
  }

  /// Generate an action that adds device dependences (if any) to a host action.
  /// If no device dependence actions exist, just return the host action \a
  /// HostAction. If an error is found or if no builder requires the host action
  /// to be generated, return nullptr.
  Action *
  addDeviceDependencesToHostAction(Action *HostAction, const Arg *InputArg,
                                   phases::ID CurPhase, phases::ID FinalPhase,
                                   DeviceActionBuilder::PhasesTy &Phases) {
    if (!IsValid)
      return nullptr;

    if (SpecializedBuilders.empty())
      return HostAction;

    assert(HostAction && "Invalid host action!");
    recordHostAction(HostAction, InputArg);

    OffloadAction::DeviceDependences DDeps;
    // Check if all the programming models agree we should not emit the host
    // action. Also, keep track of the offloading kinds employed.
    auto &OffloadKind = InputArgToOffloadKindMap[InputArg];
    unsigned InactiveBuilders = 0u;
    unsigned IgnoringBuilders = 0u;
    for (auto *SB : SpecializedBuilders) {
      if (!SB->isValid()) {
        ++InactiveBuilders;
        continue;
      }
      auto RetCode =
          SB->getDeviceDependences(DDeps, CurPhase, FinalPhase, Phases);

      // If the builder explicitly says the host action should be ignored,
      // we need to increment the variable that tracks the builders that request
      // the host object to be ignored.
      if (RetCode == DeviceActionBuilder::ABRT_Ignore_Host)
        ++IgnoringBuilders;

      // Unless the builder was inactive for this action, we have to record the
      // offload kind because the host will have to use it.
      if (RetCode != DeviceActionBuilder::ABRT_Inactive)
        OffloadKind |= SB->getAssociatedOffloadKind();
    }

    // If all builders agree that the host object should be ignored, just return
    // nullptr.
    if (IgnoringBuilders &&
        SpecializedBuilders.size() == (InactiveBuilders + IgnoringBuilders))
      return nullptr;

    if (DDeps.getActions().empty())
      return HostAction;

    // Add host-cuda-sycl offload kind for the SYCL compilation of .cu files
    if (OffloadKind == (Action::OFK_Cuda | Action::OFK_SYCL)) {
      OffloadAction::HostDependence HDep(
          *HostAction, *C.getSingleOffloadToolChain<Action::OFK_Host>(),
          /*BoundArch=*/nullptr, Action::OFK_SYCL | Action::OFK_Cuda);
      return C.MakeAction<OffloadAction>(HDep, DDeps);
    }

    // We have dependences we need to bundle together. We use an offload action
    // for that.
    OffloadAction::HostDependence HDep(
        *HostAction, *C.getSingleOffloadToolChain<Action::OFK_Host>(),
        /*BoundArch=*/nullptr, DDeps);
    return C.MakeAction<OffloadAction>(HDep, DDeps);
  }

  /// Generate an action that adds a host dependence to a device action. The
  /// results will be kept in this action builder. Return true if an error was
  /// found.
  bool addHostDependenceToDeviceActions(Action *&HostAction,
                                        const Arg *InputArg,
                                        DerivedArgList &Args) {
    if (!IsValid)
      return true;

    recordHostAction(HostAction, InputArg);

    // If we are supporting bundling/unbundling and the current action is an
    // input action of non-source file, we replace the host action by the
    // unbundling action. The bundler tool has the logic to detect if an input
    // is a bundle or not and if the input is not a bundle it assumes it is a
    // host file. Therefore it is safe to create an unbundling action even if
    // the input is not a bundle.
    if (CanUseBundler && isa<InputAction>(HostAction) &&
        InputArg->getOption().getKind() == llvm::opt::Option::InputClass &&
        !InputArg->getOption().hasFlag(options::LinkerInput) &&
        (!types::isSrcFile(HostAction->getType()) ||
         HostAction->getType() == types::TY_PP_HIP)) {
      ActionList HostActionList;
      Action *A(HostAction);
      bool HasSPIRTarget = false;
      auto SYCLTCRange = C.getOffloadToolChains<Action::OFK_SYCL>();
      for (auto TI = SYCLTCRange.first, TE = SYCLTCRange.second; TI != TE; ++TI)
        HasSPIRTarget |= TI->second->getTriple().isSPIROrSPIRV();

      // FIXME - unbundling action with -fsycl-link is unbundling for both host
      // and device, where only the device is needed.
      auto UnbundlingHostAction = C.MakeAction<OffloadUnbundlingJobAction>(
          A, (HasSPIRTarget && HostAction->getType() == types::TY_Archive)
                 ? types::TY_Tempfilelist
                 : A->getType());
      UnbundlingHostAction->registerDependentActionInfo(
          C.getSingleOffloadToolChain<Action::OFK_Host>(),
          /*BoundArch=*/StringRef(), Action::OFK_Host);
      HostAction = UnbundlingHostAction;
      recordHostAction(HostAction, InputArg);
    }

    assert(HostAction && "Invalid host action!");

    // Register the offload kinds that are used.
    auto &OffloadKind = InputArgToOffloadKindMap[InputArg];
    for (auto *SB : SpecializedBuilders) {
      if (!SB->isValid())
        continue;

      auto RetCode = SB->addDeviceDependences(HostAction);

      // Host dependences for device actions are not compatible with that same
      // action being ignored.
      assert(RetCode != DeviceActionBuilder::ABRT_Ignore_Host &&
             "Host dependence not expected to be ignored.!");

      // Unless the builder was inactive for this action, we have to record the
      // offload kind because the host will have to use it.
      if (RetCode != DeviceActionBuilder::ABRT_Inactive)
        OffloadKind |= SB->getAssociatedOffloadKind();
    }

    // Do not use unbundler if the Host does not depend on device action.
    // Now that we have unbundled the object, when doing -fsycl-link we
    // want to continue the host link with the input object.
    if ((OffloadKind == Action::OFK_None && CanUseBundler) ||
        Args.hasArg(options::OPT_fsycl_link_EQ))
      if (auto *UA = dyn_cast<OffloadUnbundlingJobAction>(HostAction))
        HostAction = UA->getInputs().back();

    return false;
  }

  /// Add the offloading top level actions that are specific for unique
  /// linking situations where objects are used at only the device link
  /// with no intermedate steps.
  bool appendTopLevelLinkAction(ActionList &AL) {
    // Get the device actions to be appended.
    ActionList OffloadAL;
    for (auto *SB : SpecializedBuilders) {
      if (!SB->isValid())
        continue;
      SB->appendTopLevelLinkAction(OffloadAL);
    }
    // Append the device actions.
    AL.append(OffloadAL.begin(), OffloadAL.end());
    return false;
  }

  /// Add the offloading top level actions to the provided action list. This
  /// function can replace the host action by a bundling action if the
  /// programming models allow it.
  bool appendTopLevelActions(ActionList &AL, Action *HostAction,
                             const Arg *InputArg) {
    if (HostAction)
      recordHostAction(HostAction, InputArg);

    // Get the device actions to be appended.
    ActionList OffloadAL;
    for (auto *SB : SpecializedBuilders) {
      if (!SB->isValid())
        continue;
      SB->appendTopLevelActions(OffloadAL);
    }

    // If we can use the bundler, replace the host action by the bundling one in
    // the resulting list. Otherwise, just append the device actions. For
    // device only compilation, HostAction is a null pointer, therefore only do
    // this when HostAction is not a null pointer.
    if (CanUseBundler && HostAction &&
        HostAction->getType() != types::TY_Nothing && !OffloadAL.empty()) {
      // Add the host action to the list in order to create the bundling action.
      OffloadAL.push_back(HostAction);

      // We expect that the host action was just appended to the action list
      // before this method was called.
      assert(HostAction == AL.back() && "Host action not in the list??");
      HostAction = C.MakeAction<OffloadBundlingJobAction>(OffloadAL);
      recordHostAction(HostAction, InputArg);
      AL.back() = HostAction;
    } else
      AL.append(OffloadAL.begin(), OffloadAL.end());

    // Propagate to the current host action (if any) the offload information
    // associated with the current input.
    if (HostAction)
      HostAction->propagateHostOffloadInfo(InputArgToOffloadKindMap[InputArg],
                                           /*BoundArch=*/nullptr);
    return false;
  }

  /// Create link job from the given host inputs and feed the result to offload
  /// deps job which fetches device dependencies from the linked host image.
  /// Offload deps output is then forwarded to active device action builders so
  /// they can add it to the device linker inputs.
  void addDeviceLinkDependenciesFromHost(ActionList &LinkerInputs) {
    // Link image for reading dependencies from it.
    auto *LA = C.MakeAction<LinkJobAction>(LinkerInputs,
                                           types::TY_Host_Dependencies_Image);

    // Calculate all the offload kinds used in the current compilation.
    unsigned ActiveOffloadKinds = 0u;
    for (auto &I : InputArgToOffloadKindMap)
      ActiveOffloadKinds |= I.second;

    OffloadAction::HostDependence HDep(
        *LA, *C.getSingleOffloadToolChain<Action::OFK_Host>(),
        /*BoundArch*/ nullptr, ActiveOffloadKinds);

    auto *DA = C.MakeAction<OffloadDepsJobAction>(HDep, types::TY_LLVM_BC);

    for (auto *SB : SpecializedBuilders) {
      if (!SB->isValid())
        continue;
      SB->addDeviceLinkDependencies(DA);
    }
  }

  void appendDeviceLinkActions(ActionList &AL) {
    for (DeviceActionBuilder *SB : SpecializedBuilders) {
      if (!SB->isValid())
        continue;
      SB->appendLinkDeviceActions(AL);
    }
  }

  void makeHostLinkDeviceOnlyAction(ActionList &Inputs) {
    // Build a list of device linking actions.
    ActionList DeviceAL;
    appendDeviceLinkActions(DeviceAL);
    if (DeviceAL.empty())
      return;

    // Let builders add host linking actions.
    Action *HA = nullptr;
    for (DeviceActionBuilder *SB : SpecializedBuilders) {
      if (!SB->isValid())
        continue;
      HA = SB->appendLinkHostActions(DeviceAL);
      if (!HA)
        continue;
      // This created host action has no originating input argument, therefore
      // needs to set its offloading kind directly.
      HA->propagateHostOffloadInfo(SB->getAssociatedOffloadKind(),
                                   /*BoundArch=*/nullptr);
      Inputs.push_back(HA);
    }
  }

  void makeHostLinkAction(ActionList &LinkerInputs) {

    bool IsCUinSYCL = false;
    for (auto &I : InputArgToOffloadKindMap) {
      if (I.second == (Action::OFK_Cuda | Action::OFK_SYCL)) {
        IsCUinSYCL = true;
      }
    }

    // Add offload action for the SYCL compilation of .cu files
    if (IsCUinSYCL) {
      for (size_t i = 0; i < LinkerInputs.size(); ++i) {
        OffloadAction::HostDependence HDep(
            *LinkerInputs[i], *C.getSingleOffloadToolChain<Action::OFK_Host>(),
            nullptr,
            InputArgToOffloadKindMap[HostActionToInputArgMap[LinkerInputs[i]]]);
        LinkerInputs[i] = C.MakeAction<OffloadAction>(HDep);
      }
    }

    // Build a list of device linking actions.
    ActionList DeviceAL;
    appendDeviceLinkActions(DeviceAL);
    if (DeviceAL.empty())
      return;

    // Let builders add host linking actions.
    Action* HA = nullptr;
    for (DeviceActionBuilder *SB : SpecializedBuilders) {
      if (!SB->isValid())
        continue;
      HA = SB->appendLinkHostActions(DeviceAL);
      // This created host action has no originating input argument, therefore
      // needs to set its offloading kind directly.
      if (HA) {
        HA->propagateHostOffloadInfo(SB->getAssociatedOffloadKind(),
                                     /*BoundArch=*/nullptr);
        LinkerInputs.push_back(HA);
      } else {
        // Nothing appended to create a singular input, so add each device
        // individually to the inputs.
        for (auto &DeviceAction : DeviceAL) {
          DeviceAction->propagateHostOffloadInfo(SB->getAssociatedOffloadKind(),
                                                 /*BoundArch=*/nullptr);
          LinkerInputs.push_back(DeviceAction);
        }
      }
    }
  }

  /// Processes the host linker action. This currently consists of replacing it
  /// with an offload action if there are device link objects and propagate to
  /// the host action all the offload kinds used in the current compilation. The
  /// resulting action is returned.
  Action *processHostLinkAction(Action *HostAction) {
    // Add all the dependences from the device linking actions.
    OffloadAction::DeviceDependences DDeps;
    for (auto *SB : SpecializedBuilders) {
      if (!SB->isValid())
        continue;

      SB->appendLinkDependences(DDeps);
    }

    // Calculate all the offload kinds used in the current compilation.
    unsigned ActiveOffloadKinds = 0u;
    for (auto &I : InputArgToOffloadKindMap)
      ActiveOffloadKinds |= I.second;

    // If we don't have device dependencies, we don't have to create an offload
    // action.
    if (DDeps.getActions().empty()) {
      // Set all the active offloading kinds to the link action. Given that it
      // is a link action it is assumed to depend on all actions generated so
      // far.
      HostAction->setHostOffloadInfo(ActiveOffloadKinds,
                                     /*BoundArch=*/nullptr);
      // Propagate active offloading kinds for each input to the link action.
      // Each input may have different active offloading kind.
      for (auto *A : HostAction->inputs()) {
        auto ArgLoc = HostActionToInputArgMap.find(A);
        if (ArgLoc == HostActionToInputArgMap.end())
          continue;
        auto OFKLoc = InputArgToOffloadKindMap.find(ArgLoc->second);
        if (OFKLoc == InputArgToOffloadKindMap.end())
          continue;
        A->propagateHostOffloadInfo(OFKLoc->second, /*BoundArch=*/nullptr);
      }
      return HostAction;
    }

    // Create the offload action with all dependences. When an offload action
    // is created the kinds are propagated to the host action, so we don't have
    // to do that explicitly here.
    OffloadAction::HostDependence HDep(
        *HostAction, *C.getSingleOffloadToolChain<Action::OFK_Host>(),
        /*BoundArch*/ nullptr, ActiveOffloadKinds);
    return C.MakeAction<OffloadAction>(HDep, DDeps);
  }

  void unbundleStaticArchives(Compilation &C, DerivedArgList &Args) {
    if (!Args.hasFlag(options::OPT_fsycl, options::OPT_fno_sycl, false))
      return;

    // Go through all of the args, and create a Linker specific argument list.
    // When dealing with fat static archives each archive is individually
    // unbundled.
    SmallVector<const char *, 16> LinkArgs(getLinkerArgs(C, Args));
    const llvm::opt::OptTable &Opts = C.getDriver().getOpts();
    auto unbundleStaticLib = [&](types::ID T, const StringRef &A) {
      Arg *InputArg = MakeInputArg(Args, Opts, Args.MakeArgString(A));
      Action *Current = C.MakeAction<InputAction>(*InputArg, T);
      addHostDependenceToDeviceActions(Current, InputArg, Args);
      auto PL = types::getCompilationPhases(T);
      addDeviceDependencesToHostAction(Current, InputArg, phases::Link,
                                       PL.back(), PL);
    };
    for (StringRef LA : LinkArgs) {
      // At this point, we will process the archives for individual archive
      // unbundling for Windows.
      if (!isStaticArchiveFile(LA))
        continue;
      if (hasOffloadSections(C, LA, Args))
        unbundleStaticLib(types::TY_Archive, LA);
    }
  }
};
} // anonymous namespace.

void Driver::handleArguments(Compilation &C, DerivedArgList &Args,
                             const InputList &Inputs,
                             ActionList &Actions) const {

  // Diagnose misuse of /Fo.
  if (Arg *A = Args.getLastArg(options::OPT__SLASH_Fo)) {
    StringRef V = A->getValue();
    if (Inputs.size() > 1 && !V.empty() &&
        !llvm::sys::path::is_separator(V.back())) {
      // Check whether /Fo tries to name an output file for multiple inputs.
      Diag(clang::diag::err_drv_out_file_argument_with_multiple_sources)
          << A->getSpelling() << V;
      Args.eraseArg(options::OPT__SLASH_Fo);
    }
  }

  // Diagnose misuse of /Fa.
  if (Arg *A = Args.getLastArg(options::OPT__SLASH_Fa)) {
    StringRef V = A->getValue();
    if (Inputs.size() > 1 && !V.empty() &&
        !llvm::sys::path::is_separator(V.back())) {
      // Check whether /Fa tries to name an asm file for multiple inputs.
      Diag(clang::diag::err_drv_out_file_argument_with_multiple_sources)
          << A->getSpelling() << V;
      Args.eraseArg(options::OPT__SLASH_Fa);
    }
  }

  // Diagnose misuse of /o.
  if (Arg *A = Args.getLastArg(options::OPT__SLASH_o)) {
    if (A->getValue()[0] == '\0') {
      // It has to have a value.
      Diag(clang::diag::err_drv_missing_argument) << A->getSpelling() << 1;
      Args.eraseArg(options::OPT__SLASH_o);
    }
  }

  // Ignore /Yc/Yu if both /Yc and /Yu passed but with different filenames.
  Arg *YcArg = Args.getLastArg(options::OPT__SLASH_Yc);
  Arg *YuArg = Args.getLastArg(options::OPT__SLASH_Yu);
  if (YcArg && YuArg && strcmp(YcArg->getValue(), YuArg->getValue()) != 0) {
    Diag(clang::diag::warn_drv_ycyu_different_arg_clang_cl);
    Args.eraseArg(options::OPT__SLASH_Yc);
    Args.eraseArg(options::OPT__SLASH_Yu);
    YcArg = YuArg = nullptr;
  }
  if (YcArg && Inputs.size() > 1) {
    Diag(clang::diag::warn_drv_yc_multiple_inputs_clang_cl);
    Args.eraseArg(options::OPT__SLASH_Yc);
    YcArg = nullptr;
  }

  Arg *FinalPhaseArg;
  phases::ID FinalPhase = getFinalPhase(Args, &FinalPhaseArg);

  if (FinalPhase == phases::Link) {
    if (Args.hasArgNoClaim(options::OPT_hipstdpar)) {
      Args.AddFlagArg(nullptr, getOpts().getOption(options::OPT_hip_link));
      Args.AddFlagArg(nullptr,
                      getOpts().getOption(options::OPT_frtlib_add_rpath));
    }
    // Emitting LLVM while linking disabled except in HIPAMD Toolchain
    if (Args.hasArg(options::OPT_emit_llvm) && !Args.hasArg(options::OPT_hip_link))
      Diag(clang::diag::err_drv_emit_llvm_link);
    if (C.getDefaultToolChain().getTriple().isWindowsMSVCEnvironment() &&
        LTOMode != LTOK_None &&
        !Args.getLastArgValue(options::OPT_fuse_ld_EQ)
             .starts_with_insensitive("lld"))
      Diag(clang::diag::err_drv_lto_without_lld);

    // If -dumpdir is not specified, give a default prefix derived from the link
    // output filename. For example, `clang -g -gsplit-dwarf a.c -o x` passes
    // `-dumpdir x-` to cc1. If -o is unspecified, use
    // stem(getDefaultImageName()) (usually stem("a.out") = "a").
    if (!Args.hasArg(options::OPT_dumpdir)) {
      Arg *FinalOutput = Args.getLastArg(options::OPT_o, options::OPT__SLASH_o);
      Arg *Arg = Args.MakeSeparateArg(
          nullptr, getOpts().getOption(options::OPT_dumpdir),
          Args.MakeArgString(
              (FinalOutput ? FinalOutput->getValue()
                           : llvm::sys::path::stem(getDefaultImageName())) +
              "-"));
      Arg->claim();
      Args.append(Arg);
    }
  }

  if (FinalPhase == phases::Preprocess || Args.hasArg(options::OPT__SLASH_Y_)) {
    // If only preprocessing or /Y- is used, all pch handling is disabled.
    // Rather than check for it everywhere, just remove clang-cl pch-related
    // flags here.
    Args.eraseArg(options::OPT__SLASH_Fp);
    Args.eraseArg(options::OPT__SLASH_Yc);
    Args.eraseArg(options::OPT__SLASH_Yu);
    YcArg = YuArg = nullptr;
  }

  if (Args.hasArg(options::OPT_include_pch) &&
      Args.hasArg(options::OPT_ignore_pch)) {
    // If -ignore-pch is used, -include-pch is disabled. Since -emit-pch is
    // CC1option, it will not be added to command argments if -ignore-pch is
    // used.
    Args.eraseArg(options::OPT_include_pch);
  }

  bool LinkOnly = phases::Link == FinalPhase && Inputs.size() > 0;
  for (auto &I : Inputs) {
    types::ID InputType = I.first;
    const Arg *InputArg = I.second;

    auto PL = types::getCompilationPhases(InputType);

    phases::ID InitialPhase = PL[0];
    LinkOnly = LinkOnly && phases::Link == InitialPhase && PL.size() == 1;

    // If the first step comes after the final phase we are doing as part of
    // this compilation, warn the user about it.
    if (InitialPhase > FinalPhase) {
      if (InputArg->isClaimed())
        continue;

      // Claim here to avoid the more general unused warning.
      InputArg->claim();

      // Suppress all unused style warnings with -Qunused-arguments
      if (Args.hasArg(options::OPT_Qunused_arguments))
        continue;

      // Special case when final phase determined by binary name, rather than
      // by a command-line argument with a corresponding Arg.
      if (CCCIsCPP())
        Diag(clang::diag::warn_drv_input_file_unused_by_cpp)
            << InputArg->getAsString(Args) << getPhaseName(InitialPhase);
      // Special case '-E' warning on a previously preprocessed file to make
      // more sense.
      else if (InitialPhase == phases::Compile &&
               (Args.getLastArg(options::OPT__SLASH_EP,
                                options::OPT__SLASH_P) ||
                Args.getLastArg(options::OPT_E) ||
                Args.getLastArg(options::OPT_M, options::OPT_MM)) &&
               getPreprocessedType(InputType) == types::TY_INVALID)
        Diag(clang::diag::warn_drv_preprocessed_input_file_unused)
            << InputArg->getAsString(Args) << !!FinalPhaseArg
            << (FinalPhaseArg ? FinalPhaseArg->getOption().getName() : "");
      else
        Diag(clang::diag::warn_drv_input_file_unused)
            << InputArg->getAsString(Args) << getPhaseName(InitialPhase)
            << !!FinalPhaseArg
            << (FinalPhaseArg ? FinalPhaseArg->getOption().getName() : "");
      continue;
    }

    if (YcArg) {
      // Add a separate precompile phase for the compile phase.
      if (FinalPhase >= phases::Compile) {
        const types::ID HeaderType = lookupHeaderTypeForSourceType(InputType);
        // Build the pipeline for the pch file.
        Action *ClangClPch = C.MakeAction<InputAction>(*InputArg, HeaderType);
        for (phases::ID Phase : types::getCompilationPhases(HeaderType))
          ClangClPch = ConstructPhaseAction(C, Args, Phase, ClangClPch);
        assert(ClangClPch);
        Actions.push_back(ClangClPch);
        // The driver currently exits after the first failed command.  This
        // relies on that behavior, to make sure if the pch generation fails,
        // the main compilation won't run.
        // FIXME: If the main compilation fails, the PCH generation should
        // probably not be considered successful either.
      }
    }
  }

  // Claim any options which are obviously only used for compilation.
  if (LinkOnly) {
    Args.ClaimAllArgs(options::OPT_CompileOnly_Group);
    Args.ClaimAllArgs(options::OPT_cl_compile_Group);
  }
}

void Driver::BuildActions(Compilation &C, DerivedArgList &Args,
                          const InputList &Inputs, ActionList &Actions) const {
  llvm::PrettyStackTraceString CrashInfo("Building compilation actions");

  if (!SuppressMissingInputWarning && Inputs.empty()) {
    Diag(clang::diag::err_drv_no_input_files);
    return;
  }

  handleArguments(C, Args, Inputs, Actions);

  // When compiling for -fsycl, generate the integration header files and the
  // Unique ID that will be used during the compilation.
  if (Args.hasFlag(options::OPT_fsycl, options::OPT_fno_sycl, false)) {
    const bool IsSaveTemps = isSaveTempsEnabled();
    SmallString<128> OutFileDir;
    if (IsSaveTemps) {
      if (SaveTemps == SaveTempsObj) {
        auto *OptO = C.getArgs().getLastArg(options::OPT_o);
        OutFileDir = (OptO ? OptO->getValues()[0] : "");
        llvm::sys::path::remove_filename(OutFileDir);
        if (!OutFileDir.empty())
          OutFileDir.append(llvm::sys::path::get_separator());
      }
    }
    for (auto &I : Inputs) {
      std::string SrcFileName(I.second->getAsString(Args));
      if ((I.first == types::TY_PP_C || I.first == types::TY_PP_CXX ||
           types::isSrcFile(I.first))) {
        // Unique ID is generated for source files and preprocessed files.
        SmallString<128> ResultID;
        llvm::sys::fs::createUniquePath("uid%%%%%%%%%%%%%%%%", ResultID, false);
        addSYCLUniqueID(Args.MakeArgString(ResultID.str()), SrcFileName);
      }
      if (!types::isSrcFile(I.first))
        continue;

      std::string TmpFileNameHeader;
      std::string TmpFileNameFooter;
      auto StemmedSrcFileName = llvm::sys::path::stem(SrcFileName).str();
      if (IsSaveTemps) {
        TmpFileNameHeader.append(C.getDriver().GetUniquePath(
            OutFileDir.c_str() + StemmedSrcFileName + "-header", "h"));
        TmpFileNameFooter.append(C.getDriver().GetUniquePath(
            OutFileDir.c_str() + StemmedSrcFileName + "-footer", "h"));
      } else {
        TmpFileNameHeader.assign(C.getDriver().GetTemporaryPath(
            StemmedSrcFileName + "-header", "h"));
        TmpFileNameFooter =
            C.getDriver().GetTemporaryPath(StemmedSrcFileName + "-footer", "h");
      }
      StringRef TmpFileHeader =
          C.addTempFile(C.getArgs().MakeArgString(TmpFileNameHeader));
      StringRef TmpFileFooter =
          C.addTempFile(C.getArgs().MakeArgString(TmpFileNameFooter));
      // Use of -fsycl-footer-path puts the integration footer into that
      // specified location.
      if (Arg *A = C.getArgs().getLastArg(options::OPT_fsycl_footer_path_EQ)) {
        SmallString<128> OutName(A->getValue());
        llvm::sys::path::append(OutName,
                                llvm::sys::path::filename(TmpFileNameFooter));
        TmpFileFooter = C.addTempFile(C.getArgs().MakeArgString(OutName));
      }
      addIntegrationFiles(TmpFileHeader, TmpFileFooter, SrcFileName);
    }
  }

  bool UseNewOffloadingDriver =
      C.isOffloadingHostKind(Action::OFK_OpenMP) ||
      Args.hasFlag(options::OPT_foffload_via_llvm,
                   options::OPT_fno_offload_via_llvm, false) ||
      Args.hasFlag(options::OPT_offload_new_driver,
                   options::OPT_no_offload_new_driver,
                   C.isOffloadingHostKind(Action::OFK_Cuda));

  bool HIPNoRDC =
      C.isOffloadingHostKind(Action::OFK_HIP) &&
      !Args.hasFlag(options::OPT_fgpu_rdc, options::OPT_fno_gpu_rdc, false);

  // Builder to be used to build offloading actions.
  std::unique_ptr<OffloadingActionBuilder> OffloadBuilder =
      !UseNewOffloadingDriver
          ? std::make_unique<OffloadingActionBuilder>(C, Args, Inputs)
          : nullptr;

  // Construct the actions to perform.
  ExtractAPIJobAction *ExtractAPIAction = nullptr;
  ActionList LinkerInputs;
  ActionList MergerInputs;
  ActionList HostActions;
  llvm::SmallVector<const Arg *, 6> LinkerInputArgs;
  llvm::SmallVector<phases::ID, phases::MaxNumberOfPhases> PL;

  for (auto &I : Inputs) {
    types::ID InputType = I.first;
    const Arg *InputArg = I.second;

    PL = types::getCompilationPhases(*this, Args, InputType);
    if (PL.empty())
      continue;

    auto FullPL = types::getCompilationPhases(InputType);

    // Build the pipeline for this file.
    Action *Current = C.MakeAction<InputAction>(*InputArg, InputType);

    std::string CUID;
    if (CUIDOpts.isEnabled() && types::isSrcFile(InputType)) {
      CUID = CUIDOpts.getCUID(InputArg->getValue(), Args);
      cast<InputAction>(Current)->setId(CUID);
    }

    // Use the current host action in any of the offloading actions, if
    // required.
    if (!UseNewOffloadingDriver)
      if (OffloadBuilder->addHostDependenceToDeviceActions(Current, InputArg, Args))
        break;

    for (phases::ID Phase : PL) {

      // Add any offload action the host action depends on.
      if (!UseNewOffloadingDriver)
        Current = OffloadBuilder->addDeviceDependencesToHostAction(
            Current, InputArg, Phase, PL.back(), FullPL);
      if (!Current)
        break;

      // Queue linker inputs.
      if (Phase == phases::Link) {
        assert(Phase == PL.back() && "linking must be final compilation step.");

        // We don't need to generate additional link commands if emitting AMD
        // bitcode or compiling only for the offload device
        if (!(C.getInputArgs().hasArg(options::OPT_hip_link) &&
              (C.getInputArgs().hasArg(options::OPT_emit_llvm))) &&
            !offloadDeviceOnly())
          LinkerInputs.push_back(Current);
        Current = nullptr;
        break;
      }

      // TODO: Consider removing this because the merged may not end up being
      // the final Phase in the pipeline. Perhaps the merged could just merge
      // and then pass an artifact of some sort to the Link Phase.
      // Queue merger inputs.
      if (Phase == phases::IfsMerge) {
        assert(Phase == PL.back() && "merging must be final compilation step.");
        MergerInputs.push_back(Current);
        Current = nullptr;
        break;
      }

      if (Phase == phases::Precompile && ExtractAPIAction) {
        ExtractAPIAction->addHeaderInput(Current);
        Current = nullptr;
        break;
      }

      // FIXME: Should we include any prior module file outputs as inputs of
      // later actions in the same command line?

      // Otherwise construct the appropriate action.
      Action *NewCurrent = ConstructPhaseAction(C, Args, Phase, Current);

      // We didn't create a new action, so we will just move to the next phase.
      if (NewCurrent == Current)
        continue;

      if (auto *EAA = dyn_cast<ExtractAPIJobAction>(NewCurrent))
        ExtractAPIAction = EAA;

      Current = NewCurrent;

      // Try to build the offloading actions and add the result as a dependency
      // to the host.
      if (UseNewOffloadingDriver)
        Current = BuildOffloadingActions(C, Args, I, CUID, Current);
      // Use the current host action in any of the offloading actions, if
      // required.
      else if (OffloadBuilder->addHostDependenceToDeviceActions(Current,
                                                                InputArg,
                                                                Args))
        break;

      if (Current->getType() == types::TY_Nothing)
        break;
    }

    // If we ended with something, add to the output list.
    if (Current)
      Actions.push_back(Current);

    // Add any top level actions generated for offloading.
    if (!UseNewOffloadingDriver)
      OffloadBuilder->appendTopLevelActions(Actions, Current, InputArg);
    else if (Current)
      Current->propagateHostOffloadInfo(C.getActiveOffloadKinds(),
                                        /*BoundArch=*/nullptr);
  }

  if (!UseNewOffloadingDriver) {
    OffloadBuilder->appendTopLevelLinkAction(Actions);

    // With static fat archives we need to create additional steps for
    // generating dependence objects for device link actions.
    if (!LinkerInputs.empty() && C.getDriver().getOffloadStaticLibSeen())
      OffloadBuilder->addDeviceLinkDependenciesFromHost(LinkerInputs);

    OffloadBuilder->unbundleStaticArchives(C, Args);
  }

  // Add a link action if necessary.
  Arg *FinalPhaseArg;
  if (!UseNewOffloadingDriver &&
      getFinalPhase(Args, &FinalPhaseArg) == phases::Link) {
    if (Args.hasArg(options::OPT_fsycl_link_EQ)) {
      ActionList LAList;
      OffloadBuilder->makeHostLinkDeviceOnlyAction(LAList);
      if (!LAList.empty()) {
        Action *LA = LAList.front();
        LA = OffloadBuilder->processHostLinkAction(LA);
        Actions.push_back(LA);
      }
    } else if (LinkerInputs.empty())
      OffloadBuilder->appendDeviceLinkActions(Actions);
  }

  if (!LinkerInputs.empty()) {
    if (!UseNewOffloadingDriver)
      OffloadBuilder->makeHostLinkAction(LinkerInputs);
    types::ID LinkType(types::TY_Image);
    if (Args.hasArg(options::OPT_fsycl_link_EQ))
      LinkType = types::TY_Archive;
    Action *LA;
    // Check if this Linker Job should emit a static library.
    if (ShouldEmitStaticLibrary(Args)) {
      LA = C.MakeAction<StaticLibJobAction>(LinkerInputs, LinkType);
    } else if ((UseNewOffloadingDriver && !HIPNoRDC) ||
               Args.hasArg(options::OPT_offload_link)) {
      LA = C.MakeAction<LinkerWrapperJobAction>(LinkerInputs, types::TY_Image);
      LA->propagateHostOffloadInfo(C.getActiveOffloadKinds(),
                                   /*BoundArch=*/nullptr);
    } else {
      LA = C.MakeAction<LinkJobAction>(LinkerInputs, LinkType);
    }
    if (!UseNewOffloadingDriver)
      LA = OffloadBuilder->processHostLinkAction(LA);
    Actions.push_back(LA);
  }

  // Add an interface stubs merge action if necessary.
  if (!MergerInputs.empty())
    Actions.push_back(
        C.MakeAction<IfsMergeJobAction>(MergerInputs, types::TY_Image));

  if (Args.hasArg(options::OPT_emit_interface_stubs)) {
    auto PhaseList = types::getCompilationPhases(
        types::TY_IFS_CPP,
        Args.hasArg(options::OPT_c) ? phases::Compile : phases::IfsMerge);

    ActionList MergerInputs;

    for (auto &I : Inputs) {
      types::ID InputType = I.first;
      const Arg *InputArg = I.second;

      // Currently clang and the llvm assembler do not support generating symbol
      // stubs from assembly, so we skip the input on asm files. For ifs files
      // we rely on the normal pipeline setup in the pipeline setup code above.
      if (InputType == types::TY_IFS || InputType == types::TY_PP_Asm ||
          InputType == types::TY_Asm)
        continue;

      Action *Current = C.MakeAction<InputAction>(*InputArg, InputType);

      for (auto Phase : PhaseList) {
        switch (Phase) {
        default:
          llvm_unreachable(
              "IFS Pipeline can only consist of Compile followed by IfsMerge.");
        case phases::Compile: {
          // Only IfsMerge (llvm-ifs) can handle .o files by looking for ifs
          // files where the .o file is located. The compile action can not
          // handle this.
          if (InputType == types::TY_Object)
            break;

          Current = C.MakeAction<CompileJobAction>(Current, types::TY_IFS_CPP);
          break;
        }
        case phases::IfsMerge: {
          assert(Phase == PhaseList.back() &&
                 "merging must be final compilation step.");
          MergerInputs.push_back(Current);
          Current = nullptr;
          break;
        }
        }
      }

      // If we ended with something, add to the output list.
      if (Current)
        Actions.push_back(Current);
    }

    // Add an interface stubs merge action if necessary.
    if (!MergerInputs.empty())
      Actions.push_back(
          C.MakeAction<IfsMergeJobAction>(MergerInputs, types::TY_Image));
  }

  for (auto Opt : {options::OPT_print_supported_cpus,
                   options::OPT_print_supported_extensions,
                   options::OPT_print_enabled_extensions}) {
    // If --print-supported-cpus, -mcpu=? or -mtune=? is specified, build a
    // custom Compile phase that prints out supported cpu models and quits.
    //
    // If either --print-supported-extensions or --print-enabled-extensions is
    // specified, call the corresponding helper function that prints out the
    // supported/enabled extensions and quits.
    if (Arg *A = Args.getLastArg(Opt)) {
      if (Opt == options::OPT_print_supported_extensions &&
          !C.getDefaultToolChain().getTriple().isRISCV() &&
          !C.getDefaultToolChain().getTriple().isAArch64() &&
          !C.getDefaultToolChain().getTriple().isARM()) {
        C.getDriver().Diag(diag::err_opt_not_valid_on_target)
            << "--print-supported-extensions";
        return;
      }
      if (Opt == options::OPT_print_enabled_extensions &&
          !C.getDefaultToolChain().getTriple().isRISCV() &&
          !C.getDefaultToolChain().getTriple().isAArch64()) {
        C.getDriver().Diag(diag::err_opt_not_valid_on_target)
            << "--print-enabled-extensions";
        return;
      }

      // Use the -mcpu=? flag as the dummy input to cc1.
      Actions.clear();
      Action *InputAc = C.MakeAction<InputAction>(
          *A, IsFlangMode() ? types::TY_Fortran : types::TY_C);
      Actions.push_back(
          C.MakeAction<PrecompileJobAction>(InputAc, types::TY_Nothing));
      for (auto &I : Inputs)
        I.second->claim();
    }
  }

  // Call validator for dxil when -Vd not in Args.
  if (C.getDefaultToolChain().getTriple().isDXIL()) {
    // Only add action when needValidation.
    const auto &TC =
        static_cast<const toolchains::HLSLToolChain &>(C.getDefaultToolChain());
    if (TC.requiresValidation(Args)) {
      Action *LastAction = Actions.back();
      Actions.push_back(C.MakeAction<BinaryAnalyzeJobAction>(
          LastAction, types::TY_DX_CONTAINER));
    }
    if (TC.requiresBinaryTranslation(Args)) {
      Action *LastAction = Actions.back();
      // Metal shader converter runs on DXIL containers, which can either be
      // validated (in which case they are TY_DX_CONTAINER), or unvalidated
      // (TY_OBJECT).
      if (LastAction->getType() == types::TY_DX_CONTAINER ||
          LastAction->getType() == types::TY_Object)
        Actions.push_back(C.MakeAction<BinaryTranslatorJobAction>(
            LastAction, types::TY_DX_CONTAINER));
    }
  }

  // Claim ignored clang-cl options.
  Args.ClaimAllArgs(options::OPT_cl_ignored_Group);
}

/// Returns the canonical name for the offloading architecture when using a HIP
/// or CUDA architecture.
static StringRef getCanonicalArchString(Compilation &C,
                                        const llvm::opt::DerivedArgList &Args,
                                        StringRef ArchStr,
                                        const llvm::Triple &Triple) {
  // Lookup the CUDA / HIP architecture string. Only report an error if we were
  // expecting the triple to be only NVPTX / AMDGPU.
  OffloadArch Arch =
      StringToOffloadArch(getProcessorFromTargetID(Triple, ArchStr));
  if (Triple.isNVPTX() &&
      (Arch == OffloadArch::UNKNOWN || !IsNVIDIAOffloadArch(Arch))) {
    C.getDriver().Diag(clang::diag::err_drv_offload_bad_gpu_arch)
        << "CUDA" << ArchStr;
    return StringRef();
  } else if (Triple.isAMDGPU() &&
             (Arch == OffloadArch::UNKNOWN || !IsAMDOffloadArch(Arch))) {
    C.getDriver().Diag(clang::diag::err_drv_offload_bad_gpu_arch)
        << "HIP" << ArchStr;
    return StringRef();
  } else if (Triple.isSPIRAOT() &&
             Triple.getSubArch() == llvm::Triple::SPIRSubArch_gen &&
             (Arch == OffloadArch::UNKNOWN || !IsIntelGPUOffloadArch(Arch))) {
    if (SpecificToolchain)
      C.getDriver().Diag(clang::diag::err_drv_offload_bad_gpu_arch)
          << "spir64_gen" << ArchStr;
    return StringRef();
  } else if (Triple.isSPIRAOT() &&
             Triple.getSubArch() == llvm::Triple::SPIRSubArch_x86_64 &&
             (Arch == OffloadArch::UNKNOWN || !IsIntelCPUOffloadArch(Arch))) {
    if (SpecificToolchain)
      C.getDriver().Diag(clang::diag::err_drv_offload_bad_gpu_arch)
          << "spir64_x86_64" << ArchStr;
    return StringRef();
  }
  if (IsNVIDIAOffloadArch(Arch))
    return Args.MakeArgStringRef(OffloadArchToString(Arch));

  if (IsAMDOffloadArch(Arch)) {
    llvm::StringMap<bool> Features;
    std::optional<StringRef> Arch = parseTargetID(Triple, ArchStr, &Features);
    if (!Arch) {
      C.getDriver().Diag(clang::diag::err_drv_bad_target_id) << ArchStr;
      return StringRef();
    }
    return Args.MakeArgStringRef(getCanonicalTargetID(*Arch, Features));
  }
  if (IsIntelGPUOffloadArch(Arch)) {
    return Args.MakeArgStringRef(ArchStr);
  }

  if (IsIntelCPUOffloadArch(Arch)) {
    return Args.MakeArgStringRef(ArchStr);
  }

  // If the input isn't CUDA or HIP just return the architecture.
  return ArchStr;
}

/// Checks if the set offloading architectures does not conflict. Returns the
/// incompatible pair if a conflict occurs.
static std::optional<std::pair<llvm::StringRef, llvm::StringRef>>
getConflictOffloadArchCombination(const llvm::DenseSet<StringRef> &Archs,
                                  llvm::Triple Triple) {
  if (!Triple.isAMDGPU())
    return std::nullopt;

  std::set<StringRef> ArchSet;
  llvm::copy(Archs, std::inserter(ArchSet, ArchSet.begin()));
  return getConflictTargetIDCombination(ArchSet);
}

llvm::SmallVector<StringRef>
Driver::getOffloadArchs(Compilation &C, const llvm::opt::DerivedArgList &Args,
                        Action::OffloadKind Kind, const ToolChain &TC) const {
  // --offload and --offload-arch options are mutually exclusive.
  if (Args.hasArgNoClaim(options::OPT_offload_EQ) &&
      Args.hasArgNoClaim(options::OPT_offload_arch_EQ,
                         options::OPT_no_offload_arch_EQ)) {
    C.getDriver().Diag(diag::err_opt_not_valid_with_opt)
        << "--offload"
        << (Args.hasArgNoClaim(options::OPT_offload_arch_EQ)
                ? "--offload-arch"
                : "--no-offload-arch");
  }

  llvm::DenseSet<StringRef> Archs;
<<<<<<< HEAD
  StringRef Arch;
  for (auto *Arg : C.getArgsForToolChain(TC, /*BoundArch=*/"", Kind)) {
    // Extract any '--[no-]offload-arch' arguments intended for this toolchain.
    std::unique_ptr<llvm::opt::Arg> ExtractedArg = nullptr;
    if (Kind == Action::OFK_SYCL) {
      // -Xsycl-target-backend=spir64_gen "-device pvc,bdw"
      // -fsycl-targets=spir64_gen -Xsycl-target-backend "-device pvc"
      if (TC->getTriple().isSPIRAOT() &&
          TC->getTriple().getSubArch() == llvm::Triple::SPIRSubArch_gen &&
          Arg->getOption().matches(options::OPT_Xsycl_backend_EQ)) {
        const ToolChain *HostTC =
            C.getSingleOffloadToolChain<Action::OFK_Host>();
        auto DeviceTC = std::make_unique<toolchains::SYCLToolChain>(
            *this, TC->getTriple(), *HostTC, C.getInputArgs());
        assert(DeviceTC && "Device toolchain not defined.");
        ArgStringList TargetArgs;
        DeviceTC->TranslateBackendTargetArgs(DeviceTC->getTriple(),
                                             C.getInputArgs(), TargetArgs);
        // Look for -device <string> and use that as the known
        // arch to be associated with the current spir64_gen entry. Grab
        // the right most entry.
        for (int i = TargetArgs.size() - 2; i >= 0; --i) {
          if (StringRef(TargetArgs[i]) == "-device") {
            Arch = TargetArgs[i + 1];
            if (!Arch.empty())
              Archs.insert(Arch);
            break;
          }
        }
      }
      // For SYCL based offloading, we allow for -Xsycl-target-backend
      // and -Xsycl-target-backend=amdgcn-amd-hsa --offload-arch=gfx908 for
      // specifying options.
      if (!(TC->getTriple().isSPIRAOT() &&
            TC->getTriple().getSubArch() == llvm::Triple::SPIRSubArch_gen) &&
          Arg->getOption().matches(options::OPT_Xsycl_backend_EQ) &&
          llvm::Triple(Arg->getValue(0)) == TC->getTriple()) {
        Arg->claim();
        unsigned Index = Args.getBaseArgs().MakeIndex(Arg->getValue(1));
        ExtractedArg = getOpts().ParseOneArg(Args, Index);
        Arg = ExtractedArg.get();
      // -Xsycl-target-backend --offload-arch=gfx1150
      } else if (!(TC->getTriple().isSPIRAOT() &&
                   TC->getTriple().getSubArch() ==
                       llvm::Triple::SPIRSubArch_gen) &&
                 Arg->getOption().matches(options::OPT_Xsycl_backend)) {
        unsigned Index = Args.getBaseArgs().MakeIndex(Arg->getValue(0));
        ExtractedArg = getOpts().ParseOneArg(Args, Index);
        Arg = ExtractedArg.get();
      }
    } else {
      if (Arg->getOption().matches(options::OPT_Xopenmp_target_EQ) &&
          ToolChain::getOpenMPTriple(Arg->getValue(0)) == TC->getTriple()) {
        Arg->claim();
        unsigned Index = Args.getBaseArgs().MakeIndex(Arg->getValue(1));
        unsigned Prev = Index;
        ExtractedArg = getOpts().ParseOneArg(Args, Index);
        if (!ExtractedArg || Index > Prev + 1) {
          TC->getDriver().Diag(diag::err_drv_invalid_Xopenmp_target_with_args)
              << Arg->getAsString(Args);
          continue;
        }
        Arg = ExtractedArg.get();
      }
    }

    if (Kind == Action::OFK_SYCL &&
        Arg->getOption().matches(options::OPT_fsycl_targets_EQ)) {
      for (StringRef SYCLTargetValue : Arg->getValues()) {
        if (auto Device =
                tools::SYCL::gen::isGPUTarget<tools::SYCL::gen::IntelGPU>(
                    SYCLTargetValue)) {
          if (SpecificToolchain &&
              !(TC->getTriple().isSPIRAOT() &&
                TC->getTriple().getSubArch() == llvm::Triple::SPIRSubArch_gen))
            continue;
          if (Device->empty()) {
            Diag(clang::diag::err_drv_invalid_sycl_target) << SYCLTargetValue;
            continue;
          }
          if (IsIntelGPUOffloadArch(StringToOffloadArch(
                  getProcessorFromTargetID(TC->getTriple(), Device->data()))))
            Arch = Device->data();
        } else if (auto Device = tools::SYCL::gen::isGPUTarget<
                       tools::SYCL::gen::NvidiaGPU>(SYCLTargetValue)) {
          if (Device->empty()) {
            Diag(clang::diag::err_drv_invalid_sycl_target) << SYCLTargetValue;
            continue;
          }
          if (IsSYCLSupportedNVidiaGPUArch(StringToOffloadArch(
                  getProcessorFromTargetID(TC->getTriple(), Device->data()))))
            Arch = Device->data();
        } else if (auto Device = tools::SYCL::gen::isGPUTarget<
                       clang::driver::tools::SYCL::gen::AmdGPU>(
                       SYCLTargetValue)) {
          if (Device->empty()) {
            Diag(clang::diag::err_drv_invalid_sycl_target) << SYCLTargetValue;
            continue;
          }
          if (IsSYCLSupportedAMDGPUArch(StringToOffloadArch(
                  getProcessorFromTargetID(TC->getTriple(), Device->data()))))
            Arch = Device->data();
        } else {
          Arch = StringRef();
        }
        if (!Arch.empty())
          Archs.insert(Arch);
      }
    }

=======
  for (auto *Arg : C.getArgsForToolChain(&TC, /*BoundArch=*/"", Kind)) {
>>>>>>> a7d93653
    // Add or remove the seen architectures in order of appearance. If an
    // invalid architecture is given we simply exit.
    if (Arg->getOption().matches(options::OPT_offload_arch_EQ)) {
      for (StringRef Arch : Arg->getValues()) {
        if (Arch == "native" || Arch.empty()) {
          auto GPUsOrErr = TC.getSystemGPUArchs(Args);
          if (!GPUsOrErr) {
            TC.getDriver().Diag(diag::err_drv_undetermined_gpu_arch)
                << llvm::Triple::getArchTypeName(TC.getArch())
                << llvm::toString(GPUsOrErr.takeError()) << "--offload-arch";
            continue;
          }

          for (auto ArchStr : *GPUsOrErr) {
            StringRef CanonicalStr = getCanonicalArchString(
                C, Args, Args.MakeArgString(ArchStr), TC.getTriple());
            if (!CanonicalStr.empty())
              Archs.insert(CanonicalStr);
            else
              return llvm::SmallVector<StringRef>();
          }
        } else {
          StringRef CanonicalStr =
              getCanonicalArchString(C, Args, Arch, TC.getTriple());
          if (!CanonicalStr.empty())
            Archs.insert(CanonicalStr);
          else
            return llvm::SmallVector<StringRef>();
        }
      }
    } else if (Arg->getOption().matches(options::OPT_no_offload_arch_EQ)) {
      for (StringRef Arch : Arg->getValues()) {
        if (Arch == "all") {
          Archs.clear();
        } else {
          StringRef ArchStr =
              getCanonicalArchString(C, Args, Arch, TC.getTriple());
          Archs.erase(ArchStr);
        }
      }
    }
  }

  if (auto ConflictingArchs =
          getConflictOffloadArchCombination(Archs, TC.getTriple()))
    C.getDriver().Diag(clang::diag::err_drv_bad_offload_arch_combo)
        << ConflictingArchs->first << ConflictingArchs->second;

  // Fill in the default architectures if not provided explicitly.
  if (Archs.empty()) {
    if (Kind == Action::OFK_Cuda) {
      Archs.insert(OffloadArchToString(OffloadArch::CudaDefault));
    } else if (Kind == Action::OFK_HIP) {
<<<<<<< HEAD
      Archs.insert(OffloadArchToString(OffloadArch::HIPDefault));
=======
      Archs.insert(OffloadArchToString(TC.getTriple().isSPIRV()
                                           ? OffloadArch::Generic
                                           : OffloadArch::HIPDefault));
    } else if (Kind == Action::OFK_SYCL) {
      Archs.insert(StringRef());
>>>>>>> a7d93653
    } else if (Kind == Action::OFK_OpenMP) {
      // Accept legacy `-march` device arguments for OpenMP.
      if (auto *Arg = C.getArgsForToolChain(&TC, /*BoundArch=*/"", Kind)
                          .getLastArg(options::OPT_march_EQ)) {
        Archs.insert(Arg->getValue());
      } else {
        auto ArchsOrErr = TC.getSystemGPUArchs(Args);
        if (!ArchsOrErr) {
          TC.getDriver().Diag(diag::err_drv_undetermined_gpu_arch)
              << llvm::Triple::getArchTypeName(TC.getArch())
              << llvm::toString(ArchsOrErr.takeError()) << "--offload-arch";
        } else if (!ArchsOrErr->empty()) {
          for (auto Arch : *ArchsOrErr)
            Archs.insert(Args.MakeArgStringRef(Arch));
        } else {
          Archs.insert(StringRef());
        }
      }
    } else if (Kind == Action::OFK_SYCL) {
      // For SYCL offloading, we need to check the triple for NVPTX or AMDGPU.
      // The default arch is set for NVPTX if not provided.  For AMDGPU, emit
      // an error as the user is responsible to set the arch.
      if (TC->getTriple().isNVPTX())
        Archs.insert(OffloadArchToString(OffloadArch::SM_50));
      else if (TC->getTriple().isAMDGPU())
        C.getDriver().Diag(clang::diag::err_drv_sycl_missing_amdgpu_arch)
            << 1 << TC->getTriple().str();
      else
        Archs.insert(StringRef());
    }
  }
  Args.ClaimAllArgs(options::OPT_offload_arch_EQ);
  Args.ClaimAllArgs(options::OPT_no_offload_arch_EQ);

  SmallVector<StringRef> Sorted(Archs.begin(), Archs.end());
  llvm::sort(Sorted);
  return Sorted;
}

Action *Driver::BuildOffloadingActions(Compilation &C,
                                       llvm::opt::DerivedArgList &Args,
                                       const InputTy &Input, StringRef CUID,
                                       Action *HostAction) const {
  // Don't build offloading actions if explicitly disabled or we do not have a
  // valid source input.
  if (offloadHostOnly() || !types::isSrcFile(Input.first))
    return HostAction;

  bool HIPNoRDC =
      C.isOffloadingHostKind(Action::OFK_HIP) &&
      !Args.hasFlag(options::OPT_fgpu_rdc, options::OPT_fno_gpu_rdc, false);

  // For HIP non-rdc non-device-only compilation, create a linker wrapper
  // action for each host object to link, bundle and wrap device files in
  // it.
  if ((isa<AssembleJobAction>(HostAction) ||
       (isa<BackendJobAction>(HostAction) &&
        HostAction->getType() == types::TY_LTO_BC)) &&
      HIPNoRDC && !offloadDeviceOnly()) {
    ActionList AL{HostAction};
    HostAction = C.MakeAction<LinkerWrapperJobAction>(AL, types::TY_Object);
    HostAction->propagateHostOffloadInfo(C.getActiveOffloadKinds(),
                                         /*BoundArch=*/nullptr);
    return HostAction;
  }

  // For SYCL offloading with -fsycl-host-compiler enabled, we do not have the
  // ability to embed the packaged file.
  bool SYCLBundleFile = C.isOffloadingHostKind(Action::OFK_SYCL) &&
                        Args.hasArg(options::OPT_fsycl_host_compiler_EQ) &&
                        isa<AssembleJobAction>(HostAction);

  // Don't build offloading actions if we do not have a compile action. If
  // preprocessing only ignore embedding.  When needing to do bundling for
  // SYCL, allow the building of offloading actions to add the device side to
  // the bundle.
  if (!(isa<CompileJobAction>(HostAction) || SYCLBundleFile ||
        getFinalPhase(Args) == phases::Preprocess))
    return HostAction;

  ActionList OffloadActions;
  OffloadAction::DeviceDependences DDeps;

  const Action::OffloadKind OffloadKinds[] = {
      Action::OFK_OpenMP, Action::OFK_Cuda, Action::OFK_HIP, Action::OFK_SYCL};

  for (Action::OffloadKind Kind : OffloadKinds) {
    SmallVector<const ToolChain *, 2> ToolChains;
    ActionList DeviceActions;

    auto TCRange = C.getOffloadToolChains(Kind);
    for (auto TI = TCRange.first, TE = TCRange.second; TI != TE; ++TI)
      ToolChains.push_back(TI->second);

    if (ToolChains.empty())
      continue;

    types::ID InputType = Input.first;
    const Arg *InputArg = Input.second;

    // The toolchain can be active for unsupported file types.
    if ((Kind == Action::OFK_Cuda && !types::isCuda(InputType)) ||
        (Kind == Action::OFK_HIP && !types::isHIP(InputType)))
      continue;

    // Get the product of all bound architectures and toolchains.
    SmallVector<std::pair<const ToolChain *, StringRef>> TCAndArchs;
    for (const ToolChain *TC : ToolChains) {
      for (StringRef Arch : getOffloadArchs(C, C.getArgs(), Kind, *TC)) {
        TCAndArchs.push_back(std::make_pair(TC, Arch));
        DeviceActions.push_back(
            C.MakeAction<InputAction>(*InputArg, InputType, CUID));
      }
    }

    if (DeviceActions.empty())
      return HostAction;

    // FIXME: Do not collapse the host side for Darwin targets with SYCL offload
    // compilations. The toolchain is not properly initialized for the target.
    if (isa<CompileJobAction>(HostAction) && Kind == Action::OFK_SYCL &&
        HostAction->getType() != types::TY_Nothing &&
        C.getSingleOffloadToolChain<Action::OFK_Host>()
            ->getTriple()
            .isOSDarwin())
      HostAction->setCannotBeCollapsedWithNextDependentAction();

    auto PL = types::getCompilationPhases(*this, Args, InputType);

    for (phases::ID Phase : PL) {
      if (Phase == phases::Link) {
        assert(Phase == PL.back() && "linking must be final compilation step.");
        break;
      }

      // Assemble actions are not used for the SYCL device side.  Both compile
      // and backend actions are used to generate IR and textual IR if needed.
      if (Kind == Action::OFK_SYCL && Phase == phases::Assemble)
        continue;

      auto TCAndArch = TCAndArchs.begin();
      for (Action *&A : DeviceActions) {
        if (A->getType() == types::TY_Nothing)
          continue;

        // Propagate the ToolChain so we can use it in ConstructPhaseAction.
        A->propagateDeviceOffloadInfo(Kind, TCAndArch->second.data(),
                                      TCAndArch->first);
        A = ConstructPhaseAction(C, Args, Phase, A, Kind);

        if (isa<CompileJobAction>(A) && isa<CompileJobAction>(HostAction) &&
            Kind == Action::OFK_OpenMP &&
            HostAction->getType() != types::TY_Nothing) {
          // OpenMP offloading has a dependency on the host compile action to
          // identify which declarations need to be emitted. This shouldn't be
          // collapsed with any other actions so we can use it in the device.
          HostAction->setCannotBeCollapsedWithNextDependentAction();
          OffloadAction::HostDependence HDep(
              *HostAction, *C.getSingleOffloadToolChain<Action::OFK_Host>(),
              TCAndArch->second.data(), Kind);
          OffloadAction::DeviceDependences DDep;
          DDep.add(*A, *TCAndArch->first, TCAndArch->second.data(), Kind);
          A = C.MakeAction<OffloadAction>(HDep, DDep);
        }

        ++TCAndArch;
      }
    }
    // Use of -fsycl-device-obj=spirv converts the original LLVM-IR file to
    // SPIR-V for later consumption.
    for (Action *&A : DeviceActions) {
      if (!Args.getLastArgValue(options::OPT_fsycl_device_obj_EQ)
               .equals_insensitive("spirv") ||
          Kind != Action::OFK_SYCL || A->getType() != types::TY_LLVM_BC)
        continue;
      A = C.MakeAction<SPIRVTranslatorJobAction>(A, types::TY_SPIRV);
    }

    // Compiling HIP in device-only non-RDC mode requires linking each action
    // individually.
    for (Action *&A : DeviceActions) {
      if ((A->getType() != types::TY_Object &&
           A->getType() != types::TY_LTO_BC) ||
          !HIPNoRDC || !offloadDeviceOnly())
        continue;
      ActionList LinkerInput = {A};
      A = C.MakeAction<LinkJobAction>(LinkerInput, types::TY_Image);
    }

    auto TCAndArch = TCAndArchs.begin();
    for (Action *A : DeviceActions) {
      DDeps.add(*A, *TCAndArch->first, TCAndArch->second.data(), Kind);
      OffloadAction::DeviceDependences DDep;
      DDep.add(*A, *TCAndArch->first, TCAndArch->second.data(), Kind);

      // Compiling CUDA in non-RDC mode uses the PTX output if available.
      for (Action *Input : A->getInputs())
        if (Kind == Action::OFK_Cuda && A->getType() == types::TY_Object &&
            !Args.hasFlag(options::OPT_fgpu_rdc, options::OPT_fno_gpu_rdc,
                          false))
          DDep.add(*Input, *TCAndArch->first, TCAndArch->second.data(), Kind);
      OffloadActions.push_back(C.MakeAction<OffloadAction>(DDep, A->getType()));

      ++TCAndArch;
    }
    // For SYCL based offloading, populate the device traits macros that are
    // used during compilation.
    if (Kind == Action::OFK_SYCL)
      tools::SYCL::populateSYCLDeviceTraitsMacrosArgs(C, Args, TCAndArchs);
  }

  // Now that we have all of the offload actions populated, we special case
  // SYCL -fsycl-host-compiler to perform a bundling action instead of a
  // packaging action.
  if (SYCLBundleFile) {
    ActionList BundlingActions(OffloadActions);
    BundlingActions.push_back(HostAction);
    Action *BundlingAction =
        C.MakeAction<OffloadBundlingJobAction>(BundlingActions);
    return BundlingAction;
  }

  // HIP code in device-only non-RDC mode will bundle the output if it invoked
  // the linker.
  bool ShouldBundleHIP =
      HIPNoRDC && offloadDeviceOnly() &&
      Args.hasFlag(options::OPT_gpu_bundle_output,
                   options::OPT_no_gpu_bundle_output, true) &&
      !llvm::any_of(OffloadActions,
                    [](Action *A) { return A->getType() != types::TY_Image; });

  // All kinds exit now in device-only mode except for non-RDC mode HIP.
  if (offloadDeviceOnly() && !ShouldBundleHIP)
    return C.MakeAction<OffloadAction>(DDeps, types::TY_Nothing);

  if (OffloadActions.empty())
    return HostAction;

  OffloadAction::DeviceDependences DDep;
  if (C.isOffloadingHostKind(Action::OFK_Cuda) &&
      !Args.hasFlag(options::OPT_fgpu_rdc, options::OPT_fno_gpu_rdc, false)) {
    // If we are not in RDC-mode we just emit the final CUDA fatbinary for
    // each translation unit without requiring any linking.
    Action *FatbinAction =
        C.MakeAction<LinkJobAction>(OffloadActions, types::TY_CUDA_FATBIN);
    DDep.add(*FatbinAction, *C.getSingleOffloadToolChain<Action::OFK_Cuda>(),
             nullptr, Action::OFK_Cuda);
  } else if (HIPNoRDC && offloadDeviceOnly()) {
    // If we are in device-only non-RDC-mode we just emit the final HIP
    // fatbinary for each translation unit, linking each input individually.
    Action *FatbinAction =
        C.MakeAction<LinkJobAction>(OffloadActions, types::TY_HIP_FATBIN);
    DDep.add(*FatbinAction, *C.getSingleOffloadToolChain<Action::OFK_HIP>(),
             nullptr, Action::OFK_HIP);
  } else if (C.isOffloadingHostKind(Action::OFK_SYCL) &&
             Args.hasArg(options::OPT_fsyclbin_EQ)) {
    // With '-fsyclbin', package all the offloading actions into a single output
    // that is sent to the clang-linker-wrapper.
    Action *PackagerAction =
        C.MakeAction<OffloadPackagerJobAction>(OffloadActions, types::TY_Image);
    ActionList PackagerActions;
    PackagerActions.push_back(PackagerAction);
    Action *LinkAction =
        C.MakeAction<LinkerWrapperJobAction>(PackagerActions, types::TY_Image);
    DDep.add(*LinkAction, *C.getSingleOffloadToolChain<Action::OFK_Host>(),
             nullptr, C.getActiveOffloadKinds());
    return C.MakeAction<OffloadAction>(DDep, types::TY_Nothing);
  } else if (C.isOffloadingHostKind(Action::OFK_SYCL) &&
             Args.hasArg(options::OPT_fsycl_host_compiler_EQ)) {
    // -fsycl-host-compiler will create a bundled object instead of an
    // embedded packaged object.  Effectively avoid doing the packaging.
    return HostAction;
  } else {
    // Package all the offloading actions into a single output that can be
    // embedded in the host and linked.
    Action *PackagerAction =
        C.MakeAction<OffloadPackagerJobAction>(OffloadActions, types::TY_Image);
    DDep.add(*PackagerAction, *C.getSingleOffloadToolChain<Action::OFK_Host>(),
             nullptr, C.getActiveOffloadKinds());
  }

  // HIP wants '--offload-device-only' to create a fatbinary by default.
  if (offloadDeviceOnly())
    return C.MakeAction<OffloadAction>(DDep, types::TY_Nothing);

  // If we are unable to embed a single device output into the host, we need to
  // add each device output as a host dependency to ensure they are still built.
  bool SingleDeviceOutput = !llvm::any_of(OffloadActions, [](Action *A) {
    return A->getType() == types::TY_Nothing;
  }) && isa<CompileJobAction>(HostAction);
  OffloadAction::HostDependence HDep(
      *HostAction, *C.getSingleOffloadToolChain<Action::OFK_Host>(),
      /*BoundArch=*/nullptr, SingleDeviceOutput ? DDep : DDeps);
  return C.MakeAction<OffloadAction>(HDep, SingleDeviceOutput ? DDep : DDeps);
}

Action *Driver::ConstructPhaseAction(
    Compilation &C, const ArgList &Args, phases::ID Phase, Action *Input,
    Action::OffloadKind TargetDeviceOffloadKind) const {
  llvm::PrettyStackTraceString CrashInfo("Constructing phase actions");

  // Some types skip the assembler phase (e.g., llvm-bc), but we can't
  // encode this in the steps because the intermediate type depends on
  // arguments. Just special case here.
  if (Phase == phases::Assemble && Input->getType() != types::TY_PP_Asm)
    return Input;

  // Use of --sycl-link will only allow for the link phase to occur. This is
  // for all input files.
  if (Args.hasArg(options::OPT_sycl_link) && Phase != phases::Link)
    return Input;

  // Build the appropriate action.
  switch (Phase) {
  case phases::Link:
    llvm_unreachable("link action invalid here.");
  case phases::IfsMerge:
    llvm_unreachable("ifsmerge action invalid here.");
  case phases::Preprocess: {
    types::ID OutputTy;
    // -M and -MM specify the dependency file name by altering the output type,
    // -if -MD and -MMD are not specified.
    if (Args.hasArg(options::OPT_M, options::OPT_MM) &&
        !Args.hasArg(options::OPT_MD, options::OPT_MMD)) {
      OutputTy = types::TY_Dependencies;
    } else {
      OutputTy = Input->getType();
      // For these cases, the preprocessor is only translating forms, the Output
      // still needs preprocessing.
      if (!Args.hasFlag(options::OPT_frewrite_includes,
                        options::OPT_fno_rewrite_includes, false) &&
          !Args.hasFlag(options::OPT_frewrite_imports,
                        options::OPT_fno_rewrite_imports, false) &&
          !Args.hasFlag(options::OPT_fdirectives_only,
                        options::OPT_fno_directives_only, false) &&
          !CCGenDiagnostics)
        OutputTy = types::getPreprocessedType(OutputTy);
      assert(OutputTy != types::TY_INVALID &&
             "Cannot preprocess this input type!");
    }
    types::ID HostPPType = types::getPreprocessedType(Input->getType());
    if (Args.hasArg(options::OPT_fsycl) && HostPPType != types::TY_INVALID &&
        !Args.hasArg(options::OPT_fno_sycl_use_footer) &&
        TargetDeviceOffloadKind == Action::OFK_None &&
        Input->getType() != types::TY_CUDA_DEVICE &&
        Args.hasArg(options::OPT_fsycl_host_compiler_EQ)) {
      // Performing a host compilation with -fsycl.  Append the integration
      // footer to the source file.
      auto *AppendFooter =
          C.MakeAction<AppendFooterJobAction>(Input, Input->getType());
      // FIXME: There are 2 issues with dependency generation in regards to
      // the integration footer that need to be addressed.
      // 1) Input file referenced on the RHS of a dependency is based on the
      //    input src, which is a temporary.  We want this to be the true
      //    user input src file.
      // 2) When generating dependencies against a preprocessed file, header
      //    file information (using -MD or-MMD) is not provided.
      return C.MakeAction<PreprocessJobAction>(AppendFooter, OutputTy);
    }
    return C.MakeAction<PreprocessJobAction>(Input, OutputTy);
  }
  case phases::Precompile: {
    // API extraction should not generate an actual precompilation action.
    if (Args.hasArg(options::OPT_extract_api))
      return C.MakeAction<ExtractAPIJobAction>(Input, types::TY_API_INFO);

    // With 'fmodules-reduced-bmi', we don't want to run the
    // precompile phase unless the user specified '--precompile'. In the case
    // the '--precompile' flag is enabled, we will try to emit the reduced BMI
    // as a by product in GenerateModuleInterfaceAction.
    if (!Args.hasArg(options::OPT_fno_modules_reduced_bmi) &&
        (Input->getType() == driver::types::TY_CXXModule ||
         Input->getType() == driver::types::TY_PP_CXXModule) &&
        !Args.getLastArg(options::OPT__precompile))
      return Input;

    types::ID OutputTy = getPrecompiledType(Input->getType());
    assert(OutputTy != types::TY_INVALID &&
           "Cannot precompile this input type!");

    // If we're given a module name, precompile header file inputs as a
    // module, not as a precompiled header.
    const char *ModName = nullptr;
    if (OutputTy == types::TY_PCH) {
      if (Arg *A = Args.getLastArg(options::OPT_fmodule_name_EQ))
        ModName = A->getValue();
      if (ModName)
        OutputTy = types::TY_ModuleFile;
    }

    if (Args.hasArg(options::OPT_fsyntax_only)) {
      // Syntax checks should not emit a PCH file
      OutputTy = types::TY_Nothing;
    }

    return C.MakeAction<PrecompileJobAction>(Input, OutputTy);
  }
  case phases::Compile: {
    if (Args.hasArg(options::OPT_fsyntax_only))
      return C.MakeAction<CompileJobAction>(Input, types::TY_Nothing);
    if (Args.hasArg(options::OPT_rewrite_objc))
      return C.MakeAction<CompileJobAction>(Input, types::TY_RewrittenObjC);
    if (Args.hasArg(options::OPT_rewrite_legacy_objc))
      return C.MakeAction<CompileJobAction>(Input,
                                            types::TY_RewrittenLegacyObjC);
    if (Args.hasArg(options::OPT__analyze))
      return C.MakeAction<AnalyzeJobAction>(Input, types::TY_Plist);
    if (Args.hasArg(options::OPT_emit_ast))
      return C.MakeAction<CompileJobAction>(Input, types::TY_AST);
    if (Args.hasArg(options::OPT_emit_cir))
      return C.MakeAction<CompileJobAction>(Input, types::TY_CIR);
    if (Args.hasArg(options::OPT_module_file_info))
      return C.MakeAction<CompileJobAction>(Input, types::TY_ModuleFile);
    if (Args.hasArg(options::OPT_verify_pch))
      return C.MakeAction<VerifyPCHJobAction>(Input, types::TY_Nothing);
    if (Args.hasArg(options::OPT_extract_api))
      return C.MakeAction<ExtractAPIJobAction>(Input, types::TY_API_INFO);
    return C.MakeAction<CompileJobAction>(Input, types::TY_LLVM_BC);
  }
  case phases::Backend: {
    if (isUsingLTO() && TargetDeviceOffloadKind == Action::OFK_None) {
      types::ID Output;
      if (Args.hasArg(options::OPT_ffat_lto_objects) &&
          !Args.hasArg(options::OPT_emit_llvm))
        Output = types::TY_PP_Asm;
      else if (Args.hasArg(options::OPT_S))
        Output = types::TY_LTO_IR;
      else
        Output = types::TY_LTO_BC;
      return C.MakeAction<BackendJobAction>(Input, Output);
    }
    if (isUsingOffloadLTO() && TargetDeviceOffloadKind != Action::OFK_None) {
      types::ID Output =
          Args.hasArg(options::OPT_S) ? types::TY_LTO_IR : types::TY_LTO_BC;
      if (getUseNewOffloadingDriver() && getOffloadLTOMode() == LTOK_Thin &&
          TargetDeviceOffloadKind == Action::OFK_SYCL) {
        // For SYCL with thinLTO, run sycl-post-link, extract the BC files from
        // the output table, run the backend on each output table.
        llvm::Triple OffloadTriple =
            Input->getOffloadingToolChain()->getTriple();
        SYCLPostLinkJobAction *TypedPostLinkAction =
            C.MakeAction<SYCLPostLinkJobAction>(Input, types::TY_Tempfiletable,
                                                types::TY_Tempfiletable);
        TypedPostLinkAction->setRTSetsSpecConstants(
            OffloadTriple.isSPIROrSPIRV() && !OffloadTriple.isSPIRAOT());
        auto *TypedExtractIRFilesAction = C.MakeAction<FileTableTformJobAction>(
            TypedPostLinkAction, types::TY_Tempfilelist,
            types::TY_Tempfilelist);

        TypedExtractIRFilesAction->addExtractColumnTform(
            FileTableTformJobAction::COL_CODE, false /*drop titles*/);
        auto *OutputAction =
            C.MakeAction<BackendJobAction>(TypedExtractIRFilesAction, Output);

        auto *ForEach = C.MakeAction<ForEachWrappingAction>(
            TypedExtractIRFilesAction, OutputAction);
        // This final job is mostly a no-op, but we need it to set the Action
        // type to Tempfilelist which is expected by clang-offload-packager.
        auto *ExtractBCFiles = C.MakeAction<FileTableTformJobAction>(
            ForEach, types::TY_Tempfilelist, types::TY_Tempfilelist);
        ExtractBCFiles->addExtractColumnTform(FileTableTformJobAction::COL_ZERO,
                                              false /*drop titles*/);
        return ExtractBCFiles;
      }
      return C.MakeAction<BackendJobAction>(Input, Output);
    }
    if (Args.hasArg(options::OPT_emit_llvm) ||
        (TargetDeviceOffloadKind == Action::OFK_SYCL &&
         C.getDriver().getUseNewOffloadingDriver()) ||
        (((Input->getOffloadingToolChain() &&
           Input->getOffloadingToolChain()->getTriple().isAMDGPU()) ||
          TargetDeviceOffloadKind == Action::OFK_HIP) &&
         ((Args.hasFlag(options::OPT_fgpu_rdc, options::OPT_fno_gpu_rdc,
                        false) ||
           (Args.hasFlag(options::OPT_offload_new_driver,
                         options::OPT_no_offload_new_driver, false) &&
            !offloadDeviceOnly())) ||
          TargetDeviceOffloadKind == Action::OFK_OpenMP))) {
      types::ID Output =
          Args.hasArg(options::OPT_S) &&
                  (TargetDeviceOffloadKind == Action::OFK_None ||
                   offloadDeviceOnly() ||
                   (TargetDeviceOffloadKind == Action::OFK_HIP &&
                    !Args.hasFlag(options::OPT_offload_new_driver,
                                  options::OPT_no_offload_new_driver,
                                  C.isOffloadingHostKind(Action::OFK_Cuda))))
              ? types::TY_LLVM_IR
              : types::TY_LLVM_BC;
      return C.MakeAction<BackendJobAction>(Input, Output);
    }
    return C.MakeAction<BackendJobAction>(Input, types::TY_PP_Asm);
  }
  case phases::Assemble:
    return C.MakeAction<AssembleJobAction>(std::move(Input), types::TY_Object);
  }

  llvm_unreachable("invalid phase in ConstructPhaseAction");
}

void Driver::BuildJobs(Compilation &C) const {
  llvm::PrettyStackTraceString CrashInfo("Building compilation jobs");

  Arg *FinalOutput = C.getArgs().getLastArg(options::OPT_o);

  // It is an error to provide a -o option if we are making multiple output
  // files. There are exceptions:
  //
  // IfsMergeJob: when generating interface stubs enabled we want to be able to
  // generate the stub file at the same time that we generate the real
  // library/a.out. So when a .o, .so, etc are the output, with clang interface
  // stubs there will also be a .ifs and .ifso at the same location.
  //
  // CompileJob of type TY_IFS_CPP: when generating interface stubs is enabled
  // and -c is passed, we still want to be able to generate a .ifs file while
  // we are also generating .o files. So we allow more than one output file in
  // this case as well.
  //
  // OffloadClass of type TY_Nothing: device-only output will place many outputs
  // into a single offloading action. We should count all inputs to the action
  // as outputs. Also ignore device-only outputs if we're compiling with
  // -fsyntax-only.
  if (FinalOutput) {
    unsigned NumOutputs = 0;
    unsigned NumIfsOutputs = 0;
    for (const Action *A : C.getActions()) {
      // The actions below do not increase the number of outputs, when operating
      // on DX containers.
      if (A->getType() == types::TY_DX_CONTAINER &&
          (A->getKind() == clang::driver::Action::BinaryAnalyzeJobClass ||
           A->getKind() == clang::driver::Action::BinaryTranslatorJobClass))
        continue;

      if (A->getType() != types::TY_Nothing &&
          !(A->getKind() == Action::IfsMergeJobClass ||
            (A->getType() == clang::driver::types::TY_IFS_CPP &&
             A->getKind() == clang::driver::Action::CompileJobClass &&
             0 == NumIfsOutputs++) ||
            (A->getKind() == Action::BindArchClass && A->getInputs().size() &&
             A->getInputs().front()->getKind() == Action::IfsMergeJobClass)))
        ++NumOutputs;
      else if (A->getKind() == Action::OffloadClass &&
               A->getType() == types::TY_Nothing &&
               !C.getArgs().hasArg(options::OPT_fsyntax_only))
        NumOutputs += A->size();
    }

    if (NumOutputs > 1) {
      Diag(clang::diag::err_drv_output_argument_with_multiple_files);
      FinalOutput = nullptr;
    }
  }

  const llvm::Triple &RawTriple = C.getDefaultToolChain().getTriple();

  // Collect the list of architectures.
  llvm::StringSet<> ArchNames;
  if (RawTriple.isOSBinFormatMachO())
    for (const Arg *A : C.getArgs())
      if (A->getOption().matches(options::OPT_arch))
        ArchNames.insert(A->getValue());

  // Set of (Action, canonical ToolChain triple) pairs we've built jobs for.
  std::map<std::pair<const Action *, std::string>, InputInfoList> CachedResults;
  for (Action *A : C.getActions()) {
    // If we are linking an image for multiple archs then the linker wants
    // -arch_multiple and -final_output <final image name>. Unfortunately, this
    // doesn't fit in cleanly because we have to pass this information down.
    //
    // FIXME: This is a hack; find a cleaner way to integrate this into the
    // process.
    const char *LinkingOutput = nullptr;
    if (isa<LipoJobAction>(A)) {
      if (FinalOutput)
        LinkingOutput = FinalOutput->getValue();
      else
        LinkingOutput = getDefaultImageName();
    }

    BuildJobsForAction(C, A, &C.getDefaultToolChain(),
                       /*BoundArch*/ StringRef(),
                       /*AtTopLevel*/ true,
                       /*MultipleArchs*/ ArchNames.size() > 1,
                       /*LinkingOutput*/ LinkingOutput, CachedResults,
                       /*TargetDeviceOffloadKind*/ Action::OFK_None);
  }

  // If we have more than one job, then disable integrated-cc1 for now. Do this
  // also when we need to report process execution statistics.
  if (C.getJobs().size() > 1 || CCPrintProcessStats)
    for (auto &J : C.getJobs())
      J.InProcess = false;

  if (CCPrintProcessStats) {
    C.setPostCallback([=](const Command &Cmd, int Res) {
      std::optional<llvm::sys::ProcessStatistics> ProcStat =
          Cmd.getProcessStatistics();
      if (!ProcStat)
        return;

      const char *LinkingOutput = nullptr;
      if (FinalOutput)
        LinkingOutput = FinalOutput->getValue();
      else if (!Cmd.getOutputFilenames().empty())
        LinkingOutput = Cmd.getOutputFilenames().front().c_str();
      else
        LinkingOutput = getDefaultImageName();

      if (CCPrintStatReportFilename.empty()) {
        using namespace llvm;
        // Human readable output.
        outs() << sys::path::filename(Cmd.getExecutable()) << ": "
               << "output=" << LinkingOutput;
        outs() << ", total="
               << format("%.3f", ProcStat->TotalTime.count() / 1000.) << " ms"
               << ", user="
               << format("%.3f", ProcStat->UserTime.count() / 1000.) << " ms"
               << ", mem=" << ProcStat->PeakMemory << " Kb\n";
      } else {
        // CSV format.
        std::string Buffer;
        llvm::raw_string_ostream Out(Buffer);
        llvm::sys::printArg(Out, llvm::sys::path::filename(Cmd.getExecutable()),
                            /*Quote*/ true);
        Out << ',';
        llvm::sys::printArg(Out, LinkingOutput, true);
        Out << ',' << ProcStat->TotalTime.count() << ','
            << ProcStat->UserTime.count() << ',' << ProcStat->PeakMemory
            << '\n';
        Out.flush();
        std::error_code EC;
        llvm::raw_fd_ostream OS(CCPrintStatReportFilename, EC,
                                llvm::sys::fs::OF_Append |
                                    llvm::sys::fs::OF_Text);
        if (EC)
          return;
        auto L = OS.lock();
        if (!L) {
          llvm::errs() << "ERROR: Cannot lock file "
                       << CCPrintStatReportFilename << ": "
                       << toString(L.takeError()) << "\n";
          return;
        }
        OS << Buffer;
        OS.flush();
      }
    });
  }

  // If the user passed -Qunused-arguments or there were errors, don't
  // warn about any unused arguments.
  bool ReportUnusedArguments =
      !Diags.hasErrorOccurred() &&
      !C.getArgs().hasArg(options::OPT_Qunused_arguments);

  // Claim -fdriver-only here.
  (void)C.getArgs().hasArg(options::OPT_fdriver_only);
  // Claim -### here.
  (void)C.getArgs().hasArg(options::OPT__HASH_HASH_HASH);

  // Claim --driver-mode, --rsp-quoting, it was handled earlier.
  (void)C.getArgs().hasArg(options::OPT_driver_mode);
  (void)C.getArgs().hasArg(options::OPT_rsp_quoting);

  bool HasAssembleJob = llvm::any_of(C.getJobs(), [](auto &J) {
    // Match ClangAs and other derived assemblers of Tool. ClangAs uses a
    // longer ShortName "clang integrated assembler" while other assemblers just
    // use "assembler".
    return strstr(J.getCreator().getShortName(), "assembler");
  });
  for (Arg *A : C.getArgs()) {
    // FIXME: It would be nice to be able to send the argument to the
    // DiagnosticsEngine, so that extra values, position, and so on could be
    // printed.
    if (!A->isClaimed()) {
      if (A->getOption().hasFlag(options::NoArgumentUnused))
        continue;

      // Suppress the warning automatically if this is just a flag, and it is an
      // instance of an argument we already claimed.
      const Option &Opt = A->getOption();
      if (Opt.getKind() == Option::FlagClass) {
        bool DuplicateClaimed = false;

        for (const Arg *AA : C.getArgs().filtered(&Opt)) {
          if (AA->isClaimed()) {
            DuplicateClaimed = true;
            break;
          }
        }

        if (DuplicateClaimed)
          continue;
      }

      // In clang-cl, don't mention unknown arguments here since they have
      // already been warned about.
      if (!IsCLMode() || !A->getOption().matches(options::OPT_UNKNOWN)) {
        if (A->getOption().hasFlag(options::TargetSpecific) &&
            !A->isIgnoredTargetSpecific() && !HasAssembleJob &&
            // When for example -### or -v is used
            // without a file, target specific options are not
            // consumed/validated.
            // Instead emitting an error emit a warning instead.
            !C.getActions().empty()) {
          Diag(diag::err_drv_unsupported_opt_for_target)
              << A->getSpelling() << getTargetTriple();
        } else if (ReportUnusedArguments) {
          Diag(clang::diag::warn_drv_unused_argument)
              << A->getAsString(C.getArgs());
        }
      }
    }
  }
}

namespace {
/// Utility class to control the collapse of dependent actions and select the
/// tools accordingly.
class ToolSelector final {
  /// The tool chain this selector refers to.
  const ToolChain &TC;

  /// The compilation this selector refers to.
  const Compilation &C;

  /// The base action this selector refers to.
  const JobAction *BaseAction;

  /// Set to true if the current toolchain refers to host actions.
  bool IsHostSelector;

  /// Set to true if save-temps and embed-bitcode functionalities are active.
  bool SaveTemps;
  bool EmbedBitcode;

  /// Get previous dependent action or null if that does not exist. If
  /// \a CanBeCollapsed is false, that action must be legal to collapse or
  /// null will be returned.
  const JobAction *getPrevDependentAction(const ActionList &Inputs,
                                          ActionList &SavedOffloadAction,
                                          bool CanBeCollapsed = true) {
    // An option can be collapsed only if it has a single input.
    if (Inputs.size() != 1)
      return nullptr;

    Action *CurAction = *Inputs.begin();
    if (CanBeCollapsed &&
        !CurAction->isCollapsingWithNextDependentActionLegal())
      return nullptr;

    // If the input action is an offload action. Look through it and save any
    // offload action that can be dropped in the event of a collapse.
    if (auto *OA = dyn_cast<OffloadAction>(CurAction)) {
      // If the dependent action is a device action, we will attempt to collapse
      // only with other device actions. Otherwise, we would do the same but
      // with host actions only.
      if (!IsHostSelector) {
        if (OA->hasSingleDeviceDependence(/*DoNotConsiderHostActions=*/true)) {
          CurAction =
              OA->getSingleDeviceDependence(/*DoNotConsiderHostActions=*/true);
          if (CanBeCollapsed &&
              !CurAction->isCollapsingWithNextDependentActionLegal())
            return nullptr;
          SavedOffloadAction.push_back(OA);
          return dyn_cast<JobAction>(CurAction);
        }
      } else if (OA->hasHostDependence()) {
        CurAction = OA->getHostDependence();
        if (CanBeCollapsed &&
            !CurAction->isCollapsingWithNextDependentActionLegal())
          return nullptr;
        SavedOffloadAction.push_back(OA);
        return dyn_cast<JobAction>(CurAction);
      }
      return nullptr;
    }

    return dyn_cast<JobAction>(CurAction);
  }

  // We need to collapse the separate compilation steps when performing
  // a third party host compilation step for SYCL offloading.  We don't know
  // what the third party compiler is capable of, so only allow for object
  // creation when performing -save-temps.
  bool SYCLHostCompiler =
      BaseAction->isHostOffloading(Action::OFK_SYCL) &&
      C.getArgs().hasArg(options::OPT_fsycl_host_compiler_EQ);

  /// Return true if an assemble action can be collapsed.
  bool canCollapseAssembleAction() const {
    return TC.useIntegratedAs() && !(SaveTemps && !SYCLHostCompiler) &&
           !C.getArgs().hasArg(options::OPT_via_file_asm) &&
           !C.getArgs().hasArg(options::OPT__SLASH_FA) &&
           !C.getArgs().hasArg(options::OPT__SLASH_Fa) &&
           !C.getArgs().hasArg(options::OPT_dxc_Fc);
  }

  /// Return true if a preprocessor action can be collapsed.
  bool canCollapsePreprocessorAction() const {
    return !C.getArgs().hasArg(options::OPT_no_integrated_cpp) &&
           !(SaveTemps && !SYCLHostCompiler) &&
           !C.getArgs().hasArg(options::OPT_traditional_cpp) &&
           !C.getArgs().hasArg(options::OPT_rewrite_objc);
  }

  /// Struct that relates an action with the offload actions that would be
  /// collapsed with it.
  struct JobActionInfo final {
    /// The action this info refers to.
    const JobAction *JA = nullptr;
    /// The offload actions we need to take care off if this action is
    /// collapsed.
    ActionList SavedOffloadAction;
  };

  /// Append collapsed offload actions from the give nnumber of elements in the
  /// action info array.
  static void AppendCollapsedOffloadAction(ActionList &CollapsedOffloadAction,
                                           ArrayRef<JobActionInfo> &ActionInfo,
                                           unsigned ElementNum) {
    assert(ElementNum <= ActionInfo.size() && "Invalid number of elements.");
    for (unsigned I = 0; I < ElementNum; ++I)
      CollapsedOffloadAction.append(ActionInfo[I].SavedOffloadAction.begin(),
                                    ActionInfo[I].SavedOffloadAction.end());
  }

  /// Functions that attempt to perform the combining. They detect if that is
  /// legal, and if so they update the inputs \a Inputs and the offload action
  /// that were collapsed in \a CollapsedOffloadAction. A tool that deals with
  /// the combined action is returned. If the combining is not legal or if the
  /// tool does not exist, null is returned.
  /// Currently three kinds of collapsing are supported:
  ///  - Assemble + Backend + Compile;
  ///  - Assemble + Backend ;
  ///  - Backend + Compile.
  const Tool *
  combineAssembleBackendCompile(ArrayRef<JobActionInfo> ActionInfo,
                                ActionList &Inputs,
                                ActionList &CollapsedOffloadAction) {
    if (ActionInfo.size() < 3 || !canCollapseAssembleAction())
      return nullptr;
    auto *AJ = dyn_cast<AssembleJobAction>(ActionInfo[0].JA);
    auto *BJ = dyn_cast<BackendJobAction>(ActionInfo[1].JA);
    auto *CJ = dyn_cast<CompileJobAction>(ActionInfo[2].JA);
    if (!AJ || !BJ || !CJ)
      return nullptr;

    // Get compiler tool.
    const Tool *T = TC.SelectTool(*CJ);
    if (!T)
      return nullptr;

    // Can't collapse if we don't have codegen support unless we are
    // emitting LLVM IR.
    bool OutputIsLLVM = types::isLLVMIR(ActionInfo[0].JA->getType());
    if (!T->hasIntegratedBackend() && !(OutputIsLLVM && T->canEmitIR()))
      return nullptr;

    // When using -fembed-bitcode, it is required to have the same tool (clang)
    // for both CompilerJA and BackendJA. Otherwise, combine two stages.
    if (EmbedBitcode) {
      const Tool *BT = TC.SelectTool(*BJ);
      if (BT == T)
        return nullptr;
    }

    if (!T->hasIntegratedAssembler())
      return nullptr;

    Inputs = CJ->getInputs();
    AppendCollapsedOffloadAction(CollapsedOffloadAction, ActionInfo,
                                 /*NumElements=*/3);
    return T;
  }
  const Tool *combineAssembleBackend(ArrayRef<JobActionInfo> ActionInfo,
                                     ActionList &Inputs,
                                     ActionList &CollapsedOffloadAction) {
    if (ActionInfo.size() < 2 || !canCollapseAssembleAction())
      return nullptr;
    auto *AJ = dyn_cast<AssembleJobAction>(ActionInfo[0].JA);
    auto *BJ = dyn_cast<BackendJobAction>(ActionInfo[1].JA);
    if (!AJ || !BJ)
      return nullptr;

    // Get backend tool.
    const Tool *T = TC.SelectTool(*BJ);
    if (!T)
      return nullptr;

    if (!T->hasIntegratedAssembler())
      return nullptr;

    Inputs = BJ->getInputs();
    AppendCollapsedOffloadAction(CollapsedOffloadAction, ActionInfo,
                                 /*NumElements=*/2);
    return T;
  }
  const Tool *combineBackendCompile(ArrayRef<JobActionInfo> ActionInfo,
                                    ActionList &Inputs,
                                    ActionList &CollapsedOffloadAction) {
    if (ActionInfo.size() < 2)
      return nullptr;
    auto *BJ = dyn_cast<BackendJobAction>(ActionInfo[0].JA);
    auto *CJ = dyn_cast<CompileJobAction>(ActionInfo[1].JA);
    if (!BJ || !CJ)
      return nullptr;

    auto HasBitcodeInput = [](const JobActionInfo &AI) {
      for (auto &Input : AI.JA->getInputs())
        if (!types::isLLVMIR(Input->getType()))
          return false;
      return true;
    };

    // Check if the initial input (to the compile job or its predessor if one
    // exists) is LLVM bitcode. In that case, no preprocessor step is required
    // and we can still collapse the compile and backend jobs when we have
    // -save-temps. I.e. there is no need for a separate compile job just to
    // emit unoptimized bitcode.
    bool InputIsBitcode = all_of(ActionInfo, HasBitcodeInput);
    if (SaveTemps && !InputIsBitcode)
      return nullptr;

    // Get compiler tool.
    const Tool *T = TC.SelectTool(*CJ);
    if (!T)
      return nullptr;

    // Can't collapse if we don't have codegen support unless we are
    // emitting LLVM IR.
    bool OutputIsLLVM = types::isLLVMIR(ActionInfo[0].JA->getType());
    if (!T->hasIntegratedBackend() && !(OutputIsLLVM && T->canEmitIR()))
      return nullptr;

    if (T->canEmitIR() && EmbedBitcode)
      return nullptr;

    Inputs = CJ->getInputs();
    AppendCollapsedOffloadAction(CollapsedOffloadAction, ActionInfo,
                                 /*NumElements=*/2);
    return T;
  }

  /// Updates the inputs if the obtained tool supports combining with
  /// preprocessor action, and the current input is indeed a preprocessor
  /// action. If combining results in the collapse of offloading actions, those
  /// are appended to \a CollapsedOffloadAction.
  void combineWithPreprocessor(const Tool *T, ActionList &Inputs,
                               ActionList &CollapsedOffloadAction) {
    if (!T || !canCollapsePreprocessorAction() || !T->hasIntegratedCPP())
      return;

    // Attempt to get a preprocessor action dependence.
    ActionList PreprocessJobOffloadActions;
    ActionList NewInputs;
    for (Action *A : Inputs) {
      auto *PJ = getPrevDependentAction({A}, PreprocessJobOffloadActions);
      if (!PJ || !isa<PreprocessJobAction>(PJ)) {
        NewInputs.push_back(A);
        continue;
      }

      // This is legal to combine. Append any offload action we found and add the
      // current input to preprocessor inputs.
      CollapsedOffloadAction.append(PreprocessJobOffloadActions.begin(),
                                    PreprocessJobOffloadActions.end());
      NewInputs.append(PJ->input_begin(), PJ->input_end());
    }
    Inputs = NewInputs;
  }

public:
  ToolSelector(const JobAction *BaseAction, const ToolChain &TC,
               const Compilation &C, bool SaveTemps, bool EmbedBitcode)
      : TC(TC), C(C), BaseAction(BaseAction), SaveTemps(SaveTemps),
        EmbedBitcode(EmbedBitcode) {
    assert(BaseAction && "Invalid base action.");
    IsHostSelector = BaseAction->getOffloadingDeviceKind() == Action::OFK_None;
  }

  /// Check if a chain of actions can be combined and return the tool that can
  /// handle the combination of actions. The pointer to the current inputs \a
  /// Inputs and the list of offload actions \a CollapsedOffloadActions
  /// connected to collapsed actions are updated accordingly. The latter enables
  /// the caller of the selector to process them afterwards instead of just
  /// dropping them. If no suitable tool is found, null will be returned.
  const Tool *getTool(ActionList &Inputs,
                      ActionList &CollapsedOffloadAction) {
    //
    // Get the largest chain of actions that we could combine.
    //

    SmallVector<JobActionInfo, 5> ActionChain(1);
    ActionChain.back().JA = BaseAction;
    while (ActionChain.back().JA) {
      const Action *CurAction = ActionChain.back().JA;

      // Grow the chain by one element.
      ActionChain.resize(ActionChain.size() + 1);
      JobActionInfo &AI = ActionChain.back();

      // Attempt to fill it with the
      AI.JA =
          getPrevDependentAction(CurAction->getInputs(), AI.SavedOffloadAction);
    }

    // Pop the last action info as it could not be filled.
    ActionChain.pop_back();

    //
    // Attempt to combine actions. If all combining attempts failed, just return
    // the tool of the provided action. At the end we attempt to combine the
    // action with any preprocessor action it may depend on.
    //

    const Tool *T = combineAssembleBackendCompile(ActionChain, Inputs,
                                                  CollapsedOffloadAction);
    if (!T)
      T = combineAssembleBackend(ActionChain, Inputs, CollapsedOffloadAction);
    if (!T)
      T = combineBackendCompile(ActionChain, Inputs, CollapsedOffloadAction);
    if (!T) {
      Inputs = BaseAction->getInputs();
      T = TC.SelectTool(*BaseAction);
    }

    combineWithPreprocessor(T, Inputs, CollapsedOffloadAction);
    return T;
  }
};
}

/// Return a string that uniquely identifies the result of a job. The bound arch
/// is not necessarily represented in the toolchain's triple -- for example,
/// armv7 and armv7s both map to the same triple -- so we need both in our map.
/// Also, we need to add the offloading device kind, as the same tool chain can
/// be used for host and device for some programming models, e.g. OpenMP.
static std::string GetTriplePlusArchString(const ToolChain *TC,
                                           StringRef BoundArch,
                                           Action::OffloadKind OffloadKind) {
  std::string TriplePlusArch = TC->getTriple().normalize();
  if (!BoundArch.empty()) {
    TriplePlusArch += "-";
    TriplePlusArch += BoundArch;
  }
  TriplePlusArch += "-";
  TriplePlusArch += Action::GetOffloadKindName(OffloadKind);
  return TriplePlusArch;
}

static void CollectForEachInputs(
    InputInfoList &InputInfos, const Action *SourceAction, const ToolChain *TC,
    StringRef BoundArch, Action::OffloadKind TargetDeviceOffloadKind,
    const std::map<std::pair<const Action *, std::string>, InputInfoList>
        &CachedResults,
    const ForEachWrappingAction *FEA) {
  for (const Action *Input : SourceAction->getInputs()) {
    // Search for the Input, if not in the cache assume actions were collapsed
    // so recurse.
    auto Lookup = CachedResults.find(
        {Input,
         GetTriplePlusArchString(TC, BoundArch, TargetDeviceOffloadKind)});
    if (Lookup != CachedResults.end()) {
      if (!FEA->getSerialActions().count(Input)) {
        InputInfos.append(Lookup->second);
      }
    } else {
      CollectForEachInputs(InputInfos, Input, TC, BoundArch,
                           TargetDeviceOffloadKind, CachedResults, FEA);
    }
  }
}

InputInfoList Driver::BuildJobsForAction(
    Compilation &C, const Action *A, const ToolChain *TC, StringRef BoundArch,
    bool AtTopLevel, bool MultipleArchs, const char *LinkingOutput,
    std::map<std::pair<const Action *, std::string>, InputInfoList>
        &CachedResults,
    Action::OffloadKind TargetDeviceOffloadKind) const {
  std::pair<const Action *, std::string> ActionTC = {
      A, GetTriplePlusArchString(TC, BoundArch, TargetDeviceOffloadKind)};
  auto CachedResult = CachedResults.find(ActionTC);
  if (CachedResult != CachedResults.end()) {
    return CachedResult->second;
  }
  InputInfoList Result = BuildJobsForActionNoCache(
      C, A, TC, BoundArch, AtTopLevel, MultipleArchs, LinkingOutput,
      CachedResults, TargetDeviceOffloadKind);
  CachedResults[ActionTC] = Result;
  return Result;
}

static void handleTimeTrace(Compilation &C, const ArgList &Args,
                            const JobAction *JA, const char *BaseInput,
                            const InputInfo &Result) {
  Arg *A =
      Args.getLastArg(options::OPT_ftime_trace, options::OPT_ftime_trace_EQ);
  if (!A)
    return;
  SmallString<128> Path;
  if (A->getOption().matches(options::OPT_ftime_trace_EQ)) {
    Path = A->getValue();
    if (llvm::sys::fs::is_directory(Path)) {
      SmallString<128> Tmp(Result.getFilename());
      llvm::sys::path::replace_extension(Tmp, "json");
      llvm::sys::path::append(Path, llvm::sys::path::filename(Tmp));
    }
  } else {
    if (Arg *DumpDir = Args.getLastArgNoClaim(options::OPT_dumpdir)) {
      // The trace file is ${dumpdir}${basename}.json. Note that dumpdir may not
      // end with a path separator.
      Path = DumpDir->getValue();
      Path += llvm::sys::path::filename(BaseInput);
    } else {
      Path = Result.getFilename();
    }
    llvm::sys::path::replace_extension(Path, "json");
  }
  const char *ResultFile = C.getArgs().MakeArgString(Path);
  C.addTimeTraceFile(ResultFile, JA);
  C.addResultFile(ResultFile, JA);
}

InputInfoList Driver::BuildJobsForActionNoCache(
    Compilation &C, const Action *A, const ToolChain *TC, StringRef BoundArch,
    bool AtTopLevel, bool MultipleArchs, const char *LinkingOutput,
    std::map<std::pair<const Action *, std::string>, InputInfoList>
        &CachedResults,
    Action::OffloadKind TargetDeviceOffloadKind) const {
  llvm::PrettyStackTraceString CrashInfo("Building compilation jobs");

  InputInfoList OffloadDependencesInputInfo;
  bool BuildingForOffloadDevice = TargetDeviceOffloadKind != Action::OFK_None;
  if (const OffloadAction *OA = dyn_cast<OffloadAction>(A)) {
    // The 'Darwin' toolchain is initialized only when its arguments are
    // computed. Get the default arguments for OFK_None to ensure that
    // initialization is performed before processing the offload action.
    // FIXME: Remove when darwin's toolchain is initialized during construction.
    C.getArgsForToolChain(TC, BoundArch, Action::OFK_None);

    // The offload action is expected to be used in four different situations.
    //
    // a) Set a toolchain/architecture/kind for a host action:
    //    Host Action 1 -> OffloadAction -> Host Action 2
    //
    // b) Set a toolchain/architecture/kind for a device action;
    //    Device Action 1 -> OffloadAction -> Device Action 2
    //
    // c) Specify a device dependence to a host action;
    //    Device Action 1  _
    //                      \
    //      Host Action 1  ---> OffloadAction -> Host Action 2
    //
    // d) Specify a host dependence to a device action.
    //      Host Action 1  _
    //                      \
    //    Device Action 1  ---> OffloadAction -> Device Action 2
    //
    // For a) and b), we just return the job generated for the dependences. For
    // c) and d) we override the current action with the host/device dependence
    // if the current toolchain is host/device and set the offload dependences
    // info with the jobs obtained from the device/host dependence(s).

    // If there is a single device option or has no host action, just generate
    // the job for it.
    if (OA->hasSingleDeviceDependence() || !OA->hasHostDependence()) {
      InputInfoList DevA;
      OA->doOnEachDeviceDependence([&](Action *DepA, const ToolChain *DepTC,
                                       const char *DepBoundArch) {
        DevA.append(BuildJobsForAction(C, DepA, DepTC, DepBoundArch, AtTopLevel,
                                       /*MultipleArchs*/ !!DepBoundArch,
                                       LinkingOutput, CachedResults,
                                       DepA->getOffloadingDeviceKind()));
      });
      return DevA;
    }

    // If 'Action 2' is host, we generate jobs for the device dependences and
    // override the current action with the host dependence. Otherwise, we
    // generate the host dependences and override the action with the device
    // dependence. The dependences can't therefore be a top-level action.
    OA->doOnEachDependence(
        /*IsHostDependence=*/BuildingForOffloadDevice,
        [&](Action *DepA, const ToolChain *DepTC, const char *DepBoundArch) {
          OffloadDependencesInputInfo.append(BuildJobsForAction(
              C, DepA, DepTC, DepBoundArch, /*AtTopLevel=*/false,
              /*MultipleArchs*/ !!DepBoundArch, LinkingOutput, CachedResults,
              DepA->getOffloadingDeviceKind()));
        });

    A = BuildingForOffloadDevice
            ? OA->getSingleDeviceDependence(/*DoNotConsiderHostActions=*/true)
            : OA->getHostDependence();

    // We may have already built this action as a part of the offloading
    // toolchain, return the cached input if so.
    std::pair<const Action *, std::string> ActionTC = {
        OA->getHostDependence(),
        GetTriplePlusArchString(TC, BoundArch, TargetDeviceOffloadKind)};
    auto It = CachedResults.find(ActionTC);
    if (It != CachedResults.end()) {
      InputInfoList Inputs = It->second;
      Inputs.append(OffloadDependencesInputInfo);
      return Inputs;
    }
  }

  if (const InputAction *IA = dyn_cast<InputAction>(A)) {
    // FIXME: It would be nice to not claim this here; maybe the old scheme of
    // just using Args was better?
    const Arg &Input = IA->getInputArg();
    Input.claim();
    if (Input.getOption().matches(options::OPT_INPUT)) {
      const char *Name = Input.getValue();
      return {InputInfo(A, Name, /* _BaseInput = */ Name)};
    }
    return {InputInfo(A, &Input, /* _BaseInput = */ "")};
  }
  if (const BindArchAction *BAA = dyn_cast<BindArchAction>(A)) {
    const ToolChain *TC;
    StringRef ArchName = BAA->getArchName();

    if (!ArchName.empty())
      TC = &getToolChain(C.getArgs(),
                         computeTargetTriple(*this, TargetTriple,
                                             C.getArgs(), ArchName));
    else
      TC = &C.getDefaultToolChain();

    return BuildJobsForAction(C, *BAA->input_begin(), TC, ArchName, AtTopLevel,
                              MultipleArchs, LinkingOutput, CachedResults,
                              TargetDeviceOffloadKind);
  }

  if (const ForEachWrappingAction *FEA = dyn_cast<ForEachWrappingAction>(A)) {
    // Check that the main action wasn't already processed.
    auto MainActionOutput = CachedResults.find(
        {FEA->getJobAction(),
         GetTriplePlusArchString(TC, BoundArch, TargetDeviceOffloadKind)});
    if (MainActionOutput != CachedResults.end()) {
      // The input was processed on behalf of another foreach.
      // Add entry in cache and return.
      CachedResults[{FEA, GetTriplePlusArchString(TC, BoundArch,
                                                  TargetDeviceOffloadKind)}] =
          MainActionOutput->second;
      return MainActionOutput->second;
    }

    // Build commands for the TFormInput then take any command added after as
    // needing a llvm-foreach wrapping.
    BuildJobsForAction(C, FEA->getTFormInput(), TC, BoundArch,
                       /*AtTopLevel=*/false, MultipleArchs, LinkingOutput,
                       CachedResults, TargetDeviceOffloadKind);
    unsigned OffsetIdx = C.getJobs().size();
    BuildJobsForAction(C, FEA->getJobAction(), TC, BoundArch,
                       /*AtTopLevel=*/false, MultipleArchs, LinkingOutput,
                       CachedResults, TargetDeviceOffloadKind);

    auto begin = C.getJobs().getJobsForOverride().begin() + OffsetIdx;
    auto end = C.getJobs().getJobsForOverride().end();

    // Steal the commands.
    llvm::SmallVector<std::unique_ptr<Command>, 4> JobsToWrap(
        std::make_move_iterator(begin), std::make_move_iterator(end));
    C.getJobs().getJobsForOverride().erase(begin, end);

    InputInfo ActionResult;
    for (std::unique_ptr<Command> Cmd :
         llvm::make_range(std::make_move_iterator(JobsToWrap.begin()),
                          std::make_move_iterator(JobsToWrap.end()))) {
      const JobAction *SourceAction = cast<JobAction>(&Cmd->getSource());
      if (FEA->getSerialActions().count(SourceAction)) {
        C.addCommand(std::move(Cmd));
        continue;
      }
      ActionResult = CachedResults.at(
          {SourceAction,
           GetTriplePlusArchString(TC, BoundArch, TargetDeviceOffloadKind)}).front();
      InputInfoList InputInfos;
      CollectForEachInputs(InputInfos, SourceAction, TC, BoundArch,
                           TargetDeviceOffloadKind, CachedResults, FEA);
      const Tool *Creator = &Cmd->getCreator();
      StringRef ParallelJobs;
      if (TargetDeviceOffloadKind == Action::OFK_SYCL)
        ParallelJobs = C.getArgs().getLastArgValue(
            options::OPT_fsycl_max_parallel_jobs_EQ);

      tools::SYCL::constructLLVMForeachCommand(
          C, *SourceAction, std::move(Cmd), InputInfos, ActionResult, Creator,
          "", types::getTypeTempSuffix(ActionResult.getType()), ParallelJobs);
    }
    return { ActionResult };
  }

  ActionList Inputs = A->getInputs();

  const JobAction *JA = cast<JobAction>(A);
  ActionList CollapsedOffloadActions;

  auto *DA = dyn_cast<OffloadDepsJobAction>(JA);
  const ToolChain *JATC = DA ? DA->getHostTC() : TC;

  ToolSelector TS(JA, *JATC, C, isSaveTempsEnabled(),
                  embedBitcodeInObject() && !isUsingLTO());
  const Tool *T = TS.getTool(Inputs, CollapsedOffloadActions);

  if (!T)
    return {InputInfo()};

  // If we've collapsed action list that contained OffloadAction we
  // need to build jobs for host/device-side inputs it may have held.
  for (const auto *OA : CollapsedOffloadActions)
    cast<OffloadAction>(OA)->doOnEachDependence(
        /*IsHostDependence=*/BuildingForOffloadDevice,
        [&](Action *DepA, const ToolChain *DepTC, const char *DepBoundArch) {
          OffloadDependencesInputInfo.append(BuildJobsForAction(
              C, DepA, DepTC, DepBoundArch, /* AtTopLevel */ false,
              /*MultipleArchs=*/!!DepBoundArch, LinkingOutput, CachedResults,
              DepA->getOffloadingDeviceKind()));
        });

  // Only use pipes when there is exactly one input.
  InputInfoList InputInfos;
  for (const Action *Input : Inputs) {
    // Treat dsymutil and verify sub-jobs as being at the top-level too, they
    // shouldn't get temporary output names.
    // FIXME: Clean this up.
    bool SubJobAtTopLevel =
        AtTopLevel && (isa<DsymutilJobAction>(A) || isa<VerifyJobAction>(A));
    InputInfos.append(BuildJobsForAction(
        C, Input, JATC, DA ? DA->getOffloadingArch() : BoundArch,
        SubJobAtTopLevel, MultipleArchs, LinkingOutput, CachedResults,
        A->getOffloadingDeviceKind()));
  }

  // Always use the first file input as the base input.
  const char *BaseInput = InputInfos[0].getBaseInput();
  for (auto &Info : InputInfos) {
    if (Info.isFilename()) {
      BaseInput = Info.getBaseInput();
      break;
    }
  }

  // ... except dsymutil actions, which use their actual input as the base
  // input.
  if (JA->getType() == types::TY_dSYM)
    BaseInput = InputInfos[0].getFilename();

  // Append outputs of offload device jobs to the input list
  if (!OffloadDependencesInputInfo.empty())
    InputInfos.append(OffloadDependencesInputInfo.begin(),
                      OffloadDependencesInputInfo.end());

  // Set the effective triple of the toolchain for the duration of this job.
  llvm::Triple EffectiveTriple;
  const ToolChain &ToolTC = T->getToolChain();
  const ArgList &Args =
      C.getArgsForToolChain(TC, BoundArch, A->getOffloadingDeviceKind());
  if (InputInfos.size() != 1) {
    EffectiveTriple = llvm::Triple(ToolTC.ComputeEffectiveClangTriple(Args));
  } else {
    // Pass along the input type if it can be unambiguously determined.
    EffectiveTriple = llvm::Triple(
        ToolTC.ComputeEffectiveClangTriple(Args, InputInfos[0].getType()));
  }
  RegisterEffectiveTriple TripleRAII(ToolTC, EffectiveTriple);

  // Determine the place to write output to, if any.
  InputInfo Result;
  InputInfoList UnbundlingResults;
  if (auto *UA = dyn_cast<OffloadUnbundlingJobAction>(JA)) {
    // If we have an unbundling job, we need to create results for all the
    // outputs. We also update the results cache so that other actions using
    // this unbundling action can get the right results.
    for (auto &UI : UA->getDependentActionsInfo()) {
      assert(UI.DependentOffloadKind != Action::OFK_None &&
             "Unbundling with no offloading??");

      // Unbundling actions are never at the top level. When we generate the
      // offloading prefix, we also do that for the host file because the
      // unbundling action does not change the type of the output which can
      // cause a overwrite.
      InputInfo CurI;
      if (C.getDriver().getOffloadStaticLibSeen() &&
          (JA->getType() == types::TY_Archive ||
           JA->getType() == types::TY_Tempfilelist)) {
        // Host part of the unbundled static archive is not used.
        if (UI.DependentOffloadKind == Action::OFK_Host)
          continue;
        std::string TmpFileName = C.getDriver().GetTemporaryPath(
            llvm::sys::path::stem(BaseInput),
            JA->getType() == types::TY_Archive ? "a" : "txt");
        const char *TmpFile = C.addTempFile(
            C.getArgs().MakeArgString(TmpFileName), JA->getType());
        CurI = InputInfo(JA->getType(), TmpFile, TmpFile);
      } else {
        std::string OffloadingPrefix = Action::GetOffloadingFileNamePrefix(
          UI.DependentOffloadKind,
          UI.DependentToolChain->getTriple().normalize(),
          /*CreatePrefixForHost=*/true);
        CurI = InputInfo(
          UA,
          GetNamedOutputPath(C, *UA, BaseInput, UI.DependentBoundArch,
                             /*AtTopLevel=*/false,
                             MultipleArchs ||
                                 UI.DependentOffloadKind == Action::OFK_HIP,
                             OffloadingPrefix),
          BaseInput);
      }
      // Save the unbundling result.
      UnbundlingResults.push_back(CurI);

      // Get the unique string identifier for this dependence and cache the
      // result.
      StringRef Arch;
      if (TargetDeviceOffloadKind == Action::OFK_HIP ||
          TargetDeviceOffloadKind == Action::OFK_SYCL) {
        if (UI.DependentOffloadKind == Action::OFK_Host)
          Arch = StringRef();
        else
          Arch = UI.DependentBoundArch;
      } else
        Arch = BoundArch;
      // When unbundling for SYCL and there is no Target offload, assume
      // Host as the dependent offload, as the host path has been stripped
      // in this instance
      Action::OffloadKind DependentOffloadKind;
      if (UI.DependentOffloadKind == Action::OFK_SYCL &&
          TargetDeviceOffloadKind == Action::OFK_None &&
          !(C.getDefaultToolChain().getTriple().isNativeCPU() &&
            UA->getDependentActionsInfo().size() > 1))
        DependentOffloadKind = Action::OFK_Host;
      else
        DependentOffloadKind = UI.DependentOffloadKind;

      CachedResults[{A, GetTriplePlusArchString(UI.DependentToolChain, Arch,
                                                DependentOffloadKind)}] = {
          CurI};
    }
    // Now that we have all the results generated, select the one that should
    // be returned for the current depending action.
    std::pair<const Action *, std::string> ActionTC = {
        A, GetTriplePlusArchString(TC, BoundArch, TargetDeviceOffloadKind)};
    assert(CachedResults.find(ActionTC) != CachedResults.end() &&
           "Result does not exist??");
    Result = CachedResults[ActionTC].front();
  } else if (auto *DA = dyn_cast<OffloadDepsJobAction>(JA)) {
    for (auto &DI : DA->getDependentActionsInfo()) {
      assert(DI.DependentOffloadKind != Action::OFK_None &&
             "Deps job with no offloading");

      std::string OffloadingPrefix = Action::GetOffloadingFileNamePrefix(
          DI.DependentOffloadKind,
          DI.DependentToolChain->getTriple().normalize(),
          /*CreatePrefixForHost=*/true);
      auto CurI = InputInfo(
          DA,
          GetNamedOutputPath(C, *DA, BaseInput, DI.DependentBoundArch,
                             /*AtTopLevel=*/false,
                             MultipleArchs ||
                                 DI.DependentOffloadKind == Action::OFK_HIP,
                             OffloadingPrefix),
          BaseInput);
      // Save the result.
      UnbundlingResults.push_back(CurI);

      // Get the unique string identifier for this dependence and cache the
      // result.
      StringRef Arch = TargetDeviceOffloadKind == Action::OFK_HIP
                           ? DI.DependentOffloadKind == Action::OFK_Host
                                 ? StringRef()
                                 : DI.DependentBoundArch
                           : BoundArch;

      CachedResults[{A, GetTriplePlusArchString(DI.DependentToolChain, Arch,
                                                DI.DependentOffloadKind)}] = {
          CurI};
    }

    // Now that we have all the results generated, select the one that should be
    // returned for the current depending action.
    std::pair<const Action *, std::string> ActionTC = {
        A, GetTriplePlusArchString(TC, BoundArch, TargetDeviceOffloadKind)};
    auto It = CachedResults.find(ActionTC);
    assert(It != CachedResults.end() && "Result does not exist??");
    Result = It->second.front();
  } else if (JA->getType() == types::TY_Nothing)
    Result = {InputInfo(A, BaseInput)};
  else {
    std::string OffloadingPrefix;
    // When generating binaries with -fsycl-link, the output file prefix is the
    // triple arch only.  Do not add the arch when compiling for host.
    if (!A->getOffloadingHostActiveKinds() &&
        Args.hasArg(options::OPT_fsycl_link_EQ)) {
      OffloadingPrefix = "-";
      OffloadingPrefix += TC->getTriple().getArchName();
    } else {
      // We only have to generate a prefix for the host if this is not a
      // top-level action.
      OffloadingPrefix = Action::GetOffloadingFileNamePrefix(
        A->getOffloadingDeviceKind(), EffectiveTriple.normalize(),
        /*CreatePrefixForHost=*/isa<OffloadPackagerJobAction>(A) ||
            !(A->getOffloadingHostActiveKinds() == Action::OFK_None ||
              AtTopLevel));
    }
    if (isa<OffloadWrapperJobAction>(JA)) {
      if (Arg *FinalOutput = C.getArgs().getLastArg(options::OPT_o))
        BaseInput = FinalOutput->getValue();
      // Do not use the default image name when using -fno-sycl-rdc
      else if (!tools::SYCL::shouldDoPerObjectFileLinking(C))
        BaseInput = getDefaultImageName();
      BaseInput =
          C.getArgs().MakeArgString(std::string(BaseInput) + "-wrapper");
    }
    Result = InputInfo(A, GetNamedOutputPath(C, *JA, BaseInput, BoundArch,
                                             AtTopLevel, MultipleArchs,
                                             OffloadingPrefix),
                       BaseInput);
    if (T->canEmitIR() && OffloadingPrefix.empty())
      handleTimeTrace(C, Args, JA, BaseInput, Result);
  }

  if (CCCPrintBindings && !CCGenDiagnostics) {
    llvm::errs() << "# \"" << T->getToolChain().getTripleString() << '"'
                 << " - \"" << T->getName() << "\", inputs: [";
    for (unsigned i = 0, e = InputInfos.size(); i != e; ++i) {
      llvm::errs() << InputInfos[i].getAsString();
      if (i + 1 != e)
        llvm::errs() << ", ";
    }
    if (UnbundlingResults.empty())
      llvm::errs() << "], output: " << Result.getAsString() << "\n";
    else {
      llvm::errs() << "], outputs: [";
      for (unsigned i = 0, e = UnbundlingResults.size(); i != e; ++i) {
        llvm::errs() << UnbundlingResults[i].getAsString();
        if (i + 1 != e)
          llvm::errs() << ", ";
      }
      llvm::errs() << "] \n";
    }
  } else {
    if (UnbundlingResults.empty())
      T->ConstructJob(C, *JA, Result, InputInfos, Args, LinkingOutput);
    else
      T->ConstructJobMultipleOutputs(C, *JA, UnbundlingResults, InputInfos,
                                     Args, LinkingOutput);
  }
  return {Result};
}

const char *Driver::getDefaultImageName() const {
  llvm::Triple Target(llvm::Triple::normalize(TargetTriple));
  return Target.isOSWindows() ? "a.exe" : "a.out";
}

/// Create output filename based on ArgValue, which could either be a
/// full filename, filename without extension, or a directory. If ArgValue
/// does not provide a filename, then use BaseName, and use the extension
/// suitable for FileType.
static const char *MakeCLOutputFilename(const ArgList &Args, StringRef ArgValue,
                                        StringRef BaseName,
                                        types::ID FileType) {
  SmallString<128> Filename = ArgValue;

  if (ArgValue.empty()) {
    // If the argument is empty, output to BaseName in the current dir.
    Filename = BaseName;
  } else if (llvm::sys::path::is_separator(Filename.back())) {
    // If the argument is a directory, output to BaseName in that dir.
    llvm::sys::path::append(Filename, BaseName);
  }

  if (!llvm::sys::path::has_extension(ArgValue)) {
    // If the argument didn't provide an extension, then set it.
    const char *Extension = types::getTypeTempSuffix(FileType, true);

    if (FileType == types::TY_Image &&
        Args.hasArg(options::OPT__SLASH_LD, options::OPT__SLASH_LDd)) {
      // The output file is a dll.
      Extension = "dll";
    }

    llvm::sys::path::replace_extension(Filename, Extension);
  }

  return Args.MakeArgString(Filename.c_str());
}

static bool HasPreprocessOutput(const Action &JA) {
  if (isa<PreprocessJobAction>(JA))
    return true;
  if (isa<OffloadAction>(JA) && isa<PreprocessJobAction>(JA.getInputs()[0]))
    return true;
  if (isa<OffloadBundlingJobAction>(JA) &&
      HasPreprocessOutput(*(JA.getInputs()[0])))
    return true;
  return false;
}

const char *Driver::CreateTempFile(Compilation &C, StringRef Prefix,
                                   StringRef Suffix, bool MultipleArchs,
                                   StringRef BoundArch,
                                   types::ID Type,
                                   bool NeedUniqueDirectory) const {
  SmallString<128> TmpName;
  Arg *A = C.getArgs().getLastArg(options::OPT_fcrash_diagnostics_dir);
  std::optional<std::string> CrashDirectory =
      CCGenDiagnostics && A
          ? std::string(A->getValue())
          : llvm::sys::Process::GetEnv("CLANG_CRASH_DIAGNOSTICS_DIR");
  if (CrashDirectory) {
    if (!getVFS().exists(*CrashDirectory))
      llvm::sys::fs::create_directories(*CrashDirectory);
    SmallString<128> Path(*CrashDirectory);
    llvm::sys::path::append(Path, Prefix);
    const char *Middle = !Suffix.empty() ? "-%%%%%%." : "-%%%%%%";
    if (std::error_code EC =
            llvm::sys::fs::createUniqueFile(Path + Middle + Suffix, TmpName)) {
      Diag(clang::diag::err_unable_to_make_temp) << EC.message();
      return "";
    }
  } else {
    if (MultipleArchs && !BoundArch.empty()) {
      if (NeedUniqueDirectory) {
        TmpName = GetTemporaryDirectory(Prefix);
        llvm::sys::path::append(TmpName,
                                Twine(Prefix) + "-" + BoundArch + "." + Suffix);
      } else {
        TmpName =
            GetTemporaryPath((Twine(Prefix) + "-" + BoundArch).str(), Suffix);
      }

    } else {
      TmpName = GetTemporaryPath(Prefix, Suffix);
    }
  }
  return C.addTempFile(C.getArgs().MakeArgString(TmpName), Type);
}

// Calculate the output path of the module file when compiling a module unit
// with the `-fmodule-output` option or `-fmodule-output=` option specified.
// The behavior is:
// - If `-fmodule-output=` is specfied, then the module file is
//   writing to the value.
// - Otherwise if the output object file of the module unit is specified, the
// output path
//   of the module file should be the same with the output object file except
//   the corresponding suffix. This requires both `-o` and `-c` are specified.
// - Otherwise, the output path of the module file will be the same with the
//   input with the corresponding suffix.
static const char *GetModuleOutputPath(Compilation &C, const JobAction &JA,
                                       const char *BaseInput) {
  assert(isa<PrecompileJobAction>(JA) && JA.getType() == types::TY_ModuleFile &&
         (C.getArgs().hasArg(options::OPT_fmodule_output) ||
          C.getArgs().hasArg(options::OPT_fmodule_output_EQ)));

  SmallString<256> OutputPath =
      tools::getCXX20NamedModuleOutputPath(C.getArgs(), BaseInput);

  return C.addResultFile(C.getArgs().MakeArgString(OutputPath.c_str()), &JA);
}

const char *Driver::GetNamedOutputPath(Compilation &C, const JobAction &JA,
                                       const char *BaseInput,
                                       StringRef OrigBoundArch, bool AtTopLevel,
                                       bool MultipleArchs,
                                       StringRef OffloadingPrefix) const {
  std::string BoundArch = OrigBoundArch.str();
  if (is_style_windows(llvm::sys::path::Style::native)) {
    // BoundArch may contain ':' or '*', which is invalid in file names on
    // Windows, therefore replace it with '@'.
    llvm::replace(BoundArch, ':', '@');
    llvm::replace(BoundArch, '*', '@');
  }
  // BoundArch may contain ',', which may create strings that interfere with
  // the StringMap for the clang-offload-packager input values.
  std::replace(BoundArch.begin(), BoundArch.end(), ',', '@');

  llvm::PrettyStackTraceString CrashInfo("Computing output path");
  // Output to a user requested destination?
  if (AtTopLevel && !isa<DsymutilJobAction>(JA) && !isa<VerifyJobAction>(JA)) {
    if (Arg *FinalOutput = C.getArgs().getLastArg(options::OPT_o))
      return C.addResultFile(FinalOutput->getValue(), &JA);
    // Output to destination for -fsycl-device-only/-fsyclbin and Windows -o
    if ((offloadDeviceOnly() ||
         C.getArgs().hasArgNoClaim(options::OPT_fsyclbin_EQ)) &&
        JA.getOffloadingDeviceKind() == Action::OFK_SYCL)
      if (Arg *FinalOutput = C.getArgs().getLastArg(options::OPT__SLASH_o))
        return C.addResultFile(FinalOutput->getValue(), &JA);
  }

  // For /P, preprocess to file named after BaseInput.
  if (C.getArgs().hasArg(options::OPT__SLASH_P) &&
      ((AtTopLevel && isa<PreprocessJobAction>(JA)) ||
       isa<OffloadBundlingJobAction>(JA))) {
    StringRef BaseName = llvm::sys::path::filename(BaseInput);
    StringRef NameArg;
    if (Arg *A = C.getArgs().getLastArg(options::OPT__SLASH_Fi))
      NameArg = A->getValue();
    return C.addResultFile(
        MakeCLOutputFilename(C.getArgs(), NameArg, BaseName, types::TY_PP_C),
        &JA);
  }

  // Redirect output for the generated source + integration footer.
  if (isa<AppendFooterJobAction>(JA)) {
    if (Arg *A = C.getArgs().getLastArg(options::OPT_fsycl_footer_path_EQ)) {
      SmallString<128> OutName(A->getValue());
      StringRef BaseName = llvm::sys::path::filename(BaseInput);
      if (isSaveTempsEnabled()) {
        // Retain the location specified by the user with -save-temps.
        const char *Suffix = types::getTypeTempSuffix(JA.getType());
        std::string::size_type End = std::string::npos;
        if (!types::appendSuffixForType(JA.getType()))
          End = BaseName.rfind('.');
        SmallString<128> Suffixed(BaseName.substr(0, End));
        Suffixed += OffloadingPrefix;
        Suffixed += '.';
        Suffixed += Suffix;
        llvm::sys::path::append(OutName, Suffixed.c_str());
      } else {
        std::string TmpName =
            GetTemporaryPath(llvm::sys::path::stem(BaseName),
                             types::getTypeTempSuffix(JA.getType()));
        llvm::sys::path::append(OutName, llvm::sys::path::filename(TmpName));
      }
      return C.addTempFile(C.getArgs().MakeArgString(OutName));
    }
  }

  // Default to writing to stdout?
  if (AtTopLevel && !CCGenDiagnostics && HasPreprocessOutput(JA)) {
    return "-";
  }

  if (JA.getType() == types::TY_ModuleFile &&
      C.getArgs().getLastArg(options::OPT_module_file_info)) {
    return "-";
  }

  if (JA.getType() == types::TY_PP_Asm &&
      C.getArgs().hasArg(options::OPT_dxc_Fc)) {
    StringRef FcValue = C.getArgs().getLastArgValue(options::OPT_dxc_Fc);
    // TODO: Should we use `MakeCLOutputFilename` here? If so, we can probably
    // handle this as part of the SLASH_Fa handling below.
    return C.addResultFile(C.getArgs().MakeArgString(FcValue.str()), &JA);
  }

  if ((JA.getType() == types::TY_Object &&
       C.getArgs().hasArg(options::OPT_dxc_Fo)) ||
      JA.getType() == types::TY_DX_CONTAINER) {
    StringRef FoValue = C.getArgs().getLastArgValue(options::OPT_dxc_Fo);
    // If we are targeting DXIL and not validating or translating, we should set
    // the final result file. Otherwise we should emit to a temporary.
    if (C.getDefaultToolChain().getTriple().isDXIL()) {
      const auto &TC = static_cast<const toolchains::HLSLToolChain &>(
          C.getDefaultToolChain());
      // Fo can be empty here if the validator is running for a compiler flow
      // that is using Fc or just printing disassembly.
      if (TC.isLastJob(C.getArgs(), JA.getKind()) && !FoValue.empty())
        return C.addResultFile(C.getArgs().MakeArgString(FoValue.str()), &JA);
      StringRef Name = llvm::sys::path::filename(BaseInput);
      std::pair<StringRef, StringRef> Split = Name.split('.');
      const char *Suffix = types::getTypeTempSuffix(JA.getType(), true);
      return CreateTempFile(C, Split.first, Suffix, false);
    }
    // We don't have SPIRV-val integrated (yet), so for now we can assume this
    // is the final output.
    assert(C.getDefaultToolChain().getTriple().isSPIRV());
    return C.addResultFile(C.getArgs().MakeArgString(FoValue.str()), &JA);
  }

  // Is this the assembly listing for /FA?
  if (JA.getType() == types::TY_PP_Asm &&
      (C.getArgs().hasArg(options::OPT__SLASH_FA) ||
       C.getArgs().hasArg(options::OPT__SLASH_Fa))) {
    // Use /Fa and the input filename to determine the asm file name.
    StringRef BaseName = llvm::sys::path::filename(BaseInput);
    StringRef FaValue = C.getArgs().getLastArgValue(options::OPT__SLASH_Fa);
    return C.addResultFile(
        MakeCLOutputFilename(C.getArgs(), FaValue, BaseName, JA.getType()),
        &JA);
  }

  if (JA.getType() == types::TY_API_INFO &&
      C.getArgs().hasArg(options::OPT_emit_extension_symbol_graphs) &&
      C.getArgs().hasArg(options::OPT_o))
    Diag(clang::diag::err_drv_unexpected_symbol_graph_output)
        << C.getArgs().getLastArgValue(options::OPT_o);

  // DXC defaults to standard out when generating assembly. We check this after
  // any DXC flags that might specify a file.
  if (AtTopLevel && JA.getType() == types::TY_PP_Asm && IsDXCMode())
    return "-";

  bool SpecifiedModuleOutput =
      C.getArgs().hasArg(options::OPT_fmodule_output) ||
      C.getArgs().hasArg(options::OPT_fmodule_output_EQ);
  if (MultipleArchs && SpecifiedModuleOutput)
    Diag(clang::diag::err_drv_module_output_with_multiple_arch);

  // If we're emitting a module output with the specified option
  // `-fmodule-output`.
  if (!AtTopLevel && isa<PrecompileJobAction>(JA) &&
      JA.getType() == types::TY_ModuleFile && SpecifiedModuleOutput) {
    assert(C.getArgs().hasArg(options::OPT_fno_modules_reduced_bmi));
    return GetModuleOutputPath(C, JA, BaseInput);
  }

  // Output to a temporary file?
  if ((!AtTopLevel && !isSaveTempsEnabled() &&
       (!C.getArgs().hasArg(options::OPT__SLASH_Fo) ||
        // FIXME - The use of /Fo is limited when offloading is enabled.  When
        // compiling to exe use of /Fo does not produce the named obj.  We also
        // should not use the named output when performing unbundling.
        (C.getArgs().hasArg(options::OPT__SLASH_Fo) &&
         (!JA.isOffloading(Action::OFK_None) ||
          isa<OffloadUnbundlingJobAction>(JA) ||
          JA.getOffloadingHostActiveKinds() > Action::OFK_Host)))) ||
      CCGenDiagnostics) {
    StringRef Name = llvm::sys::path::filename(BaseInput);
    std::pair<StringRef, StringRef> Split = Name.split('.');
    const char *Suffix =
        types::getTypeTempSuffix(JA.getType(), IsCLMode() || IsDXCMode());
    // The non-offloading toolchain on Darwin requires deterministic input
    // file name for binaries to be deterministic, therefore it needs unique
    // directory.
    llvm::Triple Triple(C.getDriver().getTargetTriple());
    bool NeedUniqueDirectory =
        (JA.getOffloadingDeviceKind() == Action::OFK_None ||
         JA.getOffloadingDeviceKind() == Action::OFK_Host) &&
        Triple.isOSDarwin();
    return CreateTempFile(C, Split.first, Suffix, MultipleArchs, BoundArch,
                          JA.getType(), NeedUniqueDirectory);
  }

  SmallString<128> BasePath(BaseInput);
  SmallString<128> ExternalPath("");
  StringRef BaseName;

  // Dsymutil actions should use the full path.
  if (isa<DsymutilJobAction>(JA) && C.getArgs().hasArg(options::OPT_dsym_dir)) {
    ExternalPath += C.getArgs().getLastArg(options::OPT_dsym_dir)->getValue();
    // We use posix style here because the tests (specifically
    // darwin-dsymutil.c) demonstrate that posix style paths are acceptable
    // even on Windows and if we don't then the similar test covering this
    // fails.
    llvm::sys::path::append(ExternalPath, llvm::sys::path::Style::posix,
                            llvm::sys::path::filename(BasePath));
    BaseName = ExternalPath;
  } else if (isa<DsymutilJobAction>(JA) || isa<VerifyJobAction>(JA))
    BaseName = BasePath;
  else
    BaseName = llvm::sys::path::filename(BasePath);

  // When compiling with -fsyclbin, maintain a simple output file name for the
  // resulting image.  A '.syclbin' extension is used to represent the resulting
  // output file.
  if (JA.getOffloadingDeviceKind() == Action::OFK_SYCL &&
      C.getArgs().hasArgNoClaim(options::OPT_fsyclbin_EQ) &&
      JA.getType() == types::TY_Image) {
    SmallString<128> SYCLBinOutput(getDefaultImageName());
    if (IsCLMode())
      // Use BaseName for the syclbin output name.
      SYCLBinOutput = BaseName;
    llvm::sys::path::replace_extension(SYCLBinOutput, ".syclbin");
    return C.addResultFile(C.getArgs().MakeArgString(SYCLBinOutput), &JA);
  }

  // Determine what the derived output name should be.
  const char *NamedOutput;

  if ((JA.getType() == types::TY_Object || JA.getType() == types::TY_LTO_BC ||
       JA.getType() == types::TY_Archive) &&
      C.getArgs().hasArg(options::OPT__SLASH_Fo, options::OPT__SLASH_o)) {
    // The /Fo or /o flag decides the object filename.
    StringRef Val =
        C.getArgs()
            .getLastArg(options::OPT__SLASH_Fo, options::OPT__SLASH_o)
            ->getValue();
    NamedOutput =
        MakeCLOutputFilename(C.getArgs(), Val, BaseName, types::TY_Object);
  } else if (JA.getType() == types::TY_Image &&
             C.getArgs().hasArg(options::OPT__SLASH_Fe,
                                options::OPT__SLASH_o)) {
    // The /Fe or /o flag names the linked file.
    StringRef Val =
        C.getArgs()
            .getLastArg(options::OPT__SLASH_Fe, options::OPT__SLASH_o)
            ->getValue();
    NamedOutput =
        MakeCLOutputFilename(C.getArgs(), Val, BaseName, types::TY_Image);
  } else if (JA.getType() == types::TY_Image) {
    if (IsCLMode()) {
      // clang-cl uses BaseName for the executable name.
      NamedOutput =
          MakeCLOutputFilename(C.getArgs(), "", BaseName, types::TY_Image);
    } else {
      SmallString<128> Output(getDefaultImageName());
      // HIP image for device compilation with -fno-gpu-rdc is per compilation
      // unit.
      bool IsHIPNoRDC = JA.getOffloadingDeviceKind() == Action::OFK_HIP &&
                        !C.getArgs().hasFlag(options::OPT_fgpu_rdc,
                                             options::OPT_fno_gpu_rdc, false);
      bool UseOutExtension = IsHIPNoRDC || isa<OffloadPackagerJobAction>(JA) ||
                             isa<BackendCompileJobAction>(JA);
      if (UseOutExtension) {
        Output = BaseName;
        llvm::sys::path::replace_extension(Output, "");
      }
      Output += OffloadingPrefix;
      if (MultipleArchs && !BoundArch.empty()) {
        Output += "-";
        Output.append(BoundArch);
      }
      if (UseOutExtension)
        Output += ".out";
      NamedOutput = C.getArgs().MakeArgString(Output.c_str());
    }
  } else if (JA.getType() == types::TY_PCH && IsCLMode()) {
    NamedOutput = C.getArgs().MakeArgString(GetClPchPath(C, BaseName));
  } else if ((JA.getType() == types::TY_Plist || JA.getType() == types::TY_AST) &&
             C.getArgs().hasArg(options::OPT__SLASH_o)) {
    StringRef Val =
        C.getArgs()
            .getLastArg(options::OPT__SLASH_o)
            ->getValue();
    NamedOutput =
        MakeCLOutputFilename(C.getArgs(), Val, BaseName, types::TY_Object);
  } else {
    const char *Suffix =
        types::getTypeTempSuffix(JA.getType(), IsCLMode() || IsDXCMode());
    assert(Suffix && "All types used for output should have a suffix.");

    std::string::size_type End = std::string::npos;
    if (!types::appendSuffixForType(JA.getType()))
      End = BaseName.rfind('.');
    SmallString<128> Suffixed(BaseName.substr(0, End));
    Suffixed += OffloadingPrefix;
    if (MultipleArchs && !BoundArch.empty()) {
      Suffixed += "-";
      Suffixed.append(BoundArch);
    }
    // When using both -save-temps and -emit-llvm, use a ".tmp.bc" suffix for
    // the unoptimized bitcode so that it does not get overwritten by the ".bc"
    // optimized bitcode output.
    auto IsAMDRDCInCompilePhase = [](const JobAction &JA,
                                     const llvm::opt::DerivedArgList &Args) {
      // The relocatable compilation in HIP and OpenMP implies -emit-llvm.
      // Similarly, use a ".tmp.bc" suffix for the unoptimized bitcode
      // (generated in the compile phase.)
      const ToolChain *TC = JA.getOffloadingToolChain();
      return isa<CompileJobAction>(JA) &&
             ((JA.getOffloadingDeviceKind() == Action::OFK_HIP &&
               Args.hasFlag(options::OPT_fgpu_rdc, options::OPT_fno_gpu_rdc,
                            false)) ||
              (JA.getOffloadingDeviceKind() == Action::OFK_OpenMP && TC &&
               TC->getTriple().isAMDGPU()));
    };
    if (!AtTopLevel && JA.getType() == types::TY_LLVM_BC &&
        (C.getArgs().hasArg(options::OPT_emit_llvm) ||
         IsAMDRDCInCompilePhase(JA, C.getArgs())))
      Suffixed += ".tmp";
    Suffixed += '.';
    Suffixed += Suffix;
    NamedOutput = C.getArgs().MakeArgString(Suffixed.c_str());
  }

  // Prepend object file path if -save-temps=obj
  if (!AtTopLevel && isSaveTempsObj() && C.getArgs().hasArg(options::OPT_o) &&
      JA.getType() != types::TY_PCH) {
    Arg *FinalOutput = C.getArgs().getLastArg(options::OPT_o);
    SmallString<128> TempPath(FinalOutput->getValue());
    llvm::sys::path::remove_filename(TempPath);
    StringRef OutputFileName = llvm::sys::path::filename(NamedOutput);
    llvm::sys::path::append(TempPath, OutputFileName);
    NamedOutput = C.getArgs().MakeArgString(TempPath.c_str());
  }

  if (isSaveTempsEnabled()) {
    // If we're saving temps and the temp file conflicts with any
    // input/resulting file, then avoid overwriting.
    if (!AtTopLevel && NamedOutput == BaseName) {
      bool SameFile = false;
      SmallString<256> Result;
      llvm::sys::fs::current_path(Result);
      llvm::sys::path::append(Result, BaseName);
      llvm::sys::fs::equivalent(BaseInput, Result.c_str(), SameFile);
      // Must share the same path to conflict.
      if (SameFile) {
        StringRef Name = llvm::sys::path::filename(BaseInput);
        std::pair<StringRef, StringRef> Split = Name.split('.');
        std::string TmpName = GetTemporaryPath(
            Split.first,
            types::getTypeTempSuffix(JA.getType(), IsCLMode() || IsDXCMode()));
        return C.addTempFile(C.getArgs().MakeArgString(TmpName));
      }
    }

    const auto &ResultFiles = C.getResultFiles();
    const auto CollidingFilenameIt =
        llvm::find_if(ResultFiles, [NamedOutput](const auto &It) {
          return StringRef(NamedOutput) == It.second;
        });
    if (CollidingFilenameIt != ResultFiles.end()) {
      // Upon any collision, a unique hash will be appended to the filename,
      // similar to what is done for temporary files in the regular flow.
      StringRef CollidingName(CollidingFilenameIt->second);
      std::pair<StringRef, StringRef> Split = CollidingName.split('.');
      std::string UniqueName = GetUniquePath(
          Split.first,
          types::getTypeTempSuffix(JA.getType(), IsCLMode() || IsDXCMode()));
      return C.addTempFile(C.getArgs().MakeArgString(UniqueName));
    }
  }

  // Emit an error if PCH(Pre-Compiled Header) file generation is forced in
  // -fsycl mode.
  if (C.getArgs().hasFlag(options::OPT_fsycl, options::OPT_fno_sycl, false) &&
      JA.getType() == types::TY_PCH)
    Diag(clang::diag::err_drv_fsycl_with_pch);
  // As an annoying special case, PCH generation doesn't strip the pathname.
  if (JA.getType() == types::TY_PCH && !IsCLMode()) {
    llvm::sys::path::remove_filename(BasePath);
    if (BasePath.empty())
      BasePath = NamedOutput;
    else
      llvm::sys::path::append(BasePath, NamedOutput);
    return C.addResultFile(C.getArgs().MakeArgString(BasePath.c_str()), &JA);
  }

  return C.addResultFile(NamedOutput, &JA);
}

std::string Driver::GetFilePath(StringRef Name, const ToolChain &TC) const {
  // Search for Name in a list of paths.
  auto SearchPaths = [&](const llvm::SmallVectorImpl<std::string> &P)
      -> std::optional<std::string> {
    // Respect a limited subset of the '-Bprefix' functionality in GCC by
    // attempting to use this prefix when looking for file paths.
    for (const auto &Dir : P) {
      if (Dir.empty())
        continue;
      SmallString<128> P(Dir[0] == '=' ? SysRoot + Dir.substr(1) : Dir);
      llvm::sys::path::append(P, Name);
      if (llvm::sys::fs::exists(Twine(P)))
        return std::string(P);
    }
    return std::nullopt;
  };

  if (auto P = SearchPaths(PrefixDirs))
    return *P;

  SmallString<128> R(ResourceDir);
  llvm::sys::path::append(R, Name);
  if (llvm::sys::fs::exists(Twine(R)))
    return std::string(R);

  SmallString<128> P(TC.getCompilerRTPath());
  llvm::sys::path::append(P, Name);
  if (llvm::sys::fs::exists(Twine(P)))
    return std::string(P);

  SmallString<128> D(Dir);
  llvm::sys::path::append(D, "..", Name);
  if (llvm::sys::fs::exists(Twine(D)))
    return std::string(D);

  if (auto P = SearchPaths(TC.getLibraryPaths()))
    return *P;

  if (auto P = SearchPaths(TC.getFilePaths()))
    return *P;

  SmallString<128> R2(ResourceDir);
  llvm::sys::path::append(R2, "..", "..", Name);
  if (llvm::sys::fs::exists(Twine(R2)))
    return std::string(R2);

  return std::string(Name);
}

void Driver::generatePrefixedToolNames(
    StringRef Tool, const ToolChain &TC,
    SmallVectorImpl<std::string> &Names) const {
  // FIXME: Needs a better variable than TargetTriple
  Names.emplace_back((TargetTriple + "-" + Tool).str());
  Names.emplace_back(Tool);
}

static bool ScanDirForExecutable(SmallString<128> &Dir, StringRef Name) {
  llvm::sys::path::append(Dir, Name);
  if (llvm::sys::fs::can_execute(Twine(Dir)))
    return true;
  llvm::sys::path::remove_filename(Dir);
  return false;
}

std::string Driver::GetProgramPath(StringRef Name, const ToolChain &TC) const {
  SmallVector<std::string, 2> TargetSpecificExecutables;
  generatePrefixedToolNames(Name, TC, TargetSpecificExecutables);

  // Respect a limited subset of the '-Bprefix' functionality in GCC by
  // attempting to use this prefix when looking for program paths.
  for (const auto &PrefixDir : PrefixDirs) {
    if (llvm::sys::fs::is_directory(PrefixDir)) {
      SmallString<128> P(PrefixDir);
      if (ScanDirForExecutable(P, Name))
        return std::string(P);
    } else {
      SmallString<128> P((PrefixDir + Name).str());
      if (llvm::sys::fs::can_execute(Twine(P)))
        return std::string(P);
    }
  }

  const ToolChain::path_list &List = TC.getProgramPaths();
  for (const auto &TargetSpecificExecutable : TargetSpecificExecutables) {
    // For each possible name of the tool look for it in
    // program paths first, then the path.
    // Higher priority names will be first, meaning that
    // a higher priority name in the path will be found
    // instead of a lower priority name in the program path.
    // E.g. <triple>-gcc on the path will be found instead
    // of gcc in the program path
    for (const auto &Path : List) {
      SmallString<128> P(Path);
      if (ScanDirForExecutable(P, TargetSpecificExecutable))
        return std::string(P);
    }

    // Fall back to the path
    if (llvm::ErrorOr<std::string> P =
            llvm::sys::findProgramByName(TargetSpecificExecutable))
      return *P;
  }

  return std::string(Name);
}

std::string Driver::GetStdModuleManifestPath(const Compilation &C,
                                             const ToolChain &TC) const {
  std::string error = "<NOT PRESENT>";

  switch (TC.GetCXXStdlibType(C.getArgs())) {
  case ToolChain::CST_Libcxx: {
    auto evaluate = [&](const char *library) -> std::optional<std::string> {
      std::string lib = GetFilePath(library, TC);

      // Note when there are multiple flavours of libc++ the module json needs
      // to look at the command-line arguments for the proper json. These
      // flavours do not exist at the moment, but there are plans to provide a
      // variant that is built with sanitizer instrumentation enabled.

      // For example
      //  StringRef modules = [&] {
      //    const SanitizerArgs &Sanitize = TC.getSanitizerArgs(C.getArgs());
      //    if (Sanitize.needsAsanRt())
      //      return "libc++.modules-asan.json";
      //    return "libc++.modules.json";
      //  }();

      SmallString<128> path(lib.begin(), lib.end());
      llvm::sys::path::remove_filename(path);
      llvm::sys::path::append(path, "libc++.modules.json");
      if (TC.getVFS().exists(path))
        return static_cast<std::string>(path);

      return {};
    };

    if (std::optional<std::string> result = evaluate("libc++.so"); result)
      return *result;

    return evaluate("libc++.a").value_or(error);
  }

  case ToolChain::CST_Libstdcxx: {
    auto evaluate = [&](const char *library) -> std::optional<std::string> {
      std::string lib = GetFilePath(library, TC);

      SmallString<128> path(lib.begin(), lib.end());
      llvm::sys::path::remove_filename(path);
      llvm::sys::path::append(path, "libstdc++.modules.json");
      if (TC.getVFS().exists(path))
        return static_cast<std::string>(path);

      return {};
    };

    if (std::optional<std::string> result = evaluate("libstdc++.so"); result)
      return *result;

    return evaluate("libstdc++.a").value_or(error);
  }
  }

  return error;
}

std::string Driver::GetTemporaryPath(StringRef Prefix, StringRef Suffix) const {
  SmallString<128> Path;
  std::error_code EC = llvm::sys::fs::createTemporaryFile(Prefix, Suffix, Path);
  if (EC) {
    Diag(clang::diag::err_unable_to_make_temp) << EC.message();
    return "";
  }

  return std::string(Path);
}

std::string Driver::GetUniquePath(StringRef BaseName, StringRef Ext) const {
  SmallString<128> Path;
  std::error_code EC = llvm::sys::fs::getPotentiallyUniqueFileName(
      Twine(BaseName) + Twine("-%%%%%%.") + Ext, Path);
  if (EC) {
    Diag(clang::diag::err_unable_to_make_temp) << EC.message();
    return "";
  }

  return std::string(Path.str());
}

std::string Driver::GetTemporaryDirectory(StringRef Prefix) const {
  SmallString<128> Path;
  std::error_code EC = llvm::sys::fs::createUniqueDirectory(Prefix, Path);
  if (EC) {
    Diag(clang::diag::err_unable_to_make_temp) << EC.message();
    return "";
  }

  return std::string(Path);
}

std::string Driver::GetClPchPath(Compilation &C, StringRef BaseName) const {
  SmallString<128> Output;
  if (Arg *FpArg = C.getArgs().getLastArg(options::OPT__SLASH_Fp)) {
    // FIXME: If anybody needs it, implement this obscure rule:
    // "If you specify a directory without a file name, the default file name
    // is VCx0.pch., where x is the major version of Visual C++ in use."
    Output = FpArg->getValue();

    // "If you do not specify an extension as part of the path name, an
    // extension of .pch is assumed. "
    if (!llvm::sys::path::has_extension(Output))
      Output += ".pch";
  } else {
    if (Arg *YcArg = C.getArgs().getLastArg(options::OPT__SLASH_Yc))
      Output = YcArg->getValue();
    if (Output.empty())
      Output = BaseName;
    llvm::sys::path::replace_extension(Output, ".pch");
  }
  return std::string(Output);
}

const ToolChain &Driver::getOffloadToolChain(
    const llvm::opt::ArgList &Args, const Action::OffloadKind Kind,
    const llvm::Triple &Target, const llvm::Triple &AuxTarget) const {
  std::unique_ptr<ToolChain> &TC =
      ToolChains[Target.str() + "/" + AuxTarget.str()];
  std::unique_ptr<ToolChain> &HostTC = ToolChains[AuxTarget.str()];

  assert(HostTC && "Host toolchain for offloading doesn't exit?");
  if (!TC) {
    // Detect the toolchain based off of the target operating system.
    switch (Target.getOS()) {
    case llvm::Triple::CUDA:
      TC = std::make_unique<toolchains::CudaToolChain>(*this, Target, *HostTC,
                                                       Args, Kind);
      break;
    case llvm::Triple::AMDHSA:
      if (Kind == Action::OFK_HIP)
        TC = std::make_unique<toolchains::HIPAMDToolChain>(*this, Target,
                                                           *HostTC, Args, Kind);
      else if (Kind == Action::OFK_OpenMP)
        TC = std::make_unique<toolchains::AMDGPUOpenMPToolChain>(*this, Target,
                                                                 *HostTC, Args);
      break;
    default:
      break;
    }
  }
  if (!TC) {
    // Detect the toolchain based off of the target architecture if that failed.
    switch (Target.getArch()) {
    case llvm::Triple::spir:
    case llvm::Triple::spir64:
    case llvm::Triple::spirv:
    case llvm::Triple::spirv32:
    case llvm::Triple::spirv64:
      switch (Kind) {
      case Action::OFK_SYCL:
        TC = std::make_unique<toolchains::SYCLToolChain>(*this, Target, *HostTC,
                                                         Args);
        break;
      case Action::OFK_HIP:
        TC = std::make_unique<toolchains::HIPSPVToolChain>(*this, Target,
                                                           *HostTC, Args);
        break;
      case Action::OFK_OpenMP:
        TC = std::make_unique<toolchains::SPIRVOpenMPToolChain>(*this, Target,
                                                                *HostTC, Args);
        break;
      case Action::OFK_Cuda:
        TC = std::make_unique<toolchains::CudaToolChain>(*this, Target, *HostTC,
                                                         Args, Kind);
        break;
      default:
        break;
      }
      break;
    case llvm::Triple::nvptx:
    case llvm::Triple::nvptx64:
      if (Kind == Action::OFK_SYCL)
        TC = std::make_unique<toolchains::CudaToolChain>(*this, Target, *HostTC,
                                                         Args, Kind);
      break;
    case llvm::Triple::amdgcn:
      if (Kind == Action::OFK_SYCL)
        TC = std::make_unique<toolchains::HIPAMDToolChain>(*this, Target,
                                                           *HostTC, Args, Kind);
      break;
    default:
      if (Kind == Action::OFK_SYCL && Target.isNativeCPU())
        TC = std::make_unique<toolchains::SYCLToolChain>(*this, Target, *HostTC,
                                                         Args);
      break;
    }
  }

  // If all else fails, just look up the normal toolchain for the target.
  if (!TC)
    return getToolChain(Args, Target);
  return *TC;
}

const ToolChain &Driver::getToolChain(const ArgList &Args,
                                      const llvm::Triple &Target) const {

  auto &TC = ToolChains[Target.str()];
  if (!TC) {
    switch (Target.getOS()) {
    case llvm::Triple::AIX:
      TC = std::make_unique<toolchains::AIX>(*this, Target, Args);
      break;
    case llvm::Triple::Haiku:
      TC = std::make_unique<toolchains::Haiku>(*this, Target, Args);
      break;
    case llvm::Triple::Darwin:
    case llvm::Triple::MacOSX:
    case llvm::Triple::IOS:
    case llvm::Triple::TvOS:
    case llvm::Triple::WatchOS:
    case llvm::Triple::XROS:
    case llvm::Triple::DriverKit:
      TC = std::make_unique<toolchains::DarwinClang>(*this, Target, Args);
      break;
    case llvm::Triple::DragonFly:
      TC = std::make_unique<toolchains::DragonFly>(*this, Target, Args);
      break;
    case llvm::Triple::OpenBSD:
      TC = std::make_unique<toolchains::OpenBSD>(*this, Target, Args);
      break;
    case llvm::Triple::NetBSD:
      TC = std::make_unique<toolchains::NetBSD>(*this, Target, Args);
      break;
    case llvm::Triple::FreeBSD:
      if (Target.isPPC())
        TC = std::make_unique<toolchains::PPCFreeBSDToolChain>(*this, Target,
                                                               Args);
      else
        TC = std::make_unique<toolchains::FreeBSD>(*this, Target, Args);
      break;
    case llvm::Triple::Linux:
    case llvm::Triple::ELFIAMCU:
      if (Target.getArch() == llvm::Triple::hexagon)
        TC = std::make_unique<toolchains::HexagonToolChain>(*this, Target,
                                                             Args);
      else if ((Target.getVendor() == llvm::Triple::MipsTechnologies) &&
               !Target.hasEnvironment())
        TC = std::make_unique<toolchains::MipsLLVMToolChain>(*this, Target,
                                                              Args);
      else if (Target.isPPC())
        TC = std::make_unique<toolchains::PPCLinuxToolChain>(*this, Target,
                                                              Args);
      else if (Target.getArch() == llvm::Triple::ve)
        TC = std::make_unique<toolchains::VEToolChain>(*this, Target, Args);
      else if (Target.isOHOSFamily())
        TC = std::make_unique<toolchains::OHOS>(*this, Target, Args);
      else
        TC = std::make_unique<toolchains::Linux>(*this, Target, Args);
      break;
    case llvm::Triple::Fuchsia:
      TC = std::make_unique<toolchains::Fuchsia>(*this, Target, Args);
      break;
    case llvm::Triple::Managarm:
      TC = std::make_unique<toolchains::Managarm>(*this, Target, Args);
      break;
    case llvm::Triple::Solaris:
      TC = std::make_unique<toolchains::Solaris>(*this, Target, Args);
      break;
    case llvm::Triple::CUDA:
      TC = std::make_unique<toolchains::NVPTXToolChain>(*this, Target, Args);
      break;
    case llvm::Triple::AMDHSA: {
      if (Target.getArch() == llvm::Triple::spirv64) {
        TC = std::make_unique<toolchains::SPIRVAMDToolChain>(*this, Target,
                                                             Args);
      } else {
        bool DL = usesInput(Args, types::isOpenCL) ||
                  usesInput(Args, types::isLLVMIR);
        TC = DL ? std::make_unique<toolchains::ROCMToolChain>(*this, Target,
                                                              Args)
                : std::make_unique<toolchains::AMDGPUToolChain>(*this, Target,
                                                                Args);
      }
      break;
    }
    case llvm::Triple::AMDPAL:
    case llvm::Triple::Mesa3D:
      TC = std::make_unique<toolchains::AMDGPUToolChain>(*this, Target, Args);
      break;
    case llvm::Triple::UEFI:
      TC = std::make_unique<toolchains::UEFI>(*this, Target, Args);
      break;
    case llvm::Triple::Win32:
      switch (Target.getEnvironment()) {
      default:
        if (Target.isOSBinFormatELF())
          TC = std::make_unique<toolchains::Generic_ELF>(*this, Target, Args);
        else if (Target.isOSBinFormatMachO())
          TC = std::make_unique<toolchains::MachO>(*this, Target, Args);
        else
          TC = std::make_unique<toolchains::Generic_GCC>(*this, Target, Args);
        break;
      case llvm::Triple::GNU:
        TC = std::make_unique<toolchains::MinGW>(*this, Target, Args);
        break;
      case llvm::Triple::Cygnus:
        TC = std::make_unique<toolchains::Cygwin>(*this, Target, Args);
        break;
      case llvm::Triple::Itanium:
        TC = std::make_unique<toolchains::CrossWindowsToolChain>(*this, Target,
                                                                  Args);
        break;
      case llvm::Triple::MSVC:
      case llvm::Triple::UnknownEnvironment:
        if (Args.getLastArgValue(options::OPT_fuse_ld_EQ)
                .starts_with_insensitive("bfd"))
          TC = std::make_unique<toolchains::CrossWindowsToolChain>(
              *this, Target, Args);
        else
          TC =
              std::make_unique<toolchains::MSVCToolChain>(*this, Target, Args);
        break;
      }
      break;
    case llvm::Triple::PS4:
      TC = std::make_unique<toolchains::PS4CPU>(*this, Target, Args);
      break;
    case llvm::Triple::PS5:
      TC = std::make_unique<toolchains::PS5CPU>(*this, Target, Args);
      break;
    case llvm::Triple::Hurd:
      TC = std::make_unique<toolchains::Hurd>(*this, Target, Args);
      break;
    case llvm::Triple::LiteOS:
      TC = std::make_unique<toolchains::OHOS>(*this, Target, Args);
      break;
    case llvm::Triple::ZOS:
      TC = std::make_unique<toolchains::ZOS>(*this, Target, Args);
      break;
    case llvm::Triple::Vulkan:
    case llvm::Triple::ShaderModel:
      TC = std::make_unique<toolchains::HLSLToolChain>(*this, Target, Args);
      break;
    default:
      // Of these targets, Hexagon is the only one that might have
      // an OS of Linux, in which case it got handled above already.
      switch (Target.getArch()) {
      case llvm::Triple::tce:
        TC = std::make_unique<toolchains::TCEToolChain>(*this, Target, Args);
        break;
      case llvm::Triple::tcele:
        TC = std::make_unique<toolchains::TCELEToolChain>(*this, Target, Args);
        break;
      case llvm::Triple::hexagon:
        TC = std::make_unique<toolchains::HexagonToolChain>(*this, Target,
                                                             Args);
        break;
      case llvm::Triple::lanai:
        TC = std::make_unique<toolchains::LanaiToolChain>(*this, Target, Args);
        break;
      case llvm::Triple::xcore:
        TC = std::make_unique<toolchains::XCoreToolChain>(*this, Target, Args);
        break;
      case llvm::Triple::wasm32:
      case llvm::Triple::wasm64:
        TC = std::make_unique<toolchains::WebAssembly>(*this, Target, Args);
        break;
      case llvm::Triple::avr:
        TC = std::make_unique<toolchains::AVRToolChain>(*this, Target, Args);
        break;
      case llvm::Triple::msp430:
        TC = std::make_unique<toolchains::MSP430ToolChain>(*this, Target, Args);
        break;
      case llvm::Triple::riscv32:
      case llvm::Triple::riscv64:
        TC = std::make_unique<toolchains::BareMetal>(*this, Target, Args);
        break;
      case llvm::Triple::ve:
        TC = std::make_unique<toolchains::VEToolChain>(*this, Target, Args);
        break;
      case llvm::Triple::spirv32:
      case llvm::Triple::spirv64:
        TC = std::make_unique<toolchains::SPIRVToolChain>(*this, Target, Args);
        break;
      case llvm::Triple::csky:
        TC = std::make_unique<toolchains::CSKYToolChain>(*this, Target, Args);
        break;
      default:
        if (toolchains::BareMetal::handlesTarget(Target))
          TC = std::make_unique<toolchains::BareMetal>(*this, Target, Args);
        else if (Target.isOSBinFormatELF())
          TC = std::make_unique<toolchains::Generic_ELF>(*this, Target, Args);
        else if (Target.isAppleMachO())
          TC = std::make_unique<toolchains::AppleMachO>(*this, Target, Args);
        else if (Target.isOSBinFormatMachO())
          TC = std::make_unique<toolchains::MachO>(*this, Target, Args);
        else
          TC = std::make_unique<toolchains::Generic_GCC>(*this, Target, Args);
      }
    }
  }

  return *TC;
}

bool Driver::ShouldUseClangCompiler(const JobAction &JA) const {
  // Say "no" if there is not exactly one input of a type clang understands.
  if (JA.size() != 1 ||
      !types::isAcceptedByClang((*JA.input_begin())->getType()))
    return false;

  // And say "no" if this is not a kind of action clang understands.
  if (!isa<PreprocessJobAction>(JA) && !isa<PrecompileJobAction>(JA) &&
      !isa<CompileJobAction>(JA) && !isa<BackendJobAction>(JA) &&
      !isa<ExtractAPIJobAction>(JA))
    return false;

  return true;
}

bool Driver::ShouldUseFlangCompiler(const JobAction &JA) const {
  // Say "no" if there is not exactly one input of a type flang understands.
  if (JA.size() != 1 ||
      !types::isAcceptedByFlang((*JA.input_begin())->getType()))
    return false;

  // And say "no" if this is not a kind of action flang understands.
  if (!isa<PreprocessJobAction>(JA) && !isa<PrecompileJobAction>(JA) &&
      !isa<CompileJobAction>(JA) && !isa<BackendJobAction>(JA))
    return false;

  return true;
}

bool Driver::ShouldEmitStaticLibrary(const ArgList &Args) const {
  // Only emit static library if the flag is set explicitly.
  if (Args.hasArg(options::OPT_emit_static_lib))
    return true;
  return false;
}

/// GetReleaseVersion - Parse (([0-9]+)(.([0-9]+)(.([0-9]+)?))?)? and return the
/// grouped values as integers. Numbers which are not provided are set to 0.
///
/// \return True if the entire string was parsed (9.2), or all groups were
/// parsed (10.3.5extrastuff).
bool Driver::GetReleaseVersion(StringRef Str, unsigned &Major, unsigned &Minor,
                               unsigned &Micro, bool &HadExtra) {
  HadExtra = false;

  Major = Minor = Micro = 0;
  if (Str.empty())
    return false;

  if (Str.consumeInteger(10, Major))
    return false;
  if (Str.empty())
    return true;
  if (!Str.consume_front("."))
    return false;

  if (Str.consumeInteger(10, Minor))
    return false;
  if (Str.empty())
    return true;
  if (!Str.consume_front("."))
    return false;

  if (Str.consumeInteger(10, Micro))
    return false;
  if (!Str.empty())
    HadExtra = true;
  return true;
}

/// Parse digits from a string \p Str and fulfill \p Digits with
/// the parsed numbers. This method assumes that the max number of
/// digits to look for is equal to Digits.size().
///
/// \return True if the entire string was parsed and there are
/// no extra characters remaining at the end.
bool Driver::GetReleaseVersion(StringRef Str,
                               MutableArrayRef<unsigned> Digits) {
  if (Str.empty())
    return false;

  unsigned CurDigit = 0;
  while (CurDigit < Digits.size()) {
    unsigned Digit;
    if (Str.consumeInteger(10, Digit))
      return false;
    Digits[CurDigit] = Digit;
    if (Str.empty())
      return true;
    if (!Str.consume_front("."))
      return false;
    CurDigit++;
  }

  // More digits than requested, bail out...
  return false;
}

llvm::opt::Visibility
Driver::getOptionVisibilityMask(bool UseDriverMode) const {
  if (!UseDriverMode)
    return llvm::opt::Visibility(options::ClangOption);
  if (IsCLMode())
    return llvm::opt::Visibility(options::CLOption);
  if (IsDXCMode())
    return llvm::opt::Visibility(options::DXCOption);
  if (IsFlangMode())  {
    return llvm::opt::Visibility(options::FlangOption);
  }
  return llvm::opt::Visibility(options::ClangOption);
}

const char *Driver::getExecutableForDriverMode(DriverMode Mode) {
  switch (Mode) {
  case GCCMode:
    return "clang";
  case GXXMode:
    return "clang++";
  case CPPMode:
    return "clang-cpp";
  case CLMode:
    return "clang-cl";
  case FlangMode:
    return "flang";
  case DXCMode:
    return "clang-dxc";
  }

  llvm_unreachable("Unhandled Mode");
}

bool clang::driver::isOptimizationLevelFast(const ArgList &Args) {
  return Args.hasFlag(options::OPT_Ofast, options::OPT_O_Group, false);
}

bool clang::driver::isObjectFile(std::string FileName) {
  if (llvm::sys::fs::is_directory(FileName))
    return false;
  if (!llvm::sys::path::has_extension(FileName))
    // Any file with no extension should be considered an Object. Take into
    // account -lsomelib library filenames.
    return FileName.rfind("-l", 0) != 0;
  std::string Ext(llvm::sys::path::extension(FileName).drop_front());
  // We cannot rely on lookupTypeForExtension solely as that has 'lib'
  // marked as an object.
  return (Ext != "lib" &&
          types::lookupTypeForExtension(Ext) == types::TY_Object);
}

bool clang::driver::isStaticArchiveFile(const StringRef &FileName) {
  if (!llvm::sys::path::has_extension(FileName))
    // Any file with no extension should not be considered an Archive.
    return false;
  llvm::file_magic Magic;
  llvm::identify_magic(FileName, Magic);
  // Only .lib and archive files are to be considered.
  return (Magic == llvm::file_magic::archive);
}

bool clang::driver::willEmitRemarks(const ArgList &Args) {
  // -fsave-optimization-record enables it.
  if (Args.hasFlag(options::OPT_fsave_optimization_record,
                   options::OPT_fno_save_optimization_record, false))
    return true;

  // -fsave-optimization-record=<format> enables it as well.
  if (Args.hasFlag(options::OPT_fsave_optimization_record_EQ,
                   options::OPT_fno_save_optimization_record, false))
    return true;

  // -foptimization-record-file alone enables it too.
  if (Args.hasFlag(options::OPT_foptimization_record_file_EQ,
                   options::OPT_fno_save_optimization_record, false))
    return true;

  // -foptimization-record-passes alone enables it too.
  if (Args.hasFlag(options::OPT_foptimization_record_passes_EQ,
                   options::OPT_fno_save_optimization_record, false))
    return true;
  return false;
}

llvm::StringRef clang::driver::getDriverMode(StringRef ProgName,
                                             ArrayRef<const char *> Args) {
  static StringRef OptName =
      getDriverOptTable().getOption(options::OPT_driver_mode).getPrefixedName();
  llvm::StringRef Opt;
  for (StringRef Arg : Args) {
    if (!Arg.starts_with(OptName))
      continue;
    Opt = Arg;
  }
  if (Opt.empty())
    Opt = ToolChain::getTargetAndModeFromProgramName(ProgName).DriverMode;
  return Opt.consume_front(OptName) ? Opt : "";
}

bool driver::IsClangCL(StringRef DriverMode) { return DriverMode == "cl"; }

llvm::Error driver::expandResponseFiles(SmallVectorImpl<const char *> &Args,
                                        bool ClangCLMode,
                                        llvm::BumpPtrAllocator &Alloc,
                                        llvm::vfs::FileSystem *FS) {
  // Parse response files using the GNU syntax, unless we're in CL mode. There
  // are two ways to put clang in CL compatibility mode: ProgName is either
  // clang-cl or cl, or --driver-mode=cl is on the command line. The normal
  // command line parsing can't happen until after response file parsing, so we
  // have to manually search for a --driver-mode=cl argument the hard way.
  // Finally, our -cc1 tools don't care which tokenization mode we use because
  // response files written by clang will tokenize the same way in either mode.
  enum { Default, POSIX, Windows } RSPQuoting = Default;
  for (const char *F : Args) {
    if (strcmp(F, "--rsp-quoting=posix") == 0)
      RSPQuoting = POSIX;
    else if (strcmp(F, "--rsp-quoting=windows") == 0)
      RSPQuoting = Windows;
  }

  // Determines whether we want nullptr markers in Args to indicate response
  // files end-of-lines. We only use this for the /LINK driver argument with
  // clang-cl.exe on Windows.
  bool MarkEOLs = ClangCLMode;

  llvm::cl::TokenizerCallback Tokenizer;
  if (RSPQuoting == Windows || (RSPQuoting == Default && ClangCLMode))
    Tokenizer = &llvm::cl::TokenizeWindowsCommandLine;
  else
    Tokenizer = &llvm::cl::TokenizeGNUCommandLine;

  if (MarkEOLs && Args.size() > 1 && StringRef(Args[1]).starts_with("-cc1"))
    MarkEOLs = false;

  llvm::cl::ExpansionContext ECtx(Alloc, Tokenizer);
  ECtx.setMarkEOLs(MarkEOLs);
  if (FS)
    ECtx.setVFS(FS);

  if (llvm::Error Err = ECtx.expandResponseFiles(Args))
    return Err;

  // If -cc1 came from a response file, remove the EOL sentinels.
  auto FirstArg = llvm::find_if(llvm::drop_begin(Args),
                                [](const char *A) { return A != nullptr; });
  if (FirstArg != Args.end() && StringRef(*FirstArg).starts_with("-cc1")) {
    // If -cc1 came from a response file, remove the EOL sentinels.
    if (MarkEOLs) {
      auto newEnd = std::remove(Args.begin(), Args.end(), nullptr);
      Args.resize(newEnd - Args.begin());
    }
  }

  return llvm::Error::success();
}

static const char *GetStableCStr(llvm::StringSet<> &SavedStrings, StringRef S) {
  return SavedStrings.insert(S).first->getKeyData();
}

/// Apply a list of edits to the input argument lists.
///
/// The input string is a space separated list of edits to perform,
/// they are applied in order to the input argument lists. Edits
/// should be one of the following forms:
///
///  '#': Silence information about the changes to the command line arguments.
///
///  '^FOO': Add FOO as a new argument at the beginning of the command line
///  right after the name of the compiler executable.
///
///  '+FOO': Add FOO as a new argument at the end of the command line.
///
///  's/XXX/YYY/': Substitute the regular expression XXX with YYY in the command
///  line.
///
///  'xOPTION': Removes all instances of the literal argument OPTION.
///
///  'XOPTION': Removes all instances of the literal argument OPTION,
///  and the following argument.
///
///  'Ox': Removes all flags matching 'O' or 'O[sz0-9]' and adds 'Ox'
///  at the end of the command line.
///
/// \param OS - The stream to write edit information to.
/// \param Args - The vector of command line arguments.
/// \param Edit - The override command to perform.
/// \param SavedStrings - Set to use for storing string representations.
static void applyOneOverrideOption(raw_ostream &OS,
                                   SmallVectorImpl<const char *> &Args,
                                   StringRef Edit,
                                   llvm::StringSet<> &SavedStrings) {
  // This does not need to be efficient.

  if (Edit[0] == '^') {
    const char *Str = GetStableCStr(SavedStrings, Edit.substr(1));
    OS << "### Adding argument " << Str << " at beginning\n";
    Args.insert(Args.begin() + 1, Str);
  } else if (Edit[0] == '+') {
    const char *Str = GetStableCStr(SavedStrings, Edit.substr(1));
    OS << "### Adding argument " << Str << " at end\n";
    Args.push_back(Str);
  } else if (Edit[0] == 's' && Edit[1] == '/' && Edit.ends_with("/") &&
             Edit.slice(2, Edit.size() - 1).contains('/')) {
    StringRef MatchPattern = Edit.substr(2).split('/').first;
    StringRef ReplPattern = Edit.substr(2).split('/').second;
    ReplPattern = ReplPattern.slice(0, ReplPattern.size() - 1);

    for (unsigned i = 1, e = Args.size(); i != e; ++i) {
      // Ignore end-of-line response file markers
      if (Args[i] == nullptr)
        continue;
      std::string Repl = llvm::Regex(MatchPattern).sub(ReplPattern, Args[i]);

      if (Repl != Args[i]) {
        OS << "### Replacing '" << Args[i] << "' with '" << Repl << "'\n";
        Args[i] = GetStableCStr(SavedStrings, Repl);
      }
    }
  } else if (Edit[0] == 'x' || Edit[0] == 'X') {
    auto Option = Edit.substr(1);
    for (unsigned i = 1; i < Args.size();) {
      if (Option == Args[i]) {
        OS << "### Deleting argument " << Args[i] << '\n';
        Args.erase(Args.begin() + i);
        if (Edit[0] == 'X') {
          if (i < Args.size()) {
            OS << "### Deleting argument " << Args[i] << '\n';
            Args.erase(Args.begin() + i);
          } else
            OS << "### Invalid X edit, end of command line!\n";
        }
      } else
        ++i;
    }
  } else if (Edit[0] == 'O') {
    for (unsigned i = 1; i < Args.size();) {
      const char *A = Args[i];
      // Ignore end-of-line response file markers
      if (A == nullptr)
        continue;
      if (A[0] == '-' && A[1] == 'O' &&
          (A[2] == '\0' || (A[3] == '\0' && (A[2] == 's' || A[2] == 'z' ||
                                             ('0' <= A[2] && A[2] <= '9'))))) {
        OS << "### Deleting argument " << Args[i] << '\n';
        Args.erase(Args.begin() + i);
      } else
        ++i;
    }
    OS << "### Adding argument " << Edit << " at end\n";
    Args.push_back(GetStableCStr(SavedStrings, '-' + Edit.str()));
  } else {
    OS << "### Unrecognized edit: " << Edit << "\n";
  }
}

void driver::applyOverrideOptions(SmallVectorImpl<const char *> &Args,
                                  const char *OverrideStr,
                                  llvm::StringSet<> &SavedStrings,
                                  StringRef EnvVar, raw_ostream *OS) {
  if (!OS)
    OS = &llvm::nulls();

  if (OverrideStr[0] == '#') {
    ++OverrideStr;
    OS = &llvm::nulls();
  }

  *OS << "### " << EnvVar << ": " << OverrideStr << "\n";

  // This does not need to be efficient.

  const char *S = OverrideStr;
  while (*S) {
    const char *End = ::strchr(S, ' ');
    if (!End)
      End = S + strlen(S);
    if (End != S)
      applyOneOverrideOption(*OS, Args, std::string(S, End), SavedStrings);
    S = End;
    if (*S != '\0')
      ++S;
  }
}<|MERGE_RESOLUTION|>--- conflicted
+++ resolved
@@ -1038,9 +1038,11 @@
   return true;
 }
 
-<<<<<<< HEAD
-void Driver::CreateOffloadingDeviceToolChains(Compilation &C,
-                                              InputList &Inputs) {
+// Handles `native` offload architectures by using the 'offload-arch' utility.
+static llvm::SmallVector<std::string>
+getSystemOffloadArchs(Compilation &C, Action::OffloadKind Kind) {
+  StringRef Program = C.getArgs().getLastArgValue(
+      options::OPT_offload_arch_tool_EQ, "offload-arch");
 
   //
   // CUDA/HIP
@@ -1064,22 +1066,12 @@
   if (IsCuda && IsHIP) {
     Diag(clang::diag::err_drv_mix_cuda_hip);
     return;
-=======
-// Handles `native` offload architectures by using the 'offload-arch' utility.
-static llvm::SmallVector<std::string>
-getSystemOffloadArchs(Compilation &C, Action::OffloadKind Kind) {
-  StringRef Program = C.getArgs().getLastArgValue(
-      options::OPT_offload_arch_tool_EQ, "offload-arch");
-
-  SmallVector<std::string, 1> GPUArchs;
-  if (llvm::ErrorOr<std::string> Executable =
-          llvm::sys::findProgramByName(Program)) {
-    llvm::SmallVector<StringRef> Args{*Executable};
-    if (Kind == Action::OFK_HIP)
-      Args.push_back("--only=amdgpu");
-    else if (Kind == Action::OFK_Cuda)
-      Args.push_back("--only=nvptx");
-    auto StdoutOrErr = C.getDriver().executeProgram(Args);
+  }
+  if (IsCuda && !UseLLVMOffload) {
+    auto CudaTriple = getNVIDIAOffloadTargetTriple(
+        *this, C.getInputArgs(), C.getDefaultToolChain().getTriple());
+    if (!CudaTriple)
+      return;
 
     if (!StdoutOrErr) {
       C.getDriver().Diag(diag::err_drv_undetermined_gpu_arch)
@@ -1098,7 +1090,6 @@
         GPUArchs.push_back(Arch.str());
   } else {
     C.getDriver().Diag(diag::err_drv_command_failure) << "offload-arch";
->>>>>>> a7d93653
   }
   return GPUArchs;
 }
@@ -1244,76 +1235,6 @@
     return;
   }
 
-  // Initialize the compilation identifier used for unique CUDA / HIP names.
-  if (IsCuda || IsHIP)
-    CUIDOpts = CUIDOptions(C.getArgs(), *this);
-
-  // Get the list of requested offloading toolchains. If they were not
-  // explicitly specified we will infer them based on the offloading language
-  // and requested architectures.
-  std::multiset<llvm::StringRef> Triples;
-  if (C.getInputArgs().hasArg(options::OPT_offload_targets_EQ)) {
-    std::vector<std::string> ArgValues =
-        C.getInputArgs().getAllArgValues(options::OPT_offload_targets_EQ);
-    for (llvm::StringRef Target : ArgValues)
-      Triples.insert(C.getInputArgs().MakeArgString(Target));
-
-    if (ArgValues.empty())
-      Diag(clang::diag::warn_drv_empty_joined_argument)
-          << C.getInputArgs()
-                 .getLastArg(options::OPT_offload_targets_EQ)
-                 ->getAsString(C.getInputArgs());
-  } else if (Kinds.size() > 0) {
-    for (Action::OffloadKind Kind : Kinds) {
-      llvm::DenseSet<llvm::StringRef> Derived = inferOffloadToolchains(C, Kind);
-      Triples.insert(Derived.begin(), Derived.end());
-    }
-  }
-
-  // Build an offloading toolchain for every requested target and kind.
-  llvm::StringMap<StringRef> FoundNormalizedTriples;
-  for (StringRef Target : Triples) {
-    // OpenMP offloading requires a compatible libomp.
-    if (Kinds.contains(Action::OFK_OpenMP)) {
-      OpenMPRuntimeKind RuntimeKind = getOpenMPRuntime(C.getInputArgs());
-      if (RuntimeKind != OMPRT_OMP && RuntimeKind != OMPRT_IOMP5) {
-        Diag(clang::diag::err_drv_expecting_fopenmp_with_fopenmp_targets);
-        return;
-      }
-    }
-
-    // Certain options are not allowed when combined with SYCL compilation.
-    if (Kinds.contains(Action::OFK_SYCL)) {
-      for (auto ID :
-           {options::OPT_static_libstdcxx, options::OPT_ffreestanding})
-        if (Arg *IncompatArg = C.getInputArgs().getLastArg(ID))
-          Diag(clang::diag::err_drv_argument_not_allowed_with)
-              << IncompatArg->getSpelling() << "-fsycl";
-    }
-
-    // Create a device toolchain for every specified kind and triple.
-    for (Action::OffloadKind Kind : Kinds) {
-      llvm::Triple TT = Kind == Action::OFK_OpenMP
-                            ? ToolChain::getOpenMPTriple(Target)
-                            : llvm::Triple(Target);
-      if (TT.getArch() == llvm::Triple::ArchType::UnknownArch) {
-        Diag(diag::err_drv_invalid_or_unsupported_offload_target) << TT.str();
-        continue;
-      }
-
-      std::string NormalizedName = TT.normalize();
-      auto [TripleIt, Inserted] =
-          FoundNormalizedTriples.try_emplace(NormalizedName, Target);
-      if (!Inserted) {
-        Diag(clang::diag::warn_drv_omp_offload_target_duplicate)
-            << Target << TripleIt->second;
-        continue;
-      }
-
-      auto &TC = getOffloadToolChain(C.getInputArgs(), Kind, TT,
-                                     C.getDefaultToolChain().getTriple());
-
-<<<<<<< HEAD
   //
   // SYCL
   //
@@ -1326,17 +1247,15 @@
                 C.getInputArgs().hasArgNoClaim(options::OPT_fsycl_device_only,
                                                options::OPT_fsyclbin_EQ);
 
-  auto argSYCLIncompatible = [&](OptSpecifier OptId) {
-    if (!IsSYCL)
-      return;
-    if (Arg *IncompatArg = C.getInputArgs().getLastArg(OptId))
-      Diag(clang::diag::err_drv_argument_not_allowed_with)
-          << IncompatArg->getSpelling() << "-fsycl";
-  };
-  // -static-libstdc++ is not compatible with -fsycl.
-  argSYCLIncompatible(options::OPT_static_libstdcxx);
-  // -ffreestanding cannot be used with -fsycl
-  argSYCLIncompatible(options::OPT_ffreestanding);
+  // Get the list of requested offloading toolchains. If they were not
+  // explicitly specified we will infer them based on the offloading language
+  // and requested architectures.
+  std::multiset<llvm::StringRef> Triples;
+  if (C.getInputArgs().hasArg(options::OPT_offload_targets_EQ)) {
+    std::vector<std::string> ArgValues =
+        C.getInputArgs().getAllArgValues(options::OPT_offload_targets_EQ);
+    for (llvm::StringRef Target : ArgValues)
+      Triples.insert(C.getInputArgs().MakeArgString(Target));
 
   llvm::SmallVector<llvm::Triple, 4> UniqueSYCLTriplesVec;
 
@@ -1613,7 +1532,52 @@
 
       OffloadArchs[&TC] = getOffloadArchs(C, C.getArgs(), Action::OFK_SYCL, &TC,
                                           /*SpecificToolchain=*/true);
-=======
+    }
+  }
+
+  // Build an offloading toolchain for every requested target and kind.
+  llvm::StringMap<StringRef> FoundNormalizedTriples;
+  for (StringRef Target : Triples) {
+    // OpenMP offloading requires a compatible libomp.
+    if (Kinds.contains(Action::OFK_OpenMP)) {
+      OpenMPRuntimeKind RuntimeKind = getOpenMPRuntime(C.getInputArgs());
+      if (RuntimeKind != OMPRT_OMP && RuntimeKind != OMPRT_IOMP5) {
+        Diag(clang::diag::err_drv_expecting_fopenmp_with_fopenmp_targets);
+        return;
+      }
+    }
+
+    // Certain options are not allowed when combined with SYCL compilation.
+    if (Kinds.contains(Action::OFK_SYCL)) {
+      for (auto ID :
+           {options::OPT_static_libstdcxx, options::OPT_ffreestanding})
+        if (Arg *IncompatArg = C.getInputArgs().getLastArg(ID))
+          Diag(clang::diag::err_drv_argument_not_allowed_with)
+              << IncompatArg->getSpelling() << "-fsycl";
+    }
+
+    // Create a device toolchain for every specified kind and triple.
+    for (Action::OffloadKind Kind : Kinds) {
+      llvm::Triple TT = Kind == Action::OFK_OpenMP
+                            ? ToolChain::getOpenMPTriple(Target)
+                            : llvm::Triple(Target);
+      if (TT.getArch() == llvm::Triple::ArchType::UnknownArch) {
+        Diag(diag::err_drv_invalid_or_unsupported_offload_target) << TT.str();
+        continue;
+      }
+
+      std::string NormalizedName = TT.normalize();
+      auto [TripleIt, Inserted] =
+          FoundNormalizedTriples.try_emplace(NormalizedName, Target);
+      if (!Inserted) {
+        Diag(clang::diag::warn_drv_omp_offload_target_duplicate)
+            << Target << TripleIt->second;
+        continue;
+      }
+
+      auto &TC = getOffloadToolChain(C.getInputArgs(), Kind, TT,
+                                     C.getDefaultToolChain().getTriple());
+
       // Emit a warning if the detected CUDA version is too new.
       if (Kind == Action::OFK_Cuda) {
         auto &CudaInstallation =
@@ -1623,7 +1587,6 @@
       }
 
       C.addOffloadDeviceToolChain(&TC, Kind);
->>>>>>> a7d93653
     }
   }
 }
@@ -4406,7 +4369,71 @@
       for (auto Arch : GpuArchs)
         GpuArchList.push_back(Arch.data());
 
-<<<<<<< HEAD
+      CompileHostOnly = C.getDriver().offloadHostOnly();
+      EmitLLVM = Args.getLastArg(options::OPT_emit_llvm);
+      EmitAsm = Args.getLastArg(options::OPT_S);
+
+      // --offload and --offload-arch options are mutually exclusive.
+      if (Args.hasArgNoClaim(options::OPT_offload_EQ) &&
+          Args.hasArgNoClaim(options::OPT_offload_arch_EQ,
+                             options::OPT_no_offload_arch_EQ)) {
+        C.getDriver().Diag(diag::err_opt_not_valid_with_opt) << "--offload-arch"
+                                                             << "--offload";
+      }
+
+      // Collect all offload arch parameters, removing duplicates.
+      std::set<StringRef> GpuArchs;
+      bool Error = false;
+      const ToolChain &TC = *ToolChains.front();
+      for (Arg *A : C.getArgsForToolChain(&TC, /*BoundArch=*/"",
+                                          AssociatedOffloadKind)) {
+        if (!(A->getOption().matches(options::OPT_offload_arch_EQ) ||
+              A->getOption().matches(options::OPT_no_offload_arch_EQ)))
+          continue;
+        A->claim();
+
+        for (StringRef ArchStr : llvm::split(A->getValue(), ",")) {
+          if (A->getOption().matches(options::OPT_no_offload_arch_EQ) &&
+              ArchStr == "all") {
+            GpuArchs.clear();
+          } else if (ArchStr == "native") {
+            auto GPUsOrErr = ToolChains.front()->getSystemGPUArchs(Args);
+            if (!GPUsOrErr) {
+              TC.getDriver().Diag(diag::err_drv_undetermined_gpu_arch)
+                  << llvm::Triple::getArchTypeName(TC.getArch())
+                  << llvm::toString(GPUsOrErr.takeError()) << "--offload-arch";
+              continue;
+            }
+
+            for (auto GPU : *GPUsOrErr) {
+              GpuArchs.insert(Args.MakeArgString(GPU));
+            }
+          } else {
+            ArchStr = getCanonicalOffloadArch(ArchStr);
+            if (ArchStr.empty()) {
+              Error = true;
+            } else if (A->getOption().matches(options::OPT_offload_arch_EQ))
+              GpuArchs.insert(ArchStr);
+            else if (A->getOption().matches(options::OPT_no_offload_arch_EQ))
+              GpuArchs.erase(ArchStr);
+            else
+              llvm_unreachable("Unexpected option.");
+          }
+        }
+      }
+
+      auto &&ConflictingArchs = getConflictOffloadArchCombination(GpuArchs);
+      if (ConflictingArchs) {
+        C.getDriver().Diag(clang::diag::err_drv_bad_offload_arch_combo)
+            << ConflictingArchs->first << ConflictingArchs->second;
+        C.setContainsError();
+        return true;
+      }
+
+      // Collect list of GPUs remaining in the set.
+      for (auto Arch : GpuArchs)
+        GpuArchList.push_back(Arch.data());
+
       // Default to sm_20 which is the lowest common denominator for
       // supported GPUs.  sm_20 code should work correctly, if
       // suboptimally, on all newer GPUs.
@@ -4420,13 +4447,8 @@
           GpuArchList.push_back(DefaultOffloadArch);
         }
       }
-=======
-      CompileHostOnly = C.getDriver().offloadHostOnly();
-      EmitLLVM = Args.getLastArg(options::OPT_emit_llvm);
-      EmitAsm = Args.getLastArg(options::OPT_S);
->>>>>>> a7d93653
-
-      return false;
+
+      return Error;
     }
   };
 
@@ -7551,7 +7573,6 @@
   }
 
   llvm::DenseSet<StringRef> Archs;
-<<<<<<< HEAD
   StringRef Arch;
   for (auto *Arg : C.getArgsForToolChain(TC, /*BoundArch=*/"", Kind)) {
     // Extract any '--[no-]offload-arch' arguments intended for this toolchain.
@@ -7662,9 +7683,6 @@
       }
     }
 
-=======
-  for (auto *Arg : C.getArgsForToolChain(&TC, /*BoundArch=*/"", Kind)) {
->>>>>>> a7d93653
     // Add or remove the seen architectures in order of appearance. If an
     // invalid architecture is given we simply exit.
     if (Arg->getOption().matches(options::OPT_offload_arch_EQ)) {
@@ -7718,15 +7736,7 @@
     if (Kind == Action::OFK_Cuda) {
       Archs.insert(OffloadArchToString(OffloadArch::CudaDefault));
     } else if (Kind == Action::OFK_HIP) {
-<<<<<<< HEAD
       Archs.insert(OffloadArchToString(OffloadArch::HIPDefault));
-=======
-      Archs.insert(OffloadArchToString(TC.getTriple().isSPIRV()
-                                           ? OffloadArch::Generic
-                                           : OffloadArch::HIPDefault));
-    } else if (Kind == Action::OFK_SYCL) {
-      Archs.insert(StringRef());
->>>>>>> a7d93653
     } else if (Kind == Action::OFK_OpenMP) {
       // Accept legacy `-march` device arguments for OpenMP.
       if (auto *Arg = C.getArgsForToolChain(&TC, /*BoundArch=*/"", Kind)
