//===--- Driver.cpp - Clang GCC Compatible Driver -------------------------===//
//
// Part of the LLVM Project, under the Apache License v2.0 with LLVM Exceptions.
// See https://llvm.org/LICENSE.txt for license information.
// SPDX-License-Identifier: Apache-2.0 WITH LLVM-exception
//
//===----------------------------------------------------------------------===//
#include "clang/Driver/Driver.h"
#include "InputInfo.h"
#include "ToolChains/AIX.h"
#include "ToolChains/AMDGPU.h"
#include "ToolChains/AMDGPUOpenMP.h"
#include "ToolChains/AVR.h"
#include "ToolChains/Ananas.h"
#include "ToolChains/BareMetal.h"
#include "ToolChains/Clang.h"
#include "ToolChains/CloudABI.h"
#include "ToolChains/Contiki.h"
#include "ToolChains/CrossWindows.h"
#include "ToolChains/Cuda.h"
#include "ToolChains/Darwin.h"
#include "ToolChains/DragonFly.h"
#include "ToolChains/FreeBSD.h"
#include "ToolChains/Fuchsia.h"
#include "ToolChains/Gnu.h"
#include "ToolChains/HIP.h"
#include "ToolChains/Haiku.h"
#include "ToolChains/Hexagon.h"
#include "ToolChains/Hurd.h"
#include "ToolChains/Lanai.h"
#include "ToolChains/Linux.h"
#include "ToolChains/MSP430.h"
#include "ToolChains/MSVC.h"
#include "ToolChains/MinGW.h"
#include "ToolChains/Minix.h"
#include "ToolChains/MipsLinux.h"
#include "ToolChains/Myriad.h"
#include "ToolChains/NaCl.h"
#include "ToolChains/NetBSD.h"
#include "ToolChains/OpenBSD.h"
#include "ToolChains/PPCLinux.h"
#include "ToolChains/PS4CPU.h"
#include "ToolChains/RISCVToolchain.h"
#include "ToolChains/SYCL.h"
#include "ToolChains/Solaris.h"
#include "ToolChains/TCE.h"
#include "ToolChains/VEToolchain.h"
#include "ToolChains/WebAssembly.h"
#include "ToolChains/XCore.h"
#include "ToolChains/ZOS.h"
#include "clang/Basic/TargetID.h"
#include "clang/Basic/Version.h"
#include "clang/Config/config.h"
#include "clang/Driver/Action.h"
#include "clang/Driver/Compilation.h"
#include "clang/Driver/DriverDiagnostic.h"
#include "clang/Driver/Job.h"
#include "clang/Driver/Options.h"
#include "clang/Driver/SanitizerArgs.h"
#include "clang/Driver/Tool.h"
#include "clang/Driver/ToolChain.h"
#include "llvm/ADT/ArrayRef.h"
#include "llvm/ADT/STLExtras.h"
#include "llvm/ADT/SmallSet.h"
#include "llvm/ADT/StringExtras.h"
#include "llvm/ADT/StringSet.h"
#include "llvm/ADT/StringSwitch.h"
#include "llvm/BinaryFormat/Magic.h"
#include "llvm/Config/llvm-config.h"
#include "llvm/Option/Arg.h"
#include "llvm/Option/ArgList.h"
#include "llvm/Option/OptSpecifier.h"
#include "llvm/Option/OptTable.h"
#include "llvm/Option/Option.h"
#include "llvm/Support/CommandLine.h"
#include "llvm/Support/ErrorHandling.h"
#include "llvm/Support/ExitCodes.h"
#include "llvm/Support/FileSystem.h"
#include "llvm/Support/FormatVariadic.h"
#include "llvm/Support/Host.h"
#include "llvm/Support/MD5.h"
#include "llvm/Support/Path.h"
#include "llvm/Support/PrettyStackTrace.h"
#include "llvm/Support/Process.h"
#include "llvm/Support/Program.h"
#include "llvm/Support/StringSaver.h"
#include "llvm/Support/TargetRegistry.h"
#include "llvm/Support/VirtualFileSystem.h"
#include "llvm/Support/raw_ostream.h"
#include <map>
#include <memory>
#include <utility>
#if LLVM_ON_UNIX
#include <unistd.h> // getpid
#endif

using namespace clang::driver;
using namespace clang;
using namespace llvm::opt;

static llvm::Triple getHIPOffloadTargetTriple() {
  static const llvm::Triple T("amdgcn-amd-amdhsa");
  return T;
}

// static
std::string Driver::GetResourcesPath(StringRef BinaryPath,
                                     StringRef CustomResourceDir) {
  // Since the resource directory is embedded in the module hash, it's important
  // that all places that need it call this function, so that they get the
  // exact same string ("a/../b/" and "b/" get different hashes, for example).

  // Dir is bin/ or lib/, depending on where BinaryPath is.
  std::string Dir = std::string(llvm::sys::path::parent_path(BinaryPath));

  SmallString<128> P(Dir);
  if (CustomResourceDir != "") {
    llvm::sys::path::append(P, CustomResourceDir);
  } else {
    // On Windows, libclang.dll is in bin/.
    // On non-Windows, libclang.so/.dylib is in lib/.
    // With a static-library build of libclang, LibClangPath will contain the
    // path of the embedding binary, which for LLVM binaries will be in bin/.
    // ../lib gets us to lib/ in both cases.
    P = llvm::sys::path::parent_path(Dir);
    llvm::sys::path::append(P, Twine("lib") + CLANG_LIBDIR_SUFFIX, "clang",
                            CLANG_VERSION_STRING);
  }

  return std::string(P.str());
}

Driver::Driver(StringRef ClangExecutable, StringRef TargetTriple,
               DiagnosticsEngine &Diags, std::string Title,
               IntrusiveRefCntPtr<llvm::vfs::FileSystem> VFS)
    : Diags(Diags), VFS(std::move(VFS)), Mode(GCCMode),
      SaveTemps(SaveTempsNone), BitcodeEmbed(EmbedNone), LTOMode(LTOK_None),
      ClangExecutable(ClangExecutable), SysRoot(DEFAULT_SYSROOT),
      DriverTitle(Title), CCPrintStatReportFilename(), CCPrintOptionsFilename(),
      CCPrintHeadersFilename(), CCLogDiagnosticsFilename(),
      CCCPrintBindings(false), CCPrintOptions(false), CCPrintHeaders(false),
      CCLogDiagnostics(false), CCGenDiagnostics(false),
      CCPrintProcessStats(false), TargetTriple(TargetTriple),
      CCCGenericGCCName(""), Saver(Alloc), CheckInputsExist(true),
      GenReproducer(false), SuppressMissingInputWarning(false) {
  // Provide a sane fallback if no VFS is specified.
  if (!this->VFS)
    this->VFS = llvm::vfs::getRealFileSystem();

  Name = std::string(llvm::sys::path::filename(ClangExecutable));
  Dir = std::string(llvm::sys::path::parent_path(ClangExecutable));
  InstalledDir = Dir; // Provide a sensible default installed dir.

  if ((!SysRoot.empty()) && llvm::sys::path::is_relative(SysRoot)) {
    // Prepend InstalledDir if SysRoot is relative
    SmallString<128> P(InstalledDir);
    llvm::sys::path::append(P, SysRoot);
    SysRoot = std::string(P);
  }

#if defined(CLANG_CONFIG_FILE_SYSTEM_DIR)
  SystemConfigDir = CLANG_CONFIG_FILE_SYSTEM_DIR;
#endif
#if defined(CLANG_CONFIG_FILE_USER_DIR)
  UserConfigDir = CLANG_CONFIG_FILE_USER_DIR;
#endif

  // Compute the path to the resource directory.
  ResourceDir = GetResourcesPath(ClangExecutable, CLANG_RESOURCE_DIR);
}

void Driver::ParseDriverMode(StringRef ProgramName,
                             ArrayRef<const char *> Args) {
  if (ClangNameParts.isEmpty())
    ClangNameParts = ToolChain::getTargetAndModeFromProgramName(ProgramName);
  setDriverModeFromOption(ClangNameParts.DriverMode);

  for (const char *ArgPtr : Args) {
    // Ignore nullptrs, they are the response file's EOL markers.
    if (ArgPtr == nullptr)
      continue;
    const StringRef Arg = ArgPtr;
    setDriverModeFromOption(Arg);
  }
}

void Driver::setDriverModeFromOption(StringRef Opt) {
  const std::string OptName =
      getOpts().getOption(options::OPT_driver_mode).getPrefixedName();
  if (!Opt.startswith(OptName))
    return;
  StringRef Value = Opt.drop_front(OptName.size());

  if (auto M = llvm::StringSwitch<llvm::Optional<DriverMode>>(Value)
                   .Case("gcc", GCCMode)
                   .Case("g++", GXXMode)
                   .Case("cpp", CPPMode)
                   .Case("cl", CLMode)
                   .Case("flang", FlangMode)
                   .Default(None))
    Mode = *M;
  else
    Diag(diag::err_drv_unsupported_option_argument) << OptName << Value;
}

InputArgList Driver::ParseArgStrings(ArrayRef<const char *> ArgStrings,
                                     bool IsClCompatMode,
                                     bool &ContainsError) {
  llvm::PrettyStackTraceString CrashInfo("Command line argument parsing");
  ContainsError = false;

  unsigned IncludedFlagsBitmask;
  unsigned ExcludedFlagsBitmask;
  std::tie(IncludedFlagsBitmask, ExcludedFlagsBitmask) =
      getIncludeExcludeOptionFlagMasks(IsClCompatMode);

  // Make sure that Flang-only options don't pollute the Clang output
  // TODO: Make sure that Clang-only options don't pollute Flang output
  if (!IsFlangMode())
    ExcludedFlagsBitmask |= options::FlangOnlyOption;

  unsigned MissingArgIndex, MissingArgCount;
  InputArgList Args =
      getOpts().ParseArgs(ArgStrings, MissingArgIndex, MissingArgCount,
                          IncludedFlagsBitmask, ExcludedFlagsBitmask);

  // Check for missing argument error.
  if (MissingArgCount) {
    Diag(diag::err_drv_missing_argument)
        << Args.getArgString(MissingArgIndex) << MissingArgCount;
    ContainsError |=
        Diags.getDiagnosticLevel(diag::err_drv_missing_argument,
                                 SourceLocation()) > DiagnosticsEngine::Warning;
  }

  // Check for unsupported options.
  for (const Arg *A : Args) {
    if (A->getOption().hasFlag(options::Unsupported)) {
      unsigned DiagID;
      auto ArgString = A->getAsString(Args);
      std::string Nearest;
      if (getOpts().findNearest(
            ArgString, Nearest, IncludedFlagsBitmask,
            ExcludedFlagsBitmask | options::Unsupported) > 1) {
        DiagID = diag::err_drv_unsupported_opt;
        Diag(DiagID) << ArgString;
      } else {
        DiagID = diag::err_drv_unsupported_opt_with_suggestion;
        Diag(DiagID) << ArgString << Nearest;
      }
      ContainsError |= Diags.getDiagnosticLevel(DiagID, SourceLocation()) >
                       DiagnosticsEngine::Warning;
      continue;
    }

    // Warn about -mcpu= without an argument.
    if (A->getOption().matches(options::OPT_mcpu_EQ) && A->containsValue("")) {
      Diag(diag::warn_drv_empty_joined_argument) << A->getAsString(Args);
      ContainsError |= Diags.getDiagnosticLevel(
                           diag::warn_drv_empty_joined_argument,
                           SourceLocation()) > DiagnosticsEngine::Warning;
    }
  }

  for (const Arg *A : Args.filtered(options::OPT_UNKNOWN)) {
    unsigned DiagID;
    auto ArgString = A->getAsString(Args);
    std::string Nearest;
    if (getOpts().findNearest(
          ArgString, Nearest, IncludedFlagsBitmask, ExcludedFlagsBitmask) > 1) {
      DiagID = IsCLMode() ? diag::warn_drv_unknown_argument_clang_cl
                          : diag::err_drv_unknown_argument;
      Diags.Report(DiagID) << ArgString;
    } else {
      DiagID = IsCLMode()
                   ? diag::warn_drv_unknown_argument_clang_cl_with_suggestion
                   : diag::err_drv_unknown_argument_with_suggestion;
      Diags.Report(DiagID) << ArgString << Nearest;
    }
    ContainsError |= Diags.getDiagnosticLevel(DiagID, SourceLocation()) >
                     DiagnosticsEngine::Warning;
  }

  return Args;
}

// Determine which compilation mode we are in. We look for options which
// affect the phase, starting with the earliest phases, and record which
// option we used to determine the final phase.
phases::ID Driver::getFinalPhase(const DerivedArgList &DAL,
                                 Arg **FinalPhaseArg) const {
  Arg *PhaseArg = nullptr;
  phases::ID FinalPhase;

  // -{E,EP,P,M,MM} only run the preprocessor.
  if (CCCIsCPP() || (PhaseArg = DAL.getLastArg(options::OPT_E)) ||
      (PhaseArg = DAL.getLastArg(options::OPT__SLASH_EP)) ||
      (PhaseArg = DAL.getLastArg(options::OPT_M, options::OPT_MM)) ||
      (PhaseArg = DAL.getLastArg(options::OPT__SLASH_P))) {
    FinalPhase = phases::Preprocess;

  // --precompile only runs up to precompilation.
  } else if ((PhaseArg = DAL.getLastArg(options::OPT__precompile))) {
    FinalPhase = phases::Precompile;

  // -{fsyntax-only,-analyze,emit-ast} only run up to the compiler.
  } else if ((PhaseArg = DAL.getLastArg(options::OPT_fsyntax_only)) ||
             (PhaseArg = DAL.getLastArg(options::OPT_print_supported_cpus)) ||
             (PhaseArg = DAL.getLastArg(options::OPT_module_file_info)) ||
             (PhaseArg = DAL.getLastArg(options::OPT_verify_pch)) ||
             (PhaseArg = DAL.getLastArg(options::OPT_rewrite_objc)) ||
             (PhaseArg = DAL.getLastArg(options::OPT_rewrite_legacy_objc)) ||
             (PhaseArg = DAL.getLastArg(options::OPT__migrate)) ||
             (PhaseArg = DAL.getLastArg(options::OPT__analyze)) ||
             (PhaseArg = DAL.getLastArg(options::OPT_emit_ast))) {
    FinalPhase = phases::Compile;

  // -S only runs up to the backend.
  } else if ((PhaseArg = DAL.getLastArg(options::OPT_S)) ||
             (PhaseArg = DAL.getLastArg(options::OPT_fsycl_device_only))) {
    FinalPhase = phases::Backend;

  // -c compilation only runs up to the assembler.
  } else if ((PhaseArg = DAL.getLastArg(options::OPT_c))) {
    FinalPhase = phases::Assemble;

  // Otherwise do everything.
  } else
    FinalPhase = phases::Link;

  if (FinalPhaseArg)
    *FinalPhaseArg = PhaseArg;

  return FinalPhase;
}

static Arg *MakeInputArg(DerivedArgList &Args, const OptTable &Opts,
                         StringRef Value, bool Claim = true) {
  Arg *A = new Arg(Opts.getOption(options::OPT_INPUT), Value,
                   Args.getBaseArgs().MakeIndex(Value), Value.data());
  Args.AddSynthesizedArg(A);
  if (Claim)
    A->claim();
  return A;
}

DerivedArgList *Driver::TranslateInputArgs(const InputArgList &Args) const {
  const llvm::opt::OptTable &Opts = getOpts();
  DerivedArgList *DAL = new DerivedArgList(Args);

  bool HasNostdlib = Args.hasArg(options::OPT_nostdlib);
  bool HasNostdlibxx = Args.hasArg(options::OPT_nostdlibxx);
  bool HasNodefaultlib = Args.hasArg(options::OPT_nodefaultlibs);
  for (Arg *A : Args) {
    // Unfortunately, we have to parse some forwarding options (-Xassembler,
    // -Xlinker, -Xpreprocessor) because we either integrate their functionality
    // (assembler and preprocessor), or bypass a previous driver ('collect2').

    // Rewrite linker options, to replace --no-demangle with a custom internal
    // option.
    if ((A->getOption().matches(options::OPT_Wl_COMMA) ||
         A->getOption().matches(options::OPT_Xlinker)) &&
        A->containsValue("--no-demangle")) {
      // Add the rewritten no-demangle argument.
      DAL->AddFlagArg(A, Opts.getOption(options::OPT_Z_Xlinker__no_demangle));

      // Add the remaining values as Xlinker arguments.
      for (StringRef Val : A->getValues())
        if (Val != "--no-demangle")
          DAL->AddSeparateArg(A, Opts.getOption(options::OPT_Xlinker), Val);

      continue;
    }

    // Rewrite preprocessor options, to replace -Wp,-MD,FOO which is used by
    // some build systems. We don't try to be complete here because we don't
    // care to encourage this usage model.
    if (A->getOption().matches(options::OPT_Wp_COMMA) &&
        (A->getValue(0) == StringRef("-MD") ||
         A->getValue(0) == StringRef("-MMD"))) {
      // Rewrite to -MD/-MMD along with -MF.
      if (A->getValue(0) == StringRef("-MD"))
        DAL->AddFlagArg(A, Opts.getOption(options::OPT_MD));
      else
        DAL->AddFlagArg(A, Opts.getOption(options::OPT_MMD));
      if (A->getNumValues() == 2)
        DAL->AddSeparateArg(A, Opts.getOption(options::OPT_MF), A->getValue(1));
      continue;
    }

    // Rewrite reserved library names.
    if (A->getOption().matches(options::OPT_l)) {
      StringRef Value = A->getValue();

      // Rewrite unless -nostdlib is present.
      if (!HasNostdlib && !HasNodefaultlib && !HasNostdlibxx &&
          Value == "stdc++") {
        DAL->AddFlagArg(A, Opts.getOption(options::OPT_Z_reserved_lib_stdcxx));
        continue;
      }

      // Rewrite unconditionally.
      if (Value == "cc_kext") {
        DAL->AddFlagArg(A, Opts.getOption(options::OPT_Z_reserved_lib_cckext));
        continue;
      }
    }

    // Pick up inputs via the -- option.
    if (A->getOption().matches(options::OPT__DASH_DASH)) {
      A->claim();
      for (StringRef Val : A->getValues())
        DAL->append(MakeInputArg(*DAL, Opts, Val, false));
      continue;
    }

    if (A->getOption().matches(options::OPT_offload_lib_Group)) {
      if (!A->getNumValues()) {
        Diag(clang::diag::warn_drv_unused_argument) << A->getSpelling();
        continue;
      }
    }

    DAL->append(A);
  }

  // Enforce -static if -miamcu is present.
  if (Args.hasFlag(options::OPT_miamcu, options::OPT_mno_iamcu, false))
    DAL->AddFlagArg(0, Opts.getOption(options::OPT_static));

  // Use of -fintelfpga implies -g
  if (Args.hasArg(options::OPT_fintelfpga)) {
    // if any -gN option is provided, use that.
    if (Arg *A = Args.getLastArg(options::OPT_gN_Group))
      DAL->append(A);
    else
      DAL->AddFlagArg(0, Opts.getOption(options::OPT_g_Flag));
  }

// Add a default value of -mlinker-version=, if one was given and the user
// didn't specify one.
#if defined(HOST_LINK_VERSION)
  if (!Args.hasArg(options::OPT_mlinker_version_EQ) &&
      strlen(HOST_LINK_VERSION) > 0) {
    DAL->AddJoinedArg(0, Opts.getOption(options::OPT_mlinker_version_EQ),
                      HOST_LINK_VERSION);
    DAL->getLastArg(options::OPT_mlinker_version_EQ)->claim();
  }
#endif

  return DAL;
}

/// Compute target triple from args.
///
/// This routine provides the logic to compute a target triple from various
/// args passed to the driver and the default triple string.
static llvm::Triple computeTargetTriple(const Driver &D,
                                        StringRef TargetTriple,
                                        const ArgList &Args,
                                        StringRef DarwinArchName = "") {
  // FIXME: Already done in Compilation *Driver::BuildCompilation
  if (const Arg *A = Args.getLastArg(options::OPT_target))
    TargetTriple = A->getValue();

  llvm::Triple Target(llvm::Triple::normalize(TargetTriple));

  // GNU/Hurd's triples should have been -hurd-gnu*, but were historically made
  // -gnu* only, and we can not change this, so we have to detect that case as
  // being the Hurd OS.
  if (TargetTriple.find("-unknown-gnu") != StringRef::npos ||
      TargetTriple.find("-pc-gnu") != StringRef::npos)
    Target.setOSName("hurd");

  // Handle Apple-specific options available here.
  if (Target.isOSBinFormatMachO()) {
    // If an explicit Darwin arch name is given, that trumps all.
    if (!DarwinArchName.empty()) {
      tools::darwin::setTripleTypeForMachOArchName(Target, DarwinArchName);
      return Target;
    }

    // Handle the Darwin '-arch' flag.
    if (Arg *A = Args.getLastArg(options::OPT_arch)) {
      StringRef ArchName = A->getValue();
      tools::darwin::setTripleTypeForMachOArchName(Target, ArchName);
    }
  }

  // Handle pseudo-target flags '-mlittle-endian'/'-EL' and
  // '-mbig-endian'/'-EB'.
  if (Arg *A = Args.getLastArg(options::OPT_mlittle_endian,
                               options::OPT_mbig_endian)) {
    if (A->getOption().matches(options::OPT_mlittle_endian)) {
      llvm::Triple LE = Target.getLittleEndianArchVariant();
      if (LE.getArch() != llvm::Triple::UnknownArch)
        Target = std::move(LE);
    } else {
      llvm::Triple BE = Target.getBigEndianArchVariant();
      if (BE.getArch() != llvm::Triple::UnknownArch)
        Target = std::move(BE);
    }
  }

  // Skip further flag support on OSes which don't support '-m32' or '-m64'.
  if (Target.getArch() == llvm::Triple::tce ||
      Target.getOS() == llvm::Triple::Minix)
    return Target;

  // On AIX, the env OBJECT_MODE may affect the resulting arch variant.
  if (Target.isOSAIX()) {
    if (Optional<std::string> ObjectModeValue =
            llvm::sys::Process::GetEnv("OBJECT_MODE")) {
      StringRef ObjectMode = *ObjectModeValue;
      llvm::Triple::ArchType AT = llvm::Triple::UnknownArch;

      if (ObjectMode.equals("64")) {
        AT = Target.get64BitArchVariant().getArch();
      } else if (ObjectMode.equals("32")) {
        AT = Target.get32BitArchVariant().getArch();
      } else {
        D.Diag(diag::err_drv_invalid_object_mode) << ObjectMode;
      }

      if (AT != llvm::Triple::UnknownArch && AT != Target.getArch())
        Target.setArch(AT);
    }
  }

  // Handle pseudo-target flags '-m64', '-mx32', '-m32' and '-m16'.
  Arg *A = Args.getLastArg(options::OPT_m64, options::OPT_mx32,
                           options::OPT_m32, options::OPT_m16);
  if (A) {
    llvm::Triple::ArchType AT = llvm::Triple::UnknownArch;

    if (A->getOption().matches(options::OPT_m64)) {
      AT = Target.get64BitArchVariant().getArch();
      if (Target.getEnvironment() == llvm::Triple::GNUX32)
        Target.setEnvironment(llvm::Triple::GNU);
    } else if (A->getOption().matches(options::OPT_mx32) &&
               Target.get64BitArchVariant().getArch() == llvm::Triple::x86_64) {
      AT = llvm::Triple::x86_64;
      Target.setEnvironment(llvm::Triple::GNUX32);
    } else if (A->getOption().matches(options::OPT_m32)) {
      AT = Target.get32BitArchVariant().getArch();
      if (Target.getEnvironment() == llvm::Triple::GNUX32)
        Target.setEnvironment(llvm::Triple::GNU);
    } else if (A->getOption().matches(options::OPT_m16) &&
               Target.get32BitArchVariant().getArch() == llvm::Triple::x86) {
      AT = llvm::Triple::x86;
      Target.setEnvironment(llvm::Triple::CODE16);
    }

    if (AT != llvm::Triple::UnknownArch && AT != Target.getArch())
      Target.setArch(AT);
  }

  // Handle -miamcu flag.
  if (Args.hasFlag(options::OPT_miamcu, options::OPT_mno_iamcu, false)) {
    if (Target.get32BitArchVariant().getArch() != llvm::Triple::x86)
      D.Diag(diag::err_drv_unsupported_opt_for_target) << "-miamcu"
                                                       << Target.str();

    if (A && !A->getOption().matches(options::OPT_m32))
      D.Diag(diag::err_drv_argument_not_allowed_with)
          << "-miamcu" << A->getBaseArg().getAsString(Args);

    Target.setArch(llvm::Triple::x86);
    Target.setArchName("i586");
    Target.setEnvironment(llvm::Triple::UnknownEnvironment);
    Target.setEnvironmentName("");
    Target.setOS(llvm::Triple::ELFIAMCU);
    Target.setVendor(llvm::Triple::UnknownVendor);
    Target.setVendorName("intel");
  }

  // If target is MIPS adjust the target triple
  // accordingly to provided ABI name.
  A = Args.getLastArg(options::OPT_mabi_EQ);
  if (A && Target.isMIPS()) {
    StringRef ABIName = A->getValue();
    if (ABIName == "32") {
      Target = Target.get32BitArchVariant();
      if (Target.getEnvironment() == llvm::Triple::GNUABI64 ||
          Target.getEnvironment() == llvm::Triple::GNUABIN32)
        Target.setEnvironment(llvm::Triple::GNU);
    } else if (ABIName == "n32") {
      Target = Target.get64BitArchVariant();
      if (Target.getEnvironment() == llvm::Triple::GNU ||
          Target.getEnvironment() == llvm::Triple::GNUABI64)
        Target.setEnvironment(llvm::Triple::GNUABIN32);
    } else if (ABIName == "64") {
      Target = Target.get64BitArchVariant();
      if (Target.getEnvironment() == llvm::Triple::GNU ||
          Target.getEnvironment() == llvm::Triple::GNUABIN32)
        Target.setEnvironment(llvm::Triple::GNUABI64);
    }
  }

  // If target is RISC-V adjust the target triple according to
  // provided architecture name
  A = Args.getLastArg(options::OPT_march_EQ);
  if (A && Target.isRISCV()) {
    StringRef ArchName = A->getValue();
    if (ArchName.startswith_lower("rv32"))
      Target.setArch(llvm::Triple::riscv32);
    else if (ArchName.startswith_lower("rv64"))
      Target.setArch(llvm::Triple::riscv64);
  }

  return Target;
}

// Parse the LTO options and record the type of LTO compilation
// based on which -f(no-)?lto(=.*)? or -f(no-)?offload-lto(=.*)?
// option occurs last.
static llvm::Optional<driver::LTOKind>
parseLTOMode(Driver &D, const llvm::opt::ArgList &Args, OptSpecifier OptPos,
             OptSpecifier OptNeg, OptSpecifier OptEq, bool IsOffload) {
  driver::LTOKind LTOMode = LTOK_None;
  // Non-offload LTO allows -flto=auto and -flto=jobserver. Offload LTO does
  // not support those options.
  if (!Args.hasFlag(OptPos, OptEq, OptNeg, false) &&
      (IsOffload ||
       (!Args.hasFlag(options::OPT_flto_EQ_auto, options::OPT_fno_lto, false) &&
        !Args.hasFlag(options::OPT_flto_EQ_jobserver, options::OPT_fno_lto,
                      false))))
    return None;

  StringRef LTOName("full");

  const Arg *A = Args.getLastArg(OptEq);
  if (A)
    LTOName = A->getValue();

  LTOMode = llvm::StringSwitch<LTOKind>(LTOName)
                .Case("full", LTOK_Full)
                .Case("thin", LTOK_Thin)
                .Default(LTOK_Unknown);

  if (LTOMode == LTOK_Unknown) {
    assert(A);
    D.Diag(diag::err_drv_unsupported_option_argument)
        << A->getOption().getName() << A->getValue();
    return None;
  }
  return LTOMode;
}

// Parse the LTO options.
void Driver::setLTOMode(const llvm::opt::ArgList &Args) {
  LTOMode = LTOK_None;
  if (auto M = parseLTOMode(*this, Args, options::OPT_flto,
                            options::OPT_fno_lto, options::OPT_flto_EQ,
                            /*IsOffload=*/false))
    LTOMode = M.getValue();

  OffloadLTOMode = LTOK_None;
  if (auto M = parseLTOMode(*this, Args, options::OPT_foffload_lto,
                            options::OPT_fno_offload_lto,
                            options::OPT_foffload_lto_EQ,
                            /*IsOffload=*/true))
    OffloadLTOMode = M.getValue();
}

/// Compute the desired OpenMP runtime from the flags provided.
Driver::OpenMPRuntimeKind Driver::getOpenMPRuntime(const ArgList &Args) const {
  StringRef RuntimeName(CLANG_DEFAULT_OPENMP_RUNTIME);

  const Arg *A = Args.getLastArg(options::OPT_fopenmp_EQ);
  if (A)
    RuntimeName = A->getValue();

  auto RT = llvm::StringSwitch<OpenMPRuntimeKind>(RuntimeName)
                .Case("libomp", OMPRT_OMP)
                .Case("libgomp", OMPRT_GOMP)
                .Case("libiomp5", OMPRT_IOMP5)
                .Default(OMPRT_Unknown);

  if (RT == OMPRT_Unknown) {
    if (A)
      Diag(diag::err_drv_unsupported_option_argument)
          << A->getOption().getName() << A->getValue();
    else
      // FIXME: We could use a nicer diagnostic here.
      Diag(diag::err_drv_unsupported_opt) << "-fopenmp";
  }

  return RT;
}

static bool isValidSYCLTriple(llvm::Triple T) {
  // NVPTX is valid for SYCL.
  if (T.isNVPTX())
    return true;
  // Check for invalid SYCL device triple values.
  // Non-SPIR arch.
  if (!T.isSPIR())
    return false;
  // SPIR arch, but has invalid SubArch for AOT.
  StringRef A(T.getArchName());
  if (T.getSubArch() == llvm::Triple::NoSubArch &&
      ((T.getArch() == llvm::Triple::spir && !A.equals("spir")) ||
       (T.getArch() == llvm::Triple::spir64 && !A.equals("spir64"))))
    return false;
  return true;
}

void Driver::CreateOffloadingDeviceToolChains(Compilation &C,
                                              InputList &Inputs) {

  //
  // CUDA/HIP
  //
  // We need to generate a CUDA/HIP toolchain if any of the inputs has a CUDA
  // or HIP type. However, mixed CUDA/HIP compilation is not supported.
  bool IsCuda =
      llvm::any_of(Inputs, [](std::pair<types::ID, const llvm::opt::Arg *> &I) {
        return types::isCuda(I.first);
      });
  bool IsHIP =
      llvm::any_of(Inputs,
                   [](std::pair<types::ID, const llvm::opt::Arg *> &I) {
                     return types::isHIP(I.first);
                   }) ||
      C.getInputArgs().hasArg(options::OPT_hip_link);
  if (IsCuda && IsHIP) {
    Diag(clang::diag::err_drv_mix_cuda_hip);
    return;
  }
  if (IsCuda) {
    const ToolChain *HostTC = C.getSingleOffloadToolChain<Action::OFK_Host>();
    const llvm::Triple &HostTriple = HostTC->getTriple();
    StringRef DeviceTripleStr;
    auto OFK = Action::OFK_Cuda;
    DeviceTripleStr =
        HostTriple.isArch64Bit() ? "nvptx64-nvidia-cuda" : "nvptx-nvidia-cuda";
    llvm::Triple CudaTriple(DeviceTripleStr);
    // Use the CUDA and host triples as the key into the
    // getOffloadingDeviceToolChain, because the device toolchain we
    // create depends on both.
    auto CudaTC = &getOffloadingDeviceToolChain(C.getInputArgs(), CudaTriple,
                                                *HostTC, OFK);
    C.addOffloadDeviceToolChain(CudaTC, OFK);
  } else if (IsHIP) {
    const ToolChain *HostTC = C.getSingleOffloadToolChain<Action::OFK_Host>();
    auto OFK = Action::OFK_HIP;
    llvm::Triple HIPTriple = getHIPOffloadTargetTriple();
    // Use the HIP and host triples as the key into
    // getOffloadingDeviceToolChain, because the device toolchain we create
    // depends on both.
    auto HIPTC = &getOffloadingDeviceToolChain(C.getInputArgs(), HIPTriple,
                                               *HostTC, OFK);
    C.addOffloadDeviceToolChain(HIPTC, OFK);
  }

  //
  // OpenMP
  //
  // We need to generate an OpenMP toolchain if the user specified targets with
  // the -fopenmp-targets option.
  if (Arg *OpenMPTargets =
          C.getInputArgs().getLastArg(options::OPT_fopenmp_targets_EQ)) {
    if (OpenMPTargets->getNumValues()) {
      // We expect that -fopenmp-targets is always used in conjunction with the
      // option -fopenmp specifying a valid runtime with offloading support,
      // i.e. libomp or libiomp.
      bool HasValidOpenMPRuntime = C.getInputArgs().hasFlag(
          options::OPT_fopenmp, options::OPT_fopenmp_EQ,
          options::OPT_fno_openmp, false);
      if (HasValidOpenMPRuntime) {
        OpenMPRuntimeKind OpenMPKind = getOpenMPRuntime(C.getInputArgs());
        HasValidOpenMPRuntime =
            OpenMPKind == OMPRT_OMP || OpenMPKind == OMPRT_IOMP5;
      }

      if (HasValidOpenMPRuntime) {
        llvm::StringMap<const char *> FoundNormalizedTriples;
        for (const char *Val : OpenMPTargets->getValues()) {
          llvm::Triple TT(Val);
          std::string NormalizedName = TT.normalize();

          // Make sure we don't have a duplicate triple.
          auto Duplicate = FoundNormalizedTriples.find(NormalizedName);
          if (Duplicate != FoundNormalizedTriples.end()) {
            Diag(clang::diag::warn_drv_omp_offload_target_duplicate)
                << Val << Duplicate->second;
            continue;
          }

          // Store the current triple so that we can check for duplicates in the
          // following iterations.
          FoundNormalizedTriples[NormalizedName] = Val;

          // If the specified target is invalid, emit a diagnostic.
          if (TT.getArch() == llvm::Triple::UnknownArch)
            Diag(clang::diag::err_drv_invalid_omp_target) << Val;
          else {
            const ToolChain *TC;
            // Device toolchains have to be selected differently. They pair host
            // and device in their implementation.
            if (TT.isNVPTX() || TT.isAMDGCN()) {
              const ToolChain *HostTC =
                  C.getSingleOffloadToolChain<Action::OFK_Host>();
              assert(HostTC && "Host toolchain should be always defined.");
              auto &DeviceTC =
                  ToolChains[TT.str() + "/" + HostTC->getTriple().normalize()];
              if (!DeviceTC) {
                if (TT.isNVPTX())
                  DeviceTC = std::make_unique<toolchains::CudaToolChain>(
                      *this, TT, *HostTC, C.getInputArgs(), Action::OFK_OpenMP);
                else if (TT.isAMDGCN())
                  DeviceTC =
                      std::make_unique<toolchains::AMDGPUOpenMPToolChain>(
                          *this, TT, *HostTC, C.getInputArgs());
                else
                  assert(DeviceTC && "Device toolchain not defined.");
              }

              TC = DeviceTC.get();
            } else
              TC = &getToolChain(C.getInputArgs(), TT);
            C.addOffloadDeviceToolChain(TC, Action::OFK_OpenMP);
          }
        }
      } else
        Diag(clang::diag::err_drv_expecting_fopenmp_with_fopenmp_targets);
    } else
      Diag(clang::diag::warn_drv_empty_joined_argument)
          << OpenMPTargets->getAsString(C.getInputArgs());
  }

  //
  // SYCL
  //
  // We need to generate a SYCL toolchain if the user specified targets with
  // the -fsycl-targets, -fsycl-add-targets or -fsycl-link-targets option.
  // If -fsycl is supplied without any of these we will assume SPIR-V.
  // Use of -fsycl-device-only overrides -fsycl.
  bool HasValidSYCLRuntime =
      C.getInputArgs().hasFlag(options::OPT_fsycl, options::OPT_fno_sycl,
                               false) ||
      C.getInputArgs().hasArg(options::OPT_fsycl_device_only);

  // A mechanism for retrieving SYCL-specific options, erroring out
  // if SYCL offloading wasn't enabled prior to that
  auto getArgRequiringSYCLRuntime = [&](OptSpecifier OptId) -> Arg * {
    Arg *SYCLArg = C.getInputArgs().getLastArg(OptId);
    if (SYCLArg && !HasValidSYCLRuntime) {
      Diag(clang::diag::err_drv_expecting_fsycl_with_sycl_opt)
          // Dropping the '=' symbol, which would otherwise pollute
          // the diagnostics for the most of options
          << SYCLArg->getSpelling().split('=').first;
      return nullptr;
    }
    return SYCLArg;
  };

  Arg *SYCLTargets = getArgRequiringSYCLRuntime(options::OPT_fsycl_targets_EQ);
  Arg *SYCLLinkTargets =
      getArgRequiringSYCLRuntime(options::OPT_fsycl_link_targets_EQ);
  Arg *SYCLAddTargets =
      getArgRequiringSYCLRuntime(options::OPT_fsycl_add_targets_EQ);
  Arg *SYCLLink = getArgRequiringSYCLRuntime(options::OPT_fsycl_link_EQ);
  Arg *SYCLfpga = getArgRequiringSYCLRuntime(options::OPT_fintelfpga);

  // -fsycl-targets cannot be used with -fsycl-link-targets
  if (SYCLTargets && SYCLLinkTargets)
    Diag(clang::diag::err_drv_option_conflict)
        << SYCLTargets->getSpelling() << SYCLLinkTargets->getSpelling();
  // -fsycl-link-targets and -fsycl-add-targets cannot be used together
  if (SYCLLinkTargets && SYCLAddTargets)
    Diag(clang::diag::err_drv_option_conflict)
        << SYCLLinkTargets->getSpelling() << SYCLAddTargets->getSpelling();
  // -fsycl-link-targets is not allowed with -fsycl-link
  if (SYCLLinkTargets && SYCLLink)
    Diag(clang::diag::err_drv_option_conflict)
        << SYCLLink->getSpelling() << SYCLLinkTargets->getSpelling();
  // -fsycl-targets cannot be used with -fintelfpga
  if (SYCLTargets && SYCLfpga)
    Diag(clang::diag::err_drv_option_conflict)
        << SYCLTargets->getSpelling() << SYCLfpga->getSpelling();

  bool HasSYCLTargetsOption = SYCLTargets || SYCLLinkTargets || SYCLAddTargets;
  llvm::StringMap<StringRef> FoundNormalizedTriples;
  llvm::SmallVector<llvm::Triple, 4> UniqueSYCLTriplesVec;
  if (HasSYCLTargetsOption) {
    // At this point, we know we have a valid combination
    // of -fsycl*target options passed
    Arg *SYCLTargetsValues = SYCLTargets ? SYCLTargets : SYCLLinkTargets;
    if (SYCLTargetsValues) {
      if (SYCLTargetsValues->getNumValues()) {
        for (StringRef Val : SYCLTargetsValues->getValues()) {
          llvm::Triple TT(Val);
          if (!isValidSYCLTriple(TT)) {
            Diag(clang::diag::err_drv_invalid_sycl_target) << Val;
            continue;
          }
          std::string NormalizedName = TT.normalize();

          // Make sure we don't have a duplicate triple.
          auto Duplicate = FoundNormalizedTriples.find(NormalizedName);
          if (Duplicate != FoundNormalizedTriples.end()) {
            Diag(clang::diag::warn_drv_sycl_offload_target_duplicate)
                << Val << Duplicate->second;
            continue;
          }

          // Store the current triple so that we can check for duplicates in
          // the following iterations.
          FoundNormalizedTriples[NormalizedName] = Val;
          UniqueSYCLTriplesVec.push_back(TT);
        }
      } else
        Diag(clang::diag::warn_drv_empty_joined_argument)
            << SYCLTargetsValues->getAsString(C.getInputArgs());
    }
    // -fsycl-add-targets is a list of paired items (Triple and file) which are
    // gathered and used to be linked into the final device binary. This can
    // be used with -fsycl-targets to put together the final conglomerate binary
    if (SYCLAddTargets) {
      if (SYCLAddTargets->getNumValues()) {
        // Use of -fsycl-add-targets adds additional files to the SYCL device
        // link step.  Regular offload processing occurs below
        for (StringRef Val : SYCLAddTargets->getValues()) {
          // Parse out the Triple and Input (triple:binary) and create a
          // ToolChain for each entry.
          // The expected format is 'triple:file', any other format will
          // not be accepted.
          std::pair<StringRef, StringRef> I = Val.split(':');
          if (!I.first.empty() && !I.second.empty()) {
            llvm::Triple TT(I.first);
            if (!isValidSYCLTriple(TT)) {
              Diag(clang::diag::err_drv_invalid_sycl_target) << I.first;
              continue;
            }
            std::string NormalizedName = TT.normalize();

            // Make sure we don't have a duplicate triple.
            auto Duplicate = FoundNormalizedTriples.find(NormalizedName);
            if (Duplicate != FoundNormalizedTriples.end())
              // The toolchain for this triple was already created
              continue;

            // Store the current triple so that we can check for duplicates in
            // the following iterations.
            FoundNormalizedTriples[NormalizedName] = Val;
            UniqueSYCLTriplesVec.push_back(TT);
          } else {
            // No colon found, do not use the input
            C.getDriver().Diag(diag::err_drv_unsupported_option_argument)
                << SYCLAddTargets->getOption().getName() << Val;
          }
        }
      } else
        Diag(clang::diag::warn_drv_empty_joined_argument)
            << SYCLAddTargets->getAsString(C.getInputArgs());
    }
  } else {
    // If -fsycl is supplied without -fsycl-*targets we will assume SPIR-V
    // unless -fintelfpga is supplied, which uses SPIR-V with fpga AOT.
    // For -fsycl-device-only, we also setup the implied triple as needed.
    StringRef SYCLTargetArch;
    if (C.getInputArgs().hasArg(options::OPT_fsycl_device_only))
      if (C.getDefaultToolChain().getTriple().getArch() == llvm::Triple::x86)
        SYCLTargetArch = "spir";
      else
        SYCLTargetArch = "spir64";
    else if (HasValidSYCLRuntime)
      // Triple for -fintelfpga is spir64_fpga-unknown-unknown-sycldevice.
      SYCLTargetArch = SYCLfpga ? "spir64_fpga" : "spir64";
    if (!SYCLTargetArch.empty())
      UniqueSYCLTriplesVec.push_back(MakeSYCLDeviceTriple(SYCLTargetArch));
  }
  // We'll need to use the SYCL and host triples as the key into
  // getOffloadingDeviceToolChain, because the device toolchains we're
  // going to create will depend on both.
  const ToolChain *HostTC = C.getSingleOffloadToolChain<Action::OFK_Host>();
  for (auto &TT : UniqueSYCLTriplesVec) {
    auto SYCLTC = &getOffloadingDeviceToolChain(C.getInputArgs(), TT, *HostTC,
                                                Action::OFK_SYCL);
    C.addOffloadDeviceToolChain(SYCLTC, Action::OFK_SYCL);
  }

  //
  // TODO: Add support for other offloading programming models here.
  //
}

/// Looks the given directories for the specified file.
///
/// \param[out] FilePath File path, if the file was found.
/// \param[in]  Dirs Directories used for the search.
/// \param[in]  FileName Name of the file to search for.
/// \return True if file was found.
///
/// Looks for file specified by FileName sequentially in directories specified
/// by Dirs.
///
static bool searchForFile(SmallVectorImpl<char> &FilePath,
                          ArrayRef<StringRef> Dirs, StringRef FileName) {
  SmallString<128> WPath;
  for (const StringRef &Dir : Dirs) {
    if (Dir.empty())
      continue;
    WPath.clear();
    llvm::sys::path::append(WPath, Dir, FileName);
    llvm::sys::path::native(WPath);
    if (llvm::sys::fs::is_regular_file(WPath)) {
      FilePath = std::move(WPath);
      return true;
    }
  }
  return false;
}

bool Driver::readConfigFile(StringRef FileName) {
  // Try reading the given file.
  SmallVector<const char *, 32> NewCfgArgs;
  if (!llvm::cl::readConfigFile(FileName, Saver, NewCfgArgs)) {
    Diag(diag::err_drv_cannot_read_config_file) << FileName;
    return true;
  }

  // Read options from config file.
  llvm::SmallString<128> CfgFileName(FileName);
  llvm::sys::path::native(CfgFileName);
  ConfigFile = std::string(CfgFileName);
  bool ContainErrors;
  CfgOptions = std::make_unique<InputArgList>(
      ParseArgStrings(NewCfgArgs, IsCLMode(), ContainErrors));
  if (ContainErrors) {
    CfgOptions.reset();
    return true;
  }

  if (CfgOptions->hasArg(options::OPT_config)) {
    CfgOptions.reset();
    Diag(diag::err_drv_nested_config_file);
    return true;
  }

  // Claim all arguments that come from a configuration file so that the driver
  // does not warn on any that is unused.
  for (Arg *A : *CfgOptions)
    A->claim();
  return false;
}

bool Driver::loadConfigFile() {
  std::string CfgFileName;
  bool FileSpecifiedExplicitly = false;

  // Process options that change search path for config files.
  if (CLOptions) {
    if (CLOptions->hasArg(options::OPT_config_system_dir_EQ)) {
      SmallString<128> CfgDir;
      CfgDir.append(
          CLOptions->getLastArgValue(options::OPT_config_system_dir_EQ));
      if (!CfgDir.empty()) {
        if (llvm::sys::fs::make_absolute(CfgDir).value() != 0)
          SystemConfigDir.clear();
        else
          SystemConfigDir = std::string(CfgDir.begin(), CfgDir.end());
      }
    }
    if (CLOptions->hasArg(options::OPT_config_user_dir_EQ)) {
      SmallString<128> CfgDir;
      CfgDir.append(
          CLOptions->getLastArgValue(options::OPT_config_user_dir_EQ));
      if (!CfgDir.empty()) {
        if (llvm::sys::fs::make_absolute(CfgDir).value() != 0)
          UserConfigDir.clear();
        else
          UserConfigDir = std::string(CfgDir.begin(), CfgDir.end());
      }
    }
  }

  // First try to find config file specified in command line.
  if (CLOptions) {
    std::vector<std::string> ConfigFiles =
        CLOptions->getAllArgValues(options::OPT_config);
    if (ConfigFiles.size() > 1) {
      if (!std::all_of(ConfigFiles.begin(), ConfigFiles.end(),
                       [ConfigFiles](const std::string &s) {
                         return s == ConfigFiles[0];
                       })) {
        Diag(diag::err_drv_duplicate_config);
        return true;
      }
    }

    if (!ConfigFiles.empty()) {
      CfgFileName = ConfigFiles.front();
      assert(!CfgFileName.empty());

      // If argument contains directory separator, treat it as a path to
      // configuration file.
      if (llvm::sys::path::has_parent_path(CfgFileName)) {
        SmallString<128> CfgFilePath;
        if (llvm::sys::path::is_relative(CfgFileName))
          llvm::sys::fs::current_path(CfgFilePath);
        llvm::sys::path::append(CfgFilePath, CfgFileName);
        if (!llvm::sys::fs::is_regular_file(CfgFilePath)) {
          Diag(diag::err_drv_config_file_not_exist) << CfgFilePath;
          return true;
        }
        return readConfigFile(CfgFilePath);
      }

      FileSpecifiedExplicitly = true;
    }
  }

  // If config file is not specified explicitly, try to deduce configuration
  // from executable name. For instance, an executable 'armv7l-clang' will
  // search for config file 'armv7l-clang.cfg'.
  if (CfgFileName.empty() && !ClangNameParts.TargetPrefix.empty())
    CfgFileName = ClangNameParts.TargetPrefix + '-' + ClangNameParts.ModeSuffix;

  if (CfgFileName.empty())
    return false;

  // Determine architecture part of the file name, if it is present.
  StringRef CfgFileArch = CfgFileName;
  size_t ArchPrefixLen = CfgFileArch.find('-');
  if (ArchPrefixLen == StringRef::npos)
    ArchPrefixLen = CfgFileArch.size();
  llvm::Triple CfgTriple;
  CfgFileArch = CfgFileArch.take_front(ArchPrefixLen);
  CfgTriple = llvm::Triple(llvm::Triple::normalize(CfgFileArch));
  if (CfgTriple.getArch() == llvm::Triple::ArchType::UnknownArch)
    ArchPrefixLen = 0;

  if (!StringRef(CfgFileName).endswith(".cfg"))
    CfgFileName += ".cfg";

  // If config file starts with architecture name and command line options
  // redefine architecture (with options like -m32 -LE etc), try finding new
  // config file with that architecture.
  SmallString<128> FixedConfigFile;
  size_t FixedArchPrefixLen = 0;
  if (ArchPrefixLen) {
    // Get architecture name from config file name like 'i386.cfg' or
    // 'armv7l-clang.cfg'.
    // Check if command line options changes effective triple.
    llvm::Triple EffectiveTriple = computeTargetTriple(*this,
                                             CfgTriple.getTriple(), *CLOptions);
    if (CfgTriple.getArch() != EffectiveTriple.getArch()) {
      FixedConfigFile = EffectiveTriple.getArchName();
      FixedArchPrefixLen = FixedConfigFile.size();
      // Append the rest of original file name so that file name transforms
      // like: i386-clang.cfg -> x86_64-clang.cfg.
      if (ArchPrefixLen < CfgFileName.size())
        FixedConfigFile += CfgFileName.substr(ArchPrefixLen);
    }
  }

  // Prepare list of directories where config file is searched for.
  StringRef CfgFileSearchDirs[] = {UserConfigDir, SystemConfigDir, Dir};

  // Try to find config file. First try file with corrected architecture.
  llvm::SmallString<128> CfgFilePath;
  if (!FixedConfigFile.empty()) {
    if (searchForFile(CfgFilePath, CfgFileSearchDirs, FixedConfigFile))
      return readConfigFile(CfgFilePath);
    // If 'x86_64-clang.cfg' was not found, try 'x86_64.cfg'.
    FixedConfigFile.resize(FixedArchPrefixLen);
    FixedConfigFile.append(".cfg");
    if (searchForFile(CfgFilePath, CfgFileSearchDirs, FixedConfigFile))
      return readConfigFile(CfgFilePath);
  }

  // Then try original file name.
  if (searchForFile(CfgFilePath, CfgFileSearchDirs, CfgFileName))
    return readConfigFile(CfgFilePath);

  // Finally try removing driver mode part: 'x86_64-clang.cfg' -> 'x86_64.cfg'.
  if (!ClangNameParts.ModeSuffix.empty() &&
      !ClangNameParts.TargetPrefix.empty()) {
    CfgFileName.assign(ClangNameParts.TargetPrefix);
    CfgFileName.append(".cfg");
    if (searchForFile(CfgFilePath, CfgFileSearchDirs, CfgFileName))
      return readConfigFile(CfgFilePath);
  }

  // Report error but only if config file was specified explicitly, by option
  // --config. If it was deduced from executable name, it is not an error.
  if (FileSpecifiedExplicitly) {
    Diag(diag::err_drv_config_file_not_found) << CfgFileName;
    for (const StringRef &SearchDir : CfgFileSearchDirs)
      if (!SearchDir.empty())
        Diag(diag::note_drv_config_file_searched_in) << SearchDir;
    return true;
  }

  return false;
}

Compilation *Driver::BuildCompilation(ArrayRef<const char *> ArgList) {
  llvm::PrettyStackTraceString CrashInfo("Compilation construction");

  // FIXME: Handle environment options which affect driver behavior, somewhere
  // (client?). GCC_EXEC_PREFIX, LPATH, CC_PRINT_OPTIONS.

  // We look for the driver mode option early, because the mode can affect
  // how other options are parsed.
  ParseDriverMode(ClangExecutable, ArgList.slice(1));

  // FIXME: What are we going to do with -V and -b?

  // Arguments specified in command line.
  bool ContainsError;
  CLOptions = std::make_unique<InputArgList>(
      ParseArgStrings(ArgList.slice(1), IsCLMode(), ContainsError));

  // Try parsing configuration file.
  if (!ContainsError)
    ContainsError = loadConfigFile();
  bool HasConfigFile = !ContainsError && (CfgOptions.get() != nullptr);

  // All arguments, from both config file and command line.
  InputArgList Args = std::move(HasConfigFile ? std::move(*CfgOptions)
                                              : std::move(*CLOptions));

  // The args for config files or /clang: flags belong to different InputArgList
  // objects than Args. This copies an Arg from one of those other InputArgLists
  // to the ownership of Args.
  auto appendOneArg = [&Args](const Arg *Opt, const Arg *BaseArg) {
    unsigned Index = Args.MakeIndex(Opt->getSpelling());
    Arg *Copy = new llvm::opt::Arg(Opt->getOption(), Args.getArgString(Index),
                                   Index, BaseArg);
    Copy->getValues() = Opt->getValues();
    if (Opt->isClaimed())
      Copy->claim();
    Copy->setOwnsValues(Opt->getOwnsValues());
    Opt->setOwnsValues(false);
    Args.append(Copy);
  };

  if (HasConfigFile)
    for (auto *Opt : *CLOptions) {
      if (Opt->getOption().matches(options::OPT_config))
        continue;
      const Arg *BaseArg = &Opt->getBaseArg();
      if (BaseArg == Opt)
        BaseArg = nullptr;
      appendOneArg(Opt, BaseArg);
    }

  // In CL mode, look for any pass-through arguments
  if (IsCLMode() && !ContainsError) {
    SmallVector<const char *, 16> CLModePassThroughArgList;
    for (const auto *A : Args.filtered(options::OPT__SLASH_clang)) {
      A->claim();
      CLModePassThroughArgList.push_back(A->getValue());
    }

    if (!CLModePassThroughArgList.empty()) {
      // Parse any pass through args using default clang processing rather
      // than clang-cl processing.
      auto CLModePassThroughOptions = std::make_unique<InputArgList>(
          ParseArgStrings(CLModePassThroughArgList, false, ContainsError));

      if (!ContainsError)
        for (auto *Opt : *CLModePassThroughOptions) {
          appendOneArg(Opt, nullptr);
        }
    }
  }

  // Check for working directory option before accessing any files
  if (Arg *WD = Args.getLastArg(options::OPT_working_directory))
    if (VFS->setCurrentWorkingDirectory(WD->getValue()))
      Diag(diag::err_drv_unable_to_set_working_directory) << WD->getValue();

  // FIXME: This stuff needs to go into the Compilation, not the driver.
  bool CCCPrintPhases;

  // Silence driver warnings if requested
  Diags.setIgnoreAllWarnings(Args.hasArg(options::OPT_w));

  // -no-canonical-prefixes is used very early in main.
  Args.ClaimAllArgs(options::OPT_no_canonical_prefixes);

  // f(no-)integated-cc1 is also used very early in main.
  Args.ClaimAllArgs(options::OPT_fintegrated_cc1);
  Args.ClaimAllArgs(options::OPT_fno_integrated_cc1);

  // Ignore -pipe.
  Args.ClaimAllArgs(options::OPT_pipe);

  // Extract -ccc args.
  //
  // FIXME: We need to figure out where this behavior should live. Most of it
  // should be outside in the client; the parts that aren't should have proper
  // options, either by introducing new ones or by overloading gcc ones like -V
  // or -b.
  CCCPrintPhases = Args.hasArg(options::OPT_ccc_print_phases);
  CCCPrintBindings = Args.hasArg(options::OPT_ccc_print_bindings);
  if (const Arg *A = Args.getLastArg(options::OPT_ccc_gcc_name))
    CCCGenericGCCName = A->getValue();
  GenReproducer = Args.hasFlag(options::OPT_gen_reproducer,
                               options::OPT_fno_crash_diagnostics,
                               !!::getenv("FORCE_CLANG_DIAGNOSTICS_CRASH"));

  // Process -fproc-stat-report options.
  if (const Arg *A = Args.getLastArg(options::OPT_fproc_stat_report_EQ)) {
    CCPrintProcessStats = true;
    CCPrintStatReportFilename = A->getValue();
  }
  if (Args.hasArg(options::OPT_fproc_stat_report))
    CCPrintProcessStats = true;

  // FIXME: TargetTriple is used by the target-prefixed calls to as/ld
  // and getToolChain is const.
  if (IsCLMode()) {
    // clang-cl targets MSVC-style Win32.
    llvm::Triple T(TargetTriple);
    T.setOS(llvm::Triple::Win32);
    T.setVendor(llvm::Triple::PC);
    T.setEnvironment(llvm::Triple::MSVC);
    T.setObjectFormat(llvm::Triple::COFF);
    TargetTriple = T.str();
  }
  if (const Arg *A = Args.getLastArg(options::OPT_target))
    TargetTriple = A->getValue();
  if (const Arg *A = Args.getLastArg(options::OPT_ccc_install_dir))
    Dir = InstalledDir = A->getValue();
  for (const Arg *A : Args.filtered(options::OPT_B)) {
    A->claim();
    PrefixDirs.push_back(A->getValue(0));
  }
  if (Optional<std::string> CompilerPathValue =
          llvm::sys::Process::GetEnv("COMPILER_PATH")) {
    StringRef CompilerPath = *CompilerPathValue;
    while (!CompilerPath.empty()) {
      std::pair<StringRef, StringRef> Split =
          CompilerPath.split(llvm::sys::EnvPathSeparator);
      PrefixDirs.push_back(std::string(Split.first));
      CompilerPath = Split.second;
    }
  }
  if (const Arg *A = Args.getLastArg(options::OPT__sysroot_EQ))
    SysRoot = A->getValue();
  if (const Arg *A = Args.getLastArg(options::OPT__dyld_prefix_EQ))
    DyldPrefix = A->getValue();

  if (const Arg *A = Args.getLastArg(options::OPT_resource_dir))
    ResourceDir = A->getValue();

  if (const Arg *A = Args.getLastArg(options::OPT_save_temps_EQ)) {
    SaveTemps = llvm::StringSwitch<SaveTempsMode>(A->getValue())
                    .Case("cwd", SaveTempsCwd)
                    .Case("obj", SaveTempsObj)
                    .Default(SaveTempsCwd);
  }

  setLTOMode(Args);

  // Process -fembed-bitcode= flags.
  if (Arg *A = Args.getLastArg(options::OPT_fembed_bitcode_EQ)) {
    StringRef Name = A->getValue();
    unsigned Model = llvm::StringSwitch<unsigned>(Name)
        .Case("off", EmbedNone)
        .Case("all", EmbedBitcode)
        .Case("bitcode", EmbedBitcode)
        .Case("marker", EmbedMarker)
        .Default(~0U);
    if (Model == ~0U) {
      Diags.Report(diag::err_drv_invalid_value) << A->getAsString(Args)
                                                << Name;
    } else
      BitcodeEmbed = static_cast<BitcodeEmbedMode>(Model);
  }

  std::unique_ptr<llvm::opt::InputArgList> UArgs =
      std::make_unique<InputArgList>(std::move(Args));

  // Perform the default argument translations.
  DerivedArgList *TranslatedArgs = TranslateInputArgs(*UArgs);

  // Owned by the host.
  const ToolChain &TC = getToolChain(
      *UArgs, computeTargetTriple(*this, TargetTriple, *UArgs));

  // The compilation takes ownership of Args.
  Compilation *C = new Compilation(*this, TC, UArgs.release(), TranslatedArgs,
                                   ContainsError);

  if (!HandleImmediateArgs(*C))
    return C;

  // Construct the list of inputs.
  InputList Inputs;
  BuildInputs(C->getDefaultToolChain(), *TranslatedArgs, Inputs);

  // Determine if there are any offload static libraries.
  if (checkForOffloadStaticLib(*C, *TranslatedArgs))
    setOffloadStaticLibSeen();

  // Populate the tool chains for the offloading devices, if any.
  CreateOffloadingDeviceToolChains(*C, Inputs);

  // Determine FPGA emulation status.
  if (C->hasOffloadToolChain<Action::OFK_SYCL>()) {
    auto SYCLTCRange = C->getOffloadToolChains<Action::OFK_SYCL>();
    ArgStringList TargetArgs;
    const ToolChain *TC = SYCLTCRange.first->second;
    const toolchains::SYCLToolChain *SYCLTC =
        static_cast<const toolchains::SYCLToolChain *>(TC);
    SYCLTC->TranslateBackendTargetArgs(*TranslatedArgs, TargetArgs);
    for (StringRef ArgString : TargetArgs) {
      if (ArgString.equals("-hardware") || ArgString.equals("-simulation")) {
        setFPGAEmulationMode(false);
        break;
      }
    }
  }

  // Construct the list of abstract actions to perform for this compilation. On
  // MachO targets this uses the driver-driver and universal actions.
  if (TC.getTriple().isOSBinFormatMachO())
    BuildUniversalActions(*C, C->getDefaultToolChain(), Inputs);
  else
    BuildActions(*C, C->getArgs(), Inputs, C->getActions());

  if (CCCPrintPhases) {
    PrintActions(*C);
    return C;
  }

  BuildJobs(*C);

  return C;
}

static void printArgList(raw_ostream &OS, const llvm::opt::ArgList &Args) {
  llvm::opt::ArgStringList ASL;
  for (const auto *A : Args)
    A->render(Args, ASL);

  for (auto I = ASL.begin(), E = ASL.end(); I != E; ++I) {
    if (I != ASL.begin())
      OS << ' ';
    llvm::sys::printArg(OS, *I, true);
  }
  OS << '\n';
}

bool Driver::getCrashDiagnosticFile(StringRef ReproCrashFilename,
                                    SmallString<128> &CrashDiagDir) {
  using namespace llvm::sys;
  assert(llvm::Triple(llvm::sys::getProcessTriple()).isOSDarwin() &&
         "Only knows about .crash files on Darwin");

  // The .crash file can be found on at ~/Library/Logs/DiagnosticReports/
  // (or /Library/Logs/DiagnosticReports for root) and has the filename pattern
  // clang-<VERSION>_<YYYY-MM-DD-HHMMSS>_<hostname>.crash.
  path::home_directory(CrashDiagDir);
  if (CrashDiagDir.startswith("/var/root"))
    CrashDiagDir = "/";
  path::append(CrashDiagDir, "Library/Logs/DiagnosticReports");
  int PID =
#if LLVM_ON_UNIX
      getpid();
#else
      0;
#endif
  std::error_code EC;
  fs::file_status FileStatus;
  TimePoint<> LastAccessTime;
  SmallString<128> CrashFilePath;
  // Lookup the .crash files and get the one generated by a subprocess spawned
  // by this driver invocation.
  for (fs::directory_iterator File(CrashDiagDir, EC), FileEnd;
       File != FileEnd && !EC; File.increment(EC)) {
    StringRef FileName = path::filename(File->path());
    if (!FileName.startswith(Name))
      continue;
    if (fs::status(File->path(), FileStatus))
      continue;
    llvm::ErrorOr<std::unique_ptr<llvm::MemoryBuffer>> CrashFile =
        llvm::MemoryBuffer::getFile(File->path());
    if (!CrashFile)
      continue;
    // The first line should start with "Process:", otherwise this isn't a real
    // .crash file.
    StringRef Data = CrashFile.get()->getBuffer();
    if (!Data.startswith("Process:"))
      continue;
    // Parse parent process pid line, e.g: "Parent Process: clang-4.0 [79141]"
    size_t ParentProcPos = Data.find("Parent Process:");
    if (ParentProcPos == StringRef::npos)
      continue;
    size_t LineEnd = Data.find_first_of("\n", ParentProcPos);
    if (LineEnd == StringRef::npos)
      continue;
    StringRef ParentProcess = Data.slice(ParentProcPos+15, LineEnd).trim();
    int OpenBracket = -1, CloseBracket = -1;
    for (size_t i = 0, e = ParentProcess.size(); i < e; ++i) {
      if (ParentProcess[i] == '[')
        OpenBracket = i;
      if (ParentProcess[i] == ']')
        CloseBracket = i;
    }
    // Extract the parent process PID from the .crash file and check whether
    // it matches this driver invocation pid.
    int CrashPID;
    if (OpenBracket < 0 || CloseBracket < 0 ||
        ParentProcess.slice(OpenBracket + 1, CloseBracket)
            .getAsInteger(10, CrashPID) || CrashPID != PID) {
      continue;
    }

    // Found a .crash file matching the driver pid. To avoid getting an older
    // and misleading crash file, continue looking for the most recent.
    // FIXME: the driver can dispatch multiple cc1 invocations, leading to
    // multiple crashes poiting to the same parent process. Since the driver
    // does not collect pid information for the dispatched invocation there's
    // currently no way to distinguish among them.
    const auto FileAccessTime = FileStatus.getLastModificationTime();
    if (FileAccessTime > LastAccessTime) {
      CrashFilePath.assign(File->path());
      LastAccessTime = FileAccessTime;
    }
  }

  // If found, copy it over to the location of other reproducer files.
  if (!CrashFilePath.empty()) {
    EC = fs::copy_file(CrashFilePath, ReproCrashFilename);
    if (EC)
      return false;
    return true;
  }

  return false;
}

// When clang crashes, produce diagnostic information including the fully
// preprocessed source file(s).  Request that the developer attach the
// diagnostic information to a bug report.
void Driver::generateCompilationDiagnostics(
    Compilation &C, const Command &FailingCommand,
    StringRef AdditionalInformation, CompilationDiagnosticReport *Report) {
  if (C.getArgs().hasArg(options::OPT_fno_crash_diagnostics))
    return;

  // Don't try to generate diagnostics for link or dsymutil jobs.
  if (FailingCommand.getCreator().isLinkJob() ||
      FailingCommand.getCreator().isDsymutilJob())
    return;

  // Print the version of the compiler.
  PrintVersion(C, llvm::errs());

  // Suppress driver output and emit preprocessor output to temp file.
  Mode = CPPMode;
  CCGenDiagnostics = true;

  // Save the original job command(s).
  Command Cmd = FailingCommand;

  // Keep track of whether we produce any errors while trying to produce
  // preprocessed sources.
  DiagnosticErrorTrap Trap(Diags);

  // Suppress tool output.
  C.initCompilationForDiagnostics();

  // Construct the list of inputs.
  InputList Inputs;
  BuildInputs(C.getDefaultToolChain(), C.getArgs(), Inputs);

  for (InputList::iterator it = Inputs.begin(), ie = Inputs.end(); it != ie;) {
    bool IgnoreInput = false;

    // Ignore input from stdin or any inputs that cannot be preprocessed.
    // Check type first as not all linker inputs have a value.
    if (types::getPreprocessedType(it->first) == types::TY_INVALID) {
      IgnoreInput = true;
    } else if (!strcmp(it->second->getValue(), "-")) {
      Diag(clang::diag::note_drv_command_failed_diag_msg)
          << "Error generating preprocessed source(s) - "
             "ignoring input from stdin.";
      IgnoreInput = true;
    }

    if (IgnoreInput) {
      it = Inputs.erase(it);
      ie = Inputs.end();
    } else {
      ++it;
    }
  }

  if (Inputs.empty()) {
    Diag(clang::diag::note_drv_command_failed_diag_msg)
        << "Error generating preprocessed source(s) - "
           "no preprocessable inputs.";
    return;
  }

  // Don't attempt to generate preprocessed files if multiple -arch options are
  // used, unless they're all duplicates.
  llvm::StringSet<> ArchNames;
  for (const Arg *A : C.getArgs()) {
    if (A->getOption().matches(options::OPT_arch)) {
      StringRef ArchName = A->getValue();
      ArchNames.insert(ArchName);
    }
  }
  if (ArchNames.size() > 1) {
    Diag(clang::diag::note_drv_command_failed_diag_msg)
        << "Error generating preprocessed source(s) - cannot generate "
           "preprocessed source with multiple -arch options.";
    return;
  }

  // Construct the list of abstract actions to perform for this compilation. On
  // Darwin OSes this uses the driver-driver and builds universal actions.
  const ToolChain &TC = C.getDefaultToolChain();
  if (TC.getTriple().isOSBinFormatMachO())
    BuildUniversalActions(C, TC, Inputs);
  else
    BuildActions(C, C.getArgs(), Inputs, C.getActions());

  BuildJobs(C);

  // If there were errors building the compilation, quit now.
  if (Trap.hasErrorOccurred()) {
    Diag(clang::diag::note_drv_command_failed_diag_msg)
        << "Error generating preprocessed source(s).";
    return;
  }

  // Generate preprocessed output.
  SmallVector<std::pair<int, const Command *>, 4> FailingCommands;
  C.ExecuteJobs(C.getJobs(), FailingCommands);

  // If any of the preprocessing commands failed, clean up and exit.
  if (!FailingCommands.empty()) {
    Diag(clang::diag::note_drv_command_failed_diag_msg)
        << "Error generating preprocessed source(s).";
    return;
  }

  const TempFileList &TempFiles = C.getTempFiles();
  if (TempFiles.empty()) {
    Diag(clang::diag::note_drv_command_failed_diag_msg)
        << "Error generating preprocessed source(s).";
    return;
  }

  Diag(clang::diag::note_drv_command_failed_diag_msg)
      << "\n********************\n\n"
         "PLEASE ATTACH THE FOLLOWING FILES TO THE BUG REPORT:\n"
         "Preprocessed source(s) and associated run script(s) are located at:";

  SmallString<128> VFS;
  SmallString<128> ReproCrashFilename;
  for (auto &TempFile : TempFiles) {
    Diag(clang::diag::note_drv_command_failed_diag_msg) << TempFile.first;
    if (Report)
      Report->TemporaryFiles.push_back(TempFile.first);
    if (ReproCrashFilename.empty()) {
      ReproCrashFilename = TempFile.first;
      llvm::sys::path::replace_extension(ReproCrashFilename, ".crash");
    }
    if (StringRef(TempFile.first).endswith(".cache")) {
      // In some cases (modules) we'll dump extra data to help with reproducing
      // the crash into a directory next to the output.
      VFS = llvm::sys::path::filename(TempFile.first);
      llvm::sys::path::append(VFS, "vfs", "vfs.yaml");
    }
  }

  // Assume associated files are based off of the first temporary file.
  CrashReportInfo CrashInfo(TempFiles[0].first, VFS);

  llvm::SmallString<128> Script(CrashInfo.Filename);
  llvm::sys::path::replace_extension(Script, "sh");
  std::error_code EC;
  llvm::raw_fd_ostream ScriptOS(Script, EC, llvm::sys::fs::CD_CreateNew,
                                llvm::sys::fs::FA_Write,
                                llvm::sys::fs::OF_Text);
  if (EC) {
    Diag(clang::diag::note_drv_command_failed_diag_msg)
        << "Error generating run script: " << Script << " " << EC.message();
  } else {
    ScriptOS << "# Crash reproducer for " << getClangFullVersion() << "\n"
             << "# Driver args: ";
    printArgList(ScriptOS, C.getInputArgs());
    ScriptOS << "# Original command: ";
    Cmd.Print(ScriptOS, "\n", /*Quote=*/true);
    Cmd.Print(ScriptOS, "\n", /*Quote=*/true, &CrashInfo);
    if (!AdditionalInformation.empty())
      ScriptOS << "\n# Additional information: " << AdditionalInformation
               << "\n";
    if (Report)
      Report->TemporaryFiles.push_back(std::string(Script.str()));
    Diag(clang::diag::note_drv_command_failed_diag_msg) << Script;
  }

  // On darwin, provide information about the .crash diagnostic report.
  if (llvm::Triple(llvm::sys::getProcessTriple()).isOSDarwin()) {
    SmallString<128> CrashDiagDir;
    if (getCrashDiagnosticFile(ReproCrashFilename, CrashDiagDir)) {
      Diag(clang::diag::note_drv_command_failed_diag_msg)
          << ReproCrashFilename.str();
    } else { // Suggest a directory for the user to look for .crash files.
      llvm::sys::path::append(CrashDiagDir, Name);
      CrashDiagDir += "_<YYYY-MM-DD-HHMMSS>_<hostname>.crash";
      Diag(clang::diag::note_drv_command_failed_diag_msg)
          << "Crash backtrace is located in";
      Diag(clang::diag::note_drv_command_failed_diag_msg)
          << CrashDiagDir.str();
      Diag(clang::diag::note_drv_command_failed_diag_msg)
          << "(choose the .crash file that corresponds to your crash)";
    }
  }

  for (const auto &A : C.getArgs().filtered(options::OPT_frewrite_map_file_EQ))
    Diag(clang::diag::note_drv_command_failed_diag_msg) << A->getValue();

  Diag(clang::diag::note_drv_command_failed_diag_msg)
      << "\n\n********************";
}

void Driver::setUpResponseFiles(Compilation &C, Command &Cmd) {
  // Since commandLineFitsWithinSystemLimits() may underestimate system's
  // capacity if the tool does not support response files, there is a chance/
  // that things will just work without a response file, so we silently just
  // skip it.
  if (Cmd.getResponseFileSupport().ResponseKind ==
          ResponseFileSupport::RF_None ||
      llvm::sys::commandLineFitsWithinSystemLimits(Cmd.getExecutable(),
                                                   Cmd.getArguments()))
    return;

  std::string TmpName = GetTemporaryPath("response", "txt");
  Cmd.setResponseFile(C.addTempFile(C.getArgs().MakeArgString(TmpName)));
}

int Driver::ExecuteCompilation(
    Compilation &C,
    SmallVectorImpl<std::pair<int, const Command *>> &FailingCommands) {
  // Just print if -### was present.
  if (C.getArgs().hasArg(options::OPT__HASH_HASH_HASH)) {
    C.getJobs().Print(llvm::errs(), "\n", true);
    return 0;
  }

  // If there were errors building the compilation, quit now.
  if (Diags.hasErrorOccurred())
    return 1;

  // Set up response file names for each command, if necessary
  for (auto &Job : C.getJobs())
    setUpResponseFiles(C, Job);

  C.ExecuteJobs(C.getJobs(), FailingCommands);

  // If the command succeeded, we are done.
  if (FailingCommands.empty())
    return 0;

  // Otherwise, remove result files and print extra information about abnormal
  // failures.
  int Res = 0;
  for (const auto &CmdPair : FailingCommands) {
    int CommandRes = CmdPair.first;
    const Command *FailingCommand = CmdPair.second;

    // Remove result files if we're not saving temps.
    if (!isSaveTempsEnabled()) {
      const JobAction *JA = cast<JobAction>(&FailingCommand->getSource());
      C.CleanupFileMap(C.getResultFiles(), JA, true);

      // Failure result files are valid unless we crashed.
      if (CommandRes < 0)
        C.CleanupFileMap(C.getFailureResultFiles(), JA, true);
    }

#if LLVM_ON_UNIX
    // llvm/lib/Support/Unix/Signals.inc will exit with a special return code
    // for SIGPIPE. Do not print diagnostics for this case.
    if (CommandRes == EX_IOERR) {
      Res = CommandRes;
      continue;
    }
#endif

    // Print extra information about abnormal failures, if possible.
    //
    // This is ad-hoc, but we don't want to be excessively noisy. If the result
    // status was 1, assume the command failed normally. In particular, if it
    // was the compiler then assume it gave a reasonable error code. Failures
    // in other tools are less common, and they generally have worse
    // diagnostics, so always print the diagnostic there.
    const Tool &FailingTool = FailingCommand->getCreator();

    if (!FailingTool.hasGoodDiagnostics() || CommandRes != 1) {
      // FIXME: See FIXME above regarding result code interpretation.
      if (CommandRes < 0)
        Diag(clang::diag::err_drv_command_signalled)
            << FailingTool.getShortName();
      else
        Diag(clang::diag::err_drv_command_failed)
            << FailingTool.getShortName() << CommandRes;
    }

    auto CustomDiag = FailingCommand->getDiagForErrorCode(CommandRes);
    if (!CustomDiag.empty())
      Diag(clang::diag::note_drv_command_failed_diag_msg) << CustomDiag;
  }
  return Res;
}

void Driver::PrintHelp(bool ShowHidden) const {
  unsigned IncludedFlagsBitmask;
  unsigned ExcludedFlagsBitmask;
  std::tie(IncludedFlagsBitmask, ExcludedFlagsBitmask) =
      getIncludeExcludeOptionFlagMasks(IsCLMode());

  ExcludedFlagsBitmask |= options::NoDriverOption;
  if (!ShowHidden)
    ExcludedFlagsBitmask |= HelpHidden;

  if (IsFlangMode())
    IncludedFlagsBitmask |= options::FlangOption;
  else
    ExcludedFlagsBitmask |= options::FlangOnlyOption;

  std::string Usage = llvm::formatv("{0} [options] file...", Name).str();
  getOpts().PrintHelp(llvm::outs(), Usage.c_str(), DriverTitle.c_str(),
                      IncludedFlagsBitmask, ExcludedFlagsBitmask,
                      /*ShowAllAliases=*/false);
}

llvm::Triple Driver::MakeSYCLDeviceTriple(StringRef TargetArch) const {
  llvm::Triple TT;
  TT.setArchName(TargetArch);
  TT.setVendor(llvm::Triple::UnknownVendor);
  TT.setOS(llvm::Triple::UnknownOS);
  TT.setEnvironment(llvm::Triple::SYCLDevice);
  return TT;
}

// Print the help from any of the given tools which are used for AOT
// compilation for SYCL
void Driver::PrintSYCLToolHelp(const Compilation &C) const {
  SmallVector<std::tuple<llvm::Triple, StringRef, StringRef, StringRef>, 4>
      HelpArgs;
  // Populate the vector with the tools and help options
  if (Arg *A = C.getArgs().getLastArg(options::OPT_fsycl_help_EQ)) {
    StringRef AV(A->getValue());
    llvm::Triple T;
    if (AV == "gen" || AV == "all")
      HelpArgs.push_back(std::make_tuple(MakeSYCLDeviceTriple("spir64_gen"),
                                         "ocloc", "--help", ""));
    if (AV == "fpga" || AV == "all")
      HelpArgs.push_back(std::make_tuple(MakeSYCLDeviceTriple("spir64_fpga"),
                                         "aoc", "-help", "-sycl"));
    if (AV == "x86_64" || AV == "all")
      HelpArgs.push_back(std::make_tuple(MakeSYCLDeviceTriple("spir64_x86_64"),
                                         "opencl-aot", "--help", ""));
    if (HelpArgs.empty()) {
      C.getDriver().Diag(diag::err_drv_unsupported_option_argument)
                         << A->getOption().getName() << AV;
      return;
    }
  }

  // Go through the args and emit the help information for each.
  for (auto &HA : HelpArgs) {
    llvm::outs() << "Emitting help information for " << std::get<1>(HA) << '\n'
        << "Use triple of '" << std::get<0>(HA).normalize() <<
        "' to enable ahead of time compilation\n";
    std::vector<StringRef> ToolArgs = {std::get<1>(HA), std::get<2>(HA),
                                       std::get<3>(HA)};
    SmallString<128> ExecPath(
        C.getDefaultToolChain().GetProgramPath(std::get<1>(HA).data()));
    auto ToolBinary = llvm::sys::findProgramByName(ExecPath);
    if (ToolBinary.getError()) {
      C.getDriver().Diag(diag::err_drv_command_failure) << ExecPath;
      continue;
    }
    // do not run the tools with -###.
    if (C.getArgs().hasArg(options::OPT__HASH_HASH_HASH)) {
      llvm::errs() << "\"" << ExecPath << "\" \"" << ToolArgs[1] << "\"";
      if (!ToolArgs[2].empty())
        llvm::errs() << " \"" << ToolArgs[2] << "\"";
      llvm::errs() << "\n";
      continue;
    }
    // Run the Tool.
    llvm::sys::ExecuteAndWait(ToolBinary.get(), ToolArgs);
  }
}

void Driver::PrintVersion(const Compilation &C, raw_ostream &OS) const {
  if (IsFlangMode()) {
    OS << getClangToolFullVersion("flang-new") << '\n';
  } else {
    // FIXME: The following handlers should use a callback mechanism, we don't
    // know what the client would like to do.
    OS << getClangFullVersion() << '\n';
  }
  const ToolChain &TC = C.getDefaultToolChain();
  OS << "Target: " << TC.getTripleString() << '\n';

  // Print the threading model.
  if (Arg *A = C.getArgs().getLastArg(options::OPT_mthread_model)) {
    // Don't print if the ToolChain would have barfed on it already
    if (TC.isThreadModelSupported(A->getValue()))
      OS << "Thread model: " << A->getValue();
  } else
    OS << "Thread model: " << TC.getThreadModel();
  OS << '\n';

  // Print out the install directory.
  OS << "InstalledDir: " << InstalledDir << '\n';

  // If configuration file was used, print its path.
  if (!ConfigFile.empty())
    OS << "Configuration file: " << ConfigFile << '\n';
}

/// PrintDiagnosticCategories - Implement the --print-diagnostic-categories
/// option.
static void PrintDiagnosticCategories(raw_ostream &OS) {
  // Skip the empty category.
  for (unsigned i = 1, max = DiagnosticIDs::getNumberOfCategories(); i != max;
       ++i)
    OS << i << ',' << DiagnosticIDs::getCategoryNameFromID(i) << '\n';
}

void Driver::HandleAutocompletions(StringRef PassedFlags) const {
  if (PassedFlags == "")
    return;
  // Print out all options that start with a given argument. This is used for
  // shell autocompletion.
  std::vector<std::string> SuggestedCompletions;
  std::vector<std::string> Flags;

  unsigned int DisableFlags =
      options::NoDriverOption | options::Unsupported | options::Ignored;

  // Make sure that Flang-only options don't pollute the Clang output
  // TODO: Make sure that Clang-only options don't pollute Flang output
  if (!IsFlangMode())
    DisableFlags |= options::FlangOnlyOption;

  // Distinguish "--autocomplete=-someflag" and "--autocomplete=-someflag,"
  // because the latter indicates that the user put space before pushing tab
  // which should end up in a file completion.
  const bool HasSpace = PassedFlags.endswith(",");

  // Parse PassedFlags by "," as all the command-line flags are passed to this
  // function separated by ","
  StringRef TargetFlags = PassedFlags;
  while (TargetFlags != "") {
    StringRef CurFlag;
    std::tie(CurFlag, TargetFlags) = TargetFlags.split(",");
    Flags.push_back(std::string(CurFlag));
  }

  // We want to show cc1-only options only when clang is invoked with -cc1 or
  // -Xclang.
  if (llvm::is_contained(Flags, "-Xclang") || llvm::is_contained(Flags, "-cc1"))
    DisableFlags &= ~options::NoDriverOption;

  const llvm::opt::OptTable &Opts = getOpts();
  StringRef Cur;
  Cur = Flags.at(Flags.size() - 1);
  StringRef Prev;
  if (Flags.size() >= 2) {
    Prev = Flags.at(Flags.size() - 2);
    SuggestedCompletions = Opts.suggestValueCompletions(Prev, Cur);
  }

  if (SuggestedCompletions.empty())
    SuggestedCompletions = Opts.suggestValueCompletions(Cur, "");

  // If Flags were empty, it means the user typed `clang [tab]` where we should
  // list all possible flags. If there was no value completion and the user
  // pressed tab after a space, we should fall back to a file completion.
  // We're printing a newline to be consistent with what we print at the end of
  // this function.
  if (SuggestedCompletions.empty() && HasSpace && !Flags.empty()) {
    llvm::outs() << '\n';
    return;
  }

  // When flag ends with '=' and there was no value completion, return empty
  // string and fall back to the file autocompletion.
  if (SuggestedCompletions.empty() && !Cur.endswith("=")) {
    // If the flag is in the form of "--autocomplete=-foo",
    // we were requested to print out all option names that start with "-foo".
    // For example, "--autocomplete=-fsyn" is expanded to "-fsyntax-only".
    SuggestedCompletions = Opts.findByPrefix(Cur, DisableFlags);

    // We have to query the -W flags manually as they're not in the OptTable.
    // TODO: Find a good way to add them to OptTable instead and them remove
    // this code.
    for (StringRef S : DiagnosticIDs::getDiagnosticFlags())
      if (S.startswith(Cur))
        SuggestedCompletions.push_back(std::string(S));
  }

  // Sort the autocomplete candidates so that shells print them out in a
  // deterministic order. We could sort in any way, but we chose
  // case-insensitive sorting for consistency with the -help option
  // which prints out options in the case-insensitive alphabetical order.
  llvm::sort(SuggestedCompletions, [](StringRef A, StringRef B) {
    if (int X = A.compare_lower(B))
      return X < 0;
    return A.compare(B) > 0;
  });

  llvm::outs() << llvm::join(SuggestedCompletions, "\n") << '\n';
}

bool Driver::HandleImmediateArgs(const Compilation &C) {
  // The order these options are handled in gcc is all over the place, but we
  // don't expect inconsistencies w.r.t. that to matter in practice.

  if (C.getArgs().hasArg(options::OPT_dumpmachine)) {
    llvm::outs() << C.getDefaultToolChain().getTripleString() << '\n';
    return false;
  }

  if (C.getArgs().hasArg(options::OPT_dumpversion)) {
    // Since -dumpversion is only implemented for pedantic GCC compatibility, we
    // return an answer which matches our definition of __VERSION__.
    llvm::outs() << CLANG_VERSION_STRING << "\n";
    return false;
  }

  if (C.getArgs().hasArg(options::OPT__print_diagnostic_categories)) {
    PrintDiagnosticCategories(llvm::outs());
    return false;
  }

  if (C.getArgs().hasArg(options::OPT_help) ||
      C.getArgs().hasArg(options::OPT__help_hidden)) {
    PrintHelp(C.getArgs().hasArg(options::OPT__help_hidden));
    return false;
  }

  if (C.getArgs().hasArg(options::OPT_fsycl_help_EQ)) {
    PrintSYCLToolHelp(C);
    return false;
  }

  if (C.getArgs().hasArg(options::OPT__version)) {
    // Follow gcc behavior and use stdout for --version and stderr for -v.
    PrintVersion(C, llvm::outs());
    return false;
  }

  if (C.getArgs().hasArg(options::OPT_v) ||
      C.getArgs().hasArg(options::OPT__HASH_HASH_HASH) ||
      C.getArgs().hasArg(options::OPT_print_supported_cpus)) {
    PrintVersion(C, llvm::errs());
    SuppressMissingInputWarning = true;
  }

  if (C.getArgs().hasArg(options::OPT_v)) {
    if (!SystemConfigDir.empty())
      llvm::errs() << "System configuration file directory: "
                   << SystemConfigDir << "\n";
    if (!UserConfigDir.empty())
      llvm::errs() << "User configuration file directory: "
                   << UserConfigDir << "\n";
  }

  const ToolChain &TC = C.getDefaultToolChain();

  if (C.getArgs().hasArg(options::OPT_v))
    TC.printVerboseInfo(llvm::errs());

  if (C.getArgs().hasArg(options::OPT_print_resource_dir)) {
    llvm::outs() << ResourceDir << '\n';
    return false;
  }

  if (C.getArgs().hasArg(options::OPT_print_search_dirs)) {
    llvm::outs() << "programs: =";
    bool separator = false;
    // Print -B and COMPILER_PATH.
    for (const std::string &Path : PrefixDirs) {
      if (separator)
        llvm::outs() << llvm::sys::EnvPathSeparator;
      llvm::outs() << Path;
      separator = true;
    }
    for (const std::string &Path : TC.getProgramPaths()) {
      if (separator)
        llvm::outs() << llvm::sys::EnvPathSeparator;
      llvm::outs() << Path;
      separator = true;
    }
    llvm::outs() << "\n";
    llvm::outs() << "libraries: =" << ResourceDir;

    StringRef sysroot = C.getSysRoot();

    for (const std::string &Path : TC.getFilePaths()) {
      // Always print a separator. ResourceDir was the first item shown.
      llvm::outs() << llvm::sys::EnvPathSeparator;
      // Interpretation of leading '=' is needed only for NetBSD.
      if (Path[0] == '=')
        llvm::outs() << sysroot << Path.substr(1);
      else
        llvm::outs() << Path;
    }
    llvm::outs() << "\n";
    return false;
  }

  if (C.getArgs().hasArg(options::OPT_print_runtime_dir)) {
    std::string CandidateRuntimePath = TC.getRuntimePath();
    if (getVFS().exists(CandidateRuntimePath))
      llvm::outs() << CandidateRuntimePath << '\n';
    else
      llvm::outs() << TC.getCompilerRTPath() << '\n';
    return false;
  }

  // FIXME: The following handlers should use a callback mechanism, we don't
  // know what the client would like to do.
  if (Arg *A = C.getArgs().getLastArg(options::OPT_print_file_name_EQ)) {
    llvm::outs() << GetFilePath(A->getValue(), TC) << "\n";
    return false;
  }

  if (Arg *A = C.getArgs().getLastArg(options::OPT_print_prog_name_EQ)) {
    StringRef ProgName = A->getValue();

    // Null program name cannot have a path.
    if (! ProgName.empty())
      llvm::outs() << GetProgramPath(ProgName, TC);

    llvm::outs() << "\n";
    return false;
  }

  if (Arg *A = C.getArgs().getLastArg(options::OPT_autocomplete)) {
    StringRef PassedFlags = A->getValue();
    HandleAutocompletions(PassedFlags);
    return false;
  }

  if (C.getArgs().hasArg(options::OPT_print_libgcc_file_name)) {
    ToolChain::RuntimeLibType RLT = TC.GetRuntimeLibType(C.getArgs());
    const llvm::Triple Triple(TC.ComputeEffectiveClangTriple(C.getArgs()));
    RegisterEffectiveTriple TripleRAII(TC, Triple);
    switch (RLT) {
    case ToolChain::RLT_CompilerRT:
      llvm::outs() << TC.getCompilerRT(C.getArgs(), "builtins") << "\n";
      break;
    case ToolChain::RLT_Libgcc:
      llvm::outs() << GetFilePath("libgcc.a", TC) << "\n";
      break;
    }
    return false;
  }

  if (C.getArgs().hasArg(options::OPT_print_multi_lib)) {
    for (const Multilib &Multilib : TC.getMultilibs())
      llvm::outs() << Multilib << "\n";
    return false;
  }

  if (C.getArgs().hasArg(options::OPT_print_multi_directory)) {
    const Multilib &Multilib = TC.getMultilib();
    if (Multilib.gccSuffix().empty())
      llvm::outs() << ".\n";
    else {
      StringRef Suffix(Multilib.gccSuffix());
      assert(Suffix.front() == '/');
      llvm::outs() << Suffix.substr(1) << "\n";
    }
    return false;
  }

  if (C.getArgs().hasArg(options::OPT_print_target_triple)) {
    llvm::outs() << TC.getTripleString() << "\n";
    return false;
  }

  if (C.getArgs().hasArg(options::OPT_print_effective_triple)) {
    const llvm::Triple Triple(TC.ComputeEffectiveClangTriple(C.getArgs()));
    llvm::outs() << Triple.getTriple() << "\n";
    return false;
  }

  if (C.getArgs().hasArg(options::OPT_print_multiarch)) {
    llvm::outs() << TC.getMultiarchTriple(*this, TC.getTriple(), SysRoot)
                 << "\n";
    return false;
  }

  if (C.getArgs().hasArg(options::OPT_print_targets)) {
    llvm::TargetRegistry::printRegisteredTargetsForVersion(llvm::outs());
    return false;
  }

  return true;
}

enum {
  TopLevelAction = 0,
  HeadSibAction = 1,
  OtherSibAction = 2,
};

// Display an action graph human-readably.  Action A is the "sink" node
// and latest-occuring action. Traversal is in pre-order, visiting the
// inputs to each action before printing the action itself.
static unsigned PrintActions1(const Compilation &C, Action *A,
                              std::map<Action *, unsigned> &Ids,
                              Twine Indent = {}, int Kind = TopLevelAction) {
  if (Ids.count(A)) // A was already visited.
    return Ids[A];

  std::string str;
  llvm::raw_string_ostream os(str);

  auto getSibIndent = [](int K) -> Twine {
    return (K == HeadSibAction) ? "   " : (K == OtherSibAction) ? "|  " : "";
  };

  Twine SibIndent = Indent + getSibIndent(Kind);
  int SibKind = HeadSibAction;
  os << Action::getClassName(A->getKind()) << ", ";
  if (InputAction *IA = dyn_cast<InputAction>(A)) {
    os << "\"" << IA->getInputArg().getValue() << "\"";
  } else if (BindArchAction *BIA = dyn_cast<BindArchAction>(A)) {
    os << '"' << BIA->getArchName() << '"' << ", {"
       << PrintActions1(C, *BIA->input_begin(), Ids, SibIndent, SibKind) << "}";
  } else if (OffloadAction *OA = dyn_cast<OffloadAction>(A)) {
    bool IsFirst = true;
    OA->doOnEachDependence(
        [&](Action *A, const ToolChain *TC, const char *BoundArch) {
          assert(TC && "Unknown host toolchain");
          // E.g. for two CUDA device dependences whose bound arch is sm_20 and
          // sm_35 this will generate:
          // "cuda-device" (nvptx64-nvidia-cuda:sm_20) {#ID}, "cuda-device"
          // (nvptx64-nvidia-cuda:sm_35) {#ID}
          if (!IsFirst)
            os << ", ";
          os << '"';
          os << A->getOffloadingKindPrefix();
          os << " (";
          os << TC->getTriple().normalize();
          if (BoundArch)
            os << ":" << BoundArch;
          os << ")";
          os << '"';
          os << " {" << PrintActions1(C, A, Ids, SibIndent, SibKind) << "}";
          IsFirst = false;
          SibKind = OtherSibAction;
        });
  } else {
    const ActionList *AL = &A->getInputs();

    if (AL->size()) {
      const char *Prefix = "{";
      for (Action *PreRequisite : *AL) {
        os << Prefix << PrintActions1(C, PreRequisite, Ids, SibIndent, SibKind);
        Prefix = ", ";
        SibKind = OtherSibAction;
      }
      os << "}";
    } else
      os << "{}";
  }

  // Append offload info for all options other than the offloading action
  // itself (e.g. (cuda-device, sm_20) or (cuda-host)).
  std::string offload_str;
  llvm::raw_string_ostream offload_os(offload_str);
  if (!isa<OffloadAction>(A)) {
    auto S = A->getOffloadingKindPrefix();
    if (!S.empty()) {
      offload_os << ", (" << S;
      if (A->getOffloadingArch())
        offload_os << ", " << A->getOffloadingArch();
      offload_os << ")";
    }
  }

  auto getSelfIndent = [](int K) -> Twine {
    return (K == HeadSibAction) ? "+- " : (K == OtherSibAction) ? "|- " : "";
  };

  unsigned Id = Ids.size();
  Ids[A] = Id;
  llvm::errs() << Indent + getSelfIndent(Kind) << Id << ": " << os.str() << ", "
               << types::getTypeName(A->getType()) << offload_os.str() << "\n";

  return Id;
}

// Print the action graphs in a compilation C.
// For example "clang -c file1.c file2.c" is composed of two subgraphs.
void Driver::PrintActions(const Compilation &C) const {
  std::map<Action *, unsigned> Ids;
  for (Action *A : C.getActions())
    PrintActions1(C, A, Ids);
}

/// Check whether the given input tree contains any compilation or
/// assembly actions.
static bool ContainsCompileOrAssembleAction(const Action *A) {
  if (isa<CompileJobAction>(A) || isa<BackendJobAction>(A) ||
      isa<AssembleJobAction>(A))
    return true;

  for (const Action *Input : A->inputs())
    if (ContainsCompileOrAssembleAction(Input))
      return true;

  return false;
}

void Driver::BuildUniversalActions(Compilation &C, const ToolChain &TC,
                                   const InputList &BAInputs) const {
  DerivedArgList &Args = C.getArgs();
  ActionList &Actions = C.getActions();
  llvm::PrettyStackTraceString CrashInfo("Building universal build actions");
  // Collect the list of architectures. Duplicates are allowed, but should only
  // be handled once (in the order seen).
  llvm::StringSet<> ArchNames;
  SmallVector<const char *, 4> Archs;
  for (Arg *A : Args) {
    if (A->getOption().matches(options::OPT_arch)) {
      // Validate the option here; we don't save the type here because its
      // particular spelling may participate in other driver choices.
      llvm::Triple::ArchType Arch =
          tools::darwin::getArchTypeForMachOArchName(A->getValue());
      if (Arch == llvm::Triple::UnknownArch) {
        Diag(clang::diag::err_drv_invalid_arch_name) << A->getAsString(Args);
        continue;
      }

      A->claim();
      if (ArchNames.insert(A->getValue()).second)
        Archs.push_back(A->getValue());
    }
  }

  // When there is no explicit arch for this platform, make sure we still bind
  // the architecture (to the default) so that -Xarch_ is handled correctly.
  if (!Archs.size())
    Archs.push_back(Args.MakeArgString(TC.getDefaultUniversalArchName()));

  ActionList SingleActions;
  BuildActions(C, Args, BAInputs, SingleActions);

  // Add in arch bindings for every top level action, as well as lipo and
  // dsymutil steps if needed.
  for (Action* Act : SingleActions) {
    // Make sure we can lipo this kind of output. If not (and it is an actual
    // output) then we disallow, since we can't create an output file with the
    // right name without overwriting it. We could remove this oddity by just
    // changing the output names to include the arch, which would also fix
    // -save-temps. Compatibility wins for now.

    if (Archs.size() > 1 && !types::canLipoType(Act->getType()))
      Diag(clang::diag::err_drv_invalid_output_with_multiple_archs)
          << types::getTypeName(Act->getType());

    ActionList Inputs;
    for (unsigned i = 0, e = Archs.size(); i != e; ++i)
      Inputs.push_back(C.MakeAction<BindArchAction>(Act, Archs[i]));

    // Lipo if necessary, we do it this way because we need to set the arch flag
    // so that -Xarch_ gets overwritten.
    if (Inputs.size() == 1 || Act->getType() == types::TY_Nothing)
      Actions.append(Inputs.begin(), Inputs.end());
    else
      Actions.push_back(C.MakeAction<LipoJobAction>(Inputs, Act->getType()));

    // Handle debug info queries.
    Arg *A = Args.getLastArg(options::OPT_g_Group);
    bool enablesDebugInfo = A && !A->getOption().matches(options::OPT_g0) &&
                            !A->getOption().matches(options::OPT_gstabs);
    if ((enablesDebugInfo || willEmitRemarks(Args)) &&
        ContainsCompileOrAssembleAction(Actions.back())) {

      // Add a 'dsymutil' step if necessary, when debug info is enabled and we
      // have a compile input. We need to run 'dsymutil' ourselves in such cases
      // because the debug info will refer to a temporary object file which
      // will be removed at the end of the compilation process.
      if (Act->getType() == types::TY_Image) {
        ActionList Inputs;
        Inputs.push_back(Actions.back());
        Actions.pop_back();
        Actions.push_back(
            C.MakeAction<DsymutilJobAction>(Inputs, types::TY_dSYM));
      }

      // Verify the debug info output.
      if (Args.hasArg(options::OPT_verify_debug_info)) {
        Action* LastAction = Actions.back();
        Actions.pop_back();
        Actions.push_back(C.MakeAction<VerifyDebugInfoJobAction>(
            LastAction, types::TY_Nothing));
      }
    }
  }
}

bool Driver::DiagnoseInputExistence(const DerivedArgList &Args, StringRef Value,
                                    types::ID Ty, bool TypoCorrect) const {
  if (!getCheckInputsExist())
    return true;

  // stdin always exists.
  if (Value == "-")
    return true;

  if (getVFS().exists(Value))
    return true;

  if (IsCLMode()) {
    if (!llvm::sys::path::is_absolute(Twine(Value)) &&
        llvm::sys::Process::FindInEnvPath("LIB", Value, ';'))
      return true;

    if (Args.hasArg(options::OPT__SLASH_link) && Ty == types::TY_Object) {
      // Arguments to the /link flag might cause the linker to search for object
      // and library files in paths we don't know about. Don't error in such
      // cases.
      return true;
    }
  }

  if (TypoCorrect) {
    // Check if the filename is a typo for an option flag. OptTable thinks
    // that all args that are not known options and that start with / are
    // filenames, but e.g. `/diagnostic:caret` is more likely a typo for
    // the option `/diagnostics:caret` than a reference to a file in the root
    // directory.
    unsigned IncludedFlagsBitmask;
    unsigned ExcludedFlagsBitmask;
    std::tie(IncludedFlagsBitmask, ExcludedFlagsBitmask) =
        getIncludeExcludeOptionFlagMasks(IsCLMode());
    std::string Nearest;
    if (getOpts().findNearest(Value, Nearest, IncludedFlagsBitmask,
                              ExcludedFlagsBitmask) <= 1) {
      Diag(clang::diag::err_drv_no_such_file_with_suggestion)
          << Value << Nearest;
      return false;
    }
  }

  Diag(clang::diag::err_drv_no_such_file) << Value;
  return false;
}

// Construct a the list of inputs and their types.
void Driver::BuildInputs(const ToolChain &TC, DerivedArgList &Args,
                         InputList &Inputs) const {
  const llvm::opt::OptTable &Opts = getOpts();
  // Track the current user specified (-x) input. We also explicitly track the
  // argument used to set the type; we only want to claim the type when we
  // actually use it, so we warn about unused -x arguments.
  types::ID InputType = types::TY_Nothing;
  Arg *InputTypeArg = nullptr;
  bool IsSYCL =
      Args.hasFlag(options::OPT_fsycl, options::OPT_fno_sycl, false) ||
      Args.hasArg(options::OPT_fsycl_device_only);

  // The last /TC or /TP option sets the input type to C or C++ globally.
  if (Arg *TCTP = Args.getLastArgNoClaim(options::OPT__SLASH_TC,
                                         options::OPT__SLASH_TP)) {
    InputTypeArg = TCTP;
    InputType = TCTP->getOption().matches(options::OPT__SLASH_TC) && !IsSYCL
                    ? types::TY_C
                    : types::TY_CXX;

    Arg *Previous = nullptr;
    bool ShowNote = false;
    for (Arg *A :
         Args.filtered(options::OPT__SLASH_TC, options::OPT__SLASH_TP)) {
      if (Previous) {
        Diag(clang::diag::warn_drv_overriding_flag_option)
          << Previous->getSpelling() << A->getSpelling();
        ShowNote = true;
      }
      Previous = A;
    }
    if (ShowNote)
      Diag(clang::diag::note_drv_t_option_is_global);

    // No driver mode exposes -x and /TC or /TP; we don't support mixing them.
    assert(!Args.hasArg(options::OPT_x) && "-x and /TC or /TP is not allowed");
  }

  for (Arg *A : Args) {
    if (A->getOption().getKind() == Option::InputClass) {
      const char *Value = A->getValue();
      types::ID Ty = types::TY_INVALID;

      // Infer the input type if necessary.
      if (InputType == types::TY_Nothing) {
        // If there was an explicit arg for this, claim it.
        if (InputTypeArg)
          InputTypeArg->claim();

        types::ID CType = types::TY_C;
        // For SYCL, all source file inputs are considered C++.
        if (IsSYCL)
          CType = types::TY_CXX;

        // stdin must be handled specially.
        if (memcmp(Value, "-", 2) == 0) {
          if (IsFlangMode()) {
            Ty = types::TY_Fortran;
          } else {
            // If running with -E, treat as a C input (this changes the
            // builtin macros, for example). This may be overridden by -ObjC
            // below.
            //
            // Otherwise emit an error but still use a valid type to avoid
            // spurious errors (e.g., no inputs).
            if (!Args.hasArgNoClaim(options::OPT_E) && !CCCIsCPP())
              Diag(IsCLMode() ? clang::diag::err_drv_unknown_stdin_type_clang_cl
                              : clang::diag::err_drv_unknown_stdin_type);
            Ty = types::TY_C;
          }
        } else {
          // Otherwise lookup by extension.
          // Fallback is C if invoked as C preprocessor, C++ if invoked with
          // clang-cl /E, or Object otherwise.
          // We use a host hook here because Darwin at least has its own
          // idea of what .s is.
          if (const char *Ext = strrchr(Value, '.'))
            Ty = TC.LookupTypeForExtension(Ext + 1);

          // For SYCL, convert C-type sources to C++-type sources.
          if (IsSYCL) {
            switch (Ty) {
            case types::TY_C:
              Ty = types::TY_CXX;
              break;
            case types::TY_CHeader:
              Ty = types::TY_CXXHeader;
              break;
            case types::TY_PP_C:
              Ty = types::TY_PP_CXX;
              break;
            case types::TY_PP_CHeader:
              Ty = types::TY_PP_CXXHeader;
              break;
            default:
              break;
            }
          }

          if (Ty == types::TY_INVALID) {
            if (CCCIsCPP())
              Ty = CType;
            else if (IsCLMode() && Args.hasArgNoClaim(options::OPT_E))
              Ty = types::TY_CXX;
            else
              Ty = types::TY_Object;
          }

          // If the driver is invoked as C++ compiler (like clang++ or c++) it
          // should autodetect some input files as C++ for g++ compatibility.
          if (CCCIsCXX()) {
            types::ID OldTy = Ty;
            Ty = types::lookupCXXTypeForCType(Ty);

            if (Ty != OldTy)
              Diag(clang::diag::warn_drv_treating_input_as_cxx)
                  << getTypeName(OldTy) << getTypeName(Ty);
          }

          // If running with -fthinlto-index=, extensions that normally identify
          // native object files actually identify LLVM bitcode files.
          if (Args.hasArgNoClaim(options::OPT_fthinlto_index_EQ) &&
              Ty == types::TY_Object)
            Ty = types::TY_LLVM_BC;
        }

        // -ObjC and -ObjC++ override the default language, but only for "source
        // files". We just treat everything that isn't a linker input as a
        // source file.
        //
        // FIXME: Clean this up if we move the phase sequence into the type.
        if (Ty != types::TY_Object) {
          if (Args.hasArg(options::OPT_ObjC))
            Ty = types::TY_ObjC;
          else if (Args.hasArg(options::OPT_ObjCXX))
            Ty = types::TY_ObjCXX;
        }
      } else {
        assert(InputTypeArg && "InputType set w/o InputTypeArg");
        if (!InputTypeArg->getOption().matches(options::OPT_x)) {
          // If emulating cl.exe, make sure that /TC and /TP don't affect input
          // object files.
          const char *Ext = strrchr(Value, '.');
          if (Ext && TC.LookupTypeForExtension(Ext + 1) == types::TY_Object)
            Ty = types::TY_Object;
        }
        if (Ty == types::TY_INVALID) {
          Ty = InputType;
          InputTypeArg->claim();
        }
      }

      if (DiagnoseInputExistence(Args, Value, Ty, /*TypoCorrect=*/true))
        Inputs.push_back(std::make_pair(Ty, A));

    } else if (A->getOption().matches(options::OPT__SLASH_Tc)) {
      StringRef Value = A->getValue();
      if (DiagnoseInputExistence(Args, Value, types::TY_C,
                                 /*TypoCorrect=*/false)) {
        Arg *InputArg = MakeInputArg(Args, Opts, A->getValue());
        Inputs.push_back(
            std::make_pair(IsSYCL ? types::TY_CXX : types::TY_C, InputArg));
      }
      A->claim();
    } else if (A->getOption().matches(options::OPT__SLASH_Tp)) {
      StringRef Value = A->getValue();
      if (DiagnoseInputExistence(Args, Value, types::TY_CXX,
                                 /*TypoCorrect=*/false)) {
        Arg *InputArg = MakeInputArg(Args, Opts, A->getValue());
        Inputs.push_back(std::make_pair(types::TY_CXX, InputArg));
      }
      A->claim();
    } else if (A->getOption().hasFlag(options::LinkerInput)) {
      // Just treat as object type, we could make a special type for this if
      // necessary.
      Inputs.push_back(std::make_pair(types::TY_Object, A));

    } else if (A->getOption().matches(options::OPT_x)) {
      InputTypeArg = A;
      InputType = types::lookupTypeForTypeSpecifier(A->getValue());
      A->claim();

      // Follow gcc behavior and treat as linker input for invalid -x
      // options. Its not clear why we shouldn't just revert to unknown; but
      // this isn't very important, we might as well be bug compatible.
      if (!InputType) {
        Diag(clang::diag::err_drv_unknown_language) << A->getValue();
        InputType = types::TY_Object;
      }
      // Emit an error if c-compilation is forced in -fsycl mode
      if (IsSYCL && (InputType == types::TY_C || InputType == types::TY_PP_C ||
                     InputType == types::TY_CHeader))
        Diag(clang::diag::err_drv_fsycl_with_c_type) << A->getAsString(Args);

    } else if (A->getOption().getID() == options::OPT_U) {
      assert(A->getNumValues() == 1 && "The /U option has one value.");
      StringRef Val = A->getValue(0);
      if (Val.find_first_of("/\\") != StringRef::npos) {
        // Warn about e.g. "/Users/me/myfile.c".
        Diag(diag::warn_slash_u_filename) << Val;
        Diag(diag::note_use_dashdash);
      }
    }
    // TODO: remove when -foffload-static-lib support is dropped.
    else if (A->getOption().matches(options::OPT_offload_lib_Group)) {
      // Add the foffload-static-lib library to the command line to allow
      // processing when no source or object is supplied as well as proper
      // host link.
      Arg *InputArg = MakeInputArg(Args, Opts, A->getValue());
      Inputs.push_back(std::make_pair(types::TY_Object, InputArg));
      A->claim();
      // Use of -foffload-static-lib and -foffload-whole-static-lib are
      // deprecated with the updated functionality to scan the static libs.
      Diag(clang::diag::warn_drv_deprecated_option)
          << A->getAsString(Args) << A->getValue();
    }
  }
  if (CCCIsCPP() && Inputs.empty()) {
    // If called as standalone preprocessor, stdin is processed
    // if no other input is present.
    Arg *A = MakeInputArg(Args, Opts, "-");
    Inputs.push_back(std::make_pair(types::TY_C, A));
  }
}

static bool runBundler(const SmallVectorImpl<StringRef> &BundlerArgs,
                       Compilation &C) {
  // Find bundler.
  StringRef ExecPath(C.getArgs().MakeArgString(C.getDriver().Dir));
  llvm::ErrorOr<std::string> BundlerBinary =
      llvm::sys::findProgramByName("clang-offload-bundler", ExecPath);
  // Since this is run in real time and not in the toolchain, output the
  // command line if requested.
  bool OutputOnly = C.getArgs().hasArg(options::OPT__HASH_HASH_HASH);
  if (C.getArgs().hasArg(options::OPT_v) || OutputOnly) {
    for (StringRef A : BundlerArgs)
      if (OutputOnly)
        llvm::errs() << "\"" << A << "\" ";
      else
        llvm::errs() << A << " ";
    llvm::errs() << '\n';
  }
  if (BundlerBinary.getError())
    return false;

  return !llvm::sys::ExecuteAndWait(BundlerBinary.get(), BundlerArgs);
}

bool hasFPGABinary(Compilation &C, std::string Object, types::ID Type) {
  assert(types::isFPGA(Type) && "unexpected Type for FPGA binary check");
  // Do not do the check if the file doesn't exist
  if (!llvm::sys::fs::exists(Object))
    return false;

  // Temporary names for the output.
  llvm::Triple TT;
  TT.setArchName(types::getTypeName(Type));
  TT.setVendorName("intel");
  TT.setOS(llvm::Triple::UnknownOS);
  TT.setEnvironment(llvm::Triple::SYCLDevice);

  // Checking uses -check-section option with the input file, no output
  // file and the target triple being looked for.
  const char *Targets =
      C.getArgs().MakeArgString(Twine("-targets=sycl-") + TT.str());
  const char *Inputs = C.getArgs().MakeArgString(Twine("-inputs=") + Object);
  // Always use -type=ao for aocx/aocr bundle checking.  The 'bundles' are
  // actually archives.
  SmallVector<StringRef, 6> BundlerArgs = {"clang-offload-bundler", "-type=ao",
                                           Targets, Inputs, "-check-section"};
  return runBundler(BundlerArgs, C);
}

static bool hasOffloadSections(Compilation &C, const StringRef &Archive,
                               DerivedArgList &Args) {
  // Do not do the check if the file doesn't exist
  if (!llvm::sys::fs::exists(Archive))
    return false;

  llvm::Triple TT(C.getDefaultToolChain().getTriple());
  // Checking uses -check-section option with the input file, no output
  // file and the target triple being looked for.
  // TODO - Improve checking to check for explicit offload target instead
  // of the generic host availability.
  const char *Targets = Args.MakeArgString(Twine("-targets=host-") + TT.str());
  const char *Inputs = Args.MakeArgString(Twine("-inputs=") + Archive.str());
  // Always use -type=ao for bundle checking.  The 'bundles' are
  // actually archives.
  SmallVector<StringRef, 6> BundlerArgs = {"clang-offload-bundler", "-type=ao",
                                           Targets, Inputs, "-check-section"};
  return runBundler(BundlerArgs, C);
}

// Simple helper function for Linker options, where the option is valid if
// it has '-' or '--' as the designator.
static bool optionMatches(const std::string &Option,
                          const std::string &OptCheck) {
  return (Option == OptCheck || ("-" + Option) == OptCheck);
}

// Process linker inputs for use with offload static libraries.  We are only
// handling options and explicitly named static archives as these need to be
// partially linked.
static SmallVector<const char *, 16> getLinkerArgs(Compilation &C,
                                                   DerivedArgList &Args) {
  SmallVector<const char *, 16> LibArgs;
  for (const auto *A : Args) {
    std::string FileName = A->getAsString(Args);
    if (A->getOption().getKind() == Option::InputClass) {
      StringRef Value(A->getValue());
      if (isStaticArchiveFile(Value)) {
        LibArgs.push_back(Args.MakeArgString(FileName));
        continue;
      }
    }
    if (A->getOption().matches(options::OPT_Wl_COMMA) ||
        A->getOption().matches(options::OPT_Xlinker)) {
      // Parse through additional linker arguments that are meant to go
      // directly to the linker.
      // Keep the previous arg even if it is a new argument, for example:
      //   -Xlinker -rpath -Xlinker <dir>.
      // Without this history, we do not know that <dir> was assocated with
      // -rpath and is processed incorrectly.
      static std::string PrevArg;
      for (const std::string &Value : A->getValues()) {
        auto addKnownValues = [&](const StringRef &V) {
          // Only add named static libs objects and --whole-archive options.
          if (optionMatches("-whole-archive", V.str()) ||
              optionMatches("-no-whole-archive", V.str()) ||
              isStaticArchiveFile(V)) {
            LibArgs.push_back(Args.MakeArgString(V));
            return;
          }
          // Probably not the best way to handle this, but there are options
          // that take arguments which we should not add to the known values.
          // Handle -z and -rpath for now - can be expanded if/when usage shows
          // the need.
          if (PrevArg != "-z" && PrevArg != "-rpath" && V[0] != '-' &&
              isObjectFile(V.str())) {
            LibArgs.push_back(Args.MakeArgString(V));
            return;
          }
        };
        if (Value[0] == '@') {
          // Found a response file, we want to expand contents to try and
          // discover more libraries and options.
          SmallVector<const char *, 20> ExpandArgs;
          ExpandArgs.push_back(Value.c_str());

          llvm::BumpPtrAllocator A;
          llvm::StringSaver S(A);
          llvm::cl::ExpandResponseFiles(
              S,
              C.getDefaultToolChain().getTriple().isWindowsMSVCEnvironment()
                  ? llvm::cl::TokenizeWindowsCommandLine
                  : llvm::cl::TokenizeGNUCommandLine,
              ExpandArgs);
          for (StringRef EA : ExpandArgs)
            addKnownValues(EA);
        } else
          addKnownValues(Value);
        PrevArg = Value;
      }
      continue;
    }
    // Use of -foffload-static-lib and -foffload-whole-static-lib is
    // considered deprecated.  Usage should move to passing in the static
    // library name on the command line, encapsulating with
    // -Wl,--whole-archive <lib> -Wl,--no-whole-archive as needed.
    if (A->getOption().matches(options::OPT_foffload_static_lib_EQ)) {
      LibArgs.push_back(Args.MakeArgString(A->getValue()));
      continue;
    }
    if (A->getOption().matches(options::OPT_foffload_whole_static_lib_EQ)) {
      // For -foffload-whole-static-lib, we add the --whole-archive wrap
      // around the library which will be used during the partial link step.
      LibArgs.push_back("--whole-archive");
      LibArgs.push_back(Args.MakeArgString(A->getValue()));
      LibArgs.push_back("--no-whole-archive");
      continue;
    }
  }
  return LibArgs;
}

static bool IsSYCLDeviceLibObj(std::string ObjFilePath, bool isMSVCEnv) {
  StringRef ObjFileName = llvm::sys::path::filename(ObjFilePath);
  StringRef ObjSuffix = isMSVCEnv ? ".obj" : ".o";
  bool Ret =
      (ObjFileName.startswith("libsycl-") && ObjFileName.endswith(ObjSuffix))
          ? true
          : false;
  return Ret;
}

// Goes through all of the arguments, including inputs expected for the
// linker directly, to determine if we need to perform additional work for
// static offload libraries.
bool Driver::checkForOffloadStaticLib(Compilation &C,
                                      DerivedArgList &Args) const {
  // Check only if enabled with -fsycl or -fopenmp-targets
  if (!Args.hasFlag(options::OPT_fsycl, options::OPT_fno_sycl, false) &&
      !Args.hasArg(options::OPT_fopenmp_targets_EQ))
    return false;

  // Right off the bat, assume the presence of -foffload-static-lib means
  // the need to perform linking steps for fat static archive offloading.
  // TODO: remove when -foffload-static-lib support is dropped.
  if (Args.hasArg(options::OPT_offload_lib_Group))
    return true;
  SmallVector<const char *, 16> OffloadLibArgs(getLinkerArgs(C, Args));
  for (StringRef OLArg : OffloadLibArgs)
    if (isStaticArchiveFile(OLArg) && hasOffloadSections(C, OLArg, Args)) {
      // FPGA binaries with AOCX or AOCR sections are not considered fat
      // static archives.
      return !(hasFPGABinary(C, OLArg.str(), types::TY_FPGA_AOCR) ||
               hasFPGABinary(C, OLArg.str(), types::TY_FPGA_AOCX));
    }
  return false;
}

namespace {
/// Provides a convenient interface for different programming models to generate
/// the required device actions.
class OffloadingActionBuilder final {
  /// Flag used to trace errors in the builder.
  bool IsValid = false;

  /// The compilation that is using this builder.
  Compilation &C;

  /// Map between an input argument and the offload kinds used to process it.
  std::map<const Arg *, unsigned> InputArgToOffloadKindMap;

  /// Builder interface. It doesn't build anything or keep any state.
  class DeviceActionBuilder {
  public:
    typedef const llvm::SmallVectorImpl<phases::ID> PhasesTy;

    enum ActionBuilderReturnCode {
      // The builder acted successfully on the current action.
      ABRT_Success,
      // The builder didn't have to act on the current action.
      ABRT_Inactive,
      // The builder was successful and requested the host action to not be
      // generated.
      ABRT_Ignore_Host,
    };

  protected:
    /// Compilation associated with this builder.
    Compilation &C;

    /// Tool chains associated with this builder. The same programming
    /// model may have associated one or more tool chains.
    SmallVector<const ToolChain *, 2> ToolChains;

    /// The derived arguments associated with this builder.
    DerivedArgList &Args;

    /// The inputs associated with this builder.
    const Driver::InputList &Inputs;

    /// The associated offload kind.
    Action::OffloadKind AssociatedOffloadKind = Action::OFK_None;

  public:
    DeviceActionBuilder(Compilation &C, DerivedArgList &Args,
                        const Driver::InputList &Inputs,
                        Action::OffloadKind AssociatedOffloadKind)
        : C(C), Args(Args), Inputs(Inputs),
          AssociatedOffloadKind(AssociatedOffloadKind) {}
    virtual ~DeviceActionBuilder() {}

    /// Fill up the array \a DA with all the device dependences that should be
    /// added to the provided host action \a HostAction. By default it is
    /// inactive.
    virtual ActionBuilderReturnCode
    getDeviceDependences(OffloadAction::DeviceDependences &DA,
                         phases::ID CurPhase, phases::ID FinalPhase,
                         PhasesTy &Phases) {
      return ABRT_Inactive;
    }

    /// Update the state to include the provided host action \a HostAction as a
    /// dependency of the current device action. By default it is inactive.
    virtual ActionBuilderReturnCode addDeviceDepences(Action *HostAction) {
      return ABRT_Inactive;
    }

    /// Append top level actions generated by the builder.
    virtual void appendTopLevelActions(ActionList &AL) {}

    /// Append top level actions specific for certain link situations.
    virtual void appendTopLevelLinkAction(ActionList &AL) {}

    /// Append linker device actions generated by the builder.
    virtual void appendLinkDeviceActions(ActionList &AL) {}

    /// Append linker host action generated by the builder.
    virtual Action* appendLinkHostActions(ActionList &AL) { return nullptr; }

    /// Append linker actions generated by the builder.
    virtual void appendLinkDependences(OffloadAction::DeviceDependences &DA) {}

    /// Append linker actions generated by the builder.
    virtual void addDeviceLinkDependencies(OffloadDepsJobAction *DA) {}

    /// Initialize the builder. Return true if any initialization errors are
    /// found.
    virtual bool initialize() { return false; }

    /// Return true if the builder can use bundling/unbundling.
    virtual bool canUseBundlerUnbundler() const { return false; }

    /// Return true if this builder is valid. We have a valid builder if we have
    /// associated device tool chains.
    bool isValid() { return !ToolChains.empty(); }

    /// Return the associated offload kind.
    Action::OffloadKind getAssociatedOffloadKind() {
      return AssociatedOffloadKind;
    }
  };

  /// Base class for CUDA/HIP action builder. It injects device code in
  /// the host backend action.
  class CudaActionBuilderBase : public DeviceActionBuilder {
  protected:
    /// Flags to signal if the user requested host-only or device-only
    /// compilation.
    bool CompileHostOnly = false;
    bool CompileDeviceOnly = false;
    bool EmitLLVM = false;
    bool EmitAsm = false;

    /// ID to identify each device compilation. For CUDA it is simply the
    /// GPU arch string. For HIP it is either the GPU arch string or GPU
    /// arch string plus feature strings delimited by a plus sign, e.g.
    /// gfx906+xnack.
    struct TargetID {
      /// Target ID string which is persistent throughout the compilation.
      const char *ID;
      TargetID(CudaArch Arch) { ID = CudaArchToString(Arch); }
      TargetID(const char *ID) : ID(ID) {}
      operator const char *() { return ID; }
      operator StringRef() { return StringRef(ID); }
    };
    /// List of GPU architectures to use in this compilation.
    SmallVector<TargetID, 4> GpuArchList;

    /// The CUDA actions for the current input.
    ActionList CudaDeviceActions;

    /// The CUDA fat binary if it was generated for the current input.
    Action *CudaFatBinary = nullptr;

    /// Flag that is set to true if this builder acted on the current input.
    bool IsActive = false;

    /// Flag for -fgpu-rdc.
    bool Relocatable = false;

    /// Default GPU architecture if there's no one specified.
    CudaArch DefaultCudaArch = CudaArch::UNKNOWN;

    /// Method to generate compilation unit ID specified by option
    /// '-fuse-cuid='.
    enum UseCUIDKind { CUID_Hash, CUID_Random, CUID_None, CUID_Invalid };
    UseCUIDKind UseCUID = CUID_Hash;

    /// Compilation unit ID specified by option '-cuid='.
    StringRef FixedCUID;

  public:
    CudaActionBuilderBase(Compilation &C, DerivedArgList &Args,
                          const Driver::InputList &Inputs,
                          Action::OffloadKind OFKind)
        : DeviceActionBuilder(C, Args, Inputs, OFKind) {}

    ActionBuilderReturnCode addDeviceDepences(Action *HostAction) override {
      // While generating code for CUDA, we only depend on the host input action
      // to trigger the creation of all the CUDA device actions.

      // If we are dealing with an input action, replicate it for each GPU
      // architecture. If we are in host-only mode we return 'success' so that
      // the host uses the CUDA offload kind.
      if (auto *IA = dyn_cast<InputAction>(HostAction)) {
        assert(!GpuArchList.empty() &&
               "We should have at least one GPU architecture.");

        // If the host input is not CUDA or HIP, we don't need to bother about
        // this input.
        if (!(IA->getType() == types::TY_CUDA ||
              IA->getType() == types::TY_HIP ||
              IA->getType() == types::TY_PP_HIP)) {
          // The builder will ignore this input.
          IsActive = false;
          return ABRT_Inactive;
        }

        // Set the flag to true, so that the builder acts on the current input.
        IsActive = true;

        if (CompileHostOnly)
          return ABRT_Success;

        // Replicate inputs for each GPU architecture.
        auto Ty = IA->getType() == types::TY_HIP ? types::TY_HIP_DEVICE
                                                 : types::TY_CUDA_DEVICE;
        std::string CUID = FixedCUID.str();
        if (CUID.empty()) {
          if (UseCUID == CUID_Random)
            CUID = llvm::utohexstr(llvm::sys::Process::GetRandomNumber(),
                                   /*LowerCase=*/true);
          else if (UseCUID == CUID_Hash) {
            llvm::MD5 Hasher;
            llvm::MD5::MD5Result Hash;
            SmallString<256> RealPath;
            llvm::sys::fs::real_path(IA->getInputArg().getValue(), RealPath,
                                     /*expand_tilde=*/true);
            Hasher.update(RealPath);
            for (auto *A : Args) {
              if (A->getOption().matches(options::OPT_INPUT))
                continue;
              Hasher.update(A->getAsString(Args));
            }
            Hasher.final(Hash);
            CUID = llvm::utohexstr(Hash.low(), /*LowerCase=*/true);
          }
        }
        IA->setId(CUID);

        for (unsigned I = 0, E = GpuArchList.size(); I != E; ++I) {
          CudaDeviceActions.push_back(
              C.MakeAction<InputAction>(IA->getInputArg(), Ty, IA->getId()));
        }

        return ABRT_Success;
      }

      // If this is an unbundling action use it as is for each CUDA toolchain.
      if (auto *UA = dyn_cast<OffloadUnbundlingJobAction>(HostAction)) {

        // If -fgpu-rdc is disabled, should not unbundle since there is no
        // device code to link.
        if (UA->getType() == types::TY_Object && !Relocatable)
          return ABRT_Inactive;

        CudaDeviceActions.clear();
        if (auto *IA = dyn_cast<InputAction>(UA->getInputs().back())) {
          std::string FileName = IA->getInputArg().getAsString(Args);
          // Check if the type of the file is the same as the action. Do not
          // unbundle it if it is not. Do not unbundle .so files, for example,
          // which are not object files.
          if (IA->getType() == types::TY_Object &&
              (!llvm::sys::path::has_extension(FileName) ||
               types::lookupTypeForExtension(
                   llvm::sys::path::extension(FileName).drop_front()) !=
                   types::TY_Object))
            return ABRT_Inactive;
        }

        for (auto Arch : GpuArchList) {
          CudaDeviceActions.push_back(UA);
          UA->registerDependentActionInfo(ToolChains[0], Arch,
                                          AssociatedOffloadKind);
        }
        return ABRT_Success;
      }

      return IsActive ? ABRT_Success : ABRT_Inactive;
    }

    void appendTopLevelActions(ActionList &AL) override {
      // Utility to append actions to the top level list.
      auto AddTopLevel = [&](Action *A, TargetID TargetID) {
        OffloadAction::DeviceDependences Dep;
        Dep.add(*A, *ToolChains.front(), TargetID, AssociatedOffloadKind);
        AL.push_back(C.MakeAction<OffloadAction>(Dep, A->getType()));
      };

      // If we have a fat binary, add it to the list.
      if (CudaFatBinary) {
        AddTopLevel(CudaFatBinary, CudaArch::UNUSED);
        CudaDeviceActions.clear();
        CudaFatBinary = nullptr;
        return;
      }

      if (CudaDeviceActions.empty())
        return;

      // If we have CUDA actions at this point, that's because we have a have
      // partial compilation, so we should have an action for each GPU
      // architecture.
      assert(CudaDeviceActions.size() == GpuArchList.size() &&
             "Expecting one action per GPU architecture.");
      assert(ToolChains.size() == 1 &&
             "Expecting to have a sing CUDA toolchain.");
      for (unsigned I = 0, E = GpuArchList.size(); I != E; ++I)
        AddTopLevel(CudaDeviceActions[I], GpuArchList[I]);

      CudaDeviceActions.clear();
    }

    /// Get canonicalized offload arch option. \returns empty StringRef if the
    /// option is invalid.
    virtual StringRef getCanonicalOffloadArch(StringRef Arch) = 0;

    virtual llvm::Optional<std::pair<llvm::StringRef, llvm::StringRef>>
    getConflictOffloadArchCombination(const std::set<StringRef> &GpuArchs) = 0;

    bool initialize() override {
      assert(AssociatedOffloadKind == Action::OFK_Cuda ||
             AssociatedOffloadKind == Action::OFK_HIP);

      // We don't need to support CUDA.
      if (AssociatedOffloadKind == Action::OFK_Cuda &&
          !C.hasOffloadToolChain<Action::OFK_Cuda>())
        return false;

      // We don't need to support HIP.
      if (AssociatedOffloadKind == Action::OFK_HIP &&
          !C.hasOffloadToolChain<Action::OFK_HIP>())
        return false;

      Relocatable = Args.hasFlag(options::OPT_fgpu_rdc,
          options::OPT_fno_gpu_rdc, /*Default=*/false);

      const ToolChain *HostTC = C.getSingleOffloadToolChain<Action::OFK_Host>();
      assert(HostTC && "No toolchain for host compilation.");
      if (HostTC->getTriple().isNVPTX() ||
          HostTC->getTriple().getArch() == llvm::Triple::amdgcn) {
        // We do not support targeting NVPTX/AMDGCN for host compilation. Throw
        // an error and abort pipeline construction early so we don't trip
        // asserts that assume device-side compilation.
        C.getDriver().Diag(diag::err_drv_cuda_host_arch)
            << HostTC->getTriple().getArchName();
        return true;
      }

      ToolChains.push_back(
          AssociatedOffloadKind == Action::OFK_Cuda
              ? C.getSingleOffloadToolChain<Action::OFK_Cuda>()
              : C.getSingleOffloadToolChain<Action::OFK_HIP>());

      Arg *PartialCompilationArg = Args.getLastArg(
          options::OPT_cuda_host_only, options::OPT_cuda_device_only,
          options::OPT_cuda_compile_host_device);
      CompileHostOnly = PartialCompilationArg &&
                        PartialCompilationArg->getOption().matches(
                            options::OPT_cuda_host_only);
      CompileDeviceOnly = PartialCompilationArg &&
                          PartialCompilationArg->getOption().matches(
                              options::OPT_cuda_device_only);
      EmitLLVM = Args.getLastArg(options::OPT_emit_llvm);
      EmitAsm = Args.getLastArg(options::OPT_S);
      FixedCUID = Args.getLastArgValue(options::OPT_cuid_EQ);
      if (Arg *A = Args.getLastArg(options::OPT_fuse_cuid_EQ)) {
        StringRef UseCUIDStr = A->getValue();
        UseCUID = llvm::StringSwitch<UseCUIDKind>(UseCUIDStr)
                      .Case("hash", CUID_Hash)
                      .Case("random", CUID_Random)
                      .Case("none", CUID_None)
                      .Default(CUID_Invalid);
        if (UseCUID == CUID_Invalid) {
          C.getDriver().Diag(diag::err_drv_invalid_value)
              << A->getAsString(Args) << UseCUIDStr;
          C.setContainsError();
          return true;
        }
      }

      // Collect all cuda_gpu_arch parameters, removing duplicates.
      std::set<StringRef> GpuArchs;
      bool Error = false;
      for (Arg *A : Args) {
        if (!(A->getOption().matches(options::OPT_offload_arch_EQ) ||
              A->getOption().matches(options::OPT_no_offload_arch_EQ)))
          continue;
        A->claim();

        StringRef ArchStr = A->getValue();
        if (A->getOption().matches(options::OPT_no_offload_arch_EQ) &&
            ArchStr == "all") {
          GpuArchs.clear();
          continue;
        }
        ArchStr = getCanonicalOffloadArch(ArchStr);
        if (ArchStr.empty()) {
          Error = true;
        } else if (A->getOption().matches(options::OPT_offload_arch_EQ))
          GpuArchs.insert(ArchStr);
        else if (A->getOption().matches(options::OPT_no_offload_arch_EQ))
          GpuArchs.erase(ArchStr);
        else
          llvm_unreachable("Unexpected option.");
      }

      auto &&ConflictingArchs = getConflictOffloadArchCombination(GpuArchs);
      if (ConflictingArchs) {
        C.getDriver().Diag(clang::diag::err_drv_bad_offload_arch_combo)
            << ConflictingArchs.getValue().first
            << ConflictingArchs.getValue().second;
        C.setContainsError();
        return true;
      }

      // Collect list of GPUs remaining in the set.
      for (auto Arch : GpuArchs)
        GpuArchList.push_back(Arch.data());

      // Default to sm_20 which is the lowest common denominator for
      // supported GPUs.  sm_20 code should work correctly, if
      // suboptimally, on all newer GPUs.
      if (GpuArchList.empty())
        GpuArchList.push_back(DefaultCudaArch);

      return Error;
    }
  };

  /// \brief CUDA action builder. It injects device code in the host backend
  /// action.
  class CudaActionBuilder final : public CudaActionBuilderBase {
  public:
    CudaActionBuilder(Compilation &C, DerivedArgList &Args,
                      const Driver::InputList &Inputs)
        : CudaActionBuilderBase(C, Args, Inputs, Action::OFK_Cuda) {
      DefaultCudaArch = CudaArch::SM_20;
    }

    StringRef getCanonicalOffloadArch(StringRef ArchStr) override {
      CudaArch Arch = StringToCudaArch(ArchStr);
      if (Arch == CudaArch::UNKNOWN) {
        C.getDriver().Diag(clang::diag::err_drv_cuda_bad_gpu_arch) << ArchStr;
        return StringRef();
      }
      return CudaArchToString(Arch);
    }

    llvm::Optional<std::pair<llvm::StringRef, llvm::StringRef>>
    getConflictOffloadArchCombination(
        const std::set<StringRef> &GpuArchs) override {
      return llvm::None;
    }

    ActionBuilderReturnCode
    getDeviceDependences(OffloadAction::DeviceDependences &DA,
                         phases::ID CurPhase, phases::ID FinalPhase,
                         PhasesTy &Phases) override {
      if (!IsActive)
        return ABRT_Inactive;

      // If we don't have more CUDA actions, we don't have any dependences to
      // create for the host.
      if (CudaDeviceActions.empty())
        return ABRT_Success;

      assert(CudaDeviceActions.size() == GpuArchList.size() &&
             "Expecting one action per GPU architecture.");
      assert(!CompileHostOnly &&
             "Not expecting CUDA actions in host-only compilation.");

      // If we are generating code for the device or we are in a backend phase,
      // we attempt to generate the fat binary. We compile each arch to ptx and
      // assemble to cubin, then feed the cubin *and* the ptx into a device
      // "link" action, which uses fatbinary to combine these cubins into one
      // fatbin.  The fatbin is then an input to the host action if not in
      // device-only mode.
      if (CompileDeviceOnly || CurPhase == phases::Backend) {
        ActionList DeviceActions;
        for (unsigned I = 0, E = GpuArchList.size(); I != E; ++I) {
          // Produce the device action from the current phase up to the assemble
          // phase.
          for (auto Ph : Phases) {
            // Skip the phases that were already dealt with.
            if (Ph < CurPhase)
              continue;
            // We have to be consistent with the host final phase.
            if (Ph > FinalPhase)
              break;

            CudaDeviceActions[I] = C.getDriver().ConstructPhaseAction(
                C, Args, Ph, CudaDeviceActions[I], Action::OFK_Cuda);

            if (Ph == phases::Assemble)
              break;
          }

          // If we didn't reach the assemble phase, we can't generate the fat
          // binary. We don't need to generate the fat binary if we are not in
          // device-only mode.
          if (!isa<AssembleJobAction>(CudaDeviceActions[I]) ||
              CompileDeviceOnly)
            continue;

          Action *AssembleAction = CudaDeviceActions[I];
          assert(AssembleAction->getType() == types::TY_Object);
          assert(AssembleAction->getInputs().size() == 1);

          Action *BackendAction = AssembleAction->getInputs()[0];
          assert(BackendAction->getType() == types::TY_PP_Asm);

          for (auto &A : {AssembleAction, BackendAction}) {
            OffloadAction::DeviceDependences DDep;
            DDep.add(*A, *ToolChains.front(), GpuArchList[I], Action::OFK_Cuda);
            DeviceActions.push_back(
                C.MakeAction<OffloadAction>(DDep, A->getType()));
          }
        }

        // We generate the fat binary if we have device input actions.
        if (!DeviceActions.empty()) {
          CudaFatBinary =
              C.MakeAction<LinkJobAction>(DeviceActions, types::TY_CUDA_FATBIN);

          if (!CompileDeviceOnly) {
            DA.add(*CudaFatBinary, *ToolChains.front(), /*BoundArch=*/nullptr,
                   Action::OFK_Cuda);
            // Clear the fat binary, it is already a dependence to an host
            // action.
            CudaFatBinary = nullptr;
          }

          // Remove the CUDA actions as they are already connected to an host
          // action or fat binary.
          CudaDeviceActions.clear();
        }

        // We avoid creating host action in device-only mode.
        return CompileDeviceOnly ? ABRT_Ignore_Host : ABRT_Success;
      } else if (CurPhase > phases::Backend) {
        // If we are past the backend phase and still have a device action, we
        // don't have to do anything as this action is already a device
        // top-level action.
        return ABRT_Success;
      }

      assert(CurPhase < phases::Backend && "Generating single CUDA "
                                           "instructions should only occur "
                                           "before the backend phase!");

      // By default, we produce an action for each device arch.
      for (Action *&A : CudaDeviceActions)
        A = C.getDriver().ConstructPhaseAction(C, Args, CurPhase, A);

      return ABRT_Success;
    }
  };
  /// \brief HIP action builder. It injects device code in the host backend
  /// action.
  class HIPActionBuilder final : public CudaActionBuilderBase {
    /// The linker inputs obtained for each device arch.
    SmallVector<ActionList, 8> DeviceLinkerInputs;
    bool GPUSanitize;

  public:
    HIPActionBuilder(Compilation &C, DerivedArgList &Args,
                     const Driver::InputList &Inputs)
        : CudaActionBuilderBase(C, Args, Inputs, Action::OFK_HIP) {
      DefaultCudaArch = CudaArch::GFX803;
      GPUSanitize = Args.hasFlag(options::OPT_fgpu_sanitize,
                                 options::OPT_fno_gpu_sanitize, false);
    }

    bool canUseBundlerUnbundler() const override { return true; }

    StringRef getCanonicalOffloadArch(StringRef IdStr) override {
      llvm::StringMap<bool> Features;
      auto ArchStr =
          parseTargetID(getHIPOffloadTargetTriple(), IdStr, &Features);
      if (!ArchStr) {
        C.getDriver().Diag(clang::diag::err_drv_bad_target_id) << IdStr;
        C.setContainsError();
        return StringRef();
      }
      auto CanId = getCanonicalTargetID(ArchStr.getValue(), Features);
      return Args.MakeArgStringRef(CanId);
    };

    llvm::Optional<std::pair<llvm::StringRef, llvm::StringRef>>
    getConflictOffloadArchCombination(
        const std::set<StringRef> &GpuArchs) override {
      return getConflictTargetIDCombination(GpuArchs);
    }

    ActionBuilderReturnCode
    getDeviceDependences(OffloadAction::DeviceDependences &DA,
                         phases::ID CurPhase, phases::ID FinalPhase,
                         PhasesTy &Phases) override {
      // amdgcn does not support linking of object files, therefore we skip
      // backend and assemble phases to output LLVM IR. Except for generating
      // non-relocatable device coee, where we generate fat binary for device
      // code and pass to host in Backend phase.
      if (CudaDeviceActions.empty())
        return ABRT_Success;

      assert(((CurPhase == phases::Link && Relocatable) ||
              CudaDeviceActions.size() == GpuArchList.size()) &&
             "Expecting one action per GPU architecture.");
      assert(!CompileHostOnly &&
             "Not expecting CUDA actions in host-only compilation.");

      if (!Relocatable && CurPhase == phases::Backend && !EmitLLVM &&
          !EmitAsm) {
        // If we are in backend phase, we attempt to generate the fat binary.
        // We compile each arch to IR and use a link action to generate code
        // object containing ISA. Then we use a special "link" action to create
        // a fat binary containing all the code objects for different GPU's.
        // The fat binary is then an input to the host action.
        for (unsigned I = 0, E = GpuArchList.size(); I != E; ++I) {
          if (GPUSanitize || C.getDriver().isUsingLTO(/*IsOffload=*/true)) {
            // When GPU sanitizer is enabled, since we need to link in the
            // the sanitizer runtime library after the sanitize pass, we have
            // to skip the backend and assemble phases and use lld to link
            // the bitcode. The same happens if users request to use LTO
            // explicitly.
            ActionList AL;
            AL.push_back(CudaDeviceActions[I]);
            // Create a link action to link device IR with device library
            // and generate ISA.
            CudaDeviceActions[I] =
                C.MakeAction<LinkJobAction>(AL, types::TY_Image);
          } else {
            // When GPU sanitizer is not enabled, we follow the conventional
            // compiler phases, including backend and assemble phases.
            ActionList AL;
            auto BackendAction = C.getDriver().ConstructPhaseAction(
                C, Args, phases::Backend, CudaDeviceActions[I],
                AssociatedOffloadKind);
            auto AssembleAction = C.getDriver().ConstructPhaseAction(
                C, Args, phases::Assemble, BackendAction,
                AssociatedOffloadKind);
            AL.push_back(AssembleAction);
            // Create a link action to link device IR with device library
            // and generate ISA.
            CudaDeviceActions[I] =
                C.MakeAction<LinkJobAction>(AL, types::TY_Image);
          }

          // OffloadingActionBuilder propagates device arch until an offload
          // action. Since the next action for creating fatbin does
          // not have device arch, whereas the above link action and its input
          // have device arch, an offload action is needed to stop the null
          // device arch of the next action being propagated to the above link
          // action.
          OffloadAction::DeviceDependences DDep;
          DDep.add(*CudaDeviceActions[I], *ToolChains.front(), GpuArchList[I],
                   AssociatedOffloadKind);
          CudaDeviceActions[I] = C.MakeAction<OffloadAction>(
              DDep, CudaDeviceActions[I]->getType());
        }
        // Create HIP fat binary with a special "link" action.
        CudaFatBinary =
            C.MakeAction<LinkJobAction>(CudaDeviceActions,
                types::TY_HIP_FATBIN);

        if (!CompileDeviceOnly) {
          DA.add(*CudaFatBinary, *ToolChains.front(), /*BoundArch=*/nullptr,
                 AssociatedOffloadKind);
          // Clear the fat binary, it is already a dependence to an host
          // action.
          CudaFatBinary = nullptr;
        }

        // Remove the CUDA actions as they are already connected to an host
        // action or fat binary.
        CudaDeviceActions.clear();

        return CompileDeviceOnly ? ABRT_Ignore_Host : ABRT_Success;
      } else if (CurPhase == phases::Link) {
        // Save CudaDeviceActions to DeviceLinkerInputs for each GPU subarch.
        // This happens to each device action originated from each input file.
        // Later on, device actions in DeviceLinkerInputs are used to create
        // device link actions in appendLinkDependences and the created device
        // link actions are passed to the offload action as device dependence.
        DeviceLinkerInputs.resize(CudaDeviceActions.size());
        auto LI = DeviceLinkerInputs.begin();
        for (auto *A : CudaDeviceActions) {
          LI->push_back(A);
          ++LI;
        }

        // We will pass the device action as a host dependence, so we don't
        // need to do anything else with them.
        CudaDeviceActions.clear();
        return ABRT_Success;
      }

      // By default, we produce an action for each device arch.
      for (Action *&A : CudaDeviceActions)
        A = C.getDriver().ConstructPhaseAction(C, Args, CurPhase, A,
                                               AssociatedOffloadKind);

      return (CompileDeviceOnly && CurPhase == FinalPhase) ? ABRT_Ignore_Host
                                                           : ABRT_Success;
    }

    void appendLinkDeviceActions(ActionList &AL) override {
      if (DeviceLinkerInputs.size() == 0)
        return;

      assert(DeviceLinkerInputs.size() == GpuArchList.size() &&
             "Linker inputs and GPU arch list sizes do not match.");

      // Append a new link action for each device.
      unsigned I = 0;
      for (auto &LI : DeviceLinkerInputs) {
        // Each entry in DeviceLinkerInputs corresponds to a GPU arch.
        auto *DeviceLinkAction =
            C.MakeAction<LinkJobAction>(LI, types::TY_Image);
        // Linking all inputs for the current GPU arch.
        // LI contains all the inputs for the linker.
        OffloadAction::DeviceDependences DeviceLinkDeps;
        DeviceLinkDeps.add(*DeviceLinkAction, *ToolChains[0],
            GpuArchList[I], AssociatedOffloadKind);
        AL.push_back(C.MakeAction<OffloadAction>(DeviceLinkDeps,
            DeviceLinkAction->getType()));
        ++I;
      }
      DeviceLinkerInputs.clear();

      // Create a host object from all the device images by embedding them
      // in a fat binary.
      OffloadAction::DeviceDependences DDeps;
      auto *TopDeviceLinkAction =
          C.MakeAction<LinkJobAction>(AL, types::TY_Object);
      DDeps.add(*TopDeviceLinkAction, *ToolChains[0],
          nullptr, AssociatedOffloadKind);

      // Offload the host object to the host linker.
      AL.push_back(C.MakeAction<OffloadAction>(DDeps, TopDeviceLinkAction->getType()));
    }

    Action* appendLinkHostActions(ActionList &AL) override { return AL.back(); }

    void appendLinkDependences(OffloadAction::DeviceDependences &DA) override {}
  };

  /// OpenMP action builder. The host bitcode is passed to the device frontend
  /// and all the device linked images are passed to the host link phase.
  class OpenMPActionBuilder final : public DeviceActionBuilder {
    /// The OpenMP actions for the current input.
    ActionList OpenMPDeviceActions;

    /// The linker inputs obtained for each toolchain.
    SmallVector<ActionList, 8> DeviceLinkerInputs;

  public:
    OpenMPActionBuilder(Compilation &C, DerivedArgList &Args,
                        const Driver::InputList &Inputs)
        : DeviceActionBuilder(C, Args, Inputs, Action::OFK_OpenMP) {}

    ActionBuilderReturnCode
    getDeviceDependences(OffloadAction::DeviceDependences &DA,
                         phases::ID CurPhase, phases::ID FinalPhase,
                         PhasesTy &Phases) override {
      if (OpenMPDeviceActions.empty())
        return ABRT_Inactive;

      // We should always have an action for each input.
      assert(OpenMPDeviceActions.size() == ToolChains.size() &&
             "Number of OpenMP actions and toolchains do not match.");

      // The host only depends on device action in the linking phase, when all
      // the device images have to be embedded in the host image.
      if (CurPhase == phases::Link) {
        assert(ToolChains.size() == DeviceLinkerInputs.size() &&
               "Toolchains and linker inputs sizes do not match.");
        auto LI = DeviceLinkerInputs.begin();
        for (auto *A : OpenMPDeviceActions) {
          LI->push_back(A);
          ++LI;
        }

        // We passed the device action as a host dependence, so we don't need to
        // do anything else with them.
        OpenMPDeviceActions.clear();
        return ABRT_Success;
      }

      // By default, we produce an action for each device arch.
      for (Action *&A : OpenMPDeviceActions)
        A = C.getDriver().ConstructPhaseAction(C, Args, CurPhase, A);

      return ABRT_Success;
    }

    ActionBuilderReturnCode addDeviceDepences(Action *HostAction) override {

      // If this is an input action replicate it for each OpenMP toolchain.
      if (auto *IA = dyn_cast<InputAction>(HostAction)) {
        OpenMPDeviceActions.clear();
        for (unsigned I = 0; I < ToolChains.size(); ++I)
          OpenMPDeviceActions.push_back(
              C.MakeAction<InputAction>(IA->getInputArg(), IA->getType()));
        return ABRT_Success;
      }

      // If this is an unbundling action use it as is for each OpenMP toolchain.
      if (auto *UA = dyn_cast<OffloadUnbundlingJobAction>(HostAction)) {
        OpenMPDeviceActions.clear();
        if (auto *IA = dyn_cast<InputAction>(UA->getInputs().back())) {
          std::string FileName = IA->getInputArg().getAsString(Args);
          // Check if the type of the file is the same as the action. Do not
          // unbundle it if it is not. Do not unbundle .so files, for example,
          // which are not object files.
          if (IA->getType() == types::TY_Object &&
              (!llvm::sys::path::has_extension(FileName) ||
               types::lookupTypeForExtension(
                   llvm::sys::path::extension(FileName).drop_front()) !=
                   types::TY_Object))
            return ABRT_Inactive;
        }
        for (unsigned I = 0; I < ToolChains.size(); ++I) {
          OpenMPDeviceActions.push_back(UA);
          UA->registerDependentActionInfo(
              ToolChains[I], /*BoundArch=*/StringRef(), Action::OFK_OpenMP);
        }
        return ABRT_Success;
      }

      // When generating code for OpenMP we use the host compile phase result as
      // a dependence to the device compile phase so that it can learn what
      // declarations should be emitted. However, this is not the only use for
      // the host action, so we prevent it from being collapsed.
      if (isa<CompileJobAction>(HostAction)) {
        HostAction->setCannotBeCollapsedWithNextDependentAction();
        assert(ToolChains.size() == OpenMPDeviceActions.size() &&
               "Toolchains and device action sizes do not match.");
        OffloadAction::HostDependence HDep(
            *HostAction, *C.getSingleOffloadToolChain<Action::OFK_Host>(),
            /*BoundArch=*/nullptr, Action::OFK_OpenMP);
        auto TC = ToolChains.begin();
        for (Action *&A : OpenMPDeviceActions) {
          assert(isa<CompileJobAction>(A));
          OffloadAction::DeviceDependences DDep;
          DDep.add(*A, **TC, /*BoundArch=*/nullptr, Action::OFK_OpenMP);
          A = C.MakeAction<OffloadAction>(HDep, DDep);
          ++TC;
        }
      }
      return ABRT_Success;
    }

    void appendTopLevelActions(ActionList &AL) override {
      if (OpenMPDeviceActions.empty())
        return;

      // We should always have an action for each input.
      assert(OpenMPDeviceActions.size() == ToolChains.size() &&
             "Number of OpenMP actions and toolchains do not match.");

      // Append all device actions followed by the proper offload action.
      auto TI = ToolChains.begin();
      for (auto *A : OpenMPDeviceActions) {
        OffloadAction::DeviceDependences Dep;
        Dep.add(*A, **TI, /*BoundArch=*/nullptr, Action::OFK_OpenMP);
        AL.push_back(C.MakeAction<OffloadAction>(Dep, A->getType()));
        ++TI;
      }
      // We no longer need the action stored in this builder.
      OpenMPDeviceActions.clear();
    }

    void appendLinkDeviceActions(ActionList &AL) override {
      assert(ToolChains.size() == DeviceLinkerInputs.size() &&
             "Toolchains and linker inputs sizes do not match.");

      // Append a new link action for each device.
      auto TC = ToolChains.begin();
      for (auto &LI : DeviceLinkerInputs) {
        auto *DeviceLinkAction =
            C.MakeAction<LinkJobAction>(LI, types::TY_Image);
        OffloadAction::DeviceDependences DeviceLinkDeps;
        DeviceLinkDeps.add(*DeviceLinkAction, **TC, /*BoundArch=*/nullptr,
		        Action::OFK_OpenMP);
        AL.push_back(C.MakeAction<OffloadAction>(DeviceLinkDeps,
            DeviceLinkAction->getType()));
        ++TC;
      }
      DeviceLinkerInputs.clear();
    }

    Action* appendLinkHostActions(ActionList &AL) override {
      // Create wrapper bitcode from the result of device link actions and compile
      // it to an object which will be added to the host link command.
      auto *BC = C.MakeAction<OffloadWrapperJobAction>(AL, types::TY_LLVM_BC);
      auto *ASM = C.MakeAction<BackendJobAction>(BC, types::TY_PP_Asm);
      return C.MakeAction<AssembleJobAction>(ASM, types::TY_Object);
    }

    void appendLinkDependences(OffloadAction::DeviceDependences &DA) override {}

    void addDeviceLinkDependencies(OffloadDepsJobAction *DA) override {
      for (unsigned I = 0; I < ToolChains.size(); ++I) {
        // Register dependent toolchain.
        DA->registerDependentActionInfo(
            ToolChains[I], /*BoundArch=*/StringRef(), Action::OFK_OpenMP);

        if (!ToolChains[I]->getTriple().isSPIR()) {
          // Create object from the deps bitcode.
          auto *BA = C.MakeAction<BackendJobAction>(DA, types::TY_PP_Asm);
          auto *AA = C.MakeAction<AssembleJobAction>(BA, types::TY_Object);

          // Add deps object to linker inputs.
          DeviceLinkerInputs[I].push_back(AA);
        } else
          DeviceLinkerInputs[I].push_back(DA);
      }
    }

    bool initialize() override {
      // Get the OpenMP toolchains. If we don't get any, the action builder will
      // know there is nothing to do related to OpenMP offloading.
      auto OpenMPTCRange = C.getOffloadToolChains<Action::OFK_OpenMP>();
      for (auto TI = OpenMPTCRange.first, TE = OpenMPTCRange.second; TI != TE;
           ++TI)
        ToolChains.push_back(TI->second);

      DeviceLinkerInputs.resize(ToolChains.size());
      return false;
    }

    bool canUseBundlerUnbundler() const override {
      // OpenMP should use bundled files whenever possible.
      return true;
    }
  };

  /// SYCL action builder. The host bitcode is passed to the device frontend
  /// and all the device linked images are passed to the host link phase.
  /// SPIR related are wrapped before added to the fat binary
  class SYCLActionBuilder final : public DeviceActionBuilder {
    /// Flag to signal if the user requested device-only compilation.
    bool CompileDeviceOnly = false;

    /// Flag to signal if the user requested the device object to be wrapped.
    bool WrapDeviceOnlyBinary = false;

    /// Flag to signal if the user requested device code split.
    bool DeviceCodeSplit = false;

    /// The SYCL actions for the current input.
    ActionList SYCLDeviceActions;

    /// The SYCL link binary if it was generated for the current input.
    Action *SYCLLinkBinary = nullptr;

    /// Running list of SYCL actions specific for device linking.
    ActionList SYCLLinkBinaryList;

    /// SYCL ahead of time compilation inputs
    SmallVector<std::pair<llvm::Triple, const char *>, 8> SYCLAOTInputs;

    /// The linker inputs obtained for each toolchain.
    SmallVector<ActionList, 8> DeviceLinkerInputs;

    /// The compiler inputs obtained for each toolchain
    Action * DeviceCompilerInput = nullptr;

    /// List of offload device triples needed to track for different toolchain
    /// construction. Does not track AOT binary inputs triples.
    SmallVector<llvm::Triple, 4> SYCLTripleList;

    /// Type of output file for FPGA device compilation.
    types::ID FPGAOutType = types::TY_FPGA_AOCX;

    /// List of objects to extract FPGA dependency info from
    ActionList FPGAObjectInputs;

    /// List of static archives to extract FPGA dependency info from
    ActionList FPGAArchiveInputs;

    /// List of CUDA architectures to use in this compilation with NVPTX targets.
    SmallVector<CudaArch, 8> GpuArchList;

    /// Build the last steps for CUDA after all BC files have been linked.
    Action *finalizeNVPTXDependences(Action *Input, const llvm::Triple &TT) {
      auto *BA = C.getDriver().ConstructPhaseAction(
          C, Args, phases::Backend, Input, AssociatedOffloadKind);
      if (TT.getOS() != llvm::Triple::NVCL) {
        auto *AA = C.getDriver().ConstructPhaseAction(
            C, Args, phases::Assemble, BA, AssociatedOffloadKind);
        ActionList DeviceActions = {BA, AA};
        return C.MakeAction<LinkJobAction>(DeviceActions,
                                           types::TY_CUDA_FATBIN);
      }
      return BA;
    }

  public:
    SYCLActionBuilder(Compilation &C, DerivedArgList &Args,
                      const Driver::InputList &Inputs)
        : DeviceActionBuilder(C, Args, Inputs, Action::OFK_SYCL) {}

    void withBoundArchForToolChain(const ToolChain* TC,
                                   llvm::function_ref<void(const char *)> Op) {
      if (TC->getTriple().isNVPTX())
        for (CudaArch A : GpuArchList)
          Op(CudaArchToString(A));
      else
        Op(nullptr);
    }

    ActionBuilderReturnCode
    getDeviceDependences(OffloadAction::DeviceDependences &DA,
                         phases::ID CurPhase, phases::ID FinalPhase,
                         PhasesTy &Phases) override {
      bool SYCLDeviceOnly = Args.hasArg(options::OPT_fsycl_device_only);
      if (CurPhase == phases::Preprocess) {
        // Do not perform the host compilation when doing preprocessing only
        // with -fsycl-device-only.
        bool IsPreprocessOnly =
            Args.getLastArg(options::OPT_E) ||
            Args.getLastArg(options::OPT__SLASH_EP, options::OPT__SLASH_P) ||
            Args.getLastArg(options::OPT_M, options::OPT_MM);
        if (IsPreprocessOnly) {
          for (Action *&A : SYCLDeviceActions) {
            A = C.getDriver().ConstructPhaseAction(C, Args, CurPhase, A,
                                                   AssociatedOffloadKind);
            if (SYCLDeviceOnly)
              continue;
            // Add an additional compile action to generate the integration
            // header.
            Action *CompileAction =
                C.MakeAction<CompileJobAction>(A, types::TY_Nothing);
            DA.add(*CompileAction, *ToolChains.front(), nullptr,
                   Action::OFK_SYCL);
          }
          return SYCLDeviceOnly ? ABRT_Ignore_Host : ABRT_Success;
        }
      }

      // Device compilation generates LLVM BC.
      if (CurPhase == phases::Compile) {
        for (Action *&A : SYCLDeviceActions) {
          types::ID OutputType = types::TY_LLVM_BC;
          if (SYCLDeviceOnly) {
            if (Args.hasArg(options::OPT_S))
              OutputType = types::TY_LLVM_IR;
            if (Args.hasFlag(options::OPT_fno_sycl_use_bitcode,
                             options::OPT_fsycl_use_bitcode, false)) {
              auto *CompileAction =
                  C.MakeAction<CompileJobAction>(A, types::TY_LLVM_BC);
              A = C.MakeAction<SPIRVTranslatorJobAction>(CompileAction,
                                                         types::TY_SPIRV);
              continue;
            }
          }
          A = C.MakeAction<CompileJobAction>(A, OutputType);
          DeviceCompilerInput = A;
        }
        const auto *TC = ToolChains.front();
        const char *BoundArch = nullptr;
        if (TC->getTriple().isNVPTX())
          BoundArch = CudaArchToString(GpuArchList.front());
        DA.add(*DeviceCompilerInput, *TC, BoundArch, Action::OFK_SYCL);
        // Clear the input file, it is already a dependence to a host
        // action.
        DeviceCompilerInput = nullptr;
        return SYCLDeviceOnly ? ABRT_Ignore_Host : ABRT_Success;
      }

      // Backend/Assemble actions are obsolete for the SYCL device side
      if (CurPhase == phases::Backend || CurPhase == phases::Assemble)
        return ABRT_Inactive;

      // The host only depends on device action in the linking phase, when all
      // the device images have to be embedded in the host image.
      if (CurPhase == phases::Link) {
        assert(ToolChains.size() == DeviceLinkerInputs.size() &&
               "Toolchains and linker inputs sizes do not match.");
        auto LI = DeviceLinkerInputs.begin();
        for (auto *A : SYCLDeviceActions) {
          LI->push_back(A);
          ++LI;
        }

        // With -fsycl-link-targets, we will take the unbundled binaries
        // for each device and link them together to a single binary that will
        // be used in a split compilation step.
        if (CompileDeviceOnly && !SYCLDeviceActions.empty()) {
          for (auto SDA : SYCLDeviceActions)
            SYCLLinkBinaryList.push_back(SDA);
          if (WrapDeviceOnlyBinary) {
            // -fsycl-link behavior does the following to the unbundled device
            // binaries:
            //   1) Link them together using llvm-link
            //   2) Pass the linked binary through sycl-post-link
            //   3) Translate final .bc file to .spv
            //   4) Wrap the binary with the offload wrapper which can be used
            //      by any compilation link step.
            auto *DeviceLinkAction = C.MakeAction<LinkJobAction>(
                SYCLLinkBinaryList, types::TY_Image);
            ActionList FullSYCLLinkBinaryList;
            bool SYCLDeviceLibLinked = false;
            FullSYCLLinkBinaryList.push_back(DeviceLinkAction);
            // If used without the FPGA target, -fsycl-link is used to wrap
            // device objects for future host link. Device libraries should
            // be linked by default to resolve any undefined reference.
            const auto *TC = ToolChains.front();
            if (TC->getTriple().getSubArch() !=
                llvm::Triple::SPIRSubArch_fpga) {
              SYCLDeviceLibLinked =
                  addSYCLDeviceLibs(TC, FullSYCLLinkBinaryList, true,
                                    C.getDefaultToolChain()
                                        .getTriple()
                                        .isWindowsMSVCEnvironment());
            }

            Action *FullDeviceLinkAction = nullptr;
            if (SYCLDeviceLibLinked)
              FullDeviceLinkAction = C.MakeAction<LinkJobAction>(
                  FullSYCLLinkBinaryList, types::TY_LLVM_BC);
            else
              FullDeviceLinkAction = DeviceLinkAction;
            auto *PostLinkAction = C.MakeAction<SYCLPostLinkJobAction>(
                FullDeviceLinkAction, types::TY_LLVM_BC);
            auto *TranslateAction = C.MakeAction<SPIRVTranslatorJobAction>(
                PostLinkAction, types::TY_Image);
            SYCLLinkBinary = C.MakeAction<OffloadWrapperJobAction>(
                TranslateAction, types::TY_Object);
          } else {
            auto *Link = C.MakeAction<LinkJobAction>(SYCLLinkBinaryList,
                                                         types::TY_Image);
            SYCLLinkBinary = C.MakeAction<SPIRVTranslatorJobAction>(
                Link, types::TY_Image);
          }

          // Remove the SYCL actions as they are already connected to an host
          // action or fat binary.
          SYCLDeviceActions.clear();
          // We avoid creating host action in device-only mode.
          return ABRT_Ignore_Host;
        }

        // We passed the device action as a host dependence, so we don't need to
        // do anything else with them.
        SYCLDeviceActions.clear();
        return ABRT_Success;
      }

      // By default, we produce an action for each device arch.
      auto TC = ToolChains.begin();
      for (Action *&A : SYCLDeviceActions) {
        if ((*TC)->getTriple().isNVPTX() && CurPhase >= phases::Backend) {
          // For CUDA, stop to emit LLVM IR so it can be linked later on.
          ++TC;
          continue;
        }

        A = C.getDriver().ConstructPhaseAction(C, Args, CurPhase, A,
                                               AssociatedOffloadKind);
        ++TC;
      }

      return ABRT_Success;
    }

    ActionBuilderReturnCode addDeviceDepences(Action *HostAction) override {

      // If this is an input action replicate it for each SYCL toolchain.
      if (auto *IA = dyn_cast<InputAction>(HostAction)) {
        SYCLDeviceActions.clear();

        // Options that are considered LinkerInput are not valid input actions
        // to the device tool chain.
        if (IA->getInputArg().getOption().hasFlag(options::LinkerInput))
          return ABRT_Inactive;

        std::string InputName = IA->getInputArg().getAsString(Args);
        // Objects will be consumed as part of the partial link step when
        // dealing with offload static libraries
        if (C.getDriver().getOffloadStaticLibSeen() &&
            IA->getType() == types::TY_Object && isObjectFile(InputName))
          return ABRT_Inactive;

        // Libraries are not processed in the SYCL toolchain
        if (IA->getType() == types::TY_Object && !isObjectFile(InputName))
          return ABRT_Inactive;

        for (unsigned I = 0; I < ToolChains.size(); ++I)
          SYCLDeviceActions.push_back(
              C.MakeAction<InputAction>(IA->getInputArg(), IA->getType()));
        return ABRT_Success;
      }

      // If this is an unbundling action use it as is for each SYCL toolchain.
      if (auto *UA = dyn_cast<OffloadUnbundlingJobAction>(HostAction)) {
        SYCLDeviceActions.clear();
        if (auto *IA = dyn_cast<InputAction>(UA->getInputs().back())) {
          // Options that are considered LinkerInput are not valid input actions
          // to the device tool chain.
          if (IA->getInputArg().getOption().hasFlag(options::LinkerInput))
            return ABRT_Inactive;

          std::string FileName = IA->getInputArg().getAsString(Args);
          // Check if the type of the file is the same as the action. Do not
          // unbundle it if it is not. Do not unbundle .so files, for example,
          // which are not object files.
          if (IA->getType() == types::TY_Object) {
            if (!isObjectFile(FileName))
              return ABRT_Inactive;
            // For SYCL device libraries, don't need to add them to
            // FPGAObjectInputs as there is no FPGA dep files inside.
            const auto *TC = ToolChains.front();
            if (TC->getTriple().getSubArch() ==
                    llvm::Triple::SPIRSubArch_fpga &&
                !IsSYCLDeviceLibObj(FileName, C.getDefaultToolChain()
                                                  .getTriple()
                                                  .isWindowsMSVCEnvironment()))
              FPGAObjectInputs.push_back(IA);
          }
        }
        for (unsigned I = 0; I < ToolChains.size(); ++I) {
          SYCLDeviceActions.push_back(UA);
          UA->registerDependentActionInfo(
            ToolChains[I], /*BoundArch=*/StringRef(), Action::OFK_SYCL);
        }
        return ABRT_Success;
      }
      return ABRT_Success;
    }

    // Actions that can only be appended after all Inputs have been processed
    // occur here.  Not all offload actions are against single files.
    void appendTopLevelLinkAction(ActionList &AL) override {
      if (!SYCLLinkBinary)
        return;

      OffloadAction::DeviceDependences Dep;
      Dep.add(*SYCLLinkBinary, *ToolChains.front(), /*BoundArch=*/nullptr,
              Action::OFK_SYCL);
      AL.push_back(C.MakeAction<OffloadAction>(Dep,
                                               SYCLLinkBinary->getType()));
      SYCLLinkBinary = nullptr;
    }

    void appendTopLevelActions(ActionList &AL) override {
      if (SYCLDeviceActions.empty())
        return;

      // We should always have an action for each input.
      assert(SYCLDeviceActions.size() == ToolChains.size() &&
             "Number of SYCL actions and toolchains do not match.");

      // Append all device actions followed by the proper offload action.
      auto TI = ToolChains.begin();
      for (auto *A : SYCLDeviceActions) {
        OffloadAction::DeviceDependences Dep;
        withBoundArchForToolChain(*TI, [&](const char *BoundArch) {
          Dep.add(*A, **TI, BoundArch, Action::OFK_SYCL);
        });
        AL.push_back(C.MakeAction<OffloadAction>(Dep, A->getType()));
        ++TI;
      }
      // We no longer need the action stored in this builder.
      SYCLDeviceActions.clear();
    }

    bool addSYCLDeviceLibs(const ToolChain *TC, ActionList &DeviceLinkObjects,
                           bool isSpirvAOT, bool isMSVCEnv) {
      enum SYCLDeviceLibType {
        sycl_devicelib_wrapper,
        sycl_devicelib_fallback
      };
      struct DeviceLibOptInfo {
        StringRef devicelib_name;
        StringRef devicelib_option;
      };

      bool NoDeviceLibs = false;
      int NumOfDeviceLibLinked = 0;
      // Currently, all SYCL device libraries will be linked by default
      llvm::StringMap<bool> devicelib_link_info = {
          {"libc", true}, {"libm-fp32", true}, {"libm-fp64", true}};
      if (Arg *A = Args.getLastArg(options::OPT_fsycl_device_lib_EQ,
                                   options::OPT_fno_sycl_device_lib_EQ)) {
        if (A->getValues().size() == 0)
          C.getDriver().Diag(diag::warn_drv_empty_joined_argument)
              << A->getAsString(Args);
        else {
          if (A->getOption().matches(options::OPT_fno_sycl_device_lib_EQ))
            NoDeviceLibs = true;

          for (StringRef Val : A->getValues()) {
            if (Val == "all") {
              for (auto &K : devicelib_link_info.keys())
                devicelib_link_info[K] = true && !NoDeviceLibs;
              break;
            }
            auto LinkInfoIter = devicelib_link_info.find(Val);
            if (LinkInfoIter == devicelib_link_info.end()) {
              C.getDriver().Diag(diag::err_drv_unsupported_option_argument)
                  << A->getOption().getName() << Val;
            }
            devicelib_link_info[Val] = true && !NoDeviceLibs;
          }
        }
      }

      const toolchains::SYCLToolChain *SYCLTC =
          static_cast<const toolchains::SYCLToolChain *>(TC);
      SmallVector<SmallString<128>, 4> LibLocCandidates;
      SYCLTC->SYCLInstallation.getSYCLDeviceLibPath(LibLocCandidates);
      StringRef LibSuffix = isMSVCEnv ? ".obj" : ".o";
      SmallVector<DeviceLibOptInfo, 5> sycl_device_wrapper_libs = {
          {"libsycl-crt", "libc"},
          {"libsycl-complex", "libm-fp32"},
          {"libsycl-complex-fp64", "libm-fp64"},
          {"libsycl-cmath", "libm-fp32"},
          {"libsycl-cmath-fp64", "libm-fp64"}};
      // For AOT compilation, we need to link sycl_device_fallback_libs as
      // default too.
      SmallVector<DeviceLibOptInfo, 5> sycl_device_fallback_libs = {
          {"libsycl-fallback-cassert", "libc"},
          {"libsycl-fallback-complex", "libm-fp32"},
          {"libsycl-fallback-complex-fp64", "libm-fp64"},
          {"libsycl-fallback-cmath", "libm-fp32"},
          {"libsycl-fallback-cmath-fp64", "libm-fp64"}};
      auto addInputs = [&](SYCLDeviceLibType t) {
        auto sycl_libs = (t == sycl_devicelib_wrapper)
                             ? sycl_device_wrapper_libs
                             : sycl_device_fallback_libs;
        bool LibLocSelected = false;
        for (const auto &LLCandidate : LibLocCandidates) {
          if (LibLocSelected)
            break;
          for (const DeviceLibOptInfo &Lib : sycl_libs) {
            if (!devicelib_link_info[Lib.devicelib_option])
              continue;
            SmallString<128> LibName(LLCandidate);
            llvm::sys::path::append(LibName, Lib.devicelib_name);
            llvm::sys::path::replace_extension(LibName, LibSuffix);
            if (llvm::sys::fs::exists(LibName)) {
              ++NumOfDeviceLibLinked;
              Arg *InputArg = MakeInputArg(Args, C.getDriver().getOpts(),
                                           Args.MakeArgString(LibName));
              auto *SYCLDeviceLibsInputAction =
                  C.MakeAction<InputAction>(*InputArg, types::TY_Object);
              auto *SYCLDeviceLibsUnbundleAction =
                  C.MakeAction<OffloadUnbundlingJobAction>(
                      SYCLDeviceLibsInputAction);
              addDeviceDepences(SYCLDeviceLibsUnbundleAction);
              DeviceLinkObjects.push_back(SYCLDeviceLibsUnbundleAction);
              if (!LibLocSelected)
                LibLocSelected = !LibLocSelected;
            }
          }
        }
      };
      addInputs(sycl_devicelib_wrapper);
      if (isSpirvAOT)
        addInputs(sycl_devicelib_fallback);
      return NumOfDeviceLibLinked != 0;
    }

    void appendLinkDependences(OffloadAction::DeviceDependences &DA) override {
      assert(ToolChains.size() == DeviceLinkerInputs.size() &&
             "Toolchains and linker inputs sizes do not match.");

      // Append a new link action for each device.
      auto TC = ToolChains.begin();

      unsigned I = 0;
      for (auto &LI : DeviceLinkerInputs) {

        auto TripleIt = llvm::find_if(SYCLTripleList, [&](auto &SYCLTriple) {
          return SYCLTriple == (*TC)->getTriple();
        });
        if (TripleIt == SYCLTripleList.end()) {
          // If the toolchain's triple is absent in this "main" triple
          // collection, this means it was created specifically for one of
          // the SYCL AOT inputs. Those will be handled separately.
          ++TC;
          continue;
        }
        if (LI.empty())
          // Current list is empty, nothing to process.
          continue;

        ActionList DeviceLibObjects;
        ActionList LinkObjects;
        auto TT = SYCLTripleList[I];
        auto isNVPTX = (*TC)->getTriple().isNVPTX();
        bool isSpirvAOT = TT.getSubArch() == llvm::Triple::SPIRSubArch_fpga ||
                          TT.getSubArch() == llvm::Triple::SPIRSubArch_gen ||
                          TT.getSubArch() == llvm::Triple::SPIRSubArch_x86_64;
        for (const auto &Input : LI) {
          // FPGA aoco does not go through the link, everything else does.
          if (Input->getType() == types::TY_FPGA_AOCO)
            DeviceLibObjects.push_back(Input);
          // FPGA aocr/aocx does not go through the link and is passed
          // directly to the backend compilation step (aocr) or wrapper (aocx)
          else if (types::isFPGA(Input->getType())) {
            Action *FPGAAOTAction;
            constexpr char COL_CODE[] = "Code";
            constexpr char COL_ZERO[] = "0";
            if (Input->getType() == types::TY_FPGA_AOCR ||
                Input->getType() == types::TY_FPGA_AOCR_EMU)
              // Generate AOCX/AOCR
              FPGAAOTAction =
                  C.MakeAction<BackendCompileJobAction>(Input, FPGAOutType);
            else if (Input->getType() == types::TY_FPGA_AOCX ||
                     Input->getType() == types::TY_FPGA_AOCX_EMU)
              FPGAAOTAction = Input;
            else
              llvm_unreachable("Unexpected FPGA input type.");
            auto *RenameAction = C.MakeAction<FileTableTformJobAction>(
                FPGAAOTAction, types::TY_Tempfilelist);
            RenameAction->addRenameColumnTform(COL_ZERO, COL_CODE);
            auto *DeviceWrappingAction = C.MakeAction<OffloadWrapperJobAction>(
                RenameAction, types::TY_Object);
            DA.add(*DeviceWrappingAction, **TC, /*BoundArch=*/nullptr,
                   Action::OFK_SYCL);
          } else
            LinkObjects.push_back(Input);
        }
        if (LinkObjects.empty())
          continue;

        // The linkage actions subgraph leading to the offload wrapper.
        // [cond] Means incoming/outgoing dependence is created only when cond
        //        is true. A function of:
        //   n - target is NVPTX
        //   a - SPIRV AOT compilation is requested
        //   s - device code split requested
        //   * - "all other cases"
        //     - no condition means output/input is "always" present
        // First symbol indicates output/input type
        //   . - single file output (TY_SPIRV, TY_LLVM_BC,...)
        //   - - TY_Tempfilelist
        //   + - TY_Tempfiletable
        //
        //                   .-----------------.
        //                   |Link(LinkObjects)|
        //                   .-----------------.
        //                            |
        //         .--------------------------------------.
        //         |               PostLink               |
        //         .--------------------------------------.
        //         [.n]                [+*]           [+*]
        //           |                   |              |
        //           |          .-----------------.     |
        //           |          | FileTableTform  |     |
        //           |          | (extract "Code")|     |
        //           |          .-----------------.     |
        //           |                  [-]             |
        //           |                   |              |
        //           |                 [-*]             |
        //    .-------------.   .-------------------.   |
        //    |finalizeNVPTX|   |  SPIRVTranslator  |   |
        //    .-------------.   .-------------------.   |
        //           |              [-as]      [-!a]    |
        //           |                |          |      |
        //           |              [-s]         |      |
        //           |       .----------------.  |      |
        //           |       | BackendCompile |  |      |
        //           |       .----------------.  |      |
        //           |              [-s]         |      |
        //           |                |          |      |
        //           |              [-a]      [-!a]    [+]
        //           |              .--------------------.
        //           |              |   FileTableTform   |
        //           |              |  (replace "Code")  |
        //           |              .--------------------.
        //           |                          |
        //         [.n]                       [+*]
        //         .--------------------------------------.
        //         |            OffloadWrapper            |
        //         .--------------------------------------.
        //
        Action *DeviceLinkAction =
            C.MakeAction<LinkJobAction>(LinkObjects, types::TY_LLVM_BC);
        ActionList FullLinkObjects;
        bool SYCLDeviceLibLinked = false;
        FullLinkObjects.push_back(DeviceLinkAction);

        // FIXME: Link all wrapper and fallback device libraries as default,
        // When spv online link is supported by all backends, the fallback
        // device libraries are only needed when current toolchain is using
        // AOT compilation.
        if (!isNVPTX) {
          SYCLDeviceLibLinked = addSYCLDeviceLibs(
              *TC, FullLinkObjects, true,
              C.getDefaultToolChain().getTriple().isWindowsMSVCEnvironment());
        }

        Action *FullDeviceLinkAction = nullptr;
        if (SYCLDeviceLibLinked)
          FullDeviceLinkAction =
              C.MakeAction<LinkJobAction>(FullLinkObjects, types::TY_LLVM_BC);
        else
          FullDeviceLinkAction = DeviceLinkAction;
        // setup some flags upfront

        if (isNVPTX && DeviceCodeSplit) {
          // TODO Temporary limitation, need to support code splitting for PTX
          const Driver &D = C.getDriver();
          const std::string &OptName =
              D.getOpts()
                  .getOption(options::OPT_fsycl_device_code_split)
                  .getPrefixedName();
          D.Diag(diag::err_drv_unsupported_opt_for_target)
              << OptName << (*TC)->getTriple().str();
        }
        // reflects whether current target is ahead-of-time and can't support
        // runtime setting of specialization constants
        bool isAOT = isNVPTX || isSpirvAOT;
        // TODO support device code split for NVPTX target

        ActionList WrapperInputs;
        // post link is not optional - even if not splitting, always need to
        // process specialization constants
        types::ID PostLinkOutType =
            isNVPTX ? types::TY_LLVM_BC : types::TY_Tempfiletable;
        auto *PostLinkAction = C.MakeAction<SYCLPostLinkJobAction>(
            FullDeviceLinkAction, PostLinkOutType);
        PostLinkAction->setRTSetsSpecConstants(!isAOT);

        if (isNVPTX) {
          Action *FinAction =
              finalizeNVPTXDependences(PostLinkAction, (*TC)->getTriple());
          WrapperInputs.push_back(FinAction);
        } else {
          // For SPIRV-based targets - translate to SPIRV then optionally
          // compile ahead-of-time to native architecture
          constexpr char COL_CODE[] = "Code";
          auto *ExtractIRFilesAction = C.MakeAction<FileTableTformJobAction>(
              PostLinkAction, types::TY_Tempfilelist);
          // single column w/o title fits TY_Tempfilelist format
          ExtractIRFilesAction->addExtractColumnTform(COL_CODE,
                                                      false /*drop titles*/);
          Action *BuildCodeAction = C.MakeAction<SPIRVTranslatorJobAction>(
              ExtractIRFilesAction, types::TY_Tempfilelist);

          // After the Link, wrap the files before the final host link
          if (isSpirvAOT) {
            types::ID OutType = types::TY_Tempfilelist;
            if (!DeviceCodeSplit) {
              OutType = (TT.getSubArch() == llvm::Triple::SPIRSubArch_fpga)
                            ? FPGAOutType
                            : types::TY_Image;
            }
            // Do the additional Ahead of Time compilation when the specific
            // triple calls for it (provided a valid subarch).
            ActionList BEInputs;
            BEInputs.push_back(BuildCodeAction);
            auto unbundleAdd = [&](Action *A, types::ID T) {
              ActionList AL;
              AL.push_back(A);
              Action *UnbundleAction =
                  C.MakeAction<OffloadUnbundlingJobAction>(AL, T);
              BEInputs.push_back(UnbundleAction);
            };
            // Send any known objects/archives through the unbundler to grab the
            // dependency file associated.  This is only done for -fintelfpga.
            for (Action *A : FPGAObjectInputs)
              unbundleAdd(A, types::TY_FPGA_Dependencies);
            for (Action *A : FPGAArchiveInputs)
              unbundleAdd(A, types::TY_FPGA_Dependencies_List);
            for (const auto &A : DeviceLibObjects)
              BEInputs.push_back(A);
            BuildCodeAction =
                C.MakeAction<BackendCompileJobAction>(BEInputs, OutType);
          }
          ActionList TformInputs{PostLinkAction, BuildCodeAction};
          auto *ReplaceFilesAction = C.MakeAction<FileTableTformJobAction>(
              TformInputs, types::TY_Tempfiletable);
          ReplaceFilesAction->addReplaceColumnTform(COL_CODE, COL_CODE);
          WrapperInputs.push_back(ReplaceFilesAction);
        }
        // After the Link, wrap the files before the final host link
        auto *DeviceWrappingAction = C.MakeAction<OffloadWrapperJobAction>(
            WrapperInputs, types::TY_Object);

        if (isSpirvAOT)
          DA.add(*DeviceWrappingAction, **TC, /*BoundArch=*/nullptr,
                 Action::OFK_SYCL);
        else
          withBoundArchForToolChain(*TC, [&](const char *BoundArch) {
            DA.add(*DeviceWrappingAction, **TC, BoundArch, Action::OFK_SYCL);
          });
        ++TC;
        ++I;
      }

      for (auto &SAI : SYCLAOTInputs) {
        // Extract binary file name
        std::string FN(SAI.second);
        const char *FNStr = Args.MakeArgString(FN);
        Arg *myArg = Args.MakeSeparateArg(
            nullptr, C.getDriver().getOpts().getOption(options::OPT_INPUT),
            FNStr);
        auto *SYCLAdd =
            C.MakeAction<InputAction>(*myArg, types::TY_SYCL_FATBIN);
        auto *DeviceWrappingAction =
            C.MakeAction<OffloadWrapperJobAction>(SYCLAdd, types::TY_Object);

        // Extract the target triple for this binary
        llvm::Triple TT(SAI.first);
        // Extract the toolchain for this target triple
        auto SYCLDeviceTC = llvm::find_if(
            ToolChains, [&](auto &TC) { return TC->getTriple() == TT; });
        assert(SYCLDeviceTC != ToolChains.end() &&
               "No toolchain found for this AOT input");

        DA.add(*DeviceWrappingAction, **SYCLDeviceTC,
               /*BoundArch=*/nullptr, Action::OFK_SYCL);
      }
    }

    void addDeviceLinkDependencies(OffloadDepsJobAction *DA) override {
      for (unsigned I = 0; I < ToolChains.size(); ++I) {
        // Register dependent toolchain.
        DA->registerDependentActionInfo(
            ToolChains[I], /*BoundArch=*/StringRef(), Action::OFK_SYCL);

        // Add deps output to linker inputs.
        DeviceLinkerInputs[I].push_back(DA);
      }
    }

    /// Initialize the GPU architecture list from arguments - this populates `GpuArchList` from
    /// `--cuda-gpu-arch` flags. Only relevant if compiling to CUDA. Return true if any
    /// initialization errors are found.
    bool initializeGpuArchMap() {
      const OptTable &Opts = C.getDriver().getOpts();
      for (auto *A : Args) {
        unsigned Index;

        if (A->getOption().matches(options::OPT_Xsycl_backend_EQ))
          // Passing device args: -Xsycl-target-backend=<triple> -opt=val.
          if (llvm::Triple(A->getValue(0)).isNVPTX())
            Index = Args.getBaseArgs().MakeIndex(A->getValue(1));
          else
            continue;
        else if (A->getOption().matches(options::OPT_Xsycl_backend))
          // Passing device args: -Xsycl-target-backend -opt=val.
          Index = Args.getBaseArgs().MakeIndex(A->getValue(0));
        else
          continue;

        A->claim();
        auto ParsedArg = Opts.ParseOneArg(Args, Index);
        // TODO: Support --no-cuda-gpu-arch, --{,no-}cuda-gpu-arch=all.
        if (ParsedArg &&
            ParsedArg->getOption().matches(options::OPT_offload_arch_EQ)) {
          ParsedArg->claim();
          GpuArchList.push_back(StringToCudaArch(ParsedArg->getValue(0)));
        }
      }

      // If there are no CUDA architectures provided then default to SM_50.
      if (GpuArchList.empty()) {
        GpuArchList.push_back(CudaArch::SM_50);
      }

      return false;
    }

    bool initialize() override {
      // Get the SYCL toolchains. If we don't get any, the action builder will
      // know there is nothing to do related to SYCL offloading.
      auto SYCLTCRange = C.getOffloadToolChains<Action::OFK_SYCL>();
      for (auto TI = SYCLTCRange.first, TE = SYCLTCRange.second; TI != TE;
           ++TI)
        ToolChains.push_back(TI->second);

      Arg *SYCLLinkTargets = Args.getLastArg(
                                  options::OPT_fsycl_link_targets_EQ);
      WrapDeviceOnlyBinary = Args.hasArg(options::OPT_fsycl_link_EQ);
      auto *DeviceCodeSplitArg =
          Args.getLastArg(options::OPT_fsycl_device_code_split_EQ);
      // -fsycl-device-code-split is an alias to
      // -fsycl-device-code-split=per_source
      DeviceCodeSplit = DeviceCodeSplitArg &&
                        DeviceCodeSplitArg->getValue() != StringRef("off");
      // Gather information about the SYCL Ahead of Time targets.  The targets
      // are determined on the SubArch values passed along in the triple.
      Arg *SYCLTargets =
              C.getInputArgs().getLastArg(options::OPT_fsycl_targets_EQ);
      Arg *SYCLAddTargets = Args.getLastArg(options::OPT_fsycl_add_targets_EQ);
      bool HasValidSYCLRuntime = C.getInputArgs().hasFlag(
          options::OPT_fsycl, options::OPT_fno_sycl, false);
      bool SYCLfpgaTriple = false;
      if (SYCLTargets || SYCLAddTargets) {
        if (SYCLTargets) {
          llvm::StringMap<StringRef> FoundNormalizedTriples;
          for (const char *Val : SYCLTargets->getValues()) {
            llvm::Triple TT(Val);
            std::string NormalizedName = TT.normalize();

            // Make sure we don't have a duplicate triple.
            auto Duplicate = FoundNormalizedTriples.find(NormalizedName);
            if (Duplicate != FoundNormalizedTriples.end())
              continue;

            // Store the current triple so that we can check for duplicates in
            // the following iterations.
            FoundNormalizedTriples[NormalizedName] = Val;

            SYCLTripleList.push_back(TT);
            if (TT.getSubArch() == llvm::Triple::SPIRSubArch_fpga)
              SYCLfpgaTriple = true;
          }
        }
        if (SYCLAddTargets) {
          for (StringRef Val : SYCLAddTargets->getValues()) {
            // Parse out the Triple and Input (triple:binary). At this point,
            // the format has already been validated at the Driver level.
            // Populate the pairs. Each of these will be wrapped and fed
            // into the final binary.
            std::pair<StringRef, StringRef> I = Val.split(':');
            llvm::Triple TT(I.first);
            const char *TF = C.getArgs().MakeArgString(I.second);

            // populate the AOT binary inputs vector.
            SYCLAOTInputs.push_back(std::make_pair(TT, TF));
          }
        }
      } else if (HasValidSYCLRuntime) {
        // -fsycl is provided without -fsycl-*targets.
        bool SYCLfpga = C.getInputArgs().hasArg(options::OPT_fintelfpga);
        // -fsycl -fintelfpga implies spir64_fpga
        const char *SYCLTargetArch = SYCLfpga ? "spir64_fpga" : "spir64";
        SYCLTripleList.push_back(
            C.getDriver().MakeSYCLDeviceTriple(SYCLTargetArch));
        if (SYCLfpga)
          SYCLfpgaTriple = true;
      }

      // Device only compilation for -fsycl-link (no FPGA) and
      // -fsycl-link-targets
      CompileDeviceOnly =
          (SYCLLinkTargets || (WrapDeviceOnlyBinary && !SYCLfpgaTriple));

      // Set the FPGA output type based on command line (-fsycl-link).
      if (auto *A = C.getInputArgs().getLastArg(options::OPT_fsycl_link_EQ)) {
        FPGAOutType = (A->getValue() == StringRef("early"))
                          ? types::TY_FPGA_AOCR
                          : types::TY_FPGA_AOCX;
        if (C.getDriver().isFPGAEmulationMode())
          FPGAOutType = (A->getValue() == StringRef("early"))
                            ? types::TY_FPGA_AOCR_EMU
                            : types::TY_FPGA_AOCX_EMU;
      }

      // Populate FPGA static archives that could contain dep files to be
      // incorporated into the aoc compilation
      if (SYCLfpgaTriple && Args.hasArg(options::OPT_fintelfpga)) {
        SmallVector<const char *, 16> LinkArgs(getLinkerArgs(C, Args));
        for (StringRef LA : LinkArgs) {
          if (isStaticArchiveFile(LA) && hasOffloadSections(C, LA, Args)) {
            const llvm::opt::OptTable &Opts = C.getDriver().getOpts();
            Arg *InputArg = MakeInputArg(Args, Opts, Args.MakeArgString(LA));
            Action *Current =
                C.MakeAction<InputAction>(*InputArg, types::TY_Archive);
            FPGAArchiveInputs.push_back(Current);
          }
        }
      }

      DeviceLinkerInputs.resize(ToolChains.size());
      return initializeGpuArchMap();
    }

    bool canUseBundlerUnbundler() const override {
      // SYCL should use bundled files whenever possible.
      return true;
    }
  };

  ///
  /// TODO: Add the implementation for other specialized builders here.
  ///

  /// Specialized builders being used by this offloading action builder.
  SmallVector<DeviceActionBuilder *, 4> SpecializedBuilders;

  /// Flag set to true if all valid builders allow file bundling/unbundling.
  bool CanUseBundler;

public:
  OffloadingActionBuilder(Compilation &C, DerivedArgList &Args,
                          const Driver::InputList &Inputs)
      : C(C) {
    // Create a specialized builder for each device toolchain.

    IsValid = true;

    // Create a specialized builder for CUDA.
    SpecializedBuilders.push_back(new CudaActionBuilder(C, Args, Inputs));

    // Create a specialized builder for HIP.
    SpecializedBuilders.push_back(new HIPActionBuilder(C, Args, Inputs));

    // Create a specialized builder for OpenMP.
    SpecializedBuilders.push_back(new OpenMPActionBuilder(C, Args, Inputs));

    // Create a specialized builder for SYCL.
    SpecializedBuilders.push_back(new SYCLActionBuilder(C, Args, Inputs));

    //
    // TODO: Build other specialized builders here.
    //

    // Initialize all the builders, keeping track of errors. If all valid
    // builders agree that we can use bundling, set the flag to true.
    unsigned ValidBuilders = 0u;
    unsigned ValidBuildersSupportingBundling = 0u;
    for (auto *SB : SpecializedBuilders) {
      IsValid = IsValid && !SB->initialize();

      // Update the counters if the builder is valid.
      if (SB->isValid()) {
        ++ValidBuilders;
        if (SB->canUseBundlerUnbundler())
          ++ValidBuildersSupportingBundling;
      }
    }
    CanUseBundler =
        ValidBuilders && ValidBuilders == ValidBuildersSupportingBundling;
  }

  ~OffloadingActionBuilder() {
    for (auto *SB : SpecializedBuilders)
      delete SB;
  }

  /// Generate an action that adds device dependences (if any) to a host action.
  /// If no device dependence actions exist, just return the host action \a
  /// HostAction. If an error is found or if no builder requires the host action
  /// to be generated, return nullptr.
  Action *
  addDeviceDependencesToHostAction(Action *HostAction, const Arg *InputArg,
                                   phases::ID CurPhase, phases::ID FinalPhase,
                                   DeviceActionBuilder::PhasesTy &Phases) {
    if (!IsValid)
      return nullptr;

    if (SpecializedBuilders.empty())
      return HostAction;

    assert(HostAction && "Invalid host action!");

    OffloadAction::DeviceDependences DDeps;
    // Check if all the programming models agree we should not emit the host
    // action. Also, keep track of the offloading kinds employed.
    auto &OffloadKind = InputArgToOffloadKindMap[InputArg];
    unsigned InactiveBuilders = 0u;
    unsigned IgnoringBuilders = 0u;
    for (auto *SB : SpecializedBuilders) {
      if (!SB->isValid()) {
        ++InactiveBuilders;
        continue;
      }

      auto RetCode =
          SB->getDeviceDependences(DDeps, CurPhase, FinalPhase, Phases);

      // If the builder explicitly says the host action should be ignored,
      // we need to increment the variable that tracks the builders that request
      // the host object to be ignored.
      if (RetCode == DeviceActionBuilder::ABRT_Ignore_Host)
        ++IgnoringBuilders;

      // Unless the builder was inactive for this action, we have to record the
      // offload kind because the host will have to use it.
      if (RetCode != DeviceActionBuilder::ABRT_Inactive)
        OffloadKind |= SB->getAssociatedOffloadKind();
    }

    // If all builders agree that the host object should be ignored, just return
    // nullptr.
    if (IgnoringBuilders &&
        SpecializedBuilders.size() == (InactiveBuilders + IgnoringBuilders))
      return nullptr;

    if (DDeps.getActions().empty())
      return HostAction;

    // We have dependences we need to bundle together. We use an offload action
    // for that.
    OffloadAction::HostDependence HDep(
        *HostAction, *C.getSingleOffloadToolChain<Action::OFK_Host>(),
        /*BoundArch=*/nullptr, DDeps);
    return C.MakeAction<OffloadAction>(HDep, DDeps);
  }

  // Update Input action to reflect FPGA device archive specifics based
  // on archive contents.
  bool updateInputForFPGA(Action *&A, const Arg *InputArg,
                          DerivedArgList &Args) {
    std::string InputName = InputArg->getAsString(Args);
    const Driver &D = C.getDriver();
    bool IsFPGAEmulation = D.isFPGAEmulationMode();
    // Only check for FPGA device information when using fpga SubArch.
    if (A->getType() == types::TY_Object && isObjectFile(InputName))
      return true;

    auto ArchiveTypeMismatch = [&D, &InputName](bool EmitDiag) {
      if (EmitDiag)
        D.Diag(clang::diag::warn_drv_mismatch_fpga_archive) << InputName;
    };
    // Type FPGA aoco is a special case for static archives
    if (A->getType() == types::TY_FPGA_AOCO) {
      if (!hasFPGABinary(C, InputName, types::TY_FPGA_AOCO))
        return false;
      A = C.MakeAction<InputAction>(*InputArg, types::TY_FPGA_AOCO);
      return true;
    }

    SmallVector<std::pair<types::ID, bool>, 4> FPGAAOCTypes = {
        {types::TY_FPGA_AOCX, false},
        {types::TY_FPGA_AOCR, false},
        {types::TY_FPGA_AOCX_EMU, true},
        {types::TY_FPGA_AOCR_EMU, true}};
    for (const auto &ArchiveType : FPGAAOCTypes) {
      bool BinaryFound = hasFPGABinary(C, InputName, ArchiveType.first);
      if (BinaryFound && ArchiveType.second == IsFPGAEmulation) {
        // Binary matches check and emulation type, we keep this one.
        A = C.MakeAction<InputAction>(*InputArg, ArchiveType.first);
        return true;
      }
      ArchiveTypeMismatch(BinaryFound && ArchiveType.second != IsFPGAEmulation);
    }
    return true;
  }

  /// Generate an action that adds a host dependence to a device action. The
  /// results will be kept in this action builder. Return true if an error was
  /// found.
  bool addHostDependenceToDeviceActions(Action *&HostAction,
                                        const Arg *InputArg,
                                        DerivedArgList &Args) {
    if (!IsValid)
      return true;

    // An FPGA AOCX input does not have a host dependence to the unbundler
    if (HostAction->getType() == types::TY_FPGA_AOCX ||
        HostAction->getType() == types::TY_FPGA_AOCX_EMU)
      return false;

    // If we are supporting bundling/unbundling and the current action is an
    // input action of non-source file, we replace the host action by the
    // unbundling action. The bundler tool has the logic to detect if an input
    // is a bundle or not and if the input is not a bundle it assumes it is a
    // host file. Therefore it is safe to create an unbundling action even if
    // the input is not a bundle.
    bool HasFPGATarget = false;
    if (CanUseBundler && isa<InputAction>(HostAction) &&
        InputArg->getOption().getKind() == llvm::opt::Option::InputClass &&
        !InputArg->getOption().hasFlag(options::LinkerInput) &&
        (!types::isSrcFile(HostAction->getType()) ||
         HostAction->getType() == types::TY_PP_HIP)) {
      ActionList HostActionList;
      Action *A(HostAction);
      // Only check for FPGA device information when using fpga SubArch.
      auto SYCLTCRange = C.getOffloadToolChains<Action::OFK_SYCL>();
      for (auto TI = SYCLTCRange.first, TE = SYCLTCRange.second; TI != TE; ++TI)
        HasFPGATarget |= TI->second->getTriple().getSubArch() ==
                         llvm::Triple::SPIRSubArch_fpga;
      bool isArchive = !(HostAction->getType() == types::TY_Object &&
                         isObjectFile(InputArg->getAsString(Args)));
      if (!HasFPGATarget && isArchive &&
          HostAction->getType() == types::TY_FPGA_AOCO)
        // Archive with Non-FPGA target with AOCO type should not be unbundled.
        return false;
      if (HasFPGATarget && !updateInputForFPGA(A, InputArg, Args))
        return false;
      auto UnbundlingHostAction = C.MakeAction<OffloadUnbundlingJobAction>(A);
      UnbundlingHostAction->registerDependentActionInfo(
          C.getSingleOffloadToolChain<Action::OFK_Host>(),
          /*BoundArch=*/StringRef(), Action::OFK_Host);
      HostAction = UnbundlingHostAction;
    }

    assert(HostAction && "Invalid host action!");

    // Register the offload kinds that are used.
    auto &OffloadKind = InputArgToOffloadKindMap[InputArg];
    for (auto *SB : SpecializedBuilders) {
      if (!SB->isValid())
        continue;

      auto RetCode = SB->addDeviceDepences(HostAction);

      // Host dependences for device actions are not compatible with that same
      // action being ignored.
      assert(RetCode != DeviceActionBuilder::ABRT_Ignore_Host &&
             "Host dependence not expected to be ignored.!");

      // Unless the builder was inactive for this action, we have to record the
      // offload kind because the host will have to use it.
      if (RetCode != DeviceActionBuilder::ABRT_Inactive)
        OffloadKind |= SB->getAssociatedOffloadKind();
    }

    // Do not use unbundler if the Host does not depend on device action.
    // Now that we have unbundled the object, when doing -fsycl-link we
    // want to continue the host link with the input object.
    // For unbundling of an FPGA AOCX binary, we want to link with the original
    // FPGA device archive.
    if ((OffloadKind == Action::OFK_None && CanUseBundler) ||
        (HasFPGATarget && ((Args.hasArg(options::OPT_fsycl_link_EQ) &&
                            HostAction->getType() == types::TY_Object) ||
                           HostAction->getType() == types::TY_FPGA_AOCX ||
                           HostAction->getType() == types::TY_FPGA_AOCX_EMU)))
      if (auto *UA = dyn_cast<OffloadUnbundlingJobAction>(HostAction))
        HostAction = UA->getInputs().back();

    return false;
  }

  /// Add the offloading top level actions that are specific for unique
  /// linking situations where objects are used at only the device link
  /// with no intermedate steps.
  bool appendTopLevelLinkAction(ActionList &AL) {
    // Get the device actions to be appended.
    ActionList OffloadAL;
    for (auto *SB : SpecializedBuilders) {
      if (!SB->isValid())
        continue;
      SB->appendTopLevelLinkAction(OffloadAL);
    }
    // Append the device actions.
    AL.append(OffloadAL.begin(), OffloadAL.end());
    return false;
  }

  /// Add the offloading top level actions to the provided action list. This
  /// function can replace the host action by a bundling action if the
  /// programming models allow it.
  bool appendTopLevelActions(ActionList &AL, Action *HostAction,
                             const Arg *InputArg) {
    // Get the device actions to be appended.
    ActionList OffloadAL;
    for (auto *SB : SpecializedBuilders) {
      if (!SB->isValid())
        continue;
      SB->appendTopLevelActions(OffloadAL);
    }

    // If we can use the bundler, replace the host action by the bundling one in
    // the resulting list. Otherwise, just append the device actions. For
    // device only compilation, HostAction is a null pointer, therefore only do
    // this when HostAction is not a null pointer.
    if (CanUseBundler && HostAction &&
        HostAction->getType() != types::TY_Nothing && !OffloadAL.empty()) {
      // Add the host action to the list in order to create the bundling action.
      OffloadAL.push_back(HostAction);

      // We expect that the host action was just appended to the action list
      // before this method was called.
      assert(HostAction == AL.back() && "Host action not in the list??");
      HostAction = C.MakeAction<OffloadBundlingJobAction>(OffloadAL);
      AL.back() = HostAction;
    } else
      AL.append(OffloadAL.begin(), OffloadAL.end());

    // Propagate to the current host action (if any) the offload information
    // associated with the current input.
    if (HostAction)
      HostAction->propagateHostOffloadInfo(InputArgToOffloadKindMap[InputArg],
                                           /*BoundArch=*/nullptr);
    return false;
  }

  /// Create link job from the given host inputs and feed the result to offload
  /// deps job which fetches device dependencies from the linked host image.
  /// Offload deps output is then forwarded to active device action builders so
  /// they can add it to the device linker inputs.
  void addDeviceLinkDependenciesFromHost(ActionList &LinkerInputs) {
    // Link image for reading dependencies from it.
    auto *LA = C.MakeAction<LinkJobAction>(LinkerInputs, types::TY_Image);

    // Calculate all the offload kinds used in the current compilation.
    unsigned ActiveOffloadKinds = 0u;
    for (auto &I : InputArgToOffloadKindMap)
      ActiveOffloadKinds |= I.second;

    OffloadAction::HostDependence HDep(
        *LA, *C.getSingleOffloadToolChain<Action::OFK_Host>(),
        /*BoundArch*/ nullptr, ActiveOffloadKinds);

    auto *DA = C.MakeAction<OffloadDepsJobAction>(HDep, types::TY_LLVM_BC);

    for (auto *SB : SpecializedBuilders) {
      if (!SB->isValid())
        continue;
      SB->addDeviceLinkDependencies(DA);
    }
  }

  void makeHostLinkAction(ActionList &LinkerInputs) {
    // Build a list of device linking actions.
    ActionList DeviceAL;
    for (DeviceActionBuilder *SB : SpecializedBuilders) {
      if (!SB->isValid())
        continue;
      SB->appendLinkDeviceActions(DeviceAL);
    }

    if (DeviceAL.empty())
      return;

    // Let builders add host linking actions.
    for (DeviceActionBuilder *SB : SpecializedBuilders) {
      if (!SB->isValid())
        continue;
      if (Action *HA = SB->appendLinkHostActions(DeviceAL))
        LinkerInputs.push_back(HA);
    }
  }

  /// Processes the host linker action. This currently consists of replacing it
  /// with an offload action if there are device link objects and propagate to
  /// the host action all the offload kinds used in the current compilation. The
  /// resulting action is returned.
  Action *processHostLinkAction(Action *HostAction) {
    // Add all the dependences from the device linking actions.
    OffloadAction::DeviceDependences DDeps;
    for (auto *SB : SpecializedBuilders) {
      if (!SB->isValid())
        continue;

      SB->appendLinkDependences(DDeps);
    }

    // Calculate all the offload kinds used in the current compilation.
    unsigned ActiveOffloadKinds = 0u;
    for (auto &I : InputArgToOffloadKindMap)
      ActiveOffloadKinds |= I.second;

    // If we don't have device dependencies, we don't have to create an offload
    // action.
    if (DDeps.getActions().empty()) {
      // Propagate all the active kinds to host action. Given that it is a link
      // action it is assumed to depend on all actions generated so far.
      HostAction->propagateHostOffloadInfo(ActiveOffloadKinds,
                                           /*BoundArch=*/nullptr);
      return HostAction;
    }

    // Create the offload action with all dependences. When an offload action
    // is created the kinds are propagated to the host action, so we don't have
    // to do that explicitly here.
    OffloadAction::HostDependence HDep(
        *HostAction, *C.getSingleOffloadToolChain<Action::OFK_Host>(),
        /*BoundArch*/ nullptr, ActiveOffloadKinds);
    return C.MakeAction<OffloadAction>(HDep, DDeps);
  }
};
} // anonymous namespace.

void Driver::handleArguments(Compilation &C, DerivedArgList &Args,
                             const InputList &Inputs,
                             ActionList &Actions) const {

  // Ignore /Yc/Yu if both /Yc and /Yu passed but with different filenames.
  Arg *YcArg = Args.getLastArg(options::OPT__SLASH_Yc);
  Arg *YuArg = Args.getLastArg(options::OPT__SLASH_Yu);
  if (YcArg && YuArg && strcmp(YcArg->getValue(), YuArg->getValue()) != 0) {
    Diag(clang::diag::warn_drv_ycyu_different_arg_clang_cl);
    Args.eraseArg(options::OPT__SLASH_Yc);
    Args.eraseArg(options::OPT__SLASH_Yu);
    YcArg = YuArg = nullptr;
  }
  if (YcArg && Inputs.size() > 1) {
    Diag(clang::diag::warn_drv_yc_multiple_inputs_clang_cl);
    Args.eraseArg(options::OPT__SLASH_Yc);
    YcArg = nullptr;
  }

  Arg *FinalPhaseArg;
  phases::ID FinalPhase = getFinalPhase(Args, &FinalPhaseArg);

  if (FinalPhase == phases::Link) {
    if (Args.hasArg(options::OPT_emit_llvm))
      Diag(clang::diag::err_drv_emit_llvm_link);
    if (IsCLMode() && LTOMode != LTOK_None &&
        !Args.getLastArgValue(options::OPT_fuse_ld_EQ).equals_lower("lld"))
      Diag(clang::diag::err_drv_lto_without_lld);
  }

  if (FinalPhase == phases::Preprocess || Args.hasArg(options::OPT__SLASH_Y_)) {
    // If only preprocessing or /Y- is used, all pch handling is disabled.
    // Rather than check for it everywhere, just remove clang-cl pch-related
    // flags here.
    Args.eraseArg(options::OPT__SLASH_Fp);
    Args.eraseArg(options::OPT__SLASH_Yc);
    Args.eraseArg(options::OPT__SLASH_Yu);
    YcArg = YuArg = nullptr;
  }

  unsigned LastPLSize = 0;
  for (auto &I : Inputs) {
    types::ID InputType = I.first;
    const Arg *InputArg = I.second;

    auto PL = types::getCompilationPhases(InputType);
    LastPLSize = PL.size();

    // If the first step comes after the final phase we are doing as part of
    // this compilation, warn the user about it.
    phases::ID InitialPhase = PL[0];
    if (InitialPhase > FinalPhase) {
      if (InputArg->isClaimed())
        continue;

      // Claim here to avoid the more general unused warning.
      InputArg->claim();

      // Suppress all unused style warnings with -Qunused-arguments
      if (Args.hasArg(options::OPT_Qunused_arguments))
        continue;

      // Special case when final phase determined by binary name, rather than
      // by a command-line argument with a corresponding Arg.
      if (CCCIsCPP())
        Diag(clang::diag::warn_drv_input_file_unused_by_cpp)
            << InputArg->getAsString(Args) << getPhaseName(InitialPhase);
      // Special case '-E' warning on a previously preprocessed file to make
      // more sense.
      else if (InitialPhase == phases::Compile &&
               (Args.getLastArg(options::OPT__SLASH_EP,
                                options::OPT__SLASH_P) ||
                Args.getLastArg(options::OPT_E) ||
                Args.getLastArg(options::OPT_M, options::OPT_MM)) &&
               getPreprocessedType(InputType) == types::TY_INVALID)
        Diag(clang::diag::warn_drv_preprocessed_input_file_unused)
            << InputArg->getAsString(Args) << !!FinalPhaseArg
            << (FinalPhaseArg ? FinalPhaseArg->getOption().getName() : "");
      else
        Diag(clang::diag::warn_drv_input_file_unused)
            << InputArg->getAsString(Args) << getPhaseName(InitialPhase)
            << !!FinalPhaseArg
            << (FinalPhaseArg ? FinalPhaseArg->getOption().getName() : "");
      continue;
    }

    if (YcArg) {
      // Add a separate precompile phase for the compile phase.
      if (FinalPhase >= phases::Compile) {
        const types::ID HeaderType = lookupHeaderTypeForSourceType(InputType);
        // Build the pipeline for the pch file.
        Action *ClangClPch = C.MakeAction<InputAction>(*InputArg, HeaderType);
        for (phases::ID Phase : types::getCompilationPhases(HeaderType))
          ClangClPch = ConstructPhaseAction(C, Args, Phase, ClangClPch);
        assert(ClangClPch);
        Actions.push_back(ClangClPch);
        // The driver currently exits after the first failed command.  This
        // relies on that behavior, to make sure if the pch generation fails,
        // the main compilation won't run.
        // FIXME: If the main compilation fails, the PCH generation should
        // probably not be considered successful either.
      }
    }
  }

  // If we are linking, claim any options which are obviously only used for
  // compilation.
  // FIXME: Understand why the last Phase List length is used here.
  if (FinalPhase == phases::Link && LastPLSize == 1) {
    Args.ClaimAllArgs(options::OPT_CompileOnly_Group);
    Args.ClaimAllArgs(options::OPT_cl_compile_Group);
  }
}

void Driver::BuildActions(Compilation &C, DerivedArgList &Args,
                          const InputList &Inputs, ActionList &Actions) const {
  llvm::PrettyStackTraceString CrashInfo("Building compilation actions");

  if (!SuppressMissingInputWarning && Inputs.empty()) {
    Diag(clang::diag::err_drv_no_input_files);
    return;
  }

  // Reject -Z* at the top level, these options should never have been exposed
  // by gcc.
  if (Arg *A = Args.getLastArg(options::OPT_Z_Joined))
    Diag(clang::diag::err_drv_use_of_Z_option) << A->getAsString(Args);

  // Diagnose misuse of /Fo.
  if (Arg *A = Args.getLastArg(options::OPT__SLASH_Fo)) {
    StringRef V = A->getValue();
    if (Inputs.size() > 1 && !V.empty() &&
        !llvm::sys::path::is_separator(V.back())) {
      // Check whether /Fo tries to name an output file for multiple inputs.
      Diag(clang::diag::err_drv_out_file_argument_with_multiple_sources)
          << A->getSpelling() << V;
      Args.eraseArg(options::OPT__SLASH_Fo);
    }
  }

  // Diagnose misuse of /Fa.
  if (Arg *A = Args.getLastArg(options::OPT__SLASH_Fa)) {
    StringRef V = A->getValue();
    if (Inputs.size() > 1 && !V.empty() &&
        !llvm::sys::path::is_separator(V.back())) {
      // Check whether /Fa tries to name an asm file for multiple inputs.
      Diag(clang::diag::err_drv_out_file_argument_with_multiple_sources)
          << A->getSpelling() << V;
      Args.eraseArg(options::OPT__SLASH_Fa);
    }
  }

  // Diagnose misuse of /o.
  if (Arg *A = Args.getLastArg(options::OPT__SLASH_o)) {
    if (A->getValue()[0] == '\0') {
      // It has to have a value.
      Diag(clang::diag::err_drv_missing_argument) << A->getSpelling() << 1;
      Args.eraseArg(options::OPT__SLASH_o);
    }
  }

  handleArguments(C, Args, Inputs, Actions);

  // When compiling for -fsycl, generate the integration header files and the
  // Unique ID that will be used during the compilation.
  if (Args.hasFlag(options::OPT_fsycl, options::OPT_fno_sycl, false)) {
    for (auto &I : Inputs) {
      std::string SrcFileName(I.second->getAsString(Args));
      if (I.first == types::TY_PP_C || I.first == types::TY_PP_CXX ||
          types::isSrcFile(I.first)) {
        // Unique ID is generated for source files and preprocessed files.
        SmallString<128> ResultID;
        llvm::sys::fs::createUniquePath("%%%%%%%%%%%%%%%%", ResultID, false);
        addSYCLUniqueID(Args.MakeArgString(ResultID.str()), SrcFileName);
      }
      if (!types::isSrcFile(I.first))
        continue;
      std::string TmpFileNameHeader = C.getDriver().GetTemporaryPath(
          llvm::sys::path::stem(SrcFileName).str() + "-header", "h");
      StringRef TmpFileHeader =
          C.addTempFile(C.getArgs().MakeArgString(TmpFileNameHeader));
      std::string TmpFileNameFooter = C.getDriver().GetTemporaryPath(
          llvm::sys::path::stem(SrcFileName).str() + "-footer", "h");
      StringRef TmpFileFooter =
          C.addTempFile(C.getArgs().MakeArgString(TmpFileNameFooter));
      addIntegrationFiles(TmpFileHeader, TmpFileFooter, SrcFileName);
    }
  }

  // Builder to be used to build offloading actions.
  OffloadingActionBuilder OffloadBuilder(C, Args, Inputs);

  // Construct the actions to perform.
  HeaderModulePrecompileJobAction *HeaderModuleAction = nullptr;
  ActionList LinkerInputs;
  ActionList MergerInputs;

  llvm::SmallVector<phases::ID, phases::MaxNumberOfPhases> PL;
  for (auto &I : Inputs) {
    types::ID InputType = I.first;
    const Arg *InputArg = I.second;

    PL = types::getCompilationPhases(*this, Args, InputType);
    if (PL.empty())
      continue;

    auto FullPL = types::getCompilationPhases(InputType);

    // Build the pipeline for this file.
    Action *Current = C.MakeAction<InputAction>(*InputArg, InputType);

    // Use the current host action in any of the offloading actions, if
    // required.
    if (OffloadBuilder.addHostDependenceToDeviceActions(Current, InputArg,
                                                        Args))
      break;

    for (phases::ID Phase : PL) {

      // Add any offload action the host action depends on.
      Current = OffloadBuilder.addDeviceDependencesToHostAction(
          Current, InputArg, Phase, PL.back(), FullPL);
      if (!Current)
        break;

      // Queue linker inputs.
      if (Phase == phases::Link) {
        assert(Phase == PL.back() && "linking must be final compilation step.");
        LinkerInputs.push_back(Current);
        Current = nullptr;
        break;
      }

      // TODO: Consider removing this because the merged may not end up being
      // the final Phase in the pipeline. Perhaps the merged could just merge
      // and then pass an artifact of some sort to the Link Phase.
      // Queue merger inputs.
      if (Phase == phases::IfsMerge) {
        assert(Phase == PL.back() && "merging must be final compilation step.");
        MergerInputs.push_back(Current);
        Current = nullptr;
        break;
      }

      // Each precompiled header file after a module file action is a module
      // header of that same module file, rather than being compiled to a
      // separate PCH.
      if (Phase == phases::Precompile && HeaderModuleAction &&
          getPrecompiledType(InputType) == types::TY_PCH) {
        HeaderModuleAction->addModuleHeaderInput(Current);
        Current = nullptr;
        break;
      }

      // FIXME: Should we include any prior module file outputs as inputs of
      // later actions in the same command line?

      // Otherwise construct the appropriate action.
      Action *NewCurrent = ConstructPhaseAction(C, Args, Phase, Current);

      // We didn't create a new action, so we will just move to the next phase.
      if (NewCurrent == Current)
        continue;

      if (auto *HMA = dyn_cast<HeaderModulePrecompileJobAction>(NewCurrent))
        HeaderModuleAction = HMA;

      Current = NewCurrent;

      // Use the current host action in any of the offloading actions, if
      // required.
      if (OffloadBuilder.addHostDependenceToDeviceActions(Current, InputArg,
                                                          Args))
        break;

      if (Current->getType() == types::TY_Nothing)
        break;
    }

    // If we ended with something, add to the output list.
    if (Current)
      Actions.push_back(Current);

    // Add any top level actions generated for offloading.
    OffloadBuilder.appendTopLevelActions(Actions, Current, InputArg);
  }

  OffloadBuilder.appendTopLevelLinkAction(Actions);

  // With static fat archives we need to create additional steps for
  // generating dependence objects for device link actions.
  if (!LinkerInputs.empty() && C.getDriver().getOffloadStaticLibSeen())
    OffloadBuilder.addDeviceLinkDependenciesFromHost(LinkerInputs);

  // Go through all of the args, and create a Linker specific argument list.
  // When dealing with fat static archives each archive is individually
  // unbundled.
  SmallVector<const char *, 16> LinkArgs(getLinkerArgs(C, Args));
  const llvm::opt::OptTable &Opts = getOpts();
  auto unbundleStaticLib = [&](types::ID T, const StringRef &A) {
    Arg *InputArg = MakeInputArg(Args, Opts, Args.MakeArgString(A));
    Action *Current = C.MakeAction<InputAction>(*InputArg, T);
    OffloadBuilder.addHostDependenceToDeviceActions(Current, InputArg, Args);
    OffloadBuilder.addDeviceDependencesToHostAction(
        Current, InputArg, phases::Link, PL.back(), PL);
  };
  for (StringRef LA : LinkArgs) {
    // At this point, we will process the archives for FPGA AOCO and individual
    // archive unbundling for Windows.
    if (!isStaticArchiveFile(LA))
      continue;
    // FPGA AOCX/AOCR files are archives, but we do not want to unbundle them
    // here as they have already been unbundled and processed for linking.
    // TODO: The multiple binary checks for FPGA types getting a little out
    // of hand. Improve this by doing a single scan of the args and holding
    // that in a data structure for reference.
    if (hasFPGABinary(C, LA.str(), types::TY_FPGA_AOCX) ||
        hasFPGABinary(C, LA.str(), types::TY_FPGA_AOCR) ||
        hasFPGABinary(C, LA.str(), types::TY_FPGA_AOCX_EMU) ||
        hasFPGABinary(C, LA.str(), types::TY_FPGA_AOCR_EMU))
      continue;
    // For offload-static-libs we add an unbundling action for each static
    // archive which produces list files with extracted objects. Device lists
    // are then added to the appropriate device link actions and host list is
    // ignored since we are adding offload-static-libs as normal libraries to
    // the host link command.
    if (hasOffloadSections(C, LA, Args)) {
      unbundleStaticLib(types::TY_Archive, LA);
      // Pass along the static libraries to check if we need to add them for
      // unbundling for FPGA AOT static lib usage.  Uses FPGA aoco type to
      // differentiate if aoco unbundling is needed.
      unbundleStaticLib(types::TY_FPGA_AOCO, LA);
    }
  }

  // For an FPGA archive, we add the unbundling step above to take care of
  // the device side, but also unbundle here to extract the host side
  bool EarlyLink = false;
  if (const Arg *A = Args.getLastArg(options::OPT_fsycl_link_EQ))
    EarlyLink = A->getValue() == StringRef("early");
  for (auto &LI : LinkerInputs) {
    Action *UnbundlerInput = nullptr;
    auto wrapObject = [&] {
      if (EarlyLink && Args.hasArg(options::OPT_fintelfpga)) {
        // Only wrap the object with -fsycl-link=early
        auto *BC = C.MakeAction<OffloadWrapperJobAction>(LI, types::TY_LLVM_BC);
        auto *ASM = C.MakeAction<BackendJobAction>(BC, types::TY_PP_Asm);
        LI = C.MakeAction<AssembleJobAction>(ASM, types::TY_Object);
      }
    };
    if (auto *IA = dyn_cast<InputAction>(LI)) {
      if (IA->getType() == types::TY_FPGA_AOCR ||
          IA->getType() == types::TY_FPGA_AOCX ||
          IA->getType() == types::TY_FPGA_AOCR_EMU ||
          IA->getType() == types::TY_FPGA_AOCX_EMU) {
        // Add to unbundler.
        UnbundlerInput = LI;
      } else {
        std::string FileName = IA->getInputArg().getAsString(Args);
        if ((IA->getType() == types::TY_Object && !isObjectFile(FileName)) ||
            IA->getInputArg().getOption().hasFlag(options::LinkerInput))
          continue;
        wrapObject();
      }
    } else {
      wrapObject();
    }
    if (UnbundlerInput && !PL.empty()) {
      if (auto *IA = dyn_cast<InputAction>(UnbundlerInput)) {
        std::string FileName = IA->getInputArg().getAsString(Args);
        Arg *InputArg = MakeInputArg(Args, Opts, FileName);
        OffloadBuilder.addHostDependenceToDeviceActions(UnbundlerInput,
                                                        InputArg, Args);
        OffloadBuilder.addDeviceDependencesToHostAction(
            UnbundlerInput, InputArg, phases::Link, PL.back(), PL);
      }
    }
  }

  // Add a link action if necessary.
  if (!LinkerInputs.empty()) {
    OffloadBuilder.makeHostLinkAction(LinkerInputs);
    types::ID LinkType(types::TY_Image);
    if (Args.hasArg(options::OPT_fsycl_link_EQ))
      LinkType = types::TY_Archive;
    Action *LA;
    // Check if this Linker Job should emit a static library.
    if (ShouldEmitStaticLibrary(Args)) {
      LA = C.MakeAction<StaticLibJobAction>(LinkerInputs, LinkType);
    } else {
      LA = C.MakeAction<LinkJobAction>(LinkerInputs, LinkType);
    }
    LA = OffloadBuilder.processHostLinkAction(LA);
    Actions.push_back(LA);
  }

  // Add an interface stubs merge action if necessary.
  if (!MergerInputs.empty())
    Actions.push_back(
        C.MakeAction<IfsMergeJobAction>(MergerInputs, types::TY_Image));

  if (Args.hasArg(options::OPT_emit_interface_stubs)) {
    auto PhaseList = types::getCompilationPhases(
        types::TY_IFS_CPP,
        Args.hasArg(options::OPT_c) ? phases::Compile : phases::LastPhase);

    ActionList MergerInputs;

    for (auto &I : Inputs) {
      types::ID InputType = I.first;
      const Arg *InputArg = I.second;

      // Currently clang and the llvm assembler do not support generating symbol
      // stubs from assembly, so we skip the input on asm files. For ifs files
      // we rely on the normal pipeline setup in the pipeline setup code above.
      if (InputType == types::TY_IFS || InputType == types::TY_PP_Asm ||
          InputType == types::TY_Asm)
        continue;

      Action *Current = C.MakeAction<InputAction>(*InputArg, InputType);

      for (auto Phase : PhaseList) {
        switch (Phase) {
        default:
          llvm_unreachable(
              "IFS Pipeline can only consist of Compile followed by IfsMerge.");
        case phases::Compile: {
          // Only IfsMerge (llvm-ifs) can handle .o files by looking for ifs
          // files where the .o file is located. The compile action can not
          // handle this.
          if (InputType == types::TY_Object)
            break;

          Current = C.MakeAction<CompileJobAction>(Current, types::TY_IFS_CPP);
          break;
        }
        case phases::IfsMerge: {
          assert(Phase == PhaseList.back() &&
                 "merging must be final compilation step.");
          MergerInputs.push_back(Current);
          Current = nullptr;
          break;
        }
        }
      }

      // If we ended with something, add to the output list.
      if (Current)
        Actions.push_back(Current);
    }

    // Add an interface stubs merge action if necessary.
    if (!MergerInputs.empty())
      Actions.push_back(
          C.MakeAction<IfsMergeJobAction>(MergerInputs, types::TY_Image));
  }

  // If --print-supported-cpus, -mcpu=? or -mtune=? is specified, build a custom
  // Compile phase that prints out supported cpu models and quits.
  if (Arg *A = Args.getLastArg(options::OPT_print_supported_cpus)) {
    // Use the -mcpu=? flag as the dummy input to cc1.
    Actions.clear();
    Action *InputAc = C.MakeAction<InputAction>(*A, types::TY_C);
    Actions.push_back(
        C.MakeAction<PrecompileJobAction>(InputAc, types::TY_Nothing));
    for (auto &I : Inputs)
      I.second->claim();
  }

  // Claim ignored clang-cl options.
  Args.ClaimAllArgs(options::OPT_cl_ignored_Group);

  // Claim --cuda-host-only and --cuda-compile-host-device, which may be passed
  // to non-CUDA compilations and should not trigger warnings there.
  Args.ClaimAllArgs(options::OPT_cuda_host_only);
  Args.ClaimAllArgs(options::OPT_cuda_compile_host_device);
}

Action *Driver::ConstructPhaseAction(
    Compilation &C, const ArgList &Args, phases::ID Phase, Action *Input,
    Action::OffloadKind TargetDeviceOffloadKind) const {
  llvm::PrettyStackTraceString CrashInfo("Constructing phase actions");

  // Some types skip the assembler phase (e.g., llvm-bc), but we can't
  // encode this in the steps because the intermediate type depends on
  // arguments. Just special case here.
  if (Phase == phases::Assemble && Input->getType() != types::TY_PP_Asm)
    return Input;

  // Build the appropriate action.
  switch (Phase) {
  case phases::Link:
    llvm_unreachable("link action invalid here.");
  case phases::IfsMerge:
    llvm_unreachable("ifsmerge action invalid here.");
  case phases::Preprocess: {
    types::ID OutputTy;
    // -M and -MM specify the dependency file name by altering the output type,
    // -if -MD and -MMD are not specified.
    if (Args.hasArg(options::OPT_M, options::OPT_MM) &&
        !Args.hasArg(options::OPT_MD, options::OPT_MMD)) {
      OutputTy = types::TY_Dependencies;
    } else {
      OutputTy = Input->getType();
      if (!Args.hasFlag(options::OPT_frewrite_includes,
                        options::OPT_fno_rewrite_includes, false) &&
          !Args.hasFlag(options::OPT_frewrite_imports,
                        options::OPT_fno_rewrite_imports, false) &&
          !CCGenDiagnostics)
        OutputTy = types::getPreprocessedType(OutputTy);
      assert(OutputTy != types::TY_INVALID &&
             "Cannot preprocess this input type!");
    }
    types::ID HostPPType = types::getPreprocessedType(Input->getType());
    if (Args.hasArg(options::OPT_fsycl) && HostPPType != types::TY_INVALID &&
        Args.hasArg(options::OPT_fsycl_use_footer) &&
        TargetDeviceOffloadKind == Action::OFK_None) {
      // Performing a host compilation with -fsycl.  Append the integration
      // footer to the preprocessed source file.  We then add another
      // preprocessed step to complete the action chain.
      auto *Preprocess = C.MakeAction<PreprocessJobAction>(Input, HostPPType);
      auto *AppendFooter =
          C.MakeAction<AppendFooterJobAction>(Preprocess, types::TY_CXX);
      // FIXME: There are 2 issues with dependency generation in regards to
      // the integration footer that need to be addressed.
      // 1) Input file referenced on the RHS of a dependency is based on the
      //    input src, which is a temporary.  We want this to be the true
      //    user input src file.
      // 2) When generating dependencies against a preprocessed file, header
      //    file information (using -MD or-MMD) is not provided.
      return C.MakeAction<PreprocessJobAction>(AppendFooter, OutputTy);
    }
    return C.MakeAction<PreprocessJobAction>(Input, OutputTy);
  }
  case phases::Precompile: {
    types::ID OutputTy = getPrecompiledType(Input->getType());
    assert(OutputTy != types::TY_INVALID &&
           "Cannot precompile this input type!");

    // If we're given a module name, precompile header file inputs as a
    // module, not as a precompiled header.
    const char *ModName = nullptr;
    if (OutputTy == types::TY_PCH) {
      if (Arg *A = Args.getLastArg(options::OPT_fmodule_name_EQ))
        ModName = A->getValue();
      if (ModName)
        OutputTy = types::TY_ModuleFile;
    }

    if (Args.hasArg(options::OPT_fsyntax_only)) {
      // Syntax checks should not emit a PCH file
      OutputTy = types::TY_Nothing;
    }

    if (ModName)
      return C.MakeAction<HeaderModulePrecompileJobAction>(Input, OutputTy,
                                                           ModName);
    return C.MakeAction<PrecompileJobAction>(Input, OutputTy);
  }
  case phases::Compile: {
    if (Args.hasArg(options::OPT_fsyntax_only))
      return C.MakeAction<CompileJobAction>(Input, types::TY_Nothing);
    if (Args.hasArg(options::OPT_rewrite_objc))
      return C.MakeAction<CompileJobAction>(Input, types::TY_RewrittenObjC);
    if (Args.hasArg(options::OPT_rewrite_legacy_objc))
      return C.MakeAction<CompileJobAction>(Input,
                                            types::TY_RewrittenLegacyObjC);
    if (Args.hasArg(options::OPT__analyze))
      return C.MakeAction<AnalyzeJobAction>(Input, types::TY_Plist);
    if (Args.hasArg(options::OPT__migrate))
      return C.MakeAction<MigrateJobAction>(Input, types::TY_Remap);
    if (Args.hasArg(options::OPT_emit_ast))
      return C.MakeAction<CompileJobAction>(Input, types::TY_AST);
    if (Args.hasArg(options::OPT_module_file_info))
      return C.MakeAction<CompileJobAction>(Input, types::TY_ModuleFile);
    if (Args.hasArg(options::OPT_verify_pch))
      return C.MakeAction<VerifyPCHJobAction>(Input, types::TY_Nothing);
<<<<<<< HEAD
    if (Args.hasArg(options::OPT_fsycl) &&
        !Args.hasArg(options::OPT_fno_sycl_use_footer) &&
        TargetDeviceOffloadKind == Action::OFK_None) {
      // Performing a host compilation with -fsycl.  Append the integrated
      // footer to the preprocessed source file.  We then add another
      // preprocessed step so the new file is considered a full compilation.
      auto *AppendFooter =
          C.MakeAction<AppendFooterJobAction>(Input, types::TY_CXX);
      auto *Preprocess =
          C.MakeAction<PreprocessJobAction>(AppendFooter, Input->getType());
      return C.MakeAction<CompileJobAction>(Preprocess, types::TY_LLVM_BC);
    }
=======
>>>>>>> 642ee820
    return C.MakeAction<CompileJobAction>(Input, types::TY_LLVM_BC);
  }
  case phases::Backend: {
    if (isUsingLTO() && TargetDeviceOffloadKind == Action::OFK_None) {
      types::ID Output =
          Args.hasArg(options::OPT_S) ? types::TY_LTO_IR : types::TY_LTO_BC;
      return C.MakeAction<BackendJobAction>(Input, Output);
    }
    if (Args.hasArg(options::OPT_emit_llvm) ||
        (TargetDeviceOffloadKind == Action::OFK_HIP &&
         Args.hasFlag(options::OPT_fgpu_rdc, options::OPT_fno_gpu_rdc,
                      false))) {
      types::ID Output =
          Args.hasArg(options::OPT_S) ? types::TY_LLVM_IR : types::TY_LLVM_BC;
      return C.MakeAction<BackendJobAction>(Input, Output);
    }
    return C.MakeAction<BackendJobAction>(Input, types::TY_PP_Asm);
  }
  case phases::Assemble:
    return C.MakeAction<AssembleJobAction>(std::move(Input), types::TY_Object);
  }

  llvm_unreachable("invalid phase in ConstructPhaseAction");
}

void Driver::BuildJobs(Compilation &C) const {
  llvm::PrettyStackTraceString CrashInfo("Building compilation jobs");

  Arg *FinalOutput = C.getArgs().getLastArg(options::OPT_o);

  // It is an error to provide a -o option if we are making multiple output
  // files. There are exceptions:
  //
  // IfsMergeJob: when generating interface stubs enabled we want to be able to
  // generate the stub file at the same time that we generate the real
  // library/a.out. So when a .o, .so, etc are the output, with clang interface
  // stubs there will also be a .ifs and .ifso at the same location.
  //
  // CompileJob of type TY_IFS_CPP: when generating interface stubs is enabled
  // and -c is passed, we still want to be able to generate a .ifs file while
  // we are also generating .o files. So we allow more than one output file in
  // this case as well.
  //
  if (FinalOutput) {
    unsigned NumOutputs = 0;
    unsigned NumIfsOutputs = 0;
    for (const Action *A : C.getActions())
      if (A->getType() != types::TY_Nothing &&
          !(A->getKind() == Action::IfsMergeJobClass ||
            (A->getType() == clang::driver::types::TY_IFS_CPP &&
             A->getKind() == clang::driver::Action::CompileJobClass &&
             0 == NumIfsOutputs++) ||
            (A->getKind() == Action::BindArchClass && A->getInputs().size() &&
             A->getInputs().front()->getKind() == Action::IfsMergeJobClass)))
        ++NumOutputs;

    if (NumOutputs > 1) {
      Diag(clang::diag::err_drv_output_argument_with_multiple_files);
      FinalOutput = nullptr;
    }
  }

  const llvm::Triple &RawTriple = C.getDefaultToolChain().getTriple();
  if (RawTriple.isOSAIX()) {
    if (Arg *A = C.getArgs().getLastArg(options::OPT_G))
      Diag(diag::err_drv_unsupported_opt_for_target)
          << A->getSpelling() << RawTriple.str();
    if (LTOMode == LTOK_Thin)
      Diag(diag::err_drv_clang_unsupported) << "thinLTO on AIX";
  }

  // Collect the list of architectures.
  llvm::StringSet<> ArchNames;
  if (RawTriple.isOSBinFormatMachO())
    for (const Arg *A : C.getArgs())
      if (A->getOption().matches(options::OPT_arch))
        ArchNames.insert(A->getValue());

  // Set of (Action, canonical ToolChain triple) pairs we've built jobs for.
  std::map<std::pair<const Action *, std::string>, InputInfo> CachedResults;
  for (Action *A : C.getActions()) {
    // If we are linking an image for multiple archs then the linker wants
    // -arch_multiple and -final_output <final image name>. Unfortunately, this
    // doesn't fit in cleanly because we have to pass this information down.
    //
    // FIXME: This is a hack; find a cleaner way to integrate this into the
    // process.
    const char *LinkingOutput = nullptr;
    if (isa<LipoJobAction>(A)) {
      if (FinalOutput)
        LinkingOutput = FinalOutput->getValue();
      else
        LinkingOutput = getDefaultImageName();
    }

    BuildJobsForAction(C, A, &C.getDefaultToolChain(),
                       /*BoundArch*/ StringRef(),
                       /*AtTopLevel*/ true,
                       /*MultipleArchs*/ ArchNames.size() > 1,
                       /*LinkingOutput*/ LinkingOutput, CachedResults,
                       /*TargetDeviceOffloadKind*/ Action::OFK_None);
  }

  // If we have more than one job, then disable integrated-cc1 for now. Do this
  // also when we need to report process execution statistics.
  if (C.getJobs().size() > 1 || CCPrintProcessStats)
    for (auto &J : C.getJobs())
      J.InProcess = false;

  if (CCPrintProcessStats) {
    C.setPostCallback([=](const Command &Cmd, int Res) {
      Optional<llvm::sys::ProcessStatistics> ProcStat =
          Cmd.getProcessStatistics();
      if (!ProcStat)
        return;

      const char *LinkingOutput = nullptr;
      if (FinalOutput)
        LinkingOutput = FinalOutput->getValue();
      else if (!Cmd.getOutputFilenames().empty())
        LinkingOutput = Cmd.getOutputFilenames().front().c_str();
      else
        LinkingOutput = getDefaultImageName();

      if (CCPrintStatReportFilename.empty()) {
        using namespace llvm;
        // Human readable output.
        outs() << sys::path::filename(Cmd.getExecutable()) << ": "
               << "output=" << LinkingOutput;
        outs() << ", total="
               << format("%.3f", ProcStat->TotalTime.count() / 1000.) << " ms"
               << ", user="
               << format("%.3f", ProcStat->UserTime.count() / 1000.) << " ms"
               << ", mem=" << ProcStat->PeakMemory << " Kb\n";
      } else {
        // CSV format.
        std::string Buffer;
        llvm::raw_string_ostream Out(Buffer);
        llvm::sys::printArg(Out, llvm::sys::path::filename(Cmd.getExecutable()),
                            /*Quote*/ true);
        Out << ',';
        llvm::sys::printArg(Out, LinkingOutput, true);
        Out << ',' << ProcStat->TotalTime.count() << ','
            << ProcStat->UserTime.count() << ',' << ProcStat->PeakMemory
            << '\n';
        Out.flush();
        std::error_code EC;
        llvm::raw_fd_ostream OS(CCPrintStatReportFilename.c_str(), EC,
                                llvm::sys::fs::OF_Append |
                                    llvm::sys::fs::OF_Text);
        if (EC)
          return;
        auto L = OS.lock();
        if (!L) {
          llvm::errs() << "ERROR: Cannot lock file "
                       << CCPrintStatReportFilename << ": "
                       << toString(L.takeError()) << "\n";
          return;
        }
        OS << Buffer;
        OS.flush();
      }
    });
  }

  // If the user passed -Qunused-arguments or there were errors, don't warn
  // about any unused arguments.
  if (Diags.hasErrorOccurred() ||
      C.getArgs().hasArg(options::OPT_Qunused_arguments))
    return;

  // Claim -### here.
  (void)C.getArgs().hasArg(options::OPT__HASH_HASH_HASH);

  // Claim --driver-mode, --rsp-quoting, it was handled earlier.
  (void)C.getArgs().hasArg(options::OPT_driver_mode);
  (void)C.getArgs().hasArg(options::OPT_rsp_quoting);

  for (Arg *A : C.getArgs()) {
    // FIXME: It would be nice to be able to send the argument to the
    // DiagnosticsEngine, so that extra values, position, and so on could be
    // printed.
    if (!A->isClaimed()) {
      if (A->getOption().hasFlag(options::NoArgumentUnused))
        continue;

      // Suppress the warning automatically if this is just a flag, and it is an
      // instance of an argument we already claimed.
      const Option &Opt = A->getOption();
      if (Opt.getKind() == Option::FlagClass) {
        bool DuplicateClaimed = false;

        for (const Arg *AA : C.getArgs().filtered(&Opt)) {
          if (AA->isClaimed()) {
            DuplicateClaimed = true;
            break;
          }
        }

        if (DuplicateClaimed)
          continue;
      }

      // In clang-cl, don't mention unknown arguments here since they have
      // already been warned about.
      if (!IsCLMode() || !A->getOption().matches(options::OPT_UNKNOWN))
        Diag(clang::diag::warn_drv_unused_argument)
            << A->getAsString(C.getArgs());
    }
  }
}

namespace {
/// Utility class to control the collapse of dependent actions and select the
/// tools accordingly.
class ToolSelector final {
  /// The tool chain this selector refers to.
  const ToolChain &TC;

  /// The compilation this selector refers to.
  const Compilation &C;

  /// The base action this selector refers to.
  const JobAction *BaseAction;

  /// Set to true if the current toolchain refers to host actions.
  bool IsHostSelector;

  /// Set to true if save-temps and embed-bitcode functionalities are active.
  bool SaveTemps;
  bool EmbedBitcode;

  /// Get previous dependent action or null if that does not exist. If
  /// \a CanBeCollapsed is false, that action must be legal to collapse or
  /// null will be returned.
  const JobAction *getPrevDependentAction(const ActionList &Inputs,
                                          ActionList &SavedOffloadAction,
                                          bool CanBeCollapsed = true) {
    // An option can be collapsed only if it has a single input.
    if (Inputs.size() != 1)
      return nullptr;

    Action *CurAction = *Inputs.begin();
    if (CanBeCollapsed &&
        !CurAction->isCollapsingWithNextDependentActionLegal())
      return nullptr;

    // If the input action is an offload action. Look through it and save any
    // offload action that can be dropped in the event of a collapse.
    if (auto *OA = dyn_cast<OffloadAction>(CurAction)) {
      // If the dependent action is a device action, we will attempt to collapse
      // only with other device actions. Otherwise, we would do the same but
      // with host actions only.
      if (!IsHostSelector) {
        if (OA->hasSingleDeviceDependence(/*DoNotConsiderHostActions=*/true)) {
          CurAction =
              OA->getSingleDeviceDependence(/*DoNotConsiderHostActions=*/true);
          if (CanBeCollapsed &&
              !CurAction->isCollapsingWithNextDependentActionLegal())
            return nullptr;
          SavedOffloadAction.push_back(OA);
          return dyn_cast<JobAction>(CurAction);
        }
      } else if (OA->hasHostDependence()) {
        CurAction = OA->getHostDependence();
        if (CanBeCollapsed &&
            !CurAction->isCollapsingWithNextDependentActionLegal())
          return nullptr;
        SavedOffloadAction.push_back(OA);
        return dyn_cast<JobAction>(CurAction);
      }
      return nullptr;
    }

    return dyn_cast<JobAction>(CurAction);
  }

  /// Return true if an assemble action can be collapsed.
  bool canCollapseAssembleAction() const {
    return TC.useIntegratedAs() && !SaveTemps &&
           !C.getArgs().hasArg(options::OPT_via_file_asm) &&
           !C.getArgs().hasArg(options::OPT__SLASH_FA) &&
           !C.getArgs().hasArg(options::OPT__SLASH_Fa);
  }

  /// Return true if a preprocessor action can be collapsed.
  bool canCollapsePreprocessorAction() const {
    return !C.getArgs().hasArg(options::OPT_no_integrated_cpp) &&
           !C.getArgs().hasArg(options::OPT_traditional_cpp) && !SaveTemps &&
           !C.getArgs().hasArg(options::OPT_rewrite_objc);
  }

  /// Struct that relates an action with the offload actions that would be
  /// collapsed with it.
  struct JobActionInfo final {
    /// The action this info refers to.
    const JobAction *JA = nullptr;
    /// The offload actions we need to take care off if this action is
    /// collapsed.
    ActionList SavedOffloadAction;
  };

  /// Append collapsed offload actions from the give nnumber of elements in the
  /// action info array.
  static void AppendCollapsedOffloadAction(ActionList &CollapsedOffloadAction,
                                           ArrayRef<JobActionInfo> &ActionInfo,
                                           unsigned ElementNum) {
    assert(ElementNum <= ActionInfo.size() && "Invalid number of elements.");
    for (unsigned I = 0; I < ElementNum; ++I)
      CollapsedOffloadAction.append(ActionInfo[I].SavedOffloadAction.begin(),
                                    ActionInfo[I].SavedOffloadAction.end());
  }

  /// Functions that attempt to perform the combining. They detect if that is
  /// legal, and if so they update the inputs \a Inputs and the offload action
  /// that were collapsed in \a CollapsedOffloadAction. A tool that deals with
  /// the combined action is returned. If the combining is not legal or if the
  /// tool does not exist, null is returned.
  /// Currently three kinds of collapsing are supported:
  ///  - Assemble + Backend + Compile;
  ///  - Assemble + Backend ;
  ///  - Backend + Compile.
  const Tool *
  combineAssembleBackendCompile(ArrayRef<JobActionInfo> ActionInfo,
                                ActionList &Inputs,
                                ActionList &CollapsedOffloadAction) {
    if (ActionInfo.size() < 3 || !canCollapseAssembleAction())
      return nullptr;
    auto *AJ = dyn_cast<AssembleJobAction>(ActionInfo[0].JA);
    auto *BJ = dyn_cast<BackendJobAction>(ActionInfo[1].JA);
    auto *CJ = dyn_cast<CompileJobAction>(ActionInfo[2].JA);
    if (!AJ || !BJ || !CJ)
      return nullptr;

    // Get compiler tool.
    const Tool *T = TC.SelectTool(*CJ);
    if (!T)
      return nullptr;

    // When using -fembed-bitcode, it is required to have the same tool (clang)
    // for both CompilerJA and BackendJA. Otherwise, combine two stages.
    if (EmbedBitcode) {
      const Tool *BT = TC.SelectTool(*BJ);
      if (BT == T)
        return nullptr;
    }

    if (!T->hasIntegratedAssembler())
      return nullptr;

    Inputs = CJ->getInputs();
    AppendCollapsedOffloadAction(CollapsedOffloadAction, ActionInfo,
                                 /*NumElements=*/3);
    return T;
  }
  const Tool *combineAssembleBackend(ArrayRef<JobActionInfo> ActionInfo,
                                     ActionList &Inputs,
                                     ActionList &CollapsedOffloadAction) {
    if (ActionInfo.size() < 2 || !canCollapseAssembleAction())
      return nullptr;
    auto *AJ = dyn_cast<AssembleJobAction>(ActionInfo[0].JA);
    auto *BJ = dyn_cast<BackendJobAction>(ActionInfo[1].JA);
    if (!AJ || !BJ)
      return nullptr;

    // Get backend tool.
    const Tool *T = TC.SelectTool(*BJ);
    if (!T)
      return nullptr;

    if (!T->hasIntegratedAssembler())
      return nullptr;

    Inputs = BJ->getInputs();
    AppendCollapsedOffloadAction(CollapsedOffloadAction, ActionInfo,
                                 /*NumElements=*/2);
    return T;
  }
  const Tool *combineBackendCompile(ArrayRef<JobActionInfo> ActionInfo,
                                    ActionList &Inputs,
                                    ActionList &CollapsedOffloadAction) {
    if (ActionInfo.size() < 2)
      return nullptr;
    auto *BJ = dyn_cast<BackendJobAction>(ActionInfo[0].JA);
    auto *CJ = dyn_cast<CompileJobAction>(ActionInfo[1].JA);
    if (!BJ || !CJ)
      return nullptr;

    // Check if the initial input (to the compile job or its predessor if one
    // exists) is LLVM bitcode. In that case, no preprocessor step is required
    // and we can still collapse the compile and backend jobs when we have
    // -save-temps. I.e. there is no need for a separate compile job just to
    // emit unoptimized bitcode.
    bool InputIsBitcode = true;
    for (size_t i = 1; i < ActionInfo.size(); i++)
      if (ActionInfo[i].JA->getType() != types::TY_LLVM_BC &&
          ActionInfo[i].JA->getType() != types::TY_LTO_BC) {
        InputIsBitcode = false;
        break;
      }
    if (!InputIsBitcode && !canCollapsePreprocessorAction())
      return nullptr;

    // Get compiler tool.
    const Tool *T = TC.SelectTool(*CJ);
    if (!T)
      return nullptr;

    if (T->canEmitIR() && ((SaveTemps && !InputIsBitcode) || EmbedBitcode))
      return nullptr;

    Inputs = CJ->getInputs();
    AppendCollapsedOffloadAction(CollapsedOffloadAction, ActionInfo,
                                 /*NumElements=*/2);
    return T;
  }

  /// Updates the inputs if the obtained tool supports combining with
  /// preprocessor action, and the current input is indeed a preprocessor
  /// action. If combining results in the collapse of offloading actions, those
  /// are appended to \a CollapsedOffloadAction.
  void combineWithPreprocessor(const Tool *T, ActionList &Inputs,
                               ActionList &CollapsedOffloadAction) {
    if (!T || !canCollapsePreprocessorAction() || !T->hasIntegratedCPP())
      return;

    // Attempt to get a preprocessor action dependence.
    ActionList PreprocessJobOffloadActions;
    ActionList NewInputs;
    for (Action *A : Inputs) {
      auto *PJ = getPrevDependentAction({A}, PreprocessJobOffloadActions);
      if (!PJ || !isa<PreprocessJobAction>(PJ)) {
        NewInputs.push_back(A);
        continue;
      }

      // This is legal to combine. Append any offload action we found and add the
      // current input to preprocessor inputs.
      CollapsedOffloadAction.append(PreprocessJobOffloadActions.begin(),
                                    PreprocessJobOffloadActions.end());
      NewInputs.append(PJ->input_begin(), PJ->input_end());
    }
    Inputs = NewInputs;
  }

public:
  ToolSelector(const JobAction *BaseAction, const ToolChain &TC,
               const Compilation &C, bool SaveTemps, bool EmbedBitcode)
      : TC(TC), C(C), BaseAction(BaseAction), SaveTemps(SaveTemps),
        EmbedBitcode(EmbedBitcode) {
    assert(BaseAction && "Invalid base action.");
    IsHostSelector = BaseAction->getOffloadingDeviceKind() == Action::OFK_None;
  }

  /// Check if a chain of actions can be combined and return the tool that can
  /// handle the combination of actions. The pointer to the current inputs \a
  /// Inputs and the list of offload actions \a CollapsedOffloadActions
  /// connected to collapsed actions are updated accordingly. The latter enables
  /// the caller of the selector to process them afterwards instead of just
  /// dropping them. If no suitable tool is found, null will be returned.
  const Tool *getTool(ActionList &Inputs,
                      ActionList &CollapsedOffloadAction) {
    //
    // Get the largest chain of actions that we could combine.
    //

    SmallVector<JobActionInfo, 5> ActionChain(1);
    ActionChain.back().JA = BaseAction;
    while (ActionChain.back().JA) {
      const Action *CurAction = ActionChain.back().JA;

      // Grow the chain by one element.
      ActionChain.resize(ActionChain.size() + 1);
      JobActionInfo &AI = ActionChain.back();

      // Attempt to fill it with the
      AI.JA =
          getPrevDependentAction(CurAction->getInputs(), AI.SavedOffloadAction);
    }

    // Pop the last action info as it could not be filled.
    ActionChain.pop_back();

    //
    // Attempt to combine actions. If all combining attempts failed, just return
    // the tool of the provided action. At the end we attempt to combine the
    // action with any preprocessor action it may depend on.
    //

    const Tool *T = combineAssembleBackendCompile(ActionChain, Inputs,
                                                  CollapsedOffloadAction);
    if (!T)
      T = combineAssembleBackend(ActionChain, Inputs, CollapsedOffloadAction);
    if (!T)
      T = combineBackendCompile(ActionChain, Inputs, CollapsedOffloadAction);
    if (!T) {
      Inputs = BaseAction->getInputs();
      T = TC.SelectTool(*BaseAction);
    }

    combineWithPreprocessor(T, Inputs, CollapsedOffloadAction);
    return T;
  }
};
}

/// Return a string that uniquely identifies the result of a job. The bound arch
/// is not necessarily represented in the toolchain's triple -- for example,
/// armv7 and armv7s both map to the same triple -- so we need both in our map.
/// Also, we need to add the offloading device kind, as the same tool chain can
/// be used for host and device for some programming models, e.g. OpenMP.
static std::string GetTriplePlusArchString(const ToolChain *TC,
                                           StringRef BoundArch,
                                           Action::OffloadKind OffloadKind) {
  std::string TriplePlusArch = TC->getTriple().normalize();
  if (!BoundArch.empty()) {
    TriplePlusArch += "-";
    TriplePlusArch += BoundArch;
  }
  TriplePlusArch += "-";
  TriplePlusArch += Action::GetOffloadKindName(OffloadKind);
  return TriplePlusArch;
}

InputInfo Driver::BuildJobsForAction(
    Compilation &C, const Action *A, const ToolChain *TC, StringRef BoundArch,
    bool AtTopLevel, bool MultipleArchs, const char *LinkingOutput,
    std::map<std::pair<const Action *, std::string>, InputInfo> &CachedResults,
    Action::OffloadKind TargetDeviceOffloadKind) const {
  std::pair<const Action *, std::string> ActionTC = {
      A, GetTriplePlusArchString(TC, BoundArch, TargetDeviceOffloadKind)};
  auto CachedResult = CachedResults.find(ActionTC);
  if (CachedResult != CachedResults.end()) {
    return CachedResult->second;
  }
  InputInfo Result = BuildJobsForActionNoCache(
      C, A, TC, BoundArch, AtTopLevel, MultipleArchs, LinkingOutput,
      CachedResults, TargetDeviceOffloadKind);
  CachedResults[ActionTC] = Result;
  return Result;
}

InputInfo Driver::BuildJobsForActionNoCache(
    Compilation &C, const Action *A, const ToolChain *TC, StringRef BoundArch,
    bool AtTopLevel, bool MultipleArchs, const char *LinkingOutput,
    std::map<std::pair<const Action *, std::string>, InputInfo> &CachedResults,
    Action::OffloadKind TargetDeviceOffloadKind) const {
  llvm::PrettyStackTraceString CrashInfo("Building compilation jobs");

  InputInfoList OffloadDependencesInputInfo;
  bool BuildingForOffloadDevice = TargetDeviceOffloadKind != Action::OFK_None;
  if (const OffloadAction *OA = dyn_cast<OffloadAction>(A)) {
    // The 'Darwin' toolchain is initialized only when its arguments are
    // computed. Get the default arguments for OFK_None to ensure that
    // initialization is performed before processing the offload action.
    // FIXME: Remove when darwin's toolchain is initialized during construction.
    C.getArgsForToolChain(TC, BoundArch, Action::OFK_None);

    // The offload action is expected to be used in four different situations.
    //
    // a) Set a toolchain/architecture/kind for a host action:
    //    Host Action 1 -> OffloadAction -> Host Action 2
    //
    // b) Set a toolchain/architecture/kind for a device action;
    //    Device Action 1 -> OffloadAction -> Device Action 2
    //
    // c) Specify a device dependence to a host action;
    //    Device Action 1  _
    //                      \
    //      Host Action 1  ---> OffloadAction -> Host Action 2
    //
    // d) Specify a host dependence to a device action.
    //      Host Action 1  _
    //                      \
    //    Device Action 1  ---> OffloadAction -> Device Action 2
    //
    // For a) and b), we just return the job generated for the dependence. For
    // c) and d) we override the current action with the host/device dependence
    // if the current toolchain is host/device and set the offload dependences
    // info with the jobs obtained from the device/host dependence(s).

    // If there is a single device option, just generate the job for it.
    if (OA->hasSingleDeviceDependence()) {
      InputInfo DevA;
      OA->doOnEachDeviceDependence([&](Action *DepA, const ToolChain *DepTC,
                                       const char *DepBoundArch) {
        DevA =
            BuildJobsForAction(C, DepA, DepTC, DepBoundArch, AtTopLevel,
                               /*MultipleArchs*/ !!DepBoundArch, LinkingOutput,
                               CachedResults, DepA->getOffloadingDeviceKind());
      });
      return DevA;
    }

    // If 'Action 2' is host, we generate jobs for the device dependences and
    // override the current action with the host dependence. Otherwise, we
    // generate the host dependences and override the action with the device
    // dependence. The dependences can't therefore be a top-level action.
    OA->doOnEachDependence(
        /*IsHostDependence=*/BuildingForOffloadDevice,
        [&](Action *DepA, const ToolChain *DepTC, const char *DepBoundArch) {
          OffloadDependencesInputInfo.push_back(BuildJobsForAction(
              C, DepA, DepTC, DepBoundArch, /*AtTopLevel=*/false,
              /*MultipleArchs*/ !!DepBoundArch, LinkingOutput, CachedResults,
              DepA->getOffloadingDeviceKind()));
        });

    A = BuildingForOffloadDevice
            ? OA->getSingleDeviceDependence(/*DoNotConsiderHostActions=*/true)
            : OA->getHostDependence();
  }

  if (const InputAction *IA = dyn_cast<InputAction>(A)) {
    // FIXME: It would be nice to not claim this here; maybe the old scheme of
    // just using Args was better?
    const Arg &Input = IA->getInputArg();
    Input.claim();
    if (Input.getOption().matches(options::OPT_INPUT)) {
      const char *Name = Input.getValue();
      return InputInfo(A, Name, /* _BaseInput = */ Name);
    }
    return InputInfo(A, &Input, /* _BaseInput = */ "");
  }
  if (const BindArchAction *BAA = dyn_cast<BindArchAction>(A)) {
    const ToolChain *TC;
    StringRef ArchName = BAA->getArchName();

    if (!ArchName.empty())
      TC = &getToolChain(C.getArgs(),
                         computeTargetTriple(*this, TargetTriple,
                                             C.getArgs(), ArchName));
    else
      TC = &C.getDefaultToolChain();

    return BuildJobsForAction(C, *BAA->input_begin(), TC, ArchName, AtTopLevel,
                              MultipleArchs, LinkingOutput, CachedResults,
                              TargetDeviceOffloadKind);
  }


  ActionList Inputs = A->getInputs();

  const JobAction *JA = cast<JobAction>(A);
  ActionList CollapsedOffloadActions;

  auto *DA = dyn_cast<OffloadDepsJobAction>(JA);
  const ToolChain *JATC = DA ? DA->getHostTC() : TC;

  ToolSelector TS(JA, *JATC, C, isSaveTempsEnabled(),
                  embedBitcodeInObject() && !isUsingLTO());
  const Tool *T = TS.getTool(Inputs, CollapsedOffloadActions);

  if (!T)
    return InputInfo();

  if (BuildingForOffloadDevice &&
      A->getOffloadingDeviceKind() == Action::OFK_OpenMP) {
    if (TC->getTriple().isAMDGCN()) {
      // AMDGCN treats backend and assemble actions as no-op because
      // linker does not support object files.
      if (const BackendJobAction *BA = dyn_cast<BackendJobAction>(A)) {
        return BuildJobsForAction(C, *BA->input_begin(), TC, BoundArch,
                                  AtTopLevel, MultipleArchs, LinkingOutput,
                                  CachedResults, TargetDeviceOffloadKind);
      }

      if (const AssembleJobAction *AA = dyn_cast<AssembleJobAction>(A)) {
        return BuildJobsForAction(C, *AA->input_begin(), TC, BoundArch,
                                  AtTopLevel, MultipleArchs, LinkingOutput,
                                  CachedResults, TargetDeviceOffloadKind);
      }
    }
  }

  // If we've collapsed action list that contained OffloadAction we
  // need to build jobs for host/device-side inputs it may have held.
  for (const auto *OA : CollapsedOffloadActions)
    cast<OffloadAction>(OA)->doOnEachDependence(
        /*IsHostDependence=*/BuildingForOffloadDevice,
        [&](Action *DepA, const ToolChain *DepTC, const char *DepBoundArch) {
          OffloadDependencesInputInfo.push_back(BuildJobsForAction(
              C, DepA, DepTC, DepBoundArch, /* AtTopLevel */ false,
              /*MultipleArchs=*/!!DepBoundArch, LinkingOutput, CachedResults,
              DepA->getOffloadingDeviceKind()));
        });

  // Only use pipes when there is exactly one input.
  InputInfoList InputInfos;
  for (const Action *Input : Inputs) {
    // Treat dsymutil and verify sub-jobs as being at the top-level too, they
    // shouldn't get temporary output names.
    // FIXME: Clean this up.
    bool SubJobAtTopLevel =
        AtTopLevel && (isa<DsymutilJobAction>(A) || isa<VerifyJobAction>(A));
    InputInfos.push_back(BuildJobsForAction(
        C, Input, JATC, DA ? DA->getOffloadingArch() : BoundArch,
        SubJobAtTopLevel, MultipleArchs, LinkingOutput, CachedResults,
        A->getOffloadingDeviceKind()));
  }

  // Always use the first input as the base input.
  const char *BaseInput = InputInfos[0].getBaseInput();

  // ... except dsymutil actions, which use their actual input as the base
  // input.
  if (JA->getType() == types::TY_dSYM)
    BaseInput = InputInfos[0].getFilename();

  // ... and in header module compilations, which use the module name.
  if (auto *ModuleJA = dyn_cast<HeaderModulePrecompileJobAction>(JA))
    BaseInput = ModuleJA->getModuleName();

  // Append outputs of offload device jobs to the input list
  if (!OffloadDependencesInputInfo.empty())
    InputInfos.append(OffloadDependencesInputInfo.begin(),
                      OffloadDependencesInputInfo.end());

  // Set the effective triple of the toolchain for the duration of this job.
  llvm::Triple EffectiveTriple;
  const ToolChain &ToolTC = T->getToolChain();
  const ArgList &Args =
      C.getArgsForToolChain(TC, BoundArch, A->getOffloadingDeviceKind());
  if (InputInfos.size() != 1) {
    EffectiveTriple = llvm::Triple(ToolTC.ComputeEffectiveClangTriple(Args));
  } else {
    // Pass along the input type if it can be unambiguously determined.
    EffectiveTriple = llvm::Triple(
        ToolTC.ComputeEffectiveClangTriple(Args, InputInfos[0].getType()));
  }
  RegisterEffectiveTriple TripleRAII(ToolTC, EffectiveTriple);

  // Determine the place to write output to, if any.
  InputInfo Result;
  InputInfoList UnbundlingResults;
  if (auto *UA = dyn_cast<OffloadUnbundlingJobAction>(JA)) {
    // If we have an unbundling job, we need to create results for all the
    // outputs. We also update the results cache so that other actions using
    // this unbundling action can get the right results.
    for (auto &UI : UA->getDependentActionsInfo()) {
      assert(UI.DependentOffloadKind != Action::OFK_None &&
             "Unbundling with no offloading??");

      // Unbundling actions are never at the top level. When we generate the
      // offloading prefix, we also do that for the host file because the
      // unbundling action does not change the type of the output which can
      // cause a overwrite.
      InputInfo CurI;
      bool IsFPGAObjLink =
          (JA->getType() == types::TY_Object &&
           EffectiveTriple.getSubArch() == llvm::Triple::SPIRSubArch_fpga &&
           C.getInputArgs().hasArg(options::OPT_fsycl_link_EQ));
      if (C.getDriver().getOffloadStaticLibSeen() &&
          JA->getType() == types::TY_Archive) {
        // Host part of the unbundled static archive is not used.
        if (UI.DependentOffloadKind == Action::OFK_Host)
          continue;
        // Host part of the unbundled object is not used when using the
        // FPGA target and -fsycl-link is enabled.
        if (UI.DependentOffloadKind == Action::OFK_Host && IsFPGAObjLink)
          continue;
        std::string TmpFileName = C.getDriver().GetTemporaryPath(
            llvm::sys::path::stem(BaseInput), "a");
        const char *TmpFile =
            C.addTempFile(C.getArgs().MakeArgString(TmpFileName));
        CurI = InputInfo(types::TY_Archive, TmpFile, TmpFile);
      } else if (types::isFPGA(JA->getType())) {
        std::string Ext(types::getTypeTempSuffix(JA->getType()));
        types::ID TI = types::TY_Object;
        if (EffectiveTriple.getSubArch() == llvm::Triple::SPIRSubArch_fpga) {
          // Output file from unbundle is FPGA device. Name the file
          // accordingly.
          if (UI.DependentOffloadKind == Action::OFK_Host) {
            // Do not add the current info for Host with FPGA device.  The host
            // side isn't used
            continue;
          }
          if (JA->getType() == types::TY_FPGA_AOCO) {
            TI = types::TY_TempAOCOfilelist;
            Ext = "txt";
          }
          if (JA->getType() == types::TY_FPGA_AOCR ||
              JA->getType() == types::TY_FPGA_AOCR_EMU)
            // AOCR files are always unbundled into a list file.
            TI = types::TY_Tempfilelist;
        } else if (EffectiveTriple.getSubArch() !=
                   llvm::Triple::SPIRSubArch_fpga) {
          if (UI.DependentOffloadKind == Action::OFK_SYCL) {
            // Do not add the current info for device with FPGA device.  The
            // device side isn't used
            continue;
          }
          TI = types::TY_Tempfilelist;
          Ext = "txt";
        }
        std::string TmpFileName = C.getDriver().GetTemporaryPath(
            llvm::sys::path::stem(BaseInput), Ext);
        const char *TmpFile =
                        C.addTempFile(C.getArgs().MakeArgString(TmpFileName));
        CurI = InputInfo(TI, TmpFile, TmpFile);
      } else {
        // Host part of the unbundled object is not used when -fsycl-link is
        // enabled with FPGA target
        if (UI.DependentOffloadKind == Action::OFK_Host && IsFPGAObjLink)
          continue;
        std::string OffloadingPrefix = Action::GetOffloadingFileNamePrefix(
          UI.DependentOffloadKind,
          UI.DependentToolChain->getTriple().normalize(),
          /*CreatePrefixForHost=*/true);
        CurI = InputInfo(
          UA,
          GetNamedOutputPath(C, *UA, BaseInput, UI.DependentBoundArch,
                             /*AtTopLevel=*/false,
                             MultipleArchs ||
                                 UI.DependentOffloadKind == Action::OFK_HIP,
                             OffloadingPrefix),
          BaseInput);
      }
      // Save the unbundling result.
      UnbundlingResults.push_back(CurI);

      // Get the unique string identifier for this dependence and cache the
      // result.
      StringRef Arch;
      if (TargetDeviceOffloadKind == Action::OFK_HIP) {
        if (UI.DependentOffloadKind == Action::OFK_Host)
          Arch = StringRef();
        else
          Arch = UI.DependentBoundArch;
      } else
        Arch = BoundArch;
      // When unbundling for SYCL and there is no Target offload, assume
      // Host as the dependent offload, as the host path has been stripped
      // in this instance
      Action::OffloadKind DependentOffloadKind;
      if (UI.DependentOffloadKind == Action::OFK_SYCL &&
          TargetDeviceOffloadKind == Action::OFK_None)
        DependentOffloadKind = Action::OFK_Host;
      else
        DependentOffloadKind = UI.DependentOffloadKind;

      CachedResults[{A, GetTriplePlusArchString(UI.DependentToolChain, Arch,
                                                DependentOffloadKind)}] =
          CurI;
    }
    // Do a check for a dependency file unbundle for FPGA.  This is out of line
    // from a regular unbundle, so just create and return the name of the
    // unbundled file.
    if (JA->getType() == types::TY_FPGA_Dependencies ||
        JA->getType() == types::TY_FPGA_Dependencies_List) {
      std::string Ext(types::getTypeTempSuffix(JA->getType()));
      std::string TmpFileName =
          C.getDriver().GetTemporaryPath(llvm::sys::path::stem(BaseInput), Ext);
      const char *TmpFile =
          C.addTempFile(C.getArgs().MakeArgString(TmpFileName));
      Result = InputInfo(JA->getType(), TmpFile, TmpFile);
      UnbundlingResults.push_back(Result);
    } else {
      // Now that we have all the results generated, select the one that should
      // be returned for the current depending action.
      std::pair<const Action *, std::string> ActionTC = {
          A, GetTriplePlusArchString(TC, BoundArch, TargetDeviceOffloadKind)};
      assert(CachedResults.find(ActionTC) != CachedResults.end() &&
             "Result does not exist??");
      Result = CachedResults[ActionTC];
    }
  } else if (auto *DA = dyn_cast<OffloadDepsJobAction>(JA)) {
    for (auto &DI : DA->getDependentActionsInfo()) {
      assert(DI.DependentOffloadKind != Action::OFK_None &&
             "Deps job with no offloading");

      std::string OffloadingPrefix = Action::GetOffloadingFileNamePrefix(
          DI.DependentOffloadKind,
          DI.DependentToolChain->getTriple().normalize(),
          /*CreatePrefixForHost=*/true);
      auto CurI = InputInfo(
          DA,
          GetNamedOutputPath(C, *DA, BaseInput, DI.DependentBoundArch,
                             /*AtTopLevel=*/false,
                             MultipleArchs ||
                                 DI.DependentOffloadKind == Action::OFK_HIP,
                             OffloadingPrefix),
          BaseInput);
      // Save the result.
      UnbundlingResults.push_back(CurI);

      // Get the unique string identifier for this dependence and cache the
      // result.
      StringRef Arch = TargetDeviceOffloadKind == Action::OFK_HIP
                           ? DI.DependentOffloadKind == Action::OFK_Host
                                 ? StringRef()
                                 : DI.DependentBoundArch
                           : BoundArch;

      CachedResults[{A, GetTriplePlusArchString(DI.DependentToolChain, Arch,
                                                DI.DependentOffloadKind)}] =
          CurI;
    }

    // Now that we have all the results generated, select the one that should be
    // returned for the current depending action.
    std::pair<const Action *, std::string> ActionTC = {
        A, GetTriplePlusArchString(TC, BoundArch, TargetDeviceOffloadKind)};
    auto It = CachedResults.find(ActionTC);
    assert(It != CachedResults.end() && "Result does not exist??");
    Result = It->second;
  } else if (JA->getType() == types::TY_Nothing)
    Result = InputInfo(A, BaseInput);
  else {
    std::string OffloadingPrefix;
    // When generating binaries with -fsycl-link-target or -fsycl-link, the
    // output file prefix is the triple arch only.  Do not add the arch when
    // compiling for host.
    if (!A->getOffloadingHostActiveKinds() &&
        (Args.getLastArg(options::OPT_fsycl_link_targets_EQ) ||
         Args.hasArg(options::OPT_fsycl_link_EQ))) {
      OffloadingPrefix = "-";
      OffloadingPrefix += TC->getTriple().getArchName();
    } else {
      // We only have to generate a prefix for the host if this is not a
      // top-level action.
      OffloadingPrefix = Action::GetOffloadingFileNamePrefix(
        A->getOffloadingDeviceKind(), TC->getTriple().normalize(),
        /*CreatePrefixForHost=*/!!A->getOffloadingHostActiveKinds() &&
            !AtTopLevel);
    }
    if (isa<OffloadWrapperJobAction>(JA)) {
      if (Arg *FinalOutput = C.getArgs().getLastArg(options::OPT_o))
        BaseInput = FinalOutput->getValue();
      else
        BaseInput = getDefaultImageName();
      BaseInput =
          C.getArgs().MakeArgString(std::string(BaseInput) + "-wrapper");
    }
    Result = InputInfo(A, GetNamedOutputPath(C, *JA, BaseInput, BoundArch,
                                             AtTopLevel, MultipleArchs,
                                             OffloadingPrefix),
                       BaseInput);
  }

  if (CCCPrintBindings && !CCGenDiagnostics) {
    llvm::errs() << "# \"" << T->getToolChain().getTripleString() << '"'
                 << " - \"" << T->getName() << "\", inputs: [";
    for (unsigned i = 0, e = InputInfos.size(); i != e; ++i) {
      llvm::errs() << InputInfos[i].getAsString();
      if (i + 1 != e)
        llvm::errs() << ", ";
    }
    if (UnbundlingResults.empty())
      llvm::errs() << "], output: " << Result.getAsString() << "\n";
    else {
      llvm::errs() << "], outputs: [";
      for (unsigned i = 0, e = UnbundlingResults.size(); i != e; ++i) {
        llvm::errs() << UnbundlingResults[i].getAsString();
        if (i + 1 != e)
          llvm::errs() << ", ";
      }
      llvm::errs() << "] \n";
    }
  } else {
    if (UnbundlingResults.empty())
      T->ConstructJob(
          C, *JA, Result, InputInfos,
          C.getArgsForToolChain(TC, BoundArch, JA->getOffloadingDeviceKind()),
          LinkingOutput);
    else
      T->ConstructJobMultipleOutputs(
          C, *JA, UnbundlingResults, InputInfos,
          C.getArgsForToolChain(TC, BoundArch, JA->getOffloadingDeviceKind()),
          LinkingOutput);
  }
  return Result;
}

const char *Driver::getDefaultImageName() const {
  llvm::Triple Target(llvm::Triple::normalize(TargetTriple));
  return Target.isOSWindows() ? "a.exe" : "a.out";
}

/// Create output filename based on ArgValue, which could either be a
/// full filename, filename without extension, or a directory. If ArgValue
/// does not provide a filename, then use BaseName, and use the extension
/// suitable for FileType.
static const char *MakeCLOutputFilename(const ArgList &Args, StringRef ArgValue,
                                        StringRef BaseName,
                                        types::ID FileType) {
  SmallString<128> Filename = ArgValue;

  if (ArgValue.empty()) {
    // If the argument is empty, output to BaseName in the current dir.
    Filename = BaseName;
  } else if (llvm::sys::path::is_separator(Filename.back())) {
    // If the argument is a directory, output to BaseName in that dir.
    llvm::sys::path::append(Filename, BaseName);
  }

  if (!llvm::sys::path::has_extension(ArgValue)) {
    // If the argument didn't provide an extension, then set it.
    const char *Extension = types::getTypeTempSuffix(FileType, true);

    if (FileType == types::TY_Image &&
        Args.hasArg(options::OPT__SLASH_LD, options::OPT__SLASH_LDd)) {
      // The output file is a dll.
      Extension = "dll";
    }

    llvm::sys::path::replace_extension(Filename, Extension);
  }

  return Args.MakeArgString(Filename.c_str());
}

static bool HasPreprocessOutput(const Action &JA) {
  if (isa<PreprocessJobAction>(JA))
    return true;
  if (isa<OffloadAction>(JA) && isa<PreprocessJobAction>(JA.getInputs()[0]))
    return true;
  if (isa<OffloadBundlingJobAction>(JA) &&
      HasPreprocessOutput(*(JA.getInputs()[0])))
    return true;
  return false;
}

const char *Driver::GetNamedOutputPath(Compilation &C, const JobAction &JA,
                                       const char *BaseInput,
                                       StringRef OrigBoundArch, bool AtTopLevel,
                                       bool MultipleArchs,
                                       StringRef OffloadingPrefix) const {
  std::string BoundArch = OrigBoundArch.str();
#if defined(_WIN32)
  // BoundArch may contains ':', which is invalid in file names on Windows,
  // therefore replace it with '%'.
  std::replace(BoundArch.begin(), BoundArch.end(), ':', '@');
#endif

  llvm::PrettyStackTraceString CrashInfo("Computing output path");
  // Output to a user requested destination?
  if (AtTopLevel && !isa<DsymutilJobAction>(JA) && !isa<VerifyJobAction>(JA)) {
    if (Arg *FinalOutput = C.getArgs().getLastArg(options::OPT_o))
      return C.addResultFile(FinalOutput->getValue(), &JA);
    // Output to destination for -fsycl-device-only and Windows -o
    if (C.getArgs().hasArg(options::OPT_fsycl_device_only))
      if (Arg *FinalOutput = C.getArgs().getLastArg(options::OPT__SLASH_o))
        return C.addResultFile(FinalOutput->getValue(), &JA);
  }

  // For /P, preprocess to file named after BaseInput.
  if (C.getArgs().hasArg(options::OPT__SLASH_P) &&
      ((AtTopLevel && isa<PreprocessJobAction>(JA)) ||
       isa<OffloadBundlingJobAction>(JA))) {
    StringRef BaseName = llvm::sys::path::filename(BaseInput);
    StringRef NameArg;
    if (Arg *A = C.getArgs().getLastArg(options::OPT__SLASH_Fi))
      NameArg = A->getValue();
    return C.addResultFile(
        MakeCLOutputFilename(C.getArgs(), NameArg, BaseName, types::TY_PP_C),
        &JA);
  }

  // Default to writing to stdout?
  if (AtTopLevel && !CCGenDiagnostics && HasPreprocessOutput(JA)) {
    return "-";
  }

  if (JA.getType() == types::TY_ModuleFile &&
      C.getArgs().getLastArg(options::OPT_module_file_info)) {
    return "-";
  }

  // Is this the assembly listing for /FA?
  if (JA.getType() == types::TY_PP_Asm &&
      (C.getArgs().hasArg(options::OPT__SLASH_FA) ||
       C.getArgs().hasArg(options::OPT__SLASH_Fa))) {
    // Use /Fa and the input filename to determine the asm file name.
    StringRef BaseName = llvm::sys::path::filename(BaseInput);
    StringRef FaValue = C.getArgs().getLastArgValue(options::OPT__SLASH_Fa);
    return C.addResultFile(
        MakeCLOutputFilename(C.getArgs(), FaValue, BaseName, JA.getType()),
        &JA);
  }

  // Output to a temporary file?
  if ((!AtTopLevel && !isSaveTempsEnabled() &&
       (!C.getArgs().hasArg(options::OPT__SLASH_Fo) ||
        // FIXME - The use of /Fo is limited when offloading is enabled.  When
        // compiling to exe use of /Fo does not produce the named obj.  We also
        // should not use the named output when performing unbundling.
        (C.getArgs().hasArg(options::OPT__SLASH_Fo) &&
         (!JA.isOffloading(Action::OFK_None) ||
          isa<OffloadUnbundlingJobAction>(JA) ||
          JA.getOffloadingHostActiveKinds() > Action::OFK_Host)))) ||
      CCGenDiagnostics) {
    StringRef Name = llvm::sys::path::filename(BaseInput);
    std::pair<StringRef, StringRef> Split = Name.split('.');
    SmallString<128> TmpName;
    const char *Suffix = types::getTypeTempSuffix(JA.getType(), IsCLMode());
    Arg *A = C.getArgs().getLastArg(options::OPT_fcrash_diagnostics_dir);
    if (CCGenDiagnostics && A) {
      SmallString<128> CrashDirectory(A->getValue());
      if (!getVFS().exists(CrashDirectory))
        llvm::sys::fs::create_directories(CrashDirectory);
      llvm::sys::path::append(CrashDirectory, Split.first);
      const char *Middle = Suffix ? "-%%%%%%." : "-%%%%%%";
      std::error_code EC = llvm::sys::fs::createUniqueFile(
          CrashDirectory + Middle + Suffix, TmpName);
      if (EC) {
        Diag(clang::diag::err_unable_to_make_temp) << EC.message();
        return "";
      }
    } else {
      TmpName = GetTemporaryPath(Split.first, Suffix);
    }
    return C.addTempFile(C.getArgs().MakeArgString(TmpName), JA.getType());
  }

  SmallString<128> BasePath(BaseInput);
  SmallString<128> ExternalPath("");
  StringRef BaseName;

  // Dsymutil actions should use the full path.
  if (isa<DsymutilJobAction>(JA) && C.getArgs().hasArg(options::OPT_dsym_dir)) {
    ExternalPath += C.getArgs().getLastArg(options::OPT_dsym_dir)->getValue();
    // We use posix style here because the tests (specifically
    // darwin-dsymutil.c) demonstrate that posix style paths are acceptable
    // even on Windows and if we don't then the similar test covering this
    // fails.
    llvm::sys::path::append(ExternalPath, llvm::sys::path::Style::posix,
                            llvm::sys::path::filename(BasePath));
    BaseName = ExternalPath;
  } else if (isa<DsymutilJobAction>(JA) || isa<VerifyJobAction>(JA))
    BaseName = BasePath;
  else
    BaseName = llvm::sys::path::filename(BasePath);

  // Determine what the derived output name should be.
  const char *NamedOutput;

  if ((JA.getType() == types::TY_Object || JA.getType() == types::TY_LTO_BC ||
       JA.getType() == types::TY_Archive) &&
      C.getArgs().hasArg(options::OPT__SLASH_Fo, options::OPT__SLASH_o)) {
    // The /Fo or /o flag decides the object filename.
    StringRef Val =
        C.getArgs()
            .getLastArg(options::OPT__SLASH_Fo, options::OPT__SLASH_o)
            ->getValue();
    NamedOutput =
        MakeCLOutputFilename(C.getArgs(), Val, BaseName, types::TY_Object);
  } else if (JA.getType() == types::TY_Image &&
             C.getArgs().hasArg(options::OPT__SLASH_Fe,
                                options::OPT__SLASH_o)) {
    // The /Fe or /o flag names the linked file.
    StringRef Val =
        C.getArgs()
            .getLastArg(options::OPT__SLASH_Fe, options::OPT__SLASH_o)
            ->getValue();
    NamedOutput =
        MakeCLOutputFilename(C.getArgs(), Val, BaseName, types::TY_Image);
  } else if (JA.getType() == types::TY_Image) {
    if (IsCLMode()) {
      // clang-cl uses BaseName for the executable name.
      NamedOutput =
          MakeCLOutputFilename(C.getArgs(), "", BaseName, types::TY_Image);
    } else {
      SmallString<128> Output(getDefaultImageName());
      // HIP image for device compilation with -fno-gpu-rdc is per compilation
      // unit.
      bool IsHIPNoRDC = JA.getOffloadingDeviceKind() == Action::OFK_HIP &&
                        !C.getArgs().hasFlag(options::OPT_fgpu_rdc,
                                             options::OPT_fno_gpu_rdc, false);
      if (IsHIPNoRDC) {
        Output = BaseName;
        llvm::sys::path::replace_extension(Output, "");
      }
      Output += OffloadingPrefix;
      if (MultipleArchs && !BoundArch.empty()) {
        Output += "-";
        Output.append(BoundArch);
      }
      if (IsHIPNoRDC)
        Output += ".out";
      NamedOutput = C.getArgs().MakeArgString(Output.c_str());
    }
  } else if (JA.getType() == types::TY_PCH && IsCLMode()) {
    NamedOutput = C.getArgs().MakeArgString(GetClPchPath(C, BaseName));
  } else {
    const char *Suffix = types::getTypeTempSuffix(JA.getType(), IsCLMode());
    assert(Suffix && "All types used for output should have a suffix.");

    std::string::size_type End = std::string::npos;
    if (!types::appendSuffixForType(JA.getType()))
      End = BaseName.rfind('.');
    SmallString<128> Suffixed(BaseName.substr(0, End));
    Suffixed += OffloadingPrefix;
    if (MultipleArchs && !BoundArch.empty()) {
      Suffixed += "-";
      Suffixed.append(BoundArch);
    }
    // When using both -save-temps and -emit-llvm, use a ".tmp.bc" suffix for
    // the unoptimized bitcode so that it does not get overwritten by the ".bc"
    // optimized bitcode output.
    auto IsHIPRDCInCompilePhase = [](const JobAction &JA,
                                     const llvm::opt::DerivedArgList &Args) {
      // The relocatable compilation in HIP implies -emit-llvm. Similarly, use a
      // ".tmp.bc" suffix for the unoptimized bitcode (generated in the compile
      // phase.)
      return isa<CompileJobAction>(JA) &&
             JA.getOffloadingDeviceKind() == Action::OFK_HIP &&
             Args.hasFlag(options::OPT_fgpu_rdc, options::OPT_fno_gpu_rdc,
                          false);
    };
    if (!AtTopLevel && JA.getType() == types::TY_LLVM_BC &&
        (C.getArgs().hasArg(options::OPT_emit_llvm) ||
         IsHIPRDCInCompilePhase(JA, C.getArgs())))
      Suffixed += ".tmp";
    Suffixed += '.';
    Suffixed += Suffix;
    NamedOutput = C.getArgs().MakeArgString(Suffixed.c_str());
  }

  // Prepend object file path if -save-temps=obj
  if (!AtTopLevel && isSaveTempsObj() && C.getArgs().hasArg(options::OPT_o) &&
      JA.getType() != types::TY_PCH) {
    Arg *FinalOutput = C.getArgs().getLastArg(options::OPT_o);
    SmallString<128> TempPath(FinalOutput->getValue());
    llvm::sys::path::remove_filename(TempPath);
    StringRef OutputFileName = llvm::sys::path::filename(NamedOutput);
    llvm::sys::path::append(TempPath, OutputFileName);
    NamedOutput = C.getArgs().MakeArgString(TempPath.c_str());
  }

  if (isSaveTempsEnabled()) {
    // If we're saving temps and the temp file conflicts with any
    // input/resulting file, then avoid overwriting.
    if (!AtTopLevel) {
      bool SameFile = false;
      SmallString<256> Result;
      llvm::sys::fs::current_path(Result);
      llvm::sys::path::append(Result, BaseName);
      llvm::sys::fs::equivalent(BaseInput, Result.c_str(), SameFile);
      // Must share the same path to conflict.
      if (SameFile) {
        StringRef Name = llvm::sys::path::filename(BaseInput);
        std::pair<StringRef, StringRef> Split = Name.split('.');
        std::string TmpName = GetTemporaryPath(
            Split.first, types::getTypeTempSuffix(JA.getType(), IsCLMode()));
        return C.addTempFile(C.getArgs().MakeArgString(TmpName));
      }
    }

    const auto &ResultFiles = C.getResultFiles();
    const auto CollidingFilenameIt =
        llvm::find_if(ResultFiles, [NamedOutput](const auto &It) {
          return StringRef(NamedOutput).equals(It.second);
        });
    if (CollidingFilenameIt != ResultFiles.end()) {
      // Upon any collision, a unique hash will be appended to the filename,
      // similar to what is done for temporary files in the regular flow.
      StringRef CollidingName(CollidingFilenameIt->second);
      std::pair<StringRef, StringRef> Split = CollidingName.split('.');
      std::string UniqueName = GetUniquePath(
          Split.first, types::getTypeTempSuffix(JA.getType(), IsCLMode()));
      return C.addResultFile(C.getArgs().MakeArgString(UniqueName), &JA);
    }
  }

  // As an annoying special case, PCH generation doesn't strip the pathname.
  if (JA.getType() == types::TY_PCH && !IsCLMode()) {
    llvm::sys::path::remove_filename(BasePath);
    if (BasePath.empty())
      BasePath = NamedOutput;
    else
      llvm::sys::path::append(BasePath, NamedOutput);
    return C.addResultFile(C.getArgs().MakeArgString(BasePath.c_str()), &JA);
  } else {
    return C.addResultFile(NamedOutput, &JA);
  }
}

std::string Driver::GetFilePath(StringRef Name, const ToolChain &TC) const {
  // Search for Name in a list of paths.
  auto SearchPaths = [&](const llvm::SmallVectorImpl<std::string> &P)
      -> llvm::Optional<std::string> {
    // Respect a limited subset of the '-Bprefix' functionality in GCC by
    // attempting to use this prefix when looking for file paths.
    for (const auto &Dir : P) {
      if (Dir.empty())
        continue;
      SmallString<128> P(Dir[0] == '=' ? SysRoot + Dir.substr(1) : Dir);
      llvm::sys::path::append(P, Name);
      if (llvm::sys::fs::exists(Twine(P)))
        return std::string(P);
    }
    return None;
  };

  if (auto P = SearchPaths(PrefixDirs))
    return *P;

  SmallString<128> R(ResourceDir);
  llvm::sys::path::append(R, Name);
  if (llvm::sys::fs::exists(Twine(R)))
    return std::string(R.str());

  SmallString<128> P(TC.getCompilerRTPath());
  llvm::sys::path::append(P, Name);
  if (llvm::sys::fs::exists(Twine(P)))
    return std::string(P.str());

  SmallString<128> D(Dir);
  llvm::sys::path::append(D, "..", Name);
  if (llvm::sys::fs::exists(Twine(D)))
    return std::string(D.str());

  if (auto P = SearchPaths(TC.getLibraryPaths()))
    return *P;

  if (auto P = SearchPaths(TC.getFilePaths()))
    return *P;

  return std::string(Name);
}

void Driver::generatePrefixedToolNames(
    StringRef Tool, const ToolChain &TC,
    SmallVectorImpl<std::string> &Names) const {
  // FIXME: Needs a better variable than TargetTriple
  Names.emplace_back((TargetTriple + "-" + Tool).str());
  Names.emplace_back(Tool);
}

static bool ScanDirForExecutable(SmallString<128> &Dir, StringRef Name) {
  llvm::sys::path::append(Dir, Name);
  if (llvm::sys::fs::can_execute(Twine(Dir)))
    return true;
  llvm::sys::path::remove_filename(Dir);
  return false;
}

std::string Driver::GetProgramPath(StringRef Name, const ToolChain &TC) const {
  SmallVector<std::string, 2> TargetSpecificExecutables;
  generatePrefixedToolNames(Name, TC, TargetSpecificExecutables);

  // Respect a limited subset of the '-Bprefix' functionality in GCC by
  // attempting to use this prefix when looking for program paths.
  for (const auto &PrefixDir : PrefixDirs) {
    if (llvm::sys::fs::is_directory(PrefixDir)) {
      SmallString<128> P(PrefixDir);
      if (ScanDirForExecutable(P, Name))
        return std::string(P.str());
    } else {
      SmallString<128> P((PrefixDir + Name).str());
      if (llvm::sys::fs::can_execute(Twine(P)))
        return std::string(P.str());
    }
  }

  const ToolChain::path_list &List = TC.getProgramPaths();
  for (const auto &TargetSpecificExecutable : TargetSpecificExecutables) {
    // For each possible name of the tool look for it in
    // program paths first, then the path.
    // Higher priority names will be first, meaning that
    // a higher priority name in the path will be found
    // instead of a lower priority name in the program path.
    // E.g. <triple>-gcc on the path will be found instead
    // of gcc in the program path
    for (const auto &Path : List) {
      SmallString<128> P(Path);
      if (ScanDirForExecutable(P, TargetSpecificExecutable))
        return std::string(P.str());
    }

    // Fall back to the path
    if (llvm::ErrorOr<std::string> P =
            llvm::sys::findProgramByName(TargetSpecificExecutable))
      return *P;
  }

  return std::string(Name);
}

std::string Driver::GetTemporaryPath(StringRef Prefix, StringRef Suffix) const {
  SmallString<128> Path;
  std::error_code EC = llvm::sys::fs::createTemporaryFile(Prefix, Suffix, Path);
  if (EC) {
    Diag(clang::diag::err_unable_to_make_temp) << EC.message();
    return "";
  }

  return std::string(Path.str());
}

std::string Driver::GetUniquePath(StringRef BaseName, StringRef Ext) const {
  SmallString<128> Path;
  std::error_code EC = llvm::sys::fs::createUniqueFile(
      Twine(BaseName) + Twine("-%%%%%%.") + Ext, Path);
  if (EC) {
    Diag(clang::diag::err_unable_to_make_temp) << EC.message();
    return "";
  }

  return std::string(Path.str());
}

std::string Driver::GetTemporaryDirectory(StringRef Prefix) const {
  SmallString<128> Path;
  std::error_code EC = llvm::sys::fs::createUniqueDirectory(Prefix, Path);
  if (EC) {
    Diag(clang::diag::err_unable_to_make_temp) << EC.message();
    return "";
  }

  return std::string(Path.str());
}

std::string Driver::GetClPchPath(Compilation &C, StringRef BaseName) const {
  SmallString<128> Output;
  if (Arg *FpArg = C.getArgs().getLastArg(options::OPT__SLASH_Fp)) {
    // FIXME: If anybody needs it, implement this obscure rule:
    // "If you specify a directory without a file name, the default file name
    // is VCx0.pch., where x is the major version of Visual C++ in use."
    Output = FpArg->getValue();

    // "If you do not specify an extension as part of the path name, an
    // extension of .pch is assumed. "
    if (!llvm::sys::path::has_extension(Output))
      Output += ".pch";
  } else {
    if (Arg *YcArg = C.getArgs().getLastArg(options::OPT__SLASH_Yc))
      Output = YcArg->getValue();
    if (Output.empty())
      Output = BaseName;
    llvm::sys::path::replace_extension(Output, ".pch");
  }
  return std::string(Output.str());
}

const ToolChain &Driver::getToolChain(const ArgList &Args,
                                      const llvm::Triple &Target) const {

  auto &TC = ToolChains[Target.str()];
  if (!TC) {
    switch (Target.getOS()) {
    case llvm::Triple::AIX:
      TC = std::make_unique<toolchains::AIX>(*this, Target, Args);
      break;
    case llvm::Triple::Haiku:
      TC = std::make_unique<toolchains::Haiku>(*this, Target, Args);
      break;
    case llvm::Triple::Ananas:
      TC = std::make_unique<toolchains::Ananas>(*this, Target, Args);
      break;
    case llvm::Triple::CloudABI:
      TC = std::make_unique<toolchains::CloudABI>(*this, Target, Args);
      break;
    case llvm::Triple::Darwin:
    case llvm::Triple::MacOSX:
    case llvm::Triple::IOS:
    case llvm::Triple::TvOS:
    case llvm::Triple::WatchOS:
      TC = std::make_unique<toolchains::DarwinClang>(*this, Target, Args);
      break;
    case llvm::Triple::DragonFly:
      TC = std::make_unique<toolchains::DragonFly>(*this, Target, Args);
      break;
    case llvm::Triple::OpenBSD:
      TC = std::make_unique<toolchains::OpenBSD>(*this, Target, Args);
      break;
    case llvm::Triple::NetBSD:
      TC = std::make_unique<toolchains::NetBSD>(*this, Target, Args);
      break;
    case llvm::Triple::FreeBSD:
      TC = std::make_unique<toolchains::FreeBSD>(*this, Target, Args);
      break;
    case llvm::Triple::Minix:
      TC = std::make_unique<toolchains::Minix>(*this, Target, Args);
      break;
    case llvm::Triple::Linux:
    case llvm::Triple::ELFIAMCU:
      if (Target.getArch() == llvm::Triple::hexagon)
        TC = std::make_unique<toolchains::HexagonToolChain>(*this, Target,
                                                             Args);
      else if ((Target.getVendor() == llvm::Triple::MipsTechnologies) &&
               !Target.hasEnvironment())
        TC = std::make_unique<toolchains::MipsLLVMToolChain>(*this, Target,
                                                              Args);
      else if (Target.isPPC())
        TC = std::make_unique<toolchains::PPCLinuxToolChain>(*this, Target,
                                                              Args);
      else if (Target.getArch() == llvm::Triple::ve)
        TC = std::make_unique<toolchains::VEToolChain>(*this, Target, Args);

      else
        TC = std::make_unique<toolchains::Linux>(*this, Target, Args);
      break;
    case llvm::Triple::NaCl:
      TC = std::make_unique<toolchains::NaClToolChain>(*this, Target, Args);
      break;
    case llvm::Triple::Fuchsia:
      TC = std::make_unique<toolchains::Fuchsia>(*this, Target, Args);
      break;
    case llvm::Triple::Solaris:
      TC = std::make_unique<toolchains::Solaris>(*this, Target, Args);
      break;
    case llvm::Triple::AMDHSA:
      TC = std::make_unique<toolchains::ROCMToolChain>(*this, Target, Args);
      break;
    case llvm::Triple::AMDPAL:
    case llvm::Triple::Mesa3D:
      TC = std::make_unique<toolchains::AMDGPUToolChain>(*this, Target, Args);
      break;
    case llvm::Triple::Win32:
      switch (Target.getEnvironment()) {
      default:
        if (Target.isOSBinFormatELF())
          TC = std::make_unique<toolchains::Generic_ELF>(*this, Target, Args);
        else if (Target.isOSBinFormatMachO())
          TC = std::make_unique<toolchains::MachO>(*this, Target, Args);
        else
          TC = std::make_unique<toolchains::Generic_GCC>(*this, Target, Args);
        break;
      case llvm::Triple::GNU:
        TC = std::make_unique<toolchains::MinGW>(*this, Target, Args);
        break;
      case llvm::Triple::Itanium:
        TC = std::make_unique<toolchains::CrossWindowsToolChain>(*this, Target,
                                                                  Args);
        break;
      case llvm::Triple::MSVC:
      case llvm::Triple::UnknownEnvironment:
      case llvm::Triple::SYCLDevice:
        if (Args.getLastArgValue(options::OPT_fuse_ld_EQ)
                .startswith_lower("bfd"))
          TC = std::make_unique<toolchains::CrossWindowsToolChain>(
              *this, Target, Args);
        else
          TC =
              std::make_unique<toolchains::MSVCToolChain>(*this, Target, Args);
        break;
      }
      break;
    case llvm::Triple::PS4:
      TC = std::make_unique<toolchains::PS4CPU>(*this, Target, Args);
      break;
    case llvm::Triple::Contiki:
      TC = std::make_unique<toolchains::Contiki>(*this, Target, Args);
      break;
    case llvm::Triple::Hurd:
      TC = std::make_unique<toolchains::Hurd>(*this, Target, Args);
      break;
    case llvm::Triple::ZOS:
      TC = std::make_unique<toolchains::ZOS>(*this, Target, Args);
      break;
    default:
      // Of these targets, Hexagon is the only one that might have
      // an OS of Linux, in which case it got handled above already.
      switch (Target.getArch()) {
      case llvm::Triple::tce:
        TC = std::make_unique<toolchains::TCEToolChain>(*this, Target, Args);
        break;
      case llvm::Triple::tcele:
        TC = std::make_unique<toolchains::TCELEToolChain>(*this, Target, Args);
        break;
      case llvm::Triple::hexagon:
        TC = std::make_unique<toolchains::HexagonToolChain>(*this, Target,
                                                             Args);
        break;
      case llvm::Triple::lanai:
        TC = std::make_unique<toolchains::LanaiToolChain>(*this, Target, Args);
        break;
      case llvm::Triple::xcore:
        TC = std::make_unique<toolchains::XCoreToolChain>(*this, Target, Args);
        break;
      case llvm::Triple::wasm32:
      case llvm::Triple::wasm64:
        TC = std::make_unique<toolchains::WebAssembly>(*this, Target, Args);
        break;
      case llvm::Triple::avr:
        TC = std::make_unique<toolchains::AVRToolChain>(*this, Target, Args);
        break;
      case llvm::Triple::msp430:
        TC =
            std::make_unique<toolchains::MSP430ToolChain>(*this, Target, Args);
        break;
      case llvm::Triple::riscv32:
      case llvm::Triple::riscv64:
        if (toolchains::RISCVToolChain::hasGCCToolchain(*this, Args))
          TC =
              std::make_unique<toolchains::RISCVToolChain>(*this, Target, Args);
        else
          TC = std::make_unique<toolchains::BareMetal>(*this, Target, Args);
        break;
      case llvm::Triple::ve:
        TC = std::make_unique<toolchains::VEToolChain>(*this, Target, Args);
        break;
      default:
        if (Target.getVendor() == llvm::Triple::Myriad)
          TC = std::make_unique<toolchains::MyriadToolChain>(*this, Target,
                                                              Args);
        else if (toolchains::BareMetal::handlesTarget(Target))
          TC = std::make_unique<toolchains::BareMetal>(*this, Target, Args);
        else if (Target.isOSBinFormatELF())
          TC = std::make_unique<toolchains::Generic_ELF>(*this, Target, Args);
        else if (Target.isOSBinFormatMachO())
          TC = std::make_unique<toolchains::MachO>(*this, Target, Args);
        else
          TC = std::make_unique<toolchains::Generic_GCC>(*this, Target, Args);
      }
    }
  }

  // Intentionally omitted from the switch above: llvm::Triple::CUDA.  CUDA
  // compiles always need two toolchains, the CUDA toolchain and the host
  // toolchain.  So the only valid way to create a CUDA toolchain is via
  // CreateOffloadingDeviceToolChains.

  return *TC;
}

const ToolChain &Driver::getOffloadingDeviceToolChain(const ArgList &Args,
                  const llvm::Triple &Target, const ToolChain &HostTC,
                  const Action::OffloadKind &TargetDeviceOffloadKind) const {
  // Use device / host triples as the key into the ToolChains map because the
  // device ToolChain we create depends on both.
  auto &TC = ToolChains[Target.str() + "/" + HostTC.getTriple().str()];
  if (!TC) {
    // Categorized by offload kind > arch rather than OS > arch like
    // the normal getToolChain call, as it seems a reasonable way to categorize
    // things.
    switch (TargetDeviceOffloadKind) {
      case Action::OFK_Cuda:
        TC = std::make_unique<toolchains::CudaToolChain>(
          *this, Target, HostTC, Args, TargetDeviceOffloadKind);
        break;
      case Action::OFK_HIP:
        TC = std::make_unique<toolchains::HIPToolChain>(
          *this, Target, HostTC, Args);
        break;
      case Action::OFK_OpenMP:
        // omp + nvptx
        TC = std::make_unique<toolchains::CudaToolChain>(
          *this, Target, HostTC, Args, TargetDeviceOffloadKind);
        break;
      case Action::OFK_SYCL:
        switch (Target.getArch()) {
          case llvm::Triple::spir:
          case llvm::Triple::spir64:
            TC = std::make_unique<toolchains::SYCLToolChain>(
              *this, Target, HostTC, Args);
            break;
          case llvm::Triple::nvptx:
          case llvm::Triple::nvptx64:
            TC = std::make_unique<toolchains::CudaToolChain>(
              *this, Target, HostTC, Args, TargetDeviceOffloadKind);
            break;
          default:
          break;
        }
      break;
      default:
      break;
    }
  }

  return *TC;
}

bool Driver::ShouldUseClangCompiler(const JobAction &JA) const {
  // Say "no" if there is not exactly one input of a type clang understands.
  if (JA.size() != 1 ||
      !types::isAcceptedByClang((*JA.input_begin())->getType()))
    return false;

  // And say "no" if this is not a kind of action clang understands.
  if (!isa<PreprocessJobAction>(JA) && !isa<PrecompileJobAction>(JA) &&
      !isa<CompileJobAction>(JA) && !isa<BackendJobAction>(JA))
    return false;

  return true;
}

bool Driver::ShouldUseFlangCompiler(const JobAction &JA) const {
  // Say "no" if there is not exactly one input of a type flang understands.
  if (JA.size() != 1 ||
      !types::isFortran((*JA.input_begin())->getType()))
    return false;

  // And say "no" if this is not a kind of action flang understands.
  if (!isa<PreprocessJobAction>(JA) && !isa<CompileJobAction>(JA) && !isa<BackendJobAction>(JA))
    return false;

  return true;
}

bool Driver::ShouldEmitStaticLibrary(const ArgList &Args) const {
  // Only emit static library if the flag is set explicitly.
  if (Args.hasArg(options::OPT_emit_static_lib))
    return true;
  return false;
}

/// GetReleaseVersion - Parse (([0-9]+)(.([0-9]+)(.([0-9]+)?))?)? and return the
/// grouped values as integers. Numbers which are not provided are set to 0.
///
/// \return True if the entire string was parsed (9.2), or all groups were
/// parsed (10.3.5extrastuff).
bool Driver::GetReleaseVersion(StringRef Str, unsigned &Major, unsigned &Minor,
                               unsigned &Micro, bool &HadExtra) {
  HadExtra = false;

  Major = Minor = Micro = 0;
  if (Str.empty())
    return false;

  if (Str.consumeInteger(10, Major))
    return false;
  if (Str.empty())
    return true;
  if (Str[0] != '.')
    return false;

  Str = Str.drop_front(1);

  if (Str.consumeInteger(10, Minor))
    return false;
  if (Str.empty())
    return true;
  if (Str[0] != '.')
    return false;
  Str = Str.drop_front(1);

  if (Str.consumeInteger(10, Micro))
    return false;
  if (!Str.empty())
    HadExtra = true;
  return true;
}

/// Parse digits from a string \p Str and fulfill \p Digits with
/// the parsed numbers. This method assumes that the max number of
/// digits to look for is equal to Digits.size().
///
/// \return True if the entire string was parsed and there are
/// no extra characters remaining at the end.
bool Driver::GetReleaseVersion(StringRef Str,
                               MutableArrayRef<unsigned> Digits) {
  if (Str.empty())
    return false;

  unsigned CurDigit = 0;
  while (CurDigit < Digits.size()) {
    unsigned Digit;
    if (Str.consumeInteger(10, Digit))
      return false;
    Digits[CurDigit] = Digit;
    if (Str.empty())
      return true;
    if (Str[0] != '.')
      return false;
    Str = Str.drop_front(1);
    CurDigit++;
  }

  // More digits than requested, bail out...
  return false;
}

std::pair<unsigned, unsigned>
Driver::getIncludeExcludeOptionFlagMasks(bool IsClCompatMode) const {
  unsigned IncludedFlagsBitmask = 0;
  unsigned ExcludedFlagsBitmask = options::NoDriverOption;

  if (IsClCompatMode) {
    // Include CL and Core options.
    IncludedFlagsBitmask |= options::CLOption;
    IncludedFlagsBitmask |= options::CoreOption;
  } else {
    ExcludedFlagsBitmask |= options::CLOption;
  }

  return std::make_pair(IncludedFlagsBitmask, ExcludedFlagsBitmask);
}

bool clang::driver::isOptimizationLevelFast(const ArgList &Args) {
  return Args.hasFlag(options::OPT_Ofast, options::OPT_O_Group, false);
}

bool clang::driver::isObjectFile(std::string FileName) {
  if (!llvm::sys::path::has_extension(FileName))
    // Any file with no extension should be considered an Object. Take into
    // account -lsomelib library filenames.
    return FileName.rfind("-l", 0) != 0;
  std::string Ext(llvm::sys::path::extension(FileName).drop_front());
  // We cannot rely on lookupTypeForExtension solely as that has 'lib'
  // marked as an object.
  return (Ext != "lib" &&
          types::lookupTypeForExtension(Ext) == types::TY_Object);
}

bool clang::driver::isStaticArchiveFile(const StringRef &FileName) {
  if (!llvm::sys::path::has_extension(FileName))
    // Any file with no extension should not be considered an Archive.
    return false;
  StringRef Ext(llvm::sys::path::extension(FileName).drop_front());
  llvm::file_magic Magic;
  llvm::identify_magic(FileName, Magic);
  // Only .lib and archive files are to be considered.
  return (Ext == "lib" || Magic == llvm::file_magic::archive);
}

bool clang::driver::willEmitRemarks(const ArgList &Args) {
  // -fsave-optimization-record enables it.
  if (Args.hasFlag(options::OPT_fsave_optimization_record,
                   options::OPT_fno_save_optimization_record, false))
    return true;

  // -fsave-optimization-record=<format> enables it as well.
  if (Args.hasFlag(options::OPT_fsave_optimization_record_EQ,
                   options::OPT_fno_save_optimization_record, false))
    return true;

  // -foptimization-record-file alone enables it too.
  if (Args.hasFlag(options::OPT_foptimization_record_file_EQ,
                   options::OPT_fno_save_optimization_record, false))
    return true;

  // -foptimization-record-passes alone enables it too.
  if (Args.hasFlag(options::OPT_foptimization_record_passes_EQ,
                   options::OPT_fno_save_optimization_record, false))
    return true;
  return false;
}<|MERGE_RESOLUTION|>--- conflicted
+++ resolved
@@ -5539,7 +5539,7 @@
     }
     types::ID HostPPType = types::getPreprocessedType(Input->getType());
     if (Args.hasArg(options::OPT_fsycl) && HostPPType != types::TY_INVALID &&
-        Args.hasArg(options::OPT_fsycl_use_footer) &&
+        !Args.hasArg(options::OPT_fno_sycl_use_footer) &&
         TargetDeviceOffloadKind == Action::OFK_None) {
       // Performing a host compilation with -fsycl.  Append the integration
       // footer to the preprocessed source file.  We then add another
@@ -5601,21 +5601,6 @@
       return C.MakeAction<CompileJobAction>(Input, types::TY_ModuleFile);
     if (Args.hasArg(options::OPT_verify_pch))
       return C.MakeAction<VerifyPCHJobAction>(Input, types::TY_Nothing);
-<<<<<<< HEAD
-    if (Args.hasArg(options::OPT_fsycl) &&
-        !Args.hasArg(options::OPT_fno_sycl_use_footer) &&
-        TargetDeviceOffloadKind == Action::OFK_None) {
-      // Performing a host compilation with -fsycl.  Append the integrated
-      // footer to the preprocessed source file.  We then add another
-      // preprocessed step so the new file is considered a full compilation.
-      auto *AppendFooter =
-          C.MakeAction<AppendFooterJobAction>(Input, types::TY_CXX);
-      auto *Preprocess =
-          C.MakeAction<PreprocessJobAction>(AppendFooter, Input->getType());
-      return C.MakeAction<CompileJobAction>(Preprocess, types::TY_LLVM_BC);
-    }
-=======
->>>>>>> 642ee820
     return C.MakeAction<CompileJobAction>(Input, types::TY_LLVM_BC);
   }
   case phases::Backend: {
