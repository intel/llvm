//===--- Driver.cpp - Clang GCC Compatible Driver -------------------------===//
//
// Part of the LLVM Project, under the Apache License v2.0 with LLVM Exceptions.
// See https://llvm.org/LICENSE.txt for license information.
// SPDX-License-Identifier: Apache-2.0 WITH LLVM-exception
//
//===----------------------------------------------------------------------===//
#include "clang/Driver/Driver.h"
#include "ToolChains/AIX.h"
#include "ToolChains/AMDGPU.h"
#include "ToolChains/AMDGPUOpenMP.h"
#include "ToolChains/AVR.h"
#include "ToolChains/Arch/RISCV.h"
#include "ToolChains/BareMetal.h"
#include "ToolChains/CSKYToolChain.h"
#include "ToolChains/Clang.h"
#include "ToolChains/CrossWindows.h"
#include "ToolChains/Cuda.h"
#include "ToolChains/Darwin.h"
#include "ToolChains/DragonFly.h"
#include "ToolChains/FreeBSD.h"
#include "ToolChains/Fuchsia.h"
#include "ToolChains/Gnu.h"
#include "ToolChains/HIPAMD.h"
#include "ToolChains/HIPSPV.h"
#include "ToolChains/HLSL.h"
#include "ToolChains/Haiku.h"
#include "ToolChains/Hexagon.h"
#include "ToolChains/Hurd.h"
#include "ToolChains/Lanai.h"
#include "ToolChains/Linux.h"
#include "ToolChains/MSP430.h"
#include "ToolChains/MSVC.h"
#include "ToolChains/MinGW.h"
#include "ToolChains/MipsLinux.h"
#include "ToolChains/NaCl.h"
#include "ToolChains/NetBSD.h"
#include "ToolChains/OHOS.h"
#include "ToolChains/OpenBSD.h"
#include "ToolChains/PPCFreeBSD.h"
#include "ToolChains/PPCLinux.h"
#include "ToolChains/PS4CPU.h"
#include "ToolChains/RISCVToolchain.h"
#include "ToolChains/SPIRV.h"
#include "ToolChains/SYCL.h"
#include "ToolChains/Solaris.h"
#include "ToolChains/TCE.h"
#include "ToolChains/VEToolchain.h"
#include "ToolChains/WebAssembly.h"
#include "ToolChains/XCore.h"
#include "ToolChains/ZOS.h"
#include "clang/Basic/DiagnosticDriver.h"
#include "clang/Basic/TargetID.h"
#include "clang/Basic/Version.h"
#include "clang/Config/config.h"
#include "clang/Driver/Action.h"
#include "clang/Driver/Compilation.h"
#include "clang/Driver/DriverDiagnostic.h"
#include "clang/Driver/InputInfo.h"
#include "clang/Driver/Job.h"
#include "clang/Driver/Options.h"
#include "clang/Driver/Phases.h"
#include "clang/Driver/SanitizerArgs.h"
#include "clang/Driver/Tool.h"
#include "clang/Driver/ToolChain.h"
#include "clang/Driver/Types.h"
#include "llvm/ADT/ArrayRef.h"
#include "llvm/ADT/MapVector.h"
#include "llvm/ADT/STLExtras.h"
#include "llvm/ADT/StringExtras.h"
#include "llvm/ADT/StringRef.h"
#include "llvm/ADT/StringSet.h"
#include "llvm/ADT/StringSwitch.h"
#include "llvm/BinaryFormat/Magic.h"
#include "llvm/Config/llvm-config.h"
#include "llvm/MC/TargetRegistry.h"
#include "llvm/Option/Arg.h"
#include "llvm/Option/ArgList.h"
#include "llvm/Option/OptSpecifier.h"
#include "llvm/Option/OptTable.h"
#include "llvm/Option/Option.h"
#include "llvm/SYCLLowerIR/DeviceConfigFile.hpp"
#include "llvm/Support/CommandLine.h"
#include "llvm/Support/ErrorHandling.h"
#include "llvm/Support/ExitCodes.h"
#include "llvm/Support/FileSystem.h"
#include "llvm/Support/FileUtilities.h"
#include "llvm/Support/FormatVariadic.h"
#include "llvm/Support/LineIterator.h"
#include "llvm/Support/MD5.h"
#include "llvm/Support/Path.h"
#include "llvm/Support/PrettyStackTrace.h"
#include "llvm/Support/Process.h"
#include "llvm/Support/Program.h"
#include "llvm/Support/Regex.h"
#include "llvm/Support/StringSaver.h"
#include "llvm/Support/VirtualFileSystem.h"
#include "llvm/Support/raw_ostream.h"
#include "llvm/TargetParser/Host.h"
#include "llvm/TargetParser/RISCVISAInfo.h"
#include <cstdlib> // ::getenv
#include <map>
#include <memory>
#include <optional>
#include <regex>
#include <sstream>
#include <set>
#include <utility>
#if LLVM_ON_UNIX
#include <unistd.h> // getpid
#endif

using namespace clang::driver;
using namespace clang;
using namespace llvm::opt;

static std::optional<llvm::Triple> getOffloadTargetTriple(const Driver &D,
                                                          const ArgList &Args) {
  auto OffloadTargets = Args.getAllArgValues(options::OPT_offload_EQ);
  // Offload compilation flow does not support multiple targets for now. We
  // need the HIPActionBuilder (and possibly the CudaActionBuilder{,Base}too)
  // to support multiple tool chains first.
  switch (OffloadTargets.size()) {
  default:
    D.Diag(diag::err_drv_only_one_offload_target_supported);
    return std::nullopt;
  case 0:
    D.Diag(diag::err_drv_invalid_or_unsupported_offload_target) << "";
    return std::nullopt;
  case 1:
    break;
  }
  return llvm::Triple(OffloadTargets[0]);
}

static std::optional<llvm::Triple>
getNVIDIAOffloadTargetTriple(const Driver &D, const ArgList &Args,
                             const llvm::Triple &HostTriple) {
  if (!Args.hasArg(options::OPT_offload_EQ)) {
    return llvm::Triple(HostTriple.isArch64Bit() ? "nvptx64-nvidia-cuda"
                                                 : "nvptx-nvidia-cuda");
  }
  auto TT = getOffloadTargetTriple(D, Args);
  if (TT && (TT->getArch() == llvm::Triple::spirv32 ||
             TT->getArch() == llvm::Triple::spirv64)) {
    if (Args.hasArg(options::OPT_emit_llvm))
      return TT;
    D.Diag(diag::err_drv_cuda_offload_only_emit_bc);
    return std::nullopt;
  }
  D.Diag(diag::err_drv_invalid_or_unsupported_offload_target) << TT->str();
  return std::nullopt;
}
static std::optional<llvm::Triple>
getHIPOffloadTargetTriple(const Driver &D, const ArgList &Args) {
  if (!Args.hasArg(options::OPT_offload_EQ)) {
    return llvm::Triple("amdgcn-amd-amdhsa"); // Default HIP triple.
  }
  auto TT = getOffloadTargetTriple(D, Args);
  if (!TT)
    return std::nullopt;
  if (TT->getArch() == llvm::Triple::amdgcn &&
      TT->getVendor() == llvm::Triple::AMD &&
      TT->getOS() == llvm::Triple::AMDHSA)
    return TT;
  if (TT->getArch() == llvm::Triple::spirv64)
    return TT;
  D.Diag(diag::err_drv_invalid_or_unsupported_offload_target) << TT->str();
  return std::nullopt;
}

// static
std::string Driver::GetResourcesPath(StringRef BinaryPath,
                                     StringRef CustomResourceDir) {
  // Since the resource directory is embedded in the module hash, it's important
  // that all places that need it call this function, so that they get the
  // exact same string ("a/../b/" and "b/" get different hashes, for example).

  // Dir is bin/ or lib/, depending on where BinaryPath is.
  std::string Dir = std::string(llvm::sys::path::parent_path(BinaryPath));

  SmallString<128> P(Dir);
  if (CustomResourceDir != "") {
    llvm::sys::path::append(P, CustomResourceDir);
  } else {
    // On Windows, libclang.dll is in bin/.
    // On non-Windows, libclang.so/.dylib is in lib/.
    // With a static-library build of libclang, LibClangPath will contain the
    // path of the embedding binary, which for LLVM binaries will be in bin/.
    // ../lib gets us to lib/ in both cases.
    P = llvm::sys::path::parent_path(Dir);
    // This search path is also created in the COFF driver of lld, so any
    // changes here also needs to happen in lld/COFF/Driver.cpp
    llvm::sys::path::append(P, CLANG_INSTALL_LIBDIR_BASENAME, "clang",
                            CLANG_VERSION_MAJOR_STRING);
  }

  return std::string(P);
}

Driver::Driver(StringRef ClangExecutable, StringRef TargetTriple,
               DiagnosticsEngine &Diags, std::string Title,
               IntrusiveRefCntPtr<llvm::vfs::FileSystem> VFS)
    : Diags(Diags), VFS(std::move(VFS)), DumpDeviceCode(false), Mode(GCCMode),
      SaveTemps(SaveTempsNone), BitcodeEmbed(EmbedNone),
      Offload(OffloadHostDevice), CXX20HeaderType(HeaderMode_None),
      ModulesModeCXX20(false), LTOMode(LTOK_None), OffloadLTOMode(LTOK_None),
      ClangExecutable(ClangExecutable), SysRoot(DEFAULT_SYSROOT),
      DriverTitle(Title), CCCPrintBindings(false), CCPrintOptions(false),
      CCLogDiagnostics(false), CCGenDiagnostics(false),
      CCPrintProcessStats(false), CCPrintInternalStats(false),
      TargetTriple(TargetTriple), Saver(Alloc), PrependArg(nullptr),
      CheckInputsExist(true), ProbePrecompiled(true),
      SuppressMissingInputWarning(false) {
  // Provide a sane fallback if no VFS is specified.
  if (!this->VFS)
    this->VFS = llvm::vfs::getRealFileSystem();

  Name = std::string(llvm::sys::path::filename(ClangExecutable));
  Dir = std::string(llvm::sys::path::parent_path(ClangExecutable));

  if ((!SysRoot.empty()) && llvm::sys::path::is_relative(SysRoot)) {
    // Prepend InstalledDir if SysRoot is relative
    SmallString<128> P(Dir);
    llvm::sys::path::append(P, SysRoot);
    SysRoot = std::string(P);
  }

#if defined(CLANG_CONFIG_FILE_SYSTEM_DIR)
  SystemConfigDir = CLANG_CONFIG_FILE_SYSTEM_DIR;
#endif
#if defined(CLANG_CONFIG_FILE_USER_DIR)
  {
    SmallString<128> P;
    llvm::sys::fs::expand_tilde(CLANG_CONFIG_FILE_USER_DIR, P);
    UserConfigDir = static_cast<std::string>(P);
  }
#endif

  // Compute the path to the resource directory.
  ResourceDir = GetResourcesPath(ClangExecutable, CLANG_RESOURCE_DIR);
}

void Driver::setDriverMode(StringRef Value) {
  static StringRef OptName =
      getOpts().getOption(options::OPT_driver_mode).getPrefixedName();
  if (auto M = llvm::StringSwitch<std::optional<DriverMode>>(Value)
                   .Case("gcc", GCCMode)
                   .Case("g++", GXXMode)
                   .Case("cpp", CPPMode)
                   .Case("cl", CLMode)
                   .Case("flang", FlangMode)
                   .Case("dxc", DXCMode)
                   .Default(std::nullopt))
    Mode = *M;
  else
    Diag(diag::err_drv_unsupported_option_argument) << OptName << Value;
}

InputArgList Driver::ParseArgStrings(ArrayRef<const char *> ArgStrings,
                                     bool UseDriverMode, bool &ContainsError) {
  llvm::PrettyStackTraceString CrashInfo("Command line argument parsing");
  ContainsError = false;

  llvm::opt::Visibility VisibilityMask = getOptionVisibilityMask(UseDriverMode);
  unsigned MissingArgIndex, MissingArgCount;
  InputArgList Args = getOpts().ParseArgs(ArgStrings, MissingArgIndex,
                                          MissingArgCount, VisibilityMask);

  // Check for missing argument error.
  if (MissingArgCount) {
    Diag(diag::err_drv_missing_argument)
        << Args.getArgString(MissingArgIndex) << MissingArgCount;
    ContainsError |=
        Diags.getDiagnosticLevel(diag::err_drv_missing_argument,
                                 SourceLocation()) > DiagnosticsEngine::Warning;
  }

  // Check for unsupported options.
  for (const Arg *A : Args) {
    if (A->getOption().hasFlag(options::Unsupported)) {
      Diag(diag::err_drv_unsupported_opt) << A->getAsString(Args);
      ContainsError |= Diags.getDiagnosticLevel(diag::err_drv_unsupported_opt,
                                                SourceLocation()) >
                       DiagnosticsEngine::Warning;
      continue;
    }

    // Deprecated options emit a diagnostic about deprecation, but are still
    // supported until removed. It's possible to have a deprecated option which
    // aliases with a non-deprecated option, so always compute the argument
    // actually used before checking for deprecation.
    const Arg *Used = A;
    while (Used->getAlias())
      Used = Used->getAlias();
    if (Used->getOption().hasFlag(options::Deprecated)) {
      Diag(diag::warn_drv_deprecated_option_release) << Used->getAsString(Args);
      ContainsError |= Diags.getDiagnosticLevel(
                           diag::warn_drv_deprecated_option_release,
                           SourceLocation()) > DiagnosticsEngine::Warning;
    }

    // Warn about -mcpu= without an argument.
    if (A->getOption().matches(options::OPT_mcpu_EQ) && A->containsValue("")) {
      Diag(diag::warn_drv_empty_joined_argument) << A->getAsString(Args);
      ContainsError |= Diags.getDiagnosticLevel(
                           diag::warn_drv_empty_joined_argument,
                           SourceLocation()) > DiagnosticsEngine::Warning;
    }
  }

  for (const Arg *A : Args.filtered(options::OPT_UNKNOWN)) {
    unsigned DiagID;
    auto ArgString = A->getAsString(Args);
    std::string Nearest;
    if (getOpts().findNearest(ArgString, Nearest, VisibilityMask) > 1) {
      if (!IsCLMode() &&
          getOpts().findExact(ArgString, Nearest,
                              llvm::opt::Visibility(options::CC1Option))) {
        DiagID = diag::err_drv_unknown_argument_with_suggestion;
        Diags.Report(DiagID) << ArgString << "-Xclang " + Nearest;
      } else {
        DiagID = IsCLMode() ? diag::warn_drv_unknown_argument_clang_cl
                            : diag::err_drv_unknown_argument;
        Diags.Report(DiagID) << ArgString;
      }
    } else {
      DiagID = IsCLMode()
                   ? diag::warn_drv_unknown_argument_clang_cl_with_suggestion
                   : diag::err_drv_unknown_argument_with_suggestion;
      Diags.Report(DiagID) << ArgString << Nearest;
    }
    ContainsError |= Diags.getDiagnosticLevel(DiagID, SourceLocation()) >
                     DiagnosticsEngine::Warning;
  }

  for (const Arg *A : Args.filtered(options::OPT_o)) {
    if (ArgStrings[A->getIndex()] == A->getSpelling())
      continue;

    // Warn on joined arguments that are similar to a long argument.
    std::string ArgString = ArgStrings[A->getIndex()];
    std::string Nearest;
    if (getOpts().findExact("-" + ArgString, Nearest, VisibilityMask))
      Diags.Report(diag::warn_drv_potentially_misspelled_joined_argument)
          << A->getAsString(Args) << Nearest;
  }

  return Args;
}

// Determine which compilation mode we are in. We look for options which
// affect the phase, starting with the earliest phases, and record which
// option we used to determine the final phase.
phases::ID Driver::getFinalPhase(const DerivedArgList &DAL,
                                 Arg **FinalPhaseArg) const {
  Arg *PhaseArg = nullptr;
  phases::ID FinalPhase;

  // -{E,EP,P,M,MM} only run the preprocessor.
  if (CCCIsCPP() || (PhaseArg = DAL.getLastArg(options::OPT_E)) ||
      (PhaseArg = DAL.getLastArg(options::OPT__SLASH_EP)) ||
      (PhaseArg = DAL.getLastArg(options::OPT_M, options::OPT_MM)) ||
      (PhaseArg = DAL.getLastArg(options::OPT__SLASH_P)) ||
      CCGenDiagnostics) {
    FinalPhase = phases::Preprocess;

    // --precompile only runs up to precompilation.
    // Options that cause the output of C++20 compiled module interfaces or
    // header units have the same effect.
  } else if ((PhaseArg = DAL.getLastArg(options::OPT__precompile)) ||
             (PhaseArg = DAL.getLastArg(options::OPT_extract_api)) ||
             (PhaseArg = DAL.getLastArg(options::OPT_fmodule_header,
                                        options::OPT_fmodule_header_EQ))) {
    FinalPhase = phases::Precompile;
    // -{fsyntax-only,-analyze,emit-ast} only run up to the compiler.
  } else if ((PhaseArg = DAL.getLastArg(options::OPT_fsyntax_only)) ||
             (PhaseArg = DAL.getLastArg(options::OPT_print_supported_cpus)) ||
             (PhaseArg = DAL.getLastArg(options::OPT_module_file_info)) ||
             (PhaseArg = DAL.getLastArg(options::OPT_verify_pch)) ||
             (PhaseArg = DAL.getLastArg(options::OPT_rewrite_objc)) ||
             (PhaseArg = DAL.getLastArg(options::OPT_rewrite_legacy_objc)) ||
             (PhaseArg = DAL.getLastArg(options::OPT__migrate)) ||
             (PhaseArg = DAL.getLastArg(options::OPT__analyze)) ||
             (PhaseArg = DAL.getLastArg(options::OPT_emit_cir)) ||
             (PhaseArg = DAL.getLastArg(options::OPT_emit_ast))) {
    FinalPhase = phases::Compile;

  // -S only runs up to the backend.
  } else if ((PhaseArg = DAL.getLastArg(options::OPT_S)) ||
             (PhaseArg = DAL.getLastArg(options::OPT_fsycl_device_only))) {
    FinalPhase = phases::Backend;

  // -c compilation only runs up to the assembler.
  } else if ((PhaseArg = DAL.getLastArg(options::OPT_c))) {
    FinalPhase = phases::Assemble;

  } else if ((PhaseArg = DAL.getLastArg(options::OPT_emit_interface_stubs))) {
    FinalPhase = phases::IfsMerge;

  // Otherwise do everything.
  } else
    FinalPhase = phases::Link;

  if (FinalPhaseArg)
    *FinalPhaseArg = PhaseArg;

  return FinalPhase;
}

static Arg *MakeInputArg(DerivedArgList &Args, const OptTable &Opts,
                         StringRef Value, bool Claim = true) {
  Arg *A = new Arg(Opts.getOption(options::OPT_INPUT), Value,
                   Args.getBaseArgs().MakeIndex(Value), Value.data());
  Args.AddSynthesizedArg(A);
  if (Claim)
    A->claim();
  return A;
}

DerivedArgList *Driver::TranslateInputArgs(const InputArgList &Args) const {
  const llvm::opt::OptTable &Opts = getOpts();
  DerivedArgList *DAL = new DerivedArgList(Args);

  bool HasNostdlib = Args.hasArg(options::OPT_nostdlib);
  bool HasNostdlibxx = Args.hasArg(options::OPT_nostdlibxx);
  bool HasNodefaultlib = Args.hasArg(options::OPT_nodefaultlibs);
  bool IgnoreUnused = false;
  for (Arg *A : Args) {
    if (IgnoreUnused)
      A->claim();

    if (A->getOption().matches(options::OPT_start_no_unused_arguments)) {
      IgnoreUnused = true;
      continue;
    }
    if (A->getOption().matches(options::OPT_end_no_unused_arguments)) {
      IgnoreUnused = false;
      continue;
    }

    // Unfortunately, we have to parse some forwarding options (-Xassembler,
    // -Xlinker, -Xpreprocessor) because we either integrate their functionality
    // (assembler and preprocessor), or bypass a previous driver ('collect2').

    // Rewrite linker options, to replace --no-demangle with a custom internal
    // option.
    if ((A->getOption().matches(options::OPT_Wl_COMMA) ||
         A->getOption().matches(options::OPT_Xlinker)) &&
        A->containsValue("--no-demangle")) {
      // Add the rewritten no-demangle argument.
      DAL->AddFlagArg(A, Opts.getOption(options::OPT_Z_Xlinker__no_demangle));

      // Add the remaining values as Xlinker arguments.
      for (StringRef Val : A->getValues())
        if (Val != "--no-demangle")
          DAL->AddSeparateArg(A, Opts.getOption(options::OPT_Xlinker), Val);

      continue;
    }

    // Rewrite preprocessor options, to replace -Wp,-MD,FOO which is used by
    // some build systems. We don't try to be complete here because we don't
    // care to encourage this usage model.
    if (A->getOption().matches(options::OPT_Wp_COMMA) &&
        (A->getValue(0) == StringRef("-MD") ||
         A->getValue(0) == StringRef("-MMD"))) {
      // Rewrite to -MD/-MMD along with -MF.
      if (A->getValue(0) == StringRef("-MD"))
        DAL->AddFlagArg(A, Opts.getOption(options::OPT_MD));
      else
        DAL->AddFlagArg(A, Opts.getOption(options::OPT_MMD));
      if (A->getNumValues() == 2)
        DAL->AddSeparateArg(A, Opts.getOption(options::OPT_MF), A->getValue(1));
      continue;
    }

    // Rewrite reserved library names.
    if (A->getOption().matches(options::OPT_l)) {
      StringRef Value = A->getValue();

      // Rewrite unless -nostdlib is present.
      if (!HasNostdlib && !HasNodefaultlib && !HasNostdlibxx &&
          Value == "stdc++") {
        DAL->AddFlagArg(A, Opts.getOption(options::OPT_Z_reserved_lib_stdcxx));
        continue;
      }

      // Rewrite unconditionally.
      if (Value == "cc_kext") {
        DAL->AddFlagArg(A, Opts.getOption(options::OPT_Z_reserved_lib_cckext));
        continue;
      }
    }

    // Pick up inputs via the -- option.
    if (A->getOption().matches(options::OPT__DASH_DASH)) {
      A->claim();
      for (StringRef Val : A->getValues())
        DAL->append(MakeInputArg(*DAL, Opts, Val, false));
      continue;
    }

    if (A->getOption().matches(options::OPT_offload_lib_Group)) {
      if (!A->getNumValues()) {
        Diag(clang::diag::warn_drv_unused_argument) << A->getSpelling();
        continue;
      }
    }

    DAL->append(A);
  }

  // DXC mode quits before assembly if an output object file isn't specified.
  if (IsDXCMode() && !Args.hasArg(options::OPT_dxc_Fo))
    DAL->AddFlagArg(nullptr, Opts.getOption(options::OPT_S));

  // Enforce -static if -miamcu is present.
  if (Args.hasFlag(options::OPT_miamcu, options::OPT_mno_iamcu, false))
    DAL->AddFlagArg(nullptr, Opts.getOption(options::OPT_static));

  // Use of -fintelfpga implies -g and -fsycl
  if (Args.hasArg(options::OPT_fintelfpga)) {
    if (!Args.hasFlag(options::OPT_fsycl, options::OPT_fno_sycl, false))
      DAL->AddFlagArg(0, Opts.getOption(options::OPT_fsycl));
    // if any -gN option is provided, use that.
    if (Arg *A = Args.getLastArg(options::OPT_gN_Group))
      DAL->append(A);
    else
      DAL->AddFlagArg(0, Opts.getOption(options::OPT_g_Flag));
  }

// Add a default value of -mlinker-version=, if one was given and the user
// didn't specify one.
#if defined(HOST_LINK_VERSION)
  if (!Args.hasArg(options::OPT_mlinker_version_EQ) &&
      strlen(HOST_LINK_VERSION) > 0) {
    DAL->AddJoinedArg(0, Opts.getOption(options::OPT_mlinker_version_EQ),
                      HOST_LINK_VERSION);
    DAL->getLastArg(options::OPT_mlinker_version_EQ)->claim();
  }
#endif

  return DAL;
}

/// Compute target triple from args.
///
/// This routine provides the logic to compute a target triple from various
/// args passed to the driver and the default triple string.
static llvm::Triple computeTargetTriple(const Driver &D,
                                        StringRef TargetTriple,
                                        const ArgList &Args,
                                        StringRef DarwinArchName = "") {
  // FIXME: Already done in Compilation *Driver::BuildCompilation
  if (const Arg *A = Args.getLastArg(options::OPT_target))
    TargetTriple = A->getValue();

  llvm::Triple Target(llvm::Triple::normalize(TargetTriple));

  // GNU/Hurd's triples should have been -hurd-gnu*, but were historically made
  // -gnu* only, and we can not change this, so we have to detect that case as
  // being the Hurd OS.
  if (TargetTriple.contains("-unknown-gnu") || TargetTriple.contains("-pc-gnu"))
    Target.setOSName("hurd");

  // Handle Apple-specific options available here.
  if (Target.isOSBinFormatMachO()) {
    // If an explicit Darwin arch name is given, that trumps all.
    if (!DarwinArchName.empty()) {
      tools::darwin::setTripleTypeForMachOArchName(Target, DarwinArchName,
                                                   Args);
      return Target;
    }

    // Handle the Darwin '-arch' flag.
    if (Arg *A = Args.getLastArg(options::OPT_arch)) {
      StringRef ArchName = A->getValue();
      tools::darwin::setTripleTypeForMachOArchName(Target, ArchName, Args);
    }
  }

  // Handle pseudo-target flags '-mlittle-endian'/'-EL' and
  // '-mbig-endian'/'-EB'.
  if (Arg *A = Args.getLastArgNoClaim(options::OPT_mlittle_endian,
                                      options::OPT_mbig_endian)) {
    llvm::Triple T = A->getOption().matches(options::OPT_mlittle_endian)
                         ? Target.getLittleEndianArchVariant()
                         : Target.getBigEndianArchVariant();
    if (T.getArch() != llvm::Triple::UnknownArch) {
      Target = std::move(T);
      Args.claimAllArgs(options::OPT_mlittle_endian, options::OPT_mbig_endian);
    }
  }

  // Skip further flag support on OSes which don't support '-m32' or '-m64'.
  if (Target.getArch() == llvm::Triple::tce)
    return Target;

  // On AIX, the env OBJECT_MODE may affect the resulting arch variant.
  if (Target.isOSAIX()) {
    if (std::optional<std::string> ObjectModeValue =
            llvm::sys::Process::GetEnv("OBJECT_MODE")) {
      StringRef ObjectMode = *ObjectModeValue;
      llvm::Triple::ArchType AT = llvm::Triple::UnknownArch;

      if (ObjectMode.equals("64")) {
        AT = Target.get64BitArchVariant().getArch();
      } else if (ObjectMode.equals("32")) {
        AT = Target.get32BitArchVariant().getArch();
      } else {
        D.Diag(diag::err_drv_invalid_object_mode) << ObjectMode;
      }

      if (AT != llvm::Triple::UnknownArch && AT != Target.getArch())
        Target.setArch(AT);
    }
  }

  // The `-maix[32|64]` flags are only valid for AIX targets.
  if (Arg *A = Args.getLastArgNoClaim(options::OPT_maix32, options::OPT_maix64);
      A && !Target.isOSAIX())
    D.Diag(diag::err_drv_unsupported_opt_for_target)
        << A->getAsString(Args) << Target.str();

  // Handle pseudo-target flags '-m64', '-mx32', '-m32' and '-m16'.
  Arg *A = Args.getLastArg(options::OPT_m64, options::OPT_mx32,
                           options::OPT_m32, options::OPT_m16,
                           options::OPT_maix32, options::OPT_maix64);
  if (A) {
    llvm::Triple::ArchType AT = llvm::Triple::UnknownArch;

    if (A->getOption().matches(options::OPT_m64) ||
        A->getOption().matches(options::OPT_maix64)) {
      AT = Target.get64BitArchVariant().getArch();
      if (Target.getEnvironment() == llvm::Triple::GNUX32)
        Target.setEnvironment(llvm::Triple::GNU);
      else if (Target.getEnvironment() == llvm::Triple::MuslX32)
        Target.setEnvironment(llvm::Triple::Musl);
    } else if (A->getOption().matches(options::OPT_mx32) &&
               Target.get64BitArchVariant().getArch() == llvm::Triple::x86_64) {
      AT = llvm::Triple::x86_64;
      if (Target.getEnvironment() == llvm::Triple::Musl)
        Target.setEnvironment(llvm::Triple::MuslX32);
      else
        Target.setEnvironment(llvm::Triple::GNUX32);
    } else if (A->getOption().matches(options::OPT_m32) ||
               A->getOption().matches(options::OPT_maix32)) {
      AT = Target.get32BitArchVariant().getArch();
      if (Target.getEnvironment() == llvm::Triple::GNUX32)
        Target.setEnvironment(llvm::Triple::GNU);
      else if (Target.getEnvironment() == llvm::Triple::MuslX32)
        Target.setEnvironment(llvm::Triple::Musl);
    } else if (A->getOption().matches(options::OPT_m16) &&
               Target.get32BitArchVariant().getArch() == llvm::Triple::x86) {
      AT = llvm::Triple::x86;
      Target.setEnvironment(llvm::Triple::CODE16);
    }

    if (AT != llvm::Triple::UnknownArch && AT != Target.getArch()) {
      Target.setArch(AT);
      if (Target.isWindowsGNUEnvironment())
        toolchains::MinGW::fixTripleArch(D, Target, Args);
    }
  }

  // Handle -miamcu flag.
  if (Args.hasFlag(options::OPT_miamcu, options::OPT_mno_iamcu, false)) {
    if (Target.get32BitArchVariant().getArch() != llvm::Triple::x86)
      D.Diag(diag::err_drv_unsupported_opt_for_target) << "-miamcu"
                                                       << Target.str();

    if (A && !A->getOption().matches(options::OPT_m32))
      D.Diag(diag::err_drv_argument_not_allowed_with)
          << "-miamcu" << A->getBaseArg().getAsString(Args);

    Target.setArch(llvm::Triple::x86);
    Target.setArchName("i586");
    Target.setEnvironment(llvm::Triple::UnknownEnvironment);
    Target.setEnvironmentName("");
    Target.setOS(llvm::Triple::ELFIAMCU);
    Target.setVendor(llvm::Triple::UnknownVendor);
    Target.setVendorName("intel");
  }

  // If target is MIPS adjust the target triple
  // accordingly to provided ABI name.
  if (Target.isMIPS()) {
    if ((A = Args.getLastArg(options::OPT_mabi_EQ))) {
      StringRef ABIName = A->getValue();
      if (ABIName == "32") {
        Target = Target.get32BitArchVariant();
        if (Target.getEnvironment() == llvm::Triple::GNUABI64 ||
            Target.getEnvironment() == llvm::Triple::GNUABIN32)
          Target.setEnvironment(llvm::Triple::GNU);
      } else if (ABIName == "n32") {
        Target = Target.get64BitArchVariant();
        if (Target.getEnvironment() == llvm::Triple::GNU ||
            Target.getEnvironment() == llvm::Triple::GNUABI64)
          Target.setEnvironment(llvm::Triple::GNUABIN32);
      } else if (ABIName == "64") {
        Target = Target.get64BitArchVariant();
        if (Target.getEnvironment() == llvm::Triple::GNU ||
            Target.getEnvironment() == llvm::Triple::GNUABIN32)
          Target.setEnvironment(llvm::Triple::GNUABI64);
      }
    }
  }

  // If target is RISC-V adjust the target triple according to
  // provided architecture name
  if (Target.isRISCV()) {
    if (Args.hasArg(options::OPT_march_EQ) ||
        Args.hasArg(options::OPT_mcpu_EQ)) {
      StringRef ArchName = tools::riscv::getRISCVArch(Args, Target);
      auto ISAInfo = llvm::RISCVISAInfo::parseArchString(
          ArchName, /*EnableExperimentalExtensions=*/true);
      if (!llvm::errorToBool(ISAInfo.takeError())) {
        unsigned XLen = (*ISAInfo)->getXLen();
        if (XLen == 32)
          Target.setArch(llvm::Triple::riscv32);
        else if (XLen == 64)
          Target.setArch(llvm::Triple::riscv64);
      }
    }
  }

  return Target;
}

// Parse the LTO options and record the type of LTO compilation
// based on which -f(no-)?lto(=.*)? or -f(no-)?offload-lto(=.*)?
// option occurs last.
static driver::LTOKind parseLTOMode(Driver &D, const llvm::opt::ArgList &Args,
                                    OptSpecifier OptEq, OptSpecifier OptNeg) {
  if (!Args.hasFlag(OptEq, OptNeg, false))
    return LTOK_None;

  const Arg *A = Args.getLastArg(OptEq);
  StringRef LTOName = A->getValue();

  driver::LTOKind LTOMode = llvm::StringSwitch<LTOKind>(LTOName)
                                .Case("full", LTOK_Full)
                                .Case("thin", LTOK_Thin)
                                .Default(LTOK_Unknown);

  if (LTOMode == LTOK_Unknown) {
    D.Diag(diag::err_drv_unsupported_option_argument)
        << A->getSpelling() << A->getValue();
    return LTOK_None;
  }
  return LTOMode;
}

// Parse the LTO options.
void Driver::setLTOMode(const llvm::opt::ArgList &Args) {
  LTOMode =
      parseLTOMode(*this, Args, options::OPT_flto_EQ, options::OPT_fno_lto);

  OffloadLTOMode = parseLTOMode(*this, Args, options::OPT_foffload_lto_EQ,
                                options::OPT_fno_offload_lto);

  // Try to enable `-foffload-lto=full` if `-fopenmp-target-jit` is on.
  if (Args.hasFlag(options::OPT_fopenmp_target_jit,
                   options::OPT_fno_openmp_target_jit, false)) {
    if (Arg *A = Args.getLastArg(options::OPT_foffload_lto_EQ,
                                 options::OPT_fno_offload_lto))
      if (OffloadLTOMode != LTOK_Full)
        Diag(diag::err_drv_incompatible_options)
            << A->getSpelling() << "-fopenmp-target-jit";
    OffloadLTOMode = LTOK_Full;
  }
}

/// Compute the desired OpenMP runtime from the flags provided.
Driver::OpenMPRuntimeKind Driver::getOpenMPRuntime(const ArgList &Args) const {
  StringRef RuntimeName(CLANG_DEFAULT_OPENMP_RUNTIME);

  const Arg *A = Args.getLastArg(options::OPT_fopenmp_EQ);
  if (A)
    RuntimeName = A->getValue();

  auto RT = llvm::StringSwitch<OpenMPRuntimeKind>(RuntimeName)
                .Case("libomp", OMPRT_OMP)
                .Case("libgomp", OMPRT_GOMP)
                .Case("libiomp5", OMPRT_IOMP5)
                .Default(OMPRT_Unknown);

  if (RT == OMPRT_Unknown) {
    if (A)
      Diag(diag::err_drv_unsupported_option_argument)
          << A->getSpelling() << A->getValue();
    else
      // FIXME: We could use a nicer diagnostic here.
      Diag(diag::err_drv_unsupported_opt) << "-fopenmp";
  }

  return RT;
}

static bool isValidSYCLTriple(llvm::Triple T) {
  // NVPTX is valid for SYCL.
  if (T.isNVPTX())
    return true;

  // AMDGCN is valid for SYCL
  if (T.isAMDGCN())
    return true;

  // Check for invalid SYCL device triple values.
  // Non-SPIR/SPIRV arch.
  if (!T.isSPIROrSPIRV())
    return false;
  // SPIR/SPIRV arch, but has invalid SubArch for AOT.
  StringRef A(T.getArchName());
  if (T.getSubArch() == llvm::Triple::NoSubArch &&
      ((T.getArch() == llvm::Triple::spir && !A.equals("spir")) ||
       (T.getArch() == llvm::Triple::spir64 && !A.equals("spir64"))))
    return false;
  return true;
}

static const char *getDefaultSYCLArch(Compilation &C) {
  if (C.getDefaultToolChain().getTriple().getArch() == llvm::Triple::x86)
    return "spir";
  return "spir64";
}

static bool addSYCLDefaultTriple(Compilation &C,
                                 SmallVectorImpl<llvm::Triple> &SYCLTriples) {
  /// Returns true if a triple is added to SYCLTriples, false otherwise
  if (!C.getDriver().isSYCLDefaultTripleImplied())
    return false;
  if (C.getInputArgs().hasArg(options::OPT_fsycl_force_target_EQ))
    return false;
  for (const auto &SYCLTriple : SYCLTriples) {
    if (SYCLTriple.getSubArch() == llvm::Triple::NoSubArch &&
        SYCLTriple.isSPIROrSPIRV())
      return false;
    // If we encounter a known non-spir* target, do not add the default triple.
    if (SYCLTriple.isNVPTX() || SYCLTriple.isAMDGCN())
      return false;
  }
  // Add the default triple as it was not found.
  llvm::Triple DefaultTriple =
      C.getDriver().MakeSYCLDeviceTriple(getDefaultSYCLArch(C));
  SYCLTriples.insert(SYCLTriples.begin(), DefaultTriple);
  return true;
}

void Driver::CreateOffloadingDeviceToolChains(Compilation &C,
                                              InputList &Inputs) {

  //
  // CUDA/HIP
  //
  // We need to generate a CUDA/HIP toolchain if any of the inputs has a CUDA
  // or HIP type. However, mixed CUDA/HIP compilation is not supported.
  using namespace tools::SYCL;
  bool IsCuda =
      llvm::any_of(Inputs, [](std::pair<types::ID, const llvm::opt::Arg *> &I) {
        return types::isCuda(I.first);
      });
  bool IsHIP =
      llvm::any_of(Inputs,
                   [](std::pair<types::ID, const llvm::opt::Arg *> &I) {
                     return types::isHIP(I.first);
                   }) ||
      C.getInputArgs().hasArg(options::OPT_hip_link) ||
      C.getInputArgs().hasArg(options::OPT_hipstdpar);
  if (IsCuda && IsHIP) {
    Diag(clang::diag::err_drv_mix_cuda_hip);
    return;
  }
  if (IsCuda) {
    const ToolChain *HostTC = C.getSingleOffloadToolChain<Action::OFK_Host>();
    const llvm::Triple &HostTriple = HostTC->getTriple();
    auto OFK = Action::OFK_Cuda;
    auto CudaTriple =
        getNVIDIAOffloadTargetTriple(*this, C.getInputArgs(), HostTriple);
    if (!CudaTriple)
      return;
    // Use the CUDA and host triples as the key into the ToolChains map,
    // because the device toolchain we create depends on both.
    auto &CudaTC = ToolChains[CudaTriple->str() + "/" + HostTriple.str()];
    if (!CudaTC) {
      CudaTC = std::make_unique<toolchains::CudaToolChain>(
          *this, *CudaTriple, *HostTC, C.getInputArgs(), OFK);

    // Emit a warning if the detected CUDA version is too new.
    CudaInstallationDetector &CudaInstallation =
          static_cast<toolchains::CudaToolChain &>(*CudaTC).CudaInstallation;
      if (CudaInstallation.isValid())
        CudaInstallation.WarnIfUnsupportedVersion();
    }
    C.addOffloadDeviceToolChain(CudaTC.get(), OFK);
  } else if (IsHIP) {
    if (auto *OMPTargetArg =
            C.getInputArgs().getLastArg(options::OPT_fopenmp_targets_EQ)) {
      Diag(clang::diag::err_drv_unsupported_opt_for_language_mode)
          << OMPTargetArg->getSpelling() << "HIP";
      return;
    }
    const ToolChain *HostTC = C.getSingleOffloadToolChain<Action::OFK_Host>();
    auto OFK = Action::OFK_HIP;
    auto HIPTriple = getHIPOffloadTargetTriple(*this, C.getInputArgs());
    if (!HIPTriple)
      return;
    auto *HIPTC = &getOffloadingDeviceToolChain(C.getInputArgs(), *HIPTriple,
                                                *HostTC, OFK);
    assert(HIPTC && "Could not create offloading device tool chain.");
    C.addOffloadDeviceToolChain(HIPTC, OFK);
  }

  //
  // OpenMP
  //
  // We need to generate an OpenMP toolchain if the user specified targets with
  // the -fopenmp-targets option or used --offload-arch with OpenMP enabled.
  bool IsOpenMPOffloading =
      C.getInputArgs().hasFlag(options::OPT_fopenmp, options::OPT_fopenmp_EQ,
                               options::OPT_fno_openmp, false) &&
      (C.getInputArgs().hasArg(options::OPT_fopenmp_targets_EQ) ||
       C.getInputArgs().hasArg(options::OPT_offload_arch_EQ));
  if (IsOpenMPOffloading) {
    // We expect that -fopenmp-targets is always used in conjunction with the
    // option -fopenmp specifying a valid runtime with offloading support, i.e.
    // libomp or libiomp.
    OpenMPRuntimeKind RuntimeKind = getOpenMPRuntime(C.getInputArgs());
    if (RuntimeKind != OMPRT_OMP && RuntimeKind != OMPRT_IOMP5) {
      Diag(clang::diag::err_drv_expecting_fopenmp_with_fopenmp_targets);
      return;
    }

    llvm::StringMap<llvm::DenseSet<StringRef>> DerivedArchs;
    llvm::StringMap<StringRef> FoundNormalizedTriples;
    std::multiset<StringRef> OpenMPTriples;

    // If the user specified -fopenmp-targets= we create a toolchain for each
    // valid triple. Otherwise, if only --offload-arch= was specified we instead
    // attempt to derive the appropriate toolchains from the arguments.
    if (Arg *OpenMPTargets =
            C.getInputArgs().getLastArg(options::OPT_fopenmp_targets_EQ)) {
      if (OpenMPTargets && !OpenMPTargets->getNumValues()) {
        Diag(clang::diag::warn_drv_empty_joined_argument)
            << OpenMPTargets->getAsString(C.getInputArgs());
        return;
      }
      for (StringRef T : OpenMPTargets->getValues())
        OpenMPTriples.insert(T);
    } else if (C.getInputArgs().hasArg(options::OPT_offload_arch_EQ) &&
               !IsHIP && !IsCuda) {
      const ToolChain *HostTC = C.getSingleOffloadToolChain<Action::OFK_Host>();
      auto AMDTriple = getHIPOffloadTargetTriple(*this, C.getInputArgs());
      auto NVPTXTriple = getNVIDIAOffloadTargetTriple(*this, C.getInputArgs(),
                                                      HostTC->getTriple());

      // Attempt to deduce the offloading triple from the set of architectures.
      // We can only correctly deduce NVPTX / AMDGPU triples currently. We need
      // to temporarily create these toolchains so that we can access tools for
      // inferring architectures.
      llvm::DenseSet<StringRef> Archs;
      if (NVPTXTriple) {
        auto TempTC = std::make_unique<toolchains::CudaToolChain>(
            *this, *NVPTXTriple, *HostTC, C.getInputArgs(), Action::OFK_None);
        for (StringRef Arch : getOffloadArchs(
                 C, C.getArgs(), Action::OFK_OpenMP, &*TempTC, true))
          Archs.insert(Arch);
      }
      if (AMDTriple) {
        auto TempTC = std::make_unique<toolchains::AMDGPUOpenMPToolChain>(
            *this, *AMDTriple, *HostTC, C.getInputArgs());
        for (StringRef Arch : getOffloadArchs(
                 C, C.getArgs(), Action::OFK_OpenMP, &*TempTC, true))
          Archs.insert(Arch);
      }
      if (!AMDTriple && !NVPTXTriple) {
        for (StringRef Arch :
             getOffloadArchs(C, C.getArgs(), Action::OFK_OpenMP, nullptr, true))
          Archs.insert(Arch);
      }

      for (StringRef Arch : Archs) {
        if (NVPTXTriple && IsNVIDIAGpuArch(StringToCudaArch(
                               getProcessorFromTargetID(*NVPTXTriple, Arch)))) {
          DerivedArchs[NVPTXTriple->getTriple()].insert(Arch);
        } else if (AMDTriple &&
                   IsAMDGpuArch(StringToCudaArch(
                       getProcessorFromTargetID(*AMDTriple, Arch)))) {
          DerivedArchs[AMDTriple->getTriple()].insert(Arch);
        } else {
          Diag(clang::diag::err_drv_failed_to_deduce_target_from_arch) << Arch;
          return;
        }
      }

      // If the set is empty then we failed to find a native architecture.
      if (Archs.empty()) {
        Diag(clang::diag::err_drv_failed_to_deduce_target_from_arch)
            << "native";
        return;
      }

      for (const auto &TripleAndArchs : DerivedArchs)
        OpenMPTriples.insert(TripleAndArchs.first());
    }

    for (StringRef Val : OpenMPTriples) {
      llvm::Triple TT(ToolChain::getOpenMPTriple(Val));
      std::string NormalizedName = TT.normalize();

      // Make sure we don't have a duplicate triple.
      auto Duplicate = FoundNormalizedTriples.find(NormalizedName);
      if (Duplicate != FoundNormalizedTriples.end()) {
        Diag(clang::diag::warn_drv_omp_offload_target_duplicate)
            << Val << Duplicate->second;
        continue;
      }

      // Store the current triple so that we can check for duplicates in the
      // following iterations.
      FoundNormalizedTriples[NormalizedName] = Val;

      // If the specified target is invalid, emit a diagnostic.
      if (TT.getArch() == llvm::Triple::UnknownArch)
        Diag(clang::diag::err_drv_invalid_omp_target) << Val;
      else {
        const ToolChain *TC;
        // Device toolchains have to be selected differently. They pair host
        // and device in their implementation.
        if (TT.isNVPTX() || TT.isAMDGCN()) {
          const ToolChain *HostTC =
              C.getSingleOffloadToolChain<Action::OFK_Host>();
          assert(HostTC && "Host toolchain should be always defined.");
          auto &DeviceTC =
              ToolChains[TT.str() + "/" + HostTC->getTriple().normalize()];
          if (!DeviceTC) {
            if (TT.isNVPTX())
              DeviceTC = std::make_unique<toolchains::CudaToolChain>(
                  *this, TT, *HostTC, C.getInputArgs(), Action::OFK_OpenMP);
            else if (TT.isAMDGCN())
              DeviceTC = std::make_unique<toolchains::AMDGPUOpenMPToolChain>(
                  *this, TT, *HostTC, C.getInputArgs());
            else
              assert(DeviceTC && "Device toolchain not defined.");
          }

          TC = DeviceTC.get();
        } else
          TC = &getToolChain(C.getInputArgs(), TT);
        C.addOffloadDeviceToolChain(TC, Action::OFK_OpenMP);
        if (DerivedArchs.contains(TT.getTriple()))
          KnownArchs[TC] = DerivedArchs[TT.getTriple()];
      }
    }
  } else if (C.getInputArgs().hasArg(options::OPT_fopenmp_targets_EQ)) {
    Diag(clang::diag::err_drv_expecting_fopenmp_with_fopenmp_targets);
    return;
  }

  //
  // SYCL
  //
  // We need to generate a SYCL toolchain if the user specified targets with
  // the -fsycl-targets, -fsycl-add-targets or -fsycl-link-targets option.
  // If -fsycl is supplied without any of these we will assume SPIR-V.
  // Use of -fsycl-device-only overrides -fsycl.
  bool HasValidSYCLRuntime =
      C.getInputArgs().hasFlag(options::OPT_fsycl, options::OPT_fno_sycl,
                               false) ||
      C.getInputArgs().hasArg(options::OPT_fsycl_device_only);

  Arg *SYCLfpga = C.getInputArgs().getLastArg(options::OPT_fintelfpga);

  // Make -fintelfpga flag imply -fsycl.
  if (SYCLfpga && !HasValidSYCLRuntime)
    HasValidSYCLRuntime = true;

  // A mechanism for retrieving SYCL-specific options, erroring out
  // if SYCL offloading wasn't enabled prior to that
  auto getArgRequiringSYCLRuntime = [&](OptSpecifier OptId) -> Arg * {
    Arg *SYCLArg = C.getInputArgs().getLastArg(OptId);
    if (SYCLArg && !HasValidSYCLRuntime) {
      Diag(clang::diag::err_drv_expecting_fsycl_with_sycl_opt)
          // Dropping the '=' symbol, which would otherwise pollute
          // the diagnostics for the most of options
          << SYCLArg->getSpelling().split('=').first;
      return nullptr;
    }
    return SYCLArg;
  };

  Arg *SYCLTargets = getArgRequiringSYCLRuntime(options::OPT_fsycl_targets_EQ);
  Arg *SYCLLinkTargets =
      getArgRequiringSYCLRuntime(options::OPT_fsycl_link_targets_EQ);
  Arg *SYCLAddTargets =
      getArgRequiringSYCLRuntime(options::OPT_fsycl_add_targets_EQ);
  Arg *SYCLLink = getArgRequiringSYCLRuntime(options::OPT_fsycl_link_EQ);

  // Check if -fsycl-host-compiler is used in conjunction with -fsycl.
  Arg *SYCLHostCompiler =
      getArgRequiringSYCLRuntime(options::OPT_fsycl_host_compiler_EQ);
  Arg *SYCLHostCompilerOptions =
      getArgRequiringSYCLRuntime(options::OPT_fsycl_host_compiler_options_EQ);

  // -fsycl-targets cannot be used with -fsycl-link-targets
  if (SYCLTargets && SYCLLinkTargets)
    Diag(clang::diag::err_drv_option_conflict)
        << SYCLTargets->getSpelling() << SYCLLinkTargets->getSpelling();
  // -fsycl-link-targets and -fsycl-add-targets cannot be used together
  if (SYCLLinkTargets && SYCLAddTargets)
    Diag(clang::diag::err_drv_option_conflict)
        << SYCLLinkTargets->getSpelling() << SYCLAddTargets->getSpelling();
  // -fsycl-link-targets is not allowed with -fsycl-link
  if (SYCLLinkTargets && SYCLLink)
    Diag(clang::diag::err_drv_option_conflict)
        << SYCLLink->getSpelling() << SYCLLinkTargets->getSpelling();
  // -fsycl-targets cannot be used with -fintelfpga
  if (SYCLTargets && SYCLfpga)
    Diag(clang::diag::err_drv_option_conflict)
        << SYCLTargets->getSpelling() << SYCLfpga->getSpelling();
  // -fsycl-host-compiler-options cannot be used without -fsycl-host-compiler
  if (SYCLHostCompilerOptions && !SYCLHostCompiler)
    Diag(clang::diag::warn_drv_opt_requires_opt)
        << SYCLHostCompilerOptions->getSpelling().split('=').first
        << "-fsycl-host-compiler";

  auto argSYCLIncompatible = [&](OptSpecifier OptId) {
    if (!HasValidSYCLRuntime)
      return;
    if (Arg *IncompatArg = C.getInputArgs().getLastArg(OptId))
      Diag(clang::diag::err_drv_fsycl_unsupported_with_opt)
          << IncompatArg->getSpelling();
  };
  // -static-libstdc++ is not compatible with -fsycl.
  argSYCLIncompatible(options::OPT_static_libstdcxx);
  // -ffreestanding cannot be used with -fsycl
  argSYCLIncompatible(options::OPT_ffreestanding);

  // Diagnose incorrect inputs to SYCL options.
  // FIXME: Since the option definition includes the list of possible values,
  // the validation must be automatic, not requiring separate disjointed code
  // blocks accross the driver code. Long-term, the detection of incorrect
  // values must happen at the level of TableGen and Arg class design, with
  // Compilation/Driver class constructors handling the driver-specific
  // diagnostic output.
  auto checkSingleArgValidity = [&](Arg *A,
                                    SmallVector<StringRef, 4> AllowedValues) {
    if (!A)
      return;
    const char *ArgValue = A->getValue();
    for (const StringRef AllowedValue : AllowedValues)
      if (AllowedValue.equals(ArgValue))
        return;
    Diag(clang::diag::err_drv_invalid_argument_to_option)
        << ArgValue << A->getOption().getName();
  };
  Arg *DeviceCodeSplit =
      C.getInputArgs().getLastArg(options::OPT_fsycl_device_code_split_EQ);
  checkSingleArgValidity(SYCLLink, {"early", "image"});
  checkSingleArgValidity(DeviceCodeSplit,
                         {"per_kernel", "per_source", "auto", "off"});

  Arg *RangeRoundingPreference =
      C.getInputArgs().getLastArg(options::OPT_fsycl_range_rounding_EQ);
  checkSingleArgValidity(RangeRoundingPreference, {"disable", "force", "on"});

  Arg *SYCLForceTarget =
      getArgRequiringSYCLRuntime(options::OPT_fsycl_force_target_EQ);
  if (SYCLForceTarget) {
    StringRef Val(SYCLForceTarget->getValue());
    llvm::Triple TT(MakeSYCLDeviceTriple(Val));
    if (!isValidSYCLTriple(TT))
      Diag(clang::diag::err_drv_invalid_sycl_target) << Val;
  }
  bool HasSYCLTargetsOption = SYCLTargets || SYCLLinkTargets || SYCLAddTargets;

  llvm::StringMap<StringRef> FoundNormalizedTriples;
  llvm::SmallVector<llvm::Triple, 4> UniqueSYCLTriplesVec;
  if (HasSYCLTargetsOption) {
    // At this point, we know we have a valid combination
    // of -fsycl*target options passed
    Arg *SYCLTargetsValues = SYCLTargets ? SYCLTargets : SYCLLinkTargets;
    if (SYCLTargetsValues) {
      if (SYCLTargetsValues->getNumValues()) {

        // Multiple targets are currently not supported when using
        // -fsycl-force-target as the bundler does not allow for multiple
        // outputs of the same target.
        if (SYCLForceTarget && SYCLTargetsValues->getNumValues() > 1)
          Diag(clang::diag::err_drv_multiple_target_with_forced_target)
              << SYCLTargetsValues->getAsString(C.getInputArgs())
              << SYCLForceTarget->getAsString(C.getInputArgs());

        for (StringRef Val : SYCLTargetsValues->getValues()) {
          StringRef UserTargetName(Val);
          if (auto Device = gen::isGPUTarget<gen::IntelGPU>(Val)) {
            if (Device->empty()) {
              Diag(clang::diag::err_drv_invalid_sycl_target) << Val;
              continue;
            }
            UserTargetName = "spir64_gen";
          } else if (auto Device = gen::isGPUTarget<gen::NvidiaGPU>(Val)) {
            if (Device->empty()) {
              Diag(clang::diag::err_drv_invalid_sycl_target) << Val;
              continue;
            }
            UserTargetName = "nvptx64-nvidia-cuda";
          } else if (auto Device = gen::isGPUTarget<gen::AmdGPU>(Val)) {
            if (Device->empty()) {
              Diag(clang::diag::err_drv_invalid_sycl_target) << Val;
              continue;
            }
            UserTargetName = "amdgcn-amd-amdhsa";
          } else if (Val == "native_cpu") {
            const ToolChain *HostTC =
                C.getSingleOffloadToolChain<Action::OFK_Host>();
            llvm::Triple HostTriple = HostTC->getTriple();
            UniqueSYCLTriplesVec.push_back(HostTriple);
            continue;
          }

          if (!isValidSYCLTriple(MakeSYCLDeviceTriple(UserTargetName))) {
            Diag(clang::diag::err_drv_invalid_sycl_target) << Val;
            continue;
          }

          // Make sure we don't have a duplicate triple.
          std::string NormalizedName = MakeSYCLDeviceTriple(Val).normalize();
          auto Duplicate = FoundNormalizedTriples.find(NormalizedName);
          if (Duplicate != FoundNormalizedTriples.end()) {
            Diag(clang::diag::warn_drv_sycl_offload_target_duplicate)
                << Val << Duplicate->second;
            continue;
          }

          // Store the current triple so that we can check for duplicates in
          // the following iterations.
          FoundNormalizedTriples[NormalizedName] = Val;
          UniqueSYCLTriplesVec.push_back(MakeSYCLDeviceTriple(UserTargetName));
        }
        addSYCLDefaultTriple(C, UniqueSYCLTriplesVec);
      } else
        Diag(clang::diag::warn_drv_empty_joined_argument)
            << SYCLTargetsValues->getAsString(C.getInputArgs());
    }
    // -fsycl-add-targets is a list of paired items (Triple and file) which are
    // gathered and used to be linked into the final device binary. This can
    // be used with -fsycl-targets to put together the final conglomerate binary
    if (SYCLAddTargets) {
      if (SYCLAddTargets->getNumValues()) {
        // Use of -fsycl-add-targets adds additional files to the SYCL device
        // link step.  Regular offload processing occurs below
        for (StringRef Val : SYCLAddTargets->getValues()) {
          // Parse out the Triple and Input (triple:binary) and create a
          // ToolChain for each entry.
          // The expected format is 'triple:file', any other format will
          // not be accepted.
          std::pair<StringRef, StringRef> I = Val.split(':');
          if (!I.first.empty() && !I.second.empty()) {
            llvm::Triple TT(I.first);
            if (!isValidSYCLTriple(TT)) {
              Diag(clang::diag::err_drv_invalid_sycl_target) << I.first;
              continue;
            }
            std::string NormalizedName = TT.normalize();

            // Make sure we don't have a duplicate triple.
            auto Duplicate = FoundNormalizedTriples.find(NormalizedName);
            if (Duplicate != FoundNormalizedTriples.end())
              // The toolchain for this triple was already created
              continue;

            // Store the current triple so that we can check for duplicates in
            // the following iterations.
            FoundNormalizedTriples[NormalizedName] = Val;
            UniqueSYCLTriplesVec.push_back(TT);
          } else {
            // No colon found, do not use the input
            C.getDriver().Diag(diag::err_drv_unsupported_option_argument)
                << SYCLAddTargets->getSpelling() << Val;
          }
        }
      } else
        Diag(clang::diag::warn_drv_empty_joined_argument)
            << SYCLAddTargets->getAsString(C.getInputArgs());
    }
  } else {
    // If -fsycl is supplied without -fsycl-*targets we will assume SPIR-V
    // unless -fintelfpga is supplied, which uses SPIR-V with fpga AOT.
    // For -fsycl-device-only, we also setup the implied triple as needed.
    if (HasValidSYCLRuntime) {
      StringRef SYCLTargetArch = getDefaultSYCLArch(C);
      if (SYCLfpga)
        // Triple for -fintelfpga is spir64_fpga.
        SYCLTargetArch = "spir64_fpga";
      UniqueSYCLTriplesVec.push_back(MakeSYCLDeviceTriple(SYCLTargetArch));
      addSYCLDefaultTriple(C, UniqueSYCLTriplesVec);
    }
  }
  // -fno-sycl-libspirv flag is reserved for very unusual cases where the
  // libspirv library is not linked when using CUDA/HIP: so output appropriate
  // warnings.
  if (C.getInputArgs().hasArg(options::OPT_fno_sycl_libspirv)) {
    for (auto &TT : UniqueSYCLTriplesVec) {
      if (TT.isNVPTX() || TT.isAMDGCN()) {
        Diag(diag::warn_flag_no_sycl_libspirv) << TT.getTriple();
      } else {
        Diag(diag::warn_drv_unsupported_option_for_target)
            << "-fno-sycl-libspirv" << TT.getTriple();
      }
    }
  }
  // We'll need to use the SYCL and host triples as the key into
  // getOffloadingDeviceToolChain, because the device toolchains we're
  // going to create will depend on both.
  const ToolChain *HostTC = C.getSingleOffloadToolChain<Action::OFK_Host>();
  for (auto &TT : UniqueSYCLTriplesVec) {
    auto SYCLTC = &getOffloadingDeviceToolChain(C.getInputArgs(), TT, *HostTC,
                                                Action::OFK_SYCL);
    C.addOffloadDeviceToolChain(SYCLTC, Action::OFK_SYCL);
  }

  //
  // TODO: Add support for other offloading programming models here.
  //
}

static void appendOneArg(InputArgList &Args, const Arg *Opt,
                         const Arg *BaseArg) {
  // The args for config files or /clang: flags belong to different InputArgList
  // objects than Args. This copies an Arg from one of those other InputArgLists
  // to the ownership of Args.
  unsigned Index = Args.MakeIndex(Opt->getSpelling());
  Arg *Copy = new llvm::opt::Arg(Opt->getOption(), Args.getArgString(Index),
                                 Index, BaseArg);
  Copy->getValues() = Opt->getValues();
  if (Opt->isClaimed())
    Copy->claim();
  Copy->setOwnsValues(Opt->getOwnsValues());
  Opt->setOwnsValues(false);
  Args.append(Copy);
}

bool Driver::readConfigFile(StringRef FileName,
                            llvm::cl::ExpansionContext &ExpCtx) {
  // Try opening the given file.
  auto Status = getVFS().status(FileName);
  if (!Status) {
    Diag(diag::err_drv_cannot_open_config_file)
        << FileName << Status.getError().message();
    return true;
  }
  if (Status->getType() != llvm::sys::fs::file_type::regular_file) {
    Diag(diag::err_drv_cannot_open_config_file)
        << FileName << "not a regular file";
    return true;
  }

  // Try reading the given file.
  SmallVector<const char *, 32> NewCfgArgs;
  if (llvm::Error Err = ExpCtx.readConfigFile(FileName, NewCfgArgs)) {
    Diag(diag::err_drv_cannot_read_config_file)
        << FileName << toString(std::move(Err));
    return true;
  }

  // Read options from config file.
  llvm::SmallString<128> CfgFileName(FileName);
  llvm::sys::path::native(CfgFileName);
  bool ContainErrors;
  std::unique_ptr<InputArgList> NewOptions = std::make_unique<InputArgList>(
      ParseArgStrings(NewCfgArgs, /*UseDriverMode=*/true, ContainErrors));
  if (ContainErrors)
    return true;

  // Claim all arguments that come from a configuration file so that the driver
  // does not warn on any that is unused.
  for (Arg *A : *NewOptions)
    A->claim();

  if (!CfgOptions)
    CfgOptions = std::move(NewOptions);
  else {
    // If this is a subsequent config file, append options to the previous one.
    for (auto *Opt : *NewOptions) {
      const Arg *BaseArg = &Opt->getBaseArg();
      if (BaseArg == Opt)
        BaseArg = nullptr;
      appendOneArg(*CfgOptions, Opt, BaseArg);
    }
  }
  ConfigFiles.push_back(std::string(CfgFileName));
  return false;
}

bool Driver::loadConfigFiles() {
  llvm::cl::ExpansionContext ExpCtx(Saver.getAllocator(),
                                    llvm::cl::tokenizeConfigFile);
  ExpCtx.setVFS(&getVFS());

  // Process options that change search path for config files.
  if (CLOptions) {
    if (CLOptions->hasArg(options::OPT_config_system_dir_EQ)) {
      SmallString<128> CfgDir;
      CfgDir.append(
          CLOptions->getLastArgValue(options::OPT_config_system_dir_EQ));
      if (CfgDir.empty() || getVFS().makeAbsolute(CfgDir))
        SystemConfigDir.clear();
      else
        SystemConfigDir = static_cast<std::string>(CfgDir);
    }
    if (CLOptions->hasArg(options::OPT_config_user_dir_EQ)) {
      SmallString<128> CfgDir;
      llvm::sys::fs::expand_tilde(
          CLOptions->getLastArgValue(options::OPT_config_user_dir_EQ), CfgDir);
      if (CfgDir.empty() || getVFS().makeAbsolute(CfgDir))
        UserConfigDir.clear();
      else
        UserConfigDir = static_cast<std::string>(CfgDir);
    }
  }

  // Prepare list of directories where config file is searched for.
  StringRef CfgFileSearchDirs[] = {UserConfigDir, SystemConfigDir, Dir};
  ExpCtx.setSearchDirs(CfgFileSearchDirs);

  // First try to load configuration from the default files, return on error.
  if (loadDefaultConfigFiles(ExpCtx))
    return true;

  // Then load configuration files specified explicitly.
  SmallString<128> CfgFilePath;
  if (CLOptions) {
    for (auto CfgFileName : CLOptions->getAllArgValues(options::OPT_config)) {
      // If argument contains directory separator, treat it as a path to
      // configuration file.
      if (llvm::sys::path::has_parent_path(CfgFileName)) {
        CfgFilePath.assign(CfgFileName);
        if (llvm::sys::path::is_relative(CfgFilePath)) {
          if (getVFS().makeAbsolute(CfgFilePath)) {
            Diag(diag::err_drv_cannot_open_config_file)
                << CfgFilePath << "cannot get absolute path";
            return true;
          }
        }
      } else if (!ExpCtx.findConfigFile(CfgFileName, CfgFilePath)) {
        // Report an error that the config file could not be found.
        Diag(diag::err_drv_config_file_not_found) << CfgFileName;
        for (const StringRef &SearchDir : CfgFileSearchDirs)
          if (!SearchDir.empty())
            Diag(diag::note_drv_config_file_searched_in) << SearchDir;
        return true;
      }

      // Try to read the config file, return on error.
      if (readConfigFile(CfgFilePath, ExpCtx))
        return true;
    }
  }

  // No error occurred.
  return false;
}

bool Driver::loadDefaultConfigFiles(llvm::cl::ExpansionContext &ExpCtx) {
  // Disable default config if CLANG_NO_DEFAULT_CONFIG is set to a non-empty
  // value.
  if (const char *NoConfigEnv = ::getenv("CLANG_NO_DEFAULT_CONFIG")) {
    if (*NoConfigEnv)
      return false;
  }
  if (CLOptions && CLOptions->hasArg(options::OPT_no_default_config))
    return false;

  std::string RealMode = getExecutableForDriverMode(Mode);
  std::string Triple;

  // If name prefix is present, no --target= override was passed via CLOptions
  // and the name prefix is not a valid triple, force it for backwards
  // compatibility.
  if (!ClangNameParts.TargetPrefix.empty() &&
      computeTargetTriple(*this, "/invalid/", *CLOptions).str() ==
          "/invalid/") {
    llvm::Triple PrefixTriple{ClangNameParts.TargetPrefix};
    if (PrefixTriple.getArch() == llvm::Triple::UnknownArch ||
        PrefixTriple.isOSUnknown())
      Triple = PrefixTriple.str();
  }

  // Otherwise, use the real triple as used by the driver.
  if (Triple.empty()) {
    llvm::Triple RealTriple =
        computeTargetTriple(*this, TargetTriple, *CLOptions);
    Triple = RealTriple.str();
    assert(!Triple.empty());
  }

  // Search for config files in the following order:
  // 1. <triple>-<mode>.cfg using real driver mode
  //    (e.g. i386-pc-linux-gnu-clang++.cfg).
  // 2. <triple>-<mode>.cfg using executable suffix
  //    (e.g. i386-pc-linux-gnu-clang-g++.cfg for *clang-g++).
  // 3. <triple>.cfg + <mode>.cfg using real driver mode
  //    (e.g. i386-pc-linux-gnu.cfg + clang++.cfg).
  // 4. <triple>.cfg + <mode>.cfg using executable suffix
  //    (e.g. i386-pc-linux-gnu.cfg + clang-g++.cfg for *clang-g++).

  // Try loading <triple>-<mode>.cfg, and return if we find a match.
  SmallString<128> CfgFilePath;
  std::string CfgFileName = Triple + '-' + RealMode + ".cfg";
  if (ExpCtx.findConfigFile(CfgFileName, CfgFilePath))
    return readConfigFile(CfgFilePath, ExpCtx);

  bool TryModeSuffix = !ClangNameParts.ModeSuffix.empty() &&
                       ClangNameParts.ModeSuffix != RealMode;
  if (TryModeSuffix) {
    CfgFileName = Triple + '-' + ClangNameParts.ModeSuffix + ".cfg";
    if (ExpCtx.findConfigFile(CfgFileName, CfgFilePath))
      return readConfigFile(CfgFilePath, ExpCtx);
  }

  // Try loading <mode>.cfg, and return if loading failed.  If a matching file
  // was not found, still proceed on to try <triple>.cfg.
  CfgFileName = RealMode + ".cfg";
  if (ExpCtx.findConfigFile(CfgFileName, CfgFilePath)) {
    if (readConfigFile(CfgFilePath, ExpCtx))
      return true;
  } else if (TryModeSuffix) {
    CfgFileName = ClangNameParts.ModeSuffix + ".cfg";
    if (ExpCtx.findConfigFile(CfgFileName, CfgFilePath) &&
        readConfigFile(CfgFilePath, ExpCtx))
      return true;
  }

  // Try loading <triple>.cfg and return if we find a match.
  CfgFileName = Triple + ".cfg";
  if (ExpCtx.findConfigFile(CfgFileName, CfgFilePath))
    return readConfigFile(CfgFilePath, ExpCtx);

  // If we were unable to find a config file deduced from executable name,
  // that is not an error.
  return false;
}

Compilation *Driver::BuildCompilation(ArrayRef<const char *> ArgList) {
  llvm::PrettyStackTraceString CrashInfo("Compilation construction");

  // FIXME: Handle environment options which affect driver behavior, somewhere
  // (client?). GCC_EXEC_PREFIX, LPATH, CC_PRINT_OPTIONS.

  // We look for the driver mode option early, because the mode can affect
  // how other options are parsed.

  auto DriverMode = getDriverMode(ClangExecutable, ArgList.slice(1));
  if (!DriverMode.empty())
    setDriverMode(DriverMode);

  // FIXME: What are we going to do with -V and -b?

  // Arguments specified in command line.
  bool ContainsError;
  CLOptions = std::make_unique<InputArgList>(
      ParseArgStrings(ArgList.slice(1), /*UseDriverMode=*/true, ContainsError));

  // Try parsing configuration file.
  if (!ContainsError)
    ContainsError = loadConfigFiles();
  bool HasConfigFile = !ContainsError && (CfgOptions.get() != nullptr);

  // All arguments, from both config file and command line.
  InputArgList Args = std::move(HasConfigFile ? std::move(*CfgOptions)
                                              : std::move(*CLOptions));

  if (HasConfigFile)
    for (auto *Opt : *CLOptions) {
      if (Opt->getOption().matches(options::OPT_config))
        continue;
      const Arg *BaseArg = &Opt->getBaseArg();
      if (BaseArg == Opt)
        BaseArg = nullptr;
      appendOneArg(Args, Opt, BaseArg);
    }

  // In CL mode, look for any pass-through arguments
  if (IsCLMode() && !ContainsError) {
    SmallVector<const char *, 16> CLModePassThroughArgList;
    for (const auto *A : Args.filtered(options::OPT__SLASH_clang)) {
      A->claim();
      CLModePassThroughArgList.push_back(A->getValue());
    }

    if (!CLModePassThroughArgList.empty()) {
      // Parse any pass through args using default clang processing rather
      // than clang-cl processing.
      auto CLModePassThroughOptions = std::make_unique<InputArgList>(
          ParseArgStrings(CLModePassThroughArgList, /*UseDriverMode=*/false,
                          ContainsError));

      if (!ContainsError)
        for (auto *Opt : *CLModePassThroughOptions) {
          appendOneArg(Args, Opt, nullptr);
        }
    }
  }

  if (Args.hasFlag(options::OPT_fsycl, options::OPT_fno_sycl, false) &&
      CCCIsCC())
    setDriverMode("g++");

  // Check for working directory option before accessing any files
  if (Arg *WD = Args.getLastArg(options::OPT_working_directory))
    if (VFS->setCurrentWorkingDirectory(WD->getValue()))
      Diag(diag::err_drv_unable_to_set_working_directory) << WD->getValue();

  // FIXME: This stuff needs to go into the Compilation, not the driver.
  bool CCCPrintPhases;

  // -canonical-prefixes, -no-canonical-prefixes are used very early in main.
  Args.ClaimAllArgs(options::OPT_canonical_prefixes);
  Args.ClaimAllArgs(options::OPT_no_canonical_prefixes);

  // f(no-)integated-cc1 is also used very early in main.
  Args.ClaimAllArgs(options::OPT_fintegrated_cc1);
  Args.ClaimAllArgs(options::OPT_fno_integrated_cc1);

  // Ignore -pipe.
  Args.ClaimAllArgs(options::OPT_pipe);

  // Extract -ccc args.
  //
  // FIXME: We need to figure out where this behavior should live. Most of it
  // should be outside in the client; the parts that aren't should have proper
  // options, either by introducing new ones or by overloading gcc ones like -V
  // or -b.
  CCCPrintPhases = Args.hasArg(options::OPT_ccc_print_phases);
  CCCPrintBindings = Args.hasArg(options::OPT_ccc_print_bindings);
  if (const Arg *A = Args.getLastArg(options::OPT_ccc_gcc_name))
    CCCGenericGCCName = A->getValue();

  // Process -fproc-stat-report options.
  if (const Arg *A = Args.getLastArg(options::OPT_fproc_stat_report_EQ)) {
    CCPrintProcessStats = true;
    CCPrintStatReportFilename = A->getValue();
  }
  if (Args.hasArg(options::OPT_fproc_stat_report))
    CCPrintProcessStats = true;

  // FIXME: TargetTriple is used by the target-prefixed calls to as/ld
  // and getToolChain is const.
  if (IsCLMode()) {
    // clang-cl targets MSVC-style Win32.
    llvm::Triple T(TargetTriple);
    T.setOS(llvm::Triple::Win32);
    T.setVendor(llvm::Triple::PC);
    T.setEnvironment(llvm::Triple::MSVC);
    T.setObjectFormat(llvm::Triple::COFF);
    if (Args.hasArg(options::OPT__SLASH_arm64EC))
      T.setArch(llvm::Triple::aarch64, llvm::Triple::AArch64SubArch_arm64ec);
    TargetTriple = T.str();
  } else if (IsDXCMode()) {
    // Build TargetTriple from target_profile option for clang-dxc.
    if (const Arg *A = Args.getLastArg(options::OPT_target_profile)) {
      StringRef TargetProfile = A->getValue();
      if (auto Triple =
              toolchains::HLSLToolChain::parseTargetProfile(TargetProfile))
        TargetTriple = *Triple;
      else
        Diag(diag::err_drv_invalid_directx_shader_module) << TargetProfile;

      A->claim();

      if (Args.hasArg(options::OPT_spirv)) {
        llvm::Triple T(TargetTriple);
        T.setArch(llvm::Triple::spirv);
        T.setOS(llvm::Triple::Vulkan);

        // Set specific Vulkan version if applicable.
        if (const Arg *A = Args.getLastArg(options::OPT_fspv_target_env_EQ)) {
          const llvm::StringSet<> ValidValues = {"vulkan1.2", "vulkan1.3"};
          if (ValidValues.contains(A->getValue())) {
            T.setOSName(A->getValue());
          } else {
            Diag(diag::err_drv_invalid_value)
                << A->getAsString(Args) << A->getValue();
          }
          A->claim();
        }

        TargetTriple = T.str();
      }
    } else {
      Diag(diag::err_drv_dxc_missing_target_profile);
    }
  }

  if (const Arg *A = Args.getLastArg(options::OPT_target))
    TargetTriple = A->getValue();
  if (const Arg *A = Args.getLastArg(options::OPT_ccc_install_dir))
    Dir = Dir = A->getValue();
  for (const Arg *A : Args.filtered(options::OPT_B)) {
    A->claim();
    PrefixDirs.push_back(A->getValue(0));
  }
  if (std::optional<std::string> CompilerPathValue =
          llvm::sys::Process::GetEnv("COMPILER_PATH")) {
    StringRef CompilerPath = *CompilerPathValue;
    while (!CompilerPath.empty()) {
      std::pair<StringRef, StringRef> Split =
          CompilerPath.split(llvm::sys::EnvPathSeparator);
      PrefixDirs.push_back(std::string(Split.first));
      CompilerPath = Split.second;
    }
  }
  if (const Arg *A = Args.getLastArg(options::OPT__sysroot_EQ))
    SysRoot = A->getValue();
  if (const Arg *A = Args.getLastArg(options::OPT__dyld_prefix_EQ))
    DyldPrefix = A->getValue();

  if (const Arg *A = Args.getLastArg(options::OPT_resource_dir))
    ResourceDir = A->getValue();

  if (const Arg *A = Args.getLastArg(options::OPT_save_temps_EQ)) {
    SaveTemps = llvm::StringSwitch<SaveTempsMode>(A->getValue())
                    .Case("cwd", SaveTempsCwd)
                    .Case("obj", SaveTempsObj)
                    .Default(SaveTempsCwd);
  }

  if (Args.getLastArg(options::OPT_fsycl_dump_device_code_EQ))
    DumpDeviceCode = true;

  if (const Arg *A = Args.getLastArg(
          options::OPT_offload_host_only, options::OPT_offload_device_only,
          options::OPT_offload_host_device, options::OPT_fsycl_device_only)) {
    if (A->getOption().matches(options::OPT_offload_host_only))
      Offload = OffloadHost;
    else if (A->getOption().matches(options::OPT_offload_device_only) ||
             A->getOption().matches(options::OPT_fsycl_device_only))
      Offload = OffloadDevice;
    else
      Offload = OffloadHostDevice;
  }

  setLTOMode(Args);

  // Process -fembed-bitcode= flags.
  if (Arg *A = Args.getLastArg(options::OPT_fembed_bitcode_EQ)) {
    StringRef Name = A->getValue();
    unsigned Model = llvm::StringSwitch<unsigned>(Name)
        .Case("off", EmbedNone)
        .Case("all", EmbedBitcode)
        .Case("bitcode", EmbedBitcode)
        .Case("marker", EmbedMarker)
        .Default(~0U);
    if (Model == ~0U) {
      Diags.Report(diag::err_drv_invalid_value) << A->getAsString(Args)
                                                << Name;
    } else
      BitcodeEmbed = static_cast<BitcodeEmbedMode>(Model);
  }

  // Remove existing compilation database so that each job can append to it.
  if (Arg *A = Args.getLastArg(options::OPT_MJ))
    llvm::sys::fs::remove(A->getValue());

  // Setting up the jobs for some precompile cases depends on whether we are
  // treating them as PCH, implicit modules or C++20 ones.
  // TODO: inferring the mode like this seems fragile (it meets the objective
  // of not requiring anything new for operation, however).
  const Arg *Std = Args.getLastArg(options::OPT_std_EQ);
  ModulesModeCXX20 =
      !Args.hasArg(options::OPT_fmodules) && Std &&
      (Std->containsValue("c++20") || Std->containsValue("c++2a") ||
       Std->containsValue("c++23") || Std->containsValue("c++2b") ||
       Std->containsValue("c++26") || Std->containsValue("c++2c") ||
       Std->containsValue("c++latest"));

  // Process -fmodule-header{=} flags.
  if (Arg *A = Args.getLastArg(options::OPT_fmodule_header_EQ,
                               options::OPT_fmodule_header)) {
    // These flags force C++20 handling of headers.
    ModulesModeCXX20 = true;
    if (A->getOption().matches(options::OPT_fmodule_header))
      CXX20HeaderType = HeaderMode_Default;
    else {
      StringRef ArgName = A->getValue();
      unsigned Kind = llvm::StringSwitch<unsigned>(ArgName)
                          .Case("user", HeaderMode_User)
                          .Case("system", HeaderMode_System)
                          .Default(~0U);
      if (Kind == ~0U) {
        Diags.Report(diag::err_drv_invalid_value)
            << A->getAsString(Args) << ArgName;
      } else
        CXX20HeaderType = static_cast<ModuleHeaderMode>(Kind);
    }
  }

  std::unique_ptr<llvm::opt::InputArgList> UArgs =
      std::make_unique<InputArgList>(std::move(Args));

  // Perform the default argument translations.
  DerivedArgList *TranslatedArgs = TranslateInputArgs(*UArgs);

  // Owned by the host.
  const ToolChain &TC = getToolChain(
      *UArgs, computeTargetTriple(*this, TargetTriple, *UArgs));

  // Check if the environment version is valid except wasm case.
  llvm::Triple Triple = TC.getTriple();
  if (!Triple.isWasm()) {
    StringRef TripleVersionName = Triple.getEnvironmentVersionString();
    StringRef TripleObjectFormat =
        Triple.getObjectFormatTypeName(Triple.getObjectFormat());
    if (Triple.getEnvironmentVersion().empty() && TripleVersionName != "" &&
        TripleVersionName != TripleObjectFormat) {
      Diags.Report(diag::err_drv_triple_version_invalid)
          << TripleVersionName << TC.getTripleString();
      ContainsError = true;
    }
  }

  // Report warning when arm64EC option is overridden by specified target
  if ((TC.getTriple().getArch() != llvm::Triple::aarch64 ||
       TC.getTriple().getSubArch() != llvm::Triple::AArch64SubArch_arm64ec) &&
      UArgs->hasArg(options::OPT__SLASH_arm64EC)) {
    getDiags().Report(clang::diag::warn_target_override_arm64ec)
        << TC.getTriple().str();
  }

  // A common user mistake is specifying a target of aarch64-none-eabi or
  // arm-none-elf whereas the correct names are aarch64-none-elf &
  // arm-none-eabi. Detect these cases and issue a warning.
  if (TC.getTriple().getOS() == llvm::Triple::UnknownOS &&
      TC.getTriple().getVendor() == llvm::Triple::UnknownVendor) {
    switch (TC.getTriple().getArch()) {
    case llvm::Triple::arm:
    case llvm::Triple::armeb:
    case llvm::Triple::thumb:
    case llvm::Triple::thumbeb:
      if (TC.getTriple().getEnvironmentName() == "elf") {
        Diag(diag::warn_target_unrecognized_env)
            << TargetTriple
            << (TC.getTriple().getArchName().str() + "-none-eabi");
      }
      break;
    case llvm::Triple::aarch64:
    case llvm::Triple::aarch64_be:
    case llvm::Triple::aarch64_32:
      if (TC.getTriple().getEnvironmentName().starts_with("eabi")) {
        Diag(diag::warn_target_unrecognized_env)
            << TargetTriple
            << (TC.getTriple().getArchName().str() + "-none-elf");
      }
      break;
    default:
      break;
    }
  }

  // The compilation takes ownership of Args.
  Compilation *C = new Compilation(*this, TC, UArgs.release(), TranslatedArgs,
                                   ContainsError);

  if (!HandleImmediateArgs(*C))
    return C;

  // Construct the list of inputs.
  InputList Inputs;
  BuildInputs(C->getDefaultToolChain(), *TranslatedArgs, Inputs);

  // Determine if there are any offload static libraries.
  if (checkForOffloadStaticLib(*C, *TranslatedArgs))
    setOffloadStaticLibSeen();

  // Check for any objects/archives that need to be compiled with the default
  // triple.
  if (checkForSYCLDefaultDevice(*C, *TranslatedArgs))
    setSYCLDefaultTriple(true);

  // Populate the tool chains for the offloading devices, if any.
  CreateOffloadingDeviceToolChains(*C, Inputs);

  // Use new offloading path for OpenMP.  This is disabled as the SYCL
  // offloading path is not properly setup to use the updated device linking
  // scheme.
  if ((C->isOffloadingHostKind(Action::OFK_OpenMP) &&
       TranslatedArgs->hasFlag(options::OPT_fopenmp_new_driver,
                               options::OPT_no_offload_new_driver, true)) ||
      TranslatedArgs->hasFlag(options::OPT_offload_new_driver,
                              options::OPT_no_offload_new_driver, false))
    setUseNewOffloadingDriver();

  // Determine FPGA emulation status.
  if (C->hasOffloadToolChain<Action::OFK_SYCL>()) {
    auto SYCLTCRange = C->getOffloadToolChains<Action::OFK_SYCL>();
    for (auto TI = SYCLTCRange.first, TE = SYCLTCRange.second; TI != TE; ++TI) {
      if (TI->second->getTriple().getSubArch() !=
          llvm::Triple::SPIRSubArch_fpga)
        continue;
      ArgStringList TargetArgs;
      const toolchains::SYCLToolChain *FPGATC =
          static_cast<const toolchains::SYCLToolChain *>(TI->second);
      FPGATC->TranslateBackendTargetArgs(FPGATC->getTriple(), *TranslatedArgs,
                                         TargetArgs);
      // By default, FPGAEmulationMode is true due to the fact that
      // an external option setting is required to target hardware.
      setOffloadCompileMode(FPGAEmulationMode);
      for (StringRef ArgString : TargetArgs) {
        if (ArgString.equals("-hardware") || ArgString.equals("-simulation")) {
          setOffloadCompileMode(FPGAHWMode);
          break;
        }
      }
      break;
    }
  }

  // Construct the list of abstract actions to perform for this compilation. On
  // MachO targets this uses the driver-driver and universal actions.
  if (TC.getTriple().isOSBinFormatMachO())
    BuildUniversalActions(*C, C->getDefaultToolChain(), Inputs);
  else
    BuildActions(*C, C->getArgs(), Inputs, C->getActions());

  if (CCCPrintPhases) {
    PrintActions(*C);
    return C;
  }

  BuildJobs(*C);

  return C;
}

static void printArgList(raw_ostream &OS, const llvm::opt::ArgList &Args) {
  llvm::opt::ArgStringList ASL;
  for (const auto *A : Args) {
    // Use user's original spelling of flags. For example, use
    // `/source-charset:utf-8` instead of `-finput-charset=utf-8` if the user
    // wrote the former.
    while (A->getAlias())
      A = A->getAlias();
    A->render(Args, ASL);
  }

  for (auto I = ASL.begin(), E = ASL.end(); I != E; ++I) {
    if (I != ASL.begin())
      OS << ' ';
    llvm::sys::printArg(OS, *I, true);
  }
  OS << '\n';
}

bool Driver::getCrashDiagnosticFile(StringRef ReproCrashFilename,
                                    SmallString<128> &CrashDiagDir) {
  using namespace llvm::sys;
  assert(llvm::Triple(llvm::sys::getProcessTriple()).isOSDarwin() &&
         "Only knows about .crash files on Darwin");

  // The .crash file can be found on at ~/Library/Logs/DiagnosticReports/
  // (or /Library/Logs/DiagnosticReports for root) and has the filename pattern
  // clang-<VERSION>_<YYYY-MM-DD-HHMMSS>_<hostname>.crash.
  path::home_directory(CrashDiagDir);
  if (CrashDiagDir.starts_with("/var/root"))
    CrashDiagDir = "/";
  path::append(CrashDiagDir, "Library/Logs/DiagnosticReports");
  int PID =
#if LLVM_ON_UNIX
      getpid();
#else
      0;
#endif
  std::error_code EC;
  fs::file_status FileStatus;
  TimePoint<> LastAccessTime;
  SmallString<128> CrashFilePath;
  // Lookup the .crash files and get the one generated by a subprocess spawned
  // by this driver invocation.
  for (fs::directory_iterator File(CrashDiagDir, EC), FileEnd;
       File != FileEnd && !EC; File.increment(EC)) {
    StringRef FileName = path::filename(File->path());
    if (!FileName.starts_with(Name))
      continue;
    if (fs::status(File->path(), FileStatus))
      continue;
    llvm::ErrorOr<std::unique_ptr<llvm::MemoryBuffer>> CrashFile =
        llvm::MemoryBuffer::getFile(File->path());
    if (!CrashFile)
      continue;
    // The first line should start with "Process:", otherwise this isn't a real
    // .crash file.
    StringRef Data = CrashFile.get()->getBuffer();
    if (!Data.starts_with("Process:"))
      continue;
    // Parse parent process pid line, e.g: "Parent Process: clang-4.0 [79141]"
    size_t ParentProcPos = Data.find("Parent Process:");
    if (ParentProcPos == StringRef::npos)
      continue;
    size_t LineEnd = Data.find_first_of("\n", ParentProcPos);
    if (LineEnd == StringRef::npos)
      continue;
    StringRef ParentProcess = Data.slice(ParentProcPos+15, LineEnd).trim();
    int OpenBracket = -1, CloseBracket = -1;
    for (size_t i = 0, e = ParentProcess.size(); i < e; ++i) {
      if (ParentProcess[i] == '[')
        OpenBracket = i;
      if (ParentProcess[i] == ']')
        CloseBracket = i;
    }
    // Extract the parent process PID from the .crash file and check whether
    // it matches this driver invocation pid.
    int CrashPID;
    if (OpenBracket < 0 || CloseBracket < 0 ||
        ParentProcess.slice(OpenBracket + 1, CloseBracket)
            .getAsInteger(10, CrashPID) || CrashPID != PID) {
      continue;
    }

    // Found a .crash file matching the driver pid. To avoid getting an older
    // and misleading crash file, continue looking for the most recent.
    // FIXME: the driver can dispatch multiple cc1 invocations, leading to
    // multiple crashes poiting to the same parent process. Since the driver
    // does not collect pid information for the dispatched invocation there's
    // currently no way to distinguish among them.
    const auto FileAccessTime = FileStatus.getLastModificationTime();
    if (FileAccessTime > LastAccessTime) {
      CrashFilePath.assign(File->path());
      LastAccessTime = FileAccessTime;
    }
  }

  // If found, copy it over to the location of other reproducer files.
  if (!CrashFilePath.empty()) {
    EC = fs::copy_file(CrashFilePath, ReproCrashFilename);
    if (EC)
      return false;
    return true;
  }

  return false;
}

static const char BugReporMsg[] =
    "\n********************\n\n"
    "PLEASE ATTACH THE FOLLOWING FILES TO THE BUG REPORT:\n"
    "Preprocessed source(s) and associated run script(s) are located at:";

// When clang crashes, produce diagnostic information including the fully
// preprocessed source file(s).  Request that the developer attach the
// diagnostic information to a bug report.
void Driver::generateCompilationDiagnostics(
    Compilation &C, const Command &FailingCommand,
    StringRef AdditionalInformation, CompilationDiagnosticReport *Report) {
  if (C.getArgs().hasArg(options::OPT_fno_crash_diagnostics))
    return;

  unsigned Level = 1;
  if (Arg *A = C.getArgs().getLastArg(options::OPT_fcrash_diagnostics_EQ)) {
    Level = llvm::StringSwitch<unsigned>(A->getValue())
                .Case("off", 0)
                .Case("compiler", 1)
                .Case("all", 2)
                .Default(1);
  }
  if (!Level)
    return;

  // Don't try to generate diagnostics for dsymutil jobs.
  if (FailingCommand.getCreator().isDsymutilJob())
    return;

  bool IsLLD = false;
  TempFileList SavedTemps;
  if (FailingCommand.getCreator().isLinkJob()) {
    C.getDefaultToolChain().GetLinkerPath(&IsLLD);
    if (!IsLLD || Level < 2)
      return;

    // If lld crashed, we will re-run the same command with the input it used
    // to have. In that case we should not remove temp files in
    // initCompilationForDiagnostics yet. They will be added back and removed
    // later.
    SavedTemps = std::move(C.getTempFiles());
    assert(!C.getTempFiles().size());
  }

  // Print the version of the compiler.
  PrintVersion(C, llvm::errs());

  // Suppress driver output and emit preprocessor output to temp file.
  CCGenDiagnostics = true;

  // Save the original job command(s).
  Command Cmd = FailingCommand;

  // Keep track of whether we produce any errors while trying to produce
  // preprocessed sources.
  DiagnosticErrorTrap Trap(Diags);

  // Suppress tool output.
  C.initCompilationForDiagnostics();

  // If lld failed, rerun it again with --reproduce.
  if (IsLLD) {
    const char *TmpName = CreateTempFile(C, "linker-crash", "tar");
    Command NewLLDInvocation = Cmd;
    llvm::opt::ArgStringList ArgList = NewLLDInvocation.getArguments();
    StringRef ReproduceOption =
        C.getDefaultToolChain().getTriple().isWindowsMSVCEnvironment()
            ? "/reproduce:"
            : "--reproduce=";
    ArgList.push_back(Saver.save(Twine(ReproduceOption) + TmpName).data());
    NewLLDInvocation.replaceArguments(std::move(ArgList));

    // Redirect stdout/stderr to /dev/null.
    NewLLDInvocation.Execute({std::nullopt, {""}, {""}}, nullptr, nullptr);
    Diag(clang::diag::note_drv_command_failed_diag_msg) << BugReporMsg;
    Diag(clang::diag::note_drv_command_failed_diag_msg) << TmpName;
    Diag(clang::diag::note_drv_command_failed_diag_msg)
        << "\n\n********************";
    if (Report)
      Report->TemporaryFiles.push_back(TmpName);
    return;
  }

  // Construct the list of inputs.
  InputList Inputs;
  BuildInputs(C.getDefaultToolChain(), C.getArgs(), Inputs);

  for (InputList::iterator it = Inputs.begin(), ie = Inputs.end(); it != ie;) {
    bool IgnoreInput = false;

    // Ignore input from stdin or any inputs that cannot be preprocessed.
    // Check type first as not all linker inputs have a value.
    if (types::getPreprocessedType(it->first) == types::TY_INVALID) {
      IgnoreInput = true;
    } else if (!strcmp(it->second->getValue(), "-")) {
      Diag(clang::diag::note_drv_command_failed_diag_msg)
          << "Error generating preprocessed source(s) - "
             "ignoring input from stdin.";
      IgnoreInput = true;
    }

    if (IgnoreInput) {
      it = Inputs.erase(it);
      ie = Inputs.end();
    } else {
      ++it;
    }
  }

  if (Inputs.empty()) {
    Diag(clang::diag::note_drv_command_failed_diag_msg)
        << "Error generating preprocessed source(s) - "
           "no preprocessable inputs.";
    return;
  }

  // Don't attempt to generate preprocessed files if multiple -arch options are
  // used, unless they're all duplicates.
  llvm::StringSet<> ArchNames;
  for (const Arg *A : C.getArgs()) {
    if (A->getOption().matches(options::OPT_arch)) {
      StringRef ArchName = A->getValue();
      ArchNames.insert(ArchName);
    }
  }
  if (ArchNames.size() > 1) {
    Diag(clang::diag::note_drv_command_failed_diag_msg)
        << "Error generating preprocessed source(s) - cannot generate "
           "preprocessed source with multiple -arch options.";
    return;
  }

  // Construct the list of abstract actions to perform for this compilation. On
  // Darwin OSes this uses the driver-driver and builds universal actions.
  const ToolChain &TC = C.getDefaultToolChain();
  if (TC.getTriple().isOSBinFormatMachO())
    BuildUniversalActions(C, TC, Inputs);
  else
    BuildActions(C, C.getArgs(), Inputs, C.getActions());

  BuildJobs(C);

  // If there were errors building the compilation, quit now.
  if (Trap.hasErrorOccurred()) {
    Diag(clang::diag::note_drv_command_failed_diag_msg)
        << "Error generating preprocessed source(s).";
    return;
  }

  // Generate preprocessed output.
  SmallVector<std::pair<int, const Command *>, 4> FailingCommands;
  C.ExecuteJobs(C.getJobs(), FailingCommands);

  // If any of the preprocessing commands failed, clean up and exit.
  if (!FailingCommands.empty()) {
    Diag(clang::diag::note_drv_command_failed_diag_msg)
        << "Error generating preprocessed source(s).";
    return;
  }

  const TempFileList &TempFiles = C.getTempFiles();
  if (TempFiles.empty()) {
    Diag(clang::diag::note_drv_command_failed_diag_msg)
        << "Error generating preprocessed source(s).";
    return;
  }

  Diag(clang::diag::note_drv_command_failed_diag_msg) << BugReporMsg;

  SmallString<128> VFS;
  SmallString<128> ReproCrashFilename;
  for (auto &TempFile : TempFiles) {
    Diag(clang::diag::note_drv_command_failed_diag_msg) << TempFile.first;
    if (Report)
      Report->TemporaryFiles.push_back(TempFile.first);
    if (ReproCrashFilename.empty()) {
      ReproCrashFilename = TempFile.first;
      llvm::sys::path::replace_extension(ReproCrashFilename, ".crash");
    }
    if (StringRef(TempFile.first).ends_with(".cache")) {
      // In some cases (modules) we'll dump extra data to help with reproducing
      // the crash into a directory next to the output.
      VFS = llvm::sys::path::filename(TempFile.first);
      llvm::sys::path::append(VFS, "vfs", "vfs.yaml");
    }
  }

  for (auto &TempFile : SavedTemps)
    C.addTempFile(TempFile.first);

  // Assume associated files are based off of the first temporary file.
  CrashReportInfo CrashInfo(TempFiles[0].first, VFS);

  llvm::SmallString<128> Script(CrashInfo.Filename);
  llvm::sys::path::replace_extension(Script, "sh");
  std::error_code EC;
  llvm::raw_fd_ostream ScriptOS(Script, EC, llvm::sys::fs::CD_CreateNew,
                                llvm::sys::fs::FA_Write,
                                llvm::sys::fs::OF_Text);
  if (EC) {
    Diag(clang::diag::note_drv_command_failed_diag_msg)
        << "Error generating run script: " << Script << " " << EC.message();
  } else {
    ScriptOS << "# Crash reproducer for " << getClangFullVersion() << "\n"
             << "# Driver args: ";
    printArgList(ScriptOS, C.getInputArgs());
    ScriptOS << "# Original command: ";
    Cmd.Print(ScriptOS, "\n", /*Quote=*/true);
    Cmd.Print(ScriptOS, "\n", /*Quote=*/true, &CrashInfo);
    if (!AdditionalInformation.empty())
      ScriptOS << "\n# Additional information: " << AdditionalInformation
               << "\n";
    if (Report)
      Report->TemporaryFiles.push_back(std::string(Script));
    Diag(clang::diag::note_drv_command_failed_diag_msg) << Script;
  }

  // On darwin, provide information about the .crash diagnostic report.
  if (llvm::Triple(llvm::sys::getProcessTriple()).isOSDarwin()) {
    SmallString<128> CrashDiagDir;
    if (getCrashDiagnosticFile(ReproCrashFilename, CrashDiagDir)) {
      Diag(clang::diag::note_drv_command_failed_diag_msg)
          << ReproCrashFilename.str();
    } else { // Suggest a directory for the user to look for .crash files.
      llvm::sys::path::append(CrashDiagDir, Name);
      CrashDiagDir += "_<YYYY-MM-DD-HHMMSS>_<hostname>.crash";
      Diag(clang::diag::note_drv_command_failed_diag_msg)
          << "Crash backtrace is located in";
      Diag(clang::diag::note_drv_command_failed_diag_msg)
          << CrashDiagDir.str();
      Diag(clang::diag::note_drv_command_failed_diag_msg)
          << "(choose the .crash file that corresponds to your crash)";
    }
  }

  Diag(clang::diag::note_drv_command_failed_diag_msg)
      << "\n\n********************";
}

void Driver::setUpResponseFiles(Compilation &C, Command &Cmd) {
  // Since commandLineFitsWithinSystemLimits() may underestimate system's
  // capacity if the tool does not support response files, there is a chance/
  // that things will just work without a response file, so we silently just
  // skip it.
  if (Cmd.getResponseFileSupport().ResponseKind ==
          ResponseFileSupport::RF_None ||
      llvm::sys::commandLineFitsWithinSystemLimits(Cmd.getExecutable(),
                                                   Cmd.getArguments()))
    return;

  std::string TmpName = GetTemporaryPath("response", "txt");
  Cmd.setResponseFile(C.addTempFile(C.getArgs().MakeArgString(TmpName)));
}

int Driver::ExecuteCompilation(
    Compilation &C,
    SmallVectorImpl<std::pair<int, const Command *>> &FailingCommands) {
  if (C.getArgs().hasArg(options::OPT_fdriver_only)) {
    if (C.getArgs().hasArg(options::OPT_v))
      C.getJobs().Print(llvm::errs(), "\n", true);

    C.ExecuteJobs(C.getJobs(), FailingCommands, /*LogOnly=*/true);

    // If there were errors building the compilation, quit now.
    if (!FailingCommands.empty() || Diags.hasErrorOccurred())
      return 1;

    return 0;
  }

  // Just print if -### was present.
  if (C.getArgs().hasArg(options::OPT__HASH_HASH_HASH)) {
    C.getJobs().Print(llvm::errs(), "\n", true);
    return Diags.hasErrorOccurred() ? 1 : 0;
  }

  // If there were errors building the compilation, quit now.
  if (Diags.hasErrorOccurred())
    return 1;

  // Set up response file names for each command, if necessary.
  for (auto &Job : C.getJobs())
    setUpResponseFiles(C, Job);

  C.ExecuteJobs(C.getJobs(), FailingCommands);

  // If the command succeeded, we are done.
  if (FailingCommands.empty())
    return 0;

  // Otherwise, remove result files and print extra information about abnormal
  // failures.
  int Res = 0;
  for (const auto &CmdPair : FailingCommands) {
    int CommandRes = CmdPair.first;
    const Command *FailingCommand = CmdPair.second;

    // Remove result files if we're not saving temps.
    if (!isSaveTempsEnabled()) {
      const JobAction *JA = cast<JobAction>(&FailingCommand->getSource());
      C.CleanupFileMap(C.getResultFiles(), JA, true);

      // Failure result files are valid unless we crashed.
      if (CommandRes < 0)
        C.CleanupFileMap(C.getFailureResultFiles(), JA, true);
    }

    // llvm/lib/Support/*/Signals.inc will exit with a special return code
    // for SIGPIPE. Do not print diagnostics for this case.
    if (CommandRes == EX_IOERR) {
      Res = CommandRes;
      continue;
    }

    // Print extra information about abnormal failures, if possible.
    //
    // This is ad-hoc, but we don't want to be excessively noisy. If the result
    // status was 1, assume the command failed normally. In particular, if it
    // was the compiler then assume it gave a reasonable error code. Failures
    // in other tools are less common, and they generally have worse
    // diagnostics, so always print the diagnostic there.
    const Tool &FailingTool = FailingCommand->getCreator();

    if (!FailingTool.hasGoodDiagnostics() || CommandRes != 1) {
      // FIXME: See FIXME above regarding result code interpretation.
      if (CommandRes < 0)
        Diag(clang::diag::err_drv_command_signalled)
            << FailingTool.getShortName();
      else
        Diag(clang::diag::err_drv_command_failed)
            << FailingTool.getShortName() << CommandRes;
    }

    auto CustomDiag = FailingCommand->getDiagForErrorCode(CommandRes);
    if (!CustomDiag.empty())
      Diag(clang::diag::note_drv_command_failed_diag_msg) << CustomDiag;
  }
  return Res;
}

void Driver::PrintHelp(bool ShowHidden) const {
  llvm::opt::Visibility VisibilityMask = getOptionVisibilityMask();

  std::string Usage = llvm::formatv("{0} [options] file...", Name).str();
  getOpts().printHelp(llvm::outs(), Usage.c_str(), DriverTitle.c_str(),
                      ShowHidden, /*ShowAllAliases=*/false,
                      VisibilityMask);
}

llvm::Triple Driver::MakeSYCLDeviceTriple(StringRef TargetArch) const {
  SmallVector<StringRef, 5> SYCLAlias = {
      "spir",       "spir64",  "spir64_fpga", "spir64_x86_64",
      "spir64_gen", "spirv32", "spirv64"};
  if (std::find(SYCLAlias.begin(), SYCLAlias.end(), TargetArch) !=
      SYCLAlias.end()) {
    llvm::Triple TT;
    TT.setArchName(TargetArch);
    TT.setVendor(llvm::Triple::UnknownVendor);
    TT.setOS(llvm::Triple::UnknownOS);
    return TT;
  }
  return llvm::Triple(TargetArch);
}

// Print the help from any of the given tools which are used for AOT
// compilation for SYCL
void Driver::PrintSYCLToolHelp(const Compilation &C) const {
  SmallVector<std::tuple<llvm::Triple, StringRef, StringRef, StringRef>, 4>
      HelpArgs;
  // Populate the vector with the tools and help options
  if (Arg *A = C.getArgs().getLastArg(options::OPT_fsycl_help_EQ)) {
    StringRef AV(A->getValue());
    llvm::Triple T;
    if (AV == "gen" || AV == "all")
      HelpArgs.push_back(std::make_tuple(MakeSYCLDeviceTriple("spir64_gen"),
                                         "ocloc", "--help", ""));
    if (AV == "fpga" || AV == "all")
      HelpArgs.push_back(std::make_tuple(MakeSYCLDeviceTriple("spir64_fpga"),
                                         "aoc", "-help", "-sycl"));
    if (AV == "x86_64" || AV == "all")
      HelpArgs.push_back(std::make_tuple(MakeSYCLDeviceTriple("spir64_x86_64"),
                                         "opencl-aot", "--help", ""));
    if (HelpArgs.empty()) {
      C.getDriver().Diag(diag::err_drv_unsupported_option_argument)
                         << A->getSpelling() << AV;
      return;
    }
  }

  // Go through the args and emit the help information for each.
  for (auto &HA : HelpArgs) {
    llvm::outs() << "Emitting help information for " << std::get<1>(HA) << '\n'
        << "Use triple of '" << std::get<0>(HA).normalize() <<
        "' to enable ahead of time compilation\n";
    // Flush out the buffer before calling the external tool.
    llvm::outs().flush();
    std::vector<StringRef> ToolArgs = {std::get<1>(HA), std::get<2>(HA),
                                       std::get<3>(HA)};
    SmallString<128> ExecPath(
        C.getDefaultToolChain().GetProgramPath(std::get<1>(HA).data()));
    // do not run the tools with -###.
    if (C.getArgs().hasArg(options::OPT__HASH_HASH_HASH)) {
      llvm::errs() << "\"" << ExecPath << "\" \"" << ToolArgs[1] << "\"";
      if (!ToolArgs[2].empty())
        llvm::errs() << " \"" << ToolArgs[2] << "\"";
      llvm::errs() << "\n";
      continue;
    }
    auto ToolBinary = llvm::sys::findProgramByName(ExecPath);
    if (ToolBinary.getError()) {
      C.getDriver().Diag(diag::err_drv_command_failure) << ExecPath;
      continue;
    }
    // Run the Tool.
    llvm::sys::ExecuteAndWait(ToolBinary.get(), ToolArgs);
  }
}

void Driver::PrintVersion(const Compilation &C, raw_ostream &OS) const {
  if (IsFlangMode()) {
    OS << getClangToolFullVersion("flang-new") << '\n';
  } else {
    // FIXME: The following handlers should use a callback mechanism, we don't
    // know what the client would like to do.
    OS << getClangFullVersion() << '\n';
  }
  const ToolChain &TC = C.getDefaultToolChain();
  OS << "Target: " << TC.getTripleString() << '\n';

  // Print the threading model.
  if (Arg *A = C.getArgs().getLastArg(options::OPT_mthread_model)) {
    // Don't print if the ToolChain would have barfed on it already
    if (TC.isThreadModelSupported(A->getValue()))
      OS << "Thread model: " << A->getValue();
  } else
    OS << "Thread model: " << TC.getThreadModel();
  OS << '\n';

  // Print out the install directory.
  OS << "InstalledDir: " << Dir << '\n';

  // Print the build config if it's non-default.
  // Intended to help LLVM developers understand the configs of compilers
  // they're investigating.
  if (!llvm::cl::getCompilerBuildConfig().empty())
    llvm::cl::printBuildConfig(OS);

  // If configuration files were used, print their paths.
  for (auto ConfigFile : ConfigFiles)
    OS << "Configuration file: " << ConfigFile << '\n';
}

/// PrintDiagnosticCategories - Implement the --print-diagnostic-categories
/// option.
static void PrintDiagnosticCategories(raw_ostream &OS) {
  // Skip the empty category.
  for (unsigned i = 1, max = DiagnosticIDs::getNumberOfCategories(); i != max;
       ++i)
    OS << i << ',' << DiagnosticIDs::getCategoryNameFromID(i) << '\n';
}

void Driver::HandleAutocompletions(StringRef PassedFlags) const {
  if (PassedFlags == "")
    return;
  // Print out all options that start with a given argument. This is used for
  // shell autocompletion.
  std::vector<std::string> SuggestedCompletions;
  std::vector<std::string> Flags;

  llvm::opt::Visibility VisibilityMask(options::ClangOption);

  // Make sure that Flang-only options don't pollute the Clang output
  // TODO: Make sure that Clang-only options don't pollute Flang output
  if (IsFlangMode())
    VisibilityMask = llvm::opt::Visibility(options::FlangOption);

  // Distinguish "--autocomplete=-someflag" and "--autocomplete=-someflag,"
  // because the latter indicates that the user put space before pushing tab
  // which should end up in a file completion.
  const bool HasSpace = PassedFlags.ends_with(",");

  // Parse PassedFlags by "," as all the command-line flags are passed to this
  // function separated by ","
  StringRef TargetFlags = PassedFlags;
  while (TargetFlags != "") {
    StringRef CurFlag;
    std::tie(CurFlag, TargetFlags) = TargetFlags.split(",");
    Flags.push_back(std::string(CurFlag));
  }

  // We want to show cc1-only options only when clang is invoked with -cc1 or
  // -Xclang.
  if (llvm::is_contained(Flags, "-Xclang") || llvm::is_contained(Flags, "-cc1"))
    VisibilityMask = llvm::opt::Visibility(options::CC1Option);

  const llvm::opt::OptTable &Opts = getOpts();
  StringRef Cur;
  Cur = Flags.at(Flags.size() - 1);
  StringRef Prev;
  if (Flags.size() >= 2) {
    Prev = Flags.at(Flags.size() - 2);
    SuggestedCompletions = Opts.suggestValueCompletions(Prev, Cur);
  }

  if (SuggestedCompletions.empty())
    SuggestedCompletions = Opts.suggestValueCompletions(Cur, "");

  // If Flags were empty, it means the user typed `clang [tab]` where we should
  // list all possible flags. If there was no value completion and the user
  // pressed tab after a space, we should fall back to a file completion.
  // We're printing a newline to be consistent with what we print at the end of
  // this function.
  if (SuggestedCompletions.empty() && HasSpace && !Flags.empty()) {
    llvm::outs() << '\n';
    return;
  }

  // When flag ends with '=' and there was no value completion, return empty
  // string and fall back to the file autocompletion.
  if (SuggestedCompletions.empty() && !Cur.ends_with("=")) {
    // If the flag is in the form of "--autocomplete=-foo",
    // we were requested to print out all option names that start with "-foo".
    // For example, "--autocomplete=-fsyn" is expanded to "-fsyntax-only".
    SuggestedCompletions = Opts.findByPrefix(
        Cur, VisibilityMask,
        /*DisableFlags=*/options::Unsupported | options::Ignored);

    // We have to query the -W flags manually as they're not in the OptTable.
    // TODO: Find a good way to add them to OptTable instead and them remove
    // this code.
    for (StringRef S : DiagnosticIDs::getDiagnosticFlags())
      if (S.starts_with(Cur))
        SuggestedCompletions.push_back(std::string(S));
  }

  // Sort the autocomplete candidates so that shells print them out in a
  // deterministic order. We could sort in any way, but we chose
  // case-insensitive sorting for consistency with the -help option
  // which prints out options in the case-insensitive alphabetical order.
  llvm::sort(SuggestedCompletions, [](StringRef A, StringRef B) {
    if (int X = A.compare_insensitive(B))
      return X < 0;
    return A.compare(B) > 0;
  });

  llvm::outs() << llvm::join(SuggestedCompletions, "\n") << '\n';
}

bool Driver::HandleImmediateArgs(const Compilation &C) {
  // The order these options are handled in gcc is all over the place, but we
  // don't expect inconsistencies w.r.t. that to matter in practice.

  if (C.getArgs().hasArg(options::OPT_dumpmachine)) {
    llvm::outs() << C.getDefaultToolChain().getTripleString() << '\n';
    return false;
  }

  if (C.getArgs().hasArg(options::OPT_dumpversion)) {
    // Since -dumpversion is only implemented for pedantic GCC compatibility, we
    // return an answer which matches our definition of __VERSION__.
    llvm::outs() << CLANG_VERSION_STRING << "\n";
    return false;
  }

  if (C.getArgs().hasArg(options::OPT__print_diagnostic_categories)) {
    PrintDiagnosticCategories(llvm::outs());
    return false;
  }

  if (C.getArgs().hasArg(options::OPT_help) ||
      C.getArgs().hasArg(options::OPT__help_hidden)) {
    PrintHelp(C.getArgs().hasArg(options::OPT__help_hidden));
    return false;
  }

  if (C.getArgs().hasArg(options::OPT_fsycl_help_EQ)) {
    PrintSYCLToolHelp(C);
    return false;
  }

  if (C.getArgs().hasArg(options::OPT__version)) {
    // Follow gcc behavior and use stdout for --version and stderr for -v.
    PrintVersion(C, llvm::outs());
    return false;
  }

  if (C.getArgs().hasArg(options::OPT_v) ||
      C.getArgs().hasArg(options::OPT__HASH_HASH_HASH) ||
      C.getArgs().hasArg(options::OPT_print_supported_cpus) ||
      C.getArgs().hasArg(options::OPT_print_supported_extensions)) {
    PrintVersion(C, llvm::errs());
    SuppressMissingInputWarning = true;
  }

  if (C.getArgs().hasArg(options::OPT_v)) {
    if (!SystemConfigDir.empty())
      llvm::errs() << "System configuration file directory: "
                   << SystemConfigDir << "\n";
    if (!UserConfigDir.empty())
      llvm::errs() << "User configuration file directory: "
                   << UserConfigDir << "\n";
  }

  const ToolChain &TC = C.getDefaultToolChain();

  if (C.getArgs().hasArg(options::OPT_v))
    TC.printVerboseInfo(llvm::errs());

  if (C.getArgs().hasArg(options::OPT_print_resource_dir)) {
    llvm::outs() << ResourceDir << '\n';
    return false;
  }

  if (C.getArgs().hasArg(options::OPT_print_search_dirs)) {
    llvm::outs() << "programs: =";
    bool separator = false;
    // Print -B and COMPILER_PATH.
    for (const std::string &Path : PrefixDirs) {
      if (separator)
        llvm::outs() << llvm::sys::EnvPathSeparator;
      llvm::outs() << Path;
      separator = true;
    }
    for (const std::string &Path : TC.getProgramPaths()) {
      if (separator)
        llvm::outs() << llvm::sys::EnvPathSeparator;
      llvm::outs() << Path;
      separator = true;
    }
    llvm::outs() << "\n";
    llvm::outs() << "libraries: =" << ResourceDir;

    StringRef sysroot = C.getSysRoot();

    for (const std::string &Path : TC.getFilePaths()) {
      // Always print a separator. ResourceDir was the first item shown.
      llvm::outs() << llvm::sys::EnvPathSeparator;
      // Interpretation of leading '=' is needed only for NetBSD.
      if (Path[0] == '=')
        llvm::outs() << sysroot << Path.substr(1);
      else
        llvm::outs() << Path;
    }
    llvm::outs() << "\n";
    return false;
  }

  if (C.getArgs().hasArg(options::OPT_print_std_module_manifest_path)) {
    llvm::outs() << GetStdModuleManifestPath(C, C.getDefaultToolChain())
                 << '\n';
    return false;
  }

  if (C.getArgs().hasArg(options::OPT_print_runtime_dir)) {
    if (std::optional<std::string> RuntimePath = TC.getRuntimePath())
      llvm::outs() << *RuntimePath << '\n';
    else
      llvm::outs() << TC.getCompilerRTPath() << '\n';
    return false;
  }

  if (C.getArgs().hasArg(options::OPT_print_diagnostic_options)) {
    std::vector<std::string> Flags = DiagnosticIDs::getDiagnosticFlags();
    for (std::size_t I = 0; I != Flags.size(); I += 2)
      llvm::outs() << "  " << Flags[I] << "\n  " << Flags[I + 1] << "\n\n";
    return false;
  }

  // FIXME: The following handlers should use a callback mechanism, we don't
  // know what the client would like to do.
  if (Arg *A = C.getArgs().getLastArg(options::OPT_print_file_name_EQ)) {
    llvm::outs() << GetFilePath(A->getValue(), TC) << "\n";
    return false;
  }

  if (Arg *A = C.getArgs().getLastArg(options::OPT_print_prog_name_EQ)) {
    StringRef ProgName = A->getValue();

    // Null program name cannot have a path.
    if (! ProgName.empty())
      llvm::outs() << GetProgramPath(ProgName, TC);

    llvm::outs() << "\n";
    return false;
  }

  if (Arg *A = C.getArgs().getLastArg(options::OPT_autocomplete)) {
    StringRef PassedFlags = A->getValue();
    HandleAutocompletions(PassedFlags);
    return false;
  }

  if (C.getArgs().hasArg(options::OPT_print_libgcc_file_name)) {
    ToolChain::RuntimeLibType RLT = TC.GetRuntimeLibType(C.getArgs());
    const llvm::Triple Triple(TC.ComputeEffectiveClangTriple(C.getArgs()));
    RegisterEffectiveTriple TripleRAII(TC, Triple);
    switch (RLT) {
    case ToolChain::RLT_CompilerRT:
      llvm::outs() << TC.getCompilerRT(C.getArgs(), "builtins") << "\n";
      break;
    case ToolChain::RLT_Libgcc:
      llvm::outs() << GetFilePath("libgcc.a", TC) << "\n";
      break;
    }
    return false;
  }

  if (C.getArgs().hasArg(options::OPT_print_multi_lib)) {
    for (const Multilib &Multilib : TC.getMultilibs())
      llvm::outs() << Multilib << "\n";
    return false;
  }

  if (C.getArgs().hasArg(options::OPT_print_multi_flags)) {
    Multilib::flags_list ArgFlags = TC.getMultilibFlags(C.getArgs());
    llvm::StringSet<> ExpandedFlags = TC.getMultilibs().expandFlags(ArgFlags);
    std::set<llvm::StringRef> SortedFlags;
    for (const auto &FlagEntry : ExpandedFlags)
      SortedFlags.insert(FlagEntry.getKey());
    for (auto Flag : SortedFlags)
      llvm::outs() << Flag << '\n';
    return false;
  }

  if (C.getArgs().hasArg(options::OPT_print_multi_directory)) {
    for (const Multilib &Multilib : TC.getSelectedMultilibs()) {
      if (Multilib.gccSuffix().empty())
        llvm::outs() << ".\n";
      else {
        StringRef Suffix(Multilib.gccSuffix());
        assert(Suffix.front() == '/');
        llvm::outs() << Suffix.substr(1) << "\n";
      }
    }
    return false;
  }

  if (C.getArgs().hasArg(options::OPT_print_target_triple)) {
    llvm::outs() << TC.getTripleString() << "\n";
    return false;
  }

  if (C.getArgs().hasArg(options::OPT_print_effective_triple)) {
    const llvm::Triple Triple(TC.ComputeEffectiveClangTriple(C.getArgs()));
    llvm::outs() << Triple.getTriple() << "\n";
    return false;
  }

  if (C.getArgs().hasArg(options::OPT_print_targets)) {
    llvm::TargetRegistry::printRegisteredTargetsForVersion(llvm::outs());
    return false;
  }

  return true;
}

enum {
  TopLevelAction = 0,
  HeadSibAction = 1,
  OtherSibAction = 2,
};

// Display an action graph human-readably.  Action A is the "sink" node
// and latest-occuring action. Traversal is in pre-order, visiting the
// inputs to each action before printing the action itself.
static unsigned PrintActions1(const Compilation &C, Action *A,
                              std::map<Action *, unsigned> &Ids,
                              Twine Indent = {}, int Kind = TopLevelAction) {
  if (Ids.count(A)) // A was already visited.
    return Ids[A];

  std::string str;
  llvm::raw_string_ostream os(str);

  auto getSibIndent = [](int K) -> Twine {
    return (K == HeadSibAction) ? "   " : (K == OtherSibAction) ? "|  " : "";
  };

  Twine SibIndent = Indent + getSibIndent(Kind);
  int SibKind = HeadSibAction;
  os << Action::getClassName(A->getKind()) << ", ";
  if (InputAction *IA = dyn_cast<InputAction>(A)) {
    os << "\"" << IA->getInputArg().getValue() << "\"";
  } else if (BindArchAction *BIA = dyn_cast<BindArchAction>(A)) {
    os << '"' << BIA->getArchName() << '"' << ", {"
       << PrintActions1(C, *BIA->input_begin(), Ids, SibIndent, SibKind) << "}";
  } else if (OffloadAction *OA = dyn_cast<OffloadAction>(A)) {
    bool IsFirst = true;
    OA->doOnEachDependence(
        [&](Action *A, const ToolChain *TC, const char *BoundArch) {
          assert(TC && "Unknown host toolchain");
          // E.g. for two CUDA device dependences whose bound arch is sm_20 and
          // sm_35 this will generate:
          // "cuda-device" (nvptx64-nvidia-cuda:sm_20) {#ID}, "cuda-device"
          // (nvptx64-nvidia-cuda:sm_35) {#ID}
          if (!IsFirst)
            os << ", ";
          os << '"';
          os << A->getOffloadingKindPrefix();
          os << " (";
          os << TC->getTriple().normalize();
          if (BoundArch)
            os << ":" << BoundArch;
          os << ")";
          os << '"';
          os << " {" << PrintActions1(C, A, Ids, SibIndent, SibKind) << "}";
          IsFirst = false;
          SibKind = OtherSibAction;
        });
  } else {
    const ActionList *AL = &A->getInputs();

    if (AL->size()) {
      const char *Prefix = "{";
      for (Action *PreRequisite : *AL) {
        os << Prefix << PrintActions1(C, PreRequisite, Ids, SibIndent, SibKind);
        Prefix = ", ";
        SibKind = OtherSibAction;
      }
      os << "}";
    } else
      os << "{}";
  }

  // Append offload info for all options other than the offloading action
  // itself (e.g. (cuda-device, sm_20) or (cuda-host)).
  std::string offload_str;
  llvm::raw_string_ostream offload_os(offload_str);
  if (!isa<OffloadAction>(A)) {
    auto S = A->getOffloadingKindPrefix();
    if (!S.empty()) {
      offload_os << ", (" << S;
      if (A->getOffloadingArch())
        offload_os << ", " << A->getOffloadingArch();
      offload_os << ")";
    }
  }

  auto getSelfIndent = [](int K) -> Twine {
    return (K == HeadSibAction) ? "+- " : (K == OtherSibAction) ? "|- " : "";
  };

  unsigned Id = Ids.size();
  Ids[A] = Id;
  llvm::errs() << Indent + getSelfIndent(Kind) << Id << ": " << os.str() << ", "
               << types::getTypeName(A->getType()) << offload_os.str() << "\n";

  return Id;
}

// Print the action graphs in a compilation C.
// For example "clang -c file1.c file2.c" is composed of two subgraphs.
void Driver::PrintActions(const Compilation &C) const {
  std::map<Action *, unsigned> Ids;
  for (Action *A : C.getActions())
    PrintActions1(C, A, Ids);
}

/// Check whether the given input tree contains any compilation or
/// assembly actions.
static bool ContainsCompileOrAssembleAction(const Action *A) {
  if (isa<CompileJobAction>(A) || isa<BackendJobAction>(A) ||
      isa<AssembleJobAction>(A))
    return true;

  return llvm::any_of(A->inputs(), ContainsCompileOrAssembleAction);
}

void Driver::BuildUniversalActions(Compilation &C, const ToolChain &TC,
                                   const InputList &BAInputs) const {
  DerivedArgList &Args = C.getArgs();
  ActionList &Actions = C.getActions();
  llvm::PrettyStackTraceString CrashInfo("Building universal build actions");
  // Collect the list of architectures. Duplicates are allowed, but should only
  // be handled once (in the order seen).
  llvm::StringSet<> ArchNames;
  SmallVector<const char *, 4> Archs;
  for (Arg *A : Args) {
    if (A->getOption().matches(options::OPT_arch)) {
      // Validate the option here; we don't save the type here because its
      // particular spelling may participate in other driver choices.
      llvm::Triple::ArchType Arch =
          tools::darwin::getArchTypeForMachOArchName(A->getValue());
      if (Arch == llvm::Triple::UnknownArch) {
        Diag(clang::diag::err_drv_invalid_arch_name) << A->getAsString(Args);
        continue;
      }

      A->claim();
      if (ArchNames.insert(A->getValue()).second)
        Archs.push_back(A->getValue());
    }
  }

  // When there is no explicit arch for this platform, make sure we still bind
  // the architecture (to the default) so that -Xarch_ is handled correctly.
  if (!Archs.size())
    Archs.push_back(Args.MakeArgString(TC.getDefaultUniversalArchName()));

  ActionList SingleActions;
  BuildActions(C, Args, BAInputs, SingleActions);

  // Add in arch bindings for every top level action, as well as lipo and
  // dsymutil steps if needed.
  for (Action* Act : SingleActions) {
    // Make sure we can lipo this kind of output. If not (and it is an actual
    // output) then we disallow, since we can't create an output file with the
    // right name without overwriting it. We could remove this oddity by just
    // changing the output names to include the arch, which would also fix
    // -save-temps. Compatibility wins for now.

    if (Archs.size() > 1 && !types::canLipoType(Act->getType()))
      Diag(clang::diag::err_drv_invalid_output_with_multiple_archs)
          << types::getTypeName(Act->getType());

    ActionList Inputs;
    for (unsigned i = 0, e = Archs.size(); i != e; ++i)
      Inputs.push_back(C.MakeAction<BindArchAction>(Act, Archs[i]));

    // Lipo if necessary, we do it this way because we need to set the arch flag
    // so that -Xarch_ gets overwritten.
    if (Inputs.size() == 1 || Act->getType() == types::TY_Nothing)
      Actions.append(Inputs.begin(), Inputs.end());
    else
      Actions.push_back(C.MakeAction<LipoJobAction>(Inputs, Act->getType()));

    // Handle debug info queries.
    Arg *A = Args.getLastArg(options::OPT_g_Group);
    bool enablesDebugInfo = A && !A->getOption().matches(options::OPT_g0) &&
                            !A->getOption().matches(options::OPT_gstabs);
    if ((enablesDebugInfo || willEmitRemarks(Args)) &&
        ContainsCompileOrAssembleAction(Actions.back())) {

      // Add a 'dsymutil' step if necessary, when debug info is enabled and we
      // have a compile input. We need to run 'dsymutil' ourselves in such cases
      // because the debug info will refer to a temporary object file which
      // will be removed at the end of the compilation process.
      if (Act->getType() == types::TY_Image) {
        ActionList Inputs;
        Inputs.push_back(Actions.back());
        Actions.pop_back();
        Actions.push_back(
            C.MakeAction<DsymutilJobAction>(Inputs, types::TY_dSYM));
      }

      // Verify the debug info output.
      if (Args.hasArg(options::OPT_verify_debug_info)) {
        Action* LastAction = Actions.back();
        Actions.pop_back();
        Actions.push_back(C.MakeAction<VerifyDebugInfoJobAction>(
            LastAction, types::TY_Nothing));
      }
    }
  }
}

bool Driver::DiagnoseInputExistence(const DerivedArgList &Args, StringRef Value,
                                    types::ID Ty, bool TypoCorrect) const {
  if (!getCheckInputsExist())
    return true;

  // stdin always exists.
  if (Value == "-")
    return true;

  // If it's a header to be found in the system or user search path, then defer
  // complaints about its absence until those searches can be done.  When we
  // are definitely processing headers for C++20 header units, extend this to
  // allow the user to put "-fmodule-header -xc++-header vector" for example.
  if (Ty == types::TY_CXXSHeader || Ty == types::TY_CXXUHeader ||
      (ModulesModeCXX20 && Ty == types::TY_CXXHeader))
    return true;

  if (getVFS().exists(Value))
    return true;

  if (TypoCorrect) {
    // Check if the filename is a typo for an option flag. OptTable thinks
    // that all args that are not known options and that start with / are
    // filenames, but e.g. `/diagnostic:caret` is more likely a typo for
    // the option `/diagnostics:caret` than a reference to a file in the root
    // directory.
    std::string Nearest;
    if (getOpts().findNearest(Value, Nearest, getOptionVisibilityMask()) <= 1) {
      Diag(clang::diag::err_drv_no_such_file_with_suggestion)
          << Value << Nearest;
      return false;
    }
  }

  // In CL mode, don't error on apparently non-existent linker inputs, because
  // they can be influenced by linker flags the clang driver might not
  // understand.
  // Examples:
  // - `clang-cl main.cc ole32.lib` in a non-MSVC shell will make the driver
  //   module look for an MSVC installation in the registry. (We could ask
  //   the MSVCToolChain object if it can find `ole32.lib`, but the logic to
  //   look in the registry might move into lld-link in the future so that
  //   lld-link invocations in non-MSVC shells just work too.)
  // - `clang-cl ... /link ...` can pass arbitrary flags to the linker,
  //   including /libpath:, which is used to find .lib and .obj files.
  // So do not diagnose this on the driver level. Rely on the linker diagnosing
  // it. (If we don't end up invoking the linker, this means we'll emit a
  // "'linker' input unused [-Wunused-command-line-argument]" warning instead
  // of an error.)
  //
  // Only do this skip after the typo correction step above. `/Brepo` is treated
  // as TY_Object, but it's clearly a typo for `/Brepro`. It seems fine to emit
  // an error if we have a flag that's within an edit distance of 1 from a
  // flag. (Users can use `-Wl,` or `/linker` to launder the flag past the
  // driver in the unlikely case they run into this.)
  //
  // Don't do this for inputs that start with a '/', else we'd pass options
  // like /libpath: through to the linker silently.
  //
  // Emitting an error for linker inputs can also cause incorrect diagnostics
  // with the gcc driver. The command
  //     clang -fuse-ld=lld -Wl,--chroot,some/dir /file.o
  // will make lld look for some/dir/file.o, while we will diagnose here that
  // `/file.o` does not exist. However, configure scripts check if
  // `clang /GR-` compiles without error to see if the compiler is cl.exe,
  // so we can't downgrade diagnostics for `/GR-` from an error to a warning
  // in cc mode. (We can in cl mode because cl.exe itself only warns on
  // unknown flags.)
  if (IsCLMode() && Ty == types::TY_Object && !Value.starts_with("/"))
    return true;

  Diag(clang::diag::err_drv_no_such_file) << Value;
  return false;
}

// Get the C++20 Header Unit type corresponding to the input type.
static types::ID CXXHeaderUnitType(ModuleHeaderMode HM) {
  switch (HM) {
  case HeaderMode_User:
    return types::TY_CXXUHeader;
  case HeaderMode_System:
    return types::TY_CXXSHeader;
  case HeaderMode_Default:
    break;
  case HeaderMode_None:
    llvm_unreachable("should not be called in this case");
  }
  return types::TY_CXXHUHeader;
}

// Construct a the list of inputs and their types.
void Driver::BuildInputs(const ToolChain &TC, DerivedArgList &Args,
                         InputList &Inputs) const {
  const llvm::opt::OptTable &Opts = getOpts();
  // Track the current user specified (-x) input. We also explicitly track the
  // argument used to set the type; we only want to claim the type when we
  // actually use it, so we warn about unused -x arguments.
  types::ID InputType = types::TY_Nothing;
  Arg *InputTypeArg = nullptr;
  bool IsSYCL =
      Args.hasFlag(options::OPT_fsycl, options::OPT_fno_sycl, false) ||
      Args.hasArg(options::OPT_fsycl_device_only);

  // The last /TC or /TP option sets the input type to C or C++ globally.
  if (Arg *TCTP = Args.getLastArgNoClaim(options::OPT__SLASH_TC,
                                         options::OPT__SLASH_TP)) {
    InputTypeArg = TCTP;
    InputType = TCTP->getOption().matches(options::OPT__SLASH_TC) && !IsSYCL
                    ? types::TY_C
                    : types::TY_CXX;

    Arg *Previous = nullptr;
    bool ShowNote = false;
    for (Arg *A :
         Args.filtered(options::OPT__SLASH_TC, options::OPT__SLASH_TP)) {
      if (Previous) {
        Diag(clang::diag::warn_drv_overriding_option)
            << Previous->getSpelling() << A->getSpelling();
        ShowNote = true;
      }
      Previous = A;
    }
    if (ShowNote)
      Diag(clang::diag::note_drv_t_option_is_global);
  }

  // CUDA/HIP and their preprocessor expansions can be accepted by CL mode.
  // Warn -x after last input file has no effect
  auto LastXArg = Args.getLastArgValue(options::OPT_x);
  const llvm::StringSet<> ValidXArgs = {"cuda", "hip", "cui", "hipi"};
  if (!IsCLMode() || ValidXArgs.contains(LastXArg)) {
    Arg *LastXArg = Args.getLastArgNoClaim(options::OPT_x);
    Arg *LastInputArg = Args.getLastArgNoClaim(options::OPT_INPUT);
    if (LastXArg && LastInputArg &&
        LastInputArg->getIndex() < LastXArg->getIndex())
      Diag(clang::diag::warn_drv_unused_x) << LastXArg->getValue();
  } else {
    // In CL mode suggest /TC or /TP since -x doesn't make sense if passed via
    // /clang:.
    if (auto *A = Args.getLastArg(options::OPT_x))
      Diag(diag::err_drv_unsupported_opt_with_suggestion)
          << A->getAsString(Args) << "/TC' or '/TP";
  }

  for (Arg *A : Args) {
    if (A->getOption().getKind() == Option::InputClass) {
      const char *Value = A->getValue();
      types::ID Ty = types::TY_INVALID;

      // Infer the input type if necessary.
      if (InputType == types::TY_Nothing) {
        // If there was an explicit arg for this, claim it.
        if (InputTypeArg)
          InputTypeArg->claim();

        types::ID CType = types::TY_C;
        // For SYCL, all source file inputs are considered C++.
        if (IsSYCL)
          CType = types::TY_CXX;

        // stdin must be handled specially.
        if (memcmp(Value, "-", 2) == 0) {
          if (IsFlangMode()) {
            Ty = types::TY_Fortran;
          } else if (IsDXCMode()) {
            Ty = types::TY_HLSL;
          } else {
            // If running with -E, treat as a C input (this changes the
            // builtin macros, for example). This may be overridden by -ObjC
            // below.
            //
            // Otherwise emit an error but still use a valid type to avoid
            // spurious errors (e.g., no inputs).
            assert(!CCGenDiagnostics && "stdin produces no crash reproducer");
            if (!Args.hasArgNoClaim(options::OPT_E) && !CCCIsCPP())
              Diag(IsCLMode() ? clang::diag::err_drv_unknown_stdin_type_clang_cl
                              : clang::diag::err_drv_unknown_stdin_type);
            Ty = types::TY_C;
          }
        } else {
          // Otherwise lookup by extension.
          // Fallback is C if invoked as C preprocessor, C++ if invoked with
          // clang-cl /E, or Object otherwise.
          // We use a host hook here because Darwin at least has its own
          // idea of what .s is.
          if (const char *Ext = strrchr(Value, '.'))
            Ty = TC.LookupTypeForExtension(Ext + 1);

          // For SYCL, convert C-type sources to C++-type sources.
          if (IsSYCL) {
            types::ID OldTy = Ty;
            switch (Ty) {
            case types::TY_C:
              Ty = types::TY_CXX;
              break;
            case types::TY_CHeader:
              Ty = types::TY_CXXHeader;
              break;
            case types::TY_PP_C:
              Ty = types::TY_PP_CXX;
              break;
            case types::TY_PP_CHeader:
              Ty = types::TY_PP_CXXHeader;
              break;
            default:
              break;
            }
            if (OldTy != Ty) {
              Diag(clang::diag::warn_drv_fsycl_with_c_type)
                  << getTypeName(OldTy) << getTypeName(Ty);
            }
          }

          if (Ty == types::TY_INVALID) {
            if (IsCLMode() && (Args.hasArgNoClaim(options::OPT_E) || CCGenDiagnostics))
              Ty = types::TY_CXX;
            else if (CCCIsCPP() || CCGenDiagnostics)
              Ty = CType;
            else
              Ty = types::TY_Object;
          }

          // If the driver is invoked as C++ compiler (like clang++ or c++) it
          // should autodetect some input files as C++ for g++ compatibility.
          if (CCCIsCXX()) {
            types::ID OldTy = Ty;
            Ty = types::lookupCXXTypeForCType(Ty);

            // Do not complain about foo.h, when we are known to be processing
            // it as a C++20 header unit.
            if (Ty != OldTy && !(OldTy == types::TY_CHeader && hasHeaderMode()))
              Diag(clang::diag::warn_drv_treating_input_as_cxx)
                  << getTypeName(OldTy) << getTypeName(Ty);
          }

          // If running with -fthinlto-index=, extensions that normally identify
          // native object files actually identify LLVM bitcode files.
          if (Args.hasArgNoClaim(options::OPT_fthinlto_index_EQ) &&
              Ty == types::TY_Object)
            Ty = types::TY_LLVM_BC;
        }

        // -ObjC and -ObjC++ override the default language, but only for "source
        // files". We just treat everything that isn't a linker input as a
        // source file.
        //
        // FIXME: Clean this up if we move the phase sequence into the type.
        if (Ty != types::TY_Object) {
          if (Args.hasArg(options::OPT_ObjC))
            Ty = types::TY_ObjC;
          else if (Args.hasArg(options::OPT_ObjCXX))
            Ty = types::TY_ObjCXX;
        }

        // Disambiguate headers that are meant to be header units from those
        // intended to be PCH.  Avoid missing '.h' cases that are counted as
        // C headers by default - we know we are in C++ mode and we do not
        // want to issue a complaint about compiling things in the wrong mode.
        if ((Ty == types::TY_CXXHeader || Ty == types::TY_CHeader) &&
            hasHeaderMode())
          Ty = CXXHeaderUnitType(CXX20HeaderType);
      } else {
        assert(InputTypeArg && "InputType set w/o InputTypeArg");
        if (!InputTypeArg->getOption().matches(options::OPT_x)) {
          // If emulating cl.exe, make sure that /TC and /TP don't affect input
          // object files.
          const char *Ext = strrchr(Value, '.');
          if (Ext && TC.LookupTypeForExtension(Ext + 1) == types::TY_Object)
            Ty = types::TY_Object;
        }
        if (Ty == types::TY_INVALID) {
          Ty = InputType;
          InputTypeArg->claim();
        }
      }

      if ((Ty == types::TY_C || Ty == types::TY_CXX) &&
          Args.hasArgNoClaim(options::OPT_hipstdpar))
        Ty = types::TY_HIP;

      if (DiagnoseInputExistence(Args, Value, Ty, /*TypoCorrect=*/true))
        Inputs.push_back(std::make_pair(Ty, A));

    } else if (A->getOption().matches(options::OPT__SLASH_Tc)) {
      StringRef Value = A->getValue();
      if (DiagnoseInputExistence(Args, Value, types::TY_C,
                                 /*TypoCorrect=*/false)) {
        Arg *InputArg = MakeInputArg(Args, Opts, A->getValue());
        Inputs.push_back(
            std::make_pair(IsSYCL ? types::TY_CXX : types::TY_C, InputArg));
      }
      A->claim();
    } else if (A->getOption().matches(options::OPT__SLASH_Tp)) {
      StringRef Value = A->getValue();
      if (DiagnoseInputExistence(Args, Value, types::TY_CXX,
                                 /*TypoCorrect=*/false)) {
        Arg *InputArg = MakeInputArg(Args, Opts, A->getValue());
        Inputs.push_back(std::make_pair(types::TY_CXX, InputArg));
      }
      A->claim();
    } else if (A->getOption().hasFlag(options::LinkerInput)) {
      // Just treat as object type, we could make a special type for this if
      // necessary.
      Inputs.push_back(std::make_pair(types::TY_Object, A));

    } else if (A->getOption().matches(options::OPT_x)) {
      InputTypeArg = A;
      InputType = types::lookupTypeForTypeSpecifier(A->getValue());
      A->claim();

      // Follow gcc behavior and treat as linker input for invalid -x
      // options. Its not clear why we shouldn't just revert to unknown; but
      // this isn't very important, we might as well be bug compatible.
      if (!InputType) {
        Diag(clang::diag::err_drv_unknown_language) << A->getValue();
        InputType = types::TY_Object;
      }
      // Emit an error if c-compilation is forced in -fsycl mode
      if (IsSYCL && (InputType == types::TY_C || InputType == types::TY_PP_C ||
                     InputType == types::TY_CHeader))
        Diag(clang::diag::err_drv_fsycl_with_c_type) << A->getAsString(Args);

      // If the user has put -fmodule-header{,=} then we treat C++ headers as
      // header unit inputs.  So we 'promote' -xc++-header appropriately.
      if (InputType == types::TY_CXXHeader && hasHeaderMode())
        InputType = CXXHeaderUnitType(CXX20HeaderType);
    } else if (A->getOption().getID() == options::OPT_U) {
      assert(A->getNumValues() == 1 && "The /U option has one value.");
      StringRef Val = A->getValue(0);
      if (Val.find_first_of("/\\") != StringRef::npos) {
        // Warn about e.g. "/Users/me/myfile.c".
        Diag(diag::warn_slash_u_filename) << Val;
        Diag(diag::note_use_dashdash);
      }
    }
    // TODO: remove when -foffload-static-lib support is dropped.
    else if (A->getOption().matches(options::OPT_offload_lib_Group)) {
      // Add the foffload-static-lib library to the command line to allow
      // processing when no source or object is supplied as well as proper
      // host link.
      Arg *InputArg = MakeInputArg(Args, Opts, A->getValue());
      Inputs.push_back(std::make_pair(types::TY_Object, InputArg));
      A->claim();
      // Use of -foffload-static-lib and -foffload-whole-static-lib are
      // deprecated with the updated functionality to scan the static libs.
      Diag(clang::diag::warn_drv_deprecated_option)
          << A->getAsString(Args) << A->getValue();
    }
  }
  if (CCCIsCPP() && Inputs.empty()) {
    // If called as standalone preprocessor, stdin is processed
    // if no other input is present.
    Arg *A = MakeInputArg(Args, Opts, "-");
    Inputs.push_back(std::make_pair(types::TY_C, A));
  }
}

static bool runBundler(const SmallVectorImpl<StringRef> &InputArgs,
                       Compilation &C) {
  // Find bundler.
  StringRef ExecPath(C.getArgs().MakeArgString(C.getDriver().Dir));
  llvm::ErrorOr<std::string> BundlerBinary =
      llvm::sys::findProgramByName("clang-offload-bundler", ExecPath);
  SmallVector<StringRef, 6> BundlerArgs;
  BundlerArgs.push_back(BundlerBinary.getError() ? "clang-offload-bundler"
                                                 : BundlerBinary.get().c_str());
  BundlerArgs.append(InputArgs);
  // Since this is run in real time and not in the toolchain, output the
  // command line if requested.
  bool OutputOnly = C.getArgs().hasArg(options::OPT__HASH_HASH_HASH);
  if (C.getArgs().hasArg(options::OPT_v) || OutputOnly) {
    for (StringRef A : BundlerArgs)
      if (OutputOnly)
        llvm::errs() << "\"" << A << "\" ";
      else
        llvm::errs() << A << " ";
    llvm::errs() << '\n';
  }
  if (BundlerBinary.getError())
    return false;

  return !llvm::sys::ExecuteAndWait(BundlerBinary.get(), BundlerArgs);
}

static bool hasFPGABinary(Compilation &C, std::string Object, types::ID Type) {
  assert(types::isFPGA(Type) && "unexpected Type for FPGA binary check");
  // Do not do the check if the file doesn't exist
  if (!llvm::sys::fs::exists(Object))
    return false;

  // Only static archives are valid FPGA Binaries for unbundling.
  if (!isStaticArchiveFile(Object))
    return false;

  // Temporary names for the output.
  llvm::Triple TT;
  TT.setArchName(types::getTypeName(Type));
  TT.setVendorName("intel");
  TT.setOS(llvm::Triple::UnknownOS);

  // Checking uses -check-section option with the input file, no output
  // file and the target triple being looked for.
  const char *Targets =
      C.getArgs().MakeArgString(Twine("-targets=sycl-") + TT.str());
  const char *Inputs = C.getArgs().MakeArgString(Twine("-input=") + Object);
  // Always use -type=ao for aocx/aocr bundle checking.  The 'bundles' are
  // actually archives.
  SmallVector<StringRef, 6> BundlerArgs = {"-type=ao", Targets, Inputs,
                                           "-check-section"};
  return runBundler(BundlerArgs, C);
}

static SmallVector<std::string, 4> getOffloadSections(Compilation &C,
                                                      const StringRef &File) {
  // Do not do the check if the file doesn't exist
  if (!llvm::sys::fs::exists(File))
    return {};

  bool IsArchive = isStaticArchiveFile(File);
  if (!(IsArchive || isObjectFile(File.str())))
    return {};

  // Use the bundler to grab the list of sections from the given archive
  // or object.
  StringRef ExecPath(C.getArgs().MakeArgString(C.getDriver().Dir));
  llvm::ErrorOr<std::string> BundlerBinary =
      llvm::sys::findProgramByName("clang-offload-bundler", ExecPath);
  const char *Input = C.getArgs().MakeArgString(Twine("-input=") + File.str());
  // Always use -type=ao for bundle checking.  The 'bundles' are
  // actually archives.
  SmallVector<StringRef, 6> BundlerArgs = {
      BundlerBinary.get(), IsArchive ? "-type=ao" : "-type=o", Input, "-list"};
  // Since this is run in real time and not in the toolchain, output the
  // command line if requested.
  bool OutputOnly = C.getArgs().hasArg(options::OPT__HASH_HASH_HASH);
  if (C.getArgs().hasArg(options::OPT_v) || OutputOnly) {
    for (StringRef A : BundlerArgs)
      if (OutputOnly)
        llvm::errs() << "\"" << A << "\" ";
      else
        llvm::errs() << A << " ";
    llvm::errs() << '\n';
  }
  if (BundlerBinary.getError())
    return {};
  llvm::SmallString<64> OutputFile(
      C.getDriver().GetTemporaryPath("bundle-list", "txt"));
  llvm::FileRemover OutputRemover(OutputFile.c_str());
  std::optional<llvm::StringRef> Redirects[] = {
      {""},
      OutputFile.str(),
      OutputFile.str(),
  };

  std::string ErrorMessage;
  if (llvm::sys::ExecuteAndWait(BundlerBinary.get(), BundlerArgs, {}, Redirects,
                                /*SecondsToWait*/ 0, /*MemoryLimit*/ 0,
                                &ErrorMessage)) {
    // Could not get the information, return false
    return {};
  }

  llvm::ErrorOr<std::unique_ptr<llvm::MemoryBuffer>> OutputBuf =
      llvm::MemoryBuffer::getFile(OutputFile.c_str());
  if (!OutputBuf) {
    // Could not capture output, return false
    return {};
  }

  SmallVector<std::string, 4> Sections;
  for (llvm::line_iterator LineIt(**OutputBuf); !LineIt.is_at_end(); ++LineIt)
    Sections.push_back(LineIt->str());
  if (Sections.empty())
    return {};

  return Sections;
}

static bool hasSYCLDefaultSection(Compilation &C, const StringRef &File) {
  // Do not do the check if the file doesn't exist
  if (!llvm::sys::fs::exists(File))
    return false;

  bool IsArchive = isStaticArchiveFile(File);
  if (!(IsArchive || isObjectFile(File.str())))
    return false;

  llvm::Triple TT(C.getDriver().MakeSYCLDeviceTriple(getDefaultSYCLArch(C)));
  // Checking uses -check-section option with the input file, no output
  // file and the target triple being looked for.
  const char *Targets =
      C.getArgs().MakeArgString(Twine("-targets=sycl-") + TT.str());
  const char *Inputs = C.getArgs().MakeArgString(Twine("-input=") + File.str());
  SmallVector<StringRef, 6> BundlerArgs = {IsArchive ? "-type=ao" : "-type=o",
                                           Targets, Inputs, "-check-section"};
  return runBundler(BundlerArgs, C);
}

static bool hasOffloadSections(Compilation &C, const StringRef &File,
                               DerivedArgList &Args) {
  SmallVector<std::string, 4> Sections(getOffloadSections(C, File));
  return !Sections.empty();
}

// Simple helper function for Linker options, where the option is valid if
// it has '-' or '--' as the designator.
static bool optionMatches(const std::string &Option,
                          const std::string &OptCheck) {
  return (Option == OptCheck || ("-" + Option) == OptCheck);
}

// Process linker inputs for use with offload static libraries.  We are only
// handling options and explicitly named static archives as these need to be
// partially linked.
static SmallVector<const char *, 16>
getLinkerArgs(Compilation &C, DerivedArgList &Args, bool IncludeObj = false) {
  SmallVector<const char *, 16> LibArgs;
  SmallVector<std::string, 8> LibPaths;
  bool IsMSVC = C.getDefaultToolChain().getTriple().isWindowsMSVCEnvironment();
  // Add search directories from LIBRARY_PATH/LIB env variable
  std::optional<std::string> LibPath =
      llvm::sys::Process::GetEnv(IsMSVC ? "LIB" : "LIBRARY_PATH");
  if (LibPath) {
    SmallVector<StringRef, 8> SplitPaths;
    const char EnvPathSeparatorStr[] = {llvm::sys::EnvPathSeparator, '\0'};
    llvm::SplitString(*LibPath, SplitPaths, EnvPathSeparatorStr);
    for (StringRef Path : SplitPaths)
      LibPaths.emplace_back(Path.trim());
  }
  // Add directories from user-specified -L options
  for (std::string LibDirs : Args.getAllArgValues(options::OPT_L))
    LibPaths.emplace_back(LibDirs);

  // Do processing for any -l<arg> options passed and see if any static
  // libraries representing the name exists.  If so, convert the name and
  // use that inline with the rest of the libraries.
  // TODO: The static archive processing for SYCL is done in a different
  // manner than the OpenMP processing.  We should try and refactor this
  // to use the OpenMP flow (adding -l<name> to the llvm-link step)
  auto resolveStaticLib = [&](StringRef LibName, bool IsStatic) -> bool {
    if (!LibName.starts_with("-l"))
      return false;
    for (auto &LPath : LibPaths) {
      if (!IsStatic) {
        // Current linking state is dynamic.  We will first check for the
        // shared object and not pull in the static library if it is found.
        SmallString<128> SoLibName(LPath);
        llvm::sys::path::append(SoLibName,
                                Twine("lib" + LibName.substr(2) + ".so").str());
        if (llvm::sys::fs::exists(SoLibName))
          return false;
      }
      SmallString<128> FullName(LPath);
      llvm::sys::path::append(FullName,
                              Twine("lib" + LibName.substr(2) + ".a").str());
      if (llvm::sys::fs::exists(FullName)) {
        LibArgs.push_back(Args.MakeArgString(FullName));
        return true;
      }
    }
    return false;
  };
  for (const auto *A : Args) {
    std::string FileName = A->getAsString(Args);
    static bool IsLinkStateStatic(Args.hasArg(options::OPT_static));
    auto addLibArg = [&](StringRef LibName) -> bool {
      if (isStaticArchiveFile(LibName) ||
          (IncludeObj && isObjectFile(LibName.str()))) {
        LibArgs.push_back(Args.MakeArgString(LibName));
        return true;
      }
      return false;
    };
    if (A->getOption().getKind() == Option::InputClass) {
      if (addLibArg(FileName))
        continue;
    }
    // Evaluate any libraries passed along after /link. These are typically
    // ignored by the driver and sent directly to the linker. When performing
    // offload, we should evaluate them at the driver level.
    if (A->getOption().matches(options::OPT__SLASH_link)) {
      for (StringRef Value : A->getValues()) {
        // Add any libpath values.
        if (Value.starts_with_insensitive("-libpath:") ||
            Value.starts_with_insensitive("/libpath:"))
          LibPaths.emplace_back(Value.substr(std::string("-libpath:").size()));
        if (addLibArg(Value))
          continue;
        for (auto LPath : LibPaths) {
          SmallString<128> FullLib(LPath);
          llvm::sys::path::append(FullLib, Value);
          if (addLibArg(FullLib))
            continue;
        }
      }
    }
    if (A->getOption().matches(options::OPT_Wl_COMMA) ||
        A->getOption().matches(options::OPT_Xlinker)) {
      // Parse through additional linker arguments that are meant to go
      // directly to the linker.
      // Keep the previous arg even if it is a new argument, for example:
      //   -Xlinker -rpath -Xlinker <dir>.
      // Without this history, we do not know that <dir> was assocated with
      // -rpath and is processed incorrectly.
      static std::string PrevArg;
      for (StringRef Value : A->getValues()) {
        auto addKnownValues = [&](const StringRef &V) {
          // Only add named static libs objects and --whole-archive options.
          if (optionMatches("-whole-archive", V.str()) ||
              optionMatches("-no-whole-archive", V.str()) ||
              isStaticArchiveFile(V) || (IncludeObj && isObjectFile(V.str()))) {
            LibArgs.push_back(Args.MakeArgString(V));
            return;
          }
          // Probably not the best way to handle this, but there are options
          // that take arguments which we should not add to the known values.
          // Handle -z and -rpath for now - can be expanded if/when usage shows
          // the need.
          if (PrevArg != "-z" && PrevArg != "-rpath" && V[0] != '-' &&
              isObjectFile(V.str())) {
            LibArgs.push_back(Args.MakeArgString(V));
            return;
          }
          if (optionMatches("-Bstatic", V.str()) ||
              optionMatches("-dn", V.str()) ||
              optionMatches("-non_shared", V.str()) ||
              optionMatches("-static", V.str())) {
            IsLinkStateStatic = true;
            return;
          }
          if (optionMatches("-Bdynamic", V.str()) ||
              optionMatches("-dy", V.str()) ||
              optionMatches("-call_shared", V.str())) {
            IsLinkStateStatic = false;
            return;
          }
          resolveStaticLib(V, IsLinkStateStatic);
        };
        if (Value[0] == '@') {
          // Found a response file, we want to expand contents to try and
          // discover more libraries and options.
          SmallVector<const char *, 20> ExpandArgs;
          ExpandArgs.push_back(Value.data());

          llvm::BumpPtrAllocator A;
          llvm::StringSaver S(A);
          llvm::cl::ExpandResponseFiles(
              S,
              IsMSVC ? llvm::cl::TokenizeWindowsCommandLine
                     : llvm::cl::TokenizeGNUCommandLine,
              ExpandArgs);
          for (StringRef EA : ExpandArgs)
            addKnownValues(EA);
        } else
          addKnownValues(Value);
        PrevArg = Value;
      }
      continue;
    }
    // Use of -foffload-static-lib and -foffload-whole-static-lib is
    // considered deprecated.  Usage should move to passing in the static
    // library name on the command line, encapsulating with
    // -Wl,--whole-archive <lib> -Wl,--no-whole-archive as needed.
    if (A->getOption().matches(options::OPT_foffload_static_lib_EQ)) {
      LibArgs.push_back(Args.MakeArgString(A->getValue()));
      continue;
    }
    if (A->getOption().matches(options::OPT_foffload_whole_static_lib_EQ)) {
      // For -foffload-whole-static-lib, we add the --whole-archive wrap
      // around the library which will be used during the partial link step.
      LibArgs.push_back("--whole-archive");
      LibArgs.push_back(Args.MakeArgString(A->getValue()));
      LibArgs.push_back("--no-whole-archive");
      continue;
    }
    if (A->getOption().matches(options::OPT_l))
      resolveStaticLib(A->getAsString(Args), IsLinkStateStatic);
  }
  return LibArgs;
}

static bool IsSYCLDeviceLibObj(std::string ObjFilePath, bool isMSVCEnv) {
  StringRef ObjFileName = llvm::sys::path::filename(ObjFilePath);
  StringRef ObjSuffix = isMSVCEnv ? ".obj" : ".o";
  StringRef NewObjSuffix = isMSVCEnv ? ".new.obj" : ".new.o";
  bool Ret =
      (ObjFileName.starts_with("libsycl-") &&
       ObjFileName.ends_with(ObjSuffix) &&
       !ObjFileName.ends_with(NewObjSuffix)) // Avoid new-offload-driver objs
          ? true
          : false;
  return Ret;
}

// Goes through all of the arguments, including inputs expected for the
// linker directly, to determine if we need to potentially add the SYCL
// default triple.
bool Driver::checkForSYCLDefaultDevice(Compilation &C,
                                       DerivedArgList &Args) const {
  // Check only if enabled with -fsycl
  if (!Args.hasFlag(options::OPT_fsycl, options::OPT_fno_sycl, false))
    return false;

  if (Args.hasArg(options::OPT_fno_sycl_link_spirv))
    return false;

  // Do not do the check if the default device is passed in -fsycl-targets
  // or if -fsycl-targets isn't passed (that implies default device)
  if (const Arg *A = Args.getLastArg(options::OPT_fsycl_targets_EQ)) {
    for (const char *Val : A->getValues()) {
      llvm::Triple TT(C.getDriver().MakeSYCLDeviceTriple(Val));
      if ((TT.isSPIROrSPIRV()) && TT.getSubArch() == llvm::Triple::NoSubArch)
        // Default triple found
        return false;
    }
  } else if (!Args.hasArg(options::OPT_fintelfpga))
    return false;

  SmallVector<const char *, 16> AllArgs(getLinkerArgs(C, Args, true));
  for (StringRef Arg : AllArgs) {
    if (hasSYCLDefaultSection(C, Arg))
      return true;
  }
  return false;
}

// Goes through all of the arguments, including inputs expected for the
// linker directly, to determine if we need to perform additional work for
// static offload libraries.
bool Driver::checkForOffloadStaticLib(Compilation &C,
                                      DerivedArgList &Args) const {
  // Check only if enabled with -fsycl or -fopenmp-targets
  if (!Args.hasFlag(options::OPT_fsycl, options::OPT_fno_sycl, false) &&
      !Args.hasArg(options::OPT_fopenmp_targets_EQ))
    return false;

  // Right off the bat, assume the presence of -foffload-static-lib means
  // the need to perform linking steps for fat static archive offloading.
  // TODO: remove when -foffload-static-lib support is dropped.
  if (Args.hasArg(options::OPT_offload_lib_Group))
    return true;
  SmallVector<const char *, 16> OffloadLibArgs(getLinkerArgs(C, Args));
  for (StringRef OLArg : OffloadLibArgs)
    if (isStaticArchiveFile(OLArg) && hasOffloadSections(C, OLArg, Args)) {
      // FPGA binaries with AOCX or AOCR sections are not considered fat
      // static archives.
      return !(hasFPGABinary(C, OLArg.str(), types::TY_FPGA_AOCR) ||
               hasFPGABinary(C, OLArg.str(), types::TY_FPGA_AOCR_EMU) ||
               hasFPGABinary(C, OLArg.str(), types::TY_FPGA_AOCX));
    }
  return false;
}

/// Check whether the given input tree contains any clang-offload-dependency
/// actions.
static bool ContainsOffloadDepsAction(const Action *A) {
  if (isa<OffloadDepsJobAction>(A))
    return true;
  return llvm::any_of(A->inputs(), ContainsOffloadDepsAction);
}

namespace {
/// Provides a convenient interface for different programming models to generate
/// the required device actions.
class OffloadingActionBuilder final {
  /// Flag used to trace errors in the builder.
  bool IsValid = false;

  /// The compilation that is using this builder.
  Compilation &C;

  /// Map between an input argument and the offload kinds used to process it.
  std::map<const Arg *, unsigned> InputArgToOffloadKindMap;

  /// Map between a host action and its originating input argument.
  std::map<Action *, const Arg *> HostActionToInputArgMap;

  /// Builder interface. It doesn't build anything or keep any state.
  class DeviceActionBuilder {
  public:
    typedef const llvm::SmallVectorImpl<phases::ID> PhasesTy;

    enum ActionBuilderReturnCode {
      // The builder acted successfully on the current action.
      ABRT_Success,
      // The builder didn't have to act on the current action.
      ABRT_Inactive,
      // The builder was successful and requested the host action to not be
      // generated.
      ABRT_Ignore_Host,
    };

  protected:
    /// Compilation associated with this builder.
    Compilation &C;

    /// Tool chains associated with this builder. The same programming
    /// model may have associated one or more tool chains.
    SmallVector<const ToolChain *, 2> ToolChains;

    /// The derived arguments associated with this builder.
    DerivedArgList &Args;

    /// The inputs associated with this builder.
    const Driver::InputList &Inputs;

    /// The associated offload kind.
    Action::OffloadKind AssociatedOffloadKind = Action::OFK_None;

    /// The OffloadingActionBuilder reference.
    OffloadingActionBuilder &OffloadingActionBuilderRef;

  public:
    DeviceActionBuilder(Compilation &C, DerivedArgList &Args,
                        const Driver::InputList &Inputs,
                        Action::OffloadKind AssociatedOffloadKind,
                        OffloadingActionBuilder &OAB)
        : C(C), Args(Args), Inputs(Inputs),
          AssociatedOffloadKind(AssociatedOffloadKind),
          OffloadingActionBuilderRef(OAB) {}
    virtual ~DeviceActionBuilder() {}

    /// Fill up the array \a DA with all the device dependences that should be
    /// added to the provided host action \a HostAction. By default it is
    /// inactive.
    virtual ActionBuilderReturnCode
    getDeviceDependences(OffloadAction::DeviceDependences &DA,
                         phases::ID CurPhase, phases::ID FinalPhase,
                         PhasesTy &Phases) {
      return ABRT_Inactive;
    }

    /// Update the state to include the provided host action \a HostAction as a
    /// dependency of the current device action. By default it is inactive.
    virtual ActionBuilderReturnCode addDeviceDependences(Action *HostAction) {
      return ABRT_Inactive;
    }

    /// Append top level actions generated by the builder.
    virtual void appendTopLevelActions(ActionList &AL) {}

    /// Append top level actions specific for certain link situations.
    virtual void appendTopLevelLinkAction(ActionList &AL) {}

    /// Append linker device actions generated by the builder.
    virtual void appendLinkDeviceActions(ActionList &AL) {}

    /// Append linker host action generated by the builder.
    virtual Action* appendLinkHostActions(ActionList &AL) { return nullptr; }

    /// Append linker actions generated by the builder.
    virtual void appendLinkDependences(OffloadAction::DeviceDependences &DA) {}

    /// Append linker actions generated by the builder.
    virtual void addDeviceLinkDependencies(OffloadDepsJobAction *DA) {}

    /// Initialize the builder. Return true if any initialization errors are
    /// found.
    virtual bool initialize() { return false; }

    /// Return true if the builder can use bundling/unbundling.
    virtual bool canUseBundlerUnbundler() const { return false; }

    /// Return true if this builder is valid. We have a valid builder if we have
    /// associated device tool chains.
    bool isValid() { return !ToolChains.empty(); }

    /// Return the associated offload kind.
    Action::OffloadKind getAssociatedOffloadKind() {
      return AssociatedOffloadKind;
    }

    /// Push an action from a different DeviceActionBuilder (i.e., foreign
    /// action) in the current one
    virtual void pushForeignAction(Action *A) {}
  };

  /// Base class for CUDA/HIP action builder. It injects device code in
  /// the host backend action.
  class CudaActionBuilderBase : public DeviceActionBuilder {
  protected:
    /// Flags to signal if the user requested host-only or device-only
    /// compilation.
    bool CompileHostOnly = false;
    bool CompileDeviceOnly = false;
    bool EmitLLVM = false;
    bool EmitAsm = false;

    /// ID to identify each device compilation. For CUDA it is simply the
    /// GPU arch string. For HIP it is either the GPU arch string or GPU
    /// arch string plus feature strings delimited by a plus sign, e.g.
    /// gfx906+xnack.
    struct TargetID {
      /// Target ID string which is persistent throughout the compilation.
      const char *ID;
      TargetID(CudaArch Arch) { ID = CudaArchToString(Arch); }
      TargetID(const char *ID) : ID(ID) {}
      operator const char *() { return ID; }
      operator StringRef() { return StringRef(ID); }
    };
    /// List of GPU architectures to use in this compilation.
    SmallVector<TargetID, 4> GpuArchList;

    /// The CUDA actions for the current input.
    ActionList CudaDeviceActions;

    /// The CUDA fat binary if it was generated for the current input.
    Action *CudaFatBinary = nullptr;

    /// Flag that is set to true if this builder acted on the current input.
    bool IsActive = false;

    /// Flag for -fgpu-rdc.
    bool Relocatable = false;

    /// Default GPU architecture if there's no one specified.
    CudaArch DefaultCudaArch = CudaArch::UNKNOWN;

    /// Method to generate compilation unit ID specified by option
    /// '-fuse-cuid='.
    enum UseCUIDKind { CUID_Hash, CUID_Random, CUID_None, CUID_Invalid };
    UseCUIDKind UseCUID = CUID_Hash;

    /// Compilation unit ID specified by option '-cuid='.
    StringRef FixedCUID;

  public:
    CudaActionBuilderBase(Compilation &C, DerivedArgList &Args,
                          const Driver::InputList &Inputs,
                          Action::OffloadKind OFKind,
                          OffloadingActionBuilder &OAB)
        : DeviceActionBuilder(C, Args, Inputs, OFKind, OAB) {

      CompileDeviceOnly = C.getDriver().offloadDeviceOnly();
      Relocatable = Args.hasFlag(options::OPT_fgpu_rdc,
                                 options::OPT_fno_gpu_rdc, /*Default=*/false);
    }

    ActionBuilderReturnCode addDeviceDependences(Action *HostAction) override {
      // While generating code for CUDA, we only depend on the host input action
      // to trigger the creation of all the CUDA device actions.

      // If we are dealing with an input action, replicate it for each GPU
      // architecture. If we are in host-only mode we return 'success' so that
      // the host uses the CUDA offload kind.
      if (auto *IA = dyn_cast<InputAction>(HostAction)) {
        assert(!GpuArchList.empty() &&
               "We should have at least one GPU architecture.");

        // If the host input is not CUDA or HIP, we don't need to bother about
        // this input.
        if (!(IA->getType() == types::TY_CUDA ||
              IA->getType() == types::TY_HIP ||
              IA->getType() == types::TY_PP_HIP)) {
          // The builder will ignore this input.
          IsActive = false;
          return ABRT_Inactive;
        }

        // Set the flag to true, so that the builder acts on the current input.
        IsActive = true;

        if (CompileHostOnly)
          return ABRT_Success;

        // Replicate inputs for each GPU architecture.
        auto Ty = IA->getType() == types::TY_HIP ? types::TY_HIP_DEVICE
                                                 : types::TY_CUDA_DEVICE;
        std::string CUID = FixedCUID.str();
        if (CUID.empty()) {
          if (UseCUID == CUID_Random)
            CUID = llvm::utohexstr(llvm::sys::Process::GetRandomNumber(),
                                   /*LowerCase=*/true);
          else if (UseCUID == CUID_Hash) {
            llvm::MD5 Hasher;
            llvm::MD5::MD5Result Hash;
            SmallString<256> RealPath;
            llvm::sys::fs::real_path(IA->getInputArg().getValue(), RealPath,
                                     /*expand_tilde=*/true);
            Hasher.update(RealPath);
            for (auto *A : Args) {
              if (A->getOption().matches(options::OPT_INPUT))
                continue;
              Hasher.update(A->getAsString(Args));
            }
            Hasher.final(Hash);
            CUID = llvm::utohexstr(Hash.low(), /*LowerCase=*/true);
          }
        }
        IA->setId(CUID);

        for (unsigned I = 0, E = GpuArchList.size(); I != E; ++I) {
          CudaDeviceActions.push_back(
              C.MakeAction<InputAction>(IA->getInputArg(), Ty, IA->getId()));
        }

        return ABRT_Success;
      }

      // If this is an unbundling action use it as is for each CUDA toolchain.
      if (auto *UA = dyn_cast<OffloadUnbundlingJobAction>(HostAction)) {

        // If -fgpu-rdc is disabled, should not unbundle since there is no
        // device code to link.
        if (UA->getType() == types::TY_Object && !Relocatable)
          return ABRT_Inactive;

        CudaDeviceActions.clear();
        auto *IA = cast<InputAction>(UA->getInputs().back());
        std::string FileName = IA->getInputArg().getAsString(Args);
        // Check if the type of the file is the same as the action. Do not
        // unbundle it if it is not. Do not unbundle .so files, for example,
        // which are not object files. Files with extension ".lib" is classified
        // as TY_Object but they are actually archives, therefore should not be
        // unbundled here as objects. They will be handled at other places.
        const StringRef LibFileExt = ".lib";
        if (IA->getType() == types::TY_Object &&
            (!llvm::sys::path::has_extension(FileName) ||
             types::lookupTypeForExtension(
                 llvm::sys::path::extension(FileName).drop_front()) !=
                 types::TY_Object ||
             llvm::sys::path::extension(FileName) == LibFileExt))
          return ABRT_Inactive;

        for (auto Arch : GpuArchList) {
          CudaDeviceActions.push_back(UA);
          UA->registerDependentActionInfo(ToolChains[0], Arch,
                                          AssociatedOffloadKind);
        }
        IsActive = true;
        return ABRT_Success;
      }

      return IsActive ? ABRT_Success : ABRT_Inactive;
    }

    void appendTopLevelActions(ActionList &AL) override {
      // Utility to append actions to the top level list.
      auto AddTopLevel = [&](Action *A, TargetID TargetID) {
        OffloadAction::DeviceDependences Dep;
        Dep.add(*A, *ToolChains.front(), TargetID, AssociatedOffloadKind);
        AL.push_back(C.MakeAction<OffloadAction>(Dep, A->getType()));
      };

      // If we have a fat binary, add it to the list.
      if (CudaFatBinary) {
        AddTopLevel(CudaFatBinary, CudaArch::UNUSED);
        CudaDeviceActions.clear();
        CudaFatBinary = nullptr;
        return;
      }

      if (CudaDeviceActions.empty())
        return;

      // If we have CUDA actions at this point, that's because we have a have
      // partial compilation, so we should have an action for each GPU
      // architecture.
      assert(CudaDeviceActions.size() == GpuArchList.size() &&
             "Expecting one action per GPU architecture.");
      assert(ToolChains.size() == 1 &&
             "Expecting to have a single CUDA toolchain.");
      for (unsigned I = 0, E = GpuArchList.size(); I != E; ++I)
        AddTopLevel(CudaDeviceActions[I], GpuArchList[I]);

      CudaDeviceActions.clear();
    }

    /// Get canonicalized offload arch option. \returns empty StringRef if the
    /// option is invalid.
    virtual StringRef getCanonicalOffloadArch(StringRef Arch) = 0;

    virtual std::optional<std::pair<llvm::StringRef, llvm::StringRef>>
    getConflictOffloadArchCombination(const std::set<StringRef> &GpuArchs) = 0;

    bool initialize() override {
      assert(AssociatedOffloadKind == Action::OFK_Cuda ||
             AssociatedOffloadKind == Action::OFK_HIP);

      // We don't need to support CUDA.
      if (AssociatedOffloadKind == Action::OFK_Cuda &&
          !C.hasOffloadToolChain<Action::OFK_Cuda>())
        return false;

      // We don't need to support HIP.
      if (AssociatedOffloadKind == Action::OFK_HIP &&
          !C.hasOffloadToolChain<Action::OFK_HIP>())
        return false;

      const ToolChain *HostTC = C.getSingleOffloadToolChain<Action::OFK_Host>();
      assert(HostTC && "No toolchain for host compilation.");
      if (HostTC->getTriple().isNVPTX() ||
          HostTC->getTriple().getArch() == llvm::Triple::amdgcn) {
        // We do not support targeting NVPTX/AMDGCN for host compilation. Throw
        // an error and abort pipeline construction early so we don't trip
        // asserts that assume device-side compilation.
        C.getDriver().Diag(diag::err_drv_cuda_host_arch)
            << HostTC->getTriple().getArchName();
        return true;
      }

      ToolChains.push_back(
          AssociatedOffloadKind == Action::OFK_Cuda
              ? C.getSingleOffloadToolChain<Action::OFK_Cuda>()
              : C.getSingleOffloadToolChain<Action::OFK_HIP>());

      CompileHostOnly = C.getDriver().offloadHostOnly();
      EmitLLVM = Args.getLastArg(options::OPT_emit_llvm);
      EmitAsm = Args.getLastArg(options::OPT_S);
      FixedCUID = Args.getLastArgValue(options::OPT_cuid_EQ);
      if (Arg *A = Args.getLastArg(options::OPT_fuse_cuid_EQ)) {
        StringRef UseCUIDStr = A->getValue();
        UseCUID = llvm::StringSwitch<UseCUIDKind>(UseCUIDStr)
                      .Case("hash", CUID_Hash)
                      .Case("random", CUID_Random)
                      .Case("none", CUID_None)
                      .Default(CUID_Invalid);
        if (UseCUID == CUID_Invalid) {
          C.getDriver().Diag(diag::err_drv_invalid_value)
              << A->getAsString(Args) << UseCUIDStr;
          C.setContainsError();
          return true;
        }
      }

      // --offload and --offload-arch options are mutually exclusive.
      if (Args.hasArgNoClaim(options::OPT_offload_EQ) &&
          Args.hasArgNoClaim(options::OPT_offload_arch_EQ,
                             options::OPT_no_offload_arch_EQ)) {
        C.getDriver().Diag(diag::err_opt_not_valid_with_opt) << "--offload-arch"
                                                             << "--offload";
      }

      // Collect all offload arch parameters, removing duplicates.
      std::set<StringRef> GpuArchs;
      bool Error = false;
      for (Arg *A : Args) {
        if (!(A->getOption().matches(options::OPT_offload_arch_EQ) ||
              A->getOption().matches(options::OPT_no_offload_arch_EQ)))
          continue;
        A->claim();

        for (StringRef ArchStr : llvm::split(A->getValue(), ",")) {
          if (A->getOption().matches(options::OPT_no_offload_arch_EQ) &&
              ArchStr == "all") {
            GpuArchs.clear();
          } else if (ArchStr == "native") {
            const ToolChain &TC = *ToolChains.front();
            auto GPUsOrErr = ToolChains.front()->getSystemGPUArchs(Args);
            if (!GPUsOrErr) {
              TC.getDriver().Diag(diag::err_drv_undetermined_gpu_arch)
                  << llvm::Triple::getArchTypeName(TC.getArch())
                  << llvm::toString(GPUsOrErr.takeError()) << "--offload-arch";
              continue;
            }

            for (auto GPU : *GPUsOrErr) {
              GpuArchs.insert(Args.MakeArgString(GPU));
            }
          } else {
            ArchStr = getCanonicalOffloadArch(ArchStr);
            if (ArchStr.empty()) {
              Error = true;
            } else if (A->getOption().matches(options::OPT_offload_arch_EQ))
              GpuArchs.insert(ArchStr);
            else if (A->getOption().matches(options::OPT_no_offload_arch_EQ))
              GpuArchs.erase(ArchStr);
            else
              llvm_unreachable("Unexpected option.");
          }
        }
      }

      auto &&ConflictingArchs = getConflictOffloadArchCombination(GpuArchs);
      if (ConflictingArchs) {
        C.getDriver().Diag(clang::diag::err_drv_bad_offload_arch_combo)
            << ConflictingArchs->first << ConflictingArchs->second;
        C.setContainsError();
        return true;
      }

      // Collect list of GPUs remaining in the set.
      for (auto Arch : GpuArchs)
        GpuArchList.push_back(Arch.data());

      // Default to sm_20 which is the lowest common denominator for
      // supported GPUs.  sm_20 code should work correctly, if
      // suboptimally, on all newer GPUs.
      if (GpuArchList.empty()) {
        if (ToolChains.front()->getTriple().isSPIROrSPIRV())
          GpuArchList.push_back(CudaArch::Generic);
        else
          GpuArchList.push_back(DefaultCudaArch);
      }

      return Error;
    }
  };

  /// \brief CUDA action builder. It injects device code in the host backend
  /// action.
  class CudaActionBuilder final : public CudaActionBuilderBase {
  public:
    CudaActionBuilder(Compilation &C, DerivedArgList &Args,
                      const Driver::InputList &Inputs,
                      OffloadingActionBuilder &OAB)
        : CudaActionBuilderBase(C, Args, Inputs, Action::OFK_Cuda, OAB) {
      DefaultCudaArch = CudaArch::CudaDefault;
    }

    StringRef getCanonicalOffloadArch(StringRef ArchStr) override {
      CudaArch Arch = StringToCudaArch(ArchStr);
      if (Arch == CudaArch::UNKNOWN || !IsNVIDIAGpuArch(Arch)) {
        C.getDriver().Diag(clang::diag::err_drv_cuda_bad_gpu_arch) << ArchStr;
        return StringRef();
      }
      return CudaArchToString(Arch);
    }

    std::optional<std::pair<llvm::StringRef, llvm::StringRef>>
    getConflictOffloadArchCombination(
        const std::set<StringRef> &GpuArchs) override {
      return std::nullopt;
    }

    bool canUseBundlerUnbundler() const override {
      return Args.hasFlag(options::OPT_fsycl, options::OPT_fno_sycl, false);
    }

    ActionBuilderReturnCode
    getDeviceDependences(OffloadAction::DeviceDependences &DA,
                         phases::ID CurPhase, phases::ID FinalPhase,
                         PhasesTy &Phases) override {
      if (!IsActive)
        return ABRT_Inactive;

      // If we don't have more CUDA actions, we don't have any dependences to
      // create for the host.
      if (CudaDeviceActions.empty())
        return ABRT_Success;

      assert(CudaDeviceActions.size() == GpuArchList.size() &&
             "Expecting one action per GPU architecture.");
      assert(!CompileHostOnly &&
             "Not expecting CUDA actions in host-only compilation.");

      // If we are generating code for the device or we are in a backend phase,
      // we attempt to generate the fat binary. We compile each arch to ptx and
      // assemble to cubin, then feed the cubin *and* the ptx into a device
      // "link" action, which uses fatbinary to combine these cubins into one
      // fatbin.  The fatbin is then an input to the host action if not in
      // device-only mode.
      if (CompileDeviceOnly || CurPhase == phases::Backend) {
        ActionList DeviceActions;
        for (unsigned I = 0, E = GpuArchList.size(); I != E; ++I) {
          // Produce the device action from the current phase up to the assemble
          // phase.
          for (auto Ph : Phases) {
            // Skip the phases that were already dealt with.
            if (Ph < CurPhase)
              continue;
            // We have to be consistent with the host final phase.
            if (Ph > FinalPhase)
              break;

            CudaDeviceActions[I] = C.getDriver().ConstructPhaseAction(
                C, Args, Ph, CudaDeviceActions[I], Action::OFK_Cuda);

            if (Ph == phases::Assemble)
              break;
          }

          // If we didn't reach the assemble phase, we can't generate the fat
          // binary. We don't need to generate the fat binary if we are not in
          // device-only mode.
          if (!isa<AssembleJobAction>(CudaDeviceActions[I]) ||
              CompileDeviceOnly)
            continue;

          Action *AssembleAction = CudaDeviceActions[I];
          assert(AssembleAction->getType() == types::TY_Object);
          assert(AssembleAction->getInputs().size() == 1);

          Action *BackendAction = AssembleAction->getInputs()[0];
          assert(BackendAction->getType() == types::TY_PP_Asm);

          for (auto &A : {AssembleAction, BackendAction}) {
            OffloadAction::DeviceDependences DDep;
            DDep.add(*A, *ToolChains.front(), GpuArchList[I], Action::OFK_Cuda);
            DeviceActions.push_back(
                C.MakeAction<OffloadAction>(DDep, A->getType()));
          }
        }

        // We generate the fat binary if we have device input actions.
        if (!DeviceActions.empty()) {
          CudaFatBinary =
              C.MakeAction<LinkJobAction>(DeviceActions, types::TY_CUDA_FATBIN);

          if (!CompileDeviceOnly) {
            DA.add(*CudaFatBinary, *ToolChains.front(), /*BoundArch=*/nullptr,
                   Action::OFK_Cuda);
            // Clear the fat binary, it is already a dependence to an host
            // action.
            CudaFatBinary = nullptr;
          }

          // Remove the CUDA actions as they are already connected to an host
          // action or fat binary.
          CudaDeviceActions.clear();
        }

        // We avoid creating host action in device-only mode.
        return CompileDeviceOnly ? ABRT_Ignore_Host : ABRT_Success;
      } else if (CurPhase > phases::Backend) {
        // If we are past the backend phase and still have a device action, we
        // don't have to do anything as this action is already a device
        // top-level action.
        return ABRT_Success;
      }

      assert(CurPhase < phases::Backend && "Generating single CUDA "
                                           "instructions should only occur "
                                           "before the backend phase!");

      // By default, we produce an action for each device arch.
      for (unsigned I = 0, E = GpuArchList.size(); I != E; ++I) {

        CudaDeviceActions[I] = C.getDriver().ConstructPhaseAction(
            C, Args, CurPhase, CudaDeviceActions[I]);

        if (CurPhase == phases::Compile) {
          OffloadAction::DeviceDependences DDep;
          DDep.add(*CudaDeviceActions[I], *ToolChains.front(), GpuArchList[I],
                   Action::OFK_Cuda);

          OffloadingActionBuilderRef.pushForeignAction(
              C.MakeAction<OffloadAction>(
                  DDep, DDep.getActions().front()->getType()));
        }
      }

      return ABRT_Success;
    }
  };
  /// \brief HIP action builder. It injects device code in the host backend
  /// action.
  class HIPActionBuilder final : public CudaActionBuilderBase {
    /// The linker inputs obtained for each device arch.
    SmallVector<ActionList, 8> DeviceLinkerInputs;
    // The default bundling behavior depends on the type of output, therefore
    // BundleOutput needs to be tri-value: None, true, or false.
    // Bundle code objects except --no-gpu-output is specified for device
    // only compilation. Bundle other type of output files only if
    // --gpu-bundle-output is specified for device only compilation.
    std::optional<bool> BundleOutput;
    std::optional<bool> EmitReloc;

  public:
    HIPActionBuilder(Compilation &C, DerivedArgList &Args,
                     const Driver::InputList &Inputs,
                     OffloadingActionBuilder &OAB)
        : CudaActionBuilderBase(C, Args, Inputs, Action::OFK_HIP, OAB) {

      DefaultCudaArch = CudaArch::HIPDefault;

      if (Args.hasArg(options::OPT_fhip_emit_relocatable,
                      options::OPT_fno_hip_emit_relocatable)) {
        EmitReloc = Args.hasFlag(options::OPT_fhip_emit_relocatable,
                                 options::OPT_fno_hip_emit_relocatable, false);

        if (*EmitReloc) {
          if (Relocatable) {
            C.getDriver().Diag(diag::err_opt_not_valid_with_opt)
                << "-fhip-emit-relocatable"
                << "-fgpu-rdc";
          }

          if (!CompileDeviceOnly) {
            C.getDriver().Diag(diag::err_opt_not_valid_without_opt)
                << "-fhip-emit-relocatable"
                << "--cuda-device-only";
          }
        }
      }

      if (Args.hasArg(options::OPT_gpu_bundle_output,
                      options::OPT_no_gpu_bundle_output))
        BundleOutput = Args.hasFlag(options::OPT_gpu_bundle_output,
                                    options::OPT_no_gpu_bundle_output, true) &&
                       (!EmitReloc || !*EmitReloc);
    }

    bool canUseBundlerUnbundler() const override { return true; }

    StringRef getCanonicalOffloadArch(StringRef IdStr) override {
      llvm::StringMap<bool> Features;
      // getHIPOffloadTargetTriple() is known to return valid value as it has
      // been called successfully in the CreateOffloadingDeviceToolChains().
      auto ArchStr = parseTargetID(
          *getHIPOffloadTargetTriple(C.getDriver(), C.getInputArgs()), IdStr,
          &Features);
      if (!ArchStr) {
        C.getDriver().Diag(clang::diag::err_drv_bad_target_id) << IdStr;
        C.setContainsError();
        return StringRef();
      }
      auto CanId = getCanonicalTargetID(*ArchStr, Features);
      return Args.MakeArgStringRef(CanId);
    };

    std::optional<std::pair<llvm::StringRef, llvm::StringRef>>
    getConflictOffloadArchCombination(
        const std::set<StringRef> &GpuArchs) override {
      return getConflictTargetIDCombination(GpuArchs);
    }

    ActionBuilderReturnCode
    getDeviceDependences(OffloadAction::DeviceDependences &DA,
                         phases::ID CurPhase, phases::ID FinalPhase,
                         PhasesTy &Phases) override {
      if (!IsActive)
        return ABRT_Inactive;

      // amdgcn does not support linking of object files, therefore we skip
      // backend and assemble phases to output LLVM IR. Except for generating
      // non-relocatable device code, where we generate fat binary for device
      // code and pass to host in Backend phase.
      if (CudaDeviceActions.empty())
        return ABRT_Success;

      assert(((CurPhase == phases::Link && Relocatable) ||
              CudaDeviceActions.size() == GpuArchList.size()) &&
             "Expecting one action per GPU architecture.");
      assert(!CompileHostOnly &&
             "Not expecting HIP actions in host-only compilation.");

      bool ShouldLink = !EmitReloc || !*EmitReloc;

      if (!Relocatable && CurPhase == phases::Backend && !EmitLLVM &&
          !EmitAsm && ShouldLink) {
        // If we are in backend phase, we attempt to generate the fat binary.
        // We compile each arch to IR and use a link action to generate code
        // object containing ISA. Then we use a special "link" action to create
        // a fat binary containing all the code objects for different GPU's.
        // The fat binary is then an input to the host action.
        for (unsigned I = 0, E = GpuArchList.size(); I != E; ++I) {
          if (C.getDriver().isUsingLTO(/*IsOffload=*/true)) {
            // When LTO is enabled, skip the backend and assemble phases and
            // use lld to link the bitcode.
            ActionList AL;
            AL.push_back(CudaDeviceActions[I]);
            // Create a link action to link device IR with device library
            // and generate ISA.
            CudaDeviceActions[I] =
                C.MakeAction<LinkJobAction>(AL, types::TY_Image);
          } else {
            // When LTO is not enabled, we follow the conventional
            // compiler phases, including backend and assemble phases.
            ActionList AL;
            Action *BackendAction = nullptr;
            if (ToolChains.front()->getTriple().isSPIROrSPIRV()) {
              // Emit LLVM bitcode for SPIR-V targets. SPIR-V device tool chain
              // (HIPSPVToolChain) runs post-link LLVM IR passes.
              types::ID Output = Args.hasArg(options::OPT_S)
                                     ? types::TY_LLVM_IR
                                     : types::TY_LLVM_BC;
              BackendAction =
                  C.MakeAction<BackendJobAction>(CudaDeviceActions[I], Output);
            } else
              BackendAction = C.getDriver().ConstructPhaseAction(
                  C, Args, phases::Backend, CudaDeviceActions[I],
                  AssociatedOffloadKind);
            auto AssembleAction = C.getDriver().ConstructPhaseAction(
                C, Args, phases::Assemble, BackendAction,
                AssociatedOffloadKind);
            AL.push_back(AssembleAction);
            // Create a link action to link device IR with device library
            // and generate ISA.
            CudaDeviceActions[I] =
                C.MakeAction<LinkJobAction>(AL, types::TY_Image);
          }

          // OffloadingActionBuilder propagates device arch until an offload
          // action. Since the next action for creating fatbin does
          // not have device arch, whereas the above link action and its input
          // have device arch, an offload action is needed to stop the null
          // device arch of the next action being propagated to the above link
          // action.
          OffloadAction::DeviceDependences DDep;
          DDep.add(*CudaDeviceActions[I], *ToolChains.front(), GpuArchList[I],
                   AssociatedOffloadKind);
          CudaDeviceActions[I] = C.MakeAction<OffloadAction>(
              DDep, CudaDeviceActions[I]->getType());
        }

        if (!CompileDeviceOnly || !BundleOutput || *BundleOutput) {
          // Create HIP fat binary with a special "link" action.
          CudaFatBinary = C.MakeAction<LinkJobAction>(CudaDeviceActions,
                                                      types::TY_HIP_FATBIN);

          if (!CompileDeviceOnly) {
            DA.add(*CudaFatBinary, *ToolChains.front(), /*BoundArch=*/nullptr,
                   AssociatedOffloadKind);
            // Clear the fat binary, it is already a dependence to an host
            // action.
            CudaFatBinary = nullptr;
          }

          // Remove the CUDA actions as they are already connected to an host
          // action or fat binary.
          CudaDeviceActions.clear();
        }

        return CompileDeviceOnly ? ABRT_Ignore_Host : ABRT_Success;
      } else if (CurPhase == phases::Link) {
        if (!ShouldLink)
          return ABRT_Success;
        // Save CudaDeviceActions to DeviceLinkerInputs for each GPU subarch.
        // This happens to each device action originated from each input file.
        // Later on, device actions in DeviceLinkerInputs are used to create
        // device link actions in appendLinkDependences and the created device
        // link actions are passed to the offload action as device dependence.
        DeviceLinkerInputs.resize(CudaDeviceActions.size());
        auto LI = DeviceLinkerInputs.begin();
        for (auto *A : CudaDeviceActions) {
          LI->push_back(A);
          ++LI;
        }

        // We will pass the device action as a host dependence, so we don't
        // need to do anything else with them.
        CudaDeviceActions.clear();
        return CompileDeviceOnly ? ABRT_Ignore_Host : ABRT_Success;
      }

      // By default, we produce an action for each device arch.
      for (Action *&A : CudaDeviceActions)
        A = C.getDriver().ConstructPhaseAction(C, Args, CurPhase, A,
                                               AssociatedOffloadKind);

      if (CompileDeviceOnly && CurPhase == FinalPhase && BundleOutput &&
          *BundleOutput) {
        for (unsigned I = 0, E = GpuArchList.size(); I != E; ++I) {
          OffloadAction::DeviceDependences DDep;
          DDep.add(*CudaDeviceActions[I], *ToolChains.front(), GpuArchList[I],
                   AssociatedOffloadKind);
          CudaDeviceActions[I] = C.MakeAction<OffloadAction>(
              DDep, CudaDeviceActions[I]->getType());
        }
        CudaFatBinary =
            C.MakeAction<OffloadBundlingJobAction>(CudaDeviceActions);
        CudaDeviceActions.clear();
      }

      return (CompileDeviceOnly &&
              (CurPhase == FinalPhase ||
               (!ShouldLink && CurPhase == phases::Assemble)))
                 ? ABRT_Ignore_Host
                 : ABRT_Success;
    }

    void appendLinkDeviceActions(ActionList &AL) override {
      if (DeviceLinkerInputs.size() == 0)
        return;

      assert(DeviceLinkerInputs.size() == GpuArchList.size() &&
             "Linker inputs and GPU arch list sizes do not match.");

      ActionList Actions;
      unsigned I = 0;
      // Append a new link action for each device.
      // Each entry in DeviceLinkerInputs corresponds to a GPU arch.
      for (auto &LI : DeviceLinkerInputs) {

        types::ID Output = Args.hasArg(options::OPT_emit_llvm)
                                   ? types::TY_LLVM_BC
                                   : types::TY_Image;

        auto *DeviceLinkAction = C.MakeAction<LinkJobAction>(LI, Output);
        // Linking all inputs for the current GPU arch.
        // LI contains all the inputs for the linker.
        OffloadAction::DeviceDependences DeviceLinkDeps;
        DeviceLinkDeps.add(*DeviceLinkAction, *ToolChains[0],
            GpuArchList[I], AssociatedOffloadKind);
        Actions.push_back(C.MakeAction<OffloadAction>(
            DeviceLinkDeps, DeviceLinkAction->getType()));
        ++I;
      }
      DeviceLinkerInputs.clear();

      // If emitting LLVM, do not generate final host/device compilation action
      if (Args.hasArg(options::OPT_emit_llvm)) {
          AL.append(Actions);
          return;
      }

      // Create a host object from all the device images by embedding them
      // in a fat binary for mixed host-device compilation. For device-only
      // compilation, creates a fat binary.
      OffloadAction::DeviceDependences DDeps;
      if (!CompileDeviceOnly || !BundleOutput || *BundleOutput) {
        auto *TopDeviceLinkAction = C.MakeAction<LinkJobAction>(
            Actions,
            CompileDeviceOnly ? types::TY_HIP_FATBIN : types::TY_Object);
        DDeps.add(*TopDeviceLinkAction, *ToolChains[0], nullptr,
                  AssociatedOffloadKind);
        // Offload the host object to the host linker.
        AL.push_back(
            C.MakeAction<OffloadAction>(DDeps, TopDeviceLinkAction->getType()));
      } else {
        AL.append(Actions);
      }
    }

    Action* appendLinkHostActions(ActionList &AL) override { return AL.back(); }

    void appendLinkDependences(OffloadAction::DeviceDependences &DA) override {}
  };

  /// OpenMP action builder. The host bitcode is passed to the device frontend
  /// and all the device linked images are passed to the host link phase.
  class OpenMPActionBuilder final : public DeviceActionBuilder {
    /// The OpenMP actions for the current input.
    ActionList OpenMPDeviceActions;

    /// The linker inputs obtained for each toolchain.
    SmallVector<ActionList, 8> DeviceLinkerInputs;

  public:
    OpenMPActionBuilder(Compilation &C, DerivedArgList &Args,
                        const Driver::InputList &Inputs,
                        OffloadingActionBuilder &OAB)
        : DeviceActionBuilder(C, Args, Inputs, Action::OFK_OpenMP, OAB) {}

    ActionBuilderReturnCode
    getDeviceDependences(OffloadAction::DeviceDependences &DA,
                         phases::ID CurPhase, phases::ID FinalPhase,
                         PhasesTy &Phases) override {
      if (OpenMPDeviceActions.empty())
        return ABRT_Inactive;

      // We should always have an action for each input.
      assert(OpenMPDeviceActions.size() == ToolChains.size() &&
             "Number of OpenMP actions and toolchains do not match.");

      // The host only depends on device action in the linking phase, when all
      // the device images have to be embedded in the host image.
      if (CurPhase == phases::Link) {
        assert(ToolChains.size() == DeviceLinkerInputs.size() &&
               "Toolchains and linker inputs sizes do not match.");
        auto LI = DeviceLinkerInputs.begin();
        for (auto *A : OpenMPDeviceActions) {
          LI->push_back(A);
          ++LI;
        }

        // We passed the device action as a host dependence, so we don't need to
        // do anything else with them.
        OpenMPDeviceActions.clear();
        return ABRT_Success;
      }

      // By default, we produce an action for each device arch.
      for (Action *&A : OpenMPDeviceActions)
        A = C.getDriver().ConstructPhaseAction(C, Args, CurPhase, A);

      return ABRT_Success;
    }

    ActionBuilderReturnCode addDeviceDependences(Action *HostAction) override {

      // If this is an input action replicate it for each OpenMP toolchain.
      if (auto *IA = dyn_cast<InputAction>(HostAction)) {
        OpenMPDeviceActions.clear();
        for (unsigned I = 0; I < ToolChains.size(); ++I)
          OpenMPDeviceActions.push_back(
              C.MakeAction<InputAction>(IA->getInputArg(), IA->getType()));
        return ABRT_Success;
      }

      // If this is an unbundling action use it as is for each OpenMP toolchain.
      if (auto *UA = dyn_cast<OffloadUnbundlingJobAction>(HostAction)) {
        OpenMPDeviceActions.clear();
        if (auto *IA = dyn_cast<InputAction>(UA->getInputs().back())) {
          std::string FileName = IA->getInputArg().getAsString(Args);
          // Check if the type of the file is the same as the action. Do not
          // unbundle it if it is not. Do not unbundle .so files, for example,
          // which are not object files.
          if (IA->getType() == types::TY_Object &&
              (!llvm::sys::path::has_extension(FileName) ||
               types::lookupTypeForExtension(
                   llvm::sys::path::extension(FileName).drop_front()) !=
                   types::TY_Object))
            return ABRT_Inactive;
        }
        for (unsigned I = 0; I < ToolChains.size(); ++I) {
          OpenMPDeviceActions.push_back(UA);
          UA->registerDependentActionInfo(
              ToolChains[I], /*BoundArch=*/StringRef(), Action::OFK_OpenMP);
        }
        return ABRT_Success;
      }

      // When generating code for OpenMP we use the host compile phase result as
      // a dependence to the device compile phase so that it can learn what
      // declarations should be emitted. However, this is not the only use for
      // the host action, so we prevent it from being collapsed.
      if (isa<CompileJobAction>(HostAction)) {
        HostAction->setCannotBeCollapsedWithNextDependentAction();
        assert(ToolChains.size() == OpenMPDeviceActions.size() &&
               "Toolchains and device action sizes do not match.");
        OffloadAction::HostDependence HDep(
            *HostAction, *C.getSingleOffloadToolChain<Action::OFK_Host>(),
            /*BoundArch=*/nullptr, Action::OFK_OpenMP);
        auto TC = ToolChains.begin();
        for (Action *&A : OpenMPDeviceActions) {
          assert(isa<CompileJobAction>(A));
          OffloadAction::DeviceDependences DDep;
          DDep.add(*A, **TC, /*BoundArch=*/nullptr, Action::OFK_OpenMP);
          A = C.MakeAction<OffloadAction>(HDep, DDep);
          ++TC;
        }
      }
      return ABRT_Success;
    }

    void appendTopLevelActions(ActionList &AL) override {
      if (OpenMPDeviceActions.empty())
        return;

      // We should always have an action for each input.
      assert(OpenMPDeviceActions.size() == ToolChains.size() &&
             "Number of OpenMP actions and toolchains do not match.");

      // Append all device actions followed by the proper offload action.
      auto TI = ToolChains.begin();
      for (auto *A : OpenMPDeviceActions) {
        OffloadAction::DeviceDependences Dep;
        Dep.add(*A, **TI, /*BoundArch=*/nullptr, Action::OFK_OpenMP);
        AL.push_back(C.MakeAction<OffloadAction>(Dep, A->getType()));
        ++TI;
      }
      // We no longer need the action stored in this builder.
      OpenMPDeviceActions.clear();
    }

    void appendLinkDeviceActions(ActionList &AL) override {
      assert(ToolChains.size() == DeviceLinkerInputs.size() &&
             "Toolchains and linker inputs sizes do not match.");

      // Append a new link action for each device.
      auto TC = ToolChains.begin();
      for (auto &LI : DeviceLinkerInputs) {
        auto *DeviceLinkAction =
            C.MakeAction<LinkJobAction>(LI, types::TY_Image);
        OffloadAction::DeviceDependences DeviceLinkDeps;
        DeviceLinkDeps.add(*DeviceLinkAction, **TC, /*BoundArch=*/nullptr,
		        Action::OFK_OpenMP);
        AL.push_back(C.MakeAction<OffloadAction>(DeviceLinkDeps,
            DeviceLinkAction->getType()));
        ++TC;
      }
      DeviceLinkerInputs.clear();
    }

    Action* appendLinkHostActions(ActionList &AL) override {
      // Create wrapper bitcode from the result of device link actions and compile
      // it to an object which will be added to the host link command.
      auto *BC = C.MakeAction<OffloadWrapperJobAction>(AL, types::TY_LLVM_BC);
      auto *ASM = C.MakeAction<BackendJobAction>(BC, types::TY_PP_Asm);
      return C.MakeAction<AssembleJobAction>(ASM, types::TY_Object);
    }

    void appendLinkDependences(OffloadAction::DeviceDependences &DA) override {}

    void addDeviceLinkDependencies(OffloadDepsJobAction *DA) override {
      for (unsigned I = 0; I < ToolChains.size(); ++I) {
        // Register dependent toolchain.
        DA->registerDependentActionInfo(
            ToolChains[I], /*BoundArch=*/StringRef(), Action::OFK_OpenMP);

        if (!ToolChains[I]->getTriple().isSPIROrSPIRV()) {
          // Create object from the deps bitcode.
          auto *BA = C.MakeAction<BackendJobAction>(DA, types::TY_PP_Asm);
          auto *AA = C.MakeAction<AssembleJobAction>(BA, types::TY_Object);

          // Add deps object to linker inputs.
          DeviceLinkerInputs[I].push_back(AA);
        } else
          DeviceLinkerInputs[I].push_back(DA);
      }
    }

    bool initialize() override {
      // Get the OpenMP toolchains. If we don't get any, the action builder will
      // know there is nothing to do related to OpenMP offloading.
      auto OpenMPTCRange = C.getOffloadToolChains<Action::OFK_OpenMP>();
      for (auto TI = OpenMPTCRange.first, TE = OpenMPTCRange.second; TI != TE;
           ++TI)
        ToolChains.push_back(TI->second);

      DeviceLinkerInputs.resize(ToolChains.size());
      return false;
    }

    bool canUseBundlerUnbundler() const override {
      // OpenMP should use bundled files whenever possible.
      return true;
    }
  };

  /// SYCL action builder. The host bitcode is passed to the device frontend
  /// and all the device linked images are passed to the host link phase.
  /// SPIR related are wrapped before added to the fat binary
  class SYCLActionBuilder final : public DeviceActionBuilder {
    /// Flag to signal if the user requested device-only compilation.
    bool CompileDeviceOnly = false;

    /// Flag to signal if the user requested the device object to be wrapped.
    bool WrapDeviceOnlyBinary = false;

    /// Flag to signal if the user requested device code split.
    bool DeviceCodeSplit = false;

    /// List of offload device toolchain, bound arch needed to track for
    /// different binary constructions.
    /// POD to hold information about a SYCL device action.
    /// Each Action is bound to a <TC, arch> pair,
    /// we keep them together under a struct for clarity.
    struct DeviceTargetInfo {
      DeviceTargetInfo(const ToolChain *TC, const char *BA)
          : TC(TC), BoundArch(BA) {}

      const ToolChain *TC;
      const char *BoundArch;
    };
    SmallVector<DeviceTargetInfo, 4> SYCLTargetInfoList;

    /// The SYCL actions for the current input.
    /// One action per triple/boundarch.
    ActionList SYCLDeviceActions;

    /// The linker inputs obtained for each input/toolchain/arch.
    SmallVector<ActionList, 4> DeviceLinkerInputs;

    /// The SYCL link binary if it was generated for the current input.
    Action *SYCLLinkBinary = nullptr;

    /// Running list of SYCL actions specific for device linking.
    ActionList SYCLLinkBinaryList;

    /// List of SYCL Final Device binaries that should be unbundled as a final
    /// device binary and not further processed.
    SmallVector<std::pair<Action *, SmallVector<std::string, 4>>, 4>
        SYCLFinalDeviceList;

    /// SYCL ahead of time compilation inputs
    SmallVector<std::pair<llvm::Triple, const char *>, 8> SYCLAOTInputs;

    /// List of offload device triples as provided on the CLI.
    /// Does not track AOT binary inputs triples.
    SmallVector<llvm::Triple, 4> SYCLTripleList;

    /// Type of output file for FPGA device compilation.
    types::ID FPGAOutType = types::TY_FPGA_AOCX;

    /// List of objects to extract FPGA dependency info from
    ActionList FPGAObjectInputs;

    /// List of static archives to extract FPGA dependency info from
    ActionList FPGAArchiveInputs;

    /// List of AOCR based archives that contain BC members to use for
    /// providing symbols and properties.
    ActionList FPGAAOCArchives;

    // SYCLInstallation is needed in order to link SYCLDeviceLibs
    SYCLInstallationDetector SYCLInstallation;

    /// List of GPU architectures to use in this compilation with NVPTX/AMDGCN
    /// targets.
    SmallVector<std::pair<llvm::Triple, const char *>, 8> GpuArchList;

    /// Build the last steps for CUDA after all BC files have been linked.
    JobAction *finalizeNVPTXDependences(Action *Input, const llvm::Triple &TT) {
      auto *BA = C.getDriver().ConstructPhaseAction(
          C, Args, phases::Backend, Input, AssociatedOffloadKind);
      if (TT.getOS() != llvm::Triple::NVCL) {
        auto *AA = C.getDriver().ConstructPhaseAction(
            C, Args, phases::Assemble, BA, AssociatedOffloadKind);
        ActionList DeviceActions = {BA, AA};
        return C.MakeAction<LinkJobAction>(DeviceActions,
                                           types::TY_CUDA_FATBIN);
      }
      return cast<JobAction>(BA);
    }

    JobAction *finalizeAMDGCNDependences(Action *Input,
                                         const llvm::Triple &TT) {
      auto *BA = C.getDriver().ConstructPhaseAction(
          C, Args, phases::Backend, Input, AssociatedOffloadKind);

      auto *AA = C.getDriver().ConstructPhaseAction(C, Args, phases::Assemble,
                                                    BA, AssociatedOffloadKind);

      ActionList AL = {AA};
      Action *LinkAction = C.MakeAction<LinkJobAction>(AL, types::TY_Image);
      ActionList HIPActions = {LinkAction};
      JobAction *HIPFatBinary =
          C.MakeAction<LinkJobAction>(HIPActions, types::TY_HIP_FATBIN);
      return HIPFatBinary;
    }

    Action *ExternalCudaAction = nullptr;

  public:
    SYCLActionBuilder(Compilation &C, DerivedArgList &Args,
                      const Driver::InputList &Inputs,
                      OffloadingActionBuilder &OAB)
        : DeviceActionBuilder(C, Args, Inputs, Action::OFK_SYCL, OAB),
          SYCLInstallation(C.getDriver()) {}

    void withBoundArchForToolChain(const ToolChain *TC,
                                   llvm::function_ref<void(const char *)> Op) {
      for (auto &A : GpuArchList) {
        if (TC->getTriple() == A.first) {
          Op(A.second ? Args.MakeArgString(A.second) : nullptr);
          return;
        }
      }

      // no bound arch for this toolchain
      Op(nullptr);
    }

    void pushForeignAction(Action *A) override {
      // Accept a foreign action from the CudaActionBuilder for compiling CUDA
      // sources
      if (A->getOffloadingDeviceKind() == Action::OFK_Cuda)
        ExternalCudaAction = A;
    }

    ActionBuilderReturnCode
    getDeviceDependences(OffloadAction::DeviceDependences &DA,
                         phases::ID CurPhase, phases::ID FinalPhase,
                         PhasesTy &Phases) override {
      bool SYCLDeviceOnly = C.getDriver().offloadDeviceOnly();
      if (CurPhase == phases::Preprocess) {
        // Do not perform the host compilation when doing preprocessing only
        // with -fsycl-device-only.
        bool IsPreprocessOnly =
            Args.getLastArg(options::OPT_E) ||
            Args.getLastArg(options::OPT__SLASH_EP, options::OPT__SLASH_P) ||
            Args.getLastArg(options::OPT_M, options::OPT_MM);
        if (IsPreprocessOnly) {
          for (auto TargetActionInfo :
               llvm::zip(SYCLDeviceActions, SYCLTargetInfoList)) {
            Action *&A = std::get<0>(TargetActionInfo);
            auto &TargetInfo = std::get<1>(TargetActionInfo);
            A = C.getDriver().ConstructPhaseAction(C, Args, CurPhase, A,
                                                   AssociatedOffloadKind);
            if (SYCLDeviceOnly)
              continue;
            // Add an additional compile action to generate the integration
            // header.
            Action *CompileAction =
                C.MakeAction<CompileJobAction>(A, types::TY_Nothing);
            DA.add(*CompileAction, *TargetInfo.TC, TargetInfo.BoundArch,
                   Action::OFK_SYCL);
          }
          return SYCLDeviceOnly ? ABRT_Ignore_Host : ABRT_Success;
        }
      }

      // Device compilation generates LLVM BC.
      if (CurPhase == phases::Compile && !SYCLTargetInfoList.empty()) {
        // TODO: handle stubfile handling when mix and matching programming
        // model.
        if (SYCLDeviceActions.empty())
          return ABRT_Success;

        Action *DeviceCompilerInput = nullptr;
        const DeviceTargetInfo &DevTarget = SYCLTargetInfoList.back();
        for (auto TargetActionInfo :
             llvm::zip(SYCLDeviceActions, SYCLTargetInfoList)) {
          Action *&A = std::get<0>(TargetActionInfo);
          auto &TargetInfo = std::get<1>(TargetActionInfo);
          types::ID OutputType = types::TY_LLVM_BC;
          if ((SYCLDeviceOnly || Args.hasArg(options::OPT_emit_llvm)) &&
              Args.hasArg(options::OPT_S))
            OutputType = types::TY_LLVM_IR;
          // Use of -fsycl-device-obj=spirv converts the original LLVM-IR
          // file to SPIR-V for later consumption.
          if ((SYCLDeviceOnly || FinalPhase != phases::Link) &&
              Args.getLastArgValue(options::OPT_fsycl_device_obj_EQ)
                  .equals_insensitive("spirv")) {
            auto *CompileAction =
                C.MakeAction<CompileJobAction>(A, types::TY_LLVM_BC);
            A = C.MakeAction<SPIRVTranslatorJobAction>(CompileAction,
                                                       types::TY_SPIRV);
            if (SYCLDeviceOnly)
              continue;
          } else {
            if (Args.hasArg(options::OPT_fsyntax_only))
              OutputType = types::TY_Nothing;
            A = C.MakeAction<CompileJobAction>(A, OutputType);
          }
          // Add any of the device linking steps when -fno-sycl-rdc is
          // specified. Device linking is only available for AOT at this
          // time.
          llvm::Triple TargetTriple = TargetInfo.TC->getTriple();
          if (tools::SYCL::shouldDoPerObjectFileLinking(C) &&
              TargetTriple.isSPIRAOT() && FinalPhase != phases::Link) {
            ActionList CAList;
            CAList.push_back(A);
            ActionList DeviceLinkActions;
            appendSYCLDeviceLink(CAList, TargetInfo.TC, DeviceLinkActions,
                                 TargetInfo.BoundArch, /*SkipWrapper=*/false);
            // The list of actions generated from appendSYCLDeviceLink is kept
            // in DeviceLinkActions.  Instead of adding the dependency on the
            // compiled device file, add the dependency against the compiled
            // device binary to be added to the resulting fat object.
            A = DeviceLinkActions.back();
          }
          DeviceCompilerInput = A;
        }
        DA.add(*DeviceCompilerInput, *DevTarget.TC, DevTarget.BoundArch,
               Action::OFK_SYCL);
        return SYCLDeviceOnly ? ABRT_Ignore_Host : ABRT_Success;
      }

      // Backend/Assemble actions are obsolete for the SYCL device side
      if (CurPhase == phases::Backend || CurPhase == phases::Assemble)
        return ABRT_Inactive;

      // The host only depends on device action in the linking phase, when all
      // the device images have to be embedded in the host image.
      if (CurPhase == phases::Link) {
        if (!SYCLDeviceActions.empty()) {
          assert(SYCLDeviceActions.size() == DeviceLinkerInputs.size() &&
                 "Device action and device linker inputs sizes do not match.");

          for (auto TargetAction :
               llvm::zip(DeviceLinkerInputs, SYCLDeviceActions)) {
            ActionList &LinkerList = std::get<0>(TargetAction);
            Action *A = std::get<1>(TargetAction);

            LinkerList.push_back(A);
          }
        }

        if (ExternalCudaAction) {
          assert(DeviceLinkerInputs.size() == 1 &&
                 "Number of SYCL actions and toolchains/boundarch pairs do not "
                 "match.");
          DeviceLinkerInputs[0].push_back(ExternalCudaAction);
          ExternalCudaAction = nullptr;
        }

        // With -fsycl-link-targets, we will take the unbundled binaries
        // for each device and link them together to a single binary that will
        // be used in a split compilation step.
        if (CompileDeviceOnly && !SYCLDeviceActions.empty()) {
          for (auto SDA : SYCLDeviceActions)
            SYCLLinkBinaryList.push_back(SDA);
          // Remove the SYCL actions as they are already connected to an host
          // action or fat binary.
          SYCLDeviceActions.clear();

          if (WrapDeviceOnlyBinary)
            return ABRT_Ignore_Host;
          auto *Link =
              C.MakeAction<LinkJobAction>(SYCLLinkBinaryList, types::TY_Image);
          SYCLLinkBinary =
              C.MakeAction<SPIRVTranslatorJobAction>(Link, types::TY_Image);
          // We avoid creating host action in device-only mode.
          return ABRT_Ignore_Host;
        }

        // We passed the device action as a host dependence, so we don't need to
        // do anything else with them.
        SYCLDeviceActions.clear();
        return ABRT_Success;
      }

      // By default, we produce an action for each device arch.
      auto TC = ToolChains.begin();
      for (Action *&A : SYCLDeviceActions) {
        if ((*TC)->getTriple().isNVPTX() && CurPhase >= phases::Backend) {
          // For CUDA, stop to emit LLVM IR so it can be linked later on.
          ++TC;
          continue;
        }

        A = C.getDriver().ConstructPhaseAction(C, Args, CurPhase, A,
                                               AssociatedOffloadKind);
        ++TC;
      }

      return ABRT_Success;
    }

    ActionBuilderReturnCode addDeviceDependences(Action *HostAction) override {

      // If this is an input action replicate it for each SYCL toolchain.
      if (auto *IA = dyn_cast<InputAction>(HostAction)) {
        SYCLDeviceActions.clear();

        // Options that are considered LinkerInput are not valid input actions
        // to the device tool chain.
        if (IA->getInputArg().getOption().hasFlag(options::LinkerInput))
          return ABRT_Inactive;

        std::string InputName = IA->getInputArg().getAsString(Args);
        // Objects will be consumed as part of the partial link step when
        // dealing with offload static libraries
        if (C.getDriver().getOffloadStaticLibSeen() &&
            IA->getType() == types::TY_Object && isObjectFile(InputName))
          return ABRT_Inactive;

        // Libraries are not processed in the SYCL toolchain
        if (IA->getType() == types::TY_Object && !isObjectFile(InputName))
          return ABRT_Inactive;

        for (auto &TargetInfo : SYCLTargetInfoList) {
          (void)TargetInfo;
          SYCLDeviceActions.push_back(
              C.MakeAction<InputAction>(IA->getInputArg(), IA->getType()));
        }
        return ABRT_Success;
      }

      // If this is an unbundling action use it as is for each SYCL toolchain.
      if (auto *UA = dyn_cast<OffloadUnbundlingJobAction>(HostAction)) {
        SYCLDeviceActions.clear();
        if (auto *IA = dyn_cast<InputAction>(UA->getInputs().back())) {
          // Options that are considered LinkerInput are not valid input actions
          // to the device tool chain.
          if (IA->getInputArg().getOption().hasFlag(options::LinkerInput))
            return ABRT_Inactive;

          std::string FileName = IA->getInputArg().getAsString(Args);
          // Check if the type of the file is the same as the action. Do not
          // unbundle it if it is not. Do not unbundle .so files, for example,
          // which are not object files.
          if (IA->getType() == types::TY_Object) {
            if (!isObjectFile(FileName))
              return ABRT_Inactive;
            // For SYCL device libraries, don't need to add them to
            // FPGAObjectInputs as there is no FPGA dep files inside.
            const auto *TC = ToolChains.front();
            if (TC->getTriple().getSubArch() ==
                    llvm::Triple::SPIRSubArch_fpga &&
                !IsSYCLDeviceLibObj(FileName, C.getDefaultToolChain()
                                                  .getTriple()
                                                  .isWindowsMSVCEnvironment()))
              FPGAObjectInputs.push_back(IA);
          }
        }
        // Create 1 device action per triple/bound arch
        for (auto &TargetInfo : SYCLTargetInfoList) {
          SYCLDeviceActions.push_back(UA);
          UA->registerDependentActionInfo(TargetInfo.TC, TargetInfo.BoundArch,
                                          Action::OFK_SYCL);
        }
        return ABRT_Success;
      }
      return ABRT_Success;
    }

    void appendLinkDeviceActions(ActionList &AL) override {
      if (DeviceLinkerInputs.size() == 0)
        return;

      for (const auto &LinkInputEnum : enumerate(DeviceLinkerInputs)) {
        auto &LI = LinkInputEnum.value();
        int Index = LinkInputEnum.index();
        const ToolChain *TC = SYCLTargetInfoList[Index].TC;
        const char *BoundArch = SYCLTargetInfoList[Index].BoundArch;

        auto TripleIt = llvm::find_if(SYCLTripleList, [&](auto &SYCLTriple) {
          return SYCLTriple == TC->getTriple();
        });
        if (TripleIt == SYCLTripleList.end()) {
          // If the toolchain's triple is absent in this "main" triple
          // collection, this means it was created specifically for one of
          // the SYCL AOT inputs. Those will be handled separately.
          continue;
        }
        if (LI.empty())
          // Current list is empty, nothing to process.
          continue;
        // Do not add the wrapper when performing -fsycl-link.
        // TODO: Update when wrappers are not added to be more general,
        // improving the number of wrapper calls occuring.  For now, only
        // restrict the wrappers from being inlined with each device link
        // when performing -fsycl-link behaviors.
        appendSYCLDeviceLink(LI, TC, AL, BoundArch,
                             /*SkipWrapper=*/WrapDeviceOnlyBinary,
                             /*AddOffloadAction=*/true);
      }
      DeviceLinkerInputs.clear();
    }

    Action *appendLinkHostActions(ActionList &AL) override {
      // Only add wrapping actions when performing -fsycl-link
      if (!WrapDeviceOnlyBinary)
        return nullptr;

      // Create wrapper bitcode from the result of device link actions and
      // compile it to an object which will be added to the host link command.
      auto *BC = C.MakeAction<OffloadWrapperJobAction>(AL, types::TY_LLVM_BC);
      auto *ASM = C.MakeAction<BackendJobAction>(BC, types::TY_PP_Asm);
      return C.MakeAction<AssembleJobAction>(ASM, types::TY_Object);
    }

    // Actions that can only be appended after all Inputs have been processed
    // occur here.  Not all offload actions are against single files.
    void appendTopLevelLinkAction(ActionList &AL) override {
      if (!SYCLLinkBinary)
        return;

      OffloadAction::DeviceDependences Dep;
      withBoundArchForToolChain(ToolChains.front(), [&](const char *BoundArch) {
        Dep.add(*SYCLLinkBinary, *ToolChains.front(), BoundArch,
                Action::OFK_SYCL);
      });
      AL.push_back(C.MakeAction<OffloadAction>(Dep, SYCLLinkBinary->getType()));
      SYCLLinkBinary = nullptr;
    }

    void appendTopLevelActions(ActionList &AL) override {
      // We should always have an action for each input.
      if (!SYCLDeviceActions.empty()) {
        assert(SYCLDeviceActions.size() == SYCLTargetInfoList.size() &&
               "Number of SYCL actions and toolchains/boundarch pairs do not "
               "match.");

        // Append all device actions followed by the proper offload action.
        for (auto TargetActionInfo :
             llvm::zip(SYCLDeviceActions, SYCLTargetInfoList)) {
          Action *A = std::get<0>(TargetActionInfo);
          DeviceTargetInfo &TargetInfo = std::get<1>(TargetActionInfo);

          OffloadAction::DeviceDependences Dep;
          Dep.add(*A, *TargetInfo.TC, TargetInfo.BoundArch, Action::OFK_SYCL);
          if (ExternalCudaAction) {
            assert(
                SYCLTargetInfoList.size() == 1 &&
                "Number of SYCL actions and toolchains/boundarch pairs do not "
                "match.");

            // Link with external CUDA action.
            ActionList LinkObjects;
            LinkObjects.push_back(
                C.MakeAction<OffloadAction>(Dep, A->getType()));
            LinkObjects.push_back(ExternalCudaAction);
            Action *DeviceLinkAction =
                C.MakeAction<LinkJobAction>(LinkObjects, types::TY_LLVM_BC);

            OffloadAction::DeviceDependences DDep;
            DDep.add(*DeviceLinkAction, *TargetInfo.TC, TargetInfo.BoundArch,
                     Action::OFK_SYCL);
            AL.push_back(C.MakeAction<OffloadAction>(DDep, A->getType()));

            ExternalCudaAction = nullptr;
          } else {
            AL.push_back(C.MakeAction<OffloadAction>(Dep, A->getType()));
          }
        }
        // We no longer need the action stored in this builder.
        SYCLDeviceActions.clear();
      }
    }

    // Performs device specific linking steps for the SYCL based toolchain.
    // This function is used for both the early AOT flow and the typical
    // offload device link flow.
    // When creating the standard offload device link flow during the link
    // phase, the ListIndex input provides an index against the
    // SYCLTargetInfoList. This is used to determine associated toolchain
    // information for the values being worked against to add the device link
    // steps. The generated device link steps are added via dependency
    // additions. For early AOT, ListIndex is the base device file that the
    // created device linking actions are performed against. The
    // DeviceLinkActions is used to hold the actions generated to be added to
    // the toolchain.
    // TODO: This function takes a list of items to work against. Update this
    // to work one action at a time, enabling the ability to pull out the
    // wrapping step to be performed solely on the host side of the toolchain.
    // Any FPGA specific behaviors should also be specifically scrutinized
    // to better compartmentalize that aspect of the compilation.
    void appendSYCLDeviceLink(const ActionList &ListIndex, const ToolChain *TC,
                              ActionList &DeviceLinkActions,
                              const char *BoundArch, bool SkipWrapper,
                              bool AddOffloadAction = false) {
      auto addDeps = [&](Action *A, const ToolChain *TC,
                         const char *BoundArch) {
        if (AddOffloadAction) {
          OffloadAction::DeviceDependences Deps;
          Deps.add(*A, *TC, BoundArch, Action::OFK_SYCL);
          DeviceLinkActions.push_back(
              C.MakeAction<OffloadAction>(Deps, A->getType()));
        } else
          DeviceLinkActions.push_back(A);
      };

      // List of device specific libraries to be fed into llvm-link.
      ActionList SYCLDeviceLibs;

      // List of device specific library 'objects' (FPGA AOCO libraries) that
      // are fed directly to the FPGA offline compiler.
      ActionList FPGADeviceLibObjects;

      // List of device objects that go through the device link step.
      ActionList LinkObjects;

      // List of FPGA AOC specific device objects/archives.
      ActionList FPGAAOCDevices;
      auto TargetTriple = TC->getTriple();
      auto IsNVPTX = TargetTriple.isNVPTX();
      auto IsAMDGCN = TargetTriple.isAMDGCN();
      auto IsSPIR = TargetTriple.isSPIROrSPIRV();
      bool IsSpirvAOT = TargetTriple.isSPIRAOT();
      const bool IsSYCLNativeCPU =
          TC->getAuxTriple() &&
          driver::isSYCLNativeCPU(TargetTriple, *TC->getAuxTriple());
      for (const auto &Input : ListIndex) {
        if (TargetTriple.getSubArch() == llvm::Triple::SPIRSubArch_fpga &&
            types::isFPGA(Input->getType())) {
          assert(BoundArch == nullptr &&
                 "fpga triple bounded arch not nullptr");
          // FPGA aoco does not go through the link, everything else does.
          if (Input->getType() == types::TY_FPGA_AOCO) {
            FPGADeviceLibObjects.push_back(Input);
            continue;
          }
          // FPGA aocr/aocx does not go through the link and is passed
          // directly to the backend compilation step (aocr) or wrapper (aocx)
          if (Args.hasArg(options::OPT_fintelfpga)) {
            if (Input->getType() == types::TY_FPGA_AOCR ||
                Input->getType() == types::TY_FPGA_AOCR_EMU ||
                Input->getType() == types::TY_FPGA_AOCX)
              // Save the AOCR device items.  These will be processed along
              // with the FPGAAOCArchives.
              FPGAAOCDevices.push_back(Input);
            else
              llvm_unreachable("Unexpected FPGA input type.");
          }
          continue;
        } else if (!types::isFPGA(Input->getType())) {
          // No need for any conversion if we are coming in from the
          // clang-offload-deps or regular compilation path.
          if (IsNVPTX || IsAMDGCN || ContainsOffloadDepsAction(Input) ||
              ContainsCompileOrAssembleAction(Input)) {
            LinkObjects.push_back(Input);
            continue;
          }
          // Any objects or lists of objects that come in from the unbundling
          // step can either be LLVM-IR or SPIR-V based.  Send these through
          // the spirv-to-ir-wrapper to convert to LLVM-IR to be properly
          // processed during the device link.
          Action *ConvertSPIRVAction = C.MakeAction<SpirvToIrWrapperJobAction>(
              Input, Input->getType() == types::TY_Tempfilelist
                         ? types::TY_Tempfilelist
                         : types::TY_LLVM_BC);
          LinkObjects.push_back(ConvertSPIRVAction);
        }
      }
      // Process AOCR/AOCR_EMU
      if (FPGAAOCDevices.size()) {
        assert(FPGAAOCDevices.size() == FPGAAOCArchives.size() &&
               "Unexpected number of AOC binaries");
        // Generate AOCX/AOCR
        // Input is the unbundled device binary.  Perform an additional
        // unbundle against the input file associated to grab the wrapped
        // device binary.
        for (auto AOCRItem : llvm::zip(FPGAAOCArchives, FPGAAOCDevices)) {
          Action *Archive = std::get<0>(AOCRItem);
          Action *Device = std::get<1>(AOCRItem);

          auto *UnbundleAction = C.MakeAction<OffloadUnbundlingJobAction>(
              Archive, types::TY_Tempfilelist);
          UnbundleAction->registerDependentActionInfo(TC, /*BoundArch=*/"",
                                                      Action::OFK_SYCL);
          auto *RenameUnbundle = C.MakeAction<FileTableTformJobAction>(
              UnbundleAction, types::TY_Tempfilelist, types::TY_Tempfilelist);
          RenameUnbundle->addRenameColumnTform(
              FileTableTformJobAction::COL_ZERO,
              FileTableTformJobAction::COL_SYM_AND_PROPS);

          // Wrap the unbundled device binary along with the additional
          // .bc file that contains the Symbols and Properties
          if (Device->getType() == types::TY_FPGA_AOCX) {
            auto *RenameAction = C.MakeAction<FileTableTformJobAction>(
                Device, types::TY_Tempfilelist, types::TY_Tempfilelist);
            RenameAction->addRenameColumnTform(
                FileTableTformJobAction::COL_ZERO,
                FileTableTformJobAction::COL_CODE);
            ActionList WrapperItems({RenameAction, RenameUnbundle});
            auto *DeviceWrappingAction = C.MakeAction<OffloadWrapperJobAction>(
                WrapperItems, types::TY_Object);
            addDeps(DeviceWrappingAction, TC, BoundArch);
          } else {
            auto *FPGAAOTAction =
                C.MakeAction<BackendCompileJobAction>(Device, FPGAOutType);
            auto *RenameAction = C.MakeAction<FileTableTformJobAction>(
                FPGAAOTAction, types::TY_Tempfilelist, types::TY_Tempfilelist);
            RenameAction->addRenameColumnTform(
                FileTableTformJobAction::COL_ZERO,
                FileTableTformJobAction::COL_CODE);
            ActionList WrapperItems({RenameAction, RenameUnbundle});
            auto *DeviceWrappingAction = C.MakeAction<OffloadWrapperJobAction>(
                WrapperItems, types::TY_Object);

            Action *DeviceAction = DeviceWrappingAction;
            if (Args.hasArg(options::OPT_fsycl_link_EQ)) {
              if (auto *OWA = dyn_cast<OffloadWrapperJobAction>(DeviceAction))
                OWA->setCompileStep(false);
              ActionList BundlingActions;
              BundlingActions.push_back(DeviceWrappingAction);

              // Wrap and compile the wrapped device device binary.  This will
              // be used later when consumed as the input .bc file to retain
              // the symbols and properties associated.
              DeviceAction = C.MakeAction<OffloadWrapperJobAction>(
                  BundlingActions, types::TY_Object);
              if (auto *OWA = dyn_cast<OffloadWrapperJobAction>(DeviceAction))
                OWA->setOffloadKind(Action::OFK_Host);
              Action *CompiledDeviceAction =
                  C.MakeAction<OffloadWrapperJobAction>(WrapperItems,
                                                        types::TY_Object);
              addDeps(CompiledDeviceAction, TC, BoundArch);
            }
            addDeps(DeviceAction, TC, BoundArch);
          }
        }
      }
      for (const auto &A : SYCLFinalDeviceList) {
        // Given the list of archives that have final device binaries, take
        // those archives and unbundle all of the devices seen.  These will
        // be added to the final host link with no additional processing.
        // Gather the targets to unbundle.
        auto Input(A.first);
        for (StringRef TargetString : A.second) {
          // Unbundle
          types::ID InputType = Input->getType();
          if (InputType == types::TY_Archive)
            InputType = types::TY_Tempfilelist;
          auto *UA = C.MakeAction<OffloadUnbundlingJobAction>(Input, InputType);
          UA->registerDependentActionInfo(TC, /*BoundArch=*/"",
                                          Action::OFK_SYCL);
          UA->setTargetString(TargetString.str());

          // Add lists to the final link.
          addDeps(UA, TC, "");
        }
      }
      if (!LinkObjects.empty()) {
        // The linkage actions subgraph leading to the offload wrapper.
        // [cond] Means incoming/outgoing dependence is created only when cond
        //        is true. A function of:
        //   n - target is NVPTX/AMDGCN
        //   a - SPIRV AOT compilation is requested
        //   s - device code split requested
        //   r - relocatable device code is requested
        //   f - link object output type is TY_Tempfilelist (fat archive)
        //   e - Embedded IR for fusion (-fsycl-embed-ir) was requested
        //       and target is NVPTX.
        //   * - "all other cases"
        //     - no condition means output/input is "always" present
        // First symbol indicates output/input type
        //   . - single file output (TY_SPIRV, TY_LLVM_BC,...)
        //   - - TY_Tempfilelist
        //   + - TY_Tempfiletable
        //
        //                   .-----------------.
        //                   |Link(LinkObjects)|
        //                   .-----------------.
        //                ----[-!rf]   [*]
        //               [-!rf]         |
        //         .-------------.      |
        //         | llvm-foreach|      |
        //         .-------------.      |
        //               [.]            |
        //                |             |
        //                |             |
        //         .---------------------------------------.
        //         |               PostLink                |[+e]----------------
        //         .---------------------------------------.                   |
        //                           [+*]                [+]                   |
        //                             |                  |                    |
        //                             |                  |                    |
        //                             |---------         |                    |
        //                             |        |         |                    |
        //                             |        |         |                    |
        //                             |      [+!rf]      |                    |
        //                             |  .-------------. |                    |
        //                             |  | llvm-foreach| |                    |
        //                             |  .-------------. |                    |
        //                             |        |         |                    |
        //                            [+*]    [+!rf]      |                    |
        //                      .-----------------.       |                    |
        //                      | FileTableTform  |       |                    |
        //                      | (extract "Code")|       |                    |
        //                      .-----------------.       |                    |
        //                              [-]               |-----------         |
        //           --------------------|                           |         |
        //           |                   |                           |         |
        //           |                   |-----------------          |         |
        //           |                   |                |          |         |
        //           |                   |               [-!rf]      |         |
        //           |                   |         .--------------.  |         |
        //           |                   |         |FileTableTform|  |         |
        //           |                   |         |   (merge)    |  |         |
        //           |                   |         .--------------.  |         |
        //           |                   |               [-]         |-------  |
        //           |                   |                |          |      |  |
        //           |                   |                |    ------|      |  |
        //           |                   |        --------|    |            |  |
        //          [.]                 [-*]   [-!rf]        [+!rf]         |  |
        //   .---------------.  .-------------------. .--------------.      |  |
        //   | finalizeNVPTX  | |  SPIRVTranslator  | |FileTableTform|      |  |
        //   | finalizeAMDGCN | |                   | |   (merge)    |      |  |
        //   .---------------.  .-------------------. . -------------.      |  |
        //          [.]             [-as]      [-!a]         |              |  |
        //           |                |          |           |              |  |
        //           |              [-s]         |           |              |  |
        //           |       .----------------.  |           |              |  |
        //           |       | BackendCompile |  |           |              |  |
        //           |       .----------------.  |     ------|              |  |
        //           |              [-s]         |     |                    |  |
        //           |                |          |     |                    |  |
        //           |              [-a]      [-!a]  [-!rf]                 |  |
        //           |              .--------------------.                  |  |
        //           -----------[-n]|   FileTableTform   |[+*]--------------|  |
        //                          |  (replace "Code")  |                     |
        //                          .--------------------.                     |
        //                                      |      -------------------------
        //                                    [+*]     | [+e]
        //         .--------------------------------------.
        //         |            OffloadWrapper            |
        //         .--------------------------------------.
        //
        ActionList FullLinkObjects;
        bool IsRDC = !tools::SYCL::shouldDoPerObjectFileLinking(C);
        if (IsRDC) {
          Action *DeviceLinkAction =
              C.MakeAction<LinkJobAction>(LinkObjects, types::TY_LLVM_BC);
          FullLinkObjects.push_back(DeviceLinkAction);
        } else
          FullLinkObjects = LinkObjects;

        // FIXME: Link all wrapper and fallback device libraries as default,
        // When spv online link is supported by all backends, the fallback
        // device libraries are only needed when current toolchain is using
        // AOT compilation.
        bool SYCLDeviceLibLinked = false;
        Action *NativeCPULib = nullptr;
        if (IsSPIR || IsNVPTX || IsSYCLNativeCPU) {
          bool UseJitLink =
              IsSPIR &&
              Args.hasFlag(options::OPT_fsycl_device_lib_jit_link,
                           options::OPT_fno_sycl_device_lib_jit_link, false);
          bool UseAOTLink = IsSPIR && (IsSpirvAOT || !UseJitLink);
          SYCLDeviceLibLinked = addSYCLDeviceLibs(
              TC, SYCLDeviceLibs, UseAOTLink,
              C.getDefaultToolChain().getTriple().isWindowsMSVCEnvironment(),
              IsSYCLNativeCPU, NativeCPULib);
        }
        JobAction *LinkSYCLLibs =
            C.MakeAction<LinkJobAction>(SYCLDeviceLibs, types::TY_LLVM_BC);
        for (Action *FullLinkObject : FullLinkObjects) {
          if (FullLinkObject->getKind() ==
              clang::driver::Action::OffloadDepsJobClass)
            continue;
          Action *FullDeviceLinkAction = nullptr;
          ActionList WrapperInputs;

          if (SYCLDeviceLibLinked) {
            if (IsRDC) {
              // First object has to be non-DeviceLib for only-needed to be
              // passed.
              SYCLDeviceLibs.insert(SYCLDeviceLibs.begin(), FullLinkObject);
              FullDeviceLinkAction = C.MakeAction<LinkJobAction>(
                  SYCLDeviceLibs, types::TY_LLVM_BC);
            } else {
              FullDeviceLinkAction = FullLinkObject;

              ActionList DeviceCodeAndSYCLLibs{FullDeviceLinkAction,
                                               LinkSYCLLibs};
              JobAction *LinkDeviceCode = C.MakeAction<LinkJobAction>(
                  DeviceCodeAndSYCLLibs, types::TY_LLVM_BC);

              if (FullDeviceLinkAction->getType() == types::TY_Tempfilelist) {
                // If our compiler input outputs a temp file list (eg. fat
                // static archive), we need to link the device code against
                // each entry in the static archive.
                auto *ParallelLinkDeviceCode =
                    C.MakeAction<ForEachWrappingAction>(
                        cast<JobAction>(FullDeviceLinkAction), LinkDeviceCode);
                // The SYCL device library action tree should not be
                // for-eached, it only needs to happen once total. The
                // for-each action should start linking device code with the
                // device libraries.
                std::function<void(const Action *)> traverseActionTree =
                    [&](const Action *Act) {
                      ParallelLinkDeviceCode->addSerialAction(Act);
                      for (const auto &Input : Act->getInputs()) {
                        traverseActionTree(Input);
                      }
                    };
                traverseActionTree(LinkSYCLLibs);
                ActionList TformInputs{FullDeviceLinkAction,
                                       ParallelLinkDeviceCode};
                auto *ReplaceFilesAction =
                    C.MakeAction<FileTableTformJobAction>(
                        TformInputs, types::TY_Tempfilelist,
                        types::TY_Tempfilelist);
                ReplaceFilesAction->addReplaceColumnTform(
                    FileTableTformJobAction::COL_ZERO,
                    FileTableTformJobAction::COL_ZERO);
                ReplaceFilesAction->addExtractColumnTform(
                    FileTableTformJobAction::COL_ZERO, false /*drop titles*/);
                FullDeviceLinkAction = ReplaceFilesAction;
              } else {
                // If our compiler input is singular, just do a single link.
                FullDeviceLinkAction = LinkDeviceCode;
              }
            }
          } else
            FullDeviceLinkAction = FullLinkObject;

          // reflects whether current target is ahead-of-time and can't
          // support runtime setting of specialization constants
          bool IsAOT = IsNVPTX || IsAMDGCN || IsSpirvAOT || IsSYCLNativeCPU;

          // post link is not optional - even if not splitting, always need to
          // process specialization constants
          types::ID PostLinkOutType = IsSPIR || IsSYCLNativeCPU
                                          ? types::TY_Tempfiletable
                                          : types::TY_LLVM_BC;
          auto createPostLinkAction = [&]() {
            // For SPIR-V targets, force TY_Tempfiletable.
            auto TypedPostLinkAction = C.MakeAction<SYCLPostLinkJobAction>(
                FullDeviceLinkAction, PostLinkOutType, types::TY_Tempfiletable);
            TypedPostLinkAction->setRTSetsSpecConstants(!IsAOT);
            return TypedPostLinkAction;
          };
          Action *PostLinkAction = createPostLinkAction();
          if (IsSYCLNativeCPU) {
            if (NativeCPULib) {
              // The native cpu device lib is linked without --only-needed
              // as it contains builtins not referenced in source code but
              // needed by the native cpu backend.
              clang::driver::ActionList AllLibs = {FullDeviceLinkAction,
                                                   NativeCPULib};
              FullDeviceLinkAction =
                  C.MakeAction<LinkJobAction>(AllLibs, types::TY_LLVM_BC);
            }
            // for SYCL Native CPU, we just take the linked device
            // modules, lower them to an object file , and link it to the host
            // object file.
            auto *BackendAct = C.MakeAction<BackendJobAction>(
                FullDeviceLinkAction, types::TY_PP_Asm);
            auto *AsmAct =
                C.MakeAction<AssembleJobAction>(BackendAct, types::TY_Object);
            addDeps(AsmAct, TC, BoundArch);
            auto *DeviceWrappingAction = C.MakeAction<OffloadWrapperJobAction>(
                PostLinkAction, types::TY_Object);
            addDeps(DeviceWrappingAction, TC, BoundArch);
            continue;
          }
          if ((IsNVPTX || IsAMDGCN) &&
              Args.hasArg(options::OPT_fsycl_embed_ir)) {
            // When compiling for Nvidia/AMD devices and the user requested the
            // IR to be embedded in the application (via option), run the output
            // of sycl-post-link (filetable referencing LLVM Bitcode + symbols)
            // through the offload wrapper and link the resulting object to the
            // application.
            auto *WrapBitcodeAction = C.MakeAction<OffloadWrapperJobAction>(
                PostLinkAction, types::TY_Object, true);
            addDeps(WrapBitcodeAction, TC, BoundArch);
          }
          bool NoRDCFatStaticArchive =
              !IsRDC &&
              FullDeviceLinkAction->getType() == types::TY_Tempfilelist;
          if (NoRDCFatStaticArchive)
            PostLinkAction = C.MakeAction<ForEachWrappingAction>(
                cast<JobAction>(FullDeviceLinkAction),
                cast<JobAction>(PostLinkAction));

          auto createExtractIRFilesAction = [&]() {
            auto *TypedExtractIRFilesAction =
                C.MakeAction<FileTableTformJobAction>(
                    PostLinkAction,
                    IsSPIR ? types::TY_Tempfilelist : PostLinkAction->getType(),
                    types::TY_Tempfilelist);
            // single column w/o title fits TY_Tempfilelist format
            TypedExtractIRFilesAction->addExtractColumnTform(
                FileTableTformJobAction::COL_CODE, false /*drop titles*/);
            return TypedExtractIRFilesAction;
          };

          Action *ExtractIRFilesAction = createExtractIRFilesAction();

          if (IsNVPTX || IsAMDGCN) {
            JobAction *FinAction =
                IsNVPTX ? finalizeNVPTXDependences(ExtractIRFilesAction,
                                                   TC->getTriple())
                        : finalizeAMDGCNDependences(ExtractIRFilesAction,
                                                    TC->getTriple());
            auto *ForEachWrapping = C.MakeAction<ForEachWrappingAction>(
                cast<JobAction>(ExtractIRFilesAction), FinAction);

            ActionList TformInputs{PostLinkAction, ForEachWrapping};
            auto *ReplaceFilesAction = C.MakeAction<FileTableTformJobAction>(
                TformInputs, types::TY_Tempfiletable, types::TY_Tempfiletable);
            ReplaceFilesAction->addReplaceColumnTform(
                FileTableTformJobAction::COL_CODE,
                FileTableTformJobAction::COL_CODE);

            WrapperInputs.push_back(ReplaceFilesAction);
          } else {
            if (NoRDCFatStaticArchive) {
              ExtractIRFilesAction = C.MakeAction<ForEachWrappingAction>(
                  cast<JobAction>(FullDeviceLinkAction),
                  cast<JobAction>(ExtractIRFilesAction));

              auto *MergeAllTablesIntoOne =
                  C.MakeAction<FileTableTformJobAction>(ExtractIRFilesAction,
                                                        types::TY_Tempfilelist,
                                                        types::TY_Tempfilelist);
              MergeAllTablesIntoOne->addMergeTform(
                  FileTableTformJobAction::COL_ZERO);
              ExtractIRFilesAction = MergeAllTablesIntoOne;
            }
            // For SPIRV-based targets - translate to SPIRV then optionally
            // compile ahead-of-time to native architecture
            Action *BuildCodeAction = C.MakeAction<SPIRVTranslatorJobAction>(
                ExtractIRFilesAction, types::TY_Tempfilelist);

            // After the Link, wrap the files before the final host link
            if (IsAOT) {
              types::ID OutType = types::TY_Tempfilelist;
              if (!DeviceCodeSplit) {
                OutType = (TargetTriple.getSubArch() ==
                           llvm::Triple::SPIRSubArch_fpga)
                              ? FPGAOutType
                              : types::TY_Image;
              }
              // Do the additional Ahead of Time compilation when the specific
              // triple calls for it (provided a valid subarch).
              ActionList BEInputs;
              BEInputs.push_back(BuildCodeAction);
              auto unbundleAdd = [&](Action *A, types::ID T) {
                ActionList AL;
                AL.push_back(A);
                Action *UnbundleAction =
                    C.MakeAction<OffloadUnbundlingJobAction>(AL, T);
                BEInputs.push_back(UnbundleAction);
              };
              // Send any known objects/archives through the unbundler to grab
              // the dependency file associated.  This is only done for
              // -fintelfpga.
              for (Action *A : FPGAObjectInputs)
                unbundleAdd(A, types::TY_FPGA_Dependencies);
              for (Action *A : FPGAArchiveInputs)
                unbundleAdd(A, types::TY_FPGA_Dependencies_List);
              for (const auto &A : FPGADeviceLibObjects)
                BEInputs.push_back(A);
              BuildCodeAction =
                  C.MakeAction<BackendCompileJobAction>(BEInputs, OutType);
            }
            if (NoRDCFatStaticArchive) {
              auto *MergeAllTablesIntoOne =
                  C.MakeAction<FileTableTformJobAction>(PostLinkAction,
                                                        types::TY_Tempfilelist,
                                                        types::TY_Tempfilelist);
              MergeAllTablesIntoOne->addMergeTform(
                  FileTableTformJobAction::COL_ZERO);
              PostLinkAction = MergeAllTablesIntoOne;
            }
            ActionList TformInputs{PostLinkAction, BuildCodeAction};
            auto *ReplaceFilesAction = C.MakeAction<FileTableTformJobAction>(
                TformInputs, types::TY_Tempfiletable, types::TY_Tempfiletable);
            ReplaceFilesAction->addReplaceColumnTform(
                FileTableTformJobAction::COL_CODE,
                FileTableTformJobAction::COL_CODE);
            WrapperInputs.push_back(ReplaceFilesAction);
          }
          if (SkipWrapper) {
            // Wrapper step not requested.
            withBoundArchForToolChain(TC, [&](const char *BoundArch) {
              addDeps(WrapperInputs.front(), TC, BoundArch);
            });
            continue;
          }

          // After the Link, wrap the files before the final host link
          // Add the unbundled wrapped AOC device binary to the wrapper
          // call.
          auto *DeviceWrappingAction = C.MakeAction<OffloadWrapperJobAction>(
              WrapperInputs, types::TY_Object);

          if (IsSpirvAOT) {
            // For FPGA with -fsycl-link, we need to bundle the output.
            if (TargetTriple.getSubArch() == llvm::Triple::SPIRSubArch_fpga) {
              Action *DeviceAction = DeviceWrappingAction;
              if (Args.hasArg(options::OPT_fsycl_link_EQ)) {
                // We do not want to compile the wrapped binary before the link.
                if (auto *OWA = dyn_cast<OffloadWrapperJobAction>(DeviceAction))
                  OWA->setCompileStep(false);
                ActionList BundlingActions;
                BundlingActions.push_back(DeviceWrappingAction);

                // Wrap and compile the wrapped device device binary.  This will
                // be used later when consumed as the input .bc file to retain
                // the symbols and properties associated.
                DeviceAction = C.MakeAction<OffloadWrapperJobAction>(
                    BundlingActions, types::TY_Object);
                if (auto *OWA = dyn_cast<OffloadWrapperJobAction>(DeviceAction))
                  OWA->setOffloadKind(Action::OFK_Host);
                Action *CompiledDeviceAction =
                    C.MakeAction<OffloadWrapperJobAction>(WrapperInputs,
                                                          types::TY_Object);
                addDeps(CompiledDeviceAction, TC, nullptr);
              }
              addDeps(DeviceAction, TC, nullptr);
            } else {
              bool AddBA =
                  (TargetTriple.getSubArch() == llvm::Triple::SPIRSubArch_gen &&
                   BoundArch != nullptr);
              addDeps(DeviceWrappingAction, TC, AddBA ? BoundArch : nullptr);
            }
          } else {
            withBoundArchForToolChain(TC, [&](const char *BoundArch) {
              addDeps(DeviceWrappingAction, TC, BoundArch);
            });
          }
        }
      }
    }

<<<<<<< HEAD
=======
    bool addSYCLNativeCPULibs(const ToolChain *TC,
                              ActionList &DeviceLinkObjects) {
      std::string LibSpirvFile;
      if (Args.hasArg(options::OPT_fsycl_libspirv_path_EQ)) {
        auto ProvidedPath =
            Args.getLastArgValue(options::OPT_fsycl_libspirv_path_EQ).str();
        if (llvm::sys::fs::exists(ProvidedPath))
          LibSpirvFile = ProvidedPath;
      } else {
        SmallVector<StringRef, 8> LibraryPaths;

        // Expected path w/out install.
        SmallString<256> WithoutInstallPath(C.getDriver().ResourceDir);
        llvm::sys::path::append(WithoutInstallPath, Twine("../../clc"));
        LibraryPaths.emplace_back(WithoutInstallPath.c_str());

        // Expected path w/ install.
        SmallString<256> WithInstallPath(C.getDriver().ResourceDir);
        llvm::sys::path::append(WithInstallPath, Twine("../../../share/clc"));
        LibraryPaths.emplace_back(WithInstallPath.c_str());

        // Select libclc variant based on target triple.
        // On Windows long is 32 bits, so we have to select the right remangled
        // libclc version.
        std::string LibSpirvTargetName =
            (TC->getAuxTriple()->isOSWindows())
                ? "remangled-l32-signed_char.libspirv-"
                : "remangled-l64-signed_char.libspirv-";
        LibSpirvTargetName.append(TC->getTripleString() + ".bc");

        for (StringRef LibraryPath : LibraryPaths) {
          SmallString<128> LibSpirvTargetFile(LibraryPath);
          llvm::sys::path::append(LibSpirvTargetFile, LibSpirvTargetName);
          if (llvm::sys::fs::exists(LibSpirvTargetFile) ||
              Args.hasArg(options::OPT__HASH_HASH_HASH)) {
            LibSpirvFile = std::string(LibSpirvTargetFile.str());
            break;
          }
        }
      }

      if (!LibSpirvFile.empty()) {
        Arg *LibClcInputArg = MakeInputArg(Args, C.getDriver().getOpts(),
                                           Args.MakeArgString(LibSpirvFile));
        auto *SYCLLibClcInputAction =
            C.MakeAction<InputAction>(*LibClcInputArg, types::TY_LLVM_BC);
        DeviceLinkObjects.push_back(SYCLLibClcInputAction);
        return true;
      }
      return false;
    }

>>>>>>> 247e5e0a
    bool addSYCLDeviceLibs(const ToolChain *TC, ActionList &DeviceLinkObjects,
                           bool isSpirvAOT, bool isMSVCEnv,
                           bool isNativeCPU, Action *&NativeCPULib) {
      int NumOfDeviceLibLinked = 0;
      SmallVector<SmallString<128>, 4> LibLocCandidates;
      SYCLInstallation.getSYCLDeviceLibPath(LibLocCandidates);

      SmallVector<std::string, 8> DeviceLibraries;
      DeviceLibraries =
          tools::SYCL::getDeviceLibraries(C, TC->getTriple(), isSpirvAOT);

      for (const auto &DeviceLib : DeviceLibraries) {
        bool LibLocSelected = false;
        for (const auto &LLCandidate : LibLocCandidates) {
          if (LibLocSelected)
            break;
          SmallString<128> LibName(LLCandidate);
          llvm::sys::path::append(LibName, DeviceLib);
          if (llvm::sys::fs::exists(LibName)) {
            ++NumOfDeviceLibLinked;
            Arg *InputArg = MakeInputArg(Args, C.getDriver().getOpts(),
                                         Args.MakeArgString(LibName));
<<<<<<< HEAD
            if (TC->getTriple().isNVPTX() || isNativeCPU) {
=======
            if (TC->getTriple().isNVPTX() ||
                (TC->getTriple().isSPIR() &&
                 TC->getTriple().getSubArch() ==
                     llvm::Triple::SPIRSubArch_fpga)) {
>>>>>>> 247e5e0a
              auto *SYCLDeviceLibsInputAction =
                  C.MakeAction<InputAction>(*InputArg, types::TY_Object);
              auto *SYCLDeviceLibsUnbundleAction =
                  C.MakeAction<OffloadUnbundlingJobAction>(
                      SYCLDeviceLibsInputAction);

              // We are using BoundArch="" here since the NVPTX bundles in
              // the devicelib .o files do not contain any arch information
              SYCLDeviceLibsUnbundleAction->registerDependentActionInfo(
                  TC, /*BoundArch=*/"", Action::OFK_SYCL);
              OffloadAction::DeviceDependences Dep;
              Dep.add(*SYCLDeviceLibsUnbundleAction, *TC, /*BoundArch=*/"",
                      Action::OFK_SYCL);
              auto *SYCLDeviceLibsDependenciesAction =
                  C.MakeAction<OffloadAction>(
                      Dep, SYCLDeviceLibsUnbundleAction->getType());
              DeviceLinkObjects.push_back(SYCLDeviceLibsDependenciesAction);
            } else {
              // We are using the LLVM-IR device libraries directly, no need
              // to unbundle any objects.
              auto *SYCLDeviceLibsInputAction =
                  C.MakeAction<InputAction>(*InputArg, types::TY_LLVM_BC);
              DeviceLinkObjects.push_back(SYCLDeviceLibsInputAction);
            }
            if (!LibLocSelected)
              LibLocSelected = !LibLocSelected;

            // The device link stage may remove symbols not referenced in the
            // source code. Since libsycl-nativecpu_utils contains such symbols
            // which are later needed by the NativeCPU backend passes we link
            // that library separately afterwards without --only-needed.
            if (isNativeCPU && LibName.str().contains("libsycl-nativecpu_utils")) {
              assert(!NativeCPULib);
              NativeCPULib = DeviceLinkObjects.back();
              DeviceLinkObjects.pop_back();
            }
          }
        }
      }

      // For NVPTX backend we need to also link libclc and CUDA libdevice
      // at the same stage that we link all of the unbundled SYCL libdevice
      // objects together.
      if ((TC->getTriple().isNVPTX() || isNativeCPU) && NumOfDeviceLibLinked) {
        std::string LibSpirvFile;
        if (Args.hasArg(options::OPT_fsycl_libspirv_path_EQ)) {
          auto ProvidedPath =
              Args.getLastArgValue(options::OPT_fsycl_libspirv_path_EQ).str();
          if (llvm::sys::fs::exists(ProvidedPath))
            LibSpirvFile = ProvidedPath;
        } else {
          SmallVector<StringRef, 8> LibraryPaths;

          // Expected path w/out install.
          SmallString<256> WithoutInstallPath(C.getDriver().ResourceDir);
          llvm::sys::path::append(WithoutInstallPath, Twine("../../clc"));
          LibraryPaths.emplace_back(WithoutInstallPath.c_str());

          // Expected path w/ install.
          SmallString<256> WithInstallPath(C.getDriver().ResourceDir);
          llvm::sys::path::append(WithInstallPath, Twine("../../../share/clc"));
          LibraryPaths.emplace_back(WithInstallPath.c_str());

          // Select remangled libclc variant
          std::string LibSpirvTargetName =

              isNativeCPU ?
                // libclc name will likely change when nativecpu supports
                // other targets (and Windows)
                "libspirv-" + TC->getTripleString() + ".bc":

              (TC->getAuxTriple()->isOSWindows())
                  ? "remangled-l32-signed_char.libspirv-nvptx64-nvidia-cuda."
                    "bc"
                  : "remangled-l64-signed_char.libspirv-nvptx64-nvidia-cuda."
                    "bc";

          for (StringRef LibraryPath : LibraryPaths) {
            SmallString<128> LibSpirvTargetFile(LibraryPath);
            llvm::sys::path::append(LibSpirvTargetFile, LibSpirvTargetName);
            if (llvm::sys::fs::exists(LibSpirvTargetFile) ||
                Args.hasArg(options::OPT__HASH_HASH_HASH)) {
              LibSpirvFile = std::string(LibSpirvTargetFile.str());
              break;
            }
          }
        }

        if (!LibSpirvFile.empty()) {
          Arg *LibClcInputArg = MakeInputArg(Args, C.getDriver().getOpts(),
                                             Args.MakeArgString(LibSpirvFile));
          auto *SYCLLibClcInputAction =
              C.MakeAction<InputAction>(*LibClcInputArg, types::TY_LLVM_BC);
          DeviceLinkObjects.push_back(SYCLLibClcInputAction);
        }

        if (isNativeCPU)
          return NumOfDeviceLibLinked != 0;

        const toolchains::CudaToolChain *CudaTC =
            static_cast<const toolchains::CudaToolChain *>(TC);
        for (const auto &LinkInputEnum : enumerate(DeviceLinkerInputs)) {
          const char *BoundArch =
              SYCLTargetInfoList[LinkInputEnum.index()].BoundArch;
          std::string LibDeviceFile =
              CudaTC->CudaInstallation.getLibDeviceFile(BoundArch);
          if (!LibDeviceFile.empty()) {
            Arg *CudaDeviceLibInputArg =
                MakeInputArg(Args, C.getDriver().getOpts(),
                             Args.MakeArgString(LibDeviceFile));
            auto *SYCLDeviceLibInputAction = C.MakeAction<InputAction>(
                *CudaDeviceLibInputArg, types::TY_LLVM_BC);
            DeviceLinkObjects.push_back(SYCLDeviceLibInputAction);
          }
        }
      }
      return NumOfDeviceLibLinked != 0;
    }

    void appendLinkDependences(OffloadAction::DeviceDependences &DA) override {
      for (auto &SAI : SYCLAOTInputs) {
        // Extract binary file name
        std::string FN(SAI.second);
        const char *FNStr = Args.MakeArgString(FN);
        Arg *myArg = Args.MakeSeparateArg(
            nullptr, C.getDriver().getOpts().getOption(options::OPT_INPUT),
            FNStr);
        auto *SYCLAdd =
            C.MakeAction<InputAction>(*myArg, types::TY_SYCL_FATBIN);
        auto *DeviceWrappingAction =
            C.MakeAction<OffloadWrapperJobAction>(SYCLAdd, types::TY_Object);

        // Extract the target triple for this binary
        llvm::Triple TT(SAI.first);
        // Extract the toolchain for this target triple
        auto SYCLDeviceTC = llvm::find_if(
            ToolChains, [&](auto &TC) { return TC->getTriple() == TT; });
        assert(SYCLDeviceTC != ToolChains.end() &&
               "No toolchain found for this AOT input");

        DA.add(*DeviceWrappingAction, **SYCLDeviceTC,
               /*BoundArch=*/nullptr, Action::OFK_SYCL);
      }
    }

    void addDeviceLinkDependencies(OffloadDepsJobAction *DA) override {
      unsigned I = 0;
      for (auto &TargetInfo : SYCLTargetInfoList) {
        DA->registerDependentActionInfo(TargetInfo.TC, TargetInfo.BoundArch,
                                        Action::OFK_SYCL);
        DeviceLinkerInputs[I++].push_back(DA);
      }
    }

    /// Initialize the GPU architecture list from arguments - this populates
    /// `GpuArchList` from `--offload-arch` flags. Only relevant if compiling to
    /// CUDA or AMDGCN. Return true if any initialization errors are found.
    /// FIXME: "offload-arch" and the BoundArch mechanism should also be
    // used in the SYCLToolChain for SPIR-V AOT to track the offload
    // architecture instead of the Triple sub-arch it currently uses.
    bool initializeGpuArchMap() {
      const OptTable &Opts = C.getDriver().getOpts();
      for (auto *A : Args) {
        unsigned Index;
        llvm::Triple *TargetBE = nullptr;

        auto GetTripleIt = [&, this](llvm::StringRef Triple) {
          llvm::Triple TargetTriple{Triple};
          auto TripleIt = llvm::find_if(SYCLTripleList, [&](auto &SYCLTriple) {
            return SYCLTriple == TargetTriple;
          });
          return TripleIt != SYCLTripleList.end() ? &*TripleIt : nullptr;
        };

        if (A->getOption().matches(options::OPT_Xsycl_backend_EQ)) {
          TargetBE = GetTripleIt(A->getValue(0));
          // Passing device args: -Xsycl-target-backend=<triple> -opt=val.
          if (TargetBE)
            Index = Args.getBaseArgs().MakeIndex(A->getValue(1));
          else
            continue;
        } else if (A->getOption().matches(options::OPT_Xsycl_backend)) {
          if (SYCLTripleList.size() > 1) {
            C.getDriver().Diag(diag::err_drv_Xsycl_target_missing_triple)
                << A->getSpelling();
            continue;
          }
          // Passing device args: -Xsycl-target-backend -opt=val.
          TargetBE = &SYCLTripleList.front();
          Index = Args.getBaseArgs().MakeIndex(A->getValue(0));
        } else
          continue;

        auto ParsedArg = Opts.ParseOneArg(Args, Index);

        // TODO: Support --no-cuda-gpu-arch, --{,no-}cuda-gpu-arch=all.
        if (ParsedArg &&
            ParsedArg->getOption().matches(options::OPT_offload_arch_EQ)) {
          const char *ArchStr = ParsedArg->getValue(0);
          if (TargetBE->isNVPTX()) {
            // CUDA arch also applies to AMDGCN ...
            CudaArch Arch = StringToCudaArch(ArchStr);
            if (Arch == CudaArch::UNKNOWN || !IsNVIDIAGpuArch(Arch)) {
              C.getDriver().Diag(clang::diag::err_drv_cuda_bad_gpu_arch)
                  << ArchStr;
              continue;
            }
            ArchStr = CudaArchToString(Arch);
          } else if (TargetBE->isAMDGCN()) {
            llvm::StringMap<bool> Features;
            auto Arch = parseTargetID(
                *getHIPOffloadTargetTriple(C.getDriver(), C.getInputArgs()),
                ArchStr, &Features);
            if (!Arch) {
              C.getDriver().Diag(clang::diag::err_drv_bad_target_id) << ArchStr;
              continue;
            }
            auto CanId = getCanonicalTargetID(Arch.value(), Features);
            ArchStr = Args.MakeArgStringRef(CanId);
          }
          ParsedArg->claim();
          GpuArchList.emplace_back(*TargetBE, ArchStr);
          A->claim();
        }
      }

      // Handle defaults architectures
      for (auto &Triple : SYCLTripleList) {
        // For NVIDIA use SM_50 as a default
        if (Triple.isNVPTX() && llvm::none_of(GpuArchList, [&](auto &P) {
              return P.first.isNVPTX();
            })) {
          const char *DefaultArch = CudaArchToString(CudaArch::SM_50);
          GpuArchList.emplace_back(Triple, DefaultArch);
        }

        // For AMD require the architecture to be set by the user
        if (Triple.isAMDGCN() && llvm::none_of(GpuArchList, [&](auto &P) {
              return P.first.isAMDGCN();
            })) {
          C.getDriver().Diag(clang::diag::err_drv_sycl_missing_amdgpu_arch)
              << (SYCLTripleList.size() > 1) << Triple.str();
          return true;
        }
      }

      return false;
    }

    // Goes through all of the arguments, including inputs expected for the
    // linker directly, to determine if the targets contained in the objects and
    // archives match target expectations being performed.
    void
    checkForOffloadMismatch(Compilation &C, DerivedArgList &Args,
                            SmallVector<DeviceTargetInfo, 4> &Targets) const {
      if (Targets.empty())
        return;

      SmallVector<const char *, 16> OffloadLibArgs(
          getLinkerArgs(C, Args, true));
      // Gather all of the sections seen in the offload objects/archives
      SmallVector<std::string, 4> UniqueSections;
      for (StringRef OLArg : OffloadLibArgs) {
        SmallVector<std::string, 4> Sections(getOffloadSections(C, OLArg));
        for (auto &Section : Sections) {
          // We only care about sections that start with 'sycl-'.  Also remove
          // the prefix before adding it.
          std::string Prefix("sycl-");
          if (Section.compare(0, Prefix.length(), Prefix) != 0)
            continue;

          std::string Arch = Section.substr(Prefix.length());

          // There are a few different variants for FPGA, if we see one, just
          // use the default FPGA triple to reduce possible match confusion.
          if (Arch.compare(0, 4, "fpga") == 0)
            Arch = C.getDriver().MakeSYCLDeviceTriple("spir64_fpga").str();

          if (std::find(UniqueSections.begin(), UniqueSections.end(), Arch) ==
              UniqueSections.end())
            UniqueSections.push_back(Arch);
        }
      }

      if (!UniqueSections.size())
        return;

      for (auto &SyclTarget : Targets) {
        std::string SectionTriple = SyclTarget.TC->getTriple().str();
        if (SyclTarget.BoundArch) {
          SectionTriple += "-";
          SectionTriple += SyclTarget.BoundArch;
        }
        // If any matching section is found, we are good.
        if (std::find(UniqueSections.begin(), UniqueSections.end(),
                      SectionTriple) != UniqueSections.end())
          continue;
        // If any section found is an 'image' based object that was created
        // with the intention of not requiring the matching SYCL target, do
        // not emit the diagnostic.
        if (SyclTarget.TC->getTriple().isSPIROrSPIRV()) {
          bool SectionFound = false;
          for (auto Section : UniqueSections) {
            if (SectionFound)
              break;
            SmallVector<std::string, 3> ArchList = {"spir64_gen", "spir64_fpga",
                                                    "spir64_x86_64"};
            for (auto ArchStr : ArchList) {
              std::string Arch(ArchStr + "_image");
              if (Section.find(Arch) != std::string::npos) {
                SectionFound = true;
                break;
              }
            }
          }
          if (SectionFound)
            continue;
        }
        // Didn't find any matches, return the full list for the diagnostic.
        SmallString<128> ArchListStr;
        int Cnt = 0;
        for (std::string Section : UniqueSections) {
          if (Cnt)
            ArchListStr += ", ";
          ArchListStr += Section;
          Cnt++;
        }
        if (tools::SYCL::shouldDoPerObjectFileLinking(C)) {
          C.getDriver().Diag(diag::err_drv_no_rdc_sycl_target_missing)
              << SectionTriple << ArchListStr;
          C.setContainsError();
        } else {
          C.getDriver().Diag(diag::warn_drv_sycl_target_missing)
              << SectionTriple << ArchListStr;
        }
      }
    }

    // Function checks that user passed -fsycl-add-default-spec-consts-image
    // flag with at least one AOT target. If no AOT target has been passed then
    // a warning is issued.
    void checkForMisusedAddDefaultSpecConstsImageFlag(
        Compilation &C, const DerivedArgList &Args,
        const SmallVector<DeviceTargetInfo, 4> &Targets) const {
      if (!Args.hasFlag(options::OPT_fsycl_add_default_spec_consts_image,
                        options::OPT_fno_sycl_add_default_spec_consts_image,
                        false))
        return;

      bool foundAOT = std::any_of(
          Targets.begin(), Targets.end(), [](const DeviceTargetInfo &DTI) {
            llvm::Triple T = DTI.TC->getTriple();
            bool isSpirvAOT =
                T.getSubArch() == llvm::Triple::SPIRSubArch_fpga ||
                T.getSubArch() == llvm::Triple::SPIRSubArch_gen ||
                T.getSubArch() == llvm::Triple::SPIRSubArch_x86_64;

            return T.isNVPTX() || T.isAMDGCN() || isSpirvAOT;
          });

      if (!foundAOT)
        C.getDriver().Diag(
            diag::warn_drv_fsycl_add_default_spec_consts_image_flag_in_non_AOT);
    }

    // Go through the offload sections of the provided binary.  Gather all
    // all of the sections which match the expected format of the triple
    // generated when creating fat objects that contain full device binaries.
    // Expected format is sycl-<aot_arch>_image-unknown-unknown.
    //   <aot_arch> values:  spir64_gen, spir64_x86_64, spir64_fpga
    SmallVector<std::string, 4> deviceBinarySections(Compilation &C,
                                                     const StringRef &Input) {
      SmallVector<std::string, 4> Sections(getOffloadSections(C, Input));
      SmallVector<std::string, 4> FinalDeviceSections;
      for (auto S : Sections) {
        SmallVector<std::string, 3> ArchList = {"spir64_gen", "spir64_fpga",
                                                "spir64_x86_64"};
        for (auto A : ArchList) {
          std::string Arch("sycl-" + A + "_image");
          if (S.find(Arch) != std::string::npos)
            FinalDeviceSections.push_back(S);
        }
      }
      return FinalDeviceSections;
    }

    /// Reads device config file to find information about the SYCL targets in
    /// `Targets`, and defines device traits macros accordingly.
    void populateSYCLDeviceTraitsMacrosArgs(
        Compilation &C, const DerivedArgList &Args,
        const SmallVector<DeviceTargetInfo, 4> &Targets) const {
      if (Targets.empty())
        return;

      const auto &TargetTable = DeviceConfigFile::TargetTable;
      std::map<StringRef, unsigned int> AllDevicesHave;
      std::map<StringRef, bool> AnyDeviceHas;
      bool AnyDeviceHasAnyAspect = false;
      unsigned int ValidTargets = 0;
      for (const auto &[TC, BoundArch] : Targets) {
        assert(TC && "Invalid SYCL Offload Toolchain");
        // Try and find the device arch, if it's empty, try to search for either
        // the whole Triple or just the 'ArchName' string.
        auto TargetIt = TargetTable.end();
        const llvm::Triple &TargetTriple = TC->getTriple();
        const StringRef TargetArch{BoundArch};
        if (!TargetArch.empty()) {
          TargetIt = llvm::find_if(TargetTable, [&](const auto &Value) {
            using namespace tools::SYCL;
            StringRef Device{Value.first};
            if (Device.consume_front(gen::AmdGPU))
              return TargetArch.equals(Device) && TargetTriple.isAMDGCN();
            if (Device.consume_front(gen::NvidiaGPU))
              return TargetArch.equals(Device) && TargetTriple.isNVPTX();
            if (Device.consume_front(gen::IntelGPU))
              return TargetArch.equals(Device) && TargetTriple.isSPIRAOT();
            return TargetArch.equals(Device) && isValidSYCLTriple(TargetTriple);
          });
        } else {
          TargetIt = TargetTable.find(TargetTriple.str());
          if (TargetIt == TargetTable.end())
            TargetIt = TargetTable.find(TargetTriple.getArchName().str());
        }

        if (TargetIt != TargetTable.end()) {
          const DeviceConfigFile::TargetInfo &Info = (*TargetIt).second;
          ++ValidTargets;
          const auto &AspectList = Info.aspects;
          const auto &MaySupportOtherAspects = Info.maySupportOtherAspects;
          if (!AnyDeviceHasAnyAspect)
            AnyDeviceHasAnyAspect = MaySupportOtherAspects;
          for (const auto &Aspect : AspectList) {
            // If target has an entry in the config file, the set of aspects
            // supported by all devices supporting the target is 'AspectList'.
            // If there's no entry, such set is empty.
            const auto &AspectIt = AllDevicesHave.find(Aspect);
            if (AspectIt != AllDevicesHave.end())
              ++AllDevicesHave[Aspect];
            else
              AllDevicesHave[Aspect] = 1;
            // If target has an entry in the config file AND
            // 'MaySupportOtherAspects' is false, the set of aspects supported
            // by any device supporting the target is 'AspectList'. If there's
            // no entry OR 'MaySupportOtherAspects' is true, such set contains
            // all the aspects.
            AnyDeviceHas[Aspect] = true;
          }
        }
      }

      // If there's no entry for the target in the device config file, the set
      // of aspects supported by any device supporting the target contains all
      // the aspects.
      if (ValidTargets == 0)
        AnyDeviceHasAnyAspect = true;

      const Driver &D = C.getDriver();
      if (AnyDeviceHasAnyAspect) {
        // There exists some target that supports any given aspect.
        constexpr static StringRef MacroAnyDeviceAnyAspect{
            "-D__SYCL_ANY_DEVICE_HAS_ANY_ASPECT__=1"};
        D.addSYCLDeviceTraitsMacroArg(Args, MacroAnyDeviceAnyAspect);
      } else {
        // Some of the aspects are not supported at all by any of the targets.
        // Thus, we need to define individual macros for each supported aspect.
        for (const auto &[TargetKey, SupportedTarget] : AnyDeviceHas) {
          assert(SupportedTarget);
          const SmallString<64> MacroAnyDevice{
              {"-D__SYCL_ANY_DEVICE_HAS_", TargetKey, "__=1"}};
          D.addSYCLDeviceTraitsMacroArg(Args, MacroAnyDevice);
        }
      }
      for (const auto &[TargetKey, SupportedTargets] : AllDevicesHave) {
        if (SupportedTargets != ValidTargets)
          continue;
        const SmallString<64> MacroAllDevices{
            {"-D__SYCL_ALL_DEVICES_HAVE_", TargetKey, "__=1"}};
        D.addSYCLDeviceTraitsMacroArg(Args, MacroAllDevices);
      }
    }

    bool initialize() override {
      using namespace tools::SYCL;
      // Get the SYCL toolchains. If we don't get any, the action builder will
      // know there is nothing to do related to SYCL offloading.
      auto SYCLTCRange = C.getOffloadToolChains<Action::OFK_SYCL>();
      for (auto TI = SYCLTCRange.first, TE = SYCLTCRange.second; TI != TE;
           ++TI)
        ToolChains.push_back(TI->second);

      // Nothing to offload if no SYCL Toolchain
      if (ToolChains.empty())
        return false;

      Arg *SYCLLinkTargets =
          Args.getLastArg(options::OPT_fsycl_link_targets_EQ);
      auto *DeviceCodeSplitArg =
          Args.getLastArg(options::OPT_fsycl_device_code_split_EQ);
      // -fsycl-device-code-split is an alias to
      // -fsycl-device-code-split=auto
      DeviceCodeSplit = DeviceCodeSplitArg &&
                        DeviceCodeSplitArg->getValue() != StringRef("off");
      // Gather information about the SYCL Ahead of Time targets.  The targets
      // are determined on the SubArch values passed along in the triple.
      Arg *SYCLTargets =
              C.getInputArgs().getLastArg(options::OPT_fsycl_targets_EQ);
      Arg *SYCLAddTargets = Args.getLastArg(options::OPT_fsycl_add_targets_EQ);
      Arg *SYCLfpga = C.getInputArgs().getLastArg(options::OPT_fintelfpga);
      bool HasValidSYCLRuntime = C.getInputArgs().hasFlag(
          options::OPT_fsycl, options::OPT_fno_sycl, false);
      bool SYCLfpgaTriple = false;
      bool ShouldAddDefaultTriple = true;
      bool GpuInitHasErrors = false;
      bool HasSYCLTargetsOption =
          SYCLAddTargets || SYCLTargets || SYCLLinkTargets;

      // Make -fintelfpga flag imply -fsycl.
      if (SYCLfpga && !HasValidSYCLRuntime)
        HasValidSYCLRuntime = true;

      if (HasSYCLTargetsOption) {
        if (SYCLTargets || SYCLLinkTargets) {
          Arg *SYCLTargetsValues = SYCLTargets ? SYCLTargets : SYCLLinkTargets;
          // Fill SYCLTripleList
          llvm::StringMap<StringRef> FoundNormalizedTriples;
          for (StringRef Val : SYCLTargetsValues->getValues()) {
            StringRef UserTargetName(Val);
            if (auto ValidDevice = gen::isGPUTarget<gen::IntelGPU>(Val)) {
              if (ValidDevice->empty())
                // Unrecognized, we have already diagnosed this earlier; skip.
                continue;
              // Add the proper -device value to the list.
              GpuArchList.emplace_back(C.getDriver().MakeSYCLDeviceTriple(
                                       "spir64_gen"), ValidDevice->data());
              UserTargetName = "spir64_gen";
            } else if (auto ValidDevice =
                           gen::isGPUTarget<gen::NvidiaGPU>(Val)) {
              if (ValidDevice->empty())
                // Unrecognized, we have already diagnosed this earlier; skip.
                continue;
              // Add the proper -device value to the list.
              GpuArchList.emplace_back(
                  C.getDriver().MakeSYCLDeviceTriple("nvptx64-nvidia-cuda"),
                  ValidDevice->data());
              UserTargetName = "nvptx64-nvidia-cuda";
            } else if (auto ValidDevice = gen::isGPUTarget<gen::AmdGPU>(Val)) {
              if (ValidDevice->empty())
                // Unrecognized, we have already diagnosed this earlier; skip.
                continue;
              // Add the proper -device value to the list.
              GpuArchList.emplace_back(
                  C.getDriver().MakeSYCLDeviceTriple("amdgcn-amd-amdhsa"),
                  ValidDevice->data());
              UserTargetName = "amdgcn-amd-amdhsa";
            } else if (Val == "native_cpu") {
              const ToolChain *HostTC =
                  C.getSingleOffloadToolChain<Action::OFK_Host>();
              llvm::Triple TT = HostTC->getTriple();
              SYCLTripleList.push_back(TT);
              continue;
            }

            llvm::Triple TT(C.getDriver().MakeSYCLDeviceTriple(Val));
            std::string NormalizedName = TT.normalize();

            // Make sure we don't have a duplicate triple.
            auto Duplicate = FoundNormalizedTriples.find(NormalizedName);
            if (Duplicate != FoundNormalizedTriples.end())
              continue;

            // Store the current triple so that we can check for duplicates in
            // the following iterations.
            FoundNormalizedTriples[NormalizedName] = Val;

            SYCLTripleList.push_back(
                C.getDriver().MakeSYCLDeviceTriple(UserTargetName));
            if (TT.getSubArch() == llvm::Triple::SPIRSubArch_fpga)
              SYCLfpgaTriple = true;
            // For user specified spir64_gen, add an empty device value as a
            // placeholder.
            if (TT.getSubArch() == llvm::Triple::SPIRSubArch_gen)
              GpuArchList.emplace_back(TT, nullptr);
          }

          // Fill GpuArchList, end if there are issues in initializingGpuArchMap
          GpuInitHasErrors = initializeGpuArchMap();
          if (GpuInitHasErrors)
            return true;

          int I = 0;
          // Fill SYCLTargetInfoList
          for (auto &TT : SYCLTripleList) {
            auto TCIt = llvm::find_if(
                ToolChains, [&](auto &TC) { return TT == TC->getTriple(); });
            assert(TCIt != ToolChains.end() &&
                   "Toolchain was not created for this platform");
            if (!TT.isNVPTX() && !TT.isAMDGCN()) {
              // When users specify the target as 'intel_gpu_*', the proper
              // triple is 'spir64_gen'.  The given string from intel_gpu_*
              // is the target device.
              if (TT.isSPIR() &&
                  TT.getSubArch() == llvm::Triple::SPIRSubArch_gen) {
                StringRef Device(GpuArchList[I].second);
                SYCLTargetInfoList.emplace_back(
                    *TCIt, Device.empty() ? nullptr : Device.data());
                ++I;
                continue;
              }
              SYCLTargetInfoList.emplace_back(*TCIt, nullptr);
            } else {
              const char *OffloadArch = nullptr;
              for (auto &A : GpuArchList) {
                if (TT == A.first) {
                  OffloadArch = A.second;
                  break;
                }
              }
              assert(OffloadArch && "Failed to find matching arch.");
              SYCLTargetInfoList.emplace_back(*TCIt, OffloadArch);
              ++I;
            }
          }
        }
        if (SYCLAddTargets) {
          for (StringRef Val : SYCLAddTargets->getValues()) {
            // Parse out the Triple and Input (triple:binary). At this point,
            // the format has already been validated at the Driver level.
            // Populate the pairs. Each of these will be wrapped and fed
            // into the final binary.
            std::pair<StringRef, StringRef> I = Val.split(':');
            llvm::Triple TT(I.first);

            auto TCIt = llvm::find_if(
                ToolChains, [&](auto &TC) { return TT == TC->getTriple(); });
            assert(TCIt != ToolChains.end() &&
                   "Toolchain was not created for this platform");

            const char *TF = C.getArgs().MakeArgString(I.second);
            // populate the AOT binary inputs vector.
            SYCLAOTInputs.push_back(std::make_pair(TT, TF));
            ShouldAddDefaultTriple = false;
            // Add an empty entry to the Device list
            if (TT.getSubArch() == llvm::Triple::SPIRSubArch_gen)
              GpuArchList.emplace_back(TT, nullptr);
          }
        }
      } else if (HasValidSYCLRuntime) {
        // -fsycl is provided without -fsycl-*targets.
        bool SYCLfpga = C.getInputArgs().hasArg(options::OPT_fintelfpga);
        // -fsycl -fintelfpga implies spir64_fpga
        const char *SYCLTargetArch =
            SYCLfpga ? "spir64_fpga" : getDefaultSYCLArch(C);
        llvm::Triple TT = C.getDriver().MakeSYCLDeviceTriple(SYCLTargetArch);
        auto TCIt = llvm::find_if(
            ToolChains, [&](auto &TC) { return TT == TC->getTriple(); });
        assert(TCIt != ToolChains.end() &&
               "Toolchain was not created for this platform");
        SYCLTripleList.push_back(TT);
        SYCLTargetInfoList.emplace_back(*TCIt, nullptr);
        if (SYCLfpga)
          SYCLfpgaTriple = true;
      }

      WrapDeviceOnlyBinary =
          Args.hasArg(options::OPT_fsycl_link_EQ) && !SYCLfpgaTriple;
      // Device only compilation for -fsycl-link (no FPGA) and
      // -fsycl-link-targets
      CompileDeviceOnly = (SYCLLinkTargets || WrapDeviceOnlyBinary);

      // Set the FPGA output type based on command line (-fsycl-link).
      if (auto *A = C.getInputArgs().getLastArg(options::OPT_fsycl_link_EQ)) {
        FPGAOutType = (A->getValue() == StringRef("early"))
                          ? types::TY_FPGA_AOCR
                          : types::TY_FPGA_AOCX;
        if (C.getDriver().IsFPGAEmulationMode())
          FPGAOutType = (A->getValue() == StringRef("early"))
                            ? types::TY_FPGA_AOCR_EMU
                            : types::TY_FPGA_AOCX;
      }

      auto makeInputAction = [&](const StringRef Name,
                                 types::ID Type) -> Action * {
        const llvm::opt::OptTable &Opts = C.getDriver().getOpts();
        Arg *InputArg = MakeInputArg(Args, Opts, Args.MakeArgString(Name));
        Action *Current = C.MakeAction<InputAction>(*InputArg, Type);
        return Current;
      };
      // Populate FPGA archives that could contain dep files to be
      // incorporated into the aoc compilation.  Consider AOCR type archives
      // as well for tracking symbols and properties information.
      if (SYCLfpgaTriple && Args.hasArg(options::OPT_fintelfpga)) {
        SmallVector<const char *, 16> LinkArgs(getLinkerArgs(C, Args));
        for (StringRef LA : LinkArgs) {
          if (isStaticArchiveFile(LA) && hasOffloadSections(C, LA, Args)) {
            FPGAArchiveInputs.push_back(makeInputAction(LA, types::TY_Archive));
            for (types::ID Type : {types::TY_FPGA_AOCR, types::TY_FPGA_AOCR_EMU,
                                   types::TY_FPGA_AOCX}) {
              if (hasFPGABinary(C, LA.str(), Type)) {
                FPGAAOCArchives.push_back(makeInputAction(LA, Type));
                break;
              }
            }
          }
        }
      }
      // Discover any objects and archives that contain final device binaries.
      if (HasValidSYCLRuntime) {
        SmallVector<const char *, 16> LinkArgs(getLinkerArgs(C, Args, true));
        for (StringRef LA : LinkArgs) {
          SmallVector<std::string, 4> DeviceTargets(
              deviceBinarySections(C, LA));
          if (!DeviceTargets.empty()) {
            bool IsArchive = isStaticArchiveFile(LA);
            types::ID FileType =
                IsArchive ? types::TY_Archive : types::TY_Object;
            SYCLFinalDeviceList.push_back(
                std::make_pair(makeInputAction(LA, FileType), DeviceTargets));
          }
        }
      }

      if (ShouldAddDefaultTriple && addSYCLDefaultTriple(C, SYCLTripleList)) {
        // If a SYCLDefaultTriple is added to SYCLTripleList,
        // add new target to SYCLTargetInfoList
        llvm::Triple TT = SYCLTripleList.front();
        auto TCIt = llvm::find_if(
            ToolChains, [&](auto &TC) { return TT == TC->getTriple(); });
        SYCLTargetInfoList.emplace_back(*TCIt, nullptr);
      }
      if (SYCLTargetInfoList.empty()) {
        // If there are no SYCL Targets add the front toolchain, this is for
        // `-fsycl-device-only` is provided with no `fsycl` or when all dummy
        // targets are given
        const auto *TC = ToolChains.front();
        SYCLTargetInfoList.emplace_back(TC, nullptr);
      }

      checkForOffloadMismatch(C, Args, SYCLTargetInfoList);
      checkForMisusedAddDefaultSpecConstsImageFlag(C, Args, SYCLTargetInfoList);

      // Define macros associated with `any_device_has/all_devices_have`
      // according to the aspects defined in the DeviceConfigFile for the SYCL
      // targets.
      populateSYCLDeviceTraitsMacrosArgs(C, Args, SYCLTargetInfoList);

      DeviceLinkerInputs.resize(SYCLTargetInfoList.size());
      return false;
    }

    bool canUseBundlerUnbundler() const override {
      // SYCL should use bundled files whenever possible.
      return true;
    }
  };

  ///
  /// TODO: Add the implementation for other specialized builders here.
  ///

  /// Specialized builders being used by this offloading action builder.
  SmallVector<DeviceActionBuilder *, 4> SpecializedBuilders;

  /// Flag set to true if all valid builders allow file bundling/unbundling.
  bool CanUseBundler;

public:
  OffloadingActionBuilder(Compilation &C, DerivedArgList &Args,
                          const Driver::InputList &Inputs)
      : C(C) {
    // Create a specialized builder for each device toolchain.

    IsValid = true;

    // Create a specialized builder for CUDA.
    SpecializedBuilders.push_back(
        new CudaActionBuilder(C, Args, Inputs, *this));

    // Create a specialized builder for HIP.
    SpecializedBuilders.push_back(new HIPActionBuilder(C, Args, Inputs, *this));

    // Create a specialized builder for OpenMP.
    SpecializedBuilders.push_back(
        new OpenMPActionBuilder(C, Args, Inputs, *this));

    // Create a specialized builder for SYCL.
    SpecializedBuilders.push_back(
        new SYCLActionBuilder(C, Args, Inputs, *this));

    //
    // TODO: Build other specialized builders here.
    //

    // Initialize all the builders, keeping track of errors. If all valid
    // builders agree that we can use bundling, set the flag to true.
    unsigned ValidBuilders = 0u;
    unsigned ValidBuildersSupportingBundling = 0u;
    for (auto *SB : SpecializedBuilders) {
      IsValid = IsValid && !SB->initialize();

      // Update the counters if the builder is valid.
      if (SB->isValid()) {
        ++ValidBuilders;
        if (SB->canUseBundlerUnbundler())
          ++ValidBuildersSupportingBundling;
      }
    }
    CanUseBundler =
        ValidBuilders && ValidBuilders == ValidBuildersSupportingBundling;
  }

  ~OffloadingActionBuilder() {
    for (auto *SB : SpecializedBuilders)
      delete SB;
  }

  /// Push an action coming from a specialized DeviceActionBuilder (i.e.,
  /// foreign action) to the other ones
  void pushForeignAction(Action *A) {
    for (auto *SB : SpecializedBuilders) {
      if (SB->isValid())
        SB->pushForeignAction(A);
    }
  }

  /// Record a host action and its originating input argument.
  void recordHostAction(Action *HostAction, const Arg *InputArg) {
    assert(HostAction && "Invalid host action");
    assert(InputArg && "Invalid input argument");
    auto Loc = HostActionToInputArgMap.find(HostAction);
    if (Loc == HostActionToInputArgMap.end())
      HostActionToInputArgMap[HostAction] = InputArg;
    assert(HostActionToInputArgMap[HostAction] == InputArg &&
           "host action mapped to multiple input arguments");
  }

  /// Generate an action that adds device dependences (if any) to a host action.
  /// If no device dependence actions exist, just return the host action \a
  /// HostAction. If an error is found or if no builder requires the host action
  /// to be generated, return nullptr.
  Action *
  addDeviceDependencesToHostAction(Action *HostAction, const Arg *InputArg,
                                   phases::ID CurPhase, phases::ID FinalPhase,
                                   DeviceActionBuilder::PhasesTy &Phases) {
    if (!IsValid)
      return nullptr;

    if (SpecializedBuilders.empty())
      return HostAction;

    assert(HostAction && "Invalid host action!");
    recordHostAction(HostAction, InputArg);

    OffloadAction::DeviceDependences DDeps;
    // Check if all the programming models agree we should not emit the host
    // action. Also, keep track of the offloading kinds employed.
    auto &OffloadKind = InputArgToOffloadKindMap[InputArg];
    unsigned InactiveBuilders = 0u;
    unsigned IgnoringBuilders = 0u;
    for (auto *SB : SpecializedBuilders) {
      if (!SB->isValid()) {
        ++InactiveBuilders;
        continue;
      }
      auto RetCode =
          SB->getDeviceDependences(DDeps, CurPhase, FinalPhase, Phases);

      // If the builder explicitly says the host action should be ignored,
      // we need to increment the variable that tracks the builders that request
      // the host object to be ignored.
      if (RetCode == DeviceActionBuilder::ABRT_Ignore_Host)
        ++IgnoringBuilders;

      // Unless the builder was inactive for this action, we have to record the
      // offload kind because the host will have to use it.
      if (RetCode != DeviceActionBuilder::ABRT_Inactive)
        OffloadKind |= SB->getAssociatedOffloadKind();
    }

    // If all builders agree that the host object should be ignored, just return
    // nullptr.
    if (IgnoringBuilders &&
        SpecializedBuilders.size() == (InactiveBuilders + IgnoringBuilders))
      return nullptr;

    if (DDeps.getActions().empty())
      return HostAction;

    // Add host-cuda-sycl offload kind for the SYCL compilation of .cu files
    if (OffloadKind == (Action::OFK_Cuda | Action::OFK_SYCL)) {
      OffloadAction::HostDependence HDep(
          *HostAction, *C.getSingleOffloadToolChain<Action::OFK_Host>(),
          /*BoundArch=*/nullptr, Action::OFK_SYCL | Action::OFK_Cuda);
      return C.MakeAction<OffloadAction>(HDep, DDeps);
    }

    // We have dependences we need to bundle together. We use an offload action
    // for that.
    OffloadAction::HostDependence HDep(
        *HostAction, *C.getSingleOffloadToolChain<Action::OFK_Host>(),
        /*BoundArch=*/nullptr, DDeps);
    return C.MakeAction<OffloadAction>(HDep, DDeps);
  }

  // Update Input action to reflect FPGA device archive specifics based
  // on archive contents.
  bool updateInputForFPGA(Action *&A, const Arg *InputArg,
                          DerivedArgList &Args) {
    std::string InputName = InputArg->getAsString(Args);
    const Driver &D = C.getDriver();
    // Only check for FPGA device information when using fpga SubArch.
    if (A->getType() == types::TY_Object && isObjectFile(InputName))
      return true;

    auto ArchiveTypeMismatch = [&D, &InputName](bool EmitDiag) {
      if (EmitDiag)
        D.Diag(clang::diag::warn_drv_mismatch_fpga_archive) << InputName;
    };
    // Type FPGA aoco is a special case for static archives
    if (A->getType() == types::TY_FPGA_AOCO) {
      if (!hasFPGABinary(C, InputName, types::TY_FPGA_AOCO))
        return false;
      A = C.MakeAction<InputAction>(*InputArg, types::TY_FPGA_AOCO);
      return true;
    }

    // Type FPGA aocx is considered the same way for Hardware and Emulation.
    if (hasFPGABinary(C, InputName, types::TY_FPGA_AOCX)) {
      A = C.MakeAction<InputAction>(*InputArg, types::TY_FPGA_AOCX);
      return true;
    }

    SmallVector<std::pair<types::ID, bool>, 4> FPGAAOCTypes = {
        {types::TY_FPGA_AOCR, false},
        {types::TY_FPGA_AOCR_EMU, true}};
    for (const auto &ArchiveType : FPGAAOCTypes) {
      bool BinaryFound = hasFPGABinary(C, InputName, ArchiveType.first);
      if (BinaryFound && ArchiveType.second == D.IsFPGAEmulationMode()) {
        // Binary matches check and emulation type, we keep this one.
        A = C.MakeAction<InputAction>(*InputArg, ArchiveType.first);
        return true;
      }
      ArchiveTypeMismatch(BinaryFound &&
                          ArchiveType.second == D.IsFPGAHWMode());
    }
    return true;
  }

  /// Generate an action that adds a host dependence to a device action. The
  /// results will be kept in this action builder. Return true if an error was
  /// found.
  bool addHostDependenceToDeviceActions(Action *&HostAction,
                                        const Arg *InputArg,
                                        DerivedArgList &Args) {
    if (!IsValid)
      return true;

    // An FPGA AOCX input does not have a host dependence to the unbundler
    if (HostAction->getType() == types::TY_FPGA_AOCX)
      return false;
    recordHostAction(HostAction, InputArg);

    // If we are supporting bundling/unbundling and the current action is an
    // input action of non-source file, we replace the host action by the
    // unbundling action. The bundler tool has the logic to detect if an input
    // is a bundle or not and if the input is not a bundle it assumes it is a
    // host file. Therefore it is safe to create an unbundling action even if
    // the input is not a bundle.
    bool HasFPGATarget = false;
    if (CanUseBundler && isa<InputAction>(HostAction) &&
        InputArg->getOption().getKind() == llvm::opt::Option::InputClass &&
        !InputArg->getOption().hasFlag(options::LinkerInput) &&
        (!types::isSrcFile(HostAction->getType()) ||
         HostAction->getType() == types::TY_PP_HIP)) {
      ActionList HostActionList;
      Action *A(HostAction);
      bool HasSPIRTarget = false;
      // Only check for FPGA device information when using fpga SubArch.
      auto SYCLTCRange = C.getOffloadToolChains<Action::OFK_SYCL>();
      for (auto TI = SYCLTCRange.first, TE = SYCLTCRange.second; TI != TE;
           ++TI) {
        HasFPGATarget |= TI->second->getTriple().getSubArch() ==
                         llvm::Triple::SPIRSubArch_fpga;
        HasSPIRTarget |= TI->second->getTriple().isSPIROrSPIRV();
      }
      bool isArchive = !(HostAction->getType() == types::TY_Object &&
                         isObjectFile(InputArg->getAsString(Args)));
      if (!HasFPGATarget && isArchive &&
          HostAction->getType() == types::TY_FPGA_AOCO)
        // Archive with Non-FPGA target with AOCO type should not be unbundled.
        return false;
      if (HasFPGATarget && !updateInputForFPGA(A, InputArg, Args))
        return false;
      // FIXME - unbundling action with -fsycl-link is unbundling for both host
      // and device, where only the device is needed.
      auto UnbundlingHostAction = C.MakeAction<OffloadUnbundlingJobAction>(
          A, (HasSPIRTarget && HostAction->getType() == types::TY_Archive)
                 ? types::TY_Tempfilelist
                 : A->getType());
      UnbundlingHostAction->registerDependentActionInfo(
          C.getSingleOffloadToolChain<Action::OFK_Host>(),
          /*BoundArch=*/StringRef(), Action::OFK_Host);
      HostAction = UnbundlingHostAction;
      recordHostAction(HostAction, InputArg);
    }

    assert(HostAction && "Invalid host action!");

    // Register the offload kinds that are used.
    auto &OffloadKind = InputArgToOffloadKindMap[InputArg];
    for (auto *SB : SpecializedBuilders) {
      if (!SB->isValid())
        continue;

      auto RetCode = SB->addDeviceDependences(HostAction);

      // Host dependences for device actions are not compatible with that same
      // action being ignored.
      assert(RetCode != DeviceActionBuilder::ABRT_Ignore_Host &&
             "Host dependence not expected to be ignored.!");

      // Unless the builder was inactive for this action, we have to record the
      // offload kind because the host will have to use it.
      if (RetCode != DeviceActionBuilder::ABRT_Inactive)
        OffloadKind |= SB->getAssociatedOffloadKind();
    }

    // Do not use unbundler if the Host does not depend on device action.
    // Now that we have unbundled the object, when doing -fsycl-link we
    // want to continue the host link with the input object.
    // For unbundling of an FPGA AOCX binary, we want to link with the original
    // FPGA device archive.
    if ((OffloadKind == Action::OFK_None && CanUseBundler) ||
        (Args.hasArg(options::OPT_fsycl_link_EQ) && !HasFPGATarget) ||
        (HasFPGATarget && ((Args.hasArg(options::OPT_fsycl_link_EQ) &&
                            HostAction->getType() == types::TY_Object) ||
                           HostAction->getType() == types::TY_FPGA_AOCX)))
      if (auto *UA = dyn_cast<OffloadUnbundlingJobAction>(HostAction))
        HostAction = UA->getInputs().back();

    return false;
  }

  /// Add the offloading top level actions that are specific for unique
  /// linking situations where objects are used at only the device link
  /// with no intermedate steps.
  bool appendTopLevelLinkAction(ActionList &AL) {
    // Get the device actions to be appended.
    ActionList OffloadAL;
    for (auto *SB : SpecializedBuilders) {
      if (!SB->isValid())
        continue;
      SB->appendTopLevelLinkAction(OffloadAL);
    }
    // Append the device actions.
    AL.append(OffloadAL.begin(), OffloadAL.end());
    return false;
  }

  /// Add the offloading top level actions to the provided action list. This
  /// function can replace the host action by a bundling action if the
  /// programming models allow it.
  bool appendTopLevelActions(ActionList &AL, Action *HostAction,
                             const Arg *InputArg) {
    if (HostAction)
      recordHostAction(HostAction, InputArg);

    // Get the device actions to be appended.
    ActionList OffloadAL;
    for (auto *SB : SpecializedBuilders) {
      if (!SB->isValid())
        continue;
      SB->appendTopLevelActions(OffloadAL);
    }

    // If we can use the bundler, replace the host action by the bundling one in
    // the resulting list. Otherwise, just append the device actions. For
    // device only compilation, HostAction is a null pointer, therefore only do
    // this when HostAction is not a null pointer.
    if (CanUseBundler && HostAction &&
        HostAction->getType() != types::TY_Nothing && !OffloadAL.empty()) {
      // Add the host action to the list in order to create the bundling action.
      OffloadAL.push_back(HostAction);

      // We expect that the host action was just appended to the action list
      // before this method was called.
      assert(HostAction == AL.back() && "Host action not in the list??");
      HostAction = C.MakeAction<OffloadBundlingJobAction>(OffloadAL);
      recordHostAction(HostAction, InputArg);
      AL.back() = HostAction;
    } else
      AL.append(OffloadAL.begin(), OffloadAL.end());

    // Propagate to the current host action (if any) the offload information
    // associated with the current input.
    if (HostAction)
      HostAction->propagateHostOffloadInfo(InputArgToOffloadKindMap[InputArg],
                                           /*BoundArch=*/nullptr);
    return false;
  }

  /// Create link job from the given host inputs and feed the result to offload
  /// deps job which fetches device dependencies from the linked host image.
  /// Offload deps output is then forwarded to active device action builders so
  /// they can add it to the device linker inputs.
  void addDeviceLinkDependenciesFromHost(ActionList &LinkerInputs) {
    // Link image for reading dependencies from it.
    auto *LA = C.MakeAction<LinkJobAction>(LinkerInputs,
                                           types::TY_Host_Dependencies_Image);

    // Calculate all the offload kinds used in the current compilation.
    unsigned ActiveOffloadKinds = 0u;
    for (auto &I : InputArgToOffloadKindMap)
      ActiveOffloadKinds |= I.second;

    OffloadAction::HostDependence HDep(
        *LA, *C.getSingleOffloadToolChain<Action::OFK_Host>(),
        /*BoundArch*/ nullptr, ActiveOffloadKinds);

    auto *DA = C.MakeAction<OffloadDepsJobAction>(HDep, types::TY_LLVM_BC);

    for (auto *SB : SpecializedBuilders) {
      if (!SB->isValid())
        continue;
      SB->addDeviceLinkDependencies(DA);
    }
  }

  void appendDeviceLinkActions(ActionList &AL) {
    for (DeviceActionBuilder *SB : SpecializedBuilders) {
      if (!SB->isValid())
        continue;
      SB->appendLinkDeviceActions(AL);
    }
  }

  void makeHostLinkDeviceOnlyAction(ActionList &Inputs) {
    // Build a list of device linking actions.
    ActionList DeviceAL;
    appendDeviceLinkActions(DeviceAL);
    if (DeviceAL.empty())
      return;

    // Let builders add host linking actions.
    Action *HA = nullptr;
    for (DeviceActionBuilder *SB : SpecializedBuilders) {
      if (!SB->isValid())
        continue;
      HA = SB->appendLinkHostActions(DeviceAL);
      if (!HA)
        continue;
      // This created host action has no originating input argument, therefore
      // needs to set its offloading kind directly.
      HA->propagateHostOffloadInfo(SB->getAssociatedOffloadKind(),
                                   /*BoundArch=*/nullptr);
      Inputs.push_back(HA);
    }
  }

  void makeHostLinkAction(ActionList &LinkerInputs) {

    bool IsCUinSYCL = false;
    for (auto &I : InputArgToOffloadKindMap) {
      if (I.second == (Action::OFK_Cuda | Action::OFK_SYCL)) {
        IsCUinSYCL = true;
      }
    }

    // Add offload action for the SYCL compilation of .cu files
    if (IsCUinSYCL) {
      for (size_t i = 0; i < LinkerInputs.size(); ++i) {
        OffloadAction::HostDependence HDep(
            *LinkerInputs[i], *C.getSingleOffloadToolChain<Action::OFK_Host>(),
            nullptr,
            InputArgToOffloadKindMap[HostActionToInputArgMap[LinkerInputs[i]]]);
        LinkerInputs[i] = C.MakeAction<OffloadAction>(HDep);
      }
    }

    // Build a list of device linking actions.
    ActionList DeviceAL;
    appendDeviceLinkActions(DeviceAL);
    if (DeviceAL.empty())
      return;

    // Let builders add host linking actions.
    Action* HA = nullptr;
    for (DeviceActionBuilder *SB : SpecializedBuilders) {
      if (!SB->isValid())
        continue;
      HA = SB->appendLinkHostActions(DeviceAL);
      // This created host action has no originating input argument, therefore
      // needs to set its offloading kind directly.
      if (HA) {
        HA->propagateHostOffloadInfo(SB->getAssociatedOffloadKind(),
                                     /*BoundArch=*/nullptr);
        LinkerInputs.push_back(HA);
      } else {
        // Nothing appended to create a singular input, so add each device
        // individually to the inputs.
        for (auto &DeviceAction : DeviceAL) {
          DeviceAction->propagateHostOffloadInfo(SB->getAssociatedOffloadKind(),
                                                 /*BoundArch=*/nullptr);
          LinkerInputs.push_back(DeviceAction);
        }
      }
    }
  }

  /// Processes the host linker action. This currently consists of replacing it
  /// with an offload action if there are device link objects and propagate to
  /// the host action all the offload kinds used in the current compilation. The
  /// resulting action is returned.
  Action *processHostLinkAction(Action *HostAction) {
    // Add all the dependences from the device linking actions.
    OffloadAction::DeviceDependences DDeps;
    for (auto *SB : SpecializedBuilders) {
      if (!SB->isValid())
        continue;

      SB->appendLinkDependences(DDeps);
    }

    // Calculate all the offload kinds used in the current compilation.
    unsigned ActiveOffloadKinds = 0u;
    for (auto &I : InputArgToOffloadKindMap)
      ActiveOffloadKinds |= I.second;

    // If we don't have device dependencies, we don't have to create an offload
    // action.
    if (DDeps.getActions().empty()) {
      // Set all the active offloading kinds to the link action. Given that it
      // is a link action it is assumed to depend on all actions generated so
      // far.
      HostAction->setHostOffloadInfo(ActiveOffloadKinds,
                                     /*BoundArch=*/nullptr);
      // Propagate active offloading kinds for each input to the link action.
      // Each input may have different active offloading kind.
      for (auto *A : HostAction->inputs()) {
        auto ArgLoc = HostActionToInputArgMap.find(A);
        if (ArgLoc == HostActionToInputArgMap.end())
          continue;
        auto OFKLoc = InputArgToOffloadKindMap.find(ArgLoc->second);
        if (OFKLoc == InputArgToOffloadKindMap.end())
          continue;
        A->propagateHostOffloadInfo(OFKLoc->second, /*BoundArch=*/nullptr);
      }
      return HostAction;
    }

    // Create the offload action with all dependences. When an offload action
    // is created the kinds are propagated to the host action, so we don't have
    // to do that explicitly here.
    OffloadAction::HostDependence HDep(
        *HostAction, *C.getSingleOffloadToolChain<Action::OFK_Host>(),
        /*BoundArch*/ nullptr, ActiveOffloadKinds);
    return C.MakeAction<OffloadAction>(HDep, DDeps);
  }

  void unbundleStaticArchives(Compilation &C, DerivedArgList &Args) {
    if (!Args.hasFlag(options::OPT_fsycl, options::OPT_fno_sycl, false))
      return;

    // Go through all of the args, and create a Linker specific argument list.
    // When dealing with fat static archives each archive is individually
    // unbundled.
    SmallVector<const char *, 16> LinkArgs(getLinkerArgs(C, Args));
    const llvm::opt::OptTable &Opts = C.getDriver().getOpts();
    auto unbundleStaticLib = [&](types::ID T, const StringRef &A) {
      Arg *InputArg = MakeInputArg(Args, Opts, Args.MakeArgString(A));
      Action *Current = C.MakeAction<InputAction>(*InputArg, T);
      addHostDependenceToDeviceActions(Current, InputArg, Args);
      auto PL = types::getCompilationPhases(T);
      addDeviceDependencesToHostAction(Current, InputArg, phases::Link,
                                       PL.back(), PL);
    };
    for (StringRef LA : LinkArgs) {
      // At this point, we will process the archives for FPGA AOCO and
      // individual archive unbundling for Windows.
      if (!isStaticArchiveFile(LA))
        continue;
      // FPGA AOCX/AOCR files are archives, but we do not want to unbundle them
      // here as they have already been unbundled and processed for linking.
      // TODO: The multiple binary checks for FPGA types getting a little out
      // of hand. Improve this by doing a single scan of the args and holding
      // that in a data structure for reference.
      if (hasFPGABinary(C, LA.str(), types::TY_FPGA_AOCX) ||
          hasFPGABinary(C, LA.str(), types::TY_FPGA_AOCR) ||
          hasFPGABinary(C, LA.str(), types::TY_FPGA_AOCR_EMU))
        continue;
      // For offload-static-libs we add an unbundling action for each static
      // archive which produces list files with extracted objects. Device lists
      // are then added to the appropriate device link actions and host list is
      // ignored since we are adding offload-static-libs as normal libraries to
      // the host link command.
      if (hasOffloadSections(C, LA, Args)) {
        // Pass along the static libraries to check if we need to add them for
        // unbundling for FPGA AOT static lib usage.  Uses FPGA aoco type to
        // differentiate if aoco unbundling is needed.  Unbundling of aoco is
        // not needed for emulation, as these are treated as regular archives.
        if (C.getDriver().IsFPGAHWMode())
          unbundleStaticLib(types::TY_FPGA_AOCO, LA);
        unbundleStaticLib(types::TY_Archive, LA);
      }
    }
  }
};
} // anonymous namespace.

void Driver::handleArguments(Compilation &C, DerivedArgList &Args,
                             const InputList &Inputs,
                             ActionList &Actions) const {

  // Ignore /Yc/Yu if both /Yc and /Yu passed but with different filenames.
  Arg *YcArg = Args.getLastArg(options::OPT__SLASH_Yc);
  Arg *YuArg = Args.getLastArg(options::OPT__SLASH_Yu);
  if (YcArg && YuArg && strcmp(YcArg->getValue(), YuArg->getValue()) != 0) {
    Diag(clang::diag::warn_drv_ycyu_different_arg_clang_cl);
    Args.eraseArg(options::OPT__SLASH_Yc);
    Args.eraseArg(options::OPT__SLASH_Yu);
    YcArg = YuArg = nullptr;
  }
  if (YcArg && Inputs.size() > 1) {
    Diag(clang::diag::warn_drv_yc_multiple_inputs_clang_cl);
    Args.eraseArg(options::OPT__SLASH_Yc);
    YcArg = nullptr;
  }

  Arg *FinalPhaseArg;
  phases::ID FinalPhase = getFinalPhase(Args, &FinalPhaseArg);

  if (FinalPhase == phases::Link) {
    if (Args.hasArgNoClaim(options::OPT_hipstdpar)) {
      Args.AddFlagArg(nullptr, getOpts().getOption(options::OPT_hip_link));
      Args.AddFlagArg(nullptr,
                      getOpts().getOption(options::OPT_frtlib_add_rpath));
    }
    // Emitting LLVM while linking disabled except in HIPAMD Toolchain
    if (Args.hasArg(options::OPT_emit_llvm) && !Args.hasArg(options::OPT_hip_link))
      Diag(clang::diag::err_drv_emit_llvm_link);
    if (IsCLMode() && LTOMode != LTOK_None &&
        !Args.getLastArgValue(options::OPT_fuse_ld_EQ)
             .equals_insensitive("lld"))
      Diag(clang::diag::err_drv_lto_without_lld);

    // If -dumpdir is not specified, give a default prefix derived from the link
    // output filename. For example, `clang -g -gsplit-dwarf a.c -o x` passes
    // `-dumpdir x-` to cc1. If -o is unspecified, use
    // stem(getDefaultImageName()) (usually stem("a.out") = "a").
    if (!Args.hasArg(options::OPT_dumpdir)) {
      Arg *FinalOutput = Args.getLastArg(options::OPT_o, options::OPT__SLASH_o);
      Arg *Arg = Args.MakeSeparateArg(
          nullptr, getOpts().getOption(options::OPT_dumpdir),
          Args.MakeArgString(
              (FinalOutput ? FinalOutput->getValue()
                           : llvm::sys::path::stem(getDefaultImageName())) +
              "-"));
      Arg->claim();
      Args.append(Arg);
    }
  }

  if (FinalPhase == phases::Preprocess || Args.hasArg(options::OPT__SLASH_Y_)) {
    // If only preprocessing or /Y- is used, all pch handling is disabled.
    // Rather than check for it everywhere, just remove clang-cl pch-related
    // flags here.
    Args.eraseArg(options::OPT__SLASH_Fp);
    Args.eraseArg(options::OPT__SLASH_Yc);
    Args.eraseArg(options::OPT__SLASH_Yu);
    YcArg = YuArg = nullptr;
  }

  unsigned LastPLSize = 0;
  for (auto &I : Inputs) {
    types::ID InputType = I.first;
    const Arg *InputArg = I.second;

    auto PL = types::getCompilationPhases(InputType);
    LastPLSize = PL.size();

    // If the first step comes after the final phase we are doing as part of
    // this compilation, warn the user about it.
    phases::ID InitialPhase = PL[0];
    if (InitialPhase > FinalPhase) {
      if (InputArg->isClaimed())
        continue;

      // Claim here to avoid the more general unused warning.
      InputArg->claim();

      // Suppress all unused style warnings with -Qunused-arguments
      if (Args.hasArg(options::OPT_Qunused_arguments))
        continue;

      // Special case when final phase determined by binary name, rather than
      // by a command-line argument with a corresponding Arg.
      if (CCCIsCPP())
        Diag(clang::diag::warn_drv_input_file_unused_by_cpp)
            << InputArg->getAsString(Args) << getPhaseName(InitialPhase);
      // Special case '-E' warning on a previously preprocessed file to make
      // more sense.
      else if (InitialPhase == phases::Compile &&
               (Args.getLastArg(options::OPT__SLASH_EP,
                                options::OPT__SLASH_P) ||
                Args.getLastArg(options::OPT_E) ||
                Args.getLastArg(options::OPT_M, options::OPT_MM)) &&
               getPreprocessedType(InputType) == types::TY_INVALID)
        Diag(clang::diag::warn_drv_preprocessed_input_file_unused)
            << InputArg->getAsString(Args) << !!FinalPhaseArg
            << (FinalPhaseArg ? FinalPhaseArg->getOption().getName() : "");
      else
        Diag(clang::diag::warn_drv_input_file_unused)
            << InputArg->getAsString(Args) << getPhaseName(InitialPhase)
            << !!FinalPhaseArg
            << (FinalPhaseArg ? FinalPhaseArg->getOption().getName() : "");
      continue;
    }

    if (YcArg) {
      // Add a separate precompile phase for the compile phase.
      if (FinalPhase >= phases::Compile) {
        const types::ID HeaderType = lookupHeaderTypeForSourceType(InputType);
        // Build the pipeline for the pch file.
        Action *ClangClPch = C.MakeAction<InputAction>(*InputArg, HeaderType);
        for (phases::ID Phase : types::getCompilationPhases(HeaderType))
          ClangClPch = ConstructPhaseAction(C, Args, Phase, ClangClPch);
        assert(ClangClPch);
        Actions.push_back(ClangClPch);
        // The driver currently exits after the first failed command.  This
        // relies on that behavior, to make sure if the pch generation fails,
        // the main compilation won't run.
        // FIXME: If the main compilation fails, the PCH generation should
        // probably not be considered successful either.
      }
    }
  }

  // If we are linking, claim any options which are obviously only used for
  // compilation.
  // FIXME: Understand why the last Phase List length is used here.
  if (FinalPhase == phases::Link && LastPLSize == 1) {
    Args.ClaimAllArgs(options::OPT_CompileOnly_Group);
    Args.ClaimAllArgs(options::OPT_cl_compile_Group);
  }
}

void Driver::BuildActions(Compilation &C, DerivedArgList &Args,
                          const InputList &Inputs, ActionList &Actions) const {
  llvm::PrettyStackTraceString CrashInfo("Building compilation actions");

  if (!SuppressMissingInputWarning && Inputs.empty()) {
    Diag(clang::diag::err_drv_no_input_files);
    return;
  }

  // Diagnose misuse of /Fo.
  if (Arg *A = Args.getLastArg(options::OPT__SLASH_Fo)) {
    StringRef V = A->getValue();
    if (Inputs.size() > 1 && !V.empty() &&
        !llvm::sys::path::is_separator(V.back())) {
      // Check whether /Fo tries to name an output file for multiple inputs.
      Diag(clang::diag::err_drv_out_file_argument_with_multiple_sources)
          << A->getSpelling() << V;
      Args.eraseArg(options::OPT__SLASH_Fo);
    }
  }

  // Diagnose misuse of /Fa.
  if (Arg *A = Args.getLastArg(options::OPT__SLASH_Fa)) {
    StringRef V = A->getValue();
    if (Inputs.size() > 1 && !V.empty() &&
        !llvm::sys::path::is_separator(V.back())) {
      // Check whether /Fa tries to name an asm file for multiple inputs.
      Diag(clang::diag::err_drv_out_file_argument_with_multiple_sources)
          << A->getSpelling() << V;
      Args.eraseArg(options::OPT__SLASH_Fa);
    }
  }

  // Diagnose misuse of /o.
  if (Arg *A = Args.getLastArg(options::OPT__SLASH_o)) {
    if (A->getValue()[0] == '\0') {
      // It has to have a value.
      Diag(clang::diag::err_drv_missing_argument) << A->getSpelling() << 1;
      Args.eraseArg(options::OPT__SLASH_o);
    }
  }

  handleArguments(C, Args, Inputs, Actions);

  // If '-fintelfpga' is passed, add '-fsycl' to the list of arguments
  const llvm::opt::OptTable &Opts = getOpts();
  Arg *SYCLFpgaArg = C.getInputArgs().getLastArg(options::OPT_fintelfpga);
  if (SYCLFpgaArg &&
      !Args.hasFlag(options::OPT_fsycl, options::OPT_fno_sycl, false))
    Args.AddFlagArg(0, Opts.getOption(options::OPT_fsycl));

  // When compiling for -fsycl, generate the integration header files and the
  // Unique ID that will be used during the compilation.
  if (Args.hasFlag(options::OPT_fsycl, options::OPT_fno_sycl, false)) {
    const bool IsSaveTemps = isSaveTempsEnabled();
    SmallString<128> OutFileDir;
    if (IsSaveTemps) {
      if (SaveTemps == SaveTempsObj) {
        auto *OptO = C.getArgs().getLastArg(options::OPT_o);
        OutFileDir = (OptO ? OptO->getValues()[0] : "");
        llvm::sys::path::remove_filename(OutFileDir);
        if (!OutFileDir.empty())
          OutFileDir.append(llvm::sys::path::get_separator());
      }
    }
    for (auto &I : Inputs) {
      std::string SrcFileName(I.second->getAsString(Args));
      if ((I.first == types::TY_PP_C || I.first == types::TY_PP_CXX ||
           types::isSrcFile(I.first))) {
        // Unique ID is generated for source files and preprocessed files.
        SmallString<128> ResultID;
        llvm::sys::fs::createUniquePath("uid%%%%%%%%%%%%%%%%", ResultID, false);
        addSYCLUniqueID(Args.MakeArgString(ResultID.str()), SrcFileName);
      }
      if (!types::isSrcFile(I.first))
        continue;

      std::string TmpFileNameHeader;
      std::string TmpFileNameFooter;
      auto StemmedSrcFileName = llvm::sys::path::stem(SrcFileName).str();
      if (IsSaveTemps) {
        TmpFileNameHeader.append(C.getDriver().GetUniquePath(
            OutFileDir.c_str() + StemmedSrcFileName + "-header", "h"));
        TmpFileNameFooter.append(C.getDriver().GetUniquePath(
            OutFileDir.c_str() + StemmedSrcFileName + "-footer", "h"));
      } else {
        TmpFileNameHeader.assign(C.getDriver().GetTemporaryPath(
            StemmedSrcFileName + "-header", "h"));
        TmpFileNameFooter =
            C.getDriver().GetTemporaryPath(StemmedSrcFileName + "-footer", "h");
      }
      StringRef TmpFileHeader =
          C.addTempFile(C.getArgs().MakeArgString(TmpFileNameHeader));
      StringRef TmpFileFooter =
          C.addTempFile(C.getArgs().MakeArgString(TmpFileNameFooter));
      // Use of -fsycl-footer-path puts the integration footer into that
      // specified location.
      if (Arg *A = C.getArgs().getLastArg(options::OPT_fsycl_footer_path_EQ)) {
        SmallString<128> OutName(A->getValue());
        llvm::sys::path::append(OutName,
                                llvm::sys::path::filename(TmpFileNameFooter));
        TmpFileFooter = C.addTempFile(C.getArgs().MakeArgString(OutName));
      }
      addIntegrationFiles(TmpFileHeader, TmpFileFooter, SrcFileName);
    }
  }

  bool UseNewOffloadingDriver =
      C.isOffloadingHostKind(Action::OFK_OpenMP) ||
      Args.hasFlag(options::OPT_offload_new_driver,
                   options::OPT_no_offload_new_driver, false);

  // Builder to be used to build offloading actions.
  std::unique_ptr<OffloadingActionBuilder> OffloadBuilder =
      !UseNewOffloadingDriver
          ? std::make_unique<OffloadingActionBuilder>(C, Args, Inputs)
          : nullptr;

  // Construct the actions to perform.
  ExtractAPIJobAction *ExtractAPIAction = nullptr;
  ActionList LinkerInputs;
  ActionList MergerInputs;
  ActionList HostActions;
  llvm::SmallVector<const Arg *, 6> LinkerInputArgs;
  llvm::SmallVector<phases::ID, phases::MaxNumberOfPhases> PL;

  for (auto &I : Inputs) {
    types::ID InputType = I.first;
    const Arg *InputArg = I.second;

    PL = types::getCompilationPhases(*this, Args, InputType);
    if (PL.empty())
      continue;

    auto FullPL = types::getCompilationPhases(InputType);

    // Build the pipeline for this file.
    Action *Current = C.MakeAction<InputAction>(*InputArg, InputType);

    // Use the current host action in any of the offloading actions, if
    // required.
    if (!UseNewOffloadingDriver)
      if (OffloadBuilder->addHostDependenceToDeviceActions(Current, InputArg, Args))
        break;

    for (phases::ID Phase : PL) {

      // Add any offload action the host action depends on.
      if (!UseNewOffloadingDriver)
        Current = OffloadBuilder->addDeviceDependencesToHostAction(
            Current, InputArg, Phase, PL.back(), FullPL);
      if (!Current)
        break;

      // Queue linker inputs.
      if (Phase == phases::Link) {
        assert(Phase == PL.back() && "linking must be final compilation step.");

        // We don't need to generate additional link commands if emitting AMD
        // bitcode or compiling only for the offload device
        if (!(C.getInputArgs().hasArg(options::OPT_hip_link) &&
              (C.getInputArgs().hasArg(options::OPT_emit_llvm))) &&
            !offloadDeviceOnly())
          LinkerInputs.push_back(Current);
        Current = nullptr;
        break;
      }

      // TODO: Consider removing this because the merged may not end up being
      // the final Phase in the pipeline. Perhaps the merged could just merge
      // and then pass an artifact of some sort to the Link Phase.
      // Queue merger inputs.
      if (Phase == phases::IfsMerge) {
        assert(Phase == PL.back() && "merging must be final compilation step.");
        MergerInputs.push_back(Current);
        Current = nullptr;
        break;
      }

      if (Phase == phases::Precompile && ExtractAPIAction) {
        ExtractAPIAction->addHeaderInput(Current);
        Current = nullptr;
        break;
      }

      // FIXME: Should we include any prior module file outputs as inputs of
      // later actions in the same command line?

      // Otherwise construct the appropriate action.
      Action *NewCurrent = ConstructPhaseAction(C, Args, Phase, Current);

      // We didn't create a new action, so we will just move to the next phase.
      if (NewCurrent == Current)
        continue;

      if (auto *EAA = dyn_cast<ExtractAPIJobAction>(NewCurrent))
        ExtractAPIAction = EAA;

      Current = NewCurrent;

      // Try to build the offloading actions and add the result as a dependency
      // to the host.
      if (UseNewOffloadingDriver)
        Current = BuildOffloadingActions(C, Args, I, Current);
      // Use the current host action in any of the offloading actions, if
      // required.
      else if (OffloadBuilder->addHostDependenceToDeviceActions(Current,
                                                                InputArg,
                                                                Args))
        break;

      if (Current->getType() == types::TY_Nothing)
        break;
    }

    // If we ended with something, add to the output list.
    if (Current)
      Actions.push_back(Current);

    // Add any top level actions generated for offloading.
    if (!UseNewOffloadingDriver)
      OffloadBuilder->appendTopLevelActions(Actions, Current, InputArg);
    else if (Current)
      Current->propagateHostOffloadInfo(C.getActiveOffloadKinds(),
                                        /*BoundArch=*/nullptr);
  }

  if (!UseNewOffloadingDriver) {
    OffloadBuilder->appendTopLevelLinkAction(Actions);

    // With static fat archives we need to create additional steps for
    // generating dependence objects for device link actions.
    if (!LinkerInputs.empty() && C.getDriver().getOffloadStaticLibSeen())
      OffloadBuilder->addDeviceLinkDependenciesFromHost(LinkerInputs);

    OffloadBuilder->unbundleStaticArchives(C, Args);
  }

  // For an FPGA archive, we add the unbundling step above to take care of
  // the device side, but also unbundle here to extract the host side
  bool EarlyLink = false;
  if (const Arg *A = Args.getLastArg(options::OPT_fsycl_link_EQ))
    EarlyLink = A->getValue() == StringRef("early");
  for (auto &LI : LinkerInputs) {
    Action *UnbundlerInput = nullptr;
    auto wrapObject = [&] {
      if (EarlyLink && Args.hasArg(options::OPT_fintelfpga)) {
        // Only wrap the object with -fsycl-link=early
        auto *BC = C.MakeAction<OffloadWrapperJobAction>(LI, types::TY_LLVM_BC);
        auto *ASM = C.MakeAction<BackendJobAction>(BC, types::TY_PP_Asm);
        auto *OBJ = C.MakeAction<AssembleJobAction>(ASM, types::TY_Object);
        OffloadAction::HostDependence HDep(
            *OBJ, *C.getSingleOffloadToolChain<Action::OFK_Host>(),
            /*BoundArch=*/nullptr, Action::OFK_SYCL);
        LI = C.MakeAction<OffloadAction>(HDep);
      }
    };
    if (auto *IA = dyn_cast<InputAction>(LI)) {
      if (IA->getType() == types::TY_FPGA_AOCR ||
          IA->getType() == types::TY_FPGA_AOCX ||
          IA->getType() == types::TY_FPGA_AOCR_EMU) {
        // Add to unbundler.
        UnbundlerInput = LI;
      } else {
        std::string FileName = IA->getInputArg().getAsString(Args);
        if ((IA->getType() == types::TY_Object && !isObjectFile(FileName)) ||
            IA->getInputArg().getOption().hasFlag(options::LinkerInput))
          continue;
        wrapObject();
      }
    } else
      wrapObject();
    if (UnbundlerInput && !PL.empty()) {
      if (auto *IA = dyn_cast<InputAction>(UnbundlerInput)) {
        std::string FileName = IA->getInputArg().getAsString(Args);
        Arg *InputArg = MakeInputArg(Args, getOpts(), FileName);
        if (!UseNewOffloadingDriver)
          OffloadBuilder->addHostDependenceToDeviceActions(UnbundlerInput,
                                                           InputArg, Args);
      }
    }
  }

  // Add a link action if necessary.
  // When offloading with -fsycl-link-targets, no link action is processed
  // as we stop at the spirv-translation step.
  Arg *FinalPhaseArg;
  if (!UseNewOffloadingDriver &&
      getFinalPhase(Args, &FinalPhaseArg) == phases::Link &&
      !Args.hasArg(options::OPT_fsycl_link_targets_EQ)) {
    if (Args.hasArg(options::OPT_fsycl_link_EQ) &&
        !Args.hasArg(options::OPT_fintelfpga)) {
      ActionList LAList;
      OffloadBuilder->makeHostLinkDeviceOnlyAction(LAList);
      if (!LAList.empty()) {
        Action *LA = LAList.front();
        LA = OffloadBuilder->processHostLinkAction(LA);
        Actions.push_back(LA);
      }
    } else if (LinkerInputs.empty())
      OffloadBuilder->appendDeviceLinkActions(Actions);
  }

  if (!LinkerInputs.empty()) {
    if (!UseNewOffloadingDriver)
      OffloadBuilder->makeHostLinkAction(LinkerInputs);
    types::ID LinkType(types::TY_Image);
    if (Args.hasArg(options::OPT_fsycl_link_EQ))
      LinkType = types::TY_Archive;
    Action *LA;
    // Check if this Linker Job should emit a static library.
    if (ShouldEmitStaticLibrary(Args)) {
      LA = C.MakeAction<StaticLibJobAction>(LinkerInputs, LinkType);
    } else if (UseNewOffloadingDriver ||
               Args.hasArg(options::OPT_offload_link)) {
      LA = C.MakeAction<LinkerWrapperJobAction>(LinkerInputs, types::TY_Image);
      LA->propagateHostOffloadInfo(C.getActiveOffloadKinds(),
                                   /*BoundArch=*/nullptr);
    } else {
      LA = C.MakeAction<LinkJobAction>(LinkerInputs, LinkType);
    }
    if (!UseNewOffloadingDriver)
      LA = OffloadBuilder->processHostLinkAction(LA);
    Actions.push_back(LA);
  }

  // Add an interface stubs merge action if necessary.
  if (!MergerInputs.empty())
    Actions.push_back(
        C.MakeAction<IfsMergeJobAction>(MergerInputs, types::TY_Image));

  if (Args.hasArg(options::OPT_emit_interface_stubs)) {
    auto PhaseList = types::getCompilationPhases(
        types::TY_IFS_CPP,
        Args.hasArg(options::OPT_c) ? phases::Compile : phases::IfsMerge);

    ActionList MergerInputs;

    for (auto &I : Inputs) {
      types::ID InputType = I.first;
      const Arg *InputArg = I.second;

      // Currently clang and the llvm assembler do not support generating symbol
      // stubs from assembly, so we skip the input on asm files. For ifs files
      // we rely on the normal pipeline setup in the pipeline setup code above.
      if (InputType == types::TY_IFS || InputType == types::TY_PP_Asm ||
          InputType == types::TY_Asm)
        continue;

      Action *Current = C.MakeAction<InputAction>(*InputArg, InputType);

      for (auto Phase : PhaseList) {
        switch (Phase) {
        default:
          llvm_unreachable(
              "IFS Pipeline can only consist of Compile followed by IfsMerge.");
        case phases::Compile: {
          // Only IfsMerge (llvm-ifs) can handle .o files by looking for ifs
          // files where the .o file is located. The compile action can not
          // handle this.
          if (InputType == types::TY_Object)
            break;

          Current = C.MakeAction<CompileJobAction>(Current, types::TY_IFS_CPP);
          break;
        }
        case phases::IfsMerge: {
          assert(Phase == PhaseList.back() &&
                 "merging must be final compilation step.");
          MergerInputs.push_back(Current);
          Current = nullptr;
          break;
        }
        }
      }

      // If we ended with something, add to the output list.
      if (Current)
        Actions.push_back(Current);
    }

    // Add an interface stubs merge action if necessary.
    if (!MergerInputs.empty())
      Actions.push_back(
          C.MakeAction<IfsMergeJobAction>(MergerInputs, types::TY_Image));
  }

  for (auto Opt : {options::OPT_print_supported_cpus,
                   options::OPT_print_supported_extensions}) {
    // If --print-supported-cpus, -mcpu=? or -mtune=? is specified, build a
    // custom Compile phase that prints out supported cpu models and quits.
    //
    // If --print-supported-extensions is specified, call the helper function
    // RISCVMarchHelp in RISCVISAInfo.cpp that prints out supported extensions
    // and quits.
    if (Arg *A = Args.getLastArg(Opt)) {
      if (Opt == options::OPT_print_supported_extensions &&
          !C.getDefaultToolChain().getTriple().isRISCV() &&
          !C.getDefaultToolChain().getTriple().isAArch64() &&
          !C.getDefaultToolChain().getTriple().isARM()) {
        C.getDriver().Diag(diag::err_opt_not_valid_on_target)
            << "--print-supported-extensions";
        return;
      }

      // Use the -mcpu=? flag as the dummy input to cc1.
      Actions.clear();
      Action *InputAc = C.MakeAction<InputAction>(*A, types::TY_C);
      Actions.push_back(
          C.MakeAction<PrecompileJobAction>(InputAc, types::TY_Nothing));
      for (auto &I : Inputs)
        I.second->claim();
    }
  }

  // Call validator for dxil when -Vd not in Args.
  if (C.getDefaultToolChain().getTriple().isDXIL()) {
    // Only add action when needValidation.
    const auto &TC =
        static_cast<const toolchains::HLSLToolChain &>(C.getDefaultToolChain());
    if (TC.requiresValidation(Args)) {
      Action *LastAction = Actions.back();
      Actions.push_back(C.MakeAction<BinaryAnalyzeJobAction>(
          LastAction, types::TY_DX_CONTAINER));
    }
  }

  // Claim ignored clang-cl options.
  Args.ClaimAllArgs(options::OPT_cl_ignored_Group);
}

/// Returns the canonical name for the offloading architecture when using a HIP
/// or CUDA architecture.
static StringRef getCanonicalArchString(Compilation &C,
                                        const llvm::opt::DerivedArgList &Args,
                                        StringRef ArchStr,
                                        const llvm::Triple &Triple,
                                        bool SuppressError = false) {
  // Lookup the CUDA / HIP architecture string. Only report an error if we were
  // expecting the triple to be only NVPTX / AMDGPU.
  CudaArch Arch = StringToCudaArch(getProcessorFromTargetID(Triple, ArchStr));
  if (!SuppressError && Triple.isNVPTX() &&
      (Arch == CudaArch::UNKNOWN || !IsNVIDIAGpuArch(Arch))) {
    C.getDriver().Diag(clang::diag::err_drv_offload_bad_gpu_arch)
        << "CUDA" << ArchStr;
    return StringRef();
  } else if (!SuppressError && Triple.isAMDGPU() &&
             (Arch == CudaArch::UNKNOWN || !IsAMDGpuArch(Arch))) {
    C.getDriver().Diag(clang::diag::err_drv_offload_bad_gpu_arch)
        << "HIP" << ArchStr;
    return StringRef();
  }

  if (IsNVIDIAGpuArch(Arch))
    return Args.MakeArgStringRef(CudaArchToString(Arch));

  if (IsAMDGpuArch(Arch)) {
    llvm::StringMap<bool> Features;
    auto HIPTriple = getHIPOffloadTargetTriple(C.getDriver(), C.getInputArgs());
    if (!HIPTriple)
      return StringRef();
    auto Arch = parseTargetID(*HIPTriple, ArchStr, &Features);
    if (!Arch) {
      C.getDriver().Diag(clang::diag::err_drv_bad_target_id) << ArchStr;
      C.setContainsError();
      return StringRef();
    }
    return Args.MakeArgStringRef(getCanonicalTargetID(*Arch, Features));
  }

  // If the input isn't CUDA or HIP just return the architecture.
  return ArchStr;
}

/// Checks if the set offloading architectures does not conflict. Returns the
/// incompatible pair if a conflict occurs.
static std::optional<std::pair<llvm::StringRef, llvm::StringRef>>
getConflictOffloadArchCombination(const llvm::DenseSet<StringRef> &Archs,
                                  llvm::Triple Triple) {
  if (!Triple.isAMDGPU())
    return std::nullopt;

  std::set<StringRef> ArchSet;
  llvm::copy(Archs, std::inserter(ArchSet, ArchSet.begin()));
  return getConflictTargetIDCombination(ArchSet);
}

llvm::DenseSet<StringRef>
Driver::getOffloadArchs(Compilation &C, const llvm::opt::DerivedArgList &Args,
                        Action::OffloadKind Kind, const ToolChain *TC,
                        bool SuppressError) const {
  if (!TC)
    TC = &C.getDefaultToolChain();

  // --offload and --offload-arch options are mutually exclusive.
  if (Args.hasArgNoClaim(options::OPT_offload_EQ) &&
      Args.hasArgNoClaim(options::OPT_offload_arch_EQ,
                         options::OPT_no_offload_arch_EQ)) {
    C.getDriver().Diag(diag::err_opt_not_valid_with_opt)
        << "--offload"
        << (Args.hasArgNoClaim(options::OPT_offload_arch_EQ)
                ? "--offload-arch"
                : "--no-offload-arch");
  }

  if (KnownArchs.contains(TC))
    return KnownArchs.lookup(TC);

  llvm::DenseSet<StringRef> Archs;
  for (auto *Arg : Args) {
    // Extract any '--[no-]offload-arch' arguments intended for this toolchain.
    std::unique_ptr<llvm::opt::Arg> ExtractedArg = nullptr;
    if (Arg->getOption().matches(options::OPT_Xopenmp_target_EQ) &&
        ToolChain::getOpenMPTriple(Arg->getValue(0)) == TC->getTriple()) {
      Arg->claim();
      unsigned Index = Args.getBaseArgs().MakeIndex(Arg->getValue(1));
      ExtractedArg = getOpts().ParseOneArg(Args, Index);
      Arg = ExtractedArg.get();
    }

    // Add or remove the seen architectures in order of appearance. If an
    // invalid architecture is given we simply exit.
    if (Arg->getOption().matches(options::OPT_offload_arch_EQ)) {
      for (StringRef Arch : llvm::split(Arg->getValue(), ",")) {
        if (Arch == "native" || Arch.empty()) {
          auto GPUsOrErr = TC->getSystemGPUArchs(Args);
          if (!GPUsOrErr) {
            if (SuppressError)
              llvm::consumeError(GPUsOrErr.takeError());
            else
              TC->getDriver().Diag(diag::err_drv_undetermined_gpu_arch)
                  << llvm::Triple::getArchTypeName(TC->getArch())
                  << llvm::toString(GPUsOrErr.takeError()) << "--offload-arch";
            continue;
          }

          for (auto ArchStr : *GPUsOrErr) {
            Archs.insert(
                getCanonicalArchString(C, Args, Args.MakeArgString(ArchStr),
                                       TC->getTriple(), SuppressError));
          }
        } else {
          StringRef ArchStr = getCanonicalArchString(
              C, Args, Arch, TC->getTriple(), SuppressError);
          if (ArchStr.empty())
            return Archs;
          Archs.insert(ArchStr);
        }
      }
    } else if (Arg->getOption().matches(options::OPT_no_offload_arch_EQ)) {
      for (StringRef Arch : llvm::split(Arg->getValue(), ",")) {
        if (Arch == "all") {
          Archs.clear();
        } else {
          StringRef ArchStr = getCanonicalArchString(
              C, Args, Arch, TC->getTriple(), SuppressError);
          if (ArchStr.empty())
            return Archs;
          Archs.erase(ArchStr);
        }
      }
    }
  }

  if (auto ConflictingArchs =
          getConflictOffloadArchCombination(Archs, TC->getTriple())) {
    C.getDriver().Diag(clang::diag::err_drv_bad_offload_arch_combo)
        << ConflictingArchs->first << ConflictingArchs->second;
    C.setContainsError();
  }

  // Skip filling defaults if we're just querying what is availible.
  if (SuppressError)
    return Archs;

  if (Archs.empty()) {
    if (Kind == Action::OFK_Cuda)
      Archs.insert(CudaArchToString(CudaArch::CudaDefault));
    else if (Kind == Action::OFK_HIP)
      Archs.insert(CudaArchToString(CudaArch::HIPDefault));
    else if (Kind == Action::OFK_OpenMP)
      Archs.insert(StringRef());
    else if (Kind == Action::OFK_SYCL)
      Archs.insert(StringRef());
  } else {
    Args.ClaimAllArgs(options::OPT_offload_arch_EQ);
    Args.ClaimAllArgs(options::OPT_no_offload_arch_EQ);
  }

  return Archs;
}

Action *Driver::BuildOffloadingActions(Compilation &C,
                                       llvm::opt::DerivedArgList &Args,
                                       const InputTy &Input,
                                       Action *HostAction) const {
  // Don't build offloading actions if explicitly disabled or we do not have a
  // valid source input and compile action to embed it in. If preprocessing only
  // ignore embedding.
  if (offloadHostOnly() || !types::isSrcFile(Input.first) ||
      !(isa<CompileJobAction>(HostAction) ||
        getFinalPhase(Args) == phases::Preprocess))
    return HostAction;

  ActionList OffloadActions;
  OffloadAction::DeviceDependences DDeps;

  const Action::OffloadKind OffloadKinds[] = {
      Action::OFK_OpenMP, Action::OFK_Cuda, Action::OFK_HIP, Action::OFK_SYCL};

  for (Action::OffloadKind Kind : OffloadKinds) {
    SmallVector<const ToolChain *, 2> ToolChains;
    ActionList DeviceActions;

    auto TCRange = C.getOffloadToolChains(Kind);
    for (auto TI = TCRange.first, TE = TCRange.second; TI != TE; ++TI)
      ToolChains.push_back(TI->second);

    if (ToolChains.empty())
      continue;

    types::ID InputType = Input.first;
    const Arg *InputArg = Input.second;

    // The toolchain can be active for unsupported file types.
    if ((Kind == Action::OFK_Cuda && !types::isCuda(InputType)) ||
        (Kind == Action::OFK_HIP && !types::isHIP(InputType)))
      continue;

    // Get the product of all bound architectures and toolchains.
    SmallVector<std::pair<const ToolChain *, StringRef>> TCAndArchs;
    for (const ToolChain *TC : ToolChains)
      for (StringRef Arch : getOffloadArchs(C, Args, Kind, TC))
        TCAndArchs.push_back(std::make_pair(TC, Arch));

    for (unsigned I = 0, E = TCAndArchs.size(); I != E; ++I)
      DeviceActions.push_back(C.MakeAction<InputAction>(*InputArg, InputType));

    if (DeviceActions.empty())
      return HostAction;

    auto PL = types::getCompilationPhases(*this, Args, InputType);

    for (phases::ID Phase : PL) {
      if (Phase == phases::Link) {
        assert(Phase == PL.back() && "linking must be final compilation step.");
        break;
      }

      // Assemble actions are not used for the SYCL device side.  Both compile
      // and backend actions are used to generate IR and textual IR if needed.
      if (Kind == Action::OFK_SYCL && Phase == phases::Assemble)
        continue;

      auto TCAndArch = TCAndArchs.begin();
      for (Action *&A : DeviceActions) {
        if (A->getType() == types::TY_Nothing)
          continue;

        // Propagate the ToolChain so we can use it in ConstructPhaseAction.
        A->propagateDeviceOffloadInfo(Kind, TCAndArch->second.data(),
                                      TCAndArch->first);
        A = ConstructPhaseAction(C, Args, Phase, A, Kind);

        if (isa<CompileJobAction>(A) && isa<CompileJobAction>(HostAction) &&
            Kind == Action::OFK_OpenMP &&
            HostAction->getType() != types::TY_Nothing) {
          // OpenMP offloading has a dependency on the host compile action to
          // identify which declarations need to be emitted. This shouldn't be
          // collapsed with any other actions so we can use it in the device.
          HostAction->setCannotBeCollapsedWithNextDependentAction();
          OffloadAction::HostDependence HDep(
              *HostAction, *C.getSingleOffloadToolChain<Action::OFK_Host>(),
              TCAndArch->second.data(), Kind);
          OffloadAction::DeviceDependences DDep;
          DDep.add(*A, *TCAndArch->first, TCAndArch->second.data(), Kind);
          A = C.MakeAction<OffloadAction>(HDep, DDep);
        }

        ++TCAndArch;
      }
    }
    // Use of -fsycl-device-obj=spirv converts the original LLVM-IR file to
    // SPIR-V for later consumption.
    for (Action *&A : DeviceActions) {
      if (!Args.getLastArgValue(options::OPT_fsycl_device_obj_EQ)
               .equals_insensitive("spirv") ||
          Kind != Action::OFK_SYCL || A->getType() != types::TY_LLVM_BC)
        continue;
      A = C.MakeAction<SPIRVTranslatorJobAction>(A, types::TY_SPIRV);
    }

    // Compiling HIP in non-RDC mode requires linking each action individually.
    for (Action *&A : DeviceActions) {
      if ((A->getType() != types::TY_Object &&
           A->getType() != types::TY_LTO_BC) ||
          Kind != Action::OFK_HIP ||
          Args.hasFlag(options::OPT_fgpu_rdc, options::OPT_fno_gpu_rdc, false))
        continue;
      ActionList LinkerInput = {A};
      A = C.MakeAction<LinkJobAction>(LinkerInput, types::TY_Image);
    }

    auto TCAndArch = TCAndArchs.begin();
    for (Action *A : DeviceActions) {
      DDeps.add(*A, *TCAndArch->first, TCAndArch->second.data(), Kind);
      OffloadAction::DeviceDependences DDep;
      DDep.add(*A, *TCAndArch->first, TCAndArch->second.data(), Kind);

      // Compiling CUDA in non-RDC mode uses the PTX output if available.
      for (Action *Input : A->getInputs())
        if (Kind == Action::OFK_Cuda && A->getType() == types::TY_Object &&
            !Args.hasFlag(options::OPT_fgpu_rdc, options::OPT_fno_gpu_rdc,
                          false))
          DDep.add(*Input, *TCAndArch->first, TCAndArch->second.data(), Kind);
      OffloadActions.push_back(C.MakeAction<OffloadAction>(DDep, A->getType()));

      ++TCAndArch;
    }
  }

  // HIP code in non-RDC mode will bundle the output if it invoked the linker.
  bool ShouldBundleHIP =
      C.isOffloadingHostKind(Action::OFK_HIP) &&
      Args.hasFlag(options::OPT_gpu_bundle_output,
                   options::OPT_no_gpu_bundle_output, true) &&
      !Args.hasFlag(options::OPT_fgpu_rdc, options::OPT_fno_gpu_rdc, false) &&
      !llvm::any_of(OffloadActions,
                    [](Action *A) { return A->getType() != types::TY_Image; });

  // All kinds exit now in device-only mode except for non-RDC mode HIP.
  if (offloadDeviceOnly() && !ShouldBundleHIP)
    return C.MakeAction<OffloadAction>(DDeps, types::TY_Nothing);

  if (OffloadActions.empty())
    return HostAction;

  OffloadAction::DeviceDependences DDep;
  if (C.isOffloadingHostKind(Action::OFK_Cuda) &&
      !Args.hasFlag(options::OPT_fgpu_rdc, options::OPT_fno_gpu_rdc, false)) {
    // If we are not in RDC-mode we just emit the final CUDA fatbinary for
    // each translation unit without requiring any linking.
    Action *FatbinAction =
        C.MakeAction<LinkJobAction>(OffloadActions, types::TY_CUDA_FATBIN);
    DDep.add(*FatbinAction, *C.getSingleOffloadToolChain<Action::OFK_Cuda>(),
             nullptr, Action::OFK_Cuda);
  } else if (C.isOffloadingHostKind(Action::OFK_HIP) &&
             !Args.hasFlag(options::OPT_fgpu_rdc, options::OPT_fno_gpu_rdc,
                           false)) {
    // If we are not in RDC-mode we just emit the final HIP fatbinary for each
    // translation unit, linking each input individually.
    Action *FatbinAction =
        C.MakeAction<LinkJobAction>(OffloadActions, types::TY_HIP_FATBIN);
    DDep.add(*FatbinAction, *C.getSingleOffloadToolChain<Action::OFK_HIP>(),
             nullptr, Action::OFK_HIP);
  } else {
    // Package all the offloading actions into a single output that can be
    // embedded in the host and linked.
    Action *PackagerAction =
        C.MakeAction<OffloadPackagerJobAction>(OffloadActions, types::TY_Image);
    DDep.add(*PackagerAction, *C.getSingleOffloadToolChain<Action::OFK_Host>(),
             nullptr, C.getActiveOffloadKinds());
  }

  // HIP wants '--offload-device-only' to create a fatbinary by default.
  if (offloadDeviceOnly())
    return C.MakeAction<OffloadAction>(DDep, types::TY_Nothing);

  // If we are unable to embed a single device output into the host, we need to
  // add each device output as a host dependency to ensure they are still built.
  bool SingleDeviceOutput = !llvm::any_of(OffloadActions, [](Action *A) {
    return A->getType() == types::TY_Nothing;
  }) && isa<CompileJobAction>(HostAction);
  OffloadAction::HostDependence HDep(
      *HostAction, *C.getSingleOffloadToolChain<Action::OFK_Host>(),
      /*BoundArch=*/nullptr, SingleDeviceOutput ? DDep : DDeps);
  return C.MakeAction<OffloadAction>(HDep, SingleDeviceOutput ? DDep : DDeps);
}

Action *Driver::ConstructPhaseAction(
    Compilation &C, const ArgList &Args, phases::ID Phase, Action *Input,
    Action::OffloadKind TargetDeviceOffloadKind) const {
  llvm::PrettyStackTraceString CrashInfo("Constructing phase actions");

  // Some types skip the assembler phase (e.g., llvm-bc), but we can't
  // encode this in the steps because the intermediate type depends on
  // arguments. Just special case here.
  if (Phase == phases::Assemble && Input->getType() != types::TY_PP_Asm)
    return Input;

  // Build the appropriate action.
  switch (Phase) {
  case phases::Link:
    llvm_unreachable("link action invalid here.");
  case phases::IfsMerge:
    llvm_unreachable("ifsmerge action invalid here.");
  case phases::Preprocess: {
    types::ID OutputTy;
    // -M and -MM specify the dependency file name by altering the output type,
    // -if -MD and -MMD are not specified.
    if (Args.hasArg(options::OPT_M, options::OPT_MM) &&
        !Args.hasArg(options::OPT_MD, options::OPT_MMD)) {
      OutputTy = types::TY_Dependencies;
    } else {
      OutputTy = Input->getType();
      // For these cases, the preprocessor is only translating forms, the Output
      // still needs preprocessing.
      if (!Args.hasFlag(options::OPT_frewrite_includes,
                        options::OPT_fno_rewrite_includes, false) &&
          !Args.hasFlag(options::OPT_frewrite_imports,
                        options::OPT_fno_rewrite_imports, false) &&
          !Args.hasFlag(options::OPT_fdirectives_only,
                        options::OPT_fno_directives_only, false) &&
          !CCGenDiagnostics)
        OutputTy = types::getPreprocessedType(OutputTy);
      assert(OutputTy != types::TY_INVALID &&
             "Cannot preprocess this input type!");
    }
    types::ID HostPPType = types::getPreprocessedType(Input->getType());
    if (Args.hasArg(options::OPT_fsycl) && HostPPType != types::TY_INVALID &&
        !Args.hasArg(options::OPT_fno_sycl_use_footer) &&
        TargetDeviceOffloadKind == Action::OFK_None &&
        Input->getType() != types::TY_CUDA_DEVICE) {
      // Performing a host compilation with -fsycl.  Append the integration
      // footer to the source file.
      auto *AppendFooter =
          C.MakeAction<AppendFooterJobAction>(Input, Input->getType());
      // FIXME: There are 2 issues with dependency generation in regards to
      // the integration footer that need to be addressed.
      // 1) Input file referenced on the RHS of a dependency is based on the
      //    input src, which is a temporary.  We want this to be the true
      //    user input src file.
      // 2) When generating dependencies against a preprocessed file, header
      //    file information (using -MD or-MMD) is not provided.
      return C.MakeAction<PreprocessJobAction>(AppendFooter, OutputTy);
    }
    return C.MakeAction<PreprocessJobAction>(Input, OutputTy);
  }
  case phases::Precompile: {
    // API extraction should not generate an actual precompilation action.
    if (Args.hasArg(options::OPT_extract_api))
      return C.MakeAction<ExtractAPIJobAction>(Input, types::TY_API_INFO);

    // With 'fexperimental-modules-reduced-bmi', we don't want to run the
    // precompile phase unless the user specified '--precompile'. In the case
    // the '--precompile' flag is enabled, we will try to emit the reduced BMI
    // as a by product in GenerateModuleInterfaceAction.
    if (Args.hasArg(options::OPT_modules_reduced_bmi) &&
        !Args.getLastArg(options::OPT__precompile))
      return Input;

    types::ID OutputTy = getPrecompiledType(Input->getType());
    assert(OutputTy != types::TY_INVALID &&
           "Cannot precompile this input type!");

    // If we're given a module name, precompile header file inputs as a
    // module, not as a precompiled header.
    const char *ModName = nullptr;
    if (OutputTy == types::TY_PCH) {
      if (Arg *A = Args.getLastArg(options::OPT_fmodule_name_EQ))
        ModName = A->getValue();
      if (ModName)
        OutputTy = types::TY_ModuleFile;
    }

    if (Args.hasArg(options::OPT_fsyntax_only)) {
      // Syntax checks should not emit a PCH file
      OutputTy = types::TY_Nothing;
    }

    return C.MakeAction<PrecompileJobAction>(Input, OutputTy);
  }
  case phases::Compile: {
    if (Args.hasArg(options::OPT_fsyntax_only))
      return C.MakeAction<CompileJobAction>(Input, types::TY_Nothing);
    if (Args.hasArg(options::OPT_rewrite_objc))
      return C.MakeAction<CompileJobAction>(Input, types::TY_RewrittenObjC);
    if (Args.hasArg(options::OPT_rewrite_legacy_objc))
      return C.MakeAction<CompileJobAction>(Input,
                                            types::TY_RewrittenLegacyObjC);
    if (Args.hasArg(options::OPT__analyze))
      return C.MakeAction<AnalyzeJobAction>(Input, types::TY_Plist);
    if (Args.hasArg(options::OPT__migrate))
      return C.MakeAction<MigrateJobAction>(Input, types::TY_Remap);
    if (Args.hasArg(options::OPT_emit_ast))
      return C.MakeAction<CompileJobAction>(Input, types::TY_AST);
    if (Args.hasArg(options::OPT_emit_cir))
      return C.MakeAction<CompileJobAction>(Input, types::TY_CIR);
    if (Args.hasArg(options::OPT_module_file_info))
      return C.MakeAction<CompileJobAction>(Input, types::TY_ModuleFile);
    if (Args.hasArg(options::OPT_verify_pch))
      return C.MakeAction<VerifyPCHJobAction>(Input, types::TY_Nothing);
    if (Args.hasArg(options::OPT_extract_api))
      return C.MakeAction<ExtractAPIJobAction>(Input, types::TY_API_INFO);
    return C.MakeAction<CompileJobAction>(Input, types::TY_LLVM_BC);
  }
  case phases::Backend: {
    if (isUsingLTO() && TargetDeviceOffloadKind == Action::OFK_None) {
      types::ID Output;
      if (Args.hasArg(options::OPT_ffat_lto_objects) &&
          !Args.hasArg(options::OPT_emit_llvm))
        Output = types::TY_PP_Asm;
      else if (Args.hasArg(options::OPT_S))
        Output = types::TY_LTO_IR;
      else
        Output = types::TY_LTO_BC;
      return C.MakeAction<BackendJobAction>(Input, Output);
    }
    if (isUsingLTO(/* IsOffload */ true) &&
        TargetDeviceOffloadKind != Action::OFK_None) {
      types::ID Output =
          Args.hasArg(options::OPT_S) ? types::TY_LTO_IR : types::TY_LTO_BC;
      return C.MakeAction<BackendJobAction>(Input, Output);
    }
    if (Args.hasArg(options::OPT_emit_llvm) ||
        ((TargetDeviceOffloadKind == Action::OFK_SYCL &&
          C.getDriver().getUseNewOffloadingDriver()) ||
         (((Input->getOffloadingToolChain() &&
            Input->getOffloadingToolChain()->getTriple().isAMDGPU()) ||
           TargetDeviceOffloadKind == Action::OFK_HIP) &&
          (Args.hasFlag(options::OPT_fgpu_rdc, options::OPT_fno_gpu_rdc,
                        false) ||
           TargetDeviceOffloadKind == Action::OFK_OpenMP)))) {
      types::ID Output =
          Args.hasArg(options::OPT_S) &&
                  (TargetDeviceOffloadKind == Action::OFK_None ||
                   offloadDeviceOnly() ||
                   (TargetDeviceOffloadKind == Action::OFK_HIP &&
                    !Args.hasFlag(options::OPT_offload_new_driver,
                                  options::OPT_no_offload_new_driver, false)))
              ? types::TY_LLVM_IR
              : types::TY_LLVM_BC;
      return C.MakeAction<BackendJobAction>(Input, Output);
    }
    return C.MakeAction<BackendJobAction>(Input, types::TY_PP_Asm);
  }
  case phases::Assemble:
    return C.MakeAction<AssembleJobAction>(std::move(Input), types::TY_Object);
  }

  llvm_unreachable("invalid phase in ConstructPhaseAction");
}

void Driver::BuildJobs(Compilation &C) const {
  llvm::PrettyStackTraceString CrashInfo("Building compilation jobs");

  Arg *FinalOutput = C.getArgs().getLastArg(options::OPT_o);

  // It is an error to provide a -o option if we are making multiple output
  // files. There are exceptions:
  //
  // IfsMergeJob: when generating interface stubs enabled we want to be able to
  // generate the stub file at the same time that we generate the real
  // library/a.out. So when a .o, .so, etc are the output, with clang interface
  // stubs there will also be a .ifs and .ifso at the same location.
  //
  // CompileJob of type TY_IFS_CPP: when generating interface stubs is enabled
  // and -c is passed, we still want to be able to generate a .ifs file while
  // we are also generating .o files. So we allow more than one output file in
  // this case as well.
  //
  // OffloadClass of type TY_Nothing: device-only output will place many outputs
  // into a single offloading action. We should count all inputs to the action
  // as outputs. Also ignore device-only outputs if we're compiling with
  // -fsyntax-only.
  if (FinalOutput) {
    unsigned NumOutputs = 0;
    unsigned NumIfsOutputs = 0;
    for (const Action *A : C.getActions()) {
      if (A->getType() != types::TY_Nothing &&
          A->getType() != types::TY_DX_CONTAINER &&
          !(A->getKind() == Action::IfsMergeJobClass ||
            (A->getType() == clang::driver::types::TY_IFS_CPP &&
             A->getKind() == clang::driver::Action::CompileJobClass &&
             0 == NumIfsOutputs++) ||
            (A->getKind() == Action::BindArchClass && A->getInputs().size() &&
             A->getInputs().front()->getKind() == Action::IfsMergeJobClass)))
        ++NumOutputs;
      else if (A->getKind() == Action::OffloadClass &&
               A->getType() == types::TY_Nothing &&
               !C.getArgs().hasArg(options::OPT_fsyntax_only))
        NumOutputs += A->size();
    }

    if (NumOutputs > 1) {
      Diag(clang::diag::err_drv_output_argument_with_multiple_files);
      FinalOutput = nullptr;
    }
  }

  const llvm::Triple &RawTriple = C.getDefaultToolChain().getTriple();

  // Collect the list of architectures.
  llvm::StringSet<> ArchNames;
  if (RawTriple.isOSBinFormatMachO())
    for (const Arg *A : C.getArgs())
      if (A->getOption().matches(options::OPT_arch))
        ArchNames.insert(A->getValue());

  // Set of (Action, canonical ToolChain triple) pairs we've built jobs for.
  std::map<std::pair<const Action *, std::string>, InputInfoList> CachedResults;
  for (Action *A : C.getActions()) {
    // If we are linking an image for multiple archs then the linker wants
    // -arch_multiple and -final_output <final image name>. Unfortunately, this
    // doesn't fit in cleanly because we have to pass this information down.
    //
    // FIXME: This is a hack; find a cleaner way to integrate this into the
    // process.
    const char *LinkingOutput = nullptr;
    if (isa<LipoJobAction>(A)) {
      if (FinalOutput)
        LinkingOutput = FinalOutput->getValue();
      else
        LinkingOutput = getDefaultImageName();
    }

    BuildJobsForAction(C, A, &C.getDefaultToolChain(),
                       /*BoundArch*/ StringRef(),
                       /*AtTopLevel*/ true,
                       /*MultipleArchs*/ ArchNames.size() > 1,
                       /*LinkingOutput*/ LinkingOutput, CachedResults,
                       /*TargetDeviceOffloadKind*/ Action::OFK_None);
  }

  // If we have more than one job, then disable integrated-cc1 for now. Do this
  // also when we need to report process execution statistics.
  if (C.getJobs().size() > 1 || CCPrintProcessStats)
    for (auto &J : C.getJobs())
      J.InProcess = false;

  if (CCPrintProcessStats) {
    C.setPostCallback([=](const Command &Cmd, int Res) {
      std::optional<llvm::sys::ProcessStatistics> ProcStat =
          Cmd.getProcessStatistics();
      if (!ProcStat)
        return;

      const char *LinkingOutput = nullptr;
      if (FinalOutput)
        LinkingOutput = FinalOutput->getValue();
      else if (!Cmd.getOutputFilenames().empty())
        LinkingOutput = Cmd.getOutputFilenames().front().c_str();
      else
        LinkingOutput = getDefaultImageName();

      if (CCPrintStatReportFilename.empty()) {
        using namespace llvm;
        // Human readable output.
        outs() << sys::path::filename(Cmd.getExecutable()) << ": "
               << "output=" << LinkingOutput;
        outs() << ", total="
               << format("%.3f", ProcStat->TotalTime.count() / 1000.) << " ms"
               << ", user="
               << format("%.3f", ProcStat->UserTime.count() / 1000.) << " ms"
               << ", mem=" << ProcStat->PeakMemory << " Kb\n";
      } else {
        // CSV format.
        std::string Buffer;
        llvm::raw_string_ostream Out(Buffer);
        llvm::sys::printArg(Out, llvm::sys::path::filename(Cmd.getExecutable()),
                            /*Quote*/ true);
        Out << ',';
        llvm::sys::printArg(Out, LinkingOutput, true);
        Out << ',' << ProcStat->TotalTime.count() << ','
            << ProcStat->UserTime.count() << ',' << ProcStat->PeakMemory
            << '\n';
        Out.flush();
        std::error_code EC;
        llvm::raw_fd_ostream OS(CCPrintStatReportFilename, EC,
                                llvm::sys::fs::OF_Append |
                                    llvm::sys::fs::OF_Text);
        if (EC)
          return;
        auto L = OS.lock();
        if (!L) {
          llvm::errs() << "ERROR: Cannot lock file "
                       << CCPrintStatReportFilename << ": "
                       << toString(L.takeError()) << "\n";
          return;
        }
        OS << Buffer;
        OS.flush();
      }
    });
  }

  // If the user passed -Qunused-arguments or there were errors, don't warn
  // about any unused arguments.
  if (Diags.hasErrorOccurred() ||
      C.getArgs().hasArg(options::OPT_Qunused_arguments))
    return;

  // Claim -fdriver-only here.
  (void)C.getArgs().hasArg(options::OPT_fdriver_only);
  // Claim -### here.
  (void)C.getArgs().hasArg(options::OPT__HASH_HASH_HASH);

  // Claim --driver-mode, --rsp-quoting, it was handled earlier.
  (void)C.getArgs().hasArg(options::OPT_driver_mode);
  (void)C.getArgs().hasArg(options::OPT_rsp_quoting);

  bool HasAssembleJob = llvm::any_of(C.getJobs(), [](auto &J) {
    // Match ClangAs and other derived assemblers of Tool. ClangAs uses a
    // longer ShortName "clang integrated assembler" while other assemblers just
    // use "assembler".
    return strstr(J.getCreator().getShortName(), "assembler");
  });
  for (Arg *A : C.getArgs()) {
    // FIXME: It would be nice to be able to send the argument to the
    // DiagnosticsEngine, so that extra values, position, and so on could be
    // printed.
    if (!A->isClaimed()) {
      if (A->getOption().hasFlag(options::NoArgumentUnused))
        continue;

      // Suppress the warning automatically if this is just a flag, and it is an
      // instance of an argument we already claimed.
      const Option &Opt = A->getOption();
      if (Opt.getKind() == Option::FlagClass) {
        bool DuplicateClaimed = false;

        for (const Arg *AA : C.getArgs().filtered(&Opt)) {
          if (AA->isClaimed()) {
            DuplicateClaimed = true;
            break;
          }
        }

        if (DuplicateClaimed)
          continue;
      }

      // In clang-cl, don't mention unknown arguments here since they have
      // already been warned about.
      if (!IsCLMode() || !A->getOption().matches(options::OPT_UNKNOWN)) {
        if (A->getOption().hasFlag(options::TargetSpecific) &&
            !A->isIgnoredTargetSpecific() && !HasAssembleJob &&
            // When for example -### or -v is used
            // without a file, target specific options are not
            // consumed/validated.
            // Instead emitting an error emit a warning instead.
            !C.getActions().empty()) {
          Diag(diag::err_drv_unsupported_opt_for_target)
              << A->getSpelling() << getTargetTriple();
        } else {
          Diag(clang::diag::warn_drv_unused_argument)
              << A->getAsString(C.getArgs());
        }
      }
    }
  }
}

namespace {
/// Utility class to control the collapse of dependent actions and select the
/// tools accordingly.
class ToolSelector final {
  /// The tool chain this selector refers to.
  const ToolChain &TC;

  /// The compilation this selector refers to.
  const Compilation &C;

  /// The base action this selector refers to.
  const JobAction *BaseAction;

  /// Set to true if the current toolchain refers to host actions.
  bool IsHostSelector;

  /// Set to true if save-temps and embed-bitcode functionalities are active.
  bool SaveTemps;
  bool EmbedBitcode;

  /// Get previous dependent action or null if that does not exist. If
  /// \a CanBeCollapsed is false, that action must be legal to collapse or
  /// null will be returned.
  const JobAction *getPrevDependentAction(const ActionList &Inputs,
                                          ActionList &SavedOffloadAction,
                                          bool CanBeCollapsed = true) {
    // An option can be collapsed only if it has a single input.
    if (Inputs.size() != 1)
      return nullptr;

    Action *CurAction = *Inputs.begin();
    if (CanBeCollapsed &&
        !CurAction->isCollapsingWithNextDependentActionLegal())
      return nullptr;

    // If the input action is an offload action. Look through it and save any
    // offload action that can be dropped in the event of a collapse.
    if (auto *OA = dyn_cast<OffloadAction>(CurAction)) {
      // If the dependent action is a device action, we will attempt to collapse
      // only with other device actions. Otherwise, we would do the same but
      // with host actions only.
      if (!IsHostSelector) {
        if (OA->hasSingleDeviceDependence(/*DoNotConsiderHostActions=*/true)) {
          CurAction =
              OA->getSingleDeviceDependence(/*DoNotConsiderHostActions=*/true);
          if (CanBeCollapsed &&
              !CurAction->isCollapsingWithNextDependentActionLegal())
            return nullptr;
          SavedOffloadAction.push_back(OA);
          return dyn_cast<JobAction>(CurAction);
        }
      } else if (OA->hasHostDependence()) {
        CurAction = OA->getHostDependence();
        if (CanBeCollapsed &&
            !CurAction->isCollapsingWithNextDependentActionLegal())
          return nullptr;
        SavedOffloadAction.push_back(OA);
        return dyn_cast<JobAction>(CurAction);
      }
      return nullptr;
    }

    return dyn_cast<JobAction>(CurAction);
  }

  /// Return true if an assemble action can be collapsed.
  bool canCollapseAssembleAction() const {
    return TC.useIntegratedAs() && !SaveTemps &&
           !C.getArgs().hasArg(options::OPT_via_file_asm) &&
           !C.getArgs().hasArg(options::OPT__SLASH_FA) &&
           !C.getArgs().hasArg(options::OPT__SLASH_Fa) &&
           !C.getArgs().hasArg(options::OPT_dxc_Fc);
  }

  /// Return true if a preprocessor action can be collapsed.
  bool canCollapsePreprocessorAction() const {
    return !C.getArgs().hasArg(options::OPT_no_integrated_cpp) &&
           !C.getArgs().hasArg(options::OPT_traditional_cpp) && !SaveTemps &&
           !C.getArgs().hasArg(options::OPT_rewrite_objc);
  }

  /// Struct that relates an action with the offload actions that would be
  /// collapsed with it.
  struct JobActionInfo final {
    /// The action this info refers to.
    const JobAction *JA = nullptr;
    /// The offload actions we need to take care off if this action is
    /// collapsed.
    ActionList SavedOffloadAction;
  };

  /// Append collapsed offload actions from the give nnumber of elements in the
  /// action info array.
  static void AppendCollapsedOffloadAction(ActionList &CollapsedOffloadAction,
                                           ArrayRef<JobActionInfo> &ActionInfo,
                                           unsigned ElementNum) {
    assert(ElementNum <= ActionInfo.size() && "Invalid number of elements.");
    for (unsigned I = 0; I < ElementNum; ++I)
      CollapsedOffloadAction.append(ActionInfo[I].SavedOffloadAction.begin(),
                                    ActionInfo[I].SavedOffloadAction.end());
  }

  /// Functions that attempt to perform the combining. They detect if that is
  /// legal, and if so they update the inputs \a Inputs and the offload action
  /// that were collapsed in \a CollapsedOffloadAction. A tool that deals with
  /// the combined action is returned. If the combining is not legal or if the
  /// tool does not exist, null is returned.
  /// Currently three kinds of collapsing are supported:
  ///  - Assemble + Backend + Compile;
  ///  - Assemble + Backend ;
  ///  - Backend + Compile.
  const Tool *
  combineAssembleBackendCompile(ArrayRef<JobActionInfo> ActionInfo,
                                ActionList &Inputs,
                                ActionList &CollapsedOffloadAction) {
    if (ActionInfo.size() < 3 || !canCollapseAssembleAction())
      return nullptr;
    auto *AJ = dyn_cast<AssembleJobAction>(ActionInfo[0].JA);
    auto *BJ = dyn_cast<BackendJobAction>(ActionInfo[1].JA);
    auto *CJ = dyn_cast<CompileJobAction>(ActionInfo[2].JA);
    if (!AJ || !BJ || !CJ)
      return nullptr;

    // Get compiler tool.
    const Tool *T = TC.SelectTool(*CJ);
    if (!T)
      return nullptr;

    // Can't collapse if we don't have codegen support unless we are
    // emitting LLVM IR.
    bool OutputIsLLVM = types::isLLVMIR(ActionInfo[0].JA->getType());
    if (!T->hasIntegratedBackend() && !(OutputIsLLVM && T->canEmitIR()))
      return nullptr;

    // When using -fembed-bitcode, it is required to have the same tool (clang)
    // for both CompilerJA and BackendJA. Otherwise, combine two stages.
    if (EmbedBitcode) {
      const Tool *BT = TC.SelectTool(*BJ);
      if (BT == T)
        return nullptr;
    }

    if (!T->hasIntegratedAssembler())
      return nullptr;

    Inputs = CJ->getInputs();
    AppendCollapsedOffloadAction(CollapsedOffloadAction, ActionInfo,
                                 /*NumElements=*/3);
    return T;
  }
  const Tool *combineAssembleBackend(ArrayRef<JobActionInfo> ActionInfo,
                                     ActionList &Inputs,
                                     ActionList &CollapsedOffloadAction) {
    if (ActionInfo.size() < 2 || !canCollapseAssembleAction())
      return nullptr;
    auto *AJ = dyn_cast<AssembleJobAction>(ActionInfo[0].JA);
    auto *BJ = dyn_cast<BackendJobAction>(ActionInfo[1].JA);
    if (!AJ || !BJ)
      return nullptr;

    // Get backend tool.
    const Tool *T = TC.SelectTool(*BJ);
    if (!T)
      return nullptr;

    if (!T->hasIntegratedAssembler())
      return nullptr;

    Inputs = BJ->getInputs();
    AppendCollapsedOffloadAction(CollapsedOffloadAction, ActionInfo,
                                 /*NumElements=*/2);
    return T;
  }
  const Tool *combineBackendCompile(ArrayRef<JobActionInfo> ActionInfo,
                                    ActionList &Inputs,
                                    ActionList &CollapsedOffloadAction) {
    if (ActionInfo.size() < 2)
      return nullptr;
    auto *BJ = dyn_cast<BackendJobAction>(ActionInfo[0].JA);
    auto *CJ = dyn_cast<CompileJobAction>(ActionInfo[1].JA);
    if (!BJ || !CJ)
      return nullptr;

    // Check if the initial input (to the compile job or its predessor if one
    // exists) is LLVM bitcode. In that case, no preprocessor step is required
    // and we can still collapse the compile and backend jobs when we have
    // -save-temps. I.e. there is no need for a separate compile job just to
    // emit unoptimized bitcode.
    bool InputIsBitcode = true;
    for (size_t i = 1; i < ActionInfo.size(); i++)
      if (ActionInfo[i].JA->getType() != types::TY_LLVM_BC &&
          ActionInfo[i].JA->getType() != types::TY_LTO_BC) {
        InputIsBitcode = false;
        break;
      }
    if (!InputIsBitcode && !canCollapsePreprocessorAction())
      return nullptr;

    // Get compiler tool.
    const Tool *T = TC.SelectTool(*CJ);
    if (!T)
      return nullptr;

    // Can't collapse if we don't have codegen support unless we are
    // emitting LLVM IR.
    bool OutputIsLLVM = types::isLLVMIR(ActionInfo[0].JA->getType());
    if (!T->hasIntegratedBackend() && !(OutputIsLLVM && T->canEmitIR()))
      return nullptr;

    if (T->canEmitIR() && ((SaveTemps && !InputIsBitcode) || EmbedBitcode))
      return nullptr;

    Inputs = CJ->getInputs();
    AppendCollapsedOffloadAction(CollapsedOffloadAction, ActionInfo,
                                 /*NumElements=*/2);
    return T;
  }

  /// Updates the inputs if the obtained tool supports combining with
  /// preprocessor action, and the current input is indeed a preprocessor
  /// action. If combining results in the collapse of offloading actions, those
  /// are appended to \a CollapsedOffloadAction.
  void combineWithPreprocessor(const Tool *T, ActionList &Inputs,
                               ActionList &CollapsedOffloadAction) {
    if (!T || !canCollapsePreprocessorAction() || !T->hasIntegratedCPP())
      return;

    // Attempt to get a preprocessor action dependence.
    ActionList PreprocessJobOffloadActions;
    ActionList NewInputs;
    for (Action *A : Inputs) {
      auto *PJ = getPrevDependentAction({A}, PreprocessJobOffloadActions);
      if (!PJ || !isa<PreprocessJobAction>(PJ)) {
        NewInputs.push_back(A);
        continue;
      }

      // This is legal to combine. Append any offload action we found and add the
      // current input to preprocessor inputs.
      CollapsedOffloadAction.append(PreprocessJobOffloadActions.begin(),
                                    PreprocessJobOffloadActions.end());
      NewInputs.append(PJ->input_begin(), PJ->input_end());
    }
    Inputs = NewInputs;
  }

public:
  ToolSelector(const JobAction *BaseAction, const ToolChain &TC,
               const Compilation &C, bool SaveTemps, bool EmbedBitcode)
      : TC(TC), C(C), BaseAction(BaseAction), SaveTemps(SaveTemps),
        EmbedBitcode(EmbedBitcode) {
    assert(BaseAction && "Invalid base action.");
    IsHostSelector = BaseAction->getOffloadingDeviceKind() == Action::OFK_None;
  }

  /// Check if a chain of actions can be combined and return the tool that can
  /// handle the combination of actions. The pointer to the current inputs \a
  /// Inputs and the list of offload actions \a CollapsedOffloadActions
  /// connected to collapsed actions are updated accordingly. The latter enables
  /// the caller of the selector to process them afterwards instead of just
  /// dropping them. If no suitable tool is found, null will be returned.
  const Tool *getTool(ActionList &Inputs,
                      ActionList &CollapsedOffloadAction) {
    //
    // Get the largest chain of actions that we could combine.
    //

    SmallVector<JobActionInfo, 5> ActionChain(1);
    ActionChain.back().JA = BaseAction;
    while (ActionChain.back().JA) {
      const Action *CurAction = ActionChain.back().JA;

      // Grow the chain by one element.
      ActionChain.resize(ActionChain.size() + 1);
      JobActionInfo &AI = ActionChain.back();

      // Attempt to fill it with the
      AI.JA =
          getPrevDependentAction(CurAction->getInputs(), AI.SavedOffloadAction);
    }

    // Pop the last action info as it could not be filled.
    ActionChain.pop_back();

    //
    // Attempt to combine actions. If all combining attempts failed, just return
    // the tool of the provided action. At the end we attempt to combine the
    // action with any preprocessor action it may depend on.
    //

    const Tool *T = combineAssembleBackendCompile(ActionChain, Inputs,
                                                  CollapsedOffloadAction);
    if (!T)
      T = combineAssembleBackend(ActionChain, Inputs, CollapsedOffloadAction);
    if (!T)
      T = combineBackendCompile(ActionChain, Inputs, CollapsedOffloadAction);
    if (!T) {
      Inputs = BaseAction->getInputs();
      T = TC.SelectTool(*BaseAction);
    }

    combineWithPreprocessor(T, Inputs, CollapsedOffloadAction);
    return T;
  }
};
}

/// Return a string that uniquely identifies the result of a job. The bound arch
/// is not necessarily represented in the toolchain's triple -- for example,
/// armv7 and armv7s both map to the same triple -- so we need both in our map.
/// Also, we need to add the offloading device kind, as the same tool chain can
/// be used for host and device for some programming models, e.g. OpenMP.
static std::string GetTriplePlusArchString(const ToolChain *TC,
                                           StringRef BoundArch,
                                           Action::OffloadKind OffloadKind) {
  std::string TriplePlusArch = TC->getTriple().normalize();
  if (!BoundArch.empty()) {
    TriplePlusArch += "-";
    TriplePlusArch += BoundArch;
  }
  TriplePlusArch += "-";
  TriplePlusArch += Action::GetOffloadKindName(OffloadKind);
  return TriplePlusArch;
}

static void CollectForEachInputs(
    InputInfoList &InputInfos, const Action *SourceAction, const ToolChain *TC,
    StringRef BoundArch, Action::OffloadKind TargetDeviceOffloadKind,
    const std::map<std::pair<const Action *, std::string>, InputInfoList>
        &CachedResults,
    const ForEachWrappingAction *FEA) {
  for (const Action *Input : SourceAction->getInputs()) {
    // Search for the Input, if not in the cache assume actions were collapsed
    // so recurse.
    auto Lookup = CachedResults.find(
        {Input,
         GetTriplePlusArchString(TC, BoundArch, TargetDeviceOffloadKind)});
    if (Lookup != CachedResults.end()) {
      if (!FEA->getSerialActions().count(Input)) {
        InputInfos.append(Lookup->second);
      }
    } else {
      CollectForEachInputs(InputInfos, Input, TC, BoundArch,
                           TargetDeviceOffloadKind, CachedResults, FEA);
    }
  }
}

InputInfoList Driver::BuildJobsForAction(
    Compilation &C, const Action *A, const ToolChain *TC, StringRef BoundArch,
    bool AtTopLevel, bool MultipleArchs, const char *LinkingOutput,
    std::map<std::pair<const Action *, std::string>, InputInfoList>
        &CachedResults,
    Action::OffloadKind TargetDeviceOffloadKind) const {
  std::pair<const Action *, std::string> ActionTC = {
      A, GetTriplePlusArchString(TC, BoundArch, TargetDeviceOffloadKind)};
  auto CachedResult = CachedResults.find(ActionTC);
  if (CachedResult != CachedResults.end()) {
    return CachedResult->second;
  }
  InputInfoList Result = BuildJobsForActionNoCache(
      C, A, TC, BoundArch, AtTopLevel, MultipleArchs, LinkingOutput,
      CachedResults, TargetDeviceOffloadKind);
  CachedResults[ActionTC] = Result;
  return Result;
}

static void handleTimeTrace(Compilation &C, const ArgList &Args,
                            const JobAction *JA, const char *BaseInput,
                            const InputInfo &Result) {
  Arg *A =
      Args.getLastArg(options::OPT_ftime_trace, options::OPT_ftime_trace_EQ);
  if (!A)
    return;
  SmallString<128> Path;
  if (A->getOption().matches(options::OPT_ftime_trace_EQ)) {
    Path = A->getValue();
    if (llvm::sys::fs::is_directory(Path)) {
      SmallString<128> Tmp(Result.getFilename());
      llvm::sys::path::replace_extension(Tmp, "json");
      llvm::sys::path::append(Path, llvm::sys::path::filename(Tmp));
    }
  } else {
    if (Arg *DumpDir = Args.getLastArgNoClaim(options::OPT_dumpdir)) {
      // The trace file is ${dumpdir}${basename}.json. Note that dumpdir may not
      // end with a path separator.
      Path = DumpDir->getValue();
      Path += llvm::sys::path::filename(BaseInput);
    } else {
      Path = Result.getFilename();
    }
    llvm::sys::path::replace_extension(Path, "json");
  }
  const char *ResultFile = C.getArgs().MakeArgString(Path);
  C.addTimeTraceFile(ResultFile, JA);
  C.addResultFile(ResultFile, JA);
}

InputInfoList Driver::BuildJobsForActionNoCache(
    Compilation &C, const Action *A, const ToolChain *TC, StringRef BoundArch,
    bool AtTopLevel, bool MultipleArchs, const char *LinkingOutput,
    std::map<std::pair<const Action *, std::string>, InputInfoList>
        &CachedResults,
    Action::OffloadKind TargetDeviceOffloadKind) const {
  llvm::PrettyStackTraceString CrashInfo("Building compilation jobs");

  InputInfoList OffloadDependencesInputInfo;
  bool BuildingForOffloadDevice = TargetDeviceOffloadKind != Action::OFK_None;
  if (const OffloadAction *OA = dyn_cast<OffloadAction>(A)) {
    // The 'Darwin' toolchain is initialized only when its arguments are
    // computed. Get the default arguments for OFK_None to ensure that
    // initialization is performed before processing the offload action.
    // FIXME: Remove when darwin's toolchain is initialized during construction.
    C.getArgsForToolChain(TC, BoundArch, Action::OFK_None);

    // The offload action is expected to be used in four different situations.
    //
    // a) Set a toolchain/architecture/kind for a host action:
    //    Host Action 1 -> OffloadAction -> Host Action 2
    //
    // b) Set a toolchain/architecture/kind for a device action;
    //    Device Action 1 -> OffloadAction -> Device Action 2
    //
    // c) Specify a device dependence to a host action;
    //    Device Action 1  _
    //                      \
    //      Host Action 1  ---> OffloadAction -> Host Action 2
    //
    // d) Specify a host dependence to a device action.
    //      Host Action 1  _
    //                      \
    //    Device Action 1  ---> OffloadAction -> Device Action 2
    //
    // For a) and b), we just return the job generated for the dependences. For
    // c) and d) we override the current action with the host/device dependence
    // if the current toolchain is host/device and set the offload dependences
    // info with the jobs obtained from the device/host dependence(s).

    // If there is a single device option or has no host action, just generate
    // the job for it.
    if (OA->hasSingleDeviceDependence() || !OA->hasHostDependence()) {
      InputInfoList DevA;
      OA->doOnEachDeviceDependence([&](Action *DepA, const ToolChain *DepTC,
                                       const char *DepBoundArch) {
        DevA.append(BuildJobsForAction(C, DepA, DepTC, DepBoundArch, AtTopLevel,
                                       /*MultipleArchs*/ !!DepBoundArch,
                                       LinkingOutput, CachedResults,
                                       DepA->getOffloadingDeviceKind()));
      });
      return DevA;
    }

    // If 'Action 2' is host, we generate jobs for the device dependences and
    // override the current action with the host dependence. Otherwise, we
    // generate the host dependences and override the action with the device
    // dependence. The dependences can't therefore be a top-level action.
    OA->doOnEachDependence(
        /*IsHostDependence=*/BuildingForOffloadDevice,
        [&](Action *DepA, const ToolChain *DepTC, const char *DepBoundArch) {
          OffloadDependencesInputInfo.append(BuildJobsForAction(
              C, DepA, DepTC, DepBoundArch, /*AtTopLevel=*/false,
              /*MultipleArchs*/ !!DepBoundArch, LinkingOutput, CachedResults,
              DepA->getOffloadingDeviceKind()));
        });

    A = BuildingForOffloadDevice
            ? OA->getSingleDeviceDependence(/*DoNotConsiderHostActions=*/true)
            : OA->getHostDependence();

    // We may have already built this action as a part of the offloading
    // toolchain, return the cached input if so.
    std::pair<const Action *, std::string> ActionTC = {
        OA->getHostDependence(),
        GetTriplePlusArchString(TC, BoundArch, TargetDeviceOffloadKind)};
    if (CachedResults.find(ActionTC) != CachedResults.end()) {
      InputInfoList Inputs = CachedResults[ActionTC];
      Inputs.append(OffloadDependencesInputInfo);
      return Inputs;
    }
  }

  if (const InputAction *IA = dyn_cast<InputAction>(A)) {
    // FIXME: It would be nice to not claim this here; maybe the old scheme of
    // just using Args was better?
    const Arg &Input = IA->getInputArg();
    Input.claim();
    if (Input.getOption().matches(options::OPT_INPUT)) {
      const char *Name = Input.getValue();
      return {InputInfo(A, Name, /* _BaseInput = */ Name)};
    }
    return {InputInfo(A, &Input, /* _BaseInput = */ "")};
  }
  if (const BindArchAction *BAA = dyn_cast<BindArchAction>(A)) {
    const ToolChain *TC;
    StringRef ArchName = BAA->getArchName();

    if (!ArchName.empty())
      TC = &getToolChain(C.getArgs(),
                         computeTargetTriple(*this, TargetTriple,
                                             C.getArgs(), ArchName));
    else
      TC = &C.getDefaultToolChain();

    return BuildJobsForAction(C, *BAA->input_begin(), TC, ArchName, AtTopLevel,
                              MultipleArchs, LinkingOutput, CachedResults,
                              TargetDeviceOffloadKind);
  }

  if (const ForEachWrappingAction *FEA = dyn_cast<ForEachWrappingAction>(A)) {
    // Check that the main action wasn't already processed.
    auto MainActionOutput = CachedResults.find(
        {FEA->getJobAction(),
         GetTriplePlusArchString(TC, BoundArch, TargetDeviceOffloadKind)});
    if (MainActionOutput != CachedResults.end()) {
      // The input was processed on behalf of another foreach.
      // Add entry in cache and return.
      CachedResults[{FEA, GetTriplePlusArchString(TC, BoundArch,
                                                  TargetDeviceOffloadKind)}] =
          MainActionOutput->second;
      return MainActionOutput->second;
    }

    // Build commands for the TFormInput then take any command added after as
    // needing a llvm-foreach wrapping.
    BuildJobsForAction(C, FEA->getTFormInput(), TC, BoundArch,
                       /*AtTopLevel=*/false, MultipleArchs, LinkingOutput,
                       CachedResults, TargetDeviceOffloadKind);
    unsigned OffsetIdx = C.getJobs().size();
    BuildJobsForAction(C, FEA->getJobAction(), TC, BoundArch,
                       /*AtTopLevel=*/false, MultipleArchs, LinkingOutput,
                       CachedResults, TargetDeviceOffloadKind);

    auto begin = C.getJobs().getJobsForOverride().begin() + OffsetIdx;
    auto end = C.getJobs().getJobsForOverride().end();

    // Steal the commands.
    llvm::SmallVector<std::unique_ptr<Command>, 4> JobsToWrap(
        std::make_move_iterator(begin), std::make_move_iterator(end));
    C.getJobs().getJobsForOverride().erase(begin, end);

    InputInfo ActionResult;
    for (std::unique_ptr<Command> Cmd :
         llvm::make_range(std::make_move_iterator(JobsToWrap.begin()),
                          std::make_move_iterator(JobsToWrap.end()))) {
      const JobAction *SourceAction = cast<JobAction>(&Cmd->getSource());
      if (FEA->getSerialActions().count(SourceAction)) {
        C.addCommand(std::move(Cmd));
        continue;
      }
      ActionResult = CachedResults.at(
          {SourceAction,
           GetTriplePlusArchString(TC, BoundArch, TargetDeviceOffloadKind)}).front();
      InputInfoList InputInfos;
      CollectForEachInputs(InputInfos, SourceAction, TC, BoundArch,
                           TargetDeviceOffloadKind, CachedResults, FEA);
      const Tool *Creator = &Cmd->getCreator();
      StringRef ParallelJobs;
      if (TargetDeviceOffloadKind == Action::OFK_SYCL)
        ParallelJobs = C.getArgs().getLastArgValue(
            options::OPT_fsycl_max_parallel_jobs_EQ);

      tools::SYCL::constructLLVMForeachCommand(
          C, *SourceAction, std::move(Cmd), InputInfos, ActionResult, Creator,
          "", types::getTypeTempSuffix(ActionResult.getType()), ParallelJobs);
    }
    return { ActionResult };
  }

  ActionList Inputs = A->getInputs();

  const JobAction *JA = cast<JobAction>(A);
  ActionList CollapsedOffloadActions;

  auto *DA = dyn_cast<OffloadDepsJobAction>(JA);
  const ToolChain *JATC = DA ? DA->getHostTC() : TC;

  ToolSelector TS(JA, *JATC, C, isSaveTempsEnabled(),
                  embedBitcodeInObject() && !isUsingLTO());
  const Tool *T = TS.getTool(Inputs, CollapsedOffloadActions);

  if (!T)
    return {InputInfo()};

  // If we've collapsed action list that contained OffloadAction we
  // need to build jobs for host/device-side inputs it may have held.
  for (const auto *OA : CollapsedOffloadActions)
    cast<OffloadAction>(OA)->doOnEachDependence(
        /*IsHostDependence=*/BuildingForOffloadDevice,
        [&](Action *DepA, const ToolChain *DepTC, const char *DepBoundArch) {
          OffloadDependencesInputInfo.append(BuildJobsForAction(
              C, DepA, DepTC, DepBoundArch, /* AtTopLevel */ false,
              /*MultipleArchs=*/!!DepBoundArch, LinkingOutput, CachedResults,
              DepA->getOffloadingDeviceKind()));
        });

  // Only use pipes when there is exactly one input.
  InputInfoList InputInfos;
  for (const Action *Input : Inputs) {
    // Treat dsymutil and verify sub-jobs as being at the top-level too, they
    // shouldn't get temporary output names.
    // FIXME: Clean this up.
    bool SubJobAtTopLevel =
        AtTopLevel && (isa<DsymutilJobAction>(A) || isa<VerifyJobAction>(A));
    InputInfos.append(BuildJobsForAction(
        C, Input, JATC, DA ? DA->getOffloadingArch() : BoundArch,
        SubJobAtTopLevel, MultipleArchs, LinkingOutput, CachedResults,
        A->getOffloadingDeviceKind()));
  }

  // Always use the first file input as the base input.
  const char *BaseInput = InputInfos[0].getBaseInput();
  for (auto &Info : InputInfos) {
    if (Info.isFilename()) {
      BaseInput = Info.getBaseInput();
      break;
    }
  }

  // ... except dsymutil actions, which use their actual input as the base
  // input.
  if (JA->getType() == types::TY_dSYM)
    BaseInput = InputInfos[0].getFilename();

  // Append outputs of offload device jobs to the input list
  if (!OffloadDependencesInputInfo.empty())
    InputInfos.append(OffloadDependencesInputInfo.begin(),
                      OffloadDependencesInputInfo.end());

  // Set the effective triple of the toolchain for the duration of this job.
  llvm::Triple EffectiveTriple;
  const ToolChain &ToolTC = T->getToolChain();
  const ArgList &Args =
      C.getArgsForToolChain(TC, BoundArch, A->getOffloadingDeviceKind());
  if (InputInfos.size() != 1) {
    EffectiveTriple = llvm::Triple(ToolTC.ComputeEffectiveClangTriple(Args));
  } else {
    // Pass along the input type if it can be unambiguously determined.
    EffectiveTriple = llvm::Triple(
        ToolTC.ComputeEffectiveClangTriple(Args, InputInfos[0].getType()));
  }
  RegisterEffectiveTriple TripleRAII(ToolTC, EffectiveTriple);

  // Determine the place to write output to, if any.
  InputInfo Result;
  InputInfoList UnbundlingResults;
  if (auto *UA = dyn_cast<OffloadUnbundlingJobAction>(JA)) {
    // If we have an unbundling job, we need to create results for all the
    // outputs. We also update the results cache so that other actions using
    // this unbundling action can get the right results.
    for (auto &UI : UA->getDependentActionsInfo()) {
      assert(UI.DependentOffloadKind != Action::OFK_None &&
             "Unbundling with no offloading??");

      // Unbundling actions are never at the top level. When we generate the
      // offloading prefix, we also do that for the host file because the
      // unbundling action does not change the type of the output which can
      // cause a overwrite.
      InputInfo CurI;
      bool IsFPGAObjLink =
          (JA->getType() == types::TY_Object &&
           EffectiveTriple.getSubArch() == llvm::Triple::SPIRSubArch_fpga &&
           C.getInputArgs().hasArg(options::OPT_fsycl_link_EQ));
      if (C.getDriver().getOffloadStaticLibSeen() &&
          (JA->getType() == types::TY_Archive ||
           JA->getType() == types::TY_Tempfilelist)) {
        // Host part of the unbundled static archive is not used.
        if (UI.DependentOffloadKind == Action::OFK_Host)
          continue;
        // Host part of the unbundled object is not used when using the
        // FPGA target and -fsycl-link is enabled.
        if (UI.DependentOffloadKind == Action::OFK_Host && IsFPGAObjLink)
          continue;
        std::string TmpFileName = C.getDriver().GetTemporaryPath(
            llvm::sys::path::stem(BaseInput),
            JA->getType() == types::TY_Archive ? "a" : "txt");
        const char *TmpFile = C.addTempFile(
            C.getArgs().MakeArgString(TmpFileName), JA->getType());
        CurI = InputInfo(JA->getType(), TmpFile, TmpFile);
      } else if (types::isFPGA(JA->getType())) {
        std::string Ext(types::getTypeTempSuffix(JA->getType()));
        types::ID TI = types::TY_Object;
        if (EffectiveTriple.isSPIROrSPIRV()) {
          if (!UI.DependentToolChain->getTriple().isSPIROrSPIRV())
            continue;
          // Output file from unbundle is FPGA device. Name the file
          // accordingly.
          if (UI.DependentOffloadKind == Action::OFK_Host) {
            // Do not add the current info for Host with FPGA device.  The host
            // side isn't used
            continue;
          }
          if (JA->getType() == types::TY_FPGA_AOCO) {
            TI = types::TY_TempAOCOfilelist;
            Ext = "txt";
          }
          if (JA->getType() == types::TY_FPGA_AOCR ||
              JA->getType() == types::TY_FPGA_AOCX ||
              JA->getType() == types::TY_FPGA_AOCR_EMU) {
            if (IsFPGAObjLink)
              continue;
            // AOCR files are always unbundled into a list file.
            TI = types::TY_Tempfilelist;
          }
        } else {
          if (UI.DependentOffloadKind == Action::OFK_SYCL)
            // Do not add the current info for device with FPGA device.  The
            // device side isn't used
            continue;
          TI = types::TY_Tempfilelist;
          Ext = "txt";
        }
        std::string TmpFileName = C.getDriver().GetTemporaryPath(
            llvm::sys::path::stem(BaseInput), Ext);
        const char *TmpFile =
            C.addTempFile(C.getArgs().MakeArgString(TmpFileName), TI);
        CurI = InputInfo(TI, TmpFile, TmpFile);
      } else {
        // Host part of the unbundled object is not used when -fsycl-link is
        // enabled with FPGA target
        if (UI.DependentOffloadKind == Action::OFK_Host && IsFPGAObjLink)
          continue;
        std::string OffloadingPrefix = Action::GetOffloadingFileNamePrefix(
          UI.DependentOffloadKind,
          UI.DependentToolChain->getTriple().normalize(),
          /*CreatePrefixForHost=*/true);
        CurI = InputInfo(
          UA,
          GetNamedOutputPath(C, *UA, BaseInput, UI.DependentBoundArch,
                             /*AtTopLevel=*/false,
                             MultipleArchs ||
                                 UI.DependentOffloadKind == Action::OFK_HIP,
                             OffloadingPrefix),
          BaseInput);
      }
      // Save the unbundling result.
      UnbundlingResults.push_back(CurI);

      // Get the unique string identifier for this dependence and cache the
      // result.
      StringRef Arch;
      if (TargetDeviceOffloadKind == Action::OFK_HIP ||
          TargetDeviceOffloadKind == Action::OFK_SYCL) {
        if (UI.DependentOffloadKind == Action::OFK_Host)
          Arch = StringRef();
        else
          Arch = UI.DependentBoundArch;
      } else
        Arch = BoundArch;
      // When unbundling for SYCL and there is no Target offload, assume
      // Host as the dependent offload, as the host path has been stripped
      // in this instance
      Action::OffloadKind DependentOffloadKind;
      if (UI.DependentOffloadKind == Action::OFK_SYCL &&
          TargetDeviceOffloadKind == Action::OFK_None &&
          !(isSYCLNativeCPU(Args) &&
            isSYCLNativeCPU(C.getDefaultToolChain().getTriple(),
                            TC->getTriple()) &&
            UA->getDependentActionsInfo().size() > 1))
        DependentOffloadKind = Action::OFK_Host;
      else
        DependentOffloadKind = UI.DependentOffloadKind;

      CachedResults[{A, GetTriplePlusArchString(UI.DependentToolChain, Arch,
                                                DependentOffloadKind)}] = {
          CurI};
    }
    // Do a check for a dependency file unbundle for FPGA.  This is out of line
    // from a regular unbundle, so just create and return the name of the
    // unbundled file.
    if (JA->getType() == types::TY_FPGA_Dependencies ||
        JA->getType() == types::TY_FPGA_Dependencies_List) {
      std::string Ext(types::getTypeTempSuffix(JA->getType()));
      std::string TmpFileName =
          C.getDriver().GetTemporaryPath(llvm::sys::path::stem(BaseInput), Ext);
      const char *TmpFile =
          C.addTempFile(C.getArgs().MakeArgString(TmpFileName), JA->getType());
      Result = InputInfo(JA->getType(), TmpFile, TmpFile);
      UnbundlingResults.push_back(Result);
    } else {
      // Now that we have all the results generated, select the one that should
      // be returned for the current depending action.
      std::pair<const Action *, std::string> ActionTC = {
          A, GetTriplePlusArchString(TC, BoundArch, TargetDeviceOffloadKind)};
      assert(CachedResults.find(ActionTC) != CachedResults.end() &&
             "Result does not exist??");
      Result = CachedResults[ActionTC].front();
    }
  } else if (auto *DA = dyn_cast<OffloadDepsJobAction>(JA)) {
    for (auto &DI : DA->getDependentActionsInfo()) {
      assert(DI.DependentOffloadKind != Action::OFK_None &&
             "Deps job with no offloading");

      std::string OffloadingPrefix = Action::GetOffloadingFileNamePrefix(
          DI.DependentOffloadKind,
          DI.DependentToolChain->getTriple().normalize(),
          /*CreatePrefixForHost=*/true);
      auto CurI = InputInfo(
          DA,
          GetNamedOutputPath(C, *DA, BaseInput, DI.DependentBoundArch,
                             /*AtTopLevel=*/false,
                             MultipleArchs ||
                                 DI.DependentOffloadKind == Action::OFK_HIP,
                             OffloadingPrefix),
          BaseInput);
      // Save the result.
      UnbundlingResults.push_back(CurI);

      // Get the unique string identifier for this dependence and cache the
      // result.
      StringRef Arch = TargetDeviceOffloadKind == Action::OFK_HIP
                           ? DI.DependentOffloadKind == Action::OFK_Host
                                 ? StringRef()
                                 : DI.DependentBoundArch
                           : BoundArch;

      CachedResults[{A, GetTriplePlusArchString(DI.DependentToolChain, Arch,
                                                DI.DependentOffloadKind)}] = {
          CurI};
    }

    // Now that we have all the results generated, select the one that should be
    // returned for the current depending action.
    std::pair<const Action *, std::string> ActionTC = {
        A, GetTriplePlusArchString(TC, BoundArch, TargetDeviceOffloadKind)};
    auto It = CachedResults.find(ActionTC);
    assert(It != CachedResults.end() && "Result does not exist??");
    Result = It->second.front();
  } else if (JA->getType() == types::TY_Nothing)
    Result = {InputInfo(A, BaseInput)};
  else {
    std::string OffloadingPrefix;
    // When generating binaries with -fsycl-link-target or -fsycl-link, the
    // output file prefix is the triple arch only.  Do not add the arch when
    // compiling for host.
    if (!A->getOffloadingHostActiveKinds() &&
        (Args.getLastArg(options::OPT_fsycl_link_targets_EQ) ||
         Args.hasArg(options::OPT_fsycl_link_EQ))) {
      OffloadingPrefix = "-";
      OffloadingPrefix += TC->getTriple().getArchName();
    } else {
      // We only have to generate a prefix for the host if this is not a
      // top-level action.
      OffloadingPrefix = Action::GetOffloadingFileNamePrefix(
        A->getOffloadingDeviceKind(), TC->getTriple().normalize(),
        /*CreatePrefixForHost=*/isa<OffloadPackagerJobAction>(A) ||
            !(A->getOffloadingHostActiveKinds() == Action::OFK_None ||
              AtTopLevel));
    }
    if (isa<OffloadWrapperJobAction>(JA)) {
      if (Arg *FinalOutput = C.getArgs().getLastArg(options::OPT_o))
        BaseInput = FinalOutput->getValue();
      // Do not use the default image name when using -fno-sycl-rdc
      else if (!tools::SYCL::shouldDoPerObjectFileLinking(C))
        BaseInput = getDefaultImageName();
      BaseInput =
          C.getArgs().MakeArgString(std::string(BaseInput) + "-wrapper");
    }
    Result = InputInfo(A, GetNamedOutputPath(C, *JA, BaseInput, BoundArch,
                                             AtTopLevel, MultipleArchs,
                                             OffloadingPrefix),
                       BaseInput);
    if (T->canEmitIR() && OffloadingPrefix.empty())
      handleTimeTrace(C, Args, JA, BaseInput, Result);
  }

  if (CCCPrintBindings && !CCGenDiagnostics) {
    llvm::errs() << "# \"" << T->getToolChain().getTripleString() << '"'
                 << " - \"" << T->getName() << "\", inputs: [";
    for (unsigned i = 0, e = InputInfos.size(); i != e; ++i) {
      llvm::errs() << InputInfos[i].getAsString();
      if (i + 1 != e)
        llvm::errs() << ", ";
    }
    if (UnbundlingResults.empty())
      llvm::errs() << "], output: " << Result.getAsString() << "\n";
    else {
      llvm::errs() << "], outputs: [";
      for (unsigned i = 0, e = UnbundlingResults.size(); i != e; ++i) {
        llvm::errs() << UnbundlingResults[i].getAsString();
        if (i + 1 != e)
          llvm::errs() << ", ";
      }
      llvm::errs() << "] \n";
    }
  } else {
    if (UnbundlingResults.empty())
      T->ConstructJob(
          C, *JA, Result, InputInfos,
          C.getArgsForToolChain(TC, BoundArch, JA->getOffloadingDeviceKind()),
          LinkingOutput);
    else
      T->ConstructJobMultipleOutputs(
          C, *JA, UnbundlingResults, InputInfos,
          C.getArgsForToolChain(TC, BoundArch, JA->getOffloadingDeviceKind()),
          LinkingOutput);
  }
  return {Result};
}

const char *Driver::getDefaultImageName() const {
  llvm::Triple Target(llvm::Triple::normalize(TargetTriple));
  return Target.isOSWindows() ? "a.exe" : "a.out";
}

/// Create output filename based on ArgValue, which could either be a
/// full filename, filename without extension, or a directory. If ArgValue
/// does not provide a filename, then use BaseName, and use the extension
/// suitable for FileType.
static const char *MakeCLOutputFilename(const ArgList &Args, StringRef ArgValue,
                                        StringRef BaseName,
                                        types::ID FileType) {
  SmallString<128> Filename = ArgValue;

  if (ArgValue.empty()) {
    // If the argument is empty, output to BaseName in the current dir.
    Filename = BaseName;
  } else if (llvm::sys::path::is_separator(Filename.back())) {
    // If the argument is a directory, output to BaseName in that dir.
    llvm::sys::path::append(Filename, BaseName);
  }

  if (!llvm::sys::path::has_extension(ArgValue)) {
    // If the argument didn't provide an extension, then set it.
    const char *Extension = types::getTypeTempSuffix(FileType, true);

    if (FileType == types::TY_Image &&
        Args.hasArg(options::OPT__SLASH_LD, options::OPT__SLASH_LDd)) {
      // The output file is a dll.
      Extension = "dll";
    }

    llvm::sys::path::replace_extension(Filename, Extension);
  }

  return Args.MakeArgString(Filename.c_str());
}

static bool HasPreprocessOutput(const Action &JA) {
  if (isa<PreprocessJobAction>(JA))
    return true;
  if (isa<OffloadAction>(JA) && isa<PreprocessJobAction>(JA.getInputs()[0]))
    return true;
  if (isa<OffloadBundlingJobAction>(JA) &&
      HasPreprocessOutput(*(JA.getInputs()[0])))
    return true;
  return false;
}

const char *Driver::CreateTempFile(Compilation &C, StringRef Prefix,
                                   StringRef Suffix, bool MultipleArchs,
                                   StringRef BoundArch,
                                   types::ID Type,
                                   bool NeedUniqueDirectory) const {
  SmallString<128> TmpName;
  Arg *A = C.getArgs().getLastArg(options::OPT_fcrash_diagnostics_dir);
  std::optional<std::string> CrashDirectory =
      CCGenDiagnostics && A
          ? std::string(A->getValue())
          : llvm::sys::Process::GetEnv("CLANG_CRASH_DIAGNOSTICS_DIR");
  if (CrashDirectory) {
    if (!getVFS().exists(*CrashDirectory))
      llvm::sys::fs::create_directories(*CrashDirectory);
    SmallString<128> Path(*CrashDirectory);
    llvm::sys::path::append(Path, Prefix);
    const char *Middle = !Suffix.empty() ? "-%%%%%%." : "-%%%%%%";
    if (std::error_code EC =
            llvm::sys::fs::createUniqueFile(Path + Middle + Suffix, TmpName)) {
      Diag(clang::diag::err_unable_to_make_temp) << EC.message();
      return "";
    }
  } else {
    if (MultipleArchs && !BoundArch.empty()) {
      if (NeedUniqueDirectory) {
        TmpName = GetTemporaryDirectory(Prefix);
        llvm::sys::path::append(TmpName,
                                Twine(Prefix) + "-" + BoundArch + "." + Suffix);
      } else {
        TmpName =
            GetTemporaryPath((Twine(Prefix) + "-" + BoundArch).str(), Suffix);
      }

    } else {
      TmpName = GetTemporaryPath(Prefix, Suffix);
    }
  }
  return C.addTempFile(C.getArgs().MakeArgString(TmpName), Type);
}

// Calculate the output path of the module file when compiling a module unit
// with the `-fmodule-output` option or `-fmodule-output=` option specified.
// The behavior is:
// - If `-fmodule-output=` is specfied, then the module file is
//   writing to the value.
// - Otherwise if the output object file of the module unit is specified, the
// output path
//   of the module file should be the same with the output object file except
//   the corresponding suffix. This requires both `-o` and `-c` are specified.
// - Otherwise, the output path of the module file will be the same with the
//   input with the corresponding suffix.
static const char *GetModuleOutputPath(Compilation &C, const JobAction &JA,
                                       const char *BaseInput) {
  assert(isa<PrecompileJobAction>(JA) && JA.getType() == types::TY_ModuleFile &&
         (C.getArgs().hasArg(options::OPT_fmodule_output) ||
          C.getArgs().hasArg(options::OPT_fmodule_output_EQ)));

  SmallString<256> OutputPath =
      tools::getCXX20NamedModuleOutputPath(C.getArgs(), BaseInput);

  return C.addResultFile(C.getArgs().MakeArgString(OutputPath.c_str()), &JA);
}

const char *Driver::GetNamedOutputPath(Compilation &C, const JobAction &JA,
                                       const char *BaseInput,
                                       StringRef OrigBoundArch, bool AtTopLevel,
                                       bool MultipleArchs,
                                       StringRef OffloadingPrefix) const {
  std::string BoundArch = OrigBoundArch.str();
  if (is_style_windows(llvm::sys::path::Style::native)) {
    // BoundArch may contains ':', which is invalid in file names on Windows,
    // therefore replace it with '%'.
    std::replace(BoundArch.begin(), BoundArch.end(), ':', '@');
  }

  llvm::PrettyStackTraceString CrashInfo("Computing output path");
  // Output to a user requested destination?
  if (AtTopLevel && !isa<DsymutilJobAction>(JA) && !isa<VerifyJobAction>(JA)) {
    if (Arg *FinalOutput = C.getArgs().getLastArg(options::OPT_o))
      return C.addResultFile(FinalOutput->getValue(), &JA);
    // Output to destination for -fsycl-device-only and Windows -o
    if (offloadDeviceOnly() && JA.getOffloadingDeviceKind() == Action::OFK_SYCL)
      if (Arg *FinalOutput = C.getArgs().getLastArg(options::OPT__SLASH_o))
        return C.addResultFile(FinalOutput->getValue(), &JA);
  }

  // For /P, preprocess to file named after BaseInput.
  if (C.getArgs().hasArg(options::OPT__SLASH_P) &&
      ((AtTopLevel && isa<PreprocessJobAction>(JA)) ||
       isa<OffloadBundlingJobAction>(JA))) {
    StringRef BaseName = llvm::sys::path::filename(BaseInput);
    StringRef NameArg;
    if (Arg *A = C.getArgs().getLastArg(options::OPT__SLASH_Fi))
      NameArg = A->getValue();
    return C.addResultFile(
        MakeCLOutputFilename(C.getArgs(), NameArg, BaseName, types::TY_PP_C),
        &JA);
  }

  // Redirect output for the generated source + integration footer.
  if (isa<AppendFooterJobAction>(JA)) {
    if (Arg *A = C.getArgs().getLastArg(options::OPT_fsycl_footer_path_EQ)) {
      SmallString<128> OutName(A->getValue());
      StringRef BaseName = llvm::sys::path::filename(BaseInput);
      if (isSaveTempsEnabled()) {
        // Retain the location specified by the user with -save-temps.
        const char *Suffix = types::getTypeTempSuffix(JA.getType());
        std::string::size_type End = std::string::npos;
        if (!types::appendSuffixForType(JA.getType()))
          End = BaseName.rfind('.');
        SmallString<128> Suffixed(BaseName.substr(0, End));
        Suffixed += OffloadingPrefix;
        Suffixed += '.';
        Suffixed += Suffix;
        llvm::sys::path::append(OutName, Suffixed.c_str());
      } else {
        std::string TmpName =
            GetTemporaryPath(llvm::sys::path::stem(BaseName),
                             types::getTypeTempSuffix(JA.getType()));
        llvm::sys::path::append(OutName, llvm::sys::path::filename(TmpName));
      }
      return C.addTempFile(C.getArgs().MakeArgString(OutName));
    }
  }

  // Default to writing to stdout?
  if (AtTopLevel && !CCGenDiagnostics && HasPreprocessOutput(JA)) {
    return "-";
  }

  if (JA.getType() == types::TY_ModuleFile &&
      C.getArgs().getLastArg(options::OPT_module_file_info)) {
    return "-";
  }

  if (JA.getType() == types::TY_PP_Asm &&
      C.getArgs().hasArg(options::OPT_dxc_Fc)) {
    StringRef FcValue = C.getArgs().getLastArgValue(options::OPT_dxc_Fc);
    // TODO: Should we use `MakeCLOutputFilename` here? If so, we can probably
    // handle this as part of the SLASH_Fa handling below.
    return C.addResultFile(C.getArgs().MakeArgString(FcValue.str()), &JA);
  }

  if (JA.getType() == types::TY_Object &&
      C.getArgs().hasArg(options::OPT_dxc_Fo)) {
    StringRef FoValue = C.getArgs().getLastArgValue(options::OPT_dxc_Fo);
    // TODO: Should we use `MakeCLOutputFilename` here? If so, we can probably
    // handle this as part of the SLASH_Fo handling below.
    return C.addResultFile(C.getArgs().MakeArgString(FoValue.str()), &JA);
  }

  // Is this the assembly listing for /FA?
  if (JA.getType() == types::TY_PP_Asm &&
      (C.getArgs().hasArg(options::OPT__SLASH_FA) ||
       C.getArgs().hasArg(options::OPT__SLASH_Fa))) {
    // Use /Fa and the input filename to determine the asm file name.
    StringRef BaseName = llvm::sys::path::filename(BaseInput);
    StringRef FaValue = C.getArgs().getLastArgValue(options::OPT__SLASH_Fa);
    return C.addResultFile(
        MakeCLOutputFilename(C.getArgs(), FaValue, BaseName, JA.getType()),
        &JA);
  }

  if (JA.getType() == types::TY_API_INFO &&
      C.getArgs().hasArg(options::OPT_emit_extension_symbol_graphs) &&
      C.getArgs().hasArg(options::OPT_o))
    Diag(clang::diag::err_drv_unexpected_symbol_graph_output)
        << C.getArgs().getLastArgValue(options::OPT_o);

  // DXC defaults to standard out when generating assembly. We check this after
  // any DXC flags that might specify a file.
  if (AtTopLevel && JA.getType() == types::TY_PP_Asm && IsDXCMode())
    return "-";

  bool SpecifiedModuleOutput =
      C.getArgs().hasArg(options::OPT_fmodule_output) ||
      C.getArgs().hasArg(options::OPT_fmodule_output_EQ);
  if (MultipleArchs && SpecifiedModuleOutput)
    Diag(clang::diag::err_drv_module_output_with_multiple_arch);

  // If we're emitting a module output with the specified option
  // `-fmodule-output`.
  if (!AtTopLevel && isa<PrecompileJobAction>(JA) &&
      JA.getType() == types::TY_ModuleFile && SpecifiedModuleOutput) {
    assert(!C.getArgs().hasArg(options::OPT_modules_reduced_bmi));
    return GetModuleOutputPath(C, JA, BaseInput);
  }

  // Output to a temporary file?
  if ((!AtTopLevel && !isSaveTempsEnabled() &&
       (!C.getArgs().hasArg(options::OPT__SLASH_Fo) ||
        // FIXME - The use of /Fo is limited when offloading is enabled.  When
        // compiling to exe use of /Fo does not produce the named obj.  We also
        // should not use the named output when performing unbundling.
        (C.getArgs().hasArg(options::OPT__SLASH_Fo) &&
         (!JA.isOffloading(Action::OFK_None) ||
          isa<OffloadUnbundlingJobAction>(JA) ||
          JA.getOffloadingHostActiveKinds() > Action::OFK_Host)))) ||
      CCGenDiagnostics) {
    StringRef Name = llvm::sys::path::filename(BaseInput);
    std::pair<StringRef, StringRef> Split = Name.split('.');
    const char *Suffix =
        types::getTypeTempSuffix(JA.getType(), IsCLMode() || IsDXCMode());
    // The non-offloading toolchain on Darwin requires deterministic input
    // file name for binaries to be deterministic, therefore it needs unique
    // directory.
    llvm::Triple Triple(C.getDriver().getTargetTriple());
    bool NeedUniqueDirectory =
        (JA.getOffloadingDeviceKind() == Action::OFK_None ||
         JA.getOffloadingDeviceKind() == Action::OFK_Host) &&
        Triple.isOSDarwin();
    return CreateTempFile(C, Split.first, Suffix, MultipleArchs, BoundArch,
                          JA.getType(), NeedUniqueDirectory);
  }

  SmallString<128> BasePath(BaseInput);
  SmallString<128> ExternalPath("");
  StringRef BaseName;

  // Dsymutil actions should use the full path.
  if (isa<DsymutilJobAction>(JA) && C.getArgs().hasArg(options::OPT_dsym_dir)) {
    ExternalPath += C.getArgs().getLastArg(options::OPT_dsym_dir)->getValue();
    // We use posix style here because the tests (specifically
    // darwin-dsymutil.c) demonstrate that posix style paths are acceptable
    // even on Windows and if we don't then the similar test covering this
    // fails.
    llvm::sys::path::append(ExternalPath, llvm::sys::path::Style::posix,
                            llvm::sys::path::filename(BasePath));
    BaseName = ExternalPath;
  } else if (isa<DsymutilJobAction>(JA) || isa<VerifyJobAction>(JA))
    BaseName = BasePath;
  else
    BaseName = llvm::sys::path::filename(BasePath);

  // Determine what the derived output name should be.
  const char *NamedOutput;

  if ((JA.getType() == types::TY_Object || JA.getType() == types::TY_LTO_BC ||
       JA.getType() == types::TY_Archive) &&
      C.getArgs().hasArg(options::OPT__SLASH_Fo, options::OPT__SLASH_o)) {
    // The /Fo or /o flag decides the object filename.
    StringRef Val =
        C.getArgs()
            .getLastArg(options::OPT__SLASH_Fo, options::OPT__SLASH_o)
            ->getValue();
    NamedOutput =
        MakeCLOutputFilename(C.getArgs(), Val, BaseName, types::TY_Object);
  } else if (JA.getType() == types::TY_Image &&
             C.getArgs().hasArg(options::OPT__SLASH_Fe,
                                options::OPT__SLASH_o)) {
    // The /Fe or /o flag names the linked file.
    StringRef Val =
        C.getArgs()
            .getLastArg(options::OPT__SLASH_Fe, options::OPT__SLASH_o)
            ->getValue();
    NamedOutput =
        MakeCLOutputFilename(C.getArgs(), Val, BaseName, types::TY_Image);
  } else if (JA.getType() == types::TY_Image) {
    if (IsCLMode()) {
      // clang-cl uses BaseName for the executable name.
      NamedOutput =
          MakeCLOutputFilename(C.getArgs(), "", BaseName, types::TY_Image);
    } else {
      SmallString<128> Output(getDefaultImageName());
      // HIP image for device compilation with -fno-gpu-rdc is per compilation
      // unit.
      bool IsHIPNoRDC = JA.getOffloadingDeviceKind() == Action::OFK_HIP &&
                        !C.getArgs().hasFlag(options::OPT_fgpu_rdc,
                                             options::OPT_fno_gpu_rdc, false);
      bool UseOutExtension = IsHIPNoRDC || isa<OffloadPackagerJobAction>(JA);
      if (UseOutExtension) {
        Output = BaseName;
        llvm::sys::path::replace_extension(Output, "");
      }
      Output += OffloadingPrefix;
      if (MultipleArchs && !BoundArch.empty()) {
        Output += "-";
        Output.append(BoundArch);
      }
      if (UseOutExtension)
        Output += ".out";
      NamedOutput = C.getArgs().MakeArgString(Output.c_str());
    }
  } else if (JA.getType() == types::TY_PCH && IsCLMode()) {
    NamedOutput = C.getArgs().MakeArgString(GetClPchPath(C, BaseName));
  } else if ((JA.getType() == types::TY_Plist || JA.getType() == types::TY_AST) &&
             C.getArgs().hasArg(options::OPT__SLASH_o)) {
    StringRef Val =
        C.getArgs()
            .getLastArg(options::OPT__SLASH_o)
            ->getValue();
    NamedOutput =
        MakeCLOutputFilename(C.getArgs(), Val, BaseName, types::TY_Object);
  } else {
    const char *Suffix =
        types::getTypeTempSuffix(JA.getType(), IsCLMode() || IsDXCMode());
    assert(Suffix && "All types used for output should have a suffix.");

    std::string::size_type End = std::string::npos;
    if (!types::appendSuffixForType(JA.getType()))
      End = BaseName.rfind('.');
    SmallString<128> Suffixed(BaseName.substr(0, End));
    Suffixed += OffloadingPrefix;
    if (MultipleArchs && !BoundArch.empty()) {
      Suffixed += "-";
      Suffixed.append(BoundArch);
    }
    // When using both -save-temps and -emit-llvm, use a ".tmp.bc" suffix for
    // the unoptimized bitcode so that it does not get overwritten by the ".bc"
    // optimized bitcode output.
    auto IsAMDRDCInCompilePhase = [](const JobAction &JA,
                                     const llvm::opt::DerivedArgList &Args) {
      // The relocatable compilation in HIP and OpenMP implies -emit-llvm.
      // Similarly, use a ".tmp.bc" suffix for the unoptimized bitcode
      // (generated in the compile phase.)
      const ToolChain *TC = JA.getOffloadingToolChain();
      return isa<CompileJobAction>(JA) &&
             ((JA.getOffloadingDeviceKind() == Action::OFK_HIP &&
               Args.hasFlag(options::OPT_fgpu_rdc, options::OPT_fno_gpu_rdc,
                            false)) ||
              (JA.getOffloadingDeviceKind() == Action::OFK_OpenMP && TC &&
               TC->getTriple().isAMDGPU()));
    };
    if (!AtTopLevel && JA.getType() == types::TY_LLVM_BC &&
        (C.getArgs().hasArg(options::OPT_emit_llvm) ||
         IsAMDRDCInCompilePhase(JA, C.getArgs())))
      Suffixed += ".tmp";
    Suffixed += '.';
    Suffixed += Suffix;
    NamedOutput = C.getArgs().MakeArgString(Suffixed.c_str());
  }

  // Prepend object file path if -save-temps=obj
  if (!AtTopLevel && isSaveTempsObj() && C.getArgs().hasArg(options::OPT_o) &&
      JA.getType() != types::TY_PCH) {
    Arg *FinalOutput = C.getArgs().getLastArg(options::OPT_o);
    SmallString<128> TempPath(FinalOutput->getValue());
    llvm::sys::path::remove_filename(TempPath);
    StringRef OutputFileName = llvm::sys::path::filename(NamedOutput);
    llvm::sys::path::append(TempPath, OutputFileName);
    NamedOutput = C.getArgs().MakeArgString(TempPath.c_str());
  }

  if (isSaveTempsEnabled()) {
    // If we're saving temps and the temp file conflicts with any
    // input/resulting file, then avoid overwriting.
    if (!AtTopLevel && NamedOutput == BaseName) {
      bool SameFile = false;
      SmallString<256> Result;
      llvm::sys::fs::current_path(Result);
      llvm::sys::path::append(Result, BaseName);
      llvm::sys::fs::equivalent(BaseInput, Result.c_str(), SameFile);
      // Must share the same path to conflict.
      if (SameFile) {
        StringRef Name = llvm::sys::path::filename(BaseInput);
        std::pair<StringRef, StringRef> Split = Name.split('.');
        std::string TmpName = GetTemporaryPath(
            Split.first,
            types::getTypeTempSuffix(JA.getType(), IsCLMode() || IsDXCMode()));
        return C.addTempFile(C.getArgs().MakeArgString(TmpName));
      }
    }

    const auto &ResultFiles = C.getResultFiles();
    const auto CollidingFilenameIt =
        llvm::find_if(ResultFiles, [NamedOutput](const auto &It) {
          return StringRef(NamedOutput).equals(It.second);
        });
    if (CollidingFilenameIt != ResultFiles.end()) {
      // Upon any collision, a unique hash will be appended to the filename,
      // similar to what is done for temporary files in the regular flow.
      StringRef CollidingName(CollidingFilenameIt->second);
      std::pair<StringRef, StringRef> Split = CollidingName.split('.');
      std::string UniqueName = GetUniquePath(
          Split.first,
          types::getTypeTempSuffix(JA.getType(), IsCLMode() || IsDXCMode()));
      return C.addTempFile(C.getArgs().MakeArgString(UniqueName));
    }
  }

  // Emit an error if PCH(Pre-Compiled Header) file generation is forced in
  // -fsycl mode.
  if (C.getArgs().hasFlag(options::OPT_fsycl, options::OPT_fno_sycl, false) &&
      JA.getType() == types::TY_PCH)
    Diag(clang::diag::err_drv_fsycl_with_pch);
  // As an annoying special case, PCH generation doesn't strip the pathname.
  if (JA.getType() == types::TY_PCH && !IsCLMode()) {
    llvm::sys::path::remove_filename(BasePath);
    if (BasePath.empty())
      BasePath = NamedOutput;
    else
      llvm::sys::path::append(BasePath, NamedOutput);
    return C.addResultFile(C.getArgs().MakeArgString(BasePath.c_str()), &JA);
  }

  return C.addResultFile(NamedOutput, &JA);
}

std::string Driver::GetFilePath(StringRef Name, const ToolChain &TC) const {
  // Search for Name in a list of paths.
  auto SearchPaths = [&](const llvm::SmallVectorImpl<std::string> &P)
      -> std::optional<std::string> {
    // Respect a limited subset of the '-Bprefix' functionality in GCC by
    // attempting to use this prefix when looking for file paths.
    for (const auto &Dir : P) {
      if (Dir.empty())
        continue;
      SmallString<128> P(Dir[0] == '=' ? SysRoot + Dir.substr(1) : Dir);
      llvm::sys::path::append(P, Name);
      if (llvm::sys::fs::exists(Twine(P)))
        return std::string(P);
    }
    return std::nullopt;
  };

  if (auto P = SearchPaths(PrefixDirs))
    return *P;

  SmallString<128> R(ResourceDir);
  llvm::sys::path::append(R, Name);
  if (llvm::sys::fs::exists(Twine(R)))
    return std::string(R);

  SmallString<128> P(TC.getCompilerRTPath());
  llvm::sys::path::append(P, Name);
  if (llvm::sys::fs::exists(Twine(P)))
    return std::string(P);

  SmallString<128> D(Dir);
  llvm::sys::path::append(D, "..", Name);
  if (llvm::sys::fs::exists(Twine(D)))
    return std::string(D);

  if (auto P = SearchPaths(TC.getLibraryPaths()))
    return *P;

  if (auto P = SearchPaths(TC.getFilePaths()))
    return *P;

  return std::string(Name);
}

void Driver::generatePrefixedToolNames(
    StringRef Tool, const ToolChain &TC,
    SmallVectorImpl<std::string> &Names) const {
  // FIXME: Needs a better variable than TargetTriple
  Names.emplace_back((TargetTriple + "-" + Tool).str());
  Names.emplace_back(Tool);
}

static bool ScanDirForExecutable(SmallString<128> &Dir, StringRef Name) {
  llvm::sys::path::append(Dir, Name);
  if (llvm::sys::fs::can_execute(Twine(Dir)))
    return true;
  llvm::sys::path::remove_filename(Dir);
  return false;
}

std::string Driver::GetProgramPath(StringRef Name, const ToolChain &TC) const {
  SmallVector<std::string, 2> TargetSpecificExecutables;
  generatePrefixedToolNames(Name, TC, TargetSpecificExecutables);

  // Respect a limited subset of the '-Bprefix' functionality in GCC by
  // attempting to use this prefix when looking for program paths.
  for (const auto &PrefixDir : PrefixDirs) {
    if (llvm::sys::fs::is_directory(PrefixDir)) {
      SmallString<128> P(PrefixDir);
      if (ScanDirForExecutable(P, Name))
        return std::string(P);
    } else {
      SmallString<128> P((PrefixDir + Name).str());
      if (llvm::sys::fs::can_execute(Twine(P)))
        return std::string(P);
    }
  }

  const ToolChain::path_list &List = TC.getProgramPaths();
  for (const auto &TargetSpecificExecutable : TargetSpecificExecutables) {
    // For each possible name of the tool look for it in
    // program paths first, then the path.
    // Higher priority names will be first, meaning that
    // a higher priority name in the path will be found
    // instead of a lower priority name in the program path.
    // E.g. <triple>-gcc on the path will be found instead
    // of gcc in the program path
    for (const auto &Path : List) {
      SmallString<128> P(Path);
      if (ScanDirForExecutable(P, TargetSpecificExecutable))
        return std::string(P);
    }

    // Fall back to the path
    if (llvm::ErrorOr<std::string> P =
            llvm::sys::findProgramByName(TargetSpecificExecutable))
      return *P;
  }

  return std::string(Name);
}

std::string Driver::GetStdModuleManifestPath(const Compilation &C,
                                             const ToolChain &TC) const {
  std::string error = "<NOT PRESENT>";

  switch (TC.GetCXXStdlibType(C.getArgs())) {
  case ToolChain::CST_Libcxx: {
    auto evaluate = [&](const char *library) -> std::optional<std::string> {
      std::string lib = GetFilePath(library, TC);

      // Note when there are multiple flavours of libc++ the module json needs
      // to look at the command-line arguments for the proper json. These
      // flavours do not exist at the moment, but there are plans to provide a
      // variant that is built with sanitizer instrumentation enabled.

      // For example
      //  StringRef modules = [&] {
      //    const SanitizerArgs &Sanitize = TC.getSanitizerArgs(C.getArgs());
      //    if (Sanitize.needsAsanRt())
      //      return "libc++.modules-asan.json";
      //    return "libc++.modules.json";
      //  }();

      SmallString<128> path(lib.begin(), lib.end());
      llvm::sys::path::remove_filename(path);
      llvm::sys::path::append(path, "libc++.modules.json");
      if (TC.getVFS().exists(path))
        return static_cast<std::string>(path);

      return {};
    };

    if (std::optional<std::string> result = evaluate("libc++.so"); result)
      return *result;

    return evaluate("libc++.a").value_or(error);
  }

  case ToolChain::CST_Libstdcxx:
    // libstdc++ does not provide Standard library modules yet.
    return error;
  }

  return error;
}

std::string Driver::GetTemporaryPath(StringRef Prefix, StringRef Suffix) const {
  SmallString<128> Path;
  std::error_code EC = llvm::sys::fs::createTemporaryFile(Prefix, Suffix, Path);
  if (EC) {
    Diag(clang::diag::err_unable_to_make_temp) << EC.message();
    return "";
  }

  return std::string(Path);
}

std::string Driver::GetUniquePath(StringRef BaseName, StringRef Ext) const {
  SmallString<128> Path;
  std::error_code EC = llvm::sys::fs::getPotentiallyUniqueFileName(
      Twine(BaseName) + Twine("-%%%%%%.") + Ext, Path);
  if (EC) {
    Diag(clang::diag::err_unable_to_make_temp) << EC.message();
    return "";
  }

  return std::string(Path.str());
}

std::string Driver::GetTemporaryDirectory(StringRef Prefix) const {
  SmallString<128> Path;
  std::error_code EC = llvm::sys::fs::createUniqueDirectory(Prefix, Path);
  if (EC) {
    Diag(clang::diag::err_unable_to_make_temp) << EC.message();
    return "";
  }

  return std::string(Path);
}

std::string Driver::GetClPchPath(Compilation &C, StringRef BaseName) const {
  SmallString<128> Output;
  if (Arg *FpArg = C.getArgs().getLastArg(options::OPT__SLASH_Fp)) {
    // FIXME: If anybody needs it, implement this obscure rule:
    // "If you specify a directory without a file name, the default file name
    // is VCx0.pch., where x is the major version of Visual C++ in use."
    Output = FpArg->getValue();

    // "If you do not specify an extension as part of the path name, an
    // extension of .pch is assumed. "
    if (!llvm::sys::path::has_extension(Output))
      Output += ".pch";
  } else {
    if (Arg *YcArg = C.getArgs().getLastArg(options::OPT__SLASH_Yc))
      Output = YcArg->getValue();
    if (Output.empty())
      Output = BaseName;
    llvm::sys::path::replace_extension(Output, ".pch");
  }
  return std::string(Output);
}

const ToolChain &Driver::getToolChain(const ArgList &Args,
                                      const llvm::Triple &Target) const {

  auto &TC = ToolChains[Target.str()];
  if (!TC) {
    switch (Target.getOS()) {
    case llvm::Triple::AIX:
      TC = std::make_unique<toolchains::AIX>(*this, Target, Args);
      break;
    case llvm::Triple::Haiku:
      TC = std::make_unique<toolchains::Haiku>(*this, Target, Args);
      break;
    case llvm::Triple::Darwin:
    case llvm::Triple::MacOSX:
    case llvm::Triple::IOS:
    case llvm::Triple::TvOS:
    case llvm::Triple::WatchOS:
    case llvm::Triple::XROS:
    case llvm::Triple::DriverKit:
      TC = std::make_unique<toolchains::DarwinClang>(*this, Target, Args);
      break;
    case llvm::Triple::DragonFly:
      TC = std::make_unique<toolchains::DragonFly>(*this, Target, Args);
      break;
    case llvm::Triple::OpenBSD:
      TC = std::make_unique<toolchains::OpenBSD>(*this, Target, Args);
      break;
    case llvm::Triple::NetBSD:
      TC = std::make_unique<toolchains::NetBSD>(*this, Target, Args);
      break;
    case llvm::Triple::FreeBSD:
      if (Target.isPPC())
        TC = std::make_unique<toolchains::PPCFreeBSDToolChain>(*this, Target,
                                                               Args);
      else
        TC = std::make_unique<toolchains::FreeBSD>(*this, Target, Args);
      break;
    case llvm::Triple::Linux:
    case llvm::Triple::ELFIAMCU:
      if (Target.getArch() == llvm::Triple::hexagon)
        TC = std::make_unique<toolchains::HexagonToolChain>(*this, Target,
                                                             Args);
      else if ((Target.getVendor() == llvm::Triple::MipsTechnologies) &&
               !Target.hasEnvironment())
        TC = std::make_unique<toolchains::MipsLLVMToolChain>(*this, Target,
                                                              Args);
      else if (Target.isPPC())
        TC = std::make_unique<toolchains::PPCLinuxToolChain>(*this, Target,
                                                              Args);
      else if (Target.getArch() == llvm::Triple::ve)
        TC = std::make_unique<toolchains::VEToolChain>(*this, Target, Args);
      else if (Target.isOHOSFamily())
        TC = std::make_unique<toolchains::OHOS>(*this, Target, Args);
      else
        TC = std::make_unique<toolchains::Linux>(*this, Target, Args);
      break;
    case llvm::Triple::NaCl:
      TC = std::make_unique<toolchains::NaClToolChain>(*this, Target, Args);
      break;
    case llvm::Triple::Fuchsia:
      TC = std::make_unique<toolchains::Fuchsia>(*this, Target, Args);
      break;
    case llvm::Triple::Solaris:
      TC = std::make_unique<toolchains::Solaris>(*this, Target, Args);
      break;
    case llvm::Triple::CUDA:
      TC = std::make_unique<toolchains::NVPTXToolChain>(*this, Target, Args);
      break;
    case llvm::Triple::AMDHSA:
      TC = std::make_unique<toolchains::ROCMToolChain>(*this, Target, Args);
      break;
    case llvm::Triple::AMDPAL:
    case llvm::Triple::Mesa3D:
      TC = std::make_unique<toolchains::AMDGPUToolChain>(*this, Target, Args);
      break;
    case llvm::Triple::Win32:
      switch (Target.getEnvironment()) {
      default:
        if (Target.isOSBinFormatELF())
          TC = std::make_unique<toolchains::Generic_ELF>(*this, Target, Args);
        else if (Target.isOSBinFormatMachO())
          TC = std::make_unique<toolchains::MachO>(*this, Target, Args);
        else
          TC = std::make_unique<toolchains::Generic_GCC>(*this, Target, Args);
        break;
      case llvm::Triple::GNU:
        TC = std::make_unique<toolchains::MinGW>(*this, Target, Args);
        break;
      case llvm::Triple::Itanium:
        TC = std::make_unique<toolchains::CrossWindowsToolChain>(*this, Target,
                                                                  Args);
        break;
      case llvm::Triple::MSVC:
      case llvm::Triple::UnknownEnvironment:
        if (Args.getLastArgValue(options::OPT_fuse_ld_EQ)
                .starts_with_insensitive("bfd"))
          TC = std::make_unique<toolchains::CrossWindowsToolChain>(
              *this, Target, Args);
        else
          TC =
              std::make_unique<toolchains::MSVCToolChain>(*this, Target, Args);
        break;
      }
      break;
    case llvm::Triple::PS4:
      TC = std::make_unique<toolchains::PS4CPU>(*this, Target, Args);
      break;
    case llvm::Triple::PS5:
      TC = std::make_unique<toolchains::PS5CPU>(*this, Target, Args);
      break;
    case llvm::Triple::Hurd:
      TC = std::make_unique<toolchains::Hurd>(*this, Target, Args);
      break;
    case llvm::Triple::LiteOS:
      TC = std::make_unique<toolchains::OHOS>(*this, Target, Args);
      break;
    case llvm::Triple::ZOS:
      TC = std::make_unique<toolchains::ZOS>(*this, Target, Args);
      break;
    case llvm::Triple::ShaderModel:
      TC = std::make_unique<toolchains::HLSLToolChain>(*this, Target, Args);
      break;
    default:
      // Of these targets, Hexagon is the only one that might have
      // an OS of Linux, in which case it got handled above already.
      switch (Target.getArch()) {
      case llvm::Triple::tce:
        TC = std::make_unique<toolchains::TCEToolChain>(*this, Target, Args);
        break;
      case llvm::Triple::tcele:
        TC = std::make_unique<toolchains::TCELEToolChain>(*this, Target, Args);
        break;
      case llvm::Triple::hexagon:
        TC = std::make_unique<toolchains::HexagonToolChain>(*this, Target,
                                                             Args);
        break;
      case llvm::Triple::lanai:
        TC = std::make_unique<toolchains::LanaiToolChain>(*this, Target, Args);
        break;
      case llvm::Triple::xcore:
        TC = std::make_unique<toolchains::XCoreToolChain>(*this, Target, Args);
        break;
      case llvm::Triple::wasm32:
      case llvm::Triple::wasm64:
        TC = std::make_unique<toolchains::WebAssembly>(*this, Target, Args);
        break;
      case llvm::Triple::avr:
        TC = std::make_unique<toolchains::AVRToolChain>(*this, Target, Args);
        break;
      case llvm::Triple::msp430:
        TC =
            std::make_unique<toolchains::MSP430ToolChain>(*this, Target, Args);
        break;
      case llvm::Triple::riscv32:
      case llvm::Triple::riscv64:
        if (toolchains::RISCVToolChain::hasGCCToolchain(*this, Args))
          TC =
              std::make_unique<toolchains::RISCVToolChain>(*this, Target, Args);
        else
          TC = std::make_unique<toolchains::BareMetal>(*this, Target, Args);
        break;
      case llvm::Triple::ve:
        TC = std::make_unique<toolchains::VEToolChain>(*this, Target, Args);
        break;
      case llvm::Triple::spirv32:
      case llvm::Triple::spirv64:
        TC = std::make_unique<toolchains::SPIRVToolChain>(*this, Target, Args);
        break;
      case llvm::Triple::csky:
        TC = std::make_unique<toolchains::CSKYToolChain>(*this, Target, Args);
        break;
      default:
        if (toolchains::BareMetal::handlesTarget(Target))
          TC = std::make_unique<toolchains::BareMetal>(*this, Target, Args);
        else if (Target.isOSBinFormatELF())
          TC = std::make_unique<toolchains::Generic_ELF>(*this, Target, Args);
        else if (Target.isOSBinFormatMachO())
          TC = std::make_unique<toolchains::MachO>(*this, Target, Args);
        else
          TC = std::make_unique<toolchains::Generic_GCC>(*this, Target, Args);
      }
    }
  }

  return *TC;
}

const ToolChain &Driver::getOffloadingDeviceToolChain(
    const ArgList &Args, const llvm::Triple &Target, const ToolChain &HostTC,
    const Action::OffloadKind &TargetDeviceOffloadKind) const {
  // Use device / host triples offload kind as the key into the ToolChains map
  // because the device ToolChain we create depends on both.
  auto &TC = ToolChains[Target.str() + "/" + HostTC.getTriple().str() +
                        std::to_string(TargetDeviceOffloadKind)];
  if (!TC) {
    // Categorized by offload kind > arch rather than OS > arch like
    // the normal getToolChain call, as it seems a reasonable way to categorize
    // things.
    switch (TargetDeviceOffloadKind) {
    case Action::OFK_Cuda:
      TC = std::make_unique<toolchains::CudaToolChain>(
          *this, Target, HostTC, Args, TargetDeviceOffloadKind);
      break;
    case Action::OFK_HIP: {
      if (Target.getArch() == llvm::Triple::amdgcn &&
          Target.getVendor() == llvm::Triple::AMD &&
          Target.getOS() == llvm::Triple::AMDHSA)
        TC = std::make_unique<toolchains::HIPAMDToolChain>(
            *this, Target, HostTC, Args, TargetDeviceOffloadKind);
      else if (Target.getArch() == llvm::Triple::spirv64 &&
               Target.getVendor() == llvm::Triple::UnknownVendor &&
               Target.getOS() == llvm::Triple::UnknownOS)
        TC = std::make_unique<toolchains::HIPSPVToolChain>(*this, Target,
                                                           HostTC, Args);
      break;
    }
    case Action::OFK_OpenMP:
      // omp + nvptx
      TC = std::make_unique<toolchains::CudaToolChain>(
          *this, Target, HostTC, Args, TargetDeviceOffloadKind);
      break;
    case Action::OFK_SYCL:
      switch (Target.getArch()) {
      case llvm::Triple::spir:
      case llvm::Triple::spir64:
      case llvm::Triple::spirv32:
      case llvm::Triple::spirv64:
        TC = std::make_unique<toolchains::SYCLToolChain>(*this, Target, HostTC,
                                                         Args);
        break;
      case llvm::Triple::nvptx:
      case llvm::Triple::nvptx64:
        TC = std::make_unique<toolchains::CudaToolChain>(
            *this, Target, HostTC, Args, TargetDeviceOffloadKind);
        break;
      case llvm::Triple::amdgcn:
        TC = std::make_unique<toolchains::HIPAMDToolChain>(
            *this, Target, HostTC, Args, TargetDeviceOffloadKind);
        break;
      default:
        if (isSYCLNativeCPU(Args)) {
          TC = std::make_unique<toolchains::SYCLToolChain>(*this, Target,
                                                           HostTC, Args);
        }
        break;
      }
      break;
    default:
      break;
    }
  }

  return *TC;
}

bool Driver::ShouldUseClangCompiler(const JobAction &JA) const {
  // Say "no" if there is not exactly one input of a type clang understands.
  if (JA.size() != 1 ||
      !types::isAcceptedByClang((*JA.input_begin())->getType()))
    return false;

  // And say "no" if this is not a kind of action clang understands.
  if (!isa<PreprocessJobAction>(JA) && !isa<PrecompileJobAction>(JA) &&
      !isa<CompileJobAction>(JA) && !isa<BackendJobAction>(JA) &&
      !isa<ExtractAPIJobAction>(JA))
    return false;

  return true;
}

bool Driver::ShouldUseFlangCompiler(const JobAction &JA) const {
  // Say "no" if there is not exactly one input of a type flang understands.
  if (JA.size() != 1 ||
      !types::isAcceptedByFlang((*JA.input_begin())->getType()))
    return false;

  // And say "no" if this is not a kind of action flang understands.
  if (!isa<PreprocessJobAction>(JA) && !isa<CompileJobAction>(JA) &&
      !isa<BackendJobAction>(JA))
    return false;

  return true;
}

bool Driver::ShouldEmitStaticLibrary(const ArgList &Args) const {
  // Only emit static library if the flag is set explicitly.
  if (Args.hasArg(options::OPT_emit_static_lib))
    return true;
  return false;
}

/// GetReleaseVersion - Parse (([0-9]+)(.([0-9]+)(.([0-9]+)?))?)? and return the
/// grouped values as integers. Numbers which are not provided are set to 0.
///
/// \return True if the entire string was parsed (9.2), or all groups were
/// parsed (10.3.5extrastuff).
bool Driver::GetReleaseVersion(StringRef Str, unsigned &Major, unsigned &Minor,
                               unsigned &Micro, bool &HadExtra) {
  HadExtra = false;

  Major = Minor = Micro = 0;
  if (Str.empty())
    return false;

  if (Str.consumeInteger(10, Major))
    return false;
  if (Str.empty())
    return true;
  if (!Str.consume_front("."))
    return false;

  if (Str.consumeInteger(10, Minor))
    return false;
  if (Str.empty())
    return true;
  if (!Str.consume_front("."))
    return false;

  if (Str.consumeInteger(10, Micro))
    return false;
  if (!Str.empty())
    HadExtra = true;
  return true;
}

/// Parse digits from a string \p Str and fulfill \p Digits with
/// the parsed numbers. This method assumes that the max number of
/// digits to look for is equal to Digits.size().
///
/// \return True if the entire string was parsed and there are
/// no extra characters remaining at the end.
bool Driver::GetReleaseVersion(StringRef Str,
                               MutableArrayRef<unsigned> Digits) {
  if (Str.empty())
    return false;

  unsigned CurDigit = 0;
  while (CurDigit < Digits.size()) {
    unsigned Digit;
    if (Str.consumeInteger(10, Digit))
      return false;
    Digits[CurDigit] = Digit;
    if (Str.empty())
      return true;
    if (!Str.consume_front("."))
      return false;
    CurDigit++;
  }

  // More digits than requested, bail out...
  return false;
}

llvm::opt::Visibility
Driver::getOptionVisibilityMask(bool UseDriverMode) const {
  if (!UseDriverMode)
    return llvm::opt::Visibility(options::ClangOption);
  if (IsCLMode())
    return llvm::opt::Visibility(options::CLOption);
  if (IsDXCMode())
    return llvm::opt::Visibility(options::DXCOption);
  if (IsFlangMode())  {
    return llvm::opt::Visibility(options::FlangOption);
  }
  return llvm::opt::Visibility(options::ClangOption);
}

const char *Driver::getExecutableForDriverMode(DriverMode Mode) {
  switch (Mode) {
  case GCCMode:
    return "clang";
  case GXXMode:
    return "clang++";
  case CPPMode:
    return "clang-cpp";
  case CLMode:
    return "clang-cl";
  case FlangMode:
    return "flang";
  case DXCMode:
    return "clang-dxc";
  }

  llvm_unreachable("Unhandled Mode");
}

bool clang::driver::isOptimizationLevelFast(const ArgList &Args) {
  return Args.hasFlag(options::OPT_Ofast, options::OPT_O_Group, false);
}

bool clang::driver::isObjectFile(std::string FileName) {
  if (llvm::sys::fs::is_directory(FileName))
    return false;
  if (!llvm::sys::path::has_extension(FileName))
    // Any file with no extension should be considered an Object. Take into
    // account -lsomelib library filenames.
    return FileName.rfind("-l", 0) != 0;
  std::string Ext(llvm::sys::path::extension(FileName).drop_front());
  // We cannot rely on lookupTypeForExtension solely as that has 'lib'
  // marked as an object.
  return (Ext != "lib" &&
          types::lookupTypeForExtension(Ext) == types::TY_Object);
}

bool clang::driver::isStaticArchiveFile(const StringRef &FileName) {
  if (!llvm::sys::path::has_extension(FileName))
    // Any file with no extension should not be considered an Archive.
    return false;
  llvm::file_magic Magic;
  llvm::identify_magic(FileName, Magic);
  // Only .lib and archive files are to be considered.
  return (Magic == llvm::file_magic::archive);
}

bool clang::driver::willEmitRemarks(const ArgList &Args) {
  // -fsave-optimization-record enables it.
  if (Args.hasFlag(options::OPT_fsave_optimization_record,
                   options::OPT_fno_save_optimization_record, false))
    return true;

  // -fsave-optimization-record=<format> enables it as well.
  if (Args.hasFlag(options::OPT_fsave_optimization_record_EQ,
                   options::OPT_fno_save_optimization_record, false))
    return true;

  // -foptimization-record-file alone enables it too.
  if (Args.hasFlag(options::OPT_foptimization_record_file_EQ,
                   options::OPT_fno_save_optimization_record, false))
    return true;

  // -foptimization-record-passes alone enables it too.
  if (Args.hasFlag(options::OPT_foptimization_record_passes_EQ,
                   options::OPT_fno_save_optimization_record, false))
    return true;
  return false;
}

llvm::StringRef clang::driver::getDriverMode(StringRef ProgName,
                                             ArrayRef<const char *> Args) {
  static StringRef OptName =
      getDriverOptTable().getOption(options::OPT_driver_mode).getPrefixedName();
  llvm::StringRef Opt;
  for (StringRef Arg : Args) {
    if (!Arg.starts_with(OptName))
      continue;
    Opt = Arg;
  }
  if (Opt.empty())
    Opt = ToolChain::getTargetAndModeFromProgramName(ProgName).DriverMode;
  return Opt.consume_front(OptName) ? Opt : "";
}

bool driver::IsClangCL(StringRef DriverMode) { return DriverMode.equals("cl"); }

llvm::Error driver::expandResponseFiles(SmallVectorImpl<const char *> &Args,
                                        bool ClangCLMode,
                                        llvm::BumpPtrAllocator &Alloc,
                                        llvm::vfs::FileSystem *FS) {
  // Parse response files using the GNU syntax, unless we're in CL mode. There
  // are two ways to put clang in CL compatibility mode: ProgName is either
  // clang-cl or cl, or --driver-mode=cl is on the command line. The normal
  // command line parsing can't happen until after response file parsing, so we
  // have to manually search for a --driver-mode=cl argument the hard way.
  // Finally, our -cc1 tools don't care which tokenization mode we use because
  // response files written by clang will tokenize the same way in either mode.
  enum { Default, POSIX, Windows } RSPQuoting = Default;
  for (const char *F : Args) {
    if (strcmp(F, "--rsp-quoting=posix") == 0)
      RSPQuoting = POSIX;
    else if (strcmp(F, "--rsp-quoting=windows") == 0)
      RSPQuoting = Windows;
  }

  // Determines whether we want nullptr markers in Args to indicate response
  // files end-of-lines. We only use this for the /LINK driver argument with
  // clang-cl.exe on Windows.
  bool MarkEOLs = ClangCLMode;

  llvm::cl::TokenizerCallback Tokenizer;
  if (RSPQuoting == Windows || (RSPQuoting == Default && ClangCLMode))
    Tokenizer = &llvm::cl::TokenizeWindowsCommandLine;
  else
    Tokenizer = &llvm::cl::TokenizeGNUCommandLine;

  if (MarkEOLs && Args.size() > 1 && StringRef(Args[1]).starts_with("-cc1"))
    MarkEOLs = false;

  llvm::cl::ExpansionContext ECtx(Alloc, Tokenizer);
  ECtx.setMarkEOLs(MarkEOLs);
  if (FS)
    ECtx.setVFS(FS);

  if (llvm::Error Err = ECtx.expandResponseFiles(Args))
    return Err;

  // If -cc1 came from a response file, remove the EOL sentinels.
  auto FirstArg = llvm::find_if(llvm::drop_begin(Args),
                                [](const char *A) { return A != nullptr; });
  if (FirstArg != Args.end() && StringRef(*FirstArg).starts_with("-cc1")) {
    // If -cc1 came from a response file, remove the EOL sentinels.
    if (MarkEOLs) {
      auto newEnd = std::remove(Args.begin(), Args.end(), nullptr);
      Args.resize(newEnd - Args.begin());
    }
  }

  return llvm::Error::success();
}

static const char *GetStableCStr(llvm::StringSet<> &SavedStrings, StringRef S) {
  return SavedStrings.insert(S).first->getKeyData();
}

/// Apply a list of edits to the input argument lists.
///
/// The input string is a space separated list of edits to perform,
/// they are applied in order to the input argument lists. Edits
/// should be one of the following forms:
///
///  '#': Silence information about the changes to the command line arguments.
///
///  '^': Add FOO as a new argument at the beginning of the command line.
///
///  '+': Add FOO as a new argument at the end of the command line.
///
///  's/XXX/YYY/': Substitute the regular expression XXX with YYY in the command
///  line.
///
///  'xOPTION': Removes all instances of the literal argument OPTION.
///
///  'XOPTION': Removes all instances of the literal argument OPTION,
///  and the following argument.
///
///  'Ox': Removes all flags matching 'O' or 'O[sz0-9]' and adds 'Ox'
///  at the end of the command line.
///
/// \param OS - The stream to write edit information to.
/// \param Args - The vector of command line arguments.
/// \param Edit - The override command to perform.
/// \param SavedStrings - Set to use for storing string representations.
static void applyOneOverrideOption(raw_ostream &OS,
                                   SmallVectorImpl<const char *> &Args,
                                   StringRef Edit,
                                   llvm::StringSet<> &SavedStrings) {
  // This does not need to be efficient.

  if (Edit[0] == '^') {
    const char *Str = GetStableCStr(SavedStrings, Edit.substr(1));
    OS << "### Adding argument " << Str << " at beginning\n";
    Args.insert(Args.begin() + 1, Str);
  } else if (Edit[0] == '+') {
    const char *Str = GetStableCStr(SavedStrings, Edit.substr(1));
    OS << "### Adding argument " << Str << " at end\n";
    Args.push_back(Str);
  } else if (Edit[0] == 's' && Edit[1] == '/' && Edit.ends_with("/") &&
             Edit.slice(2, Edit.size() - 1).contains('/')) {
    StringRef MatchPattern = Edit.substr(2).split('/').first;
    StringRef ReplPattern = Edit.substr(2).split('/').second;
    ReplPattern = ReplPattern.slice(0, ReplPattern.size() - 1);

    for (unsigned i = 1, e = Args.size(); i != e; ++i) {
      // Ignore end-of-line response file markers
      if (Args[i] == nullptr)
        continue;
      std::string Repl = llvm::Regex(MatchPattern).sub(ReplPattern, Args[i]);

      if (Repl != Args[i]) {
        OS << "### Replacing '" << Args[i] << "' with '" << Repl << "'\n";
        Args[i] = GetStableCStr(SavedStrings, Repl);
      }
    }
  } else if (Edit[0] == 'x' || Edit[0] == 'X') {
    auto Option = Edit.substr(1);
    for (unsigned i = 1; i < Args.size();) {
      if (Option == Args[i]) {
        OS << "### Deleting argument " << Args[i] << '\n';
        Args.erase(Args.begin() + i);
        if (Edit[0] == 'X') {
          if (i < Args.size()) {
            OS << "### Deleting argument " << Args[i] << '\n';
            Args.erase(Args.begin() + i);
          } else
            OS << "### Invalid X edit, end of command line!\n";
        }
      } else
        ++i;
    }
  } else if (Edit[0] == 'O') {
    for (unsigned i = 1; i < Args.size();) {
      const char *A = Args[i];
      // Ignore end-of-line response file markers
      if (A == nullptr)
        continue;
      if (A[0] == '-' && A[1] == 'O' &&
          (A[2] == '\0' || (A[3] == '\0' && (A[2] == 's' || A[2] == 'z' ||
                                             ('0' <= A[2] && A[2] <= '9'))))) {
        OS << "### Deleting argument " << Args[i] << '\n';
        Args.erase(Args.begin() + i);
      } else
        ++i;
    }
    OS << "### Adding argument " << Edit << " at end\n";
    Args.push_back(GetStableCStr(SavedStrings, '-' + Edit.str()));
  } else {
    OS << "### Unrecognized edit: " << Edit << "\n";
  }
}

void driver::applyOverrideOptions(SmallVectorImpl<const char *> &Args,
                                  const char *OverrideStr,
                                  llvm::StringSet<> &SavedStrings,
                                  raw_ostream *OS) {
  if (!OS)
    OS = &llvm::nulls();

  if (OverrideStr[0] == '#') {
    ++OverrideStr;
    OS = &llvm::nulls();
  }

  *OS << "### CCC_OVERRIDE_OPTIONS: " << OverrideStr << "\n";

  // This does not need to be efficient.

  const char *S = OverrideStr;
  while (*S) {
    const char *End = ::strchr(S, ' ');
    if (!End)
      End = S + strlen(S);
    if (End != S)
      applyOneOverrideOption(*OS, Args, std::string(S, End), SavedStrings);
    S = End;
    if (*S != '\0')
      ++S;
  }
}<|MERGE_RESOLUTION|>--- conflicted
+++ resolved
@@ -5843,61 +5843,7 @@
       }
     }
 
-<<<<<<< HEAD
-=======
-    bool addSYCLNativeCPULibs(const ToolChain *TC,
-                              ActionList &DeviceLinkObjects) {
-      std::string LibSpirvFile;
-      if (Args.hasArg(options::OPT_fsycl_libspirv_path_EQ)) {
-        auto ProvidedPath =
-            Args.getLastArgValue(options::OPT_fsycl_libspirv_path_EQ).str();
-        if (llvm::sys::fs::exists(ProvidedPath))
-          LibSpirvFile = ProvidedPath;
-      } else {
-        SmallVector<StringRef, 8> LibraryPaths;
-
-        // Expected path w/out install.
-        SmallString<256> WithoutInstallPath(C.getDriver().ResourceDir);
-        llvm::sys::path::append(WithoutInstallPath, Twine("../../clc"));
-        LibraryPaths.emplace_back(WithoutInstallPath.c_str());
-
-        // Expected path w/ install.
-        SmallString<256> WithInstallPath(C.getDriver().ResourceDir);
-        llvm::sys::path::append(WithInstallPath, Twine("../../../share/clc"));
-        LibraryPaths.emplace_back(WithInstallPath.c_str());
-
-        // Select libclc variant based on target triple.
-        // On Windows long is 32 bits, so we have to select the right remangled
-        // libclc version.
-        std::string LibSpirvTargetName =
-            (TC->getAuxTriple()->isOSWindows())
-                ? "remangled-l32-signed_char.libspirv-"
-                : "remangled-l64-signed_char.libspirv-";
-        LibSpirvTargetName.append(TC->getTripleString() + ".bc");
-
-        for (StringRef LibraryPath : LibraryPaths) {
-          SmallString<128> LibSpirvTargetFile(LibraryPath);
-          llvm::sys::path::append(LibSpirvTargetFile, LibSpirvTargetName);
-          if (llvm::sys::fs::exists(LibSpirvTargetFile) ||
-              Args.hasArg(options::OPT__HASH_HASH_HASH)) {
-            LibSpirvFile = std::string(LibSpirvTargetFile.str());
-            break;
-          }
-        }
-      }
-
-      if (!LibSpirvFile.empty()) {
-        Arg *LibClcInputArg = MakeInputArg(Args, C.getDriver().getOpts(),
-                                           Args.MakeArgString(LibSpirvFile));
-        auto *SYCLLibClcInputAction =
-            C.MakeAction<InputAction>(*LibClcInputArg, types::TY_LLVM_BC);
-        DeviceLinkObjects.push_back(SYCLLibClcInputAction);
-        return true;
-      }
-      return false;
-    }
-
->>>>>>> 247e5e0a
+
     bool addSYCLDeviceLibs(const ToolChain *TC, ActionList &DeviceLinkObjects,
                            bool isSpirvAOT, bool isMSVCEnv,
                            bool isNativeCPU, Action *&NativeCPULib) {
@@ -5920,14 +5866,10 @@
             ++NumOfDeviceLibLinked;
             Arg *InputArg = MakeInputArg(Args, C.getDriver().getOpts(),
                                          Args.MakeArgString(LibName));
-<<<<<<< HEAD
-            if (TC->getTriple().isNVPTX() || isNativeCPU) {
-=======
-            if (TC->getTriple().isNVPTX() ||
+            if (TC->getTriple().isNVPTX() || isNativeCPU ||
                 (TC->getTriple().isSPIR() &&
                  TC->getTriple().getSubArch() ==
                      llvm::Triple::SPIRSubArch_fpga)) {
->>>>>>> 247e5e0a
               auto *SYCLDeviceLibsInputAction =
                   C.MakeAction<InputAction>(*InputArg, types::TY_Object);
               auto *SYCLDeviceLibsUnbundleAction =
@@ -5994,16 +5936,20 @@
           // Select remangled libclc variant
           std::string LibSpirvTargetName =
 
-              isNativeCPU ?
-                // libclc name will likely change when nativecpu supports
-                // other targets (and Windows)
-                "libspirv-" + TC->getTripleString() + ".bc":
-
-              (TC->getAuxTriple()->isOSWindows())
+            isNativeCPU ?
+             // Select libclc variant based on target triple.
+             // On Windows long is 32 bits, so we have to select the right remangled
+             // libclc version.
+                ((TC->getAuxTriple()->isOSWindows()
+                              ? "remangled-l32-signed_char.libspirv-"
+                              : "remangled-l64-signed_char.libspirv-") +
+                   TC->getTripleString() + ".bc") :
+
+              (TC->getAuxTriple()->isOSWindows()
                   ? "remangled-l32-signed_char.libspirv-nvptx64-nvidia-cuda."
                     "bc"
                   : "remangled-l64-signed_char.libspirv-nvptx64-nvidia-cuda."
-                    "bc";
+                    "bc");
 
           for (StringRef LibraryPath : LibraryPaths) {
             SmallString<128> LibSpirvTargetFile(LibraryPath);
@@ -7919,6 +7865,14 @@
               C, Args, Arch, TC->getTriple(), SuppressError);
           if (ArchStr.empty())
             return Archs;
+
+          // Remove CUDA/AMD arch option from Native CPU invocation to
+          // prevent invalid argyments like "-target-cpu sm_50"
+          const auto cu_arch = StringToCudaArch(ArchStr);
+          if (IsNVIDIAGpuArch(cu_arch) || IsAMDGpuArch(cu_arch))
+            if (driver::isSYCLNativeCPU(*TC))
+              return Archs;
+
           Archs.insert(ArchStr);
         }
       }
