//===--- Driver.cpp - Clang GCC Compatible Driver -------------------------===//
//
// Part of the LLVM Project, under the Apache License v2.0 with LLVM Exceptions.
// See https://llvm.org/LICENSE.txt for license information.
// SPDX-License-Identifier: Apache-2.0 WITH LLVM-exception
//
//===----------------------------------------------------------------------===//
#include "clang/Driver/Driver.h"
#include "ToolChains/AIX.h"
#include "ToolChains/AMDGPU.h"
#include "ToolChains/AMDGPUOpenMP.h"
#include "ToolChains/AVR.h"
#include "ToolChains/Arch/RISCV.h"
#include "ToolChains/BareMetal.h"
#include "ToolChains/CSKYToolChain.h"
#include "ToolChains/Clang.h"
#include "ToolChains/CrossWindows.h"
#include "ToolChains/Cuda.h"
#include "ToolChains/Cygwin.h"
#include "ToolChains/Darwin.h"
#include "ToolChains/DragonFly.h"
#include "ToolChains/FreeBSD.h"
#include "ToolChains/Fuchsia.h"
#include "ToolChains/Gnu.h"
#include "ToolChains/HIPAMD.h"
#include "ToolChains/HIPSPV.h"
#include "ToolChains/HLSL.h"
#include "ToolChains/Haiku.h"
#include "ToolChains/Hexagon.h"
#include "ToolChains/Hurd.h"
#include "ToolChains/Lanai.h"
#include "ToolChains/Linux.h"
#include "ToolChains/MSP430.h"
#include "ToolChains/MSVC.h"
#include "ToolChains/Managarm.h"
#include "ToolChains/MinGW.h"
#include "ToolChains/MipsLinux.h"
#include "ToolChains/NetBSD.h"
#include "ToolChains/OHOS.h"
#include "ToolChains/OpenBSD.h"
#include "ToolChains/PPCFreeBSD.h"
#include "ToolChains/PPCLinux.h"
#include "ToolChains/PS4CPU.h"
#include "ToolChains/SPIRV.h"
#include "ToolChains/SPIRVOpenMP.h"
#include "ToolChains/SYCL.h"
#include "ToolChains/Solaris.h"
#include "ToolChains/TCE.h"
#include "ToolChains/UEFI.h"
#include "ToolChains/VEToolchain.h"
#include "ToolChains/WebAssembly.h"
#include "ToolChains/XCore.h"
#include "ToolChains/ZOS.h"
#include "clang/Basic/DiagnosticDriver.h"
#include "clang/Basic/TargetID.h"
#include "clang/Basic/Version.h"
#include "clang/Config/config.h"
#include "clang/Driver/Action.h"
#include "clang/Driver/Compilation.h"
#include "clang/Driver/InputInfo.h"
#include "clang/Driver/Job.h"
#include "clang/Driver/Options.h"
#include "clang/Driver/Phases.h"
#include "clang/Driver/SanitizerArgs.h"
#include "clang/Driver/Tool.h"
#include "clang/Driver/ToolChain.h"
#include "clang/Driver/Types.h"
#include "clang/Lex/DependencyDirectivesScanner.h"
#include "llvm/ADT/ArrayRef.h"
#include "llvm/ADT/MapVector.h"
#include "llvm/ADT/STLExtras.h"
#include "llvm/ADT/SmallSet.h"
#include "llvm/ADT/StringExtras.h"
#include "llvm/ADT/StringRef.h"
#include "llvm/ADT/StringSet.h"
#include "llvm/ADT/StringSwitch.h"
#include "llvm/BinaryFormat/Magic.h"
#include "llvm/Config/llvm-config.h"
#include "llvm/MC/TargetRegistry.h"
#include "llvm/Option/Arg.h"
#include "llvm/Option/ArgList.h"
#include "llvm/Option/OptSpecifier.h"
#include "llvm/Option/OptTable.h"
#include "llvm/Option/Option.h"
#include "llvm/Support/CommandLine.h"
#include "llvm/Support/ErrorHandling.h"
#include "llvm/Support/ExitCodes.h"
#include "llvm/Support/FileSystem.h"
#include "llvm/Support/FileUtilities.h"
#include "llvm/Support/FormatVariadic.h"
#include "llvm/Support/LineIterator.h"
#include "llvm/Support/MD5.h"
#include "llvm/Support/Path.h"
#include "llvm/Support/PrettyStackTrace.h"
#include "llvm/Support/Process.h"
#include "llvm/Support/Program.h"
#include "llvm/Support/Regex.h"
#include "llvm/Support/StringSaver.h"
#include "llvm/Support/VirtualFileSystem.h"
#include "llvm/Support/raw_ostream.h"
#include "llvm/TargetParser/Host.h"
#include "llvm/TargetParser/RISCVISAInfo.h"
#include <cstdlib> // ::getenv
#include <map>
#include <memory>
#include <optional>
#include <set>
#include <utility>
#if LLVM_ON_UNIX
#include <unistd.h> // getpid
#endif

using namespace clang::driver;
using namespace clang;
using namespace llvm::opt;

template <typename F> static bool usesInput(const ArgList &Args, F &&Fn) {
  return llvm::any_of(Args, [&](Arg *A) {
    return (A->getOption().matches(options::OPT_x) &&
            Fn(types::lookupTypeForTypeSpecifier(A->getValue()))) ||
           (A->getOption().getKind() == Option::InputClass &&
            StringRef(A->getValue()).rfind('.') != StringRef::npos &&
            Fn(types::lookupTypeForExtension(
                &A->getValue()[StringRef(A->getValue()).rfind('.') + 1])));
  });
}

// static
std::string Driver::GetResourcesPath(StringRef BinaryPath) {
  // Since the resource directory is embedded in the module hash, it's important
  // that all places that need it call this function, so that they get the
  // exact same string ("a/../b/" and "b/" get different hashes, for example).

  // Dir is bin/ or lib/, depending on where BinaryPath is.
  StringRef Dir = llvm::sys::path::parent_path(BinaryPath);
  SmallString<128> P(Dir);

  StringRef ConfiguredResourceDir(CLANG_RESOURCE_DIR);
  if (!ConfiguredResourceDir.empty()) {
    // FIXME: We should fix the behavior of llvm::sys::path::append so we don't
    // need to check for absolute paths here.
    if (llvm::sys::path::is_absolute(ConfiguredResourceDir))
      P = ConfiguredResourceDir;
    else
      llvm::sys::path::append(P, ConfiguredResourceDir);
  } else {
    // On Windows, libclang.dll is in bin/.
    // On non-Windows, libclang.so/.dylib is in lib/.
    // With a static-library build of libclang, LibClangPath will contain the
    // path of the embedding binary, which for LLVM binaries will be in bin/.
    // ../lib gets us to lib/ in both cases.
    P = llvm::sys::path::parent_path(Dir);
    // This search path is also created in the COFF driver of lld, so any
    // changes here also needs to happen in lld/COFF/Driver.cpp
    llvm::sys::path::append(P, CLANG_INSTALL_LIBDIR_BASENAME, "clang",
                            CLANG_VERSION_MAJOR_STRING);
  }

  return std::string(P);
}

CUIDOptions::CUIDOptions(llvm::opt::DerivedArgList &Args, const Driver &D)
    : UseCUID(Kind::Hash) {
  if (Arg *A = Args.getLastArg(options::OPT_fuse_cuid_EQ)) {
    StringRef UseCUIDStr = A->getValue();
    UseCUID = llvm::StringSwitch<Kind>(UseCUIDStr)
                  .Case("hash", Kind::Hash)
                  .Case("random", Kind::Random)
                  .Case("none", Kind::None)
                  .Default(Kind::Invalid);
    if (UseCUID == Kind::Invalid)
      D.Diag(clang::diag::err_drv_invalid_value)
          << A->getAsString(Args) << UseCUIDStr;
  }

  FixedCUID = Args.getLastArgValue(options::OPT_cuid_EQ);
  if (!FixedCUID.empty())
    UseCUID = Kind::Fixed;
}

std::string CUIDOptions::getCUID(StringRef InputFile,
                                 llvm::opt::DerivedArgList &Args) const {
  std::string CUID = FixedCUID.str();
  if (CUID.empty()) {
    if (UseCUID == Kind::Random)
      CUID = llvm::utohexstr(llvm::sys::Process::GetRandomNumber(),
                             /*LowerCase=*/true);
    else if (UseCUID == Kind::Hash) {
      llvm::MD5 Hasher;
      llvm::MD5::MD5Result Hash;
      Hasher.update(InputFile);
      for (auto *A : Args) {
        if (A->getOption().matches(options::OPT_INPUT))
          continue;
        Hasher.update(A->getAsString(Args));
      }
      Hasher.final(Hash);
      CUID = llvm::utohexstr(Hash.low(), /*LowerCase=*/true);
    }
  }
  return CUID;
}
Driver::Driver(StringRef ClangExecutable, StringRef TargetTriple,
               DiagnosticsEngine &Diags, std::string Title,
               IntrusiveRefCntPtr<llvm::vfs::FileSystem> VFS)
    : Diags(Diags), VFS(std::move(VFS)), SaveOffloadCode(false), Mode(GCCMode),
      SaveTemps(SaveTempsNone), BitcodeEmbed(EmbedNone),
      Offload(OffloadHostDevice), CXX20HeaderType(HeaderMode_None),
      ModulesModeCXX20(false), LTOMode(LTOK_None), OffloadLTOMode(LTOK_None),
      ClangExecutable(ClangExecutable), SysRoot(DEFAULT_SYSROOT),
      DriverTitle(Title), CCCPrintBindings(false), CCPrintOptions(false),
      CCLogDiagnostics(false), CCGenDiagnostics(false),
      CCPrintProcessStats(false), CCPrintInternalStats(false),
      TargetTriple(TargetTriple), Saver(Alloc), PrependArg(nullptr),
      PreferredLinker(CLANG_DEFAULT_LINKER), CheckInputsExist(true),
      ProbePrecompiled(true), SuppressMissingInputWarning(false) {
  // Provide a sane fallback if no VFS is specified.
  if (!this->VFS)
    this->VFS = llvm::vfs::getRealFileSystem();

  Name = std::string(llvm::sys::path::filename(ClangExecutable));
  Dir = std::string(llvm::sys::path::parent_path(ClangExecutable));

  if ((!SysRoot.empty()) && llvm::sys::path::is_relative(SysRoot)) {
    // Prepend InstalledDir if SysRoot is relative
    SmallString<128> P(Dir);
    llvm::sys::path::append(P, SysRoot);
    SysRoot = std::string(P);
  }

#if defined(CLANG_CONFIG_FILE_SYSTEM_DIR)
  if (llvm::sys::path::is_absolute(CLANG_CONFIG_FILE_SYSTEM_DIR)) {
    SystemConfigDir = CLANG_CONFIG_FILE_SYSTEM_DIR;
  } else {
    SmallString<128> configFileDir(Dir);
    llvm::sys::path::append(configFileDir, CLANG_CONFIG_FILE_SYSTEM_DIR);
    llvm::sys::path::remove_dots(configFileDir, true);
    SystemConfigDir = static_cast<std::string>(configFileDir);
  }
#endif
#if defined(CLANG_CONFIG_FILE_USER_DIR)
  {
    SmallString<128> P;
    llvm::sys::fs::expand_tilde(CLANG_CONFIG_FILE_USER_DIR, P);
    UserConfigDir = static_cast<std::string>(P);
  }
#endif

  // Compute the path to the resource directory.
  ResourceDir = GetResourcesPath(ClangExecutable);
}

void Driver::setDriverMode(StringRef Value) {
  static StringRef OptName =
      getOpts().getOption(options::OPT_driver_mode).getPrefixedName();
  if (auto M = llvm::StringSwitch<std::optional<DriverMode>>(Value)
                   .Case("gcc", GCCMode)
                   .Case("g++", GXXMode)
                   .Case("cpp", CPPMode)
                   .Case("cl", CLMode)
                   .Case("flang", FlangMode)
                   .Case("dxc", DXCMode)
                   .Default(std::nullopt))
    Mode = *M;
  else
    Diag(diag::err_drv_unsupported_option_argument) << OptName << Value;
}

InputArgList Driver::ParseArgStrings(ArrayRef<const char *> ArgStrings,
                                     bool UseDriverMode,
                                     bool &ContainsError) const {
  llvm::PrettyStackTraceString CrashInfo("Command line argument parsing");
  ContainsError = false;

  llvm::opt::Visibility VisibilityMask = getOptionVisibilityMask(UseDriverMode);
  unsigned MissingArgIndex, MissingArgCount;
  InputArgList Args = getOpts().ParseArgs(ArgStrings, MissingArgIndex,
                                          MissingArgCount, VisibilityMask);

  // Check for missing argument error.
  if (MissingArgCount) {
    Diag(diag::err_drv_missing_argument)
        << Args.getArgString(MissingArgIndex) << MissingArgCount;
    ContainsError |=
        Diags.getDiagnosticLevel(diag::err_drv_missing_argument,
                                 SourceLocation()) > DiagnosticsEngine::Warning;
  }

  // Check for unsupported options.
  for (const Arg *A : Args) {
    if (A->getOption().hasFlag(options::Unsupported)) {
      Diag(diag::err_drv_unsupported_opt) << A->getAsString(Args);
      ContainsError |= Diags.getDiagnosticLevel(diag::err_drv_unsupported_opt,
                                                SourceLocation()) >
                       DiagnosticsEngine::Warning;
      continue;
    }
    // Emit an unsupported and removed diagnostic for any options that were
    // previously supported and subsequently removed.  This is considered a
    // special case scenario that is currently being used for FPGA related
    // options that did not go through the regular deprecation process.
    if (A->getOption().hasFlag(options::UnsupportedRemoved)) {
      Diag(diag::err_drv_unsupported_opt_removed) << A->getAsString(Args);
      ContainsError |= Diags.getDiagnosticLevel(
                           diag::err_drv_unsupported_opt_removed,
                           SourceLocation()) > DiagnosticsEngine::Warning;
      continue;
    }

    // Deprecated options emit a diagnostic about deprecation, but are still
    // supported until removed. It's possible to have a deprecated option which
    // aliases with a non-deprecated option, so always compute the argument
    // actually used before checking for deprecation.
    const Arg *Used = A;
    while (Used->getAlias())
      Used = Used->getAlias();
    if (Used->getOption().hasFlag(options::Deprecated)) {
      // Some deprecated options have a replacement option.  In these cases,
      // add the replacement option string to the diagnostic.
      SmallString<128> AliasOpt;
      if (Used != A) {
        AliasOpt = A->getSpelling();
        if (A->getNumValues())
          AliasOpt += A->getValue();
      }
      Diag(diag::warn_drv_deprecated_option_release)
          << Used->getAsString(Args) << !AliasOpt.empty() << AliasOpt;
      ContainsError |= Diags.getDiagnosticLevel(
                           diag::warn_drv_deprecated_option_release,
                           SourceLocation()) > DiagnosticsEngine::Warning;
    }

    // Warn about -mcpu= without an argument.
    if (A->getOption().matches(options::OPT_mcpu_EQ) && A->containsValue("")) {
      Diag(diag::warn_drv_empty_joined_argument) << A->getAsString(Args);
      ContainsError |= Diags.getDiagnosticLevel(
                           diag::warn_drv_empty_joined_argument,
                           SourceLocation()) > DiagnosticsEngine::Warning;
    }
  }

  for (const Arg *A : Args.filtered(options::OPT_UNKNOWN)) {
    unsigned DiagID;
    auto ArgString = A->getAsString(Args);
    std::string Nearest;
    if (getOpts().findNearest(ArgString, Nearest, VisibilityMask) > 1) {
      if (!IsCLMode() &&
          getOpts().findExact(ArgString, Nearest,
                              llvm::opt::Visibility(options::CC1Option))) {
        DiagID = diag::err_drv_unknown_argument_with_suggestion;
        Diags.Report(DiagID) << ArgString << "-Xclang " + Nearest;
      } else {
        DiagID = IsCLMode() ? diag::warn_drv_unknown_argument_clang_cl
                            : diag::err_drv_unknown_argument;
        Diags.Report(DiagID) << ArgString;
      }
    } else {
      DiagID = IsCLMode()
                   ? diag::warn_drv_unknown_argument_clang_cl_with_suggestion
                   : diag::err_drv_unknown_argument_with_suggestion;
      Diags.Report(DiagID) << ArgString << Nearest;
    }
    ContainsError |= Diags.getDiagnosticLevel(DiagID, SourceLocation()) >
                     DiagnosticsEngine::Warning;
  }

  for (const Arg *A : Args.filtered(options::OPT_o)) {
    if (ArgStrings[A->getIndex()] == A->getSpelling())
      continue;

    // Warn on joined arguments that are similar to a long argument.
    std::string ArgString = ArgStrings[A->getIndex()];
    std::string Nearest;
    if (getOpts().findExact("-" + ArgString, Nearest, VisibilityMask))
      Diags.Report(diag::warn_drv_potentially_misspelled_joined_argument)
          << A->getAsString(Args) << Nearest;
  }

  return Args;
}

// Determine which compilation mode we are in. We look for options which
// affect the phase, starting with the earliest phases, and record which
// option we used to determine the final phase.
phases::ID Driver::getFinalPhase(const DerivedArgList &DAL,
                                 Arg **FinalPhaseArg) const {
  Arg *PhaseArg = nullptr;
  phases::ID FinalPhase;

  // -{E,EP,P,M,MM} only run the preprocessor.
  if (CCCIsCPP() || (PhaseArg = DAL.getLastArg(options::OPT_E)) ||
      (PhaseArg = DAL.getLastArg(options::OPT__SLASH_EP)) ||
      (PhaseArg = DAL.getLastArg(options::OPT_M, options::OPT_MM)) ||
      (PhaseArg = DAL.getLastArg(options::OPT__SLASH_P)) ||
      CCGenDiagnostics) {
    FinalPhase = phases::Preprocess;

    // --precompile only runs up to precompilation.
    // Options that cause the output of C++20 compiled module interfaces or
    // header units have the same effect.
  } else if ((PhaseArg = DAL.getLastArg(options::OPT__precompile)) ||
             (PhaseArg = DAL.getLastArg(options::OPT_extract_api)) ||
             (PhaseArg = DAL.getLastArg(options::OPT_fmodule_header,
                                        options::OPT_fmodule_header_EQ))) {
    FinalPhase = phases::Precompile;
    // -{fsyntax-only,-analyze,emit-ast} only run up to the compiler.
  } else if ((PhaseArg = DAL.getLastArg(options::OPT_fsyntax_only)) ||
             (PhaseArg = DAL.getLastArg(options::OPT_print_supported_cpus)) ||
             (PhaseArg =
                  DAL.getLastArg(options::OPT_print_enabled_extensions)) ||
             (PhaseArg = DAL.getLastArg(options::OPT_module_file_info)) ||
             (PhaseArg = DAL.getLastArg(options::OPT_verify_pch)) ||
             (PhaseArg = DAL.getLastArg(options::OPT_rewrite_objc)) ||
             (PhaseArg = DAL.getLastArg(options::OPT_rewrite_legacy_objc)) ||
             (PhaseArg = DAL.getLastArg(options::OPT__analyze)) ||
             (PhaseArg = DAL.getLastArg(options::OPT_emit_cir)) ||
             (PhaseArg = DAL.getLastArg(options::OPT_emit_ast))) {
    FinalPhase = phases::Compile;

  // -S only runs up to the backend.
  } else if ((PhaseArg = DAL.getLastArg(options::OPT_S))) {
    FinalPhase = phases::Backend;

  // -c compilation only runs up to the assembler.
  } else if ((PhaseArg = DAL.getLastArg(options::OPT_c))) {
    FinalPhase = phases::Assemble;

  } else if ((PhaseArg = DAL.getLastArg(options::OPT_emit_interface_stubs))) {
    FinalPhase = phases::IfsMerge;

  // Otherwise do everything.
  } else
    FinalPhase = phases::Link;

  if (FinalPhaseArg)
    *FinalPhaseArg = PhaseArg;

  return FinalPhase;
}

llvm::Expected<std::unique_ptr<llvm::MemoryBuffer>>
Driver::executeProgram(llvm::ArrayRef<llvm::StringRef> Args) const {
  llvm::SmallString<64> OutputFile;
  llvm::sys::fs::createTemporaryFile("driver-program", "txt", OutputFile,
                                     llvm::sys::fs::OF_Text);
  llvm::FileRemover OutputRemover(OutputFile.c_str());
  std::optional<llvm::StringRef> Redirects[] = {
      {""},
      OutputFile.str(),
      {""},
  };

  std::string ErrorMessage;
  int SecondsToWait = 60;
  if (std::optional<std::string> Str =
          llvm::sys::Process::GetEnv("CLANG_TOOLCHAIN_PROGRAM_TIMEOUT")) {
    if (!llvm::to_integer(*Str, SecondsToWait))
      return llvm::createStringError(std::error_code(),
                                     "CLANG_TOOLCHAIN_PROGRAM_TIMEOUT expected "
                                     "an integer, got '" +
                                         *Str + "'");
    SecondsToWait = std::max(SecondsToWait, 0); // infinite
  }
  StringRef Executable = Args[0];
  if (llvm::sys::ExecuteAndWait(Executable, Args, {}, Redirects, SecondsToWait,
                                /*MemoryLimit=*/0, &ErrorMessage))
    return llvm::createStringError(std::error_code(),
                                   Executable + ": " + ErrorMessage);

  llvm::ErrorOr<std::unique_ptr<llvm::MemoryBuffer>> OutputBuf =
      llvm::MemoryBuffer::getFile(OutputFile.c_str());
  if (!OutputBuf)
    return llvm::createStringError(OutputBuf.getError(),
                                   "Failed to read stdout of " + Executable +
                                       ": " + OutputBuf.getError().message());
  return std::move(*OutputBuf);
}

static Arg *MakeInputArg(DerivedArgList &Args, const OptTable &Opts,
                         StringRef Value, bool Claim = true) {
  Arg *A = new Arg(Opts.getOption(options::OPT_INPUT), Value,
                   Args.getBaseArgs().MakeIndex(Value), Value.data());
  Args.AddSynthesizedArg(A);
  if (Claim)
    A->claim();
  return A;
}

DerivedArgList *Driver::TranslateInputArgs(const InputArgList &Args) const {
  const llvm::opt::OptTable &Opts = getOpts();
  DerivedArgList *DAL = new DerivedArgList(Args);

  bool HasNostdlib = Args.hasArg(options::OPT_nostdlib);
  bool HasNostdlibxx = Args.hasArg(options::OPT_nostdlibxx);
  bool HasNodefaultlib = Args.hasArg(options::OPT_nodefaultlibs);
  bool IgnoreUnused = false;
  for (Arg *A : Args) {
    if (IgnoreUnused)
      A->claim();

    if (A->getOption().matches(options::OPT_start_no_unused_arguments)) {
      IgnoreUnused = true;
      continue;
    }
    if (A->getOption().matches(options::OPT_end_no_unused_arguments)) {
      IgnoreUnused = false;
      continue;
    }

    // Unfortunately, we have to parse some forwarding options (-Xassembler,
    // -Xlinker, -Xpreprocessor) because we either integrate their functionality
    // (assembler and preprocessor), or bypass a previous driver ('collect2').

    // Rewrite linker options, to replace --no-demangle with a custom internal
    // option.
    if ((A->getOption().matches(options::OPT_Wl_COMMA) ||
         A->getOption().matches(options::OPT_Xlinker)) &&
        A->containsValue("--no-demangle")) {
      // Add the rewritten no-demangle argument.
      DAL->AddFlagArg(A, Opts.getOption(options::OPT_Z_Xlinker__no_demangle));

      // Add the remaining values as Xlinker arguments.
      for (StringRef Val : A->getValues())
        if (Val != "--no-demangle")
          DAL->AddSeparateArg(A, Opts.getOption(options::OPT_Xlinker), Val);

      continue;
    }

    // Rewrite preprocessor options, to replace -Wp,-MD,FOO which is used by
    // some build systems. We don't try to be complete here because we don't
    // care to encourage this usage model.
    if (A->getOption().matches(options::OPT_Wp_COMMA) &&
        A->getNumValues() > 0 &&
        (A->getValue(0) == StringRef("-MD") ||
         A->getValue(0) == StringRef("-MMD"))) {
      // Rewrite to -MD/-MMD along with -MF.
      if (A->getValue(0) == StringRef("-MD"))
        DAL->AddFlagArg(A, Opts.getOption(options::OPT_MD));
      else
        DAL->AddFlagArg(A, Opts.getOption(options::OPT_MMD));
      if (A->getNumValues() == 2)
        DAL->AddSeparateArg(A, Opts.getOption(options::OPT_MF), A->getValue(1));
      continue;
    }

    // Rewrite reserved library names.
    if (A->getOption().matches(options::OPT_l)) {
      StringRef Value = A->getValue();

      // Rewrite unless -nostdlib is present.
      if (!HasNostdlib && !HasNodefaultlib && !HasNostdlibxx &&
          Value == "stdc++") {
        DAL->AddFlagArg(A, Opts.getOption(options::OPT_Z_reserved_lib_stdcxx));
        continue;
      }

      // Rewrite unconditionally.
      if (Value == "cc_kext") {
        DAL->AddFlagArg(A, Opts.getOption(options::OPT_Z_reserved_lib_cckext));
        continue;
      }
    }

    // Pick up inputs via the -- option.
    if (A->getOption().matches(options::OPT__DASH_DASH)) {
      A->claim();
      for (StringRef Val : A->getValues())
        DAL->append(MakeInputArg(*DAL, Opts, Val, false));
      continue;
    }

    if (A->getOption().matches(options::OPT_offload_lib_Group)) {
      if (!A->getNumValues()) {
        Diag(clang::diag::warn_drv_unused_argument) << A->getSpelling();
        continue;
      }
    }

    DAL->append(A);
  }

  // DXC mode quits before assembly if an output object file isn't specified.
  if (IsDXCMode() && !Args.hasArg(options::OPT_dxc_Fo))
    DAL->AddFlagArg(nullptr, Opts.getOption(options::OPT_S));

  // Enforce -static if -miamcu is present.
  if (Args.hasFlag(options::OPT_miamcu, options::OPT_mno_iamcu, false))
    DAL->AddFlagArg(nullptr, Opts.getOption(options::OPT_static));

// Add a default value of -mlinker-version=, if one was given and the user
// didn't specify one.
#if defined(HOST_LINK_VERSION)
  if (!Args.hasArg(options::OPT_mlinker_version_EQ) &&
      strlen(HOST_LINK_VERSION) > 0) {
    DAL->AddJoinedArg(0, Opts.getOption(options::OPT_mlinker_version_EQ),
                      HOST_LINK_VERSION);
    DAL->getLastArg(options::OPT_mlinker_version_EQ)->claim();
  }
#endif

  return DAL;
}

static void setZosTargetVersion(const Driver &D, llvm::Triple &Target,
                                StringRef ArgTarget) {

  static bool BeSilent = false;
  auto IsTooOldToBeSupported = [](int v, int r) -> bool {
    return ((v < 2) || ((v == 2) && (r < 4)));
  };

  /* expect CURRENT, zOSV2R[45], or 0xnnnnnnnn */
  if (ArgTarget.equals_insensitive("CURRENT")) {
    /* If the user gives CURRENT, then we rely on the LE to set   */
    /* __TARGET_LIB__.  There's nothing more we need to do.       */
  } else {
    unsigned int Version = 0;
    unsigned int Release = 0;
    unsigned int Modification = 0;
    bool IsOk = true;
    llvm::Regex ZOsvRegex("[zZ][oO][sS][vV]([0-9])[rR]([0-9])");
    llvm::Regex HexRegex(
        "0x4"                      /* product      */
        "([0-9a-fA-F])"            /* version     */
        "([0-9a-fA-F][0-9a-fA-F])" /* release */
        "([0-9a-fA-F][0-9a-fA-F][0-9a-fA-F][0-9a-fA-F])" /* modification */);
    SmallVector<StringRef> Matches;

    if (ZOsvRegex.match(ArgTarget, &Matches)) {
      Matches[1].getAsInteger(10, Version);
      Matches[2].getAsInteger(10, Release);
      Modification = 0;
      if (IsTooOldToBeSupported(Version, Release)) {
        if (!BeSilent)
          D.Diag(diag::err_zos_target_release_discontinued) << ArgTarget;
        IsOk = false;
      }
    } else if (HexRegex.match(ArgTarget, &Matches)) {
      Matches[1].getAsInteger(16, Version);
      Matches[2].getAsInteger(16, Release);
      Matches[3].getAsInteger(16, Modification);
      if (IsTooOldToBeSupported(Version, Release)) {
        if (!BeSilent)
          D.Diag(diag::err_zos_target_release_discontinued) << ArgTarget;
        IsOk = false;
      }
    } else {
      /* something else: need to report an error */
      if (!BeSilent)
        D.Diag(diag::err_zos_target_unrecognized_release) << ArgTarget;
      IsOk = false;
    }

    if (IsOk) {
      llvm::VersionTuple V(Version, Release, Modification);
      llvm::VersionTuple TV = Target.getOSVersion();
      // The goal is to pick the minimally supported version of
      // the OS.  Pick the lesser as the target.
      if (TV.empty() || V < TV) {
        SmallString<16> Str;
        Str = llvm::Triple::getOSTypeName(Target.getOS());
        Str += V.getAsString();
        Target.setOSName(Str);
      }
    }
  }
  BeSilent = true;
}

/// Compute target triple from args.
///
/// This routine provides the logic to compute a target triple from various
/// args passed to the driver and the default triple string.
static llvm::Triple computeTargetTriple(const Driver &D,
                                        StringRef TargetTriple,
                                        const ArgList &Args,
                                        StringRef DarwinArchName = "") {
  // FIXME: Already done in Compilation *Driver::BuildCompilation
  if (const Arg *A = Args.getLastArg(options::OPT_target))
    TargetTriple = A->getValue();

  llvm::Triple Target(llvm::Triple::normalize(TargetTriple));

  // GNU/Hurd's triples should have been -hurd-gnu*, but were historically made
  // -gnu* only, and we can not change this, so we have to detect that case as
  // being the Hurd OS.
  if (TargetTriple.contains("-unknown-gnu") || TargetTriple.contains("-pc-gnu"))
    Target.setOSName("hurd");

  // Handle Apple-specific options available here.
  if (Target.isOSBinFormatMachO()) {
    // If an explicit Darwin arch name is given, that trumps all.
    if (!DarwinArchName.empty()) {
      tools::darwin::setTripleTypeForMachOArchName(Target, DarwinArchName,
                                                   Args);
      return Target;
    }

    // Handle the Darwin '-arch' flag.
    if (Arg *A = Args.getLastArg(options::OPT_arch)) {
      StringRef ArchName = A->getValue();
      tools::darwin::setTripleTypeForMachOArchName(Target, ArchName, Args);
    }
  }

  // Handle pseudo-target flags '-mlittle-endian'/'-EL' and
  // '-mbig-endian'/'-EB'.
  if (Arg *A = Args.getLastArgNoClaim(options::OPT_mlittle_endian,
                                      options::OPT_mbig_endian)) {
    llvm::Triple T = A->getOption().matches(options::OPT_mlittle_endian)
                         ? Target.getLittleEndianArchVariant()
                         : Target.getBigEndianArchVariant();
    if (T.getArch() != llvm::Triple::UnknownArch) {
      Target = std::move(T);
      Args.claimAllArgs(options::OPT_mlittle_endian, options::OPT_mbig_endian);
    }
  }

  // Skip further flag support on OSes which don't support '-m32' or '-m64'.
  if (Target.getArch() == llvm::Triple::tce)
    return Target;

  // On AIX, the env OBJECT_MODE may affect the resulting arch variant.
  if (Target.isOSAIX()) {
    if (std::optional<std::string> ObjectModeValue =
            llvm::sys::Process::GetEnv("OBJECT_MODE")) {
      StringRef ObjectMode = *ObjectModeValue;
      llvm::Triple::ArchType AT = llvm::Triple::UnknownArch;

      if (ObjectMode == "64") {
        AT = Target.get64BitArchVariant().getArch();
      } else if (ObjectMode == "32") {
        AT = Target.get32BitArchVariant().getArch();
      } else {
        D.Diag(diag::err_drv_invalid_object_mode) << ObjectMode;
      }

      if (AT != llvm::Triple::UnknownArch && AT != Target.getArch())
        Target.setArch(AT);
    }
  }

  // Currently the only architecture supported by *-uefi triples are x86_64.
  if (Target.isUEFI() && Target.getArch() != llvm::Triple::x86_64)
    D.Diag(diag::err_target_unknown_triple) << Target.str();

  // The `-maix[32|64]` flags are only valid for AIX targets.
  if (Arg *A = Args.getLastArgNoClaim(options::OPT_maix32, options::OPT_maix64);
      A && !Target.isOSAIX())
    D.Diag(diag::err_drv_unsupported_opt_for_target)
        << A->getAsString(Args) << Target.str();

  // Handle pseudo-target flags '-m64', '-mx32', '-m32' and '-m16'.
  Arg *A = Args.getLastArg(options::OPT_m64, options::OPT_mx32,
                           options::OPT_m32, options::OPT_m16,
                           options::OPT_maix32, options::OPT_maix64);
  if (A) {
    llvm::Triple::ArchType AT = llvm::Triple::UnknownArch;

    if (A->getOption().matches(options::OPT_m64) ||
        A->getOption().matches(options::OPT_maix64)) {
      AT = Target.get64BitArchVariant().getArch();
      if (Target.getEnvironment() == llvm::Triple::GNUX32 ||
          Target.getEnvironment() == llvm::Triple::GNUT64)
        Target.setEnvironment(llvm::Triple::GNU);
      else if (Target.getEnvironment() == llvm::Triple::MuslX32)
        Target.setEnvironment(llvm::Triple::Musl);
    } else if (A->getOption().matches(options::OPT_mx32) &&
               Target.get64BitArchVariant().getArch() == llvm::Triple::x86_64) {
      AT = llvm::Triple::x86_64;
      if (Target.getEnvironment() == llvm::Triple::Musl)
        Target.setEnvironment(llvm::Triple::MuslX32);
      else
        Target.setEnvironment(llvm::Triple::GNUX32);
    } else if (A->getOption().matches(options::OPT_m32) ||
               A->getOption().matches(options::OPT_maix32)) {
      if (D.IsFlangMode() && !Target.isOSAIX()) {
        D.Diag(diag::err_drv_unsupported_opt_for_target)
            << A->getAsString(Args) << Target.str();
      } else {
        AT = Target.get32BitArchVariant().getArch();
        if (Target.getEnvironment() == llvm::Triple::GNUX32)
          Target.setEnvironment(llvm::Triple::GNU);
        else if (Target.getEnvironment() == llvm::Triple::MuslX32)
          Target.setEnvironment(llvm::Triple::Musl);
      }
    } else if (A->getOption().matches(options::OPT_m16) &&
               Target.get32BitArchVariant().getArch() == llvm::Triple::x86) {
      AT = llvm::Triple::x86;
      Target.setEnvironment(llvm::Triple::CODE16);
    }

    if (AT != llvm::Triple::UnknownArch && AT != Target.getArch()) {
      Target.setArch(AT);
      if (Target.isWindowsGNUEnvironment())
        toolchains::MinGW::fixTripleArch(D, Target, Args);
    }
  }

  if (Target.isOSzOS()) {
    if ((A = Args.getLastArg(options::OPT_mzos_target_EQ))) {
      setZosTargetVersion(D, Target, A->getValue());
    }
  }

  // Handle -miamcu flag.
  if (Args.hasFlag(options::OPT_miamcu, options::OPT_mno_iamcu, false)) {
    if (Target.get32BitArchVariant().getArch() != llvm::Triple::x86)
      D.Diag(diag::err_drv_unsupported_opt_for_target) << "-miamcu"
                                                       << Target.str();

    if (A && !A->getOption().matches(options::OPT_m32))
      D.Diag(diag::err_drv_argument_not_allowed_with)
          << "-miamcu" << A->getBaseArg().getAsString(Args);

    Target.setArch(llvm::Triple::x86);
    Target.setArchName("i586");
    Target.setEnvironment(llvm::Triple::UnknownEnvironment);
    Target.setEnvironmentName("");
    Target.setOS(llvm::Triple::ELFIAMCU);
    Target.setVendor(llvm::Triple::UnknownVendor);
    Target.setVendorName("intel");
  }

  // If target is MIPS adjust the target triple
  // accordingly to provided ABI name.
  if (Target.isMIPS()) {
    if ((A = Args.getLastArg(options::OPT_mabi_EQ))) {
      StringRef ABIName = A->getValue();
      if (ABIName == "32") {
        Target = Target.get32BitArchVariant();
        if (Target.getEnvironment() == llvm::Triple::GNUABI64 ||
            Target.getEnvironment() == llvm::Triple::GNUABIN32)
          Target.setEnvironment(llvm::Triple::GNU);
      } else if (ABIName == "n32") {
        Target = Target.get64BitArchVariant();
        if (Target.getEnvironment() == llvm::Triple::GNU ||
            Target.getEnvironment() == llvm::Triple::GNUT64 ||
            Target.getEnvironment() == llvm::Triple::GNUABI64)
          Target.setEnvironment(llvm::Triple::GNUABIN32);
        else if (Target.getEnvironment() == llvm::Triple::Musl ||
                 Target.getEnvironment() == llvm::Triple::MuslABI64)
          Target.setEnvironment(llvm::Triple::MuslABIN32);
      } else if (ABIName == "64") {
        Target = Target.get64BitArchVariant();
        if (Target.getEnvironment() == llvm::Triple::GNU ||
            Target.getEnvironment() == llvm::Triple::GNUT64 ||
            Target.getEnvironment() == llvm::Triple::GNUABIN32)
          Target.setEnvironment(llvm::Triple::GNUABI64);
        else if (Target.getEnvironment() == llvm::Triple::Musl ||
                 Target.getEnvironment() == llvm::Triple::MuslABIN32)
          Target.setEnvironment(llvm::Triple::MuslABI64);
      }
    }
  }

  // If target is RISC-V adjust the target triple according to
  // provided architecture name
  if (Target.isRISCV()) {
    if (Args.hasArg(options::OPT_march_EQ) ||
        Args.hasArg(options::OPT_mcpu_EQ)) {
      std::string ArchName = tools::riscv::getRISCVArch(Args, Target);
      auto ISAInfo = llvm::RISCVISAInfo::parseArchString(
          ArchName, /*EnableExperimentalExtensions=*/true);
      if (!llvm::errorToBool(ISAInfo.takeError())) {
        unsigned XLen = (*ISAInfo)->getXLen();
        if (XLen == 32)
          Target.setArch(llvm::Triple::riscv32);
        else if (XLen == 64)
          Target.setArch(llvm::Triple::riscv64);
      }
    }
  }

  return Target;
}

// Parse the LTO options and record the type of LTO compilation
// based on which -f(no-)?lto(=.*)? or -f(no-)?offload-lto(=.*)?
// option occurs last.
static driver::LTOKind parseLTOMode(Driver &D, const llvm::opt::ArgList &Args,
                                    OptSpecifier OptEq, OptSpecifier OptNeg) {
  if (!Args.hasFlag(OptEq, OptNeg, false))
    return LTOK_None;

  const Arg *A = Args.getLastArg(OptEq);
  StringRef LTOName = A->getValue();

  driver::LTOKind LTOMode = llvm::StringSwitch<LTOKind>(LTOName)
                                .Case("full", LTOK_Full)
                                .Case("thin", LTOK_Thin)
                                .Default(LTOK_Unknown);

  if (LTOMode == LTOK_Unknown) {
    D.Diag(diag::err_drv_unsupported_option_argument)
        << A->getSpelling() << A->getValue();
    return LTOK_None;
  }
  return LTOMode;
}

// Parse the LTO options.
void Driver::setLTOMode(const llvm::opt::ArgList &Args) {
  LTOMode =
      parseLTOMode(*this, Args, options::OPT_flto_EQ, options::OPT_fno_lto);

  OffloadLTOMode = parseLTOMode(*this, Args, options::OPT_foffload_lto_EQ,
                                options::OPT_fno_offload_lto);

  // Try to enable `-foffload-lto=full` if `-fopenmp-target-jit` is on.
  if (Args.hasFlag(options::OPT_fopenmp_target_jit,
                   options::OPT_fno_openmp_target_jit, false)) {
    if (Arg *A = Args.getLastArg(options::OPT_foffload_lto_EQ,
                                 options::OPT_fno_offload_lto))
      if (OffloadLTOMode != LTOK_Full)
        Diag(diag::err_drv_incompatible_options)
            << A->getSpelling() << "-fopenmp-target-jit";
    OffloadLTOMode = LTOK_Full;
  }
}

/// Compute the desired OpenMP runtime from the flags provided.
Driver::OpenMPRuntimeKind Driver::getOpenMPRuntime(const ArgList &Args) const {
  StringRef RuntimeName(CLANG_DEFAULT_OPENMP_RUNTIME);

  const Arg *A = Args.getLastArg(options::OPT_fopenmp_EQ);
  if (A)
    RuntimeName = A->getValue();

  auto RT = llvm::StringSwitch<OpenMPRuntimeKind>(RuntimeName)
                .Case("libomp", OMPRT_OMP)
                .Case("libgomp", OMPRT_GOMP)
                .Case("libiomp5", OMPRT_IOMP5)
                .Default(OMPRT_Unknown);

  if (RT == OMPRT_Unknown) {
    if (A)
      Diag(diag::err_drv_unsupported_option_argument)
          << A->getSpelling() << A->getValue();
    else
      // FIXME: We could use a nicer diagnostic here.
      Diag(diag::err_drv_unsupported_opt) << "-fopenmp";
  }

  return RT;
}

// Handles `native` offload architectures by using the 'offload-arch' utility.
static llvm::SmallVector<std::string>
getSystemOffloadArchs(Compilation &C, Action::OffloadKind Kind) {
  StringRef Program = C.getArgs().getLastArgValue(
      options::OPT_offload_arch_tool_EQ, "offload-arch");

  SmallVector<std::string> GPUArchs;
  if (llvm::ErrorOr<std::string> Executable =
          llvm::sys::findProgramByName(Program, {C.getDriver().Dir})) {
    llvm::SmallVector<StringRef> Args{*Executable};
    if (Kind == Action::OFK_HIP)
      Args.push_back("--only=amdgpu");
    else if (Kind == Action::OFK_Cuda)
      Args.push_back("--only=nvptx");
    auto StdoutOrErr = C.getDriver().executeProgram(Args);

    if (!StdoutOrErr) {
      C.getDriver().Diag(diag::err_drv_undetermined_gpu_arch)
          << Action::GetOffloadKindName(Kind) << StdoutOrErr.takeError()
          << "--offload-arch";
      return GPUArchs;
    }
    if ((*StdoutOrErr)->getBuffer().empty()) {
      C.getDriver().Diag(diag::err_drv_undetermined_gpu_arch)
          << Action::GetOffloadKindName(Kind) << "No GPU detected in the system"
          << "--offload-arch";
      return GPUArchs;
    }

    for (StringRef Arch : llvm::split((*StdoutOrErr)->getBuffer(), "\n"))
      if (!Arch.empty())
        GPUArchs.push_back(Arch.str());
  } else {
    C.getDriver().Diag(diag::err_drv_command_failure) << "offload-arch";
  }
  return GPUArchs;
}

// Attempts to infer the correct offloading toolchain triple by looking at the
// requested offloading kind and architectures.
static llvm::DenseSet<llvm::StringRef>
inferOffloadToolchains(Compilation &C, Action::OffloadKind Kind) {
  // SYCL offloading to AOT Targets with '--offload-arch'
  // is currently enabled only with '--offload-new-driver' option.
  // Emit a diagnostic if '--offload-arch' is invoked without
  // '--offload-new driver' option.
  if (Kind == Action::OFK_SYCL &&
      C.getInputArgs().hasArg(options::OPT_offload_arch_EQ) &&
      !C.getInputArgs().hasFlag(options::OPT_offload_new_driver,
                                options::OPT_no_offload_new_driver, false)) {
    C.getDriver().Diag(clang::diag::err_drv_sycl_offload_arch_new_driver);
    return llvm::DenseSet<llvm::StringRef>();
  }
  std::set<std::string> Archs;
  for (Arg *A : C.getInputArgs()) {
    for (StringRef Arch : A->getValues()) {
      if (A->getOption().matches(options::OPT_offload_arch_EQ)) {
        if (Arch == "native") {
          for (StringRef Str : getSystemOffloadArchs(C, Kind))
            Archs.insert(Str.str());
        } else {
          Archs.insert(Arch.str());
        }
      } else if (A->getOption().matches(options::OPT_no_offload_arch_EQ)) {
        if (Arch == "all")
          Archs.clear();
        else
          Archs.erase(Arch.str());
      }
    }
  }

  llvm::DenseSet<llvm::StringRef> Triples;
  for (llvm::StringRef Arch : Archs) {
    OffloadArch ID = StringToOffloadArch(Arch);
    if (ID == OffloadArch::UNKNOWN)
      ID = StringToOffloadArch(
          getProcessorFromTargetID(llvm::Triple("amdgcn-amd-amdhsa"), Arch));

    if (Kind == Action::OFK_HIP && !IsAMDOffloadArch(ID)) {
      C.getDriver().Diag(clang::diag::err_drv_offload_bad_gpu_arch)
          << "HIP" << Arch;
      return llvm::DenseSet<llvm::StringRef>();
    }
    if (Kind == Action::OFK_Cuda && !IsNVIDIAOffloadArch(ID)) {
      C.getDriver().Diag(clang::diag::err_drv_offload_bad_gpu_arch)
          << "CUDA" << Arch;
      return llvm::DenseSet<llvm::StringRef>();
    }
    if (Kind == Action::OFK_OpenMP &&
        (IsIntelCPUOffloadArch(ID) || IsIntelGPUOffloadArch(ID) ||
         ID == OffloadArch::UNKNOWN || ID == OffloadArch::UNUSED)) {
      C.getDriver().Diag(clang::diag::err_drv_failed_to_deduce_target_from_arch)
          << Arch;
      return llvm::DenseSet<llvm::StringRef>();
    }
    if (ID == OffloadArch::UNKNOWN || ID == OffloadArch::UNUSED) {
      C.getDriver().Diag(clang::diag::err_drv_offload_bad_gpu_arch)
          << "offload" << Arch;
      return llvm::DenseSet<llvm::StringRef>();
    }

    StringRef Triple;
    if (ID == OffloadArch::AMDGCNSPIRV)
      Triple = "spirv64-amd-amdhsa";
    else if (IsNVIDIAOffloadArch(ID))
      Triple = C.getDefaultToolChain().getTriple().isArch64Bit()
                   ? "nvptx64-nvidia-cuda"
                   : "nvptx-nvidia-cuda";
    else if (IsAMDOffloadArch(ID))
      Triple = "amdgcn-amd-amdhsa";
    else if (IsIntelCPUOffloadArch(ID))
      Triple = "spir64_x86_64-unknown-unknown";
    else if (IsIntelGPUOffloadArch(ID))
      Triple = "spir64_gen-unknown-unknown";
    else
      continue;

    // Make a new argument that dispatches this argument to the appropriate
    // toolchain. This is required when we infer it and create potentially
    // incompatible toolchains from the global option.
    Option Opt = C.getDriver().getOpts().getOption(options::OPT_Xarch__);
    unsigned Index = C.getArgs().getBaseArgs().MakeIndex("-Xarch_");
    Arg *A = new Arg(Opt, C.getArgs().getArgString(Index), Index,
                     C.getArgs().MakeArgString(Triple.split("-").first),
                     C.getArgs().MakeArgString("--offload-arch=" + Arch));
    A->claim();
    C.getArgs().append(A);
    C.getArgs().AddSynthesizedArg(A);
    Triples.insert(Triple);
  }

  // Infer the default target triple if no specific architectures are given.
  if (Archs.empty() && Kind == Action::OFK_HIP)
    Triples.insert("amdgcn-amd-amdhsa");
  else if (Archs.empty() && Kind == Action::OFK_Cuda)
    Triples.insert(C.getDefaultToolChain().getTriple().isArch64Bit()
                       ? "nvptx64-nvidia-cuda"
                       : "nvptx-nvidia-cuda");
  else if (Archs.empty() && Kind == Action::OFK_SYCL)
    Triples.insert(C.getDefaultToolChain().getTriple().isArch64Bit()
                       ? "spir64-unknown-unknown"
                       : "spir-unknown-unknown");

  // We need to dispatch these to the appropriate toolchain now.
  C.getArgs().eraseArg(options::OPT_offload_arch_EQ);
  C.getArgs().eraseArg(options::OPT_no_offload_arch_EQ);

  return Triples;
}

static bool isValidSYCLTriple(llvm::Triple T) {
  // 'nvptx64-nvidia-cuda' is the valid SYCL triple for NVidia GPUs.
  if (T.getArch() == llvm::Triple::nvptx64 &&
      T.getVendor() == llvm::Triple::NVIDIA &&
      T.getOS() == llvm::Triple::CUDA && !T.hasEnvironment())
    return true;

  // 'amdgcn-amd-amdhsa' is the valid SYCL triple for AMD GPUs.
  if (T.getArch() == llvm::Triple::amdgcn &&
      T.getVendor() == llvm::Triple::AMD && T.getOS() == llvm::Triple::AMDHSA &&
      !T.hasEnvironment())
    return true;

  // 'native_cpu' is valid for Native CPU.
  // TODO This checks for the exact spelling of the triple because other
  // spellings would fail confusingly, trying to find nonexistent builtins. This
  // should probably be done for NVidia and AMD too.
  if (T.isNativeCPU() && T.str() == "native_cpu")
    return true;

  // Check for invalid SYCL device triple values.
  // Non-SPIR/SPIRV arch.
  if (!T.isSPIROrSPIRV())
    return false;
  // SPIR/SPIRV arch, but has invalid SubArch for AOT.
  StringRef A(T.getArchName());
  if (T.getSubArch() == llvm::Triple::NoSubArch &&
      ((T.getArch() == llvm::Triple::spir && A != "spir") ||
       (T.getArch() == llvm::Triple::spir64 && A != "spir64")))
    return false;
  return true;
}

static const char *getDefaultSYCLArch(Compilation &C) {
  // If -fsycl is supplied we will assume SPIR-V
  if (C.getDefaultToolChain().getTriple().getArch() == llvm::Triple::x86)
    return "spir";
  return "spir64";
}

llvm::Triple Driver::getSYCLDeviceTriple(StringRef TargetArch,
                                         const Arg *Arg) const {
  SmallVector<StringRef, 5> SYCLAlias = {
      "spir",       "spir64",  "spir64_fpga", "spir64_x86_64",
      "spir64_gen", "spirv32", "spirv64",     "nvptx64"};
  // spir64_fpga is not supported. Retain this check as it impacts the command
  // line acceptance of -fsycl-targets=spir64_fpga.  We need to continue to
  // emit the proper diagnostic informing the user of no support.
  llvm::Triple TargetTriple(TargetArch);
  if (Arg && !Arg->isClaimed() && TargetTriple.isSPIR() &&
      TargetTriple.getSubArch() == llvm::Triple::SPIRSubArch_fpga) {
    SmallString<128> OptStr(Arg->getSpelling());
    if (Arg->getOption().matches(options::OPT_offload_targets_EQ))
      OptStr = "-fsycl-targets=";
    OptStr += TargetArch.str();
    Diag(diag::err_drv_unsupported_opt_removed) << OptStr;
    Arg->claim();
  }
  if (llvm::is_contained(SYCLAlias, TargetArch)) {
    llvm::Triple TT;
    TT.setArchName(TargetArch);
    // Return the full SYCL target triple string for NVidia GPU targets.
    if (TT.getArch() == llvm::Triple::nvptx64)
      return llvm::Triple("nvptx64-nvidia-cuda");
    TT.setVendor(llvm::Triple::UnknownVendor);
    TT.setOS(llvm::Triple::UnknownOS);
    return TT;
  }
  return llvm::Triple(TargetArch);
}

static bool addSYCLDefaultTriple(Compilation &C,
                                 SmallVectorImpl<llvm::Triple> &SYCLTriples) {
  /// Returns true if a triple is added to SYCLTriples, false otherwise
  if (!C.getDriver().isSYCLDefaultTripleImplied())
    return false;
  if (C.getInputArgs().hasArg(options::OPT_fsycl_force_target_EQ))
    return false;
  llvm::Triple DefaultTriple =
      C.getDriver().getSYCLDeviceTriple(getDefaultSYCLArch(C));
  for (const auto &SYCLTriple : SYCLTriples) {
    if (SYCLTriple == DefaultTriple)
      return false;
    // If we encounter a known non-spir* target, do not add the default triple.
    if (SYCLTriple.isNVPTX() || SYCLTriple.isAMDGCN())
      return false;
  }
  // Check current set of triples to see if the default has already been set.
  for (const auto &SYCLTriple : SYCLTriples) {
    if (SYCLTriple.getSubArch() == llvm::Triple::NoSubArch &&
        SYCLTriple.isSPIROrSPIRV())
      return false;
  }
  SYCLTriples.insert(SYCLTriples.begin(), DefaultTriple);
  return true;
}

static void diagnoseSYCLOptions(Compilation &C, bool IsSYCL) {
  auto getArgRequiringSYCLRuntime = [&](OptSpecifier OptId) -> Arg * {
    Arg *SYCLArg = C.getInputArgs().getLastArg(OptId);
    if (SYCLArg && !IsSYCL) {
      C.getDriver().Diag(clang::diag::err_drv_expecting_fsycl_with_sycl_opt)
          // Dropping the '=' symbol, which would otherwise pollute
          // the diagnostics for the most of options
          << SYCLArg->getSpelling().split('=').first;
      return nullptr;
    }
    return SYCLArg;
  };

  // Special check for -fsycl-targets.  -fsycl-targets is an alias for
  // --offload-targets.
  const Arg *SYCLOffloadTargetsArg =
      C.getInputArgs().getLastArg(options::OPT_offload_targets_EQ);
  Arg *SYCLForceTarget =
      getArgRequiringSYCLRuntime(options::OPT_fsycl_force_target_EQ);
  if (SYCLOffloadTargetsArg && SYCLOffloadTargetsArg->getAlias()) {
    const Arg *Alias = SYCLOffloadTargetsArg->getAlias();
    bool IsFsyclTargetsOption = Alias->getSpelling() == "-fsycl-targets=";
    if (!IsSYCL && IsFsyclTargetsOption)
      C.getDriver().Diag(clang::diag::err_drv_expecting_fsycl_with_sycl_opt)
          // Dropping the '=' symbol, which would otherwise pollute
          // the diagnostics for the most of options
          << StringRef(SYCLOffloadTargetsArg->getAsString(C.getArgs()))
                 .split('=')
                 .first;
    else if (IsFsyclTargetsOption &&
             SYCLOffloadTargetsArg->getNumValues() > 1 && SYCLForceTarget)
      C.getDriver().Diag(
          clang::diag::err_drv_multiple_target_with_forced_target)
          << SYCLOffloadTargetsArg->getAsString(C.getInputArgs())
          << SYCLForceTarget->getAsString(C.getInputArgs());
  }

  // Check if -fsycl-host-compiler is used in conjunction with -fsycl.
  Arg *SYCLHostCompiler =
      getArgRequiringSYCLRuntime(options::OPT_fsycl_host_compiler_EQ);
  Arg *SYCLHostCompilerOptions =
      getArgRequiringSYCLRuntime(options::OPT_fsycl_host_compiler_options_EQ);

  // -fsycl-host-compiler-options cannot be used without -fsycl-host-compiler
  if (SYCLHostCompilerOptions && !SYCLHostCompiler)
    C.getDriver().Diag(clang::diag::warn_drv_opt_requires_opt)
        << SYCLHostCompilerOptions->getSpelling().split('=').first
        << "-fsycl-host-compiler";

  // Diagnose incorrect inputs to SYCL options.
  // FIXME: Since the option definition includes the list of possible values,
  // the validation must be automatic, not requiring separate disjointed code
  // blocks accross the driver code. Long-term, the detection of incorrect
  // values must happen at the level of TableGen and Arg class design, with
  // Compilation/Driver class constructors handling the driver-specific
  // diagnostic output.
  auto checkSingleArgValidity = [&](Arg *A,
                                    SmallVector<StringRef, 4> AllowedValues) {
    if (!A)
      return;
    const char *ArgValue = A->getValue();
    for (const StringRef AllowedValue : AllowedValues)
      if (AllowedValue == ArgValue)
        return;
    C.getDriver().Diag(clang::diag::err_drv_invalid_argument_to_option)
        << ArgValue << A->getOption().getName();
  };

  // TODO: Transition to using -fsycl-link as a flag as opposed to an option
  // that takes an argument.  The use of 'default' is a temporary solution as we
  // remove FPGA support.
  Arg *SYCLLink = getArgRequiringSYCLRuntime(options::OPT_fsycl_link_EQ);
  checkSingleArgValidity(SYCLLink, {"early", "image", "default"});

  // Use of -fsycl-link=early and -fsycl-link=image are not supported.
  if (SYCLLink && (SYCLLink->getValue() == StringRef("early") ||
                   SYCLLink->getValue() == StringRef("image")))
    C.getDriver().Diag(diag::err_drv_unsupported_opt_removed)
        << SYCLLink->getAsString(C.getInputArgs());

  Arg *DeviceCodeSplit =
      C.getInputArgs().getLastArg(options::OPT_fsycl_device_code_split_EQ);
  checkSingleArgValidity(DeviceCodeSplit,
                         {"per_kernel", "per_source", "auto", "off"});

  Arg *RangeRoundingPreference =
      C.getInputArgs().getLastArg(options::OPT_fsycl_range_rounding_EQ);
  checkSingleArgValidity(RangeRoundingPreference, {"disable", "force", "on"});

  // Evaluation of -fsycl-device-obj is slightly different, we will emit a
  // warning and inform the user of the default behavior used.
  // TODO: General usage of this option is to check for 'spirv' and fallthrough
  // to using llvmir.  This can be improved to be more obvious in usage.
  if (Arg *DeviceObj = C.getInputArgs().getLastArgNoClaim(
          options::OPT_fsycl_device_obj_EQ)) {
    const bool SYCLDeviceOnly = C.getDriver().offloadDeviceOnly();
    const bool EmitAsm = C.getInputArgs().getLastArgNoClaim(options::OPT_S);
    StringRef ArgValue(DeviceObj->getValue());
    SmallVector<StringRef, 3> DeviceObjValues = {"spirv", "llvmir", "asm"};
    if (llvm::find(DeviceObjValues, ArgValue) == DeviceObjValues.end())
      C.getDriver().Diag(clang::diag::warn_ignoring_value_using_default)
          << DeviceObj->getSpelling().split('=').first << ArgValue << "llvmir";
    else if (ArgValue == "asm" && (!SYCLDeviceOnly || !EmitAsm))
      C.getDriver().Diag(
          clang::diag::warn_drv_fsycl_device_obj_asm_device_only);
  }

  if (SYCLForceTarget) {
    StringRef Val(SYCLForceTarget->getValue());
    llvm::Triple TT(C.getDriver().getSYCLDeviceTriple(Val, SYCLForceTarget));
    if (!isValidSYCLTriple(TT))
      C.getDriver().Diag(clang::diag::err_drv_invalid_sycl_target) << Val;
  }
}

void Driver::CreateOffloadingDeviceToolChains(Compilation &C,
                                              InputList &Inputs) {
  bool UseLLVMOffload = C.getInputArgs().hasArg(
      options::OPT_foffload_via_llvm, options::OPT_fno_offload_via_llvm, false);
  bool IsCuda =
      llvm::any_of(Inputs,
                   [](std::pair<types::ID, const llvm::opt::Arg *> &I) {
                     return types::isCuda(I.first);
                   }) &&
      !UseLLVMOffload;
  bool IsHIP =
      (llvm::any_of(Inputs,
                    [](std::pair<types::ID, const llvm::opt::Arg *> &I) {
                      return types::isHIP(I.first);
                    }) ||
       C.getInputArgs().hasArg(options::OPT_hip_link) ||
       C.getInputArgs().hasArg(options::OPT_hipstdpar)) &&
      !UseLLVMOffload;

<<<<<<< HEAD
        llvm::StringMap<StringRef> FoundNormalizedTriples;
        llvm::Triple TT;
        for (StringRef Triple : SYCLTriples) {

          if (Triple.starts_with("intel_gpu_")) {
            TT = getSYCLDeviceTriple("spir64_gen");
          } else if (Triple.starts_with("nvidia_gpu_")) {
            TT = getSYCLDeviceTriple("nvptx64-nvidia-cuda");
          } else if (Triple.starts_with("amd_gpu_")) {
            TT = getSYCLDeviceTriple("amdgcn-amd-amdhsa");
          } else
            TT = getSYCLDeviceTriple(Triple);

          // For the new offloading model, we only want a single triple entry
          // for each target, even if we have multiple intel_gpu* entries.  We
          // will track triples for new model and unique strings for the old
          // model.
          std::string NormalizedName;
          bool UseNewOffload =
              (C.getArgs().hasFlag(options::OPT_offload_new_driver,
                                   options::OPT_no_offload_new_driver, true));
          NormalizedName = UseNewOffload
                               ? TT.normalize()
                               : getSYCLDeviceTriple(Triple).normalize();

          auto [TripleIt, Inserted] =
              FoundNormalizedTriples.try_emplace(NormalizedName, Triple);

          if (!Inserted) {
            // Only emit the diagnostic of duplicate targets with the new
            // offloading model only when the found triple matches.  For the
            // old model, we always emit the diagnostic.
            if (!UseNewOffload || (UseNewOffload && Triple == TripleIt->second))
              Diag(clang::diag::warn_drv_sycl_offload_target_duplicate)
                  << Triple << TripleIt->second;
            continue;
          }
=======
  bool IsSYCL = C.getInputArgs().hasFlag(options::OPT_fsycl,
                                         options::OPT_fno_sycl, false) ||
                C.getInputArgs().hasArgNoClaim(options::OPT_fsycl_device_only,
                                               options::OPT_fsyclbin_EQ);
  bool IsOpenMPOffloading =
      UseLLVMOffload ||
      (C.getInputArgs().hasFlag(options::OPT_fopenmp, options::OPT_fopenmp_EQ,
                                options::OPT_fno_openmp, false) &&
       (C.getInputArgs().hasArg(options::OPT_offload_targets_EQ) ||
        (C.getInputArgs().hasArg(options::OPT_offload_arch_EQ) &&
         !(IsCuda || IsHIP))));

  llvm::SmallSet<Action::OffloadKind, 4> Kinds;
  const std::pair<bool, Action::OffloadKind> ActiveKinds[] = {
      {IsCuda, Action::OFK_Cuda},
      {IsHIP, Action::OFK_HIP},
      {IsOpenMPOffloading, Action::OFK_OpenMP},
      {IsSYCL, Action::OFK_SYCL}};
  for (const auto &[Active, Kind] : ActiveKinds)
    if (Active)
      Kinds.insert(Kind);

  // We currently don't support any kind of mixed offloading.
  if (Kinds.size() > 1 && !IsSYCL) {
    Diag(clang::diag::err_drv_mix_offload)
        << Action::GetOffloadKindName(*Kinds.begin()).upper()
        << Action::GetOffloadKindName(*(++Kinds.begin())).upper();
    return;
  }
>>>>>>> 9283d864

  diagnoseSYCLOptions(C, IsSYCL);
  // Initialize the compilation identifier used for unique CUDA / HIP names.
  if (IsCuda || IsHIP)
    CUIDOpts = CUIDOptions(C.getArgs(), *this);

  // Get the list of requested offloading toolchains. If they were not
  // explicitly specified we will infer them based on the offloading language
  // and requested architectures.

  std::multiset<llvm::StringRef> Triples;
  llvm::StringMap<StringRef> FoundNormalizedTriples;
  if (C.getInputArgs().hasArg(options::OPT_offload_targets_EQ)) {
    std::vector<std::string> ArgValues =
        C.getInputArgs().getAllArgValues(options::OPT_offload_targets_EQ);
    llvm::Triple TT;

    for (llvm::StringRef Target : ArgValues) {
      if (IsSYCL) {
        StringRef TargetTripleString(Target);
        if (Target.starts_with("intel_gpu_"))
          TargetTripleString = "spir64_gen";
        else if (Target.starts_with("nvidia_gpu_"))
          TargetTripleString = "nvptx64-nvidia-cuda";
        else if (Target.starts_with("amd_gpu_"))
          TargetTripleString = "amdgcn-amd-amdhsa";
        std::string NormalizedName =
            getSYCLDeviceTriple(TargetTripleString).normalize();
        auto [TripleIt, Inserted] =
            FoundNormalizedTriples.try_emplace(NormalizedName, Target);
        if (!Inserted) {
          if (Target == TripleIt->second)
            Diag(clang::diag::warn_drv_offload_target_duplicate)
                << Target << TripleIt->second;
          continue;
        }
<<<<<<< HEAD
      } else
        Diag(clang::diag::warn_drv_empty_joined_argument)
            << SYCLTargetsValues->getAsString(C.getInputArgs());
    }
  }
  // If the user specified --offload-arch, deduce the offloading
  // target triple(s) from the set of architecture(s).
  // Create a toolchain for each valid triple.
  // We do not support SYCL offloading if any of the inputs is a
  // .cu (for CUDA type) or .hip (for HIP type) file.
  else if (IsSYCL && C.getInputArgs().hasArg(options::OPT_offload_arch_EQ) &&
           !IsHIP && !IsCuda) {
    // SYCL offloading to AOT Targets with '--offload-arch'
    // is currently enabled only with '--offload-new-driver' option.
    // Emit a diagnostic if '--offload-arch' is invoked without
    // '--offload-new driver' option.
    if (!C.getInputArgs().hasFlag(options::OPT_offload_new_driver,
                                  options::OPT_no_offload_new_driver, true)) {
      Diag(clang::diag::err_drv_sycl_offload_arch_new_driver);
      return;
=======
        Triples.insert(C.getInputArgs().MakeArgString(TargetTripleString));
      } else {
        Triples.insert(C.getInputArgs().MakeArgString(Target));
      }
>>>>>>> 9283d864
    }

    if (ArgValues.empty())
      Diag(clang::diag::warn_drv_empty_joined_argument)
          << C.getInputArgs()
                 .getLastArg(options::OPT_offload_targets_EQ)
                 ->getAsString(C.getInputArgs());
  } else if (Kinds.size() > 0) {
    for (Action::OffloadKind Kind : Kinds) {
      llvm::DenseSet<llvm::StringRef> Derived = inferOffloadToolchains(C, Kind);
      Triples.insert(Derived.begin(), Derived.end());
    }
  }
  FoundNormalizedTriples.clear();
  // Build an offloading toolchain for every requested target and kind.
  for (StringRef Target : Triples) {
    // OpenMP offloading requires a compatible libomp.
    if (Kinds.contains(Action::OFK_OpenMP)) {
      OpenMPRuntimeKind RuntimeKind = getOpenMPRuntime(C.getInputArgs());
      if (RuntimeKind != OMPRT_OMP && RuntimeKind != OMPRT_IOMP5) {
        Diag(clang::diag::err_drv_expecting_fopenmp_with_fopenmp_targets);
        return;
      }
    }

    // Certain options are not allowed when combined with SYCL compilation.
    if (Kinds.contains(Action::OFK_SYCL)) {
      for (auto ID :
           {options::OPT_static_libstdcxx, options::OPT_ffreestanding})
        if (Arg *IncompatArg = C.getInputArgs().getLastArg(ID))
          Diag(clang::diag::err_drv_argument_not_allowed_with)
              << IncompatArg->getSpelling() << "-fsycl";
    }

    // Create a device toolchain for every specified kind and triple.
    for (Action::OffloadKind Kind : Kinds) {
      llvm::Triple TT;
      if (Kind == Action::OFK_OpenMP)
        TT = ToolChain::getOpenMPTriple(Target);
      else if (Kind == Action::OFK_SYCL)
        TT = getSYCLDeviceTriple(Target);
      else
        TT = llvm::Triple(Target);

      if (C.getInputArgs().hasArg(options::OPT_fsycl_fp64_conv_emu) &&
          !(TT.isSPIRAOT() &&
            TT.getSubArch() == llvm::Triple::SPIRSubArch_gen)) {
        Diag(diag::warn_unsupported_fsycl_fp64_conv_emu_use);
      }

      // Common diagnostic for both OpenMP and SYCL.
      if (TT.getArch() == llvm::Triple::ArchType::UnknownArch ||
          (Kind == Action::OFK_SYCL && !isValidSYCLTriple(TT))) {
        Diag(diag::err_drv_invalid_or_unsupported_offload_target) << TT.str();
        continue;
      }

      if (Kind == Action::OFK_OpenMP || Kind == Action::OFK_SYCL) {
        std::string NormalizedName = TT.normalize();
        auto [TripleIt, Inserted] =
            FoundNormalizedTriples.try_emplace(NormalizedName, Target);
        if (!Inserted) {
          Diag(clang::diag::warn_drv_offload_target_duplicate)
              << Target << TripleIt->second;
          continue;
        }
      }

      auto &TC = getOffloadToolChain(C.getInputArgs(), Kind, TT,
                                     C.getDefaultToolChain().getTriple());

      // Emit a warning if the detected CUDA version is too new.
      if (Kind == Action::OFK_Cuda) {
        auto &CudaInstallation =
            static_cast<const toolchains::CudaToolChain &>(TC).CudaInstallation;
        if (CudaInstallation.isValid())
          CudaInstallation.WarnIfUnsupportedVersion();
      }

      C.addOffloadDeviceToolChain(&TC, Kind);
    }
  }
  // Perform any additional SYCL specific behaviors that are tied to expected
  // triples.
  if (Kinds.contains(Action::OFK_SYCL)) {
    // Add the default toolchain for SYCL if it is not already added when using
    // the old offloading model.
    if (!C.getArgs().hasFlag(options::OPT_offload_new_driver,
                             options::OPT_no_offload_new_driver, false)) {
      // Make vector of triples.
      SmallVector<llvm::Triple, 4> Triples;
      for (auto &TripleString : FoundNormalizedTriples) {
        llvm::Triple T(TripleString.getKey());
        Triples.push_back(T);
      }
      if (addSYCLDefaultTriple(C, Triples)) {
        llvm::Triple TT =
            llvm::Triple(getSYCLDeviceTriple(getDefaultSYCLArch(C)));
        auto &TC = getOffloadToolChain(C.getInputArgs(), Action::OFK_SYCL, TT,
                                       C.getDefaultToolChain().getTriple());
        C.addOffloadDeviceToolChain(&TC, Action::OFK_SYCL);
      }
    }
  }
}

bool Driver::loadZOSCustomizationFile(llvm::cl::ExpansionContext &ExpCtx) {
  if (IsCLMode() || IsDXCMode() || IsFlangMode())
    return false;

  SmallString<128> CustomizationFile;
  StringRef PathLIBEnv = StringRef(getenv("CLANG_CONFIG_PATH")).trim();
  // If the env var is a directory then append "/clang.cfg" and treat
  // that as the config file.  Otherwise treat the env var as the
  // config file.
  if (!PathLIBEnv.empty()) {
    llvm::sys::path::append(CustomizationFile, PathLIBEnv);
    if (llvm::sys::fs::is_directory(PathLIBEnv))
      llvm::sys::path::append(CustomizationFile, "/clang.cfg");
    if (llvm::sys::fs::is_regular_file(CustomizationFile))
      return readConfigFile(CustomizationFile, ExpCtx);
    Diag(diag::err_drv_config_file_not_found) << CustomizationFile;
    return true;
  }

  SmallString<128> BaseDir(llvm::sys::path::parent_path(Dir));
  llvm::sys::path::append(CustomizationFile, BaseDir + "/etc/clang.cfg");
  if (llvm::sys::fs::is_regular_file(CustomizationFile))
    return readConfigFile(CustomizationFile, ExpCtx);

  // If no customization file, just return
  return false;
}

static void appendOneArg(InputArgList &Args, const Arg *Opt) {
  // The args for config files or /clang: flags belong to different InputArgList
  // objects than Args. This copies an Arg from one of those other InputArgLists
  // to the ownership of Args.
  unsigned Index = Args.MakeIndex(Opt->getSpelling());
  Arg *Copy = new Arg(Opt->getOption(), Args.getArgString(Index), Index);
  Copy->getValues() = Opt->getValues();
  if (Opt->isClaimed())
    Copy->claim();
  Copy->setOwnsValues(Opt->getOwnsValues());
  Opt->setOwnsValues(false);
  Args.append(Copy);
  if (Opt->getAlias()) {
    const Arg *Alias = Opt->getAlias();
    unsigned Index = Args.MakeIndex(Alias->getSpelling());
    auto AliasCopy = std::make_unique<Arg>(Alias->getOption(),
                                           Args.getArgString(Index), Index);
    AliasCopy->getValues() = Alias->getValues();
    AliasCopy->setOwnsValues(false);
    if (Alias->isClaimed())
      AliasCopy->claim();
    Copy->setAlias(std::move(AliasCopy));
  }
}

bool Driver::readConfigFile(StringRef FileName,
                            llvm::cl::ExpansionContext &ExpCtx) {
  // Try opening the given file.
  auto Status = getVFS().status(FileName);
  if (!Status) {
    Diag(diag::err_drv_cannot_open_config_file)
        << FileName << Status.getError().message();
    return true;
  }
  if (Status->getType() != llvm::sys::fs::file_type::regular_file) {
    Diag(diag::err_drv_cannot_open_config_file)
        << FileName << "not a regular file";
    return true;
  }

  // Try reading the given file.
  SmallVector<const char *, 32> NewCfgFileArgs;
  if (llvm::Error Err = ExpCtx.readConfigFile(FileName, NewCfgFileArgs)) {
    Diag(diag::err_drv_cannot_read_config_file)
        << FileName << toString(std::move(Err));
    return true;
  }

  // Populate head and tail lists. The tail list is used only when linking.
  SmallVector<const char *, 32> NewCfgHeadArgs, NewCfgTailArgs;
  for (const char *Opt : NewCfgFileArgs) {
    // An $-prefixed option should go to the tail list.
    if (Opt[0] == '$' && Opt[1])
      NewCfgTailArgs.push_back(Opt + 1);
    else
      NewCfgHeadArgs.push_back(Opt);
  }

  // Read options from config file.
  llvm::SmallString<128> CfgFileName(FileName);
  llvm::sys::path::native(CfgFileName);
  bool ContainErrors = false;
  auto NewHeadOptions = std::make_unique<InputArgList>(
      ParseArgStrings(NewCfgHeadArgs, /*UseDriverMode=*/true, ContainErrors));
  if (ContainErrors)
    return true;
  auto NewTailOptions = std::make_unique<InputArgList>(
      ParseArgStrings(NewCfgTailArgs, /*UseDriverMode=*/true, ContainErrors));
  if (ContainErrors)
    return true;

  // Claim all arguments that come from a configuration file so that the driver
  // does not warn on any that is unused.
  for (Arg *A : *NewHeadOptions)
    A->claim();
  for (Arg *A : *NewTailOptions)
    A->claim();

  if (!CfgOptionsHead)
    CfgOptionsHead = std::move(NewHeadOptions);
  else {
    // If this is a subsequent config file, append options to the previous one.
    for (auto *Opt : *NewHeadOptions)
      appendOneArg(*CfgOptionsHead, Opt);
  }

  if (!CfgOptionsTail)
    CfgOptionsTail = std::move(NewTailOptions);
  else {
    // If this is a subsequent config file, append options to the previous one.
    for (auto *Opt : *NewTailOptions)
      appendOneArg(*CfgOptionsTail, Opt);
  }

  ConfigFiles.push_back(std::string(CfgFileName));
  return false;
}

bool Driver::loadConfigFiles() {
  llvm::cl::ExpansionContext ExpCtx(Saver.getAllocator(),
                                    llvm::cl::tokenizeConfigFile);
  ExpCtx.setVFS(&getVFS());

  // Process options that change search path for config files.
  if (CLOptions) {
    if (CLOptions->hasArg(options::OPT_config_system_dir_EQ)) {
      SmallString<128> CfgDir;
      CfgDir.append(
          CLOptions->getLastArgValue(options::OPT_config_system_dir_EQ));
      if (CfgDir.empty() || getVFS().makeAbsolute(CfgDir))
        SystemConfigDir.clear();
      else
        SystemConfigDir = static_cast<std::string>(CfgDir);
    }
    if (CLOptions->hasArg(options::OPT_config_user_dir_EQ)) {
      SmallString<128> CfgDir;
      llvm::sys::fs::expand_tilde(
          CLOptions->getLastArgValue(options::OPT_config_user_dir_EQ), CfgDir);
      if (CfgDir.empty() || getVFS().makeAbsolute(CfgDir))
        UserConfigDir.clear();
      else
        UserConfigDir = static_cast<std::string>(CfgDir);
    }
  }

  // Prepare list of directories where config file is searched for.
  StringRef CfgFileSearchDirs[] = {UserConfigDir, SystemConfigDir, Dir};
  ExpCtx.setSearchDirs(CfgFileSearchDirs);

  // First try to load configuration from the default files, return on error.
  if (loadDefaultConfigFiles(ExpCtx))
    return true;

  // Then load configuration files specified explicitly.
  SmallString<128> CfgFilePath;
  if (CLOptions) {
    for (auto CfgFileName : CLOptions->getAllArgValues(options::OPT_config)) {
      // If argument contains directory separator, treat it as a path to
      // configuration file.
      if (llvm::sys::path::has_parent_path(CfgFileName)) {
        CfgFilePath.assign(CfgFileName);
        if (llvm::sys::path::is_relative(CfgFilePath)) {
          if (getVFS().makeAbsolute(CfgFilePath)) {
            Diag(diag::err_drv_cannot_open_config_file)
                << CfgFilePath << "cannot get absolute path";
            return true;
          }
        }
      } else if (!ExpCtx.findConfigFile(CfgFileName, CfgFilePath)) {
        // Report an error that the config file could not be found.
        Diag(diag::err_drv_config_file_not_found) << CfgFileName;
        for (const StringRef &SearchDir : CfgFileSearchDirs)
          if (!SearchDir.empty())
            Diag(diag::note_drv_config_file_searched_in) << SearchDir;
        return true;
      }

      // Try to read the config file, return on error.
      if (readConfigFile(CfgFilePath, ExpCtx))
        return true;
    }
  }

  // No error occurred.
  return false;
}

static bool findTripleConfigFile(llvm::cl::ExpansionContext &ExpCtx,
                                 SmallString<128> &ConfigFilePath,
                                 llvm::Triple Triple, std::string Suffix) {
  // First, try the full unmodified triple.
  if (ExpCtx.findConfigFile(Triple.str() + Suffix, ConfigFilePath))
    return true;

  // Don't continue if we didn't find a parsable version in the triple.
  VersionTuple OSVersion = Triple.getOSVersion();
  if (!OSVersion.getMinor().has_value())
    return false;

  std::string BaseOSName = Triple.getOSTypeName(Triple.getOS()).str();

  // Next try strip the version to only include the major component.
  // e.g. arm64-apple-darwin23.6.0 -> arm64-apple-darwin23
  if (OSVersion.getMajor() != 0) {
    Triple.setOSName(BaseOSName + llvm::utostr(OSVersion.getMajor()));
    if (ExpCtx.findConfigFile(Triple.str() + Suffix, ConfigFilePath))
      return true;
  }

  // Finally, try without any version suffix at all.
  // e.g. arm64-apple-darwin23.6.0 -> arm64-apple-darwin
  Triple.setOSName(BaseOSName);
  return ExpCtx.findConfigFile(Triple.str() + Suffix, ConfigFilePath);
}

bool Driver::loadDefaultConfigFiles(llvm::cl::ExpansionContext &ExpCtx) {
  // Disable default config if CLANG_NO_DEFAULT_CONFIG is set to a non-empty
  // value.
  if (const char *NoConfigEnv = ::getenv("CLANG_NO_DEFAULT_CONFIG")) {
    if (*NoConfigEnv)
      return false;
  }
  if (CLOptions && CLOptions->hasArg(options::OPT_no_default_config))
    return false;

  std::string RealMode = getExecutableForDriverMode(Mode);
  llvm::Triple Triple;

  // If name prefix is present, no --target= override was passed via CLOptions
  // and the name prefix is not a valid triple, force it for backwards
  // compatibility.
  if (!ClangNameParts.TargetPrefix.empty() &&
      computeTargetTriple(*this, "/invalid/", *CLOptions).str() ==
          "/invalid/") {
    llvm::Triple PrefixTriple{ClangNameParts.TargetPrefix};
    if (PrefixTriple.getArch() == llvm::Triple::UnknownArch ||
        PrefixTriple.isOSUnknown())
      Triple = PrefixTriple;
  }

  // Otherwise, use the real triple as used by the driver.
  llvm::Triple RealTriple =
      computeTargetTriple(*this, TargetTriple, *CLOptions);
  if (Triple.str().empty()) {
    Triple = RealTriple;
    assert(!Triple.str().empty());
  }

  // On z/OS, start by loading the customization file before loading
  // the usual default config file(s).
  if (RealTriple.isOSzOS() && loadZOSCustomizationFile(ExpCtx))
    return true;

  // Search for config files in the following order:
  // 1. <triple>-<mode>.cfg using real driver mode
  //    (e.g. i386-pc-linux-gnu-clang++.cfg).
  // 2. <triple>-<mode>.cfg using executable suffix
  //    (e.g. i386-pc-linux-gnu-clang-g++.cfg for *clang-g++).
  // 3. <triple>.cfg + <mode>.cfg using real driver mode
  //    (e.g. i386-pc-linux-gnu.cfg + clang++.cfg).
  // 4. <triple>.cfg + <mode>.cfg using executable suffix
  //    (e.g. i386-pc-linux-gnu.cfg + clang-g++.cfg for *clang-g++).

  // Try loading <triple>-<mode>.cfg, and return if we find a match.
  SmallString<128> CfgFilePath;
  if (findTripleConfigFile(ExpCtx, CfgFilePath, Triple,
                           "-" + RealMode + ".cfg"))
    return readConfigFile(CfgFilePath, ExpCtx);

  bool TryModeSuffix = !ClangNameParts.ModeSuffix.empty() &&
                       ClangNameParts.ModeSuffix != RealMode;
  if (TryModeSuffix) {
    if (findTripleConfigFile(ExpCtx, CfgFilePath, Triple,
                             "-" + ClangNameParts.ModeSuffix + ".cfg"))
      return readConfigFile(CfgFilePath, ExpCtx);
  }

  // Try loading <mode>.cfg, and return if loading failed.  If a matching file
  // was not found, still proceed on to try <triple>.cfg.
  std::string CfgFileName = RealMode + ".cfg";
  if (ExpCtx.findConfigFile(CfgFileName, CfgFilePath)) {
    if (readConfigFile(CfgFilePath, ExpCtx))
      return true;
  } else if (TryModeSuffix) {
    CfgFileName = ClangNameParts.ModeSuffix + ".cfg";
    if (ExpCtx.findConfigFile(CfgFileName, CfgFilePath) &&
        readConfigFile(CfgFilePath, ExpCtx))
      return true;
  }

  // Try loading <triple>.cfg and return if we find a match.
  if (findTripleConfigFile(ExpCtx, CfgFilePath, Triple, ".cfg"))
    return readConfigFile(CfgFilePath, ExpCtx);

  // If we were unable to find a config file deduced from executable name,
  // that is not an error.
  return false;
}

Compilation *Driver::BuildCompilation(ArrayRef<const char *> ArgList) {
  llvm::PrettyStackTraceString CrashInfo("Compilation construction");

  // FIXME: Handle environment options which affect driver behavior, somewhere
  // (client?). GCC_EXEC_PREFIX, LPATH, CC_PRINT_OPTIONS.

  // We look for the driver mode option early, because the mode can affect
  // how other options are parsed.

  auto DriverMode = getDriverMode(ClangExecutable, ArgList.slice(1));
  if (!DriverMode.empty())
    setDriverMode(DriverMode);

  // FIXME: What are we going to do with -V and -b?

  // Arguments specified in command line.
  bool ContainsError;
  CLOptions = std::make_unique<InputArgList>(
      ParseArgStrings(ArgList.slice(1), /*UseDriverMode=*/true, ContainsError));

  // Try parsing configuration file.
  if (!ContainsError)
    ContainsError = loadConfigFiles();
  bool HasConfigFileHead = !ContainsError && CfgOptionsHead;
  bool HasConfigFileTail = !ContainsError && CfgOptionsTail;

  // All arguments, from both config file and command line.
  InputArgList Args =
      HasConfigFileHead ? std::move(*CfgOptionsHead) : std::move(*CLOptions);

  if (HasConfigFileHead)
    for (auto *Opt : *CLOptions)
      if (!Opt->getOption().matches(options::OPT_config))
        appendOneArg(Args, Opt);

  // In CL mode, look for any pass-through arguments
  if (IsCLMode() && !ContainsError) {
    SmallVector<const char *, 16> CLModePassThroughArgList;
    for (const auto *A : Args.filtered(options::OPT__SLASH_clang)) {
      A->claim();
      CLModePassThroughArgList.push_back(A->getValue());
    }

    if (!CLModePassThroughArgList.empty()) {
      // Parse any pass through args using default clang processing rather
      // than clang-cl processing.
      auto CLModePassThroughOptions = std::make_unique<InputArgList>(
          ParseArgStrings(CLModePassThroughArgList, /*UseDriverMode=*/false,
                          ContainsError));

      if (!ContainsError)
        for (auto *Opt : *CLModePassThroughOptions)
          appendOneArg(Args, Opt);
    }
  }

  if (Args.hasFlag(options::OPT_fsycl, options::OPT_fno_sycl, false) &&
      CCCIsCC())
    setDriverMode("g++");

  // Check for working directory option before accessing any files
  if (Arg *WD = Args.getLastArg(options::OPT_working_directory))
    if (VFS->setCurrentWorkingDirectory(WD->getValue()))
      Diag(diag::err_drv_unable_to_set_working_directory) << WD->getValue();

  // Check for missing include directories.
  if (!Diags.isIgnored(diag::warn_missing_include_dirs, SourceLocation())) {
    for (auto IncludeDir : Args.getAllArgValues(options::OPT_I_Group)) {
      if (!VFS->exists(IncludeDir))
        Diag(diag::warn_missing_include_dirs) << IncludeDir;
    }
  }

  // FIXME: This stuff needs to go into the Compilation, not the driver.
  bool CCCPrintPhases;

  // -canonical-prefixes, -no-canonical-prefixes are used very early in main.
  Args.ClaimAllArgs(options::OPT_canonical_prefixes);
  Args.ClaimAllArgs(options::OPT_no_canonical_prefixes);

  // f(no-)integated-cc1 is also used very early in main.
  Args.ClaimAllArgs(options::OPT_fintegrated_cc1);
  Args.ClaimAllArgs(options::OPT_fno_integrated_cc1);

  // Ignore -pipe.
  Args.ClaimAllArgs(options::OPT_pipe);

  // Extract -ccc args.
  //
  // FIXME: We need to figure out where this behavior should live. Most of it
  // should be outside in the client; the parts that aren't should have proper
  // options, either by introducing new ones or by overloading gcc ones like -V
  // or -b.
  CCCPrintPhases = Args.hasArg(options::OPT_ccc_print_phases);
  CCCPrintBindings = Args.hasArg(options::OPT_ccc_print_bindings);
  if (const Arg *A = Args.getLastArg(options::OPT_ccc_gcc_name))
    CCCGenericGCCName = A->getValue();

  // Process -fproc-stat-report options.
  if (const Arg *A = Args.getLastArg(options::OPT_fproc_stat_report_EQ)) {
    CCPrintProcessStats = true;
    CCPrintStatReportFilename = A->getValue();
  }
  if (Args.hasArg(options::OPT_fproc_stat_report))
    CCPrintProcessStats = true;

  // FIXME: TargetTriple is used by the target-prefixed calls to as/ld
  // and getToolChain is const.
  if (IsCLMode()) {
    // clang-cl targets MSVC-style Win32.
    llvm::Triple T(TargetTriple);
    T.setOS(llvm::Triple::Win32);
    T.setVendor(llvm::Triple::PC);
    T.setEnvironment(llvm::Triple::MSVC);
    T.setObjectFormat(llvm::Triple::COFF);
    if (Args.hasArg(options::OPT__SLASH_arm64EC))
      T.setArch(llvm::Triple::aarch64, llvm::Triple::AArch64SubArch_arm64ec);
    TargetTriple = T.str();
  } else if (IsDXCMode()) {
    // Build TargetTriple from target_profile option for clang-dxc.
    if (const Arg *A = Args.getLastArg(options::OPT_target_profile)) {
      StringRef TargetProfile = A->getValue();
      if (auto Triple =
              toolchains::HLSLToolChain::parseTargetProfile(TargetProfile))
        TargetTriple = *Triple;
      else
        Diag(diag::err_drv_invalid_directx_shader_module) << TargetProfile;

      A->claim();

      if (Args.hasArg(options::OPT_spirv)) {
        const llvm::StringMap<llvm::Triple::SubArchType> ValidTargets = {
            {"vulkan1.2", llvm::Triple::SPIRVSubArch_v15},
            {"vulkan1.3", llvm::Triple::SPIRVSubArch_v16}};
        llvm::Triple T(TargetTriple);

        // Set specific Vulkan version. Default to vulkan1.3.
        auto TargetInfo = ValidTargets.find("vulkan1.3");
        assert(TargetInfo != ValidTargets.end());
        if (const Arg *A = Args.getLastArg(options::OPT_fspv_target_env_EQ)) {
          TargetInfo = ValidTargets.find(A->getValue());
          if (TargetInfo == ValidTargets.end()) {
            Diag(diag::err_drv_invalid_value)
                << A->getAsString(Args) << A->getValue();
          }
          A->claim();
        }
        if (TargetInfo != ValidTargets.end()) {
          T.setOSName(TargetInfo->getKey());
          T.setArch(llvm::Triple::spirv, TargetInfo->getValue());
          TargetTriple = T.str();
        }
      }
    } else {
      Diag(diag::err_drv_dxc_missing_target_profile);
    }
  }

  if (const Arg *A = Args.getLastArg(options::OPT_target))
    TargetTriple = A->getValue();
  if (const Arg *A = Args.getLastArg(options::OPT_ccc_install_dir))
    Dir = Dir = A->getValue();
  for (const Arg *A : Args.filtered(options::OPT_B)) {
    A->claim();
    PrefixDirs.push_back(A->getValue(0));
  }
  if (std::optional<std::string> CompilerPathValue =
          llvm::sys::Process::GetEnv("COMPILER_PATH")) {
    StringRef CompilerPath = *CompilerPathValue;
    while (!CompilerPath.empty()) {
      std::pair<StringRef, StringRef> Split =
          CompilerPath.split(llvm::sys::EnvPathSeparator);
      PrefixDirs.push_back(std::string(Split.first));
      CompilerPath = Split.second;
    }
  }
  if (const Arg *A = Args.getLastArg(options::OPT__sysroot_EQ))
    SysRoot = A->getValue();
  if (const Arg *A = Args.getLastArg(options::OPT__dyld_prefix_EQ))
    DyldPrefix = A->getValue();

  if (const Arg *A = Args.getLastArg(options::OPT_resource_dir))
    ResourceDir = A->getValue();

  if (const Arg *A = Args.getLastArg(options::OPT_save_temps_EQ)) {
    SaveTemps = llvm::StringSwitch<SaveTempsMode>(A->getValue())
                    .Case("cwd", SaveTempsCwd)
                    .Case("obj", SaveTempsObj)
                    .Default(SaveTempsCwd);
  }

  if (Args.getLastArg(options::OPT_save_offload_code_EQ))
    SaveOffloadCode = true;

  if (const Arg *A = Args.getLastArg(
          options::OPT_offload_host_only, options::OPT_offload_device_only,
          options::OPT_fsycl_device_only, options::OPT_offload_host_device)) {
    if (A->getOption().matches(options::OPT_offload_host_only))
      Offload = OffloadHost;
    else if (A->getOption().matches(options::OPT_offload_device_only) ||
             A->getOption().matches(options::OPT_fsycl_device_only))
      Offload = OffloadDevice;
    else
      Offload = OffloadHostDevice;
  }

  setLTOMode(Args);

  // Process -fembed-bitcode= flags.
  if (Arg *A = Args.getLastArg(options::OPT_fembed_bitcode_EQ)) {
    StringRef Name = A->getValue();
    unsigned Model = llvm::StringSwitch<unsigned>(Name)
        .Case("off", EmbedNone)
        .Case("all", EmbedBitcode)
        .Case("bitcode", EmbedBitcode)
        .Case("marker", EmbedMarker)
        .Default(~0U);
    if (Model == ~0U) {
      Diags.Report(diag::err_drv_invalid_value) << A->getAsString(Args)
                                                << Name;
    } else
      BitcodeEmbed = static_cast<BitcodeEmbedMode>(Model);
  }

  // Remove existing compilation database so that each job can append to it.
  if (Arg *A = Args.getLastArg(options::OPT_MJ))
    llvm::sys::fs::remove(A->getValue());

  // Setting up the jobs for some precompile cases depends on whether we are
  // treating them as PCH, implicit modules or C++20 ones.
  // TODO: inferring the mode like this seems fragile (it meets the objective
  // of not requiring anything new for operation, however).
  const Arg *Std = Args.getLastArg(options::OPT_std_EQ);
  ModulesModeCXX20 =
      !Args.hasArg(options::OPT_fmodules) && Std &&
      (Std->containsValue("c++20") || Std->containsValue("c++2a") ||
       Std->containsValue("c++23") || Std->containsValue("c++2b") ||
       Std->containsValue("c++26") || Std->containsValue("c++2c") ||
       Std->containsValue("c++latest"));

  // Process -fmodule-header{=} flags.
  if (Arg *A = Args.getLastArg(options::OPT_fmodule_header_EQ,
                               options::OPT_fmodule_header)) {
    // These flags force C++20 handling of headers.
    ModulesModeCXX20 = true;
    if (A->getOption().matches(options::OPT_fmodule_header))
      CXX20HeaderType = HeaderMode_Default;
    else {
      StringRef ArgName = A->getValue();
      unsigned Kind = llvm::StringSwitch<unsigned>(ArgName)
                          .Case("user", HeaderMode_User)
                          .Case("system", HeaderMode_System)
                          .Default(~0U);
      if (Kind == ~0U) {
        Diags.Report(diag::err_drv_invalid_value)
            << A->getAsString(Args) << ArgName;
      } else
        CXX20HeaderType = static_cast<ModuleHeaderMode>(Kind);
    }
  }

  std::unique_ptr<llvm::opt::InputArgList> UArgs =
      std::make_unique<InputArgList>(std::move(Args));

  // Owned by the host.
  const ToolChain &TC =
      getToolChain(*UArgs, computeTargetTriple(*this, TargetTriple, *UArgs));

  {
    SmallVector<std::string> MultilibMacroDefinesStr =
        TC.getMultilibMacroDefinesStr(*UArgs);
    SmallVector<const char *> MLMacroDefinesChar(
        llvm::map_range(MultilibMacroDefinesStr, [&UArgs](const auto &S) {
          return UArgs->MakeArgString(Twine("-D") + Twine(S));
        }));
    bool MLContainsError;
    auto MultilibMacroDefineList =
        std::make_unique<InputArgList>(ParseArgStrings(
            MLMacroDefinesChar, /*UseDriverMode=*/false, MLContainsError));
    if (!MLContainsError) {
      for (auto *Opt : *MultilibMacroDefineList) {
        appendOneArg(*UArgs, Opt);
      }
    }
  }

  // Perform the default argument translations.
  DerivedArgList *TranslatedArgs = TranslateInputArgs(*UArgs);

  // Check if the environment version is valid except wasm case.
  llvm::Triple Triple = TC.getTriple();
  if (!Triple.isWasm()) {
    StringRef TripleVersionName = Triple.getEnvironmentVersionString();
    StringRef TripleObjectFormat =
        Triple.getObjectFormatTypeName(Triple.getObjectFormat());
    if (Triple.getEnvironmentVersion().empty() && TripleVersionName != "" &&
        TripleVersionName != TripleObjectFormat) {
      Diags.Report(diag::err_drv_triple_version_invalid)
          << TripleVersionName << TC.getTripleString();
      ContainsError = true;
    }
  }

  // Report warning when arm64EC option is overridden by specified target
  if ((TC.getTriple().getArch() != llvm::Triple::aarch64 ||
       TC.getTriple().getSubArch() != llvm::Triple::AArch64SubArch_arm64ec) &&
      UArgs->hasArg(options::OPT__SLASH_arm64EC)) {
    getDiags().Report(clang::diag::warn_target_override_arm64ec)
        << TC.getTriple().str();
  }

  // A common user mistake is specifying a target of aarch64-none-eabi or
  // arm-none-elf whereas the correct names are aarch64-none-elf &
  // arm-none-eabi. Detect these cases and issue a warning.
  if (TC.getTriple().getOS() == llvm::Triple::UnknownOS &&
      TC.getTriple().getVendor() == llvm::Triple::UnknownVendor) {
    switch (TC.getTriple().getArch()) {
    case llvm::Triple::arm:
    case llvm::Triple::armeb:
    case llvm::Triple::thumb:
    case llvm::Triple::thumbeb:
      if (TC.getTriple().getEnvironmentName() == "elf") {
        Diag(diag::warn_target_unrecognized_env)
            << TargetTriple
            << (TC.getTriple().getArchName().str() + "-none-eabi");
      }
      break;
    case llvm::Triple::aarch64:
    case llvm::Triple::aarch64_be:
    case llvm::Triple::aarch64_32:
      if (TC.getTriple().getEnvironmentName().starts_with("eabi")) {
        Diag(diag::warn_target_unrecognized_env)
            << TargetTriple
            << (TC.getTriple().getArchName().str() + "-none-elf");
      }
      break;
    default:
      break;
    }
  }

  // The compilation takes ownership of Args.
  Compilation *C = new Compilation(*this, TC, UArgs.release(), TranslatedArgs,
                                   ContainsError);

  if (!HandleImmediateArgs(*C))
    return C;

  // Construct the list of inputs.
  InputList Inputs;
  BuildInputs(C->getDefaultToolChain(), *TranslatedArgs, Inputs);
  if (HasConfigFileTail && Inputs.size()) {
    Arg *FinalPhaseArg;
    if (getFinalPhase(*TranslatedArgs, &FinalPhaseArg) == phases::Link) {
      DerivedArgList TranslatedLinkerIns(*CfgOptionsTail);
      for (Arg *A : *CfgOptionsTail)
        TranslatedLinkerIns.append(A);
      BuildInputs(C->getDefaultToolChain(), TranslatedLinkerIns, Inputs);
    }
  }

  // Determine if there are any offload static libraries.
  if (checkForOffloadStaticLib(*C, *TranslatedArgs))
    setOffloadStaticLibSeen();

  // Check for any objects/archives that need to be compiled with the default
  // triple.
  if (checkForSYCLDefaultDevice(*C, *TranslatedArgs))
    setSYCLDefaultTriple(true);

  // Populate the tool chains for the offloading devices, if any.
  CreateOffloadingDeviceToolChains(*C, Inputs);

  // Use new offloading path for OpenMP.  This is disabled as the SYCL
  // offloading path is not properly setup to use the updated device linking
  // scheme.
  if ((C->isOffloadingHostKind(Action::OFK_OpenMP) &&
       TranslatedArgs->hasFlag(options::OPT_fopenmp_new_driver,
                               options::OPT_no_offload_new_driver, true)) ||
      TranslatedArgs->hasFlag(options::OPT_offload_new_driver,
                              options::OPT_no_offload_new_driver,
                              C->isOffloadingHostKind(Action::OFK_SYCL)))
    setUseNewOffloadingDriver();

  // Construct the list of abstract actions to perform for this compilation. On
  // MachO targets this uses the driver-driver and universal actions.
  if (TC.getTriple().isOSBinFormatMachO())
    BuildUniversalActions(*C, C->getDefaultToolChain(), Inputs);
  else
    BuildActions(*C, C->getArgs(), Inputs, C->getActions());

  if (CCCPrintPhases) {
    PrintActions(*C);
    return C;
  }

  BuildJobs(*C);

  return C;
}

static void printArgList(raw_ostream &OS, const llvm::opt::ArgList &Args) {
  llvm::opt::ArgStringList ASL;
  for (const auto *A : Args) {
    // Use user's original spelling of flags. For example, use
    // `/source-charset:utf-8` instead of `-finput-charset=utf-8` if the user
    // wrote the former.
    while (A->getAlias())
      A = A->getAlias();
    A->render(Args, ASL);
  }

  for (auto I = ASL.begin(), E = ASL.end(); I != E; ++I) {
    if (I != ASL.begin())
      OS << ' ';
    llvm::sys::printArg(OS, *I, true);
  }
  OS << '\n';
}

bool Driver::getCrashDiagnosticFile(StringRef ReproCrashFilename,
                                    SmallString<128> &CrashDiagDir) {
  using namespace llvm::sys;
  assert(llvm::Triple(llvm::sys::getProcessTriple()).isOSDarwin() &&
         "Only knows about .crash files on Darwin");

  // The .crash file can be found on at ~/Library/Logs/DiagnosticReports/
  // (or /Library/Logs/DiagnosticReports for root) and has the filename pattern
  // clang-<VERSION>_<YYYY-MM-DD-HHMMSS>_<hostname>.crash.
  path::home_directory(CrashDiagDir);
  if (CrashDiagDir.starts_with("/var/root"))
    CrashDiagDir = "/";
  path::append(CrashDiagDir, "Library/Logs/DiagnosticReports");
  int PID =
#if LLVM_ON_UNIX
      getpid();
#else
      0;
#endif
  std::error_code EC;
  fs::file_status FileStatus;
  TimePoint<> LastAccessTime;
  SmallString<128> CrashFilePath;
  // Lookup the .crash files and get the one generated by a subprocess spawned
  // by this driver invocation.
  for (fs::directory_iterator File(CrashDiagDir, EC), FileEnd;
       File != FileEnd && !EC; File.increment(EC)) {
    StringRef FileName = path::filename(File->path());
    if (!FileName.starts_with(Name))
      continue;
    if (fs::status(File->path(), FileStatus))
      continue;
    llvm::ErrorOr<std::unique_ptr<llvm::MemoryBuffer>> CrashFile =
        llvm::MemoryBuffer::getFile(File->path());
    if (!CrashFile)
      continue;
    // The first line should start with "Process:", otherwise this isn't a real
    // .crash file.
    StringRef Data = CrashFile.get()->getBuffer();
    if (!Data.starts_with("Process:"))
      continue;
    // Parse parent process pid line, e.g: "Parent Process: clang-4.0 [79141]"
    size_t ParentProcPos = Data.find("Parent Process:");
    if (ParentProcPos == StringRef::npos)
      continue;
    size_t LineEnd = Data.find_first_of("\n", ParentProcPos);
    if (LineEnd == StringRef::npos)
      continue;
    StringRef ParentProcess = Data.slice(ParentProcPos+15, LineEnd).trim();
    int OpenBracket = -1, CloseBracket = -1;
    for (size_t i = 0, e = ParentProcess.size(); i < e; ++i) {
      if (ParentProcess[i] == '[')
        OpenBracket = i;
      if (ParentProcess[i] == ']')
        CloseBracket = i;
    }
    // Extract the parent process PID from the .crash file and check whether
    // it matches this driver invocation pid.
    int CrashPID;
    if (OpenBracket < 0 || CloseBracket < 0 ||
        ParentProcess.slice(OpenBracket + 1, CloseBracket)
            .getAsInteger(10, CrashPID) || CrashPID != PID) {
      continue;
    }

    // Found a .crash file matching the driver pid. To avoid getting an older
    // and misleading crash file, continue looking for the most recent.
    // FIXME: the driver can dispatch multiple cc1 invocations, leading to
    // multiple crashes poiting to the same parent process. Since the driver
    // does not collect pid information for the dispatched invocation there's
    // currently no way to distinguish among them.
    const auto FileAccessTime = FileStatus.getLastModificationTime();
    if (FileAccessTime > LastAccessTime) {
      CrashFilePath.assign(File->path());
      LastAccessTime = FileAccessTime;
    }
  }

  // If found, copy it over to the location of other reproducer files.
  if (!CrashFilePath.empty()) {
    EC = fs::copy_file(CrashFilePath, ReproCrashFilename);
    if (EC)
      return false;
    return true;
  }

  return false;
}

static const char BugReporMsg[] =
    "\n********************\n\n"
    "PLEASE ATTACH THE FOLLOWING FILES TO THE BUG REPORT:\n"
    "Preprocessed source(s) and associated run script(s) are located at:";

// When clang crashes, produce diagnostic information including the fully
// preprocessed source file(s).  Request that the developer attach the
// diagnostic information to a bug report.
void Driver::generateCompilationDiagnostics(
    Compilation &C, const Command &FailingCommand,
    StringRef AdditionalInformation, CompilationDiagnosticReport *Report) {
  if (C.getArgs().hasArg(options::OPT_fno_crash_diagnostics))
    return;

  unsigned Level = 1;
  if (Arg *A = C.getArgs().getLastArg(options::OPT_fcrash_diagnostics_EQ)) {
    Level = llvm::StringSwitch<unsigned>(A->getValue())
                .Case("off", 0)
                .Case("compiler", 1)
                .Case("all", 2)
                .Default(1);
  }
  if (!Level)
    return;

  // Don't try to generate diagnostics for dsymutil jobs.
  if (FailingCommand.getCreator().isDsymutilJob())
    return;

  bool IsLLD = false;
  TempFileList SavedTemps;
  if (FailingCommand.getCreator().isLinkJob()) {
    C.getDefaultToolChain().GetLinkerPath(&IsLLD);
    if (!IsLLD || Level < 2)
      return;

    // If lld crashed, we will re-run the same command with the input it used
    // to have. In that case we should not remove temp files in
    // initCompilationForDiagnostics yet. They will be added back and removed
    // later.
    SavedTemps = std::move(C.getTempFiles());
    assert(!C.getTempFiles().size());
  }

  // Print the version of the compiler.
  PrintVersion(C, llvm::errs());

  // Suppress driver output and emit preprocessor output to temp file.
  CCGenDiagnostics = true;

  // Save the original job command(s).
  Command Cmd = FailingCommand;

  // Keep track of whether we produce any errors while trying to produce
  // preprocessed sources.
  DiagnosticErrorTrap Trap(Diags);

  // Suppress tool output.
  C.initCompilationForDiagnostics();

  // If lld failed, rerun it again with --reproduce.
  if (IsLLD) {
    const char *TmpName = CreateTempFile(C, "linker-crash", "tar");
    Command NewLLDInvocation = Cmd;
    llvm::opt::ArgStringList ArgList = NewLLDInvocation.getArguments();
    StringRef ReproduceOption =
        C.getDefaultToolChain().getTriple().isWindowsMSVCEnvironment()
            ? "/reproduce:"
            : "--reproduce=";
    ArgList.push_back(Saver.save(Twine(ReproduceOption) + TmpName).data());
    NewLLDInvocation.replaceArguments(std::move(ArgList));

    // Redirect stdout/stderr to /dev/null.
    NewLLDInvocation.Execute({std::nullopt, {""}, {""}}, nullptr, nullptr);
    Diag(clang::diag::note_drv_command_failed_diag_msg) << BugReporMsg;
    Diag(clang::diag::note_drv_command_failed_diag_msg) << TmpName;
    Diag(clang::diag::note_drv_command_failed_diag_msg)
        << "\n\n********************";
    if (Report)
      Report->TemporaryFiles.push_back(TmpName);
    return;
  }

  // Construct the list of inputs.
  InputList Inputs;
  BuildInputs(C.getDefaultToolChain(), C.getArgs(), Inputs);

  for (InputList::iterator it = Inputs.begin(), ie = Inputs.end(); it != ie;) {
    bool IgnoreInput = false;

    // Ignore input from stdin or any inputs that cannot be preprocessed.
    // Check type first as not all linker inputs have a value.
    if (types::getPreprocessedType(it->first) == types::TY_INVALID) {
      IgnoreInput = true;
    } else if (!strcmp(it->second->getValue(), "-")) {
      Diag(clang::diag::note_drv_command_failed_diag_msg)
          << "Error generating preprocessed source(s) - "
             "ignoring input from stdin.";
      IgnoreInput = true;
    }

    if (IgnoreInput) {
      it = Inputs.erase(it);
      ie = Inputs.end();
    } else {
      ++it;
    }
  }

  if (Inputs.empty()) {
    Diag(clang::diag::note_drv_command_failed_diag_msg)
        << "Error generating preprocessed source(s) - "
           "no preprocessable inputs.";
    return;
  }

  // Don't attempt to generate preprocessed files if multiple -arch options are
  // used, unless they're all duplicates.
  llvm::StringSet<> ArchNames;
  for (const Arg *A : C.getArgs()) {
    if (A->getOption().matches(options::OPT_arch)) {
      StringRef ArchName = A->getValue();
      ArchNames.insert(ArchName);
    }
  }
  if (ArchNames.size() > 1) {
    Diag(clang::diag::note_drv_command_failed_diag_msg)
        << "Error generating preprocessed source(s) - cannot generate "
           "preprocessed source with multiple -arch options.";
    return;
  }

  // Construct the list of abstract actions to perform for this compilation. On
  // Darwin OSes this uses the driver-driver and builds universal actions.
  const ToolChain &TC = C.getDefaultToolChain();
  if (TC.getTriple().isOSBinFormatMachO())
    BuildUniversalActions(C, TC, Inputs);
  else
    BuildActions(C, C.getArgs(), Inputs, C.getActions());

  BuildJobs(C);

  // If there were errors building the compilation, quit now.
  if (Trap.hasErrorOccurred()) {
    Diag(clang::diag::note_drv_command_failed_diag_msg)
        << "Error generating preprocessed source(s).";
    return;
  }

  // Generate preprocessed output.
  SmallVector<std::pair<int, const Command *>, 4> FailingCommands;
  C.ExecuteJobs(C.getJobs(), FailingCommands);

  // If any of the preprocessing commands failed, clean up and exit.
  if (!FailingCommands.empty()) {
    Diag(clang::diag::note_drv_command_failed_diag_msg)
        << "Error generating preprocessed source(s).";
    return;
  }

  const TempFileList &TempFiles = C.getTempFiles();
  if (TempFiles.empty()) {
    Diag(clang::diag::note_drv_command_failed_diag_msg)
        << "Error generating preprocessed source(s).";
    return;
  }

  Diag(clang::diag::note_drv_command_failed_diag_msg) << BugReporMsg;

  SmallString<128> VFS;
  SmallString<128> ReproCrashFilename;
  for (auto &TempFile : TempFiles) {
    Diag(clang::diag::note_drv_command_failed_diag_msg) << TempFile.first;
    if (Report)
      Report->TemporaryFiles.push_back(TempFile.first);
    if (ReproCrashFilename.empty()) {
      ReproCrashFilename = TempFile.first;
      llvm::sys::path::replace_extension(ReproCrashFilename, ".crash");
    }
    if (StringRef(TempFile.first).ends_with(".cache")) {
      // In some cases (modules) we'll dump extra data to help with reproducing
      // the crash into a directory next to the output.
      VFS = llvm::sys::path::filename(TempFile.first);
      llvm::sys::path::append(VFS, "vfs", "vfs.yaml");
    }
  }

  for (auto &TempFile : SavedTemps)
    C.addTempFile(TempFile.first);

  // Assume associated files are based off of the first temporary file.
  CrashReportInfo CrashInfo(TempFiles[0].first, VFS);

  llvm::SmallString<128> Script(CrashInfo.Filename);
  llvm::sys::path::replace_extension(Script, "sh");
  std::error_code EC;
  llvm::raw_fd_ostream ScriptOS(Script, EC, llvm::sys::fs::CD_CreateNew,
                                llvm::sys::fs::FA_Write,
                                llvm::sys::fs::OF_Text);
  if (EC) {
    Diag(clang::diag::note_drv_command_failed_diag_msg)
        << "Error generating run script: " << Script << " " << EC.message();
  } else {
    ScriptOS << "# Crash reproducer for " << getClangFullVersion() << "\n"
             << "# Driver args: ";
    printArgList(ScriptOS, C.getInputArgs());
    ScriptOS << "# Original command: ";
    Cmd.Print(ScriptOS, "\n", /*Quote=*/true);
    Cmd.Print(ScriptOS, "\n", /*Quote=*/true, &CrashInfo);
    if (!AdditionalInformation.empty())
      ScriptOS << "\n# Additional information: " << AdditionalInformation
               << "\n";
    if (Report)
      Report->TemporaryFiles.push_back(std::string(Script));
    Diag(clang::diag::note_drv_command_failed_diag_msg) << Script;
  }

  // On darwin, provide information about the .crash diagnostic report.
  if (llvm::Triple(llvm::sys::getProcessTriple()).isOSDarwin()) {
    SmallString<128> CrashDiagDir;
    if (getCrashDiagnosticFile(ReproCrashFilename, CrashDiagDir)) {
      Diag(clang::diag::note_drv_command_failed_diag_msg)
          << ReproCrashFilename.str();
    } else { // Suggest a directory for the user to look for .crash files.
      llvm::sys::path::append(CrashDiagDir, Name);
      CrashDiagDir += "_<YYYY-MM-DD-HHMMSS>_<hostname>.crash";
      Diag(clang::diag::note_drv_command_failed_diag_msg)
          << "Crash backtrace is located in";
      Diag(clang::diag::note_drv_command_failed_diag_msg)
          << CrashDiagDir.str();
      Diag(clang::diag::note_drv_command_failed_diag_msg)
          << "(choose the .crash file that corresponds to your crash)";
    }
  }

  Diag(clang::diag::note_drv_command_failed_diag_msg)
      << "\n\n********************";
}

void Driver::setUpResponseFiles(Compilation &C, Command &Cmd) {
  // Since commandLineFitsWithinSystemLimits() may underestimate system's
  // capacity if the tool does not support response files, there is a chance/
  // that things will just work without a response file, so we silently just
  // skip it.
  if (Cmd.getResponseFileSupport().ResponseKind ==
          ResponseFileSupport::RF_None ||
      llvm::sys::commandLineFitsWithinSystemLimits(Cmd.getExecutable(),
                                                   Cmd.getArguments()))
    return;

  std::string TmpName = GetTemporaryPath("response", "txt");
  Cmd.setResponseFile(C.addTempFile(C.getArgs().MakeArgString(TmpName)));
}

int Driver::ExecuteCompilation(
    Compilation &C,
    SmallVectorImpl<std::pair<int, const Command *>> &FailingCommands) {
  if (C.getArgs().hasArg(options::OPT_fdriver_only)) {
    if (C.getArgs().hasArg(options::OPT_v))
      C.getJobs().Print(llvm::errs(), "\n", true);

    C.ExecuteJobs(C.getJobs(), FailingCommands, /*LogOnly=*/true);

    // If there were errors building the compilation, quit now.
    if (!FailingCommands.empty() || Diags.hasErrorOccurred())
      return 1;

    return 0;
  }

  // Just print if -### was present.
  if (C.getArgs().hasArg(options::OPT__HASH_HASH_HASH)) {
    C.getJobs().Print(llvm::errs(), "\n", true);
    return Diags.hasErrorOccurred() ? 1 : 0;
  }

  // If there were errors building the compilation, quit now.
  if (Diags.hasErrorOccurred())
    return 1;

  // Set up response file names for each command, if necessary.
  for (auto &Job : C.getJobs())
    setUpResponseFiles(C, Job);

  C.ExecuteJobs(C.getJobs(), FailingCommands);

  // If the command succeeded, we are done.
  if (FailingCommands.empty())
    return 0;

  // Otherwise, remove result files and print extra information about abnormal
  // failures.
  int Res = 0;
  for (const auto &CmdPair : FailingCommands) {
    int CommandRes = CmdPair.first;
    const Command *FailingCommand = CmdPair.second;

    // Remove result files if we're not saving temps.
    if (!isSaveTempsEnabled()) {
      const JobAction *JA = cast<JobAction>(&FailingCommand->getSource());
      // When performing offload compilations, the result files may not match
      // the JobAction that fails.  In that case, do not pass in the JobAction
      // to allow for the proper resulting file to be removed upon failure.
      C.CleanupFileMap(C.getResultFiles(),
                       C.getActiveOffloadKinds() ? nullptr : JA, true);

      // Failure result files are valid unless we crashed.
      if (CommandRes < 0)
        C.CleanupFileMap(C.getFailureResultFiles(), JA, true);
    }

    // llvm/lib/Support/*/Signals.inc will exit with a special return code
    // for SIGPIPE. Do not print diagnostics for this case.
    if (CommandRes == EX_IOERR) {
      Res = CommandRes;
      continue;
    }

    // Print extra information about abnormal failures, if possible.
    //
    // This is ad-hoc, but we don't want to be excessively noisy. If the result
    // status was 1, assume the command failed normally. In particular, if it
    // was the compiler then assume it gave a reasonable error code. Failures
    // in other tools are less common, and they generally have worse
    // diagnostics, so always print the diagnostic there.
    const Tool &FailingTool = FailingCommand->getCreator();

    if (!FailingTool.hasGoodDiagnostics() || CommandRes != 1) {
      // FIXME: See FIXME above regarding result code interpretation.
      if (CommandRes < 0)
        Diag(clang::diag::err_drv_command_signalled)
            << FailingTool.getShortName();
      else
        Diag(clang::diag::err_drv_command_failed)
            << FailingTool.getShortName() << CommandRes;
    }

    auto CustomDiag = FailingCommand->getDiagForErrorCode(CommandRes);
    if (!CustomDiag.empty())
      Diag(clang::diag::note_drv_command_failed_diag_msg) << CustomDiag;
  }
  return Res;
}

void Driver::PrintHelp(bool ShowHidden) const {
  llvm::opt::Visibility VisibilityMask = getOptionVisibilityMask();

  std::string Usage = llvm::formatv("{0} [options] file...", Name).str();
  getOpts().printHelp(llvm::outs(), Usage.c_str(), DriverTitle.c_str(),
                      ShowHidden, /*ShowAllAliases=*/false,
                      VisibilityMask);
}

// Print the help from any of the given tools which are used for AOT
// compilation for SYCL
void Driver::PrintSYCLToolHelp(const Compilation &C) const {
  SmallVector<std::tuple<llvm::Triple, StringRef, StringRef, StringRef>, 4>
      HelpArgs;
  // Populate the vector with the tools and help options
  if (Arg *A = C.getArgs().getLastArg(options::OPT_fsycl_help_EQ)) {
    StringRef AV(A->getValue());
    llvm::Triple T;
    if (AV == "gen" || AV == "all")
      HelpArgs.push_back(std::make_tuple(getSYCLDeviceTriple("spir64_gen"),
                                         "ocloc", "--help", ""));
    if (AV == "fpga")
      Diag(diag::err_drv_unsupported_opt_removed)
          << A->getSpelling().str() + AV.str();
    if (AV == "x86_64" || AV == "all")
      HelpArgs.push_back(std::make_tuple(getSYCLDeviceTriple("spir64_x86_64"),
                                         "opencl-aot", "--help", ""));
    if (HelpArgs.empty()) {
      C.getDriver().Diag(diag::err_drv_unsupported_option_argument)
                         << A->getSpelling() << AV;
      return;
    }
  }

  // Go through the args and emit the help information for each.
  for (auto &HA : HelpArgs) {
    llvm::outs() << "Emitting help information for " << std::get<1>(HA) << '\n'
        << "Use triple of '" << std::get<0>(HA).normalize() <<
        "' to enable ahead of time compilation\n";
    // Flush out the buffer before calling the external tool.
    llvm::outs().flush();
    std::vector<StringRef> ToolArgs = {std::get<1>(HA), std::get<2>(HA),
                                       std::get<3>(HA)};
    SmallString<128> ExecPath(
        C.getDefaultToolChain().GetProgramPath(std::get<1>(HA).data()));
    // do not run the tools with -###.
    if (C.getArgs().hasArg(options::OPT__HASH_HASH_HASH)) {
      llvm::errs() << "\"" << ExecPath << "\" \"" << ToolArgs[1] << "\"";
      if (!ToolArgs[2].empty())
        llvm::errs() << " \"" << ToolArgs[2] << "\"";
      llvm::errs() << "\n";
      continue;
    }
    auto ToolBinary = llvm::sys::findProgramByName(ExecPath);
    if (ToolBinary.getError()) {
      C.getDriver().Diag(diag::err_drv_command_failure) << ExecPath;
      continue;
    }
    // Run the Tool.
    llvm::sys::ExecuteAndWait(ToolBinary.get(), ToolArgs);
  }
}

void Driver::PrintVersion(const Compilation &C, raw_ostream &OS) const {
  if (IsFlangMode()) {
    OS << getClangToolFullVersion("flang") << '\n';
  } else {
    // FIXME: The following handlers should use a callback mechanism, we don't
    // know what the client would like to do.
    OS << getClangFullVersion() << '\n';
  }
  const ToolChain &TC = C.getDefaultToolChain();
  OS << "Target: " << TC.getTripleString() << '\n';

  // Print the threading model.
  if (Arg *A = C.getArgs().getLastArg(options::OPT_mthread_model)) {
    // Don't print if the ToolChain would have barfed on it already
    if (TC.isThreadModelSupported(A->getValue()))
      OS << "Thread model: " << A->getValue();
  } else
    OS << "Thread model: " << TC.getThreadModel();
  OS << '\n';

  // Print out the install directory.
  OS << "InstalledDir: " << Dir << '\n';

  // Print the build config if it's non-default.
  // Intended to help LLVM developers understand the configs of compilers
  // they're investigating.
  if (!llvm::cl::getCompilerBuildConfig().empty())
    llvm::cl::printBuildConfig(OS);

  // If configuration files were used, print their paths.
  for (auto ConfigFile : ConfigFiles)
    OS << "Configuration file: " << ConfigFile << '\n';
}

/// PrintDiagnosticCategories - Implement the --print-diagnostic-categories
/// option.
static void PrintDiagnosticCategories(raw_ostream &OS) {
  // Skip the empty category.
  for (unsigned i = 1, max = DiagnosticIDs::getNumberOfCategories(); i != max;
       ++i)
    OS << i << ',' << DiagnosticIDs::getCategoryNameFromID(i) << '\n';
}

void Driver::HandleAutocompletions(StringRef PassedFlags) const {
  if (PassedFlags == "")
    return;
  // Print out all options that start with a given argument. This is used for
  // shell autocompletion.
  std::vector<std::string> SuggestedCompletions;
  std::vector<std::string> Flags;

  llvm::opt::Visibility VisibilityMask(options::ClangOption);

  // Make sure that Flang-only options don't pollute the Clang output
  // TODO: Make sure that Clang-only options don't pollute Flang output
  if (IsFlangMode())
    VisibilityMask = llvm::opt::Visibility(options::FlangOption);

  // Distinguish "--autocomplete=-someflag" and "--autocomplete=-someflag,"
  // because the latter indicates that the user put space before pushing tab
  // which should end up in a file completion.
  const bool HasSpace = PassedFlags.ends_with(",");

  // Parse PassedFlags by "," as all the command-line flags are passed to this
  // function separated by ","
  StringRef TargetFlags = PassedFlags;
  while (TargetFlags != "") {
    StringRef CurFlag;
    std::tie(CurFlag, TargetFlags) = TargetFlags.split(",");
    Flags.push_back(std::string(CurFlag));
  }

  // We want to show cc1-only options only when clang is invoked with -cc1 or
  // -Xclang.
  if (llvm::is_contained(Flags, "-Xclang") || llvm::is_contained(Flags, "-cc1"))
    VisibilityMask = llvm::opt::Visibility(options::CC1Option);

  const llvm::opt::OptTable &Opts = getOpts();
  StringRef Cur;
  Cur = Flags.at(Flags.size() - 1);
  StringRef Prev;
  if (Flags.size() >= 2) {
    Prev = Flags.at(Flags.size() - 2);
    SuggestedCompletions = Opts.suggestValueCompletions(Prev, Cur);
  }

  if (SuggestedCompletions.empty())
    SuggestedCompletions = Opts.suggestValueCompletions(Cur, "");

  // If Flags were empty, it means the user typed `clang [tab]` where we should
  // list all possible flags. If there was no value completion and the user
  // pressed tab after a space, we should fall back to a file completion.
  // We're printing a newline to be consistent with what we print at the end of
  // this function.
  if (SuggestedCompletions.empty() && HasSpace && !Flags.empty()) {
    llvm::outs() << '\n';
    return;
  }

  // When flag ends with '=' and there was no value completion, return empty
  // string and fall back to the file autocompletion.
  if (SuggestedCompletions.empty() && !Cur.ends_with("=")) {
    // If the flag is in the form of "--autocomplete=-foo",
    // we were requested to print out all option names that start with "-foo".
    // For example, "--autocomplete=-fsyn" is expanded to "-fsyntax-only".
    SuggestedCompletions = Opts.findByPrefix(
        Cur, VisibilityMask,
        /*DisableFlags=*/options::Unsupported | options::Ignored);

    // We have to query the -W flags manually as they're not in the OptTable.
    // TODO: Find a good way to add them to OptTable instead and them remove
    // this code.
    for (StringRef S : DiagnosticIDs::getDiagnosticFlags())
      if (S.starts_with(Cur))
        SuggestedCompletions.push_back(std::string(S));
  }

  // Sort the autocomplete candidates so that shells print them out in a
  // deterministic order. We could sort in any way, but we chose
  // case-insensitive sorting for consistency with the -help option
  // which prints out options in the case-insensitive alphabetical order.
  llvm::sort(SuggestedCompletions, [](StringRef A, StringRef B) {
    if (int X = A.compare_insensitive(B))
      return X < 0;
    return A.compare(B) > 0;
  });

  llvm::outs() << llvm::join(SuggestedCompletions, "\n") << '\n';
}

bool Driver::HandleImmediateArgs(Compilation &C) {
  // The order these options are handled in gcc is all over the place, but we
  // don't expect inconsistencies w.r.t. that to matter in practice.

  if (C.getArgs().hasArg(options::OPT_dumpmachine)) {
    llvm::outs() << C.getDefaultToolChain().getTripleString() << '\n';
    return false;
  }

  if (C.getArgs().hasArg(options::OPT_dumpversion)) {
    // Since -dumpversion is only implemented for pedantic GCC compatibility, we
    // return an answer which matches our definition of __VERSION__.
    llvm::outs() << CLANG_VERSION_STRING << "\n";
    return false;
  }

  if (C.getArgs().hasArg(options::OPT__print_diagnostic_categories)) {
    PrintDiagnosticCategories(llvm::outs());
    return false;
  }

  if (C.getArgs().hasArg(options::OPT_help) ||
      C.getArgs().hasArg(options::OPT__help_hidden)) {
    PrintHelp(C.getArgs().hasArg(options::OPT__help_hidden));
    return false;
  }

  if (C.getArgs().hasArg(options::OPT_fsycl_help_EQ)) {
    PrintSYCLToolHelp(C);
    return false;
  }

  if (C.getArgs().hasArg(options::OPT__version)) {
    // Follow gcc behavior and use stdout for --version and stderr for -v.
    PrintVersion(C, llvm::outs());
    return false;
  }

  if (C.getArgs().hasArg(options::OPT_v) ||
      C.getArgs().hasArg(options::OPT__HASH_HASH_HASH) ||
      C.getArgs().hasArg(options::OPT_print_supported_cpus) ||
      C.getArgs().hasArg(options::OPT_print_supported_extensions) ||
      C.getArgs().hasArg(options::OPT_print_enabled_extensions)) {
    PrintVersion(C, llvm::errs());
    SuppressMissingInputWarning = true;
  }

  if (C.getArgs().hasArg(options::OPT_v)) {
    if (!SystemConfigDir.empty())
      llvm::errs() << "System configuration file directory: "
                   << SystemConfigDir << "\n";
    if (!UserConfigDir.empty())
      llvm::errs() << "User configuration file directory: "
                   << UserConfigDir << "\n";
  }

  const ToolChain &TC = C.getDefaultToolChain();

  if (C.getArgs().hasArg(options::OPT_v))
    TC.printVerboseInfo(llvm::errs());

  if (C.getArgs().hasArg(options::OPT_print_resource_dir)) {
    llvm::outs() << ResourceDir << '\n';
    return false;
  }

  if (C.getArgs().hasArg(options::OPT_print_search_dirs)) {
    llvm::outs() << "programs: =";
    bool separator = false;
    // Print -B and COMPILER_PATH.
    for (const std::string &Path : PrefixDirs) {
      if (separator)
        llvm::outs() << llvm::sys::EnvPathSeparator;
      llvm::outs() << Path;
      separator = true;
    }
    for (const std::string &Path : TC.getProgramPaths()) {
      if (separator)
        llvm::outs() << llvm::sys::EnvPathSeparator;
      llvm::outs() << Path;
      separator = true;
    }
    llvm::outs() << "\n";
    llvm::outs() << "libraries: =" << ResourceDir;

    StringRef sysroot = C.getSysRoot();

    for (const std::string &Path : TC.getFilePaths()) {
      // Always print a separator. ResourceDir was the first item shown.
      llvm::outs() << llvm::sys::EnvPathSeparator;
      // Interpretation of leading '=' is needed only for NetBSD.
      if (Path[0] == '=')
        llvm::outs() << sysroot << Path.substr(1);
      else
        llvm::outs() << Path;
    }
    llvm::outs() << "\n";
    return false;
  }

  if (C.getArgs().hasArg(options::OPT_print_std_module_manifest_path)) {
    llvm::outs() << GetStdModuleManifestPath(C, C.getDefaultToolChain())
                 << '\n';
    return false;
  }

  if (C.getArgs().hasArg(options::OPT_print_runtime_dir)) {
    if (std::optional<std::string> RuntimePath = TC.getRuntimePath())
      llvm::outs() << *RuntimePath << '\n';
    else
      llvm::outs() << TC.getCompilerRTPath() << '\n';
    return false;
  }

  if (C.getArgs().hasArg(options::OPT_print_diagnostic_options)) {
    std::vector<std::string> Flags = DiagnosticIDs::getDiagnosticFlags();
    for (std::size_t I = 0; I != Flags.size(); I += 2)
      llvm::outs() << "  " << Flags[I] << "\n  " << Flags[I + 1] << "\n\n";
    return false;
  }

  // FIXME: The following handlers should use a callback mechanism, we don't
  // know what the client would like to do.
  if (Arg *A = C.getArgs().getLastArg(options::OPT_print_file_name_EQ)) {
    llvm::outs() << GetFilePath(A->getValue(), TC) << "\n";
    return false;
  }

  if (Arg *A = C.getArgs().getLastArg(options::OPT_print_prog_name_EQ)) {
    StringRef ProgName = A->getValue();

    // Null program name cannot have a path.
    if (! ProgName.empty())
      llvm::outs() << GetProgramPath(ProgName, TC);

    llvm::outs() << "\n";
    return false;
  }

  if (Arg *A = C.getArgs().getLastArg(options::OPT_autocomplete)) {
    StringRef PassedFlags = A->getValue();
    HandleAutocompletions(PassedFlags);
    return false;
  }

  if (C.getArgs().hasArg(options::OPT_print_libgcc_file_name)) {
    ToolChain::RuntimeLibType RLT = TC.GetRuntimeLibType(C.getArgs());
    const llvm::Triple Triple(TC.ComputeEffectiveClangTriple(C.getArgs()));
    // The 'Darwin' toolchain is initialized only when its arguments are
    // computed. Get the default arguments for OFK_None to ensure that
    // initialization is performed before trying to access properties of
    // the toolchain in the functions below.
    // FIXME: Remove when darwin's toolchain is initialized during construction.
    // FIXME: For some more esoteric targets the default toolchain is not the
    //        correct one.
    C.getArgsForToolChain(&TC, Triple.getArchName(), Action::OFK_None);
    RegisterEffectiveTriple TripleRAII(TC, Triple);
    switch (RLT) {
    case ToolChain::RLT_CompilerRT:
      llvm::outs() << TC.getCompilerRT(C.getArgs(), "builtins") << "\n";
      break;
    case ToolChain::RLT_Libgcc:
      llvm::outs() << GetFilePath("libgcc.a", TC) << "\n";
      break;
    }
    return false;
  }

  if (C.getArgs().hasArg(options::OPT_print_multi_lib)) {
    for (const Multilib &Multilib : TC.getMultilibs())
      if (!Multilib.isError())
        llvm::outs() << Multilib << "\n";
    return false;
  }

  if (C.getArgs().hasArg(options::OPT_print_multi_flags)) {
    Multilib::flags_list ArgFlags = TC.getMultilibFlags(C.getArgs());
    llvm::StringSet<> ExpandedFlags = TC.getMultilibs().expandFlags(ArgFlags);
    std::set<llvm::StringRef> SortedFlags;
    for (const auto &FlagEntry : ExpandedFlags)
      SortedFlags.insert(FlagEntry.getKey());
    for (auto Flag : SortedFlags)
      llvm::outs() << Flag << '\n';
    return false;
  }

  if (C.getArgs().hasArg(options::OPT_print_multi_directory)) {
    for (const Multilib &Multilib : TC.getSelectedMultilibs()) {
      if (Multilib.gccSuffix().empty())
        llvm::outs() << ".\n";
      else {
        StringRef Suffix(Multilib.gccSuffix());
        assert(Suffix.front() == '/');
        llvm::outs() << Suffix.substr(1) << "\n";
      }
    }
    return false;
  }

  if (C.getArgs().hasArg(options::OPT_print_target_triple)) {
    llvm::outs() << TC.getTripleString() << "\n";
    return false;
  }

  if (C.getArgs().hasArg(options::OPT_print_effective_triple)) {
    const llvm::Triple Triple(TC.ComputeEffectiveClangTriple(C.getArgs()));
    llvm::outs() << Triple.getTriple() << "\n";
    return false;
  }

  if (C.getArgs().hasArg(options::OPT_print_targets)) {
    llvm::TargetRegistry::printRegisteredTargetsForVersion(llvm::outs());
    return false;
  }

  return true;
}

enum {
  TopLevelAction = 0,
  HeadSibAction = 1,
  OtherSibAction = 2,
};

// Display an action graph human-readably.  Action A is the "sink" node
// and latest-occuring action. Traversal is in pre-order, visiting the
// inputs to each action before printing the action itself.
static unsigned PrintActions1(const Compilation &C, Action *A,
                              std::map<Action *, unsigned> &Ids,
                              Twine Indent = {}, int Kind = TopLevelAction) {
  if (auto It = Ids.find(A); It != Ids.end()) // A was already visited.
    return It->second;

  std::string str;
  llvm::raw_string_ostream os(str);

  auto getSibIndent = [](int K) -> Twine {
    return (K == HeadSibAction) ? "   " : (K == OtherSibAction) ? "|  " : "";
  };

  Twine SibIndent = Indent + getSibIndent(Kind);
  int SibKind = HeadSibAction;
  os << Action::getClassName(A->getKind()) << ", ";
  if (InputAction *IA = dyn_cast<InputAction>(A)) {
    os << "\"" << IA->getInputArg().getValue() << "\"";
  } else if (BindArchAction *BIA = dyn_cast<BindArchAction>(A)) {
    os << '"' << BIA->getArchName() << '"' << ", {"
       << PrintActions1(C, *BIA->input_begin(), Ids, SibIndent, SibKind) << "}";
  } else if (OffloadAction *OA = dyn_cast<OffloadAction>(A)) {
    bool IsFirst = true;
    OA->doOnEachDependence(
        [&](Action *A, const ToolChain *TC, const char *BoundArch) {
          assert(TC && "Unknown host toolchain");
          // E.g. for two CUDA device dependences whose bound arch is sm_20 and
          // sm_35 this will generate:
          // "cuda-device" (nvptx64-nvidia-cuda:sm_20) {#ID}, "cuda-device"
          // (nvptx64-nvidia-cuda:sm_35) {#ID}
          if (!IsFirst)
            os << ", ";
          os << '"';
          os << A->getOffloadingKindPrefix();
          os << " (";
          os << TC->getTriple().normalize();
          if (BoundArch)
            os << ":" << BoundArch;
          os << ")";
          os << '"';
          os << " {" << PrintActions1(C, A, Ids, SibIndent, SibKind) << "}";
          IsFirst = false;
          SibKind = OtherSibAction;
        });
  } else {
    const ActionList *AL = &A->getInputs();

    if (AL->size()) {
      const char *Prefix = "{";
      for (Action *PreRequisite : *AL) {
        os << Prefix << PrintActions1(C, PreRequisite, Ids, SibIndent, SibKind);
        Prefix = ", ";
        SibKind = OtherSibAction;
      }
      os << "}";
    } else
      os << "{}";
  }

  // Append offload info for all options other than the offloading action
  // itself (e.g. (cuda-device, sm_20) or (cuda-host)).
  std::string offload_str;
  llvm::raw_string_ostream offload_os(offload_str);
  if (!isa<OffloadAction>(A)) {
    auto S = A->getOffloadingKindPrefix();
    if (!S.empty()) {
      offload_os << ", (" << S;
      if (A->getOffloadingArch())
        offload_os << ", " << A->getOffloadingArch();
      offload_os << ")";
    }
  }

  auto getSelfIndent = [](int K) -> Twine {
    return (K == HeadSibAction) ? "+- " : (K == OtherSibAction) ? "|- " : "";
  };

  unsigned Id = Ids.size();
  Ids[A] = Id;
  llvm::errs() << Indent + getSelfIndent(Kind) << Id << ": " << os.str() << ", "
               << types::getTypeName(A->getType()) << offload_os.str() << "\n";

  return Id;
}

// Print the action graphs in a compilation C.
// For example "clang -c file1.c file2.c" is composed of two subgraphs.
void Driver::PrintActions(const Compilation &C) const {
  std::map<Action *, unsigned> Ids;
  for (Action *A : C.getActions())
    PrintActions1(C, A, Ids);
}

/// Check whether the given input tree contains any compilation or
/// assembly actions.
static bool ContainsCompileOrAssembleAction(const Action *A) {
  if (isa<CompileJobAction>(A) || isa<BackendJobAction>(A) ||
      isa<AssembleJobAction>(A))
    return true;

  return llvm::any_of(A->inputs(), ContainsCompileOrAssembleAction);
}

void Driver::BuildUniversalActions(Compilation &C, const ToolChain &TC,
                                   const InputList &BAInputs) const {
  DerivedArgList &Args = C.getArgs();
  ActionList &Actions = C.getActions();
  llvm::PrettyStackTraceString CrashInfo("Building universal build actions");
  // Collect the list of architectures. Duplicates are allowed, but should only
  // be handled once (in the order seen).
  llvm::StringSet<> ArchNames;
  SmallVector<const char *, 4> Archs;
  for (Arg *A : Args) {
    if (A->getOption().matches(options::OPT_arch)) {
      // Validate the option here; we don't save the type here because its
      // particular spelling may participate in other driver choices.
      llvm::Triple::ArchType Arch =
          tools::darwin::getArchTypeForMachOArchName(A->getValue());
      if (Arch == llvm::Triple::UnknownArch) {
        Diag(clang::diag::err_drv_invalid_arch_name) << A->getAsString(Args);
        continue;
      }

      A->claim();
      if (ArchNames.insert(A->getValue()).second)
        Archs.push_back(A->getValue());
    }
  }

  // When there is no explicit arch for this platform, make sure we still bind
  // the architecture (to the default) so that -Xarch_ is handled correctly.
  if (!Archs.size())
    Archs.push_back(Args.MakeArgString(TC.getDefaultUniversalArchName()));

  ActionList SingleActions;
  BuildActions(C, Args, BAInputs, SingleActions);

  // Add in arch bindings for every top level action, as well as lipo and
  // dsymutil steps if needed.
  for (Action* Act : SingleActions) {
    // Make sure we can lipo this kind of output. If not (and it is an actual
    // output) then we disallow, since we can't create an output file with the
    // right name without overwriting it. We could remove this oddity by just
    // changing the output names to include the arch, which would also fix
    // -save-temps. Compatibility wins for now.

    if (Archs.size() > 1 && !types::canLipoType(Act->getType()))
      Diag(clang::diag::err_drv_invalid_output_with_multiple_archs)
          << types::getTypeName(Act->getType());

    ActionList Inputs;
    for (unsigned i = 0, e = Archs.size(); i != e; ++i)
      Inputs.push_back(C.MakeAction<BindArchAction>(Act, Archs[i]));

    // Lipo if necessary, we do it this way because we need to set the arch flag
    // so that -Xarch_ gets overwritten.
    if (Inputs.size() == 1 || Act->getType() == types::TY_Nothing)
      Actions.append(Inputs.begin(), Inputs.end());
    else
      Actions.push_back(C.MakeAction<LipoJobAction>(Inputs, Act->getType()));

    // Handle debug info queries.
    Arg *A = Args.getLastArg(options::OPT_g_Group);
    bool enablesDebugInfo = A && !A->getOption().matches(options::OPT_g0) &&
                            !A->getOption().matches(options::OPT_gstabs);
    if ((enablesDebugInfo || willEmitRemarks(Args)) &&
        ContainsCompileOrAssembleAction(Actions.back())) {

      // Add a 'dsymutil' step if necessary, when debug info is enabled and we
      // have a compile input. We need to run 'dsymutil' ourselves in such cases
      // because the debug info will refer to a temporary object file which
      // will be removed at the end of the compilation process.
      if (Act->getType() == types::TY_Image) {
        ActionList Inputs;
        Inputs.push_back(Actions.back());
        Actions.pop_back();
        Actions.push_back(
            C.MakeAction<DsymutilJobAction>(Inputs, types::TY_dSYM));
      }

      // Verify the debug info output.
      if (Args.hasArg(options::OPT_verify_debug_info)) {
        Action *LastAction = Actions.pop_back_val();
        Actions.push_back(C.MakeAction<VerifyDebugInfoJobAction>(
            LastAction, types::TY_Nothing));
      }
    }
  }
}

bool Driver::DiagnoseInputExistence(const DerivedArgList &Args, StringRef Value,
                                    types::ID Ty, bool TypoCorrect) const {
  if (!getCheckInputsExist())
    return true;

  // stdin always exists.
  if (Value == "-")
    return true;

  // If it's a header to be found in the system or user search path, then defer
  // complaints about its absence until those searches can be done.  When we
  // are definitely processing headers for C++20 header units, extend this to
  // allow the user to put "-fmodule-header -xc++-header vector" for example.
  if (Ty == types::TY_CXXSHeader || Ty == types::TY_CXXUHeader ||
      (ModulesModeCXX20 && Ty == types::TY_CXXHeader))
    return true;

  if (getVFS().exists(Value))
    return true;

  if (TypoCorrect) {
    // Check if the filename is a typo for an option flag. OptTable thinks
    // that all args that are not known options and that start with / are
    // filenames, but e.g. `/diagnostic:caret` is more likely a typo for
    // the option `/diagnostics:caret` than a reference to a file in the root
    // directory.
    std::string Nearest;
    if (getOpts().findNearest(Value, Nearest, getOptionVisibilityMask()) <= 1) {
      Diag(clang::diag::err_drv_no_such_file_with_suggestion)
          << Value << Nearest;
      return false;
    }
  }

  // In CL mode, don't error on apparently non-existent linker inputs, because
  // they can be influenced by linker flags the clang driver might not
  // understand.
  // Examples:
  // - `clang-cl main.cc ole32.lib` in a non-MSVC shell will make the driver
  //   module look for an MSVC installation in the registry. (We could ask
  //   the MSVCToolChain object if it can find `ole32.lib`, but the logic to
  //   look in the registry might move into lld-link in the future so that
  //   lld-link invocations in non-MSVC shells just work too.)
  // - `clang-cl ... /link ...` can pass arbitrary flags to the linker,
  //   including /libpath:, which is used to find .lib and .obj files.
  // So do not diagnose this on the driver level. Rely on the linker diagnosing
  // it. (If we don't end up invoking the linker, this means we'll emit a
  // "'linker' input unused [-Wunused-command-line-argument]" warning instead
  // of an error.)
  //
  // Only do this skip after the typo correction step above. `/Brepo` is treated
  // as TY_Object, but it's clearly a typo for `/Brepro`. It seems fine to emit
  // an error if we have a flag that's within an edit distance of 1 from a
  // flag. (Users can use `-Wl,` or `/linker` to launder the flag past the
  // driver in the unlikely case they run into this.)
  //
  // Don't do this for inputs that start with a '/', else we'd pass options
  // like /libpath: through to the linker silently.
  //
  // Emitting an error for linker inputs can also cause incorrect diagnostics
  // with the gcc driver. The command
  //     clang -fuse-ld=lld -Wl,--chroot,some/dir /file.o
  // will make lld look for some/dir/file.o, while we will diagnose here that
  // `/file.o` does not exist. However, configure scripts check if
  // `clang /GR-` compiles without error to see if the compiler is cl.exe,
  // so we can't downgrade diagnostics for `/GR-` from an error to a warning
  // in cc mode. (We can in cl mode because cl.exe itself only warns on
  // unknown flags.)
  if (IsCLMode() && Ty == types::TY_Object && !Value.starts_with("/"))
    return true;

  Diag(clang::diag::err_drv_no_such_file) << Value;
  return false;
}

// Get the C++20 Header Unit type corresponding to the input type.
static types::ID CXXHeaderUnitType(ModuleHeaderMode HM) {
  switch (HM) {
  case HeaderMode_User:
    return types::TY_CXXUHeader;
  case HeaderMode_System:
    return types::TY_CXXSHeader;
  case HeaderMode_Default:
    break;
  case HeaderMode_None:
    llvm_unreachable("should not be called in this case");
  }
  return types::TY_CXXHUHeader;
}

// Construct a the list of inputs and their types.
void Driver::BuildInputs(const ToolChain &TC, DerivedArgList &Args,
                         InputList &Inputs) const {
  const llvm::opt::OptTable &Opts = getOpts();
  // Track the current user specified (-x) input. We also explicitly track the
  // argument used to set the type; we only want to claim the type when we
  // actually use it, so we warn about unused -x arguments.
  types::ID InputType = types::TY_Nothing;
  Arg *InputTypeArg = nullptr;
  bool IsSYCL =
      Args.hasFlag(options::OPT_fsycl, options::OPT_fno_sycl, false) ||
      Args.hasArgNoClaim(options::OPT_fsycl_device_only,
                         options::OPT_fsyclbin_EQ);

  // The last /TC or /TP option sets the input type to C or C++ globally.
  if (Arg *TCTP = Args.getLastArgNoClaim(options::OPT__SLASH_TC,
                                         options::OPT__SLASH_TP)) {
    InputTypeArg = TCTP;
    InputType = TCTP->getOption().matches(options::OPT__SLASH_TC) && !IsSYCL
                    ? types::TY_C
                    : types::TY_CXX;

    Arg *Previous = nullptr;
    bool ShowNote = false;
    for (Arg *A :
         Args.filtered(options::OPT__SLASH_TC, options::OPT__SLASH_TP)) {
      if (Previous) {
        Diag(clang::diag::warn_drv_overriding_option)
            << Previous->getSpelling() << A->getSpelling();
        ShowNote = true;
      }
      Previous = A;
    }
    if (ShowNote)
      Diag(clang::diag::note_drv_t_option_is_global);
  }

  // Warn -x after last input file has no effect
  {
    Arg *LastXArg = Args.getLastArgNoClaim(options::OPT_x);
    Arg *LastInputArg = Args.getLastArgNoClaim(options::OPT_INPUT);
    if (LastXArg && LastInputArg &&
        LastInputArg->getIndex() < LastXArg->getIndex())
      Diag(clang::diag::warn_drv_unused_x) << LastXArg->getValue();
  }

  for (Arg *A : Args) {
    if (A->getOption().getKind() == Option::InputClass) {
      const char *Value = A->getValue();
      types::ID Ty = types::TY_INVALID;

      // Infer the input type if necessary.
      if (InputType == types::TY_Nothing) {
        // If there was an explicit arg for this, claim it.
        if (InputTypeArg)
          InputTypeArg->claim();

        types::ID CType = types::TY_C;
        // For SYCL, all source file inputs are considered C++.
        if (IsSYCL)
          CType = types::TY_CXX;

        // stdin must be handled specially.
        if (memcmp(Value, "-", 2) == 0) {
          if (IsFlangMode()) {
            Ty = types::TY_Fortran;
          } else if (IsDXCMode()) {
            Ty = types::TY_HLSL;
          } else {
            // If running with -E, treat as a C input (this changes the
            // builtin macros, for example). This may be overridden by -ObjC
            // below.
            //
            // Otherwise emit an error but still use a valid type to avoid
            // spurious errors (e.g., no inputs).
            assert(!CCGenDiagnostics && "stdin produces no crash reproducer");
            if (!Args.hasArgNoClaim(options::OPT_E) && !CCCIsCPP())
              Diag(IsCLMode() ? clang::diag::err_drv_unknown_stdin_type_clang_cl
                              : clang::diag::err_drv_unknown_stdin_type);
            Ty = types::TY_C;
          }
        } else {
          // Otherwise lookup by extension.
          // Fallback is C if invoked as C preprocessor, C++ if invoked with
          // clang-cl /E, or Object otherwise.
          // We use a host hook here because Darwin at least has its own
          // idea of what .s is.
          if (const char *Ext = strrchr(Value, '.'))
            Ty = TC.LookupTypeForExtension(Ext + 1);

          // For SYCL, convert C-type sources to C++-type sources.
          if (IsSYCL) {
            types::ID OldTy = Ty;
            switch (Ty) {
            case types::TY_C:
              Ty = types::TY_CXX;
              break;
            case types::TY_CHeader:
              Ty = types::TY_CXXHeader;
              break;
            case types::TY_PP_C:
              Ty = types::TY_PP_CXX;
              break;
            case types::TY_PP_CHeader:
              Ty = types::TY_PP_CXXHeader;
              break;
            default:
              break;
            }
            if (OldTy != Ty) {
              Diag(clang::diag::warn_drv_fsycl_with_c_type)
                  << getTypeName(OldTy) << getTypeName(Ty);
            }
          }

          if (Ty == types::TY_INVALID) {
            if (IsCLMode() && (Args.hasArgNoClaim(options::OPT_E) || CCGenDiagnostics))
              Ty = types::TY_CXX;
            else if (CCCIsCPP() || CCGenDiagnostics)
              Ty = CType;
            else if (IsDXCMode())
              Ty = types::TY_HLSL;
            else
              Ty = types::TY_Object;
          }

          // If the driver is invoked as C++ compiler (like clang++ or c++) it
          // should autodetect some input files as C++ for g++ compatibility.
          if (CCCIsCXX()) {
            types::ID OldTy = Ty;
            Ty = types::lookupCXXTypeForCType(Ty);

            // Do not complain about foo.h, when we are known to be processing
            // it as a C++20 header unit.
            if (Ty != OldTy && !(OldTy == types::TY_CHeader && hasHeaderMode()))
              Diag(clang::diag::warn_drv_treating_input_as_cxx)
                  << getTypeName(OldTy) << getTypeName(Ty);
          }

          // If running with -fthinlto-index=, extensions that normally identify
          // native object files actually identify LLVM bitcode files.
          if (Args.hasArgNoClaim(options::OPT_fthinlto_index_EQ) &&
              Ty == types::TY_Object)
            Ty = types::TY_LLVM_BC;
        }

        // -ObjC and -ObjC++ override the default language, but only for "source
        // files". We just treat everything that isn't a linker input as a
        // source file.
        //
        // FIXME: Clean this up if we move the phase sequence into the type.
        if (Ty != types::TY_Object) {
          if (Args.hasArg(options::OPT_ObjC))
            Ty = types::TY_ObjC;
          else if (Args.hasArg(options::OPT_ObjCXX))
            Ty = types::TY_ObjCXX;
        }

        // Disambiguate headers that are meant to be header units from those
        // intended to be PCH.  Avoid missing '.h' cases that are counted as
        // C headers by default - we know we are in C++ mode and we do not
        // want to issue a complaint about compiling things in the wrong mode.
        if ((Ty == types::TY_CXXHeader || Ty == types::TY_CHeader) &&
            hasHeaderMode())
          Ty = CXXHeaderUnitType(CXX20HeaderType);
      } else {
        assert(InputTypeArg && "InputType set w/o InputTypeArg");
        if (!InputTypeArg->getOption().matches(options::OPT_x)) {
          // If emulating cl.exe, make sure that /TC and /TP don't affect input
          // object files.
          const char *Ext = strrchr(Value, '.');
          if (Ext && TC.LookupTypeForExtension(Ext + 1) == types::TY_Object)
            Ty = types::TY_Object;
        }
        if (Ty == types::TY_INVALID) {
          Ty = InputType;
          InputTypeArg->claim();
        }
      }

      if ((Ty == types::TY_C || Ty == types::TY_CXX) &&
          Args.hasArgNoClaim(options::OPT_hipstdpar))
        Ty = types::TY_HIP;

      if (DiagnoseInputExistence(Args, Value, Ty, /*TypoCorrect=*/true))
        Inputs.push_back(std::make_pair(Ty, A));

    } else if (A->getOption().matches(options::OPT__SLASH_Tc)) {
      StringRef Value = A->getValue();
      if (DiagnoseInputExistence(Args, Value, types::TY_C,
                                 /*TypoCorrect=*/false)) {
        Arg *InputArg = MakeInputArg(Args, Opts, A->getValue());
        Inputs.push_back(
            std::make_pair(IsSYCL ? types::TY_CXX : types::TY_C, InputArg));
      }
      A->claim();
    } else if (A->getOption().matches(options::OPT__SLASH_Tp)) {
      StringRef Value = A->getValue();
      if (DiagnoseInputExistence(Args, Value, types::TY_CXX,
                                 /*TypoCorrect=*/false)) {
        Arg *InputArg = MakeInputArg(Args, Opts, A->getValue());
        Inputs.push_back(std::make_pair(types::TY_CXX, InputArg));
      }
      A->claim();
    } else if (A->getOption().hasFlag(options::LinkerInput)) {
      // Just treat as object type, we could make a special type for this if
      // necessary.
      Inputs.push_back(std::make_pair(types::TY_Object, A));

    } else if (A->getOption().matches(options::OPT_x)) {
      InputTypeArg = A;
      InputType = types::lookupTypeForTypeSpecifier(A->getValue());
      A->claim();

      // Follow gcc behavior and treat as linker input for invalid -x
      // options. Its not clear why we shouldn't just revert to unknown; but
      // this isn't very important, we might as well be bug compatible.
      if (!InputType) {
        Diag(clang::diag::err_drv_unknown_language) << A->getValue();
        InputType = types::TY_Object;
      }
      // Emit an error if c-compilation is forced in -fsycl mode
      if (IsSYCL && (InputType == types::TY_C || InputType == types::TY_PP_C ||
                     InputType == types::TY_CHeader))
        Diag(clang::diag::err_drv_fsycl_with_c_type) << A->getAsString(Args);

      // If the user has put -fmodule-header{,=} then we treat C++ headers as
      // header unit inputs.  So we 'promote' -xc++-header appropriately.
      if (InputType == types::TY_CXXHeader && hasHeaderMode())
        InputType = CXXHeaderUnitType(CXX20HeaderType);
    } else if (A->getOption().getID() == options::OPT_U) {
      assert(A->getNumValues() == 1 && "The /U option has one value.");
      StringRef Val = A->getValue(0);
      if (Val.find_first_of("/\\") != StringRef::npos) {
        // Warn about e.g. "/Users/me/myfile.c".
        Diag(diag::warn_slash_u_filename) << Val;
        Diag(diag::note_use_dashdash);
      }
    }
  }
  if (CCCIsCPP() && Inputs.empty()) {
    // If called as standalone preprocessor, stdin is processed
    // if no other input is present.
    Arg *A = MakeInputArg(Args, Opts, "-");
    Inputs.push_back(std::make_pair(types::TY_C, A));
  }
}

static bool runBundler(const SmallVectorImpl<StringRef> &InputArgs,
                       Compilation &C) {
  // Find bundler.
  StringRef ExecPath(C.getArgs().MakeArgString(C.getDriver().Dir));
  llvm::ErrorOr<std::string> BundlerBinary =
      llvm::sys::findProgramByName("clang-offload-bundler", ExecPath);
  SmallVector<StringRef, 6> BundlerArgs;
  BundlerArgs.push_back(BundlerBinary.getError() ? "clang-offload-bundler"
                                                 : BundlerBinary.get().c_str());
  BundlerArgs.append(InputArgs);
  // Since this is run in real time and not in the toolchain, output the
  // command line if requested.
  bool OutputOnly = C.getArgs().hasArg(options::OPT__HASH_HASH_HASH);
  if (C.getArgs().hasArg(options::OPT_v) || OutputOnly) {
    for (StringRef A : BundlerArgs)
      if (OutputOnly)
        llvm::errs() << "\"" << A << "\" ";
      else
        llvm::errs() << A << " ";
    llvm::errs() << '\n';
  }
  if (BundlerBinary.getError())
    return false;

  return !llvm::sys::ExecuteAndWait(BundlerBinary.get(), BundlerArgs);
}

static SmallVector<std::string, 4> getOffloadSections(Compilation &C,
                                                      const StringRef &File) {
  // Do not do the check if the file doesn't exist
  if (!llvm::sys::fs::exists(File))
    return {};

  bool IsArchive = isStaticArchiveFile(File);
  if (!(IsArchive || isObjectFile(File.str())))
    return {};

  // Use the bundler to grab the list of sections from the given archive
  // or object.
  StringRef ExecPath(C.getArgs().MakeArgString(C.getDriver().Dir));
  llvm::ErrorOr<std::string> BundlerBinary =
      llvm::sys::findProgramByName("clang-offload-bundler", ExecPath);
  const char *Input = C.getArgs().MakeArgString(Twine("-input=") + File.str());
  // Always use -type=ao for bundle checking.  The 'bundles' are
  // actually archives.
  SmallVector<StringRef, 6> BundlerArgs = {
      BundlerBinary.get(), IsArchive ? "-type=ao" : "-type=o", Input, "-list"};
  // Since this is run in real time and not in the toolchain, output the
  // command line if requested.
  bool OutputOnly = C.getArgs().hasArg(options::OPT__HASH_HASH_HASH);
  if (C.getArgs().hasArg(options::OPT_v) || OutputOnly) {
    for (StringRef A : BundlerArgs)
      if (OutputOnly)
        llvm::errs() << "\"" << A << "\" ";
      else
        llvm::errs() << A << " ";
    llvm::errs() << '\n';
  }
  if (BundlerBinary.getError())
    return {};
  llvm::SmallString<64> OutputFile(
      C.getDriver().GetTemporaryPath("bundle-list", "txt"));
  llvm::FileRemover OutputRemover(OutputFile.c_str());
  std::optional<llvm::StringRef> Redirects[] = {
      {""},
      OutputFile.str(),
      OutputFile.str(),
  };

  std::string ErrorMessage;
  if (llvm::sys::ExecuteAndWait(BundlerBinary.get(), BundlerArgs, {}, Redirects,
                                /*SecondsToWait*/ 0, /*MemoryLimit*/ 0,
                                &ErrorMessage)) {
    // Could not get the information, return false
    return {};
  }

  llvm::ErrorOr<std::unique_ptr<llvm::MemoryBuffer>> OutputBuf =
      llvm::MemoryBuffer::getFile(OutputFile.c_str());
  if (!OutputBuf) {
    // Could not capture output, return false
    return {};
  }

  SmallVector<std::string, 4> Sections;
  for (llvm::line_iterator LineIt(**OutputBuf); !LineIt.is_at_end(); ++LineIt)
    Sections.push_back(LineIt->str());
  if (Sections.empty())
    return {};

  return Sections;
}

static bool hasSYCLDefaultSection(Compilation &C, const StringRef &File) {
  // Do not do the check if the file doesn't exist
  if (!llvm::sys::fs::exists(File))
    return false;

  bool IsArchive = isStaticArchiveFile(File);
  if (!(IsArchive || isObjectFile(File.str())))
    return false;

  llvm::Triple TT(C.getDriver().getSYCLDeviceTriple(getDefaultSYCLArch(C)));
  // Checking uses -check-section option with the input file, no output
  // file and the target triple being looked for.
  const char *Targets =
      C.getArgs().MakeArgString(Twine("-targets=sycl-") + TT.str());
  const char *Inputs = C.getArgs().MakeArgString(Twine("-input=") + File.str());
  SmallVector<StringRef, 6> BundlerArgs = {IsArchive ? "-type=ao" : "-type=o",
                                           Targets, Inputs, "-check-section"};
  return runBundler(BundlerArgs, C);
}

static bool hasOffloadSections(Compilation &C, const StringRef &File,
                               DerivedArgList &Args) {
  SmallVector<std::string, 4> Sections(getOffloadSections(C, File));
  return !Sections.empty();
}

// Simple helper function for Linker options, where the option is valid if
// it has '-' or '--' as the designator.
static bool optionMatches(const std::string &Option,
                          const std::string &OptCheck) {
  return (Option == OptCheck || ("-" + Option) == OptCheck);
}

// Process linker inputs for use with offload static libraries.  We are only
// handling options and explicitly named static archives as these need to be
// partially linked.
static SmallVector<const char *, 16>
getLinkerArgs(Compilation &C, DerivedArgList &Args, bool IncludeObj = false) {
  SmallVector<const char *, 16> LibArgs;
  SmallVector<std::string, 8> LibPaths;
  bool IsMSVC = C.getDefaultToolChain().getTriple().isWindowsMSVCEnvironment();
  // Add search directories from LIBRARY_PATH/LIB env variable
  std::optional<std::string> LibPath =
      llvm::sys::Process::GetEnv(IsMSVC ? "LIB" : "LIBRARY_PATH");
  if (LibPath) {
    SmallVector<StringRef, 8> SplitPaths;
    const char EnvPathSeparatorStr[] = {llvm::sys::EnvPathSeparator, '\0'};
    llvm::SplitString(*LibPath, SplitPaths, EnvPathSeparatorStr);
    for (StringRef Path : SplitPaths)
      LibPaths.emplace_back(Path.trim());
  }
  // Add directories from user-specified -L options
  for (std::string LibDirs : Args.getAllArgValues(options::OPT_L))
    LibPaths.emplace_back(LibDirs);

  // Do processing for any -l<arg> options passed and see if any static
  // libraries representing the name exists.  If so, convert the name and
  // use that inline with the rest of the libraries.
  // TODO: The static archive processing for SYCL is done in a different
  // manner than the OpenMP processing.  We should try and refactor this
  // to use the OpenMP flow (adding -l<name> to the llvm-link step)
  auto resolveStaticLib = [&](StringRef LibName, bool IsStatic) -> bool {
    if (!LibName.starts_with("-l"))
      return false;
    // Put together the library name.  For any -l<arg> type names, we create
    // a full name as lib<arg>.<ext>.  For any -l:<arg> type names, we take the
    // literal <arg>.
    SmallString<128> RenderedLibName;
    bool OverrideLinkType = false;
    if (LibName.starts_with("-l:")) {
      RenderedLibName = LibName.substr(3);
      // We override the link type as passed in, as we want to treat the library
      // in question as the name passed in.
      OverrideLinkType = true;
    } else
      RenderedLibName = Twine("lib" + LibName.substr(2) + ".a").str();

    for (auto &LPath : LibPaths) {
      if (!IsStatic && !OverrideLinkType) {
        // Current linking state is dynamic.  We will first check for the
        // shared object and not pull in the static library if it is found.
        SmallString<128> SoLibName(LPath);
        llvm::sys::path::append(SoLibName,
                                Twine("lib" + LibName.substr(2) + ".so").str());
        if (llvm::sys::fs::exists(SoLibName))
          return false;
      }
      SmallString<128> FullName(LPath);
      llvm::sys::path::append(FullName, RenderedLibName);
      if (llvm::sys::fs::exists(FullName)) {
        LibArgs.push_back(Args.MakeArgString(FullName));
        return true;
      }
    }
    return false;
  };
  for (const auto *A : Args) {
    std::string FileName = A->getAsString(Args);
    static bool IsLinkStateStatic(Args.hasArg(options::OPT_static));
    auto addLibArg = [&](StringRef LibName) -> bool {
      if (isStaticArchiveFile(LibName) ||
          (IncludeObj && isObjectFile(LibName.str()))) {
        LibArgs.push_back(Args.MakeArgString(LibName));
        return true;
      }
      return false;
    };
    if (A->getOption().getKind() == Option::InputClass) {
      if (addLibArg(FileName))
        continue;
    }
    // Evaluate any libraries passed along after /link. These are typically
    // ignored by the driver and sent directly to the linker. When performing
    // offload, we should evaluate them at the driver level.
    if (A->getOption().matches(options::OPT__SLASH_link)) {
      for (StringRef Value : A->getValues()) {
        // Add any libpath values.
        if (Value.starts_with_insensitive("-libpath:") ||
            Value.starts_with_insensitive("/libpath:"))
          LibPaths.emplace_back(Value.substr(std::string("-libpath:").size()));
        if (addLibArg(Value))
          continue;
        for (auto LPath : LibPaths) {
          SmallString<128> FullLib(LPath);
          llvm::sys::path::append(FullLib, Value);
          if (addLibArg(FullLib))
            continue;
        }
      }
    }
    if (A->getOption().matches(options::OPT_Wl_COMMA) ||
        A->getOption().matches(options::OPT_Xlinker)) {
      // Parse through additional linker arguments that are meant to go
      // directly to the linker.
      // Keep the previous arg even if it is a new argument, for example:
      //   -Xlinker -rpath -Xlinker <dir>.
      // Without this history, we do not know that <dir> was assocated with
      // -rpath and is processed incorrectly.
      static std::string PrevArg;
      for (StringRef Value : A->getValues()) {
        auto addKnownValues = [&](const StringRef &V) {
          // Only add named static libs objects and --whole-archive options.
          if (optionMatches("-whole-archive", V.str()) ||
              optionMatches("-no-whole-archive", V.str()) ||
              isStaticArchiveFile(V) || (IncludeObj && isObjectFile(V.str()))) {
            LibArgs.push_back(Args.MakeArgString(V));
            return;
          }
          // Probably not the best way to handle this, but there are options
          // that take arguments which we should not add to the known values.
          // Handle -z and -rpath for now - can be expanded if/when usage shows
          // the need.
          if (PrevArg != "-z" && PrevArg != "-rpath" && V[0] != '-' &&
              isObjectFile(V.str())) {
            LibArgs.push_back(Args.MakeArgString(V));
            return;
          }
          if (optionMatches("-Bstatic", V.str()) ||
              optionMatches("-dn", V.str()) ||
              optionMatches("-non_shared", V.str()) ||
              optionMatches("-static", V.str())) {
            IsLinkStateStatic = true;
            return;
          }
          if (optionMatches("-Bdynamic", V.str()) ||
              optionMatches("-dy", V.str()) ||
              optionMatches("-call_shared", V.str())) {
            IsLinkStateStatic = false;
            return;
          }
          resolveStaticLib(V, IsLinkStateStatic);
        };
        if (Value[0] == '@') {
          // Found a response file, we want to expand contents to try and
          // discover more libraries and options.
          SmallVector<const char *, 20> ExpandArgs;
          ExpandArgs.push_back(Value.data());

          llvm::BumpPtrAllocator A;
          llvm::StringSaver S(A);
          llvm::cl::ExpandResponseFiles(
              S,
              IsMSVC ? llvm::cl::TokenizeWindowsCommandLine
                     : llvm::cl::TokenizeGNUCommandLine,
              ExpandArgs);
          for (StringRef EA : ExpandArgs)
            addKnownValues(EA);
        } else
          addKnownValues(Value);
        PrevArg = Value;
      }
      continue;
    }
    if (A->getOption().matches(options::OPT_l))
      resolveStaticLib(A->getAsString(Args), IsLinkStateStatic);
  }
  return LibArgs;
}

// Goes through all of the arguments, including inputs expected for the
// linker directly, to determine if we need to potentially add the SYCL
// default triple.
bool Driver::checkForSYCLDefaultDevice(Compilation &C,
                                       DerivedArgList &Args) const {
  // Check only if enabled with -fsycl
  if (!Args.hasFlag(options::OPT_fsycl, options::OPT_fno_sycl, false))
    return false;

  if (Args.hasArg(options::OPT_fno_sycl_link_spirv))
    return false;

  // Do not do the check if the default device is passed in -fsycl-targets
  // or if -fsycl-targets isn't passed (that implies default device)
  if (const Arg *A = Args.getLastArgNoClaim(options::OPT_offload_targets_EQ)) {
    for (const char *Val : A->getValues()) {
      llvm::Triple TT(C.getDriver().getSYCLDeviceTriple(Val, A));
      if ((TT.isSPIROrSPIRV()) && TT.getSubArch() == llvm::Triple::NoSubArch)
        // Default triple found
        return false;
    }
  } else
    return false;

  SmallVector<const char *, 16> AllArgs(getLinkerArgs(C, Args, true));
  for (StringRef Arg : AllArgs) {
    if (hasSYCLDefaultSection(C, Arg))
      return true;
  }
  return false;
}

// Goes through all of the arguments, including inputs expected for the
// linker directly, to determine if we need to perform additional work for
// static offload libraries.
bool Driver::checkForOffloadStaticLib(Compilation &C,
                                      DerivedArgList &Args) const {
  // Check only if enabled with -fsycl or -fopenmp-targets
  if (!Args.hasFlag(options::OPT_fsycl, options::OPT_fno_sycl, false) &&
      !Args.hasArg(options::OPT_fopenmp_targets_EQ))
    return false;

  SmallVector<const char *, 16> OffloadLibArgs(getLinkerArgs(C, Args));
  for (StringRef OLArg : OffloadLibArgs)
    if (isStaticArchiveFile(OLArg) && hasOffloadSections(C, OLArg, Args))
      return true;
  return false;
}

/// Check whether the given input tree contains any clang-offload-dependency
/// actions.
static bool ContainsOffloadDepsAction(const Action *A) {
  if (isa<OffloadDepsJobAction>(A))
    return true;
  return llvm::any_of(A->inputs(), ContainsOffloadDepsAction);
}

namespace {
/// Provides a convenient interface for different programming models to generate
/// the required device actions.
class OffloadingActionBuilder final {
  /// Flag used to trace errors in the builder.
  bool IsValid = false;

  /// The compilation that is using this builder.
  Compilation &C;

  /// Map between an input argument and the offload kinds used to process it.
  std::map<const Arg *, unsigned> InputArgToOffloadKindMap;

  /// Map between a host action and its originating input argument.
  std::map<Action *, const Arg *> HostActionToInputArgMap;

  /// Builder interface. It doesn't build anything or keep any state.
  class DeviceActionBuilder {
  public:
    typedef const llvm::SmallVectorImpl<phases::ID> PhasesTy;

    enum ActionBuilderReturnCode {
      // The builder acted successfully on the current action.
      ABRT_Success,
      // The builder didn't have to act on the current action.
      ABRT_Inactive,
      // The builder was successful and requested the host action to not be
      // generated.
      ABRT_Ignore_Host,
    };

  protected:
    /// Compilation associated with this builder.
    Compilation &C;

    /// Tool chains associated with this builder. The same programming
    /// model may have associated one or more tool chains.
    SmallVector<const ToolChain *, 2> ToolChains;

    /// The derived arguments associated with this builder.
    DerivedArgList &Args;

    /// The inputs associated with this builder.
    const Driver::InputList &Inputs;

    /// The associated offload kind.
    Action::OffloadKind AssociatedOffloadKind = Action::OFK_None;

    /// The OffloadingActionBuilder reference.
    OffloadingActionBuilder &OffloadingActionBuilderRef;

  public:
    DeviceActionBuilder(Compilation &C, DerivedArgList &Args,
                        const Driver::InputList &Inputs,
                        Action::OffloadKind AssociatedOffloadKind,
                        OffloadingActionBuilder &OAB)
        : C(C), Args(Args), Inputs(Inputs),
          AssociatedOffloadKind(AssociatedOffloadKind),
          OffloadingActionBuilderRef(OAB) {}
    virtual ~DeviceActionBuilder() {}

    /// Fill up the array \a DA with all the device dependences that should be
    /// added to the provided host action \a HostAction. By default it is
    /// inactive.
    virtual ActionBuilderReturnCode
    getDeviceDependences(OffloadAction::DeviceDependences &DA,
                         phases::ID CurPhase, phases::ID FinalPhase,
                         PhasesTy &Phases) {
      return ABRT_Inactive;
    }

    /// Update the state to include the provided host action \a HostAction as a
    /// dependency of the current device action. By default it is inactive.
    virtual ActionBuilderReturnCode addDeviceDependences(Action *HostAction) {
      return ABRT_Inactive;
    }

    /// Append top level actions generated by the builder.
    virtual void appendTopLevelActions(ActionList &AL) {}

    /// Append top level actions specific for certain link situations.
    virtual void appendTopLevelLinkAction(ActionList &AL) {}

    /// Append linker device actions generated by the builder.
    virtual void appendLinkDeviceActions(ActionList &AL) {}

    /// Append linker host action generated by the builder.
    virtual Action* appendLinkHostActions(ActionList &AL) { return nullptr; }

    /// Append linker actions generated by the builder.
    virtual void appendLinkDependences(OffloadAction::DeviceDependences &DA) {}

    /// Append linker actions generated by the builder.
    virtual void addDeviceLinkDependencies(OffloadDepsJobAction *DA) {}

    /// Initialize the builder. Return true if any initialization errors are
    /// found.
    virtual bool initialize() { return false; }

    /// Return true if the builder can use bundling/unbundling.
    virtual bool canUseBundlerUnbundler() const { return false; }

    /// Return true if this builder is valid. We have a valid builder if we have
    /// associated device tool chains.
    bool isValid() { return !ToolChains.empty(); }

    /// Return the associated offload kind.
    Action::OffloadKind getAssociatedOffloadKind() {
      return AssociatedOffloadKind;
    }

    /// Push an action from a different DeviceActionBuilder (i.e., foreign
    /// action) in the current one
    virtual void pushForeignAction(Action *A) {}
  };

  /// Base class for CUDA/HIP action builder. It injects device code in
  /// the host backend action.
  class CudaActionBuilderBase : public DeviceActionBuilder {
  protected:
    /// Flags to signal if the user requested host-only or device-only
    /// compilation.
    bool CompileHostOnly = false;
    bool CompileDeviceOnly = false;
    bool EmitLLVM = false;
    bool EmitAsm = false;

    /// ID to identify each device compilation. For CUDA it is simply the
    /// GPU arch string. For HIP it is either the GPU arch string or GPU
    /// arch string plus feature strings delimited by a plus sign, e.g.
    /// gfx906+xnack.
    struct TargetID {
      /// Target ID string which is persistent throughout the compilation.
      const char *ID;
      TargetID(OffloadArch Arch) { ID = OffloadArchToString(Arch); }
      TargetID(const char *ID) : ID(ID) {}
      operator const char *() { return ID; }
      operator StringRef() { return StringRef(ID); }
    };
    /// List of GPU architectures to use in this compilation.
    SmallVector<TargetID, 4> GpuArchList;

    /// The CUDA actions for the current input.
    ActionList CudaDeviceActions;

    /// The CUDA fat binary if it was generated for the current input.
    Action *CudaFatBinary = nullptr;

    /// Flag that is set to true if this builder acted on the current input.
    bool IsActive = false;

    /// Flag for -fgpu-rdc.
    bool Relocatable = false;

    /// Default GPU architecture if there's no one specified.
    OffloadArch DefaultOffloadArch = OffloadArch::UNKNOWN;

    /// Compilation unit ID specified by option '-fuse-cuid=' or'-cuid='.
    const CUIDOptions &CUIDOpts;

  public:
    CudaActionBuilderBase(Compilation &C, DerivedArgList &Args,
                          const Driver::InputList &Inputs,
                          Action::OffloadKind OFKind,
                          OffloadingActionBuilder &OAB)
        : DeviceActionBuilder(C, Args, Inputs, OFKind, OAB),
          CUIDOpts(C.getDriver().getCUIDOpts()) {

      CompileDeviceOnly = C.getDriver().offloadDeviceOnly();
      Relocatable = Args.hasFlag(options::OPT_fgpu_rdc,
                                 options::OPT_fno_gpu_rdc, /*Default=*/false);
    }

    ActionBuilderReturnCode addDeviceDependences(Action *HostAction) override {
      // While generating code for CUDA, we only depend on the host input action
      // to trigger the creation of all the CUDA device actions.

      // If we are dealing with an input action, replicate it for each GPU
      // architecture. If we are in host-only mode we return 'success' so that
      // the host uses the CUDA offload kind.
      if (auto *IA = dyn_cast<InputAction>(HostAction)) {
        // If the host input is not CUDA or HIP, we don't need to bother about
        // this input.
        if (!(IA->getType() == types::TY_CUDA ||
              IA->getType() == types::TY_HIP ||
              IA->getType() == types::TY_PP_HIP)) {
          // The builder will ignore this input.
          IsActive = false;
          return ABRT_Inactive;
        }

        // Set the flag to true, so that the builder acts on the current input.
        IsActive = true;

        if (CUIDOpts.isEnabled())
          IA->setId(CUIDOpts.getCUID(IA->getInputArg().getValue(), Args));

        if (CompileHostOnly)
          return ABRT_Success;

        // Replicate inputs for each GPU architecture.
        auto Ty = IA->getType() == types::TY_HIP ? types::TY_HIP_DEVICE
                                                 : types::TY_CUDA_DEVICE;
        for (unsigned I = 0, E = GpuArchList.size(); I != E; ++I) {
          CudaDeviceActions.push_back(
              C.MakeAction<InputAction>(IA->getInputArg(), Ty, IA->getId()));
        }

        return ABRT_Success;
      }

      // If this is an unbundling action use it as is for each CUDA toolchain.
      if (auto *UA = dyn_cast<OffloadUnbundlingJobAction>(HostAction)) {

        // If -fgpu-rdc is disabled, should not unbundle since there is no
        // device code to link.
        if (UA->getType() == types::TY_Object && !Relocatable)
          return ABRT_Inactive;

        CudaDeviceActions.clear();
        auto *IA = cast<InputAction>(UA->getInputs().back());
        std::string FileName = IA->getInputArg().getAsString(Args);
        // Check if the type of the file is the same as the action. Do not
        // unbundle it if it is not. Do not unbundle .so files, for example,
        // which are not object files. Files with extension ".lib" is classified
        // as TY_Object but they are actually archives, therefore should not be
        // unbundled here as objects. They will be handled at other places.
        const StringRef LibFileExt = ".lib";
        if (IA->getType() == types::TY_Object &&
            (!llvm::sys::path::has_extension(FileName) ||
             types::lookupTypeForExtension(
                 llvm::sys::path::extension(FileName).drop_front()) !=
                 types::TY_Object ||
             llvm::sys::path::extension(FileName) == LibFileExt))
          return ABRT_Inactive;

        for (auto Arch : GpuArchList) {
          CudaDeviceActions.push_back(UA);
          UA->registerDependentActionInfo(ToolChains[0], Arch,
                                          AssociatedOffloadKind);
        }
        IsActive = true;
        return ABRT_Success;
      }

      return IsActive ? ABRT_Success : ABRT_Inactive;
    }

    void appendTopLevelActions(ActionList &AL) override {
      // Utility to append actions to the top level list.
      auto AddTopLevel = [&](Action *A, TargetID TargetID) {
        OffloadAction::DeviceDependences Dep;
        Dep.add(*A, *ToolChains.front(), TargetID, AssociatedOffloadKind);
        AL.push_back(C.MakeAction<OffloadAction>(Dep, A->getType()));
      };

      // If we have a fat binary, add it to the list.
      if (CudaFatBinary) {
        AddTopLevel(CudaFatBinary, OffloadArch::UNUSED);
        CudaDeviceActions.clear();
        CudaFatBinary = nullptr;
        return;
      }

      if (CudaDeviceActions.empty())
        return;

      // If we have CUDA actions at this point, that's because we have a have
      // partial compilation, so we should have an action for each GPU
      // architecture.
      assert(CudaDeviceActions.size() == GpuArchList.size() &&
             "Expecting one action per GPU architecture.");
      assert(ToolChains.size() == 1 &&
             "Expecting to have a single CUDA toolchain.");
      for (unsigned I = 0, E = GpuArchList.size(); I != E; ++I)
        AddTopLevel(CudaDeviceActions[I], GpuArchList[I]);

      CudaDeviceActions.clear();
    }

    virtual std::optional<std::pair<llvm::StringRef, llvm::StringRef>>
    getConflictOffloadArchCombination(const std::set<StringRef> &GpuArchs) = 0;

    bool initialize() override {
      assert(AssociatedOffloadKind == Action::OFK_Cuda ||
             AssociatedOffloadKind == Action::OFK_HIP);

      // We don't need to support CUDA.
      if (AssociatedOffloadKind == Action::OFK_Cuda &&
          !C.hasOffloadToolChain<Action::OFK_Cuda>())
        return false;

      // We don't need to support HIP.
      if (AssociatedOffloadKind == Action::OFK_HIP &&
          !C.hasOffloadToolChain<Action::OFK_HIP>())
        return false;

      const ToolChain *HostTC = C.getSingleOffloadToolChain<Action::OFK_Host>();
      assert(HostTC && "No toolchain for host compilation.");
      if (HostTC->getTriple().isNVPTX() || HostTC->getTriple().isAMDGCN()) {
        // We do not support targeting NVPTX/AMDGCN for host compilation. Throw
        // an error and abort pipeline construction early so we don't trip
        // asserts that assume device-side compilation.
        C.getDriver().Diag(diag::err_drv_cuda_host_arch)
            << HostTC->getTriple().getArchName();
        return true;
      }

      std::set<StringRef> GpuArchs;
      for (Action::OffloadKind Kind : {Action::OFK_Cuda, Action::OFK_HIP}) {
        for (auto &I : llvm::make_range(C.getOffloadToolChains(Kind))) {
          ToolChains.push_back(I.second);

          for (auto Arch :
               C.getDriver().getOffloadArchs(C, C.getArgs(), Kind, *I.second))
            GpuArchs.insert(Arch);
        }
      }

      for (auto Arch : GpuArchs)
        GpuArchList.push_back(Arch.data());

      CompileHostOnly = C.getDriver().offloadHostOnly();
      EmitLLVM = Args.getLastArg(options::OPT_emit_llvm);
      EmitAsm = Args.getLastArg(options::OPT_S);

      return false;
    }
  };

  /// \brief CUDA action builder. It injects device code in the host backend
  /// action.
  class CudaActionBuilder final : public CudaActionBuilderBase {
  public:
    CudaActionBuilder(Compilation &C, DerivedArgList &Args,
                      const Driver::InputList &Inputs,
                      OffloadingActionBuilder &OAB)
        : CudaActionBuilderBase(C, Args, Inputs, Action::OFK_Cuda, OAB) {
      DefaultOffloadArch = OffloadArch::CudaDefault;
    }

    std::optional<std::pair<llvm::StringRef, llvm::StringRef>>
    getConflictOffloadArchCombination(
        const std::set<StringRef> &GpuArchs) override {
      return std::nullopt;
    }

    bool canUseBundlerUnbundler() const override {
      return Args.hasFlag(options::OPT_fsycl, options::OPT_fno_sycl, false);
    }

    ActionBuilderReturnCode
    getDeviceDependences(OffloadAction::DeviceDependences &DA,
                         phases::ID CurPhase, phases::ID FinalPhase,
                         PhasesTy &Phases) override {
      if (!IsActive)
        return ABRT_Inactive;

      // If we don't have more CUDA actions, we don't have any dependences to
      // create for the host.
      if (CudaDeviceActions.empty())
        return ABRT_Success;

      assert(CudaDeviceActions.size() == GpuArchList.size() &&
             "Expecting one action per GPU architecture.");
      assert(!CompileHostOnly &&
             "Not expecting CUDA actions in host-only compilation.");

      // If we are generating code for the device or we are in a backend phase,
      // we attempt to generate the fat binary. We compile each arch to ptx and
      // assemble to cubin, then feed the cubin *and* the ptx into a device
      // "link" action, which uses fatbinary to combine these cubins into one
      // fatbin.  The fatbin is then an input to the host action if not in
      // device-only mode.
      if (CompileDeviceOnly || CurPhase == phases::Backend) {
        ActionList DeviceActions;
        for (unsigned I = 0, E = GpuArchList.size(); I != E; ++I) {
          // Produce the device action from the current phase up to the assemble
          // phase.
          for (auto Ph : Phases) {
            // Skip the phases that were already dealt with.
            if (Ph < CurPhase)
              continue;
            // We have to be consistent with the host final phase.
            if (Ph > FinalPhase)
              break;

            CudaDeviceActions[I] = C.getDriver().ConstructPhaseAction(
                C, Args, Ph, CudaDeviceActions[I], Action::OFK_Cuda);

            if (Ph == phases::Assemble)
              break;
          }

          // If we didn't reach the assemble phase, we can't generate the fat
          // binary. We don't need to generate the fat binary if we are not in
          // device-only mode.
          if (!isa<AssembleJobAction>(CudaDeviceActions[I]) ||
              CompileDeviceOnly)
            continue;

          Action *AssembleAction = CudaDeviceActions[I];
          assert(AssembleAction->getType() == types::TY_Object);
          assert(AssembleAction->getInputs().size() == 1);

          Action *BackendAction = AssembleAction->getInputs()[0];
          assert(BackendAction->getType() == types::TY_PP_Asm);

          for (auto &A : {AssembleAction, BackendAction}) {
            OffloadAction::DeviceDependences DDep;
            DDep.add(*A, *ToolChains.front(), GpuArchList[I], Action::OFK_Cuda);
            DeviceActions.push_back(
                C.MakeAction<OffloadAction>(DDep, A->getType()));
          }
        }

        // We generate the fat binary if we have device input actions.
        if (!DeviceActions.empty()) {
          CudaFatBinary =
              C.MakeAction<LinkJobAction>(DeviceActions, types::TY_CUDA_FATBIN);

          if (!CompileDeviceOnly) {
            DA.add(*CudaFatBinary, *ToolChains.front(), /*BoundArch=*/nullptr,
                   Action::OFK_Cuda);
            // Clear the fat binary, it is already a dependence to an host
            // action.
            CudaFatBinary = nullptr;
          }

          // Remove the CUDA actions as they are already connected to an host
          // action or fat binary.
          CudaDeviceActions.clear();
        }

        // We avoid creating host action in device-only mode.
        return CompileDeviceOnly ? ABRT_Ignore_Host : ABRT_Success;
      } else if (CurPhase > phases::Backend) {
        // If we are past the backend phase and still have a device action, we
        // don't have to do anything as this action is already a device
        // top-level action.
        return ABRT_Success;
      }

      assert(CurPhase < phases::Backend && "Generating single CUDA "
                                           "instructions should only occur "
                                           "before the backend phase!");

      // By default, we produce an action for each device arch.
      for (unsigned I = 0, E = GpuArchList.size(); I != E; ++I) {

        CudaDeviceActions[I] = C.getDriver().ConstructPhaseAction(
            C, Args, CurPhase, CudaDeviceActions[I]);

        if (CurPhase == phases::Compile) {
          OffloadAction::DeviceDependences DDep;
          DDep.add(*CudaDeviceActions[I], *ToolChains.front(), GpuArchList[I],
                   Action::OFK_Cuda);

          OffloadingActionBuilderRef.pushForeignAction(
              C.MakeAction<OffloadAction>(
                  DDep, DDep.getActions().front()->getType()));
        }
      }

      return ABRT_Success;
    }
  };
  /// \brief HIP action builder. It injects device code in the host backend
  /// action.
  class HIPActionBuilder final : public CudaActionBuilderBase {
    /// The linker inputs obtained for each device arch.
    SmallVector<ActionList, 8> DeviceLinkerInputs;
    // The default bundling behavior depends on the type of output, therefore
    // BundleOutput needs to be tri-value: None, true, or false.
    // Bundle code objects except --no-gpu-output is specified for device
    // only compilation. Bundle other type of output files only if
    // --gpu-bundle-output is specified for device only compilation.
    std::optional<bool> BundleOutput;
    std::optional<bool> EmitReloc;

  public:
    HIPActionBuilder(Compilation &C, DerivedArgList &Args,
                     const Driver::InputList &Inputs,
                     OffloadingActionBuilder &OAB)
        : CudaActionBuilderBase(C, Args, Inputs, Action::OFK_HIP, OAB) {

      DefaultOffloadArch = OffloadArch::HIPDefault;

      if (Args.hasArg(options::OPT_fhip_emit_relocatable,
                      options::OPT_fno_hip_emit_relocatable)) {
        EmitReloc = Args.hasFlag(options::OPT_fhip_emit_relocatable,
                                 options::OPT_fno_hip_emit_relocatable, false);

        if (*EmitReloc) {
          if (Relocatable) {
            C.getDriver().Diag(diag::err_opt_not_valid_with_opt)
                << "-fhip-emit-relocatable"
                << "-fgpu-rdc";
          }

          if (!CompileDeviceOnly) {
            C.getDriver().Diag(diag::err_opt_not_valid_without_opt)
                << "-fhip-emit-relocatable"
                << "--offload-device-only";
          }
        }
      }

      if (Args.hasArg(options::OPT_gpu_bundle_output,
                      options::OPT_no_gpu_bundle_output))
        BundleOutput = Args.hasFlag(options::OPT_gpu_bundle_output,
                                    options::OPT_no_gpu_bundle_output, true) &&
                       (!EmitReloc || !*EmitReloc);
    }

    bool canUseBundlerUnbundler() const override { return true; }

    std::optional<std::pair<llvm::StringRef, llvm::StringRef>>
    getConflictOffloadArchCombination(
        const std::set<StringRef> &GpuArchs) override {
      return getConflictTargetIDCombination(GpuArchs);
    }

    ActionBuilderReturnCode
    getDeviceDependences(OffloadAction::DeviceDependences &DA,
                         phases::ID CurPhase, phases::ID FinalPhase,
                         PhasesTy &Phases) override {
      if (!IsActive)
        return ABRT_Inactive;

      // amdgcn does not support linking of object files, therefore we skip
      // backend and assemble phases to output LLVM IR. Except for generating
      // non-relocatable device code, where we generate fat binary for device
      // code and pass to host in Backend phase.
      if (CudaDeviceActions.empty())
        return ABRT_Success;

      assert(((CurPhase == phases::Link && Relocatable) ||
              CudaDeviceActions.size() == GpuArchList.size()) &&
             "Expecting one action per GPU architecture.");
      assert(!CompileHostOnly &&
             "Not expecting HIP actions in host-only compilation.");

      bool ShouldLink = !EmitReloc || !*EmitReloc;

      if (!Relocatable && CurPhase == phases::Backend && !EmitLLVM &&
          !EmitAsm && ShouldLink) {
        // If we are in backend phase, we attempt to generate the fat binary.
        // We compile each arch to IR and use a link action to generate code
        // object containing ISA. Then we use a special "link" action to create
        // a fat binary containing all the code objects for different GPU's.
        // The fat binary is then an input to the host action.
        for (unsigned I = 0, E = GpuArchList.size(); I != E; ++I) {
          if (C.getDriver().isUsingOffloadLTO()) {
            // When LTO is enabled, skip the backend and assemble phases and
            // use lld to link the bitcode.
            ActionList AL;
            AL.push_back(CudaDeviceActions[I]);
            // Create a link action to link device IR with device library
            // and generate ISA.
            CudaDeviceActions[I] =
                C.MakeAction<LinkJobAction>(AL, types::TY_Image);
          } else {
            // When LTO is not enabled, we follow the conventional
            // compiler phases, including backend and assemble phases.
            ActionList AL;
            Action *BackendAction = nullptr;
            if (ToolChains.front()->getTriple().isSPIRV() ||
                (ToolChains.front()->getTriple().isAMDGCN() &&
                 GpuArchList[I] == StringRef("amdgcnspirv"))) {
              // Emit LLVM bitcode for SPIR-V targets. SPIR-V device tool chain
              // (HIPSPVToolChain or HIPAMDToolChain) runs post-link LLVM IR
              // passes.
              types::ID Output = Args.hasArg(options::OPT_S)
                                     ? types::TY_LLVM_IR
                                     : types::TY_LLVM_BC;
              BackendAction =
                  C.MakeAction<BackendJobAction>(CudaDeviceActions[I], Output);
            } else
              BackendAction = C.getDriver().ConstructPhaseAction(
                  C, Args, phases::Backend, CudaDeviceActions[I],
                  AssociatedOffloadKind);
            auto AssembleAction = C.getDriver().ConstructPhaseAction(
                C, Args, phases::Assemble, BackendAction,
                AssociatedOffloadKind);
            AL.push_back(AssembleAction);
            // Create a link action to link device IR with device library
            // and generate ISA.
            CudaDeviceActions[I] =
                C.MakeAction<LinkJobAction>(AL, types::TY_Image);
          }

          // OffloadingActionBuilder propagates device arch until an offload
          // action. Since the next action for creating fatbin does
          // not have device arch, whereas the above link action and its input
          // have device arch, an offload action is needed to stop the null
          // device arch of the next action being propagated to the above link
          // action.
          OffloadAction::DeviceDependences DDep;
          DDep.add(*CudaDeviceActions[I], *ToolChains.front(), GpuArchList[I],
                   AssociatedOffloadKind);
          CudaDeviceActions[I] = C.MakeAction<OffloadAction>(
              DDep, CudaDeviceActions[I]->getType());
        }

        if (!CompileDeviceOnly || !BundleOutput || *BundleOutput) {
          // Create HIP fat binary with a special "link" action.
          CudaFatBinary = C.MakeAction<LinkJobAction>(CudaDeviceActions,
                                                      types::TY_HIP_FATBIN);

          if (!CompileDeviceOnly) {
            DA.add(*CudaFatBinary, *ToolChains.front(), /*BoundArch=*/nullptr,
                   AssociatedOffloadKind);
            // Clear the fat binary, it is already a dependence to an host
            // action.
            CudaFatBinary = nullptr;
          }

          // Remove the CUDA actions as they are already connected to an host
          // action or fat binary.
          CudaDeviceActions.clear();
        }

        return CompileDeviceOnly ? ABRT_Ignore_Host : ABRT_Success;
      } else if (CurPhase == phases::Link) {
        if (!ShouldLink)
          return ABRT_Success;
        // Save CudaDeviceActions to DeviceLinkerInputs for each GPU subarch.
        // This happens to each device action originated from each input file.
        // Later on, device actions in DeviceLinkerInputs are used to create
        // device link actions in appendLinkDependences and the created device
        // link actions are passed to the offload action as device dependence.
        DeviceLinkerInputs.resize(CudaDeviceActions.size());
        auto LI = DeviceLinkerInputs.begin();
        for (auto *A : CudaDeviceActions) {
          LI->push_back(A);
          ++LI;
        }

        // We will pass the device action as a host dependence, so we don't
        // need to do anything else with them.
        CudaDeviceActions.clear();
        return CompileDeviceOnly ? ABRT_Ignore_Host : ABRT_Success;
      }

      // By default, we produce an action for each device arch.
      for (Action *&A : CudaDeviceActions)
        A = C.getDriver().ConstructPhaseAction(C, Args, CurPhase, A,
                                               AssociatedOffloadKind);

      if (CompileDeviceOnly && CurPhase == FinalPhase && BundleOutput &&
          *BundleOutput) {
        for (unsigned I = 0, E = GpuArchList.size(); I != E; ++I) {
          OffloadAction::DeviceDependences DDep;
          DDep.add(*CudaDeviceActions[I], *ToolChains.front(), GpuArchList[I],
                   AssociatedOffloadKind);
          CudaDeviceActions[I] = C.MakeAction<OffloadAction>(
              DDep, CudaDeviceActions[I]->getType());
        }
        CudaFatBinary =
            C.MakeAction<OffloadBundlingJobAction>(CudaDeviceActions);
        CudaDeviceActions.clear();
      }

      return (CompileDeviceOnly &&
              (CurPhase == FinalPhase ||
               (!ShouldLink && CurPhase == phases::Assemble)))
                 ? ABRT_Ignore_Host
                 : ABRT_Success;
    }

    void appendLinkDeviceActions(ActionList &AL) override {
      if (DeviceLinkerInputs.size() == 0)
        return;

      assert(DeviceLinkerInputs.size() == GpuArchList.size() &&
             "Linker inputs and GPU arch list sizes do not match.");

      ActionList Actions;
      unsigned I = 0;
      // Append a new link action for each device.
      // Each entry in DeviceLinkerInputs corresponds to a GPU arch.
      for (auto &LI : DeviceLinkerInputs) {

        types::ID Output = Args.hasArg(options::OPT_emit_llvm)
                                   ? types::TY_LLVM_BC
                                   : types::TY_Image;

        auto *DeviceLinkAction = C.MakeAction<LinkJobAction>(LI, Output);
        // Linking all inputs for the current GPU arch.
        // LI contains all the inputs for the linker.
        OffloadAction::DeviceDependences DeviceLinkDeps;
        DeviceLinkDeps.add(*DeviceLinkAction, *ToolChains[0],
            GpuArchList[I], AssociatedOffloadKind);
        Actions.push_back(C.MakeAction<OffloadAction>(
            DeviceLinkDeps, DeviceLinkAction->getType()));
        ++I;
      }
      DeviceLinkerInputs.clear();

      // If emitting LLVM, do not generate final host/device compilation action
      if (Args.hasArg(options::OPT_emit_llvm)) {
          AL.append(Actions);
          return;
      }

      // Create a host object from all the device images by embedding them
      // in a fat binary for mixed host-device compilation. For device-only
      // compilation, creates a fat binary.
      OffloadAction::DeviceDependences DDeps;
      if (!CompileDeviceOnly || !BundleOutput || *BundleOutput) {
        auto *TopDeviceLinkAction = C.MakeAction<LinkJobAction>(
            Actions,
            CompileDeviceOnly ? types::TY_HIP_FATBIN : types::TY_Object);
        DDeps.add(*TopDeviceLinkAction, *ToolChains[0], nullptr,
                  AssociatedOffloadKind);
        // Offload the host object to the host linker.
        AL.push_back(
            C.MakeAction<OffloadAction>(DDeps, TopDeviceLinkAction->getType()));
      } else {
        AL.append(Actions);
      }
    }

    Action* appendLinkHostActions(ActionList &AL) override { return AL.back(); }

    void appendLinkDependences(OffloadAction::DeviceDependences &DA) override {}
  };

  /// OpenMP action builder. The host bitcode is passed to the device frontend
  /// and all the device linked images are passed to the host link phase.
  class OpenMPActionBuilder final : public DeviceActionBuilder {
    /// The OpenMP actions for the current input.
    ActionList OpenMPDeviceActions;

    /// The linker inputs obtained for each toolchain.
    SmallVector<ActionList, 8> DeviceLinkerInputs;

  public:
    OpenMPActionBuilder(Compilation &C, DerivedArgList &Args,
                        const Driver::InputList &Inputs,
                        OffloadingActionBuilder &OAB)
        : DeviceActionBuilder(C, Args, Inputs, Action::OFK_OpenMP, OAB) {}

    ActionBuilderReturnCode
    getDeviceDependences(OffloadAction::DeviceDependences &DA,
                         phases::ID CurPhase, phases::ID FinalPhase,
                         PhasesTy &Phases) override {
      if (OpenMPDeviceActions.empty())
        return ABRT_Inactive;

      // We should always have an action for each input.
      assert(OpenMPDeviceActions.size() == ToolChains.size() &&
             "Number of OpenMP actions and toolchains do not match.");

      // The host only depends on device action in the linking phase, when all
      // the device images have to be embedded in the host image.
      if (CurPhase == phases::Link) {
        assert(ToolChains.size() == DeviceLinkerInputs.size() &&
               "Toolchains and linker inputs sizes do not match.");
        auto LI = DeviceLinkerInputs.begin();
        for (auto *A : OpenMPDeviceActions) {
          LI->push_back(A);
          ++LI;
        }

        // We passed the device action as a host dependence, so we don't need to
        // do anything else with them.
        OpenMPDeviceActions.clear();
        return ABRT_Success;
      }

      // By default, we produce an action for each device arch.
      for (Action *&A : OpenMPDeviceActions)
        A = C.getDriver().ConstructPhaseAction(C, Args, CurPhase, A);

      return ABRT_Success;
    }

    ActionBuilderReturnCode addDeviceDependences(Action *HostAction) override {

      // If this is an input action replicate it for each OpenMP toolchain.
      if (auto *IA = dyn_cast<InputAction>(HostAction)) {
        OpenMPDeviceActions.clear();
        for (unsigned I = 0; I < ToolChains.size(); ++I)
          OpenMPDeviceActions.push_back(
              C.MakeAction<InputAction>(IA->getInputArg(), IA->getType()));
        return ABRT_Success;
      }

      // If this is an unbundling action use it as is for each OpenMP toolchain.
      if (auto *UA = dyn_cast<OffloadUnbundlingJobAction>(HostAction)) {
        OpenMPDeviceActions.clear();
        if (auto *IA = dyn_cast<InputAction>(UA->getInputs().back())) {
          std::string FileName = IA->getInputArg().getAsString(Args);
          // Check if the type of the file is the same as the action. Do not
          // unbundle it if it is not. Do not unbundle .so files, for example,
          // which are not object files.
          if (IA->getType() == types::TY_Object &&
              (!llvm::sys::path::has_extension(FileName) ||
               types::lookupTypeForExtension(
                   llvm::sys::path::extension(FileName).drop_front()) !=
                   types::TY_Object))
            return ABRT_Inactive;
        }
        for (unsigned I = 0; I < ToolChains.size(); ++I) {
          OpenMPDeviceActions.push_back(UA);
          UA->registerDependentActionInfo(
              ToolChains[I], /*BoundArch=*/StringRef(), Action::OFK_OpenMP);
        }
        return ABRT_Success;
      }

      // When generating code for OpenMP we use the host compile phase result as
      // a dependence to the device compile phase so that it can learn what
      // declarations should be emitted. However, this is not the only use for
      // the host action, so we prevent it from being collapsed.
      if (isa<CompileJobAction>(HostAction)) {
        HostAction->setCannotBeCollapsedWithNextDependentAction();
        assert(ToolChains.size() == OpenMPDeviceActions.size() &&
               "Toolchains and device action sizes do not match.");
        OffloadAction::HostDependence HDep(
            *HostAction, *C.getSingleOffloadToolChain<Action::OFK_Host>(),
            /*BoundArch=*/nullptr, Action::OFK_OpenMP);
        auto TC = ToolChains.begin();
        for (Action *&A : OpenMPDeviceActions) {
          assert(isa<CompileJobAction>(A));
          OffloadAction::DeviceDependences DDep;
          DDep.add(*A, **TC, /*BoundArch=*/nullptr, Action::OFK_OpenMP);
          A = C.MakeAction<OffloadAction>(HDep, DDep);
          ++TC;
        }
      }
      return ABRT_Success;
    }

    void appendTopLevelActions(ActionList &AL) override {
      if (OpenMPDeviceActions.empty())
        return;

      // We should always have an action for each input.
      assert(OpenMPDeviceActions.size() == ToolChains.size() &&
             "Number of OpenMP actions and toolchains do not match.");

      // Append all device actions followed by the proper offload action.
      auto TI = ToolChains.begin();
      for (auto *A : OpenMPDeviceActions) {
        OffloadAction::DeviceDependences Dep;
        Dep.add(*A, **TI, /*BoundArch=*/nullptr, Action::OFK_OpenMP);
        AL.push_back(C.MakeAction<OffloadAction>(Dep, A->getType()));
        ++TI;
      }
      // We no longer need the action stored in this builder.
      OpenMPDeviceActions.clear();
    }

    void appendLinkDeviceActions(ActionList &AL) override {
      assert(ToolChains.size() == DeviceLinkerInputs.size() &&
             "Toolchains and linker inputs sizes do not match.");

      // Append a new link action for each device.
      auto TC = ToolChains.begin();
      for (auto &LI : DeviceLinkerInputs) {
        auto *DeviceLinkAction =
            C.MakeAction<LinkJobAction>(LI, types::TY_Image);
        OffloadAction::DeviceDependences DeviceLinkDeps;
        DeviceLinkDeps.add(*DeviceLinkAction, **TC, /*BoundArch=*/nullptr,
		        Action::OFK_OpenMP);
        AL.push_back(C.MakeAction<OffloadAction>(DeviceLinkDeps,
            DeviceLinkAction->getType()));
        ++TC;
      }
      DeviceLinkerInputs.clear();
    }

    Action* appendLinkHostActions(ActionList &AL) override {
      // Create wrapper bitcode from the result of device link actions and compile
      // it to an object which will be added to the host link command.
      auto *BC = C.MakeAction<OffloadWrapperJobAction>(AL, types::TY_LLVM_BC);
      auto *ASM = C.MakeAction<BackendJobAction>(BC, types::TY_PP_Asm);
      return C.MakeAction<AssembleJobAction>(ASM, types::TY_Object);
    }

    void appendLinkDependences(OffloadAction::DeviceDependences &DA) override {}

    void addDeviceLinkDependencies(OffloadDepsJobAction *DA) override {
      for (unsigned I = 0; I < ToolChains.size(); ++I) {
        // Register dependent toolchain.
        DA->registerDependentActionInfo(
            ToolChains[I], /*BoundArch=*/StringRef(), Action::OFK_OpenMP);

        if (!ToolChains[I]->getTriple().isSPIROrSPIRV()) {
          // Create object from the deps bitcode.
          auto *BA = C.MakeAction<BackendJobAction>(DA, types::TY_PP_Asm);
          auto *AA = C.MakeAction<AssembleJobAction>(BA, types::TY_Object);

          // Add deps object to linker inputs.
          DeviceLinkerInputs[I].push_back(AA);
        } else
          DeviceLinkerInputs[I].push_back(DA);
      }
    }

    bool initialize() override {
      // Get the OpenMP toolchains. If we don't get any, the action builder will
      // know there is nothing to do related to OpenMP offloading.
      auto OpenMPTCRange = C.getOffloadToolChains<Action::OFK_OpenMP>();
      for (auto TI = OpenMPTCRange.first, TE = OpenMPTCRange.second; TI != TE;
           ++TI)
        ToolChains.push_back(TI->second);

      DeviceLinkerInputs.resize(ToolChains.size());
      return false;
    }

    bool canUseBundlerUnbundler() const override {
      // OpenMP should use bundled files whenever possible.
      return true;
    }
  };

  /// SYCL action builder. The host bitcode is passed to the device frontend
  /// and all the device linked images are passed to the host link phase.
  /// SPIR related are wrapped before added to the fat binary
  class SYCLActionBuilder final : public DeviceActionBuilder {
    /// Flag to signal if the user requested device-only compilation.
    bool CompileDeviceOnly = false;

    /// Flag to signal if the user requested the device object to be wrapped.
    bool WrapDeviceOnlyBinary = false;

    /// Flag to signal if the user requested device code split.
    bool DeviceCodeSplit = false;

    /// List of offload device toolchain, bound arch needed to track for
    /// different binary constructions.
    /// POD to hold information about a SYCL device action.
    /// Each Action is bound to a <TC, arch> pair,
    /// we keep them together under a struct for clarity.
    struct DeviceTargetInfo {
      DeviceTargetInfo(const ToolChain *TC, const char *BA)
          : TC(TC), BoundArch(BA) {}

      const ToolChain *TC;
      const char *BoundArch;
    };
    SmallVector<DeviceTargetInfo, 4> SYCLTargetInfoList;

    /// The SYCL actions for the current input.
    /// One action per triple/boundarch.
    ActionList SYCLDeviceActions;

    /// The linker inputs obtained for each input/toolchain/arch.
    SmallVector<ActionList, 4> DeviceLinkerInputs;

    /// The SYCL link binary if it was generated for the current input.
    Action *SYCLLinkBinary = nullptr;

    /// Running list of SYCL actions specific for device linking.
    ActionList SYCLLinkBinaryList;

    /// List of SYCL Final Device binaries that should be unbundled as a final
    /// device binary and not further processed.
    SmallVector<std::pair<Action *, SmallVector<std::string, 4>>, 4>
        SYCLFinalDeviceList;

    /// SYCL ahead of time compilation inputs
    SmallVector<std::pair<llvm::Triple, const char *>, 8> SYCLAOTInputs;

    /// List of offload device triples as provided on the CLI.
    /// Does not track AOT binary inputs triples.
    SmallVector<llvm::Triple, 4> SYCLTripleList;

    // SYCLInstallation is needed in order to link SYCLDeviceLibs
    SYCLInstallationDetector SYCLInstallation;

    /// List of GPU architectures to use in this compilation with NVPTX/AMDGCN
    /// targets.
    SmallVector<std::pair<llvm::Triple, const char *>, 8> GpuArchList;

    /// Build the last steps for CUDA after all BC files have been linked.
    JobAction *finalizeNVPTXDependences(Action *Input, const llvm::Triple &TT) {
      auto *BA = C.getDriver().ConstructPhaseAction(
          C, Args, phases::Backend, Input, AssociatedOffloadKind);
      if (TT.getOS() != llvm::Triple::NVCL && !TT.isSPIROrSPIRV()) {
        auto *AA = C.getDriver().ConstructPhaseAction(
            C, Args, phases::Assemble, BA, AssociatedOffloadKind);
        ActionList DeviceActions = {BA, AA};
        return C.MakeAction<LinkJobAction>(DeviceActions,
                                           types::TY_CUDA_FATBIN);
      }
      return cast<JobAction>(BA);
    }

    JobAction *finalizeAMDGCNDependences(Action *Input,
                                         const llvm::Triple &TT) {
      auto *BA = C.getDriver().ConstructPhaseAction(
          C, Args, phases::Backend, Input, AssociatedOffloadKind);

      auto *AA = C.getDriver().ConstructPhaseAction(C, Args, phases::Assemble,
                                                    BA, AssociatedOffloadKind);

      ActionList AL = {AA};
      Action *LinkAction = C.MakeAction<LinkJobAction>(AL, types::TY_Image);
      ActionList HIPActions = {LinkAction};
      JobAction *HIPFatBinary =
          C.MakeAction<LinkJobAction>(HIPActions, types::TY_HIP_FATBIN);
      return HIPFatBinary;
    }

    Action *ExternalCudaAction = nullptr;

  public:
    SYCLActionBuilder(Compilation &C, DerivedArgList &Args,
                      const Driver::InputList &Inputs,
                      OffloadingActionBuilder &OAB)
        : DeviceActionBuilder(C, Args, Inputs, Action::OFK_SYCL, OAB),
          SYCLInstallation(C.getDriver()) {}

    void pushForeignAction(Action *A) override {
      // Accept a foreign action from the CudaActionBuilder for compiling CUDA
      // sources
      if (A->getOffloadingDeviceKind() == Action::OFK_Cuda)
        ExternalCudaAction = A;
    }

    ActionBuilderReturnCode
    getDeviceDependences(OffloadAction::DeviceDependences &DA,
                         phases::ID CurPhase, phases::ID FinalPhase,
                         PhasesTy &Phases) override {
      bool SYCLDeviceOnly = C.getDriver().offloadDeviceOnly();
      if (CurPhase == phases::Preprocess) {
        // Do not perform the host compilation when doing preprocessing only
        // with -fsycl-device-only.
        bool IsPreprocessOnly =
            Args.getLastArg(options::OPT_E) ||
            Args.getLastArg(options::OPT__SLASH_EP, options::OPT__SLASH_P) ||
            Args.getLastArg(options::OPT_M, options::OPT_MM);
        if (IsPreprocessOnly) {
          for (auto TargetActionInfo :
               llvm::zip(SYCLDeviceActions, SYCLTargetInfoList)) {
            Action *&A = std::get<0>(TargetActionInfo);
            auto &TargetInfo = std::get<1>(TargetActionInfo);
            A = C.getDriver().ConstructPhaseAction(C, Args, CurPhase, A,
                                                   AssociatedOffloadKind);
            if (SYCLDeviceOnly)
              continue;
            // Add an additional compile action to generate the integration
            // header.
            Action *CompileAction =
                C.MakeAction<CompileJobAction>(A, types::TY_Nothing);
            DA.add(*CompileAction, *TargetInfo.TC, TargetInfo.BoundArch,
                   Action::OFK_SYCL);
          }
          return SYCLDeviceOnly ? ABRT_Ignore_Host : ABRT_Success;
        }
      }

      // Device compilation generates LLVM BC.
      if (CurPhase == phases::Compile && !SYCLTargetInfoList.empty()) {
        // TODO: handle stubfile handling when mix and matching programming
        // model.
        if (SYCLDeviceActions.empty())
          return ABRT_Success;

        Action *DeviceCompilerInput = nullptr;
        const DeviceTargetInfo &DevTarget = SYCLTargetInfoList.back();
        for (auto TargetActionInfo :
             llvm::zip(SYCLDeviceActions, SYCLTargetInfoList)) {
          Action *&A = std::get<0>(TargetActionInfo);
          auto &TargetInfo = std::get<1>(TargetActionInfo);
          types::ID OutputType = types::TY_LLVM_BC;
          if ((SYCLDeviceOnly || Args.hasArg(options::OPT_emit_llvm)) &&
              Args.hasArg(options::OPT_S))
            OutputType = types::TY_LLVM_IR;
          // Use of -fsycl-device-obj=spirv converts the original LLVM-IR
          // file to SPIR-V for later consumption.
          if ((SYCLDeviceOnly || FinalPhase != phases::Link) &&
              Args.getLastArgValue(options::OPT_fsycl_device_obj_EQ)
                  .equals_insensitive("spirv")) {
            auto *CompileAction =
                C.MakeAction<CompileJobAction>(A, types::TY_LLVM_BC);
            A = C.MakeAction<SPIRVTranslatorJobAction>(CompileAction,
                                                       types::TY_SPIRV);
            if (SYCLDeviceOnly)
              continue;
          } else if (SYCLDeviceOnly && Args.hasArg(options::OPT_S) &&
                     Args.getLastArgValue(options::OPT_fsycl_device_obj_EQ)
                         .equals_insensitive("asm")) {
            auto *CompileAction =
                C.MakeAction<CompileJobAction>(A, types::TY_LLVM_BC);
            A = C.MakeAction<BackendJobAction>(CompileAction, types::TY_PP_Asm);

            if (SYCLDeviceOnly)
              continue;
          } else {
            if (Args.hasArg(options::OPT_fsyntax_only))
              OutputType = types::TY_Nothing;
            A = C.MakeAction<CompileJobAction>(A, OutputType);
          }
          // Add any of the device linking steps when -fno-sycl-rdc is
          // specified. Device linking is only available for AOT at this
          // time.
          llvm::Triple TargetTriple = TargetInfo.TC->getTriple();
          if (tools::SYCL::shouldDoPerObjectFileLinking(C) &&
              TargetTriple.isSPIRAOT() && FinalPhase != phases::Link) {
            ActionList CAList;
            CAList.push_back(A);
            ActionList DeviceLinkActions;
            appendSYCLDeviceLink(CAList, TargetInfo.TC, DeviceLinkActions,
                                 TargetInfo.BoundArch, /*SkipWrapper=*/false);
            // The list of actions generated from appendSYCLDeviceLink is kept
            // in DeviceLinkActions.  Instead of adding the dependency on the
            // compiled device file, add the dependency against the compiled
            // device binary to be added to the resulting fat object.
            A = DeviceLinkActions.back();
          }
          DeviceCompilerInput = A;
        }
        DA.add(*DeviceCompilerInput, *DevTarget.TC, DevTarget.BoundArch,
               Action::OFK_SYCL);
        return SYCLDeviceOnly ? ABRT_Ignore_Host : ABRT_Success;
      }

      // Backend/Assemble actions are obsolete for the SYCL device side
      if (CurPhase == phases::Backend || CurPhase == phases::Assemble)
        return ABRT_Inactive;

      // The host only depends on device action in the linking phase, when all
      // the device images have to be embedded in the host image.
      if (CurPhase == phases::Link) {
        if (!SYCLDeviceActions.empty()) {
          assert(SYCLDeviceActions.size() == DeviceLinkerInputs.size() &&
                 "Device action and device linker inputs sizes do not match.");

          for (auto TargetAction :
               llvm::zip(DeviceLinkerInputs, SYCLDeviceActions)) {
            ActionList &LinkerList = std::get<0>(TargetAction);
            Action *A = std::get<1>(TargetAction);

            LinkerList.push_back(A);
          }
        }

        if (ExternalCudaAction) {
          assert(DeviceLinkerInputs.size() == 1 &&
                 "Number of SYCL actions and toolchains/boundarch pairs do not "
                 "match.");
          DeviceLinkerInputs[0].push_back(ExternalCudaAction);
          ExternalCudaAction = nullptr;
        }

        if (CompileDeviceOnly && !SYCLDeviceActions.empty()) {
          for (auto SDA : SYCLDeviceActions)
            SYCLLinkBinaryList.push_back(SDA);
          // Remove the SYCL actions as they are already connected to an host
          // action or fat binary.
          SYCLDeviceActions.clear();

          if (WrapDeviceOnlyBinary)
            return ABRT_Ignore_Host;
          auto *Link =
              C.MakeAction<LinkJobAction>(SYCLLinkBinaryList, types::TY_Image);
          SYCLLinkBinary =
              C.MakeAction<SPIRVTranslatorJobAction>(Link, types::TY_Image);
          // We avoid creating host action in device-only mode.
          return ABRT_Ignore_Host;
        }

        // We passed the device action as a host dependence, so we don't need to
        // do anything else with them.
        SYCLDeviceActions.clear();
        return ABRT_Success;
      }

      // By default, we produce an action for each device arch.
      for (auto TargetActionInfo :
           llvm::zip(SYCLDeviceActions, SYCLTargetInfoList)) {
        auto &TargetInfo = std::get<1>(TargetActionInfo);
        if (TargetInfo.TC->getTriple().isNVPTX() && CurPhase >= phases::Backend)
          // For CUDA, stop to emit LLVM IR so it can be linked later on.
          continue;

        Action *&A = std::get<0>(TargetActionInfo);
        A = C.getDriver().ConstructPhaseAction(C, Args, CurPhase, A,
                                               AssociatedOffloadKind);
      }

      return ABRT_Success;
    }

    ActionBuilderReturnCode addDeviceDependences(Action *HostAction) override {

      // If this is an input action replicate it for each SYCL toolchain.
      if (auto *IA = dyn_cast<InputAction>(HostAction)) {
        SYCLDeviceActions.clear();

        // Options that are considered LinkerInput are not valid input actions
        // to the device tool chain.
        if (IA->getInputArg().getOption().hasFlag(options::LinkerInput))
          return ABRT_Inactive;

        std::string InputName = IA->getInputArg().getAsString(Args);
        // Objects will be consumed as part of the partial link step when
        // dealing with offload static libraries
        if (C.getDriver().getOffloadStaticLibSeen() &&
            IA->getType() == types::TY_Object && isObjectFile(InputName))
          return ABRT_Inactive;

        // Libraries are not processed in the SYCL toolchain
        if (IA->getType() == types::TY_Object && !isObjectFile(InputName))
          return ABRT_Inactive;

        for (auto &TargetInfo : SYCLTargetInfoList) {
          (void)TargetInfo;
          SYCLDeviceActions.push_back(
              C.MakeAction<InputAction>(IA->getInputArg(), IA->getType()));
        }
        return ABRT_Success;
      }

      // If this is an unbundling action use it as is for each SYCL toolchain.
      if (auto *UA = dyn_cast<OffloadUnbundlingJobAction>(HostAction)) {
        SYCLDeviceActions.clear();
        if (auto *IA = dyn_cast<InputAction>(UA->getInputs().back())) {
          // Options that are considered LinkerInput are not valid input actions
          // to the device tool chain.
          if (IA->getInputArg().getOption().hasFlag(options::LinkerInput))
            return ABRT_Inactive;

          std::string FileName = IA->getInputArg().getAsString(Args);
          // Check if the type of the file is the same as the action. Do not
          // unbundle it if it is not. Do not unbundle .so files, for example,
          // which are not object files.
          if (IA->getType() == types::TY_Object && !isObjectFile(FileName))
            return ABRT_Inactive;
        }
        // Create 1 device action per triple/bound arch
        for (auto &TargetInfo : SYCLTargetInfoList) {
          SYCLDeviceActions.push_back(UA);
          UA->registerDependentActionInfo(TargetInfo.TC, TargetInfo.BoundArch,
                                          Action::OFK_SYCL);
        }
        return ABRT_Success;
      }
      return ABRT_Success;
    }

    void appendLinkDeviceActions(ActionList &AL) override {
      if (DeviceLinkerInputs.size() == 0)
        return;

      for (const auto &LinkInputEnum : enumerate(DeviceLinkerInputs)) {
        auto &LI = LinkInputEnum.value();
        int Index = LinkInputEnum.index();
        const ToolChain *TC = SYCLTargetInfoList[Index].TC;
        const char *BoundArch = SYCLTargetInfoList[Index].BoundArch;

        auto TripleIt = llvm::find_if(SYCLTripleList, [&](auto &SYCLTriple) {
          return SYCLTriple == TC->getTriple();
        });
        if (TripleIt == SYCLTripleList.end()) {
          // If the toolchain's triple is absent in this "main" triple
          // collection, this means it was created specifically for one of
          // the SYCL AOT inputs. Those will be handled separately.
          continue;
        }
        if (LI.empty())
          // Current list is empty, nothing to process.
          continue;
        // Do not add the wrapper when performing -fsycl-link.
        // TODO: Update when wrappers are not added to be more general,
        // improving the number of wrapper calls occuring.  For now, only
        // restrict the wrappers from being inlined with each device link
        // when performing -fsycl-link behaviors.
        appendSYCLDeviceLink(LI, TC, AL, BoundArch,
                             /*SkipWrapper=*/WrapDeviceOnlyBinary,
                             /*AddOffloadAction=*/true);
      }
      DeviceLinkerInputs.clear();
    }

    Action *appendLinkHostActions(ActionList &AL) override {
      // Only add wrapping actions when performing -fsycl-link
      if (!WrapDeviceOnlyBinary)
        return nullptr;

      // Create wrapper bitcode from the result of device link actions and
      // compile it to an object which will be added to the host link command.
      auto *BC = C.MakeAction<OffloadWrapperJobAction>(AL, types::TY_LLVM_BC);
      auto *ASM = C.MakeAction<BackendJobAction>(BC, types::TY_PP_Asm);
      return C.MakeAction<AssembleJobAction>(ASM, types::TY_Object);
    }

    // Actions that can only be appended after all Inputs have been processed
    // occur here.  Not all offload actions are against single files.
    void appendTopLevelLinkAction(ActionList &AL) override {
      if (!SYCLLinkBinary)
        return;

      OffloadAction::DeviceDependences Dep;
      for (auto &TripleAndArchPair : GpuArchList) {
        if (ToolChains.front()->getTriple() == TripleAndArchPair.first) {
          Dep.add(*SYCLLinkBinary, *ToolChains.front(),
                  TripleAndArchPair.second, Action::OFK_SYCL);
        }
      }

      AL.push_back(C.MakeAction<OffloadAction>(Dep, SYCLLinkBinary->getType()));
      SYCLLinkBinary = nullptr;
    }

    void appendTopLevelActions(ActionList &AL) override {
      // We should always have an action for each input.
      if (!SYCLDeviceActions.empty()) {
        assert(SYCLDeviceActions.size() == SYCLTargetInfoList.size() &&
               "Number of SYCL actions and toolchains/boundarch pairs do not "
               "match.");

        // Append all device actions followed by the proper offload action.
        for (auto TargetActionInfo :
             llvm::zip(SYCLDeviceActions, SYCLTargetInfoList)) {
          Action *A = std::get<0>(TargetActionInfo);
          DeviceTargetInfo &TargetInfo = std::get<1>(TargetActionInfo);

          OffloadAction::DeviceDependences Dep;
          Dep.add(*A, *TargetInfo.TC, TargetInfo.BoundArch, Action::OFK_SYCL);
          if (ExternalCudaAction) {
            assert(
                SYCLTargetInfoList.size() == 1 &&
                "Number of SYCL actions and toolchains/boundarch pairs do not "
                "match.");

            // Link with external CUDA action.
            ActionList LinkObjects;
            LinkObjects.push_back(
                C.MakeAction<OffloadAction>(Dep, A->getType()));
            LinkObjects.push_back(ExternalCudaAction);
            Action *DeviceLinkAction =
                C.MakeAction<LinkJobAction>(LinkObjects, types::TY_LLVM_BC);

            OffloadAction::DeviceDependences DDep;
            DDep.add(*DeviceLinkAction, *TargetInfo.TC, TargetInfo.BoundArch,
                     Action::OFK_SYCL);
            AL.push_back(C.MakeAction<OffloadAction>(DDep, A->getType()));

            ExternalCudaAction = nullptr;
          } else {
            AL.push_back(C.MakeAction<OffloadAction>(Dep, A->getType()));
          }
        }
        // We no longer need the action stored in this builder.
        SYCLDeviceActions.clear();
      }
    }

    // Performs device specific linking steps for the SYCL based toolchain.
    // This function is used for both the early AOT flow and the typical
    // offload device link flow.
    // When creating the standard offload device link flow during the link
    // phase, the ListIndex input provides an index against the
    // SYCLTargetInfoList. This is used to determine associated toolchain
    // information for the values being worked against to add the device link
    // steps. The generated device link steps are added via dependency
    // additions. For early AOT, ListIndex is the base device file that the
    // created device linking actions are performed against. The
    // DeviceLinkActions is used to hold the actions generated to be added to
    // the toolchain.
    // TODO: This function takes a list of items to work against. Update this
    // to work one action at a time, enabling the ability to pull out the
    // wrapping step to be performed solely on the host side of the toolchain.
    void appendSYCLDeviceLink(const ActionList &ListIndex, const ToolChain *TC,
                              ActionList &DeviceLinkActions,
                              const char *BoundArch, bool SkipWrapper,
                              bool AddOffloadAction = false) {
      auto addDeps = [&](Action *A, const ToolChain *TC,
                         const char *BoundArch) {
        if (AddOffloadAction) {
          OffloadAction::DeviceDependences Deps;
          Deps.add(*A, *TC, BoundArch, Action::OFK_SYCL);
          DeviceLinkActions.push_back(
              C.MakeAction<OffloadAction>(Deps, A->getType()));
        } else
          DeviceLinkActions.push_back(A);
      };

      // List of device specific libraries to be fed into llvm-link.
      ActionList SYCLDeviceLibs;

      // List of device objects that go through the device link step.
      ActionList LinkObjects;

      auto TargetTriple = TC->getTriple();
      auto IsNVPTX = TargetTriple.isNVPTX();
      auto IsAMDGCN = TargetTriple.isAMDGCN();
      auto IsSPIR = TargetTriple.isSPIROrSPIRV();
      bool IsSpirvAOT = TargetTriple.isSPIRAOT();
      bool IsNativeCPU = TargetTriple.isNativeCPU();
      for (const auto &Input : ListIndex) {
        // No need for any conversion if we are coming in from the
        // clang-offload-deps path or regular compilation path.
        if (IsNVPTX || IsAMDGCN || ContainsOffloadDepsAction(Input) ||
            ContainsCompileOrAssembleAction(Input)) {
          LinkObjects.push_back(Input);
          continue;
        }
        // Any objects or lists of objects that come in from the unbundling
        // step can either be LLVM-IR or SPIR-V based.  Send these through
        // the spirv-to-ir-wrapper to convert to LLVM-IR to be properly
        // processed during the device link.
        Action *ConvertSPIRVAction = C.MakeAction<SpirvToIrWrapperJobAction>(
            Input, Input->getType() == types::TY_Tempfilelist
                       ? types::TY_Tempfilelist
                       : types::TY_LLVM_BC);
        LinkObjects.push_back(ConvertSPIRVAction);
      }
      for (const auto &A : SYCLFinalDeviceList) {
        // Given the list of archives that have final device binaries, take
        // those archives and unbundle all of the devices seen.  These will
        // be added to the final host link with no additional processing.
        // Gather the targets to unbundle.
        auto Input(A.first);
        for (StringRef TargetString : A.second) {
          // Unbundle
          types::ID InputType = Input->getType();
          if (InputType == types::TY_Archive)
            InputType = types::TY_Tempfilelist;
          auto *UA = C.MakeAction<OffloadUnbundlingJobAction>(Input, InputType);
          UA->registerDependentActionInfo(TC, /*BoundArch=*/"",
                                          Action::OFK_SYCL);
          UA->setTargetString(TargetString.str());

          // Add lists to the final link.
          addDeps(UA, TC, "");
        }
      }
      if (!LinkObjects.empty()) {
        // The linkage actions subgraph leading to the offload wrapper.
        // [cond] Means incoming/outgoing dependence is created only when cond
        //        is true. A function of:
        //   n - target is NVPTX/AMDGCN
        //   a - SPIRV AOT compilation is requested
        //   s - device code split requested
        //   r - relocatable device code is requested
        //   f - link object output type is TY_Tempfilelist (fat archive)
        //   e - Embedded IR for fusion (-fsycl-embed-ir) was requested
        //       and target is NVPTX.
        //   * - "all other cases"
        //     - no condition means output/input is "always" present
        // First symbol indicates output/input type
        //   . - single file output (TY_SPIRV, TY_LLVM_BC,...)
        //   - - TY_Tempfilelist
        //   + - TY_Tempfiletable
        //
        //                   .-----------------.
        //                   |Link(LinkObjects)|
        //                   .-----------------.
        //                ----[-!rf]   [*]
        //               [-!rf]         |
        //         .-------------.      |
        //         | llvm-foreach|      |
        //         .-------------.      |
        //               [.]            |
        //                |             |
        //                |             |
        //         .---------------------------------------.
        //         |               PostLink                |[+e]----------------
        //         .---------------------------------------.                   |
        //                           [+*]                [+]                   |
        //                             |                  |                    |
        //                             |                  |                    |
        //                             |---------         |                    |
        //                             |        |         |                    |
        //                             |        |         |                    |
        //                             |      [+!rf]      |                    |
        //                             |  .-------------. |                    |
        //                             |  | llvm-foreach| |                    |
        //                             |  .-------------. |                    |
        //                             |        |         |                    |
        //                            [+*]    [+!rf]      |                    |
        //                      .-----------------.       |                    |
        //                      | FileTableTform  |       |                    |
        //                      | (extract "Code")|       |                    |
        //                      .-----------------.       |                    |
        //                              [-]               |-----------         |
        //           --------------------|                           |         |
        //           |                   |                           |         |
        //           |                   |-----------------          |         |
        //           |                   |                |          |         |
        //           |                   |               [-!rf]      |         |
        //           |                   |         .--------------.  |         |
        //           |                   |         |FileTableTform|  |         |
        //           |                   |         |   (merge)    |  |         |
        //           |                   |         .--------------.  |         |
        //           |                   |               [-]         |-------  |
        //           |                   |                |          |      |  |
        //           |                   |                |    ------|      |  |
        //           |                   |        --------|    |            |  |
        //          [.]                 [-*]   [-!rf]        [+!rf]         |  |
        //   .---------------.  .-------------------. .--------------.      |  |
        //   | finalizeNVPTX  | |  SPIRVTranslator  | |FileTableTform|      |  |
        //   | finalizeAMDGCN | |                   | |   (merge)    |      |  |
        //   .---------------.  .-------------------. . -------------.      |  |
        //          [.]             [-as]      [-!a]         |              |  |
        //           |                |          |           |              |  |
        //           |              [-s]         |           |              |  |
        //           |       .----------------.  |           |              |  |
        //           |       | BackendCompile |  |           |              |  |
        //           |       .----------------.  |     ------|              |  |
        //           |              [-s]         |     |                    |  |
        //           |                |          |     |                    |  |
        //           |              [-a]      [-!a]  [-!rf]                 |  |
        //           |              .--------------------.                  |  |
        //           -----------[-n]|   FileTableTform   |[+*]--------------|  |
        //                          |  (replace "Code")  |                     |
        //                          .--------------------.                     |
        //                                      |      -------------------------
        //                                    [+*]     | [+e]
        //         .--------------------------------------.
        //         |            OffloadWrapper            |
        //         .--------------------------------------.
        //
        ActionList FullLinkObjects;
        bool IsRDC = !tools::SYCL::shouldDoPerObjectFileLinking(C);
        if (IsRDC) {
          Action *DeviceLinkAction =
              C.MakeAction<LinkJobAction>(LinkObjects, types::TY_LLVM_BC);
          FullLinkObjects.push_back(DeviceLinkAction);
        } else
          FullLinkObjects = LinkObjects;

        // TODO: spv online link is deprecated and will be removed in the
        // future, need to remove the logic handling jit link when the option
        // is removed in compiler.
        bool SYCLDeviceLibLinked = false;
        Action *NativeCPULib = nullptr;
        if (IsSPIR || IsNVPTX || IsAMDGCN || IsNativeCPU) {
          bool UseJitLink =
              IsSPIR &&
              Args.hasFlag(options::OPT_fsycl_device_lib_jit_link,
                           options::OPT_fno_sycl_device_lib_jit_link, false);
          bool UseAOTLink = IsSPIR && (IsSpirvAOT || !UseJitLink);
          SYCLDeviceLibLinked = addSYCLDeviceLibs(
              TC, SYCLDeviceLibs, UseAOTLink,
              C.getDefaultToolChain().getTriple().isWindowsMSVCEnvironment(),
              IsNativeCPU, NativeCPULib, BoundArch);
        }
        JobAction *LinkSYCLLibs =
            C.MakeAction<LinkJobAction>(SYCLDeviceLibs, types::TY_LLVM_BC);
        for (Action *FullLinkObject : FullLinkObjects) {
          if (FullLinkObject->getKind() ==
              clang::driver::Action::OffloadDepsJobClass)
            continue;
          Action *FullDeviceLinkAction = nullptr;
          ActionList WrapperInputs;

          if (SYCLDeviceLibLinked) {
            if (IsRDC) {
              // First object has to be non-DeviceLib for only-needed to be
              // passed.
              SYCLDeviceLibs.insert(SYCLDeviceLibs.begin(), FullLinkObject);
              FullDeviceLinkAction = C.MakeAction<LinkJobAction>(
                  SYCLDeviceLibs, types::TY_LLVM_BC);
            } else {
              FullDeviceLinkAction = FullLinkObject;

              ActionList DeviceCodeAndSYCLLibs{FullDeviceLinkAction,
                                               LinkSYCLLibs};
              JobAction *LinkDeviceCode = C.MakeAction<LinkJobAction>(
                  DeviceCodeAndSYCLLibs, types::TY_LLVM_BC);

              if (FullDeviceLinkAction->getType() == types::TY_Tempfilelist) {
                // If our compiler input outputs a temp file list (eg. fat
                // static archive), we need to link the device code against
                // each entry in the static archive.
                auto *ParallelLinkDeviceCode =
                    C.MakeAction<ForEachWrappingAction>(
                        cast<JobAction>(FullDeviceLinkAction), LinkDeviceCode);
                // The SYCL device library action tree should not be
                // for-eached, it only needs to happen once total. The
                // for-each action should start linking device code with the
                // device libraries.
                std::function<void(const Action *)> traverseActionTree =
                    [&](const Action *Act) {
                      ParallelLinkDeviceCode->addSerialAction(Act);
                      for (const auto &Input : Act->getInputs()) {
                        traverseActionTree(Input);
                      }
                    };
                traverseActionTree(LinkSYCLLibs);
                ActionList TformInputs{FullDeviceLinkAction,
                                       ParallelLinkDeviceCode};
                auto *ReplaceFilesAction =
                    C.MakeAction<FileTableTformJobAction>(
                        TformInputs, types::TY_Tempfilelist,
                        types::TY_Tempfilelist);
                ReplaceFilesAction->addReplaceColumnTform(
                    FileTableTformJobAction::COL_ZERO,
                    FileTableTformJobAction::COL_ZERO);
                ReplaceFilesAction->addExtractColumnTform(
                    FileTableTformJobAction::COL_ZERO, false /*drop titles*/);
                FullDeviceLinkAction = ReplaceFilesAction;
              } else {
                // If our compiler input is singular, just do a single link.
                FullDeviceLinkAction = LinkDeviceCode;
              }
            }
          } else
            FullDeviceLinkAction = FullLinkObject;

          // reflects whether current target is ahead-of-time and can't
          // support runtime setting of specialization constants
          bool IsAOT = IsNVPTX || IsAMDGCN || IsSpirvAOT || IsNativeCPU;

          // post link is not optional - even if not splitting, always need to
          // process specialization constants
          types::ID PostLinkOutType = IsSPIR || IsNativeCPU
                                          ? types::TY_Tempfiletable
                                          : types::TY_LLVM_BC;
          auto createPostLinkAction = [&]() {
            // For SPIR-V targets, force TY_Tempfiletable.
            auto TypedPostLinkAction = C.MakeAction<SYCLPostLinkJobAction>(
                FullDeviceLinkAction, PostLinkOutType, types::TY_Tempfiletable);
            TypedPostLinkAction->setRTSetsSpecConstants(!IsAOT);
            return TypedPostLinkAction;
          };
          Action *PostLinkAction = createPostLinkAction();
          if (IsNativeCPU) {
            if (NativeCPULib) {
              // The native cpu device lib is linked without --only-needed
              // as it contains builtins not referenced in source code but
              // needed by the native cpu backend.
              clang::driver::ActionList AllLibs = {FullDeviceLinkAction,
                                                   NativeCPULib};
              FullDeviceLinkAction =
                  C.MakeAction<LinkJobAction>(AllLibs, types::TY_LLVM_BC);
            }
            // for SYCL Native CPU, we just take the linked device
            // modules, lower them to an object file , and link it to the host
            // object file.
            auto *BackendAct = C.MakeAction<BackendJobAction>(
                FullDeviceLinkAction, types::TY_PP_Asm);
            auto *AsmAct =
                C.MakeAction<AssembleJobAction>(BackendAct, types::TY_Object);
            addDeps(AsmAct, TC, BoundArch);
            auto *DeviceWrappingAction = C.MakeAction<OffloadWrapperJobAction>(
                PostLinkAction, types::TY_Object);
            addDeps(DeviceWrappingAction, TC, BoundArch);
            continue;
          }
          if ((IsNVPTX || IsAMDGCN) &&
              Args.hasArg(options::OPT_fsycl_embed_ir)) {
            // When compiling for Nvidia/AMD devices and the user requested the
            // IR to be embedded in the application (via option), run the output
            // of sycl-post-link (filetable referencing LLVM Bitcode + symbols)
            // through the offload wrapper and link the resulting object to the
            // application.
            auto *WrapBitcodeAction = C.MakeAction<OffloadWrapperJobAction>(
                PostLinkAction, types::TY_Object, true);
            addDeps(WrapBitcodeAction, TC, BoundArch);
          }
          bool NoRDCFatStaticArchive =
              !IsRDC &&
              FullDeviceLinkAction->getType() == types::TY_Tempfilelist;
          if (NoRDCFatStaticArchive)
            PostLinkAction = C.MakeAction<ForEachWrappingAction>(
                cast<JobAction>(FullDeviceLinkAction),
                cast<JobAction>(PostLinkAction));

          auto createExtractIRFilesAction = [&]() {
            auto *TypedExtractIRFilesAction =
                C.MakeAction<FileTableTformJobAction>(
                    PostLinkAction,
                    IsSPIR ? types::TY_Tempfilelist : PostLinkAction->getType(),
                    types::TY_Tempfilelist);
            // single column w/o title fits TY_Tempfilelist format
            TypedExtractIRFilesAction->addExtractColumnTform(
                FileTableTformJobAction::COL_CODE, false /*drop titles*/);
            return TypedExtractIRFilesAction;
          };

          Action *ExtractIRFilesAction = createExtractIRFilesAction();

          if (IsNVPTX || IsAMDGCN) {
            JobAction *FinAction =
                IsNVPTX ? finalizeNVPTXDependences(ExtractIRFilesAction,
                                                   TC->getTriple())
                        : finalizeAMDGCNDependences(ExtractIRFilesAction,
                                                    TC->getTriple());
            auto *ForEachWrapping = C.MakeAction<ForEachWrappingAction>(
                cast<JobAction>(ExtractIRFilesAction), FinAction);

            ActionList TformInputs{PostLinkAction, ForEachWrapping};
            auto *ReplaceFilesAction = C.MakeAction<FileTableTformJobAction>(
                TformInputs, types::TY_Tempfiletable, types::TY_Tempfiletable);
            ReplaceFilesAction->addReplaceColumnTform(
                FileTableTformJobAction::COL_CODE,
                FileTableTformJobAction::COL_CODE);

            WrapperInputs.push_back(ReplaceFilesAction);
          } else {
            if (NoRDCFatStaticArchive) {
              ExtractIRFilesAction = C.MakeAction<ForEachWrappingAction>(
                  cast<JobAction>(FullDeviceLinkAction),
                  cast<JobAction>(ExtractIRFilesAction));

              auto *MergeAllTablesIntoOne =
                  C.MakeAction<FileTableTformJobAction>(ExtractIRFilesAction,
                                                        types::TY_Tempfilelist,
                                                        types::TY_Tempfilelist);
              MergeAllTablesIntoOne->addMergeTform(
                  FileTableTformJobAction::COL_ZERO);
              ExtractIRFilesAction = MergeAllTablesIntoOne;
            }
            // For SPIRV-based targets - translate to SPIRV then optionally
            // compile ahead-of-time to native architecture
            Action *BuildCodeAction = C.MakeAction<SPIRVTranslatorJobAction>(
                ExtractIRFilesAction, types::TY_Tempfilelist);

            // After the Link, wrap the files before the final host link
            if (IsAOT) {
              types::ID OutType = types::TY_Tempfilelist;
              if (!DeviceCodeSplit)
                OutType = types::TY_Image;
              // Do the additional Ahead of Time compilation when the specific
              // triple calls for it (provided a valid subarch).
              ActionList BEInputs;
              BEInputs.push_back(BuildCodeAction);
              BuildCodeAction =
                  C.MakeAction<BackendCompileJobAction>(BEInputs, OutType);
            }
            if (NoRDCFatStaticArchive) {
              auto *MergeAllTablesIntoOne =
                  C.MakeAction<FileTableTformJobAction>(PostLinkAction,
                                                        types::TY_Tempfilelist,
                                                        types::TY_Tempfilelist);
              MergeAllTablesIntoOne->addMergeTform(
                  FileTableTformJobAction::COL_ZERO);
              PostLinkAction = MergeAllTablesIntoOne;
            }
            ActionList TformInputs{PostLinkAction, BuildCodeAction};
            auto *ReplaceFilesAction = C.MakeAction<FileTableTformJobAction>(
                TformInputs, types::TY_Tempfiletable, types::TY_Tempfiletable);
            ReplaceFilesAction->addReplaceColumnTform(
                FileTableTformJobAction::COL_CODE,
                FileTableTformJobAction::COL_CODE);
            WrapperInputs.push_back(ReplaceFilesAction);
          }
          if (SkipWrapper) {
            // Wrapper step not requested.
            addDeps(WrapperInputs.front(), TC, BoundArch);
            continue;
          }

          // After the Link, wrap the files before the final host link.
          auto *DeviceWrappingAction = C.MakeAction<OffloadWrapperJobAction>(
              WrapperInputs, types::TY_Object);

          if (IsSpirvAOT) {
            bool AddBA =
                (TargetTriple.getSubArch() == llvm::Triple::SPIRSubArch_gen &&
                 BoundArch != nullptr);
            addDeps(DeviceWrappingAction, TC, AddBA ? BoundArch : nullptr);
          } else {
            addDeps(DeviceWrappingAction, TC, BoundArch);
          }
        }
      }
    }

    bool addSYCLDeviceLibs(const ToolChain *TC, ActionList &DeviceLinkObjects,
                           bool isSpirvAOT, bool isMSVCEnv, bool isNativeCPU,
                           Action *&NativeCPULib, const char *BoundArch) {
      int NumOfDeviceLibLinked = 0;
      SmallVector<SmallString<128>, 4> LibLocCandidates;
      SYCLInstallation.getSYCLDeviceLibPath(LibLocCandidates);

      SmallVector<std::string, 8> DeviceLibraries;
      DeviceLibraries =
          tools::SYCL::getDeviceLibraries(C, TC->getTriple(), isSpirvAOT);

      for (const auto &DeviceLib : DeviceLibraries) {
        for (const auto &LLCandidate : LibLocCandidates) {
          SmallString<128> LibName(LLCandidate);
          llvm::sys::path::append(LibName, DeviceLib);
          if (llvm::sys::fs::exists(LibName)) {
            ++NumOfDeviceLibLinked;
            Arg *InputArg = MakeInputArg(Args, C.getDriver().getOpts(),
                                         Args.MakeArgString(LibName));
            // We are using the LLVM-IR device libraries directly, no need
            // to unbundle any objects.
            auto *SYCLDeviceLibsInputAction =
                C.MakeAction<InputAction>(*InputArg, types::TY_LLVM_BC);
            DeviceLinkObjects.push_back(SYCLDeviceLibsInputAction);

            // The device link stage may remove symbols not referenced in the
            // source code. Since libsycl-nativecpu_utils contains such symbols
            // which are later needed by the NativeCPU backend passes we link
            // that library separately afterwards without --only-needed.
            if (isNativeCPU) {
              assert(!NativeCPULib);
              NativeCPULib = DeviceLinkObjects.back();
              DeviceLinkObjects.pop_back();
            }

            break;
          }
        }
      }

      if (!NumOfDeviceLibLinked && !TC->getTriple().isNVPTX())
        return false;

      // For NVPTX we need to also link libclc at the same stage that we link
      // all of the unbundled SYCL libdevice objects together.
      // TODO: libspirv should have been linked in already by
      // CudaToolChain::addClangTargetOptions, but may be required again for
      // libdevice. This may be removed if we no longer need to link in
      // libdevice.
      if (TC->getTriple().isNVPTX()) {
        if (const char *LibSpirvFile = SYCLInstallation.findLibspirvPath(
                TC->getTriple(), Args, *TC->getAuxTriple())) {
          Arg *LibClcInputArg =
              MakeInputArg(Args, C.getDriver().getOpts(), LibSpirvFile);
          auto *SYCLLibClcInputAction =
              C.MakeAction<InputAction>(*LibClcInputArg, types::TY_LLVM_BC);
          DeviceLinkObjects.push_back(SYCLLibClcInputAction);
        }
      }

      // For NVPTX we also need to link with the CUDA libdevice
      if (TC->getTriple().isNVPTX() &&
          Args.hasFlag(options::OPT_offloadlib, options::OPT_no_offloadlib,
                       true)) {
        const toolchains::CudaToolChain *CudaTC =
            static_cast<const toolchains::CudaToolChain *>(TC);
        std::string LibDeviceFile =
            CudaTC->CudaInstallation.getLibDeviceFile(BoundArch);
        if (!LibDeviceFile.empty()) {
          Arg *CudaDeviceLibInputArg = MakeInputArg(
              Args, C.getDriver().getOpts(), Args.MakeArgString(LibDeviceFile));
          auto *SYCLDeviceLibInputAction = C.MakeAction<InputAction>(
              *CudaDeviceLibInputArg, types::TY_LLVM_BC);
          DeviceLinkObjects.push_back(SYCLDeviceLibInputAction);
        }
      }

      return true;
    }

    void appendLinkDependences(OffloadAction::DeviceDependences &DA) override {
      for (auto &SAI : SYCLAOTInputs) {
        // Extract binary file name
        std::string FN(SAI.second);
        const char *FNStr = Args.MakeArgString(FN);
        Arg *myArg = Args.MakeSeparateArg(
            nullptr, C.getDriver().getOpts().getOption(options::OPT_INPUT),
            FNStr);
        auto *SYCLAdd =
            C.MakeAction<InputAction>(*myArg, types::TY_SYCL_FATBIN);
        auto *DeviceWrappingAction =
            C.MakeAction<OffloadWrapperJobAction>(SYCLAdd, types::TY_Object);

        // Extract the target triple for this binary
        llvm::Triple TT(SAI.first);
        // Extract the toolchain for this target triple
        auto SYCLDeviceTC = llvm::find_if(
            ToolChains, [&](auto &TC) { return TC->getTriple() == TT; });
        assert(SYCLDeviceTC != ToolChains.end() &&
               "No toolchain found for this AOT input");

        DA.add(*DeviceWrappingAction, **SYCLDeviceTC,
               /*BoundArch=*/nullptr, Action::OFK_SYCL);
      }
    }

    void addDeviceLinkDependencies(OffloadDepsJobAction *DA) override {
      unsigned I = 0;
      for (auto &TargetInfo : SYCLTargetInfoList) {
        DA->registerDependentActionInfo(TargetInfo.TC, TargetInfo.BoundArch,
                                        Action::OFK_SYCL);
        DeviceLinkerInputs[I++].push_back(DA);
      }
    }

    /// Initialize the GPU architecture list from arguments - this populates
    /// `GpuArchList` from `--offload-arch` flags. Only relevant if compiling to
    /// CUDA or AMDGCN.
    /// \return true if any initialization is successful.
    /// FIXME: "offload-arch" and the BoundArch mechanism should also be
    // used in the SYCLToolChain for SPIR-V AOT to track the offload
    // architecture instead of the Triple sub-arch it currently uses.
    bool initializeGpuArchMap() {
      const OptTable &Opts = C.getDriver().getOpts();
      for (auto *A : Args) {
        unsigned Index;
        llvm::Triple *TargetBE = nullptr;

        auto GetTripleIt = [&, this](llvm::StringRef Triple) {
          llvm::Triple TargetTriple{Triple};
          auto TripleIt = llvm::find_if(SYCLTripleList, [&](auto &SYCLTriple) {
            return SYCLTriple == TargetTriple;
          });
          return TripleIt != SYCLTripleList.end() ? &*TripleIt : nullptr;
        };

        if (A->getOption().matches(options::OPT_Xsycl_backend_EQ)) {
          TargetBE = GetTripleIt(A->getValue(0));
          // Passing device args: -Xsycl-target-backend=<triple> -opt=val.
          if (TargetBE)
            Index = Args.getBaseArgs().MakeIndex(A->getValue(1));
          else
            continue;
        } else if (A->getOption().matches(options::OPT_Xsycl_backend)) {
          if (SYCLTripleList.size() > 1) {
            C.getDriver().Diag(diag::err_drv_Xsycl_target_missing_triple)
                << A->getSpelling();
            continue;
          }
          // Passing device args: -Xsycl-target-backend -opt=val.
          TargetBE = &SYCLTripleList.front();
          Index = Args.getBaseArgs().MakeIndex(A->getValue(0));
        } else
          continue;

        auto ParsedArg = Opts.ParseOneArg(Args, Index);

        // TODO: Support --no-cuda-gpu-arch, --{,no-}cuda-gpu-arch=all.
        if (ParsedArg &&
            ParsedArg->getOption().matches(options::OPT_offload_arch_EQ)) {
          const char *ArchStr = ParsedArg->getValue(0);
          if (TargetBE->isNVPTX()) {
            // CUDA arch also applies to AMDGCN ...
            OffloadArch Arch = StringToOffloadArch(ArchStr);
            if (Arch == OffloadArch::UNKNOWN || !IsNVIDIAOffloadArch(Arch)) {
              C.getDriver().Diag(clang::diag::err_drv_cuda_bad_gpu_arch)
                  << ArchStr;
              continue;
            }
            ArchStr = OffloadArchToString(Arch);
          } else if (TargetBE->isAMDGCN()) {
            llvm::StringMap<bool> Features;
            auto Arch = parseTargetID(llvm::Triple("amdgcn-amd-amdhsa"),
                                      ArchStr, &Features);
            if (!Arch) {
              C.getDriver().Diag(clang::diag::err_drv_bad_target_id) << ArchStr;
              continue;
            }
            auto CanId = getCanonicalTargetID(Arch.value(), Features);
            ArchStr = Args.MakeArgStringRef(CanId);
          }
          ParsedArg->claim();
          GpuArchList.emplace_back(*TargetBE, ArchStr);
          A->claim();
        }
      }

      // Handle defaults architectures
      for (auto &Triple : SYCLTripleList) {
        // For NVIDIA use SM_50 as a default
        if (Triple.isNVPTX() && llvm::none_of(GpuArchList, [&](auto &P) {
              return P.first.isNVPTX();
            })) {
          const char *DefaultArch = OffloadArchToString(OffloadArch::SM_50);
          GpuArchList.emplace_back(Triple, DefaultArch);
        }

        // For AMD require the architecture to be set by the user
        if (Triple.isAMDGCN() && llvm::none_of(GpuArchList, [&](auto &P) {
              return P.first.isAMDGCN();
            })) {
          C.getDriver().Diag(clang::diag::err_drv_sycl_missing_amdgpu_arch)
              << (SYCLTripleList.size() > 1) << Triple.str();
          return false;
        }
      }

      return true;
    }

    // Goes through all of the arguments, including inputs expected for the
    // linker directly, to determine if the targets contained in the objects and
    // archives match target expectations being performed.
    void
    checkForOffloadMismatch(Compilation &C, DerivedArgList &Args,
                            SmallVector<DeviceTargetInfo, 4> &Targets) const {
      if (Targets.empty())
        return;

      SmallVector<const char *, 16> OffloadLibArgs(
          getLinkerArgs(C, Args, true));
      // Gather all of the sections seen in the offload objects/archives
      SmallVector<std::string, 4> UniqueSections;
      for (StringRef OLArg : OffloadLibArgs) {
        SmallVector<std::string, 4> Sections(getOffloadSections(C, OLArg));
        for (auto &Section : Sections) {
          // We only care about sections that start with 'sycl-'.  Also remove
          // the prefix before adding it.
          std::string Prefix("sycl-");
          if (Section.compare(0, Prefix.length(), Prefix) != 0)
            continue;

          std::string Arch = Section.substr(Prefix.length());
          if (std::find(UniqueSections.begin(), UniqueSections.end(), Arch) ==
              UniqueSections.end())
            UniqueSections.push_back(Arch);
        }
      }

      if (!UniqueSections.size())
        return;

      for (auto &SyclTarget : Targets) {
        std::string SectionTriple = SyclTarget.TC->getTriple().str();
        if (SyclTarget.BoundArch) {
          SectionTriple += "-";
          SectionTriple += SyclTarget.BoundArch;
        }
        // If any matching section is found, we are good.
        if (std::find(UniqueSections.begin(), UniqueSections.end(),
                      SectionTriple) != UniqueSections.end())
          continue;
        // If any section found is an 'image' based object that was created
        // with the intention of not requiring the matching SYCL target, do
        // not emit the diagnostic.
        if (SyclTarget.TC->getTriple().isSPIROrSPIRV()) {
          bool SectionFound = false;
          for (auto Section : UniqueSections) {
            if (SectionFound)
              break;
            SmallVector<std::string, 3> ArchList = {"spir64_gen",
                                                    "spir64_x86_64"};
            for (auto ArchStr : ArchList) {
              std::string Arch(ArchStr + "_image");
              if (Section.find(Arch) != std::string::npos) {
                SectionFound = true;
                break;
              }
            }
            // Use of -fsycl-force-target=triple forces the compiler to use the
            // specified target triple when extracting device code from any of
            // the given objects on the command line. If the target specified
            // in -fsycl-force-target is found in a fat object, do not emit the
            // target mismatch warning.
            if (const Arg *ForceTarget = C.getInputArgs().getLastArg(
                    options::OPT_fsycl_force_target_EQ)) {
              StringRef Val(ForceTarget->getValue());
              llvm::Triple TT(C.getDriver().getSYCLDeviceTriple(Val));
              if (TT.normalize() == Section) {
                SectionFound = true;
                break;
              }
            }
          }
          if (SectionFound)
            continue;
        }
        // Didn't find any matches, return the full list for the diagnostic.
        SmallString<128> ArchListStr;
        int Cnt = 0;
        for (std::string Section : UniqueSections) {
          if (Cnt)
            ArchListStr += ", ";
          ArchListStr += Section;
          Cnt++;
        }
        if (tools::SYCL::shouldDoPerObjectFileLinking(C)) {
          C.getDriver().Diag(diag::err_drv_no_rdc_sycl_target_missing)
              << SectionTriple << ArchListStr;
          C.setContainsError();
        } else {
          C.getDriver().Diag(diag::warn_drv_sycl_target_missing)
              << SectionTriple << ArchListStr;
        }
      }
    }

    // Function checks that user passed -fsycl-add-default-spec-consts-image
    // flag with at least one AOT target. If no AOT target has been passed then
    // a warning is issued.
    void checkForMisusedAddDefaultSpecConstsImageFlag(
        Compilation &C, const DerivedArgList &Args,
        const SmallVector<DeviceTargetInfo, 4> &Targets) const {
      if (!Args.hasFlag(options::OPT_fsycl_add_default_spec_consts_image,
                        options::OPT_fno_sycl_add_default_spec_consts_image,
                        false))
        return;

      bool foundAOT = std::any_of(
          Targets.begin(), Targets.end(), [](const DeviceTargetInfo &DTI) {
            llvm::Triple T = DTI.TC->getTriple();
            bool isSpirvAOT =
                T.getSubArch() == llvm::Triple::SPIRSubArch_gen ||
                T.getSubArch() == llvm::Triple::SPIRSubArch_x86_64;

            return T.isNVPTX() || T.isAMDGCN() || isSpirvAOT;
          });

      if (!foundAOT)
        C.getDriver().Diag(
            diag::warn_drv_fsycl_add_default_spec_consts_image_flag_in_non_AOT);
    }

    // Go through the offload sections of the provided binary.  Gather all
    // all of the sections which match the expected format of the triple
    // generated when creating fat objects that contain full device binaries.
    // Expected format is sycl-<aot_arch>_image-unknown-unknown.
    //   <aot_arch> values:  spir64_gen, spir64_x86_64
    SmallVector<std::string, 4> deviceBinarySections(Compilation &C,
                                                     const StringRef &Input) {
      SmallVector<std::string, 4> Sections(getOffloadSections(C, Input));
      SmallVector<std::string, 4> FinalDeviceSections;
      for (auto S : Sections) {
        SmallVector<std::string, 3> ArchList = {"spir64_gen", "spir64_x86_64"};
        for (auto A : ArchList) {
          std::string Arch("sycl-" + A + "_image");
          if (S.find(Arch) != std::string::npos)
            FinalDeviceSections.push_back(S);
        }
      }
      return FinalDeviceSections;
    }

    bool initialize() override {
      using namespace tools::SYCL;
      // Get the SYCL toolchains. If we don't get any, the action builder will
      // know there is nothing to do related to SYCL offloading.
      auto SYCLTCRange = C.getOffloadToolChains<Action::OFK_SYCL>();
      for (auto TI = SYCLTCRange.first, TE = SYCLTCRange.second; TI != TE;
           ++TI)
        ToolChains.push_back(TI->second);

      // Nothing to offload if no SYCL Toolchain
      if (ToolChains.empty())
        return false;

      auto *DeviceCodeSplitArg =
          Args.getLastArg(options::OPT_fsycl_device_code_split_EQ);
      // -fsycl-device-code-split is an alias to
      // -fsycl-device-code-split=auto
      DeviceCodeSplit = DeviceCodeSplitArg &&
                        DeviceCodeSplitArg->getValue() != StringRef("off");
      // Gather information about the SYCL Ahead of Time targets.  The targets
      // are determined on the SubArch values passed along in the triple.
      Arg *SYCLTargets =
          C.getInputArgs().getLastArg(options::OPT_offload_targets_EQ);
      bool HasValidSYCLRuntime = C.getInputArgs().hasFlag(
          options::OPT_fsycl, options::OPT_fno_sycl, false);

      if (SYCLTargets) {
        Arg *SYCLTargetsValues = SYCLTargets;
        // Fill SYCLTripleList
        llvm::StringMap<StringRef> FoundNormalizedTriples;
        for (StringRef Val : SYCLTargetsValues->getValues()) {
          StringRef UserTargetName(Val);
          if (auto ValidDevice = gen::isGPUTarget<gen::IntelGPU>(Val)) {
            if (ValidDevice->empty()) {
              C.getDriver().Diag(clang::diag::err_drv_invalid_sycl_target)
                  << Val;
              continue;
            }
            // Add the proper -device value to the list.
            GpuArchList.emplace_back(
                C.getDriver().getSYCLDeviceTriple("spir64_gen"),
                ValidDevice->data());
            UserTargetName = "spir64_gen";
          } else if (auto ValidDevice = gen::isGPUTarget<gen::NvidiaGPU>(Val)) {
            if (ValidDevice->empty()) {
              C.getDriver().Diag(clang::diag::err_drv_invalid_sycl_target)
                  << Val;
              continue;
            }
            // Add the proper -device value to the list.
            GpuArchList.emplace_back(
                C.getDriver().getSYCLDeviceTriple("nvptx64-nvidia-cuda"),
                ValidDevice->data());
            UserTargetName = "nvptx64-nvidia-cuda";
          } else if (auto ValidDevice = gen::isGPUTarget<gen::AmdGPU>(Val)) {
            if (ValidDevice->empty()) {
              C.getDriver().Diag(clang::diag::err_drv_invalid_sycl_target)
                  << Val;
              continue;
            }
            // Add the proper -device value to the list.
            GpuArchList.emplace_back(
                C.getDriver().getSYCLDeviceTriple("amdgcn-amd-amdhsa"),
                ValidDevice->data());
            UserTargetName = "amdgcn-amd-amdhsa";
          }

          llvm::Triple TT(
              C.getDriver().getSYCLDeviceTriple(Val, SYCLTargetsValues));
          std::string NormalizedName = TT.normalize();

          // Make sure we don't have a duplicate triple.
          auto Duplicate = FoundNormalizedTriples.find(NormalizedName);
          if (Duplicate != FoundNormalizedTriples.end())
            continue;

          // Store the current triple so that we can check for duplicates in
          // the following iterations.
          FoundNormalizedTriples[NormalizedName] = Val;

          if (isValidSYCLTriple(llvm::Triple(UserTargetName)))
            SYCLTripleList.push_back(
                C.getDriver().getSYCLDeviceTriple(UserTargetName));

          // For user specified spir64_gen, add an empty device value as a
          // placeholder.
          if (TT.getSubArch() == llvm::Triple::SPIRSubArch_gen)
            GpuArchList.emplace_back(TT, nullptr);
        }

        // Fill GpuArchList, end if there are issues in initializingGpuArchMap
        if (!initializeGpuArchMap())
          return true;

        size_t GenIndex = 0;
        // Fill SYCLTargetInfoList
        for (auto &TT : SYCLTripleList) {
          auto TCIt = llvm::find_if(
              ToolChains, [&](auto &TC) { return TT == TC->getTriple(); });
          assert(TCIt != ToolChains.end() &&
                 "Toolchain was not created for this platform");
          if (TT.isNVPTX() || TT.isAMDGCN()) {
            for (auto &TargetTripleArchPair : GpuArchList) {
              if (TT == TargetTripleArchPair.first) {
                const char *OffloadArch = TargetTripleArchPair.second;
                // Add an arch to the SYCLTargetInfoList only if it is not
                // already present in the list.
                if (llvm::none_of(
                        SYCLTargetInfoList, [&](auto &DeviceTargetInfo) {
                          return OffloadArch == DeviceTargetInfo.BoundArch;
                        }))
                  SYCLTargetInfoList.emplace_back(*TCIt, OffloadArch);
              }
            }
          } else if (TT.isSPIR() &&
                     TT.getSubArch() == llvm::Triple::SPIRSubArch_gen) {
            // When users specify the target as 'intel_gpu_*', the proper
            // triple is 'spir64_gen'.  The given string from intel_gpu_* is
            // the target device.

            // Multiple spir64_gen targets are allowed to be used via the
            // -fsycl-targets=spir64_gen and -fsycl-targets=intel_gpu_*
            // specifiers. Using an index through the known GpuArchList
            // values, increment through them accordingly to allow for the
            // multiple settings as well as preventing re-use.
            while (TT != GpuArchList[GenIndex].first &&
                   GenIndex < GpuArchList.size())
              ++GenIndex;
            if (GpuArchList[GenIndex].first != TT)
              // No match.
              continue;
            StringRef Device(GpuArchList[GenIndex].second);
            SYCLTargetInfoList.emplace_back(
                *TCIt, Device.empty() ? nullptr : Device.data());
            ++GenIndex;
          } else {
            SYCLTargetInfoList.emplace_back(*TCIt, nullptr);
          }
        }
      } else if (HasValidSYCLRuntime) {
        // -fsycl is provided without -fsycl-*targets.
        const char *SYCLTargetArch = getDefaultSYCLArch(C);
        llvm::Triple TT = C.getDriver().getSYCLDeviceTriple(SYCLTargetArch);
        auto TCIt = llvm::find_if(
            ToolChains, [&](auto &TC) { return TT == TC->getTriple(); });
        assert(TCIt != ToolChains.end() &&
               "Toolchain was not created for this platform");
        SYCLTripleList.push_back(TT);
        SYCLTargetInfoList.emplace_back(*TCIt, nullptr);
      }

      WrapDeviceOnlyBinary = Args.hasArg(options::OPT_fsycl_link_EQ);
      // Device only compilation for -fsycl-link.
      CompileDeviceOnly = WrapDeviceOnlyBinary;

      auto makeInputAction = [&](const StringRef Name,
                                 types::ID Type) -> Action * {
        const llvm::opt::OptTable &Opts = C.getDriver().getOpts();
        Arg *InputArg = MakeInputArg(Args, Opts, Args.MakeArgString(Name));
        Action *Current = C.MakeAction<InputAction>(*InputArg, Type);
        return Current;
      };
      // Discover any objects and archives that contain final device binaries.
      if (HasValidSYCLRuntime) {
        SmallVector<const char *, 16> LinkArgs(getLinkerArgs(C, Args, true));
        for (StringRef LA : LinkArgs) {
          SmallVector<std::string, 4> DeviceTargets(
              deviceBinarySections(C, LA));
          if (!DeviceTargets.empty()) {
            bool IsArchive = isStaticArchiveFile(LA);
            types::ID FileType =
                IsArchive ? types::TY_Archive : types::TY_Object;
            SYCLFinalDeviceList.push_back(
                std::make_pair(makeInputAction(LA, FileType), DeviceTargets));
          }
        }
      }

      if (addSYCLDefaultTriple(C, SYCLTripleList)) {
        // If a SYCLDefaultTriple is added to SYCLTripleList,
        // add new target to SYCLTargetInfoList
        llvm::Triple TT = SYCLTripleList.front();
        auto TCIt = llvm::find_if(
            ToolChains, [&](auto &TC) { return TT == TC->getTriple(); });
        SYCLTargetInfoList.emplace_back(*TCIt, nullptr);
      }
      if (SYCLTargetInfoList.empty()) {
        // If there are no SYCL Targets add the front toolchain, this is for
        // `-fsycl-device-only` is provided with no `fsycl` or when all dummy
        // targets are given
        const auto *TC = ToolChains.front();
        SYCLTargetInfoList.emplace_back(TC, nullptr);
      }

      checkForOffloadMismatch(C, Args, SYCLTargetInfoList);
      checkForMisusedAddDefaultSpecConstsImageFlag(C, Args, SYCLTargetInfoList);

      // Define macros associated with `any_device_has/all_devices_have`
      // according to the aspects defined in the DeviceConfigFile for the SYCL
      // targets.
      // We are using the Traits population function in multiple offloading
      // models.  These use different containers for the toolchain and arch
      // values.  Convert the list for usage with the new model expectations.
      SmallVector<std::pair<const ToolChain *, StringRef>> TCAndArchs;
      for (auto &TargetInfo : SYCLTargetInfoList) {
        const ToolChain *TC = TargetInfo.TC;
        StringRef Arch(TargetInfo.BoundArch);
        std::pair<const ToolChain *, StringRef> TCAndArch(TC, Arch);
        TCAndArchs.push_back(TCAndArch);
      }
      tools::SYCL::populateSYCLDeviceTraitsMacrosArgs(C, Args, TCAndArchs);

      DeviceLinkerInputs.resize(SYCLTargetInfoList.size());
      return false;
    }

    bool canUseBundlerUnbundler() const override {
      // SYCL should use bundled files whenever possible.
      return true;
    }
  };

  ///
  /// TODO: Add the implementation for other specialized builders here.
  ///

  /// Specialized builders being used by this offloading action builder.
  SmallVector<DeviceActionBuilder *, 4> SpecializedBuilders;

  /// Flag set to true if all valid builders allow file bundling/unbundling.
  bool CanUseBundler;

public:
  OffloadingActionBuilder(Compilation &C, DerivedArgList &Args,
                          const Driver::InputList &Inputs)
      : C(C) {
    // Create a specialized builder for each device toolchain.

    IsValid = true;

    // Create a specialized builder for CUDA.
    SpecializedBuilders.push_back(
        new CudaActionBuilder(C, Args, Inputs, *this));

    // Create a specialized builder for HIP.
    SpecializedBuilders.push_back(new HIPActionBuilder(C, Args, Inputs, *this));

    // Create a specialized builder for OpenMP.
    SpecializedBuilders.push_back(
        new OpenMPActionBuilder(C, Args, Inputs, *this));

    // Create a specialized builder for SYCL.
    SpecializedBuilders.push_back(
        new SYCLActionBuilder(C, Args, Inputs, *this));

    //
    // TODO: Build other specialized builders here.
    //

    // Initialize all the builders, keeping track of errors. If all valid
    // builders agree that we can use bundling, set the flag to true.
    unsigned ValidBuilders = 0u;
    unsigned ValidBuildersSupportingBundling = 0u;
    for (auto *SB : SpecializedBuilders) {
      IsValid = IsValid && !SB->initialize();

      // Update the counters if the builder is valid.
      if (SB->isValid()) {
        ++ValidBuilders;
        if (SB->canUseBundlerUnbundler())
          ++ValidBuildersSupportingBundling;
      }
    }
    CanUseBundler =
        ValidBuilders && ValidBuilders == ValidBuildersSupportingBundling;
  }

  ~OffloadingActionBuilder() {
    for (auto *SB : SpecializedBuilders)
      delete SB;
  }

  /// Push an action coming from a specialized DeviceActionBuilder (i.e.,
  /// foreign action) to the other ones
  void pushForeignAction(Action *A) {
    for (auto *SB : SpecializedBuilders) {
      if (SB->isValid())
        SB->pushForeignAction(A);
    }
  }

  /// Record a host action and its originating input argument.
  void recordHostAction(Action *HostAction, const Arg *InputArg) {
    assert(HostAction && "Invalid host action");
    assert(InputArg && "Invalid input argument");
    auto Loc = HostActionToInputArgMap.try_emplace(HostAction, InputArg).first;
    assert(Loc->second == InputArg &&
           "host action mapped to multiple input arguments");
    (void)Loc;
  }

  /// Generate an action that adds device dependences (if any) to a host action.
  /// If no device dependence actions exist, just return the host action \a
  /// HostAction. If an error is found or if no builder requires the host action
  /// to be generated, return nullptr.
  Action *
  addDeviceDependencesToHostAction(Action *HostAction, const Arg *InputArg,
                                   phases::ID CurPhase, phases::ID FinalPhase,
                                   DeviceActionBuilder::PhasesTy &Phases) {
    if (!IsValid)
      return nullptr;

    if (SpecializedBuilders.empty())
      return HostAction;

    assert(HostAction && "Invalid host action!");
    recordHostAction(HostAction, InputArg);

    OffloadAction::DeviceDependences DDeps;
    // Check if all the programming models agree we should not emit the host
    // action. Also, keep track of the offloading kinds employed.
    auto &OffloadKind = InputArgToOffloadKindMap[InputArg];
    unsigned InactiveBuilders = 0u;
    unsigned IgnoringBuilders = 0u;
    for (auto *SB : SpecializedBuilders) {
      if (!SB->isValid()) {
        ++InactiveBuilders;
        continue;
      }
      auto RetCode =
          SB->getDeviceDependences(DDeps, CurPhase, FinalPhase, Phases);

      // If the builder explicitly says the host action should be ignored,
      // we need to increment the variable that tracks the builders that request
      // the host object to be ignored.
      if (RetCode == DeviceActionBuilder::ABRT_Ignore_Host)
        ++IgnoringBuilders;

      // Unless the builder was inactive for this action, we have to record the
      // offload kind because the host will have to use it.
      if (RetCode != DeviceActionBuilder::ABRT_Inactive)
        OffloadKind |= SB->getAssociatedOffloadKind();
    }

    // If all builders agree that the host object should be ignored, just return
    // nullptr.
    if (IgnoringBuilders &&
        SpecializedBuilders.size() == (InactiveBuilders + IgnoringBuilders))
      return nullptr;

    if (DDeps.getActions().empty())
      return HostAction;

    // Add host-cuda-sycl offload kind for the SYCL compilation of .cu files
    if (OffloadKind == (Action::OFK_Cuda | Action::OFK_SYCL)) {
      OffloadAction::HostDependence HDep(
          *HostAction, *C.getSingleOffloadToolChain<Action::OFK_Host>(),
          /*BoundArch=*/nullptr, Action::OFK_SYCL | Action::OFK_Cuda);
      return C.MakeAction<OffloadAction>(HDep, DDeps);
    }

    // We have dependences we need to bundle together. We use an offload action
    // for that.
    OffloadAction::HostDependence HDep(
        *HostAction, *C.getSingleOffloadToolChain<Action::OFK_Host>(),
        /*BoundArch=*/nullptr, DDeps);
    return C.MakeAction<OffloadAction>(HDep, DDeps);
  }

  /// Generate an action that adds a host dependence to a device action. The
  /// results will be kept in this action builder. Return true if an error was
  /// found.
  bool addHostDependenceToDeviceActions(Action *&HostAction,
                                        const Arg *InputArg,
                                        DerivedArgList &Args) {
    if (!IsValid)
      return true;

    recordHostAction(HostAction, InputArg);

    // If we are supporting bundling/unbundling and the current action is an
    // input action of non-source file, we replace the host action by the
    // unbundling action. The bundler tool has the logic to detect if an input
    // is a bundle or not and if the input is not a bundle it assumes it is a
    // host file. Therefore it is safe to create an unbundling action even if
    // the input is not a bundle.
    if (CanUseBundler && isa<InputAction>(HostAction) &&
        InputArg->getOption().getKind() == llvm::opt::Option::InputClass &&
        !InputArg->getOption().hasFlag(options::LinkerInput) &&
        (!types::isSrcFile(HostAction->getType()) ||
         HostAction->getType() == types::TY_PP_HIP)) {
      ActionList HostActionList;
      Action *A(HostAction);
      bool HasSPIRTarget = false;
      auto SYCLTCRange = C.getOffloadToolChains<Action::OFK_SYCL>();
      for (auto TI = SYCLTCRange.first, TE = SYCLTCRange.second; TI != TE; ++TI)
        HasSPIRTarget |= TI->second->getTriple().isSPIROrSPIRV();

      // FIXME - unbundling action with -fsycl-link is unbundling for both host
      // and device, where only the device is needed.
      auto UnbundlingHostAction = C.MakeAction<OffloadUnbundlingJobAction>(
          A, (HasSPIRTarget && HostAction->getType() == types::TY_Archive)
                 ? types::TY_Tempfilelist
                 : A->getType());
      UnbundlingHostAction->registerDependentActionInfo(
          C.getSingleOffloadToolChain<Action::OFK_Host>(),
          /*BoundArch=*/StringRef(), Action::OFK_Host);
      HostAction = UnbundlingHostAction;
      recordHostAction(HostAction, InputArg);
    }

    assert(HostAction && "Invalid host action!");

    // Register the offload kinds that are used.
    auto &OffloadKind = InputArgToOffloadKindMap[InputArg];
    for (auto *SB : SpecializedBuilders) {
      if (!SB->isValid())
        continue;

      auto RetCode = SB->addDeviceDependences(HostAction);

      // Host dependences for device actions are not compatible with that same
      // action being ignored.
      assert(RetCode != DeviceActionBuilder::ABRT_Ignore_Host &&
             "Host dependence not expected to be ignored.!");

      // Unless the builder was inactive for this action, we have to record the
      // offload kind because the host will have to use it.
      if (RetCode != DeviceActionBuilder::ABRT_Inactive)
        OffloadKind |= SB->getAssociatedOffloadKind();
    }

    // Do not use unbundler if the Host does not depend on device action.
    // Now that we have unbundled the object, when doing -fsycl-link we
    // want to continue the host link with the input object.
    if ((OffloadKind == Action::OFK_None && CanUseBundler) ||
        Args.hasArg(options::OPT_fsycl_link_EQ))
      if (auto *UA = dyn_cast<OffloadUnbundlingJobAction>(HostAction))
        HostAction = UA->getInputs().back();

    return false;
  }

  /// Add the offloading top level actions that are specific for unique
  /// linking situations where objects are used at only the device link
  /// with no intermedate steps.
  bool appendTopLevelLinkAction(ActionList &AL) {
    // Get the device actions to be appended.
    ActionList OffloadAL;
    for (auto *SB : SpecializedBuilders) {
      if (!SB->isValid())
        continue;
      SB->appendTopLevelLinkAction(OffloadAL);
    }
    // Append the device actions.
    AL.append(OffloadAL.begin(), OffloadAL.end());
    return false;
  }

  /// Add the offloading top level actions to the provided action list. This
  /// function can replace the host action by a bundling action if the
  /// programming models allow it.
  bool appendTopLevelActions(ActionList &AL, Action *HostAction,
                             const Arg *InputArg) {
    if (HostAction)
      recordHostAction(HostAction, InputArg);

    // Get the device actions to be appended.
    ActionList OffloadAL;
    for (auto *SB : SpecializedBuilders) {
      if (!SB->isValid())
        continue;
      SB->appendTopLevelActions(OffloadAL);
    }

    // If we can use the bundler, replace the host action by the bundling one in
    // the resulting list. Otherwise, just append the device actions. For
    // device only compilation, HostAction is a null pointer, therefore only do
    // this when HostAction is not a null pointer.
    if (CanUseBundler && HostAction &&
        HostAction->getType() != types::TY_Nothing && !OffloadAL.empty()) {
      // Add the host action to the list in order to create the bundling action.
      OffloadAL.push_back(HostAction);

      // We expect that the host action was just appended to the action list
      // before this method was called.
      assert(HostAction == AL.back() && "Host action not in the list??");
      HostAction = C.MakeAction<OffloadBundlingJobAction>(OffloadAL);
      recordHostAction(HostAction, InputArg);
      AL.back() = HostAction;
    } else
      AL.append(OffloadAL.begin(), OffloadAL.end());

    // Propagate to the current host action (if any) the offload information
    // associated with the current input.
    if (HostAction)
      HostAction->propagateHostOffloadInfo(InputArgToOffloadKindMap[InputArg],
                                           /*BoundArch=*/nullptr);
    return false;
  }

  /// Create link job from the given host inputs and feed the result to offload
  /// deps job which fetches device dependencies from the linked host image.
  /// Offload deps output is then forwarded to active device action builders so
  /// they can add it to the device linker inputs.
  void addDeviceLinkDependenciesFromHost(ActionList &LinkerInputs) {
    // Link image for reading dependencies from it.
    auto *LA = C.MakeAction<LinkJobAction>(LinkerInputs,
                                           types::TY_Host_Dependencies_Image);

    // Calculate all the offload kinds used in the current compilation.
    unsigned ActiveOffloadKinds = 0u;
    for (auto &I : InputArgToOffloadKindMap)
      ActiveOffloadKinds |= I.second;

    OffloadAction::HostDependence HDep(
        *LA, *C.getSingleOffloadToolChain<Action::OFK_Host>(),
        /*BoundArch*/ nullptr, ActiveOffloadKinds);

    auto *DA = C.MakeAction<OffloadDepsJobAction>(HDep, types::TY_LLVM_BC);

    for (auto *SB : SpecializedBuilders) {
      if (!SB->isValid())
        continue;
      SB->addDeviceLinkDependencies(DA);
    }
  }

  void appendDeviceLinkActions(ActionList &AL) {
    for (DeviceActionBuilder *SB : SpecializedBuilders) {
      if (!SB->isValid())
        continue;
      SB->appendLinkDeviceActions(AL);
    }
  }

  void makeHostLinkDeviceOnlyAction(ActionList &Inputs) {
    // Build a list of device linking actions.
    ActionList DeviceAL;
    appendDeviceLinkActions(DeviceAL);
    if (DeviceAL.empty())
      return;

    // Let builders add host linking actions.
    Action *HA = nullptr;
    for (DeviceActionBuilder *SB : SpecializedBuilders) {
      if (!SB->isValid())
        continue;
      HA = SB->appendLinkHostActions(DeviceAL);
      if (!HA)
        continue;
      // This created host action has no originating input argument, therefore
      // needs to set its offloading kind directly.
      HA->propagateHostOffloadInfo(SB->getAssociatedOffloadKind(),
                                   /*BoundArch=*/nullptr);
      Inputs.push_back(HA);
    }
  }

  void makeHostLinkAction(ActionList &LinkerInputs) {

    bool IsCUinSYCL = false;
    for (auto &I : InputArgToOffloadKindMap) {
      if (I.second == (Action::OFK_Cuda | Action::OFK_SYCL)) {
        IsCUinSYCL = true;
      }
    }

    // Add offload action for the SYCL compilation of .cu files
    if (IsCUinSYCL) {
      for (size_t i = 0; i < LinkerInputs.size(); ++i) {
        OffloadAction::HostDependence HDep(
            *LinkerInputs[i], *C.getSingleOffloadToolChain<Action::OFK_Host>(),
            nullptr,
            InputArgToOffloadKindMap[HostActionToInputArgMap[LinkerInputs[i]]]);
        LinkerInputs[i] = C.MakeAction<OffloadAction>(HDep);
      }
    }

    // Build a list of device linking actions.
    ActionList DeviceAL;
    appendDeviceLinkActions(DeviceAL);
    if (DeviceAL.empty())
      return;

    // Let builders add host linking actions.
    Action* HA = nullptr;
    for (DeviceActionBuilder *SB : SpecializedBuilders) {
      if (!SB->isValid())
        continue;
      HA = SB->appendLinkHostActions(DeviceAL);
      // This created host action has no originating input argument, therefore
      // needs to set its offloading kind directly.
      if (HA) {
        HA->propagateHostOffloadInfo(SB->getAssociatedOffloadKind(),
                                     /*BoundArch=*/nullptr);
        LinkerInputs.push_back(HA);
      } else {
        // Nothing appended to create a singular input, so add each device
        // individually to the inputs.
        for (auto &DeviceAction : DeviceAL) {
          DeviceAction->propagateHostOffloadInfo(SB->getAssociatedOffloadKind(),
                                                 /*BoundArch=*/nullptr);
          LinkerInputs.push_back(DeviceAction);
        }
      }
    }
  }

  /// Processes the host linker action. This currently consists of replacing it
  /// with an offload action if there are device link objects and propagate to
  /// the host action all the offload kinds used in the current compilation. The
  /// resulting action is returned.
  Action *processHostLinkAction(Action *HostAction) {
    // Add all the dependences from the device linking actions.
    OffloadAction::DeviceDependences DDeps;
    for (auto *SB : SpecializedBuilders) {
      if (!SB->isValid())
        continue;

      SB->appendLinkDependences(DDeps);
    }

    // Calculate all the offload kinds used in the current compilation.
    unsigned ActiveOffloadKinds = 0u;
    for (auto &I : InputArgToOffloadKindMap)
      ActiveOffloadKinds |= I.second;

    // If we don't have device dependencies, we don't have to create an offload
    // action.
    if (DDeps.getActions().empty()) {
      // Set all the active offloading kinds to the link action. Given that it
      // is a link action it is assumed to depend on all actions generated so
      // far.
      HostAction->setHostOffloadInfo(ActiveOffloadKinds,
                                     /*BoundArch=*/nullptr);
      // Propagate active offloading kinds for each input to the link action.
      // Each input may have different active offloading kind.
      for (auto *A : HostAction->inputs()) {
        auto ArgLoc = HostActionToInputArgMap.find(A);
        if (ArgLoc == HostActionToInputArgMap.end())
          continue;
        auto OFKLoc = InputArgToOffloadKindMap.find(ArgLoc->second);
        if (OFKLoc == InputArgToOffloadKindMap.end())
          continue;
        A->propagateHostOffloadInfo(OFKLoc->second, /*BoundArch=*/nullptr);
      }
      return HostAction;
    }

    // Create the offload action with all dependences. When an offload action
    // is created the kinds are propagated to the host action, so we don't have
    // to do that explicitly here.
    OffloadAction::HostDependence HDep(
        *HostAction, *C.getSingleOffloadToolChain<Action::OFK_Host>(),
        /*BoundArch*/ nullptr, ActiveOffloadKinds);
    return C.MakeAction<OffloadAction>(HDep, DDeps);
  }

  void unbundleStaticArchives(Compilation &C, DerivedArgList &Args) {
    if (!Args.hasFlag(options::OPT_fsycl, options::OPT_fno_sycl, false))
      return;

    // Go through all of the args, and create a Linker specific argument list.
    // When dealing with fat static archives each archive is individually
    // unbundled.
    SmallVector<const char *, 16> LinkArgs(getLinkerArgs(C, Args));
    const llvm::opt::OptTable &Opts = C.getDriver().getOpts();
    auto unbundleStaticLib = [&](types::ID T, const StringRef &A) {
      Arg *InputArg = MakeInputArg(Args, Opts, Args.MakeArgString(A));
      Action *Current = C.MakeAction<InputAction>(*InputArg, T);
      addHostDependenceToDeviceActions(Current, InputArg, Args);
      auto PL = types::getCompilationPhases(T);
      addDeviceDependencesToHostAction(Current, InputArg, phases::Link,
                                       PL.back(), PL);
    };
    for (StringRef LA : LinkArgs) {
      // At this point, we will process the archives for individual archive
      // unbundling for Windows.
      if (!isStaticArchiveFile(LA))
        continue;
      if (hasOffloadSections(C, LA, Args))
        unbundleStaticLib(types::TY_Archive, LA);
    }
  }
};
} // anonymous namespace.

void Driver::handleArguments(Compilation &C, DerivedArgList &Args,
                             const InputList &Inputs,
                             ActionList &Actions) const {

  // Diagnose misuse of /Fo.
  if (Arg *A = Args.getLastArg(options::OPT__SLASH_Fo)) {
    StringRef V = A->getValue();
    if (Inputs.size() > 1 && !V.empty() &&
        !llvm::sys::path::is_separator(V.back())) {
      // Check whether /Fo tries to name an output file for multiple inputs.
      Diag(clang::diag::err_drv_out_file_argument_with_multiple_sources)
          << A->getSpelling() << V;
      Args.eraseArg(options::OPT__SLASH_Fo);
    }
  }

  // Diagnose misuse of /Fa.
  if (Arg *A = Args.getLastArg(options::OPT__SLASH_Fa)) {
    StringRef V = A->getValue();
    if (Inputs.size() > 1 && !V.empty() &&
        !llvm::sys::path::is_separator(V.back())) {
      // Check whether /Fa tries to name an asm file for multiple inputs.
      Diag(clang::diag::err_drv_out_file_argument_with_multiple_sources)
          << A->getSpelling() << V;
      Args.eraseArg(options::OPT__SLASH_Fa);
    }
  }

  // Diagnose misuse of /o.
  if (Arg *A = Args.getLastArg(options::OPT__SLASH_o)) {
    if (A->getValue()[0] == '\0') {
      // It has to have a value.
      Diag(clang::diag::err_drv_missing_argument) << A->getSpelling() << 1;
      Args.eraseArg(options::OPT__SLASH_o);
    }
  }

  // Ignore /Yc/Yu if both /Yc and /Yu passed but with different filenames.
  Arg *YcArg = Args.getLastArg(options::OPT__SLASH_Yc);
  Arg *YuArg = Args.getLastArg(options::OPT__SLASH_Yu);
  if (YcArg && YuArg && strcmp(YcArg->getValue(), YuArg->getValue()) != 0) {
    Diag(clang::diag::warn_drv_ycyu_different_arg_clang_cl);
    Args.eraseArg(options::OPT__SLASH_Yc);
    Args.eraseArg(options::OPT__SLASH_Yu);
    YcArg = YuArg = nullptr;
  }
  if (YcArg && Inputs.size() > 1) {
    Diag(clang::diag::warn_drv_yc_multiple_inputs_clang_cl);
    Args.eraseArg(options::OPT__SLASH_Yc);
    YcArg = nullptr;
  }

  if (Args.hasArgNoClaim(options::OPT_fmodules_driver))
    // TODO: Check against all incompatible -fmodules-driver arguments
    if (!ModulesModeCXX20 && !Args.hasArgNoClaim(options::OPT_fmodules))
      Args.eraseArg(options::OPT_fmodules_driver);

  Arg *FinalPhaseArg;
  phases::ID FinalPhase = getFinalPhase(Args, &FinalPhaseArg);

  if (FinalPhase == phases::Link) {
    if (Args.hasArgNoClaim(options::OPT_hipstdpar)) {
      Args.AddFlagArg(nullptr, getOpts().getOption(options::OPT_hip_link));
      Args.AddFlagArg(nullptr,
                      getOpts().getOption(options::OPT_frtlib_add_rpath));
    }
    // Emitting LLVM while linking disabled except in HIPAMD Toolchain
    if (Args.hasArg(options::OPT_emit_llvm) && !Args.hasArg(options::OPT_hip_link))
      Diag(clang::diag::err_drv_emit_llvm_link);
    if (C.getDefaultToolChain().getTriple().isWindowsMSVCEnvironment() &&
        LTOMode != LTOK_None &&
        !Args.getLastArgValue(options::OPT_fuse_ld_EQ)
             .starts_with_insensitive("lld"))
      Diag(clang::diag::err_drv_lto_without_lld);

    // If -dumpdir is not specified, give a default prefix derived from the link
    // output filename. For example, `clang -g -gsplit-dwarf a.c -o x` passes
    // `-dumpdir x-` to cc1. If -o is unspecified, use
    // stem(getDefaultImageName()) (usually stem("a.out") = "a").
    if (!Args.hasArg(options::OPT_dumpdir)) {
      Arg *FinalOutput = Args.getLastArg(options::OPT_o, options::OPT__SLASH_o);
      Arg *Arg = Args.MakeSeparateArg(
          nullptr, getOpts().getOption(options::OPT_dumpdir),
          Args.MakeArgString(
              (FinalOutput ? FinalOutput->getValue()
                           : llvm::sys::path::stem(getDefaultImageName())) +
              "-"));
      Arg->claim();
      Args.append(Arg);
    }
  }

  if (FinalPhase == phases::Preprocess || Args.hasArg(options::OPT__SLASH_Y_)) {
    // If only preprocessing or /Y- is used, all pch handling is disabled.
    // Rather than check for it everywhere, just remove clang-cl pch-related
    // flags here.
    Args.eraseArg(options::OPT__SLASH_Fp);
    Args.eraseArg(options::OPT__SLASH_Yc);
    Args.eraseArg(options::OPT__SLASH_Yu);
    YcArg = YuArg = nullptr;
  }

  if (Args.hasArg(options::OPT_include_pch) &&
      Args.hasArg(options::OPT_ignore_pch)) {
    // If -ignore-pch is used, -include-pch is disabled. Since -emit-pch is
    // CC1option, it will not be added to command argments if -ignore-pch is
    // used.
    Args.eraseArg(options::OPT_include_pch);
  }

  bool LinkOnly = phases::Link == FinalPhase && Inputs.size() > 0;
  for (auto &I : Inputs) {
    types::ID InputType = I.first;
    const Arg *InputArg = I.second;

    auto PL = types::getCompilationPhases(InputType);

    phases::ID InitialPhase = PL[0];
    LinkOnly = LinkOnly && phases::Link == InitialPhase && PL.size() == 1;

    // If the first step comes after the final phase we are doing as part of
    // this compilation, warn the user about it.
    if (InitialPhase > FinalPhase) {
      if (InputArg->isClaimed())
        continue;

      // Claim here to avoid the more general unused warning.
      InputArg->claim();

      // Suppress all unused style warnings with -Qunused-arguments
      if (Args.hasArg(options::OPT_Qunused_arguments))
        continue;

      // Special case when final phase determined by binary name, rather than
      // by a command-line argument with a corresponding Arg.
      if (CCCIsCPP())
        Diag(clang::diag::warn_drv_input_file_unused_by_cpp)
            << InputArg->getAsString(Args) << getPhaseName(InitialPhase);
      // Special case '-E' warning on a previously preprocessed file to make
      // more sense.
      else if (InitialPhase == phases::Compile &&
               (Args.getLastArg(options::OPT__SLASH_EP,
                                options::OPT__SLASH_P) ||
                Args.getLastArg(options::OPT_E) ||
                Args.getLastArg(options::OPT_M, options::OPT_MM)) &&
               getPreprocessedType(InputType) == types::TY_INVALID)
        Diag(clang::diag::warn_drv_preprocessed_input_file_unused)
            << InputArg->getAsString(Args) << !!FinalPhaseArg
            << (FinalPhaseArg ? FinalPhaseArg->getOption().getName() : "");
      else
        Diag(clang::diag::warn_drv_input_file_unused)
            << InputArg->getAsString(Args) << getPhaseName(InitialPhase)
            << !!FinalPhaseArg
            << (FinalPhaseArg ? FinalPhaseArg->getOption().getName() : "");
      continue;
    }

    if (YcArg) {
      // Add a separate precompile phase for the compile phase.
      if (FinalPhase >= phases::Compile) {
        const types::ID HeaderType = lookupHeaderTypeForSourceType(InputType);
        // Build the pipeline for the pch file.
        Action *ClangClPch = C.MakeAction<InputAction>(*InputArg, HeaderType);
        for (phases::ID Phase : types::getCompilationPhases(HeaderType))
          ClangClPch = ConstructPhaseAction(C, Args, Phase, ClangClPch);
        assert(ClangClPch);
        Actions.push_back(ClangClPch);
        // The driver currently exits after the first failed command.  This
        // relies on that behavior, to make sure if the pch generation fails,
        // the main compilation won't run.
        // FIXME: If the main compilation fails, the PCH generation should
        // probably not be considered successful either.
      }
    }
  }

  // Claim any options which are obviously only used for compilation.
  if (LinkOnly) {
    Args.ClaimAllArgs(options::OPT_CompileOnly_Group);
    Args.ClaimAllArgs(options::OPT_cl_compile_Group);
  }
}

static bool hasCXXModuleInputType(const Driver::InputList &Inputs) {
  const auto IsTypeCXXModule = [](const auto &Input) -> bool {
    const auto TypeID = Input.first;
    return (TypeID == types::TY_CXXModule);
  };
  return llvm::any_of(Inputs, IsTypeCXXModule);
}

llvm::ErrorOr<bool>
Driver::ScanInputsForCXX20ModulesUsage(const InputList &Inputs) const {
  const auto CXXInputs = llvm::make_filter_range(
      Inputs, [](const auto &Input) { return types::isCXX(Input.first); });
  for (const auto &Input : CXXInputs) {
    StringRef Filename = Input.second->getSpelling();
    auto ErrOrBuffer = VFS->getBufferForFile(Filename);
    if (!ErrOrBuffer)
      return ErrOrBuffer.getError();
    const auto Buffer = std::move(*ErrOrBuffer);

    if (scanInputForCXX20ModulesUsage(Buffer->getBuffer())) {
      Diags.Report(diag::remark_found_cxx20_module_usage) << Filename;
      return true;
    }
  }
  return false;
}

void Driver::BuildActions(Compilation &C, DerivedArgList &Args,
                          const InputList &Inputs, ActionList &Actions) const {
  llvm::PrettyStackTraceString CrashInfo("Building compilation actions");

  if (!SuppressMissingInputWarning && Inputs.empty()) {
    Diag(clang::diag::err_drv_no_input_files);
    return;
  }

  handleArguments(C, Args, Inputs, Actions);

  // When compiling for -fsycl, generate the integration header files and the
  // Unique ID that will be used during the compilation.
  if (Args.hasFlag(options::OPT_fsycl, options::OPT_fno_sycl, false)) {
    const bool IsSaveTemps = isSaveTempsEnabled();
    SmallString<128> OutFileDir;
    if (IsSaveTemps) {
      if (SaveTemps == SaveTempsObj) {
        auto *OptO = C.getArgs().getLastArg(options::OPT_o);
        OutFileDir = (OptO ? OptO->getValues()[0] : "");
        llvm::sys::path::remove_filename(OutFileDir);
        if (!OutFileDir.empty())
          OutFileDir.append(llvm::sys::path::get_separator());
      }
    }
    for (auto &I : Inputs) {
      std::string SrcFileName(I.second->getAsString(Args));
      if ((I.first == types::TY_PP_C || I.first == types::TY_PP_CXX ||
           types::isSrcFile(I.first))) {
        // Unique ID is generated for source files and preprocessed files.
        SmallString<128> ResultID;
        llvm::sys::fs::createUniquePath("uid%%%%%%%%%%%%%%%%", ResultID, false);
        addSYCLUniqueID(Args.MakeArgString(ResultID.str()), SrcFileName);
      }
      if (!types::isSrcFile(I.first))
        continue;

      std::string TmpFileNameHeader;
      std::string TmpFileNameFooter;
      auto StemmedSrcFileName = llvm::sys::path::stem(SrcFileName).str();
      if (IsSaveTemps) {
        TmpFileNameHeader.append(C.getDriver().GetUniquePath(
            OutFileDir.c_str() + StemmedSrcFileName + "-header", "h"));
        TmpFileNameFooter.append(C.getDriver().GetUniquePath(
            OutFileDir.c_str() + StemmedSrcFileName + "-footer", "h"));
      } else {
        TmpFileNameHeader.assign(C.getDriver().GetTemporaryPath(
            StemmedSrcFileName + "-header", "h"));
        TmpFileNameFooter =
            C.getDriver().GetTemporaryPath(StemmedSrcFileName + "-footer", "h");
      }
      StringRef TmpFileHeader =
          C.addTempFile(C.getArgs().MakeArgString(TmpFileNameHeader));
      StringRef TmpFileFooter =
          C.addTempFile(C.getArgs().MakeArgString(TmpFileNameFooter));
      // Use of -fsycl-footer-path puts the integration footer into that
      // specified location.
      if (Arg *A = C.getArgs().getLastArg(options::OPT_fsycl_footer_path_EQ)) {
        SmallString<128> OutName(A->getValue());
        llvm::sys::path::append(OutName,
                                llvm::sys::path::filename(TmpFileNameFooter));
        TmpFileFooter = C.addTempFile(C.getArgs().MakeArgString(OutName));
      }
      addIntegrationFiles(TmpFileHeader, TmpFileFooter, SrcFileName);
    }
  }

  if (Args.hasFlag(options::OPT_fmodules_driver,
                   options::OPT_fno_modules_driver, false)) {
    // TODO: Move the logic for implicitly enabling explicit-module-builds out
    // of -fmodules-driver once it is no longer experimental.
    // Currently, this serves diagnostic purposes only.
    bool UsesCXXModules = hasCXXModuleInputType(Inputs);
    if (!UsesCXXModules) {
      const auto ErrOrScanResult = ScanInputsForCXX20ModulesUsage(Inputs);
      if (!ErrOrScanResult) {
        Diags.Report(diag::err_cannot_open_file)
            << ErrOrScanResult.getError().message();
        return;
      }
      UsesCXXModules = *ErrOrScanResult;
    }
    if (UsesCXXModules || Args.hasArg(options::OPT_fmodules))
      BuildDriverManagedModuleBuildActions(C, Args, Inputs, Actions);
    return;
  }

  BuildDefaultActions(C, Args, Inputs, Actions);
}

void Driver::BuildDefaultActions(Compilation &C, DerivedArgList &Args,
                                 const InputList &Inputs,
                                 ActionList &Actions) const {

  bool UseNewOffloadingDriver =
      C.isOffloadingHostKind(Action::OFK_OpenMP) ||
      Args.hasFlag(options::OPT_foffload_via_llvm,
                   options::OPT_fno_offload_via_llvm, false) ||
      Args.hasFlag(options::OPT_offload_new_driver,
                   options::OPT_no_offload_new_driver,
                   C.isOffloadingHostKind(Action::OFK_Cuda) ||
                       C.isOffloadingHostKind(Action::OFK_SYCL));

  bool HIPNoRDC =
      C.isOffloadingHostKind(Action::OFK_HIP) &&
      !Args.hasFlag(options::OPT_fgpu_rdc, options::OPT_fno_gpu_rdc, false);

  // Builder to be used to build offloading actions.
  std::unique_ptr<OffloadingActionBuilder> OffloadBuilder =
      !UseNewOffloadingDriver
          ? std::make_unique<OffloadingActionBuilder>(C, Args, Inputs)
          : nullptr;

  // Construct the actions to perform.
  ExtractAPIJobAction *ExtractAPIAction = nullptr;
  ActionList LinkerInputs;
  ActionList MergerInputs;
  ActionList HostActions;
  llvm::SmallVector<const Arg *, 6> LinkerInputArgs;
  llvm::SmallVector<phases::ID, phases::MaxNumberOfPhases> PL;

  for (auto &I : Inputs) {
    types::ID InputType = I.first;
    const Arg *InputArg = I.second;

    PL = types::getCompilationPhases(*this, Args, InputType);
    if (PL.empty())
      continue;

    auto FullPL = types::getCompilationPhases(InputType);

    // Build the pipeline for this file.
    Action *Current = C.MakeAction<InputAction>(*InputArg, InputType);

    std::string CUID;
    if (CUIDOpts.isEnabled() && types::isSrcFile(InputType)) {
      CUID = CUIDOpts.getCUID(InputArg->getValue(), Args);
      cast<InputAction>(Current)->setId(CUID);
    }

    // Use the current host action in any of the offloading actions, if
    // required.
    if (!UseNewOffloadingDriver)
      if (OffloadBuilder->addHostDependenceToDeviceActions(Current, InputArg, Args))
        break;

    for (phases::ID Phase : PL) {

      // Add any offload action the host action depends on.
      if (!UseNewOffloadingDriver)
        Current = OffloadBuilder->addDeviceDependencesToHostAction(
            Current, InputArg, Phase, PL.back(), FullPL);
      if (!Current)
        break;

      // Queue linker inputs.
      if (Phase == phases::Link) {
        assert(Phase == PL.back() && "linking must be final compilation step.");

        // We don't need to generate additional link commands if emitting AMD
        // bitcode or compiling only for the offload device
        if (!(C.getInputArgs().hasArg(options::OPT_hip_link) &&
              (C.getInputArgs().hasArg(options::OPT_emit_llvm))) &&
            !offloadDeviceOnly())
          LinkerInputs.push_back(Current);
        Current = nullptr;
        break;
      }

      // TODO: Consider removing this because the merged may not end up being
      // the final Phase in the pipeline. Perhaps the merged could just merge
      // and then pass an artifact of some sort to the Link Phase.
      // Queue merger inputs.
      if (Phase == phases::IfsMerge) {
        assert(Phase == PL.back() && "merging must be final compilation step.");
        MergerInputs.push_back(Current);
        Current = nullptr;
        break;
      }

      if (Phase == phases::Precompile && ExtractAPIAction) {
        ExtractAPIAction->addHeaderInput(Current);
        Current = nullptr;
        break;
      }

      // FIXME: Should we include any prior module file outputs as inputs of
      // later actions in the same command line?

      // Otherwise construct the appropriate action.
      Action *NewCurrent = ConstructPhaseAction(C, Args, Phase, Current);

      // We didn't create a new action, so we will just move to the next phase.
      if (NewCurrent == Current)
        continue;

      if (auto *EAA = dyn_cast<ExtractAPIJobAction>(NewCurrent))
        ExtractAPIAction = EAA;

      Current = NewCurrent;

      // Try to build the offloading actions and add the result as a dependency
      // to the host.
      if (UseNewOffloadingDriver)
        Current = BuildOffloadingActions(C, Args, I, CUID, Current);
      // Use the current host action in any of the offloading actions, if
      // required.
      else if (OffloadBuilder->addHostDependenceToDeviceActions(Current,
                                                                InputArg,
                                                                Args))
        break;

      if (Current->getType() == types::TY_Nothing)
        break;
    }

    // If we ended with something, add to the output list.
    if (Current)
      Actions.push_back(Current);

    // Add any top level actions generated for offloading.
    if (!UseNewOffloadingDriver)
      OffloadBuilder->appendTopLevelActions(Actions, Current, InputArg);
    else if (Current)
      Current->propagateHostOffloadInfo(C.getActiveOffloadKinds(),
                                        /*BoundArch=*/nullptr);
  }

  if (!UseNewOffloadingDriver) {
    OffloadBuilder->appendTopLevelLinkAction(Actions);

    // With static fat archives we need to create additional steps for
    // generating dependence objects for device link actions.
    if (!LinkerInputs.empty() && C.getDriver().getOffloadStaticLibSeen())
      OffloadBuilder->addDeviceLinkDependenciesFromHost(LinkerInputs);

    OffloadBuilder->unbundleStaticArchives(C, Args);
  }

  // Add a link action if necessary.
  Arg *FinalPhaseArg;
  if (!UseNewOffloadingDriver &&
      getFinalPhase(Args, &FinalPhaseArg) == phases::Link) {
    if (Args.hasArg(options::OPT_fsycl_link_EQ)) {
      ActionList LAList;
      OffloadBuilder->makeHostLinkDeviceOnlyAction(LAList);
      if (!LAList.empty()) {
        Action *LA = LAList.front();
        LA = OffloadBuilder->processHostLinkAction(LA);
        Actions.push_back(LA);
      }
    } else if (LinkerInputs.empty())
      OffloadBuilder->appendDeviceLinkActions(Actions);
  }

  if (!LinkerInputs.empty()) {
    if (!UseNewOffloadingDriver)
      OffloadBuilder->makeHostLinkAction(LinkerInputs);
    types::ID LinkType(types::TY_Image);
    if (Args.hasArg(options::OPT_fsycl_link_EQ))
      LinkType = types::TY_Archive;
    Action *LA;
    // Check if this Linker Job should emit a static library.
    if (ShouldEmitStaticLibrary(Args)) {
      LA = C.MakeAction<StaticLibJobAction>(LinkerInputs, LinkType);
    } else if ((UseNewOffloadingDriver && !HIPNoRDC) ||
               Args.hasArg(options::OPT_offload_link)) {
      LA = C.MakeAction<LinkerWrapperJobAction>(LinkerInputs, types::TY_Image);
      LA->propagateHostOffloadInfo(C.getActiveOffloadKinds(),
                                   /*BoundArch=*/nullptr);
    } else {
      LA = C.MakeAction<LinkJobAction>(LinkerInputs, LinkType);
    }
    if (!UseNewOffloadingDriver)
      LA = OffloadBuilder->processHostLinkAction(LA);
    Actions.push_back(LA);
  }

  // Add an interface stubs merge action if necessary.
  if (!MergerInputs.empty())
    Actions.push_back(
        C.MakeAction<IfsMergeJobAction>(MergerInputs, types::TY_Image));

  if (Args.hasArg(options::OPT_emit_interface_stubs)) {
    auto PhaseList = types::getCompilationPhases(
        types::TY_IFS_CPP,
        Args.hasArg(options::OPT_c) ? phases::Compile : phases::IfsMerge);

    ActionList MergerInputs;

    for (auto &I : Inputs) {
      types::ID InputType = I.first;
      const Arg *InputArg = I.second;

      // Currently clang and the llvm assembler do not support generating symbol
      // stubs from assembly, so we skip the input on asm files. For ifs files
      // we rely on the normal pipeline setup in the pipeline setup code above.
      if (InputType == types::TY_IFS || InputType == types::TY_PP_Asm ||
          InputType == types::TY_Asm)
        continue;

      Action *Current = C.MakeAction<InputAction>(*InputArg, InputType);

      for (auto Phase : PhaseList) {
        switch (Phase) {
        default:
          llvm_unreachable(
              "IFS Pipeline can only consist of Compile followed by IfsMerge.");
        case phases::Compile: {
          // Only IfsMerge (llvm-ifs) can handle .o files by looking for ifs
          // files where the .o file is located. The compile action can not
          // handle this.
          if (InputType == types::TY_Object)
            break;

          Current = C.MakeAction<CompileJobAction>(Current, types::TY_IFS_CPP);
          break;
        }
        case phases::IfsMerge: {
          assert(Phase == PhaseList.back() &&
                 "merging must be final compilation step.");
          MergerInputs.push_back(Current);
          Current = nullptr;
          break;
        }
        }
      }

      // If we ended with something, add to the output list.
      if (Current)
        Actions.push_back(Current);
    }

    // Add an interface stubs merge action if necessary.
    if (!MergerInputs.empty())
      Actions.push_back(
          C.MakeAction<IfsMergeJobAction>(MergerInputs, types::TY_Image));
  }

  for (auto Opt : {options::OPT_print_supported_cpus,
                   options::OPT_print_supported_extensions,
                   options::OPT_print_enabled_extensions}) {
    // If --print-supported-cpus, -mcpu=? or -mtune=? is specified, build a
    // custom Compile phase that prints out supported cpu models and quits.
    //
    // If either --print-supported-extensions or --print-enabled-extensions is
    // specified, call the corresponding helper function that prints out the
    // supported/enabled extensions and quits.
    if (Arg *A = Args.getLastArg(Opt)) {
      if (Opt == options::OPT_print_supported_extensions &&
          !C.getDefaultToolChain().getTriple().isRISCV() &&
          !C.getDefaultToolChain().getTriple().isAArch64() &&
          !C.getDefaultToolChain().getTriple().isARM()) {
        C.getDriver().Diag(diag::err_opt_not_valid_on_target)
            << "--print-supported-extensions";
        return;
      }
      if (Opt == options::OPT_print_enabled_extensions &&
          !C.getDefaultToolChain().getTriple().isRISCV() &&
          !C.getDefaultToolChain().getTriple().isAArch64()) {
        C.getDriver().Diag(diag::err_opt_not_valid_on_target)
            << "--print-enabled-extensions";
        return;
      }

      // Use the -mcpu=? flag as the dummy input to cc1.
      Actions.clear();
      Action *InputAc = C.MakeAction<InputAction>(
          *A, IsFlangMode() ? types::TY_Fortran : types::TY_C);
      Actions.push_back(
          C.MakeAction<PrecompileJobAction>(InputAc, types::TY_Nothing));
      for (auto &I : Inputs)
        I.second->claim();
    }
  }

  if (C.getDefaultToolChain().getTriple().isDXIL()) {
    const auto &TC =
        static_cast<const toolchains::HLSLToolChain &>(C.getDefaultToolChain());

    // Call objcopy for manipulation of the unvalidated DXContainer when an
    // option in Args requires it.
    if (TC.requiresObjcopy(Args)) {
      Action *LastAction = Actions.back();
      // llvm-objcopy expects an unvalidated DXIL container (TY_OBJECT).
      if (LastAction->getType() == types::TY_Object)
        Actions.push_back(
            C.MakeAction<ObjcopyJobAction>(LastAction, types::TY_Object));
    }

    // Call validator for dxil when -Vd not in Args.
    if (TC.requiresValidation(Args)) {
      Action *LastAction = Actions.back();
      Actions.push_back(C.MakeAction<BinaryAnalyzeJobAction>(
          LastAction, types::TY_DX_CONTAINER));
    }

    // Call metal-shaderconverter when targeting metal.
    if (TC.requiresBinaryTranslation(Args)) {
      Action *LastAction = Actions.back();
      // Metal shader converter runs on DXIL containers, which can either be
      // validated (in which case they are TY_DX_CONTAINER), or unvalidated
      // (TY_OBJECT).
      if (LastAction->getType() == types::TY_DX_CONTAINER ||
          LastAction->getType() == types::TY_Object)
        Actions.push_back(C.MakeAction<BinaryTranslatorJobAction>(
            LastAction, types::TY_DX_CONTAINER));
    }
  }

  // Claim ignored clang-cl options.
  Args.ClaimAllArgs(options::OPT_cl_ignored_Group);
}

void Driver::BuildDriverManagedModuleBuildActions(
    Compilation &C, llvm::opt::DerivedArgList &Args, const InputList &Inputs,
    ActionList &Actions) const {
  Diags.Report(diag::remark_performing_driver_managed_module_build);
}

/// Returns the canonical name for the offloading architecture when using a HIP
/// or CUDA architecture.
static StringRef getCanonicalArchString(Compilation &C,
                                        const llvm::opt::DerivedArgList &Args,
                                        StringRef ArchStr,
                                        const llvm::Triple &Triple) {
  // Lookup the CUDA / HIP architecture string. Only report an error if we were
  // expecting the triple to be only NVPTX / AMDGPU.
  OffloadArch Arch =
      StringToOffloadArch(getProcessorFromTargetID(Triple, ArchStr));
  if (Triple.isNVPTX() &&
      (Arch == OffloadArch::UNKNOWN || !IsNVIDIAOffloadArch(Arch))) {
    C.getDriver().Diag(clang::diag::err_drv_offload_bad_gpu_arch)
        << "CUDA" << ArchStr;
    return StringRef();
  } else if (Triple.isAMDGPU() &&
             (Arch == OffloadArch::UNKNOWN || !IsAMDOffloadArch(Arch))) {
    C.getDriver().Diag(clang::diag::err_drv_offload_bad_gpu_arch)
        << "HIP" << ArchStr;
    return StringRef();
  } else if (Triple.isSPIRAOT() &&
             Triple.getSubArch() == llvm::Triple::SPIRSubArch_gen &&
             (Arch == OffloadArch::UNKNOWN || !IsIntelGPUOffloadArch(Arch))) {
    C.getDriver().Diag(clang::diag::err_drv_offload_bad_gpu_arch)
        << "spir64_gen" << ArchStr;
    return StringRef();
  } else if (Triple.isSPIRAOT() &&
             Triple.getSubArch() == llvm::Triple::SPIRSubArch_x86_64 &&
             (Arch == OffloadArch::UNKNOWN || !IsIntelCPUOffloadArch(Arch))) {
    C.getDriver().Diag(clang::diag::err_drv_offload_bad_gpu_arch)
        << "spir64_x86_64" << ArchStr;
    return StringRef();
  }
  if (IsNVIDIAOffloadArch(Arch))
    return Args.MakeArgStringRef(OffloadArchToString(Arch));

  if (IsAMDOffloadArch(Arch)) {
    llvm::StringMap<bool> Features;
    std::optional<StringRef> Arch = parseTargetID(Triple, ArchStr, &Features);
    if (!Arch) {
      C.getDriver().Diag(clang::diag::err_drv_bad_target_id) << ArchStr;
      return StringRef();
    }
    return Args.MakeArgStringRef(getCanonicalTargetID(*Arch, Features));
  }
  if (IsIntelGPUOffloadArch(Arch)) {
    return Args.MakeArgStringRef(ArchStr);
  }

  if (IsIntelCPUOffloadArch(Arch)) {
    return Args.MakeArgStringRef(ArchStr);
  }

  // If the input isn't CUDA or HIP just return the architecture.
  return ArchStr;
}

/// Checks if the set offloading architectures does not conflict. Returns the
/// incompatible pair if a conflict occurs.
static std::optional<std::pair<llvm::StringRef, llvm::StringRef>>
getConflictOffloadArchCombination(const llvm::DenseSet<StringRef> &Archs,
                                  llvm::Triple Triple) {
  if (!Triple.isAMDGPU())
    return std::nullopt;

  std::set<StringRef> ArchSet;
  llvm::copy(Archs, std::inserter(ArchSet, ArchSet.begin()));
  return getConflictTargetIDCombination(ArchSet);
}

llvm::SmallVector<StringRef>
Driver::getOffloadArchs(Compilation &C, const llvm::opt::DerivedArgList &Args,
                        Action::OffloadKind Kind, const ToolChain &TC) const {
  // --offload and --offload-arch options are mutually exclusive.
  if (Args.hasArgNoClaim(options::OPT_offload_EQ) &&
      Args.hasArgNoClaim(options::OPT_offload_arch_EQ,
                         options::OPT_no_offload_arch_EQ)) {
    C.getDriver().Diag(diag::err_opt_not_valid_with_opt)
        << "--offload"
        << (Args.hasArgNoClaim(options::OPT_offload_arch_EQ)
                ? "--offload-arch"
                : "--no-offload-arch");
  }

  llvm::DenseSet<StringRef> Archs;
  std::unique_ptr<llvm::opt::Arg> ExtractedArg = nullptr;
  for (auto *Arg : C.getArgsForToolChain(&TC, /*BoundArch=*/"", Kind)) {
    // Extract any '--[no-]offload-arch' arguments intended for this toolchain.
    if (Kind == Action::OFK_SYCL) {
      // For SYCL based offloading, we allow for -Xsycl-target-backend
      // and -Xsycl-target-backend=amdgcn-amd-hsa --offload-arch=gfx908 for
      // specifying options.
      if (Arg->getOption().matches(options::OPT_Xsycl_backend_EQ) &&
          llvm::Triple(Arg->getValue(0)) == TC.getTriple()) {
        Arg->claim();
        unsigned Index = Args.getBaseArgs().MakeIndex(Arg->getValue(1));
        ExtractedArg = getOpts().ParseOneArg(Args, Index);
        Arg = ExtractedArg.get();
      // -Xsycl-target-backend --offload-arch=gfx1150
      } else if (Arg->getOption().matches(options::OPT_Xsycl_backend)) {
        unsigned Index = Args.getBaseArgs().MakeIndex(Arg->getValue(0));
        ExtractedArg = getOpts().ParseOneArg(Args, Index);
        Arg = ExtractedArg.get();
      }
    }
    if (Kind == Action::OFK_SYCL &&
        Arg->getOption().matches(options::OPT_offload_targets_EQ)) {
      for (StringRef SYCLTargetValue : Arg->getValues()) {
        StringRef Arch;
        if (auto Device =
                tools::SYCL::gen::isGPUTarget<tools::SYCL::gen::IntelGPU>(
                    SYCLTargetValue)) {
          if (!(TC.getTriple().isSPIRAOT() &&
                TC.getTriple().getSubArch() == llvm::Triple::SPIRSubArch_gen))
            continue;
          if (Device->empty()) {
            Diag(clang::diag::err_drv_invalid_sycl_target) << SYCLTargetValue;
            continue;
          }
          if (IsIntelGPUOffloadArch(StringToOffloadArch(
                  getProcessorFromTargetID(TC.getTriple(), Device->data()))))
            Arch = Device->data();
        } else if (auto Device = tools::SYCL::gen::isGPUTarget<
                       tools::SYCL::gen::NvidiaGPU>(SYCLTargetValue)) {
          if (Device->empty()) {
            Diag(clang::diag::err_drv_invalid_sycl_target) << SYCLTargetValue;
            continue;
          }
          if (IsSYCLSupportedNVidiaGPUArch(StringToOffloadArch(
                  getProcessorFromTargetID(TC.getTriple(), Device->data()))))
            Arch = Device->data();
        } else if (auto Device = tools::SYCL::gen::isGPUTarget<
                       clang::driver::tools::SYCL::gen::AmdGPU>(
                       SYCLTargetValue)) {
          if (Device->empty()) {
            Diag(clang::diag::err_drv_invalid_sycl_target) << SYCLTargetValue;
            continue;
          }
          if (IsSYCLSupportedAMDGPUArch(StringToOffloadArch(
                  getProcessorFromTargetID(TC.getTriple(), Device->data()))))
            Arch = Device->data();
        } else {
          Arch = StringRef();
        }
        if (!Arch.empty())
          Archs.insert(Arch);
      }
    }
    // Add or remove the seen architectures in order of appearance. If an
    // invalid architecture is given we simply exit.
    if (Arg->getOption().matches(options::OPT_offload_arch_EQ)) {
      for (StringRef Arch : Arg->getValues()) {
        if (Arch == "native" || Arch.empty()) {
          auto GPUsOrErr = TC.getSystemGPUArchs(Args);
          if (!GPUsOrErr) {
            TC.getDriver().Diag(diag::err_drv_undetermined_gpu_arch)
                << llvm::Triple::getArchTypeName(TC.getArch())
                << llvm::toString(GPUsOrErr.takeError()) << "--offload-arch";
            continue;
          }

          for (auto ArchStr : *GPUsOrErr) {
            StringRef CanonicalStr = getCanonicalArchString(
                C, Args, Args.MakeArgString(ArchStr), TC.getTriple());
            if (!CanonicalStr.empty())
              Archs.insert(CanonicalStr);
            else
              return llvm::SmallVector<StringRef>();
          }
        } else {
          StringRef CanonicalStr =
              getCanonicalArchString(C, Args, Arch, TC.getTriple());
          if (!CanonicalStr.empty())
            Archs.insert(CanonicalStr);
          else
            return llvm::SmallVector<StringRef>();
        }
      }
    } else if (Arg->getOption().matches(options::OPT_no_offload_arch_EQ)) {
      for (StringRef Arch : Arg->getValues()) {
        if (Arch == "all") {
          Archs.clear();
        } else {
          StringRef ArchStr =
              getCanonicalArchString(C, Args, Arch, TC.getTriple());
          Archs.erase(ArchStr);
        }
      }
    }
  }

  if (Kind == Action::OFK_SYCL) {
    // -Xsycl-target-backend=spir64_gen "-device pvc,bdw"
    // -fsycl-targets=spir64_gen -Xsycl-target-backend "-device pvc"
    if (TC.getTriple().isSPIRAOT() &&
        TC.getTriple().getSubArch() == llvm::Triple::SPIRSubArch_gen) {
      const ToolChain *HostTC = C.getSingleOffloadToolChain<Action::OFK_Host>();
      auto DeviceTC = std::make_unique<toolchains::SYCLToolChain>(
          *this, TC.getTriple(), *HostTC, C.getInputArgs());
      assert(DeviceTC && "Device toolchain not defined.");
      ArgStringList TargetArgs;
      DeviceTC->TranslateBackendTargetArgs(DeviceTC->getTriple(),
                                           C.getInputArgs(), TargetArgs);
      // Look for -device <string> and use that as the known
      // arch to be associated with the current spir64_gen entry. Grab
      // the right most entry.
      for (int i = TargetArgs.size() - 2; i >= 0; --i) {
        if (StringRef(TargetArgs[i]) == "-device") {
          StringRef Arch;
          Arch = TargetArgs[i + 1];
          if (!Arch.empty())
            Archs.insert(Arch);
          break;
        }
      }
    }
  }

  if (auto ConflictingArchs =
          getConflictOffloadArchCombination(Archs, TC.getTriple()))
    C.getDriver().Diag(clang::diag::err_drv_bad_offload_arch_combo)
        << ConflictingArchs->first << ConflictingArchs->second;

  // Fill in the default architectures if not provided explicitly.
  if (Archs.empty()) {
    if (Kind == Action::OFK_Cuda) {
      Archs.insert(OffloadArchToString(OffloadArch::CudaDefault));
    } else if (Kind == Action::OFK_HIP) {
      Archs.insert(OffloadArchToString(TC.getTriple().isSPIRV()
                                           ? OffloadArch::Generic
                                           : OffloadArch::HIPDefault));
    } else if (Kind == Action::OFK_SYCL) {
      // For SYCL offloading, we need to check the triple for NVPTX or AMDGPU.
      // The default arch is set for NVPTX if not provided.  For AMDGPU, emit
      // an error as the user is responsible to set the arch.
      if (TC.getTriple().isNVPTX())
        Archs.insert(OffloadArchToString(OffloadArch::SM_50));
      else if (TC.getTriple().isAMDGPU())
        C.getDriver().Diag(clang::diag::err_drv_sycl_missing_amdgpu_arch)
            << 1 << TC.getTriple().str();
      else
        Archs.insert(StringRef());
    } else if (Kind == Action::OFK_OpenMP) {
      // Accept legacy `-march` device arguments for OpenMP.
      if (auto *Arg = C.getArgsForToolChain(&TC, /*BoundArch=*/"", Kind)
                          .getLastArg(options::OPT_march_EQ)) {
        Archs.insert(Arg->getValue());
      } else {
        auto ArchsOrErr = TC.getSystemGPUArchs(Args);
        if (!ArchsOrErr) {
          TC.getDriver().Diag(diag::err_drv_undetermined_gpu_arch)
              << llvm::Triple::getArchTypeName(TC.getArch())
              << llvm::toString(ArchsOrErr.takeError()) << "--offload-arch";
        } else if (!ArchsOrErr->empty()) {
          for (auto Arch : *ArchsOrErr)
            Archs.insert(Args.MakeArgStringRef(Arch));
        } else {
          Archs.insert(StringRef());
        }
      }
    }
  }
  Args.ClaimAllArgs(options::OPT_offload_arch_EQ);
  Args.ClaimAllArgs(options::OPT_no_offload_arch_EQ);

  SmallVector<StringRef> Sorted(Archs.begin(), Archs.end());
  llvm::sort(Sorted);
  return Sorted;
}

Action *Driver::BuildOffloadingActions(Compilation &C,
                                       llvm::opt::DerivedArgList &Args,
                                       const InputTy &Input, StringRef CUID,
                                       Action *HostAction) const {
  // Don't build offloading actions if explicitly disabled or we do not have a
  // valid source input.
  if (offloadHostOnly() ||
      !(types::isSrcFile(Input.first) || Input.first == types::TY_PP_CXX))
    return HostAction;

  bool HIPNoRDC =
      C.isOffloadingHostKind(Action::OFK_HIP) &&
      !Args.hasFlag(options::OPT_fgpu_rdc, options::OPT_fno_gpu_rdc, false);

  bool HIPRelocatableObj =
      C.isOffloadingHostKind(Action::OFK_HIP) &&
      Args.hasFlag(options::OPT_fhip_emit_relocatable,
                   options::OPT_fno_hip_emit_relocatable, false);

  if (!HIPNoRDC && HIPRelocatableObj)
    C.getDriver().Diag(diag::err_opt_not_valid_with_opt)
        << "-fhip-emit-relocatable"
        << "-fgpu-rdc";

  if (!offloadDeviceOnly() && HIPRelocatableObj)
    C.getDriver().Diag(diag::err_opt_not_valid_without_opt)
        << "-fhip-emit-relocatable"
        << "--offload-device-only";

  // For HIP non-rdc non-device-only compilation, create a linker wrapper
  // action for each host object to link, bundle and wrap device files in
  // it.
  if ((isa<AssembleJobAction>(HostAction) ||
       (isa<BackendJobAction>(HostAction) &&
        HostAction->getType() == types::TY_LTO_BC)) &&
      HIPNoRDC && !offloadDeviceOnly()) {
    ActionList AL{HostAction};
    HostAction = C.MakeAction<LinkerWrapperJobAction>(AL, types::TY_Object);
    HostAction->propagateHostOffloadInfo(C.getActiveOffloadKinds(),
                                         /*BoundArch=*/nullptr);
    return HostAction;
  }

  // For SYCL offloading with -fsycl-host-compiler enabled, we do not have the
  // ability to embed the packaged file.
  bool SYCLBundleFile = C.isOffloadingHostKind(Action::OFK_SYCL) &&
                        Args.hasArg(options::OPT_fsycl_host_compiler_EQ) &&
                        isa<AssembleJobAction>(HostAction);

  // Don't build offloading actions if we do not have a compile action. If
  // preprocessing only ignore embedding.  When needing to do bundling for
  // SYCL, allow the building of offloading actions to add the device side to
  // the bundle.
  if (!(isa<CompileJobAction>(HostAction) || SYCLBundleFile ||
        getFinalPhase(Args) == phases::Preprocess))
    return HostAction;

  ActionList OffloadActions;
  OffloadAction::DeviceDependences DDeps;

  const Action::OffloadKind OffloadKinds[] = {
      Action::OFK_OpenMP, Action::OFK_Cuda, Action::OFK_HIP, Action::OFK_SYCL};

  for (Action::OffloadKind Kind : OffloadKinds) {
    SmallVector<const ToolChain *, 2> ToolChains;
    ActionList DeviceActions;

    auto TCRange = C.getOffloadToolChains(Kind);
    for (auto TI = TCRange.first, TE = TCRange.second; TI != TE; ++TI)
      ToolChains.push_back(TI->second);

    if (ToolChains.empty())
      continue;

    types::ID InputType = Input.first;
    const Arg *InputArg = Input.second;

    // The toolchain can be active for unsupported file types.
    if ((Kind == Action::OFK_Cuda && !types::isCuda(InputType)) ||
        (Kind == Action::OFK_HIP && !types::isHIP(InputType)))
      continue;

    // Get the product of all bound architectures and toolchains.
    SmallVector<std::pair<const ToolChain *, StringRef>> TCAndArchs;
    for (const ToolChain *TC : ToolChains) {
      for (StringRef Arch : getOffloadArchs(C, C.getArgs(), Kind, *TC)) {
        TCAndArchs.push_back(std::make_pair(TC, Arch));
        // Check if the InputArg is a preprocessed file that is created by the
        // clang-offload-packager.
        if (InputType == types::TY_PP_CXX &&
            isOffloadBinaryFile(InputArg->getAsString(Args))) {
          // Extract the specific preprocessed file given the current arch
          // and triple.  Add to DeviceActions if one was extracted.
          ActionList PPActions;
          OffloadAction::DeviceDependences DDep;
          Action *IA = C.MakeAction<InputAction>(*InputArg, InputType, CUID);
          PPActions.push_back(IA);
          Action *PackagerAction =
              C.MakeAction<OffloadPackagerExtractJobAction>(PPActions,
                                                            types::TY_PP_CXX);
          DDep.add(*PackagerAction,
                   *C.getSingleOffloadToolChain<Action::OFK_Host>(), nullptr,
                   C.getActiveOffloadKinds());
          DeviceActions.push_back(PackagerAction);
          continue;
        }
        DeviceActions.push_back(
            C.MakeAction<InputAction>(*InputArg, InputType, CUID));
      }
    }

    if (DeviceActions.empty())
      return HostAction;

    // FIXME: Do not collapse the host side for Darwin targets with SYCL offload
    // compilations. The toolchain is not properly initialized for the target.
    if (isa<CompileJobAction>(HostAction) && Kind == Action::OFK_SYCL &&
        HostAction->getType() != types::TY_Nothing &&
        C.getSingleOffloadToolChain<Action::OFK_Host>()
            ->getTriple()
            .isOSDarwin())
      HostAction->setCannotBeCollapsedWithNextDependentAction();

    auto PL = types::getCompilationPhases(*this, Args, InputType);

    for (phases::ID Phase : PL) {
      if (Phase == phases::Link) {
        assert(Phase == PL.back() && "linking must be final compilation step.");
        break;
      }

      // Assemble actions are not used for the SYCL device side.  Both compile
      // and backend actions are used to generate IR and textual IR if needed.
      if (Kind == Action::OFK_SYCL && Phase == phases::Assemble)
        continue;

      auto *TCAndArch = TCAndArchs.begin();
      for (Action *&A : DeviceActions) {
        if (A->getType() == types::TY_Nothing)
          continue;

        // Propagate the ToolChain so we can use it in ConstructPhaseAction.
        A->propagateDeviceOffloadInfo(Kind, TCAndArch->second.data(),
                                      TCAndArch->first);
        A = ConstructPhaseAction(C, Args, Phase, A, Kind);

        if (isa<CompileJobAction>(A) && isa<CompileJobAction>(HostAction) &&
            Kind == Action::OFK_OpenMP &&
            HostAction->getType() != types::TY_Nothing) {
          // OpenMP offloading has a dependency on the host compile action to
          // identify which declarations need to be emitted. This shouldn't be
          // collapsed with any other actions so we can use it in the device.
          HostAction->setCannotBeCollapsedWithNextDependentAction();
          OffloadAction::HostDependence HDep(
              *HostAction, *C.getSingleOffloadToolChain<Action::OFK_Host>(),
              TCAndArch->second.data(), Kind);
          OffloadAction::DeviceDependences DDep;
          DDep.add(*A, *TCAndArch->first, TCAndArch->second.data(), Kind);
          A = C.MakeAction<OffloadAction>(HDep, DDep);
        }

        ++TCAndArch;
      }
    }
    // Use of -fsycl-device-obj=spirv converts the original LLVM-IR file to
    // SPIR-V for later consumption.
    for (Action *&A : DeviceActions) {
      if (!Args.getLastArgValue(options::OPT_fsycl_device_obj_EQ)
               .equals_insensitive("spirv") ||
          Kind != Action::OFK_SYCL || A->getType() != types::TY_LLVM_BC)
        continue;
      A = C.MakeAction<SPIRVTranslatorJobAction>(A, types::TY_SPIRV);
    }

    // Compiling HIP in device-only non-RDC mode requires linking each action
    // individually.
    for (Action *&A : DeviceActions) {
      // Special handling for the HIP SPIR-V toolchain because it doesn't use
      // the SPIR-V backend yet doesn't report the output as an object.
      bool IsAMDGCNSPIRV = A->getOffloadingToolChain() &&
                           A->getOffloadingToolChain()->getTriple().getOS() ==
                               llvm::Triple::OSType::AMDHSA &&
                           A->getOffloadingToolChain()->getTriple().isSPIRV();
      if ((A->getType() != types::TY_Object && !IsAMDGCNSPIRV &&
           A->getType() != types::TY_LTO_BC) ||
          HIPRelocatableObj || !HIPNoRDC || !offloadDeviceOnly())
        continue;
      ActionList LinkerInput = {A};
      A = C.MakeAction<LinkJobAction>(LinkerInput, types::TY_Image);
    }

    auto *TCAndArch = TCAndArchs.begin();
    for (Action *A : DeviceActions) {
      DDeps.add(*A, *TCAndArch->first, TCAndArch->second.data(), Kind);
      OffloadAction::DeviceDependences DDep;
      DDep.add(*A, *TCAndArch->first, TCAndArch->second.data(), Kind);

      // Compiling CUDA in non-RDC mode uses the PTX output if available.
      for (Action *Input : A->getInputs())
        if (Kind == Action::OFK_Cuda && A->getType() == types::TY_Object &&
            !Args.hasFlag(options::OPT_fgpu_rdc, options::OPT_fno_gpu_rdc,
                          false))
          DDep.add(*Input, *TCAndArch->first, TCAndArch->second.data(), Kind);
      OffloadActions.push_back(C.MakeAction<OffloadAction>(DDep, A->getType()));

      ++TCAndArch;
    }
    // For SYCL based offloading, populate the device traits macros that are
    // used during compilation.
    if (Kind == Action::OFK_SYCL)
      tools::SYCL::populateSYCLDeviceTraitsMacrosArgs(C, Args, TCAndArchs);
  }

  // Now that we have all of the offload actions populated, we special case
  // SYCL -fsycl-host-compiler to perform a bundling action instead of a
  // packaging action.
  if (SYCLBundleFile) {
    ActionList BundlingActions(OffloadActions);
    BundlingActions.push_back(HostAction);
    Action *BundlingAction =
        C.MakeAction<OffloadBundlingJobAction>(BundlingActions);
    return BundlingAction;
  }

  // HIP code in device-only non-RDC mode will bundle the output if it invoked
  // the linker or if the user explicitly requested it.
  bool ShouldBundleHIP =
      Args.hasFlag(options::OPT_gpu_bundle_output,
                   options::OPT_no_gpu_bundle_output, false) ||
      (HIPNoRDC && offloadDeviceOnly() &&
       llvm::none_of(OffloadActions, [](Action *A) {
         return A->getType() != types::TY_Image;
       }));

  // All kinds exit now in device-only mode except for non-RDC mode HIP.
  if (offloadDeviceOnly() && !ShouldBundleHIP)
    return C.MakeAction<OffloadAction>(DDeps, types::TY_Nothing);

  if (OffloadActions.empty())
    return HostAction;

  OffloadAction::DeviceDependences DDep;
  if (C.isOffloadingHostKind(Action::OFK_Cuda) &&
      !Args.hasFlag(options::OPT_fgpu_rdc, options::OPT_fno_gpu_rdc, false)) {
    // If we are not in RDC-mode we just emit the final CUDA fatbinary for
    // each translation unit without requiring any linking.
    Action *FatbinAction =
        C.MakeAction<LinkJobAction>(OffloadActions, types::TY_CUDA_FATBIN);
    DDep.add(*FatbinAction, *C.getSingleOffloadToolChain<Action::OFK_Cuda>(),
             nullptr, Action::OFK_Cuda);
  } else if (HIPNoRDC && offloadDeviceOnly()) {
    // If we are in device-only non-RDC-mode we just emit the final HIP
    // fatbinary for each translation unit, linking each input individually.
    Action *FatbinAction =
        C.MakeAction<LinkJobAction>(OffloadActions, types::TY_HIP_FATBIN);
    DDep.add(*FatbinAction,
             *C.getOffloadToolChains<Action::OFK_HIP>().first->second, nullptr,
             Action::OFK_HIP);
  } else if (C.isOffloadingHostKind(Action::OFK_SYCL) &&
             Args.hasArg(options::OPT_fsyclbin_EQ)) {
    // With '-fsyclbin', package all the offloading actions into a single output
    // that is sent to the clang-linker-wrapper.
    Action *PackagerAction =
        C.MakeAction<OffloadPackagerJobAction>(OffloadActions, types::TY_Image);
    ActionList PackagerActions;
    PackagerActions.push_back(PackagerAction);
    Action *LinkAction =
        C.MakeAction<LinkerWrapperJobAction>(PackagerActions, types::TY_Image);
    DDep.add(*LinkAction, *C.getSingleOffloadToolChain<Action::OFK_Host>(),
             nullptr, C.getActiveOffloadKinds());
    return C.MakeAction<OffloadAction>(DDep, types::TY_Nothing);
  } else if (C.isOffloadingHostKind(Action::OFK_SYCL) &&
             isa<PreprocessJobAction>(HostAction) &&
             getFinalPhase(Args) == phases::Preprocess &&
             Args.hasArg(options::OPT_o, options::OPT__SLASH_P,
                         options::OPT__SLASH_o)) {
    // Performing preprocessing only. Take the host and device preprocessed
    // files and package them together.
    ActionList PackagerActions;
    // Only add the preprocess actions from the device side.  When one is
    // found, add an additional compilation to generate the integration
    // header/footer that is used for the host compile.
    for (auto OA : OffloadActions) {
      if (const OffloadAction *CurOA = dyn_cast<OffloadAction>(OA)) {
        CurOA->doOnEachDependence(
            [&](Action *A, const ToolChain *TC, const char *BoundArch) {
              assert(TC && "Unknown toolchain");
              if (isa<PreprocessJobAction>(A)) {
                PackagerActions.push_back(OA);
                A->setCannotBeCollapsedWithNextDependentAction();
                Action *CompileAction =
                    C.MakeAction<CompileJobAction>(A, types::TY_Nothing);
                DDeps.add(*CompileAction, *TC, BoundArch, Action::OFK_SYCL);
              }
            });
      }
    }
    PackagerActions.push_back(HostAction);
    Action *PackagerAction = C.MakeAction<OffloadPackagerJobAction>(
        PackagerActions, types::TY_PP_CXX);
    DDeps.add(*PackagerAction, *C.getSingleOffloadToolChain<Action::OFK_Host>(),
              nullptr, C.getActiveOffloadKinds());
  } else if (C.isOffloadingHostKind(Action::OFK_SYCL) &&
             Args.hasArg(options::OPT_fsycl_host_compiler_EQ)) {
    // -fsycl-host-compiler will create a bundled object instead of an
    // embedded packaged object.  Effectively avoid doing the packaging.
    return HostAction;
  } else {
    // Package all the offloading actions into a single output that can be
    // embedded in the host and linked.
    Action *PackagerAction =
        C.MakeAction<OffloadPackagerJobAction>(OffloadActions, types::TY_Image);
    DDep.add(*PackagerAction, *C.getSingleOffloadToolChain<Action::OFK_Host>(),
             nullptr, C.getActiveOffloadKinds());
  }

  // HIP wants '--offload-device-only' to create a fatbinary by default.
  if (offloadDeviceOnly())
    return C.MakeAction<OffloadAction>(DDep, types::TY_Nothing);

  // If we are unable to embed a single device output into the host, we need to
  // add each device output as a host dependency to ensure they are still built.
  bool SingleDeviceOutput = !llvm::any_of(OffloadActions, [](Action *A) {
    return A->getType() == types::TY_Nothing;
  }) && isa<CompileJobAction>(HostAction);
  OffloadAction::HostDependence HDep(
      *HostAction, *C.getSingleOffloadToolChain<Action::OFK_Host>(),
      /*BoundArch=*/nullptr, SingleDeviceOutput ? DDep : DDeps);
  return C.MakeAction<OffloadAction>(HDep, SingleDeviceOutput ? DDep : DDeps);
}

Action *Driver::ConstructPhaseAction(
    Compilation &C, const ArgList &Args, phases::ID Phase, Action *Input,
    Action::OffloadKind TargetDeviceOffloadKind) const {
  llvm::PrettyStackTraceString CrashInfo("Constructing phase actions");

  // Some types skip the assembler phase (e.g., llvm-bc), but we can't
  // encode this in the steps because the intermediate type depends on
  // arguments. Just special case here.
  if (Phase == phases::Assemble && Input->getType() != types::TY_PP_Asm)
    return Input;

  // Use of --sycl-link will only allow for the link phase to occur. This is
  // for all input files.
  if (Args.hasArg(options::OPT_sycl_link) && Phase != phases::Link)
    return Input;

  // Build the appropriate action.
  switch (Phase) {
  case phases::Link:
    llvm_unreachable("link action invalid here.");
  case phases::IfsMerge:
    llvm_unreachable("ifsmerge action invalid here.");
  case phases::Preprocess: {
    types::ID OutputTy;
    // -M and -MM specify the dependency file name by altering the output type,
    // -if -MD and -MMD are not specified.
    if (Args.hasArg(options::OPT_M, options::OPT_MM) &&
        !Args.hasArg(options::OPT_MD, options::OPT_MMD)) {
      OutputTy = types::TY_Dependencies;
    } else {
      OutputTy = Input->getType();
      // For these cases, the preprocessor is only translating forms, the Output
      // still needs preprocessing.
      if (!Args.hasFlag(options::OPT_frewrite_includes,
                        options::OPT_fno_rewrite_includes, false) &&
          !Args.hasFlag(options::OPT_frewrite_imports,
                        options::OPT_fno_rewrite_imports, false) &&
          !Args.hasFlag(options::OPT_fdirectives_only,
                        options::OPT_fno_directives_only, false) &&
          !CCGenDiagnostics)
        OutputTy = types::getPreprocessedType(OutputTy);
      assert(OutputTy != types::TY_INVALID &&
             "Cannot preprocess this input type!");
    }
    types::ID HostPPType = types::getPreprocessedType(Input->getType());
    if (Args.hasArg(options::OPT_fsycl) && HostPPType != types::TY_INVALID &&
        !Args.hasArg(options::OPT_fno_sycl_use_footer) &&
        TargetDeviceOffloadKind == Action::OFK_None &&
        Input->getType() != types::TY_CUDA_DEVICE &&
        Args.hasArg(options::OPT_fsycl_host_compiler_EQ)) {
      // Performing a host compilation with -fsycl.  Append the integration
      // footer to the source file.
      auto *AppendFooter =
          C.MakeAction<AppendFooterJobAction>(Input, Input->getType());
      // FIXME: There are 2 issues with dependency generation in regards to
      // the integration footer that need to be addressed.
      // 1) Input file referenced on the RHS of a dependency is based on the
      //    input src, which is a temporary.  We want this to be the true
      //    user input src file.
      // 2) When generating dependencies against a preprocessed file, header
      //    file information (using -MD or-MMD) is not provided.
      return C.MakeAction<PreprocessJobAction>(AppendFooter, OutputTy);
    }
    return C.MakeAction<PreprocessJobAction>(Input, OutputTy);
  }
  case phases::Precompile: {
    // API extraction should not generate an actual precompilation action.
    if (Args.hasArg(options::OPT_extract_api))
      return C.MakeAction<ExtractAPIJobAction>(Input, types::TY_API_INFO);

    // With 'fmodules-reduced-bmi', we don't want to run the
    // precompile phase unless the user specified '--precompile'. In the case
    // the '--precompile' flag is enabled, we will try to emit the reduced BMI
    // as a by product in GenerateModuleInterfaceAction.
    if (!Args.hasArg(options::OPT_fno_modules_reduced_bmi) &&
        (Input->getType() == driver::types::TY_CXXModule ||
         Input->getType() == driver::types::TY_PP_CXXModule) &&
        !Args.getLastArg(options::OPT__precompile))
      return Input;

    types::ID OutputTy = getPrecompiledType(Input->getType());
    assert(OutputTy != types::TY_INVALID &&
           "Cannot precompile this input type!");

    // If we're given a module name, precompile header file inputs as a
    // module, not as a precompiled header.
    const char *ModName = nullptr;
    if (OutputTy == types::TY_PCH) {
      if (Arg *A = Args.getLastArg(options::OPT_fmodule_name_EQ))
        ModName = A->getValue();
      if (ModName)
        OutputTy = types::TY_ModuleFile;
    }

    if (Args.hasArg(options::OPT_fsyntax_only)) {
      // Syntax checks should not emit a PCH file
      OutputTy = types::TY_Nothing;
    }

    return C.MakeAction<PrecompileJobAction>(Input, OutputTy);
  }
  case phases::Compile: {
    if (Args.hasArg(options::OPT_fsyntax_only))
      return C.MakeAction<CompileJobAction>(Input, types::TY_Nothing);
    if (Args.hasArg(options::OPT_rewrite_objc))
      return C.MakeAction<CompileJobAction>(Input, types::TY_RewrittenObjC);
    if (Args.hasArg(options::OPT_rewrite_legacy_objc))
      return C.MakeAction<CompileJobAction>(Input,
                                            types::TY_RewrittenLegacyObjC);
    if (Args.hasArg(options::OPT__analyze))
      return C.MakeAction<AnalyzeJobAction>(Input, types::TY_Plist);
    if (Args.hasArg(options::OPT_emit_ast))
      return C.MakeAction<CompileJobAction>(Input, types::TY_AST);
    if (Args.hasArg(options::OPT_emit_cir))
      return C.MakeAction<CompileJobAction>(Input, types::TY_CIR);
    if (Args.hasArg(options::OPT_module_file_info))
      return C.MakeAction<CompileJobAction>(Input, types::TY_ModuleFile);
    if (Args.hasArg(options::OPT_verify_pch))
      return C.MakeAction<VerifyPCHJobAction>(Input, types::TY_Nothing);
    if (Args.hasArg(options::OPT_extract_api))
      return C.MakeAction<ExtractAPIJobAction>(Input, types::TY_API_INFO);
    // New offload driver enabled with a Preprocessed input file - check to make
    // sure that the input file is an offload binary - if so, we need to
    // extract the actual preprocessed file from the package, and that is what
    // we will compile.
    if (getUseNewOffloadingDriver() &&
        TargetDeviceOffloadKind == Action::OFK_None &&
        Input->getType() == types::TY_PP_CXX) {
      const InputAction *IA = dyn_cast<InputAction>(Input);
      if (IA && isOffloadBinaryFile(IA->getInputArg().getAsString(Args))) {
        ActionList PPActions;
        PPActions.push_back(Input);
        Action *PackagerAction = C.MakeAction<OffloadPackagerExtractJobAction>(
            PPActions, types::TY_PP_CXX);
        return C.MakeAction<CompileJobAction>(PackagerAction,
                                              types::TY_LLVM_BC);
      }
    }
    return C.MakeAction<CompileJobAction>(Input, types::TY_LLVM_BC);
  }
  case phases::Backend: {
    if (isUsingLTO() && TargetDeviceOffloadKind == Action::OFK_None) {
      types::ID Output;
      if (Args.hasArg(options::OPT_ffat_lto_objects) &&
          !Args.hasArg(options::OPT_emit_llvm))
        Output = types::TY_PP_Asm;
      else if (Args.hasArg(options::OPT_S))
        Output = types::TY_LTO_IR;
      else
        Output = types::TY_LTO_BC;
      return C.MakeAction<BackendJobAction>(Input, Output);
    }
    if (isUsingOffloadLTO() && TargetDeviceOffloadKind != Action::OFK_None) {
      types::ID Output =
          Args.hasArg(options::OPT_S) ? types::TY_LTO_IR : types::TY_LTO_BC;
      if (getUseNewOffloadingDriver() && getOffloadLTOMode() == LTOK_Thin &&
          TargetDeviceOffloadKind == Action::OFK_SYCL) {
        // For SYCL with thinLTO, run sycl-post-link, extract the BC files from
        // the output table, run the backend on each output table.
        llvm::Triple OffloadTriple =
            Input->getOffloadingToolChain()->getTriple();
        SYCLPostLinkJobAction *TypedPostLinkAction =
            C.MakeAction<SYCLPostLinkJobAction>(Input, types::TY_Tempfiletable,
                                                types::TY_Tempfiletable);
        TypedPostLinkAction->setRTSetsSpecConstants(
            OffloadTriple.isSPIROrSPIRV() && !OffloadTriple.isSPIRAOT());
        auto *TypedExtractIRFilesAction = C.MakeAction<FileTableTformJobAction>(
            TypedPostLinkAction, types::TY_Tempfilelist,
            types::TY_Tempfilelist);

        TypedExtractIRFilesAction->addExtractColumnTform(
            FileTableTformJobAction::COL_CODE, false /*drop titles*/);
        auto *OutputAction =
            C.MakeAction<BackendJobAction>(TypedExtractIRFilesAction, Output);

        auto *ForEach = C.MakeAction<ForEachWrappingAction>(
            TypedExtractIRFilesAction, OutputAction);
        // This final job is mostly a no-op, but we need it to set the Action
        // type to Tempfilelist which is expected by clang-offload-packager.
        auto *ExtractBCFiles = C.MakeAction<FileTableTformJobAction>(
            ForEach, types::TY_Tempfilelist, types::TY_Tempfilelist);
        ExtractBCFiles->addExtractColumnTform(FileTableTformJobAction::COL_ZERO,
                                              false /*drop titles*/);
        return ExtractBCFiles;
      }
      return C.MakeAction<BackendJobAction>(Input, Output);
    }
    if (Args.hasArg(options::OPT_emit_llvm) ||
        (TargetDeviceOffloadKind == Action::OFK_SYCL &&
         C.getDriver().getUseNewOffloadingDriver()) ||
        (((Input->getOffloadingToolChain() &&
           Input->getOffloadingToolChain()->getTriple().isAMDGPU()) ||
          TargetDeviceOffloadKind == Action::OFK_HIP) &&
         ((Args.hasFlag(options::OPT_fgpu_rdc, options::OPT_fno_gpu_rdc,
                        false) ||
           (Args.hasFlag(options::OPT_offload_new_driver,
                         options::OPT_no_offload_new_driver, false) &&
            (!offloadDeviceOnly() ||
             (Input->getOffloadingToolChain() &&
              TargetDeviceOffloadKind == Action::OFK_HIP &&
              Input->getOffloadingToolChain()->getTriple().isSPIRV())))) ||
          TargetDeviceOffloadKind == Action::OFK_OpenMP))) {
      types::ID Output =
          Args.hasArg(options::OPT_S) &&
                  (TargetDeviceOffloadKind == Action::OFK_None ||
                   offloadDeviceOnly() ||
                   (TargetDeviceOffloadKind == Action::OFK_HIP &&
                    !Args.hasFlag(
                        options::OPT_offload_new_driver,
                        options::OPT_no_offload_new_driver,
                        C.isOffloadingHostKind(Action::OFK_Cuda) ||
                            C.isOffloadingHostKind(Action::OFK_SYCL))))
              ? types::TY_LLVM_IR
              : types::TY_LLVM_BC;
      return C.MakeAction<BackendJobAction>(Input, Output);
    }
    return C.MakeAction<BackendJobAction>(Input, types::TY_PP_Asm);
  }
  case phases::Assemble:
    return C.MakeAction<AssembleJobAction>(std::move(Input), types::TY_Object);
  }

  llvm_unreachable("invalid phase in ConstructPhaseAction");
}

void Driver::BuildJobs(Compilation &C) const {
  llvm::PrettyStackTraceString CrashInfo("Building compilation jobs");

  Arg *FinalOutput = C.getArgs().getLastArg(options::OPT_o);

  // It is an error to provide a -o option if we are making multiple output
  // files. There are exceptions:
  //
  // IfsMergeJob: when generating interface stubs enabled we want to be able to
  // generate the stub file at the same time that we generate the real
  // library/a.out. So when a .o, .so, etc are the output, with clang interface
  // stubs there will also be a .ifs and .ifso at the same location.
  //
  // CompileJob of type TY_IFS_CPP: when generating interface stubs is enabled
  // and -c is passed, we still want to be able to generate a .ifs file while
  // we are also generating .o files. So we allow more than one output file in
  // this case as well.
  //
  // OffloadClass of type TY_Nothing: device-only output will place many outputs
  // into a single offloading action. We should count all inputs to the action
  // as outputs. Also ignore device-only outputs if we're compiling with
  // -fsyntax-only.
  if (FinalOutput) {
    unsigned NumOutputs = 0;
    unsigned NumIfsOutputs = 0;
    for (const Action *A : C.getActions()) {
      // The actions below do not increase the number of outputs, when operating
      // on DX containers.
      if (A->getType() == types::TY_DX_CONTAINER &&
          (A->getKind() == clang::driver::Action::BinaryAnalyzeJobClass ||
           A->getKind() == clang::driver::Action::BinaryTranslatorJobClass))
        continue;

      if (A->getType() != types::TY_Nothing &&
          !(A->getKind() == Action::IfsMergeJobClass ||
            (A->getType() == clang::driver::types::TY_IFS_CPP &&
             A->getKind() == clang::driver::Action::CompileJobClass &&
             0 == NumIfsOutputs++) ||
            (A->getKind() == Action::BindArchClass && A->getInputs().size() &&
             A->getInputs().front()->getKind() == Action::IfsMergeJobClass)))
        ++NumOutputs;
      else if (A->getKind() == Action::OffloadClass &&
               A->getType() == types::TY_Nothing &&
               !C.getArgs().hasArg(options::OPT_fsyntax_only))
        NumOutputs += A->size();
    }

    if (NumOutputs > 1) {
      Diag(clang::diag::err_drv_output_argument_with_multiple_files);
      FinalOutput = nullptr;
    }
  }

  const llvm::Triple &RawTriple = C.getDefaultToolChain().getTriple();

  // Collect the list of architectures.
  llvm::StringSet<> ArchNames;
  if (RawTriple.isOSBinFormatMachO())
    for (const Arg *A : C.getArgs())
      if (A->getOption().matches(options::OPT_arch))
        ArchNames.insert(A->getValue());

  // Set of (Action, canonical ToolChain triple) pairs we've built jobs for.
  std::map<std::pair<const Action *, std::string>, InputInfoList> CachedResults;
  for (Action *A : C.getActions()) {
    // If we are linking an image for multiple archs then the linker wants
    // -arch_multiple and -final_output <final image name>. Unfortunately, this
    // doesn't fit in cleanly because we have to pass this information down.
    //
    // FIXME: This is a hack; find a cleaner way to integrate this into the
    // process.
    const char *LinkingOutput = nullptr;
    if (isa<LipoJobAction>(A)) {
      if (FinalOutput)
        LinkingOutput = FinalOutput->getValue();
      else
        LinkingOutput = getDefaultImageName();
    }

    BuildJobsForAction(C, A, &C.getDefaultToolChain(),
                       /*BoundArch*/ StringRef(),
                       /*AtTopLevel*/ true,
                       /*MultipleArchs*/ ArchNames.size() > 1,
                       /*LinkingOutput*/ LinkingOutput, CachedResults,
                       /*TargetDeviceOffloadKind*/ Action::OFK_None);
  }

  // If we have more than one job, then disable integrated-cc1 for now. Do this
  // also when we need to report process execution statistics.
  if (C.getJobs().size() > 1 || CCPrintProcessStats)
    for (auto &J : C.getJobs())
      J.InProcess = false;

  if (CCPrintProcessStats) {
    C.setPostCallback([=](const Command &Cmd, int Res) {
      std::optional<llvm::sys::ProcessStatistics> ProcStat =
          Cmd.getProcessStatistics();
      if (!ProcStat)
        return;

      const char *LinkingOutput = nullptr;
      if (FinalOutput)
        LinkingOutput = FinalOutput->getValue();
      else if (!Cmd.getOutputFilenames().empty())
        LinkingOutput = Cmd.getOutputFilenames().front().c_str();
      else
        LinkingOutput = getDefaultImageName();

      if (CCPrintStatReportFilename.empty()) {
        using namespace llvm;
        // Human readable output.
        outs() << sys::path::filename(Cmd.getExecutable()) << ": "
               << "output=" << LinkingOutput;
        outs() << ", total="
               << format("%.3f", ProcStat->TotalTime.count() / 1000.) << " ms"
               << ", user="
               << format("%.3f", ProcStat->UserTime.count() / 1000.) << " ms"
               << ", mem=" << ProcStat->PeakMemory << " Kb\n";
      } else {
        // CSV format.
        std::string Buffer;
        llvm::raw_string_ostream Out(Buffer);
        llvm::sys::printArg(Out, llvm::sys::path::filename(Cmd.getExecutable()),
                            /*Quote*/ true);
        Out << ',';
        llvm::sys::printArg(Out, LinkingOutput, true);
        Out << ',' << ProcStat->TotalTime.count() << ','
            << ProcStat->UserTime.count() << ',' << ProcStat->PeakMemory
            << '\n';
        Out.flush();
        std::error_code EC;
        llvm::raw_fd_ostream OS(CCPrintStatReportFilename, EC,
                                llvm::sys::fs::OF_Append |
                                    llvm::sys::fs::OF_Text);
        if (EC)
          return;
        auto L = OS.lock();
        if (!L) {
          llvm::errs() << "ERROR: Cannot lock file "
                       << CCPrintStatReportFilename << ": "
                       << toString(L.takeError()) << "\n";
          return;
        }
        OS << Buffer;
        OS.flush();
      }
    });
  }

  // If the user passed -Qunused-arguments or there were errors, don't
  // warn about any unused arguments.
  bool ReportUnusedArguments =
      !Diags.hasErrorOccurred() &&
      !C.getArgs().hasArg(options::OPT_Qunused_arguments);

  // Claim -fdriver-only here.
  (void)C.getArgs().hasArg(options::OPT_fdriver_only);
  // Claim -### here.
  (void)C.getArgs().hasArg(options::OPT__HASH_HASH_HASH);

  // Claim --driver-mode, --rsp-quoting, it was handled earlier.
  (void)C.getArgs().hasArg(options::OPT_driver_mode);
  (void)C.getArgs().hasArg(options::OPT_rsp_quoting);

  bool HasAssembleJob = llvm::any_of(C.getJobs(), [](auto &J) {
    // Match ClangAs and other derived assemblers of Tool. ClangAs uses a
    // longer ShortName "clang integrated assembler" while other assemblers just
    // use "assembler".
    return strstr(J.getCreator().getShortName(), "assembler");
  });
  for (Arg *A : C.getArgs()) {
    // FIXME: It would be nice to be able to send the argument to the
    // DiagnosticsEngine, so that extra values, position, and so on could be
    // printed.
    if (!A->isClaimed()) {
      if (A->getOption().hasFlag(options::NoArgumentUnused))
        continue;

      // Suppress the warning automatically if this is just a flag, and it is an
      // instance of an argument we already claimed.
      const Option &Opt = A->getOption();
      if (Opt.getKind() == Option::FlagClass) {
        bool DuplicateClaimed = false;

        for (const Arg *AA : C.getArgs().filtered(&Opt)) {
          if (AA->isClaimed()) {
            DuplicateClaimed = true;
            break;
          }
        }

        if (DuplicateClaimed)
          continue;
      }

      // In clang-cl, don't mention unknown arguments here since they have
      // already been warned about.
      if (!IsCLMode() || !A->getOption().matches(options::OPT_UNKNOWN)) {
        if (A->getOption().hasFlag(options::TargetSpecific) &&
            !A->isIgnoredTargetSpecific() && !HasAssembleJob &&
            // When for example -### or -v is used
            // without a file, target specific options are not
            // consumed/validated.
            // Instead emitting an error emit a warning instead.
            !C.getActions().empty()) {
          Diag(diag::err_drv_unsupported_opt_for_target)
              << A->getSpelling() << getTargetTriple();
        } else if (ReportUnusedArguments) {
          Diag(clang::diag::warn_drv_unused_argument)
              << A->getAsString(C.getArgs());
        }
      }
    }
  }
}

namespace {
/// Utility class to control the collapse of dependent actions and select the
/// tools accordingly.
class ToolSelector final {
  /// The tool chain this selector refers to.
  const ToolChain &TC;

  /// The compilation this selector refers to.
  const Compilation &C;

  /// The base action this selector refers to.
  const JobAction *BaseAction;

  /// Set to true if the current toolchain refers to host actions.
  bool IsHostSelector;

  /// Set to true if save-temps and embed-bitcode functionalities are active.
  bool SaveTemps;
  bool EmbedBitcode;

  /// Get previous dependent action or null if that does not exist. If
  /// \a CanBeCollapsed is false, that action must be legal to collapse or
  /// null will be returned.
  const JobAction *getPrevDependentAction(const ActionList &Inputs,
                                          ActionList &SavedOffloadAction,
                                          bool CanBeCollapsed = true) {
    // An option can be collapsed only if it has a single input.
    if (Inputs.size() != 1)
      return nullptr;

    Action *CurAction = *Inputs.begin();
    if (CanBeCollapsed &&
        !CurAction->isCollapsingWithNextDependentActionLegal())
      return nullptr;

    // If the input action is an offload action. Look through it and save any
    // offload action that can be dropped in the event of a collapse.
    if (auto *OA = dyn_cast<OffloadAction>(CurAction)) {
      // If the dependent action is a device action, we will attempt to collapse
      // only with other device actions. Otherwise, we would do the same but
      // with host actions only.
      if (!IsHostSelector) {
        if (OA->hasSingleDeviceDependence(/*DoNotConsiderHostActions=*/true)) {
          CurAction =
              OA->getSingleDeviceDependence(/*DoNotConsiderHostActions=*/true);
          if (CanBeCollapsed &&
              !CurAction->isCollapsingWithNextDependentActionLegal())
            return nullptr;
          SavedOffloadAction.push_back(OA);
          return dyn_cast<JobAction>(CurAction);
        }
      } else if (OA->hasHostDependence()) {
        CurAction = OA->getHostDependence();
        if (CanBeCollapsed &&
            !CurAction->isCollapsingWithNextDependentActionLegal())
          return nullptr;
        SavedOffloadAction.push_back(OA);
        return dyn_cast<JobAction>(CurAction);
      }
      return nullptr;
    }

    return dyn_cast<JobAction>(CurAction);
  }

  // We need to collapse the separate compilation steps when performing
  // a third party host compilation step for SYCL offloading.  We don't know
  // what the third party compiler is capable of, so only allow for object
  // creation when performing -save-temps.
  bool SYCLHostCompiler =
      BaseAction->isHostOffloading(Action::OFK_SYCL) &&
      C.getArgs().hasArg(options::OPT_fsycl_host_compiler_EQ);

  /// Return true if an assemble action can be collapsed.
  bool canCollapseAssembleAction() const {
    return TC.useIntegratedAs() && !(SaveTemps && !SYCLHostCompiler) &&
           !C.getArgs().hasArg(options::OPT_via_file_asm) &&
           !C.getArgs().hasArg(options::OPT__SLASH_FA) &&
           !C.getArgs().hasArg(options::OPT__SLASH_Fa) &&
           !C.getArgs().hasArg(options::OPT_dxc_Fc);
  }

  /// Return true if a preprocessor action can be collapsed.
  bool canCollapsePreprocessorAction() const {
    return !C.getArgs().hasArg(options::OPT_no_integrated_cpp) &&
           !(SaveTemps && !SYCLHostCompiler) &&
           !C.getArgs().hasArg(options::OPT_traditional_cpp) &&
           !C.getArgs().hasArg(options::OPT_rewrite_objc);
  }

  /// Struct that relates an action with the offload actions that would be
  /// collapsed with it.
  struct JobActionInfo final {
    /// The action this info refers to.
    const JobAction *JA = nullptr;
    /// The offload actions we need to take care off if this action is
    /// collapsed.
    ActionList SavedOffloadAction;
  };

  /// Append collapsed offload actions from the give nnumber of elements in the
  /// action info array.
  static void AppendCollapsedOffloadAction(ActionList &CollapsedOffloadAction,
                                           ArrayRef<JobActionInfo> &ActionInfo,
                                           unsigned ElementNum) {
    assert(ElementNum <= ActionInfo.size() && "Invalid number of elements.");
    for (unsigned I = 0; I < ElementNum; ++I)
      CollapsedOffloadAction.append(ActionInfo[I].SavedOffloadAction.begin(),
                                    ActionInfo[I].SavedOffloadAction.end());
  }

  /// Functions that attempt to perform the combining. They detect if that is
  /// legal, and if so they update the inputs \a Inputs and the offload action
  /// that were collapsed in \a CollapsedOffloadAction. A tool that deals with
  /// the combined action is returned. If the combining is not legal or if the
  /// tool does not exist, null is returned.
  /// Currently three kinds of collapsing are supported:
  ///  - Assemble + Backend + Compile;
  ///  - Assemble + Backend ;
  ///  - Backend + Compile.
  const Tool *
  combineAssembleBackendCompile(ArrayRef<JobActionInfo> ActionInfo,
                                ActionList &Inputs,
                                ActionList &CollapsedOffloadAction) {
    if (ActionInfo.size() < 3 || !canCollapseAssembleAction())
      return nullptr;
    auto *AJ = dyn_cast<AssembleJobAction>(ActionInfo[0].JA);
    auto *BJ = dyn_cast<BackendJobAction>(ActionInfo[1].JA);
    auto *CJ = dyn_cast<CompileJobAction>(ActionInfo[2].JA);
    if (!AJ || !BJ || !CJ)
      return nullptr;

    // Get compiler tool.
    const Tool *T = TC.SelectTool(*CJ);
    if (!T)
      return nullptr;

    // Can't collapse if we don't have codegen support unless we are
    // emitting LLVM IR.
    bool OutputIsLLVM = types::isLLVMIR(ActionInfo[0].JA->getType());
    if (!T->hasIntegratedBackend() && !(OutputIsLLVM && T->canEmitIR()))
      return nullptr;

    // When using -fembed-bitcode, it is required to have the same tool (clang)
    // for both CompilerJA and BackendJA. Otherwise, combine two stages.
    if (EmbedBitcode) {
      const Tool *BT = TC.SelectTool(*BJ);
      if (BT == T)
        return nullptr;
    }

    if (!T->hasIntegratedAssembler())
      return nullptr;

    Inputs = CJ->getInputs();
    AppendCollapsedOffloadAction(CollapsedOffloadAction, ActionInfo,
                                 /*NumElements=*/3);
    return T;
  }
  const Tool *combineAssembleBackend(ArrayRef<JobActionInfo> ActionInfo,
                                     ActionList &Inputs,
                                     ActionList &CollapsedOffloadAction) {
    if (ActionInfo.size() < 2 || !canCollapseAssembleAction())
      return nullptr;
    auto *AJ = dyn_cast<AssembleJobAction>(ActionInfo[0].JA);
    auto *BJ = dyn_cast<BackendJobAction>(ActionInfo[1].JA);
    if (!AJ || !BJ)
      return nullptr;

    // Get backend tool.
    const Tool *T = TC.SelectTool(*BJ);
    if (!T)
      return nullptr;

    if (!T->hasIntegratedAssembler())
      return nullptr;

    Inputs = BJ->getInputs();
    AppendCollapsedOffloadAction(CollapsedOffloadAction, ActionInfo,
                                 /*NumElements=*/2);
    return T;
  }
  const Tool *combineBackendCompile(ArrayRef<JobActionInfo> ActionInfo,
                                    ActionList &Inputs,
                                    ActionList &CollapsedOffloadAction) {
    if (ActionInfo.size() < 2)
      return nullptr;
    auto *BJ = dyn_cast<BackendJobAction>(ActionInfo[0].JA);
    auto *CJ = dyn_cast<CompileJobAction>(ActionInfo[1].JA);
    if (!BJ || !CJ)
      return nullptr;

    auto HasBitcodeInput = [](const JobActionInfo &AI) {
      for (auto &Input : AI.JA->getInputs())
        if (!types::isLLVMIR(Input->getType()))
          return false;
      return true;
    };

    // Check if the initial input (to the compile job or its predessor if one
    // exists) is LLVM bitcode. In that case, no preprocessor step is required
    // and we can still collapse the compile and backend jobs when we have
    // -save-temps. I.e. there is no need for a separate compile job just to
    // emit unoptimized bitcode.
    bool InputIsBitcode = all_of(ActionInfo, HasBitcodeInput);
    if (SaveTemps && !InputIsBitcode)
      return nullptr;

    // Get compiler tool.
    const Tool *T = TC.SelectTool(*CJ);
    if (!T)
      return nullptr;

    // Can't collapse if we don't have codegen support unless we are
    // emitting LLVM IR.
    bool OutputIsLLVM = types::isLLVMIR(ActionInfo[0].JA->getType());
    if (!T->hasIntegratedBackend() && !(OutputIsLLVM && T->canEmitIR()))
      return nullptr;

    if (T->canEmitIR() && EmbedBitcode)
      return nullptr;

    Inputs = CJ->getInputs();
    AppendCollapsedOffloadAction(CollapsedOffloadAction, ActionInfo,
                                 /*NumElements=*/2);
    return T;
  }

  /// Updates the inputs if the obtained tool supports combining with
  /// preprocessor action, and the current input is indeed a preprocessor
  /// action. If combining results in the collapse of offloading actions, those
  /// are appended to \a CollapsedOffloadAction.
  void combineWithPreprocessor(const Tool *T, ActionList &Inputs,
                               ActionList &CollapsedOffloadAction) {
    if (!T || !canCollapsePreprocessorAction() || !T->hasIntegratedCPP())
      return;

    // Attempt to get a preprocessor action dependence.
    ActionList PreprocessJobOffloadActions;
    ActionList NewInputs;
    for (Action *A : Inputs) {
      auto *PJ = getPrevDependentAction({A}, PreprocessJobOffloadActions);
      if (!PJ || !isa<PreprocessJobAction>(PJ)) {
        NewInputs.push_back(A);
        continue;
      }

      // This is legal to combine. Append any offload action we found and add the
      // current input to preprocessor inputs.
      CollapsedOffloadAction.append(PreprocessJobOffloadActions.begin(),
                                    PreprocessJobOffloadActions.end());
      NewInputs.append(PJ->input_begin(), PJ->input_end());
    }
    Inputs = NewInputs;
  }

public:
  ToolSelector(const JobAction *BaseAction, const ToolChain &TC,
               const Compilation &C, bool SaveTemps, bool EmbedBitcode)
      : TC(TC), C(C), BaseAction(BaseAction), SaveTemps(SaveTemps),
        EmbedBitcode(EmbedBitcode) {
    assert(BaseAction && "Invalid base action.");
    IsHostSelector = BaseAction->getOffloadingDeviceKind() == Action::OFK_None;
  }

  /// Check if a chain of actions can be combined and return the tool that can
  /// handle the combination of actions. The pointer to the current inputs \a
  /// Inputs and the list of offload actions \a CollapsedOffloadActions
  /// connected to collapsed actions are updated accordingly. The latter enables
  /// the caller of the selector to process them afterwards instead of just
  /// dropping them. If no suitable tool is found, null will be returned.
  const Tool *getTool(ActionList &Inputs,
                      ActionList &CollapsedOffloadAction) {
    //
    // Get the largest chain of actions that we could combine.
    //

    SmallVector<JobActionInfo, 5> ActionChain(1);
    ActionChain.back().JA = BaseAction;
    while (ActionChain.back().JA) {
      const Action *CurAction = ActionChain.back().JA;

      // Grow the chain by one element.
      ActionChain.resize(ActionChain.size() + 1);
      JobActionInfo &AI = ActionChain.back();

      // Attempt to fill it with the
      AI.JA =
          getPrevDependentAction(CurAction->getInputs(), AI.SavedOffloadAction);
    }

    // Pop the last action info as it could not be filled.
    ActionChain.pop_back();

    //
    // Attempt to combine actions. If all combining attempts failed, just return
    // the tool of the provided action. At the end we attempt to combine the
    // action with any preprocessor action it may depend on.
    //

    const Tool *T = combineAssembleBackendCompile(ActionChain, Inputs,
                                                  CollapsedOffloadAction);
    if (!T)
      T = combineAssembleBackend(ActionChain, Inputs, CollapsedOffloadAction);
    if (!T)
      T = combineBackendCompile(ActionChain, Inputs, CollapsedOffloadAction);
    if (!T) {
      Inputs = BaseAction->getInputs();
      T = TC.SelectTool(*BaseAction);
    }

    combineWithPreprocessor(T, Inputs, CollapsedOffloadAction);
    return T;
  }
};
}

/// Return a string that uniquely identifies the result of a job. The bound arch
/// is not necessarily represented in the toolchain's triple -- for example,
/// armv7 and armv7s both map to the same triple -- so we need both in our map.
/// Also, we need to add the offloading device kind, as the same tool chain can
/// be used for host and device for some programming models, e.g. OpenMP.
static std::string GetTriplePlusArchString(const ToolChain *TC,
                                           StringRef BoundArch,
                                           Action::OffloadKind OffloadKind) {
  std::string TriplePlusArch = TC->getTriple().normalize();
  if (!BoundArch.empty()) {
    TriplePlusArch += "-";
    TriplePlusArch += BoundArch;
  }
  TriplePlusArch += "-";
  TriplePlusArch += Action::GetOffloadKindName(OffloadKind);
  return TriplePlusArch;
}

static void CollectForEachInputs(
    InputInfoList &InputInfos, const Action *SourceAction, const ToolChain *TC,
    StringRef BoundArch, Action::OffloadKind TargetDeviceOffloadKind,
    const std::map<std::pair<const Action *, std::string>, InputInfoList>
        &CachedResults,
    const ForEachWrappingAction *FEA) {
  for (const Action *Input : SourceAction->getInputs()) {
    // Search for the Input, if not in the cache assume actions were collapsed
    // so recurse.
    auto Lookup = CachedResults.find(
        {Input,
         GetTriplePlusArchString(TC, BoundArch, TargetDeviceOffloadKind)});
    if (Lookup != CachedResults.end()) {
      if (!FEA->getSerialActions().count(Input)) {
        InputInfos.append(Lookup->second);
      }
    } else {
      CollectForEachInputs(InputInfos, Input, TC, BoundArch,
                           TargetDeviceOffloadKind, CachedResults, FEA);
    }
  }
}

InputInfoList Driver::BuildJobsForAction(
    Compilation &C, const Action *A, const ToolChain *TC, StringRef BoundArch,
    bool AtTopLevel, bool MultipleArchs, const char *LinkingOutput,
    std::map<std::pair<const Action *, std::string>, InputInfoList>
        &CachedResults,
    Action::OffloadKind TargetDeviceOffloadKind) const {
  std::pair<const Action *, std::string> ActionTC = {
      A, GetTriplePlusArchString(TC, BoundArch, TargetDeviceOffloadKind)};
  auto CachedResult = CachedResults.find(ActionTC);
  if (CachedResult != CachedResults.end()) {
    return CachedResult->second;
  }
  InputInfoList Result = BuildJobsForActionNoCache(
      C, A, TC, BoundArch, AtTopLevel, MultipleArchs, LinkingOutput,
      CachedResults, TargetDeviceOffloadKind);
  CachedResults[ActionTC] = Result;
  return Result;
}

static void handleTimeTrace(Compilation &C, const ArgList &Args,
                            const JobAction *JA, const char *BaseInput,
                            const InputInfo &Result) {
  Arg *A =
      Args.getLastArg(options::OPT_ftime_trace, options::OPT_ftime_trace_EQ);
  if (!A)
    return;
  SmallString<128> Path;
  if (A->getOption().matches(options::OPT_ftime_trace_EQ)) {
    Path = A->getValue();
    if (llvm::sys::fs::is_directory(Path)) {
      SmallString<128> Tmp(Result.getFilename());
      llvm::sys::path::replace_extension(Tmp, "json");
      llvm::sys::path::append(Path, llvm::sys::path::filename(Tmp));
    }
  } else {
    if (Arg *DumpDir = Args.getLastArgNoClaim(options::OPT_dumpdir)) {
      // The trace file is ${dumpdir}${basename}.json. Note that dumpdir may not
      // end with a path separator.
      Path = DumpDir->getValue();
      Path += llvm::sys::path::filename(BaseInput);
    } else {
      Path = Result.getFilename();
    }
    llvm::sys::path::replace_extension(Path, "json");
  }
  const char *ResultFile = C.getArgs().MakeArgString(Path);
  C.addTimeTraceFile(ResultFile, JA);
  C.addResultFile(ResultFile, JA);
}

InputInfoList Driver::BuildJobsForActionNoCache(
    Compilation &C, const Action *A, const ToolChain *TC, StringRef BoundArch,
    bool AtTopLevel, bool MultipleArchs, const char *LinkingOutput,
    std::map<std::pair<const Action *, std::string>, InputInfoList>
        &CachedResults,
    Action::OffloadKind TargetDeviceOffloadKind) const {
  llvm::PrettyStackTraceString CrashInfo("Building compilation jobs");

  InputInfoList OffloadDependencesInputInfo;
  bool BuildingForOffloadDevice = TargetDeviceOffloadKind != Action::OFK_None;
  if (const OffloadAction *OA = dyn_cast<OffloadAction>(A)) {
    // The 'Darwin' toolchain is initialized only when its arguments are
    // computed. Get the default arguments for OFK_None to ensure that
    // initialization is performed before processing the offload action.
    // FIXME: Remove when darwin's toolchain is initialized during construction.
    C.getArgsForToolChain(TC, BoundArch, Action::OFK_None);

    // The offload action is expected to be used in four different situations.
    //
    // a) Set a toolchain/architecture/kind for a host action:
    //    Host Action 1 -> OffloadAction -> Host Action 2
    //
    // b) Set a toolchain/architecture/kind for a device action;
    //    Device Action 1 -> OffloadAction -> Device Action 2
    //
    // c) Specify a device dependence to a host action;
    //    Device Action 1  _
    //                      \
    //      Host Action 1  ---> OffloadAction -> Host Action 2
    //
    // d) Specify a host dependence to a device action.
    //      Host Action 1  _
    //                      \
    //    Device Action 1  ---> OffloadAction -> Device Action 2
    //
    // For a) and b), we just return the job generated for the dependences. For
    // c) and d) we override the current action with the host/device dependence
    // if the current toolchain is host/device and set the offload dependences
    // info with the jobs obtained from the device/host dependence(s).

    // If there is a single device option or has no host action, just generate
    // the job for it.
    if (OA->hasSingleDeviceDependence() || !OA->hasHostDependence()) {
      InputInfoList DevA;
      OA->doOnEachDeviceDependence([&](Action *DepA, const ToolChain *DepTC,
                                       const char *DepBoundArch) {
        DevA.append(BuildJobsForAction(C, DepA, DepTC, DepBoundArch, AtTopLevel,
                                       /*MultipleArchs*/ !!DepBoundArch,
                                       LinkingOutput, CachedResults,
                                       DepA->getOffloadingDeviceKind()));
      });
      return DevA;
    }

    // If 'Action 2' is host, we generate jobs for the device dependences and
    // override the current action with the host dependence. Otherwise, we
    // generate the host dependences and override the action with the device
    // dependence. The dependences can't therefore be a top-level action.
    OA->doOnEachDependence(
        /*IsHostDependence=*/BuildingForOffloadDevice,
        [&](Action *DepA, const ToolChain *DepTC, const char *DepBoundArch) {
          OffloadDependencesInputInfo.append(BuildJobsForAction(
              C, DepA, DepTC, DepBoundArch, /*AtTopLevel=*/false,
              /*MultipleArchs*/ !!DepBoundArch, LinkingOutput, CachedResults,
              DepA->getOffloadingDeviceKind()));
        });

    A = BuildingForOffloadDevice
            ? OA->getSingleDeviceDependence(/*DoNotConsiderHostActions=*/true)
            : OA->getHostDependence();

    // We may have already built this action as a part of the offloading
    // toolchain, return the cached input if so.
    std::pair<const Action *, std::string> ActionTC = {
        OA->getHostDependence(),
        GetTriplePlusArchString(TC, BoundArch, TargetDeviceOffloadKind)};
    auto It = CachedResults.find(ActionTC);
    if (It != CachedResults.end()) {
      InputInfoList Inputs = It->second;
      Inputs.append(OffloadDependencesInputInfo);
      return Inputs;
    }
  }

  if (const InputAction *IA = dyn_cast<InputAction>(A)) {
    // FIXME: It would be nice to not claim this here; maybe the old scheme of
    // just using Args was better?
    const Arg &Input = IA->getInputArg();
    Input.claim();
    if (Input.getOption().matches(options::OPT_INPUT)) {
      const char *Name = Input.getValue();
      return {InputInfo(A, Name, /* _BaseInput = */ Name)};
    }
    return {InputInfo(A, &Input, /* _BaseInput = */ "")};
  }
  if (const BindArchAction *BAA = dyn_cast<BindArchAction>(A)) {
    const ToolChain *TC;
    StringRef ArchName = BAA->getArchName();

    if (!ArchName.empty())
      TC = &getToolChain(C.getArgs(),
                         computeTargetTriple(*this, TargetTriple,
                                             C.getArgs(), ArchName));
    else
      TC = &C.getDefaultToolChain();

    return BuildJobsForAction(C, *BAA->input_begin(), TC, ArchName, AtTopLevel,
                              MultipleArchs, LinkingOutput, CachedResults,
                              TargetDeviceOffloadKind);
  }

  if (const ForEachWrappingAction *FEA = dyn_cast<ForEachWrappingAction>(A)) {
    // Check that the main action wasn't already processed.
    auto MainActionOutput = CachedResults.find(
        {FEA->getJobAction(),
         GetTriplePlusArchString(TC, BoundArch, TargetDeviceOffloadKind)});
    if (MainActionOutput != CachedResults.end()) {
      // The input was processed on behalf of another foreach.
      // Add entry in cache and return.
      CachedResults[{FEA, GetTriplePlusArchString(TC, BoundArch,
                                                  TargetDeviceOffloadKind)}] =
          MainActionOutput->second;
      return MainActionOutput->second;
    }

    // Build commands for the TFormInput then take any command added after as
    // needing a llvm-foreach wrapping.
    BuildJobsForAction(C, FEA->getTFormInput(), TC, BoundArch,
                       /*AtTopLevel=*/false, MultipleArchs, LinkingOutput,
                       CachedResults, TargetDeviceOffloadKind);
    unsigned OffsetIdx = C.getJobs().size();
    BuildJobsForAction(C, FEA->getJobAction(), TC, BoundArch,
                       /*AtTopLevel=*/false, MultipleArchs, LinkingOutput,
                       CachedResults, TargetDeviceOffloadKind);

    auto begin = C.getJobs().getJobsForOverride().begin() + OffsetIdx;
    auto end = C.getJobs().getJobsForOverride().end();

    // Steal the commands.
    llvm::SmallVector<std::unique_ptr<Command>, 4> JobsToWrap(
        std::make_move_iterator(begin), std::make_move_iterator(end));
    C.getJobs().getJobsForOverride().erase(begin, end);

    InputInfo ActionResult;
    for (std::unique_ptr<Command> Cmd :
         llvm::make_range(std::make_move_iterator(JobsToWrap.begin()),
                          std::make_move_iterator(JobsToWrap.end()))) {
      const JobAction *SourceAction = cast<JobAction>(&Cmd->getSource());
      if (FEA->getSerialActions().count(SourceAction)) {
        C.addCommand(std::move(Cmd));
        continue;
      }
      ActionResult = CachedResults.at(
          {SourceAction,
           GetTriplePlusArchString(TC, BoundArch, TargetDeviceOffloadKind)}).front();
      InputInfoList InputInfos;
      CollectForEachInputs(InputInfos, SourceAction, TC, BoundArch,
                           TargetDeviceOffloadKind, CachedResults, FEA);
      const Tool *Creator = &Cmd->getCreator();
      StringRef ParallelJobs;
      if (TargetDeviceOffloadKind == Action::OFK_SYCL)
        ParallelJobs = C.getArgs().getLastArgValue(
            options::OPT_fsycl_max_parallel_jobs_EQ);

      tools::SYCL::constructLLVMForeachCommand(
          C, *SourceAction, std::move(Cmd), InputInfos, ActionResult, Creator,
          "", types::getTypeTempSuffix(ActionResult.getType()), ParallelJobs);
    }
    return { ActionResult };
  }

  ActionList Inputs = A->getInputs();

  const JobAction *JA = cast<JobAction>(A);
  ActionList CollapsedOffloadActions;

  auto *DA = dyn_cast<OffloadDepsJobAction>(JA);
  const ToolChain *JATC = DA ? DA->getHostTC() : TC;

  ToolSelector TS(JA, *JATC, C, isSaveTempsEnabled(),
                  embedBitcodeInObject() && !isUsingLTO());
  const Tool *T = TS.getTool(Inputs, CollapsedOffloadActions);

  if (!T)
    return {InputInfo()};

  // If we've collapsed action list that contained OffloadAction we
  // need to build jobs for host/device-side inputs it may have held.
  for (const auto *OA : CollapsedOffloadActions)
    cast<OffloadAction>(OA)->doOnEachDependence(
        /*IsHostDependence=*/BuildingForOffloadDevice,
        [&](Action *DepA, const ToolChain *DepTC, const char *DepBoundArch) {
          OffloadDependencesInputInfo.append(BuildJobsForAction(
              C, DepA, DepTC, DepBoundArch, /* AtTopLevel */ false,
              /*MultipleArchs=*/!!DepBoundArch, LinkingOutput, CachedResults,
              DepA->getOffloadingDeviceKind()));
        });

  // Only use pipes when there is exactly one input.
  InputInfoList InputInfos;
  for (const Action *Input : Inputs) {
    // Treat dsymutil and verify sub-jobs as being at the top-level too, they
    // shouldn't get temporary output names.
    // FIXME: Clean this up.
    bool SubJobAtTopLevel =
        AtTopLevel && (isa<DsymutilJobAction>(A) || isa<VerifyJobAction>(A));
    InputInfos.append(BuildJobsForAction(
        C, Input, JATC, DA ? DA->getOffloadingArch() : BoundArch,
        SubJobAtTopLevel, MultipleArchs, LinkingOutput, CachedResults,
        A->getOffloadingDeviceKind()));
  }

  // Always use the first file input as the base input.
  const char *BaseInput = InputInfos[0].getBaseInput();
  for (auto &Info : InputInfos) {
    if (Info.isFilename()) {
      BaseInput = Info.getBaseInput();
      break;
    }
  }

  // ... except dsymutil actions, which use their actual input as the base
  // input.
  if (JA->getType() == types::TY_dSYM)
    BaseInput = InputInfos[0].getFilename();

  // Append outputs of offload device jobs to the input list
  if (!OffloadDependencesInputInfo.empty())
    InputInfos.append(OffloadDependencesInputInfo.begin(),
                      OffloadDependencesInputInfo.end());

  // Set the effective triple of the toolchain for the duration of this job.
  llvm::Triple EffectiveTriple;
  const ToolChain &ToolTC = T->getToolChain();
  const ArgList &Args =
      C.getArgsForToolChain(TC, BoundArch, A->getOffloadingDeviceKind());
  if (InputInfos.size() != 1) {
    EffectiveTriple = llvm::Triple(ToolTC.ComputeEffectiveClangTriple(Args));
  } else {
    // Pass along the input type if it can be unambiguously determined.
    EffectiveTriple = llvm::Triple(
        ToolTC.ComputeEffectiveClangTriple(Args, InputInfos[0].getType()));
  }
  RegisterEffectiveTriple TripleRAII(ToolTC, EffectiveTriple);

  // Determine the place to write output to, if any.
  InputInfo Result;
  InputInfoList UnbundlingResults;
  if (auto *UA = dyn_cast<OffloadUnbundlingJobAction>(JA)) {
    // If we have an unbundling job, we need to create results for all the
    // outputs. We also update the results cache so that other actions using
    // this unbundling action can get the right results.
    for (auto &UI : UA->getDependentActionsInfo()) {
      assert(UI.DependentOffloadKind != Action::OFK_None &&
             "Unbundling with no offloading??");

      // Unbundling actions are never at the top level. When we generate the
      // offloading prefix, we also do that for the host file because the
      // unbundling action does not change the type of the output which can
      // cause a overwrite.
      InputInfo CurI;
      if (C.getDriver().getOffloadStaticLibSeen() &&
          (JA->getType() == types::TY_Archive ||
           JA->getType() == types::TY_Tempfilelist)) {
        // Host part of the unbundled static archive is not used.
        if (UI.DependentOffloadKind == Action::OFK_Host)
          continue;
        std::string TmpFileName = C.getDriver().GetTemporaryPath(
            llvm::sys::path::stem(BaseInput),
            JA->getType() == types::TY_Archive ? "a" : "txt");
        const char *TmpFile = C.addTempFile(
            C.getArgs().MakeArgString(TmpFileName), JA->getType());
        CurI = InputInfo(JA->getType(), TmpFile, TmpFile);
      } else {
        std::string OffloadingPrefix = Action::GetOffloadingFileNamePrefix(
          UI.DependentOffloadKind,
          UI.DependentToolChain->getTriple().normalize(),
          /*CreatePrefixForHost=*/true);
        CurI = InputInfo(
          UA,
          GetNamedOutputPath(C, *UA, BaseInput, UI.DependentBoundArch,
                             /*AtTopLevel=*/false,
                             MultipleArchs ||
                                 UI.DependentOffloadKind == Action::OFK_HIP,
                             OffloadingPrefix),
          BaseInput);
      }
      // Save the unbundling result.
      UnbundlingResults.push_back(CurI);

      // Get the unique string identifier for this dependence and cache the
      // result.
      StringRef Arch;
      if (TargetDeviceOffloadKind == Action::OFK_HIP ||
          TargetDeviceOffloadKind == Action::OFK_SYCL) {
        if (UI.DependentOffloadKind == Action::OFK_Host)
          Arch = StringRef();
        else
          Arch = UI.DependentBoundArch;
      } else
        Arch = BoundArch;
      // When unbundling for SYCL and there is no Target offload, assume
      // Host as the dependent offload, as the host path has been stripped
      // in this instance
      Action::OffloadKind DependentOffloadKind;
      if (UI.DependentOffloadKind == Action::OFK_SYCL &&
          TargetDeviceOffloadKind == Action::OFK_None &&
          !(C.getDefaultToolChain().getTriple().isNativeCPU() &&
            UA->getDependentActionsInfo().size() > 1))
        DependentOffloadKind = Action::OFK_Host;
      else
        DependentOffloadKind = UI.DependentOffloadKind;

      CachedResults[{A, GetTriplePlusArchString(UI.DependentToolChain, Arch,
                                                DependentOffloadKind)}] = {
          CurI};
    }
    // Now that we have all the results generated, select the one that should
    // be returned for the current depending action.
    std::pair<const Action *, std::string> ActionTC = {
        A, GetTriplePlusArchString(TC, BoundArch, TargetDeviceOffloadKind)};
    assert(CachedResults.find(ActionTC) != CachedResults.end() &&
           "Result does not exist??");
    Result = CachedResults[ActionTC].front();
  } else if (auto *DA = dyn_cast<OffloadDepsJobAction>(JA)) {
    for (auto &DI : DA->getDependentActionsInfo()) {
      assert(DI.DependentOffloadKind != Action::OFK_None &&
             "Deps job with no offloading");

      std::string OffloadingPrefix = Action::GetOffloadingFileNamePrefix(
          DI.DependentOffloadKind,
          DI.DependentToolChain->getTriple().normalize(),
          /*CreatePrefixForHost=*/true);
      auto CurI = InputInfo(
          DA,
          GetNamedOutputPath(C, *DA, BaseInput, DI.DependentBoundArch,
                             /*AtTopLevel=*/false,
                             MultipleArchs ||
                                 DI.DependentOffloadKind == Action::OFK_HIP,
                             OffloadingPrefix),
          BaseInput);
      // Save the result.
      UnbundlingResults.push_back(CurI);

      // Get the unique string identifier for this dependence and cache the
      // result.
      StringRef Arch = TargetDeviceOffloadKind == Action::OFK_HIP
                           ? DI.DependentOffloadKind == Action::OFK_Host
                                 ? StringRef()
                                 : DI.DependentBoundArch
                           : BoundArch;

      CachedResults[{A, GetTriplePlusArchString(DI.DependentToolChain, Arch,
                                                DI.DependentOffloadKind)}] = {
          CurI};
    }

    // Now that we have all the results generated, select the one that should be
    // returned for the current depending action.
    std::pair<const Action *, std::string> ActionTC = {
        A, GetTriplePlusArchString(TC, BoundArch, TargetDeviceOffloadKind)};
    auto It = CachedResults.find(ActionTC);
    assert(It != CachedResults.end() && "Result does not exist??");
    Result = It->second.front();
  } else if (JA->getType() == types::TY_Nothing)
    Result = {InputInfo(A, BaseInput)};
  else {
    std::string OffloadingPrefix;
    // When generating binaries with -fsycl-link, the output file prefix is the
    // triple arch only.  Do not add the arch when compiling for host.
    if (!A->getOffloadingHostActiveKinds() &&
        Args.hasArg(options::OPT_fsycl_link_EQ)) {
      OffloadingPrefix = "-";
      OffloadingPrefix += TC->getTriple().getArchName();
    } else {
      // We only have to generate a prefix for the host if this is not a
      // top-level action.
      OffloadingPrefix = Action::GetOffloadingFileNamePrefix(
        A->getOffloadingDeviceKind(), EffectiveTriple.normalize(),
        /*CreatePrefixForHost=*/isa<OffloadPackagerJobAction>(A) ||
            !(A->getOffloadingHostActiveKinds() == Action::OFK_None ||
              AtTopLevel));
    }
    if (isa<OffloadWrapperJobAction>(JA)) {
      if (Arg *FinalOutput = C.getArgs().getLastArg(options::OPT_o))
        BaseInput = FinalOutput->getValue();
      // Do not use the default image name when using -fno-sycl-rdc
      else if (!tools::SYCL::shouldDoPerObjectFileLinking(C))
        BaseInput = getDefaultImageName();
      BaseInput =
          C.getArgs().MakeArgString(std::string(BaseInput) + "-wrapper");
    }
    Result = InputInfo(A, GetNamedOutputPath(C, *JA, BaseInput, BoundArch,
                                             AtTopLevel, MultipleArchs,
                                             OffloadingPrefix),
                       BaseInput);
    if (T->canEmitIR() && OffloadingPrefix.empty())
      handleTimeTrace(C, Args, JA, BaseInput, Result);
  }

  if (CCCPrintBindings && !CCGenDiagnostics) {
    llvm::errs() << "# \"" << T->getToolChain().getTripleString() << '"'
                 << " - \"" << T->getName() << "\", inputs: [";
    for (unsigned i = 0, e = InputInfos.size(); i != e; ++i) {
      llvm::errs() << InputInfos[i].getAsString();
      if (i + 1 != e)
        llvm::errs() << ", ";
    }
    if (UnbundlingResults.empty())
      llvm::errs() << "], output: " << Result.getAsString() << "\n";
    else {
      llvm::errs() << "], outputs: [";
      for (unsigned i = 0, e = UnbundlingResults.size(); i != e; ++i) {
        llvm::errs() << UnbundlingResults[i].getAsString();
        if (i + 1 != e)
          llvm::errs() << ", ";
      }
      llvm::errs() << "] \n";
    }
  } else {
    if (UnbundlingResults.empty())
      T->ConstructJob(C, *JA, Result, InputInfos, Args, LinkingOutput);
    else
      T->ConstructJobMultipleOutputs(C, *JA, UnbundlingResults, InputInfos,
                                     Args, LinkingOutput);
  }
  return {Result};
}

const char *Driver::getDefaultImageName() const {
  llvm::Triple Target(llvm::Triple::normalize(TargetTriple));
  return Target.isOSWindows() ? "a.exe" : "a.out";
}

/// Create output filename based on ArgValue, which could either be a
/// full filename, filename without extension, or a directory. If ArgValue
/// does not provide a filename, then use BaseName, and use the extension
/// suitable for FileType.
static const char *MakeCLOutputFilename(const ArgList &Args, StringRef ArgValue,
                                        StringRef BaseName,
                                        types::ID FileType) {
  SmallString<128> Filename = ArgValue;

  if (ArgValue.empty()) {
    // If the argument is empty, output to BaseName in the current dir.
    Filename = BaseName;
  } else if (llvm::sys::path::is_separator(Filename.back())) {
    // If the argument is a directory, output to BaseName in that dir.
    llvm::sys::path::append(Filename, BaseName);
  }

  if (!llvm::sys::path::has_extension(ArgValue)) {
    // If the argument didn't provide an extension, then set it.
    const char *Extension = types::getTypeTempSuffix(FileType, true);

    if (FileType == types::TY_Image &&
        Args.hasArg(options::OPT__SLASH_LD, options::OPT__SLASH_LDd)) {
      // The output file is a dll.
      Extension = "dll";
    }

    llvm::sys::path::replace_extension(Filename, Extension);
  }

  return Args.MakeArgString(Filename.c_str());
}

static bool HasPreprocessOutput(const Action &JA) {
  if (isa<PreprocessJobAction>(JA))
    return true;
  if (isa<OffloadAction>(JA) && isa<PreprocessJobAction>(JA.getInputs()[0]))
    return true;
  if (isa<OffloadBundlingJobAction>(JA) &&
      HasPreprocessOutput(*(JA.getInputs()[0])))
    return true;
  return false;
}

const char *Driver::CreateTempFile(Compilation &C, StringRef Prefix,
                                   StringRef Suffix, bool MultipleArchs,
                                   StringRef BoundArch,
                                   types::ID Type,
                                   bool NeedUniqueDirectory) const {
  SmallString<128> TmpName;
  Arg *A = C.getArgs().getLastArg(options::OPT_fcrash_diagnostics_dir);
  std::optional<std::string> CrashDirectory =
      CCGenDiagnostics && A
          ? std::string(A->getValue())
          : llvm::sys::Process::GetEnv("CLANG_CRASH_DIAGNOSTICS_DIR");
  if (CrashDirectory) {
    if (!getVFS().exists(*CrashDirectory))
      llvm::sys::fs::create_directories(*CrashDirectory);
    SmallString<128> Path(*CrashDirectory);
    llvm::sys::path::append(Path, Prefix);
    const char *Middle = !Suffix.empty() ? "-%%%%%%." : "-%%%%%%";
    if (std::error_code EC =
            llvm::sys::fs::createUniqueFile(Path + Middle + Suffix, TmpName)) {
      Diag(clang::diag::err_unable_to_make_temp) << EC.message();
      return "";
    }
  } else {
    if (MultipleArchs && !BoundArch.empty()) {
      if (NeedUniqueDirectory) {
        TmpName = GetTemporaryDirectory(Prefix);
        llvm::sys::path::append(TmpName,
                                Twine(Prefix) + "-" + BoundArch + "." + Suffix);
      } else {
        TmpName =
            GetTemporaryPath((Twine(Prefix) + "-" + BoundArch).str(), Suffix);
      }

    } else {
      TmpName = GetTemporaryPath(Prefix, Suffix);
    }
  }
  return C.addTempFile(C.getArgs().MakeArgString(TmpName), Type);
}

// Calculate the output path of the module file when compiling a module unit
// with the `-fmodule-output` option or `-fmodule-output=` option specified.
// The behavior is:
// - If `-fmodule-output=` is specfied, then the module file is
//   writing to the value.
// - Otherwise if the output object file of the module unit is specified, the
// output path
//   of the module file should be the same with the output object file except
//   the corresponding suffix. This requires both `-o` and `-c` are specified.
// - Otherwise, the output path of the module file will be the same with the
//   input with the corresponding suffix.
static const char *GetModuleOutputPath(Compilation &C, const JobAction &JA,
                                       const char *BaseInput) {
  assert(isa<PrecompileJobAction>(JA) && JA.getType() == types::TY_ModuleFile &&
         (C.getArgs().hasArg(options::OPT_fmodule_output) ||
          C.getArgs().hasArg(options::OPT_fmodule_output_EQ)));

  SmallString<256> OutputPath =
      tools::getCXX20NamedModuleOutputPath(C.getArgs(), BaseInput);

  return C.addResultFile(C.getArgs().MakeArgString(OutputPath.c_str()), &JA);
}

const char *Driver::GetNamedOutputPath(Compilation &C, const JobAction &JA,
                                       const char *BaseInput,
                                       StringRef OrigBoundArch, bool AtTopLevel,
                                       bool MultipleArchs,
                                       StringRef OffloadingPrefix) const {
  std::string BoundArch = OrigBoundArch.str();
  if (is_style_windows(llvm::sys::path::Style::native)) {
    // BoundArch may contain ':' or '*', which is invalid in file names on
    // Windows, therefore replace it with '@'.
    llvm::replace(BoundArch, ':', '@');
    llvm::replace(BoundArch, '*', '@');
  }
  // BoundArch may contain ',', which may create strings that interfere with
  // the StringMap for the clang-offload-packager input values.
  std::replace(BoundArch.begin(), BoundArch.end(), ',', '@');

  llvm::PrettyStackTraceString CrashInfo("Computing output path");
  // Output to a user requested destination?
  if (AtTopLevel && !isa<DsymutilJobAction>(JA) && !isa<VerifyJobAction>(JA)) {
    if (Arg *FinalOutput = C.getArgs().getLastArg(options::OPT_o))
      return C.addResultFile(FinalOutput->getValue(), &JA);
    // Output to destination for -fsycl-device-only/-fsyclbin and Windows -o
    if ((offloadDeviceOnly() ||
         C.getArgs().hasArgNoClaim(options::OPT_fsyclbin_EQ)) &&
        JA.getOffloadingDeviceKind() == Action::OFK_SYCL)
      if (Arg *FinalOutput = C.getArgs().getLastArg(options::OPT__SLASH_o))
        return C.addResultFile(FinalOutput->getValue(), &JA);
  }

  // For /P, preprocess to file named after BaseInput.
  if (C.getArgs().hasArg(options::OPT__SLASH_P) &&
      ((AtTopLevel && isa<PreprocessJobAction>(JA)) ||
       isa<OffloadBundlingJobAction>(JA) ||
       isa<OffloadPackagerJobAction>(JA))) {
    StringRef BaseName = llvm::sys::path::filename(BaseInput);
    StringRef NameArg;
    if (Arg *A = C.getArgs().getLastArg(options::OPT__SLASH_Fi))
      NameArg = A->getValue();
    return C.addResultFile(
        MakeCLOutputFilename(C.getArgs(), NameArg, BaseName, types::TY_PP_C),
        &JA);
  }

  // Redirect output for the generated source + integration footer.
  if (isa<AppendFooterJobAction>(JA)) {
    if (Arg *A = C.getArgs().getLastArg(options::OPT_fsycl_footer_path_EQ)) {
      SmallString<128> OutName(A->getValue());
      StringRef BaseName = llvm::sys::path::filename(BaseInput);
      if (isSaveTempsEnabled()) {
        // Retain the location specified by the user with -save-temps.
        const char *Suffix = types::getTypeTempSuffix(JA.getType());
        std::string::size_type End = std::string::npos;
        if (!types::appendSuffixForType(JA.getType()))
          End = BaseName.rfind('.');
        SmallString<128> Suffixed(BaseName.substr(0, End));
        Suffixed += OffloadingPrefix;
        Suffixed += '.';
        Suffixed += Suffix;
        llvm::sys::path::append(OutName, Suffixed.c_str());
      } else {
        std::string TmpName =
            GetTemporaryPath(llvm::sys::path::stem(BaseName),
                             types::getTypeTempSuffix(JA.getType()));
        llvm::sys::path::append(OutName, llvm::sys::path::filename(TmpName));
      }
      return C.addTempFile(C.getArgs().MakeArgString(OutName));
    }
  }

  // When generating preprocessed files (-E) with offloading enabled, redirect
  // the output to a properly named output file.
  if (JA.getType() == types::TY_PP_CXX && isa<OffloadPackagerJobAction>(JA)) {
    if (Arg *FinalOutput =
            C.getArgs().getLastArg(options::OPT_o, options::OPT__SLASH_o))
      return C.addResultFile(FinalOutput->getValue(), &JA);
  }

  // Default to writing to stdout?
  if (AtTopLevel && !CCGenDiagnostics && HasPreprocessOutput(JA)) {
    return "-";
  }

  if (JA.getType() == types::TY_ModuleFile &&
      C.getArgs().getLastArg(options::OPT_module_file_info)) {
    return "-";
  }

  if (JA.getType() == types::TY_PP_Asm &&
      C.getArgs().hasArg(options::OPT_dxc_Fc)) {
    StringRef FcValue = C.getArgs().getLastArgValue(options::OPT_dxc_Fc);
    // TODO: Should we use `MakeCLOutputFilename` here? If so, we can probably
    // handle this as part of the SLASH_Fa handling below.
    return C.addResultFile(C.getArgs().MakeArgString(FcValue.str()), &JA);
  }

  if ((JA.getType() == types::TY_Object &&
       C.getArgs().hasArg(options::OPT_dxc_Fo)) ||
      JA.getType() == types::TY_DX_CONTAINER) {
    StringRef FoValue = C.getArgs().getLastArgValue(options::OPT_dxc_Fo);
    // If we are targeting DXIL and not validating/translating/objcopying, we
    // should set the final result file. Otherwise we should emit to a
    // temporary.
    if (C.getDefaultToolChain().getTriple().isDXIL()) {
      const auto &TC = static_cast<const toolchains::HLSLToolChain &>(
          C.getDefaultToolChain());
      // Fo can be empty here if the validator is running for a compiler flow
      // that is using Fc or just printing disassembly.
      if (TC.isLastJob(C.getArgs(), JA.getKind()) && !FoValue.empty())
        return C.addResultFile(C.getArgs().MakeArgString(FoValue.str()), &JA);
      StringRef Name = llvm::sys::path::filename(BaseInput);
      std::pair<StringRef, StringRef> Split = Name.split('.');
      const char *Suffix = types::getTypeTempSuffix(JA.getType(), true);
      return CreateTempFile(C, Split.first, Suffix, false);
    }
    // We don't have SPIRV-val integrated (yet), so for now we can assume this
    // is the final output.
    assert(C.getDefaultToolChain().getTriple().isSPIRV());
    return C.addResultFile(C.getArgs().MakeArgString(FoValue.str()), &JA);
  }

  // Is this the assembly listing for /FA?
  if (JA.getType() == types::TY_PP_Asm &&
      (C.getArgs().hasArg(options::OPT__SLASH_FA) ||
       C.getArgs().hasArg(options::OPT__SLASH_Fa))) {
    // Use /Fa and the input filename to determine the asm file name.
    StringRef BaseName = llvm::sys::path::filename(BaseInput);
    StringRef FaValue = C.getArgs().getLastArgValue(options::OPT__SLASH_Fa);
    return C.addResultFile(
        MakeCLOutputFilename(C.getArgs(), FaValue, BaseName, JA.getType()),
        &JA);
  }

  if (JA.getType() == types::TY_API_INFO &&
      C.getArgs().hasArg(options::OPT_emit_extension_symbol_graphs) &&
      C.getArgs().hasArg(options::OPT_o))
    Diag(clang::diag::err_drv_unexpected_symbol_graph_output)
        << C.getArgs().getLastArgValue(options::OPT_o);

  // DXC defaults to standard out when generating assembly. We check this after
  // any DXC flags that might specify a file.
  if (AtTopLevel && JA.getType() == types::TY_PP_Asm && IsDXCMode())
    return "-";

  bool SpecifiedModuleOutput =
      C.getArgs().hasArg(options::OPT_fmodule_output) ||
      C.getArgs().hasArg(options::OPT_fmodule_output_EQ);
  if (MultipleArchs && SpecifiedModuleOutput)
    Diag(clang::diag::err_drv_module_output_with_multiple_arch);

  // If we're emitting a module output with the specified option
  // `-fmodule-output`.
  if (!AtTopLevel && isa<PrecompileJobAction>(JA) &&
      JA.getType() == types::TY_ModuleFile && SpecifiedModuleOutput) {
    assert(C.getArgs().hasArg(options::OPT_fno_modules_reduced_bmi));
    return GetModuleOutputPath(C, JA, BaseInput);
  }

  // Output to a temporary file?
  if ((!AtTopLevel && !isSaveTempsEnabled() &&
       (!C.getArgs().hasArg(options::OPT__SLASH_Fo) ||
        // FIXME - The use of /Fo is limited when offloading is enabled.  When
        // compiling to exe use of /Fo does not produce the named obj.  We also
        // should not use the named output when performing unbundling.
        (C.getArgs().hasArg(options::OPT__SLASH_Fo) &&
         (!JA.isOffloading(Action::OFK_None) ||
          isa<OffloadUnbundlingJobAction>(JA) ||
          JA.getOffloadingHostActiveKinds() > Action::OFK_Host)))) ||
      CCGenDiagnostics) {
    StringRef Name = llvm::sys::path::filename(BaseInput);
    std::pair<StringRef, StringRef> Split = Name.split('.');
    const char *Suffix =
        types::getTypeTempSuffix(JA.getType(), IsCLMode() || IsDXCMode());
    // The non-offloading toolchain on Darwin requires deterministic input
    // file name for binaries to be deterministic, therefore it needs unique
    // directory.
    llvm::Triple Triple(C.getDriver().getTargetTriple());
    bool NeedUniqueDirectory =
        (JA.getOffloadingDeviceKind() == Action::OFK_None ||
         JA.getOffloadingDeviceKind() == Action::OFK_Host) &&
        Triple.isOSDarwin();
    return CreateTempFile(C, Split.first, Suffix, MultipleArchs, BoundArch,
                          JA.getType(), NeedUniqueDirectory);
  }

  SmallString<128> BasePath(BaseInput);
  SmallString<128> ExternalPath("");
  StringRef BaseName;

  // Dsymutil actions should use the full path.
  if (isa<DsymutilJobAction>(JA) && C.getArgs().hasArg(options::OPT_dsym_dir)) {
    ExternalPath += C.getArgs().getLastArg(options::OPT_dsym_dir)->getValue();
    // We use posix style here because the tests (specifically
    // darwin-dsymutil.c) demonstrate that posix style paths are acceptable
    // even on Windows and if we don't then the similar test covering this
    // fails.
    llvm::sys::path::append(ExternalPath, llvm::sys::path::Style::posix,
                            llvm::sys::path::filename(BasePath));
    BaseName = ExternalPath;
  } else if (isa<DsymutilJobAction>(JA) || isa<VerifyJobAction>(JA))
    BaseName = BasePath;
  else
    BaseName = llvm::sys::path::filename(BasePath);

  // When compiling with -fsyclbin, maintain a simple output file name for the
  // resulting image.  A '.syclbin' extension is used to represent the resulting
  // output file.
  if (JA.getOffloadingDeviceKind() == Action::OFK_SYCL &&
      C.getArgs().hasArgNoClaim(options::OPT_fsyclbin_EQ) &&
      JA.getType() == types::TY_Image) {
    SmallString<128> SYCLBinOutput(getDefaultImageName());
    if (IsCLMode())
      // Use BaseName for the syclbin output name.
      SYCLBinOutput = BaseName;
    llvm::sys::path::replace_extension(SYCLBinOutput, ".syclbin");
    return C.addResultFile(C.getArgs().MakeArgString(SYCLBinOutput), &JA);
  }

  // Determine what the derived output name should be.
  const char *NamedOutput;

  if ((JA.getType() == types::TY_Object || JA.getType() == types::TY_LTO_BC ||
       JA.getType() == types::TY_Archive) &&
      C.getArgs().hasArg(options::OPT__SLASH_Fo, options::OPT__SLASH_o)) {
    // The /Fo or /o flag decides the object filename.
    StringRef Val =
        C.getArgs()
            .getLastArg(options::OPT__SLASH_Fo, options::OPT__SLASH_o)
            ->getValue();
    NamedOutput =
        MakeCLOutputFilename(C.getArgs(), Val, BaseName, types::TY_Object);
  } else if (JA.getType() == types::TY_Image &&
             C.getArgs().hasArg(options::OPT__SLASH_Fe,
                                options::OPT__SLASH_o)) {
    // The /Fe or /o flag names the linked file.
    StringRef Val =
        C.getArgs()
            .getLastArg(options::OPT__SLASH_Fe, options::OPT__SLASH_o)
            ->getValue();
    NamedOutput =
        MakeCLOutputFilename(C.getArgs(), Val, BaseName, types::TY_Image);
  } else if (JA.getType() == types::TY_Image) {
    if (IsCLMode()) {
      // clang-cl uses BaseName for the executable name.
      NamedOutput =
          MakeCLOutputFilename(C.getArgs(), "", BaseName, types::TY_Image);
    } else {
      SmallString<128> Output(getDefaultImageName());
      // HIP image for device compilation with -fno-gpu-rdc is per compilation
      // unit.
      bool IsHIPNoRDC = JA.getOffloadingDeviceKind() == Action::OFK_HIP &&
                        !C.getArgs().hasFlag(options::OPT_fgpu_rdc,
                                             options::OPT_fno_gpu_rdc, false);
      bool UseOutExtension = IsHIPNoRDC || isa<OffloadPackagerJobAction>(JA) ||
                             isa<BackendCompileJobAction>(JA);
      if (UseOutExtension) {
        Output = BaseName;
        llvm::sys::path::replace_extension(Output, "");
      }
      Output += OffloadingPrefix;
      if (MultipleArchs && !BoundArch.empty()) {
        Output += "-";
        Output.append(BoundArch);
      }
      if (UseOutExtension)
        Output += ".out";
      NamedOutput = C.getArgs().MakeArgString(Output.c_str());
    }
  } else if (JA.getType() == types::TY_PCH && IsCLMode()) {
    NamedOutput = C.getArgs().MakeArgString(GetClPchPath(C, BaseName));
  } else if ((JA.getType() == types::TY_Plist || JA.getType() == types::TY_AST) &&
             C.getArgs().hasArg(options::OPT__SLASH_o)) {
    StringRef Val =
        C.getArgs()
            .getLastArg(options::OPT__SLASH_o)
            ->getValue();
    NamedOutput =
        MakeCLOutputFilename(C.getArgs(), Val, BaseName, types::TY_Object);
  } else {
    const char *Suffix =
        types::getTypeTempSuffix(JA.getType(), IsCLMode() || IsDXCMode());
    assert(Suffix && "All types used for output should have a suffix.");

    std::string::size_type End = std::string::npos;
    if (!types::appendSuffixForType(JA.getType()))
      End = BaseName.rfind('.');
    SmallString<128> Suffixed(BaseName.substr(0, End));
    Suffixed += OffloadingPrefix;
    if (MultipleArchs && !BoundArch.empty()) {
      Suffixed += "-";
      Suffixed.append(BoundArch);
    }
    // When using both -save-temps and -emit-llvm, use a ".tmp.bc" suffix for
    // the unoptimized bitcode so that it does not get overwritten by the ".bc"
    // optimized bitcode output.
    auto IsAMDRDCInCompilePhase = [](const JobAction &JA,
                                     const llvm::opt::DerivedArgList &Args) {
      // The relocatable compilation in HIP and OpenMP implies -emit-llvm.
      // Similarly, use a ".tmp.bc" suffix for the unoptimized bitcode
      // (generated in the compile phase.)
      const ToolChain *TC = JA.getOffloadingToolChain();
      return isa<CompileJobAction>(JA) &&
             ((JA.getOffloadingDeviceKind() == Action::OFK_HIP &&
               Args.hasFlag(options::OPT_fgpu_rdc, options::OPT_fno_gpu_rdc,
                            false)) ||
              (JA.getOffloadingDeviceKind() == Action::OFK_OpenMP && TC &&
               TC->getTriple().isAMDGPU()));
    };
    if (!AtTopLevel && JA.getType() == types::TY_LLVM_BC &&
        (C.getArgs().hasArg(options::OPT_emit_llvm) ||
         IsAMDRDCInCompilePhase(JA, C.getArgs())))
      Suffixed += ".tmp";
    Suffixed += '.';
    Suffixed += Suffix;
    NamedOutput = C.getArgs().MakeArgString(Suffixed.c_str());
  }

  // Prepend object file path if -save-temps=obj
  if (!AtTopLevel && isSaveTempsObj() && C.getArgs().hasArg(options::OPT_o) &&
      JA.getType() != types::TY_PCH) {
    Arg *FinalOutput = C.getArgs().getLastArg(options::OPT_o);
    SmallString<128> TempPath(FinalOutput->getValue());
    llvm::sys::path::remove_filename(TempPath);
    StringRef OutputFileName = llvm::sys::path::filename(NamedOutput);
    llvm::sys::path::append(TempPath, OutputFileName);
    NamedOutput = C.getArgs().MakeArgString(TempPath.c_str());
  }

  if (isSaveTempsEnabled()) {
    // If we're saving temps and the temp file conflicts with any
    // input/resulting file, then avoid overwriting.
    if (!AtTopLevel && NamedOutput == BaseName) {
      bool SameFile = false;
      SmallString<256> Result;
      llvm::sys::fs::current_path(Result);
      llvm::sys::path::append(Result, BaseName);
      llvm::sys::fs::equivalent(BaseInput, Result.c_str(), SameFile);
      // Must share the same path to conflict.
      if (SameFile) {
        StringRef Name = llvm::sys::path::filename(BaseInput);
        std::pair<StringRef, StringRef> Split = Name.split('.');
        std::string TmpName = GetTemporaryPath(
            Split.first,
            types::getTypeTempSuffix(JA.getType(), IsCLMode() || IsDXCMode()));
        return C.addTempFile(C.getArgs().MakeArgString(TmpName));
      }
    }

    const auto &ResultFiles = C.getResultFiles();
    const auto CollidingFilenameIt =
        llvm::find_if(ResultFiles, [NamedOutput](const auto &It) {
          return StringRef(NamedOutput) == It.second;
        });
    if (CollidingFilenameIt != ResultFiles.end()) {
      // Upon any collision, a unique hash will be appended to the filename,
      // similar to what is done for temporary files in the regular flow.
      StringRef CollidingName(CollidingFilenameIt->second);
      std::pair<StringRef, StringRef> Split = CollidingName.split('.');
      std::string UniqueName = GetUniquePath(
          Split.first,
          types::getTypeTempSuffix(JA.getType(), IsCLMode() || IsDXCMode()));
      return C.addTempFile(C.getArgs().MakeArgString(UniqueName));
    }
  }

  // Emit an error if PCH(Pre-Compiled Header) file generation is forced in
  // -fsycl mode.
  if (C.getArgs().hasFlag(options::OPT_fsycl, options::OPT_fno_sycl, false) &&
      JA.getType() == types::TY_PCH)
    Diag(clang::diag::err_drv_fsycl_with_pch);
  // As an annoying special case, PCH generation doesn't strip the pathname.
  if (JA.getType() == types::TY_PCH && !IsCLMode()) {
    llvm::sys::path::remove_filename(BasePath);
    if (BasePath.empty())
      BasePath = NamedOutput;
    else
      llvm::sys::path::append(BasePath, NamedOutput);
    return C.addResultFile(C.getArgs().MakeArgString(BasePath.c_str()), &JA);
  }

  return C.addResultFile(NamedOutput, &JA);
}

std::string Driver::GetFilePath(StringRef Name, const ToolChain &TC) const {
  // Search for Name in a list of paths.
  auto SearchPaths = [&](const llvm::SmallVectorImpl<std::string> &P)
      -> std::optional<std::string> {
    // Respect a limited subset of the '-Bprefix' functionality in GCC by
    // attempting to use this prefix when looking for file paths.
    for (const auto &Dir : P) {
      if (Dir.empty())
        continue;
      SmallString<128> P(Dir[0] == '=' ? SysRoot + Dir.substr(1) : Dir);
      llvm::sys::path::append(P, Name);
      if (llvm::sys::fs::exists(Twine(P)))
        return std::string(P);
    }
    return std::nullopt;
  };

  if (auto P = SearchPaths(PrefixDirs))
    return *P;

  SmallString<128> R(ResourceDir);
  llvm::sys::path::append(R, Name);
  if (llvm::sys::fs::exists(Twine(R)))
    return std::string(R);

  SmallString<128> P(TC.getCompilerRTPath());
  llvm::sys::path::append(P, Name);
  if (llvm::sys::fs::exists(Twine(P)))
    return std::string(P);

  SmallString<128> D(Dir);
  llvm::sys::path::append(D, "..", Name);
  if (llvm::sys::fs::exists(Twine(D)))
    return std::string(D);

  if (auto P = SearchPaths(TC.getLibraryPaths()))
    return *P;

  if (auto P = SearchPaths(TC.getFilePaths()))
    return *P;

  SmallString<128> R2(ResourceDir);
  llvm::sys::path::append(R2, "..", "..", Name);
  if (llvm::sys::fs::exists(Twine(R2)))
    return std::string(R2);

  return std::string(Name);
}

void Driver::generatePrefixedToolNames(
    StringRef Tool, const ToolChain &TC,
    SmallVectorImpl<std::string> &Names) const {
  // FIXME: Needs a better variable than TargetTriple
  Names.emplace_back((TargetTriple + "-" + Tool).str());
  Names.emplace_back(Tool);
}

static bool ScanDirForExecutable(SmallString<128> &Dir, StringRef Name) {
  llvm::sys::path::append(Dir, Name);
  if (llvm::sys::fs::can_execute(Twine(Dir)))
    return true;
  llvm::sys::path::remove_filename(Dir);
  return false;
}

std::string Driver::GetProgramPath(StringRef Name, const ToolChain &TC) const {
  SmallVector<std::string, 2> TargetSpecificExecutables;
  generatePrefixedToolNames(Name, TC, TargetSpecificExecutables);

  // Respect a limited subset of the '-Bprefix' functionality in GCC by
  // attempting to use this prefix when looking for program paths.
  for (const auto &PrefixDir : PrefixDirs) {
    if (llvm::sys::fs::is_directory(PrefixDir)) {
      SmallString<128> P(PrefixDir);
      if (ScanDirForExecutable(P, Name))
        return std::string(P);
    } else {
      SmallString<128> P((PrefixDir + Name).str());
      if (llvm::sys::fs::can_execute(Twine(P)))
        return std::string(P);
    }
  }

  const ToolChain::path_list &List = TC.getProgramPaths();
  for (const auto &TargetSpecificExecutable : TargetSpecificExecutables) {
    // For each possible name of the tool look for it in
    // program paths first, then the path.
    // Higher priority names will be first, meaning that
    // a higher priority name in the path will be found
    // instead of a lower priority name in the program path.
    // E.g. <triple>-gcc on the path will be found instead
    // of gcc in the program path
    for (const auto &Path : List) {
      SmallString<128> P(Path);
      if (ScanDirForExecutable(P, TargetSpecificExecutable))
        return std::string(P);
    }

    // Fall back to the path
    if (llvm::ErrorOr<std::string> P =
            llvm::sys::findProgramByName(TargetSpecificExecutable))
      return *P;
  }

  return std::string(Name);
}

std::string Driver::GetStdModuleManifestPath(const Compilation &C,
                                             const ToolChain &TC) const {
  std::string error = "<NOT PRESENT>";

  switch (TC.GetCXXStdlibType(C.getArgs())) {
  case ToolChain::CST_Libcxx: {
    auto evaluate = [&](const char *library) -> std::optional<std::string> {
      std::string lib = GetFilePath(library, TC);

      // Note when there are multiple flavours of libc++ the module json needs
      // to look at the command-line arguments for the proper json. These
      // flavours do not exist at the moment, but there are plans to provide a
      // variant that is built with sanitizer instrumentation enabled.

      // For example
      //  StringRef modules = [&] {
      //    const SanitizerArgs &Sanitize = TC.getSanitizerArgs(C.getArgs());
      //    if (Sanitize.needsAsanRt())
      //      return "libc++.modules-asan.json";
      //    return "libc++.modules.json";
      //  }();

      SmallString<128> path(lib.begin(), lib.end());
      llvm::sys::path::remove_filename(path);
      llvm::sys::path::append(path, "libc++.modules.json");
      if (TC.getVFS().exists(path))
        return static_cast<std::string>(path);

      return {};
    };

    if (std::optional<std::string> result = evaluate("libc++.so"); result)
      return *result;

    return evaluate("libc++.a").value_or(error);
  }

  case ToolChain::CST_Libstdcxx: {
    auto evaluate = [&](const char *library) -> std::optional<std::string> {
      std::string lib = GetFilePath(library, TC);

      SmallString<128> path(lib.begin(), lib.end());
      llvm::sys::path::remove_filename(path);
      llvm::sys::path::append(path, "libstdc++.modules.json");
      if (TC.getVFS().exists(path))
        return static_cast<std::string>(path);

      return {};
    };

    if (std::optional<std::string> result = evaluate("libstdc++.so"); result)
      return *result;

    return evaluate("libstdc++.a").value_or(error);
  }
  }

  return error;
}

std::string Driver::GetTemporaryPath(StringRef Prefix, StringRef Suffix) const {
  SmallString<128> Path;
  std::error_code EC = llvm::sys::fs::createTemporaryFile(Prefix, Suffix, Path);
  if (EC) {
    Diag(clang::diag::err_unable_to_make_temp) << EC.message();
    return "";
  }

  return std::string(Path);
}

std::string Driver::GetUniquePath(StringRef BaseName, StringRef Ext) const {
  SmallString<128> Path;
  std::error_code EC = llvm::sys::fs::getPotentiallyUniqueFileName(
      Twine(BaseName) + Twine("-%%%%%%.") + Ext, Path);
  if (EC) {
    Diag(clang::diag::err_unable_to_make_temp) << EC.message();
    return "";
  }

  return std::string(Path.str());
}

std::string Driver::GetTemporaryDirectory(StringRef Prefix) const {
  SmallString<128> Path;
  std::error_code EC = llvm::sys::fs::createUniqueDirectory(Prefix, Path);
  if (EC) {
    Diag(clang::diag::err_unable_to_make_temp) << EC.message();
    return "";
  }

  return std::string(Path);
}

std::string Driver::GetClPchPath(Compilation &C, StringRef BaseName) const {
  SmallString<128> Output;
  if (Arg *FpArg = C.getArgs().getLastArg(options::OPT__SLASH_Fp)) {
    // FIXME: If anybody needs it, implement this obscure rule:
    // "If you specify a directory without a file name, the default file name
    // is VCx0.pch., where x is the major version of Visual C++ in use."
    Output = FpArg->getValue();

    // "If you do not specify an extension as part of the path name, an
    // extension of .pch is assumed. "
    if (!llvm::sys::path::has_extension(Output))
      Output += ".pch";
  } else {
    if (Arg *YcArg = C.getArgs().getLastArg(options::OPT__SLASH_Yc))
      Output = YcArg->getValue();
    if (Output.empty())
      Output = BaseName;
    llvm::sys::path::replace_extension(Output, ".pch");
  }
  return std::string(Output);
}

const ToolChain &Driver::getOffloadToolChain(
    const llvm::opt::ArgList &Args, const Action::OffloadKind Kind,
    const llvm::Triple &Target, const llvm::Triple &AuxTarget) const {
  std::unique_ptr<ToolChain> &TC =
      ToolChains[Target.str() + "/" + AuxTarget.str()];
  std::unique_ptr<ToolChain> &HostTC = ToolChains[AuxTarget.str()];

  assert(HostTC && "Host toolchain for offloading doesn't exit?");
  if (!TC) {
    // Detect the toolchain based off of the target operating system.
    switch (Target.getOS()) {
    case llvm::Triple::CUDA:
      TC = std::make_unique<toolchains::CudaToolChain>(*this, Target, *HostTC,
                                                       Args, Kind);
      break;
    case llvm::Triple::AMDHSA:
      if (Kind == Action::OFK_HIP)
        TC = std::make_unique<toolchains::HIPAMDToolChain>(*this, Target,
                                                           *HostTC, Args, Kind);
      else if (Kind == Action::OFK_OpenMP)
        TC = std::make_unique<toolchains::AMDGPUOpenMPToolChain>(*this, Target,
                                                                 *HostTC, Args);
      break;
    default:
      break;
    }
  }
  if (!TC) {
    // Detect the toolchain based off of the target architecture if that failed.
    switch (Target.getArch()) {
    case llvm::Triple::spir:
    case llvm::Triple::spir64:
    case llvm::Triple::spirv:
    case llvm::Triple::spirv32:
    case llvm::Triple::spirv64:
      switch (Kind) {
      case Action::OFK_SYCL:
        TC = std::make_unique<toolchains::SYCLToolChain>(*this, Target, *HostTC,
                                                         Args);
        break;
      case Action::OFK_HIP:
        TC = std::make_unique<toolchains::HIPSPVToolChain>(*this, Target,
                                                           *HostTC, Args);
        break;
      case Action::OFK_OpenMP:
        TC = std::make_unique<toolchains::SPIRVOpenMPToolChain>(*this, Target,
                                                                *HostTC, Args);
        break;
      case Action::OFK_Cuda:
        TC = std::make_unique<toolchains::CudaToolChain>(*this, Target, *HostTC,
                                                         Args, Kind);
        break;
      default:
        break;
      }
      break;
    case llvm::Triple::nvptx:
    case llvm::Triple::nvptx64:
      if (Kind == Action::OFK_SYCL)
        TC = std::make_unique<toolchains::CudaToolChain>(*this, Target, *HostTC,
                                                         Args, Kind);
      break;
    case llvm::Triple::amdgcn:
      if (Kind == Action::OFK_SYCL)
        TC = std::make_unique<toolchains::HIPAMDToolChain>(*this, Target,
                                                           *HostTC, Args, Kind);
      break;
    default:
      if (Kind == Action::OFK_SYCL && Target.isNativeCPU())
        TC = std::make_unique<toolchains::SYCLToolChain>(*this, Target, *HostTC,
                                                         Args);
      break;
    }
  }

  // If all else fails, just look up the normal toolchain for the target.
  if (!TC)
    return getToolChain(Args, Target);
  return *TC;
}

const ToolChain &Driver::getToolChain(const ArgList &Args,
                                      const llvm::Triple &Target) const {

  auto &TC = ToolChains[Target.str()];
  if (!TC) {
    switch (Target.getOS()) {
    case llvm::Triple::AIX:
      TC = std::make_unique<toolchains::AIX>(*this, Target, Args);
      break;
    case llvm::Triple::Haiku:
      TC = std::make_unique<toolchains::Haiku>(*this, Target, Args);
      break;
    case llvm::Triple::Darwin:
    case llvm::Triple::MacOSX:
    case llvm::Triple::IOS:
    case llvm::Triple::TvOS:
    case llvm::Triple::WatchOS:
    case llvm::Triple::XROS:
    case llvm::Triple::DriverKit:
      TC = std::make_unique<toolchains::DarwinClang>(*this, Target, Args);
      break;
    case llvm::Triple::DragonFly:
      TC = std::make_unique<toolchains::DragonFly>(*this, Target, Args);
      break;
    case llvm::Triple::OpenBSD:
      TC = std::make_unique<toolchains::OpenBSD>(*this, Target, Args);
      break;
    case llvm::Triple::NetBSD:
      TC = std::make_unique<toolchains::NetBSD>(*this, Target, Args);
      break;
    case llvm::Triple::FreeBSD:
      if (Target.isPPC())
        TC = std::make_unique<toolchains::PPCFreeBSDToolChain>(*this, Target,
                                                               Args);
      else
        TC = std::make_unique<toolchains::FreeBSD>(*this, Target, Args);
      break;
    case llvm::Triple::Linux:
    case llvm::Triple::ELFIAMCU:
      if (Target.getArch() == llvm::Triple::hexagon)
        TC = std::make_unique<toolchains::HexagonToolChain>(*this, Target,
                                                             Args);
      else if ((Target.getVendor() == llvm::Triple::MipsTechnologies) &&
               !Target.hasEnvironment())
        TC = std::make_unique<toolchains::MipsLLVMToolChain>(*this, Target,
                                                              Args);
      else if (Target.isPPC())
        TC = std::make_unique<toolchains::PPCLinuxToolChain>(*this, Target,
                                                              Args);
      else if (Target.getArch() == llvm::Triple::ve)
        TC = std::make_unique<toolchains::VEToolChain>(*this, Target, Args);
      else if (Target.isOHOSFamily())
        TC = std::make_unique<toolchains::OHOS>(*this, Target, Args);
      else
        TC = std::make_unique<toolchains::Linux>(*this, Target, Args);
      break;
    case llvm::Triple::Fuchsia:
      TC = std::make_unique<toolchains::Fuchsia>(*this, Target, Args);
      break;
    case llvm::Triple::Managarm:
      TC = std::make_unique<toolchains::Managarm>(*this, Target, Args);
      break;
    case llvm::Triple::Solaris:
      TC = std::make_unique<toolchains::Solaris>(*this, Target, Args);
      break;
    case llvm::Triple::CUDA:
      TC = std::make_unique<toolchains::NVPTXToolChain>(*this, Target, Args);
      break;
    case llvm::Triple::AMDHSA: {
      if (Target.getArch() == llvm::Triple::spirv64) {
        TC = std::make_unique<toolchains::SPIRVAMDToolChain>(*this, Target,
                                                             Args);
      } else {
        bool DL = usesInput(Args, types::isOpenCL) ||
                  usesInput(Args, types::isLLVMIR);
        TC = DL ? std::make_unique<toolchains::ROCMToolChain>(*this, Target,
                                                              Args)
                : std::make_unique<toolchains::AMDGPUToolChain>(*this, Target,
                                                                Args);
      }
      break;
    }
    case llvm::Triple::AMDPAL:
    case llvm::Triple::Mesa3D:
      TC = std::make_unique<toolchains::AMDGPUToolChain>(*this, Target, Args);
      break;
    case llvm::Triple::UEFI:
      TC = std::make_unique<toolchains::UEFI>(*this, Target, Args);
      break;
    case llvm::Triple::Win32:
      switch (Target.getEnvironment()) {
      default:
        if (Target.isOSBinFormatELF())
          TC = std::make_unique<toolchains::Generic_ELF>(*this, Target, Args);
        else if (Target.isOSBinFormatMachO())
          TC = std::make_unique<toolchains::MachO>(*this, Target, Args);
        else
          TC = std::make_unique<toolchains::Generic_GCC>(*this, Target, Args);
        break;
      case llvm::Triple::GNU:
        TC = std::make_unique<toolchains::MinGW>(*this, Target, Args);
        break;
      case llvm::Triple::Cygnus:
        TC = std::make_unique<toolchains::Cygwin>(*this, Target, Args);
        break;
      case llvm::Triple::Itanium:
        TC = std::make_unique<toolchains::CrossWindowsToolChain>(*this, Target,
                                                                  Args);
        break;
      case llvm::Triple::MSVC:
      case llvm::Triple::UnknownEnvironment:
        if (Args.getLastArgValue(options::OPT_fuse_ld_EQ)
                .starts_with_insensitive("bfd"))
          TC = std::make_unique<toolchains::CrossWindowsToolChain>(
              *this, Target, Args);
        else
          TC =
              std::make_unique<toolchains::MSVCToolChain>(*this, Target, Args);
        break;
      }
      break;
    case llvm::Triple::PS4:
      TC = std::make_unique<toolchains::PS4CPU>(*this, Target, Args);
      break;
    case llvm::Triple::PS5:
      TC = std::make_unique<toolchains::PS5CPU>(*this, Target, Args);
      break;
    case llvm::Triple::Hurd:
      TC = std::make_unique<toolchains::Hurd>(*this, Target, Args);
      break;
    case llvm::Triple::LiteOS:
      TC = std::make_unique<toolchains::OHOS>(*this, Target, Args);
      break;
    case llvm::Triple::ZOS:
      TC = std::make_unique<toolchains::ZOS>(*this, Target, Args);
      break;
    case llvm::Triple::Vulkan:
    case llvm::Triple::ShaderModel:
      TC = std::make_unique<toolchains::HLSLToolChain>(*this, Target, Args);
      break;
    default:
      // Of these targets, Hexagon is the only one that might have
      // an OS of Linux, in which case it got handled above already.
      switch (Target.getArch()) {
      case llvm::Triple::tce:
        TC = std::make_unique<toolchains::TCEToolChain>(*this, Target, Args);
        break;
      case llvm::Triple::tcele:
        TC = std::make_unique<toolchains::TCELEToolChain>(*this, Target, Args);
        break;
      case llvm::Triple::hexagon:
        TC = std::make_unique<toolchains::HexagonToolChain>(*this, Target,
                                                             Args);
        break;
      case llvm::Triple::lanai:
        TC = std::make_unique<toolchains::LanaiToolChain>(*this, Target, Args);
        break;
      case llvm::Triple::xcore:
        TC = std::make_unique<toolchains::XCoreToolChain>(*this, Target, Args);
        break;
      case llvm::Triple::wasm32:
      case llvm::Triple::wasm64:
        TC = std::make_unique<toolchains::WebAssembly>(*this, Target, Args);
        break;
      case llvm::Triple::avr:
        TC = std::make_unique<toolchains::AVRToolChain>(*this, Target, Args);
        break;
      case llvm::Triple::msp430:
        TC = std::make_unique<toolchains::MSP430ToolChain>(*this, Target, Args);
        break;
      case llvm::Triple::riscv32:
      case llvm::Triple::riscv64:
        TC = std::make_unique<toolchains::BareMetal>(*this, Target, Args);
        break;
      case llvm::Triple::ve:
        TC = std::make_unique<toolchains::VEToolChain>(*this, Target, Args);
        break;
      case llvm::Triple::spirv32:
      case llvm::Triple::spirv64:
        TC = std::make_unique<toolchains::SPIRVToolChain>(*this, Target, Args);
        break;
      case llvm::Triple::csky:
        TC = std::make_unique<toolchains::CSKYToolChain>(*this, Target, Args);
        break;
      default:
        if (toolchains::BareMetal::handlesTarget(Target))
          TC = std::make_unique<toolchains::BareMetal>(*this, Target, Args);
        else if (Target.isOSBinFormatELF())
          TC = std::make_unique<toolchains::Generic_ELF>(*this, Target, Args);
        else if (Target.isAppleMachO())
          TC = std::make_unique<toolchains::AppleMachO>(*this, Target, Args);
        else if (Target.isOSBinFormatMachO())
          TC = std::make_unique<toolchains::MachO>(*this, Target, Args);
        else
          TC = std::make_unique<toolchains::Generic_GCC>(*this, Target, Args);
      }
    }
  }

  return *TC;
}

bool Driver::ShouldUseClangCompiler(const JobAction &JA) const {
  // Say "no" if there is not exactly one input of a type clang understands.
  if (JA.size() != 1 ||
      !types::isAcceptedByClang((*JA.input_begin())->getType()))
    return false;

  // And say "no" if this is not a kind of action clang understands.
  if (!isa<PreprocessJobAction>(JA) && !isa<PrecompileJobAction>(JA) &&
      !isa<CompileJobAction>(JA) && !isa<BackendJobAction>(JA) &&
      !isa<ExtractAPIJobAction>(JA))
    return false;

  return true;
}

bool Driver::ShouldUseFlangCompiler(const JobAction &JA) const {
  // Say "no" if there is not exactly one input of a type flang understands.
  if (JA.size() != 1 ||
      !types::isAcceptedByFlang((*JA.input_begin())->getType()))
    return false;

  // And say "no" if this is not a kind of action flang understands.
  if (!isa<PreprocessJobAction>(JA) && !isa<PrecompileJobAction>(JA) &&
      !isa<CompileJobAction>(JA) && !isa<BackendJobAction>(JA))
    return false;

  return true;
}

bool Driver::ShouldEmitStaticLibrary(const ArgList &Args) const {
  // Only emit static library if the flag is set explicitly.
  if (Args.hasArg(options::OPT_emit_static_lib))
    return true;
  return false;
}

/// GetReleaseVersion - Parse (([0-9]+)(.([0-9]+)(.([0-9]+)?))?)? and return the
/// grouped values as integers. Numbers which are not provided are set to 0.
///
/// \return True if the entire string was parsed (9.2), or all groups were
/// parsed (10.3.5extrastuff).
bool Driver::GetReleaseVersion(StringRef Str, unsigned &Major, unsigned &Minor,
                               unsigned &Micro, bool &HadExtra) {
  HadExtra = false;

  Major = Minor = Micro = 0;
  if (Str.empty())
    return false;

  if (Str.consumeInteger(10, Major))
    return false;
  if (Str.empty())
    return true;
  if (!Str.consume_front("."))
    return false;

  if (Str.consumeInteger(10, Minor))
    return false;
  if (Str.empty())
    return true;
  if (!Str.consume_front("."))
    return false;

  if (Str.consumeInteger(10, Micro))
    return false;
  if (!Str.empty())
    HadExtra = true;
  return true;
}

/// Parse digits from a string \p Str and fulfill \p Digits with
/// the parsed numbers. This method assumes that the max number of
/// digits to look for is equal to Digits.size().
///
/// \return True if the entire string was parsed and there are
/// no extra characters remaining at the end.
bool Driver::GetReleaseVersion(StringRef Str,
                               MutableArrayRef<unsigned> Digits) {
  if (Str.empty())
    return false;

  unsigned CurDigit = 0;
  while (CurDigit < Digits.size()) {
    unsigned Digit;
    if (Str.consumeInteger(10, Digit))
      return false;
    Digits[CurDigit] = Digit;
    if (Str.empty())
      return true;
    if (!Str.consume_front("."))
      return false;
    CurDigit++;
  }

  // More digits than requested, bail out...
  return false;
}

llvm::opt::Visibility
Driver::getOptionVisibilityMask(bool UseDriverMode) const {
  if (!UseDriverMode)
    return llvm::opt::Visibility(options::ClangOption);
  if (IsCLMode())
    return llvm::opt::Visibility(options::CLOption);
  if (IsDXCMode())
    return llvm::opt::Visibility(options::DXCOption);
  if (IsFlangMode())  {
    return llvm::opt::Visibility(options::FlangOption);
  }
  return llvm::opt::Visibility(options::ClangOption);
}

const char *Driver::getExecutableForDriverMode(DriverMode Mode) {
  switch (Mode) {
  case GCCMode:
    return "clang";
  case GXXMode:
    return "clang++";
  case CPPMode:
    return "clang-cpp";
  case CLMode:
    return "clang-cl";
  case FlangMode:
    return "flang";
  case DXCMode:
    return "clang-dxc";
  }

  llvm_unreachable("Unhandled Mode");
}

bool clang::driver::isOptimizationLevelFast(const ArgList &Args) {
  return Args.hasFlag(options::OPT_Ofast, options::OPT_O_Group, false);
}

bool clang::driver::isObjectFile(std::string FileName) {
  if (llvm::sys::fs::is_directory(FileName))
    return false;
  if (!llvm::sys::path::has_extension(FileName))
    // Any file with no extension should be considered an Object. Take into
    // account -lsomelib library filenames.
    return FileName.rfind("-l", 0) != 0;
  std::string Ext(llvm::sys::path::extension(FileName).drop_front());
  // We cannot rely on lookupTypeForExtension solely as that has 'lib'
  // marked as an object.
  return (Ext != "lib" &&
          types::lookupTypeForExtension(Ext) == types::TY_Object);
}

bool clang::driver::isStaticArchiveFile(const StringRef &FileName) {
  if (!llvm::sys::path::has_extension(FileName))
    // Any file with no extension should not be considered an Archive.
    return false;
  llvm::file_magic Magic;
  llvm::identify_magic(FileName, Magic);
  // Only .lib and archive files are to be considered.
  return (Magic == llvm::file_magic::archive);
}

bool clang::driver::isOffloadBinaryFile(const StringRef &FileName) {
  llvm::file_magic Magic;
  llvm::identify_magic(FileName, Magic);
  return (Magic == llvm::file_magic::offload_binary);
}

bool clang::driver::willEmitRemarks(const ArgList &Args) {
  // -fsave-optimization-record enables it.
  if (Args.hasFlag(options::OPT_fsave_optimization_record,
                   options::OPT_fno_save_optimization_record, false))
    return true;

  // -fsave-optimization-record=<format> enables it as well.
  if (Args.hasFlag(options::OPT_fsave_optimization_record_EQ,
                   options::OPT_fno_save_optimization_record, false))
    return true;

  // -foptimization-record-file alone enables it too.
  if (Args.hasFlag(options::OPT_foptimization_record_file_EQ,
                   options::OPT_fno_save_optimization_record, false))
    return true;

  // -foptimization-record-passes alone enables it too.
  if (Args.hasFlag(options::OPT_foptimization_record_passes_EQ,
                   options::OPT_fno_save_optimization_record, false))
    return true;
  return false;
}

llvm::StringRef clang::driver::getDriverMode(StringRef ProgName,
                                             ArrayRef<const char *> Args) {
  static StringRef OptName =
      getDriverOptTable().getOption(options::OPT_driver_mode).getPrefixedName();
  llvm::StringRef Opt;
  for (StringRef Arg : Args) {
    if (!Arg.starts_with(OptName))
      continue;
    Opt = Arg;
  }
  if (Opt.empty())
    Opt = ToolChain::getTargetAndModeFromProgramName(ProgName).DriverMode;
  return Opt.consume_front(OptName) ? Opt : "";
}

bool driver::IsClangCL(StringRef DriverMode) { return DriverMode == "cl"; }

llvm::Error driver::expandResponseFiles(SmallVectorImpl<const char *> &Args,
                                        bool ClangCLMode,
                                        llvm::BumpPtrAllocator &Alloc,
                                        llvm::vfs::FileSystem *FS) {
  // Parse response files using the GNU syntax, unless we're in CL mode. There
  // are two ways to put clang in CL compatibility mode: ProgName is either
  // clang-cl or cl, or --driver-mode=cl is on the command line. The normal
  // command line parsing can't happen until after response file parsing, so we
  // have to manually search for a --driver-mode=cl argument the hard way.
  // Finally, our -cc1 tools don't care which tokenization mode we use because
  // response files written by clang will tokenize the same way in either mode.
  enum { Default, POSIX, Windows } RSPQuoting = Default;
  for (const char *F : Args) {
    if (strcmp(F, "--rsp-quoting=posix") == 0)
      RSPQuoting = POSIX;
    else if (strcmp(F, "--rsp-quoting=windows") == 0)
      RSPQuoting = Windows;
  }

  // Determines whether we want nullptr markers in Args to indicate response
  // files end-of-lines. We only use this for the /LINK driver argument with
  // clang-cl.exe on Windows.
  bool MarkEOLs = ClangCLMode;

  llvm::cl::TokenizerCallback Tokenizer;
  if (RSPQuoting == Windows || (RSPQuoting == Default && ClangCLMode))
    Tokenizer = &llvm::cl::TokenizeWindowsCommandLine;
  else
    Tokenizer = &llvm::cl::TokenizeGNUCommandLine;

  if (MarkEOLs && Args.size() > 1 && StringRef(Args[1]).starts_with("-cc1"))
    MarkEOLs = false;

  llvm::cl::ExpansionContext ECtx(Alloc, Tokenizer);
  ECtx.setMarkEOLs(MarkEOLs);
  if (FS)
    ECtx.setVFS(FS);

  if (llvm::Error Err = ECtx.expandResponseFiles(Args))
    return Err;

  // If -cc1 came from a response file, remove the EOL sentinels.
  auto FirstArg = llvm::find_if(llvm::drop_begin(Args),
                                [](const char *A) { return A != nullptr; });
  if (FirstArg != Args.end() && StringRef(*FirstArg).starts_with("-cc1")) {
    // If -cc1 came from a response file, remove the EOL sentinels.
    if (MarkEOLs) {
      auto newEnd = std::remove(Args.begin(), Args.end(), nullptr);
      Args.resize(newEnd - Args.begin());
    }
  }

  return llvm::Error::success();
}

static const char *GetStableCStr(llvm::StringSet<> &SavedStrings, StringRef S) {
  return SavedStrings.insert(S).first->getKeyData();
}

/// Apply a list of edits to the input argument lists.
///
/// The input string is a space separated list of edits to perform,
/// they are applied in order to the input argument lists. Edits
/// should be one of the following forms:
///
///  '#': Silence information about the changes to the command line arguments.
///
///  '^FOO': Add FOO as a new argument at the beginning of the command line
///  right after the name of the compiler executable.
///
///  '+FOO': Add FOO as a new argument at the end of the command line.
///
///  's/XXX/YYY/': Substitute the regular expression XXX with YYY in the command
///  line.
///
///  'xOPTION': Removes all instances of the literal argument OPTION.
///
///  'XOPTION': Removes all instances of the literal argument OPTION,
///  and the following argument.
///
///  'Ox': Removes all flags matching 'O' or 'O[sz0-9]' and adds 'Ox'
///  at the end of the command line.
///
/// \param OS - The stream to write edit information to.
/// \param Args - The vector of command line arguments.
/// \param Edit - The override command to perform.
/// \param SavedStrings - Set to use for storing string representations.
static void applyOneOverrideOption(raw_ostream &OS,
                                   SmallVectorImpl<const char *> &Args,
                                   StringRef Edit,
                                   llvm::StringSet<> &SavedStrings) {
  // This does not need to be efficient.

  if (Edit[0] == '^') {
    const char *Str = GetStableCStr(SavedStrings, Edit.substr(1));
    OS << "### Adding argument " << Str << " at beginning\n";
    Args.insert(Args.begin() + 1, Str);
  } else if (Edit[0] == '+') {
    const char *Str = GetStableCStr(SavedStrings, Edit.substr(1));
    OS << "### Adding argument " << Str << " at end\n";
    Args.push_back(Str);
  } else if (Edit[0] == 's' && Edit[1] == '/' && Edit.ends_with("/") &&
             Edit.slice(2, Edit.size() - 1).contains('/')) {
    StringRef MatchPattern = Edit.substr(2).split('/').first;
    StringRef ReplPattern = Edit.substr(2).split('/').second;
    ReplPattern = ReplPattern.slice(0, ReplPattern.size() - 1);

    for (unsigned i = 1, e = Args.size(); i != e; ++i) {
      // Ignore end-of-line response file markers
      if (Args[i] == nullptr)
        continue;
      std::string Repl = llvm::Regex(MatchPattern).sub(ReplPattern, Args[i]);

      if (Repl != Args[i]) {
        OS << "### Replacing '" << Args[i] << "' with '" << Repl << "'\n";
        Args[i] = GetStableCStr(SavedStrings, Repl);
      }
    }
  } else if (Edit[0] == 'x' || Edit[0] == 'X') {
    auto Option = Edit.substr(1);
    for (unsigned i = 1; i < Args.size();) {
      if (Option == Args[i]) {
        OS << "### Deleting argument " << Args[i] << '\n';
        Args.erase(Args.begin() + i);
        if (Edit[0] == 'X') {
          if (i < Args.size()) {
            OS << "### Deleting argument " << Args[i] << '\n';
            Args.erase(Args.begin() + i);
          } else
            OS << "### Invalid X edit, end of command line!\n";
        }
      } else
        ++i;
    }
  } else if (Edit[0] == 'O') {
    for (unsigned i = 1; i < Args.size();) {
      const char *A = Args[i];
      // Ignore end-of-line response file markers
      if (A == nullptr)
        continue;
      if (A[0] == '-' && A[1] == 'O' &&
          (A[2] == '\0' || (A[3] == '\0' && (A[2] == 's' || A[2] == 'z' ||
                                             ('0' <= A[2] && A[2] <= '9'))))) {
        OS << "### Deleting argument " << Args[i] << '\n';
        Args.erase(Args.begin() + i);
      } else
        ++i;
    }
    OS << "### Adding argument " << Edit << " at end\n";
    Args.push_back(GetStableCStr(SavedStrings, '-' + Edit.str()));
  } else {
    OS << "### Unrecognized edit: " << Edit << "\n";
  }
}

void driver::applyOverrideOptions(SmallVectorImpl<const char *> &Args,
                                  const char *OverrideStr,
                                  llvm::StringSet<> &SavedStrings,
                                  StringRef EnvVar, raw_ostream *OS) {
  if (!OS)
    OS = &llvm::nulls();

  if (OverrideStr[0] == '#') {
    ++OverrideStr;
    OS = &llvm::nulls();
  }

  *OS << "### " << EnvVar << ": " << OverrideStr << "\n";

  // This does not need to be efficient.

  const char *S = OverrideStr;
  while (*S) {
    const char *End = ::strchr(S, ' ');
    if (!End)
      End = S + strlen(S);
    if (End != S)
      applyOneOverrideOption(*OS, Args, std::string(S, End), SavedStrings);
    S = End;
    if (*S != '\0')
      ++S;
  }
}<|MERGE_RESOLUTION|>--- conflicted
+++ resolved
@@ -1328,45 +1328,6 @@
        C.getInputArgs().hasArg(options::OPT_hipstdpar)) &&
       !UseLLVMOffload;
 
-<<<<<<< HEAD
-        llvm::StringMap<StringRef> FoundNormalizedTriples;
-        llvm::Triple TT;
-        for (StringRef Triple : SYCLTriples) {
-
-          if (Triple.starts_with("intel_gpu_")) {
-            TT = getSYCLDeviceTriple("spir64_gen");
-          } else if (Triple.starts_with("nvidia_gpu_")) {
-            TT = getSYCLDeviceTriple("nvptx64-nvidia-cuda");
-          } else if (Triple.starts_with("amd_gpu_")) {
-            TT = getSYCLDeviceTriple("amdgcn-amd-amdhsa");
-          } else
-            TT = getSYCLDeviceTriple(Triple);
-
-          // For the new offloading model, we only want a single triple entry
-          // for each target, even if we have multiple intel_gpu* entries.  We
-          // will track triples for new model and unique strings for the old
-          // model.
-          std::string NormalizedName;
-          bool UseNewOffload =
-              (C.getArgs().hasFlag(options::OPT_offload_new_driver,
-                                   options::OPT_no_offload_new_driver, true));
-          NormalizedName = UseNewOffload
-                               ? TT.normalize()
-                               : getSYCLDeviceTriple(Triple).normalize();
-
-          auto [TripleIt, Inserted] =
-              FoundNormalizedTriples.try_emplace(NormalizedName, Triple);
-
-          if (!Inserted) {
-            // Only emit the diagnostic of duplicate targets with the new
-            // offloading model only when the found triple matches.  For the
-            // old model, we always emit the diagnostic.
-            if (!UseNewOffload || (UseNewOffload && Triple == TripleIt->second))
-              Diag(clang::diag::warn_drv_sycl_offload_target_duplicate)
-                  << Triple << TripleIt->second;
-            continue;
-          }
-=======
   bool IsSYCL = C.getInputArgs().hasFlag(options::OPT_fsycl,
                                          options::OPT_fno_sycl, false) ||
                 C.getInputArgs().hasArgNoClaim(options::OPT_fsycl_device_only,
@@ -1396,7 +1357,6 @@
         << Action::GetOffloadKindName(*(++Kinds.begin())).upper();
     return;
   }
->>>>>>> 9283d864
 
   diagnoseSYCLOptions(C, IsSYCL);
   // Initialize the compilation identifier used for unique CUDA / HIP names.
@@ -1433,33 +1393,10 @@
                 << Target << TripleIt->second;
           continue;
         }
-<<<<<<< HEAD
-      } else
-        Diag(clang::diag::warn_drv_empty_joined_argument)
-            << SYCLTargetsValues->getAsString(C.getInputArgs());
-    }
-  }
-  // If the user specified --offload-arch, deduce the offloading
-  // target triple(s) from the set of architecture(s).
-  // Create a toolchain for each valid triple.
-  // We do not support SYCL offloading if any of the inputs is a
-  // .cu (for CUDA type) or .hip (for HIP type) file.
-  else if (IsSYCL && C.getInputArgs().hasArg(options::OPT_offload_arch_EQ) &&
-           !IsHIP && !IsCuda) {
-    // SYCL offloading to AOT Targets with '--offload-arch'
-    // is currently enabled only with '--offload-new-driver' option.
-    // Emit a diagnostic if '--offload-arch' is invoked without
-    // '--offload-new driver' option.
-    if (!C.getInputArgs().hasFlag(options::OPT_offload_new_driver,
-                                  options::OPT_no_offload_new_driver, true)) {
-      Diag(clang::diag::err_drv_sycl_offload_arch_new_driver);
-      return;
-=======
         Triples.insert(C.getInputArgs().MakeArgString(TargetTripleString));
       } else {
         Triples.insert(C.getInputArgs().MakeArgString(Target));
       }
->>>>>>> 9283d864
     }
 
     if (ArgValues.empty())
