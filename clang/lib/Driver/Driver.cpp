--- conflicted
+++ resolved
@@ -5259,6 +5259,9 @@
 
       // List of device objects that go through the device link step.
       ActionList LinkObjects;
+
+      // List of FPGA AOC specific device objects/archives.
+      ActionList FPGAAOCDevices;
       auto TargetTriple = TC->getTriple();
       auto IsNVPTX = TargetTriple.isNVPTX();
       auto IsAMDGCN = TargetTriple.isAMDGCN();
@@ -5279,74 +5282,23 @@
           }
           // FPGA aocr/aocx does not go through the link and is passed
           // directly to the backend compilation step (aocr) or wrapper (aocx)
-          Action *FPGAAOTAction;
-          if (Input->getType() == types::TY_FPGA_AOCR ||
-              Input->getType() == types::TY_FPGA_AOCR_EMU)
-            // Generate AOCX/AOCR
-            FPGAAOTAction =
-                C.MakeAction<BackendCompileJobAction>(Input, FPGAOutType);
-          else if (Input->getType() == types::TY_FPGA_AOCX)
-            FPGAAOTAction = Input;
-          else
-            llvm_unreachable("Unexpected FPGA input type.");
-          // Rename the column within the table.  The list of files that is
-          // produced from the AOT offline complation step is just a list of
-          // files.  Rename with the [Code] designator to be processed by
-          // the offload-wrapper in -batch mode.
-          auto *RenameAction = C.MakeAction<FileTableTformJobAction>(
-              FPGAAOTAction, types::TY_Tempfilelist, types::TY_Tempfilelist);
-          RenameAction->addRenameColumnTform(FileTableTformJobAction::COL_ZERO,
-                                             FileTableTformJobAction::COL_CODE);
-          auto *DeviceWrappingAction = C.MakeAction<OffloadWrapperJobAction>(
-              RenameAction, types::TY_Object);
-          addDeps(DeviceWrappingAction, TC, BoundArch);
+          if (Args.hasArg(options::OPT_fintelfpga)) {
+            if (Input->getType() == types::TY_FPGA_AOCR ||
+                Input->getType() == types::TY_FPGA_AOCR_EMU ||
+                Input->getType() == types::TY_FPGA_AOCX)
+              // Save the AOCR device items.  These will be processed along
+              // with the FPGAAOCArchives.
+              FPGAAOCDevices.push_back(Input);
+            else
+              llvm_unreachable("Unexpected FPGA input type.");
+          }
           continue;
-<<<<<<< HEAD
-
-        ActionList DeviceLibs;
-        ActionList DeviceLibObjects;
-        ActionList LinkObjects;
-        ActionList FPGAAOCDevices;
-        auto TT = TC->getTriple();
-        auto isNVPTX = TT.isNVPTX();
-        auto isAMDGCN = TT.isAMDGCN();
-        auto isSPIR = TT.isSPIR();
-        bool isSpirvAOT = TT.getSubArch() == llvm::Triple::SPIRSubArch_fpga ||
-                          TT.getSubArch() == llvm::Triple::SPIRSubArch_gen ||
-                          TT.getSubArch() == llvm::Triple::SPIRSubArch_x86_64;
-        const bool isSYCLNativeCPU =
-            TC->getAuxTriple() &&
-            driver::isSYCLNativeCPU(TT, *TC->getAuxTriple());
-        for (const auto &Input : LI) {
-          if (TT.getSubArch() == llvm::Triple::SPIRSubArch_fpga &&
-              types::isFPGA(Input->getType())) {
-            assert(BoundArch == nullptr &&
-                   "fpga triple bounded arch not nullptr");
-            // FPGA aoco does not go through the link, everything else does.
-            if (Input->getType() == types::TY_FPGA_AOCO) {
-              DeviceLibObjects.push_back(Input);
-              continue;
-            }
-            // FPGA aocr/aocx does not go through the link and is passed
-            // directly to the backend compilation step (aocr) or wrapper (aocx)
-            if (Args.hasArg(options::OPT_fintelfpga)) {
-              if (Input->getType() == types::TY_FPGA_AOCR ||
-                  Input->getType() == types::TY_FPGA_AOCR_EMU ||
-                  Input->getType() == types::TY_FPGA_AOCX)
-                // Save the AOCR device items.  These will be processed along
-                // with the FPGAAOCArchives.
-                FPGAAOCDevices.push_back(Input);
-              else
-                llvm_unreachable("Unexpected FPGA input type.");
-            }
-=======
         } else if (!types::isFPGA(Input->getType())) {
           // No need for any conversion if we are coming in from the
           // clang-offload-deps or regular compilation path.
           if (IsNVPTX || IsAMDGCN || ContainsOffloadDepsAction(Input) ||
               ContainsCompileOrAssembleAction(Input)) {
             LinkObjects.push_back(Input);
->>>>>>> 6afeb2bd
             continue;
           }
           // Any objects or lists of objects that come in from the unbundling
@@ -5359,80 +5311,76 @@
                          : types::TY_LLVM_BC);
           LinkObjects.push_back(ConvertSPIRVAction);
         }
-<<<<<<< HEAD
-        // Process AOCR/AOCR_EMU
-        if (FPGAAOCDevices.size()) {
-          assert(FPGAAOCDevices.size() == FPGAAOCArchives.size() &&
-                 "Unexpected number of AOC binaries");
-          // Generate AOCX/AOCR
-          // Input is the unbundled device binary.  Perform an additional
-          // unbundle against the input file associated to grab the wrapped
-          // device binary.
-          for (auto AOCRItem : llvm::zip(FPGAAOCArchives, FPGAAOCDevices)) {
-            Action *Archive = std::get<0>(AOCRItem);
-            Action *Device = std::get<1>(AOCRItem);
-
-            auto *UnbundleAction = C.MakeAction<OffloadUnbundlingJobAction>(
-                Archive, types::TY_Tempfilelist);
-            UnbundleAction->registerDependentActionInfo(TC, /*BoundArch=*/"",
-                                                        Action::OFK_SYCL);
-            auto *RenameUnbundle = C.MakeAction<FileTableTformJobAction>(
-                UnbundleAction, types::TY_Tempfilelist, types::TY_Tempfilelist);
-            RenameUnbundle->addRenameColumnTform(
+      }
+      // Process AOCR/AOCR_EMU
+      if (FPGAAOCDevices.size()) {
+        assert(FPGAAOCDevices.size() == FPGAAOCArchives.size() &&
+               "Unexpected number of AOC binaries");
+        // Generate AOCX/AOCR
+        // Input is the unbundled device binary.  Perform an additional
+        // unbundle against the input file associated to grab the wrapped
+        // device binary.
+        for (auto AOCRItem : llvm::zip(FPGAAOCArchives, FPGAAOCDevices)) {
+          Action *Archive = std::get<0>(AOCRItem);
+          Action *Device = std::get<1>(AOCRItem);
+
+          auto *UnbundleAction = C.MakeAction<OffloadUnbundlingJobAction>(
+              Archive, types::TY_Tempfilelist);
+          UnbundleAction->registerDependentActionInfo(TC, /*BoundArch=*/"",
+                                                      Action::OFK_SYCL);
+          auto *RenameUnbundle = C.MakeAction<FileTableTformJobAction>(
+              UnbundleAction, types::TY_Tempfilelist, types::TY_Tempfilelist);
+          RenameUnbundle->addRenameColumnTform(
+              FileTableTformJobAction::COL_ZERO,
+              FileTableTformJobAction::COL_SYM_AND_PROPS);
+
+          // Wrap the unbundled device binary along with the additional
+          // .bc file that contains the Symbols and Properties
+          if (Device->getType() == types::TY_FPGA_AOCX) {
+            auto *RenameAction = C.MakeAction<FileTableTformJobAction>(
+                Device, types::TY_Tempfilelist, types::TY_Tempfilelist);
+            RenameAction->addRenameColumnTform(
                 FileTableTformJobAction::COL_ZERO,
-                FileTableTformJobAction::COL_SYM_AND_PROPS);
-
-            // Wrap the unbundled device binary along with the additional
-            // .bc file that contains the Symbols and Properties
-            if (Device->getType() == types::TY_FPGA_AOCX) {
-              auto *RenameAction = C.MakeAction<FileTableTformJobAction>(
-                  Device, types::TY_Tempfilelist, types::TY_Tempfilelist);
-              RenameAction->addRenameColumnTform(
-                  FileTableTformJobAction::COL_ZERO,
-                  FileTableTformJobAction::COL_CODE);
-              ActionList WrapperItems({RenameAction, RenameUnbundle});
-              auto *DeviceWrappingAction =
+                FileTableTformJobAction::COL_CODE);
+            ActionList WrapperItems({RenameAction, RenameUnbundle});
+            auto *DeviceWrappingAction =
+                C.MakeAction<OffloadWrapperJobAction>(WrapperItems,
+                                                      types::TY_Object);
+            addDeps(DeviceWrappingAction, TC, BoundArch);
+          } else {
+            auto *FPGAAOTAction =
+                C.MakeAction<BackendCompileJobAction>(Device, FPGAOutType);
+            auto *RenameAction = C.MakeAction<FileTableTformJobAction>(
+                FPGAAOTAction, types::TY_Tempfilelist,
+                types::TY_Tempfilelist);
+            RenameAction->addRenameColumnTform(
+                FileTableTformJobAction::COL_ZERO,
+                FileTableTformJobAction::COL_CODE);
+            ActionList WrapperItems({RenameAction, RenameUnbundle});
+            auto *DeviceWrappingAction =
+                C.MakeAction<OffloadWrapperJobAction>(WrapperItems,
+                                                      types::TY_Object);
+
+            Action *DeviceAction = DeviceWrappingAction;
+            if (Args.hasArg(options::OPT_fsycl_link_EQ)) {
+              if (auto *OWA = dyn_cast<OffloadWrapperJobAction>(DeviceAction))
+                OWA->setCompileStep(false);
+              ActionList BundlingActions;
+              BundlingActions.push_back(DeviceWrappingAction);
+              DeviceAction =
+                  C.MakeAction<OffloadBundlingJobAction>(BundlingActions);
+              // We created a bundled section for the wrapped images that
+              // are not compiled.  Create another image set that are
+              // compiled.  This set would be extracted for feeding into
+              // the offline compilation step when consumed.
+              Action *CompiledDeviceAction =
                   C.MakeAction<OffloadWrapperJobAction>(WrapperItems,
                                                         types::TY_Object);
-              DA.add(*DeviceWrappingAction, *TC, BoundArch, Action::OFK_SYCL);
-            } else {
-              auto *FPGAAOTAction =
-                  C.MakeAction<BackendCompileJobAction>(Device, FPGAOutType);
-              auto *RenameAction = C.MakeAction<FileTableTformJobAction>(
-                  FPGAAOTAction, types::TY_Tempfilelist,
-                  types::TY_Tempfilelist);
-              RenameAction->addRenameColumnTform(
-                  FileTableTformJobAction::COL_ZERO,
-                  FileTableTformJobAction::COL_CODE);
-              ActionList WrapperItems({RenameAction, RenameUnbundle});
-              auto *DeviceWrappingAction =
-                  C.MakeAction<OffloadWrapperJobAction>(WrapperItems,
-                                                        types::TY_Object);
-
-              Action *DeviceAction = DeviceWrappingAction;
-              if (Args.hasArg(options::OPT_fsycl_link_EQ)) {
-                if (auto *OWA = dyn_cast<OffloadWrapperJobAction>(DeviceAction))
-                  OWA->setCompileStep(false);
-                ActionList BundlingActions;
-                BundlingActions.push_back(DeviceWrappingAction);
-                DeviceAction =
-                    C.MakeAction<OffloadBundlingJobAction>(BundlingActions);
-                // We created a bundled section for the wrapped images that
-                // are not compiled.  Create another image set that are
-                // compiled.  This set would be extracted for feeding into
-                // the offline compilation step when consumed.
-                Action *CompiledDeviceAction =
-                    C.MakeAction<OffloadWrapperJobAction>(WrapperItems,
-                                                          types::TY_Object);
-                DA.add(*CompiledDeviceAction, *TC, nullptr, Action::OFK_SYCL);
-              }
-              DA.add(*DeviceAction, *TC, nullptr, Action::OFK_SYCL);
+              addDeps(CompiledDeviceAction, TC, nullptr);
             }
+            addDeps(DeviceAction, TC, nullptr);
           }
         }
-        if (LinkObjects.empty())
-          continue;
-=======
       }
       for (const auto &A : SYCLFinalDeviceList) {
         // Given the list of archives that have final device binaries, take
@@ -5449,7 +5397,6 @@
           UA->registerDependentActionInfo(TC, /*BoundArch=*/"",
                                           Action::OFK_SYCL);
           UA->setTargetString(TargetString.str());
->>>>>>> 6afeb2bd
 
           // Add lists to the final link.
           addDeps(UA, TC, "");
@@ -5787,8 +5734,7 @@
           auto *DeviceWrappingAction = C.MakeAction<OffloadWrapperJobAction>(
               WrapperInputs, types::TY_Object);
 
-<<<<<<< HEAD
-          if (isSpirvAOT) {
+          if (IsSpirvAOT) {
             // For FPGA with -fsycl-link, we need to bundle the output.
             if (TT.getSubArch() == llvm::Triple::SPIRSubArch_fpga) {
               Action *DeviceAction = DeviceWrappingAction;
@@ -5807,24 +5753,16 @@
                 Action *CompiledDeviceAction =
                     C.MakeAction<OffloadWrapperJobAction>(WrapperInputs,
                                                           types::TY_Object);
-                DA.add(*CompiledDeviceAction, *TC, nullptr, Action::OFK_SYCL);
+                addDeps(CompiledDeviceAction, TC, nullptr);
               }
-              DA.add(*DeviceAction, *TC, nullptr, Action::OFK_SYCL);
+              addDeps(DeviceAction, TC, nullptr);
             } else {
               bool AddBA = (TT.getSubArch() == llvm::Triple::SPIRSubArch_gen &&
                             BoundArch != nullptr);
-              DA.add(*DeviceWrappingAction, *TC, AddBA ? BoundArch : nullptr,
+              addDeps(DeviceWrappingAction, TC, AddBA ? BoundArch : nullptr,
                      Action::OFK_SYCL);
             }
-          } else
-=======
-          if (IsSpirvAOT) {
-            bool AddBA =
-                (TargetTriple.getSubArch() == llvm::Triple::SPIRSubArch_gen &&
-                 BoundArch != nullptr);
-            addDeps(DeviceWrappingAction, TC, AddBA ? BoundArch : nullptr);
           } else {
->>>>>>> 6afeb2bd
             withBoundArchForToolChain(TC, [&](const char *BoundArch) {
               addDeps(DeviceWrappingAction, TC, BoundArch);
             });
@@ -6466,7 +6404,13 @@
                             : types::TY_FPGA_AOCX;
       }
 
-<<<<<<< HEAD
+      auto makeInputAction = [&](const StringRef Name,
+                                 types::ID Type) -> Action * {
+        const llvm::opt::OptTable &Opts = C.getDriver().getOpts();
+        Arg *InputArg = MakeInputArg(Args, Opts, Args.MakeArgString(Name));
+        Action *Current = C.MakeAction<InputAction>(*InputArg, Type);
+        return Current;
+      };
       // Populate FPGA archives that could contain dep files to be
       // incorporated into the aoc compilation.  Consider AOCR type archives
       // as well for tracking symbols and properties information.
@@ -6474,34 +6418,15 @@
         SmallVector<const char *, 16> LinkArgs(getLinkerArgs(C, Args));
         for (StringRef LA : LinkArgs) {
           if (isStaticArchiveFile(LA) && hasOffloadSections(C, LA, Args)) {
-            auto makeInputAction = [&](types::ID Type) -> Action * {
-              const llvm::opt::OptTable &Opts = C.getDriver().getOpts();
-              Arg *InputArg = MakeInputArg(Args, Opts, Args.MakeArgString(LA));
-              return C.MakeAction<InputAction>(*InputArg, Type);
-            };
-            FPGAArchiveInputs.push_back(makeInputAction(types::TY_Archive));
+            FPGAArchiveInputs.push_back(makeInputAction(LA, types::TY_Archive));
             for (types::ID Type : {types::TY_FPGA_AOCR, types::TY_FPGA_AOCR_EMU,
                                    types::TY_FPGA_AOCX}) {
               if (hasFPGABinary(C, LA.str(), Type)) {
-                FPGAAOCArchives.push_back(makeInputAction(Type));
+                FPGAAOCArchives.push_back(makeInputAction(LA, Type));
                 break;
               }
             }
-=======
-      auto makeInputAction = [&](const StringRef Name,
-                                 types::ID Type) -> Action * {
-        const llvm::opt::OptTable &Opts = C.getDriver().getOpts();
-        Arg *InputArg = MakeInputArg(Args, Opts, Args.MakeArgString(Name));
-        Action *Current = C.MakeAction<InputAction>(*InputArg, Type);
-        return Current;
-      };
-      // Populate FPGA static archives that could contain dep files to be
-      // incorporated into the aoc compilation
-      if (SYCLfpgaTriple && Args.hasArg(options::OPT_fintelfpga)) {
-        SmallVector<const char *, 16> LinkArgs(getLinkerArgs(C, Args));
-        for (StringRef LA : LinkArgs) {
-          if (isStaticArchiveFile(LA) && hasOffloadSections(C, LA, Args))
-            FPGAArchiveInputs.push_back(makeInputAction(LA, types::TY_Archive));
+          }
         }
       }
       // Discover any objects and archives that contain final device binaries.
@@ -6516,7 +6441,6 @@
                 IsArchive ? types::TY_Archive : types::TY_Object;
             SYCLFinalDeviceList.push_back(
                 std::make_pair(makeInputAction(LA, FileType), DeviceTargets));
->>>>>>> 6afeb2bd
           }
         }
       }
