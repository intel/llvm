//===--- Driver.cpp - Clang GCC Compatible Driver -------------------------===//
//
// Part of the LLVM Project, under the Apache License v2.0 with LLVM Exceptions.
// See https://llvm.org/LICENSE.txt for license information.
// SPDX-License-Identifier: Apache-2.0 WITH LLVM-exception
//
//===----------------------------------------------------------------------===//
#include "clang/Driver/Driver.h"
#include "ToolChains/AIX.h"
#include "ToolChains/AMDGPU.h"
#include "ToolChains/AMDGPUOpenMP.h"
#include "ToolChains/AVR.h"
#include "ToolChains/Arch/RISCV.h"
#include "ToolChains/BareMetal.h"
#include "ToolChains/CSKYToolChain.h"
#include "ToolChains/Clang.h"
#include "ToolChains/CrossWindows.h"
#include "ToolChains/Cuda.h"
#include "ToolChains/Darwin.h"
#include "ToolChains/DragonFly.h"
#include "ToolChains/FreeBSD.h"
#include "ToolChains/Fuchsia.h"
#include "ToolChains/Gnu.h"
#include "ToolChains/HIPAMD.h"
#include "ToolChains/HIPSPV.h"
#include "ToolChains/HLSL.h"
#include "ToolChains/Haiku.h"
#include "ToolChains/Hexagon.h"
#include "ToolChains/Hurd.h"
#include "ToolChains/Lanai.h"
#include "ToolChains/Linux.h"
#include "ToolChains/MSP430.h"
#include "ToolChains/MSVC.h"
#include "ToolChains/MinGW.h"
#include "ToolChains/MipsLinux.h"
#include "ToolChains/NaCl.h"
#include "ToolChains/NetBSD.h"
#include "ToolChains/OHOS.h"
#include "ToolChains/OpenBSD.h"
#include "ToolChains/PPCFreeBSD.h"
#include "ToolChains/PPCLinux.h"
#include "ToolChains/PS4CPU.h"
#include "ToolChains/RISCVToolchain.h"
#include "ToolChains/SPIRV.h"
#include "ToolChains/SYCL.h"
#include "ToolChains/SPIRVOpenMP.h"
#include "ToolChains/SYCL.h"
#include "ToolChains/Solaris.h"
#include "ToolChains/TCE.h"
#include "ToolChains/UEFI.h"
#include "ToolChains/VEToolchain.h"
#include "ToolChains/WebAssembly.h"
#include "ToolChains/XCore.h"
#include "ToolChains/ZOS.h"
#include "clang/Basic/DiagnosticDriver.h"
#include "clang/Basic/TargetID.h"
#include "clang/Basic/Version.h"
#include "clang/Config/config.h"
#include "clang/Driver/Action.h"
#include "clang/Driver/Compilation.h"
#include "clang/Driver/InputInfo.h"
#include "clang/Driver/Job.h"
#include "clang/Driver/Options.h"
#include "clang/Driver/Phases.h"
#include "clang/Driver/SanitizerArgs.h"
#include "clang/Driver/Tool.h"
#include "clang/Driver/ToolChain.h"
#include "clang/Driver/Types.h"
#include "llvm/ADT/ArrayRef.h"
#include "llvm/ADT/MapVector.h"
#include "llvm/ADT/STLExtras.h"
#include "llvm/ADT/StringExtras.h"
#include "llvm/ADT/StringRef.h"
#include "llvm/ADT/StringSet.h"
#include "llvm/ADT/StringSwitch.h"
#include "llvm/BinaryFormat/Magic.h"
#include "llvm/Config/llvm-config.h"
#include "llvm/MC/TargetRegistry.h"
#include "llvm/Option/Arg.h"
#include "llvm/Option/ArgList.h"
#include "llvm/Option/OptSpecifier.h"
#include "llvm/Option/OptTable.h"
#include "llvm/Option/Option.h"
#include "llvm/Support/CommandLine.h"
#include "llvm/Support/ErrorHandling.h"
#include "llvm/Support/ExitCodes.h"
#include "llvm/Support/FileSystem.h"
#include "llvm/Support/FileUtilities.h"
#include "llvm/Support/FormatVariadic.h"
#include "llvm/Support/LineIterator.h"
#include "llvm/Support/MD5.h"
#include "llvm/Support/Path.h"
#include "llvm/Support/PrettyStackTrace.h"
#include "llvm/Support/Process.h"
#include "llvm/Support/Program.h"
#include "llvm/Support/Regex.h"
#include "llvm/Support/StringSaver.h"
#include "llvm/Support/VirtualFileSystem.h"
#include "llvm/Support/raw_ostream.h"
#include "llvm/TargetParser/Host.h"
#include "llvm/TargetParser/RISCVISAInfo.h"
#include <cstdlib> // ::getenv
#include <map>
#include <memory>
#include <optional>
#include <set>
#include <utility>
#if LLVM_ON_UNIX
#include <unistd.h> // getpid
#endif

using namespace clang::driver;
using namespace clang;
using namespace llvm::opt;

static std::optional<llvm::Triple> getOffloadTargetTriple(const Driver &D,
                                                          const ArgList &Args) {
  auto OffloadTargets = Args.getAllArgValues(options::OPT_offload_EQ);
  // Offload compilation flow does not support multiple targets for now. We
  // need the HIPActionBuilder (and possibly the CudaActionBuilder{,Base}too)
  // to support multiple tool chains first.
  switch (OffloadTargets.size()) {
  default:
    D.Diag(diag::err_drv_only_one_offload_target_supported);
    return std::nullopt;
  case 0:
    D.Diag(diag::err_drv_invalid_or_unsupported_offload_target) << "";
    return std::nullopt;
  case 1:
    break;
  }
  return llvm::Triple(OffloadTargets[0]);
}

static std::optional<llvm::Triple>
getNVIDIAOffloadTargetTriple(const Driver &D, const ArgList &Args,
                             const llvm::Triple &HostTriple) {
  if (!Args.hasArg(options::OPT_offload_EQ)) {
    return llvm::Triple(HostTriple.isArch64Bit() ? "nvptx64-nvidia-cuda"
                                                 : "nvptx-nvidia-cuda");
  }
  auto TT = getOffloadTargetTriple(D, Args);
  if (TT && (TT->getArch() == llvm::Triple::spirv32 ||
             TT->getArch() == llvm::Triple::spirv64)) {
    if (Args.hasArg(options::OPT_emit_llvm))
      return TT;
    D.Diag(diag::err_drv_cuda_offload_only_emit_bc);
    return std::nullopt;
  }
  D.Diag(diag::err_drv_invalid_or_unsupported_offload_target) << TT->str();
  return std::nullopt;
}
static std::optional<llvm::Triple>
getHIPOffloadTargetTriple(const Driver &D, const ArgList &Args) {
  if (!Args.hasArg(options::OPT_offload_EQ)) {
    auto OffloadArchs = Args.getAllArgValues(options::OPT_offload_arch_EQ);
    if (llvm::is_contained(OffloadArchs, "amdgcnspirv") &&
        OffloadArchs.size() == 1)
      return llvm::Triple("spirv64-amd-amdhsa");
    return llvm::Triple("amdgcn-amd-amdhsa"); // Default HIP triple.
  }
  auto TT = getOffloadTargetTriple(D, Args);
  if (!TT)
    return std::nullopt;
  if (TT->getArch() == llvm::Triple::amdgcn &&
      TT->getVendor() == llvm::Triple::AMD &&
      TT->getOS() == llvm::Triple::AMDHSA)
    return TT;
  if (TT->getArch() == llvm::Triple::spirv64)
    return TT;
  D.Diag(diag::err_drv_invalid_or_unsupported_offload_target) << TT->str();
  return std::nullopt;
}

// static
std::string Driver::GetResourcesPath(StringRef BinaryPath) {
  // Since the resource directory is embedded in the module hash, it's important
  // that all places that need it call this function, so that they get the
  // exact same string ("a/../b/" and "b/" get different hashes, for example).

  // Dir is bin/ or lib/, depending on where BinaryPath is.
  StringRef Dir = llvm::sys::path::parent_path(BinaryPath);
  SmallString<128> P(Dir);

  StringRef ConfiguredResourceDir(CLANG_RESOURCE_DIR);
  if (!ConfiguredResourceDir.empty()) {
    llvm::sys::path::append(P, ConfiguredResourceDir);
  } else {
    // On Windows, libclang.dll is in bin/.
    // On non-Windows, libclang.so/.dylib is in lib/.
    // With a static-library build of libclang, LibClangPath will contain the
    // path of the embedding binary, which for LLVM binaries will be in bin/.
    // ../lib gets us to lib/ in both cases.
    P = llvm::sys::path::parent_path(Dir);
    // This search path is also created in the COFF driver of lld, so any
    // changes here also needs to happen in lld/COFF/Driver.cpp
    llvm::sys::path::append(P, CLANG_INSTALL_LIBDIR_BASENAME, "clang",
                            CLANG_VERSION_MAJOR_STRING);
  }

  return std::string(P);
}

Driver::Driver(StringRef ClangExecutable, StringRef TargetTriple,
               DiagnosticsEngine &Diags, std::string Title,
               IntrusiveRefCntPtr<llvm::vfs::FileSystem> VFS)
    : Diags(Diags), VFS(std::move(VFS)), DumpDeviceCode(false), Mode(GCCMode),
      SaveTemps(SaveTempsNone), BitcodeEmbed(EmbedNone),
      Offload(OffloadHostDevice), CXX20HeaderType(HeaderMode_None),
      ModulesModeCXX20(false), LTOMode(LTOK_None), OffloadLTOMode(LTOK_None),
      ClangExecutable(ClangExecutable), SysRoot(DEFAULT_SYSROOT),
      DriverTitle(Title), CCCPrintBindings(false), CCPrintOptions(false),
      CCLogDiagnostics(false), CCGenDiagnostics(false),
      CCPrintProcessStats(false), CCPrintInternalStats(false),
      TargetTriple(TargetTriple), Saver(Alloc), PrependArg(nullptr),
      CheckInputsExist(true), ProbePrecompiled(true),
      SuppressMissingInputWarning(false) {
  // Provide a sane fallback if no VFS is specified.
  if (!this->VFS)
    this->VFS = llvm::vfs::getRealFileSystem();

  Name = std::string(llvm::sys::path::filename(ClangExecutable));
  Dir = std::string(llvm::sys::path::parent_path(ClangExecutable));

  if ((!SysRoot.empty()) && llvm::sys::path::is_relative(SysRoot)) {
    // Prepend InstalledDir if SysRoot is relative
    SmallString<128> P(Dir);
    llvm::sys::path::append(P, SysRoot);
    SysRoot = std::string(P);
  }

#if defined(CLANG_CONFIG_FILE_SYSTEM_DIR)
  if (llvm::sys::path::is_absolute(CLANG_CONFIG_FILE_SYSTEM_DIR)) {
    SystemConfigDir = CLANG_CONFIG_FILE_SYSTEM_DIR;
  } else {
    SmallString<128> configFileDir(Dir);
    llvm::sys::path::append(configFileDir, CLANG_CONFIG_FILE_SYSTEM_DIR);
    llvm::sys::path::remove_dots(configFileDir, true);
    SystemConfigDir = static_cast<std::string>(configFileDir);
  }
#endif
#if defined(CLANG_CONFIG_FILE_USER_DIR)
  {
    SmallString<128> P;
    llvm::sys::fs::expand_tilde(CLANG_CONFIG_FILE_USER_DIR, P);
    UserConfigDir = static_cast<std::string>(P);
  }
#endif

  // Compute the path to the resource directory.
  ResourceDir = GetResourcesPath(ClangExecutable);
}

void Driver::setDriverMode(StringRef Value) {
  static StringRef OptName =
      getOpts().getOption(options::OPT_driver_mode).getPrefixedName();
  if (auto M = llvm::StringSwitch<std::optional<DriverMode>>(Value)
                   .Case("gcc", GCCMode)
                   .Case("g++", GXXMode)
                   .Case("cpp", CPPMode)
                   .Case("cl", CLMode)
                   .Case("flang", FlangMode)
                   .Case("dxc", DXCMode)
                   .Default(std::nullopt))
    Mode = *M;
  else
    Diag(diag::err_drv_unsupported_option_argument) << OptName << Value;
}

InputArgList Driver::ParseArgStrings(ArrayRef<const char *> ArgStrings,
                                     bool UseDriverMode, bool &ContainsError) {
  llvm::PrettyStackTraceString CrashInfo("Command line argument parsing");
  ContainsError = false;

  llvm::opt::Visibility VisibilityMask = getOptionVisibilityMask(UseDriverMode);
  unsigned MissingArgIndex, MissingArgCount;
  InputArgList Args = getOpts().ParseArgs(ArgStrings, MissingArgIndex,
                                          MissingArgCount, VisibilityMask);

  // Check for missing argument error.
  if (MissingArgCount) {
    Diag(diag::err_drv_missing_argument)
        << Args.getArgString(MissingArgIndex) << MissingArgCount;
    ContainsError |=
        Diags.getDiagnosticLevel(diag::err_drv_missing_argument,
                                 SourceLocation()) > DiagnosticsEngine::Warning;
  }

  // Check for unsupported options.
  for (const Arg *A : Args) {
    if (A->getOption().hasFlag(options::Unsupported)) {
      Diag(diag::err_drv_unsupported_opt) << A->getAsString(Args);
      ContainsError |= Diags.getDiagnosticLevel(diag::err_drv_unsupported_opt,
                                                SourceLocation()) >
                       DiagnosticsEngine::Warning;
      continue;
    }

    // Deprecated options emit a diagnostic about deprecation, but are still
    // supported until removed. It's possible to have a deprecated option which
    // aliases with a non-deprecated option, so always compute the argument
    // actually used before checking for deprecation.
    const Arg *Used = A;
    while (Used->getAlias())
      Used = Used->getAlias();
    if (Used->getOption().hasFlag(options::Deprecated)) {
      Diag(diag::warn_drv_deprecated_option_release) << Used->getAsString(Args);
      ContainsError |= Diags.getDiagnosticLevel(
                           diag::warn_drv_deprecated_option_release,
                           SourceLocation()) > DiagnosticsEngine::Warning;
    }

    // Warn about -mcpu= without an argument.
    if (A->getOption().matches(options::OPT_mcpu_EQ) && A->containsValue("")) {
      Diag(diag::warn_drv_empty_joined_argument) << A->getAsString(Args);
      ContainsError |= Diags.getDiagnosticLevel(
                           diag::warn_drv_empty_joined_argument,
                           SourceLocation()) > DiagnosticsEngine::Warning;
    }
  }

  for (const Arg *A : Args.filtered(options::OPT_UNKNOWN)) {
    unsigned DiagID;
    auto ArgString = A->getAsString(Args);
    std::string Nearest;
    if (getOpts().findNearest(ArgString, Nearest, VisibilityMask) > 1) {
      if (!IsCLMode() &&
          getOpts().findExact(ArgString, Nearest,
                              llvm::opt::Visibility(options::CC1Option))) {
        DiagID = diag::err_drv_unknown_argument_with_suggestion;
        Diags.Report(DiagID) << ArgString << "-Xclang " + Nearest;
      } else {
        DiagID = IsCLMode() ? diag::warn_drv_unknown_argument_clang_cl
                            : diag::err_drv_unknown_argument;
        Diags.Report(DiagID) << ArgString;
      }
    } else {
      DiagID = IsCLMode()
                   ? diag::warn_drv_unknown_argument_clang_cl_with_suggestion
                   : diag::err_drv_unknown_argument_with_suggestion;
      Diags.Report(DiagID) << ArgString << Nearest;
    }
    ContainsError |= Diags.getDiagnosticLevel(DiagID, SourceLocation()) >
                     DiagnosticsEngine::Warning;
  }

  for (const Arg *A : Args.filtered(options::OPT_o)) {
    if (ArgStrings[A->getIndex()] == A->getSpelling())
      continue;

    // Warn on joined arguments that are similar to a long argument.
    std::string ArgString = ArgStrings[A->getIndex()];
    std::string Nearest;
    if (getOpts().findExact("-" + ArgString, Nearest, VisibilityMask))
      Diags.Report(diag::warn_drv_potentially_misspelled_joined_argument)
          << A->getAsString(Args) << Nearest;
  }

  return Args;
}

// Determine which compilation mode we are in. We look for options which
// affect the phase, starting with the earliest phases, and record which
// option we used to determine the final phase.
phases::ID Driver::getFinalPhase(const DerivedArgList &DAL,
                                 Arg **FinalPhaseArg) const {
  Arg *PhaseArg = nullptr;
  phases::ID FinalPhase;

  // -{E,EP,P,M,MM} only run the preprocessor.
  if (CCCIsCPP() || (PhaseArg = DAL.getLastArg(options::OPT_E)) ||
      (PhaseArg = DAL.getLastArg(options::OPT__SLASH_EP)) ||
      (PhaseArg = DAL.getLastArg(options::OPT_M, options::OPT_MM)) ||
      (PhaseArg = DAL.getLastArg(options::OPT__SLASH_P)) ||
      CCGenDiagnostics) {
    FinalPhase = phases::Preprocess;

    // --precompile only runs up to precompilation.
    // Options that cause the output of C++20 compiled module interfaces or
    // header units have the same effect.
  } else if ((PhaseArg = DAL.getLastArg(options::OPT__precompile)) ||
             (PhaseArg = DAL.getLastArg(options::OPT_extract_api)) ||
             (PhaseArg = DAL.getLastArg(options::OPT_fmodule_header,
                                        options::OPT_fmodule_header_EQ))) {
    FinalPhase = phases::Precompile;
    // -{fsyntax-only,-analyze,emit-ast} only run up to the compiler.
  } else if ((PhaseArg = DAL.getLastArg(options::OPT_fsyntax_only)) ||
             (PhaseArg = DAL.getLastArg(options::OPT_print_supported_cpus)) ||
             (PhaseArg = DAL.getLastArg(options::OPT_print_enabled_extensions)) ||
             (PhaseArg = DAL.getLastArg(options::OPT_module_file_info)) ||
             (PhaseArg = DAL.getLastArg(options::OPT_verify_pch)) ||
             (PhaseArg = DAL.getLastArg(options::OPT_rewrite_objc)) ||
             (PhaseArg = DAL.getLastArg(options::OPT_rewrite_legacy_objc)) ||
             (PhaseArg = DAL.getLastArg(options::OPT__migrate)) ||
             (PhaseArg = DAL.getLastArg(options::OPT__analyze)) ||
             (PhaseArg = DAL.getLastArg(options::OPT_emit_cir)) ||
             (PhaseArg = DAL.getLastArg(options::OPT_emit_ast))) {
    FinalPhase = phases::Compile;

  // -S only runs up to the backend.
  } else if ((PhaseArg = DAL.getLastArg(options::OPT_S))) {
    FinalPhase = phases::Backend;

  // -c compilation only runs up to the assembler.
  } else if ((PhaseArg = DAL.getLastArg(options::OPT_c))) {
    FinalPhase = phases::Assemble;

  } else if ((PhaseArg = DAL.getLastArg(options::OPT_emit_interface_stubs))) {
    FinalPhase = phases::IfsMerge;

  // Otherwise do everything.
  } else
    FinalPhase = phases::Link;

  if (FinalPhaseArg)
    *FinalPhaseArg = PhaseArg;

  return FinalPhase;
}

static Arg *MakeInputArg(DerivedArgList &Args, const OptTable &Opts,
                         StringRef Value, bool Claim = true) {
  Arg *A = new Arg(Opts.getOption(options::OPT_INPUT), Value,
                   Args.getBaseArgs().MakeIndex(Value), Value.data());
  Args.AddSynthesizedArg(A);
  if (Claim)
    A->claim();
  return A;
}

DerivedArgList *Driver::TranslateInputArgs(const InputArgList &Args) const {
  const llvm::opt::OptTable &Opts = getOpts();
  DerivedArgList *DAL = new DerivedArgList(Args);

  bool HasNostdlib = Args.hasArg(options::OPT_nostdlib);
  bool HasNostdlibxx = Args.hasArg(options::OPT_nostdlibxx);
  bool HasNodefaultlib = Args.hasArg(options::OPT_nodefaultlibs);
  bool IgnoreUnused = false;
  for (Arg *A : Args) {
    if (IgnoreUnused)
      A->claim();

    if (A->getOption().matches(options::OPT_start_no_unused_arguments)) {
      IgnoreUnused = true;
      continue;
    }
    if (A->getOption().matches(options::OPT_end_no_unused_arguments)) {
      IgnoreUnused = false;
      continue;
    }

    // Unfortunately, we have to parse some forwarding options (-Xassembler,
    // -Xlinker, -Xpreprocessor) because we either integrate their functionality
    // (assembler and preprocessor), or bypass a previous driver ('collect2').

    // Rewrite linker options, to replace --no-demangle with a custom internal
    // option.
    if ((A->getOption().matches(options::OPT_Wl_COMMA) ||
         A->getOption().matches(options::OPT_Xlinker)) &&
        A->containsValue("--no-demangle")) {
      // Add the rewritten no-demangle argument.
      DAL->AddFlagArg(A, Opts.getOption(options::OPT_Z_Xlinker__no_demangle));

      // Add the remaining values as Xlinker arguments.
      for (StringRef Val : A->getValues())
        if (Val != "--no-demangle")
          DAL->AddSeparateArg(A, Opts.getOption(options::OPT_Xlinker), Val);

      continue;
    }

    // Rewrite preprocessor options, to replace -Wp,-MD,FOO which is used by
    // some build systems. We don't try to be complete here because we don't
    // care to encourage this usage model.
    if (A->getOption().matches(options::OPT_Wp_COMMA) &&
        A->getNumValues() > 0 &&
        (A->getValue(0) == StringRef("-MD") ||
         A->getValue(0) == StringRef("-MMD"))) {
      // Rewrite to -MD/-MMD along with -MF.
      if (A->getValue(0) == StringRef("-MD"))
        DAL->AddFlagArg(A, Opts.getOption(options::OPT_MD));
      else
        DAL->AddFlagArg(A, Opts.getOption(options::OPT_MMD));
      if (A->getNumValues() == 2)
        DAL->AddSeparateArg(A, Opts.getOption(options::OPT_MF), A->getValue(1));
      continue;
    }

    // Rewrite reserved library names.
    if (A->getOption().matches(options::OPT_l)) {
      StringRef Value = A->getValue();

      // Rewrite unless -nostdlib is present.
      if (!HasNostdlib && !HasNodefaultlib && !HasNostdlibxx &&
          Value == "stdc++") {
        DAL->AddFlagArg(A, Opts.getOption(options::OPT_Z_reserved_lib_stdcxx));
        continue;
      }

      // Rewrite unconditionally.
      if (Value == "cc_kext") {
        DAL->AddFlagArg(A, Opts.getOption(options::OPT_Z_reserved_lib_cckext));
        continue;
      }
    }

    // Pick up inputs via the -- option.
    if (A->getOption().matches(options::OPT__DASH_DASH)) {
      A->claim();
      for (StringRef Val : A->getValues())
        DAL->append(MakeInputArg(*DAL, Opts, Val, false));
      continue;
    }

    if (A->getOption().matches(options::OPT_offload_lib_Group)) {
      if (!A->getNumValues()) {
        Diag(clang::diag::warn_drv_unused_argument) << A->getSpelling();
        continue;
      }
    }

    DAL->append(A);
  }

  // DXC mode quits before assembly if an output object file isn't specified.
  if (IsDXCMode() && !Args.hasArg(options::OPT_dxc_Fo))
    DAL->AddFlagArg(nullptr, Opts.getOption(options::OPT_S));

  // Enforce -static if -miamcu is present.
  if (Args.hasFlag(options::OPT_miamcu, options::OPT_mno_iamcu, false))
    DAL->AddFlagArg(nullptr, Opts.getOption(options::OPT_static));

  // Use of -fintelfpga implies -g and -fsycl
  if (Args.hasArg(options::OPT_fintelfpga)) {
    if (!Args.hasFlag(options::OPT_fsycl, options::OPT_fno_sycl, false))
      DAL->AddFlagArg(0, Opts.getOption(options::OPT_fsycl));
    // if any -gN option is provided, use that.
    if (Arg *A = Args.getLastArg(options::OPT_gN_Group))
      DAL->append(A);
    else
      DAL->AddFlagArg(0, Opts.getOption(options::OPT_g_Flag));
  }

// Add a default value of -mlinker-version=, if one was given and the user
// didn't specify one.
#if defined(HOST_LINK_VERSION)
  if (!Args.hasArg(options::OPT_mlinker_version_EQ) &&
      strlen(HOST_LINK_VERSION) > 0) {
    DAL->AddJoinedArg(0, Opts.getOption(options::OPT_mlinker_version_EQ),
                      HOST_LINK_VERSION);
    DAL->getLastArg(options::OPT_mlinker_version_EQ)->claim();
  }
#endif

  return DAL;
}

/// Compute target triple from args.
///
/// This routine provides the logic to compute a target triple from various
/// args passed to the driver and the default triple string.
static llvm::Triple computeTargetTriple(const Driver &D,
                                        StringRef TargetTriple,
                                        const ArgList &Args,
                                        StringRef DarwinArchName = "") {
  // FIXME: Already done in Compilation *Driver::BuildCompilation
  if (const Arg *A = Args.getLastArg(options::OPT_target))
    TargetTriple = A->getValue();

  llvm::Triple Target(llvm::Triple::normalize(TargetTriple));

  // GNU/Hurd's triples should have been -hurd-gnu*, but were historically made
  // -gnu* only, and we can not change this, so we have to detect that case as
  // being the Hurd OS.
  if (TargetTriple.contains("-unknown-gnu") || TargetTriple.contains("-pc-gnu"))
    Target.setOSName("hurd");

  // Handle Apple-specific options available here.
  if (Target.isOSBinFormatMachO()) {
    // If an explicit Darwin arch name is given, that trumps all.
    if (!DarwinArchName.empty()) {
      tools::darwin::setTripleTypeForMachOArchName(Target, DarwinArchName,
                                                   Args);
      return Target;
    }

    // Handle the Darwin '-arch' flag.
    if (Arg *A = Args.getLastArg(options::OPT_arch)) {
      StringRef ArchName = A->getValue();
      tools::darwin::setTripleTypeForMachOArchName(Target, ArchName, Args);
    }
  }

  // Handle pseudo-target flags '-mlittle-endian'/'-EL' and
  // '-mbig-endian'/'-EB'.
  if (Arg *A = Args.getLastArgNoClaim(options::OPT_mlittle_endian,
                                      options::OPT_mbig_endian)) {
    llvm::Triple T = A->getOption().matches(options::OPT_mlittle_endian)
                         ? Target.getLittleEndianArchVariant()
                         : Target.getBigEndianArchVariant();
    if (T.getArch() != llvm::Triple::UnknownArch) {
      Target = std::move(T);
      Args.claimAllArgs(options::OPT_mlittle_endian, options::OPT_mbig_endian);
    }
  }

  // Skip further flag support on OSes which don't support '-m32' or '-m64'.
  if (Target.getArch() == llvm::Triple::tce)
    return Target;

  // On AIX, the env OBJECT_MODE may affect the resulting arch variant.
  if (Target.isOSAIX()) {
    if (std::optional<std::string> ObjectModeValue =
            llvm::sys::Process::GetEnv("OBJECT_MODE")) {
      StringRef ObjectMode = *ObjectModeValue;
      llvm::Triple::ArchType AT = llvm::Triple::UnknownArch;

      if (ObjectMode == "64") {
        AT = Target.get64BitArchVariant().getArch();
      } else if (ObjectMode == "32") {
        AT = Target.get32BitArchVariant().getArch();
      } else {
        D.Diag(diag::err_drv_invalid_object_mode) << ObjectMode;
      }

      if (AT != llvm::Triple::UnknownArch && AT != Target.getArch())
        Target.setArch(AT);
    }
  }

  // The `-maix[32|64]` flags are only valid for AIX targets.
  if (Arg *A = Args.getLastArgNoClaim(options::OPT_maix32, options::OPT_maix64);
      A && !Target.isOSAIX())
    D.Diag(diag::err_drv_unsupported_opt_for_target)
        << A->getAsString(Args) << Target.str();

  // Handle pseudo-target flags '-m64', '-mx32', '-m32' and '-m16'.
  Arg *A = Args.getLastArg(options::OPT_m64, options::OPT_mx32,
                           options::OPT_m32, options::OPT_m16,
                           options::OPT_maix32, options::OPT_maix64);
  if (A) {
    llvm::Triple::ArchType AT = llvm::Triple::UnknownArch;

    if (A->getOption().matches(options::OPT_m64) ||
        A->getOption().matches(options::OPT_maix64)) {
      AT = Target.get64BitArchVariant().getArch();
      if (Target.getEnvironment() == llvm::Triple::GNUX32 ||
          Target.getEnvironment() == llvm::Triple::GNUT64)
        Target.setEnvironment(llvm::Triple::GNU);
      else if (Target.getEnvironment() == llvm::Triple::MuslX32)
        Target.setEnvironment(llvm::Triple::Musl);
    } else if (A->getOption().matches(options::OPT_mx32) &&
               Target.get64BitArchVariant().getArch() == llvm::Triple::x86_64) {
      AT = llvm::Triple::x86_64;
      if (Target.getEnvironment() == llvm::Triple::Musl)
        Target.setEnvironment(llvm::Triple::MuslX32);
      else
        Target.setEnvironment(llvm::Triple::GNUX32);
    } else if (A->getOption().matches(options::OPT_m32) ||
               A->getOption().matches(options::OPT_maix32)) {
      AT = Target.get32BitArchVariant().getArch();
      if (Target.getEnvironment() == llvm::Triple::GNUX32)
        Target.setEnvironment(llvm::Triple::GNU);
      else if (Target.getEnvironment() == llvm::Triple::MuslX32)
        Target.setEnvironment(llvm::Triple::Musl);
    } else if (A->getOption().matches(options::OPT_m16) &&
               Target.get32BitArchVariant().getArch() == llvm::Triple::x86) {
      AT = llvm::Triple::x86;
      Target.setEnvironment(llvm::Triple::CODE16);
    }

    if (AT != llvm::Triple::UnknownArch && AT != Target.getArch()) {
      Target.setArch(AT);
      if (Target.isWindowsGNUEnvironment())
        toolchains::MinGW::fixTripleArch(D, Target, Args);
    }
  }

  // Handle -miamcu flag.
  if (Args.hasFlag(options::OPT_miamcu, options::OPT_mno_iamcu, false)) {
    if (Target.get32BitArchVariant().getArch() != llvm::Triple::x86)
      D.Diag(diag::err_drv_unsupported_opt_for_target) << "-miamcu"
                                                       << Target.str();

    if (A && !A->getOption().matches(options::OPT_m32))
      D.Diag(diag::err_drv_argument_not_allowed_with)
          << "-miamcu" << A->getBaseArg().getAsString(Args);

    Target.setArch(llvm::Triple::x86);
    Target.setArchName("i586");
    Target.setEnvironment(llvm::Triple::UnknownEnvironment);
    Target.setEnvironmentName("");
    Target.setOS(llvm::Triple::ELFIAMCU);
    Target.setVendor(llvm::Triple::UnknownVendor);
    Target.setVendorName("intel");
  }

  // If target is MIPS adjust the target triple
  // accordingly to provided ABI name.
  if (Target.isMIPS()) {
    if ((A = Args.getLastArg(options::OPT_mabi_EQ))) {
      StringRef ABIName = A->getValue();
      if (ABIName == "32") {
        Target = Target.get32BitArchVariant();
        if (Target.getEnvironment() == llvm::Triple::GNUABI64 ||
            Target.getEnvironment() == llvm::Triple::GNUABIN32)
          Target.setEnvironment(llvm::Triple::GNU);
      } else if (ABIName == "n32") {
        Target = Target.get64BitArchVariant();
        if (Target.getEnvironment() == llvm::Triple::GNU ||
            Target.getEnvironment() == llvm::Triple::GNUT64 ||
            Target.getEnvironment() == llvm::Triple::GNUABI64)
          Target.setEnvironment(llvm::Triple::GNUABIN32);
        else if (Target.getEnvironment() == llvm::Triple::Musl ||
                 Target.getEnvironment() == llvm::Triple::MuslABI64)
          Target.setEnvironment(llvm::Triple::MuslABIN32);
      } else if (ABIName == "64") {
        Target = Target.get64BitArchVariant();
        if (Target.getEnvironment() == llvm::Triple::GNU ||
            Target.getEnvironment() == llvm::Triple::GNUT64 ||
            Target.getEnvironment() == llvm::Triple::GNUABIN32)
          Target.setEnvironment(llvm::Triple::GNUABI64);
        else if (Target.getEnvironment() == llvm::Triple::Musl ||
                 Target.getEnvironment() == llvm::Triple::MuslABIN32)
          Target.setEnvironment(llvm::Triple::MuslABI64);
      }
    }
  }

  // If target is RISC-V adjust the target triple according to
  // provided architecture name
  if (Target.isRISCV()) {
    if (Args.hasArg(options::OPT_march_EQ) ||
        Args.hasArg(options::OPT_mcpu_EQ)) {
      std::string ArchName = tools::riscv::getRISCVArch(Args, Target);
      auto ISAInfo = llvm::RISCVISAInfo::parseArchString(
          ArchName, /*EnableExperimentalExtensions=*/true);
      if (!llvm::errorToBool(ISAInfo.takeError())) {
        unsigned XLen = (*ISAInfo)->getXLen();
        if (XLen == 32)
          Target.setArch(llvm::Triple::riscv32);
        else if (XLen == 64)
          Target.setArch(llvm::Triple::riscv64);
      }
    }
  }

  return Target;
}

// Parse the LTO options and record the type of LTO compilation
// based on which -f(no-)?lto(=.*)? or -f(no-)?offload-lto(=.*)?
// option occurs last.
static driver::LTOKind parseLTOMode(Driver &D, const llvm::opt::ArgList &Args,
                                    OptSpecifier OptEq, OptSpecifier OptNeg) {
  if (!Args.hasFlag(OptEq, OptNeg, false))
    return LTOK_None;

  const Arg *A = Args.getLastArg(OptEq);
  StringRef LTOName = A->getValue();

  driver::LTOKind LTOMode = llvm::StringSwitch<LTOKind>(LTOName)
                                .Case("full", LTOK_Full)
                                .Case("thin", LTOK_Thin)
                                .Default(LTOK_Unknown);

  if (LTOMode == LTOK_Unknown) {
    D.Diag(diag::err_drv_unsupported_option_argument)
        << A->getSpelling() << A->getValue();
    return LTOK_None;
  }
  return LTOMode;
}

// Parse the LTO options.
void Driver::setLTOMode(const llvm::opt::ArgList &Args) {
  LTOMode =
      parseLTOMode(*this, Args, options::OPT_flto_EQ, options::OPT_fno_lto);

  OffloadLTOMode = parseLTOMode(*this, Args, options::OPT_foffload_lto_EQ,
                                options::OPT_fno_offload_lto);

  // Try to enable `-foffload-lto=full` if `-fopenmp-target-jit` is on.
  if (Args.hasFlag(options::OPT_fopenmp_target_jit,
                   options::OPT_fno_openmp_target_jit, false)) {
    if (Arg *A = Args.getLastArg(options::OPT_foffload_lto_EQ,
                                 options::OPT_fno_offload_lto))
      if (OffloadLTOMode != LTOK_Full)
        Diag(diag::err_drv_incompatible_options)
            << A->getSpelling() << "-fopenmp-target-jit";
    OffloadLTOMode = LTOK_Full;
  }
}

/// Compute the desired OpenMP runtime from the flags provided.
Driver::OpenMPRuntimeKind Driver::getOpenMPRuntime(const ArgList &Args) const {
  StringRef RuntimeName(CLANG_DEFAULT_OPENMP_RUNTIME);

  const Arg *A = Args.getLastArg(options::OPT_fopenmp_EQ);
  if (A)
    RuntimeName = A->getValue();

  auto RT = llvm::StringSwitch<OpenMPRuntimeKind>(RuntimeName)
                .Case("libomp", OMPRT_OMP)
                .Case("libgomp", OMPRT_GOMP)
                .Case("libiomp5", OMPRT_IOMP5)
                .Default(OMPRT_Unknown);

  if (RT == OMPRT_Unknown) {
    if (A)
      Diag(diag::err_drv_unsupported_option_argument)
          << A->getSpelling() << A->getValue();
    else
      // FIXME: We could use a nicer diagnostic here.
      Diag(diag::err_drv_unsupported_opt) << "-fopenmp";
  }

  return RT;
}

<<<<<<< HEAD
static bool isValidSYCLTriple(llvm::Triple T) {
  // 'nvptx64-nvidia-cuda' is the valid SYCL triple for NVidia GPUs.
  if (T.getArch() == llvm::Triple::nvptx64 &&
      T.getVendor() == llvm::Triple::NVIDIA &&
      T.getOS() == llvm::Triple::CUDA && !T.hasEnvironment())
    return true;

  // 'amdgcn-amd-amdhsa' is the valid SYCL triple for AMD GPUs.
  if (T.getArch() == llvm::Triple::amdgcn &&
      T.getVendor() == llvm::Triple::AMD && T.getOS() == llvm::Triple::AMDHSA &&
      !T.hasEnvironment())
    return true;

  // Check for invalid SYCL device triple values.
  // Non-SPIR/SPIRV arch.
  if (!T.isSPIROrSPIRV())
    return false;
  // SPIR/SPIRV arch, but has invalid SubArch for AOT.
  StringRef A(T.getArchName());
  if (T.getSubArch() == llvm::Triple::NoSubArch &&
      ((T.getArch() == llvm::Triple::spir && A != "spir") ||
       (T.getArch() == llvm::Triple::spir64 && A != "spir64")))
    return false;
  return true;
}

static const char *getDefaultSYCLArch(Compilation &C) {
  // If -fsycl is supplied we will assume SPIR-V
  if (C.getDefaultToolChain().getTriple().getArch() == llvm::Triple::x86)
    return "spir";
  return "spir64";
=======
static llvm::Triple getSYCLDeviceTriple(StringRef TargetArch) {
  SmallVector<StringRef, 5> SYCLAlias = {"spir", "spir64", "spirv", "spirv32",
                                         "spirv64"};
  if (llvm::is_contained(SYCLAlias, TargetArch)) {
    llvm::Triple TargetTriple;
    TargetTriple.setArchName(TargetArch);
    TargetTriple.setVendor(llvm::Triple::UnknownVendor);
    TargetTriple.setOS(llvm::Triple::UnknownOS);
    return TargetTriple;
  }
  return llvm::Triple(TargetArch);
>>>>>>> d00f65c6
}

static bool addSYCLDefaultTriple(Compilation &C,
                                 SmallVectorImpl<llvm::Triple> &SYCLTriples) {
<<<<<<< HEAD
  /// Returns true if a triple is added to SYCLTriples, false otherwise
  if (!C.getDriver().isSYCLDefaultTripleImplied())
    return false;
  if (C.getInputArgs().hasArg(options::OPT_fsycl_force_target_EQ))
    return false;
  llvm::Triple DefaultTriple =
      C.getDriver().getSYCLDeviceTriple(getDefaultSYCLArch(C));
  for (const auto &SYCLTriple : SYCLTriples) {
    if (SYCLTriple == DefaultTriple)
      return false;
    // If we encounter a known non-spir* target, do not add the default triple.
    if (SYCLTriple.isNVPTX() || SYCLTriple.isAMDGCN())
      return false;
  }
  // Add the default triple as it was not found.
=======
  // Check current set of triples to see if the default has already been set.
  for (const auto &SYCLTriple : SYCLTriples) {
    if (SYCLTriple.getSubArch() == llvm::Triple::NoSubArch &&
        SYCLTriple.isSPIROrSPIRV())
      return false;
  }
  // Add the default triple as it was not found.
  llvm::Triple DefaultTriple = getSYCLDeviceTriple(
      C.getDefaultToolChain().getTriple().isArch32Bit() ? "spirv32"
                                                        : "spirv64");
>>>>>>> d00f65c6
  SYCLTriples.insert(SYCLTriples.begin(), DefaultTriple);
  return true;
}

void Driver::CreateOffloadingDeviceToolChains(Compilation &C,
                                              InputList &Inputs) {

  //
  // CUDA/HIP
  //
  // We need to generate a CUDA/HIP toolchain if any of the inputs has a CUDA
  // or HIP type. However, mixed CUDA/HIP compilation is not supported.
  using namespace tools::SYCL;
  bool IsCuda =
      llvm::any_of(Inputs, [](std::pair<types::ID, const llvm::opt::Arg *> &I) {
        return types::isCuda(I.first);
      });
  bool IsHIP =
      llvm::any_of(Inputs,
                   [](std::pair<types::ID, const llvm::opt::Arg *> &I) {
                     return types::isHIP(I.first);
                   }) ||
      C.getInputArgs().hasArg(options::OPT_hip_link) ||
      C.getInputArgs().hasArg(options::OPT_hipstdpar);
  bool UseLLVMOffload = C.getInputArgs().hasArg(
      options::OPT_foffload_via_llvm, options::OPT_fno_offload_via_llvm, false);
  if (IsCuda && IsHIP) {
    Diag(clang::diag::err_drv_mix_cuda_hip);
    return;
  }
  if (IsCuda && !UseLLVMOffload) {
    const ToolChain *HostTC = C.getSingleOffloadToolChain<Action::OFK_Host>();
    const llvm::Triple &HostTriple = HostTC->getTriple();
    auto OFK = Action::OFK_Cuda;
    auto CudaTriple =
        getNVIDIAOffloadTargetTriple(*this, C.getInputArgs(), HostTriple);
    if (!CudaTriple)
      return;
    // Use the CUDA and host triples as the key into the ToolChains map,
    // because the device toolchain we create depends on both.
    auto &CudaTC = ToolChains[CudaTriple->str() + "/" + HostTriple.str()];
    if (!CudaTC) {
      CudaTC = std::make_unique<toolchains::CudaToolChain>(
          *this, *CudaTriple, *HostTC, C.getInputArgs(), OFK);

    // Emit a warning if the detected CUDA version is too new.
    CudaInstallationDetector &CudaInstallation =
          static_cast<toolchains::CudaToolChain &>(*CudaTC).CudaInstallation;
      if (CudaInstallation.isValid())
        CudaInstallation.WarnIfUnsupportedVersion();
    }
    C.addOffloadDeviceToolChain(CudaTC.get(), OFK);
  } else if (IsHIP && !UseLLVMOffload) {
    if (auto *OMPTargetArg =
            C.getInputArgs().getLastArg(options::OPT_fopenmp_targets_EQ)) {
      Diag(clang::diag::err_drv_unsupported_opt_for_language_mode)
          << OMPTargetArg->getSpelling() << "HIP";
      return;
    }
    const ToolChain *HostTC = C.getSingleOffloadToolChain<Action::OFK_Host>();
    auto OFK = Action::OFK_HIP;
    auto HIPTriple = getHIPOffloadTargetTriple(*this, C.getInputArgs());
    if (!HIPTriple)
      return;
    auto *HIPTC = &getOffloadingDeviceToolChain(C.getInputArgs(), *HIPTriple,
                                                *HostTC, OFK);
    C.addOffloadDeviceToolChain(HIPTC, OFK);
  }

  //
  // OpenMP
  //
  // We need to generate an OpenMP toolchain if the user specified targets with
  // the -fopenmp-targets option or used --offload-arch with OpenMP enabled.
  bool IsOpenMPOffloading =
      ((IsCuda || IsHIP) && UseLLVMOffload) ||
      (C.getInputArgs().hasFlag(options::OPT_fopenmp, options::OPT_fopenmp_EQ,
                                options::OPT_fno_openmp, false) &&
       (C.getInputArgs().hasArg(options::OPT_fopenmp_targets_EQ) ||
        C.getInputArgs().hasArg(options::OPT_offload_arch_EQ)));
  if (IsOpenMPOffloading) {
    // We expect that -fopenmp-targets is always used in conjunction with the
    // option -fopenmp specifying a valid runtime with offloading support, i.e.
    // libomp or libiomp.
    OpenMPRuntimeKind RuntimeKind = getOpenMPRuntime(C.getInputArgs());
    if (RuntimeKind != OMPRT_OMP && RuntimeKind != OMPRT_IOMP5) {
      Diag(clang::diag::err_drv_expecting_fopenmp_with_fopenmp_targets);
      return;
    }

    llvm::StringMap<llvm::DenseSet<StringRef>> DerivedArchs;
    llvm::StringMap<StringRef> FoundNormalizedTriples;
    std::multiset<StringRef> OpenMPTriples;

    // If the user specified -fopenmp-targets= we create a toolchain for each
    // valid triple. Otherwise, if only --offload-arch= was specified we instead
    // attempt to derive the appropriate toolchains from the arguments.
    if (Arg *OpenMPTargets =
            C.getInputArgs().getLastArg(options::OPT_fopenmp_targets_EQ)) {
      if (OpenMPTargets && !OpenMPTargets->getNumValues()) {
        Diag(clang::diag::warn_drv_empty_joined_argument)
            << OpenMPTargets->getAsString(C.getInputArgs());
        return;
      }
      for (StringRef T : OpenMPTargets->getValues())
        OpenMPTriples.insert(T);
    } else if (C.getInputArgs().hasArg(options::OPT_offload_arch_EQ) &&
               ((!IsHIP && !IsCuda) || UseLLVMOffload)) {
      const ToolChain *HostTC = C.getSingleOffloadToolChain<Action::OFK_Host>();
      auto AMDTriple = getHIPOffloadTargetTriple(*this, C.getInputArgs());
      auto NVPTXTriple = getNVIDIAOffloadTargetTriple(*this, C.getInputArgs(),
                                                      HostTC->getTriple());

      // Attempt to deduce the offloading triple from the set of architectures.
      // We can only correctly deduce NVPTX / AMDGPU triples currently.
      // We need to temporarily create these toolchains so that we can access
      // tools for inferring architectures.
      llvm::DenseSet<StringRef> Archs;
      if (NVPTXTriple) {
        auto TempTC = std::make_unique<toolchains::CudaToolChain>(
            *this, *NVPTXTriple, *HostTC, C.getInputArgs(), Action::OFK_None);
        for (StringRef Arch : getOffloadArchs(
                 C, C.getArgs(), Action::OFK_OpenMP, &*TempTC, true))
          Archs.insert(Arch);
      }
      if (AMDTriple) {
        auto TempTC = std::make_unique<toolchains::AMDGPUOpenMPToolChain>(
            *this, *AMDTriple, *HostTC, C.getInputArgs());
        for (StringRef Arch : getOffloadArchs(
                 C, C.getArgs(), Action::OFK_OpenMP, &*TempTC, true))
          Archs.insert(Arch);
      }
      if (!AMDTriple && !NVPTXTriple) {
        for (StringRef Arch :
             getOffloadArchs(C, C.getArgs(), Action::OFK_OpenMP, nullptr, true))
          Archs.insert(Arch);
      }

      for (StringRef Arch : Archs) {
        if (NVPTXTriple && IsNVIDIAOffloadArch(StringToOffloadArch(
                               getProcessorFromTargetID(*NVPTXTriple, Arch)))) {
          DerivedArchs[NVPTXTriple->getTriple()].insert(Arch);
        } else if (AMDTriple &&
                   IsAMDOffloadArch(StringToOffloadArch(
                       getProcessorFromTargetID(*AMDTriple, Arch)))) {
          DerivedArchs[AMDTriple->getTriple()].insert(Arch);
        } else {
          Diag(clang::diag::err_drv_failed_to_deduce_target_from_arch) << Arch;
          return;
        }
      }

      // If the set is empty then we failed to find a native architecture.
      if (Archs.empty()) {
        Diag(clang::diag::err_drv_failed_to_deduce_target_from_arch)
            << "native";
        return;
      }

      for (const auto &TripleAndArchs : DerivedArchs)
        OpenMPTriples.insert(TripleAndArchs.first());
    }

    for (StringRef Val : OpenMPTriples) {
      llvm::Triple TT(ToolChain::getOpenMPTriple(Val));
      std::string NormalizedName = TT.normalize();

      // Make sure we don't have a duplicate triple.
      auto Duplicate = FoundNormalizedTriples.find(NormalizedName);
      if (Duplicate != FoundNormalizedTriples.end()) {
        Diag(clang::diag::warn_drv_omp_offload_target_duplicate)
            << Val << Duplicate->second;
        continue;
      }

      // Store the current triple so that we can check for duplicates in the
      // following iterations.
      FoundNormalizedTriples[NormalizedName] = Val;

      // If the specified target is invalid, emit a diagnostic.
      if (TT.getArch() == llvm::Triple::UnknownArch)
        Diag(clang::diag::err_drv_invalid_omp_target) << Val;
      else {
        const ToolChain *TC;
        // Device toolchains have to be selected differently. They pair host
        // and device in their implementation.
        if (TT.isNVPTX() || TT.isAMDGCN() || TT.isSPIRV()) {
          const ToolChain *HostTC =
              C.getSingleOffloadToolChain<Action::OFK_Host>();
          assert(HostTC && "Host toolchain should be always defined.");
          auto &DeviceTC =
              ToolChains[TT.str() + "/" + HostTC->getTriple().normalize()];
          if (!DeviceTC) {
            if (TT.isNVPTX())
              DeviceTC = std::make_unique<toolchains::CudaToolChain>(
                  *this, TT, *HostTC, C.getInputArgs(), Action::OFK_OpenMP);
            else if (TT.isAMDGCN())
              DeviceTC = std::make_unique<toolchains::AMDGPUOpenMPToolChain>(
                  *this, TT, *HostTC, C.getInputArgs());
            else if (TT.isSPIRV())
              DeviceTC = std::make_unique<toolchains::SPIRVOpenMPToolChain>(
                  *this, TT, *HostTC, C.getInputArgs());
            else
              assert(DeviceTC && "Device toolchain not defined.");
          }

          TC = DeviceTC.get();
        } else
          TC = &getToolChain(C.getInputArgs(), TT);
        C.addOffloadDeviceToolChain(TC, Action::OFK_OpenMP);
        auto It = DerivedArchs.find(TT.getTriple());
        if (It != DerivedArchs.end())
          KnownArchs[TC] = It->second;
      }
    }
  } else if (C.getInputArgs().hasArg(options::OPT_fopenmp_targets_EQ)) {
    Diag(clang::diag::err_drv_expecting_fopenmp_with_fopenmp_targets);
    return;
  }

  // We need to generate a SYCL toolchain if the user specified -fsycl.
  bool IsSYCL = C.getInputArgs().hasFlag(options::OPT_fsycl,
                                         options::OPT_fno_sycl, false);

  auto argSYCLIncompatible = [&](OptSpecifier OptId) {
    if (!IsSYCL)
      return;
    if (Arg *IncompatArg = C.getInputArgs().getLastArg(OptId))
      Diag(clang::diag::err_drv_argument_not_allowed_with)
          << IncompatArg->getSpelling() << "-fsycl";
  };
  // -static-libstdc++ is not compatible with -fsycl.
  argSYCLIncompatible(options::OPT_static_libstdcxx);
  // -ffreestanding cannot be used with -fsycl
  argSYCLIncompatible(options::OPT_ffreestanding);

  llvm::SmallVector<llvm::Triple, 4> UniqueSYCLTriplesVec;

  if (IsSYCL) {
    addSYCLDefaultTriple(C, UniqueSYCLTriplesVec);

    // We'll need to use the SYCL and host triples as the key into
    // getOffloadingDeviceToolChain, because the device toolchains we're
    // going to create will depend on both.
    const ToolChain *HostTC = C.getSingleOffloadToolChain<Action::OFK_Host>();
    for (const auto &TargetTriple : UniqueSYCLTriplesVec) {
      auto SYCLTC = &getOffloadingDeviceToolChain(
          C.getInputArgs(), TargetTriple, *HostTC, Action::OFK_SYCL);
      C.addOffloadDeviceToolChain(SYCLTC, Action::OFK_SYCL);
    }
  }

  //
  // SYCL
  //
  // We need to generate a SYCL toolchain if the user specified -fsycl.
  // If -fsycl is supplied without any of these we will assume SPIR-V.
  // Use of -fsycl-device-only overrides -fsycl.
  bool IsSYCL = C.getInputArgs().hasFlag(options::OPT_fsycl,
                                         options::OPT_fno_sycl, false) ||
                C.getInputArgs().hasArg(options::OPT_fsycl_device_only);

  Arg *SYCLfpga = C.getInputArgs().getLastArg(options::OPT_fintelfpga);

  // Make -fintelfpga flag imply -fsycl.
  if (SYCLfpga && !IsSYCL)
    IsSYCL = true;

  // A mechanism for retrieving SYCL-specific options, erroring out
  // if SYCL offloading wasn't enabled prior to that
  auto getArgRequiringSYCLRuntime = [&](OptSpecifier OptId) -> Arg * {
    Arg *SYCLArg = C.getInputArgs().getLastArg(OptId);
    if (SYCLArg && !IsSYCL) {
      Diag(clang::diag::err_drv_expecting_fsycl_with_sycl_opt)
          // Dropping the '=' symbol, which would otherwise pollute
          // the diagnostics for the most of options
          << SYCLArg->getSpelling().split('=').first;
      return nullptr;
    }
    return SYCLArg;
  };

  Arg *SYCLTargets = getArgRequiringSYCLRuntime(options::OPT_fsycl_targets_EQ);

  // Check if -fsycl-host-compiler is used in conjunction with -fsycl.
  Arg *SYCLHostCompiler =
      getArgRequiringSYCLRuntime(options::OPT_fsycl_host_compiler_EQ);
  Arg *SYCLHostCompilerOptions =
      getArgRequiringSYCLRuntime(options::OPT_fsycl_host_compiler_options_EQ);

  // -fsycl-targets cannot be used with -fintelfpga
  if (SYCLTargets && SYCLfpga)
    Diag(clang::diag::err_drv_option_conflict)
        << SYCLTargets->getSpelling() << SYCLfpga->getSpelling();
  // -fsycl-host-compiler-options cannot be used without -fsycl-host-compiler
  if (SYCLHostCompilerOptions && !SYCLHostCompiler)
    Diag(clang::diag::warn_drv_opt_requires_opt)
        << SYCLHostCompilerOptions->getSpelling().split('=').first
        << "-fsycl-host-compiler";

  auto argSYCLIncompatible = [&](OptSpecifier OptId) {
    if (!IsSYCL)
      return;
    if (Arg *IncompatArg = C.getInputArgs().getLastArg(OptId))
      Diag(clang::diag::err_drv_argument_not_allowed_with)
          << IncompatArg->getSpelling() << "-fsycl";
  };
  // -static-libstdc++ is not compatible with -fsycl.
  argSYCLIncompatible(options::OPT_static_libstdcxx);
  // -ffreestanding cannot be used with -fsycl
  argSYCLIncompatible(options::OPT_ffreestanding);

  // Diagnose incorrect inputs to SYCL options.
  // FIXME: Since the option definition includes the list of possible values,
  // the validation must be automatic, not requiring separate disjointed code
  // blocks accross the driver code. Long-term, the detection of incorrect
  // values must happen at the level of TableGen and Arg class design, with
  // Compilation/Driver class constructors handling the driver-specific
  // diagnostic output.
  auto checkSingleArgValidity = [&](Arg *A,
                                    SmallVector<StringRef, 4> AllowedValues) {
    if (!A)
      return;
    const char *ArgValue = A->getValue();
    for (const StringRef AllowedValue : AllowedValues)
      if (AllowedValue == ArgValue)
        return;
    Diag(clang::diag::err_drv_invalid_argument_to_option)
        << ArgValue << A->getOption().getName();
  };

  Arg *SYCLLink = getArgRequiringSYCLRuntime(options::OPT_fsycl_link_EQ);
  checkSingleArgValidity(SYCLLink, {"early", "image"});

  Arg *DeviceCodeSplit =
      C.getInputArgs().getLastArg(options::OPT_fsycl_device_code_split_EQ);
  checkSingleArgValidity(DeviceCodeSplit,
                         {"per_kernel", "per_source", "auto", "off"});

  Arg *RangeRoundingPreference =
      C.getInputArgs().getLastArg(options::OPT_fsycl_range_rounding_EQ);
  checkSingleArgValidity(RangeRoundingPreference, {"disable", "force", "on"});

  // Evaluation of -fsycl-device-obj is slightly different, we will emit
  // a warning and inform the user of the default behavior used.
  // TODO: General usage of this option is to check for 'spirv' and fallthrough
  // to using llvmir.  This can be improved to be more obvious in usage.
  if (Arg *DeviceObj = C.getInputArgs().getLastArgNoClaim(
          options::OPT_fsycl_device_obj_EQ)) {
    StringRef ArgValue(DeviceObj->getValue());
    SmallVector<StringRef, 2> DeviceObjValues = {"spirv", "llvmir"};
    if (llvm::find(DeviceObjValues, ArgValue) == DeviceObjValues.end())
      Diag(clang::diag::warn_ignoring_value_using_default)
          << DeviceObj->getSpelling().split('=').first << ArgValue << "llvmir";
  }

  Arg *SYCLForceTarget =
      getArgRequiringSYCLRuntime(options::OPT_fsycl_force_target_EQ);
  if (SYCLForceTarget) {
    StringRef Val(SYCLForceTarget->getValue());
    llvm::Triple TT(getSYCLDeviceTriple(Val));
    if (!isValidSYCLTriple(TT))
      Diag(clang::diag::err_drv_invalid_sycl_target) << Val;
  }
  bool HasSYCLTargetsOption = SYCLTargets;

  llvm::StringMap<llvm::DenseSet<StringRef>> DerivedArchs;
  llvm::StringMap<StringRef> FoundNormalizedTriples;
  llvm::SmallVector<llvm::Triple, 4> UniqueSYCLTriplesVec;
  // StringSet to contain SYCL target triples.
  llvm::StringSet<> SYCLTriples;
  if (HasSYCLTargetsOption) {
    // At this point, we know we have a valid combination
    // of -fsycl*target options passed
    Arg *SYCLTargetsValues = SYCLTargets;
    if (SYCLTargetsValues) {
      if (SYCLTargetsValues->getNumValues()) {

        // Multiple targets are currently not supported when using
        // -fsycl-force-target as the bundler does not allow for multiple
        // outputs of the same target.
        if (SYCLForceTarget && SYCLTargetsValues->getNumValues() > 1)
          Diag(clang::diag::err_drv_multiple_target_with_forced_target)
              << SYCLTargetsValues->getAsString(C.getInputArgs())
              << SYCLForceTarget->getAsString(C.getInputArgs());

        for (StringRef Val : SYCLTargetsValues->getValues()) {
          StringRef Arch;
          StringRef UserTargetName(Val);
          if (auto Device = gen::isGPUTarget<gen::IntelGPU>(Val)) {
            if (Device->empty()) {
              Diag(clang::diag::err_drv_invalid_sycl_target) << Val;
              continue;
            }
            Arch = Device->data();
            UserTargetName = "spir64_gen";
          } else if (auto Device = gen::isGPUTarget<gen::NvidiaGPU>(Val)) {
            if (Device->empty()) {
              Diag(clang::diag::err_drv_invalid_sycl_target) << Val;
              continue;
            }
            Arch = Device->data();
            UserTargetName = "nvptx64-nvidia-cuda";
          } else if (auto Device = gen::isGPUTarget<gen::AmdGPU>(Val)) {
            if (Device->empty()) {
              Diag(clang::diag::err_drv_invalid_sycl_target) << Val;
              continue;
            }
            Arch = Device->data();
            UserTargetName = "amdgcn-amd-amdhsa";
          } else if (Val == "native_cpu") {
            const ToolChain *HostTC =
                C.getSingleOffloadToolChain<Action::OFK_Host>();
            llvm::Triple HostTriple = HostTC->getTriple();
            SYCLTriples.insert(HostTriple.normalize());
            continue;
          }

          llvm::Triple DeviceTriple(getSYCLDeviceTriple(UserTargetName));
          if (!isValidSYCLTriple(DeviceTriple)) {
            Diag(clang::diag::err_drv_invalid_sycl_target) << Val;
            continue;
          }

          // For any -fsycl-targets=spir64_gen additions, we will scan the
          // additional -X* options for potential -device settings.  These
          // need to be added as a known Arch to the packager.
          if (DeviceTriple.isSPIRAOT() && Arch.empty() &&
              DeviceTriple.getSubArch() == llvm::Triple::SPIRSubArch_gen) {
            const ToolChain *HostTC =
                C.getSingleOffloadToolChain<Action::OFK_Host>();
            auto DeviceTC = std::make_unique<toolchains::SYCLToolChain>(
                *this, DeviceTriple, *HostTC, C.getInputArgs());
            assert(DeviceTC && "Device toolchain not defined.");
            ArgStringList TargetArgs;
            DeviceTC->TranslateBackendTargetArgs(DeviceTC->getTriple(),
                                                 C.getInputArgs(), TargetArgs);
            // Look for -device <string> and use that as the known arch to
            // be associated with the current spir64_gen entry.  Grab the
            // right most entry.
            for (int i = TargetArgs.size() - 2; i >= 0; --i) {
              if (StringRef(TargetArgs[i]) == "-device") {
                Arch = TargetArgs[i + 1];
                break;
              }
            }
          }

          // Make sure we don't have a duplicate triple.
          std::string NormalizedName = getSYCLDeviceTriple(Val).normalize();
          auto Duplicate = FoundNormalizedTriples.find(NormalizedName);
          if (Duplicate != FoundNormalizedTriples.end()) {
            Diag(clang::diag::warn_drv_sycl_offload_target_duplicate)
                << Val << Duplicate->second;
            continue;
          }

          // Store the current triple so that we can check for duplicates in
          // the following iterations.
          FoundNormalizedTriples[NormalizedName] = Val;
          SYCLTriples.insert(DeviceTriple.normalize());
          if (!Arch.empty())
            DerivedArchs[DeviceTriple.getTriple()].insert(Arch);
        }
        if (!SYCLTriples.empty()) {
          for (const auto &SYCLTriple : SYCLTriples) {
            llvm::Triple Triple(SYCLTriple.getKey());
            UniqueSYCLTriplesVec.push_back(Triple);
          }
        }
        addSYCLDefaultTriple(C, UniqueSYCLTriplesVec);
      } else
        Diag(clang::diag::warn_drv_empty_joined_argument)
            << SYCLTargetsValues->getAsString(C.getInputArgs());
    }
  }
  // If the user specified --offload-arch, deduce the offloading
  // target triple(s) from the set of architecture(s).
  // Create a toolchain for each valid triple.
  // We do not support SYCL offloading if any of the inputs is a
  // .cu (for CUDA type) or .hip (for HIP type) file.
  else if (IsSYCL && C.getInputArgs().hasArg(options::OPT_offload_arch_EQ) &&
           !IsHIP && !IsCuda) {
    // SYCL offloading to AOT Targets with '--offload-arch'
    // is currently enabled only with '--offload-new-driver' option.
    // Emit a diagnostic if '--offload-arch' is invoked without
    // '--offload-new driver' option.
    if (!C.getInputArgs().hasFlag(options::OPT_offload_new_driver,
                                  options::OPT_no_offload_new_driver, false)) {
      Diag(clang::diag::err_drv_sycl_offload_arch_new_driver);
      return;
    }
    const ToolChain *HostTC = C.getSingleOffloadToolChain<Action::OFK_Host>();
    auto AMDTriple = getHIPOffloadTargetTriple(*this, C.getInputArgs());
    auto NVPTXTriple = getNVIDIAOffloadTargetTriple(*this, C.getInputArgs(),
                                                    HostTC->getTriple());

    // Attempt to deduce the offloading triple from the set of architectures.
    // We need to temporarily create these toolchains so that we can access
    // tools for inferring architectures.
    llvm::DenseSet<StringRef> Archs;
    if (NVPTXTriple) {
      auto TempTC = std::make_unique<toolchains::CudaToolChain>(
          *this, *NVPTXTriple, *HostTC, C.getInputArgs(), Action::OFK_None);
      for (StringRef Arch :
           getOffloadArchs(C, C.getArgs(), Action::OFK_SYCL, &*TempTC, true))
        Archs.insert(Arch);
    }
    if (AMDTriple) {
      auto TempTC = std::make_unique<toolchains::AMDGPUOpenMPToolChain>(
          *this, *AMDTriple, *HostTC, C.getInputArgs());
      for (StringRef Arch :
           getOffloadArchs(C, C.getArgs(), Action::OFK_SYCL, &*TempTC, true))
        Archs.insert(Arch);
    }
    if (!AMDTriple && !NVPTXTriple) {
      for (StringRef Arch :
           getOffloadArchs(C, C.getArgs(), Action::OFK_SYCL, nullptr, true))
        Archs.insert(Arch);
    }
    for (StringRef Arch : Archs) {
      if (NVPTXTriple && IsSYCLSupportedNVidiaGPUArch(StringToOffloadArch(
                             getProcessorFromTargetID(*NVPTXTriple, Arch)))) {
        DerivedArchs[NVPTXTriple->getTriple()].insert(Arch);
      } else if (AMDTriple &&
                 IsSYCLSupportedAMDGPUArch(StringToOffloadArch(
                     getProcessorFromTargetID(*AMDTriple, Arch)))) {
        DerivedArchs[AMDTriple->getTriple()].insert(Arch);
      } else if (IsSYCLSupportedIntelCPUArch(StringToOffloadArchSYCL(Arch))) {
        DerivedArchs[getSYCLDeviceTriple("spir64_x86_64").getTriple()].insert(
            Arch);
      } else if (IsSYCLSupportedIntelGPUArch(StringToOffloadArchSYCL(Arch))) {
        StringRef IntelGPUArch;
        // For Intel Graphics AOT target, valid values for '--offload-arch'
        // are mapped to valid device names accepted by OCLOC (the Intel GPU AOT
        // compiler) via the '-device' option. The mapIntelGPUArchName
        // function maps the accepted values for '--offload-arch' to enable SYCL
        // offloading to Intel GPUs and the corresponding '-device' value passed
        // to OCLOC.
        IntelGPUArch = mapIntelGPUArchName(Arch).data();
        DerivedArchs[getSYCLDeviceTriple("spir64_gen").getTriple()].insert(
            IntelGPUArch);
      } else {
        Diag(clang::diag::err_drv_invalid_sycl_target) << Arch;
        return;
      }
    }
    // Emit an error if architecture value is not provided
    // to --offload-arch.
    if (Archs.empty()) {
      Diag(clang::diag::err_drv_sycl_offload_arch_missing_value);
      return;
    }

    for (const auto &TripleAndArchs : DerivedArchs)
      SYCLTriples.insert(TripleAndArchs.first());

    for (const auto &Val : SYCLTriples) {
      llvm::Triple SYCLTargetTriple(getSYCLDeviceTriple(Val.getKey()));
      std::string NormalizedName = SYCLTargetTriple.normalize();

      // Make sure we don't have a duplicate triple.
      auto Duplicate = FoundNormalizedTriples.find(NormalizedName);
      if (Duplicate != FoundNormalizedTriples.end()) {
        Diag(clang::diag::warn_drv_sycl_offload_target_duplicate)
            << Val.getKey() << Duplicate->second;
        continue;
      }

      // Store the current triple so that we can check for duplicates in the
      // following iterations.
      FoundNormalizedTriples[NormalizedName] = Val.getKey();
      UniqueSYCLTriplesVec.push_back(SYCLTargetTriple);
    }

    addSYCLDefaultTriple(C, UniqueSYCLTriplesVec);

  } else {
    // If -fsycl is supplied without -fsycl-targets we will assume SPIR-V.
    // For -fsycl-device-only, we also setup the implied triple as needed.
    if (IsSYCL) {
      StringRef SYCLTargetArch = getDefaultSYCLArch(C);
      if (SYCLfpga)
        // Triple for -fintelfpga is spir64_fpga.
        SYCLTargetArch = "spir64_fpga";
      UniqueSYCLTriplesVec.push_back(getSYCLDeviceTriple(SYCLTargetArch));
      addSYCLDefaultTriple(C, UniqueSYCLTriplesVec);
    }
  }
  // -fno-sycl-libspirv flag is reserved for very unusual cases where the
  // libspirv library is not linked when using CUDA/HIP: so output appropriate
  // warnings.
  if (C.getInputArgs().hasArg(options::OPT_fno_sycl_libspirv)) {
    for (auto &TT : UniqueSYCLTriplesVec) {
      if (TT.isNVPTX() || TT.isAMDGCN()) {
        Diag(diag::warn_flag_no_sycl_libspirv) << TT.getTriple();
        continue;
      }
      Diag(diag::warn_drv_unsupported_option_for_target)
          << "-fno-sycl-libspirv" << TT.getTriple();
    }
  }
  // -fsycl-fp64-conv-emu is valid only for AOT compilation with an Intel GPU
  // target. For other scenarios, we emit a warning message.
  if (C.getInputArgs().hasArg(options::OPT_fsycl_fp64_conv_emu)) {
    bool HasIntelGPUAOTTarget = false;
    for (auto &TT : UniqueSYCLTriplesVec) {
      if (TT.isSPIRAOT() && TT.getSubArch() == llvm::Triple::SPIRSubArch_gen) {
        HasIntelGPUAOTTarget = true;
        break;
      }
    }
    if (!HasIntelGPUAOTTarget)
      Diag(diag::warn_unsupported_fsycl_fp64_conv_emu_use);
  }

  // We'll need to use the SYCL and host triples as the key into
  // getOffloadingDeviceToolChain, because the device toolchains we're
  // going to create will depend on both.
  const ToolChain *HostTC = C.getSingleOffloadToolChain<Action::OFK_Host>();
  for (auto &TT : UniqueSYCLTriplesVec) {
    auto SYCLTC = &getOffloadingDeviceToolChain(C.getInputArgs(), TT, *HostTC,
                                                Action::OFK_SYCL);
    C.addOffloadDeviceToolChain(SYCLTC, Action::OFK_SYCL);
    if (DerivedArchs.contains(TT.getTriple()))
      KnownArchs[SYCLTC] = DerivedArchs[TT.getTriple()];
  }

  //
  // TODO: Add support for other offloading programming models here.
  //
}

static void appendOneArg(InputArgList &Args, const Arg *Opt) {
  // The args for config files or /clang: flags belong to different InputArgList
  // objects than Args. This copies an Arg from one of those other InputArgLists
  // to the ownership of Args.
  unsigned Index = Args.MakeIndex(Opt->getSpelling());
  Arg *Copy = new Arg(Opt->getOption(), Args.getArgString(Index), Index);
  Copy->getValues() = Opt->getValues();
  if (Opt->isClaimed())
    Copy->claim();
  Copy->setOwnsValues(Opt->getOwnsValues());
  Opt->setOwnsValues(false);
  Args.append(Copy);
  if (Opt->getAlias()) {
    const Arg *Alias = Opt->getAlias();
    unsigned Index = Args.MakeIndex(Alias->getSpelling());
    auto AliasCopy = std::make_unique<Arg>(Alias->getOption(),
                                           Args.getArgString(Index), Index);
    AliasCopy->getValues() = Alias->getValues();
    AliasCopy->setOwnsValues(false);
    if (Alias->isClaimed())
      AliasCopy->claim();
    Copy->setAlias(std::move(AliasCopy));
  }
}

bool Driver::readConfigFile(StringRef FileName,
                            llvm::cl::ExpansionContext &ExpCtx) {
  // Try opening the given file.
  auto Status = getVFS().status(FileName);
  if (!Status) {
    Diag(diag::err_drv_cannot_open_config_file)
        << FileName << Status.getError().message();
    return true;
  }
  if (Status->getType() != llvm::sys::fs::file_type::regular_file) {
    Diag(diag::err_drv_cannot_open_config_file)
        << FileName << "not a regular file";
    return true;
  }

  // Try reading the given file.
  SmallVector<const char *, 32> NewCfgFileArgs;
  if (llvm::Error Err = ExpCtx.readConfigFile(FileName, NewCfgFileArgs)) {
    Diag(diag::err_drv_cannot_read_config_file)
        << FileName << toString(std::move(Err));
    return true;
  }

  // Populate head and tail lists. The tail list is used only when linking.
  SmallVector<const char *, 32> NewCfgHeadArgs, NewCfgTailArgs;
  for (const char *Opt : NewCfgFileArgs) {
    // An $-prefixed option should go to the tail list.
    if (Opt[0] == '$' && Opt[1])
      NewCfgTailArgs.push_back(Opt + 1);
    else
      NewCfgHeadArgs.push_back(Opt);
  }

  // Read options from config file.
  llvm::SmallString<128> CfgFileName(FileName);
  llvm::sys::path::native(CfgFileName);
  bool ContainErrors = false;
  auto NewHeadOptions = std::make_unique<InputArgList>(
      ParseArgStrings(NewCfgHeadArgs, /*UseDriverMode=*/true, ContainErrors));
  if (ContainErrors)
    return true;
  auto NewTailOptions = std::make_unique<InputArgList>(
      ParseArgStrings(NewCfgTailArgs, /*UseDriverMode=*/true, ContainErrors));
  if (ContainErrors)
    return true;

  // Claim all arguments that come from a configuration file so that the driver
  // does not warn on any that is unused.
  for (Arg *A : *NewHeadOptions)
    A->claim();
  for (Arg *A : *NewTailOptions)
    A->claim();

  if (!CfgOptionsHead)
    CfgOptionsHead = std::move(NewHeadOptions);
  else {
    // If this is a subsequent config file, append options to the previous one.
    for (auto *Opt : *NewHeadOptions)
      appendOneArg(*CfgOptionsHead, Opt);
  }

  if (!CfgOptionsTail)
    CfgOptionsTail = std::move(NewTailOptions);
  else {
    // If this is a subsequent config file, append options to the previous one.
    for (auto *Opt : *NewTailOptions)
      appendOneArg(*CfgOptionsTail, Opt);
  }

  ConfigFiles.push_back(std::string(CfgFileName));
  return false;
}

bool Driver::loadConfigFiles() {
  llvm::cl::ExpansionContext ExpCtx(Saver.getAllocator(),
                                    llvm::cl::tokenizeConfigFile);
  ExpCtx.setVFS(&getVFS());

  // Process options that change search path for config files.
  if (CLOptions) {
    if (CLOptions->hasArg(options::OPT_config_system_dir_EQ)) {
      SmallString<128> CfgDir;
      CfgDir.append(
          CLOptions->getLastArgValue(options::OPT_config_system_dir_EQ));
      if (CfgDir.empty() || getVFS().makeAbsolute(CfgDir))
        SystemConfigDir.clear();
      else
        SystemConfigDir = static_cast<std::string>(CfgDir);
    }
    if (CLOptions->hasArg(options::OPT_config_user_dir_EQ)) {
      SmallString<128> CfgDir;
      llvm::sys::fs::expand_tilde(
          CLOptions->getLastArgValue(options::OPT_config_user_dir_EQ), CfgDir);
      if (CfgDir.empty() || getVFS().makeAbsolute(CfgDir))
        UserConfigDir.clear();
      else
        UserConfigDir = static_cast<std::string>(CfgDir);
    }
  }

  // Prepare list of directories where config file is searched for.
  StringRef CfgFileSearchDirs[] = {UserConfigDir, SystemConfigDir, Dir};
  ExpCtx.setSearchDirs(CfgFileSearchDirs);

  // First try to load configuration from the default files, return on error.
  if (loadDefaultConfigFiles(ExpCtx))
    return true;

  // Then load configuration files specified explicitly.
  SmallString<128> CfgFilePath;
  if (CLOptions) {
    for (auto CfgFileName : CLOptions->getAllArgValues(options::OPT_config)) {
      // If argument contains directory separator, treat it as a path to
      // configuration file.
      if (llvm::sys::path::has_parent_path(CfgFileName)) {
        CfgFilePath.assign(CfgFileName);
        if (llvm::sys::path::is_relative(CfgFilePath)) {
          if (getVFS().makeAbsolute(CfgFilePath)) {
            Diag(diag::err_drv_cannot_open_config_file)
                << CfgFilePath << "cannot get absolute path";
            return true;
          }
        }
      } else if (!ExpCtx.findConfigFile(CfgFileName, CfgFilePath)) {
        // Report an error that the config file could not be found.
        Diag(diag::err_drv_config_file_not_found) << CfgFileName;
        for (const StringRef &SearchDir : CfgFileSearchDirs)
          if (!SearchDir.empty())
            Diag(diag::note_drv_config_file_searched_in) << SearchDir;
        return true;
      }

      // Try to read the config file, return on error.
      if (readConfigFile(CfgFilePath, ExpCtx))
        return true;
    }
  }

  // No error occurred.
  return false;
}

static bool findTripleConfigFile(llvm::cl::ExpansionContext &ExpCtx,
                                 SmallString<128> &ConfigFilePath,
                                 llvm::Triple Triple, std::string Suffix) {
  // First, try the full unmodified triple.
  if (ExpCtx.findConfigFile(Triple.str() + Suffix, ConfigFilePath))
    return true;

  // Don't continue if we didn't find a parsable version in the triple.
  VersionTuple OSVersion = Triple.getOSVersion();
  if (!OSVersion.getMinor().has_value())
    return false;

  std::string BaseOSName = Triple.getOSTypeName(Triple.getOS()).str();

  // Next try strip the version to only include the major component.
  // e.g. arm64-apple-darwin23.6.0 -> arm64-apple-darwin23
  if (OSVersion.getMajor() != 0) {
    Triple.setOSName(BaseOSName + llvm::utostr(OSVersion.getMajor()));
    if (ExpCtx.findConfigFile(Triple.str() + Suffix, ConfigFilePath))
      return true;
  }

  // Finally, try without any version suffix at all.
  // e.g. arm64-apple-darwin23.6.0 -> arm64-apple-darwin
  Triple.setOSName(BaseOSName);
  return ExpCtx.findConfigFile(Triple.str() + Suffix, ConfigFilePath);
}

bool Driver::loadDefaultConfigFiles(llvm::cl::ExpansionContext &ExpCtx) {
  // Disable default config if CLANG_NO_DEFAULT_CONFIG is set to a non-empty
  // value.
  if (const char *NoConfigEnv = ::getenv("CLANG_NO_DEFAULT_CONFIG")) {
    if (*NoConfigEnv)
      return false;
  }
  if (CLOptions && CLOptions->hasArg(options::OPT_no_default_config))
    return false;

  std::string RealMode = getExecutableForDriverMode(Mode);
  llvm::Triple Triple;

  // If name prefix is present, no --target= override was passed via CLOptions
  // and the name prefix is not a valid triple, force it for backwards
  // compatibility.
  if (!ClangNameParts.TargetPrefix.empty() &&
      computeTargetTriple(*this, "/invalid/", *CLOptions).str() ==
          "/invalid/") {
    llvm::Triple PrefixTriple{ClangNameParts.TargetPrefix};
    if (PrefixTriple.getArch() == llvm::Triple::UnknownArch ||
        PrefixTriple.isOSUnknown())
      Triple = PrefixTriple;
  }

  // Otherwise, use the real triple as used by the driver.
  if (Triple.str().empty()) {
    Triple = computeTargetTriple(*this, TargetTriple, *CLOptions);
    assert(!Triple.str().empty());
  }

  // Search for config files in the following order:
  // 1. <triple>-<mode>.cfg using real driver mode
  //    (e.g. i386-pc-linux-gnu-clang++.cfg).
  // 2. <triple>-<mode>.cfg using executable suffix
  //    (e.g. i386-pc-linux-gnu-clang-g++.cfg for *clang-g++).
  // 3. <triple>.cfg + <mode>.cfg using real driver mode
  //    (e.g. i386-pc-linux-gnu.cfg + clang++.cfg).
  // 4. <triple>.cfg + <mode>.cfg using executable suffix
  //    (e.g. i386-pc-linux-gnu.cfg + clang-g++.cfg for *clang-g++).

  // Try loading <triple>-<mode>.cfg, and return if we find a match.
  SmallString<128> CfgFilePath;
  if (findTripleConfigFile(ExpCtx, CfgFilePath, Triple,
                           "-" + RealMode + ".cfg"))
    return readConfigFile(CfgFilePath, ExpCtx);

  bool TryModeSuffix = !ClangNameParts.ModeSuffix.empty() &&
                       ClangNameParts.ModeSuffix != RealMode;
  if (TryModeSuffix) {
    if (findTripleConfigFile(ExpCtx, CfgFilePath, Triple,
                             "-" + ClangNameParts.ModeSuffix + ".cfg"))
      return readConfigFile(CfgFilePath, ExpCtx);
  }

  // Try loading <mode>.cfg, and return if loading failed.  If a matching file
  // was not found, still proceed on to try <triple>.cfg.
  std::string CfgFileName = RealMode + ".cfg";
  if (ExpCtx.findConfigFile(CfgFileName, CfgFilePath)) {
    if (readConfigFile(CfgFilePath, ExpCtx))
      return true;
  } else if (TryModeSuffix) {
    CfgFileName = ClangNameParts.ModeSuffix + ".cfg";
    if (ExpCtx.findConfigFile(CfgFileName, CfgFilePath) &&
        readConfigFile(CfgFilePath, ExpCtx))
      return true;
  }

  // Try loading <triple>.cfg and return if we find a match.
  if (findTripleConfigFile(ExpCtx, CfgFilePath, Triple, ".cfg"))
    return readConfigFile(CfgFilePath, ExpCtx);

  // If we were unable to find a config file deduced from executable name,
  // that is not an error.
  return false;
}

Compilation *Driver::BuildCompilation(ArrayRef<const char *> ArgList) {
  llvm::PrettyStackTraceString CrashInfo("Compilation construction");

  // FIXME: Handle environment options which affect driver behavior, somewhere
  // (client?). GCC_EXEC_PREFIX, LPATH, CC_PRINT_OPTIONS.

  // We look for the driver mode option early, because the mode can affect
  // how other options are parsed.

  auto DriverMode = getDriverMode(ClangExecutable, ArgList.slice(1));
  if (!DriverMode.empty())
    setDriverMode(DriverMode);

  // FIXME: What are we going to do with -V and -b?

  // Arguments specified in command line.
  bool ContainsError;
  CLOptions = std::make_unique<InputArgList>(
      ParseArgStrings(ArgList.slice(1), /*UseDriverMode=*/true, ContainsError));

  // Try parsing configuration file.
  if (!ContainsError)
    ContainsError = loadConfigFiles();
  bool HasConfigFileHead = !ContainsError && CfgOptionsHead;
  bool HasConfigFileTail = !ContainsError && CfgOptionsTail;

  // All arguments, from both config file and command line.
  InputArgList Args =
      HasConfigFileHead ? std::move(*CfgOptionsHead) : std::move(*CLOptions);

  if (HasConfigFileHead)
    for (auto *Opt : *CLOptions)
      if (!Opt->getOption().matches(options::OPT_config))
        appendOneArg(Args, Opt);

  // In CL mode, look for any pass-through arguments
  if (IsCLMode() && !ContainsError) {
    SmallVector<const char *, 16> CLModePassThroughArgList;
    for (const auto *A : Args.filtered(options::OPT__SLASH_clang)) {
      A->claim();
      CLModePassThroughArgList.push_back(A->getValue());
    }

    if (!CLModePassThroughArgList.empty()) {
      // Parse any pass through args using default clang processing rather
      // than clang-cl processing.
      auto CLModePassThroughOptions = std::make_unique<InputArgList>(
          ParseArgStrings(CLModePassThroughArgList, /*UseDriverMode=*/false,
                          ContainsError));

      if (!ContainsError)
        for (auto *Opt : *CLModePassThroughOptions)
          appendOneArg(Args, Opt);
    }
  }

  if (Args.hasFlag(options::OPT_fsycl, options::OPT_fno_sycl, false) &&
      CCCIsCC())
    setDriverMode("g++");

  // Check for working directory option before accessing any files
  if (Arg *WD = Args.getLastArg(options::OPT_working_directory))
    if (VFS->setCurrentWorkingDirectory(WD->getValue()))
      Diag(diag::err_drv_unable_to_set_working_directory) << WD->getValue();

  // Check for missing include directories.
  if (!Diags.isIgnored(diag::warn_missing_include_dirs, SourceLocation())) {
    for (auto IncludeDir : Args.getAllArgValues(options::OPT_I_Group)) {
      if (!VFS->exists(IncludeDir))
        Diag(diag::warn_missing_include_dirs) << IncludeDir;
    }
  }

  // FIXME: This stuff needs to go into the Compilation, not the driver.
  bool CCCPrintPhases;

  // -canonical-prefixes, -no-canonical-prefixes are used very early in main.
  Args.ClaimAllArgs(options::OPT_canonical_prefixes);
  Args.ClaimAllArgs(options::OPT_no_canonical_prefixes);

  // f(no-)integated-cc1 is also used very early in main.
  Args.ClaimAllArgs(options::OPT_fintegrated_cc1);
  Args.ClaimAllArgs(options::OPT_fno_integrated_cc1);

  // Ignore -pipe.
  Args.ClaimAllArgs(options::OPT_pipe);

  // Extract -ccc args.
  //
  // FIXME: We need to figure out where this behavior should live. Most of it
  // should be outside in the client; the parts that aren't should have proper
  // options, either by introducing new ones or by overloading gcc ones like -V
  // or -b.
  CCCPrintPhases = Args.hasArg(options::OPT_ccc_print_phases);
  CCCPrintBindings = Args.hasArg(options::OPT_ccc_print_bindings);
  if (const Arg *A = Args.getLastArg(options::OPT_ccc_gcc_name))
    CCCGenericGCCName = A->getValue();

  // Process -fproc-stat-report options.
  if (const Arg *A = Args.getLastArg(options::OPT_fproc_stat_report_EQ)) {
    CCPrintProcessStats = true;
    CCPrintStatReportFilename = A->getValue();
  }
  if (Args.hasArg(options::OPT_fproc_stat_report))
    CCPrintProcessStats = true;

  // FIXME: TargetTriple is used by the target-prefixed calls to as/ld
  // and getToolChain is const.
  if (IsCLMode()) {
    // clang-cl targets MSVC-style Win32.
    llvm::Triple T(TargetTriple);
    T.setOS(llvm::Triple::Win32);
    T.setVendor(llvm::Triple::PC);
    T.setEnvironment(llvm::Triple::MSVC);
    T.setObjectFormat(llvm::Triple::COFF);
    if (Args.hasArg(options::OPT__SLASH_arm64EC))
      T.setArch(llvm::Triple::aarch64, llvm::Triple::AArch64SubArch_arm64ec);
    TargetTriple = T.str();
  } else if (IsDXCMode()) {
    // Build TargetTriple from target_profile option for clang-dxc.
    if (const Arg *A = Args.getLastArg(options::OPT_target_profile)) {
      StringRef TargetProfile = A->getValue();
      if (auto Triple =
              toolchains::HLSLToolChain::parseTargetProfile(TargetProfile))
        TargetTriple = *Triple;
      else
        Diag(diag::err_drv_invalid_directx_shader_module) << TargetProfile;

      A->claim();

      if (Args.hasArg(options::OPT_spirv)) {
        llvm::Triple T(TargetTriple);
        T.setArch(llvm::Triple::spirv);
        T.setOS(llvm::Triple::Vulkan);

        // Set specific Vulkan version if applicable.
        if (const Arg *A = Args.getLastArg(options::OPT_fspv_target_env_EQ)) {
          const llvm::StringSet<> ValidValues = {"vulkan1.2", "vulkan1.3"};
          if (ValidValues.contains(A->getValue())) {
            T.setOSName(A->getValue());
          } else {
            Diag(diag::err_drv_invalid_value)
                << A->getAsString(Args) << A->getValue();
          }
          A->claim();
        }

        TargetTriple = T.str();
      }
    } else {
      Diag(diag::err_drv_dxc_missing_target_profile);
    }
  }

  if (const Arg *A = Args.getLastArg(options::OPT_target))
    TargetTriple = A->getValue();
  if (const Arg *A = Args.getLastArg(options::OPT_ccc_install_dir))
    Dir = Dir = A->getValue();
  for (const Arg *A : Args.filtered(options::OPT_B)) {
    A->claim();
    PrefixDirs.push_back(A->getValue(0));
  }
  if (std::optional<std::string> CompilerPathValue =
          llvm::sys::Process::GetEnv("COMPILER_PATH")) {
    StringRef CompilerPath = *CompilerPathValue;
    while (!CompilerPath.empty()) {
      std::pair<StringRef, StringRef> Split =
          CompilerPath.split(llvm::sys::EnvPathSeparator);
      PrefixDirs.push_back(std::string(Split.first));
      CompilerPath = Split.second;
    }
  }
  if (const Arg *A = Args.getLastArg(options::OPT__sysroot_EQ))
    SysRoot = A->getValue();
  if (const Arg *A = Args.getLastArg(options::OPT__dyld_prefix_EQ))
    DyldPrefix = A->getValue();

  if (const Arg *A = Args.getLastArg(options::OPT_resource_dir))
    ResourceDir = A->getValue();

  if (const Arg *A = Args.getLastArg(options::OPT_save_temps_EQ)) {
    SaveTemps = llvm::StringSwitch<SaveTempsMode>(A->getValue())
                    .Case("cwd", SaveTempsCwd)
                    .Case("obj", SaveTempsObj)
                    .Default(SaveTempsCwd);
  }

  if (Args.getLastArg(options::OPT_fsycl_dump_device_code_EQ))
    DumpDeviceCode = true;

  if (const Arg *A = Args.getLastArg(
          options::OPT_offload_host_only, options::OPT_offload_device_only,
          options::OPT_fsycl_device_only, options::OPT_offload_host_device)) {
    if (A->getOption().matches(options::OPT_offload_host_only))
      Offload = OffloadHost;
    else if (A->getOption().matches(options::OPT_offload_device_only) ||
             A->getOption().matches(options::OPT_fsycl_device_only))
      Offload = OffloadDevice;
    else
      Offload = OffloadHostDevice;
  }

  setLTOMode(Args);

  // Process -fembed-bitcode= flags.
  if (Arg *A = Args.getLastArg(options::OPT_fembed_bitcode_EQ)) {
    StringRef Name = A->getValue();
    unsigned Model = llvm::StringSwitch<unsigned>(Name)
        .Case("off", EmbedNone)
        .Case("all", EmbedBitcode)
        .Case("bitcode", EmbedBitcode)
        .Case("marker", EmbedMarker)
        .Default(~0U);
    if (Model == ~0U) {
      Diags.Report(diag::err_drv_invalid_value) << A->getAsString(Args)
                                                << Name;
    } else
      BitcodeEmbed = static_cast<BitcodeEmbedMode>(Model);
  }

  // Remove existing compilation database so that each job can append to it.
  if (Arg *A = Args.getLastArg(options::OPT_MJ))
    llvm::sys::fs::remove(A->getValue());

  // Setting up the jobs for some precompile cases depends on whether we are
  // treating them as PCH, implicit modules or C++20 ones.
  // TODO: inferring the mode like this seems fragile (it meets the objective
  // of not requiring anything new for operation, however).
  const Arg *Std = Args.getLastArg(options::OPT_std_EQ);
  ModulesModeCXX20 =
      !Args.hasArg(options::OPT_fmodules) && Std &&
      (Std->containsValue("c++20") || Std->containsValue("c++2a") ||
       Std->containsValue("c++23") || Std->containsValue("c++2b") ||
       Std->containsValue("c++26") || Std->containsValue("c++2c") ||
       Std->containsValue("c++latest"));

  // Process -fmodule-header{=} flags.
  if (Arg *A = Args.getLastArg(options::OPT_fmodule_header_EQ,
                               options::OPT_fmodule_header)) {
    // These flags force C++20 handling of headers.
    ModulesModeCXX20 = true;
    if (A->getOption().matches(options::OPT_fmodule_header))
      CXX20HeaderType = HeaderMode_Default;
    else {
      StringRef ArgName = A->getValue();
      unsigned Kind = llvm::StringSwitch<unsigned>(ArgName)
                          .Case("user", HeaderMode_User)
                          .Case("system", HeaderMode_System)
                          .Default(~0U);
      if (Kind == ~0U) {
        Diags.Report(diag::err_drv_invalid_value)
            << A->getAsString(Args) << ArgName;
      } else
        CXX20HeaderType = static_cast<ModuleHeaderMode>(Kind);
    }
  }

  std::unique_ptr<llvm::opt::InputArgList> UArgs =
      std::make_unique<InputArgList>(std::move(Args));

  // Perform the default argument translations.
  DerivedArgList *TranslatedArgs = TranslateInputArgs(*UArgs);

  // Owned by the host.
  const ToolChain &TC = getToolChain(
      *UArgs, computeTargetTriple(*this, TargetTriple, *UArgs));

  // Check if the environment version is valid except wasm case.
  llvm::Triple Triple = TC.getTriple();
  if (!Triple.isWasm()) {
    StringRef TripleVersionName = Triple.getEnvironmentVersionString();
    StringRef TripleObjectFormat =
        Triple.getObjectFormatTypeName(Triple.getObjectFormat());
    if (Triple.getEnvironmentVersion().empty() && TripleVersionName != "" &&
        TripleVersionName != TripleObjectFormat) {
      Diags.Report(diag::err_drv_triple_version_invalid)
          << TripleVersionName << TC.getTripleString();
      ContainsError = true;
    }
  }

  // Report warning when arm64EC option is overridden by specified target
  if ((TC.getTriple().getArch() != llvm::Triple::aarch64 ||
       TC.getTriple().getSubArch() != llvm::Triple::AArch64SubArch_arm64ec) &&
      UArgs->hasArg(options::OPT__SLASH_arm64EC)) {
    getDiags().Report(clang::diag::warn_target_override_arm64ec)
        << TC.getTriple().str();
  }

  // A common user mistake is specifying a target of aarch64-none-eabi or
  // arm-none-elf whereas the correct names are aarch64-none-elf &
  // arm-none-eabi. Detect these cases and issue a warning.
  if (TC.getTriple().getOS() == llvm::Triple::UnknownOS &&
      TC.getTriple().getVendor() == llvm::Triple::UnknownVendor) {
    switch (TC.getTriple().getArch()) {
    case llvm::Triple::arm:
    case llvm::Triple::armeb:
    case llvm::Triple::thumb:
    case llvm::Triple::thumbeb:
      if (TC.getTriple().getEnvironmentName() == "elf") {
        Diag(diag::warn_target_unrecognized_env)
            << TargetTriple
            << (TC.getTriple().getArchName().str() + "-none-eabi");
      }
      break;
    case llvm::Triple::aarch64:
    case llvm::Triple::aarch64_be:
    case llvm::Triple::aarch64_32:
      if (TC.getTriple().getEnvironmentName().starts_with("eabi")) {
        Diag(diag::warn_target_unrecognized_env)
            << TargetTriple
            << (TC.getTriple().getArchName().str() + "-none-elf");
      }
      break;
    default:
      break;
    }
  }

  // The compilation takes ownership of Args.
  Compilation *C = new Compilation(*this, TC, UArgs.release(), TranslatedArgs,
                                   ContainsError);

  if (!HandleImmediateArgs(*C))
    return C;

  // Construct the list of inputs.
  InputList Inputs;
  BuildInputs(C->getDefaultToolChain(), *TranslatedArgs, Inputs);
  if (HasConfigFileTail && Inputs.size()) {
    Arg *FinalPhaseArg;
    if (getFinalPhase(*TranslatedArgs, &FinalPhaseArg) == phases::Link) {
      DerivedArgList TranslatedLinkerIns(*CfgOptionsTail);
      for (Arg *A : *CfgOptionsTail)
        TranslatedLinkerIns.append(A);
      BuildInputs(C->getDefaultToolChain(), TranslatedLinkerIns, Inputs);
    }
  }

  // Determine if there are any offload static libraries.
  if (checkForOffloadStaticLib(*C, *TranslatedArgs))
    setOffloadStaticLibSeen();

  // Check for any objects/archives that need to be compiled with the default
  // triple.
  if (checkForSYCLDefaultDevice(*C, *TranslatedArgs))
    setSYCLDefaultTriple(true);

  // Populate the tool chains for the offloading devices, if any.
  CreateOffloadingDeviceToolChains(*C, Inputs);

  // Use new offloading path for OpenMP.  This is disabled as the SYCL
  // offloading path is not properly setup to use the updated device linking
  // scheme.
  if ((C->isOffloadingHostKind(Action::OFK_OpenMP) &&
       TranslatedArgs->hasFlag(options::OPT_fopenmp_new_driver,
                               options::OPT_no_offload_new_driver, true)) ||
      TranslatedArgs->hasFlag(options::OPT_offload_new_driver,
                              options::OPT_no_offload_new_driver, false))
    setUseNewOffloadingDriver();

  // Determine FPGA emulation status.
  if (C->hasOffloadToolChain<Action::OFK_SYCL>()) {
    auto SYCLTCRange = C->getOffloadToolChains<Action::OFK_SYCL>();
    for (auto TI = SYCLTCRange.first, TE = SYCLTCRange.second; TI != TE; ++TI) {
      if (TI->second->getTriple().getSubArch() !=
          llvm::Triple::SPIRSubArch_fpga)
        continue;
      ArgStringList TargetArgs;
      const toolchains::SYCLToolChain *FPGATC =
          static_cast<const toolchains::SYCLToolChain *>(TI->second);
      FPGATC->TranslateBackendTargetArgs(FPGATC->getTriple(), *TranslatedArgs,
                                         TargetArgs);
      // By default, FPGAEmulationMode is true due to the fact that
      // an external option setting is required to target hardware.
      setOffloadCompileMode(FPGAEmulationMode);
      for (StringRef ArgString : TargetArgs) {
        if (ArgString == "-hardware" || ArgString == "-simulation") {
          setOffloadCompileMode(FPGAHWMode);
          break;
        }
      }
      break;
    }
  }

  // Construct the list of abstract actions to perform for this compilation. On
  // MachO targets this uses the driver-driver and universal actions.
  if (TC.getTriple().isOSBinFormatMachO())
    BuildUniversalActions(*C, C->getDefaultToolChain(), Inputs);
  else
    BuildActions(*C, C->getArgs(), Inputs, C->getActions());

  if (CCCPrintPhases) {
    PrintActions(*C);
    return C;
  }

  BuildJobs(*C);

  return C;
}

static void printArgList(raw_ostream &OS, const llvm::opt::ArgList &Args) {
  llvm::opt::ArgStringList ASL;
  for (const auto *A : Args) {
    // Use user's original spelling of flags. For example, use
    // `/source-charset:utf-8` instead of `-finput-charset=utf-8` if the user
    // wrote the former.
    while (A->getAlias())
      A = A->getAlias();
    A->render(Args, ASL);
  }

  for (auto I = ASL.begin(), E = ASL.end(); I != E; ++I) {
    if (I != ASL.begin())
      OS << ' ';
    llvm::sys::printArg(OS, *I, true);
  }
  OS << '\n';
}

bool Driver::getCrashDiagnosticFile(StringRef ReproCrashFilename,
                                    SmallString<128> &CrashDiagDir) {
  using namespace llvm::sys;
  assert(llvm::Triple(llvm::sys::getProcessTriple()).isOSDarwin() &&
         "Only knows about .crash files on Darwin");

  // The .crash file can be found on at ~/Library/Logs/DiagnosticReports/
  // (or /Library/Logs/DiagnosticReports for root) and has the filename pattern
  // clang-<VERSION>_<YYYY-MM-DD-HHMMSS>_<hostname>.crash.
  path::home_directory(CrashDiagDir);
  if (CrashDiagDir.starts_with("/var/root"))
    CrashDiagDir = "/";
  path::append(CrashDiagDir, "Library/Logs/DiagnosticReports");
  int PID =
#if LLVM_ON_UNIX
      getpid();
#else
      0;
#endif
  std::error_code EC;
  fs::file_status FileStatus;
  TimePoint<> LastAccessTime;
  SmallString<128> CrashFilePath;
  // Lookup the .crash files and get the one generated by a subprocess spawned
  // by this driver invocation.
  for (fs::directory_iterator File(CrashDiagDir, EC), FileEnd;
       File != FileEnd && !EC; File.increment(EC)) {
    StringRef FileName = path::filename(File->path());
    if (!FileName.starts_with(Name))
      continue;
    if (fs::status(File->path(), FileStatus))
      continue;
    llvm::ErrorOr<std::unique_ptr<llvm::MemoryBuffer>> CrashFile =
        llvm::MemoryBuffer::getFile(File->path());
    if (!CrashFile)
      continue;
    // The first line should start with "Process:", otherwise this isn't a real
    // .crash file.
    StringRef Data = CrashFile.get()->getBuffer();
    if (!Data.starts_with("Process:"))
      continue;
    // Parse parent process pid line, e.g: "Parent Process: clang-4.0 [79141]"
    size_t ParentProcPos = Data.find("Parent Process:");
    if (ParentProcPos == StringRef::npos)
      continue;
    size_t LineEnd = Data.find_first_of("\n", ParentProcPos);
    if (LineEnd == StringRef::npos)
      continue;
    StringRef ParentProcess = Data.slice(ParentProcPos+15, LineEnd).trim();
    int OpenBracket = -1, CloseBracket = -1;
    for (size_t i = 0, e = ParentProcess.size(); i < e; ++i) {
      if (ParentProcess[i] == '[')
        OpenBracket = i;
      if (ParentProcess[i] == ']')
        CloseBracket = i;
    }
    // Extract the parent process PID from the .crash file and check whether
    // it matches this driver invocation pid.
    int CrashPID;
    if (OpenBracket < 0 || CloseBracket < 0 ||
        ParentProcess.slice(OpenBracket + 1, CloseBracket)
            .getAsInteger(10, CrashPID) || CrashPID != PID) {
      continue;
    }

    // Found a .crash file matching the driver pid. To avoid getting an older
    // and misleading crash file, continue looking for the most recent.
    // FIXME: the driver can dispatch multiple cc1 invocations, leading to
    // multiple crashes poiting to the same parent process. Since the driver
    // does not collect pid information for the dispatched invocation there's
    // currently no way to distinguish among them.
    const auto FileAccessTime = FileStatus.getLastModificationTime();
    if (FileAccessTime > LastAccessTime) {
      CrashFilePath.assign(File->path());
      LastAccessTime = FileAccessTime;
    }
  }

  // If found, copy it over to the location of other reproducer files.
  if (!CrashFilePath.empty()) {
    EC = fs::copy_file(CrashFilePath, ReproCrashFilename);
    if (EC)
      return false;
    return true;
  }

  return false;
}

static const char BugReporMsg[] =
    "\n********************\n\n"
    "PLEASE ATTACH THE FOLLOWING FILES TO THE BUG REPORT:\n"
    "Preprocessed source(s) and associated run script(s) are located at:";

// When clang crashes, produce diagnostic information including the fully
// preprocessed source file(s).  Request that the developer attach the
// diagnostic information to a bug report.
void Driver::generateCompilationDiagnostics(
    Compilation &C, const Command &FailingCommand,
    StringRef AdditionalInformation, CompilationDiagnosticReport *Report) {
  if (C.getArgs().hasArg(options::OPT_fno_crash_diagnostics))
    return;

  unsigned Level = 1;
  if (Arg *A = C.getArgs().getLastArg(options::OPT_fcrash_diagnostics_EQ)) {
    Level = llvm::StringSwitch<unsigned>(A->getValue())
                .Case("off", 0)
                .Case("compiler", 1)
                .Case("all", 2)
                .Default(1);
  }
  if (!Level)
    return;

  // Don't try to generate diagnostics for dsymutil jobs.
  if (FailingCommand.getCreator().isDsymutilJob())
    return;

  bool IsLLD = false;
  TempFileList SavedTemps;
  if (FailingCommand.getCreator().isLinkJob()) {
    C.getDefaultToolChain().GetLinkerPath(&IsLLD);
    if (!IsLLD || Level < 2)
      return;

    // If lld crashed, we will re-run the same command with the input it used
    // to have. In that case we should not remove temp files in
    // initCompilationForDiagnostics yet. They will be added back and removed
    // later.
    SavedTemps = std::move(C.getTempFiles());
    assert(!C.getTempFiles().size());
  }

  // Print the version of the compiler.
  PrintVersion(C, llvm::errs());

  // Suppress driver output and emit preprocessor output to temp file.
  CCGenDiagnostics = true;

  // Save the original job command(s).
  Command Cmd = FailingCommand;

  // Keep track of whether we produce any errors while trying to produce
  // preprocessed sources.
  DiagnosticErrorTrap Trap(Diags);

  // Suppress tool output.
  C.initCompilationForDiagnostics();

  // If lld failed, rerun it again with --reproduce.
  if (IsLLD) {
    const char *TmpName = CreateTempFile(C, "linker-crash", "tar");
    Command NewLLDInvocation = Cmd;
    llvm::opt::ArgStringList ArgList = NewLLDInvocation.getArguments();
    StringRef ReproduceOption =
        C.getDefaultToolChain().getTriple().isWindowsMSVCEnvironment()
            ? "/reproduce:"
            : "--reproduce=";
    ArgList.push_back(Saver.save(Twine(ReproduceOption) + TmpName).data());
    NewLLDInvocation.replaceArguments(std::move(ArgList));

    // Redirect stdout/stderr to /dev/null.
    NewLLDInvocation.Execute({std::nullopt, {""}, {""}}, nullptr, nullptr);
    Diag(clang::diag::note_drv_command_failed_diag_msg) << BugReporMsg;
    Diag(clang::diag::note_drv_command_failed_diag_msg) << TmpName;
    Diag(clang::diag::note_drv_command_failed_diag_msg)
        << "\n\n********************";
    if (Report)
      Report->TemporaryFiles.push_back(TmpName);
    return;
  }

  // Construct the list of inputs.
  InputList Inputs;
  BuildInputs(C.getDefaultToolChain(), C.getArgs(), Inputs);

  for (InputList::iterator it = Inputs.begin(), ie = Inputs.end(); it != ie;) {
    bool IgnoreInput = false;

    // Ignore input from stdin or any inputs that cannot be preprocessed.
    // Check type first as not all linker inputs have a value.
    if (types::getPreprocessedType(it->first) == types::TY_INVALID) {
      IgnoreInput = true;
    } else if (!strcmp(it->second->getValue(), "-")) {
      Diag(clang::diag::note_drv_command_failed_diag_msg)
          << "Error generating preprocessed source(s) - "
             "ignoring input from stdin.";
      IgnoreInput = true;
    }

    if (IgnoreInput) {
      it = Inputs.erase(it);
      ie = Inputs.end();
    } else {
      ++it;
    }
  }

  if (Inputs.empty()) {
    Diag(clang::diag::note_drv_command_failed_diag_msg)
        << "Error generating preprocessed source(s) - "
           "no preprocessable inputs.";
    return;
  }

  // Don't attempt to generate preprocessed files if multiple -arch options are
  // used, unless they're all duplicates.
  llvm::StringSet<> ArchNames;
  for (const Arg *A : C.getArgs()) {
    if (A->getOption().matches(options::OPT_arch)) {
      StringRef ArchName = A->getValue();
      ArchNames.insert(ArchName);
    }
  }
  if (ArchNames.size() > 1) {
    Diag(clang::diag::note_drv_command_failed_diag_msg)
        << "Error generating preprocessed source(s) - cannot generate "
           "preprocessed source with multiple -arch options.";
    return;
  }

  // Construct the list of abstract actions to perform for this compilation. On
  // Darwin OSes this uses the driver-driver and builds universal actions.
  const ToolChain &TC = C.getDefaultToolChain();
  if (TC.getTriple().isOSBinFormatMachO())
    BuildUniversalActions(C, TC, Inputs);
  else
    BuildActions(C, C.getArgs(), Inputs, C.getActions());

  BuildJobs(C);

  // If there were errors building the compilation, quit now.
  if (Trap.hasErrorOccurred()) {
    Diag(clang::diag::note_drv_command_failed_diag_msg)
        << "Error generating preprocessed source(s).";
    return;
  }

  // Generate preprocessed output.
  SmallVector<std::pair<int, const Command *>, 4> FailingCommands;
  C.ExecuteJobs(C.getJobs(), FailingCommands);

  // If any of the preprocessing commands failed, clean up and exit.
  if (!FailingCommands.empty()) {
    Diag(clang::diag::note_drv_command_failed_diag_msg)
        << "Error generating preprocessed source(s).";
    return;
  }

  const TempFileList &TempFiles = C.getTempFiles();
  if (TempFiles.empty()) {
    Diag(clang::diag::note_drv_command_failed_diag_msg)
        << "Error generating preprocessed source(s).";
    return;
  }

  Diag(clang::diag::note_drv_command_failed_diag_msg) << BugReporMsg;

  SmallString<128> VFS;
  SmallString<128> ReproCrashFilename;
  for (auto &TempFile : TempFiles) {
    Diag(clang::diag::note_drv_command_failed_diag_msg) << TempFile.first;
    if (Report)
      Report->TemporaryFiles.push_back(TempFile.first);
    if (ReproCrashFilename.empty()) {
      ReproCrashFilename = TempFile.first;
      llvm::sys::path::replace_extension(ReproCrashFilename, ".crash");
    }
    if (StringRef(TempFile.first).ends_with(".cache")) {
      // In some cases (modules) we'll dump extra data to help with reproducing
      // the crash into a directory next to the output.
      VFS = llvm::sys::path::filename(TempFile.first);
      llvm::sys::path::append(VFS, "vfs", "vfs.yaml");
    }
  }

  for (auto &TempFile : SavedTemps)
    C.addTempFile(TempFile.first);

  // Assume associated files are based off of the first temporary file.
  CrashReportInfo CrashInfo(TempFiles[0].first, VFS);

  llvm::SmallString<128> Script(CrashInfo.Filename);
  llvm::sys::path::replace_extension(Script, "sh");
  std::error_code EC;
  llvm::raw_fd_ostream ScriptOS(Script, EC, llvm::sys::fs::CD_CreateNew,
                                llvm::sys::fs::FA_Write,
                                llvm::sys::fs::OF_Text);
  if (EC) {
    Diag(clang::diag::note_drv_command_failed_diag_msg)
        << "Error generating run script: " << Script << " " << EC.message();
  } else {
    ScriptOS << "# Crash reproducer for " << getClangFullVersion() << "\n"
             << "# Driver args: ";
    printArgList(ScriptOS, C.getInputArgs());
    ScriptOS << "# Original command: ";
    Cmd.Print(ScriptOS, "\n", /*Quote=*/true);
    Cmd.Print(ScriptOS, "\n", /*Quote=*/true, &CrashInfo);
    if (!AdditionalInformation.empty())
      ScriptOS << "\n# Additional information: " << AdditionalInformation
               << "\n";
    if (Report)
      Report->TemporaryFiles.push_back(std::string(Script));
    Diag(clang::diag::note_drv_command_failed_diag_msg) << Script;
  }

  // On darwin, provide information about the .crash diagnostic report.
  if (llvm::Triple(llvm::sys::getProcessTriple()).isOSDarwin()) {
    SmallString<128> CrashDiagDir;
    if (getCrashDiagnosticFile(ReproCrashFilename, CrashDiagDir)) {
      Diag(clang::diag::note_drv_command_failed_diag_msg)
          << ReproCrashFilename.str();
    } else { // Suggest a directory for the user to look for .crash files.
      llvm::sys::path::append(CrashDiagDir, Name);
      CrashDiagDir += "_<YYYY-MM-DD-HHMMSS>_<hostname>.crash";
      Diag(clang::diag::note_drv_command_failed_diag_msg)
          << "Crash backtrace is located in";
      Diag(clang::diag::note_drv_command_failed_diag_msg)
          << CrashDiagDir.str();
      Diag(clang::diag::note_drv_command_failed_diag_msg)
          << "(choose the .crash file that corresponds to your crash)";
    }
  }

  Diag(clang::diag::note_drv_command_failed_diag_msg)
      << "\n\n********************";
}

void Driver::setUpResponseFiles(Compilation &C, Command &Cmd) {
  // Since commandLineFitsWithinSystemLimits() may underestimate system's
  // capacity if the tool does not support response files, there is a chance/
  // that things will just work without a response file, so we silently just
  // skip it.
  if (Cmd.getResponseFileSupport().ResponseKind ==
          ResponseFileSupport::RF_None ||
      llvm::sys::commandLineFitsWithinSystemLimits(Cmd.getExecutable(),
                                                   Cmd.getArguments()))
    return;

  std::string TmpName = GetTemporaryPath("response", "txt");
  Cmd.setResponseFile(C.addTempFile(C.getArgs().MakeArgString(TmpName)));
}

int Driver::ExecuteCompilation(
    Compilation &C,
    SmallVectorImpl<std::pair<int, const Command *>> &FailingCommands) {
  if (C.getArgs().hasArg(options::OPT_fdriver_only)) {
    if (C.getArgs().hasArg(options::OPT_v))
      C.getJobs().Print(llvm::errs(), "\n", true);

    C.ExecuteJobs(C.getJobs(), FailingCommands, /*LogOnly=*/true);

    // If there were errors building the compilation, quit now.
    if (!FailingCommands.empty() || Diags.hasErrorOccurred())
      return 1;

    return 0;
  }

  // Just print if -### was present.
  if (C.getArgs().hasArg(options::OPT__HASH_HASH_HASH)) {
    C.getJobs().Print(llvm::errs(), "\n", true);
    return Diags.hasErrorOccurred() ? 1 : 0;
  }

  // If there were errors building the compilation, quit now.
  if (Diags.hasErrorOccurred())
    return 1;

  // Set up response file names for each command, if necessary.
  for (auto &Job : C.getJobs())
    setUpResponseFiles(C, Job);

  C.ExecuteJobs(C.getJobs(), FailingCommands);

  // If the command succeeded, we are done.
  if (FailingCommands.empty())
    return 0;

  // Otherwise, remove result files and print extra information about abnormal
  // failures.
  int Res = 0;
  for (const auto &CmdPair : FailingCommands) {
    int CommandRes = CmdPair.first;
    const Command *FailingCommand = CmdPair.second;

    // Remove result files if we're not saving temps.
    if (!isSaveTempsEnabled()) {
      const JobAction *JA = cast<JobAction>(&FailingCommand->getSource());
      C.CleanupFileMap(C.getResultFiles(), JA, true);

      // Failure result files are valid unless we crashed.
      if (CommandRes < 0)
        C.CleanupFileMap(C.getFailureResultFiles(), JA, true);
    }

    // llvm/lib/Support/*/Signals.inc will exit with a special return code
    // for SIGPIPE. Do not print diagnostics for this case.
    if (CommandRes == EX_IOERR) {
      Res = CommandRes;
      continue;
    }

    // Print extra information about abnormal failures, if possible.
    //
    // This is ad-hoc, but we don't want to be excessively noisy. If the result
    // status was 1, assume the command failed normally. In particular, if it
    // was the compiler then assume it gave a reasonable error code. Failures
    // in other tools are less common, and they generally have worse
    // diagnostics, so always print the diagnostic there.
    const Tool &FailingTool = FailingCommand->getCreator();

    if (!FailingTool.hasGoodDiagnostics() || CommandRes != 1) {
      // FIXME: See FIXME above regarding result code interpretation.
      if (CommandRes < 0)
        Diag(clang::diag::err_drv_command_signalled)
            << FailingTool.getShortName();
      else
        Diag(clang::diag::err_drv_command_failed)
            << FailingTool.getShortName() << CommandRes;
    }

    auto CustomDiag = FailingCommand->getDiagForErrorCode(CommandRes);
    if (!CustomDiag.empty())
      Diag(clang::diag::note_drv_command_failed_diag_msg) << CustomDiag;
  }
  return Res;
}

void Driver::PrintHelp(bool ShowHidden) const {
  llvm::opt::Visibility VisibilityMask = getOptionVisibilityMask();

  std::string Usage = llvm::formatv("{0} [options] file...", Name).str();
  getOpts().printHelp(llvm::outs(), Usage.c_str(), DriverTitle.c_str(),
                      ShowHidden, /*ShowAllAliases=*/false,
                      VisibilityMask);
}

llvm::Triple Driver::getSYCLDeviceTriple(StringRef TargetArch) const {
  SmallVector<StringRef, 5> SYCLAlias = {
      "spir",       "spir64",  "spir64_fpga", "spir64_x86_64",
      "spir64_gen", "spirv32", "spirv64",     "nvptx64"};
  if (std::find(SYCLAlias.begin(), SYCLAlias.end(), TargetArch) !=
      SYCLAlias.end()) {
    llvm::Triple TT;
    TT.setArchName(TargetArch);
    // Return the full SYCL target triple string for NVidia GPU targets.
    if (TT.getArch() == llvm::Triple::nvptx64)
      return llvm::Triple("nvptx64-nvidia-cuda");
    TT.setVendor(llvm::Triple::UnknownVendor);
    TT.setOS(llvm::Triple::UnknownOS);
    return TT;
  }
  return llvm::Triple(TargetArch);
}

// Print the help from any of the given tools which are used for AOT
// compilation for SYCL
void Driver::PrintSYCLToolHelp(const Compilation &C) const {
  SmallVector<std::tuple<llvm::Triple, StringRef, StringRef, StringRef>, 4>
      HelpArgs;
  // Populate the vector with the tools and help options
  if (Arg *A = C.getArgs().getLastArg(options::OPT_fsycl_help_EQ)) {
    StringRef AV(A->getValue());
    llvm::Triple T;
    if (AV == "gen" || AV == "all")
      HelpArgs.push_back(std::make_tuple(getSYCLDeviceTriple("spir64_gen"),
                                         "ocloc", "--help", ""));
    if (AV == "fpga" || AV == "all")
      HelpArgs.push_back(std::make_tuple(getSYCLDeviceTriple("spir64_fpga"),
                                         "aoc", "-help", "-sycl"));
    if (AV == "x86_64" || AV == "all")
      HelpArgs.push_back(std::make_tuple(getSYCLDeviceTriple("spir64_x86_64"),
                                         "opencl-aot", "--help", ""));
    if (HelpArgs.empty()) {
      C.getDriver().Diag(diag::err_drv_unsupported_option_argument)
                         << A->getSpelling() << AV;
      return;
    }
  }

  // Go through the args and emit the help information for each.
  for (auto &HA : HelpArgs) {
    llvm::outs() << "Emitting help information for " << std::get<1>(HA) << '\n'
        << "Use triple of '" << std::get<0>(HA).normalize() <<
        "' to enable ahead of time compilation\n";
    // Flush out the buffer before calling the external tool.
    llvm::outs().flush();
    std::vector<StringRef> ToolArgs = {std::get<1>(HA), std::get<2>(HA),
                                       std::get<3>(HA)};
    SmallString<128> ExecPath(
        C.getDefaultToolChain().GetProgramPath(std::get<1>(HA).data()));
    // do not run the tools with -###.
    if (C.getArgs().hasArg(options::OPT__HASH_HASH_HASH)) {
      llvm::errs() << "\"" << ExecPath << "\" \"" << ToolArgs[1] << "\"";
      if (!ToolArgs[2].empty())
        llvm::errs() << " \"" << ToolArgs[2] << "\"";
      llvm::errs() << "\n";
      continue;
    }
    auto ToolBinary = llvm::sys::findProgramByName(ExecPath);
    if (ToolBinary.getError()) {
      C.getDriver().Diag(diag::err_drv_command_failure) << ExecPath;
      continue;
    }
    // Run the Tool.
    llvm::sys::ExecuteAndWait(ToolBinary.get(), ToolArgs);
  }
}

void Driver::PrintVersion(const Compilation &C, raw_ostream &OS) const {
  if (IsFlangMode()) {
    OS << getClangToolFullVersion("flang") << '\n';
  } else {
    // FIXME: The following handlers should use a callback mechanism, we don't
    // know what the client would like to do.
    OS << getClangFullVersion() << '\n';
  }
  const ToolChain &TC = C.getDefaultToolChain();
  OS << "Target: " << TC.getTripleString() << '\n';

  // Print the threading model.
  if (Arg *A = C.getArgs().getLastArg(options::OPT_mthread_model)) {
    // Don't print if the ToolChain would have barfed on it already
    if (TC.isThreadModelSupported(A->getValue()))
      OS << "Thread model: " << A->getValue();
  } else
    OS << "Thread model: " << TC.getThreadModel();
  OS << '\n';

  // Print out the install directory.
  OS << "InstalledDir: " << Dir << '\n';

  // Print the build config if it's non-default.
  // Intended to help LLVM developers understand the configs of compilers
  // they're investigating.
  if (!llvm::cl::getCompilerBuildConfig().empty())
    llvm::cl::printBuildConfig(OS);

  // If configuration files were used, print their paths.
  for (auto ConfigFile : ConfigFiles)
    OS << "Configuration file: " << ConfigFile << '\n';
}

/// PrintDiagnosticCategories - Implement the --print-diagnostic-categories
/// option.
static void PrintDiagnosticCategories(raw_ostream &OS) {
  // Skip the empty category.
  for (unsigned i = 1, max = DiagnosticIDs::getNumberOfCategories(); i != max;
       ++i)
    OS << i << ',' << DiagnosticIDs::getCategoryNameFromID(i) << '\n';
}

void Driver::HandleAutocompletions(StringRef PassedFlags) const {
  if (PassedFlags == "")
    return;
  // Print out all options that start with a given argument. This is used for
  // shell autocompletion.
  std::vector<std::string> SuggestedCompletions;
  std::vector<std::string> Flags;

  llvm::opt::Visibility VisibilityMask(options::ClangOption);

  // Make sure that Flang-only options don't pollute the Clang output
  // TODO: Make sure that Clang-only options don't pollute Flang output
  if (IsFlangMode())
    VisibilityMask = llvm::opt::Visibility(options::FlangOption);

  // Distinguish "--autocomplete=-someflag" and "--autocomplete=-someflag,"
  // because the latter indicates that the user put space before pushing tab
  // which should end up in a file completion.
  const bool HasSpace = PassedFlags.ends_with(",");

  // Parse PassedFlags by "," as all the command-line flags are passed to this
  // function separated by ","
  StringRef TargetFlags = PassedFlags;
  while (TargetFlags != "") {
    StringRef CurFlag;
    std::tie(CurFlag, TargetFlags) = TargetFlags.split(",");
    Flags.push_back(std::string(CurFlag));
  }

  // We want to show cc1-only options only when clang is invoked with -cc1 or
  // -Xclang.
  if (llvm::is_contained(Flags, "-Xclang") || llvm::is_contained(Flags, "-cc1"))
    VisibilityMask = llvm::opt::Visibility(options::CC1Option);

  const llvm::opt::OptTable &Opts = getOpts();
  StringRef Cur;
  Cur = Flags.at(Flags.size() - 1);
  StringRef Prev;
  if (Flags.size() >= 2) {
    Prev = Flags.at(Flags.size() - 2);
    SuggestedCompletions = Opts.suggestValueCompletions(Prev, Cur);
  }

  if (SuggestedCompletions.empty())
    SuggestedCompletions = Opts.suggestValueCompletions(Cur, "");

  // If Flags were empty, it means the user typed `clang [tab]` where we should
  // list all possible flags. If there was no value completion and the user
  // pressed tab after a space, we should fall back to a file completion.
  // We're printing a newline to be consistent with what we print at the end of
  // this function.
  if (SuggestedCompletions.empty() && HasSpace && !Flags.empty()) {
    llvm::outs() << '\n';
    return;
  }

  // When flag ends with '=' and there was no value completion, return empty
  // string and fall back to the file autocompletion.
  if (SuggestedCompletions.empty() && !Cur.ends_with("=")) {
    // If the flag is in the form of "--autocomplete=-foo",
    // we were requested to print out all option names that start with "-foo".
    // For example, "--autocomplete=-fsyn" is expanded to "-fsyntax-only".
    SuggestedCompletions = Opts.findByPrefix(
        Cur, VisibilityMask,
        /*DisableFlags=*/options::Unsupported | options::Ignored);

    // We have to query the -W flags manually as they're not in the OptTable.
    // TODO: Find a good way to add them to OptTable instead and them remove
    // this code.
    for (StringRef S : DiagnosticIDs::getDiagnosticFlags())
      if (S.starts_with(Cur))
        SuggestedCompletions.push_back(std::string(S));
  }

  // Sort the autocomplete candidates so that shells print them out in a
  // deterministic order. We could sort in any way, but we chose
  // case-insensitive sorting for consistency with the -help option
  // which prints out options in the case-insensitive alphabetical order.
  llvm::sort(SuggestedCompletions, [](StringRef A, StringRef B) {
    if (int X = A.compare_insensitive(B))
      return X < 0;
    return A.compare(B) > 0;
  });

  llvm::outs() << llvm::join(SuggestedCompletions, "\n") << '\n';
}

bool Driver::HandleImmediateArgs(Compilation &C) {
  // The order these options are handled in gcc is all over the place, but we
  // don't expect inconsistencies w.r.t. that to matter in practice.

  if (C.getArgs().hasArg(options::OPT_dumpmachine)) {
    llvm::outs() << C.getDefaultToolChain().getTripleString() << '\n';
    return false;
  }

  if (C.getArgs().hasArg(options::OPT_dumpversion)) {
    // Since -dumpversion is only implemented for pedantic GCC compatibility, we
    // return an answer which matches our definition of __VERSION__.
    llvm::outs() << CLANG_VERSION_STRING << "\n";
    return false;
  }

  if (C.getArgs().hasArg(options::OPT__print_diagnostic_categories)) {
    PrintDiagnosticCategories(llvm::outs());
    return false;
  }

  if (C.getArgs().hasArg(options::OPT_help) ||
      C.getArgs().hasArg(options::OPT__help_hidden)) {
    PrintHelp(C.getArgs().hasArg(options::OPT__help_hidden));
    return false;
  }

  if (C.getArgs().hasArg(options::OPT_fsycl_help_EQ)) {
    PrintSYCLToolHelp(C);
    return false;
  }

  if (C.getArgs().hasArg(options::OPT__version)) {
    // Follow gcc behavior and use stdout for --version and stderr for -v.
    PrintVersion(C, llvm::outs());
    return false;
  }

  if (C.getArgs().hasArg(options::OPT_v) ||
      C.getArgs().hasArg(options::OPT__HASH_HASH_HASH) ||
      C.getArgs().hasArg(options::OPT_print_supported_cpus) ||
      C.getArgs().hasArg(options::OPT_print_supported_extensions) ||
      C.getArgs().hasArg(options::OPT_print_enabled_extensions)) {
    PrintVersion(C, llvm::errs());
    SuppressMissingInputWarning = true;
  }

  if (C.getArgs().hasArg(options::OPT_v)) {
    if (!SystemConfigDir.empty())
      llvm::errs() << "System configuration file directory: "
                   << SystemConfigDir << "\n";
    if (!UserConfigDir.empty())
      llvm::errs() << "User configuration file directory: "
                   << UserConfigDir << "\n";
  }

  const ToolChain &TC = C.getDefaultToolChain();

  if (C.getArgs().hasArg(options::OPT_v))
    TC.printVerboseInfo(llvm::errs());

  if (C.getArgs().hasArg(options::OPT_print_resource_dir)) {
    llvm::outs() << ResourceDir << '\n';
    return false;
  }

  if (C.getArgs().hasArg(options::OPT_print_search_dirs)) {
    llvm::outs() << "programs: =";
    bool separator = false;
    // Print -B and COMPILER_PATH.
    for (const std::string &Path : PrefixDirs) {
      if (separator)
        llvm::outs() << llvm::sys::EnvPathSeparator;
      llvm::outs() << Path;
      separator = true;
    }
    for (const std::string &Path : TC.getProgramPaths()) {
      if (separator)
        llvm::outs() << llvm::sys::EnvPathSeparator;
      llvm::outs() << Path;
      separator = true;
    }
    llvm::outs() << "\n";
    llvm::outs() << "libraries: =" << ResourceDir;

    StringRef sysroot = C.getSysRoot();

    for (const std::string &Path : TC.getFilePaths()) {
      // Always print a separator. ResourceDir was the first item shown.
      llvm::outs() << llvm::sys::EnvPathSeparator;
      // Interpretation of leading '=' is needed only for NetBSD.
      if (Path[0] == '=')
        llvm::outs() << sysroot << Path.substr(1);
      else
        llvm::outs() << Path;
    }
    llvm::outs() << "\n";
    return false;
  }

  if (C.getArgs().hasArg(options::OPT_print_std_module_manifest_path)) {
    llvm::outs() << GetStdModuleManifestPath(C, C.getDefaultToolChain())
                 << '\n';
    return false;
  }

  if (C.getArgs().hasArg(options::OPT_print_runtime_dir)) {
    if (std::optional<std::string> RuntimePath = TC.getRuntimePath())
      llvm::outs() << *RuntimePath << '\n';
    else
      llvm::outs() << TC.getCompilerRTPath() << '\n';
    return false;
  }

  if (C.getArgs().hasArg(options::OPT_print_diagnostic_options)) {
    std::vector<std::string> Flags = DiagnosticIDs::getDiagnosticFlags();
    for (std::size_t I = 0; I != Flags.size(); I += 2)
      llvm::outs() << "  " << Flags[I] << "\n  " << Flags[I + 1] << "\n\n";
    return false;
  }

  // FIXME: The following handlers should use a callback mechanism, we don't
  // know what the client would like to do.
  if (Arg *A = C.getArgs().getLastArg(options::OPT_print_file_name_EQ)) {
    llvm::outs() << GetFilePath(A->getValue(), TC) << "\n";
    return false;
  }

  if (Arg *A = C.getArgs().getLastArg(options::OPT_print_prog_name_EQ)) {
    StringRef ProgName = A->getValue();

    // Null program name cannot have a path.
    if (! ProgName.empty())
      llvm::outs() << GetProgramPath(ProgName, TC);

    llvm::outs() << "\n";
    return false;
  }

  if (Arg *A = C.getArgs().getLastArg(options::OPT_autocomplete)) {
    StringRef PassedFlags = A->getValue();
    HandleAutocompletions(PassedFlags);
    return false;
  }

  if (C.getArgs().hasArg(options::OPT_print_libgcc_file_name)) {
    ToolChain::RuntimeLibType RLT = TC.GetRuntimeLibType(C.getArgs());
    const llvm::Triple Triple(TC.ComputeEffectiveClangTriple(C.getArgs()));
    // The 'Darwin' toolchain is initialized only when its arguments are
    // computed. Get the default arguments for OFK_None to ensure that
    // initialization is performed before trying to access properties of
    // the toolchain in the functions below.
    // FIXME: Remove when darwin's toolchain is initialized during construction.
    // FIXME: For some more esoteric targets the default toolchain is not the
    //        correct one.
    C.getArgsForToolChain(&TC, Triple.getArchName(), Action::OFK_None);
    RegisterEffectiveTriple TripleRAII(TC, Triple);
    switch (RLT) {
    case ToolChain::RLT_CompilerRT:
      llvm::outs() << TC.getCompilerRT(C.getArgs(), "builtins") << "\n";
      break;
    case ToolChain::RLT_Libgcc:
      llvm::outs() << GetFilePath("libgcc.a", TC) << "\n";
      break;
    }
    return false;
  }

  if (C.getArgs().hasArg(options::OPT_print_multi_lib)) {
    for (const Multilib &Multilib : TC.getMultilibs())
      if (!Multilib.isError())
        llvm::outs() << Multilib << "\n";
    return false;
  }

  if (C.getArgs().hasArg(options::OPT_print_multi_flags)) {
    Multilib::flags_list ArgFlags = TC.getMultilibFlags(C.getArgs());
    llvm::StringSet<> ExpandedFlags = TC.getMultilibs().expandFlags(ArgFlags);
    std::set<llvm::StringRef> SortedFlags;
    for (const auto &FlagEntry : ExpandedFlags)
      SortedFlags.insert(FlagEntry.getKey());
    for (auto Flag : SortedFlags)
      llvm::outs() << Flag << '\n';
    return false;
  }

  if (C.getArgs().hasArg(options::OPT_print_multi_directory)) {
    for (const Multilib &Multilib : TC.getSelectedMultilibs()) {
      if (Multilib.gccSuffix().empty())
        llvm::outs() << ".\n";
      else {
        StringRef Suffix(Multilib.gccSuffix());
        assert(Suffix.front() == '/');
        llvm::outs() << Suffix.substr(1) << "\n";
      }
    }
    return false;
  }

  if (C.getArgs().hasArg(options::OPT_print_target_triple)) {
    llvm::outs() << TC.getTripleString() << "\n";
    return false;
  }

  if (C.getArgs().hasArg(options::OPT_print_effective_triple)) {
    const llvm::Triple Triple(TC.ComputeEffectiveClangTriple(C.getArgs()));
    llvm::outs() << Triple.getTriple() << "\n";
    return false;
  }

  if (C.getArgs().hasArg(options::OPT_print_targets)) {
    llvm::TargetRegistry::printRegisteredTargetsForVersion(llvm::outs());
    return false;
  }

  return true;
}

enum {
  TopLevelAction = 0,
  HeadSibAction = 1,
  OtherSibAction = 2,
};

// Display an action graph human-readably.  Action A is the "sink" node
// and latest-occuring action. Traversal is in pre-order, visiting the
// inputs to each action before printing the action itself.
static unsigned PrintActions1(const Compilation &C, Action *A,
                              std::map<Action *, unsigned> &Ids,
                              Twine Indent = {}, int Kind = TopLevelAction) {
  if (Ids.count(A)) // A was already visited.
    return Ids[A];

  std::string str;
  llvm::raw_string_ostream os(str);

  auto getSibIndent = [](int K) -> Twine {
    return (K == HeadSibAction) ? "   " : (K == OtherSibAction) ? "|  " : "";
  };

  Twine SibIndent = Indent + getSibIndent(Kind);
  int SibKind = HeadSibAction;
  os << Action::getClassName(A->getKind()) << ", ";
  if (InputAction *IA = dyn_cast<InputAction>(A)) {
    os << "\"" << IA->getInputArg().getValue() << "\"";
  } else if (BindArchAction *BIA = dyn_cast<BindArchAction>(A)) {
    os << '"' << BIA->getArchName() << '"' << ", {"
       << PrintActions1(C, *BIA->input_begin(), Ids, SibIndent, SibKind) << "}";
  } else if (OffloadAction *OA = dyn_cast<OffloadAction>(A)) {
    bool IsFirst = true;
    OA->doOnEachDependence(
        [&](Action *A, const ToolChain *TC, const char *BoundArch) {
          assert(TC && "Unknown host toolchain");
          // E.g. for two CUDA device dependences whose bound arch is sm_20 and
          // sm_35 this will generate:
          // "cuda-device" (nvptx64-nvidia-cuda:sm_20) {#ID}, "cuda-device"
          // (nvptx64-nvidia-cuda:sm_35) {#ID}
          if (!IsFirst)
            os << ", ";
          os << '"';
          os << A->getOffloadingKindPrefix();
          os << " (";
          os << TC->getTriple().normalize();
          if (BoundArch)
            os << ":" << BoundArch;
          os << ")";
          os << '"';
          os << " {" << PrintActions1(C, A, Ids, SibIndent, SibKind) << "}";
          IsFirst = false;
          SibKind = OtherSibAction;
        });
  } else {
    const ActionList *AL = &A->getInputs();

    if (AL->size()) {
      const char *Prefix = "{";
      for (Action *PreRequisite : *AL) {
        os << Prefix << PrintActions1(C, PreRequisite, Ids, SibIndent, SibKind);
        Prefix = ", ";
        SibKind = OtherSibAction;
      }
      os << "}";
    } else
      os << "{}";
  }

  // Append offload info for all options other than the offloading action
  // itself (e.g. (cuda-device, sm_20) or (cuda-host)).
  std::string offload_str;
  llvm::raw_string_ostream offload_os(offload_str);
  if (!isa<OffloadAction>(A)) {
    auto S = A->getOffloadingKindPrefix();
    if (!S.empty()) {
      offload_os << ", (" << S;
      if (A->getOffloadingArch())
        offload_os << ", " << A->getOffloadingArch();
      offload_os << ")";
    }
  }

  auto getSelfIndent = [](int K) -> Twine {
    return (K == HeadSibAction) ? "+- " : (K == OtherSibAction) ? "|- " : "";
  };

  unsigned Id = Ids.size();
  Ids[A] = Id;
  llvm::errs() << Indent + getSelfIndent(Kind) << Id << ": " << os.str() << ", "
               << types::getTypeName(A->getType()) << offload_os.str() << "\n";

  return Id;
}

// Print the action graphs in a compilation C.
// For example "clang -c file1.c file2.c" is composed of two subgraphs.
void Driver::PrintActions(const Compilation &C) const {
  std::map<Action *, unsigned> Ids;
  for (Action *A : C.getActions())
    PrintActions1(C, A, Ids);
}

/// Check whether the given input tree contains any compilation or
/// assembly actions.
static bool ContainsCompileOrAssembleAction(const Action *A) {
  if (isa<CompileJobAction>(A) || isa<BackendJobAction>(A) ||
      isa<AssembleJobAction>(A))
    return true;

  return llvm::any_of(A->inputs(), ContainsCompileOrAssembleAction);
}

void Driver::BuildUniversalActions(Compilation &C, const ToolChain &TC,
                                   const InputList &BAInputs) const {
  DerivedArgList &Args = C.getArgs();
  ActionList &Actions = C.getActions();
  llvm::PrettyStackTraceString CrashInfo("Building universal build actions");
  // Collect the list of architectures. Duplicates are allowed, but should only
  // be handled once (in the order seen).
  llvm::StringSet<> ArchNames;
  SmallVector<const char *, 4> Archs;
  for (Arg *A : Args) {
    if (A->getOption().matches(options::OPT_arch)) {
      // Validate the option here; we don't save the type here because its
      // particular spelling may participate in other driver choices.
      llvm::Triple::ArchType Arch =
          tools::darwin::getArchTypeForMachOArchName(A->getValue());
      if (Arch == llvm::Triple::UnknownArch) {
        Diag(clang::diag::err_drv_invalid_arch_name) << A->getAsString(Args);
        continue;
      }

      A->claim();
      if (ArchNames.insert(A->getValue()).second)
        Archs.push_back(A->getValue());
    }
  }

  // When there is no explicit arch for this platform, make sure we still bind
  // the architecture (to the default) so that -Xarch_ is handled correctly.
  if (!Archs.size())
    Archs.push_back(Args.MakeArgString(TC.getDefaultUniversalArchName()));

  ActionList SingleActions;
  BuildActions(C, Args, BAInputs, SingleActions);

  // Add in arch bindings for every top level action, as well as lipo and
  // dsymutil steps if needed.
  for (Action* Act : SingleActions) {
    // Make sure we can lipo this kind of output. If not (and it is an actual
    // output) then we disallow, since we can't create an output file with the
    // right name without overwriting it. We could remove this oddity by just
    // changing the output names to include the arch, which would also fix
    // -save-temps. Compatibility wins for now.

    if (Archs.size() > 1 && !types::canLipoType(Act->getType()))
      Diag(clang::diag::err_drv_invalid_output_with_multiple_archs)
          << types::getTypeName(Act->getType());

    ActionList Inputs;
    for (unsigned i = 0, e = Archs.size(); i != e; ++i)
      Inputs.push_back(C.MakeAction<BindArchAction>(Act, Archs[i]));

    // Lipo if necessary, we do it this way because we need to set the arch flag
    // so that -Xarch_ gets overwritten.
    if (Inputs.size() == 1 || Act->getType() == types::TY_Nothing)
      Actions.append(Inputs.begin(), Inputs.end());
    else
      Actions.push_back(C.MakeAction<LipoJobAction>(Inputs, Act->getType()));

    // Handle debug info queries.
    Arg *A = Args.getLastArg(options::OPT_g_Group);
    bool enablesDebugInfo = A && !A->getOption().matches(options::OPT_g0) &&
                            !A->getOption().matches(options::OPT_gstabs);
    if ((enablesDebugInfo || willEmitRemarks(Args)) &&
        ContainsCompileOrAssembleAction(Actions.back())) {

      // Add a 'dsymutil' step if necessary, when debug info is enabled and we
      // have a compile input. We need to run 'dsymutil' ourselves in such cases
      // because the debug info will refer to a temporary object file which
      // will be removed at the end of the compilation process.
      if (Act->getType() == types::TY_Image) {
        ActionList Inputs;
        Inputs.push_back(Actions.back());
        Actions.pop_back();
        Actions.push_back(
            C.MakeAction<DsymutilJobAction>(Inputs, types::TY_dSYM));
      }

      // Verify the debug info output.
      if (Args.hasArg(options::OPT_verify_debug_info)) {
        Action* LastAction = Actions.back();
        Actions.pop_back();
        Actions.push_back(C.MakeAction<VerifyDebugInfoJobAction>(
            LastAction, types::TY_Nothing));
      }
    }
  }
}

bool Driver::DiagnoseInputExistence(const DerivedArgList &Args, StringRef Value,
                                    types::ID Ty, bool TypoCorrect) const {
  if (!getCheckInputsExist())
    return true;

  // stdin always exists.
  if (Value == "-")
    return true;

  // If it's a header to be found in the system or user search path, then defer
  // complaints about its absence until those searches can be done.  When we
  // are definitely processing headers for C++20 header units, extend this to
  // allow the user to put "-fmodule-header -xc++-header vector" for example.
  if (Ty == types::TY_CXXSHeader || Ty == types::TY_CXXUHeader ||
      (ModulesModeCXX20 && Ty == types::TY_CXXHeader))
    return true;

  if (getVFS().exists(Value))
    return true;

  if (TypoCorrect) {
    // Check if the filename is a typo for an option flag. OptTable thinks
    // that all args that are not known options and that start with / are
    // filenames, but e.g. `/diagnostic:caret` is more likely a typo for
    // the option `/diagnostics:caret` than a reference to a file in the root
    // directory.
    std::string Nearest;
    if (getOpts().findNearest(Value, Nearest, getOptionVisibilityMask()) <= 1) {
      Diag(clang::diag::err_drv_no_such_file_with_suggestion)
          << Value << Nearest;
      return false;
    }
  }

  // In CL mode, don't error on apparently non-existent linker inputs, because
  // they can be influenced by linker flags the clang driver might not
  // understand.
  // Examples:
  // - `clang-cl main.cc ole32.lib` in a non-MSVC shell will make the driver
  //   module look for an MSVC installation in the registry. (We could ask
  //   the MSVCToolChain object if it can find `ole32.lib`, but the logic to
  //   look in the registry might move into lld-link in the future so that
  //   lld-link invocations in non-MSVC shells just work too.)
  // - `clang-cl ... /link ...` can pass arbitrary flags to the linker,
  //   including /libpath:, which is used to find .lib and .obj files.
  // So do not diagnose this on the driver level. Rely on the linker diagnosing
  // it. (If we don't end up invoking the linker, this means we'll emit a
  // "'linker' input unused [-Wunused-command-line-argument]" warning instead
  // of an error.)
  //
  // Only do this skip after the typo correction step above. `/Brepo` is treated
  // as TY_Object, but it's clearly a typo for `/Brepro`. It seems fine to emit
  // an error if we have a flag that's within an edit distance of 1 from a
  // flag. (Users can use `-Wl,` or `/linker` to launder the flag past the
  // driver in the unlikely case they run into this.)
  //
  // Don't do this for inputs that start with a '/', else we'd pass options
  // like /libpath: through to the linker silently.
  //
  // Emitting an error for linker inputs can also cause incorrect diagnostics
  // with the gcc driver. The command
  //     clang -fuse-ld=lld -Wl,--chroot,some/dir /file.o
  // will make lld look for some/dir/file.o, while we will diagnose here that
  // `/file.o` does not exist. However, configure scripts check if
  // `clang /GR-` compiles without error to see if the compiler is cl.exe,
  // so we can't downgrade diagnostics for `/GR-` from an error to a warning
  // in cc mode. (We can in cl mode because cl.exe itself only warns on
  // unknown flags.)
  if (IsCLMode() && Ty == types::TY_Object && !Value.starts_with("/"))
    return true;

  Diag(clang::diag::err_drv_no_such_file) << Value;
  return false;
}

// Get the C++20 Header Unit type corresponding to the input type.
static types::ID CXXHeaderUnitType(ModuleHeaderMode HM) {
  switch (HM) {
  case HeaderMode_User:
    return types::TY_CXXUHeader;
  case HeaderMode_System:
    return types::TY_CXXSHeader;
  case HeaderMode_Default:
    break;
  case HeaderMode_None:
    llvm_unreachable("should not be called in this case");
  }
  return types::TY_CXXHUHeader;
}

// Construct a the list of inputs and their types.
void Driver::BuildInputs(const ToolChain &TC, DerivedArgList &Args,
                         InputList &Inputs) const {
  const llvm::opt::OptTable &Opts = getOpts();
  // Track the current user specified (-x) input. We also explicitly track the
  // argument used to set the type; we only want to claim the type when we
  // actually use it, so we warn about unused -x arguments.
  types::ID InputType = types::TY_Nothing;
  Arg *InputTypeArg = nullptr;
  bool IsSYCL =
      Args.hasFlag(options::OPT_fsycl, options::OPT_fno_sycl, false) ||
      Args.hasArg(options::OPT_fsycl_device_only);

  // The last /TC or /TP option sets the input type to C or C++ globally.
  if (Arg *TCTP = Args.getLastArgNoClaim(options::OPT__SLASH_TC,
                                         options::OPT__SLASH_TP)) {
    InputTypeArg = TCTP;
    InputType = TCTP->getOption().matches(options::OPT__SLASH_TC) && !IsSYCL
                    ? types::TY_C
                    : types::TY_CXX;

    Arg *Previous = nullptr;
    bool ShowNote = false;
    for (Arg *A :
         Args.filtered(options::OPT__SLASH_TC, options::OPT__SLASH_TP)) {
      if (Previous) {
        Diag(clang::diag::warn_drv_overriding_option)
            << Previous->getSpelling() << A->getSpelling();
        ShowNote = true;
      }
      Previous = A;
    }
    if (ShowNote)
      Diag(clang::diag::note_drv_t_option_is_global);
  }

  // Warn -x after last input file has no effect
  {
    Arg *LastXArg = Args.getLastArgNoClaim(options::OPT_x);
    Arg *LastInputArg = Args.getLastArgNoClaim(options::OPT_INPUT);
    if (LastXArg && LastInputArg &&
        LastInputArg->getIndex() < LastXArg->getIndex())
      Diag(clang::diag::warn_drv_unused_x) << LastXArg->getValue();
  }

  for (Arg *A : Args) {
    if (A->getOption().getKind() == Option::InputClass) {
      const char *Value = A->getValue();
      types::ID Ty = types::TY_INVALID;

      // Infer the input type if necessary.
      if (InputType == types::TY_Nothing) {
        // If there was an explicit arg for this, claim it.
        if (InputTypeArg)
          InputTypeArg->claim();

        types::ID CType = types::TY_C;
        // For SYCL, all source file inputs are considered C++.
        if (IsSYCL)
          CType = types::TY_CXX;

        // stdin must be handled specially.
        if (memcmp(Value, "-", 2) == 0) {
          if (IsFlangMode()) {
            Ty = types::TY_Fortran;
          } else if (IsDXCMode()) {
            Ty = types::TY_HLSL;
          } else {
            // If running with -E, treat as a C input (this changes the
            // builtin macros, for example). This may be overridden by -ObjC
            // below.
            //
            // Otherwise emit an error but still use a valid type to avoid
            // spurious errors (e.g., no inputs).
            assert(!CCGenDiagnostics && "stdin produces no crash reproducer");
            if (!Args.hasArgNoClaim(options::OPT_E) && !CCCIsCPP())
              Diag(IsCLMode() ? clang::diag::err_drv_unknown_stdin_type_clang_cl
                              : clang::diag::err_drv_unknown_stdin_type);
            Ty = types::TY_C;
          }
        } else {
          // Otherwise lookup by extension.
          // Fallback is C if invoked as C preprocessor, C++ if invoked with
          // clang-cl /E, or Object otherwise.
          // We use a host hook here because Darwin at least has its own
          // idea of what .s is.
          if (const char *Ext = strrchr(Value, '.'))
            Ty = TC.LookupTypeForExtension(Ext + 1);

          // For SYCL, convert C-type sources to C++-type sources.
          if (IsSYCL) {
            types::ID OldTy = Ty;
            switch (Ty) {
            case types::TY_C:
              Ty = types::TY_CXX;
              break;
            case types::TY_CHeader:
              Ty = types::TY_CXXHeader;
              break;
            case types::TY_PP_C:
              Ty = types::TY_PP_CXX;
              break;
            case types::TY_PP_CHeader:
              Ty = types::TY_PP_CXXHeader;
              break;
            default:
              break;
            }
            if (OldTy != Ty) {
              Diag(clang::diag::warn_drv_fsycl_with_c_type)
                  << getTypeName(OldTy) << getTypeName(Ty);
            }
          }

          if (Ty == types::TY_INVALID) {
            if (IsCLMode() && (Args.hasArgNoClaim(options::OPT_E) || CCGenDiagnostics))
              Ty = types::TY_CXX;
            else if (CCCIsCPP() || CCGenDiagnostics)
              Ty = CType;
            else
              Ty = types::TY_Object;
          }

          // If the driver is invoked as C++ compiler (like clang++ or c++) it
          // should autodetect some input files as C++ for g++ compatibility.
          if (CCCIsCXX()) {
            types::ID OldTy = Ty;
            Ty = types::lookupCXXTypeForCType(Ty);

            // Do not complain about foo.h, when we are known to be processing
            // it as a C++20 header unit.
            if (Ty != OldTy && !(OldTy == types::TY_CHeader && hasHeaderMode()))
              Diag(clang::diag::warn_drv_treating_input_as_cxx)
                  << getTypeName(OldTy) << getTypeName(Ty);
          }

          // If running with -fthinlto-index=, extensions that normally identify
          // native object files actually identify LLVM bitcode files.
          if (Args.hasArgNoClaim(options::OPT_fthinlto_index_EQ) &&
              Ty == types::TY_Object)
            Ty = types::TY_LLVM_BC;
        }

        // -ObjC and -ObjC++ override the default language, but only for "source
        // files". We just treat everything that isn't a linker input as a
        // source file.
        //
        // FIXME: Clean this up if we move the phase sequence into the type.
        if (Ty != types::TY_Object) {
          if (Args.hasArg(options::OPT_ObjC))
            Ty = types::TY_ObjC;
          else if (Args.hasArg(options::OPT_ObjCXX))
            Ty = types::TY_ObjCXX;
        }

        // Disambiguate headers that are meant to be header units from those
        // intended to be PCH.  Avoid missing '.h' cases that are counted as
        // C headers by default - we know we are in C++ mode and we do not
        // want to issue a complaint about compiling things in the wrong mode.
        if ((Ty == types::TY_CXXHeader || Ty == types::TY_CHeader) &&
            hasHeaderMode())
          Ty = CXXHeaderUnitType(CXX20HeaderType);
      } else {
        assert(InputTypeArg && "InputType set w/o InputTypeArg");
        if (!InputTypeArg->getOption().matches(options::OPT_x)) {
          // If emulating cl.exe, make sure that /TC and /TP don't affect input
          // object files.
          const char *Ext = strrchr(Value, '.');
          if (Ext && TC.LookupTypeForExtension(Ext + 1) == types::TY_Object)
            Ty = types::TY_Object;
        }
        if (Ty == types::TY_INVALID) {
          Ty = InputType;
          InputTypeArg->claim();
        }
      }

      if ((Ty == types::TY_C || Ty == types::TY_CXX) &&
          Args.hasArgNoClaim(options::OPT_hipstdpar))
        Ty = types::TY_HIP;

      if (DiagnoseInputExistence(Args, Value, Ty, /*TypoCorrect=*/true))
        Inputs.push_back(std::make_pair(Ty, A));

    } else if (A->getOption().matches(options::OPT__SLASH_Tc)) {
      StringRef Value = A->getValue();
      if (DiagnoseInputExistence(Args, Value, types::TY_C,
                                 /*TypoCorrect=*/false)) {
        Arg *InputArg = MakeInputArg(Args, Opts, A->getValue());
        Inputs.push_back(
            std::make_pair(IsSYCL ? types::TY_CXX : types::TY_C, InputArg));
      }
      A->claim();
    } else if (A->getOption().matches(options::OPT__SLASH_Tp)) {
      StringRef Value = A->getValue();
      if (DiagnoseInputExistence(Args, Value, types::TY_CXX,
                                 /*TypoCorrect=*/false)) {
        Arg *InputArg = MakeInputArg(Args, Opts, A->getValue());
        Inputs.push_back(std::make_pair(types::TY_CXX, InputArg));
      }
      A->claim();
    } else if (A->getOption().hasFlag(options::LinkerInput)) {
      // Just treat as object type, we could make a special type for this if
      // necessary.
      Inputs.push_back(std::make_pair(types::TY_Object, A));

    } else if (A->getOption().matches(options::OPT_x)) {
      InputTypeArg = A;
      InputType = types::lookupTypeForTypeSpecifier(A->getValue());
      A->claim();

      // Follow gcc behavior and treat as linker input for invalid -x
      // options. Its not clear why we shouldn't just revert to unknown; but
      // this isn't very important, we might as well be bug compatible.
      if (!InputType) {
        Diag(clang::diag::err_drv_unknown_language) << A->getValue();
        InputType = types::TY_Object;
      }
      // Emit an error if c-compilation is forced in -fsycl mode
      if (IsSYCL && (InputType == types::TY_C || InputType == types::TY_PP_C ||
                     InputType == types::TY_CHeader))
        Diag(clang::diag::err_drv_fsycl_with_c_type) << A->getAsString(Args);

      // If the user has put -fmodule-header{,=} then we treat C++ headers as
      // header unit inputs.  So we 'promote' -xc++-header appropriately.
      if (InputType == types::TY_CXXHeader && hasHeaderMode())
        InputType = CXXHeaderUnitType(CXX20HeaderType);
    } else if (A->getOption().getID() == options::OPT_U) {
      assert(A->getNumValues() == 1 && "The /U option has one value.");
      StringRef Val = A->getValue(0);
      if (Val.find_first_of("/\\") != StringRef::npos) {
        // Warn about e.g. "/Users/me/myfile.c".
        Diag(diag::warn_slash_u_filename) << Val;
        Diag(diag::note_use_dashdash);
      }
    }
  }
  if (CCCIsCPP() && Inputs.empty()) {
    // If called as standalone preprocessor, stdin is processed
    // if no other input is present.
    Arg *A = MakeInputArg(Args, Opts, "-");
    Inputs.push_back(std::make_pair(types::TY_C, A));
  }
}

static bool runBundler(const SmallVectorImpl<StringRef> &InputArgs,
                       Compilation &C) {
  // Find bundler.
  StringRef ExecPath(C.getArgs().MakeArgString(C.getDriver().Dir));
  llvm::ErrorOr<std::string> BundlerBinary =
      llvm::sys::findProgramByName("clang-offload-bundler", ExecPath);
  SmallVector<StringRef, 6> BundlerArgs;
  BundlerArgs.push_back(BundlerBinary.getError() ? "clang-offload-bundler"
                                                 : BundlerBinary.get().c_str());
  BundlerArgs.append(InputArgs);
  // Since this is run in real time and not in the toolchain, output the
  // command line if requested.
  bool OutputOnly = C.getArgs().hasArg(options::OPT__HASH_HASH_HASH);
  if (C.getArgs().hasArg(options::OPT_v) || OutputOnly) {
    for (StringRef A : BundlerArgs)
      if (OutputOnly)
        llvm::errs() << "\"" << A << "\" ";
      else
        llvm::errs() << A << " ";
    llvm::errs() << '\n';
  }
  if (BundlerBinary.getError())
    return false;

  return !llvm::sys::ExecuteAndWait(BundlerBinary.get(), BundlerArgs);
}

static bool hasFPGABinary(Compilation &C, std::string Object, types::ID Type) {
  assert(types::isFPGA(Type) && "unexpected Type for FPGA binary check");
  // Do not do the check if the file doesn't exist
  if (!llvm::sys::fs::exists(Object))
    return false;

  // Only static archives are valid FPGA Binaries for unbundling.
  if (!isStaticArchiveFile(Object))
    return false;

  // Temporary names for the output.
  llvm::Triple TT;
  TT.setArchName(types::getTypeName(Type));
  TT.setVendorName("intel");
  TT.setOS(llvm::Triple::UnknownOS);

  // Checking uses -check-section option with the input file, no output
  // file and the target triple being looked for.
  const char *Targets =
      C.getArgs().MakeArgString(Twine("-targets=sycl-") + TT.str());
  const char *Inputs = C.getArgs().MakeArgString(Twine("-input=") + Object);
  // Always use -type=ao for aocx/aocr bundle checking.  The 'bundles' are
  // actually archives.
  SmallVector<StringRef, 6> BundlerArgs = {"-type=ao", Targets, Inputs,
                                           "-check-section"};
  return runBundler(BundlerArgs, C);
}

static SmallVector<std::string, 4> getOffloadSections(Compilation &C,
                                                      const StringRef &File) {
  // Do not do the check if the file doesn't exist
  if (!llvm::sys::fs::exists(File))
    return {};

  bool IsArchive = isStaticArchiveFile(File);
  if (!(IsArchive || isObjectFile(File.str())))
    return {};

  // Use the bundler to grab the list of sections from the given archive
  // or object.
  StringRef ExecPath(C.getArgs().MakeArgString(C.getDriver().Dir));
  llvm::ErrorOr<std::string> BundlerBinary =
      llvm::sys::findProgramByName("clang-offload-bundler", ExecPath);
  const char *Input = C.getArgs().MakeArgString(Twine("-input=") + File.str());
  // Always use -type=ao for bundle checking.  The 'bundles' are
  // actually archives.
  SmallVector<StringRef, 6> BundlerArgs = {
      BundlerBinary.get(), IsArchive ? "-type=ao" : "-type=o", Input, "-list"};
  // Since this is run in real time and not in the toolchain, output the
  // command line if requested.
  bool OutputOnly = C.getArgs().hasArg(options::OPT__HASH_HASH_HASH);
  if (C.getArgs().hasArg(options::OPT_v) || OutputOnly) {
    for (StringRef A : BundlerArgs)
      if (OutputOnly)
        llvm::errs() << "\"" << A << "\" ";
      else
        llvm::errs() << A << " ";
    llvm::errs() << '\n';
  }
  if (BundlerBinary.getError())
    return {};
  llvm::SmallString<64> OutputFile(
      C.getDriver().GetTemporaryPath("bundle-list", "txt"));
  llvm::FileRemover OutputRemover(OutputFile.c_str());
  std::optional<llvm::StringRef> Redirects[] = {
      {""},
      OutputFile.str(),
      OutputFile.str(),
  };

  std::string ErrorMessage;
  if (llvm::sys::ExecuteAndWait(BundlerBinary.get(), BundlerArgs, {}, Redirects,
                                /*SecondsToWait*/ 0, /*MemoryLimit*/ 0,
                                &ErrorMessage)) {
    // Could not get the information, return false
    return {};
  }

  llvm::ErrorOr<std::unique_ptr<llvm::MemoryBuffer>> OutputBuf =
      llvm::MemoryBuffer::getFile(OutputFile.c_str());
  if (!OutputBuf) {
    // Could not capture output, return false
    return {};
  }

  SmallVector<std::string, 4> Sections;
  for (llvm::line_iterator LineIt(**OutputBuf); !LineIt.is_at_end(); ++LineIt)
    Sections.push_back(LineIt->str());
  if (Sections.empty())
    return {};

  return Sections;
}

static bool hasSYCLDefaultSection(Compilation &C, const StringRef &File) {
  // Do not do the check if the file doesn't exist
  if (!llvm::sys::fs::exists(File))
    return false;

  bool IsArchive = isStaticArchiveFile(File);
  if (!(IsArchive || isObjectFile(File.str())))
    return false;

  llvm::Triple TT(C.getDriver().getSYCLDeviceTriple(getDefaultSYCLArch(C)));
  // Checking uses -check-section option with the input file, no output
  // file and the target triple being looked for.
  const char *Targets =
      C.getArgs().MakeArgString(Twine("-targets=sycl-") + TT.str());
  const char *Inputs = C.getArgs().MakeArgString(Twine("-input=") + File.str());
  SmallVector<StringRef, 6> BundlerArgs = {IsArchive ? "-type=ao" : "-type=o",
                                           Targets, Inputs, "-check-section"};
  return runBundler(BundlerArgs, C);
}

static bool hasOffloadSections(Compilation &C, const StringRef &File,
                               DerivedArgList &Args) {
  SmallVector<std::string, 4> Sections(getOffloadSections(C, File));
  return !Sections.empty();
}

// Simple helper function for Linker options, where the option is valid if
// it has '-' or '--' as the designator.
static bool optionMatches(const std::string &Option,
                          const std::string &OptCheck) {
  return (Option == OptCheck || ("-" + Option) == OptCheck);
}

// Process linker inputs for use with offload static libraries.  We are only
// handling options and explicitly named static archives as these need to be
// partially linked.
static SmallVector<const char *, 16>
getLinkerArgs(Compilation &C, DerivedArgList &Args, bool IncludeObj = false) {
  SmallVector<const char *, 16> LibArgs;
  SmallVector<std::string, 8> LibPaths;
  bool IsMSVC = C.getDefaultToolChain().getTriple().isWindowsMSVCEnvironment();
  // Add search directories from LIBRARY_PATH/LIB env variable
  std::optional<std::string> LibPath =
      llvm::sys::Process::GetEnv(IsMSVC ? "LIB" : "LIBRARY_PATH");
  if (LibPath) {
    SmallVector<StringRef, 8> SplitPaths;
    const char EnvPathSeparatorStr[] = {llvm::sys::EnvPathSeparator, '\0'};
    llvm::SplitString(*LibPath, SplitPaths, EnvPathSeparatorStr);
    for (StringRef Path : SplitPaths)
      LibPaths.emplace_back(Path.trim());
  }
  // Add directories from user-specified -L options
  for (std::string LibDirs : Args.getAllArgValues(options::OPT_L))
    LibPaths.emplace_back(LibDirs);

  // Do processing for any -l<arg> options passed and see if any static
  // libraries representing the name exists.  If so, convert the name and
  // use that inline with the rest of the libraries.
  // TODO: The static archive processing for SYCL is done in a different
  // manner than the OpenMP processing.  We should try and refactor this
  // to use the OpenMP flow (adding -l<name> to the llvm-link step)
  auto resolveStaticLib = [&](StringRef LibName, bool IsStatic) -> bool {
    if (!LibName.starts_with("-l"))
      return false;
    for (auto &LPath : LibPaths) {
      if (!IsStatic) {
        // Current linking state is dynamic.  We will first check for the
        // shared object and not pull in the static library if it is found.
        SmallString<128> SoLibName(LPath);
        llvm::sys::path::append(SoLibName,
                                Twine("lib" + LibName.substr(2) + ".so").str());
        if (llvm::sys::fs::exists(SoLibName))
          return false;
      }
      SmallString<128> FullName(LPath);
      llvm::sys::path::append(FullName,
                              Twine("lib" + LibName.substr(2) + ".a").str());
      if (llvm::sys::fs::exists(FullName)) {
        LibArgs.push_back(Args.MakeArgString(FullName));
        return true;
      }
    }
    return false;
  };
  for (const auto *A : Args) {
    std::string FileName = A->getAsString(Args);
    static bool IsLinkStateStatic(Args.hasArg(options::OPT_static));
    auto addLibArg = [&](StringRef LibName) -> bool {
      if (isStaticArchiveFile(LibName) ||
          (IncludeObj && isObjectFile(LibName.str()))) {
        LibArgs.push_back(Args.MakeArgString(LibName));
        return true;
      }
      return false;
    };
    if (A->getOption().getKind() == Option::InputClass) {
      if (addLibArg(FileName))
        continue;
    }
    // Evaluate any libraries passed along after /link. These are typically
    // ignored by the driver and sent directly to the linker. When performing
    // offload, we should evaluate them at the driver level.
    if (A->getOption().matches(options::OPT__SLASH_link)) {
      for (StringRef Value : A->getValues()) {
        // Add any libpath values.
        if (Value.starts_with_insensitive("-libpath:") ||
            Value.starts_with_insensitive("/libpath:"))
          LibPaths.emplace_back(Value.substr(std::string("-libpath:").size()));
        if (addLibArg(Value))
          continue;
        for (auto LPath : LibPaths) {
          SmallString<128> FullLib(LPath);
          llvm::sys::path::append(FullLib, Value);
          if (addLibArg(FullLib))
            continue;
        }
      }
    }
    if (A->getOption().matches(options::OPT_Wl_COMMA) ||
        A->getOption().matches(options::OPT_Xlinker)) {
      // Parse through additional linker arguments that are meant to go
      // directly to the linker.
      // Keep the previous arg even if it is a new argument, for example:
      //   -Xlinker -rpath -Xlinker <dir>.
      // Without this history, we do not know that <dir> was assocated with
      // -rpath and is processed incorrectly.
      static std::string PrevArg;
      for (StringRef Value : A->getValues()) {
        auto addKnownValues = [&](const StringRef &V) {
          // Only add named static libs objects and --whole-archive options.
          if (optionMatches("-whole-archive", V.str()) ||
              optionMatches("-no-whole-archive", V.str()) ||
              isStaticArchiveFile(V) || (IncludeObj && isObjectFile(V.str()))) {
            LibArgs.push_back(Args.MakeArgString(V));
            return;
          }
          // Probably not the best way to handle this, but there are options
          // that take arguments which we should not add to the known values.
          // Handle -z and -rpath for now - can be expanded if/when usage shows
          // the need.
          if (PrevArg != "-z" && PrevArg != "-rpath" && V[0] != '-' &&
              isObjectFile(V.str())) {
            LibArgs.push_back(Args.MakeArgString(V));
            return;
          }
          if (optionMatches("-Bstatic", V.str()) ||
              optionMatches("-dn", V.str()) ||
              optionMatches("-non_shared", V.str()) ||
              optionMatches("-static", V.str())) {
            IsLinkStateStatic = true;
            return;
          }
          if (optionMatches("-Bdynamic", V.str()) ||
              optionMatches("-dy", V.str()) ||
              optionMatches("-call_shared", V.str())) {
            IsLinkStateStatic = false;
            return;
          }
          resolveStaticLib(V, IsLinkStateStatic);
        };
        if (Value[0] == '@') {
          // Found a response file, we want to expand contents to try and
          // discover more libraries and options.
          SmallVector<const char *, 20> ExpandArgs;
          ExpandArgs.push_back(Value.data());

          llvm::BumpPtrAllocator A;
          llvm::StringSaver S(A);
          llvm::cl::ExpandResponseFiles(
              S,
              IsMSVC ? llvm::cl::TokenizeWindowsCommandLine
                     : llvm::cl::TokenizeGNUCommandLine,
              ExpandArgs);
          for (StringRef EA : ExpandArgs)
            addKnownValues(EA);
        } else
          addKnownValues(Value);
        PrevArg = Value;
      }
      continue;
    }
    if (A->getOption().matches(options::OPT_l))
      resolveStaticLib(A->getAsString(Args), IsLinkStateStatic);
  }
  return LibArgs;
}

static bool IsSYCLDeviceLibObj(std::string ObjFilePath, bool isMSVCEnv) {
  StringRef ObjFileName = llvm::sys::path::filename(ObjFilePath);
  StringRef ObjSuffix = isMSVCEnv ? ".obj" : ".o";
  StringRef NewObjSuffix = isMSVCEnv ? ".new.obj" : ".new.o";
  bool Ret =
      (ObjFileName.starts_with("libsycl-") &&
       ObjFileName.ends_with(ObjSuffix) &&
       !ObjFileName.ends_with(NewObjSuffix)) // Avoid new-offload-driver objs
          ? true
          : false;
  return Ret;
}

// Goes through all of the arguments, including inputs expected for the
// linker directly, to determine if we need to potentially add the SYCL
// default triple.
bool Driver::checkForSYCLDefaultDevice(Compilation &C,
                                       DerivedArgList &Args) const {
  // Check only if enabled with -fsycl
  if (!Args.hasFlag(options::OPT_fsycl, options::OPT_fno_sycl, false))
    return false;

  if (Args.hasArg(options::OPT_fno_sycl_link_spirv))
    return false;

  // Do not do the check if the default device is passed in -fsycl-targets
  // or if -fsycl-targets isn't passed (that implies default device)
  if (const Arg *A = Args.getLastArg(options::OPT_fsycl_targets_EQ)) {
    for (const char *Val : A->getValues()) {
      llvm::Triple TT(C.getDriver().getSYCLDeviceTriple(Val));
      if ((TT.isSPIROrSPIRV()) && TT.getSubArch() == llvm::Triple::NoSubArch)
        // Default triple found
        return false;
    }
  } else if (!Args.hasArg(options::OPT_fintelfpga))
    return false;

  SmallVector<const char *, 16> AllArgs(getLinkerArgs(C, Args, true));
  for (StringRef Arg : AllArgs) {
    if (hasSYCLDefaultSection(C, Arg))
      return true;
  }
  return false;
}

// Goes through all of the arguments, including inputs expected for the
// linker directly, to determine if we need to perform additional work for
// static offload libraries.
bool Driver::checkForOffloadStaticLib(Compilation &C,
                                      DerivedArgList &Args) const {
  // Check only if enabled with -fsycl or -fopenmp-targets
  if (!Args.hasFlag(options::OPT_fsycl, options::OPT_fno_sycl, false) &&
      !Args.hasArg(options::OPT_fopenmp_targets_EQ))
    return false;

  SmallVector<const char *, 16> OffloadLibArgs(getLinkerArgs(C, Args));
  for (StringRef OLArg : OffloadLibArgs)
    if (isStaticArchiveFile(OLArg) && hasOffloadSections(C, OLArg, Args)) {
      // FPGA binaries with AOCX or AOCR sections are not considered fat
      // static archives.
      return !(hasFPGABinary(C, OLArg.str(), types::TY_FPGA_AOCR) ||
               hasFPGABinary(C, OLArg.str(), types::TY_FPGA_AOCR_EMU) ||
               hasFPGABinary(C, OLArg.str(), types::TY_FPGA_AOCX));
    }
  return false;
}

/// Check whether the given input tree contains any clang-offload-dependency
/// actions.
static bool ContainsOffloadDepsAction(const Action *A) {
  if (isa<OffloadDepsJobAction>(A))
    return true;
  return llvm::any_of(A->inputs(), ContainsOffloadDepsAction);
}

namespace {
/// Provides a convenient interface for different programming models to generate
/// the required device actions.
class OffloadingActionBuilder final {
  /// Flag used to trace errors in the builder.
  bool IsValid = false;

  /// The compilation that is using this builder.
  Compilation &C;

  /// Map between an input argument and the offload kinds used to process it.
  std::map<const Arg *, unsigned> InputArgToOffloadKindMap;

  /// Map between a host action and its originating input argument.
  std::map<Action *, const Arg *> HostActionToInputArgMap;

  /// Builder interface. It doesn't build anything or keep any state.
  class DeviceActionBuilder {
  public:
    typedef const llvm::SmallVectorImpl<phases::ID> PhasesTy;

    enum ActionBuilderReturnCode {
      // The builder acted successfully on the current action.
      ABRT_Success,
      // The builder didn't have to act on the current action.
      ABRT_Inactive,
      // The builder was successful and requested the host action to not be
      // generated.
      ABRT_Ignore_Host,
    };

  protected:
    /// Compilation associated with this builder.
    Compilation &C;

    /// Tool chains associated with this builder. The same programming
    /// model may have associated one or more tool chains.
    SmallVector<const ToolChain *, 2> ToolChains;

    /// The derived arguments associated with this builder.
    DerivedArgList &Args;

    /// The inputs associated with this builder.
    const Driver::InputList &Inputs;

    /// The associated offload kind.
    Action::OffloadKind AssociatedOffloadKind = Action::OFK_None;

    /// The OffloadingActionBuilder reference.
    OffloadingActionBuilder &OffloadingActionBuilderRef;

  public:
    DeviceActionBuilder(Compilation &C, DerivedArgList &Args,
                        const Driver::InputList &Inputs,
                        Action::OffloadKind AssociatedOffloadKind,
                        OffloadingActionBuilder &OAB)
        : C(C), Args(Args), Inputs(Inputs),
          AssociatedOffloadKind(AssociatedOffloadKind),
          OffloadingActionBuilderRef(OAB) {}
    virtual ~DeviceActionBuilder() {}

    /// Fill up the array \a DA with all the device dependences that should be
    /// added to the provided host action \a HostAction. By default it is
    /// inactive.
    virtual ActionBuilderReturnCode
    getDeviceDependences(OffloadAction::DeviceDependences &DA,
                         phases::ID CurPhase, phases::ID FinalPhase,
                         PhasesTy &Phases) {
      return ABRT_Inactive;
    }

    /// Update the state to include the provided host action \a HostAction as a
    /// dependency of the current device action. By default it is inactive.
    virtual ActionBuilderReturnCode addDeviceDependences(Action *HostAction) {
      return ABRT_Inactive;
    }

    /// Append top level actions generated by the builder.
    virtual void appendTopLevelActions(ActionList &AL) {}

    /// Append top level actions specific for certain link situations.
    virtual void appendTopLevelLinkAction(ActionList &AL) {}

    /// Append linker device actions generated by the builder.
    virtual void appendLinkDeviceActions(ActionList &AL) {}

    /// Append linker host action generated by the builder.
    virtual Action* appendLinkHostActions(ActionList &AL) { return nullptr; }

    /// Append linker actions generated by the builder.
    virtual void appendLinkDependences(OffloadAction::DeviceDependences &DA) {}

    /// Append linker actions generated by the builder.
    virtual void addDeviceLinkDependencies(OffloadDepsJobAction *DA) {}

    /// Initialize the builder. Return true if any initialization errors are
    /// found.
    virtual bool initialize() { return false; }

    /// Return true if the builder can use bundling/unbundling.
    virtual bool canUseBundlerUnbundler() const { return false; }

    /// Return true if this builder is valid. We have a valid builder if we have
    /// associated device tool chains.
    bool isValid() { return !ToolChains.empty(); }

    /// Return the associated offload kind.
    Action::OffloadKind getAssociatedOffloadKind() {
      return AssociatedOffloadKind;
    }

    /// Push an action from a different DeviceActionBuilder (i.e., foreign
    /// action) in the current one
    virtual void pushForeignAction(Action *A) {}
  };

  /// Base class for CUDA/HIP action builder. It injects device code in
  /// the host backend action.
  class CudaActionBuilderBase : public DeviceActionBuilder {
  protected:
    /// Flags to signal if the user requested host-only or device-only
    /// compilation.
    bool CompileHostOnly = false;
    bool CompileDeviceOnly = false;
    bool EmitLLVM = false;
    bool EmitAsm = false;

    /// ID to identify each device compilation. For CUDA it is simply the
    /// GPU arch string. For HIP it is either the GPU arch string or GPU
    /// arch string plus feature strings delimited by a plus sign, e.g.
    /// gfx906+xnack.
    struct TargetID {
      /// Target ID string which is persistent throughout the compilation.
      const char *ID;
      TargetID(OffloadArch Arch) { ID = OffloadArchToString(Arch); }
      TargetID(const char *ID) : ID(ID) {}
      operator const char *() { return ID; }
      operator StringRef() { return StringRef(ID); }
    };
    /// List of GPU architectures to use in this compilation.
    SmallVector<TargetID, 4> GpuArchList;

    /// The CUDA actions for the current input.
    ActionList CudaDeviceActions;

    /// The CUDA fat binary if it was generated for the current input.
    Action *CudaFatBinary = nullptr;

    /// Flag that is set to true if this builder acted on the current input.
    bool IsActive = false;

    /// Flag for -fgpu-rdc.
    bool Relocatable = false;

    /// Default GPU architecture if there's no one specified.
    OffloadArch DefaultOffloadArch = OffloadArch::UNKNOWN;

    /// Method to generate compilation unit ID specified by option
    /// '-fuse-cuid='.
    enum UseCUIDKind { CUID_Hash, CUID_Random, CUID_None, CUID_Invalid };
    UseCUIDKind UseCUID = CUID_Hash;

    /// Compilation unit ID specified by option '-cuid='.
    StringRef FixedCUID;

  public:
    CudaActionBuilderBase(Compilation &C, DerivedArgList &Args,
                          const Driver::InputList &Inputs,
                          Action::OffloadKind OFKind,
                          OffloadingActionBuilder &OAB)
        : DeviceActionBuilder(C, Args, Inputs, OFKind, OAB) {

      CompileDeviceOnly = C.getDriver().offloadDeviceOnly();
      Relocatable = Args.hasFlag(options::OPT_fgpu_rdc,
                                 options::OPT_fno_gpu_rdc, /*Default=*/false);
    }

    ActionBuilderReturnCode addDeviceDependences(Action *HostAction) override {
      // While generating code for CUDA, we only depend on the host input action
      // to trigger the creation of all the CUDA device actions.

      // If we are dealing with an input action, replicate it for each GPU
      // architecture. If we are in host-only mode we return 'success' so that
      // the host uses the CUDA offload kind.
      if (auto *IA = dyn_cast<InputAction>(HostAction)) {
        assert(!GpuArchList.empty() &&
               "We should have at least one GPU architecture.");

        // If the host input is not CUDA or HIP, we don't need to bother about
        // this input.
        if (!(IA->getType() == types::TY_CUDA ||
              IA->getType() == types::TY_HIP ||
              IA->getType() == types::TY_PP_HIP)) {
          // The builder will ignore this input.
          IsActive = false;
          return ABRT_Inactive;
        }

        // Set the flag to true, so that the builder acts on the current input.
        IsActive = true;

        std::string CUID = FixedCUID.str();
        if (CUID.empty()) {
          if (UseCUID == CUID_Random)
            CUID = llvm::utohexstr(llvm::sys::Process::GetRandomNumber(),
                                   /*LowerCase=*/true);
          else if (UseCUID == CUID_Hash) {
            llvm::MD5 Hasher;
            llvm::MD5::MD5Result Hash;
            SmallString<256> RealPath;
            llvm::sys::fs::real_path(IA->getInputArg().getValue(), RealPath,
                                     /*expand_tilde=*/true);
            Hasher.update(RealPath);
            for (auto *A : Args) {
              if (A->getOption().matches(options::OPT_INPUT))
                continue;
              Hasher.update(A->getAsString(Args));
            }
            Hasher.final(Hash);
            CUID = llvm::utohexstr(Hash.low(), /*LowerCase=*/true);
          }
        }
        IA->setId(CUID);

        if (CompileHostOnly)
          return ABRT_Success;

        // Replicate inputs for each GPU architecture.
        auto Ty = IA->getType() == types::TY_HIP ? types::TY_HIP_DEVICE
                                                 : types::TY_CUDA_DEVICE;
        for (unsigned I = 0, E = GpuArchList.size(); I != E; ++I) {
          CudaDeviceActions.push_back(
              C.MakeAction<InputAction>(IA->getInputArg(), Ty, IA->getId()));
        }

        return ABRT_Success;
      }

      // If this is an unbundling action use it as is for each CUDA toolchain.
      if (auto *UA = dyn_cast<OffloadUnbundlingJobAction>(HostAction)) {

        // If -fgpu-rdc is disabled, should not unbundle since there is no
        // device code to link.
        if (UA->getType() == types::TY_Object && !Relocatable)
          return ABRT_Inactive;

        CudaDeviceActions.clear();
        auto *IA = cast<InputAction>(UA->getInputs().back());
        std::string FileName = IA->getInputArg().getAsString(Args);
        // Check if the type of the file is the same as the action. Do not
        // unbundle it if it is not. Do not unbundle .so files, for example,
        // which are not object files. Files with extension ".lib" is classified
        // as TY_Object but they are actually archives, therefore should not be
        // unbundled here as objects. They will be handled at other places.
        const StringRef LibFileExt = ".lib";
        if (IA->getType() == types::TY_Object &&
            (!llvm::sys::path::has_extension(FileName) ||
             types::lookupTypeForExtension(
                 llvm::sys::path::extension(FileName).drop_front()) !=
                 types::TY_Object ||
             llvm::sys::path::extension(FileName) == LibFileExt))
          return ABRT_Inactive;

        for (auto Arch : GpuArchList) {
          CudaDeviceActions.push_back(UA);
          UA->registerDependentActionInfo(ToolChains[0], Arch,
                                          AssociatedOffloadKind);
        }
        IsActive = true;
        return ABRT_Success;
      }

      return IsActive ? ABRT_Success : ABRT_Inactive;
    }

    void appendTopLevelActions(ActionList &AL) override {
      // Utility to append actions to the top level list.
      auto AddTopLevel = [&](Action *A, TargetID TargetID) {
        OffloadAction::DeviceDependences Dep;
        Dep.add(*A, *ToolChains.front(), TargetID, AssociatedOffloadKind);
        AL.push_back(C.MakeAction<OffloadAction>(Dep, A->getType()));
      };

      // If we have a fat binary, add it to the list.
      if (CudaFatBinary) {
        AddTopLevel(CudaFatBinary, OffloadArch::UNUSED);
        CudaDeviceActions.clear();
        CudaFatBinary = nullptr;
        return;
      }

      if (CudaDeviceActions.empty())
        return;

      // If we have CUDA actions at this point, that's because we have a have
      // partial compilation, so we should have an action for each GPU
      // architecture.
      assert(CudaDeviceActions.size() == GpuArchList.size() &&
             "Expecting one action per GPU architecture.");
      assert(ToolChains.size() == 1 &&
             "Expecting to have a single CUDA toolchain.");
      for (unsigned I = 0, E = GpuArchList.size(); I != E; ++I)
        AddTopLevel(CudaDeviceActions[I], GpuArchList[I]);

      CudaDeviceActions.clear();
    }

    /// Get canonicalized offload arch option. \returns empty StringRef if the
    /// option is invalid.
    virtual StringRef getCanonicalOffloadArch(StringRef Arch) = 0;

    virtual std::optional<std::pair<llvm::StringRef, llvm::StringRef>>
    getConflictOffloadArchCombination(const std::set<StringRef> &GpuArchs) = 0;

    bool initialize() override {
      assert(AssociatedOffloadKind == Action::OFK_Cuda ||
             AssociatedOffloadKind == Action::OFK_HIP);

      // We don't need to support CUDA.
      if (AssociatedOffloadKind == Action::OFK_Cuda &&
          !C.hasOffloadToolChain<Action::OFK_Cuda>())
        return false;

      // We don't need to support HIP.
      if (AssociatedOffloadKind == Action::OFK_HIP &&
          !C.hasOffloadToolChain<Action::OFK_HIP>())
        return false;

      const ToolChain *HostTC = C.getSingleOffloadToolChain<Action::OFK_Host>();
      assert(HostTC && "No toolchain for host compilation.");
      if (HostTC->getTriple().isNVPTX() ||
          HostTC->getTriple().getArch() == llvm::Triple::amdgcn) {
        // We do not support targeting NVPTX/AMDGCN for host compilation. Throw
        // an error and abort pipeline construction early so we don't trip
        // asserts that assume device-side compilation.
        C.getDriver().Diag(diag::err_drv_cuda_host_arch)
            << HostTC->getTriple().getArchName();
        return true;
      }

      ToolChains.push_back(
          AssociatedOffloadKind == Action::OFK_Cuda
              ? C.getSingleOffloadToolChain<Action::OFK_Cuda>()
              : C.getSingleOffloadToolChain<Action::OFK_HIP>());

      CompileHostOnly = C.getDriver().offloadHostOnly();
      EmitLLVM = Args.getLastArg(options::OPT_emit_llvm);
      EmitAsm = Args.getLastArg(options::OPT_S);
      FixedCUID = Args.getLastArgValue(options::OPT_cuid_EQ);
      if (Arg *A = Args.getLastArg(options::OPT_fuse_cuid_EQ)) {
        StringRef UseCUIDStr = A->getValue();
        UseCUID = llvm::StringSwitch<UseCUIDKind>(UseCUIDStr)
                      .Case("hash", CUID_Hash)
                      .Case("random", CUID_Random)
                      .Case("none", CUID_None)
                      .Default(CUID_Invalid);
        if (UseCUID == CUID_Invalid) {
          C.getDriver().Diag(diag::err_drv_invalid_value)
              << A->getAsString(Args) << UseCUIDStr;
          C.setContainsError();
          return true;
        }
      }

      // --offload and --offload-arch options are mutually exclusive.
      if (Args.hasArgNoClaim(options::OPT_offload_EQ) &&
          Args.hasArgNoClaim(options::OPT_offload_arch_EQ,
                             options::OPT_no_offload_arch_EQ)) {
        C.getDriver().Diag(diag::err_opt_not_valid_with_opt) << "--offload-arch"
                                                             << "--offload";
      }

      // Collect all offload arch parameters, removing duplicates.
      std::set<StringRef> GpuArchs;
      bool Error = false;
      for (Arg *A : Args) {
        if (!(A->getOption().matches(options::OPT_offload_arch_EQ) ||
              A->getOption().matches(options::OPT_no_offload_arch_EQ)))
          continue;
        A->claim();

        for (StringRef ArchStr : llvm::split(A->getValue(), ",")) {
          if (A->getOption().matches(options::OPT_no_offload_arch_EQ) &&
              ArchStr == "all") {
            GpuArchs.clear();
          } else if (ArchStr == "native") {
            const ToolChain &TC = *ToolChains.front();
            auto GPUsOrErr = ToolChains.front()->getSystemGPUArchs(Args);
            if (!GPUsOrErr) {
              TC.getDriver().Diag(diag::err_drv_undetermined_gpu_arch)
                  << llvm::Triple::getArchTypeName(TC.getArch())
                  << llvm::toString(GPUsOrErr.takeError()) << "--offload-arch";
              continue;
            }

            for (auto GPU : *GPUsOrErr) {
              GpuArchs.insert(Args.MakeArgString(GPU));
            }
          } else {
            ArchStr = getCanonicalOffloadArch(ArchStr);
            if (ArchStr.empty()) {
              Error = true;
            } else if (A->getOption().matches(options::OPT_offload_arch_EQ))
              GpuArchs.insert(ArchStr);
            else if (A->getOption().matches(options::OPT_no_offload_arch_EQ))
              GpuArchs.erase(ArchStr);
            else
              llvm_unreachable("Unexpected option.");
          }
        }
      }

      auto &&ConflictingArchs = getConflictOffloadArchCombination(GpuArchs);
      if (ConflictingArchs) {
        C.getDriver().Diag(clang::diag::err_drv_bad_offload_arch_combo)
            << ConflictingArchs->first << ConflictingArchs->second;
        C.setContainsError();
        return true;
      }

      // Collect list of GPUs remaining in the set.
      for (auto Arch : GpuArchs)
        GpuArchList.push_back(Arch.data());

      // Default to sm_20 which is the lowest common denominator for
      // supported GPUs.  sm_20 code should work correctly, if
      // suboptimally, on all newer GPUs.
      if (GpuArchList.empty()) {
        if (ToolChains.front()->getTriple().isSPIROrSPIRV()) {
          if (ToolChains.front()->getTriple().getVendor() == llvm::Triple::AMD)
            GpuArchList.push_back(OffloadArch::AMDGCNSPIRV);
          else
            GpuArchList.push_back(OffloadArch::Generic);
        } else {
          GpuArchList.push_back(DefaultOffloadArch);
        }
      }

      return Error;
    }
  };

  /// \brief CUDA action builder. It injects device code in the host backend
  /// action.
  class CudaActionBuilder final : public CudaActionBuilderBase {
  public:
    CudaActionBuilder(Compilation &C, DerivedArgList &Args,
                      const Driver::InputList &Inputs,
                      OffloadingActionBuilder &OAB)
        : CudaActionBuilderBase(C, Args, Inputs, Action::OFK_Cuda, OAB) {
      DefaultOffloadArch = OffloadArch::CudaDefault;
    }

    StringRef getCanonicalOffloadArch(StringRef ArchStr) override {
      OffloadArch Arch = StringToOffloadArch(ArchStr);
      if (Arch == OffloadArch::UNKNOWN || !IsNVIDIAOffloadArch(Arch)) {
        C.getDriver().Diag(clang::diag::err_drv_cuda_bad_gpu_arch) << ArchStr;
        return StringRef();
      }
      return OffloadArchToString(Arch);
    }

    std::optional<std::pair<llvm::StringRef, llvm::StringRef>>
    getConflictOffloadArchCombination(
        const std::set<StringRef> &GpuArchs) override {
      return std::nullopt;
    }

    bool canUseBundlerUnbundler() const override {
      return Args.hasFlag(options::OPT_fsycl, options::OPT_fno_sycl, false);
    }

    ActionBuilderReturnCode
    getDeviceDependences(OffloadAction::DeviceDependences &DA,
                         phases::ID CurPhase, phases::ID FinalPhase,
                         PhasesTy &Phases) override {
      if (!IsActive)
        return ABRT_Inactive;

      // If we don't have more CUDA actions, we don't have any dependences to
      // create for the host.
      if (CudaDeviceActions.empty())
        return ABRT_Success;

      assert(CudaDeviceActions.size() == GpuArchList.size() &&
             "Expecting one action per GPU architecture.");
      assert(!CompileHostOnly &&
             "Not expecting CUDA actions in host-only compilation.");

      // If we are generating code for the device or we are in a backend phase,
      // we attempt to generate the fat binary. We compile each arch to ptx and
      // assemble to cubin, then feed the cubin *and* the ptx into a device
      // "link" action, which uses fatbinary to combine these cubins into one
      // fatbin.  The fatbin is then an input to the host action if not in
      // device-only mode.
      if (CompileDeviceOnly || CurPhase == phases::Backend) {
        ActionList DeviceActions;
        for (unsigned I = 0, E = GpuArchList.size(); I != E; ++I) {
          // Produce the device action from the current phase up to the assemble
          // phase.
          for (auto Ph : Phases) {
            // Skip the phases that were already dealt with.
            if (Ph < CurPhase)
              continue;
            // We have to be consistent with the host final phase.
            if (Ph > FinalPhase)
              break;

            CudaDeviceActions[I] = C.getDriver().ConstructPhaseAction(
                C, Args, Ph, CudaDeviceActions[I], Action::OFK_Cuda);

            if (Ph == phases::Assemble)
              break;
          }

          // If we didn't reach the assemble phase, we can't generate the fat
          // binary. We don't need to generate the fat binary if we are not in
          // device-only mode.
          if (!isa<AssembleJobAction>(CudaDeviceActions[I]) ||
              CompileDeviceOnly)
            continue;

          Action *AssembleAction = CudaDeviceActions[I];
          assert(AssembleAction->getType() == types::TY_Object);
          assert(AssembleAction->getInputs().size() == 1);

          Action *BackendAction = AssembleAction->getInputs()[0];
          assert(BackendAction->getType() == types::TY_PP_Asm);

          for (auto &A : {AssembleAction, BackendAction}) {
            OffloadAction::DeviceDependences DDep;
            DDep.add(*A, *ToolChains.front(), GpuArchList[I], Action::OFK_Cuda);
            DeviceActions.push_back(
                C.MakeAction<OffloadAction>(DDep, A->getType()));
          }
        }

        // We generate the fat binary if we have device input actions.
        if (!DeviceActions.empty()) {
          CudaFatBinary =
              C.MakeAction<LinkJobAction>(DeviceActions, types::TY_CUDA_FATBIN);

          if (!CompileDeviceOnly) {
            DA.add(*CudaFatBinary, *ToolChains.front(), /*BoundArch=*/nullptr,
                   Action::OFK_Cuda);
            // Clear the fat binary, it is already a dependence to an host
            // action.
            CudaFatBinary = nullptr;
          }

          // Remove the CUDA actions as they are already connected to an host
          // action or fat binary.
          CudaDeviceActions.clear();
        }

        // We avoid creating host action in device-only mode.
        return CompileDeviceOnly ? ABRT_Ignore_Host : ABRT_Success;
      } else if (CurPhase > phases::Backend) {
        // If we are past the backend phase and still have a device action, we
        // don't have to do anything as this action is already a device
        // top-level action.
        return ABRT_Success;
      }

      assert(CurPhase < phases::Backend && "Generating single CUDA "
                                           "instructions should only occur "
                                           "before the backend phase!");

      // By default, we produce an action for each device arch.
      for (unsigned I = 0, E = GpuArchList.size(); I != E; ++I) {

        CudaDeviceActions[I] = C.getDriver().ConstructPhaseAction(
            C, Args, CurPhase, CudaDeviceActions[I]);

        if (CurPhase == phases::Compile) {
          OffloadAction::DeviceDependences DDep;
          DDep.add(*CudaDeviceActions[I], *ToolChains.front(), GpuArchList[I],
                   Action::OFK_Cuda);

          OffloadingActionBuilderRef.pushForeignAction(
              C.MakeAction<OffloadAction>(
                  DDep, DDep.getActions().front()->getType()));
        }
      }

      return ABRT_Success;
    }
  };
  /// \brief HIP action builder. It injects device code in the host backend
  /// action.
  class HIPActionBuilder final : public CudaActionBuilderBase {
    /// The linker inputs obtained for each device arch.
    SmallVector<ActionList, 8> DeviceLinkerInputs;
    // The default bundling behavior depends on the type of output, therefore
    // BundleOutput needs to be tri-value: None, true, or false.
    // Bundle code objects except --no-gpu-output is specified for device
    // only compilation. Bundle other type of output files only if
    // --gpu-bundle-output is specified for device only compilation.
    std::optional<bool> BundleOutput;
    std::optional<bool> EmitReloc;

  public:
    HIPActionBuilder(Compilation &C, DerivedArgList &Args,
                     const Driver::InputList &Inputs,
                     OffloadingActionBuilder &OAB)
        : CudaActionBuilderBase(C, Args, Inputs, Action::OFK_HIP, OAB) {

      DefaultOffloadArch = OffloadArch::HIPDefault;

      if (Args.hasArg(options::OPT_fhip_emit_relocatable,
                      options::OPT_fno_hip_emit_relocatable)) {
        EmitReloc = Args.hasFlag(options::OPT_fhip_emit_relocatable,
                                 options::OPT_fno_hip_emit_relocatable, false);

        if (*EmitReloc) {
          if (Relocatable) {
            C.getDriver().Diag(diag::err_opt_not_valid_with_opt)
                << "-fhip-emit-relocatable"
                << "-fgpu-rdc";
          }

          if (!CompileDeviceOnly) {
            C.getDriver().Diag(diag::err_opt_not_valid_without_opt)
                << "-fhip-emit-relocatable"
                << "--cuda-device-only";
          }
        }
      }

      if (Args.hasArg(options::OPT_gpu_bundle_output,
                      options::OPT_no_gpu_bundle_output))
        BundleOutput = Args.hasFlag(options::OPT_gpu_bundle_output,
                                    options::OPT_no_gpu_bundle_output, true) &&
                       (!EmitReloc || !*EmitReloc);
    }

    bool canUseBundlerUnbundler() const override { return true; }

    StringRef getCanonicalOffloadArch(StringRef IdStr) override {
      llvm::StringMap<bool> Features;
      // getHIPOffloadTargetTriple() is known to return valid value as it has
      // been called successfully in the CreateOffloadingDeviceToolChains().
      auto T =
          (IdStr == "amdgcnspirv")
              ? llvm::Triple("spirv64-amd-amdhsa")
              : *getHIPOffloadTargetTriple(C.getDriver(), C.getInputArgs());
      auto ArchStr = parseTargetID(T, IdStr, &Features);
      if (!ArchStr) {
        C.getDriver().Diag(clang::diag::err_drv_bad_target_id) << IdStr;
        C.setContainsError();
        return StringRef();
      }
      auto CanId = getCanonicalTargetID(*ArchStr, Features);
      return Args.MakeArgStringRef(CanId);
    };

    std::optional<std::pair<llvm::StringRef, llvm::StringRef>>
    getConflictOffloadArchCombination(
        const std::set<StringRef> &GpuArchs) override {
      return getConflictTargetIDCombination(GpuArchs);
    }

    ActionBuilderReturnCode
    getDeviceDependences(OffloadAction::DeviceDependences &DA,
                         phases::ID CurPhase, phases::ID FinalPhase,
                         PhasesTy &Phases) override {
      if (!IsActive)
        return ABRT_Inactive;

      // amdgcn does not support linking of object files, therefore we skip
      // backend and assemble phases to output LLVM IR. Except for generating
      // non-relocatable device code, where we generate fat binary for device
      // code and pass to host in Backend phase.
      if (CudaDeviceActions.empty())
        return ABRT_Success;

      assert(((CurPhase == phases::Link && Relocatable) ||
              CudaDeviceActions.size() == GpuArchList.size()) &&
             "Expecting one action per GPU architecture.");
      assert(!CompileHostOnly &&
             "Not expecting HIP actions in host-only compilation.");

      bool ShouldLink = !EmitReloc || !*EmitReloc;

      if (!Relocatable && CurPhase == phases::Backend && !EmitLLVM &&
          !EmitAsm && ShouldLink) {
        // If we are in backend phase, we attempt to generate the fat binary.
        // We compile each arch to IR and use a link action to generate code
        // object containing ISA. Then we use a special "link" action to create
        // a fat binary containing all the code objects for different GPU's.
        // The fat binary is then an input to the host action.
        for (unsigned I = 0, E = GpuArchList.size(); I != E; ++I) {
          if (C.getDriver().isUsingOffloadLTO()) {
            // When LTO is enabled, skip the backend and assemble phases and
            // use lld to link the bitcode.
            ActionList AL;
            AL.push_back(CudaDeviceActions[I]);
            // Create a link action to link device IR with device library
            // and generate ISA.
            CudaDeviceActions[I] =
                C.MakeAction<LinkJobAction>(AL, types::TY_Image);
          } else {
            // When LTO is not enabled, we follow the conventional
            // compiler phases, including backend and assemble phases.
            ActionList AL;
            Action *BackendAction = nullptr;
            if (ToolChains.front()->getTriple().isSPIROrSPIRV()) {
              // Emit LLVM bitcode for SPIR-V targets. SPIR-V device tool chain
              // (HIPSPVToolChain) runs post-link LLVM IR passes.
              types::ID Output = Args.hasArg(options::OPT_S)
                                     ? types::TY_LLVM_IR
                                     : types::TY_LLVM_BC;
              BackendAction =
                  C.MakeAction<BackendJobAction>(CudaDeviceActions[I], Output);
            } else
              BackendAction = C.getDriver().ConstructPhaseAction(
                  C, Args, phases::Backend, CudaDeviceActions[I],
                  AssociatedOffloadKind);
            auto AssembleAction = C.getDriver().ConstructPhaseAction(
                C, Args, phases::Assemble, BackendAction,
                AssociatedOffloadKind);
            AL.push_back(AssembleAction);
            // Create a link action to link device IR with device library
            // and generate ISA.
            CudaDeviceActions[I] =
                C.MakeAction<LinkJobAction>(AL, types::TY_Image);
          }

          // OffloadingActionBuilder propagates device arch until an offload
          // action. Since the next action for creating fatbin does
          // not have device arch, whereas the above link action and its input
          // have device arch, an offload action is needed to stop the null
          // device arch of the next action being propagated to the above link
          // action.
          OffloadAction::DeviceDependences DDep;
          DDep.add(*CudaDeviceActions[I], *ToolChains.front(), GpuArchList[I],
                   AssociatedOffloadKind);
          CudaDeviceActions[I] = C.MakeAction<OffloadAction>(
              DDep, CudaDeviceActions[I]->getType());
        }

        if (!CompileDeviceOnly || !BundleOutput || *BundleOutput) {
          // Create HIP fat binary with a special "link" action.
          CudaFatBinary = C.MakeAction<LinkJobAction>(CudaDeviceActions,
                                                      types::TY_HIP_FATBIN);

          if (!CompileDeviceOnly) {
            DA.add(*CudaFatBinary, *ToolChains.front(), /*BoundArch=*/nullptr,
                   AssociatedOffloadKind);
            // Clear the fat binary, it is already a dependence to an host
            // action.
            CudaFatBinary = nullptr;
          }

          // Remove the CUDA actions as they are already connected to an host
          // action or fat binary.
          CudaDeviceActions.clear();
        }

        return CompileDeviceOnly ? ABRT_Ignore_Host : ABRT_Success;
      } else if (CurPhase == phases::Link) {
        if (!ShouldLink)
          return ABRT_Success;
        // Save CudaDeviceActions to DeviceLinkerInputs for each GPU subarch.
        // This happens to each device action originated from each input file.
        // Later on, device actions in DeviceLinkerInputs are used to create
        // device link actions in appendLinkDependences and the created device
        // link actions are passed to the offload action as device dependence.
        DeviceLinkerInputs.resize(CudaDeviceActions.size());
        auto LI = DeviceLinkerInputs.begin();
        for (auto *A : CudaDeviceActions) {
          LI->push_back(A);
          ++LI;
        }

        // We will pass the device action as a host dependence, so we don't
        // need to do anything else with them.
        CudaDeviceActions.clear();
        return CompileDeviceOnly ? ABRT_Ignore_Host : ABRT_Success;
      }

      // By default, we produce an action for each device arch.
      for (Action *&A : CudaDeviceActions)
        A = C.getDriver().ConstructPhaseAction(C, Args, CurPhase, A,
                                               AssociatedOffloadKind);

      if (CompileDeviceOnly && CurPhase == FinalPhase && BundleOutput &&
          *BundleOutput) {
        for (unsigned I = 0, E = GpuArchList.size(); I != E; ++I) {
          OffloadAction::DeviceDependences DDep;
          DDep.add(*CudaDeviceActions[I], *ToolChains.front(), GpuArchList[I],
                   AssociatedOffloadKind);
          CudaDeviceActions[I] = C.MakeAction<OffloadAction>(
              DDep, CudaDeviceActions[I]->getType());
        }
        CudaFatBinary =
            C.MakeAction<OffloadBundlingJobAction>(CudaDeviceActions);
        CudaDeviceActions.clear();
      }

      return (CompileDeviceOnly &&
              (CurPhase == FinalPhase ||
               (!ShouldLink && CurPhase == phases::Assemble)))
                 ? ABRT_Ignore_Host
                 : ABRT_Success;
    }

    void appendLinkDeviceActions(ActionList &AL) override {
      if (DeviceLinkerInputs.size() == 0)
        return;

      assert(DeviceLinkerInputs.size() == GpuArchList.size() &&
             "Linker inputs and GPU arch list sizes do not match.");

      ActionList Actions;
      unsigned I = 0;
      // Append a new link action for each device.
      // Each entry in DeviceLinkerInputs corresponds to a GPU arch.
      for (auto &LI : DeviceLinkerInputs) {

        types::ID Output = Args.hasArg(options::OPT_emit_llvm)
                                   ? types::TY_LLVM_BC
                                   : types::TY_Image;

        auto *DeviceLinkAction = C.MakeAction<LinkJobAction>(LI, Output);
        // Linking all inputs for the current GPU arch.
        // LI contains all the inputs for the linker.
        OffloadAction::DeviceDependences DeviceLinkDeps;
        DeviceLinkDeps.add(*DeviceLinkAction, *ToolChains[0],
            GpuArchList[I], AssociatedOffloadKind);
        Actions.push_back(C.MakeAction<OffloadAction>(
            DeviceLinkDeps, DeviceLinkAction->getType()));
        ++I;
      }
      DeviceLinkerInputs.clear();

      // If emitting LLVM, do not generate final host/device compilation action
      if (Args.hasArg(options::OPT_emit_llvm)) {
          AL.append(Actions);
          return;
      }

      // Create a host object from all the device images by embedding them
      // in a fat binary for mixed host-device compilation. For device-only
      // compilation, creates a fat binary.
      OffloadAction::DeviceDependences DDeps;
      if (!CompileDeviceOnly || !BundleOutput || *BundleOutput) {
        auto *TopDeviceLinkAction = C.MakeAction<LinkJobAction>(
            Actions,
            CompileDeviceOnly ? types::TY_HIP_FATBIN : types::TY_Object);
        DDeps.add(*TopDeviceLinkAction, *ToolChains[0], nullptr,
                  AssociatedOffloadKind);
        // Offload the host object to the host linker.
        AL.push_back(
            C.MakeAction<OffloadAction>(DDeps, TopDeviceLinkAction->getType()));
      } else {
        AL.append(Actions);
      }
    }

    Action* appendLinkHostActions(ActionList &AL) override { return AL.back(); }

    void appendLinkDependences(OffloadAction::DeviceDependences &DA) override {}
  };

  /// OpenMP action builder. The host bitcode is passed to the device frontend
  /// and all the device linked images are passed to the host link phase.
  class OpenMPActionBuilder final : public DeviceActionBuilder {
    /// The OpenMP actions for the current input.
    ActionList OpenMPDeviceActions;

    /// The linker inputs obtained for each toolchain.
    SmallVector<ActionList, 8> DeviceLinkerInputs;

  public:
    OpenMPActionBuilder(Compilation &C, DerivedArgList &Args,
                        const Driver::InputList &Inputs,
                        OffloadingActionBuilder &OAB)
        : DeviceActionBuilder(C, Args, Inputs, Action::OFK_OpenMP, OAB) {}

    ActionBuilderReturnCode
    getDeviceDependences(OffloadAction::DeviceDependences &DA,
                         phases::ID CurPhase, phases::ID FinalPhase,
                         PhasesTy &Phases) override {
      if (OpenMPDeviceActions.empty())
        return ABRT_Inactive;

      // We should always have an action for each input.
      assert(OpenMPDeviceActions.size() == ToolChains.size() &&
             "Number of OpenMP actions and toolchains do not match.");

      // The host only depends on device action in the linking phase, when all
      // the device images have to be embedded in the host image.
      if (CurPhase == phases::Link) {
        assert(ToolChains.size() == DeviceLinkerInputs.size() &&
               "Toolchains and linker inputs sizes do not match.");
        auto LI = DeviceLinkerInputs.begin();
        for (auto *A : OpenMPDeviceActions) {
          LI->push_back(A);
          ++LI;
        }

        // We passed the device action as a host dependence, so we don't need to
        // do anything else with them.
        OpenMPDeviceActions.clear();
        return ABRT_Success;
      }

      // By default, we produce an action for each device arch.
      for (Action *&A : OpenMPDeviceActions)
        A = C.getDriver().ConstructPhaseAction(C, Args, CurPhase, A);

      return ABRT_Success;
    }

    ActionBuilderReturnCode addDeviceDependences(Action *HostAction) override {

      // If this is an input action replicate it for each OpenMP toolchain.
      if (auto *IA = dyn_cast<InputAction>(HostAction)) {
        OpenMPDeviceActions.clear();
        for (unsigned I = 0; I < ToolChains.size(); ++I)
          OpenMPDeviceActions.push_back(
              C.MakeAction<InputAction>(IA->getInputArg(), IA->getType()));
        return ABRT_Success;
      }

      // If this is an unbundling action use it as is for each OpenMP toolchain.
      if (auto *UA = dyn_cast<OffloadUnbundlingJobAction>(HostAction)) {
        OpenMPDeviceActions.clear();
        if (auto *IA = dyn_cast<InputAction>(UA->getInputs().back())) {
          std::string FileName = IA->getInputArg().getAsString(Args);
          // Check if the type of the file is the same as the action. Do not
          // unbundle it if it is not. Do not unbundle .so files, for example,
          // which are not object files.
          if (IA->getType() == types::TY_Object &&
              (!llvm::sys::path::has_extension(FileName) ||
               types::lookupTypeForExtension(
                   llvm::sys::path::extension(FileName).drop_front()) !=
                   types::TY_Object))
            return ABRT_Inactive;
        }
        for (unsigned I = 0; I < ToolChains.size(); ++I) {
          OpenMPDeviceActions.push_back(UA);
          UA->registerDependentActionInfo(
              ToolChains[I], /*BoundArch=*/StringRef(), Action::OFK_OpenMP);
        }
        return ABRT_Success;
      }

      // When generating code for OpenMP we use the host compile phase result as
      // a dependence to the device compile phase so that it can learn what
      // declarations should be emitted. However, this is not the only use for
      // the host action, so we prevent it from being collapsed.
      if (isa<CompileJobAction>(HostAction)) {
        HostAction->setCannotBeCollapsedWithNextDependentAction();
        assert(ToolChains.size() == OpenMPDeviceActions.size() &&
               "Toolchains and device action sizes do not match.");
        OffloadAction::HostDependence HDep(
            *HostAction, *C.getSingleOffloadToolChain<Action::OFK_Host>(),
            /*BoundArch=*/nullptr, Action::OFK_OpenMP);
        auto TC = ToolChains.begin();
        for (Action *&A : OpenMPDeviceActions) {
          assert(isa<CompileJobAction>(A));
          OffloadAction::DeviceDependences DDep;
          DDep.add(*A, **TC, /*BoundArch=*/nullptr, Action::OFK_OpenMP);
          A = C.MakeAction<OffloadAction>(HDep, DDep);
          ++TC;
        }
      }
      return ABRT_Success;
    }

    void appendTopLevelActions(ActionList &AL) override {
      if (OpenMPDeviceActions.empty())
        return;

      // We should always have an action for each input.
      assert(OpenMPDeviceActions.size() == ToolChains.size() &&
             "Number of OpenMP actions and toolchains do not match.");

      // Append all device actions followed by the proper offload action.
      auto TI = ToolChains.begin();
      for (auto *A : OpenMPDeviceActions) {
        OffloadAction::DeviceDependences Dep;
        Dep.add(*A, **TI, /*BoundArch=*/nullptr, Action::OFK_OpenMP);
        AL.push_back(C.MakeAction<OffloadAction>(Dep, A->getType()));
        ++TI;
      }
      // We no longer need the action stored in this builder.
      OpenMPDeviceActions.clear();
    }

    void appendLinkDeviceActions(ActionList &AL) override {
      assert(ToolChains.size() == DeviceLinkerInputs.size() &&
             "Toolchains and linker inputs sizes do not match.");

      // Append a new link action for each device.
      auto TC = ToolChains.begin();
      for (auto &LI : DeviceLinkerInputs) {
        auto *DeviceLinkAction =
            C.MakeAction<LinkJobAction>(LI, types::TY_Image);
        OffloadAction::DeviceDependences DeviceLinkDeps;
        DeviceLinkDeps.add(*DeviceLinkAction, **TC, /*BoundArch=*/nullptr,
		        Action::OFK_OpenMP);
        AL.push_back(C.MakeAction<OffloadAction>(DeviceLinkDeps,
            DeviceLinkAction->getType()));
        ++TC;
      }
      DeviceLinkerInputs.clear();
    }

    Action* appendLinkHostActions(ActionList &AL) override {
      // Create wrapper bitcode from the result of device link actions and compile
      // it to an object which will be added to the host link command.
      auto *BC = C.MakeAction<OffloadWrapperJobAction>(AL, types::TY_LLVM_BC);
      auto *ASM = C.MakeAction<BackendJobAction>(BC, types::TY_PP_Asm);
      return C.MakeAction<AssembleJobAction>(ASM, types::TY_Object);
    }

    void appendLinkDependences(OffloadAction::DeviceDependences &DA) override {}

    void addDeviceLinkDependencies(OffloadDepsJobAction *DA) override {
      for (unsigned I = 0; I < ToolChains.size(); ++I) {
        // Register dependent toolchain.
        DA->registerDependentActionInfo(
            ToolChains[I], /*BoundArch=*/StringRef(), Action::OFK_OpenMP);

        if (!ToolChains[I]->getTriple().isSPIROrSPIRV()) {
          // Create object from the deps bitcode.
          auto *BA = C.MakeAction<BackendJobAction>(DA, types::TY_PP_Asm);
          auto *AA = C.MakeAction<AssembleJobAction>(BA, types::TY_Object);

          // Add deps object to linker inputs.
          DeviceLinkerInputs[I].push_back(AA);
        } else
          DeviceLinkerInputs[I].push_back(DA);
      }
    }

    bool initialize() override {
      // Get the OpenMP toolchains. If we don't get any, the action builder will
      // know there is nothing to do related to OpenMP offloading.
      auto OpenMPTCRange = C.getOffloadToolChains<Action::OFK_OpenMP>();
      for (auto TI = OpenMPTCRange.first, TE = OpenMPTCRange.second; TI != TE;
           ++TI)
        ToolChains.push_back(TI->second);

      DeviceLinkerInputs.resize(ToolChains.size());
      return false;
    }

    bool canUseBundlerUnbundler() const override {
      // OpenMP should use bundled files whenever possible.
      return true;
    }
  };

  /// SYCL action builder. The host bitcode is passed to the device frontend
  /// and all the device linked images are passed to the host link phase.
  /// SPIR related are wrapped before added to the fat binary
  class SYCLActionBuilder final : public DeviceActionBuilder {
    /// Flag to signal if the user requested device-only compilation.
    bool CompileDeviceOnly = false;

    /// Flag to signal if the user requested the device object to be wrapped.
    bool WrapDeviceOnlyBinary = false;

    /// Flag to signal if the user requested device code split.
    bool DeviceCodeSplit = false;

    /// List of offload device toolchain, bound arch needed to track for
    /// different binary constructions.
    /// POD to hold information about a SYCL device action.
    /// Each Action is bound to a <TC, arch> pair,
    /// we keep them together under a struct for clarity.
    struct DeviceTargetInfo {
      DeviceTargetInfo(const ToolChain *TC, const char *BA)
          : TC(TC), BoundArch(BA) {}

      const ToolChain *TC;
      const char *BoundArch;
    };
    SmallVector<DeviceTargetInfo, 4> SYCLTargetInfoList;

    /// The SYCL actions for the current input.
    /// One action per triple/boundarch.
    ActionList SYCLDeviceActions;

    /// The linker inputs obtained for each input/toolchain/arch.
    SmallVector<ActionList, 4> DeviceLinkerInputs;

    /// The SYCL link binary if it was generated for the current input.
    Action *SYCLLinkBinary = nullptr;

    /// Running list of SYCL actions specific for device linking.
    ActionList SYCLLinkBinaryList;

    /// List of SYCL Final Device binaries that should be unbundled as a final
    /// device binary and not further processed.
    SmallVector<std::pair<Action *, SmallVector<std::string, 4>>, 4>
        SYCLFinalDeviceList;

    /// SYCL ahead of time compilation inputs
    SmallVector<std::pair<llvm::Triple, const char *>, 8> SYCLAOTInputs;

    /// List of offload device triples as provided on the CLI.
    /// Does not track AOT binary inputs triples.
    SmallVector<llvm::Triple, 4> SYCLTripleList;

    /// Type of output file for FPGA device compilation.
    types::ID FPGAOutType = types::TY_FPGA_AOCX;

    /// List of objects to extract FPGA dependency info from
    ActionList FPGAObjectInputs;

    /// List of static archives to extract FPGA dependency info from
    ActionList FPGAArchiveInputs;

    /// List of AOCR based archives that contain BC members to use for
    /// providing symbols and properties.
    ActionList FPGAAOCArchives;

    // SYCLInstallation is needed in order to link SYCLDeviceLibs
    SYCLInstallationDetector SYCLInstallation;

    /// List of GPU architectures to use in this compilation with NVPTX/AMDGCN
    /// targets.
    SmallVector<std::pair<llvm::Triple, const char *>, 8> GpuArchList;

    /// Build the last steps for CUDA after all BC files have been linked.
    JobAction *finalizeNVPTXDependences(Action *Input, const llvm::Triple &TT) {
      auto *BA = C.getDriver().ConstructPhaseAction(
          C, Args, phases::Backend, Input, AssociatedOffloadKind);
      if (TT.getOS() != llvm::Triple::NVCL) {
        auto *AA = C.getDriver().ConstructPhaseAction(
            C, Args, phases::Assemble, BA, AssociatedOffloadKind);
        ActionList DeviceActions = {BA, AA};
        return C.MakeAction<LinkJobAction>(DeviceActions,
                                           types::TY_CUDA_FATBIN);
      }
      return cast<JobAction>(BA);
    }

    JobAction *finalizeAMDGCNDependences(Action *Input,
                                         const llvm::Triple &TT) {
      auto *BA = C.getDriver().ConstructPhaseAction(
          C, Args, phases::Backend, Input, AssociatedOffloadKind);

      auto *AA = C.getDriver().ConstructPhaseAction(C, Args, phases::Assemble,
                                                    BA, AssociatedOffloadKind);

      ActionList AL = {AA};
      Action *LinkAction = C.MakeAction<LinkJobAction>(AL, types::TY_Image);
      ActionList HIPActions = {LinkAction};
      JobAction *HIPFatBinary =
          C.MakeAction<LinkJobAction>(HIPActions, types::TY_HIP_FATBIN);
      return HIPFatBinary;
    }

    Action *ExternalCudaAction = nullptr;

  public:
    SYCLActionBuilder(Compilation &C, DerivedArgList &Args,
                      const Driver::InputList &Inputs,
                      OffloadingActionBuilder &OAB)
        : DeviceActionBuilder(C, Args, Inputs, Action::OFK_SYCL, OAB),
          SYCLInstallation(C.getDriver()) {}

    void withBoundArchForToolChain(const ToolChain *TC,
                                   llvm::function_ref<void(const char *)> Op) {
      for (auto &A : GpuArchList) {
        if (TC->getTriple() == A.first) {
          Op(A.second ? Args.MakeArgString(A.second) : nullptr);
          return;
        }
      }

      // no bound arch for this toolchain
      Op(nullptr);
    }

    void pushForeignAction(Action *A) override {
      // Accept a foreign action from the CudaActionBuilder for compiling CUDA
      // sources
      if (A->getOffloadingDeviceKind() == Action::OFK_Cuda)
        ExternalCudaAction = A;
    }

    ActionBuilderReturnCode
    getDeviceDependences(OffloadAction::DeviceDependences &DA,
                         phases::ID CurPhase, phases::ID FinalPhase,
                         PhasesTy &Phases) override {
      bool SYCLDeviceOnly = C.getDriver().offloadDeviceOnly();
      if (CurPhase == phases::Preprocess) {
        // Do not perform the host compilation when doing preprocessing only
        // with -fsycl-device-only.
        bool IsPreprocessOnly =
            Args.getLastArg(options::OPT_E) ||
            Args.getLastArg(options::OPT__SLASH_EP, options::OPT__SLASH_P) ||
            Args.getLastArg(options::OPT_M, options::OPT_MM);
        if (IsPreprocessOnly) {
          for (auto TargetActionInfo :
               llvm::zip(SYCLDeviceActions, SYCLTargetInfoList)) {
            Action *&A = std::get<0>(TargetActionInfo);
            auto &TargetInfo = std::get<1>(TargetActionInfo);
            A = C.getDriver().ConstructPhaseAction(C, Args, CurPhase, A,
                                                   AssociatedOffloadKind);
            if (SYCLDeviceOnly)
              continue;
            // Add an additional compile action to generate the integration
            // header.
            Action *CompileAction =
                C.MakeAction<CompileJobAction>(A, types::TY_Nothing);
            DA.add(*CompileAction, *TargetInfo.TC, TargetInfo.BoundArch,
                   Action::OFK_SYCL);
          }
          return SYCLDeviceOnly ? ABRT_Ignore_Host : ABRT_Success;
        }
      }

      // Device compilation generates LLVM BC.
      if (CurPhase == phases::Compile && !SYCLTargetInfoList.empty()) {
        // TODO: handle stubfile handling when mix and matching programming
        // model.
        if (SYCLDeviceActions.empty())
          return ABRT_Success;

        Action *DeviceCompilerInput = nullptr;
        const DeviceTargetInfo &DevTarget = SYCLTargetInfoList.back();
        for (auto TargetActionInfo :
             llvm::zip(SYCLDeviceActions, SYCLTargetInfoList)) {
          Action *&A = std::get<0>(TargetActionInfo);
          auto &TargetInfo = std::get<1>(TargetActionInfo);
          types::ID OutputType = types::TY_LLVM_BC;
          if ((SYCLDeviceOnly || Args.hasArg(options::OPT_emit_llvm)) &&
              Args.hasArg(options::OPT_S))
            OutputType = types::TY_LLVM_IR;
          // Use of -fsycl-device-obj=spirv converts the original LLVM-IR
          // file to SPIR-V for later consumption.
          if ((SYCLDeviceOnly || FinalPhase != phases::Link) &&
              Args.getLastArgValue(options::OPT_fsycl_device_obj_EQ)
                  .equals_insensitive("spirv")) {
            auto *CompileAction =
                C.MakeAction<CompileJobAction>(A, types::TY_LLVM_BC);
            A = C.MakeAction<SPIRVTranslatorJobAction>(CompileAction,
                                                       types::TY_SPIRV);
            if (SYCLDeviceOnly)
              continue;
          } else {
            if (Args.hasArg(options::OPT_fsyntax_only))
              OutputType = types::TY_Nothing;
            A = C.MakeAction<CompileJobAction>(A, OutputType);
          }
          // Add any of the device linking steps when -fno-sycl-rdc is
          // specified. Device linking is only available for AOT at this
          // time.
          llvm::Triple TargetTriple = TargetInfo.TC->getTriple();
          if (tools::SYCL::shouldDoPerObjectFileLinking(C) &&
              TargetTriple.isSPIRAOT() && FinalPhase != phases::Link) {
            ActionList CAList;
            CAList.push_back(A);
            ActionList DeviceLinkActions;
            appendSYCLDeviceLink(CAList, TargetInfo.TC, DeviceLinkActions,
                                 TargetInfo.BoundArch, /*SkipWrapper=*/false);
            // The list of actions generated from appendSYCLDeviceLink is kept
            // in DeviceLinkActions.  Instead of adding the dependency on the
            // compiled device file, add the dependency against the compiled
            // device binary to be added to the resulting fat object.
            A = DeviceLinkActions.back();
          }
          DeviceCompilerInput = A;
        }
        DA.add(*DeviceCompilerInput, *DevTarget.TC, DevTarget.BoundArch,
               Action::OFK_SYCL);
        return SYCLDeviceOnly ? ABRT_Ignore_Host : ABRT_Success;
      }

      // Backend/Assemble actions are obsolete for the SYCL device side
      if (CurPhase == phases::Backend || CurPhase == phases::Assemble)
        return ABRT_Inactive;

      // The host only depends on device action in the linking phase, when all
      // the device images have to be embedded in the host image.
      if (CurPhase == phases::Link) {
        if (!SYCLDeviceActions.empty()) {
          assert(SYCLDeviceActions.size() == DeviceLinkerInputs.size() &&
                 "Device action and device linker inputs sizes do not match.");

          for (auto TargetAction :
               llvm::zip(DeviceLinkerInputs, SYCLDeviceActions)) {
            ActionList &LinkerList = std::get<0>(TargetAction);
            Action *A = std::get<1>(TargetAction);

            LinkerList.push_back(A);
          }
        }

        if (ExternalCudaAction) {
          assert(DeviceLinkerInputs.size() == 1 &&
                 "Number of SYCL actions and toolchains/boundarch pairs do not "
                 "match.");
          DeviceLinkerInputs[0].push_back(ExternalCudaAction);
          ExternalCudaAction = nullptr;
        }

        if (CompileDeviceOnly && !SYCLDeviceActions.empty()) {
          for (auto SDA : SYCLDeviceActions)
            SYCLLinkBinaryList.push_back(SDA);
          // Remove the SYCL actions as they are already connected to an host
          // action or fat binary.
          SYCLDeviceActions.clear();

          if (WrapDeviceOnlyBinary)
            return ABRT_Ignore_Host;
          auto *Link =
              C.MakeAction<LinkJobAction>(SYCLLinkBinaryList, types::TY_Image);
          SYCLLinkBinary =
              C.MakeAction<SPIRVTranslatorJobAction>(Link, types::TY_Image);
          // We avoid creating host action in device-only mode.
          return ABRT_Ignore_Host;
        }

        // We passed the device action as a host dependence, so we don't need to
        // do anything else with them.
        SYCLDeviceActions.clear();
        return ABRT_Success;
      }

      // By default, we produce an action for each device arch.
      for (auto TargetActionInfo :
           llvm::zip(SYCLDeviceActions, SYCLTargetInfoList)) {
        auto &TargetInfo = std::get<1>(TargetActionInfo);
        if (TargetInfo.TC->getTriple().isNVPTX() && CurPhase >= phases::Backend)
          // For CUDA, stop to emit LLVM IR so it can be linked later on.
          continue;

        Action *&A = std::get<0>(TargetActionInfo);
        A = C.getDriver().ConstructPhaseAction(C, Args, CurPhase, A,
                                               AssociatedOffloadKind);
      }

      return ABRT_Success;
    }

    ActionBuilderReturnCode addDeviceDependences(Action *HostAction) override {

      // If this is an input action replicate it for each SYCL toolchain.
      if (auto *IA = dyn_cast<InputAction>(HostAction)) {
        SYCLDeviceActions.clear();

        // Options that are considered LinkerInput are not valid input actions
        // to the device tool chain.
        if (IA->getInputArg().getOption().hasFlag(options::LinkerInput))
          return ABRT_Inactive;

        std::string InputName = IA->getInputArg().getAsString(Args);
        // Objects will be consumed as part of the partial link step when
        // dealing with offload static libraries
        if (C.getDriver().getOffloadStaticLibSeen() &&
            IA->getType() == types::TY_Object && isObjectFile(InputName))
          return ABRT_Inactive;

        // Libraries are not processed in the SYCL toolchain
        if (IA->getType() == types::TY_Object && !isObjectFile(InputName))
          return ABRT_Inactive;

        for (auto &TargetInfo : SYCLTargetInfoList) {
          (void)TargetInfo;
          SYCLDeviceActions.push_back(
              C.MakeAction<InputAction>(IA->getInputArg(), IA->getType()));
        }
        return ABRT_Success;
      }

      // If this is an unbundling action use it as is for each SYCL toolchain.
      if (auto *UA = dyn_cast<OffloadUnbundlingJobAction>(HostAction)) {
        SYCLDeviceActions.clear();
        if (auto *IA = dyn_cast<InputAction>(UA->getInputs().back())) {
          // Options that are considered LinkerInput are not valid input actions
          // to the device tool chain.
          if (IA->getInputArg().getOption().hasFlag(options::LinkerInput))
            return ABRT_Inactive;

          std::string FileName = IA->getInputArg().getAsString(Args);
          // Check if the type of the file is the same as the action. Do not
          // unbundle it if it is not. Do not unbundle .so files, for example,
          // which are not object files.
          if (IA->getType() == types::TY_Object) {
            if (!isObjectFile(FileName))
              return ABRT_Inactive;
            // For SYCL device libraries, don't need to add them to
            // FPGAObjectInputs as there is no FPGA dep files inside.
            const auto *TC = ToolChains.front();
            if (TC->getTriple().getSubArch() ==
                    llvm::Triple::SPIRSubArch_fpga &&
                !IsSYCLDeviceLibObj(FileName, C.getDefaultToolChain()
                                                  .getTriple()
                                                  .isWindowsMSVCEnvironment()))
              FPGAObjectInputs.push_back(IA);
          }
        }
        // Create 1 device action per triple/bound arch
        for (auto &TargetInfo : SYCLTargetInfoList) {
          SYCLDeviceActions.push_back(UA);
          UA->registerDependentActionInfo(TargetInfo.TC, TargetInfo.BoundArch,
                                          Action::OFK_SYCL);
        }
        return ABRT_Success;
      }
      return ABRT_Success;
    }

    void appendLinkDeviceActions(ActionList &AL) override {
      if (DeviceLinkerInputs.size() == 0)
        return;

      for (const auto &LinkInputEnum : enumerate(DeviceLinkerInputs)) {
        auto &LI = LinkInputEnum.value();
        int Index = LinkInputEnum.index();
        const ToolChain *TC = SYCLTargetInfoList[Index].TC;
        const char *BoundArch = SYCLTargetInfoList[Index].BoundArch;

        auto TripleIt = llvm::find_if(SYCLTripleList, [&](auto &SYCLTriple) {
          return SYCLTriple == TC->getTriple();
        });
        if (TripleIt == SYCLTripleList.end()) {
          // If the toolchain's triple is absent in this "main" triple
          // collection, this means it was created specifically for one of
          // the SYCL AOT inputs. Those will be handled separately.
          continue;
        }
        if (LI.empty())
          // Current list is empty, nothing to process.
          continue;
        // Do not add the wrapper when performing -fsycl-link.
        // TODO: Update when wrappers are not added to be more general,
        // improving the number of wrapper calls occuring.  For now, only
        // restrict the wrappers from being inlined with each device link
        // when performing -fsycl-link behaviors.
        appendSYCLDeviceLink(LI, TC, AL, BoundArch,
                             /*SkipWrapper=*/WrapDeviceOnlyBinary,
                             /*AddOffloadAction=*/true);
      }
      DeviceLinkerInputs.clear();
    }

    Action *appendLinkHostActions(ActionList &AL) override {
      // Only add wrapping actions when performing -fsycl-link
      if (!WrapDeviceOnlyBinary)
        return nullptr;

      // Create wrapper bitcode from the result of device link actions and
      // compile it to an object which will be added to the host link command.
      auto *BC = C.MakeAction<OffloadWrapperJobAction>(AL, types::TY_LLVM_BC);
      auto *ASM = C.MakeAction<BackendJobAction>(BC, types::TY_PP_Asm);
      return C.MakeAction<AssembleJobAction>(ASM, types::TY_Object);
    }

    // Actions that can only be appended after all Inputs have been processed
    // occur here.  Not all offload actions are against single files.
    void appendTopLevelLinkAction(ActionList &AL) override {
      if (!SYCLLinkBinary)
        return;

      OffloadAction::DeviceDependences Dep;
      withBoundArchForToolChain(ToolChains.front(), [&](const char *BoundArch) {
        Dep.add(*SYCLLinkBinary, *ToolChains.front(), BoundArch,
                Action::OFK_SYCL);
      });
      AL.push_back(C.MakeAction<OffloadAction>(Dep, SYCLLinkBinary->getType()));
      SYCLLinkBinary = nullptr;
    }

    void appendTopLevelActions(ActionList &AL) override {
      // We should always have an action for each input.
      if (!SYCLDeviceActions.empty()) {
        assert(SYCLDeviceActions.size() == SYCLTargetInfoList.size() &&
               "Number of SYCL actions and toolchains/boundarch pairs do not "
               "match.");

        // Append all device actions followed by the proper offload action.
        for (auto TargetActionInfo :
             llvm::zip(SYCLDeviceActions, SYCLTargetInfoList)) {
          Action *A = std::get<0>(TargetActionInfo);
          DeviceTargetInfo &TargetInfo = std::get<1>(TargetActionInfo);

          OffloadAction::DeviceDependences Dep;
          Dep.add(*A, *TargetInfo.TC, TargetInfo.BoundArch, Action::OFK_SYCL);
          if (ExternalCudaAction) {
            assert(
                SYCLTargetInfoList.size() == 1 &&
                "Number of SYCL actions and toolchains/boundarch pairs do not "
                "match.");

            // Link with external CUDA action.
            ActionList LinkObjects;
            LinkObjects.push_back(
                C.MakeAction<OffloadAction>(Dep, A->getType()));
            LinkObjects.push_back(ExternalCudaAction);
            Action *DeviceLinkAction =
                C.MakeAction<LinkJobAction>(LinkObjects, types::TY_LLVM_BC);

            OffloadAction::DeviceDependences DDep;
            DDep.add(*DeviceLinkAction, *TargetInfo.TC, TargetInfo.BoundArch,
                     Action::OFK_SYCL);
            AL.push_back(C.MakeAction<OffloadAction>(DDep, A->getType()));

            ExternalCudaAction = nullptr;
          } else {
            AL.push_back(C.MakeAction<OffloadAction>(Dep, A->getType()));
          }
        }
        // We no longer need the action stored in this builder.
        SYCLDeviceActions.clear();
      }
    }

    // Performs device specific linking steps for the SYCL based toolchain.
    // This function is used for both the early AOT flow and the typical
    // offload device link flow.
    // When creating the standard offload device link flow during the link
    // phase, the ListIndex input provides an index against the
    // SYCLTargetInfoList. This is used to determine associated toolchain
    // information for the values being worked against to add the device link
    // steps. The generated device link steps are added via dependency
    // additions. For early AOT, ListIndex is the base device file that the
    // created device linking actions are performed against. The
    // DeviceLinkActions is used to hold the actions generated to be added to
    // the toolchain.
    // TODO: This function takes a list of items to work against. Update this
    // to work one action at a time, enabling the ability to pull out the
    // wrapping step to be performed solely on the host side of the toolchain.
    // Any FPGA specific behaviors should also be specifically scrutinized
    // to better compartmentalize that aspect of the compilation.
    void appendSYCLDeviceLink(const ActionList &ListIndex, const ToolChain *TC,
                              ActionList &DeviceLinkActions,
                              const char *BoundArch, bool SkipWrapper,
                              bool AddOffloadAction = false) {
      auto addDeps = [&](Action *A, const ToolChain *TC,
                         const char *BoundArch) {
        if (AddOffloadAction) {
          OffloadAction::DeviceDependences Deps;
          Deps.add(*A, *TC, BoundArch, Action::OFK_SYCL);
          DeviceLinkActions.push_back(
              C.MakeAction<OffloadAction>(Deps, A->getType()));
        } else
          DeviceLinkActions.push_back(A);
      };

      // List of device specific libraries to be fed into llvm-link.
      ActionList SYCLDeviceLibs;

      // List of device specific library 'objects' (FPGA AOCO libraries) that
      // are fed directly to the FPGA offline compiler.
      ActionList FPGADeviceLibObjects;

      // List of device objects that go through the device link step.
      ActionList LinkObjects;

      // List of FPGA AOC specific device objects/archives.
      ActionList FPGAAOCDevices;
      auto TargetTriple = TC->getTriple();
      auto IsNVPTX = TargetTriple.isNVPTX();
      auto IsAMDGCN = TargetTriple.isAMDGCN();
      auto IsSPIR = TargetTriple.isSPIROrSPIRV();
      bool IsSpirvAOT = TargetTriple.isSPIRAOT();
      const bool IsSYCLNativeCPU =
          TC->getAuxTriple() &&
          driver::isSYCLNativeCPU(TargetTriple, *TC->getAuxTriple());
      for (const auto &Input : ListIndex) {
        if (TargetTriple.getSubArch() == llvm::Triple::SPIRSubArch_fpga &&
            types::isFPGA(Input->getType())) {
          assert(BoundArch == nullptr &&
                 "fpga triple bounded arch not nullptr");
          // FPGA aoco does not go through the link, everything else does.
          if (Input->getType() == types::TY_FPGA_AOCO) {
            FPGADeviceLibObjects.push_back(Input);
            continue;
          }
          // FPGA aocr/aocx does not go through the link and is passed
          // directly to the backend compilation step (aocr) or wrapper (aocx)
          if (Args.hasArg(options::OPT_fintelfpga)) {
            if (Input->getType() == types::TY_FPGA_AOCR ||
                Input->getType() == types::TY_FPGA_AOCR_EMU ||
                Input->getType() == types::TY_FPGA_AOCX)
              // Save the AOCR device items.  These will be processed along
              // with the FPGAAOCArchives.
              FPGAAOCDevices.push_back(Input);
            else
              llvm_unreachable("Unexpected FPGA input type.");
          }
          continue;
        } else if (!types::isFPGA(Input->getType())) {
          // No need for any conversion if we are coming in from the
          // clang-offload-deps or regular compilation path.
          if (IsNVPTX || IsAMDGCN || ContainsOffloadDepsAction(Input) ||
              ContainsCompileOrAssembleAction(Input)) {
            LinkObjects.push_back(Input);
            continue;
          }
          // Any objects or lists of objects that come in from the unbundling
          // step can either be LLVM-IR or SPIR-V based.  Send these through
          // the spirv-to-ir-wrapper to convert to LLVM-IR to be properly
          // processed during the device link.
          Action *ConvertSPIRVAction = C.MakeAction<SpirvToIrWrapperJobAction>(
              Input, Input->getType() == types::TY_Tempfilelist
                         ? types::TY_Tempfilelist
                         : types::TY_LLVM_BC);
          LinkObjects.push_back(ConvertSPIRVAction);
        }
      }
      // Process AOCR/AOCR_EMU
      if (FPGAAOCDevices.size()) {
        assert(FPGAAOCDevices.size() == FPGAAOCArchives.size() &&
               "Unexpected number of AOC binaries");
        // Generate AOCX/AOCR
        // Input is the unbundled device binary.  Perform an additional
        // unbundle against the input file associated to grab the wrapped
        // device binary.
        for (auto AOCRItem : llvm::zip(FPGAAOCArchives, FPGAAOCDevices)) {
          Action *Archive = std::get<0>(AOCRItem);
          Action *Device = std::get<1>(AOCRItem);

          auto *UnbundleAction = C.MakeAction<OffloadUnbundlingJobAction>(
              Archive, types::TY_Tempfilelist);
          UnbundleAction->registerDependentActionInfo(TC, /*BoundArch=*/"",
                                                      Action::OFK_SYCL);
          auto *RenameUnbundle = C.MakeAction<FileTableTformJobAction>(
              UnbundleAction, types::TY_Tempfilelist, types::TY_Tempfilelist);
          RenameUnbundle->addRenameColumnTform(
              FileTableTformJobAction::COL_ZERO,
              FileTableTformJobAction::COL_SYM_AND_PROPS);

          // Wrap the unbundled device binary along with the additional
          // .bc file that contains the Symbols and Properties
          if (Device->getType() == types::TY_FPGA_AOCX) {
            auto *RenameAction = C.MakeAction<FileTableTformJobAction>(
                Device, types::TY_Tempfilelist, types::TY_Tempfilelist);
            RenameAction->addRenameColumnTform(
                FileTableTformJobAction::COL_ZERO,
                FileTableTformJobAction::COL_CODE);
            ActionList WrapperItems({RenameAction, RenameUnbundle});
            auto *DeviceWrappingAction = C.MakeAction<OffloadWrapperJobAction>(
                WrapperItems, types::TY_Object);
            addDeps(DeviceWrappingAction, TC, BoundArch);
          } else {
            auto *FPGAAOTAction =
                C.MakeAction<BackendCompileJobAction>(Device, FPGAOutType);
            auto *RenameAction = C.MakeAction<FileTableTformJobAction>(
                FPGAAOTAction, types::TY_Tempfilelist, types::TY_Tempfilelist);
            RenameAction->addRenameColumnTform(
                FileTableTformJobAction::COL_ZERO,
                FileTableTformJobAction::COL_CODE);
            ActionList WrapperItems({RenameAction, RenameUnbundle});
            auto *DeviceWrappingAction = C.MakeAction<OffloadWrapperJobAction>(
                WrapperItems, types::TY_Object);

            Action *DeviceAction = DeviceWrappingAction;
            if (Args.hasArg(options::OPT_fsycl_link_EQ)) {
              if (auto *OWA = dyn_cast<OffloadWrapperJobAction>(DeviceAction))
                OWA->setCompileStep(false);
              ActionList BundlingActions;
              BundlingActions.push_back(DeviceWrappingAction);

              // Wrap and compile the wrapped device device binary.  This will
              // be used later when consumed as the input .bc file to retain
              // the symbols and properties associated.
              DeviceAction = C.MakeAction<OffloadWrapperJobAction>(
                  BundlingActions, types::TY_Object);
              if (auto *OWA = dyn_cast<OffloadWrapperJobAction>(DeviceAction))
                OWA->setOffloadKind(Action::OFK_Host);
              // The Backend compilation step performed here is being done for
              // creating FPGA archives.  The possible split binaries after
              // sycl-post-link need to be individually wrapped as opposed to
              // being passed into the clang-offload-wrapper via a table and
              // using the -batch option - effectively creating a single
              // binary.  The resulting archive created from -fsycl-link should
              // not contain the singular binary, but should be individual
              // binaries to be consumed later by either the -fsycl-link=image
              // device compilation step or being linked into the final exe.
              //
              // Typical compile flow:
              //               .bc
              //                |
              //     sycl-post-link -split=kernel
              //                |
              //       +--------+--------+
              //       |        |        |
              //     split1   split2   split3
              //       |        |        |
              // llvm-spirv llvm-spirv llvm-spirv
              //       |        |        |
              //     ocloc    ocloc    ocloc
              //       |        |        |
              //       +--------+--------+
              //                |
              //     clang-offload-wrapper -batch
              //                |
              //               .o
              //
              // Individual wrap compile flow:
              //               .bc
              //                |
              //     sycl-post-link -split=kernel
              //                |
              //       +--------+--------+
              //       |        |        |
              //     split1   split2   split3
              //       |        |        |
              // llvm-spirv llvm-spirv llvm-spirv
              //       |        |        |
              //     ocloc    ocloc    ocloc
              //       |        |        |
              //     wrap     wrap     wrap
              //       |        |        |
              //      .o       .o       .o
              //
              Action *CompiledDeviceAction =
                  C.MakeAction<OffloadWrapperJobAction>(FPGAAOTAction,
                                                        types::TY_Tempfilelist);
              if (auto *OWA =
                      dyn_cast<OffloadWrapperJobAction>(CompiledDeviceAction))
                OWA->setWrapIndividualFiles();
              addDeps(CompiledDeviceAction, TC, BoundArch);
            }
            addDeps(DeviceAction, TC, BoundArch);
          }
        }
      }
      for (const auto &A : SYCLFinalDeviceList) {
        // Given the list of archives that have final device binaries, take
        // those archives and unbundle all of the devices seen.  These will
        // be added to the final host link with no additional processing.
        // Gather the targets to unbundle.
        auto Input(A.first);
        for (StringRef TargetString : A.second) {
          // Unbundle
          types::ID InputType = Input->getType();
          if (InputType == types::TY_Archive)
            InputType = types::TY_Tempfilelist;
          auto *UA = C.MakeAction<OffloadUnbundlingJobAction>(Input, InputType);
          UA->registerDependentActionInfo(TC, /*BoundArch=*/"",
                                          Action::OFK_SYCL);
          UA->setTargetString(TargetString.str());

          // Add lists to the final link.
          addDeps(UA, TC, "");
        }
      }
      if (!LinkObjects.empty()) {
        // The linkage actions subgraph leading to the offload wrapper.
        // [cond] Means incoming/outgoing dependence is created only when cond
        //        is true. A function of:
        //   n - target is NVPTX/AMDGCN
        //   a - SPIRV AOT compilation is requested
        //   s - device code split requested
        //   r - relocatable device code is requested
        //   f - link object output type is TY_Tempfilelist (fat archive)
        //   e - Embedded IR for fusion (-fsycl-embed-ir) was requested
        //       and target is NVPTX.
        //   * - "all other cases"
        //     - no condition means output/input is "always" present
        // First symbol indicates output/input type
        //   . - single file output (TY_SPIRV, TY_LLVM_BC,...)
        //   - - TY_Tempfilelist
        //   + - TY_Tempfiletable
        //
        //                   .-----------------.
        //                   |Link(LinkObjects)|
        //                   .-----------------.
        //                ----[-!rf]   [*]
        //               [-!rf]         |
        //         .-------------.      |
        //         | llvm-foreach|      |
        //         .-------------.      |
        //               [.]            |
        //                |             |
        //                |             |
        //         .---------------------------------------.
        //         |               PostLink                |[+e]----------------
        //         .---------------------------------------.                   |
        //                           [+*]                [+]                   |
        //                             |                  |                    |
        //                             |                  |                    |
        //                             |---------         |                    |
        //                             |        |         |                    |
        //                             |        |         |                    |
        //                             |      [+!rf]      |                    |
        //                             |  .-------------. |                    |
        //                             |  | llvm-foreach| |                    |
        //                             |  .-------------. |                    |
        //                             |        |         |                    |
        //                            [+*]    [+!rf]      |                    |
        //                      .-----------------.       |                    |
        //                      | FileTableTform  |       |                    |
        //                      | (extract "Code")|       |                    |
        //                      .-----------------.       |                    |
        //                              [-]               |-----------         |
        //           --------------------|                           |         |
        //           |                   |                           |         |
        //           |                   |-----------------          |         |
        //           |                   |                |          |         |
        //           |                   |               [-!rf]      |         |
        //           |                   |         .--------------.  |         |
        //           |                   |         |FileTableTform|  |         |
        //           |                   |         |   (merge)    |  |         |
        //           |                   |         .--------------.  |         |
        //           |                   |               [-]         |-------  |
        //           |                   |                |          |      |  |
        //           |                   |                |    ------|      |  |
        //           |                   |        --------|    |            |  |
        //          [.]                 [-*]   [-!rf]        [+!rf]         |  |
        //   .---------------.  .-------------------. .--------------.      |  |
        //   | finalizeNVPTX  | |  SPIRVTranslator  | |FileTableTform|      |  |
        //   | finalizeAMDGCN | |                   | |   (merge)    |      |  |
        //   .---------------.  .-------------------. . -------------.      |  |
        //          [.]             [-as]      [-!a]         |              |  |
        //           |                |          |           |              |  |
        //           |              [-s]         |           |              |  |
        //           |       .----------------.  |           |              |  |
        //           |       | BackendCompile |  |           |              |  |
        //           |       .----------------.  |     ------|              |  |
        //           |              [-s]         |     |                    |  |
        //           |                |          |     |                    |  |
        //           |              [-a]      [-!a]  [-!rf]                 |  |
        //           |              .--------------------.                  |  |
        //           -----------[-n]|   FileTableTform   |[+*]--------------|  |
        //                          |  (replace "Code")  |                     |
        //                          .--------------------.                     |
        //                                      |      -------------------------
        //                                    [+*]     | [+e]
        //         .--------------------------------------.
        //         |            OffloadWrapper            |
        //         .--------------------------------------.
        //
        ActionList FullLinkObjects;
        bool IsRDC = !tools::SYCL::shouldDoPerObjectFileLinking(C);
        if (IsRDC) {
          Action *DeviceLinkAction =
              C.MakeAction<LinkJobAction>(LinkObjects, types::TY_LLVM_BC);
          FullLinkObjects.push_back(DeviceLinkAction);
        } else
          FullLinkObjects = LinkObjects;

        // FIXME: Link all wrapper and fallback device libraries as default,
        // When spv online link is supported by all backends, the fallback
        // device libraries are only needed when current toolchain is using
        // AOT compilation.
        bool SYCLDeviceLibLinked = false;
        Action *NativeCPULib = nullptr;
        if (IsSPIR || IsNVPTX || IsAMDGCN || IsSYCLNativeCPU) {
          bool UseJitLink =
              IsSPIR &&
              Args.hasFlag(options::OPT_fsycl_device_lib_jit_link,
                           options::OPT_fno_sycl_device_lib_jit_link, false);
          bool UseAOTLink = IsSPIR && (IsSpirvAOT || !UseJitLink);
          SYCLDeviceLibLinked = addSYCLDeviceLibs(
              TC, SYCLDeviceLibs, UseAOTLink,
              C.getDefaultToolChain().getTriple().isWindowsMSVCEnvironment(),
              IsSYCLNativeCPU, NativeCPULib, BoundArch);
        }
        JobAction *LinkSYCLLibs =
            C.MakeAction<LinkJobAction>(SYCLDeviceLibs, types::TY_LLVM_BC);
        for (Action *FullLinkObject : FullLinkObjects) {
          if (FullLinkObject->getKind() ==
              clang::driver::Action::OffloadDepsJobClass)
            continue;
          Action *FullDeviceLinkAction = nullptr;
          ActionList WrapperInputs;

          if (SYCLDeviceLibLinked) {
            if (IsRDC) {
              // First object has to be non-DeviceLib for only-needed to be
              // passed.
              SYCLDeviceLibs.insert(SYCLDeviceLibs.begin(), FullLinkObject);
              FullDeviceLinkAction = C.MakeAction<LinkJobAction>(
                  SYCLDeviceLibs, types::TY_LLVM_BC);
            } else {
              FullDeviceLinkAction = FullLinkObject;

              ActionList DeviceCodeAndSYCLLibs{FullDeviceLinkAction,
                                               LinkSYCLLibs};
              JobAction *LinkDeviceCode = C.MakeAction<LinkJobAction>(
                  DeviceCodeAndSYCLLibs, types::TY_LLVM_BC);

              if (FullDeviceLinkAction->getType() == types::TY_Tempfilelist) {
                // If our compiler input outputs a temp file list (eg. fat
                // static archive), we need to link the device code against
                // each entry in the static archive.
                auto *ParallelLinkDeviceCode =
                    C.MakeAction<ForEachWrappingAction>(
                        cast<JobAction>(FullDeviceLinkAction), LinkDeviceCode);
                // The SYCL device library action tree should not be
                // for-eached, it only needs to happen once total. The
                // for-each action should start linking device code with the
                // device libraries.
                std::function<void(const Action *)> traverseActionTree =
                    [&](const Action *Act) {
                      ParallelLinkDeviceCode->addSerialAction(Act);
                      for (const auto &Input : Act->getInputs()) {
                        traverseActionTree(Input);
                      }
                    };
                traverseActionTree(LinkSYCLLibs);
                ActionList TformInputs{FullDeviceLinkAction,
                                       ParallelLinkDeviceCode};
                auto *ReplaceFilesAction =
                    C.MakeAction<FileTableTformJobAction>(
                        TformInputs, types::TY_Tempfilelist,
                        types::TY_Tempfilelist);
                ReplaceFilesAction->addReplaceColumnTform(
                    FileTableTformJobAction::COL_ZERO,
                    FileTableTformJobAction::COL_ZERO);
                ReplaceFilesAction->addExtractColumnTform(
                    FileTableTformJobAction::COL_ZERO, false /*drop titles*/);
                FullDeviceLinkAction = ReplaceFilesAction;
              } else {
                // If our compiler input is singular, just do a single link.
                FullDeviceLinkAction = LinkDeviceCode;
              }
            }
          } else
            FullDeviceLinkAction = FullLinkObject;

          // reflects whether current target is ahead-of-time and can't
          // support runtime setting of specialization constants
          bool IsAOT = IsNVPTX || IsAMDGCN || IsSpirvAOT || IsSYCLNativeCPU;

          // post link is not optional - even if not splitting, always need to
          // process specialization constants
          types::ID PostLinkOutType = IsSPIR || IsSYCLNativeCPU
                                          ? types::TY_Tempfiletable
                                          : types::TY_LLVM_BC;
          auto createPostLinkAction = [&]() {
            // For SPIR-V targets, force TY_Tempfiletable.
            auto TypedPostLinkAction = C.MakeAction<SYCLPostLinkJobAction>(
                FullDeviceLinkAction, PostLinkOutType, types::TY_Tempfiletable);
            TypedPostLinkAction->setRTSetsSpecConstants(!IsAOT);
            return TypedPostLinkAction;
          };
          Action *PostLinkAction = createPostLinkAction();
          if (IsSYCLNativeCPU) {
            if (NativeCPULib) {
              // The native cpu device lib is linked without --only-needed
              // as it contains builtins not referenced in source code but
              // needed by the native cpu backend.
              clang::driver::ActionList AllLibs = {FullDeviceLinkAction,
                                                   NativeCPULib};
              FullDeviceLinkAction =
                  C.MakeAction<LinkJobAction>(AllLibs, types::TY_LLVM_BC);
            }
            // for SYCL Native CPU, we just take the linked device
            // modules, lower them to an object file , and link it to the host
            // object file.
            auto *BackendAct = C.MakeAction<BackendJobAction>(
                FullDeviceLinkAction, types::TY_PP_Asm);
            auto *AsmAct =
                C.MakeAction<AssembleJobAction>(BackendAct, types::TY_Object);
            addDeps(AsmAct, TC, BoundArch);
            auto *DeviceWrappingAction = C.MakeAction<OffloadWrapperJobAction>(
                PostLinkAction, types::TY_Object);
            addDeps(DeviceWrappingAction, TC, BoundArch);
            continue;
          }
          if ((IsNVPTX || IsAMDGCN) &&
              Args.hasArg(options::OPT_fsycl_embed_ir)) {
            // When compiling for Nvidia/AMD devices and the user requested the
            // IR to be embedded in the application (via option), run the output
            // of sycl-post-link (filetable referencing LLVM Bitcode + symbols)
            // through the offload wrapper and link the resulting object to the
            // application.
            auto *WrapBitcodeAction = C.MakeAction<OffloadWrapperJobAction>(
                PostLinkAction, types::TY_Object, true);
            addDeps(WrapBitcodeAction, TC, BoundArch);
          }
          bool NoRDCFatStaticArchive =
              !IsRDC &&
              FullDeviceLinkAction->getType() == types::TY_Tempfilelist;
          if (NoRDCFatStaticArchive)
            PostLinkAction = C.MakeAction<ForEachWrappingAction>(
                cast<JobAction>(FullDeviceLinkAction),
                cast<JobAction>(PostLinkAction));

          auto createExtractIRFilesAction = [&]() {
            auto *TypedExtractIRFilesAction =
                C.MakeAction<FileTableTformJobAction>(
                    PostLinkAction,
                    IsSPIR ? types::TY_Tempfilelist : PostLinkAction->getType(),
                    types::TY_Tempfilelist);
            // single column w/o title fits TY_Tempfilelist format
            TypedExtractIRFilesAction->addExtractColumnTform(
                FileTableTformJobAction::COL_CODE, false /*drop titles*/);
            return TypedExtractIRFilesAction;
          };

          Action *ExtractIRFilesAction = createExtractIRFilesAction();
          // Device binaries that are individually wrapped when creating an
          // FPGA Archive.
          ActionList FPGAArchiveWrapperInputs;

          if (IsNVPTX || IsAMDGCN) {
            JobAction *FinAction =
                IsNVPTX ? finalizeNVPTXDependences(ExtractIRFilesAction,
                                                   TC->getTriple())
                        : finalizeAMDGCNDependences(ExtractIRFilesAction,
                                                    TC->getTriple());
            auto *ForEachWrapping = C.MakeAction<ForEachWrappingAction>(
                cast<JobAction>(ExtractIRFilesAction), FinAction);

            ActionList TformInputs{PostLinkAction, ForEachWrapping};
            auto *ReplaceFilesAction = C.MakeAction<FileTableTformJobAction>(
                TformInputs, types::TY_Tempfiletable, types::TY_Tempfiletable);
            ReplaceFilesAction->addReplaceColumnTform(
                FileTableTformJobAction::COL_CODE,
                FileTableTformJobAction::COL_CODE);

            WrapperInputs.push_back(ReplaceFilesAction);
          } else {
            if (NoRDCFatStaticArchive) {
              ExtractIRFilesAction = C.MakeAction<ForEachWrappingAction>(
                  cast<JobAction>(FullDeviceLinkAction),
                  cast<JobAction>(ExtractIRFilesAction));

              auto *MergeAllTablesIntoOne =
                  C.MakeAction<FileTableTformJobAction>(ExtractIRFilesAction,
                                                        types::TY_Tempfilelist,
                                                        types::TY_Tempfilelist);
              MergeAllTablesIntoOne->addMergeTform(
                  FileTableTformJobAction::COL_ZERO);
              ExtractIRFilesAction = MergeAllTablesIntoOne;
            }
            // For SPIRV-based targets - translate to SPIRV then optionally
            // compile ahead-of-time to native architecture
            Action *BuildCodeAction = C.MakeAction<SPIRVTranslatorJobAction>(
                ExtractIRFilesAction, types::TY_Tempfilelist);

            // After the Link, wrap the files before the final host link
            if (IsAOT) {
              types::ID OutType = types::TY_Tempfilelist;
              if (!DeviceCodeSplit) {
                OutType = (TargetTriple.getSubArch() ==
                           llvm::Triple::SPIRSubArch_fpga)
                              ? FPGAOutType
                              : types::TY_Image;
              }
              // Do the additional Ahead of Time compilation when the specific
              // triple calls for it (provided a valid subarch).
              ActionList BEInputs;
              BEInputs.push_back(BuildCodeAction);
              auto unbundleAdd = [&](Action *A, types::ID T) {
                ActionList AL;
                AL.push_back(A);
                Action *UnbundleAction =
                    C.MakeAction<OffloadUnbundlingJobAction>(AL, T);
                BEInputs.push_back(UnbundleAction);
              };
              // Send any known objects/archives through the unbundler to grab
              // the dependency file associated.  This is only done for
              // -fintelfpga.
              for (Action *A : FPGAObjectInputs)
                unbundleAdd(A, types::TY_FPGA_Dependencies);
              for (Action *A : FPGAArchiveInputs)
                unbundleAdd(A, types::TY_FPGA_Dependencies_List);
              for (const auto &A : FPGADeviceLibObjects)
                BEInputs.push_back(A);
              BuildCodeAction =
                  C.MakeAction<BackendCompileJobAction>(BEInputs, OutType);
            }
            if (NoRDCFatStaticArchive) {
              auto *MergeAllTablesIntoOne =
                  C.MakeAction<FileTableTformJobAction>(PostLinkAction,
                                                        types::TY_Tempfilelist,
                                                        types::TY_Tempfilelist);
              MergeAllTablesIntoOne->addMergeTform(
                  FileTableTformJobAction::COL_ZERO);
              PostLinkAction = MergeAllTablesIntoOne;
            }
            ActionList TformInputs{PostLinkAction, BuildCodeAction};
            auto *ReplaceFilesAction = C.MakeAction<FileTableTformJobAction>(
                TformInputs, types::TY_Tempfiletable, types::TY_Tempfiletable);
            ReplaceFilesAction->addReplaceColumnTform(
                FileTableTformJobAction::COL_CODE,
                FileTableTformJobAction::COL_CODE);
            WrapperInputs.push_back(ReplaceFilesAction);
            FPGAArchiveWrapperInputs.push_back(BuildCodeAction);
          }
          if (SkipWrapper) {
            // Wrapper step not requested.
            withBoundArchForToolChain(TC, [&](const char *BoundArch) {
              addDeps(WrapperInputs.front(), TC, BoundArch);
            });
            continue;
          }

          // After the Link, wrap the files before the final host link
          // Add the unbundled wrapped AOC device binary to the wrapper
          // call.
          auto *DeviceWrappingAction = C.MakeAction<OffloadWrapperJobAction>(
              WrapperInputs, types::TY_Object);

          if (IsSpirvAOT) {
            // For FPGA with -fsycl-link, we need to bundle the output.
            if (TargetTriple.getSubArch() == llvm::Triple::SPIRSubArch_fpga) {
              Action *DeviceAction = DeviceWrappingAction;
              if (Args.hasArg(options::OPT_fsycl_link_EQ)) {
                // We do not want to compile the wrapped binary before the link.
                if (auto *OWA = dyn_cast<OffloadWrapperJobAction>(DeviceAction))
                  OWA->setCompileStep(false);
                ActionList BundlingActions;
                BundlingActions.push_back(DeviceWrappingAction);

                // Wrap and compile the wrapped device device binary.  This will
                // be used later when consumed as the input .bc file to retain
                // the symbols and properties associated.
                DeviceAction = C.MakeAction<OffloadWrapperJobAction>(
                    BundlingActions, types::TY_Object);
                if (auto *OWA = dyn_cast<OffloadWrapperJobAction>(DeviceAction))
                  OWA->setOffloadKind(Action::OFK_Host);
                Action *CompiledDeviceAction =
                    C.MakeAction<OffloadWrapperJobAction>(
                        FPGAArchiveWrapperInputs, types::TY_Tempfilelist);
                if (auto *OWA =
                        dyn_cast<OffloadWrapperJobAction>(CompiledDeviceAction))
                  OWA->setWrapIndividualFiles();
                addDeps(CompiledDeviceAction, TC, nullptr);
              }
              addDeps(DeviceAction, TC, nullptr);
            } else {
              bool AddBA =
                  (TargetTriple.getSubArch() == llvm::Triple::SPIRSubArch_gen &&
                   BoundArch != nullptr);
              addDeps(DeviceWrappingAction, TC, AddBA ? BoundArch : nullptr);
            }
          } else {
            withBoundArchForToolChain(TC, [&](const char *BoundArch) {
              addDeps(DeviceWrappingAction, TC, BoundArch);
            });
          }
        }
      }
    }

    bool addSYCLDeviceLibs(const ToolChain *TC, ActionList &DeviceLinkObjects,
                           bool isSpirvAOT, bool isMSVCEnv, bool isNativeCPU,
                           Action *&NativeCPULib, const char *BoundArch) {
      int NumOfDeviceLibLinked = 0;
      SmallVector<SmallString<128>, 4> LibLocCandidates;
      SYCLInstallation.getSYCLDeviceLibPath(LibLocCandidates);

      SmallVector<std::string, 8> DeviceLibraries;
      DeviceLibraries =
          tools::SYCL::getDeviceLibraries(C, TC->getTriple(), isSpirvAOT);

      for (const auto &DeviceLib : DeviceLibraries) {
        for (const auto &LLCandidate : LibLocCandidates) {
          SmallString<128> LibName(LLCandidate);
          llvm::sys::path::append(LibName, DeviceLib);
          if (llvm::sys::fs::exists(LibName)) {
            // NativeCPU currently only needs libsycl-nativecpu_utils and
            // libclc, so temporarily skip other device libs in invocation.
            // Todo: remove once NativeCPU tests the other libraries.
            if (isNativeCPU &&
                !LibName.str().contains("libsycl-nativecpu_utils"))
              continue;

            ++NumOfDeviceLibLinked;
            Arg *InputArg = MakeInputArg(Args, C.getDriver().getOpts(),
                                         Args.MakeArgString(LibName));
            if (TC->getTriple().isSPIR() &&
                TC->getTriple().getSubArch() ==
                    llvm::Triple::SPIRSubArch_fpga) {
              auto *SYCLDeviceLibsInputAction =
                  C.MakeAction<InputAction>(*InputArg, types::TY_Object);
              auto *SYCLDeviceLibsUnbundleAction =
                  C.MakeAction<OffloadUnbundlingJobAction>(
                      SYCLDeviceLibsInputAction);

              // We are using BoundArch="" here since the NVPTX bundles in
              // the devicelib .o files do not contain any arch information
              SYCLDeviceLibsUnbundleAction->registerDependentActionInfo(
                  TC, /*BoundArch=*/"", Action::OFK_SYCL);
              OffloadAction::DeviceDependences Dep;
              Dep.add(*SYCLDeviceLibsUnbundleAction, *TC, /*BoundArch=*/"",
                      Action::OFK_SYCL);
              auto *SYCLDeviceLibsDependenciesAction =
                  C.MakeAction<OffloadAction>(
                      Dep, SYCLDeviceLibsUnbundleAction->getType());
              DeviceLinkObjects.push_back(SYCLDeviceLibsDependenciesAction);
            } else {
              // We are using the LLVM-IR device libraries directly, no need
              // to unbundle any objects.
              auto *SYCLDeviceLibsInputAction =
                  C.MakeAction<InputAction>(*InputArg, types::TY_LLVM_BC);
              DeviceLinkObjects.push_back(SYCLDeviceLibsInputAction);
            }

            // The device link stage may remove symbols not referenced in the
            // source code. Since libsycl-nativecpu_utils contains such symbols
            // which are later needed by the NativeCPU backend passes we link
            // that library separately afterwards without --only-needed.
            if (isNativeCPU) {
              assert(!NativeCPULib);
              NativeCPULib = DeviceLinkObjects.back();
              DeviceLinkObjects.pop_back();
            }

            break;
          }
        }
      }

      if (!NumOfDeviceLibLinked)
        return false;

      // For NVPTX and NativeCPU we need to also link libclc at the same stage
      // that we link all of the unbundled SYCL libdevice objects together.
      if (TC->getTriple().isNVPTX() || isNativeCPU) {
        std::string LibSpirvFile;
        if (Args.hasArg(options::OPT_fsycl_libspirv_path_EQ)) {
          auto ProvidedPath =
              Args.getLastArgValue(options::OPT_fsycl_libspirv_path_EQ).str();
          if (llvm::sys::fs::exists(ProvidedPath))
            LibSpirvFile = ProvidedPath;
        } else {
          SmallVector<StringRef, 2> LibraryPaths;

          // Expected path w/out install.
          SmallString<256> WithoutInstallPath(C.getDriver().ResourceDir);
          llvm::sys::path::append(WithoutInstallPath, Twine("../../clc"));
          LibraryPaths.emplace_back(WithoutInstallPath.c_str());

          // Expected path w/ install.
          SmallString<256> WithInstallPath(C.getDriver().ResourceDir);
          llvm::sys::path::append(WithInstallPath, Twine("../../../share/clc"));
          LibraryPaths.emplace_back(WithInstallPath.c_str());

          // Select remangled libclc variant
          StringRef LibSpirvTargetNamePref =
              TC->getAuxTriple()->isOSWindows()
                  ? "remangled-l32-signed_char.libspirv-"
                  : "remangled-l64-signed_char.libspirv-";

          for (StringRef LibraryPath : LibraryPaths) {
            SmallString<128> LibSpirvTargetFile(LibraryPath);
            llvm::sys::path::append(LibSpirvTargetFile,
                                    LibSpirvTargetNamePref +
                                        TC->getTripleString() + ".bc");
            if (llvm::sys::fs::exists(LibSpirvTargetFile) ||
                Args.hasArg(options::OPT__HASH_HASH_HASH)) {
              LibSpirvFile = std::string(LibSpirvTargetFile.str());
              break;
            }
          }
        }
        if (!LibSpirvFile.empty()) {
          Arg *LibClcInputArg = MakeInputArg(Args, C.getDriver().getOpts(),
                                             Args.MakeArgString(LibSpirvFile));
          auto *SYCLLibClcInputAction =
              C.MakeAction<InputAction>(*LibClcInputArg, types::TY_LLVM_BC);
          DeviceLinkObjects.push_back(SYCLLibClcInputAction);
        }
      }

      // For NVPTX we also need to link with the CUDA libdevice
      if (TC->getTriple().isNVPTX() && !Args.hasArg(options::OPT_nogpulib)) {
        const toolchains::CudaToolChain *CudaTC =
            static_cast<const toolchains::CudaToolChain *>(TC);
        std::string LibDeviceFile =
            CudaTC->CudaInstallation.getLibDeviceFile(BoundArch);
        if (!LibDeviceFile.empty()) {
          Arg *CudaDeviceLibInputArg = MakeInputArg(
              Args, C.getDriver().getOpts(), Args.MakeArgString(LibDeviceFile));
          auto *SYCLDeviceLibInputAction = C.MakeAction<InputAction>(
              *CudaDeviceLibInputArg, types::TY_LLVM_BC);
          DeviceLinkObjects.push_back(SYCLDeviceLibInputAction);
        }
      }

      return true;
    }

    void appendLinkDependences(OffloadAction::DeviceDependences &DA) override {
      for (auto &SAI : SYCLAOTInputs) {
        // Extract binary file name
        std::string FN(SAI.second);
        const char *FNStr = Args.MakeArgString(FN);
        Arg *myArg = Args.MakeSeparateArg(
            nullptr, C.getDriver().getOpts().getOption(options::OPT_INPUT),
            FNStr);
        auto *SYCLAdd =
            C.MakeAction<InputAction>(*myArg, types::TY_SYCL_FATBIN);
        auto *DeviceWrappingAction =
            C.MakeAction<OffloadWrapperJobAction>(SYCLAdd, types::TY_Object);

        // Extract the target triple for this binary
        llvm::Triple TT(SAI.first);
        // Extract the toolchain for this target triple
        auto SYCLDeviceTC = llvm::find_if(
            ToolChains, [&](auto &TC) { return TC->getTriple() == TT; });
        assert(SYCLDeviceTC != ToolChains.end() &&
               "No toolchain found for this AOT input");

        DA.add(*DeviceWrappingAction, **SYCLDeviceTC,
               /*BoundArch=*/nullptr, Action::OFK_SYCL);
      }
    }

    void addDeviceLinkDependencies(OffloadDepsJobAction *DA) override {
      unsigned I = 0;
      for (auto &TargetInfo : SYCLTargetInfoList) {
        DA->registerDependentActionInfo(TargetInfo.TC, TargetInfo.BoundArch,
                                        Action::OFK_SYCL);
        DeviceLinkerInputs[I++].push_back(DA);
      }
    }

    /// Initialize the GPU architecture list from arguments - this populates
    /// `GpuArchList` from `--offload-arch` flags. Only relevant if compiling to
    /// CUDA or AMDGCN. Return true if any initialization errors are found.
    /// FIXME: "offload-arch" and the BoundArch mechanism should also be
    // used in the SYCLToolChain for SPIR-V AOT to track the offload
    // architecture instead of the Triple sub-arch it currently uses.
    bool initializeGpuArchMap() {
      const OptTable &Opts = C.getDriver().getOpts();
      for (auto *A : Args) {
        unsigned Index;
        llvm::Triple *TargetBE = nullptr;

        auto GetTripleIt = [&, this](llvm::StringRef Triple) {
          llvm::Triple TargetTriple{Triple};
          auto TripleIt = llvm::find_if(SYCLTripleList, [&](auto &SYCLTriple) {
            return SYCLTriple == TargetTriple;
          });
          return TripleIt != SYCLTripleList.end() ? &*TripleIt : nullptr;
        };

        if (A->getOption().matches(options::OPT_Xsycl_backend_EQ)) {
          TargetBE = GetTripleIt(A->getValue(0));
          // Passing device args: -Xsycl-target-backend=<triple> -opt=val.
          if (TargetBE)
            Index = Args.getBaseArgs().MakeIndex(A->getValue(1));
          else
            continue;
        } else if (A->getOption().matches(options::OPT_Xsycl_backend)) {
          if (SYCLTripleList.size() > 1) {
            C.getDriver().Diag(diag::err_drv_Xsycl_target_missing_triple)
                << A->getSpelling();
            continue;
          }
          // Passing device args: -Xsycl-target-backend -opt=val.
          TargetBE = &SYCLTripleList.front();
          Index = Args.getBaseArgs().MakeIndex(A->getValue(0));
        } else
          continue;

        auto ParsedArg = Opts.ParseOneArg(Args, Index);

        // TODO: Support --no-cuda-gpu-arch, --{,no-}cuda-gpu-arch=all.
        if (ParsedArg &&
            ParsedArg->getOption().matches(options::OPT_offload_arch_EQ)) {
          const char *ArchStr = ParsedArg->getValue(0);
          if (TargetBE->isNVPTX()) {
            // CUDA arch also applies to AMDGCN ...
            OffloadArch Arch = StringToOffloadArch(ArchStr);
            if (Arch == OffloadArch::UNKNOWN || !IsNVIDIAOffloadArch(Arch)) {
              C.getDriver().Diag(clang::diag::err_drv_cuda_bad_gpu_arch)
                  << ArchStr;
              continue;
            }
            ArchStr = OffloadArchToString(Arch);
          } else if (TargetBE->isAMDGCN()) {
            llvm::StringMap<bool> Features;
            auto Arch = parseTargetID(
                *getHIPOffloadTargetTriple(C.getDriver(), C.getInputArgs()),
                ArchStr, &Features);
            if (!Arch) {
              C.getDriver().Diag(clang::diag::err_drv_bad_target_id) << ArchStr;
              continue;
            }
            auto CanId = getCanonicalTargetID(Arch.value(), Features);
            ArchStr = Args.MakeArgStringRef(CanId);
          }
          ParsedArg->claim();
          GpuArchList.emplace_back(*TargetBE, ArchStr);
          A->claim();
        }
      }

      // Handle defaults architectures
      for (auto &Triple : SYCLTripleList) {
        // For NVIDIA use SM_50 as a default
        if (Triple.isNVPTX() && llvm::none_of(GpuArchList, [&](auto &P) {
              return P.first.isNVPTX();
            })) {
          const char *DefaultArch = OffloadArchToString(OffloadArch::SM_50);
          GpuArchList.emplace_back(Triple, DefaultArch);
        }

        // For AMD require the architecture to be set by the user
        if (Triple.isAMDGCN() && llvm::none_of(GpuArchList, [&](auto &P) {
              return P.first.isAMDGCN();
            })) {
          C.getDriver().Diag(clang::diag::err_drv_sycl_missing_amdgpu_arch)
              << (SYCLTripleList.size() > 1) << Triple.str();
          return true;
        }
      }

      return false;
    }

    // Goes through all of the arguments, including inputs expected for the
    // linker directly, to determine if the targets contained in the objects and
    // archives match target expectations being performed.
    void
    checkForOffloadMismatch(Compilation &C, DerivedArgList &Args,
                            SmallVector<DeviceTargetInfo, 4> &Targets) const {
      if (Targets.empty())
        return;

      SmallVector<const char *, 16> OffloadLibArgs(
          getLinkerArgs(C, Args, true));
      // Gather all of the sections seen in the offload objects/archives
      SmallVector<std::string, 4> UniqueSections;
      for (StringRef OLArg : OffloadLibArgs) {
        SmallVector<std::string, 4> Sections(getOffloadSections(C, OLArg));
        for (auto &Section : Sections) {
          // We only care about sections that start with 'sycl-'.  Also remove
          // the prefix before adding it.
          std::string Prefix("sycl-");
          if (Section.compare(0, Prefix.length(), Prefix) != 0)
            continue;

          std::string Arch = Section.substr(Prefix.length());

          // There are a few different variants for FPGA, if we see one, just
          // use the default FPGA triple to reduce possible match confusion.
          if (Arch.compare(0, 4, "fpga") == 0)
            Arch = C.getDriver().getSYCLDeviceTriple("spir64_fpga").str();

          if (std::find(UniqueSections.begin(), UniqueSections.end(), Arch) ==
              UniqueSections.end())
            UniqueSections.push_back(Arch);
        }
      }

      if (!UniqueSections.size())
        return;

      for (auto &SyclTarget : Targets) {
        std::string SectionTriple = SyclTarget.TC->getTriple().str();
        if (SyclTarget.BoundArch) {
          SectionTriple += "-";
          SectionTriple += SyclTarget.BoundArch;
        }
        // If any matching section is found, we are good.
        if (std::find(UniqueSections.begin(), UniqueSections.end(),
                      SectionTriple) != UniqueSections.end())
          continue;
        // If any section found is an 'image' based object that was created
        // with the intention of not requiring the matching SYCL target, do
        // not emit the diagnostic.
        if (SyclTarget.TC->getTriple().isSPIROrSPIRV()) {
          bool SectionFound = false;
          for (auto Section : UniqueSections) {
            if (SectionFound)
              break;
            SmallVector<std::string, 3> ArchList = {"spir64_gen", "spir64_fpga",
                                                    "spir64_x86_64"};
            for (auto ArchStr : ArchList) {
              std::string Arch(ArchStr + "_image");
              if (Section.find(Arch) != std::string::npos) {
                SectionFound = true;
                break;
              }
            }
          }
          if (SectionFound)
            continue;
        }
        // Didn't find any matches, return the full list for the diagnostic.
        SmallString<128> ArchListStr;
        int Cnt = 0;
        for (std::string Section : UniqueSections) {
          if (Cnt)
            ArchListStr += ", ";
          ArchListStr += Section;
          Cnt++;
        }
        if (tools::SYCL::shouldDoPerObjectFileLinking(C)) {
          C.getDriver().Diag(diag::err_drv_no_rdc_sycl_target_missing)
              << SectionTriple << ArchListStr;
          C.setContainsError();
        } else {
          C.getDriver().Diag(diag::warn_drv_sycl_target_missing)
              << SectionTriple << ArchListStr;
        }
      }
    }

    // Function checks that user passed -fsycl-add-default-spec-consts-image
    // flag with at least one AOT target. If no AOT target has been passed then
    // a warning is issued.
    void checkForMisusedAddDefaultSpecConstsImageFlag(
        Compilation &C, const DerivedArgList &Args,
        const SmallVector<DeviceTargetInfo, 4> &Targets) const {
      if (!Args.hasFlag(options::OPT_fsycl_add_default_spec_consts_image,
                        options::OPT_fno_sycl_add_default_spec_consts_image,
                        false))
        return;

      bool foundAOT = std::any_of(
          Targets.begin(), Targets.end(), [](const DeviceTargetInfo &DTI) {
            llvm::Triple T = DTI.TC->getTriple();
            bool isSpirvAOT =
                T.getSubArch() == llvm::Triple::SPIRSubArch_fpga ||
                T.getSubArch() == llvm::Triple::SPIRSubArch_gen ||
                T.getSubArch() == llvm::Triple::SPIRSubArch_x86_64;

            return T.isNVPTX() || T.isAMDGCN() || isSpirvAOT;
          });

      if (!foundAOT)
        C.getDriver().Diag(
            diag::warn_drv_fsycl_add_default_spec_consts_image_flag_in_non_AOT);
    }

    // Go through the offload sections of the provided binary.  Gather all
    // all of the sections which match the expected format of the triple
    // generated when creating fat objects that contain full device binaries.
    // Expected format is sycl-<aot_arch>_image-unknown-unknown.
    //   <aot_arch> values:  spir64_gen, spir64_x86_64, spir64_fpga
    SmallVector<std::string, 4> deviceBinarySections(Compilation &C,
                                                     const StringRef &Input) {
      SmallVector<std::string, 4> Sections(getOffloadSections(C, Input));
      SmallVector<std::string, 4> FinalDeviceSections;
      for (auto S : Sections) {
        SmallVector<std::string, 3> ArchList = {"spir64_gen", "spir64_fpga",
                                                "spir64_x86_64"};
        for (auto A : ArchList) {
          std::string Arch("sycl-" + A + "_image");
          if (S.find(Arch) != std::string::npos)
            FinalDeviceSections.push_back(S);
        }
      }
      return FinalDeviceSections;
    }

    bool initialize() override {
      using namespace tools::SYCL;
      // Get the SYCL toolchains. If we don't get any, the action builder will
      // know there is nothing to do related to SYCL offloading.
      auto SYCLTCRange = C.getOffloadToolChains<Action::OFK_SYCL>();
      for (auto TI = SYCLTCRange.first, TE = SYCLTCRange.second; TI != TE;
           ++TI)
        ToolChains.push_back(TI->second);

      // Nothing to offload if no SYCL Toolchain
      if (ToolChains.empty())
        return false;

      auto *DeviceCodeSplitArg =
          Args.getLastArg(options::OPT_fsycl_device_code_split_EQ);
      // -fsycl-device-code-split is an alias to
      // -fsycl-device-code-split=auto
      DeviceCodeSplit = DeviceCodeSplitArg &&
                        DeviceCodeSplitArg->getValue() != StringRef("off");
      // Gather information about the SYCL Ahead of Time targets.  The targets
      // are determined on the SubArch values passed along in the triple.
      Arg *SYCLTargets =
          C.getInputArgs().getLastArg(options::OPT_fsycl_targets_EQ);
      Arg *SYCLfpga = C.getInputArgs().getLastArg(options::OPT_fintelfpga);
      bool HasValidSYCLRuntime = C.getInputArgs().hasFlag(
          options::OPT_fsycl, options::OPT_fno_sycl, false);
      bool SYCLfpgaTriple = false;
      bool ShouldAddDefaultTriple = true;
      bool GpuInitHasErrors = false;
      bool HasSYCLTargetsOption = SYCLTargets;

      // Make -fintelfpga flag imply -fsycl.
      if (SYCLfpga && !HasValidSYCLRuntime)
        HasValidSYCLRuntime = true;

      if (HasSYCLTargetsOption) {
        if (SYCLTargets) {
          Arg *SYCLTargetsValues = SYCLTargets;
          // Fill SYCLTripleList
          llvm::StringMap<StringRef> FoundNormalizedTriples;
          for (StringRef Val : SYCLTargetsValues->getValues()) {
            StringRef UserTargetName(Val);
            if (auto ValidDevice = gen::isGPUTarget<gen::IntelGPU>(Val)) {
              if (ValidDevice->empty())
                // Unrecognized, we have already diagnosed this earlier; skip.
                continue;
              // Add the proper -device value to the list.
              GpuArchList.emplace_back(
                  C.getDriver().getSYCLDeviceTriple("spir64_gen"),
                  ValidDevice->data());
              UserTargetName = "spir64_gen";
            } else if (auto ValidDevice =
                           gen::isGPUTarget<gen::NvidiaGPU>(Val)) {
              if (ValidDevice->empty())
                // Unrecognized, we have already diagnosed this earlier; skip.
                continue;
              // Add the proper -device value to the list.
              GpuArchList.emplace_back(
                  C.getDriver().getSYCLDeviceTriple("nvptx64-nvidia-cuda"),
                  ValidDevice->data());
              UserTargetName = "nvptx64-nvidia-cuda";
            } else if (auto ValidDevice = gen::isGPUTarget<gen::AmdGPU>(Val)) {
              if (ValidDevice->empty())
                // Unrecognized, we have already diagnosed this earlier; skip.
                continue;
              // Add the proper -device value to the list.
              GpuArchList.emplace_back(
                  C.getDriver().getSYCLDeviceTriple("amdgcn-amd-amdhsa"),
                  ValidDevice->data());
              UserTargetName = "amdgcn-amd-amdhsa";
            } else if (Val == "native_cpu") {
              const ToolChain *HostTC =
                  C.getSingleOffloadToolChain<Action::OFK_Host>();
              llvm::Triple TT = HostTC->getTriple();
              SYCLTripleList.push_back(TT);
              continue;
            }

            llvm::Triple TT(C.getDriver().getSYCLDeviceTriple(Val));
            std::string NormalizedName = TT.normalize();

            // Make sure we don't have a duplicate triple.
            auto Duplicate = FoundNormalizedTriples.find(NormalizedName);
            if (Duplicate != FoundNormalizedTriples.end())
              continue;

            // Store the current triple so that we can check for duplicates in
            // the following iterations.
            FoundNormalizedTriples[NormalizedName] = Val;

            SYCLTripleList.push_back(
                C.getDriver().getSYCLDeviceTriple(UserTargetName));
            if (TT.getSubArch() == llvm::Triple::SPIRSubArch_fpga)
              SYCLfpgaTriple = true;
            // For user specified spir64_gen, add an empty device value as a
            // placeholder.
            if (TT.getSubArch() == llvm::Triple::SPIRSubArch_gen)
              GpuArchList.emplace_back(TT, nullptr);
          }

          // Fill GpuArchList, end if there are issues in initializingGpuArchMap
          GpuInitHasErrors = initializeGpuArchMap();
          if (GpuInitHasErrors)
            return true;

          size_t GenIndex = 0;
          // Fill SYCLTargetInfoList
          for (auto &TT : SYCLTripleList) {
            auto TCIt = llvm::find_if(
                ToolChains, [&](auto &TC) { return TT == TC->getTriple(); });
            assert(TCIt != ToolChains.end() &&
                   "Toolchain was not created for this platform");
            if (!TT.isNVPTX() && !TT.isAMDGCN()) {
              // When users specify the target as 'intel_gpu_*', the proper
              // triple is 'spir64_gen'.  The given string from intel_gpu_*
              // is the target device.
              if (TT.isSPIR() &&
                  TT.getSubArch() == llvm::Triple::SPIRSubArch_gen) {
                // Multiple spir64_gen targets are allowed to be used via the
                // -fsycl-targets=spir64_gen and -fsycl-targets=intel_gpu_*
                // specifiers. Using an index through the known GpuArchList
                // values, increment through them accordingly to allow for
                // the multiple settings as well as preventing re-use.
                while (TT != GpuArchList[GenIndex].first &&
                       GenIndex < GpuArchList.size())
                  ++GenIndex;
                if (GpuArchList[GenIndex].first != TT)
                  // No match.
                  continue;
                StringRef Device(GpuArchList[GenIndex].second);
                SYCLTargetInfoList.emplace_back(
                    *TCIt, Device.empty() ? nullptr : Device.data());
                ++GenIndex;
                continue;
              }
              SYCLTargetInfoList.emplace_back(*TCIt, nullptr);
            } else {
              const char *OffloadArch = nullptr;
              for (auto &A : GpuArchList) {
                if (TT == A.first) {
                  OffloadArch = A.second;
                  break;
                }
              }
              assert(OffloadArch && "Failed to find matching arch.");
              SYCLTargetInfoList.emplace_back(*TCIt, OffloadArch);
            }
          }
        }
      } else if (HasValidSYCLRuntime) {
        // -fsycl is provided without -fsycl-*targets.
        bool SYCLfpga = C.getInputArgs().hasArg(options::OPT_fintelfpga);
        // -fsycl -fintelfpga implies spir64_fpga
        const char *SYCLTargetArch =
            SYCLfpga ? "spir64_fpga" : getDefaultSYCLArch(C);
        llvm::Triple TT = C.getDriver().getSYCLDeviceTriple(SYCLTargetArch);
        auto TCIt = llvm::find_if(
            ToolChains, [&](auto &TC) { return TT == TC->getTriple(); });
        assert(TCIt != ToolChains.end() &&
               "Toolchain was not created for this platform");
        SYCLTripleList.push_back(TT);
        SYCLTargetInfoList.emplace_back(*TCIt, nullptr);
        if (SYCLfpga)
          SYCLfpgaTriple = true;
      }

      WrapDeviceOnlyBinary =
          Args.hasArg(options::OPT_fsycl_link_EQ) && !SYCLfpgaTriple;
      // Device only compilation for -fsycl-link (no FPGA)
      CompileDeviceOnly = WrapDeviceOnlyBinary;

      // Set the FPGA output type based on command line (-fsycl-link).
      if (auto *A = C.getInputArgs().getLastArg(options::OPT_fsycl_link_EQ)) {
        FPGAOutType = (A->getValue() == StringRef("early"))
                          ? types::TY_FPGA_AOCR
                          : types::TY_FPGA_AOCX;
        if (C.getDriver().IsFPGAEmulationMode())
          FPGAOutType = (A->getValue() == StringRef("early"))
                            ? types::TY_FPGA_AOCR_EMU
                            : types::TY_FPGA_AOCX;
      }

      auto makeInputAction = [&](const StringRef Name,
                                 types::ID Type) -> Action * {
        const llvm::opt::OptTable &Opts = C.getDriver().getOpts();
        Arg *InputArg = MakeInputArg(Args, Opts, Args.MakeArgString(Name));
        Action *Current = C.MakeAction<InputAction>(*InputArg, Type);
        return Current;
      };
      // Populate FPGA archives that could contain dep files to be
      // incorporated into the aoc compilation.  Consider AOCR type archives
      // as well for tracking symbols and properties information.
      if (SYCLfpgaTriple && Args.hasArg(options::OPT_fintelfpga)) {
        SmallVector<const char *, 16> LinkArgs(getLinkerArgs(C, Args));
        for (StringRef LA : LinkArgs) {
          if (isStaticArchiveFile(LA) && hasOffloadSections(C, LA, Args)) {
            FPGAArchiveInputs.push_back(makeInputAction(LA, types::TY_Archive));
            for (types::ID Type : {types::TY_FPGA_AOCR, types::TY_FPGA_AOCR_EMU,
                                   types::TY_FPGA_AOCX}) {
              if (hasFPGABinary(C, LA.str(), Type)) {
                FPGAAOCArchives.push_back(makeInputAction(LA, Type));
                break;
              }
            }
          }
        }
      }
      // Discover any objects and archives that contain final device binaries.
      if (HasValidSYCLRuntime) {
        SmallVector<const char *, 16> LinkArgs(getLinkerArgs(C, Args, true));
        for (StringRef LA : LinkArgs) {
          SmallVector<std::string, 4> DeviceTargets(
              deviceBinarySections(C, LA));
          if (!DeviceTargets.empty()) {
            bool IsArchive = isStaticArchiveFile(LA);
            types::ID FileType =
                IsArchive ? types::TY_Archive : types::TY_Object;
            SYCLFinalDeviceList.push_back(
                std::make_pair(makeInputAction(LA, FileType), DeviceTargets));
          }
        }
      }

      if (ShouldAddDefaultTriple && addSYCLDefaultTriple(C, SYCLTripleList)) {
        // If a SYCLDefaultTriple is added to SYCLTripleList,
        // add new target to SYCLTargetInfoList
        llvm::Triple TT = SYCLTripleList.front();
        auto TCIt = llvm::find_if(
            ToolChains, [&](auto &TC) { return TT == TC->getTriple(); });
        SYCLTargetInfoList.emplace_back(*TCIt, nullptr);
      }
      if (SYCLTargetInfoList.empty()) {
        // If there are no SYCL Targets add the front toolchain, this is for
        // `-fsycl-device-only` is provided with no `fsycl` or when all dummy
        // targets are given
        const auto *TC = ToolChains.front();
        SYCLTargetInfoList.emplace_back(TC, nullptr);
      }

      checkForOffloadMismatch(C, Args, SYCLTargetInfoList);
      checkForMisusedAddDefaultSpecConstsImageFlag(C, Args, SYCLTargetInfoList);

      // Define macros associated with `any_device_has/all_devices_have`
      // according to the aspects defined in the DeviceConfigFile for the SYCL
      // targets.
      // We are using the Traits population function in multiple offloading
      // models.  These use different containers for the toolchain and arch
      // values.  Convert the list for usage with the new model expectations.
      SmallVector<std::pair<const ToolChain *, StringRef>> TCAndArchs;
      for (auto &TargetInfo : SYCLTargetInfoList) {
        const ToolChain *TC = TargetInfo.TC;
        StringRef Arch(TargetInfo.BoundArch);
        std::pair<const ToolChain *, StringRef> TCAndArch(TC, Arch);
        TCAndArchs.push_back(TCAndArch);
      }
      tools::SYCL::populateSYCLDeviceTraitsMacrosArgs(C, Args, TCAndArchs);

      DeviceLinkerInputs.resize(SYCLTargetInfoList.size());
      return false;
    }

    bool canUseBundlerUnbundler() const override {
      // SYCL should use bundled files whenever possible.
      return true;
    }
  };

  ///
  /// TODO: Add the implementation for other specialized builders here.
  ///

  /// Specialized builders being used by this offloading action builder.
  SmallVector<DeviceActionBuilder *, 4> SpecializedBuilders;

  /// Flag set to true if all valid builders allow file bundling/unbundling.
  bool CanUseBundler;

public:
  OffloadingActionBuilder(Compilation &C, DerivedArgList &Args,
                          const Driver::InputList &Inputs)
      : C(C) {
    // Create a specialized builder for each device toolchain.

    IsValid = true;

    // Create a specialized builder for CUDA.
    SpecializedBuilders.push_back(
        new CudaActionBuilder(C, Args, Inputs, *this));

    // Create a specialized builder for HIP.
    SpecializedBuilders.push_back(new HIPActionBuilder(C, Args, Inputs, *this));

    // Create a specialized builder for OpenMP.
    SpecializedBuilders.push_back(
        new OpenMPActionBuilder(C, Args, Inputs, *this));

    // Create a specialized builder for SYCL.
    SpecializedBuilders.push_back(
        new SYCLActionBuilder(C, Args, Inputs, *this));

    //
    // TODO: Build other specialized builders here.
    //

    // Initialize all the builders, keeping track of errors. If all valid
    // builders agree that we can use bundling, set the flag to true.
    unsigned ValidBuilders = 0u;
    unsigned ValidBuildersSupportingBundling = 0u;
    for (auto *SB : SpecializedBuilders) {
      IsValid = IsValid && !SB->initialize();

      // Update the counters if the builder is valid.
      if (SB->isValid()) {
        ++ValidBuilders;
        if (SB->canUseBundlerUnbundler())
          ++ValidBuildersSupportingBundling;
      }
    }
    CanUseBundler =
        ValidBuilders && ValidBuilders == ValidBuildersSupportingBundling;
  }

  ~OffloadingActionBuilder() {
    for (auto *SB : SpecializedBuilders)
      delete SB;
  }

  /// Push an action coming from a specialized DeviceActionBuilder (i.e.,
  /// foreign action) to the other ones
  void pushForeignAction(Action *A) {
    for (auto *SB : SpecializedBuilders) {
      if (SB->isValid())
        SB->pushForeignAction(A);
    }
  }

  /// Record a host action and its originating input argument.
  void recordHostAction(Action *HostAction, const Arg *InputArg) {
    assert(HostAction && "Invalid host action");
    assert(InputArg && "Invalid input argument");
    auto Loc = HostActionToInputArgMap.try_emplace(HostAction, InputArg).first;
    assert(Loc->second == InputArg &&
           "host action mapped to multiple input arguments");
    (void)Loc;
  }

  /// Generate an action that adds device dependences (if any) to a host action.
  /// If no device dependence actions exist, just return the host action \a
  /// HostAction. If an error is found or if no builder requires the host action
  /// to be generated, return nullptr.
  Action *
  addDeviceDependencesToHostAction(Action *HostAction, const Arg *InputArg,
                                   phases::ID CurPhase, phases::ID FinalPhase,
                                   DeviceActionBuilder::PhasesTy &Phases) {
    if (!IsValid)
      return nullptr;

    if (SpecializedBuilders.empty())
      return HostAction;

    assert(HostAction && "Invalid host action!");
    recordHostAction(HostAction, InputArg);

    OffloadAction::DeviceDependences DDeps;
    // Check if all the programming models agree we should not emit the host
    // action. Also, keep track of the offloading kinds employed.
    auto &OffloadKind = InputArgToOffloadKindMap[InputArg];
    unsigned InactiveBuilders = 0u;
    unsigned IgnoringBuilders = 0u;
    for (auto *SB : SpecializedBuilders) {
      if (!SB->isValid()) {
        ++InactiveBuilders;
        continue;
      }
      auto RetCode =
          SB->getDeviceDependences(DDeps, CurPhase, FinalPhase, Phases);

      // If the builder explicitly says the host action should be ignored,
      // we need to increment the variable that tracks the builders that request
      // the host object to be ignored.
      if (RetCode == DeviceActionBuilder::ABRT_Ignore_Host)
        ++IgnoringBuilders;

      // Unless the builder was inactive for this action, we have to record the
      // offload kind because the host will have to use it.
      if (RetCode != DeviceActionBuilder::ABRT_Inactive)
        OffloadKind |= SB->getAssociatedOffloadKind();
    }

    // If all builders agree that the host object should be ignored, just return
    // nullptr.
    if (IgnoringBuilders &&
        SpecializedBuilders.size() == (InactiveBuilders + IgnoringBuilders))
      return nullptr;

    if (DDeps.getActions().empty())
      return HostAction;

    // Add host-cuda-sycl offload kind for the SYCL compilation of .cu files
    if (OffloadKind == (Action::OFK_Cuda | Action::OFK_SYCL)) {
      OffloadAction::HostDependence HDep(
          *HostAction, *C.getSingleOffloadToolChain<Action::OFK_Host>(),
          /*BoundArch=*/nullptr, Action::OFK_SYCL | Action::OFK_Cuda);
      return C.MakeAction<OffloadAction>(HDep, DDeps);
    }

    // We have dependences we need to bundle together. We use an offload action
    // for that.
    OffloadAction::HostDependence HDep(
        *HostAction, *C.getSingleOffloadToolChain<Action::OFK_Host>(),
        /*BoundArch=*/nullptr, DDeps);
    return C.MakeAction<OffloadAction>(HDep, DDeps);
  }

  // Update Input action to reflect FPGA device archive specifics based
  // on archive contents.
  bool updateInputForFPGA(Action *&A, const Arg *InputArg,
                          DerivedArgList &Args) {
    std::string InputName = InputArg->getAsString(Args);
    const Driver &D = C.getDriver();
    // Only check for FPGA device information when using fpga SubArch.
    if (A->getType() == types::TY_Object && isObjectFile(InputName))
      return true;

    auto ArchiveTypeMismatch = [&D, &InputName](bool EmitDiag) {
      if (EmitDiag)
        D.Diag(clang::diag::warn_drv_mismatch_fpga_archive) << InputName;
    };
    // Type FPGA aoco is a special case for static archives
    if (A->getType() == types::TY_FPGA_AOCO) {
      if (!hasFPGABinary(C, InputName, types::TY_FPGA_AOCO))
        return false;
      A = C.MakeAction<InputAction>(*InputArg, types::TY_FPGA_AOCO);
      return true;
    }

    // Type FPGA aocx is considered the same way for Hardware and Emulation.
    if (hasFPGABinary(C, InputName, types::TY_FPGA_AOCX)) {
      A = C.MakeAction<InputAction>(*InputArg, types::TY_FPGA_AOCX);
      return true;
    }

    SmallVector<std::pair<types::ID, bool>, 4> FPGAAOCTypes = {
        {types::TY_FPGA_AOCR, false},
        {types::TY_FPGA_AOCR_EMU, true}};
    for (const auto &ArchiveType : FPGAAOCTypes) {
      bool BinaryFound = hasFPGABinary(C, InputName, ArchiveType.first);
      if (BinaryFound && ArchiveType.second == D.IsFPGAEmulationMode()) {
        // Binary matches check and emulation type, we keep this one.
        A = C.MakeAction<InputAction>(*InputArg, ArchiveType.first);
        return true;
      }
      ArchiveTypeMismatch(BinaryFound &&
                          ArchiveType.second == D.IsFPGAHWMode());
    }
    return true;
  }

  /// Generate an action that adds a host dependence to a device action. The
  /// results will be kept in this action builder. Return true if an error was
  /// found.
  bool addHostDependenceToDeviceActions(Action *&HostAction,
                                        const Arg *InputArg,
                                        DerivedArgList &Args) {
    if (!IsValid)
      return true;

    // An FPGA AOCX input does not have a host dependence to the unbundler
    if (HostAction->getType() == types::TY_FPGA_AOCX)
      return false;
    recordHostAction(HostAction, InputArg);

    // If we are supporting bundling/unbundling and the current action is an
    // input action of non-source file, we replace the host action by the
    // unbundling action. The bundler tool has the logic to detect if an input
    // is a bundle or not and if the input is not a bundle it assumes it is a
    // host file. Therefore it is safe to create an unbundling action even if
    // the input is not a bundle.
    bool HasFPGATarget = false;
    if (CanUseBundler && isa<InputAction>(HostAction) &&
        InputArg->getOption().getKind() == llvm::opt::Option::InputClass &&
        !InputArg->getOption().hasFlag(options::LinkerInput) &&
        (!types::isSrcFile(HostAction->getType()) ||
         HostAction->getType() == types::TY_PP_HIP)) {
      ActionList HostActionList;
      Action *A(HostAction);
      bool HasSPIRTarget = false;
      // Only check for FPGA device information when using fpga SubArch.
      auto SYCLTCRange = C.getOffloadToolChains<Action::OFK_SYCL>();
      for (auto TI = SYCLTCRange.first, TE = SYCLTCRange.second; TI != TE;
           ++TI) {
        HasFPGATarget |= TI->second->getTriple().getSubArch() ==
                         llvm::Triple::SPIRSubArch_fpga;
        HasSPIRTarget |= TI->second->getTriple().isSPIROrSPIRV();
      }
      bool isArchive = !(HostAction->getType() == types::TY_Object &&
                         isObjectFile(InputArg->getAsString(Args)));
      if (!HasFPGATarget && isArchive &&
          HostAction->getType() == types::TY_FPGA_AOCO)
        // Archive with Non-FPGA target with AOCO type should not be unbundled.
        return false;
      if (HasFPGATarget && !updateInputForFPGA(A, InputArg, Args))
        return false;
      // FIXME - unbundling action with -fsycl-link is unbundling for both host
      // and device, where only the device is needed.
      auto UnbundlingHostAction = C.MakeAction<OffloadUnbundlingJobAction>(
          A, (HasSPIRTarget && HostAction->getType() == types::TY_Archive)
                 ? types::TY_Tempfilelist
                 : A->getType());
      UnbundlingHostAction->registerDependentActionInfo(
          C.getSingleOffloadToolChain<Action::OFK_Host>(),
          /*BoundArch=*/StringRef(), Action::OFK_Host);
      HostAction = UnbundlingHostAction;
      recordHostAction(HostAction, InputArg);
    }

    assert(HostAction && "Invalid host action!");

    // Register the offload kinds that are used.
    auto &OffloadKind = InputArgToOffloadKindMap[InputArg];
    for (auto *SB : SpecializedBuilders) {
      if (!SB->isValid())
        continue;

      auto RetCode = SB->addDeviceDependences(HostAction);

      // Host dependences for device actions are not compatible with that same
      // action being ignored.
      assert(RetCode != DeviceActionBuilder::ABRT_Ignore_Host &&
             "Host dependence not expected to be ignored.!");

      // Unless the builder was inactive for this action, we have to record the
      // offload kind because the host will have to use it.
      if (RetCode != DeviceActionBuilder::ABRT_Inactive)
        OffloadKind |= SB->getAssociatedOffloadKind();
    }

    // Do not use unbundler if the Host does not depend on device action.
    // Now that we have unbundled the object, when doing -fsycl-link we
    // want to continue the host link with the input object.
    if ((OffloadKind == Action::OFK_None && CanUseBundler) ||
        (Args.hasArg(options::OPT_fsycl_link_EQ) && !HasFPGATarget) ||
        (HasFPGATarget && ((Args.hasArg(options::OPT_fsycl_link_EQ) &&
                            HostAction->getType() == types::TY_Object))))
      if (auto *UA = dyn_cast<OffloadUnbundlingJobAction>(HostAction))
        HostAction = UA->getInputs().back();

    return false;
  }

  /// Add the offloading top level actions that are specific for unique
  /// linking situations where objects are used at only the device link
  /// with no intermedate steps.
  bool appendTopLevelLinkAction(ActionList &AL) {
    // Get the device actions to be appended.
    ActionList OffloadAL;
    for (auto *SB : SpecializedBuilders) {
      if (!SB->isValid())
        continue;
      SB->appendTopLevelLinkAction(OffloadAL);
    }
    // Append the device actions.
    AL.append(OffloadAL.begin(), OffloadAL.end());
    return false;
  }

  /// Add the offloading top level actions to the provided action list. This
  /// function can replace the host action by a bundling action if the
  /// programming models allow it.
  bool appendTopLevelActions(ActionList &AL, Action *HostAction,
                             const Arg *InputArg) {
    if (HostAction)
      recordHostAction(HostAction, InputArg);

    // Get the device actions to be appended.
    ActionList OffloadAL;
    for (auto *SB : SpecializedBuilders) {
      if (!SB->isValid())
        continue;
      SB->appendTopLevelActions(OffloadAL);
    }

    // If we can use the bundler, replace the host action by the bundling one in
    // the resulting list. Otherwise, just append the device actions. For
    // device only compilation, HostAction is a null pointer, therefore only do
    // this when HostAction is not a null pointer.
    if (CanUseBundler && HostAction &&
        HostAction->getType() != types::TY_Nothing && !OffloadAL.empty()) {
      // Add the host action to the list in order to create the bundling action.
      OffloadAL.push_back(HostAction);

      // We expect that the host action was just appended to the action list
      // before this method was called.
      assert(HostAction == AL.back() && "Host action not in the list??");
      HostAction = C.MakeAction<OffloadBundlingJobAction>(OffloadAL);
      recordHostAction(HostAction, InputArg);
      AL.back() = HostAction;
    } else
      AL.append(OffloadAL.begin(), OffloadAL.end());

    // Propagate to the current host action (if any) the offload information
    // associated with the current input.
    if (HostAction)
      HostAction->propagateHostOffloadInfo(InputArgToOffloadKindMap[InputArg],
                                           /*BoundArch=*/nullptr);
    return false;
  }

  /// Create link job from the given host inputs and feed the result to offload
  /// deps job which fetches device dependencies from the linked host image.
  /// Offload deps output is then forwarded to active device action builders so
  /// they can add it to the device linker inputs.
  void addDeviceLinkDependenciesFromHost(ActionList &LinkerInputs) {
    if (isSYCLNativeCPU(C.getArgs())) {
      // SYCL Native CPU doesn't need deps from clang-offload-deps.
      return;
    }
    // Link image for reading dependencies from it.
    auto *LA = C.MakeAction<LinkJobAction>(LinkerInputs,
                                           types::TY_Host_Dependencies_Image);

    // Calculate all the offload kinds used in the current compilation.
    unsigned ActiveOffloadKinds = 0u;
    for (auto &I : InputArgToOffloadKindMap)
      ActiveOffloadKinds |= I.second;

    OffloadAction::HostDependence HDep(
        *LA, *C.getSingleOffloadToolChain<Action::OFK_Host>(),
        /*BoundArch*/ nullptr, ActiveOffloadKinds);

    auto *DA = C.MakeAction<OffloadDepsJobAction>(HDep, types::TY_LLVM_BC);

    for (auto *SB : SpecializedBuilders) {
      if (!SB->isValid())
        continue;
      SB->addDeviceLinkDependencies(DA);
    }
  }

  void appendDeviceLinkActions(ActionList &AL) {
    for (DeviceActionBuilder *SB : SpecializedBuilders) {
      if (!SB->isValid())
        continue;
      SB->appendLinkDeviceActions(AL);
    }
  }

  void makeHostLinkDeviceOnlyAction(ActionList &Inputs) {
    // Build a list of device linking actions.
    ActionList DeviceAL;
    appendDeviceLinkActions(DeviceAL);
    if (DeviceAL.empty())
      return;

    // Let builders add host linking actions.
    Action *HA = nullptr;
    for (DeviceActionBuilder *SB : SpecializedBuilders) {
      if (!SB->isValid())
        continue;
      HA = SB->appendLinkHostActions(DeviceAL);
      if (!HA)
        continue;
      // This created host action has no originating input argument, therefore
      // needs to set its offloading kind directly.
      HA->propagateHostOffloadInfo(SB->getAssociatedOffloadKind(),
                                   /*BoundArch=*/nullptr);
      Inputs.push_back(HA);
    }
  }

  void makeHostLinkAction(ActionList &LinkerInputs) {

    bool IsCUinSYCL = false;
    for (auto &I : InputArgToOffloadKindMap) {
      if (I.second == (Action::OFK_Cuda | Action::OFK_SYCL)) {
        IsCUinSYCL = true;
      }
    }

    // Add offload action for the SYCL compilation of .cu files
    if (IsCUinSYCL) {
      for (size_t i = 0; i < LinkerInputs.size(); ++i) {
        OffloadAction::HostDependence HDep(
            *LinkerInputs[i], *C.getSingleOffloadToolChain<Action::OFK_Host>(),
            nullptr,
            InputArgToOffloadKindMap[HostActionToInputArgMap[LinkerInputs[i]]]);
        LinkerInputs[i] = C.MakeAction<OffloadAction>(HDep);
      }
    }

    // Build a list of device linking actions.
    ActionList DeviceAL;
    appendDeviceLinkActions(DeviceAL);
    if (DeviceAL.empty())
      return;

    // Let builders add host linking actions.
    Action* HA = nullptr;
    for (DeviceActionBuilder *SB : SpecializedBuilders) {
      if (!SB->isValid())
        continue;
      HA = SB->appendLinkHostActions(DeviceAL);
      // This created host action has no originating input argument, therefore
      // needs to set its offloading kind directly.
      if (HA) {
        HA->propagateHostOffloadInfo(SB->getAssociatedOffloadKind(),
                                     /*BoundArch=*/nullptr);
        LinkerInputs.push_back(HA);
      } else {
        // Nothing appended to create a singular input, so add each device
        // individually to the inputs.
        for (auto &DeviceAction : DeviceAL) {
          DeviceAction->propagateHostOffloadInfo(SB->getAssociatedOffloadKind(),
                                                 /*BoundArch=*/nullptr);
          LinkerInputs.push_back(DeviceAction);
        }
      }
    }
  }

  /// Processes the host linker action. This currently consists of replacing it
  /// with an offload action if there are device link objects and propagate to
  /// the host action all the offload kinds used in the current compilation. The
  /// resulting action is returned.
  Action *processHostLinkAction(Action *HostAction) {
    // Add all the dependences from the device linking actions.
    OffloadAction::DeviceDependences DDeps;
    for (auto *SB : SpecializedBuilders) {
      if (!SB->isValid())
        continue;

      SB->appendLinkDependences(DDeps);
    }

    // Calculate all the offload kinds used in the current compilation.
    unsigned ActiveOffloadKinds = 0u;
    for (auto &I : InputArgToOffloadKindMap)
      ActiveOffloadKinds |= I.second;

    // If we don't have device dependencies, we don't have to create an offload
    // action.
    if (DDeps.getActions().empty()) {
      // Set all the active offloading kinds to the link action. Given that it
      // is a link action it is assumed to depend on all actions generated so
      // far.
      HostAction->setHostOffloadInfo(ActiveOffloadKinds,
                                     /*BoundArch=*/nullptr);
      // Propagate active offloading kinds for each input to the link action.
      // Each input may have different active offloading kind.
      for (auto *A : HostAction->inputs()) {
        auto ArgLoc = HostActionToInputArgMap.find(A);
        if (ArgLoc == HostActionToInputArgMap.end())
          continue;
        auto OFKLoc = InputArgToOffloadKindMap.find(ArgLoc->second);
        if (OFKLoc == InputArgToOffloadKindMap.end())
          continue;
        A->propagateHostOffloadInfo(OFKLoc->second, /*BoundArch=*/nullptr);
      }
      return HostAction;
    }

    // Create the offload action with all dependences. When an offload action
    // is created the kinds are propagated to the host action, so we don't have
    // to do that explicitly here.
    OffloadAction::HostDependence HDep(
        *HostAction, *C.getSingleOffloadToolChain<Action::OFK_Host>(),
        /*BoundArch*/ nullptr, ActiveOffloadKinds);
    return C.MakeAction<OffloadAction>(HDep, DDeps);
  }

  void unbundleStaticArchives(Compilation &C, DerivedArgList &Args) {
    if (!Args.hasFlag(options::OPT_fsycl, options::OPT_fno_sycl, false))
      return;

    // Go through all of the args, and create a Linker specific argument list.
    // When dealing with fat static archives each archive is individually
    // unbundled.
    SmallVector<const char *, 16> LinkArgs(getLinkerArgs(C, Args));
    const llvm::opt::OptTable &Opts = C.getDriver().getOpts();
    auto unbundleStaticLib = [&](types::ID T, const StringRef &A) {
      Arg *InputArg = MakeInputArg(Args, Opts, Args.MakeArgString(A));
      Action *Current = C.MakeAction<InputAction>(*InputArg, T);
      addHostDependenceToDeviceActions(Current, InputArg, Args);
      auto PL = types::getCompilationPhases(T);
      addDeviceDependencesToHostAction(Current, InputArg, phases::Link,
                                       PL.back(), PL);
    };
    for (StringRef LA : LinkArgs) {
      // At this point, we will process the archives for FPGA AOCO and
      // individual archive unbundling for Windows.
      if (!isStaticArchiveFile(LA))
        continue;
      // FPGA AOCX/AOCR files are archives, but we do not want to unbundle them
      // here as they have already been unbundled and processed for linking.
      // TODO: The multiple binary checks for FPGA types getting a little out
      // of hand. Improve this by doing a single scan of the args and holding
      // that in a data structure for reference.
      if (hasFPGABinary(C, LA.str(), types::TY_FPGA_AOCX) ||
          hasFPGABinary(C, LA.str(), types::TY_FPGA_AOCR) ||
          hasFPGABinary(C, LA.str(), types::TY_FPGA_AOCR_EMU))
        continue;
      if (hasOffloadSections(C, LA, Args)) {
        // Pass along the static libraries to check if we need to add them for
        // unbundling for FPGA AOT static lib usage.  Uses FPGA aoco type to
        // differentiate if aoco unbundling is needed.  Unbundling of aoco is
        // not needed for emulation, as these are treated as regular archives.
        if (C.getDriver().IsFPGAHWMode())
          unbundleStaticLib(types::TY_FPGA_AOCO, LA);
        unbundleStaticLib(types::TY_Archive, LA);
      }
    }
  }
};
} // anonymous namespace.

void Driver::handleArguments(Compilation &C, DerivedArgList &Args,
                             const InputList &Inputs,
                             ActionList &Actions) const {

  // Ignore /Yc/Yu if both /Yc and /Yu passed but with different filenames.
  Arg *YcArg = Args.getLastArg(options::OPT__SLASH_Yc);
  Arg *YuArg = Args.getLastArg(options::OPT__SLASH_Yu);
  if (YcArg && YuArg && strcmp(YcArg->getValue(), YuArg->getValue()) != 0) {
    Diag(clang::diag::warn_drv_ycyu_different_arg_clang_cl);
    Args.eraseArg(options::OPT__SLASH_Yc);
    Args.eraseArg(options::OPT__SLASH_Yu);
    YcArg = YuArg = nullptr;
  }
  if (YcArg && Inputs.size() > 1) {
    Diag(clang::diag::warn_drv_yc_multiple_inputs_clang_cl);
    Args.eraseArg(options::OPT__SLASH_Yc);
    YcArg = nullptr;
  }

  Arg *FinalPhaseArg;
  phases::ID FinalPhase = getFinalPhase(Args, &FinalPhaseArg);

  if (FinalPhase == phases::Link) {
    if (Args.hasArgNoClaim(options::OPT_hipstdpar)) {
      Args.AddFlagArg(nullptr, getOpts().getOption(options::OPT_hip_link));
      Args.AddFlagArg(nullptr,
                      getOpts().getOption(options::OPT_frtlib_add_rpath));
    }
    // Emitting LLVM while linking disabled except in HIPAMD Toolchain
    if (Args.hasArg(options::OPT_emit_llvm) && !Args.hasArg(options::OPT_hip_link))
      Diag(clang::diag::err_drv_emit_llvm_link);
    if (C.getDefaultToolChain().getTriple().isWindowsMSVCEnvironment() &&
        LTOMode != LTOK_None &&
        !Args.getLastArgValue(options::OPT_fuse_ld_EQ)
             .starts_with_insensitive("lld"))
      Diag(clang::diag::err_drv_lto_without_lld);

    // If -dumpdir is not specified, give a default prefix derived from the link
    // output filename. For example, `clang -g -gsplit-dwarf a.c -o x` passes
    // `-dumpdir x-` to cc1. If -o is unspecified, use
    // stem(getDefaultImageName()) (usually stem("a.out") = "a").
    if (!Args.hasArg(options::OPT_dumpdir)) {
      Arg *FinalOutput = Args.getLastArg(options::OPT_o, options::OPT__SLASH_o);
      Arg *Arg = Args.MakeSeparateArg(
          nullptr, getOpts().getOption(options::OPT_dumpdir),
          Args.MakeArgString(
              (FinalOutput ? FinalOutput->getValue()
                           : llvm::sys::path::stem(getDefaultImageName())) +
              "-"));
      Arg->claim();
      Args.append(Arg);
    }
  }

  if (FinalPhase == phases::Preprocess || Args.hasArg(options::OPT__SLASH_Y_)) {
    // If only preprocessing or /Y- is used, all pch handling is disabled.
    // Rather than check for it everywhere, just remove clang-cl pch-related
    // flags here.
    Args.eraseArg(options::OPT__SLASH_Fp);
    Args.eraseArg(options::OPT__SLASH_Yc);
    Args.eraseArg(options::OPT__SLASH_Yu);
    YcArg = YuArg = nullptr;
  }

  bool LinkOnly = phases::Link == FinalPhase && Inputs.size() > 0;
  for (auto &I : Inputs) {
    types::ID InputType = I.first;
    const Arg *InputArg = I.second;

    auto PL = types::getCompilationPhases(InputType);

    phases::ID InitialPhase = PL[0];
    LinkOnly = LinkOnly && phases::Link == InitialPhase && PL.size() == 1;

    // If the first step comes after the final phase we are doing as part of
    // this compilation, warn the user about it.
    if (InitialPhase > FinalPhase) {
      if (InputArg->isClaimed())
        continue;

      // Claim here to avoid the more general unused warning.
      InputArg->claim();

      // Suppress all unused style warnings with -Qunused-arguments
      if (Args.hasArg(options::OPT_Qunused_arguments))
        continue;

      // Special case when final phase determined by binary name, rather than
      // by a command-line argument with a corresponding Arg.
      if (CCCIsCPP())
        Diag(clang::diag::warn_drv_input_file_unused_by_cpp)
            << InputArg->getAsString(Args) << getPhaseName(InitialPhase);
      // Special case '-E' warning on a previously preprocessed file to make
      // more sense.
      else if (InitialPhase == phases::Compile &&
               (Args.getLastArg(options::OPT__SLASH_EP,
                                options::OPT__SLASH_P) ||
                Args.getLastArg(options::OPT_E) ||
                Args.getLastArg(options::OPT_M, options::OPT_MM)) &&
               getPreprocessedType(InputType) == types::TY_INVALID)
        Diag(clang::diag::warn_drv_preprocessed_input_file_unused)
            << InputArg->getAsString(Args) << !!FinalPhaseArg
            << (FinalPhaseArg ? FinalPhaseArg->getOption().getName() : "");
      else
        Diag(clang::diag::warn_drv_input_file_unused)
            << InputArg->getAsString(Args) << getPhaseName(InitialPhase)
            << !!FinalPhaseArg
            << (FinalPhaseArg ? FinalPhaseArg->getOption().getName() : "");
      continue;
    }

    if (YcArg) {
      // Add a separate precompile phase for the compile phase.
      if (FinalPhase >= phases::Compile) {
        const types::ID HeaderType = lookupHeaderTypeForSourceType(InputType);
        // Build the pipeline for the pch file.
        Action *ClangClPch = C.MakeAction<InputAction>(*InputArg, HeaderType);
        for (phases::ID Phase : types::getCompilationPhases(HeaderType))
          ClangClPch = ConstructPhaseAction(C, Args, Phase, ClangClPch);
        assert(ClangClPch);
        Actions.push_back(ClangClPch);
        // The driver currently exits after the first failed command.  This
        // relies on that behavior, to make sure if the pch generation fails,
        // the main compilation won't run.
        // FIXME: If the main compilation fails, the PCH generation should
        // probably not be considered successful either.
      }
    }
  }

  // Claim any options which are obviously only used for compilation.
  if (LinkOnly) {
    Args.ClaimAllArgs(options::OPT_CompileOnly_Group);
    Args.ClaimAllArgs(options::OPT_cl_compile_Group);
  }
}

void Driver::BuildActions(Compilation &C, DerivedArgList &Args,
                          const InputList &Inputs, ActionList &Actions) const {
  llvm::PrettyStackTraceString CrashInfo("Building compilation actions");

  if (!SuppressMissingInputWarning && Inputs.empty()) {
    Diag(clang::diag::err_drv_no_input_files);
    return;
  }

  // Diagnose misuse of /Fo.
  if (Arg *A = Args.getLastArg(options::OPT__SLASH_Fo)) {
    StringRef V = A->getValue();
    if (Inputs.size() > 1 && !V.empty() &&
        !llvm::sys::path::is_separator(V.back())) {
      // Check whether /Fo tries to name an output file for multiple inputs.
      Diag(clang::diag::err_drv_out_file_argument_with_multiple_sources)
          << A->getSpelling() << V;
      Args.eraseArg(options::OPT__SLASH_Fo);
    }
  }

  // Diagnose misuse of /Fa.
  if (Arg *A = Args.getLastArg(options::OPT__SLASH_Fa)) {
    StringRef V = A->getValue();
    if (Inputs.size() > 1 && !V.empty() &&
        !llvm::sys::path::is_separator(V.back())) {
      // Check whether /Fa tries to name an asm file for multiple inputs.
      Diag(clang::diag::err_drv_out_file_argument_with_multiple_sources)
          << A->getSpelling() << V;
      Args.eraseArg(options::OPT__SLASH_Fa);
    }
  }

  // Diagnose misuse of /o.
  if (Arg *A = Args.getLastArg(options::OPT__SLASH_o)) {
    if (A->getValue()[0] == '\0') {
      // It has to have a value.
      Diag(clang::diag::err_drv_missing_argument) << A->getSpelling() << 1;
      Args.eraseArg(options::OPT__SLASH_o);
    }
  }

  handleArguments(C, Args, Inputs, Actions);

  // If '-fintelfpga' is passed, add '-fsycl' to the list of arguments
  const llvm::opt::OptTable &Opts = getOpts();
  Arg *SYCLFpgaArg = C.getInputArgs().getLastArg(options::OPT_fintelfpga);
  if (SYCLFpgaArg &&
      !Args.hasFlag(options::OPT_fsycl, options::OPT_fno_sycl, false))
    Args.AddFlagArg(0, Opts.getOption(options::OPT_fsycl));

  // When compiling for -fsycl, generate the integration header files and the
  // Unique ID that will be used during the compilation.
  if (Args.hasFlag(options::OPT_fsycl, options::OPT_fno_sycl, false)) {
    const bool IsSaveTemps = isSaveTempsEnabled();
    SmallString<128> OutFileDir;
    if (IsSaveTemps) {
      if (SaveTemps == SaveTempsObj) {
        auto *OptO = C.getArgs().getLastArg(options::OPT_o);
        OutFileDir = (OptO ? OptO->getValues()[0] : "");
        llvm::sys::path::remove_filename(OutFileDir);
        if (!OutFileDir.empty())
          OutFileDir.append(llvm::sys::path::get_separator());
      }
    }
    for (auto &I : Inputs) {
      std::string SrcFileName(I.second->getAsString(Args));
      if ((I.first == types::TY_PP_C || I.first == types::TY_PP_CXX ||
           types::isSrcFile(I.first))) {
        // Unique ID is generated for source files and preprocessed files.
        SmallString<128> ResultID;
        llvm::sys::fs::createUniquePath("uid%%%%%%%%%%%%%%%%", ResultID, false);
        addSYCLUniqueID(Args.MakeArgString(ResultID.str()), SrcFileName);
      }
      if (!types::isSrcFile(I.first))
        continue;

      std::string TmpFileNameHeader;
      std::string TmpFileNameFooter;
      auto StemmedSrcFileName = llvm::sys::path::stem(SrcFileName).str();
      if (IsSaveTemps) {
        TmpFileNameHeader.append(C.getDriver().GetUniquePath(
            OutFileDir.c_str() + StemmedSrcFileName + "-header", "h"));
        TmpFileNameFooter.append(C.getDriver().GetUniquePath(
            OutFileDir.c_str() + StemmedSrcFileName + "-footer", "h"));
      } else {
        TmpFileNameHeader.assign(C.getDriver().GetTemporaryPath(
            StemmedSrcFileName + "-header", "h"));
        TmpFileNameFooter =
            C.getDriver().GetTemporaryPath(StemmedSrcFileName + "-footer", "h");
      }
      StringRef TmpFileHeader =
          C.addTempFile(C.getArgs().MakeArgString(TmpFileNameHeader));
      StringRef TmpFileFooter =
          C.addTempFile(C.getArgs().MakeArgString(TmpFileNameFooter));
      // Use of -fsycl-footer-path puts the integration footer into that
      // specified location.
      if (Arg *A = C.getArgs().getLastArg(options::OPT_fsycl_footer_path_EQ)) {
        SmallString<128> OutName(A->getValue());
        llvm::sys::path::append(OutName,
                                llvm::sys::path::filename(TmpFileNameFooter));
        TmpFileFooter = C.addTempFile(C.getArgs().MakeArgString(OutName));
      }
      addIntegrationFiles(TmpFileHeader, TmpFileFooter, SrcFileName);
    }
  }

  bool UseNewOffloadingDriver =
      C.isOffloadingHostKind(Action::OFK_OpenMP) ||
      C.isOffloadingHostKind(Action::OFK_SYCL) ||
      Args.hasFlag(options::OPT_foffload_via_llvm,
                   options::OPT_fno_offload_via_llvm, false) ||
      Args.hasFlag(options::OPT_offload_new_driver,
                   options::OPT_no_offload_new_driver, false);

  // Builder to be used to build offloading actions.
  std::unique_ptr<OffloadingActionBuilder> OffloadBuilder =
      !UseNewOffloadingDriver
          ? std::make_unique<OffloadingActionBuilder>(C, Args, Inputs)
          : nullptr;

  // Construct the actions to perform.
  ExtractAPIJobAction *ExtractAPIAction = nullptr;
  ActionList LinkerInputs;
  ActionList MergerInputs;
  ActionList HostActions;
  llvm::SmallVector<const Arg *, 6> LinkerInputArgs;
  llvm::SmallVector<phases::ID, phases::MaxNumberOfPhases> PL;

  for (auto &I : Inputs) {
    types::ID InputType = I.first;
    const Arg *InputArg = I.second;

    PL = types::getCompilationPhases(*this, Args, InputType);
    if (PL.empty())
      continue;

    auto FullPL = types::getCompilationPhases(InputType);

    // Build the pipeline for this file.
    Action *Current = C.MakeAction<InputAction>(*InputArg, InputType);

    // Use the current host action in any of the offloading actions, if
    // required.
    if (!UseNewOffloadingDriver)
      if (OffloadBuilder->addHostDependenceToDeviceActions(Current, InputArg, Args))
        break;

    for (phases::ID Phase : PL) {

      // Add any offload action the host action depends on.
      if (!UseNewOffloadingDriver)
        Current = OffloadBuilder->addDeviceDependencesToHostAction(
            Current, InputArg, Phase, PL.back(), FullPL);
      if (!Current)
        break;

      // Queue linker inputs.
      if (Phase == phases::Link) {
        assert(Phase == PL.back() && "linking must be final compilation step.");

        // We don't need to generate additional link commands if emitting AMD
        // bitcode or compiling only for the offload device
        if (!(C.getInputArgs().hasArg(options::OPT_hip_link) &&
              (C.getInputArgs().hasArg(options::OPT_emit_llvm))) &&
            !offloadDeviceOnly())
          LinkerInputs.push_back(Current);
        Current = nullptr;
        break;
      }

      // TODO: Consider removing this because the merged may not end up being
      // the final Phase in the pipeline. Perhaps the merged could just merge
      // and then pass an artifact of some sort to the Link Phase.
      // Queue merger inputs.
      if (Phase == phases::IfsMerge) {
        assert(Phase == PL.back() && "merging must be final compilation step.");
        MergerInputs.push_back(Current);
        Current = nullptr;
        break;
      }

      if (Phase == phases::Precompile && ExtractAPIAction) {
        ExtractAPIAction->addHeaderInput(Current);
        Current = nullptr;
        break;
      }

      // FIXME: Should we include any prior module file outputs as inputs of
      // later actions in the same command line?

      // Otherwise construct the appropriate action.
      Action *NewCurrent = ConstructPhaseAction(C, Args, Phase, Current);

      // We didn't create a new action, so we will just move to the next phase.
      if (NewCurrent == Current)
        continue;

      if (auto *EAA = dyn_cast<ExtractAPIJobAction>(NewCurrent))
        ExtractAPIAction = EAA;

      Current = NewCurrent;

      // Try to build the offloading actions and add the result as a dependency
      // to the host.
      if (UseNewOffloadingDriver)
        Current = BuildOffloadingActions(C, Args, I, Current);
      // Use the current host action in any of the offloading actions, if
      // required.
      else if (OffloadBuilder->addHostDependenceToDeviceActions(Current,
                                                                InputArg,
                                                                Args))
        break;

      if (Current->getType() == types::TY_Nothing)
        break;
    }

    // If we ended with something, add to the output list.
    if (Current)
      Actions.push_back(Current);

    // Add any top level actions generated for offloading.
    if (!UseNewOffloadingDriver)
      OffloadBuilder->appendTopLevelActions(Actions, Current, InputArg);
    else if (Current)
      Current->propagateHostOffloadInfo(C.getActiveOffloadKinds(),
                                        /*BoundArch=*/nullptr);
  }

  if (!UseNewOffloadingDriver) {
    OffloadBuilder->appendTopLevelLinkAction(Actions);

    // With static fat archives we need to create additional steps for
    // generating dependence objects for device link actions.
    if (!LinkerInputs.empty() && C.getDriver().getOffloadStaticLibSeen())
      OffloadBuilder->addDeviceLinkDependenciesFromHost(LinkerInputs);

    OffloadBuilder->unbundleStaticArchives(C, Args);
  }

  // For an FPGA archive, we add the unbundling step above to take care of
  // the device side, but also unbundle here to extract the host side
  for (auto &LI : LinkerInputs) {
    Action *UnbundlerInput = nullptr;
    auto wrapObject = [&] {
      if (Args.hasArg(options::OPT_fsycl_link_EQ) &&
          Args.hasArg(options::OPT_fintelfpga)) {
        // Wrap the object when creating an FPGA AOCX or AOCR binary.
        // When the input file is an AOCR (early) archive, the unbundled host
        // binary consists of a list of objects. We cannot directly wrap that
        // binary to be consumed later - this has to go through each listed
        // object.
        bool FPGAEarly = true;
        if (auto *A = C.getInputArgs().getLastArg(options::OPT_fsycl_link_EQ))
          FPGAEarly = A->getValue() == StringRef("early");

        Action *WrapperAction;
        if ((LI->getType() == types::TY_FPGA_AOCR ||
             LI->getType() == types::TY_FPGA_AOCR_EMU) &&
            !FPGAEarly) {
          auto *RenameAction = C.MakeAction<FileTableTformJobAction>(
              LI, types::TY_Tempfilelist, types::TY_Tempfilelist);
          RenameAction->addRenameColumnTform(FileTableTformJobAction::COL_ZERO,
                                             FileTableTformJobAction::COL_CODE);
          ActionList WrapperItems({RenameAction});
          WrapperAction = C.MakeAction<OffloadWrapperJobAction>(
              WrapperItems, types::TY_LLVM_BC);
        } else
          WrapperAction =
              C.MakeAction<OffloadWrapperJobAction>(LI, types::TY_LLVM_BC);
        auto *ASM =
            C.MakeAction<BackendJobAction>(WrapperAction, types::TY_PP_Asm);
        auto *OBJ = C.MakeAction<AssembleJobAction>(ASM, types::TY_Object);
        OffloadAction::HostDependence HDep(
            *OBJ, *C.getSingleOffloadToolChain<Action::OFK_Host>(),
            /*BoundArch=*/nullptr, Action::OFK_SYCL);
        LI = C.MakeAction<OffloadAction>(HDep);
      }
    };
    if (auto *IA = dyn_cast<InputAction>(LI)) {
      if (IA->getType() == types::TY_FPGA_AOCR ||
          IA->getType() == types::TY_FPGA_AOCX ||
          IA->getType() == types::TY_FPGA_AOCR_EMU) {
        // Add to unbundler.
        UnbundlerInput = LI;
      } else {
        std::string FileName = IA->getInputArg().getAsString(Args);
        if ((IA->getType() == types::TY_Object && !isObjectFile(FileName)) ||
            IA->getInputArg().getOption().hasFlag(options::LinkerInput))
          continue;
        wrapObject();
      }
    } else
      wrapObject();
    if (UnbundlerInput && !PL.empty()) {
      if (auto *IA = dyn_cast<InputAction>(UnbundlerInput)) {
        std::string FileName = IA->getInputArg().getAsString(Args);
        Arg *InputArg = MakeInputArg(Args, getOpts(), FileName);
        if (!UseNewOffloadingDriver)
          OffloadBuilder->addHostDependenceToDeviceActions(UnbundlerInput,
                                                           InputArg, Args);
      }
    }
  }

  // Add a link action if necessary.
  Arg *FinalPhaseArg;
  if (!UseNewOffloadingDriver &&
      getFinalPhase(Args, &FinalPhaseArg) == phases::Link) {
    if (Args.hasArg(options::OPT_fsycl_link_EQ) &&
        !Args.hasArg(options::OPT_fintelfpga)) {
      ActionList LAList;
      OffloadBuilder->makeHostLinkDeviceOnlyAction(LAList);
      if (!LAList.empty()) {
        Action *LA = LAList.front();
        LA = OffloadBuilder->processHostLinkAction(LA);
        Actions.push_back(LA);
      }
    } else if (LinkerInputs.empty())
      OffloadBuilder->appendDeviceLinkActions(Actions);
  }

  if (!LinkerInputs.empty()) {
    if (!UseNewOffloadingDriver)
      OffloadBuilder->makeHostLinkAction(LinkerInputs);
    types::ID LinkType(types::TY_Image);
    if (Args.hasArg(options::OPT_fsycl_link_EQ))
      LinkType = types::TY_Archive;
    Action *LA;
    // Check if this Linker Job should emit a static library.
    if (ShouldEmitStaticLibrary(Args)) {
      LA = C.MakeAction<StaticLibJobAction>(LinkerInputs, LinkType);
    } else if (UseNewOffloadingDriver ||
               Args.hasArg(options::OPT_offload_link)) {
      LA = C.MakeAction<LinkerWrapperJobAction>(LinkerInputs, types::TY_Image);
      LA->propagateHostOffloadInfo(C.getActiveOffloadKinds(),
                                   /*BoundArch=*/nullptr);
    } else {
      LA = C.MakeAction<LinkJobAction>(LinkerInputs, LinkType);
    }
    if (!UseNewOffloadingDriver)
      LA = OffloadBuilder->processHostLinkAction(LA);
    Actions.push_back(LA);
  }

  // Add an interface stubs merge action if necessary.
  if (!MergerInputs.empty())
    Actions.push_back(
        C.MakeAction<IfsMergeJobAction>(MergerInputs, types::TY_Image));

  if (Args.hasArg(options::OPT_emit_interface_stubs)) {
    auto PhaseList = types::getCompilationPhases(
        types::TY_IFS_CPP,
        Args.hasArg(options::OPT_c) ? phases::Compile : phases::IfsMerge);

    ActionList MergerInputs;

    for (auto &I : Inputs) {
      types::ID InputType = I.first;
      const Arg *InputArg = I.second;

      // Currently clang and the llvm assembler do not support generating symbol
      // stubs from assembly, so we skip the input on asm files. For ifs files
      // we rely on the normal pipeline setup in the pipeline setup code above.
      if (InputType == types::TY_IFS || InputType == types::TY_PP_Asm ||
          InputType == types::TY_Asm)
        continue;

      Action *Current = C.MakeAction<InputAction>(*InputArg, InputType);

      for (auto Phase : PhaseList) {
        switch (Phase) {
        default:
          llvm_unreachable(
              "IFS Pipeline can only consist of Compile followed by IfsMerge.");
        case phases::Compile: {
          // Only IfsMerge (llvm-ifs) can handle .o files by looking for ifs
          // files where the .o file is located. The compile action can not
          // handle this.
          if (InputType == types::TY_Object)
            break;

          Current = C.MakeAction<CompileJobAction>(Current, types::TY_IFS_CPP);
          break;
        }
        case phases::IfsMerge: {
          assert(Phase == PhaseList.back() &&
                 "merging must be final compilation step.");
          MergerInputs.push_back(Current);
          Current = nullptr;
          break;
        }
        }
      }

      // If we ended with something, add to the output list.
      if (Current)
        Actions.push_back(Current);
    }

    // Add an interface stubs merge action if necessary.
    if (!MergerInputs.empty())
      Actions.push_back(
          C.MakeAction<IfsMergeJobAction>(MergerInputs, types::TY_Image));
  }

  for (auto Opt : {options::OPT_print_supported_cpus,
                   options::OPT_print_supported_extensions,
                   options::OPT_print_enabled_extensions}) {
    // If --print-supported-cpus, -mcpu=? or -mtune=? is specified, build a
    // custom Compile phase that prints out supported cpu models and quits.
    //
    // If either --print-supported-extensions or --print-enabled-extensions is
    // specified, call the corresponding helper function that prints out the
    // supported/enabled extensions and quits.
    if (Arg *A = Args.getLastArg(Opt)) {
      if (Opt == options::OPT_print_supported_extensions &&
          !C.getDefaultToolChain().getTriple().isRISCV() &&
          !C.getDefaultToolChain().getTriple().isAArch64() &&
          !C.getDefaultToolChain().getTriple().isARM()) {
        C.getDriver().Diag(diag::err_opt_not_valid_on_target)
            << "--print-supported-extensions";
        return;
      }
      if (Opt == options::OPT_print_enabled_extensions &&
          !C.getDefaultToolChain().getTriple().isRISCV() &&
          !C.getDefaultToolChain().getTriple().isAArch64()) {
        C.getDriver().Diag(diag::err_opt_not_valid_on_target)
            << "--print-enabled-extensions";
        return;
      }

      // Use the -mcpu=? flag as the dummy input to cc1.
      Actions.clear();
      Action *InputAc = C.MakeAction<InputAction>(
          *A, IsFlangMode() ? types::TY_Fortran : types::TY_C);
      Actions.push_back(
          C.MakeAction<PrecompileJobAction>(InputAc, types::TY_Nothing));
      for (auto &I : Inputs)
        I.second->claim();
    }
  }

  // Call validator for dxil when -Vd not in Args.
  if (C.getDefaultToolChain().getTriple().isDXIL()) {
    // Only add action when needValidation.
    const auto &TC =
        static_cast<const toolchains::HLSLToolChain &>(C.getDefaultToolChain());
    if (TC.requiresValidation(Args)) {
      Action *LastAction = Actions.back();
      Actions.push_back(C.MakeAction<BinaryAnalyzeJobAction>(
          LastAction, types::TY_DX_CONTAINER));
    }
  }

  // Claim ignored clang-cl options.
  Args.ClaimAllArgs(options::OPT_cl_ignored_Group);
}

/// Returns the canonical name for the offloading architecture when using a HIP
/// or CUDA architecture.
static StringRef getCanonicalArchString(Compilation &C,
                                        const llvm::opt::DerivedArgList &Args,
                                        StringRef ArchStr,
                                        const llvm::Triple &Triple,
                                        bool SuppressError = false) {
  // Lookup the CUDA / HIP architecture string. Only report an error if we were
  // expecting the triple to be only NVPTX / AMDGPU.
  OffloadArch Arch =
      StringToOffloadArch(getProcessorFromTargetID(Triple, ArchStr));
  if (!SuppressError && Triple.isNVPTX() &&
      (Arch == OffloadArch::UNKNOWN || !IsNVIDIAOffloadArch(Arch))) {
    C.getDriver().Diag(clang::diag::err_drv_offload_bad_gpu_arch)
        << "CUDA" << ArchStr;
    return StringRef();
  } else if (!SuppressError && Triple.isAMDGPU() &&
             (Arch == OffloadArch::UNKNOWN || !IsAMDOffloadArch(Arch))) {
    C.getDriver().Diag(clang::diag::err_drv_offload_bad_gpu_arch)
        << "HIP" << ArchStr;
    return StringRef();
  }

  if (IsNVIDIAOffloadArch(Arch))
    return Args.MakeArgStringRef(OffloadArchToString(Arch));

  if (IsAMDOffloadArch(Arch)) {
    llvm::StringMap<bool> Features;
    auto HIPTriple = getHIPOffloadTargetTriple(C.getDriver(), C.getInputArgs());
    if (!HIPTriple)
      return StringRef();
    auto Arch = parseTargetID(*HIPTriple, ArchStr, &Features);
    if (!Arch) {
      C.getDriver().Diag(clang::diag::err_drv_bad_target_id) << ArchStr;
      C.setContainsError();
      return StringRef();
    }
    return Args.MakeArgStringRef(getCanonicalTargetID(*Arch, Features));
  }

  // If the input isn't CUDA or HIP just return the architecture.
  return ArchStr;
}

/// Checks if the set offloading architectures does not conflict. Returns the
/// incompatible pair if a conflict occurs.
static std::optional<std::pair<llvm::StringRef, llvm::StringRef>>
getConflictOffloadArchCombination(const llvm::DenseSet<StringRef> &Archs,
                                  llvm::Triple Triple) {
  if (!Triple.isAMDGPU())
    return std::nullopt;

  std::set<StringRef> ArchSet;
  llvm::copy(Archs, std::inserter(ArchSet, ArchSet.begin()));
  return getConflictTargetIDCombination(ArchSet);
}

llvm::DenseSet<StringRef>
Driver::getOffloadArchs(Compilation &C, const llvm::opt::DerivedArgList &Args,
                        Action::OffloadKind Kind, const ToolChain *TC,
                        bool SuppressError) const {
  if (!TC)
    TC = &C.getDefaultToolChain();

  // --offload and --offload-arch options are mutually exclusive.
  if (Args.hasArgNoClaim(options::OPT_offload_EQ) &&
      Args.hasArgNoClaim(options::OPT_offload_arch_EQ,
                         options::OPT_no_offload_arch_EQ)) {
    C.getDriver().Diag(diag::err_opt_not_valid_with_opt)
        << "--offload"
        << (Args.hasArgNoClaim(options::OPT_offload_arch_EQ)
                ? "--offload-arch"
                : "--no-offload-arch");
  }

  if (KnownArchs.contains(TC))
    return KnownArchs.lookup(TC);

  llvm::DenseSet<StringRef> Archs;
  for (auto *Arg : Args) {
    // Extract any '--[no-]offload-arch' arguments intended for this toolchain.
    std::unique_ptr<llvm::opt::Arg> ExtractedArg = nullptr;
    if (Kind == Action::OFK_SYCL) {
      // For SYCL based offloading, we allow for -Xsycl-target-backend
      // and -Xsycl-target-backend=<target> for specifying options.
      if (Arg->getOption().matches(options::OPT_Xsycl_backend_EQ) &&
          llvm::Triple(Arg->getValue(0)) == TC->getTriple()) {
        Arg->claim();
        unsigned Index = Args.getBaseArgs().MakeIndex(Arg->getValue(1));
        ExtractedArg = getOpts().ParseOneArg(Args, Index);
        Arg = ExtractedArg.get();
      } else if (Arg->getOption().matches(options::OPT_Xsycl_backend)) {
        unsigned Index = Args.getBaseArgs().MakeIndex(Arg->getValue(0));
        ExtractedArg = getOpts().ParseOneArg(Args, Index);
        Arg = ExtractedArg.get();
      }
    } else {
      if (Arg->getOption().matches(options::OPT_Xopenmp_target_EQ) &&
          ToolChain::getOpenMPTriple(Arg->getValue(0)) == TC->getTriple()) {
        Arg->claim();
        unsigned Index = Args.getBaseArgs().MakeIndex(Arg->getValue(1));
        unsigned Prev = Index;
        ExtractedArg = getOpts().ParseOneArg(Args, Index);
        if (!ExtractedArg || Index > Prev + 1) {
          TC->getDriver().Diag(diag::err_drv_invalid_Xopenmp_target_with_args)
              << Arg->getAsString(Args);
          continue;
        }
        Arg = ExtractedArg.get();
      }
    }

    // Add or remove the seen architectures in order of appearance. If an
    // invalid architecture is given we simply exit.
    if (Arg->getOption().matches(options::OPT_offload_arch_EQ)) {
      for (StringRef Arch : llvm::split(Arg->getValue(), ",")) {
        if (Arch == "native" || Arch.empty()) {
          auto GPUsOrErr = TC->getSystemGPUArchs(Args);
          if (!GPUsOrErr) {
            if (SuppressError)
              llvm::consumeError(GPUsOrErr.takeError());
            else
              TC->getDriver().Diag(diag::err_drv_undetermined_gpu_arch)
                  << llvm::Triple::getArchTypeName(TC->getArch())
                  << llvm::toString(GPUsOrErr.takeError()) << "--offload-arch";
            continue;
          }

          for (auto ArchStr : *GPUsOrErr) {
            Archs.insert(
                getCanonicalArchString(C, Args, Args.MakeArgString(ArchStr),
                                       TC->getTriple(), SuppressError));
          }
        } else {
          StringRef ArchStr = getCanonicalArchString(
              C, Args, Arch, TC->getTriple(), SuppressError);
          if (ArchStr.empty())
            return Archs;
          Archs.insert(ArchStr);
        }
      }
    } else if (Arg->getOption().matches(options::OPT_no_offload_arch_EQ)) {
      for (StringRef Arch : llvm::split(Arg->getValue(), ",")) {
        if (Arch == "all") {
          Archs.clear();
        } else {
          StringRef ArchStr = getCanonicalArchString(
              C, Args, Arch, TC->getTriple(), SuppressError);
          if (ArchStr.empty())
            return Archs;
          Archs.erase(ArchStr);
        }
      }
    }
  }

  if (auto ConflictingArchs =
          getConflictOffloadArchCombination(Archs, TC->getTriple())) {
    C.getDriver().Diag(clang::diag::err_drv_bad_offload_arch_combo)
        << ConflictingArchs->first << ConflictingArchs->second;
    C.setContainsError();
  }

  // Skip filling defaults if we're just querying what is availible.
  if (SuppressError)
    return Archs;

  if (Archs.empty()) {
    if (Kind == Action::OFK_Cuda)
      Archs.insert(OffloadArchToString(OffloadArch::CudaDefault));
    else if (Kind == Action::OFK_HIP)
      Archs.insert(OffloadArchToString(OffloadArch::HIPDefault));
    else if (Kind == Action::OFK_OpenMP)
      Archs.insert(StringRef());
<<<<<<< HEAD
    else if (Kind == Action::OFK_SYCL) {
      // For SYCL offloading, we need to check the triple for NVPTX or AMDGPU.
      // The default arch is set for NVPTX if not provided.  For AMDGPU, emit
      // an error as the user is responsible to set the arch.
      if (TC->getTriple().isNVPTX())
        Archs.insert(OffloadArchToString(OffloadArch::SM_50));
      else if (TC->getTriple().isAMDGPU())
        C.getDriver().Diag(clang::diag::err_drv_sycl_missing_amdgpu_arch)
            << 1 << TC->getTriple().str();
      else
        Archs.insert(StringRef());
    }
=======
    else if (Kind == Action::OFK_SYCL)
      Archs.insert(StringRef());
>>>>>>> d00f65c6
  } else {
    Args.ClaimAllArgs(options::OPT_offload_arch_EQ);
    Args.ClaimAllArgs(options::OPT_no_offload_arch_EQ);
  }

  return Archs;
}

Action *Driver::BuildOffloadingActions(Compilation &C,
                                       llvm::opt::DerivedArgList &Args,
                                       const InputTy &Input,
                                       Action *HostAction) const {
  // Don't build offloading actions if explicitly disabled or we do not have a
  // valid source input and compile action to embed it in. If preprocessing only
  // ignore embedding.
  if (offloadHostOnly() || !types::isSrcFile(Input.first) ||
      !(isa<CompileJobAction>(HostAction) ||
        getFinalPhase(Args) == phases::Preprocess))
    return HostAction;

  ActionList OffloadActions;
  OffloadAction::DeviceDependences DDeps;

  const Action::OffloadKind OffloadKinds[] = {
      Action::OFK_OpenMP, Action::OFK_Cuda, Action::OFK_HIP, Action::OFK_SYCL};

  for (Action::OffloadKind Kind : OffloadKinds) {
    SmallVector<const ToolChain *, 2> ToolChains;
    ActionList DeviceActions;

    auto TCRange = C.getOffloadToolChains(Kind);
    for (auto TI = TCRange.first, TE = TCRange.second; TI != TE; ++TI)
      ToolChains.push_back(TI->second);

    if (ToolChains.empty())
      continue;

    types::ID InputType = Input.first;
    const Arg *InputArg = Input.second;

    // The toolchain can be active for unsupported file types.
    if ((Kind == Action::OFK_Cuda && !types::isCuda(InputType)) ||
        (Kind == Action::OFK_HIP && !types::isHIP(InputType)))
      continue;

    // Get the product of all bound architectures and toolchains.
    SmallVector<std::pair<const ToolChain *, StringRef>> TCAndArchs;
    for (const ToolChain *TC : ToolChains) {
      llvm::DenseSet<StringRef> Arches = getOffloadArchs(C, Args, Kind, TC);
      SmallVector<StringRef, 0> Sorted(Arches.begin(), Arches.end());
      llvm::sort(Sorted);
      for (StringRef Arch : Sorted)
        TCAndArchs.push_back(std::make_pair(TC, Arch));
    }

    for (unsigned I = 0, E = TCAndArchs.size(); I != E; ++I)
      DeviceActions.push_back(C.MakeAction<InputAction>(*InputArg, InputType));

    if (DeviceActions.empty())
      return HostAction;

    // FIXME: Do not collapse the host side for Darwin targets with SYCL offload
    // compilations. The toolchain is not properly initialized for the target.
    if (isa<CompileJobAction>(HostAction) && Kind == Action::OFK_SYCL &&
        HostAction->getType() != types::TY_Nothing &&
        C.getSingleOffloadToolChain<Action::OFK_Host>()
            ->getTriple()
            .isOSDarwin())
      HostAction->setCannotBeCollapsedWithNextDependentAction();

    auto PL = types::getCompilationPhases(*this, Args, InputType);

    for (phases::ID Phase : PL) {
      if (Phase == phases::Link) {
        assert(Phase == PL.back() && "linking must be final compilation step.");
        break;
      }

      // Assemble actions are not used for the SYCL device side.  Both compile
      // and backend actions are used to generate IR and textual IR if needed.
      if (Kind == Action::OFK_SYCL && Phase == phases::Assemble)
        continue;

      auto TCAndArch = TCAndArchs.begin();
      for (Action *&A : DeviceActions) {
        if (A->getType() == types::TY_Nothing)
          continue;

        // Propagate the ToolChain so we can use it in ConstructPhaseAction.
        A->propagateDeviceOffloadInfo(Kind, TCAndArch->second.data(),
                                      TCAndArch->first);
        A = ConstructPhaseAction(C, Args, Phase, A, Kind);

        if (isa<CompileJobAction>(A) && isa<CompileJobAction>(HostAction) &&
            Kind == Action::OFK_OpenMP &&
            HostAction->getType() != types::TY_Nothing) {
          // OpenMP offloading has a dependency on the host compile action to
          // identify which declarations need to be emitted. This shouldn't be
          // collapsed with any other actions so we can use it in the device.
          HostAction->setCannotBeCollapsedWithNextDependentAction();
          OffloadAction::HostDependence HDep(
              *HostAction, *C.getSingleOffloadToolChain<Action::OFK_Host>(),
              TCAndArch->second.data(), Kind);
          OffloadAction::DeviceDependences DDep;
          DDep.add(*A, *TCAndArch->first, TCAndArch->second.data(), Kind);
          A = C.MakeAction<OffloadAction>(HDep, DDep);
        }

        ++TCAndArch;
      }
    }
    // Use of -fsycl-device-obj=spirv converts the original LLVM-IR file to
    // SPIR-V for later consumption.
    for (Action *&A : DeviceActions) {
      if (!Args.getLastArgValue(options::OPT_fsycl_device_obj_EQ)
               .equals_insensitive("spirv") ||
          Kind != Action::OFK_SYCL || A->getType() != types::TY_LLVM_BC)
        continue;
      A = C.MakeAction<SPIRVTranslatorJobAction>(A, types::TY_SPIRV);
    }

    // Compiling HIP in non-RDC mode requires linking each action individually.
    for (Action *&A : DeviceActions) {
      if ((A->getType() != types::TY_Object &&
           A->getType() != types::TY_LTO_BC) ||
          Kind != Action::OFK_HIP ||
          Args.hasFlag(options::OPT_fgpu_rdc, options::OPT_fno_gpu_rdc, false))
        continue;
      ActionList LinkerInput = {A};
      A = C.MakeAction<LinkJobAction>(LinkerInput, types::TY_Image);
    }

    auto TCAndArch = TCAndArchs.begin();
    for (Action *A : DeviceActions) {
      DDeps.add(*A, *TCAndArch->first, TCAndArch->second.data(), Kind);
      OffloadAction::DeviceDependences DDep;
      DDep.add(*A, *TCAndArch->first, TCAndArch->second.data(), Kind);

      // Compiling CUDA in non-RDC mode uses the PTX output if available.
      for (Action *Input : A->getInputs())
        if (Kind == Action::OFK_Cuda && A->getType() == types::TY_Object &&
            !Args.hasFlag(options::OPT_fgpu_rdc, options::OPT_fno_gpu_rdc,
                          false))
          DDep.add(*Input, *TCAndArch->first, TCAndArch->second.data(), Kind);
      OffloadActions.push_back(C.MakeAction<OffloadAction>(DDep, A->getType()));

      ++TCAndArch;
    }
    // For SYCL based offloading, populate the device traits macros that are
    // used during compilation.
    if (Kind == Action::OFK_SYCL)
      tools::SYCL::populateSYCLDeviceTraitsMacrosArgs(C, Args, TCAndArchs);
  }

  // HIP code in non-RDC mode will bundle the output if it invoked the linker.
  bool ShouldBundleHIP =
      C.isOffloadingHostKind(Action::OFK_HIP) &&
      Args.hasFlag(options::OPT_gpu_bundle_output,
                   options::OPT_no_gpu_bundle_output, true) &&
      !Args.hasFlag(options::OPT_fgpu_rdc, options::OPT_fno_gpu_rdc, false) &&
      !llvm::any_of(OffloadActions,
                    [](Action *A) { return A->getType() != types::TY_Image; });

  // All kinds exit now in device-only mode except for non-RDC mode HIP.
  if (offloadDeviceOnly() && !ShouldBundleHIP)
    return C.MakeAction<OffloadAction>(DDeps, types::TY_Nothing);

  if (OffloadActions.empty())
    return HostAction;

  OffloadAction::DeviceDependences DDep;
  if (C.isOffloadingHostKind(Action::OFK_Cuda) &&
      !Args.hasFlag(options::OPT_fgpu_rdc, options::OPT_fno_gpu_rdc, false)) {
    // If we are not in RDC-mode we just emit the final CUDA fatbinary for
    // each translation unit without requiring any linking.
    Action *FatbinAction =
        C.MakeAction<LinkJobAction>(OffloadActions, types::TY_CUDA_FATBIN);
    DDep.add(*FatbinAction, *C.getSingleOffloadToolChain<Action::OFK_Cuda>(),
             nullptr, Action::OFK_Cuda);
  } else if (C.isOffloadingHostKind(Action::OFK_HIP) &&
             !Args.hasFlag(options::OPT_fgpu_rdc, options::OPT_fno_gpu_rdc,
                           false)) {
    // If we are not in RDC-mode we just emit the final HIP fatbinary for each
    // translation unit, linking each input individually.
    Action *FatbinAction =
        C.MakeAction<LinkJobAction>(OffloadActions, types::TY_HIP_FATBIN);
    DDep.add(*FatbinAction, *C.getSingleOffloadToolChain<Action::OFK_HIP>(),
             nullptr, Action::OFK_HIP);
  } else {
    // Package all the offloading actions into a single output that can be
    // embedded in the host and linked.
    Action *PackagerAction =
        C.MakeAction<OffloadPackagerJobAction>(OffloadActions, types::TY_Image);
    DDep.add(*PackagerAction, *C.getSingleOffloadToolChain<Action::OFK_Host>(),
             nullptr, C.getActiveOffloadKinds());
  }

  // HIP wants '--offload-device-only' to create a fatbinary by default.
  if (offloadDeviceOnly())
    return C.MakeAction<OffloadAction>(DDep, types::TY_Nothing);

  // If we are unable to embed a single device output into the host, we need to
  // add each device output as a host dependency to ensure they are still built.
  bool SingleDeviceOutput = !llvm::any_of(OffloadActions, [](Action *A) {
    return A->getType() == types::TY_Nothing;
  }) && isa<CompileJobAction>(HostAction);
  OffloadAction::HostDependence HDep(
      *HostAction, *C.getSingleOffloadToolChain<Action::OFK_Host>(),
      /*BoundArch=*/nullptr, SingleDeviceOutput ? DDep : DDeps);
  return C.MakeAction<OffloadAction>(HDep, SingleDeviceOutput ? DDep : DDeps);
}

Action *Driver::ConstructPhaseAction(
    Compilation &C, const ArgList &Args, phases::ID Phase, Action *Input,
    Action::OffloadKind TargetDeviceOffloadKind) const {
  llvm::PrettyStackTraceString CrashInfo("Constructing phase actions");

  // Some types skip the assembler phase (e.g., llvm-bc), but we can't
  // encode this in the steps because the intermediate type depends on
  // arguments. Just special case here.
  if (Phase == phases::Assemble && Input->getType() != types::TY_PP_Asm)
    return Input;

  // Use of --sycl-link will only allow for the link phase to occur. This is
  // for all input files.
  if (Args.hasArg(options::OPT_sycl_link) && Phase != phases::Link)
    return Input;

  // Build the appropriate action.
  switch (Phase) {
  case phases::Link:
    llvm_unreachable("link action invalid here.");
  case phases::IfsMerge:
    llvm_unreachable("ifsmerge action invalid here.");
  case phases::Preprocess: {
    types::ID OutputTy;
    // -M and -MM specify the dependency file name by altering the output type,
    // -if -MD and -MMD are not specified.
    if (Args.hasArg(options::OPT_M, options::OPT_MM) &&
        !Args.hasArg(options::OPT_MD, options::OPT_MMD)) {
      OutputTy = types::TY_Dependencies;
    } else {
      OutputTy = Input->getType();
      // For these cases, the preprocessor is only translating forms, the Output
      // still needs preprocessing.
      if (!Args.hasFlag(options::OPT_frewrite_includes,
                        options::OPT_fno_rewrite_includes, false) &&
          !Args.hasFlag(options::OPT_frewrite_imports,
                        options::OPT_fno_rewrite_imports, false) &&
          !Args.hasFlag(options::OPT_fdirectives_only,
                        options::OPT_fno_directives_only, false) &&
          !CCGenDiagnostics)
        OutputTy = types::getPreprocessedType(OutputTy);
      assert(OutputTy != types::TY_INVALID &&
             "Cannot preprocess this input type!");
    }
    types::ID HostPPType = types::getPreprocessedType(Input->getType());
    if (Args.hasArg(options::OPT_fsycl) && HostPPType != types::TY_INVALID &&
        !Args.hasArg(options::OPT_fno_sycl_use_footer) &&
        TargetDeviceOffloadKind == Action::OFK_None &&
        Input->getType() != types::TY_CUDA_DEVICE &&
        Args.hasArg(options::OPT_fsycl_host_compiler_EQ)) {
      // Performing a host compilation with -fsycl.  Append the integration
      // footer to the source file.
      auto *AppendFooter =
          C.MakeAction<AppendFooterJobAction>(Input, Input->getType());
      // FIXME: There are 2 issues with dependency generation in regards to
      // the integration footer that need to be addressed.
      // 1) Input file referenced on the RHS of a dependency is based on the
      //    input src, which is a temporary.  We want this to be the true
      //    user input src file.
      // 2) When generating dependencies against a preprocessed file, header
      //    file information (using -MD or-MMD) is not provided.
      return C.MakeAction<PreprocessJobAction>(AppendFooter, OutputTy);
    }
    return C.MakeAction<PreprocessJobAction>(Input, OutputTy);
  }
  case phases::Precompile: {
    // API extraction should not generate an actual precompilation action.
    if (Args.hasArg(options::OPT_extract_api))
      return C.MakeAction<ExtractAPIJobAction>(Input, types::TY_API_INFO);

    // With 'fexperimental-modules-reduced-bmi', we don't want to run the
    // precompile phase unless the user specified '--precompile'. In the case
    // the '--precompile' flag is enabled, we will try to emit the reduced BMI
    // as a by product in GenerateModuleInterfaceAction.
    if (Args.hasArg(options::OPT_modules_reduced_bmi) &&
        !Args.getLastArg(options::OPT__precompile))
      return Input;

    types::ID OutputTy = getPrecompiledType(Input->getType());
    assert(OutputTy != types::TY_INVALID &&
           "Cannot precompile this input type!");

    // If we're given a module name, precompile header file inputs as a
    // module, not as a precompiled header.
    const char *ModName = nullptr;
    if (OutputTy == types::TY_PCH) {
      if (Arg *A = Args.getLastArg(options::OPT_fmodule_name_EQ))
        ModName = A->getValue();
      if (ModName)
        OutputTy = types::TY_ModuleFile;
    }

    if (Args.hasArg(options::OPT_fsyntax_only)) {
      // Syntax checks should not emit a PCH file
      OutputTy = types::TY_Nothing;
    }

    return C.MakeAction<PrecompileJobAction>(Input, OutputTy);
  }
  case phases::Compile: {
    if (Args.hasArg(options::OPT_fsyntax_only))
      return C.MakeAction<CompileJobAction>(Input, types::TY_Nothing);
    if (Args.hasArg(options::OPT_rewrite_objc))
      return C.MakeAction<CompileJobAction>(Input, types::TY_RewrittenObjC);
    if (Args.hasArg(options::OPT_rewrite_legacy_objc))
      return C.MakeAction<CompileJobAction>(Input,
                                            types::TY_RewrittenLegacyObjC);
    if (Args.hasArg(options::OPT__analyze))
      return C.MakeAction<AnalyzeJobAction>(Input, types::TY_Plist);
    if (Args.hasArg(options::OPT__migrate))
      return C.MakeAction<MigrateJobAction>(Input, types::TY_Remap);
    if (Args.hasArg(options::OPT_emit_ast))
      return C.MakeAction<CompileJobAction>(Input, types::TY_AST);
    if (Args.hasArg(options::OPT_emit_cir))
      return C.MakeAction<CompileJobAction>(Input, types::TY_CIR);
    if (Args.hasArg(options::OPT_module_file_info))
      return C.MakeAction<CompileJobAction>(Input, types::TY_ModuleFile);
    if (Args.hasArg(options::OPT_verify_pch))
      return C.MakeAction<VerifyPCHJobAction>(Input, types::TY_Nothing);
    if (Args.hasArg(options::OPT_extract_api))
      return C.MakeAction<ExtractAPIJobAction>(Input, types::TY_API_INFO);
    return C.MakeAction<CompileJobAction>(Input, types::TY_LLVM_BC);
  }
  case phases::Backend: {
    if (isUsingLTO() && TargetDeviceOffloadKind == Action::OFK_None) {
      types::ID Output;
      if (Args.hasArg(options::OPT_ffat_lto_objects) &&
          !Args.hasArg(options::OPT_emit_llvm))
        Output = types::TY_PP_Asm;
      else if (Args.hasArg(options::OPT_S))
        Output = types::TY_LTO_IR;
      else
        Output = types::TY_LTO_BC;
      return C.MakeAction<BackendJobAction>(Input, Output);
    }
    if (isUsingOffloadLTO() && TargetDeviceOffloadKind != Action::OFK_None) {
      types::ID Output =
          Args.hasArg(options::OPT_S) ? types::TY_LTO_IR : types::TY_LTO_BC;
      if (getUseNewOffloadingDriver() && getOffloadLTOMode() == LTOK_Thin &&
          TargetDeviceOffloadKind == Action::OFK_SYCL) {
        // For SYCL with thinLTO, run sycl-post-link, extract the BC files from
        // the output table, run the backend on each output table.
        llvm::Triple OffloadTriple =
            Input->getOffloadingToolChain()->getTriple();
        SYCLPostLinkJobAction *TypedPostLinkAction =
            C.MakeAction<SYCLPostLinkJobAction>(Input, types::TY_Tempfiletable,
                                                types::TY_Tempfiletable);
        TypedPostLinkAction->setRTSetsSpecConstants(
            OffloadTriple.isSPIROrSPIRV() && !OffloadTriple.isSPIRAOT());
        auto *TypedExtractIRFilesAction = C.MakeAction<FileTableTformJobAction>(
            TypedPostLinkAction, types::TY_Tempfilelist,
            types::TY_Tempfilelist);

        TypedExtractIRFilesAction->addExtractColumnTform(
            FileTableTformJobAction::COL_CODE, false /*drop titles*/);
        auto *OutputAction =
            C.MakeAction<BackendJobAction>(TypedExtractIRFilesAction, Output);

        auto *ForEach = C.MakeAction<ForEachWrappingAction>(
            TypedExtractIRFilesAction, OutputAction);
        // This final job is mostly a no-op, but we need it to set the Action
        // type to Tempfilelist which is expected by clang-offload-packager.
        auto *ExtractBCFiles = C.MakeAction<FileTableTformJobAction>(
            ForEach, types::TY_Tempfilelist, types::TY_Tempfilelist);
        ExtractBCFiles->addExtractColumnTform(FileTableTformJobAction::COL_ZERO,
                                              false /*drop titles*/);
        return ExtractBCFiles;
      }
      return C.MakeAction<BackendJobAction>(Input, Output);
    }
    if (Args.hasArg(options::OPT_emit_llvm) ||
<<<<<<< HEAD
        (TargetDeviceOffloadKind == Action::OFK_SYCL &&
         C.getDriver().getUseNewOffloadingDriver()) ||
=======
        TargetDeviceOffloadKind == Action::OFK_SYCL ||
>>>>>>> d00f65c6
        (((Input->getOffloadingToolChain() &&
           Input->getOffloadingToolChain()->getTriple().isAMDGPU()) ||
          TargetDeviceOffloadKind == Action::OFK_HIP) &&
         (Args.hasFlag(options::OPT_fgpu_rdc, options::OPT_fno_gpu_rdc,
                       false) ||
          TargetDeviceOffloadKind == Action::OFK_OpenMP))) {
      types::ID Output =
          Args.hasArg(options::OPT_S) &&
                  (TargetDeviceOffloadKind == Action::OFK_None ||
                   offloadDeviceOnly() ||
                   (TargetDeviceOffloadKind == Action::OFK_HIP &&
                    !Args.hasFlag(options::OPT_offload_new_driver,
                                  options::OPT_no_offload_new_driver, false)))
              ? types::TY_LLVM_IR
              : types::TY_LLVM_BC;
      return C.MakeAction<BackendJobAction>(Input, Output);
    }
    return C.MakeAction<BackendJobAction>(Input, types::TY_PP_Asm);
  }
  case phases::Assemble:
    return C.MakeAction<AssembleJobAction>(std::move(Input), types::TY_Object);
  }

  llvm_unreachable("invalid phase in ConstructPhaseAction");
}

void Driver::BuildJobs(Compilation &C) const {
  llvm::PrettyStackTraceString CrashInfo("Building compilation jobs");

  Arg *FinalOutput = C.getArgs().getLastArg(options::OPT_o);

  // It is an error to provide a -o option if we are making multiple output
  // files. There are exceptions:
  //
  // IfsMergeJob: when generating interface stubs enabled we want to be able to
  // generate the stub file at the same time that we generate the real
  // library/a.out. So when a .o, .so, etc are the output, with clang interface
  // stubs there will also be a .ifs and .ifso at the same location.
  //
  // CompileJob of type TY_IFS_CPP: when generating interface stubs is enabled
  // and -c is passed, we still want to be able to generate a .ifs file while
  // we are also generating .o files. So we allow more than one output file in
  // this case as well.
  //
  // OffloadClass of type TY_Nothing: device-only output will place many outputs
  // into a single offloading action. We should count all inputs to the action
  // as outputs. Also ignore device-only outputs if we're compiling with
  // -fsyntax-only.
  if (FinalOutput) {
    unsigned NumOutputs = 0;
    unsigned NumIfsOutputs = 0;
    for (const Action *A : C.getActions()) {
      if (A->getType() != types::TY_Nothing &&
          A->getType() != types::TY_DX_CONTAINER &&
          !(A->getKind() == Action::IfsMergeJobClass ||
            (A->getType() == clang::driver::types::TY_IFS_CPP &&
             A->getKind() == clang::driver::Action::CompileJobClass &&
             0 == NumIfsOutputs++) ||
            (A->getKind() == Action::BindArchClass && A->getInputs().size() &&
             A->getInputs().front()->getKind() == Action::IfsMergeJobClass)))
        ++NumOutputs;
      else if (A->getKind() == Action::OffloadClass &&
               A->getType() == types::TY_Nothing &&
               !C.getArgs().hasArg(options::OPT_fsyntax_only))
        NumOutputs += A->size();
    }

    if (NumOutputs > 1) {
      Diag(clang::diag::err_drv_output_argument_with_multiple_files);
      FinalOutput = nullptr;
    }
  }

  const llvm::Triple &RawTriple = C.getDefaultToolChain().getTriple();

  // Collect the list of architectures.
  llvm::StringSet<> ArchNames;
  if (RawTriple.isOSBinFormatMachO())
    for (const Arg *A : C.getArgs())
      if (A->getOption().matches(options::OPT_arch))
        ArchNames.insert(A->getValue());

  // Set of (Action, canonical ToolChain triple) pairs we've built jobs for.
  std::map<std::pair<const Action *, std::string>, InputInfoList> CachedResults;
  for (Action *A : C.getActions()) {
    // If we are linking an image for multiple archs then the linker wants
    // -arch_multiple and -final_output <final image name>. Unfortunately, this
    // doesn't fit in cleanly because we have to pass this information down.
    //
    // FIXME: This is a hack; find a cleaner way to integrate this into the
    // process.
    const char *LinkingOutput = nullptr;
    if (isa<LipoJobAction>(A)) {
      if (FinalOutput)
        LinkingOutput = FinalOutput->getValue();
      else
        LinkingOutput = getDefaultImageName();
    }

    BuildJobsForAction(C, A, &C.getDefaultToolChain(),
                       /*BoundArch*/ StringRef(),
                       /*AtTopLevel*/ true,
                       /*MultipleArchs*/ ArchNames.size() > 1,
                       /*LinkingOutput*/ LinkingOutput, CachedResults,
                       /*TargetDeviceOffloadKind*/ Action::OFK_None);
  }

  // If we have more than one job, then disable integrated-cc1 for now. Do this
  // also when we need to report process execution statistics.
  if (C.getJobs().size() > 1 || CCPrintProcessStats)
    for (auto &J : C.getJobs())
      J.InProcess = false;

  if (CCPrintProcessStats) {
    C.setPostCallback([=](const Command &Cmd, int Res) {
      std::optional<llvm::sys::ProcessStatistics> ProcStat =
          Cmd.getProcessStatistics();
      if (!ProcStat)
        return;

      const char *LinkingOutput = nullptr;
      if (FinalOutput)
        LinkingOutput = FinalOutput->getValue();
      else if (!Cmd.getOutputFilenames().empty())
        LinkingOutput = Cmd.getOutputFilenames().front().c_str();
      else
        LinkingOutput = getDefaultImageName();

      if (CCPrintStatReportFilename.empty()) {
        using namespace llvm;
        // Human readable output.
        outs() << sys::path::filename(Cmd.getExecutable()) << ": "
               << "output=" << LinkingOutput;
        outs() << ", total="
               << format("%.3f", ProcStat->TotalTime.count() / 1000.) << " ms"
               << ", user="
               << format("%.3f", ProcStat->UserTime.count() / 1000.) << " ms"
               << ", mem=" << ProcStat->PeakMemory << " Kb\n";
      } else {
        // CSV format.
        std::string Buffer;
        llvm::raw_string_ostream Out(Buffer);
        llvm::sys::printArg(Out, llvm::sys::path::filename(Cmd.getExecutable()),
                            /*Quote*/ true);
        Out << ',';
        llvm::sys::printArg(Out, LinkingOutput, true);
        Out << ',' << ProcStat->TotalTime.count() << ','
            << ProcStat->UserTime.count() << ',' << ProcStat->PeakMemory
            << '\n';
        Out.flush();
        std::error_code EC;
        llvm::raw_fd_ostream OS(CCPrintStatReportFilename, EC,
                                llvm::sys::fs::OF_Append |
                                    llvm::sys::fs::OF_Text);
        if (EC)
          return;
        auto L = OS.lock();
        if (!L) {
          llvm::errs() << "ERROR: Cannot lock file "
                       << CCPrintStatReportFilename << ": "
                       << toString(L.takeError()) << "\n";
          return;
        }
        OS << Buffer;
        OS.flush();
      }
    });
  }

  // If the user passed -Qunused-arguments or there were errors, don't warn
  // about any unused arguments.
  if (Diags.hasErrorOccurred() ||
      C.getArgs().hasArg(options::OPT_Qunused_arguments))
    return;

  // Claim -fdriver-only here.
  (void)C.getArgs().hasArg(options::OPT_fdriver_only);
  // Claim -### here.
  (void)C.getArgs().hasArg(options::OPT__HASH_HASH_HASH);

  // Claim --driver-mode, --rsp-quoting, it was handled earlier.
  (void)C.getArgs().hasArg(options::OPT_driver_mode);
  (void)C.getArgs().hasArg(options::OPT_rsp_quoting);

  bool HasAssembleJob = llvm::any_of(C.getJobs(), [](auto &J) {
    // Match ClangAs and other derived assemblers of Tool. ClangAs uses a
    // longer ShortName "clang integrated assembler" while other assemblers just
    // use "assembler".
    return strstr(J.getCreator().getShortName(), "assembler");
  });
  for (Arg *A : C.getArgs()) {
    // FIXME: It would be nice to be able to send the argument to the
    // DiagnosticsEngine, so that extra values, position, and so on could be
    // printed.
    if (!A->isClaimed()) {
      if (A->getOption().hasFlag(options::NoArgumentUnused))
        continue;

      // Suppress the warning automatically if this is just a flag, and it is an
      // instance of an argument we already claimed.
      const Option &Opt = A->getOption();
      if (Opt.getKind() == Option::FlagClass) {
        bool DuplicateClaimed = false;

        for (const Arg *AA : C.getArgs().filtered(&Opt)) {
          if (AA->isClaimed()) {
            DuplicateClaimed = true;
            break;
          }
        }

        if (DuplicateClaimed)
          continue;
      }

      // In clang-cl, don't mention unknown arguments here since they have
      // already been warned about.
      if (!IsCLMode() || !A->getOption().matches(options::OPT_UNKNOWN)) {
        if (A->getOption().hasFlag(options::TargetSpecific) &&
            !A->isIgnoredTargetSpecific() && !HasAssembleJob &&
            // When for example -### or -v is used
            // without a file, target specific options are not
            // consumed/validated.
            // Instead emitting an error emit a warning instead.
            !C.getActions().empty()) {
          Diag(diag::err_drv_unsupported_opt_for_target)
              << A->getSpelling() << getTargetTriple();
        } else {
          Diag(clang::diag::warn_drv_unused_argument)
              << A->getAsString(C.getArgs());
        }
      }
    }
  }
}

namespace {
/// Utility class to control the collapse of dependent actions and select the
/// tools accordingly.
class ToolSelector final {
  /// The tool chain this selector refers to.
  const ToolChain &TC;

  /// The compilation this selector refers to.
  const Compilation &C;

  /// The base action this selector refers to.
  const JobAction *BaseAction;

  /// Set to true if the current toolchain refers to host actions.
  bool IsHostSelector;

  /// Set to true if save-temps and embed-bitcode functionalities are active.
  bool SaveTemps;
  bool EmbedBitcode;

  /// Get previous dependent action or null if that does not exist. If
  /// \a CanBeCollapsed is false, that action must be legal to collapse or
  /// null will be returned.
  const JobAction *getPrevDependentAction(const ActionList &Inputs,
                                          ActionList &SavedOffloadAction,
                                          bool CanBeCollapsed = true) {
    // An option can be collapsed only if it has a single input.
    if (Inputs.size() != 1)
      return nullptr;

    Action *CurAction = *Inputs.begin();
    if (CanBeCollapsed &&
        !CurAction->isCollapsingWithNextDependentActionLegal())
      return nullptr;

    // If the input action is an offload action. Look through it and save any
    // offload action that can be dropped in the event of a collapse.
    if (auto *OA = dyn_cast<OffloadAction>(CurAction)) {
      // If the dependent action is a device action, we will attempt to collapse
      // only with other device actions. Otherwise, we would do the same but
      // with host actions only.
      if (!IsHostSelector) {
        if (OA->hasSingleDeviceDependence(/*DoNotConsiderHostActions=*/true)) {
          CurAction =
              OA->getSingleDeviceDependence(/*DoNotConsiderHostActions=*/true);
          if (CanBeCollapsed &&
              !CurAction->isCollapsingWithNextDependentActionLegal())
            return nullptr;
          SavedOffloadAction.push_back(OA);
          return dyn_cast<JobAction>(CurAction);
        }
      } else if (OA->hasHostDependence()) {
        CurAction = OA->getHostDependence();
        if (CanBeCollapsed &&
            !CurAction->isCollapsingWithNextDependentActionLegal())
          return nullptr;
        SavedOffloadAction.push_back(OA);
        return dyn_cast<JobAction>(CurAction);
      }
      return nullptr;
    }

    return dyn_cast<JobAction>(CurAction);
  }

  // We need to collapse the separate compilation steps when performing
  // a third party host compilation step for SYCL offloading.  We don't know
  // what the third party compiler is capable of, so only allow for object
  // creation when performing -save-temps.
  bool SYCLHostCompiler =
      BaseAction->isHostOffloading(Action::OFK_SYCL) &&
      C.getArgs().hasArg(options::OPT_fsycl_host_compiler_EQ);

  /// Return true if an assemble action can be collapsed.
  bool canCollapseAssembleAction() const {
    return TC.useIntegratedAs() && !(SaveTemps && !SYCLHostCompiler) &&
           !C.getArgs().hasArg(options::OPT_via_file_asm) &&
           !C.getArgs().hasArg(options::OPT__SLASH_FA) &&
           !C.getArgs().hasArg(options::OPT__SLASH_Fa) &&
           !C.getArgs().hasArg(options::OPT_dxc_Fc);
  }

  /// Return true if a preprocessor action can be collapsed.
  bool canCollapsePreprocessorAction() const {
    return !C.getArgs().hasArg(options::OPT_no_integrated_cpp) &&
           !(SaveTemps && !SYCLHostCompiler) &&
           !C.getArgs().hasArg(options::OPT_traditional_cpp) &&
           !C.getArgs().hasArg(options::OPT_rewrite_objc);
  }

  /// Struct that relates an action with the offload actions that would be
  /// collapsed with it.
  struct JobActionInfo final {
    /// The action this info refers to.
    const JobAction *JA = nullptr;
    /// The offload actions we need to take care off if this action is
    /// collapsed.
    ActionList SavedOffloadAction;
  };

  /// Append collapsed offload actions from the give nnumber of elements in the
  /// action info array.
  static void AppendCollapsedOffloadAction(ActionList &CollapsedOffloadAction,
                                           ArrayRef<JobActionInfo> &ActionInfo,
                                           unsigned ElementNum) {
    assert(ElementNum <= ActionInfo.size() && "Invalid number of elements.");
    for (unsigned I = 0; I < ElementNum; ++I)
      CollapsedOffloadAction.append(ActionInfo[I].SavedOffloadAction.begin(),
                                    ActionInfo[I].SavedOffloadAction.end());
  }

  /// Functions that attempt to perform the combining. They detect if that is
  /// legal, and if so they update the inputs \a Inputs and the offload action
  /// that were collapsed in \a CollapsedOffloadAction. A tool that deals with
  /// the combined action is returned. If the combining is not legal or if the
  /// tool does not exist, null is returned.
  /// Currently three kinds of collapsing are supported:
  ///  - Assemble + Backend + Compile;
  ///  - Assemble + Backend ;
  ///  - Backend + Compile.
  const Tool *
  combineAssembleBackendCompile(ArrayRef<JobActionInfo> ActionInfo,
                                ActionList &Inputs,
                                ActionList &CollapsedOffloadAction) {
    if (ActionInfo.size() < 3 || !canCollapseAssembleAction())
      return nullptr;
    auto *AJ = dyn_cast<AssembleJobAction>(ActionInfo[0].JA);
    auto *BJ = dyn_cast<BackendJobAction>(ActionInfo[1].JA);
    auto *CJ = dyn_cast<CompileJobAction>(ActionInfo[2].JA);
    if (!AJ || !BJ || !CJ)
      return nullptr;

    // Get compiler tool.
    const Tool *T = TC.SelectTool(*CJ);
    if (!T)
      return nullptr;

    // Can't collapse if we don't have codegen support unless we are
    // emitting LLVM IR.
    bool OutputIsLLVM = types::isLLVMIR(ActionInfo[0].JA->getType());
    if (!T->hasIntegratedBackend() && !(OutputIsLLVM && T->canEmitIR()))
      return nullptr;

    // When using -fembed-bitcode, it is required to have the same tool (clang)
    // for both CompilerJA and BackendJA. Otherwise, combine two stages.
    if (EmbedBitcode) {
      const Tool *BT = TC.SelectTool(*BJ);
      if (BT == T)
        return nullptr;
    }

    if (!T->hasIntegratedAssembler())
      return nullptr;

    Inputs = CJ->getInputs();
    AppendCollapsedOffloadAction(CollapsedOffloadAction, ActionInfo,
                                 /*NumElements=*/3);
    return T;
  }
  const Tool *combineAssembleBackend(ArrayRef<JobActionInfo> ActionInfo,
                                     ActionList &Inputs,
                                     ActionList &CollapsedOffloadAction) {
    if (ActionInfo.size() < 2 || !canCollapseAssembleAction())
      return nullptr;
    auto *AJ = dyn_cast<AssembleJobAction>(ActionInfo[0].JA);
    auto *BJ = dyn_cast<BackendJobAction>(ActionInfo[1].JA);
    if (!AJ || !BJ)
      return nullptr;

    // Get backend tool.
    const Tool *T = TC.SelectTool(*BJ);
    if (!T)
      return nullptr;

    if (!T->hasIntegratedAssembler())
      return nullptr;

    Inputs = BJ->getInputs();
    AppendCollapsedOffloadAction(CollapsedOffloadAction, ActionInfo,
                                 /*NumElements=*/2);
    return T;
  }
  const Tool *combineBackendCompile(ArrayRef<JobActionInfo> ActionInfo,
                                    ActionList &Inputs,
                                    ActionList &CollapsedOffloadAction) {
    if (ActionInfo.size() < 2)
      return nullptr;
    auto *BJ = dyn_cast<BackendJobAction>(ActionInfo[0].JA);
    auto *CJ = dyn_cast<CompileJobAction>(ActionInfo[1].JA);
    if (!BJ || !CJ)
      return nullptr;

    // Check if the initial input (to the compile job or its predessor if one
    // exists) is LLVM bitcode. In that case, no preprocessor step is required
    // and we can still collapse the compile and backend jobs when we have
    // -save-temps. I.e. there is no need for a separate compile job just to
    // emit unoptimized bitcode.
    bool InputIsBitcode = true;
    for (size_t i = 1; i < ActionInfo.size(); i++)
      if (ActionInfo[i].JA->getType() != types::TY_LLVM_BC &&
          ActionInfo[i].JA->getType() != types::TY_LTO_BC) {
        InputIsBitcode = false;
        break;
      }
    if (!InputIsBitcode && !canCollapsePreprocessorAction())
      return nullptr;

    // Get compiler tool.
    const Tool *T = TC.SelectTool(*CJ);
    if (!T)
      return nullptr;

    // Can't collapse if we don't have codegen support unless we are
    // emitting LLVM IR.
    bool OutputIsLLVM = types::isLLVMIR(ActionInfo[0].JA->getType());
    if (!T->hasIntegratedBackend() && !(OutputIsLLVM && T->canEmitIR()))
      return nullptr;

    if (T->canEmitIR() && ((SaveTemps && !InputIsBitcode) || EmbedBitcode))
      return nullptr;

    Inputs = CJ->getInputs();
    AppendCollapsedOffloadAction(CollapsedOffloadAction, ActionInfo,
                                 /*NumElements=*/2);
    return T;
  }

  /// Updates the inputs if the obtained tool supports combining with
  /// preprocessor action, and the current input is indeed a preprocessor
  /// action. If combining results in the collapse of offloading actions, those
  /// are appended to \a CollapsedOffloadAction.
  void combineWithPreprocessor(const Tool *T, ActionList &Inputs,
                               ActionList &CollapsedOffloadAction) {
    if (!T || !canCollapsePreprocessorAction() || !T->hasIntegratedCPP())
      return;

    // Attempt to get a preprocessor action dependence.
    ActionList PreprocessJobOffloadActions;
    ActionList NewInputs;
    for (Action *A : Inputs) {
      auto *PJ = getPrevDependentAction({A}, PreprocessJobOffloadActions);
      if (!PJ || !isa<PreprocessJobAction>(PJ)) {
        NewInputs.push_back(A);
        continue;
      }

      // This is legal to combine. Append any offload action we found and add the
      // current input to preprocessor inputs.
      CollapsedOffloadAction.append(PreprocessJobOffloadActions.begin(),
                                    PreprocessJobOffloadActions.end());
      NewInputs.append(PJ->input_begin(), PJ->input_end());
    }
    Inputs = NewInputs;
  }

public:
  ToolSelector(const JobAction *BaseAction, const ToolChain &TC,
               const Compilation &C, bool SaveTemps, bool EmbedBitcode)
      : TC(TC), C(C), BaseAction(BaseAction), SaveTemps(SaveTemps),
        EmbedBitcode(EmbedBitcode) {
    assert(BaseAction && "Invalid base action.");
    IsHostSelector = BaseAction->getOffloadingDeviceKind() == Action::OFK_None;
  }

  /// Check if a chain of actions can be combined and return the tool that can
  /// handle the combination of actions. The pointer to the current inputs \a
  /// Inputs and the list of offload actions \a CollapsedOffloadActions
  /// connected to collapsed actions are updated accordingly. The latter enables
  /// the caller of the selector to process them afterwards instead of just
  /// dropping them. If no suitable tool is found, null will be returned.
  const Tool *getTool(ActionList &Inputs,
                      ActionList &CollapsedOffloadAction) {
    //
    // Get the largest chain of actions that we could combine.
    //

    SmallVector<JobActionInfo, 5> ActionChain(1);
    ActionChain.back().JA = BaseAction;
    while (ActionChain.back().JA) {
      const Action *CurAction = ActionChain.back().JA;

      // Grow the chain by one element.
      ActionChain.resize(ActionChain.size() + 1);
      JobActionInfo &AI = ActionChain.back();

      // Attempt to fill it with the
      AI.JA =
          getPrevDependentAction(CurAction->getInputs(), AI.SavedOffloadAction);
    }

    // Pop the last action info as it could not be filled.
    ActionChain.pop_back();

    //
    // Attempt to combine actions. If all combining attempts failed, just return
    // the tool of the provided action. At the end we attempt to combine the
    // action with any preprocessor action it may depend on.
    //

    const Tool *T = combineAssembleBackendCompile(ActionChain, Inputs,
                                                  CollapsedOffloadAction);
    if (!T)
      T = combineAssembleBackend(ActionChain, Inputs, CollapsedOffloadAction);
    if (!T)
      T = combineBackendCompile(ActionChain, Inputs, CollapsedOffloadAction);
    if (!T) {
      Inputs = BaseAction->getInputs();
      T = TC.SelectTool(*BaseAction);
    }

    combineWithPreprocessor(T, Inputs, CollapsedOffloadAction);
    return T;
  }
};
}

/// Return a string that uniquely identifies the result of a job. The bound arch
/// is not necessarily represented in the toolchain's triple -- for example,
/// armv7 and armv7s both map to the same triple -- so we need both in our map.
/// Also, we need to add the offloading device kind, as the same tool chain can
/// be used for host and device for some programming models, e.g. OpenMP.
static std::string GetTriplePlusArchString(const ToolChain *TC,
                                           StringRef BoundArch,
                                           Action::OffloadKind OffloadKind) {
  std::string TriplePlusArch = TC->getTriple().normalize();
  if (!BoundArch.empty()) {
    TriplePlusArch += "-";
    TriplePlusArch += BoundArch;
  }
  TriplePlusArch += "-";
  TriplePlusArch += Action::GetOffloadKindName(OffloadKind);
  return TriplePlusArch;
}

static void CollectForEachInputs(
    InputInfoList &InputInfos, const Action *SourceAction, const ToolChain *TC,
    StringRef BoundArch, Action::OffloadKind TargetDeviceOffloadKind,
    const std::map<std::pair<const Action *, std::string>, InputInfoList>
        &CachedResults,
    const ForEachWrappingAction *FEA) {
  for (const Action *Input : SourceAction->getInputs()) {
    // Search for the Input, if not in the cache assume actions were collapsed
    // so recurse.
    auto Lookup = CachedResults.find(
        {Input,
         GetTriplePlusArchString(TC, BoundArch, TargetDeviceOffloadKind)});
    if (Lookup != CachedResults.end()) {
      if (!FEA->getSerialActions().count(Input)) {
        InputInfos.append(Lookup->second);
      }
    } else {
      CollectForEachInputs(InputInfos, Input, TC, BoundArch,
                           TargetDeviceOffloadKind, CachedResults, FEA);
    }
  }
}

InputInfoList Driver::BuildJobsForAction(
    Compilation &C, const Action *A, const ToolChain *TC, StringRef BoundArch,
    bool AtTopLevel, bool MultipleArchs, const char *LinkingOutput,
    std::map<std::pair<const Action *, std::string>, InputInfoList>
        &CachedResults,
    Action::OffloadKind TargetDeviceOffloadKind) const {
  std::pair<const Action *, std::string> ActionTC = {
      A, GetTriplePlusArchString(TC, BoundArch, TargetDeviceOffloadKind)};
  auto CachedResult = CachedResults.find(ActionTC);
  if (CachedResult != CachedResults.end()) {
    return CachedResult->second;
  }
  InputInfoList Result = BuildJobsForActionNoCache(
      C, A, TC, BoundArch, AtTopLevel, MultipleArchs, LinkingOutput,
      CachedResults, TargetDeviceOffloadKind);
  CachedResults[ActionTC] = Result;
  return Result;
}

static void handleTimeTrace(Compilation &C, const ArgList &Args,
                            const JobAction *JA, const char *BaseInput,
                            const InputInfo &Result) {
  Arg *A =
      Args.getLastArg(options::OPT_ftime_trace, options::OPT_ftime_trace_EQ);
  if (!A)
    return;
  SmallString<128> Path;
  if (A->getOption().matches(options::OPT_ftime_trace_EQ)) {
    Path = A->getValue();
    if (llvm::sys::fs::is_directory(Path)) {
      SmallString<128> Tmp(Result.getFilename());
      llvm::sys::path::replace_extension(Tmp, "json");
      llvm::sys::path::append(Path, llvm::sys::path::filename(Tmp));
    }
  } else {
    if (Arg *DumpDir = Args.getLastArgNoClaim(options::OPT_dumpdir)) {
      // The trace file is ${dumpdir}${basename}.json. Note that dumpdir may not
      // end with a path separator.
      Path = DumpDir->getValue();
      Path += llvm::sys::path::filename(BaseInput);
    } else {
      Path = Result.getFilename();
    }
    llvm::sys::path::replace_extension(Path, "json");
  }
  const char *ResultFile = C.getArgs().MakeArgString(Path);
  C.addTimeTraceFile(ResultFile, JA);
  C.addResultFile(ResultFile, JA);
}

InputInfoList Driver::BuildJobsForActionNoCache(
    Compilation &C, const Action *A, const ToolChain *TC, StringRef BoundArch,
    bool AtTopLevel, bool MultipleArchs, const char *LinkingOutput,
    std::map<std::pair<const Action *, std::string>, InputInfoList>
        &CachedResults,
    Action::OffloadKind TargetDeviceOffloadKind) const {
  llvm::PrettyStackTraceString CrashInfo("Building compilation jobs");

  InputInfoList OffloadDependencesInputInfo;
  bool BuildingForOffloadDevice = TargetDeviceOffloadKind != Action::OFK_None;
  if (const OffloadAction *OA = dyn_cast<OffloadAction>(A)) {
    // The 'Darwin' toolchain is initialized only when its arguments are
    // computed. Get the default arguments for OFK_None to ensure that
    // initialization is performed before processing the offload action.
    // FIXME: Remove when darwin's toolchain is initialized during construction.
    C.getArgsForToolChain(TC, BoundArch, Action::OFK_None);

    // The offload action is expected to be used in four different situations.
    //
    // a) Set a toolchain/architecture/kind for a host action:
    //    Host Action 1 -> OffloadAction -> Host Action 2
    //
    // b) Set a toolchain/architecture/kind for a device action;
    //    Device Action 1 -> OffloadAction -> Device Action 2
    //
    // c) Specify a device dependence to a host action;
    //    Device Action 1  _
    //                      \
    //      Host Action 1  ---> OffloadAction -> Host Action 2
    //
    // d) Specify a host dependence to a device action.
    //      Host Action 1  _
    //                      \
    //    Device Action 1  ---> OffloadAction -> Device Action 2
    //
    // For a) and b), we just return the job generated for the dependences. For
    // c) and d) we override the current action with the host/device dependence
    // if the current toolchain is host/device and set the offload dependences
    // info with the jobs obtained from the device/host dependence(s).

    // If there is a single device option or has no host action, just generate
    // the job for it.
    if (OA->hasSingleDeviceDependence() || !OA->hasHostDependence()) {
      InputInfoList DevA;
      OA->doOnEachDeviceDependence([&](Action *DepA, const ToolChain *DepTC,
                                       const char *DepBoundArch) {
        DevA.append(BuildJobsForAction(C, DepA, DepTC, DepBoundArch, AtTopLevel,
                                       /*MultipleArchs*/ !!DepBoundArch,
                                       LinkingOutput, CachedResults,
                                       DepA->getOffloadingDeviceKind()));
      });
      return DevA;
    }

    // If 'Action 2' is host, we generate jobs for the device dependences and
    // override the current action with the host dependence. Otherwise, we
    // generate the host dependences and override the action with the device
    // dependence. The dependences can't therefore be a top-level action.
    OA->doOnEachDependence(
        /*IsHostDependence=*/BuildingForOffloadDevice,
        [&](Action *DepA, const ToolChain *DepTC, const char *DepBoundArch) {
          OffloadDependencesInputInfo.append(BuildJobsForAction(
              C, DepA, DepTC, DepBoundArch, /*AtTopLevel=*/false,
              /*MultipleArchs*/ !!DepBoundArch, LinkingOutput, CachedResults,
              DepA->getOffloadingDeviceKind()));
        });

    A = BuildingForOffloadDevice
            ? OA->getSingleDeviceDependence(/*DoNotConsiderHostActions=*/true)
            : OA->getHostDependence();

    // We may have already built this action as a part of the offloading
    // toolchain, return the cached input if so.
    std::pair<const Action *, std::string> ActionTC = {
        OA->getHostDependence(),
        GetTriplePlusArchString(TC, BoundArch, TargetDeviceOffloadKind)};
    auto It = CachedResults.find(ActionTC);
    if (It != CachedResults.end()) {
      InputInfoList Inputs = It->second;
      Inputs.append(OffloadDependencesInputInfo);
      return Inputs;
    }
  }

  if (const InputAction *IA = dyn_cast<InputAction>(A)) {
    // FIXME: It would be nice to not claim this here; maybe the old scheme of
    // just using Args was better?
    const Arg &Input = IA->getInputArg();
    Input.claim();
    if (Input.getOption().matches(options::OPT_INPUT)) {
      const char *Name = Input.getValue();
      return {InputInfo(A, Name, /* _BaseInput = */ Name)};
    }
    return {InputInfo(A, &Input, /* _BaseInput = */ "")};
  }
  if (const BindArchAction *BAA = dyn_cast<BindArchAction>(A)) {
    const ToolChain *TC;
    StringRef ArchName = BAA->getArchName();

    if (!ArchName.empty())
      TC = &getToolChain(C.getArgs(),
                         computeTargetTriple(*this, TargetTriple,
                                             C.getArgs(), ArchName));
    else
      TC = &C.getDefaultToolChain();

    return BuildJobsForAction(C, *BAA->input_begin(), TC, ArchName, AtTopLevel,
                              MultipleArchs, LinkingOutput, CachedResults,
                              TargetDeviceOffloadKind);
  }

  if (const ForEachWrappingAction *FEA = dyn_cast<ForEachWrappingAction>(A)) {
    // Check that the main action wasn't already processed.
    auto MainActionOutput = CachedResults.find(
        {FEA->getJobAction(),
         GetTriplePlusArchString(TC, BoundArch, TargetDeviceOffloadKind)});
    if (MainActionOutput != CachedResults.end()) {
      // The input was processed on behalf of another foreach.
      // Add entry in cache and return.
      CachedResults[{FEA, GetTriplePlusArchString(TC, BoundArch,
                                                  TargetDeviceOffloadKind)}] =
          MainActionOutput->second;
      return MainActionOutput->second;
    }

    // Build commands for the TFormInput then take any command added after as
    // needing a llvm-foreach wrapping.
    BuildJobsForAction(C, FEA->getTFormInput(), TC, BoundArch,
                       /*AtTopLevel=*/false, MultipleArchs, LinkingOutput,
                       CachedResults, TargetDeviceOffloadKind);
    unsigned OffsetIdx = C.getJobs().size();
    BuildJobsForAction(C, FEA->getJobAction(), TC, BoundArch,
                       /*AtTopLevel=*/false, MultipleArchs, LinkingOutput,
                       CachedResults, TargetDeviceOffloadKind);

    auto begin = C.getJobs().getJobsForOverride().begin() + OffsetIdx;
    auto end = C.getJobs().getJobsForOverride().end();

    // Steal the commands.
    llvm::SmallVector<std::unique_ptr<Command>, 4> JobsToWrap(
        std::make_move_iterator(begin), std::make_move_iterator(end));
    C.getJobs().getJobsForOverride().erase(begin, end);

    InputInfo ActionResult;
    for (std::unique_ptr<Command> Cmd :
         llvm::make_range(std::make_move_iterator(JobsToWrap.begin()),
                          std::make_move_iterator(JobsToWrap.end()))) {
      const JobAction *SourceAction = cast<JobAction>(&Cmd->getSource());
      if (FEA->getSerialActions().count(SourceAction)) {
        C.addCommand(std::move(Cmd));
        continue;
      }
      ActionResult = CachedResults.at(
          {SourceAction,
           GetTriplePlusArchString(TC, BoundArch, TargetDeviceOffloadKind)}).front();
      InputInfoList InputInfos;
      CollectForEachInputs(InputInfos, SourceAction, TC, BoundArch,
                           TargetDeviceOffloadKind, CachedResults, FEA);
      const Tool *Creator = &Cmd->getCreator();
      StringRef ParallelJobs;
      if (TargetDeviceOffloadKind == Action::OFK_SYCL)
        ParallelJobs = C.getArgs().getLastArgValue(
            options::OPT_fsycl_max_parallel_jobs_EQ);

      tools::SYCL::constructLLVMForeachCommand(
          C, *SourceAction, std::move(Cmd), InputInfos, ActionResult, Creator,
          "", types::getTypeTempSuffix(ActionResult.getType()), ParallelJobs);
    }
    return { ActionResult };
  }

  ActionList Inputs = A->getInputs();

  const JobAction *JA = cast<JobAction>(A);
  ActionList CollapsedOffloadActions;

  auto *DA = dyn_cast<OffloadDepsJobAction>(JA);
  const ToolChain *JATC = DA ? DA->getHostTC() : TC;

  ToolSelector TS(JA, *JATC, C, isSaveTempsEnabled(),
                  embedBitcodeInObject() && !isUsingLTO());
  const Tool *T = TS.getTool(Inputs, CollapsedOffloadActions);

  if (!T)
    return {InputInfo()};

  // If we've collapsed action list that contained OffloadAction we
  // need to build jobs for host/device-side inputs it may have held.
  for (const auto *OA : CollapsedOffloadActions)
    cast<OffloadAction>(OA)->doOnEachDependence(
        /*IsHostDependence=*/BuildingForOffloadDevice,
        [&](Action *DepA, const ToolChain *DepTC, const char *DepBoundArch) {
          OffloadDependencesInputInfo.append(BuildJobsForAction(
              C, DepA, DepTC, DepBoundArch, /* AtTopLevel */ false,
              /*MultipleArchs=*/!!DepBoundArch, LinkingOutput, CachedResults,
              DepA->getOffloadingDeviceKind()));
        });

  // Only use pipes when there is exactly one input.
  InputInfoList InputInfos;
  for (const Action *Input : Inputs) {
    // Treat dsymutil and verify sub-jobs as being at the top-level too, they
    // shouldn't get temporary output names.
    // FIXME: Clean this up.
    bool SubJobAtTopLevel =
        AtTopLevel && (isa<DsymutilJobAction>(A) || isa<VerifyJobAction>(A));
    InputInfos.append(BuildJobsForAction(
        C, Input, JATC, DA ? DA->getOffloadingArch() : BoundArch,
        SubJobAtTopLevel, MultipleArchs, LinkingOutput, CachedResults,
        A->getOffloadingDeviceKind()));
  }

  // Always use the first file input as the base input.
  const char *BaseInput = InputInfos[0].getBaseInput();
  for (auto &Info : InputInfos) {
    if (Info.isFilename()) {
      BaseInput = Info.getBaseInput();
      break;
    }
  }

  // ... except dsymutil actions, which use their actual input as the base
  // input.
  if (JA->getType() == types::TY_dSYM)
    BaseInput = InputInfos[0].getFilename();

  // Append outputs of offload device jobs to the input list
  if (!OffloadDependencesInputInfo.empty())
    InputInfos.append(OffloadDependencesInputInfo.begin(),
                      OffloadDependencesInputInfo.end());

  // Set the effective triple of the toolchain for the duration of this job.
  llvm::Triple EffectiveTriple;
  const ToolChain &ToolTC = T->getToolChain();
  const ArgList &Args =
      C.getArgsForToolChain(TC, BoundArch, A->getOffloadingDeviceKind());
  if (InputInfos.size() != 1) {
    EffectiveTriple = llvm::Triple(ToolTC.ComputeEffectiveClangTriple(Args));
  } else {
    // Pass along the input type if it can be unambiguously determined.
    EffectiveTriple = llvm::Triple(
        ToolTC.ComputeEffectiveClangTriple(Args, InputInfos[0].getType()));
  }
  RegisterEffectiveTriple TripleRAII(ToolTC, EffectiveTriple);

  // Determine the place to write output to, if any.
  InputInfo Result;
  InputInfoList UnbundlingResults;
  if (auto *UA = dyn_cast<OffloadUnbundlingJobAction>(JA)) {
    // If we have an unbundling job, we need to create results for all the
    // outputs. We also update the results cache so that other actions using
    // this unbundling action can get the right results.
    for (auto &UI : UA->getDependentActionsInfo()) {
      assert(UI.DependentOffloadKind != Action::OFK_None &&
             "Unbundling with no offloading??");

      // Unbundling actions are never at the top level. When we generate the
      // offloading prefix, we also do that for the host file because the
      // unbundling action does not change the type of the output which can
      // cause a overwrite.
      InputInfo CurI;
      bool IsFPGAObjLink =
          (JA->getType() == types::TY_Object &&
           EffectiveTriple.getSubArch() == llvm::Triple::SPIRSubArch_fpga &&
           C.getInputArgs().hasArg(options::OPT_fsycl_link_EQ));
      if (C.getDriver().getOffloadStaticLibSeen() &&
          (JA->getType() == types::TY_Archive ||
           JA->getType() == types::TY_Tempfilelist)) {
        // Host part of the unbundled static archive is not used.
        if (UI.DependentOffloadKind == Action::OFK_Host)
          continue;
        // Host part of the unbundled object is not used when using the
        // FPGA target and -fsycl-link is enabled.
        if (UI.DependentOffloadKind == Action::OFK_Host && IsFPGAObjLink)
          continue;
        std::string TmpFileName = C.getDriver().GetTemporaryPath(
            llvm::sys::path::stem(BaseInput),
            JA->getType() == types::TY_Archive ? "a" : "txt");
        const char *TmpFile = C.addTempFile(
            C.getArgs().MakeArgString(TmpFileName), JA->getType());
        CurI = InputInfo(JA->getType(), TmpFile, TmpFile);
      } else if (types::isFPGA(JA->getType())) {
        std::string Ext(types::getTypeTempSuffix(JA->getType()));
        types::ID TI = types::TY_Object;
        if (EffectiveTriple.isSPIROrSPIRV()) {
          if (!UI.DependentToolChain->getTriple().isSPIROrSPIRV())
            continue;
          // Output file from unbundle is FPGA device. Name the file
          // accordingly.
          if (UI.DependentOffloadKind == Action::OFK_Host) {
            // Do not add the current info for Host with FPGA device.  The host
            // side isn't used
            continue;
          }
          if (JA->getType() == types::TY_FPGA_AOCO) {
            TI = types::TY_TempAOCOfilelist;
            Ext = "txt";
          }
          if (JA->getType() == types::TY_FPGA_AOCR ||
              JA->getType() == types::TY_FPGA_AOCX ||
              JA->getType() == types::TY_FPGA_AOCR_EMU) {
            if (IsFPGAObjLink)
              continue;
            // AOCR files are always unbundled into a list file.
            TI = types::TY_Tempfilelist;
          }
        } else {
          if (UI.DependentOffloadKind == Action::OFK_SYCL)
            // Do not add the current info for device with FPGA device.  The
            // device side isn't used
            continue;
          TI = types::TY_Tempfilelist;
          Ext = "txt";
        }
        std::string TmpFileName = C.getDriver().GetTemporaryPath(
            llvm::sys::path::stem(BaseInput), Ext);
        const char *TmpFile =
            C.addTempFile(C.getArgs().MakeArgString(TmpFileName), TI);
        CurI = InputInfo(TI, TmpFile, TmpFile);
      } else {
        // Host part of the unbundled object is not used when -fsycl-link is
        // enabled with FPGA target
        if (UI.DependentOffloadKind == Action::OFK_Host && IsFPGAObjLink)
          continue;
        std::string OffloadingPrefix = Action::GetOffloadingFileNamePrefix(
          UI.DependentOffloadKind,
          UI.DependentToolChain->getTriple().normalize(),
          /*CreatePrefixForHost=*/true);
        CurI = InputInfo(
          UA,
          GetNamedOutputPath(C, *UA, BaseInput, UI.DependentBoundArch,
                             /*AtTopLevel=*/false,
                             MultipleArchs ||
                                 UI.DependentOffloadKind == Action::OFK_HIP,
                             OffloadingPrefix),
          BaseInput);
      }
      // Save the unbundling result.
      UnbundlingResults.push_back(CurI);

      // Get the unique string identifier for this dependence and cache the
      // result.
      StringRef Arch;
      if (TargetDeviceOffloadKind == Action::OFK_HIP ||
          TargetDeviceOffloadKind == Action::OFK_SYCL) {
        if (UI.DependentOffloadKind == Action::OFK_Host)
          Arch = StringRef();
        else
          Arch = UI.DependentBoundArch;
      } else
        Arch = BoundArch;
      // When unbundling for SYCL and there is no Target offload, assume
      // Host as the dependent offload, as the host path has been stripped
      // in this instance
      Action::OffloadKind DependentOffloadKind;
      if (UI.DependentOffloadKind == Action::OFK_SYCL &&
          TargetDeviceOffloadKind == Action::OFK_None &&
          !(isSYCLNativeCPU(Args) &&
            isSYCLNativeCPU(C.getDefaultToolChain().getTriple(),
                            TC->getTriple()) &&
            UA->getDependentActionsInfo().size() > 1))
        DependentOffloadKind = Action::OFK_Host;
      else
        DependentOffloadKind = UI.DependentOffloadKind;

      CachedResults[{A, GetTriplePlusArchString(UI.DependentToolChain, Arch,
                                                DependentOffloadKind)}] = {
          CurI};
    }
    // Do a check for a dependency file unbundle for FPGA.  This is out of line
    // from a regular unbundle, so just create and return the name of the
    // unbundled file.
    if (JA->getType() == types::TY_FPGA_Dependencies ||
        JA->getType() == types::TY_FPGA_Dependencies_List) {
      std::string Ext(types::getTypeTempSuffix(JA->getType()));
      std::string TmpFileName =
          C.getDriver().GetTemporaryPath(llvm::sys::path::stem(BaseInput), Ext);
      const char *TmpFile =
          C.addTempFile(C.getArgs().MakeArgString(TmpFileName), JA->getType());
      Result = InputInfo(JA->getType(), TmpFile, TmpFile);
      UnbundlingResults.push_back(Result);
    } else {
      // Now that we have all the results generated, select the one that should
      // be returned for the current depending action.
      std::pair<const Action *, std::string> ActionTC = {
          A, GetTriplePlusArchString(TC, BoundArch, TargetDeviceOffloadKind)};
      assert(CachedResults.find(ActionTC) != CachedResults.end() &&
             "Result does not exist??");
      Result = CachedResults[ActionTC].front();
    }
  } else if (auto *DA = dyn_cast<OffloadDepsJobAction>(JA)) {
    for (auto &DI : DA->getDependentActionsInfo()) {
      assert(DI.DependentOffloadKind != Action::OFK_None &&
             "Deps job with no offloading");

      std::string OffloadingPrefix = Action::GetOffloadingFileNamePrefix(
          DI.DependentOffloadKind,
          DI.DependentToolChain->getTriple().normalize(),
          /*CreatePrefixForHost=*/true);
      auto CurI = InputInfo(
          DA,
          GetNamedOutputPath(C, *DA, BaseInput, DI.DependentBoundArch,
                             /*AtTopLevel=*/false,
                             MultipleArchs ||
                                 DI.DependentOffloadKind == Action::OFK_HIP,
                             OffloadingPrefix),
          BaseInput);
      // Save the result.
      UnbundlingResults.push_back(CurI);

      // Get the unique string identifier for this dependence and cache the
      // result.
      StringRef Arch = TargetDeviceOffloadKind == Action::OFK_HIP
                           ? DI.DependentOffloadKind == Action::OFK_Host
                                 ? StringRef()
                                 : DI.DependentBoundArch
                           : BoundArch;

      CachedResults[{A, GetTriplePlusArchString(DI.DependentToolChain, Arch,
                                                DI.DependentOffloadKind)}] = {
          CurI};
    }

    // Now that we have all the results generated, select the one that should be
    // returned for the current depending action.
    std::pair<const Action *, std::string> ActionTC = {
        A, GetTriplePlusArchString(TC, BoundArch, TargetDeviceOffloadKind)};
    auto It = CachedResults.find(ActionTC);
    assert(It != CachedResults.end() && "Result does not exist??");
    Result = It->second.front();
  } else if (JA->getType() == types::TY_Nothing)
    Result = {InputInfo(A, BaseInput)};
  else {
    std::string OffloadingPrefix;
    // When generating binaries with -fsycl-link, the output file prefix is the
    // triple arch only.  Do not add the arch when compiling for host.
    if (!A->getOffloadingHostActiveKinds() &&
        Args.hasArg(options::OPT_fsycl_link_EQ)) {
      OffloadingPrefix = "-";
      OffloadingPrefix += TC->getTriple().getArchName();
    } else {
      // We only have to generate a prefix for the host if this is not a
      // top-level action.
      OffloadingPrefix = Action::GetOffloadingFileNamePrefix(
        A->getOffloadingDeviceKind(), EffectiveTriple.normalize(),
        /*CreatePrefixForHost=*/isa<OffloadPackagerJobAction>(A) ||
            !(A->getOffloadingHostActiveKinds() == Action::OFK_None ||
              AtTopLevel));
    }
    if (isa<OffloadWrapperJobAction>(JA)) {
      if (Arg *FinalOutput = C.getArgs().getLastArg(options::OPT_o))
        BaseInput = FinalOutput->getValue();
      // Do not use the default image name when using -fno-sycl-rdc
      else if (!tools::SYCL::shouldDoPerObjectFileLinking(C))
        BaseInput = getDefaultImageName();
      BaseInput =
          C.getArgs().MakeArgString(std::string(BaseInput) + "-wrapper");
    }
    Result = InputInfo(A, GetNamedOutputPath(C, *JA, BaseInput, BoundArch,
                                             AtTopLevel, MultipleArchs,
                                             OffloadingPrefix),
                       BaseInput);
    if (T->canEmitIR() && OffloadingPrefix.empty())
      handleTimeTrace(C, Args, JA, BaseInput, Result);
  }

  if (CCCPrintBindings && !CCGenDiagnostics) {
    llvm::errs() << "# \"" << T->getToolChain().getTripleString() << '"'
                 << " - \"" << T->getName() << "\", inputs: [";
    for (unsigned i = 0, e = InputInfos.size(); i != e; ++i) {
      llvm::errs() << InputInfos[i].getAsString();
      if (i + 1 != e)
        llvm::errs() << ", ";
    }
    if (UnbundlingResults.empty())
      llvm::errs() << "], output: " << Result.getAsString() << "\n";
    else {
      llvm::errs() << "], outputs: [";
      for (unsigned i = 0, e = UnbundlingResults.size(); i != e; ++i) {
        llvm::errs() << UnbundlingResults[i].getAsString();
        if (i + 1 != e)
          llvm::errs() << ", ";
      }
      llvm::errs() << "] \n";
    }
  } else {
    if (UnbundlingResults.empty())
      T->ConstructJob(C, *JA, Result, InputInfos, Args, LinkingOutput);
    else
      T->ConstructJobMultipleOutputs(C, *JA, UnbundlingResults, InputInfos,
                                     Args, LinkingOutput);
  }
  return {Result};
}

const char *Driver::getDefaultImageName() const {
  llvm::Triple Target(llvm::Triple::normalize(TargetTriple));
  return Target.isOSWindows() ? "a.exe" : "a.out";
}

/// Create output filename based on ArgValue, which could either be a
/// full filename, filename without extension, or a directory. If ArgValue
/// does not provide a filename, then use BaseName, and use the extension
/// suitable for FileType.
static const char *MakeCLOutputFilename(const ArgList &Args, StringRef ArgValue,
                                        StringRef BaseName,
                                        types::ID FileType) {
  SmallString<128> Filename = ArgValue;

  if (ArgValue.empty()) {
    // If the argument is empty, output to BaseName in the current dir.
    Filename = BaseName;
  } else if (llvm::sys::path::is_separator(Filename.back())) {
    // If the argument is a directory, output to BaseName in that dir.
    llvm::sys::path::append(Filename, BaseName);
  }

  if (!llvm::sys::path::has_extension(ArgValue)) {
    // If the argument didn't provide an extension, then set it.
    const char *Extension = types::getTypeTempSuffix(FileType, true);

    if (FileType == types::TY_Image &&
        Args.hasArg(options::OPT__SLASH_LD, options::OPT__SLASH_LDd)) {
      // The output file is a dll.
      Extension = "dll";
    }

    llvm::sys::path::replace_extension(Filename, Extension);
  }

  return Args.MakeArgString(Filename.c_str());
}

static bool HasPreprocessOutput(const Action &JA) {
  if (isa<PreprocessJobAction>(JA))
    return true;
  if (isa<OffloadAction>(JA) && isa<PreprocessJobAction>(JA.getInputs()[0]))
    return true;
  if (isa<OffloadBundlingJobAction>(JA) &&
      HasPreprocessOutput(*(JA.getInputs()[0])))
    return true;
  return false;
}

const char *Driver::CreateTempFile(Compilation &C, StringRef Prefix,
                                   StringRef Suffix, bool MultipleArchs,
                                   StringRef BoundArch,
                                   types::ID Type,
                                   bool NeedUniqueDirectory) const {
  SmallString<128> TmpName;
  Arg *A = C.getArgs().getLastArg(options::OPT_fcrash_diagnostics_dir);
  std::optional<std::string> CrashDirectory =
      CCGenDiagnostics && A
          ? std::string(A->getValue())
          : llvm::sys::Process::GetEnv("CLANG_CRASH_DIAGNOSTICS_DIR");
  if (CrashDirectory) {
    if (!getVFS().exists(*CrashDirectory))
      llvm::sys::fs::create_directories(*CrashDirectory);
    SmallString<128> Path(*CrashDirectory);
    llvm::sys::path::append(Path, Prefix);
    const char *Middle = !Suffix.empty() ? "-%%%%%%." : "-%%%%%%";
    if (std::error_code EC =
            llvm::sys::fs::createUniqueFile(Path + Middle + Suffix, TmpName)) {
      Diag(clang::diag::err_unable_to_make_temp) << EC.message();
      return "";
    }
  } else {
    if (MultipleArchs && !BoundArch.empty()) {
      if (NeedUniqueDirectory) {
        TmpName = GetTemporaryDirectory(Prefix);
        llvm::sys::path::append(TmpName,
                                Twine(Prefix) + "-" + BoundArch + "." + Suffix);
      } else {
        TmpName =
            GetTemporaryPath((Twine(Prefix) + "-" + BoundArch).str(), Suffix);
      }

    } else {
      TmpName = GetTemporaryPath(Prefix, Suffix);
    }
  }
  return C.addTempFile(C.getArgs().MakeArgString(TmpName), Type);
}

// Calculate the output path of the module file when compiling a module unit
// with the `-fmodule-output` option or `-fmodule-output=` option specified.
// The behavior is:
// - If `-fmodule-output=` is specfied, then the module file is
//   writing to the value.
// - Otherwise if the output object file of the module unit is specified, the
// output path
//   of the module file should be the same with the output object file except
//   the corresponding suffix. This requires both `-o` and `-c` are specified.
// - Otherwise, the output path of the module file will be the same with the
//   input with the corresponding suffix.
static const char *GetModuleOutputPath(Compilation &C, const JobAction &JA,
                                       const char *BaseInput) {
  assert(isa<PrecompileJobAction>(JA) && JA.getType() == types::TY_ModuleFile &&
         (C.getArgs().hasArg(options::OPT_fmodule_output) ||
          C.getArgs().hasArg(options::OPT_fmodule_output_EQ)));

  SmallString<256> OutputPath =
      tools::getCXX20NamedModuleOutputPath(C.getArgs(), BaseInput);

  return C.addResultFile(C.getArgs().MakeArgString(OutputPath.c_str()), &JA);
}

const char *Driver::GetNamedOutputPath(Compilation &C, const JobAction &JA,
                                       const char *BaseInput,
                                       StringRef OrigBoundArch, bool AtTopLevel,
                                       bool MultipleArchs,
                                       StringRef OffloadingPrefix) const {
  std::string BoundArch = OrigBoundArch.str();
  if (is_style_windows(llvm::sys::path::Style::native)) {
    // BoundArch may contain ':' or '*', which is invalid in file names on
    // Windows, therefore replace it with '@'.
    std::replace(BoundArch.begin(), BoundArch.end(), ':', '@');
    std::replace(BoundArch.begin(), BoundArch.end(), '*', '@');
  }
  // BoundArch may contain ',', which may create strings that interfere with
  // the StringMap for the clang-offload-packager input values.
  std::replace(BoundArch.begin(), BoundArch.end(), ',', '@');

  llvm::PrettyStackTraceString CrashInfo("Computing output path");
  // Output to a user requested destination?
  if (AtTopLevel && !isa<DsymutilJobAction>(JA) && !isa<VerifyJobAction>(JA)) {
    if (Arg *FinalOutput = C.getArgs().getLastArg(options::OPT_o))
      return C.addResultFile(FinalOutput->getValue(), &JA);
    // Output to destination for -fsycl-device-only and Windows -o
    if (offloadDeviceOnly() && JA.getOffloadingDeviceKind() == Action::OFK_SYCL)
      if (Arg *FinalOutput = C.getArgs().getLastArg(options::OPT__SLASH_o))
        return C.addResultFile(FinalOutput->getValue(), &JA);
  }

  // For /P, preprocess to file named after BaseInput.
  if (C.getArgs().hasArg(options::OPT__SLASH_P) &&
      ((AtTopLevel && isa<PreprocessJobAction>(JA)) ||
       isa<OffloadBundlingJobAction>(JA))) {
    StringRef BaseName = llvm::sys::path::filename(BaseInput);
    StringRef NameArg;
    if (Arg *A = C.getArgs().getLastArg(options::OPT__SLASH_Fi))
      NameArg = A->getValue();
    return C.addResultFile(
        MakeCLOutputFilename(C.getArgs(), NameArg, BaseName, types::TY_PP_C),
        &JA);
  }

  // Redirect output for the generated source + integration footer.
  if (isa<AppendFooterJobAction>(JA)) {
    if (Arg *A = C.getArgs().getLastArg(options::OPT_fsycl_footer_path_EQ)) {
      SmallString<128> OutName(A->getValue());
      StringRef BaseName = llvm::sys::path::filename(BaseInput);
      if (isSaveTempsEnabled()) {
        // Retain the location specified by the user with -save-temps.
        const char *Suffix = types::getTypeTempSuffix(JA.getType());
        std::string::size_type End = std::string::npos;
        if (!types::appendSuffixForType(JA.getType()))
          End = BaseName.rfind('.');
        SmallString<128> Suffixed(BaseName.substr(0, End));
        Suffixed += OffloadingPrefix;
        Suffixed += '.';
        Suffixed += Suffix;
        llvm::sys::path::append(OutName, Suffixed.c_str());
      } else {
        std::string TmpName =
            GetTemporaryPath(llvm::sys::path::stem(BaseName),
                             types::getTypeTempSuffix(JA.getType()));
        llvm::sys::path::append(OutName, llvm::sys::path::filename(TmpName));
      }
      return C.addTempFile(C.getArgs().MakeArgString(OutName));
    }
  }

  // Default to writing to stdout?
  if (AtTopLevel && !CCGenDiagnostics && HasPreprocessOutput(JA)) {
    return "-";
  }

  if (JA.getType() == types::TY_ModuleFile &&
      C.getArgs().getLastArg(options::OPT_module_file_info)) {
    return "-";
  }

  if (JA.getType() == types::TY_PP_Asm &&
      C.getArgs().hasArg(options::OPT_dxc_Fc)) {
    StringRef FcValue = C.getArgs().getLastArgValue(options::OPT_dxc_Fc);
    // TODO: Should we use `MakeCLOutputFilename` here? If so, we can probably
    // handle this as part of the SLASH_Fa handling below.
    return C.addResultFile(C.getArgs().MakeArgString(FcValue.str()), &JA);
  }

  if (JA.getType() == types::TY_Object &&
      C.getArgs().hasArg(options::OPT_dxc_Fo)) {
    StringRef FoValue = C.getArgs().getLastArgValue(options::OPT_dxc_Fo);
    // TODO: Should we use `MakeCLOutputFilename` here? If so, we can probably
    // handle this as part of the SLASH_Fo handling below.
    return C.addResultFile(C.getArgs().MakeArgString(FoValue.str()), &JA);
  }

  // Is this the assembly listing for /FA?
  if (JA.getType() == types::TY_PP_Asm &&
      (C.getArgs().hasArg(options::OPT__SLASH_FA) ||
       C.getArgs().hasArg(options::OPT__SLASH_Fa))) {
    // Use /Fa and the input filename to determine the asm file name.
    StringRef BaseName = llvm::sys::path::filename(BaseInput);
    StringRef FaValue = C.getArgs().getLastArgValue(options::OPT__SLASH_Fa);
    return C.addResultFile(
        MakeCLOutputFilename(C.getArgs(), FaValue, BaseName, JA.getType()),
        &JA);
  }

  if (JA.getType() == types::TY_API_INFO &&
      C.getArgs().hasArg(options::OPT_emit_extension_symbol_graphs) &&
      C.getArgs().hasArg(options::OPT_o))
    Diag(clang::diag::err_drv_unexpected_symbol_graph_output)
        << C.getArgs().getLastArgValue(options::OPT_o);

  // DXC defaults to standard out when generating assembly. We check this after
  // any DXC flags that might specify a file.
  if (AtTopLevel && JA.getType() == types::TY_PP_Asm && IsDXCMode())
    return "-";

  bool SpecifiedModuleOutput =
      C.getArgs().hasArg(options::OPT_fmodule_output) ||
      C.getArgs().hasArg(options::OPT_fmodule_output_EQ);
  if (MultipleArchs && SpecifiedModuleOutput)
    Diag(clang::diag::err_drv_module_output_with_multiple_arch);

  // If we're emitting a module output with the specified option
  // `-fmodule-output`.
  if (!AtTopLevel && isa<PrecompileJobAction>(JA) &&
      JA.getType() == types::TY_ModuleFile && SpecifiedModuleOutput) {
    assert(!C.getArgs().hasArg(options::OPT_modules_reduced_bmi));
    return GetModuleOutputPath(C, JA, BaseInput);
  }

  // Output to a temporary file?
  if ((!AtTopLevel && !isSaveTempsEnabled() &&
       (!C.getArgs().hasArg(options::OPT__SLASH_Fo) ||
        // FIXME - The use of /Fo is limited when offloading is enabled.  When
        // compiling to exe use of /Fo does not produce the named obj.  We also
        // should not use the named output when performing unbundling.
        (C.getArgs().hasArg(options::OPT__SLASH_Fo) &&
         (!JA.isOffloading(Action::OFK_None) ||
          isa<OffloadUnbundlingJobAction>(JA) ||
          JA.getOffloadingHostActiveKinds() > Action::OFK_Host)))) ||
      CCGenDiagnostics) {
    StringRef Name = llvm::sys::path::filename(BaseInput);
    std::pair<StringRef, StringRef> Split = Name.split('.');
    const char *Suffix =
        types::getTypeTempSuffix(JA.getType(), IsCLMode() || IsDXCMode());
    // The non-offloading toolchain on Darwin requires deterministic input
    // file name for binaries to be deterministic, therefore it needs unique
    // directory.
    llvm::Triple Triple(C.getDriver().getTargetTriple());
    bool NeedUniqueDirectory =
        (JA.getOffloadingDeviceKind() == Action::OFK_None ||
         JA.getOffloadingDeviceKind() == Action::OFK_Host) &&
        Triple.isOSDarwin();
    return CreateTempFile(C, Split.first, Suffix, MultipleArchs, BoundArch,
                          JA.getType(), NeedUniqueDirectory);
  }

  SmallString<128> BasePath(BaseInput);
  SmallString<128> ExternalPath("");
  StringRef BaseName;

  // Dsymutil actions should use the full path.
  if (isa<DsymutilJobAction>(JA) && C.getArgs().hasArg(options::OPT_dsym_dir)) {
    ExternalPath += C.getArgs().getLastArg(options::OPT_dsym_dir)->getValue();
    // We use posix style here because the tests (specifically
    // darwin-dsymutil.c) demonstrate that posix style paths are acceptable
    // even on Windows and if we don't then the similar test covering this
    // fails.
    llvm::sys::path::append(ExternalPath, llvm::sys::path::Style::posix,
                            llvm::sys::path::filename(BasePath));
    BaseName = ExternalPath;
  } else if (isa<DsymutilJobAction>(JA) || isa<VerifyJobAction>(JA))
    BaseName = BasePath;
  else
    BaseName = llvm::sys::path::filename(BasePath);

  // Determine what the derived output name should be.
  const char *NamedOutput;

  if ((JA.getType() == types::TY_Object || JA.getType() == types::TY_LTO_BC ||
       JA.getType() == types::TY_Archive) &&
      C.getArgs().hasArg(options::OPT__SLASH_Fo, options::OPT__SLASH_o)) {
    // The /Fo or /o flag decides the object filename.
    StringRef Val =
        C.getArgs()
            .getLastArg(options::OPT__SLASH_Fo, options::OPT__SLASH_o)
            ->getValue();
    NamedOutput =
        MakeCLOutputFilename(C.getArgs(), Val, BaseName, types::TY_Object);
  } else if (JA.getType() == types::TY_Image &&
             C.getArgs().hasArg(options::OPT__SLASH_Fe,
                                options::OPT__SLASH_o)) {
    // The /Fe or /o flag names the linked file.
    StringRef Val =
        C.getArgs()
            .getLastArg(options::OPT__SLASH_Fe, options::OPT__SLASH_o)
            ->getValue();
    NamedOutput =
        MakeCLOutputFilename(C.getArgs(), Val, BaseName, types::TY_Image);
  } else if (JA.getType() == types::TY_Image) {
    if (IsCLMode()) {
      // clang-cl uses BaseName for the executable name.
      NamedOutput =
          MakeCLOutputFilename(C.getArgs(), "", BaseName, types::TY_Image);
    } else {
      SmallString<128> Output(getDefaultImageName());
      // HIP image for device compilation with -fno-gpu-rdc is per compilation
      // unit.
      bool IsHIPNoRDC = JA.getOffloadingDeviceKind() == Action::OFK_HIP &&
                        !C.getArgs().hasFlag(options::OPT_fgpu_rdc,
                                             options::OPT_fno_gpu_rdc, false);
      bool UseOutExtension = IsHIPNoRDC || isa<OffloadPackagerJobAction>(JA) ||
                             isa<BackendCompileJobAction>(JA);
      if (UseOutExtension) {
        Output = BaseName;
        llvm::sys::path::replace_extension(Output, "");
      }
      Output += OffloadingPrefix;
      if (MultipleArchs && !BoundArch.empty()) {
        Output += "-";
        Output.append(BoundArch);
      }
      if (UseOutExtension)
        Output += ".out";
      NamedOutput = C.getArgs().MakeArgString(Output.c_str());
    }
  } else if (JA.getType() == types::TY_PCH && IsCLMode()) {
    NamedOutput = C.getArgs().MakeArgString(GetClPchPath(C, BaseName));
  } else if ((JA.getType() == types::TY_Plist || JA.getType() == types::TY_AST) &&
             C.getArgs().hasArg(options::OPT__SLASH_o)) {
    StringRef Val =
        C.getArgs()
            .getLastArg(options::OPT__SLASH_o)
            ->getValue();
    NamedOutput =
        MakeCLOutputFilename(C.getArgs(), Val, BaseName, types::TY_Object);
  } else {
    const char *Suffix =
        types::getTypeTempSuffix(JA.getType(), IsCLMode() || IsDXCMode());
    assert(Suffix && "All types used for output should have a suffix.");

    std::string::size_type End = std::string::npos;
    if (!types::appendSuffixForType(JA.getType()))
      End = BaseName.rfind('.');
    SmallString<128> Suffixed(BaseName.substr(0, End));
    Suffixed += OffloadingPrefix;
    if (MultipleArchs && !BoundArch.empty()) {
      Suffixed += "-";
      Suffixed.append(BoundArch);
    }
    // When using both -save-temps and -emit-llvm, use a ".tmp.bc" suffix for
    // the unoptimized bitcode so that it does not get overwritten by the ".bc"
    // optimized bitcode output.
    auto IsAMDRDCInCompilePhase = [](const JobAction &JA,
                                     const llvm::opt::DerivedArgList &Args) {
      // The relocatable compilation in HIP and OpenMP implies -emit-llvm.
      // Similarly, use a ".tmp.bc" suffix for the unoptimized bitcode
      // (generated in the compile phase.)
      const ToolChain *TC = JA.getOffloadingToolChain();
      return isa<CompileJobAction>(JA) &&
             ((JA.getOffloadingDeviceKind() == Action::OFK_HIP &&
               Args.hasFlag(options::OPT_fgpu_rdc, options::OPT_fno_gpu_rdc,
                            false)) ||
              (JA.getOffloadingDeviceKind() == Action::OFK_OpenMP && TC &&
               TC->getTriple().isAMDGPU()));
    };
    if (!AtTopLevel && JA.getType() == types::TY_LLVM_BC &&
        (C.getArgs().hasArg(options::OPT_emit_llvm) ||
         IsAMDRDCInCompilePhase(JA, C.getArgs())))
      Suffixed += ".tmp";
    Suffixed += '.';
    Suffixed += Suffix;
    NamedOutput = C.getArgs().MakeArgString(Suffixed.c_str());
  }

  // Prepend object file path if -save-temps=obj
  if (!AtTopLevel && isSaveTempsObj() && C.getArgs().hasArg(options::OPT_o) &&
      JA.getType() != types::TY_PCH) {
    Arg *FinalOutput = C.getArgs().getLastArg(options::OPT_o);
    SmallString<128> TempPath(FinalOutput->getValue());
    llvm::sys::path::remove_filename(TempPath);
    StringRef OutputFileName = llvm::sys::path::filename(NamedOutput);
    llvm::sys::path::append(TempPath, OutputFileName);
    NamedOutput = C.getArgs().MakeArgString(TempPath.c_str());
  }

  if (isSaveTempsEnabled()) {
    // If we're saving temps and the temp file conflicts with any
    // input/resulting file, then avoid overwriting.
    if (!AtTopLevel && NamedOutput == BaseName) {
      bool SameFile = false;
      SmallString<256> Result;
      llvm::sys::fs::current_path(Result);
      llvm::sys::path::append(Result, BaseName);
      llvm::sys::fs::equivalent(BaseInput, Result.c_str(), SameFile);
      // Must share the same path to conflict.
      if (SameFile) {
        StringRef Name = llvm::sys::path::filename(BaseInput);
        std::pair<StringRef, StringRef> Split = Name.split('.');
        std::string TmpName = GetTemporaryPath(
            Split.first,
            types::getTypeTempSuffix(JA.getType(), IsCLMode() || IsDXCMode()));
        return C.addTempFile(C.getArgs().MakeArgString(TmpName));
      }
    }

    const auto &ResultFiles = C.getResultFiles();
    const auto CollidingFilenameIt =
        llvm::find_if(ResultFiles, [NamedOutput](const auto &It) {
          return StringRef(NamedOutput) == It.second;
        });
    if (CollidingFilenameIt != ResultFiles.end()) {
      // Upon any collision, a unique hash will be appended to the filename,
      // similar to what is done for temporary files in the regular flow.
      StringRef CollidingName(CollidingFilenameIt->second);
      std::pair<StringRef, StringRef> Split = CollidingName.split('.');
      std::string UniqueName = GetUniquePath(
          Split.first,
          types::getTypeTempSuffix(JA.getType(), IsCLMode() || IsDXCMode()));
      return C.addTempFile(C.getArgs().MakeArgString(UniqueName));
    }
  }

  // Emit an error if PCH(Pre-Compiled Header) file generation is forced in
  // -fsycl mode.
  if (C.getArgs().hasFlag(options::OPT_fsycl, options::OPT_fno_sycl, false) &&
      JA.getType() == types::TY_PCH)
    Diag(clang::diag::err_drv_fsycl_with_pch);
  // As an annoying special case, PCH generation doesn't strip the pathname.
  if (JA.getType() == types::TY_PCH && !IsCLMode()) {
    llvm::sys::path::remove_filename(BasePath);
    if (BasePath.empty())
      BasePath = NamedOutput;
    else
      llvm::sys::path::append(BasePath, NamedOutput);
    return C.addResultFile(C.getArgs().MakeArgString(BasePath.c_str()), &JA);
  }

  return C.addResultFile(NamedOutput, &JA);
}

std::string Driver::GetFilePath(StringRef Name, const ToolChain &TC) const {
  // Search for Name in a list of paths.
  auto SearchPaths = [&](const llvm::SmallVectorImpl<std::string> &P)
      -> std::optional<std::string> {
    // Respect a limited subset of the '-Bprefix' functionality in GCC by
    // attempting to use this prefix when looking for file paths.
    for (const auto &Dir : P) {
      if (Dir.empty())
        continue;
      SmallString<128> P(Dir[0] == '=' ? SysRoot + Dir.substr(1) : Dir);
      llvm::sys::path::append(P, Name);
      if (llvm::sys::fs::exists(Twine(P)))
        return std::string(P);
    }
    return std::nullopt;
  };

  if (auto P = SearchPaths(PrefixDirs))
    return *P;

  SmallString<128> R(ResourceDir);
  llvm::sys::path::append(R, Name);
  if (llvm::sys::fs::exists(Twine(R)))
    return std::string(R);

  SmallString<128> P(TC.getCompilerRTPath());
  llvm::sys::path::append(P, Name);
  if (llvm::sys::fs::exists(Twine(P)))
    return std::string(P);

  SmallString<128> D(Dir);
  llvm::sys::path::append(D, "..", Name);
  if (llvm::sys::fs::exists(Twine(D)))
    return std::string(D);

  if (auto P = SearchPaths(TC.getLibraryPaths()))
    return *P;

  if (auto P = SearchPaths(TC.getFilePaths()))
    return *P;

  return std::string(Name);
}

void Driver::generatePrefixedToolNames(
    StringRef Tool, const ToolChain &TC,
    SmallVectorImpl<std::string> &Names) const {
  // FIXME: Needs a better variable than TargetTriple
  Names.emplace_back((TargetTriple + "-" + Tool).str());
  Names.emplace_back(Tool);
}

static bool ScanDirForExecutable(SmallString<128> &Dir, StringRef Name) {
  llvm::sys::path::append(Dir, Name);
  if (llvm::sys::fs::can_execute(Twine(Dir)))
    return true;
  llvm::sys::path::remove_filename(Dir);
  return false;
}

std::string Driver::GetProgramPath(StringRef Name, const ToolChain &TC) const {
  SmallVector<std::string, 2> TargetSpecificExecutables;
  generatePrefixedToolNames(Name, TC, TargetSpecificExecutables);

  // Respect a limited subset of the '-Bprefix' functionality in GCC by
  // attempting to use this prefix when looking for program paths.
  for (const auto &PrefixDir : PrefixDirs) {
    if (llvm::sys::fs::is_directory(PrefixDir)) {
      SmallString<128> P(PrefixDir);
      if (ScanDirForExecutable(P, Name))
        return std::string(P);
    } else {
      SmallString<128> P((PrefixDir + Name).str());
      if (llvm::sys::fs::can_execute(Twine(P)))
        return std::string(P);
    }
  }

  const ToolChain::path_list &List = TC.getProgramPaths();
  for (const auto &TargetSpecificExecutable : TargetSpecificExecutables) {
    // For each possible name of the tool look for it in
    // program paths first, then the path.
    // Higher priority names will be first, meaning that
    // a higher priority name in the path will be found
    // instead of a lower priority name in the program path.
    // E.g. <triple>-gcc on the path will be found instead
    // of gcc in the program path
    for (const auto &Path : List) {
      SmallString<128> P(Path);
      if (ScanDirForExecutable(P, TargetSpecificExecutable))
        return std::string(P);
    }

    // Fall back to the path
    if (llvm::ErrorOr<std::string> P =
            llvm::sys::findProgramByName(TargetSpecificExecutable))
      return *P;
  }

  return std::string(Name);
}

std::string Driver::GetStdModuleManifestPath(const Compilation &C,
                                             const ToolChain &TC) const {
  std::string error = "<NOT PRESENT>";

  switch (TC.GetCXXStdlibType(C.getArgs())) {
  case ToolChain::CST_Libcxx: {
    auto evaluate = [&](const char *library) -> std::optional<std::string> {
      std::string lib = GetFilePath(library, TC);

      // Note when there are multiple flavours of libc++ the module json needs
      // to look at the command-line arguments for the proper json. These
      // flavours do not exist at the moment, but there are plans to provide a
      // variant that is built with sanitizer instrumentation enabled.

      // For example
      //  StringRef modules = [&] {
      //    const SanitizerArgs &Sanitize = TC.getSanitizerArgs(C.getArgs());
      //    if (Sanitize.needsAsanRt())
      //      return "libc++.modules-asan.json";
      //    return "libc++.modules.json";
      //  }();

      SmallString<128> path(lib.begin(), lib.end());
      llvm::sys::path::remove_filename(path);
      llvm::sys::path::append(path, "libc++.modules.json");
      if (TC.getVFS().exists(path))
        return static_cast<std::string>(path);

      return {};
    };

    if (std::optional<std::string> result = evaluate("libc++.so"); result)
      return *result;

    return evaluate("libc++.a").value_or(error);
  }

  case ToolChain::CST_Libstdcxx:
    // libstdc++ does not provide Standard library modules yet.
    return error;
  }

  return error;
}

std::string Driver::GetTemporaryPath(StringRef Prefix, StringRef Suffix) const {
  SmallString<128> Path;
  std::error_code EC = llvm::sys::fs::createTemporaryFile(Prefix, Suffix, Path);
  if (EC) {
    Diag(clang::diag::err_unable_to_make_temp) << EC.message();
    return "";
  }

  return std::string(Path);
}

std::string Driver::GetUniquePath(StringRef BaseName, StringRef Ext) const {
  SmallString<128> Path;
  std::error_code EC = llvm::sys::fs::getPotentiallyUniqueFileName(
      Twine(BaseName) + Twine("-%%%%%%.") + Ext, Path);
  if (EC) {
    Diag(clang::diag::err_unable_to_make_temp) << EC.message();
    return "";
  }

  return std::string(Path.str());
}

std::string Driver::GetTemporaryDirectory(StringRef Prefix) const {
  SmallString<128> Path;
  std::error_code EC = llvm::sys::fs::createUniqueDirectory(Prefix, Path);
  if (EC) {
    Diag(clang::diag::err_unable_to_make_temp) << EC.message();
    return "";
  }

  return std::string(Path);
}

std::string Driver::GetClPchPath(Compilation &C, StringRef BaseName) const {
  SmallString<128> Output;
  if (Arg *FpArg = C.getArgs().getLastArg(options::OPT__SLASH_Fp)) {
    // FIXME: If anybody needs it, implement this obscure rule:
    // "If you specify a directory without a file name, the default file name
    // is VCx0.pch., where x is the major version of Visual C++ in use."
    Output = FpArg->getValue();

    // "If you do not specify an extension as part of the path name, an
    // extension of .pch is assumed. "
    if (!llvm::sys::path::has_extension(Output))
      Output += ".pch";
  } else {
    if (Arg *YcArg = C.getArgs().getLastArg(options::OPT__SLASH_Yc))
      Output = YcArg->getValue();
    if (Output.empty())
      Output = BaseName;
    llvm::sys::path::replace_extension(Output, ".pch");
  }
  return std::string(Output);
}

const ToolChain &Driver::getToolChain(const ArgList &Args,
                                      const llvm::Triple &Target) const {

  auto &TC = ToolChains[Target.str()];
  if (!TC) {
    switch (Target.getOS()) {
    case llvm::Triple::AIX:
      TC = std::make_unique<toolchains::AIX>(*this, Target, Args);
      break;
    case llvm::Triple::Haiku:
      TC = std::make_unique<toolchains::Haiku>(*this, Target, Args);
      break;
    case llvm::Triple::Darwin:
    case llvm::Triple::MacOSX:
    case llvm::Triple::IOS:
    case llvm::Triple::TvOS:
    case llvm::Triple::WatchOS:
    case llvm::Triple::XROS:
    case llvm::Triple::DriverKit:
      TC = std::make_unique<toolchains::DarwinClang>(*this, Target, Args);
      break;
    case llvm::Triple::DragonFly:
      TC = std::make_unique<toolchains::DragonFly>(*this, Target, Args);
      break;
    case llvm::Triple::OpenBSD:
      TC = std::make_unique<toolchains::OpenBSD>(*this, Target, Args);
      break;
    case llvm::Triple::NetBSD:
      TC = std::make_unique<toolchains::NetBSD>(*this, Target, Args);
      break;
    case llvm::Triple::FreeBSD:
      if (Target.isPPC())
        TC = std::make_unique<toolchains::PPCFreeBSDToolChain>(*this, Target,
                                                               Args);
      else
        TC = std::make_unique<toolchains::FreeBSD>(*this, Target, Args);
      break;
    case llvm::Triple::Linux:
    case llvm::Triple::ELFIAMCU:
      if (Target.getArch() == llvm::Triple::hexagon)
        TC = std::make_unique<toolchains::HexagonToolChain>(*this, Target,
                                                             Args);
      else if ((Target.getVendor() == llvm::Triple::MipsTechnologies) &&
               !Target.hasEnvironment())
        TC = std::make_unique<toolchains::MipsLLVMToolChain>(*this, Target,
                                                              Args);
      else if (Target.isPPC())
        TC = std::make_unique<toolchains::PPCLinuxToolChain>(*this, Target,
                                                              Args);
      else if (Target.getArch() == llvm::Triple::ve)
        TC = std::make_unique<toolchains::VEToolChain>(*this, Target, Args);
      else if (Target.isOHOSFamily())
        TC = std::make_unique<toolchains::OHOS>(*this, Target, Args);
      else
        TC = std::make_unique<toolchains::Linux>(*this, Target, Args);
      break;
    case llvm::Triple::NaCl:
      TC = std::make_unique<toolchains::NaClToolChain>(*this, Target, Args);
      break;
    case llvm::Triple::Fuchsia:
      TC = std::make_unique<toolchains::Fuchsia>(*this, Target, Args);
      break;
    case llvm::Triple::Solaris:
      TC = std::make_unique<toolchains::Solaris>(*this, Target, Args);
      break;
    case llvm::Triple::CUDA:
      TC = std::make_unique<toolchains::NVPTXToolChain>(*this, Target, Args);
      break;
    case llvm::Triple::AMDHSA:
      TC = std::make_unique<toolchains::ROCMToolChain>(*this, Target, Args);
      break;
    case llvm::Triple::AMDPAL:
    case llvm::Triple::Mesa3D:
      TC = std::make_unique<toolchains::AMDGPUToolChain>(*this, Target, Args);
      break;
    case llvm::Triple::UEFI:
      TC = std::make_unique<toolchains::UEFI>(*this, Target, Args);
      break;
    case llvm::Triple::Win32:
      switch (Target.getEnvironment()) {
      default:
        if (Target.isOSBinFormatELF())
          TC = std::make_unique<toolchains::Generic_ELF>(*this, Target, Args);
        else if (Target.isOSBinFormatMachO())
          TC = std::make_unique<toolchains::MachO>(*this, Target, Args);
        else
          TC = std::make_unique<toolchains::Generic_GCC>(*this, Target, Args);
        break;
      case llvm::Triple::GNU:
        TC = std::make_unique<toolchains::MinGW>(*this, Target, Args);
        break;
      case llvm::Triple::Itanium:
        TC = std::make_unique<toolchains::CrossWindowsToolChain>(*this, Target,
                                                                  Args);
        break;
      case llvm::Triple::MSVC:
      case llvm::Triple::UnknownEnvironment:
        if (Args.getLastArgValue(options::OPT_fuse_ld_EQ)
                .starts_with_insensitive("bfd"))
          TC = std::make_unique<toolchains::CrossWindowsToolChain>(
              *this, Target, Args);
        else
          TC =
              std::make_unique<toolchains::MSVCToolChain>(*this, Target, Args);
        break;
      }
      break;
    case llvm::Triple::PS4:
      TC = std::make_unique<toolchains::PS4CPU>(*this, Target, Args);
      break;
    case llvm::Triple::PS5:
      TC = std::make_unique<toolchains::PS5CPU>(*this, Target, Args);
      break;
    case llvm::Triple::Hurd:
      TC = std::make_unique<toolchains::Hurd>(*this, Target, Args);
      break;
    case llvm::Triple::LiteOS:
      TC = std::make_unique<toolchains::OHOS>(*this, Target, Args);
      break;
    case llvm::Triple::ZOS:
      TC = std::make_unique<toolchains::ZOS>(*this, Target, Args);
      break;
    case llvm::Triple::Vulkan:
    case llvm::Triple::ShaderModel:
      TC = std::make_unique<toolchains::HLSLToolChain>(*this, Target, Args);
      break;
    default:
      // Of these targets, Hexagon is the only one that might have
      // an OS of Linux, in which case it got handled above already.
      switch (Target.getArch()) {
      case llvm::Triple::tce:
        TC = std::make_unique<toolchains::TCEToolChain>(*this, Target, Args);
        break;
      case llvm::Triple::tcele:
        TC = std::make_unique<toolchains::TCELEToolChain>(*this, Target, Args);
        break;
      case llvm::Triple::hexagon:
        TC = std::make_unique<toolchains::HexagonToolChain>(*this, Target,
                                                             Args);
        break;
      case llvm::Triple::lanai:
        TC = std::make_unique<toolchains::LanaiToolChain>(*this, Target, Args);
        break;
      case llvm::Triple::xcore:
        TC = std::make_unique<toolchains::XCoreToolChain>(*this, Target, Args);
        break;
      case llvm::Triple::wasm32:
      case llvm::Triple::wasm64:
        TC = std::make_unique<toolchains::WebAssembly>(*this, Target, Args);
        break;
      case llvm::Triple::avr:
        TC = std::make_unique<toolchains::AVRToolChain>(*this, Target, Args);
        break;
      case llvm::Triple::msp430:
        TC =
            std::make_unique<toolchains::MSP430ToolChain>(*this, Target, Args);
        break;
      case llvm::Triple::riscv32:
      case llvm::Triple::riscv64:
        if (toolchains::RISCVToolChain::hasGCCToolchain(*this, Args))
          TC =
              std::make_unique<toolchains::RISCVToolChain>(*this, Target, Args);
        else
          TC = std::make_unique<toolchains::BareMetal>(*this, Target, Args);
        break;
      case llvm::Triple::ve:
        TC = std::make_unique<toolchains::VEToolChain>(*this, Target, Args);
        break;
      case llvm::Triple::spirv32:
      case llvm::Triple::spirv64:
        TC = std::make_unique<toolchains::SPIRVToolChain>(*this, Target, Args);
        break;
      case llvm::Triple::csky:
        TC = std::make_unique<toolchains::CSKYToolChain>(*this, Target, Args);
        break;
      default:
        if (toolchains::BareMetal::handlesTarget(Target))
          TC = std::make_unique<toolchains::BareMetal>(*this, Target, Args);
        else if (Target.isOSBinFormatELF())
          TC = std::make_unique<toolchains::Generic_ELF>(*this, Target, Args);
        else if (Target.isOSBinFormatMachO())
          TC = std::make_unique<toolchains::MachO>(*this, Target, Args);
        else
          TC = std::make_unique<toolchains::Generic_GCC>(*this, Target, Args);
      }
    }
  }

  return *TC;
}

const ToolChain &Driver::getOffloadingDeviceToolChain(
    const ArgList &Args, const llvm::Triple &Target, const ToolChain &HostTC,
    const Action::OffloadKind &TargetDeviceOffloadKind) const {
  // Use device / host triples offload kind as the key into the ToolChains map
  // because the device ToolChain we create depends on both.
  auto &TC = ToolChains[Target.str() + "/" + HostTC.getTriple().str() +
                        std::to_string(TargetDeviceOffloadKind)];
  if (!TC) {
    // Categorized by offload kind > arch rather than OS > arch like
    // the normal getToolChain call, as it seems a reasonable way to categorize
    // things.
    switch (TargetDeviceOffloadKind) {
    case Action::OFK_Cuda:
      TC = std::make_unique<toolchains::CudaToolChain>(
          *this, Target, HostTC, Args, TargetDeviceOffloadKind);
      break;
    case Action::OFK_HIP: {
      if (((Target.getArch() == llvm::Triple::amdgcn ||
            Target.getArch() == llvm::Triple::spirv64) &&
           Target.getVendor() == llvm::Triple::AMD &&
           Target.getOS() == llvm::Triple::AMDHSA) ||
          !Args.hasArgNoClaim(options::OPT_offload_EQ))
        TC = std::make_unique<toolchains::HIPAMDToolChain>(
            *this, Target, HostTC, Args, TargetDeviceOffloadKind);
      else if (Target.getArch() == llvm::Triple::spirv64 &&
               Target.getVendor() == llvm::Triple::UnknownVendor &&
               Target.getOS() == llvm::Triple::UnknownOS)
        TC = std::make_unique<toolchains::HIPSPVToolChain>(*this, Target,
                                                           HostTC, Args);
      break;
    }
<<<<<<< HEAD
    case Action::OFK_OpenMP:
      // omp + nvptx
      TC = std::make_unique<toolchains::CudaToolChain>(
          *this, Target, HostTC, Args, TargetDeviceOffloadKind);
      break;
    case Action::OFK_SYCL:
      switch (Target.getArch()) {
      case llvm::Triple::spir:
      case llvm::Triple::spir64:
      case llvm::Triple::spirv32:
      case llvm::Triple::spirv64:
        TC = std::make_unique<toolchains::SYCLToolChain>(*this, Target, HostTC,
                                                         Args);
        break;
      case llvm::Triple::nvptx:
      case llvm::Triple::nvptx64:
        TC = std::make_unique<toolchains::CudaToolChain>(
            *this, Target, HostTC, Args, TargetDeviceOffloadKind);
        break;
      case llvm::Triple::amdgcn:
        TC = std::make_unique<toolchains::HIPAMDToolChain>(
            *this, Target, HostTC, Args, TargetDeviceOffloadKind);
        break;
      default:
        if (isSYCLNativeCPU(Args)) {
          TC = std::make_unique<toolchains::SYCLToolChain>(*this, Target,
                                                           HostTC, Args);
        }
        break;
      }
=======
    case Action::OFK_SYCL:
      if (Target.isSPIROrSPIRV())
        TC = std::make_unique<toolchains::SYCLToolChain>(*this, Target, HostTC,
                                                         Args);
>>>>>>> d00f65c6
      break;
    default:
      break;
    }
  }
  assert(TC && "Could not create offloading device tool chain.");
  return *TC;
}

bool Driver::ShouldUseClangCompiler(const JobAction &JA) const {
  // Say "no" if there is not exactly one input of a type clang understands.
  if (JA.size() != 1 ||
      !types::isAcceptedByClang((*JA.input_begin())->getType()))
    return false;

  // And say "no" if this is not a kind of action clang understands.
  if (!isa<PreprocessJobAction>(JA) && !isa<PrecompileJobAction>(JA) &&
      !isa<CompileJobAction>(JA) && !isa<BackendJobAction>(JA) &&
      !isa<ExtractAPIJobAction>(JA))
    return false;

  return true;
}

bool Driver::ShouldUseFlangCompiler(const JobAction &JA) const {
  // Say "no" if there is not exactly one input of a type flang understands.
  if (JA.size() != 1 ||
      !types::isAcceptedByFlang((*JA.input_begin())->getType()))
    return false;

  // And say "no" if this is not a kind of action flang understands.
  if (!isa<PreprocessJobAction>(JA) && !isa<PrecompileJobAction>(JA) &&
      !isa<CompileJobAction>(JA) && !isa<BackendJobAction>(JA))
    return false;

  return true;
}

bool Driver::ShouldEmitStaticLibrary(const ArgList &Args) const {
  // Only emit static library if the flag is set explicitly.
  if (Args.hasArg(options::OPT_emit_static_lib))
    return true;
  return false;
}

/// GetReleaseVersion - Parse (([0-9]+)(.([0-9]+)(.([0-9]+)?))?)? and return the
/// grouped values as integers. Numbers which are not provided are set to 0.
///
/// \return True if the entire string was parsed (9.2), or all groups were
/// parsed (10.3.5extrastuff).
bool Driver::GetReleaseVersion(StringRef Str, unsigned &Major, unsigned &Minor,
                               unsigned &Micro, bool &HadExtra) {
  HadExtra = false;

  Major = Minor = Micro = 0;
  if (Str.empty())
    return false;

  if (Str.consumeInteger(10, Major))
    return false;
  if (Str.empty())
    return true;
  if (!Str.consume_front("."))
    return false;

  if (Str.consumeInteger(10, Minor))
    return false;
  if (Str.empty())
    return true;
  if (!Str.consume_front("."))
    return false;

  if (Str.consumeInteger(10, Micro))
    return false;
  if (!Str.empty())
    HadExtra = true;
  return true;
}

/// Parse digits from a string \p Str and fulfill \p Digits with
/// the parsed numbers. This method assumes that the max number of
/// digits to look for is equal to Digits.size().
///
/// \return True if the entire string was parsed and there are
/// no extra characters remaining at the end.
bool Driver::GetReleaseVersion(StringRef Str,
                               MutableArrayRef<unsigned> Digits) {
  if (Str.empty())
    return false;

  unsigned CurDigit = 0;
  while (CurDigit < Digits.size()) {
    unsigned Digit;
    if (Str.consumeInteger(10, Digit))
      return false;
    Digits[CurDigit] = Digit;
    if (Str.empty())
      return true;
    if (!Str.consume_front("."))
      return false;
    CurDigit++;
  }

  // More digits than requested, bail out...
  return false;
}

llvm::opt::Visibility
Driver::getOptionVisibilityMask(bool UseDriverMode) const {
  if (!UseDriverMode)
    return llvm::opt::Visibility(options::ClangOption);
  if (IsCLMode())
    return llvm::opt::Visibility(options::CLOption);
  if (IsDXCMode())
    return llvm::opt::Visibility(options::DXCOption);
  if (IsFlangMode())  {
    return llvm::opt::Visibility(options::FlangOption);
  }
  return llvm::opt::Visibility(options::ClangOption);
}

const char *Driver::getExecutableForDriverMode(DriverMode Mode) {
  switch (Mode) {
  case GCCMode:
    return "clang";
  case GXXMode:
    return "clang++";
  case CPPMode:
    return "clang-cpp";
  case CLMode:
    return "clang-cl";
  case FlangMode:
    return "flang";
  case DXCMode:
    return "clang-dxc";
  }

  llvm_unreachable("Unhandled Mode");
}

bool clang::driver::isOptimizationLevelFast(const ArgList &Args) {
  return Args.hasFlag(options::OPT_Ofast, options::OPT_O_Group, false);
}

bool clang::driver::isObjectFile(std::string FileName) {
  if (llvm::sys::fs::is_directory(FileName))
    return false;
  if (!llvm::sys::path::has_extension(FileName))
    // Any file with no extension should be considered an Object. Take into
    // account -lsomelib library filenames.
    return FileName.rfind("-l", 0) != 0;
  std::string Ext(llvm::sys::path::extension(FileName).drop_front());
  // We cannot rely on lookupTypeForExtension solely as that has 'lib'
  // marked as an object.
  return (Ext != "lib" &&
          types::lookupTypeForExtension(Ext) == types::TY_Object);
}

bool clang::driver::isStaticArchiveFile(const StringRef &FileName) {
  if (!llvm::sys::path::has_extension(FileName))
    // Any file with no extension should not be considered an Archive.
    return false;
  llvm::file_magic Magic;
  llvm::identify_magic(FileName, Magic);
  // Only .lib and archive files are to be considered.
  return (Magic == llvm::file_magic::archive);
}

bool clang::driver::willEmitRemarks(const ArgList &Args) {
  // -fsave-optimization-record enables it.
  if (Args.hasFlag(options::OPT_fsave_optimization_record,
                   options::OPT_fno_save_optimization_record, false))
    return true;

  // -fsave-optimization-record=<format> enables it as well.
  if (Args.hasFlag(options::OPT_fsave_optimization_record_EQ,
                   options::OPT_fno_save_optimization_record, false))
    return true;

  // -foptimization-record-file alone enables it too.
  if (Args.hasFlag(options::OPT_foptimization_record_file_EQ,
                   options::OPT_fno_save_optimization_record, false))
    return true;

  // -foptimization-record-passes alone enables it too.
  if (Args.hasFlag(options::OPT_foptimization_record_passes_EQ,
                   options::OPT_fno_save_optimization_record, false))
    return true;
  return false;
}

llvm::StringRef clang::driver::getDriverMode(StringRef ProgName,
                                             ArrayRef<const char *> Args) {
  static StringRef OptName =
      getDriverOptTable().getOption(options::OPT_driver_mode).getPrefixedName();
  llvm::StringRef Opt;
  for (StringRef Arg : Args) {
    if (!Arg.starts_with(OptName))
      continue;
    Opt = Arg;
  }
  if (Opt.empty())
    Opt = ToolChain::getTargetAndModeFromProgramName(ProgName).DriverMode;
  return Opt.consume_front(OptName) ? Opt : "";
}

bool driver::IsClangCL(StringRef DriverMode) { return DriverMode == "cl"; }

llvm::Error driver::expandResponseFiles(SmallVectorImpl<const char *> &Args,
                                        bool ClangCLMode,
                                        llvm::BumpPtrAllocator &Alloc,
                                        llvm::vfs::FileSystem *FS) {
  // Parse response files using the GNU syntax, unless we're in CL mode. There
  // are two ways to put clang in CL compatibility mode: ProgName is either
  // clang-cl or cl, or --driver-mode=cl is on the command line. The normal
  // command line parsing can't happen until after response file parsing, so we
  // have to manually search for a --driver-mode=cl argument the hard way.
  // Finally, our -cc1 tools don't care which tokenization mode we use because
  // response files written by clang will tokenize the same way in either mode.
  enum { Default, POSIX, Windows } RSPQuoting = Default;
  for (const char *F : Args) {
    if (strcmp(F, "--rsp-quoting=posix") == 0)
      RSPQuoting = POSIX;
    else if (strcmp(F, "--rsp-quoting=windows") == 0)
      RSPQuoting = Windows;
  }

  // Determines whether we want nullptr markers in Args to indicate response
  // files end-of-lines. We only use this for the /LINK driver argument with
  // clang-cl.exe on Windows.
  bool MarkEOLs = ClangCLMode;

  llvm::cl::TokenizerCallback Tokenizer;
  if (RSPQuoting == Windows || (RSPQuoting == Default && ClangCLMode))
    Tokenizer = &llvm::cl::TokenizeWindowsCommandLine;
  else
    Tokenizer = &llvm::cl::TokenizeGNUCommandLine;

  if (MarkEOLs && Args.size() > 1 && StringRef(Args[1]).starts_with("-cc1"))
    MarkEOLs = false;

  llvm::cl::ExpansionContext ECtx(Alloc, Tokenizer);
  ECtx.setMarkEOLs(MarkEOLs);
  if (FS)
    ECtx.setVFS(FS);

  if (llvm::Error Err = ECtx.expandResponseFiles(Args))
    return Err;

  // If -cc1 came from a response file, remove the EOL sentinels.
  auto FirstArg = llvm::find_if(llvm::drop_begin(Args),
                                [](const char *A) { return A != nullptr; });
  if (FirstArg != Args.end() && StringRef(*FirstArg).starts_with("-cc1")) {
    // If -cc1 came from a response file, remove the EOL sentinels.
    if (MarkEOLs) {
      auto newEnd = std::remove(Args.begin(), Args.end(), nullptr);
      Args.resize(newEnd - Args.begin());
    }
  }

  return llvm::Error::success();
}

static const char *GetStableCStr(llvm::StringSet<> &SavedStrings, StringRef S) {
  return SavedStrings.insert(S).first->getKeyData();
}

/// Apply a list of edits to the input argument lists.
///
/// The input string is a space separated list of edits to perform,
/// they are applied in order to the input argument lists. Edits
/// should be one of the following forms:
///
///  '#': Silence information about the changes to the command line arguments.
///
///  '^': Add FOO as a new argument at the beginning of the command line.
///
///  '+': Add FOO as a new argument at the end of the command line.
///
///  's/XXX/YYY/': Substitute the regular expression XXX with YYY in the command
///  line.
///
///  'xOPTION': Removes all instances of the literal argument OPTION.
///
///  'XOPTION': Removes all instances of the literal argument OPTION,
///  and the following argument.
///
///  'Ox': Removes all flags matching 'O' or 'O[sz0-9]' and adds 'Ox'
///  at the end of the command line.
///
/// \param OS - The stream to write edit information to.
/// \param Args - The vector of command line arguments.
/// \param Edit - The override command to perform.
/// \param SavedStrings - Set to use for storing string representations.
static void applyOneOverrideOption(raw_ostream &OS,
                                   SmallVectorImpl<const char *> &Args,
                                   StringRef Edit,
                                   llvm::StringSet<> &SavedStrings) {
  // This does not need to be efficient.

  if (Edit[0] == '^') {
    const char *Str = GetStableCStr(SavedStrings, Edit.substr(1));
    OS << "### Adding argument " << Str << " at beginning\n";
    Args.insert(Args.begin() + 1, Str);
  } else if (Edit[0] == '+') {
    const char *Str = GetStableCStr(SavedStrings, Edit.substr(1));
    OS << "### Adding argument " << Str << " at end\n";
    Args.push_back(Str);
  } else if (Edit[0] == 's' && Edit[1] == '/' && Edit.ends_with("/") &&
             Edit.slice(2, Edit.size() - 1).contains('/')) {
    StringRef MatchPattern = Edit.substr(2).split('/').first;
    StringRef ReplPattern = Edit.substr(2).split('/').second;
    ReplPattern = ReplPattern.slice(0, ReplPattern.size() - 1);

    for (unsigned i = 1, e = Args.size(); i != e; ++i) {
      // Ignore end-of-line response file markers
      if (Args[i] == nullptr)
        continue;
      std::string Repl = llvm::Regex(MatchPattern).sub(ReplPattern, Args[i]);

      if (Repl != Args[i]) {
        OS << "### Replacing '" << Args[i] << "' with '" << Repl << "'\n";
        Args[i] = GetStableCStr(SavedStrings, Repl);
      }
    }
  } else if (Edit[0] == 'x' || Edit[0] == 'X') {
    auto Option = Edit.substr(1);
    for (unsigned i = 1; i < Args.size();) {
      if (Option == Args[i]) {
        OS << "### Deleting argument " << Args[i] << '\n';
        Args.erase(Args.begin() + i);
        if (Edit[0] == 'X') {
          if (i < Args.size()) {
            OS << "### Deleting argument " << Args[i] << '\n';
            Args.erase(Args.begin() + i);
          } else
            OS << "### Invalid X edit, end of command line!\n";
        }
      } else
        ++i;
    }
  } else if (Edit[0] == 'O') {
    for (unsigned i = 1; i < Args.size();) {
      const char *A = Args[i];
      // Ignore end-of-line response file markers
      if (A == nullptr)
        continue;
      if (A[0] == '-' && A[1] == 'O' &&
          (A[2] == '\0' || (A[3] == '\0' && (A[2] == 's' || A[2] == 'z' ||
                                             ('0' <= A[2] && A[2] <= '9'))))) {
        OS << "### Deleting argument " << Args[i] << '\n';
        Args.erase(Args.begin() + i);
      } else
        ++i;
    }
    OS << "### Adding argument " << Edit << " at end\n";
    Args.push_back(GetStableCStr(SavedStrings, '-' + Edit.str()));
  } else {
    OS << "### Unrecognized edit: " << Edit << "\n";
  }
}

void driver::applyOverrideOptions(SmallVectorImpl<const char *> &Args,
                                  const char *OverrideStr,
                                  llvm::StringSet<> &SavedStrings,
                                  raw_ostream *OS) {
  if (!OS)
    OS = &llvm::nulls();

  if (OverrideStr[0] == '#') {
    ++OverrideStr;
    OS = &llvm::nulls();
  }

  *OS << "### CCC_OVERRIDE_OPTIONS: " << OverrideStr << "\n";

  // This does not need to be efficient.

  const char *S = OverrideStr;
  while (*S) {
    const char *End = ::strchr(S, ' ');
    if (!End)
      End = S + strlen(S);
    if (End != S)
      applyOneOverrideOption(*OS, Args, std::string(S, End), SavedStrings);
    S = End;
    if (*S != '\0')
      ++S;
  }
}<|MERGE_RESOLUTION|>--- conflicted
+++ resolved
@@ -818,7 +818,6 @@
   return RT;
 }
 
-<<<<<<< HEAD
 static bool isValidSYCLTriple(llvm::Triple T) {
   // 'nvptx64-nvidia-cuda' is the valid SYCL triple for NVidia GPUs.
   if (T.getArch() == llvm::Triple::nvptx64 &&
@@ -850,24 +849,27 @@
   if (C.getDefaultToolChain().getTriple().getArch() == llvm::Triple::x86)
     return "spir";
   return "spir64";
-=======
-static llvm::Triple getSYCLDeviceTriple(StringRef TargetArch) {
-  SmallVector<StringRef, 5> SYCLAlias = {"spir", "spir64", "spirv", "spirv32",
-                                         "spirv64"};
+}
+
+llvm::Triple Driver::getSYCLDeviceTriple(StringRef TargetArch) const {
+  SmallVector<StringRef, 5> SYCLAlias = {
+      "spir",       "spir64",  "spir64_fpga", "spir64_x86_64",
+      "spir64_gen", "spirv32", "spirv64",     "nvptx64"};
   if (llvm::is_contained(SYCLAlias, TargetArch)) {
-    llvm::Triple TargetTriple;
-    TargetTriple.setArchName(TargetArch);
-    TargetTriple.setVendor(llvm::Triple::UnknownVendor);
-    TargetTriple.setOS(llvm::Triple::UnknownOS);
-    return TargetTriple;
+    llvm::Triple TT;
+    TT.setArchName(TargetArch);
+    // Return the full SYCL target triple string for NVidia GPU targets.
+    if (TT.getArch() == llvm::Triple::nvptx64)
+      return llvm::Triple("nvptx64-nvidia-cuda");
+    TT.setVendor(llvm::Triple::UnknownVendor);
+    TT.setOS(llvm::Triple::UnknownOS);
+    return TT;
   }
   return llvm::Triple(TargetArch);
->>>>>>> d00f65c6
 }
 
 static bool addSYCLDefaultTriple(Compilation &C,
                                  SmallVectorImpl<llvm::Triple> &SYCLTriples) {
-<<<<<<< HEAD
   /// Returns true if a triple is added to SYCLTriples, false otherwise
   if (!C.getDriver().isSYCLDefaultTripleImplied())
     return false;
@@ -882,19 +884,12 @@
     if (SYCLTriple.isNVPTX() || SYCLTriple.isAMDGCN())
       return false;
   }
-  // Add the default triple as it was not found.
-=======
   // Check current set of triples to see if the default has already been set.
   for (const auto &SYCLTriple : SYCLTriples) {
     if (SYCLTriple.getSubArch() == llvm::Triple::NoSubArch &&
         SYCLTriple.isSPIROrSPIRV())
       return false;
   }
-  // Add the default triple as it was not found.
-  llvm::Triple DefaultTriple = getSYCLDeviceTriple(
-      C.getDefaultToolChain().getTriple().isArch32Bit() ? "spirv32"
-                                                        : "spirv64");
->>>>>>> d00f65c6
   SYCLTriples.insert(SYCLTriples.begin(), DefaultTriple);
   return true;
 }
@@ -1115,9 +1110,15 @@
     return;
   }
 
+  //
+  // SYCL
+  //
   // We need to generate a SYCL toolchain if the user specified -fsycl.
+  // If -fsycl is supplied without any of these we will assume SPIR-V.
+  // Use of -fsycl-device-only overrides -fsycl.
   bool IsSYCL = C.getInputArgs().hasFlag(options::OPT_fsycl,
-                                         options::OPT_fno_sycl, false);
+                                         options::OPT_fno_sycl, false) ||
+                C.getInputArgs().hasArg(options::OPT_fsycl_device_only);
 
   auto argSYCLIncompatible = [&](OptSpecifier OptId) {
     if (!IsSYCL)
@@ -1133,30 +1134,6 @@
 
   llvm::SmallVector<llvm::Triple, 4> UniqueSYCLTriplesVec;
 
-  if (IsSYCL) {
-    addSYCLDefaultTriple(C, UniqueSYCLTriplesVec);
-
-    // We'll need to use the SYCL and host triples as the key into
-    // getOffloadingDeviceToolChain, because the device toolchains we're
-    // going to create will depend on both.
-    const ToolChain *HostTC = C.getSingleOffloadToolChain<Action::OFK_Host>();
-    for (const auto &TargetTriple : UniqueSYCLTriplesVec) {
-      auto SYCLTC = &getOffloadingDeviceToolChain(
-          C.getInputArgs(), TargetTriple, *HostTC, Action::OFK_SYCL);
-      C.addOffloadDeviceToolChain(SYCLTC, Action::OFK_SYCL);
-    }
-  }
-
-  //
-  // SYCL
-  //
-  // We need to generate a SYCL toolchain if the user specified -fsycl.
-  // If -fsycl is supplied without any of these we will assume SPIR-V.
-  // Use of -fsycl-device-only overrides -fsycl.
-  bool IsSYCL = C.getInputArgs().hasFlag(options::OPT_fsycl,
-                                         options::OPT_fno_sycl, false) ||
-                C.getInputArgs().hasArg(options::OPT_fsycl_device_only);
-
   Arg *SYCLfpga = C.getInputArgs().getLastArg(options::OPT_fintelfpga);
 
   // Make -fintelfpga flag imply -fsycl.
@@ -1194,18 +1171,6 @@
     Diag(clang::diag::warn_drv_opt_requires_opt)
         << SYCLHostCompilerOptions->getSpelling().split('=').first
         << "-fsycl-host-compiler";
-
-  auto argSYCLIncompatible = [&](OptSpecifier OptId) {
-    if (!IsSYCL)
-      return;
-    if (Arg *IncompatArg = C.getInputArgs().getLastArg(OptId))
-      Diag(clang::diag::err_drv_argument_not_allowed_with)
-          << IncompatArg->getSpelling() << "-fsycl";
-  };
-  // -static-libstdc++ is not compatible with -fsycl.
-  argSYCLIncompatible(options::OPT_static_libstdcxx);
-  // -ffreestanding cannot be used with -fsycl
-  argSYCLIncompatible(options::OPT_ffreestanding);
 
   // Diagnose incorrect inputs to SYCL options.
   // FIXME: Since the option definition includes the list of possible values,
@@ -1263,7 +1228,6 @@
 
   llvm::StringMap<llvm::DenseSet<StringRef>> DerivedArchs;
   llvm::StringMap<StringRef> FoundNormalizedTriples;
-  llvm::SmallVector<llvm::Triple, 4> UniqueSYCLTriplesVec;
   // StringSet to contain SYCL target triples.
   llvm::StringSet<> SYCLTriples;
   if (HasSYCLTargetsOption) {
@@ -2660,23 +2624,6 @@
                       VisibilityMask);
 }
 
-llvm::Triple Driver::getSYCLDeviceTriple(StringRef TargetArch) const {
-  SmallVector<StringRef, 5> SYCLAlias = {
-      "spir",       "spir64",  "spir64_fpga", "spir64_x86_64",
-      "spir64_gen", "spirv32", "spirv64",     "nvptx64"};
-  if (std::find(SYCLAlias.begin(), SYCLAlias.end(), TargetArch) !=
-      SYCLAlias.end()) {
-    llvm::Triple TT;
-    TT.setArchName(TargetArch);
-    // Return the full SYCL target triple string for NVidia GPU targets.
-    if (TT.getArch() == llvm::Triple::nvptx64)
-      return llvm::Triple("nvptx64-nvidia-cuda");
-    TT.setVendor(llvm::Triple::UnknownVendor);
-    TT.setOS(llvm::Triple::UnknownOS);
-    return TT;
-  }
-  return llvm::Triple(TargetArch);
-}
 
 // Print the help from any of the given tools which are used for AOT
 // compilation for SYCL
@@ -7607,7 +7554,6 @@
 
   bool UseNewOffloadingDriver =
       C.isOffloadingHostKind(Action::OFK_OpenMP) ||
-      C.isOffloadingHostKind(Action::OFK_SYCL) ||
       Args.hasFlag(options::OPT_foffload_via_llvm,
                    options::OPT_fno_offload_via_llvm, false) ||
       Args.hasFlag(options::OPT_offload_new_driver,
@@ -8132,7 +8078,6 @@
       Archs.insert(OffloadArchToString(OffloadArch::HIPDefault));
     else if (Kind == Action::OFK_OpenMP)
       Archs.insert(StringRef());
-<<<<<<< HEAD
     else if (Kind == Action::OFK_SYCL) {
       // For SYCL offloading, we need to check the triple for NVPTX or AMDGPU.
       // The default arch is set for NVPTX if not provided.  For AMDGPU, emit
@@ -8145,10 +8090,6 @@
       else
         Archs.insert(StringRef());
     }
-=======
-    else if (Kind == Action::OFK_SYCL)
-      Archs.insert(StringRef());
->>>>>>> d00f65c6
   } else {
     Args.ClaimAllArgs(options::OPT_offload_arch_EQ);
     Args.ClaimAllArgs(options::OPT_no_offload_arch_EQ);
@@ -8532,12 +8473,8 @@
       return C.MakeAction<BackendJobAction>(Input, Output);
     }
     if (Args.hasArg(options::OPT_emit_llvm) ||
-<<<<<<< HEAD
         (TargetDeviceOffloadKind == Action::OFK_SYCL &&
          C.getDriver().getUseNewOffloadingDriver()) ||
-=======
-        TargetDeviceOffloadKind == Action::OFK_SYCL ||
->>>>>>> d00f65c6
         (((Input->getOffloadingToolChain() &&
            Input->getOffloadingToolChain()->getTriple().isAMDGPU()) ||
           TargetDeviceOffloadKind == Action::OFK_HIP) &&
@@ -10553,7 +10490,6 @@
                                                            HostTC, Args);
       break;
     }
-<<<<<<< HEAD
     case Action::OFK_OpenMP:
       // omp + nvptx
       TC = std::make_unique<toolchains::CudaToolChain>(
@@ -10584,12 +10520,6 @@
         }
         break;
       }
-=======
-    case Action::OFK_SYCL:
-      if (Target.isSPIROrSPIRV())
-        TC = std::make_unique<toolchains::SYCLToolChain>(*this, Target, HostTC,
-                                                         Args);
->>>>>>> d00f65c6
       break;
     default:
       break;
