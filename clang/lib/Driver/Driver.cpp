--- conflicted
+++ resolved
@@ -4542,12 +4542,6 @@
       WrapDeviceOnlyBinary = Args.hasArg(options::OPT_fsycl_link_EQ);
       auto *DeviceCodeSplitArg =
           Args.getLastArg(options::OPT_fsycl_device_code_split_EQ);
-<<<<<<< HEAD
-      EnableDAE =
-          Args.hasFlag(options::OPT_fsycl_dead_args_optimization,
-                       options::OPT_fno_sycl_dead_args_optimization, true);
-=======
->>>>>>> f6569d1d
       // -fsycl-device-code-split is an alias to
       // -fsycl-device-code-split=per_source
       DeviceCodeSplit = DeviceCodeSplitArg &&
