--- conflicted
+++ resolved
@@ -4514,15 +4514,11 @@
 
   public:
     SYCLActionBuilder(Compilation &C, DerivedArgList &Args,
-<<<<<<< HEAD
-                      const Driver::InputList &Inputs)
-        : DeviceActionBuilder(C, Args, Inputs, Action::OFK_SYCL),
-          SYCLInstallation(C.getDriver()) {}
-=======
                       const Driver::InputList &Inputs,
                       OffloadingActionBuilder &OAB)
-        : DeviceActionBuilder(C, Args, Inputs, Action::OFK_SYCL, OAB) {}
->>>>>>> dd17a336
+        : DeviceActionBuilder(C, Args, Inputs, Action::OFK_SYCL, OAB),
+           SYCLInstallation(C.getDriver()) {}
+
 
     void withBoundArchForToolChain(const ToolChain *TC,
                                    llvm::function_ref<void(const char *)> Op) {
