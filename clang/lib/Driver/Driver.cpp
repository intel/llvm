//===--- Driver.cpp - Clang GCC Compatible Driver -------------------------===//
//
// Part of the LLVM Project, under the Apache License v2.0 with LLVM Exceptions.
// See https://llvm.org/LICENSE.txt for license information.
// SPDX-License-Identifier: Apache-2.0 WITH LLVM-exception
//
//===----------------------------------------------------------------------===//
#include "clang/Driver/Driver.h"
#include "ToolChains/AIX.h"
#include "ToolChains/AMDGPU.h"
#include "ToolChains/AMDGPUOpenMP.h"
#include "ToolChains/AVR.h"
#include "ToolChains/Ananas.h"
#include "ToolChains/BareMetal.h"
#include "ToolChains/CSKYToolChain.h"
#include "ToolChains/Clang.h"
#include "ToolChains/CloudABI.h"
#include "ToolChains/Contiki.h"
#include "ToolChains/CrossWindows.h"
#include "ToolChains/Cuda.h"
#include "ToolChains/Darwin.h"
#include "ToolChains/DragonFly.h"
#include "ToolChains/FreeBSD.h"
#include "ToolChains/Fuchsia.h"
#include "ToolChains/Gnu.h"
#include "ToolChains/HIPAMD.h"
#include "ToolChains/HIPSPV.h"
#include "ToolChains/HLSL.h"
#include "ToolChains/Haiku.h"
#include "ToolChains/Hexagon.h"
#include "ToolChains/Hurd.h"
#include "ToolChains/Lanai.h"
#include "ToolChains/Linux.h"
#include "ToolChains/MSP430.h"
#include "ToolChains/MSVC.h"
#include "ToolChains/MinGW.h"
#include "ToolChains/Minix.h"
#include "ToolChains/MipsLinux.h"
#include "ToolChains/Myriad.h"
#include "ToolChains/NaCl.h"
#include "ToolChains/NetBSD.h"
#include "ToolChains/OpenBSD.h"
#include "ToolChains/PPCFreeBSD.h"
#include "ToolChains/PPCLinux.h"
#include "ToolChains/PS4CPU.h"
#include "ToolChains/RISCVToolchain.h"
#include "ToolChains/SPIRV.h"
#include "ToolChains/SYCL.h"
#include "ToolChains/Solaris.h"
#include "ToolChains/TCE.h"
#include "ToolChains/VEToolchain.h"
#include "ToolChains/WebAssembly.h"
#include "ToolChains/XCore.h"
#include "ToolChains/ZOS.h"
#include "clang/Basic/TargetID.h"
#include "clang/Basic/Version.h"
#include "clang/Config/config.h"
#include "clang/Driver/Action.h"
#include "clang/Driver/Compilation.h"
#include "clang/Driver/DriverDiagnostic.h"
#include "clang/Driver/InputInfo.h"
#include "clang/Driver/Job.h"
#include "clang/Driver/Options.h"
#include "clang/Driver/Phases.h"
#include "clang/Driver/SanitizerArgs.h"
#include "clang/Driver/Tool.h"
#include "clang/Driver/ToolChain.h"
#include "clang/Driver/Types.h"
#include "llvm/ADT/ArrayRef.h"
#include "llvm/ADT/MapVector.h"
#include "llvm/ADT/STLExtras.h"
#include "llvm/ADT/SmallSet.h"
#include "llvm/ADT/StringExtras.h"
#include "llvm/ADT/StringRef.h"
#include "llvm/ADT/StringSet.h"
#include "llvm/ADT/StringSwitch.h"
#include "llvm/BinaryFormat/Magic.h"
#include "llvm/Config/llvm-config.h"
#include "llvm/MC/TargetRegistry.h"
#include "llvm/Option/Arg.h"
#include "llvm/Option/ArgList.h"
#include "llvm/Option/OptSpecifier.h"
#include "llvm/Option/OptTable.h"
#include "llvm/Option/Option.h"
#include "llvm/Support/CommandLine.h"
#include "llvm/Support/ErrorHandling.h"
#include "llvm/Support/ExitCodes.h"
#include "llvm/Support/FileSystem.h"
#include "llvm/Support/FormatVariadic.h"
#include "llvm/Support/Host.h"
#include "llvm/Support/MD5.h"
#include "llvm/Support/Path.h"
#include "llvm/Support/PrettyStackTrace.h"
#include "llvm/Support/Process.h"
#include "llvm/Support/Program.h"
#include "llvm/Support/StringSaver.h"
#include "llvm/Support/VirtualFileSystem.h"
#include "llvm/Support/raw_ostream.h"
#include <map>
#include <memory>
#include <utility>
#if LLVM_ON_UNIX
#include <unistd.h> // getpid
#endif

using namespace clang::driver;
using namespace clang;
using namespace llvm::opt;

static llvm::Optional<llvm::Triple>
getOffloadTargetTriple(const Driver &D, const ArgList &Args) {
  auto OffloadTargets = Args.getAllArgValues(options::OPT_offload_EQ);
  // Offload compilation flow does not support multiple targets for now. We
  // need the HIPActionBuilder (and possibly the CudaActionBuilder{,Base}too)
  // to support multiple tool chains first.
  switch (OffloadTargets.size()) {
  default:
    D.Diag(diag::err_drv_only_one_offload_target_supported);
    return llvm::None;
  case 0:
    D.Diag(diag::err_drv_invalid_or_unsupported_offload_target) << "";
    return llvm::None;
  case 1:
    break;
  }
  return llvm::Triple(OffloadTargets[0]);
}

static llvm::Optional<llvm::Triple>
getNVIDIAOffloadTargetTriple(const Driver &D, const ArgList &Args,
                             const llvm::Triple &HostTriple) {
  if (!Args.hasArg(options::OPT_offload_EQ)) {
    return llvm::Triple(HostTriple.isArch64Bit() ? "nvptx64-nvidia-cuda"
                                                 : "nvptx-nvidia-cuda");
  }
  auto TT = getOffloadTargetTriple(D, Args);
  if (TT && (TT->getArch() == llvm::Triple::spirv32 ||
             TT->getArch() == llvm::Triple::spirv64)) {
    if (Args.hasArg(options::OPT_emit_llvm))
      return TT;
    D.Diag(diag::err_drv_cuda_offload_only_emit_bc);
    return llvm::None;
  }
  D.Diag(diag::err_drv_invalid_or_unsupported_offload_target) << TT->str();
  return llvm::None;
}
static llvm::Optional<llvm::Triple>
getHIPOffloadTargetTriple(const Driver &D, const ArgList &Args) {
  if (!Args.hasArg(options::OPT_offload_EQ)) {
    return llvm::Triple("amdgcn-amd-amdhsa"); // Default HIP triple.
  }
  auto TT = getOffloadTargetTriple(D, Args);
  if (!TT)
    return llvm::None;
  if (TT->getArch() == llvm::Triple::amdgcn &&
      TT->getVendor() == llvm::Triple::AMD &&
      TT->getOS() == llvm::Triple::AMDHSA)
    return TT;
  if (TT->getArch() == llvm::Triple::spirv64)
    return TT;
  D.Diag(diag::err_drv_invalid_or_unsupported_offload_target) << TT->str();
  return llvm::None;
}

// static
std::string Driver::GetResourcesPath(StringRef BinaryPath,
                                     StringRef CustomResourceDir) {
  // Since the resource directory is embedded in the module hash, it's important
  // that all places that need it call this function, so that they get the
  // exact same string ("a/../b/" and "b/" get different hashes, for example).

  // Dir is bin/ or lib/, depending on where BinaryPath is.
  std::string Dir = std::string(llvm::sys::path::parent_path(BinaryPath));

  SmallString<128> P(Dir);
  if (CustomResourceDir != "") {
    llvm::sys::path::append(P, CustomResourceDir);
  } else {
    // On Windows, libclang.dll is in bin/.
    // On non-Windows, libclang.so/.dylib is in lib/.
    // With a static-library build of libclang, LibClangPath will contain the
    // path of the embedding binary, which for LLVM binaries will be in bin/.
    // ../lib gets us to lib/ in both cases.
    P = llvm::sys::path::parent_path(Dir);
    llvm::sys::path::append(P, Twine("lib") + CLANG_LIBDIR_SUFFIX, "clang",
                            CLANG_VERSION_STRING);
  }

  return std::string(P.str());
}

Driver::Driver(StringRef ClangExecutable, StringRef TargetTriple,
               DiagnosticsEngine &Diags, std::string Title,
               IntrusiveRefCntPtr<llvm::vfs::FileSystem> VFS)
    : Diags(Diags), VFS(std::move(VFS)), Mode(GCCMode),
      SaveTemps(SaveTempsNone), BitcodeEmbed(EmbedNone),
      CXX20HeaderType(HeaderMode_None), ModulesModeCXX20(false),
      LTOMode(LTOK_None), ClangExecutable(ClangExecutable),
      SysRoot(DEFAULT_SYSROOT), DriverTitle(Title), CCCPrintBindings(false),
      CCPrintOptions(false), CCPrintHeaders(false), CCLogDiagnostics(false),
      CCGenDiagnostics(false), CCPrintProcessStats(false),
      TargetTriple(TargetTriple), Saver(Alloc), CheckInputsExist(true),
      ProbePrecompiled(true), GenReproducer(false),
      SuppressMissingInputWarning(false) {
  // Provide a sane fallback if no VFS is specified.
  if (!this->VFS)
    this->VFS = llvm::vfs::getRealFileSystem();

  Name = std::string(llvm::sys::path::filename(ClangExecutable));
  Dir = std::string(llvm::sys::path::parent_path(ClangExecutable));
  InstalledDir = Dir; // Provide a sensible default installed dir.

  if ((!SysRoot.empty()) && llvm::sys::path::is_relative(SysRoot)) {
    // Prepend InstalledDir if SysRoot is relative
    SmallString<128> P(InstalledDir);
    llvm::sys::path::append(P, SysRoot);
    SysRoot = std::string(P);
  }

#if defined(CLANG_CONFIG_FILE_SYSTEM_DIR)
  SystemConfigDir = CLANG_CONFIG_FILE_SYSTEM_DIR;
#endif
#if defined(CLANG_CONFIG_FILE_USER_DIR)
  UserConfigDir = CLANG_CONFIG_FILE_USER_DIR;
#endif

  // Compute the path to the resource directory.
  ResourceDir = GetResourcesPath(ClangExecutable, CLANG_RESOURCE_DIR);
}

void Driver::setDriverMode(StringRef Value) {
  static const std::string OptName =
      getOpts().getOption(options::OPT_driver_mode).getPrefixedName();
  if (auto M = llvm::StringSwitch<llvm::Optional<DriverMode>>(Value)
                   .Case("gcc", GCCMode)
                   .Case("g++", GXXMode)
                   .Case("cpp", CPPMode)
                   .Case("cl", CLMode)
                   .Case("flang", FlangMode)
                   .Case("dxc", DXCMode)
                   .Default(None))
    Mode = *M;
  else
    Diag(diag::err_drv_unsupported_option_argument) << OptName << Value;
}

InputArgList Driver::ParseArgStrings(ArrayRef<const char *> ArgStrings,
                                     bool IsClCompatMode,
                                     bool &ContainsError) {
  llvm::PrettyStackTraceString CrashInfo("Command line argument parsing");
  ContainsError = false;

  unsigned IncludedFlagsBitmask;
  unsigned ExcludedFlagsBitmask;
  std::tie(IncludedFlagsBitmask, ExcludedFlagsBitmask) =
      getIncludeExcludeOptionFlagMasks(IsClCompatMode);

  // Make sure that Flang-only options don't pollute the Clang output
  // TODO: Make sure that Clang-only options don't pollute Flang output
  if (!IsFlangMode())
    ExcludedFlagsBitmask |= options::FlangOnlyOption;

  unsigned MissingArgIndex, MissingArgCount;
  InputArgList Args =
      getOpts().ParseArgs(ArgStrings, MissingArgIndex, MissingArgCount,
                          IncludedFlagsBitmask, ExcludedFlagsBitmask);

  // Check for missing argument error.
  if (MissingArgCount) {
    Diag(diag::err_drv_missing_argument)
        << Args.getArgString(MissingArgIndex) << MissingArgCount;
    ContainsError |=
        Diags.getDiagnosticLevel(diag::err_drv_missing_argument,
                                 SourceLocation()) > DiagnosticsEngine::Warning;
  }

  // Check for unsupported options.
  for (const Arg *A : Args) {
    if (A->getOption().hasFlag(options::Unsupported)) {
      unsigned DiagID;
      auto ArgString = A->getAsString(Args);
      std::string Nearest;
      if (getOpts().findNearest(
            ArgString, Nearest, IncludedFlagsBitmask,
            ExcludedFlagsBitmask | options::Unsupported) > 1) {
        DiagID = diag::err_drv_unsupported_opt;
        Diag(DiagID) << ArgString;
      } else {
        DiagID = diag::err_drv_unsupported_opt_with_suggestion;
        Diag(DiagID) << ArgString << Nearest;
      }
      ContainsError |= Diags.getDiagnosticLevel(DiagID, SourceLocation()) >
                       DiagnosticsEngine::Warning;
      continue;
    }

    // Warn about -mcpu= without an argument.
    if (A->getOption().matches(options::OPT_mcpu_EQ) && A->containsValue("")) {
      Diag(diag::warn_drv_empty_joined_argument) << A->getAsString(Args);
      ContainsError |= Diags.getDiagnosticLevel(
                           diag::warn_drv_empty_joined_argument,
                           SourceLocation()) > DiagnosticsEngine::Warning;
    }
  }

  for (const Arg *A : Args.filtered(options::OPT_UNKNOWN)) {
    unsigned DiagID;
    auto ArgString = A->getAsString(Args);
    std::string Nearest;
    if (getOpts().findNearest(
          ArgString, Nearest, IncludedFlagsBitmask, ExcludedFlagsBitmask) > 1) {
      DiagID = IsCLMode() ? diag::warn_drv_unknown_argument_clang_cl
                          : diag::err_drv_unknown_argument;
      Diags.Report(DiagID) << ArgString;
    } else {
      DiagID = IsCLMode()
                   ? diag::warn_drv_unknown_argument_clang_cl_with_suggestion
                   : diag::err_drv_unknown_argument_with_suggestion;
      Diags.Report(DiagID) << ArgString << Nearest;
    }
    ContainsError |= Diags.getDiagnosticLevel(DiagID, SourceLocation()) >
                     DiagnosticsEngine::Warning;
  }

  return Args;
}

// Determine which compilation mode we are in. We look for options which
// affect the phase, starting with the earliest phases, and record which
// option we used to determine the final phase.
phases::ID Driver::getFinalPhase(const DerivedArgList &DAL,
                                 Arg **FinalPhaseArg) const {
  Arg *PhaseArg = nullptr;
  phases::ID FinalPhase;

  // -{E,EP,P,M,MM} only run the preprocessor.
  if (CCCIsCPP() || (PhaseArg = DAL.getLastArg(options::OPT_E)) ||
      (PhaseArg = DAL.getLastArg(options::OPT__SLASH_EP)) ||
      (PhaseArg = DAL.getLastArg(options::OPT_M, options::OPT_MM)) ||
      (PhaseArg = DAL.getLastArg(options::OPT__SLASH_P)) ||
      CCGenDiagnostics) {
    FinalPhase = phases::Preprocess;

    // --precompile only runs up to precompilation.
    // Options that cause the output of C++20 compiled module interfaces or
    // header units have the same effect.
  } else if ((PhaseArg = DAL.getLastArg(options::OPT__precompile)) ||
             (PhaseArg = DAL.getLastArg(options::OPT_extract_api)) ||
             (PhaseArg = DAL.getLastArg(options::OPT_fmodule_header,
                                        options::OPT_fmodule_header_EQ))) {
    FinalPhase = phases::Precompile;
    // -{fsyntax-only,-analyze,emit-ast} only run up to the compiler.
  } else if ((PhaseArg = DAL.getLastArg(options::OPT_fsyntax_only)) ||
             (PhaseArg = DAL.getLastArg(options::OPT_print_supported_cpus)) ||
             (PhaseArg = DAL.getLastArg(options::OPT_module_file_info)) ||
             (PhaseArg = DAL.getLastArg(options::OPT_verify_pch)) ||
             (PhaseArg = DAL.getLastArg(options::OPT_rewrite_objc)) ||
             (PhaseArg = DAL.getLastArg(options::OPT_rewrite_legacy_objc)) ||
             (PhaseArg = DAL.getLastArg(options::OPT__migrate)) ||
             (PhaseArg = DAL.getLastArg(options::OPT__analyze)) ||
             (PhaseArg = DAL.getLastArg(options::OPT_emit_ast))) {
    FinalPhase = phases::Compile;

  // -S only runs up to the backend.
  } else if ((PhaseArg = DAL.getLastArg(options::OPT_S)) ||
             (PhaseArg = DAL.getLastArg(options::OPT_fsycl_device_only))) {
    FinalPhase = phases::Backend;

  // -c compilation only runs up to the assembler.
  } else if ((PhaseArg = DAL.getLastArg(options::OPT_c))) {
    FinalPhase = phases::Assemble;

  } else if ((PhaseArg = DAL.getLastArg(options::OPT_emit_interface_stubs))) {
    FinalPhase = phases::IfsMerge;

  // Otherwise do everything.
  } else
    FinalPhase = phases::Link;

  if (FinalPhaseArg)
    *FinalPhaseArg = PhaseArg;

  return FinalPhase;
}

static Arg *MakeInputArg(DerivedArgList &Args, const OptTable &Opts,
                         StringRef Value, bool Claim = true) {
  Arg *A = new Arg(Opts.getOption(options::OPT_INPUT), Value,
                   Args.getBaseArgs().MakeIndex(Value), Value.data());
  Args.AddSynthesizedArg(A);
  if (Claim)
    A->claim();
  return A;
}

DerivedArgList *Driver::TranslateInputArgs(const InputArgList &Args) const {
  const llvm::opt::OptTable &Opts = getOpts();
  DerivedArgList *DAL = new DerivedArgList(Args);

  bool HasNostdlib = Args.hasArg(options::OPT_nostdlib);
  bool HasNostdlibxx = Args.hasArg(options::OPT_nostdlibxx);
  bool HasNodefaultlib = Args.hasArg(options::OPT_nodefaultlibs);
  bool IgnoreUnused = false;
  for (Arg *A : Args) {
    if (IgnoreUnused)
      A->claim();

    if (A->getOption().matches(options::OPT_start_no_unused_arguments)) {
      IgnoreUnused = true;
      continue;
    }
    if (A->getOption().matches(options::OPT_end_no_unused_arguments)) {
      IgnoreUnused = false;
      continue;
    }

    // Unfortunately, we have to parse some forwarding options (-Xassembler,
    // -Xlinker, -Xpreprocessor) because we either integrate their functionality
    // (assembler and preprocessor), or bypass a previous driver ('collect2').

    // Rewrite linker options, to replace --no-demangle with a custom internal
    // option.
    if ((A->getOption().matches(options::OPT_Wl_COMMA) ||
         A->getOption().matches(options::OPT_Xlinker)) &&
        A->containsValue("--no-demangle")) {
      // Add the rewritten no-demangle argument.
      DAL->AddFlagArg(A, Opts.getOption(options::OPT_Z_Xlinker__no_demangle));

      // Add the remaining values as Xlinker arguments.
      for (StringRef Val : A->getValues())
        if (Val != "--no-demangle")
          DAL->AddSeparateArg(A, Opts.getOption(options::OPT_Xlinker), Val);

      continue;
    }

    // Rewrite preprocessor options, to replace -Wp,-MD,FOO which is used by
    // some build systems. We don't try to be complete here because we don't
    // care to encourage this usage model.
    if (A->getOption().matches(options::OPT_Wp_COMMA) &&
        (A->getValue(0) == StringRef("-MD") ||
         A->getValue(0) == StringRef("-MMD"))) {
      // Rewrite to -MD/-MMD along with -MF.
      if (A->getValue(0) == StringRef("-MD"))
        DAL->AddFlagArg(A, Opts.getOption(options::OPT_MD));
      else
        DAL->AddFlagArg(A, Opts.getOption(options::OPT_MMD));
      if (A->getNumValues() == 2)
        DAL->AddSeparateArg(A, Opts.getOption(options::OPT_MF), A->getValue(1));
      continue;
    }

    // Rewrite reserved library names.
    if (A->getOption().matches(options::OPT_l)) {
      StringRef Value = A->getValue();

      // Rewrite unless -nostdlib is present.
      if (!HasNostdlib && !HasNodefaultlib && !HasNostdlibxx &&
          Value == "stdc++") {
        DAL->AddFlagArg(A, Opts.getOption(options::OPT_Z_reserved_lib_stdcxx));
        continue;
      }

      // Rewrite unconditionally.
      if (Value == "cc_kext") {
        DAL->AddFlagArg(A, Opts.getOption(options::OPT_Z_reserved_lib_cckext));
        continue;
      }
    }

    // Pick up inputs via the -- option.
    if (A->getOption().matches(options::OPT__DASH_DASH)) {
      A->claim();
      for (StringRef Val : A->getValues())
        DAL->append(MakeInputArg(*DAL, Opts, Val, false));
      continue;
    }

    if (A->getOption().matches(options::OPT_offload_lib_Group)) {
      if (!A->getNumValues()) {
        Diag(clang::diag::warn_drv_unused_argument) << A->getSpelling();
        continue;
      }
    }

    DAL->append(A);
  }

  // Enforce -static if -miamcu is present.
  if (Args.hasFlag(options::OPT_miamcu, options::OPT_mno_iamcu, false))
    DAL->AddFlagArg(nullptr, Opts.getOption(options::OPT_static));

  // Use of -fintelfpga implies -g
  if (Args.hasArg(options::OPT_fintelfpga)) {
    // if any -gN option is provided, use that.
    if (Arg *A = Args.getLastArg(options::OPT_gN_Group))
      DAL->append(A);
    else
      DAL->AddFlagArg(0, Opts.getOption(options::OPT_g_Flag));
  }

// Add a default value of -mlinker-version=, if one was given and the user
// didn't specify one.
#if defined(HOST_LINK_VERSION)
  if (!Args.hasArg(options::OPT_mlinker_version_EQ) &&
      strlen(HOST_LINK_VERSION) > 0) {
    DAL->AddJoinedArg(0, Opts.getOption(options::OPT_mlinker_version_EQ),
                      HOST_LINK_VERSION);
    DAL->getLastArg(options::OPT_mlinker_version_EQ)->claim();
  }
#endif

  return DAL;
}

/// Compute target triple from args.
///
/// This routine provides the logic to compute a target triple from various
/// args passed to the driver and the default triple string.
static llvm::Triple computeTargetTriple(const Driver &D,
                                        StringRef TargetTriple,
                                        const ArgList &Args,
                                        StringRef DarwinArchName = "") {
  // FIXME: Already done in Compilation *Driver::BuildCompilation
  if (const Arg *A = Args.getLastArg(options::OPT_target))
    TargetTriple = A->getValue();

  llvm::Triple Target(llvm::Triple::normalize(TargetTriple));

  // GNU/Hurd's triples should have been -hurd-gnu*, but were historically made
  // -gnu* only, and we can not change this, so we have to detect that case as
  // being the Hurd OS.
  if (TargetTriple.contains("-unknown-gnu") || TargetTriple.contains("-pc-gnu"))
    Target.setOSName("hurd");

  // Handle Apple-specific options available here.
  if (Target.isOSBinFormatMachO()) {
    // If an explicit Darwin arch name is given, that trumps all.
    if (!DarwinArchName.empty()) {
      tools::darwin::setTripleTypeForMachOArchName(Target, DarwinArchName);
      return Target;
    }

    // Handle the Darwin '-arch' flag.
    if (Arg *A = Args.getLastArg(options::OPT_arch)) {
      StringRef ArchName = A->getValue();
      tools::darwin::setTripleTypeForMachOArchName(Target, ArchName);
    }
  }

  // Handle pseudo-target flags '-mlittle-endian'/'-EL' and
  // '-mbig-endian'/'-EB'.
  if (Arg *A = Args.getLastArg(options::OPT_mlittle_endian,
                               options::OPT_mbig_endian)) {
    if (A->getOption().matches(options::OPT_mlittle_endian)) {
      llvm::Triple LE = Target.getLittleEndianArchVariant();
      if (LE.getArch() != llvm::Triple::UnknownArch)
        Target = std::move(LE);
    } else {
      llvm::Triple BE = Target.getBigEndianArchVariant();
      if (BE.getArch() != llvm::Triple::UnknownArch)
        Target = std::move(BE);
    }
  }

  // Skip further flag support on OSes which don't support '-m32' or '-m64'.
  if (Target.getArch() == llvm::Triple::tce ||
      Target.getOS() == llvm::Triple::Minix)
    return Target;

  // On AIX, the env OBJECT_MODE may affect the resulting arch variant.
  if (Target.isOSAIX()) {
    if (Optional<std::string> ObjectModeValue =
            llvm::sys::Process::GetEnv("OBJECT_MODE")) {
      StringRef ObjectMode = *ObjectModeValue;
      llvm::Triple::ArchType AT = llvm::Triple::UnknownArch;

      if (ObjectMode.equals("64")) {
        AT = Target.get64BitArchVariant().getArch();
      } else if (ObjectMode.equals("32")) {
        AT = Target.get32BitArchVariant().getArch();
      } else {
        D.Diag(diag::err_drv_invalid_object_mode) << ObjectMode;
      }

      if (AT != llvm::Triple::UnknownArch && AT != Target.getArch())
        Target.setArch(AT);
    }
  }

  // Handle pseudo-target flags '-m64', '-mx32', '-m32' and '-m16'.
  Arg *A = Args.getLastArg(options::OPT_m64, options::OPT_mx32,
                           options::OPT_m32, options::OPT_m16);
  if (A) {
    llvm::Triple::ArchType AT = llvm::Triple::UnknownArch;

    if (A->getOption().matches(options::OPT_m64)) {
      AT = Target.get64BitArchVariant().getArch();
      if (Target.getEnvironment() == llvm::Triple::GNUX32)
        Target.setEnvironment(llvm::Triple::GNU);
      else if (Target.getEnvironment() == llvm::Triple::MuslX32)
        Target.setEnvironment(llvm::Triple::Musl);
    } else if (A->getOption().matches(options::OPT_mx32) &&
               Target.get64BitArchVariant().getArch() == llvm::Triple::x86_64) {
      AT = llvm::Triple::x86_64;
      if (Target.getEnvironment() == llvm::Triple::Musl)
        Target.setEnvironment(llvm::Triple::MuslX32);
      else
        Target.setEnvironment(llvm::Triple::GNUX32);
    } else if (A->getOption().matches(options::OPT_m32)) {
      AT = Target.get32BitArchVariant().getArch();
      if (Target.getEnvironment() == llvm::Triple::GNUX32)
        Target.setEnvironment(llvm::Triple::GNU);
      else if (Target.getEnvironment() == llvm::Triple::MuslX32)
        Target.setEnvironment(llvm::Triple::Musl);
    } else if (A->getOption().matches(options::OPT_m16) &&
               Target.get32BitArchVariant().getArch() == llvm::Triple::x86) {
      AT = llvm::Triple::x86;
      Target.setEnvironment(llvm::Triple::CODE16);
    }

    if (AT != llvm::Triple::UnknownArch && AT != Target.getArch()) {
      Target.setArch(AT);
      if (Target.isWindowsGNUEnvironment())
        toolchains::MinGW::fixTripleArch(D, Target, Args);
    }
  }

  // Handle -miamcu flag.
  if (Args.hasFlag(options::OPT_miamcu, options::OPT_mno_iamcu, false)) {
    if (Target.get32BitArchVariant().getArch() != llvm::Triple::x86)
      D.Diag(diag::err_drv_unsupported_opt_for_target) << "-miamcu"
                                                       << Target.str();

    if (A && !A->getOption().matches(options::OPT_m32))
      D.Diag(diag::err_drv_argument_not_allowed_with)
          << "-miamcu" << A->getBaseArg().getAsString(Args);

    Target.setArch(llvm::Triple::x86);
    Target.setArchName("i586");
    Target.setEnvironment(llvm::Triple::UnknownEnvironment);
    Target.setEnvironmentName("");
    Target.setOS(llvm::Triple::ELFIAMCU);
    Target.setVendor(llvm::Triple::UnknownVendor);
    Target.setVendorName("intel");
  }

  // If target is MIPS adjust the target triple
  // accordingly to provided ABI name.
  A = Args.getLastArg(options::OPT_mabi_EQ);
  if (A && Target.isMIPS()) {
    StringRef ABIName = A->getValue();
    if (ABIName == "32") {
      Target = Target.get32BitArchVariant();
      if (Target.getEnvironment() == llvm::Triple::GNUABI64 ||
          Target.getEnvironment() == llvm::Triple::GNUABIN32)
        Target.setEnvironment(llvm::Triple::GNU);
    } else if (ABIName == "n32") {
      Target = Target.get64BitArchVariant();
      if (Target.getEnvironment() == llvm::Triple::GNU ||
          Target.getEnvironment() == llvm::Triple::GNUABI64)
        Target.setEnvironment(llvm::Triple::GNUABIN32);
    } else if (ABIName == "64") {
      Target = Target.get64BitArchVariant();
      if (Target.getEnvironment() == llvm::Triple::GNU ||
          Target.getEnvironment() == llvm::Triple::GNUABIN32)
        Target.setEnvironment(llvm::Triple::GNUABI64);
    }
  }

  // If target is RISC-V adjust the target triple according to
  // provided architecture name
  A = Args.getLastArg(options::OPT_march_EQ);
  if (A && Target.isRISCV()) {
    StringRef ArchName = A->getValue();
    if (ArchName.startswith_insensitive("rv32"))
      Target.setArch(llvm::Triple::riscv32);
    else if (ArchName.startswith_insensitive("rv64"))
      Target.setArch(llvm::Triple::riscv64);
  }

  return Target;
}

// Parse the LTO options and record the type of LTO compilation
// based on which -f(no-)?lto(=.*)? or -f(no-)?offload-lto(=.*)?
// option occurs last.
static driver::LTOKind parseLTOMode(Driver &D, const llvm::opt::ArgList &Args,
                                    OptSpecifier OptEq, OptSpecifier OptNeg) {
  if (!Args.hasFlag(OptEq, OptNeg, false))
    return LTOK_None;

  const Arg *A = Args.getLastArg(OptEq);
  StringRef LTOName = A->getValue();

  driver::LTOKind LTOMode = llvm::StringSwitch<LTOKind>(LTOName)
                                .Case("full", LTOK_Full)
                                .Case("thin", LTOK_Thin)
                                .Default(LTOK_Unknown);

  if (LTOMode == LTOK_Unknown) {
    D.Diag(diag::err_drv_unsupported_option_argument)
        << A->getOption().getName() << A->getValue();
    return LTOK_None;
  }
  return LTOMode;
}

// Parse the LTO options.
void Driver::setLTOMode(const llvm::opt::ArgList &Args) {
  LTOMode =
      parseLTOMode(*this, Args, options::OPT_flto_EQ, options::OPT_fno_lto);

  OffloadLTOMode = parseLTOMode(*this, Args, options::OPT_foffload_lto_EQ,
                                options::OPT_fno_offload_lto);
}

/// Compute the desired OpenMP runtime from the flags provided.
Driver::OpenMPRuntimeKind Driver::getOpenMPRuntime(const ArgList &Args) const {
  StringRef RuntimeName(CLANG_DEFAULT_OPENMP_RUNTIME);

  const Arg *A = Args.getLastArg(options::OPT_fopenmp_EQ);
  if (A)
    RuntimeName = A->getValue();

  auto RT = llvm::StringSwitch<OpenMPRuntimeKind>(RuntimeName)
                .Case("libomp", OMPRT_OMP)
                .Case("libgomp", OMPRT_GOMP)
                .Case("libiomp5", OMPRT_IOMP5)
                .Default(OMPRT_Unknown);

  if (RT == OMPRT_Unknown) {
    if (A)
      Diag(diag::err_drv_unsupported_option_argument)
          << A->getOption().getName() << A->getValue();
    else
      // FIXME: We could use a nicer diagnostic here.
      Diag(diag::err_drv_unsupported_opt) << "-fopenmp";
  }

  return RT;
}

static bool isValidSYCLTriple(llvm::Triple T) {
  // NVPTX is valid for SYCL.
  if (T.isNVPTX())
    return true;

  // AMDGCN is valid for SYCL
  if (T.isAMDGCN())
    return true;

  // Check for invalid SYCL device triple values.
  // Non-SPIR arch.
  if (!T.isSPIR())
    return false;
  // SPIR arch, but has invalid SubArch for AOT.
  StringRef A(T.getArchName());
  if (T.getSubArch() == llvm::Triple::NoSubArch &&
      ((T.getArch() == llvm::Triple::spir && !A.equals("spir")) ||
       (T.getArch() == llvm::Triple::spir64 && !A.equals("spir64"))))
    return false;
  return true;
}

static const char *getDefaultSYCLArch(Compilation &C) {
  if (C.getDefaultToolChain().getTriple().getArch() == llvm::Triple::x86)
    return "spir";
  return "spir64";
}

static bool addSYCLDefaultTriple(Compilation &C,
                                 SmallVectorImpl<llvm::Triple> &SYCLTriples) {
  /// Returns true if a triple is added to SYCLTriples, false otherwise
  if (!C.getDriver().isSYCLDefaultTripleImplied())
    return false;
  for (const auto &SYCLTriple : SYCLTriples) {
    if (SYCLTriple.getSubArch() == llvm::Triple::NoSubArch &&
        SYCLTriple.isSPIR())
      return false;
    // If we encounter a known non-spir* target, do not add the default triple.
    if (SYCLTriple.isNVPTX() || SYCLTriple.isAMDGCN())
      return false;
  }
  // Add the default triple as it was not found.
  llvm::Triple DefaultTriple =
      C.getDriver().MakeSYCLDeviceTriple(getDefaultSYCLArch(C));
  SYCLTriples.insert(SYCLTriples.begin(), DefaultTriple);
  return true;
}

void Driver::CreateOffloadingDeviceToolChains(Compilation &C,
                                              InputList &Inputs) {

  //
  // CUDA/HIP
  //
  // We need to generate a CUDA/HIP toolchain if any of the inputs has a CUDA
  // or HIP type. However, mixed CUDA/HIP compilation is not supported.
  bool IsCuda =
      llvm::any_of(Inputs, [](std::pair<types::ID, const llvm::opt::Arg *> &I) {
        return types::isCuda(I.first);
      });
  bool IsHIP =
      llvm::any_of(Inputs,
                   [](std::pair<types::ID, const llvm::opt::Arg *> &I) {
                     return types::isHIP(I.first);
                   }) ||
      C.getInputArgs().hasArg(options::OPT_hip_link);
  if (IsCuda && IsHIP) {
    Diag(clang::diag::err_drv_mix_cuda_hip);
    return;
  }
  if (IsCuda) {
    const ToolChain *HostTC = C.getSingleOffloadToolChain<Action::OFK_Host>();
    const llvm::Triple &HostTriple = HostTC->getTriple();
    auto OFK = Action::OFK_Cuda;
    auto CudaTriple =
        getNVIDIAOffloadTargetTriple(*this, C.getInputArgs(), HostTriple);
    if (!CudaTriple)
      return;
    // Use the CUDA and host triples as the key into the
    // getOffloadingDeviceToolChain, because the device toolchain we
    // create depends on both.
    auto CudaTC = &getOffloadingDeviceToolChain(C.getInputArgs(), *CudaTriple,
                                                *HostTC, OFK);
    C.addOffloadDeviceToolChain(CudaTC, OFK);
  } else if (IsHIP) {
    if (auto *OMPTargetArg =
            C.getInputArgs().getLastArg(options::OPT_fopenmp_targets_EQ)) {
      Diag(clang::diag::err_drv_unsupported_opt_for_language_mode)
          << OMPTargetArg->getSpelling() << "HIP";
      return;
    }
    const ToolChain *HostTC = C.getSingleOffloadToolChain<Action::OFK_Host>();
    auto OFK = Action::OFK_HIP;
    auto HIPTriple = getHIPOffloadTargetTriple(*this, C.getInputArgs());
    if (!HIPTriple)
      return;
    auto *HIPTC = &getOffloadingDeviceToolChain(C.getInputArgs(), *HIPTriple,
                                                *HostTC, OFK);
    assert(HIPTC && "Could not create offloading device tool chain.");
    C.addOffloadDeviceToolChain(HIPTC, OFK);
  }

  //
  // OpenMP
  //
  // We need to generate an OpenMP toolchain if the user specified targets with
  // the -fopenmp-targets option.
  if (Arg *OpenMPTargets =
          C.getInputArgs().getLastArg(options::OPT_fopenmp_targets_EQ)) {
    if (OpenMPTargets->getNumValues()) {
      // We expect that -fopenmp-targets is always used in conjunction with the
      // option -fopenmp specifying a valid runtime with offloading support,
      // i.e. libomp or libiomp.
      bool HasValidOpenMPRuntime = C.getInputArgs().hasFlag(
          options::OPT_fopenmp, options::OPT_fopenmp_EQ,
          options::OPT_fno_openmp, false);
      if (HasValidOpenMPRuntime) {
        OpenMPRuntimeKind OpenMPKind = getOpenMPRuntime(C.getInputArgs());
        HasValidOpenMPRuntime =
            OpenMPKind == OMPRT_OMP || OpenMPKind == OMPRT_IOMP5;
      }

      if (HasValidOpenMPRuntime) {
        llvm::StringMap<const char *> FoundNormalizedTriples;
        for (const char *Val : OpenMPTargets->getValues()) {
          llvm::Triple TT(ToolChain::getOpenMPTriple(Val));
          std::string NormalizedName = TT.normalize();

          // Make sure we don't have a duplicate triple.
          auto Duplicate = FoundNormalizedTriples.find(NormalizedName);
          if (Duplicate != FoundNormalizedTriples.end()) {
            Diag(clang::diag::warn_drv_omp_offload_target_duplicate)
                << Val << Duplicate->second;
            continue;
          }

          // Store the current triple so that we can check for duplicates in the
          // following iterations.
          FoundNormalizedTriples[NormalizedName] = Val;

          // If the specified target is invalid, emit a diagnostic.
          if (TT.getArch() == llvm::Triple::UnknownArch)
            Diag(clang::diag::err_drv_invalid_omp_target) << Val;
          else {
            const ToolChain *TC;
            // Device toolchains have to be selected differently. They pair host
            // and device in their implementation.
            if (TT.isNVPTX() || TT.isAMDGCN()) {
              const ToolChain *HostTC =
                  C.getSingleOffloadToolChain<Action::OFK_Host>();
              assert(HostTC && "Host toolchain should be always defined.");
              auto &DeviceTC =
                  ToolChains[TT.str() + "/" + HostTC->getTriple().normalize()];
              if (!DeviceTC) {
                if (TT.isNVPTX())
                  DeviceTC = std::make_unique<toolchains::CudaToolChain>(
                      *this, TT, *HostTC, C.getInputArgs(), Action::OFK_OpenMP);
                else if (TT.isAMDGCN())
                  DeviceTC =
                      std::make_unique<toolchains::AMDGPUOpenMPToolChain>(
                          *this, TT, *HostTC, C.getInputArgs());
                else
                  assert(DeviceTC && "Device toolchain not defined.");
              }

              TC = DeviceTC.get();
            } else
              TC = &getToolChain(C.getInputArgs(), TT);
            C.addOffloadDeviceToolChain(TC, Action::OFK_OpenMP);
          }
        }
      } else
        Diag(clang::diag::err_drv_expecting_fopenmp_with_fopenmp_targets);
    } else
      Diag(clang::diag::warn_drv_empty_joined_argument)
          << OpenMPTargets->getAsString(C.getInputArgs());
  }

  //
  // SYCL
  //
  // We need to generate a SYCL toolchain if the user specified targets with
  // the -fsycl-targets, -fsycl-add-targets or -fsycl-link-targets option.
  // If -fsycl is supplied without any of these we will assume SPIR-V.
  // Use of -fsycl-device-only overrides -fsycl.
  bool HasValidSYCLRuntime =
      C.getInputArgs().hasFlag(options::OPT_fsycl, options::OPT_fno_sycl,
                               false) ||
      C.getInputArgs().hasArg(options::OPT_fsycl_device_only);

  // A mechanism for retrieving SYCL-specific options, erroring out
  // if SYCL offloading wasn't enabled prior to that
  auto getArgRequiringSYCLRuntime = [&](OptSpecifier OptId) -> Arg * {
    Arg *SYCLArg = C.getInputArgs().getLastArg(OptId);
    if (SYCLArg && !HasValidSYCLRuntime) {
      Diag(clang::diag::err_drv_expecting_fsycl_with_sycl_opt)
          // Dropping the '=' symbol, which would otherwise pollute
          // the diagnostics for the most of options
          << SYCLArg->getSpelling().split('=').first;
      return nullptr;
    }
    return SYCLArg;
  };

  Arg *SYCLTargets = getArgRequiringSYCLRuntime(options::OPT_fsycl_targets_EQ);
  Arg *SYCLLinkTargets =
      getArgRequiringSYCLRuntime(options::OPT_fsycl_link_targets_EQ);
  Arg *SYCLAddTargets =
      getArgRequiringSYCLRuntime(options::OPT_fsycl_add_targets_EQ);
  Arg *SYCLLink = getArgRequiringSYCLRuntime(options::OPT_fsycl_link_EQ);
  Arg *SYCLfpga = getArgRequiringSYCLRuntime(options::OPT_fintelfpga);

  // -fsycl-targets cannot be used with -fsycl-link-targets
  if (SYCLTargets && SYCLLinkTargets)
    Diag(clang::diag::err_drv_option_conflict)
        << SYCLTargets->getSpelling() << SYCLLinkTargets->getSpelling();
  // -fsycl-link-targets and -fsycl-add-targets cannot be used together
  if (SYCLLinkTargets && SYCLAddTargets)
    Diag(clang::diag::err_drv_option_conflict)
        << SYCLLinkTargets->getSpelling() << SYCLAddTargets->getSpelling();
  // -fsycl-link-targets is not allowed with -fsycl-link
  if (SYCLLinkTargets && SYCLLink)
    Diag(clang::diag::err_drv_option_conflict)
        << SYCLLink->getSpelling() << SYCLLinkTargets->getSpelling();
  // -fsycl-targets cannot be used with -fintelfpga
  if (SYCLTargets && SYCLfpga)
    Diag(clang::diag::err_drv_option_conflict)
        << SYCLTargets->getSpelling() << SYCLfpga->getSpelling();

  auto argSYCLIncompatible = [&](OptSpecifier OptId) {
    if (!HasValidSYCLRuntime)
      return;
    if (Arg *IncompatArg = C.getInputArgs().getLastArg(OptId))
      Diag(clang::diag::err_drv_fsycl_unsupported_with_opt)
          << IncompatArg->getSpelling();
  };
  // -static-libstdc++ is not compatible with -fsycl.
  argSYCLIncompatible(options::OPT_static_libstdcxx);
  // -ffreestanding cannot be used with -fsycl
  argSYCLIncompatible(options::OPT_ffreestanding);

  // Diagnose incorrect inputs to SYCL options.
  // FIXME: Since the option definition includes the list of possible values,
  // the validation must be automatic, not requiring separate disjointed code
  // blocks accross the driver code. Long-term, the detection of incorrect
  // values must happen at the level of TableGen and Arg class design, with
  // Compilation/Driver class constructors handling the driver-specific
  // diagnostic output.
  auto checkSingleArgValidity = [&](Arg *A,
                                    SmallVector<StringRef, 4> AllowedValues) {
    if (!A)
      return;
    const char *ArgValue = A->getValue();
    for (const StringRef AllowedValue : AllowedValues)
      if (AllowedValue.equals(ArgValue))
        return;
    Diag(clang::diag::err_drv_invalid_argument_to_option)
        << ArgValue << A->getOption().getName();
  };
  checkSingleArgValidity(SYCLLink, {"early", "image"});
  checkSingleArgValidity(
      C.getInputArgs().getLastArg(options::OPT_fsycl_device_code_split_EQ),
      {"per_kernel", "per_source", "auto", "off"});

  bool HasSYCLTargetsOption = SYCLTargets || SYCLLinkTargets || SYCLAddTargets;
  llvm::StringMap<StringRef> FoundNormalizedTriples;
  llvm::SmallVector<llvm::Triple, 4> UniqueSYCLTriplesVec;
  if (HasSYCLTargetsOption) {
    // At this point, we know we have a valid combination
    // of -fsycl*target options passed
    Arg *SYCLTargetsValues = SYCLTargets ? SYCLTargets : SYCLLinkTargets;
    if (SYCLTargetsValues) {
      if (SYCLTargetsValues->getNumValues()) {
        for (StringRef Val : SYCLTargetsValues->getValues()) {
          llvm::Triple TT(MakeSYCLDeviceTriple(Val));
          if (!isValidSYCLTriple(TT)) {
            Diag(clang::diag::err_drv_invalid_sycl_target) << Val;
            continue;
          }
          std::string NormalizedName = TT.normalize();

          // Make sure we don't have a duplicate triple.
          auto Duplicate = FoundNormalizedTriples.find(NormalizedName);
          if (Duplicate != FoundNormalizedTriples.end()) {
            Diag(clang::diag::warn_drv_sycl_offload_target_duplicate)
                << Val << Duplicate->second;
            continue;
          }

          // Warn about deprecated `sycldevice` environment component.
          if (TT.getEnvironmentName() == "sycldevice") {
            // Build a string with suggested target triple.
            std::string SuggestedTriple = TT.getArchName().str();
            if (TT.getOS() != llvm::Triple::UnknownOS) {
              SuggestedTriple += '-';
              if (TT.getVendor() != llvm::Triple::UnknownVendor)
                SuggestedTriple += TT.getVendorName();
              SuggestedTriple += Twine("-" + TT.getOSName()).str();
            } else if (TT.getVendor() != llvm::Triple::UnknownVendor)
              SuggestedTriple += Twine("-" + TT.getVendorName()).str();
            Diag(clang::diag::warn_drv_deprecated_arg)
                << TT.str() << SuggestedTriple;
            // Drop environment component.
            std::string EffectiveTriple =
                Twine(TT.getArchName() + "-" + TT.getVendorName() + "-" +
                      TT.getOSName())
                    .str();
            TT.setTriple(EffectiveTriple);
          }

          // Store the current triple so that we can check for duplicates in
          // the following iterations.
          FoundNormalizedTriples[NormalizedName] = Val;
          UniqueSYCLTriplesVec.push_back(TT);
        }
        addSYCLDefaultTriple(C, UniqueSYCLTriplesVec);
      } else
        Diag(clang::diag::warn_drv_empty_joined_argument)
            << SYCLTargetsValues->getAsString(C.getInputArgs());
    }
    // -fsycl-add-targets is a list of paired items (Triple and file) which are
    // gathered and used to be linked into the final device binary. This can
    // be used with -fsycl-targets to put together the final conglomerate binary
    if (SYCLAddTargets) {
      if (SYCLAddTargets->getNumValues()) {
        // Use of -fsycl-add-targets adds additional files to the SYCL device
        // link step.  Regular offload processing occurs below
        for (StringRef Val : SYCLAddTargets->getValues()) {
          // Parse out the Triple and Input (triple:binary) and create a
          // ToolChain for each entry.
          // The expected format is 'triple:file', any other format will
          // not be accepted.
          std::pair<StringRef, StringRef> I = Val.split(':');
          if (!I.first.empty() && !I.second.empty()) {
            llvm::Triple TT(I.first);
            if (!isValidSYCLTriple(TT)) {
              Diag(clang::diag::err_drv_invalid_sycl_target) << I.first;
              continue;
            }
            std::string NormalizedName = TT.normalize();

            // Make sure we don't have a duplicate triple.
            auto Duplicate = FoundNormalizedTriples.find(NormalizedName);
            if (Duplicate != FoundNormalizedTriples.end())
              // The toolchain for this triple was already created
              continue;

            // Store the current triple so that we can check for duplicates in
            // the following iterations.
            FoundNormalizedTriples[NormalizedName] = Val;
            UniqueSYCLTriplesVec.push_back(TT);
          } else {
            // No colon found, do not use the input
            C.getDriver().Diag(diag::err_drv_unsupported_option_argument)
                << SYCLAddTargets->getOption().getName() << Val;
          }
        }
      } else
        Diag(clang::diag::warn_drv_empty_joined_argument)
            << SYCLAddTargets->getAsString(C.getInputArgs());
    }
  } else {
    // If -fsycl is supplied without -fsycl-*targets we will assume SPIR-V
    // unless -fintelfpga is supplied, which uses SPIR-V with fpga AOT.
    // For -fsycl-device-only, we also setup the implied triple as needed.
    if (HasValidSYCLRuntime) {
      StringRef SYCLTargetArch = getDefaultSYCLArch(C);
      if (SYCLfpga)
        // Triple for -fintelfpga is spir64_fpga.
        SYCLTargetArch = "spir64_fpga";
      UniqueSYCLTriplesVec.push_back(MakeSYCLDeviceTriple(SYCLTargetArch));
      addSYCLDefaultTriple(C, UniqueSYCLTriplesVec);
    }
  }
  // We'll need to use the SYCL and host triples as the key into
  // getOffloadingDeviceToolChain, because the device toolchains we're
  // going to create will depend on both.
  const ToolChain *HostTC = C.getSingleOffloadToolChain<Action::OFK_Host>();
  for (auto &TT : UniqueSYCLTriplesVec) {
    auto SYCLTC = &getOffloadingDeviceToolChain(C.getInputArgs(), TT, *HostTC,
                                                Action::OFK_SYCL);
    C.addOffloadDeviceToolChain(SYCLTC, Action::OFK_SYCL);
  }

  //
  // TODO: Add support for other offloading programming models here.
  //
}

/// Looks the given directories for the specified file.
///
/// \param[out] FilePath File path, if the file was found.
/// \param[in]  Dirs Directories used for the search.
/// \param[in]  FileName Name of the file to search for.
/// \return True if file was found.
///
/// Looks for file specified by FileName sequentially in directories specified
/// by Dirs.
///
static bool searchForFile(SmallVectorImpl<char> &FilePath,
                          ArrayRef<StringRef> Dirs, StringRef FileName) {
  SmallString<128> WPath;
  for (const StringRef &Dir : Dirs) {
    if (Dir.empty())
      continue;
    WPath.clear();
    llvm::sys::path::append(WPath, Dir, FileName);
    llvm::sys::path::native(WPath);
    if (llvm::sys::fs::is_regular_file(WPath)) {
      FilePath = std::move(WPath);
      return true;
    }
  }
  return false;
}

bool Driver::readConfigFile(StringRef FileName) {
  // Try reading the given file.
  SmallVector<const char *, 32> NewCfgArgs;
  if (!llvm::cl::readConfigFile(FileName, Saver, NewCfgArgs)) {
    Diag(diag::err_drv_cannot_read_config_file) << FileName;
    return true;
  }

  // Read options from config file.
  llvm::SmallString<128> CfgFileName(FileName);
  llvm::sys::path::native(CfgFileName);
  ConfigFile = std::string(CfgFileName);
  bool ContainErrors;
  CfgOptions = std::make_unique<InputArgList>(
      ParseArgStrings(NewCfgArgs, IsCLMode(), ContainErrors));
  if (ContainErrors) {
    CfgOptions.reset();
    return true;
  }

  if (CfgOptions->hasArg(options::OPT_config)) {
    CfgOptions.reset();
    Diag(diag::err_drv_nested_config_file);
    return true;
  }

  // Claim all arguments that come from a configuration file so that the driver
  // does not warn on any that is unused.
  for (Arg *A : *CfgOptions)
    A->claim();
  return false;
}

bool Driver::loadConfigFile() {
  std::string CfgFileName;
  bool FileSpecifiedExplicitly = false;

  // Process options that change search path for config files.
  if (CLOptions) {
    if (CLOptions->hasArg(options::OPT_config_system_dir_EQ)) {
      SmallString<128> CfgDir;
      CfgDir.append(
          CLOptions->getLastArgValue(options::OPT_config_system_dir_EQ));
      if (!CfgDir.empty()) {
        if (llvm::sys::fs::make_absolute(CfgDir).value() != 0)
          SystemConfigDir.clear();
        else
          SystemConfigDir = std::string(CfgDir.begin(), CfgDir.end());
      }
    }
    if (CLOptions->hasArg(options::OPT_config_user_dir_EQ)) {
      SmallString<128> CfgDir;
      CfgDir.append(
          CLOptions->getLastArgValue(options::OPT_config_user_dir_EQ));
      if (!CfgDir.empty()) {
        if (llvm::sys::fs::make_absolute(CfgDir).value() != 0)
          UserConfigDir.clear();
        else
          UserConfigDir = std::string(CfgDir.begin(), CfgDir.end());
      }
    }
  }

  // First try to find config file specified in command line.
  if (CLOptions) {
    std::vector<std::string> ConfigFiles =
        CLOptions->getAllArgValues(options::OPT_config);
    if (ConfigFiles.size() > 1) {
      if (!llvm::all_of(ConfigFiles, [ConfigFiles](const std::string &s) {
            return s == ConfigFiles[0];
          })) {
        Diag(diag::err_drv_duplicate_config);
        return true;
      }
    }

    if (!ConfigFiles.empty()) {
      CfgFileName = ConfigFiles.front();
      assert(!CfgFileName.empty());

      // If argument contains directory separator, treat it as a path to
      // configuration file.
      if (llvm::sys::path::has_parent_path(CfgFileName)) {
        SmallString<128> CfgFilePath;
        if (llvm::sys::path::is_relative(CfgFileName))
          llvm::sys::fs::current_path(CfgFilePath);
        llvm::sys::path::append(CfgFilePath, CfgFileName);
        if (!llvm::sys::fs::is_regular_file(CfgFilePath)) {
          Diag(diag::err_drv_config_file_not_exist) << CfgFilePath;
          return true;
        }
        return readConfigFile(CfgFilePath);
      }

      FileSpecifiedExplicitly = true;
    }
  }

  // If config file is not specified explicitly, try to deduce configuration
  // from executable name. For instance, an executable 'armv7l-clang' will
  // search for config file 'armv7l-clang.cfg'.
  if (CfgFileName.empty() && !ClangNameParts.TargetPrefix.empty())
    CfgFileName = ClangNameParts.TargetPrefix + '-' + ClangNameParts.ModeSuffix;

  if (CfgFileName.empty())
    return false;

  // Determine architecture part of the file name, if it is present.
  StringRef CfgFileArch = CfgFileName;
  size_t ArchPrefixLen = CfgFileArch.find('-');
  if (ArchPrefixLen == StringRef::npos)
    ArchPrefixLen = CfgFileArch.size();
  llvm::Triple CfgTriple;
  CfgFileArch = CfgFileArch.take_front(ArchPrefixLen);
  CfgTriple = llvm::Triple(llvm::Triple::normalize(CfgFileArch));
  if (CfgTriple.getArch() == llvm::Triple::ArchType::UnknownArch)
    ArchPrefixLen = 0;

  if (!StringRef(CfgFileName).endswith(".cfg"))
    CfgFileName += ".cfg";

  // If config file starts with architecture name and command line options
  // redefine architecture (with options like -m32 -LE etc), try finding new
  // config file with that architecture.
  SmallString<128> FixedConfigFile;
  size_t FixedArchPrefixLen = 0;
  if (ArchPrefixLen) {
    // Get architecture name from config file name like 'i386.cfg' or
    // 'armv7l-clang.cfg'.
    // Check if command line options changes effective triple.
    llvm::Triple EffectiveTriple = computeTargetTriple(*this,
                                             CfgTriple.getTriple(), *CLOptions);
    if (CfgTriple.getArch() != EffectiveTriple.getArch()) {
      FixedConfigFile = EffectiveTriple.getArchName();
      FixedArchPrefixLen = FixedConfigFile.size();
      // Append the rest of original file name so that file name transforms
      // like: i386-clang.cfg -> x86_64-clang.cfg.
      if (ArchPrefixLen < CfgFileName.size())
        FixedConfigFile += CfgFileName.substr(ArchPrefixLen);
    }
  }

  // Prepare list of directories where config file is searched for.
  StringRef CfgFileSearchDirs[] = {UserConfigDir, SystemConfigDir, Dir};

  // Try to find config file. First try file with corrected architecture.
  llvm::SmallString<128> CfgFilePath;
  if (!FixedConfigFile.empty()) {
    if (searchForFile(CfgFilePath, CfgFileSearchDirs, FixedConfigFile))
      return readConfigFile(CfgFilePath);
    // If 'x86_64-clang.cfg' was not found, try 'x86_64.cfg'.
    FixedConfigFile.resize(FixedArchPrefixLen);
    FixedConfigFile.append(".cfg");
    if (searchForFile(CfgFilePath, CfgFileSearchDirs, FixedConfigFile))
      return readConfigFile(CfgFilePath);
  }

  // Then try original file name.
  if (searchForFile(CfgFilePath, CfgFileSearchDirs, CfgFileName))
    return readConfigFile(CfgFilePath);

  // Finally try removing driver mode part: 'x86_64-clang.cfg' -> 'x86_64.cfg'.
  if (!ClangNameParts.ModeSuffix.empty() &&
      !ClangNameParts.TargetPrefix.empty()) {
    CfgFileName.assign(ClangNameParts.TargetPrefix);
    CfgFileName.append(".cfg");
    if (searchForFile(CfgFilePath, CfgFileSearchDirs, CfgFileName))
      return readConfigFile(CfgFilePath);
  }

  // Report error but only if config file was specified explicitly, by option
  // --config. If it was deduced from executable name, it is not an error.
  if (FileSpecifiedExplicitly) {
    Diag(diag::err_drv_config_file_not_found) << CfgFileName;
    for (const StringRef &SearchDir : CfgFileSearchDirs)
      if (!SearchDir.empty())
        Diag(diag::note_drv_config_file_searched_in) << SearchDir;
    return true;
  }

  return false;
}

Compilation *Driver::BuildCompilation(ArrayRef<const char *> ArgList) {
  llvm::PrettyStackTraceString CrashInfo("Compilation construction");

  // FIXME: Handle environment options which affect driver behavior, somewhere
  // (client?). GCC_EXEC_PREFIX, LPATH, CC_PRINT_OPTIONS.

  // We look for the driver mode option early, because the mode can affect
  // how other options are parsed.

  auto DriverMode = getDriverMode(ClangExecutable, ArgList.slice(1));
  if (!DriverMode.empty())
    setDriverMode(DriverMode);

  // FIXME: What are we going to do with -V and -b?

  // Arguments specified in command line.
  bool ContainsError;
  CLOptions = std::make_unique<InputArgList>(
      ParseArgStrings(ArgList.slice(1), IsCLMode(), ContainsError));

  // Try parsing configuration file.
  if (!ContainsError)
    ContainsError = loadConfigFile();
  bool HasConfigFile = !ContainsError && (CfgOptions.get() != nullptr);

  // All arguments, from both config file and command line.
  InputArgList Args = std::move(HasConfigFile ? std::move(*CfgOptions)
                                              : std::move(*CLOptions));

  // The args for config files or /clang: flags belong to different InputArgList
  // objects than Args. This copies an Arg from one of those other InputArgLists
  // to the ownership of Args.
  auto appendOneArg = [&Args](const Arg *Opt, const Arg *BaseArg) {
    unsigned Index = Args.MakeIndex(Opt->getSpelling());
    Arg *Copy = new llvm::opt::Arg(Opt->getOption(), Args.getArgString(Index),
                                   Index, BaseArg);
    Copy->getValues() = Opt->getValues();
    if (Opt->isClaimed())
      Copy->claim();
    Copy->setOwnsValues(Opt->getOwnsValues());
    Opt->setOwnsValues(false);
    Args.append(Copy);
  };

  if (HasConfigFile)
    for (auto *Opt : *CLOptions) {
      if (Opt->getOption().matches(options::OPT_config))
        continue;
      const Arg *BaseArg = &Opt->getBaseArg();
      if (BaseArg == Opt)
        BaseArg = nullptr;
      appendOneArg(Opt, BaseArg);
    }

  // In CL mode, look for any pass-through arguments
  if (IsCLMode() && !ContainsError) {
    SmallVector<const char *, 16> CLModePassThroughArgList;
    for (const auto *A : Args.filtered(options::OPT__SLASH_clang)) {
      A->claim();
      CLModePassThroughArgList.push_back(A->getValue());
    }

    if (!CLModePassThroughArgList.empty()) {
      // Parse any pass through args using default clang processing rather
      // than clang-cl processing.
      auto CLModePassThroughOptions = std::make_unique<InputArgList>(
          ParseArgStrings(CLModePassThroughArgList, false, ContainsError));

      if (!ContainsError)
        for (auto *Opt : *CLModePassThroughOptions) {
          appendOneArg(Opt, nullptr);
        }
    }
  }

  // Check for working directory option before accessing any files
  if (Arg *WD = Args.getLastArg(options::OPT_working_directory))
    if (VFS->setCurrentWorkingDirectory(WD->getValue()))
      Diag(diag::err_drv_unable_to_set_working_directory) << WD->getValue();

  // FIXME: This stuff needs to go into the Compilation, not the driver.
  bool CCCPrintPhases;

  // Silence driver warnings if requested
  Diags.setIgnoreAllWarnings(Args.hasArg(options::OPT_w));

  // -canonical-prefixes, -no-canonical-prefixes are used very early in main.
  Args.ClaimAllArgs(options::OPT_canonical_prefixes);
  Args.ClaimAllArgs(options::OPT_no_canonical_prefixes);

  // f(no-)integated-cc1 is also used very early in main.
  Args.ClaimAllArgs(options::OPT_fintegrated_cc1);
  Args.ClaimAllArgs(options::OPT_fno_integrated_cc1);

  // Ignore -pipe.
  Args.ClaimAllArgs(options::OPT_pipe);

  // Extract -ccc args.
  //
  // FIXME: We need to figure out where this behavior should live. Most of it
  // should be outside in the client; the parts that aren't should have proper
  // options, either by introducing new ones or by overloading gcc ones like -V
  // or -b.
  CCCPrintPhases = Args.hasArg(options::OPT_ccc_print_phases);
  CCCPrintBindings = Args.hasArg(options::OPT_ccc_print_bindings);
  if (const Arg *A = Args.getLastArg(options::OPT_ccc_gcc_name))
    CCCGenericGCCName = A->getValue();
  GenReproducer = Args.hasFlag(options::OPT_gen_reproducer,
                               options::OPT_fno_crash_diagnostics,
                               !!::getenv("FORCE_CLANG_DIAGNOSTICS_CRASH"));

  // Process -fproc-stat-report options.
  if (const Arg *A = Args.getLastArg(options::OPT_fproc_stat_report_EQ)) {
    CCPrintProcessStats = true;
    CCPrintStatReportFilename = A->getValue();
  }
  if (Args.hasArg(options::OPT_fproc_stat_report))
    CCPrintProcessStats = true;

  // FIXME: TargetTriple is used by the target-prefixed calls to as/ld
  // and getToolChain is const.
  if (IsCLMode()) {
    // clang-cl targets MSVC-style Win32.
    llvm::Triple T(TargetTriple);
    T.setOS(llvm::Triple::Win32);
    T.setVendor(llvm::Triple::PC);
    T.setEnvironment(llvm::Triple::MSVC);
    T.setObjectFormat(llvm::Triple::COFF);
    TargetTriple = T.str();
  } else if (IsDXCMode()) {
    // clang-dxc target is build from target_profile option.
    // Just set OS to shader model to select HLSLToolChain.
    llvm::Triple T(TargetTriple);
    T.setOS(llvm::Triple::ShaderModel);
    TargetTriple = T.str();
  }

  if (const Arg *A = Args.getLastArg(options::OPT_target))
    TargetTriple = A->getValue();
  if (const Arg *A = Args.getLastArg(options::OPT_ccc_install_dir))
    Dir = InstalledDir = A->getValue();
  for (const Arg *A : Args.filtered(options::OPT_B)) {
    A->claim();
    PrefixDirs.push_back(A->getValue(0));
  }
  if (Optional<std::string> CompilerPathValue =
          llvm::sys::Process::GetEnv("COMPILER_PATH")) {
    StringRef CompilerPath = *CompilerPathValue;
    while (!CompilerPath.empty()) {
      std::pair<StringRef, StringRef> Split =
          CompilerPath.split(llvm::sys::EnvPathSeparator);
      PrefixDirs.push_back(std::string(Split.first));
      CompilerPath = Split.second;
    }
  }
  if (const Arg *A = Args.getLastArg(options::OPT__sysroot_EQ))
    SysRoot = A->getValue();
  if (const Arg *A = Args.getLastArg(options::OPT__dyld_prefix_EQ))
    DyldPrefix = A->getValue();

  if (const Arg *A = Args.getLastArg(options::OPT_resource_dir))
    ResourceDir = A->getValue();

  if (const Arg *A = Args.getLastArg(options::OPT_save_temps_EQ)) {
    SaveTemps = llvm::StringSwitch<SaveTempsMode>(A->getValue())
                    .Case("cwd", SaveTempsCwd)
                    .Case("obj", SaveTempsObj)
                    .Default(SaveTempsCwd);
  }

  setLTOMode(Args);

  // Process -fembed-bitcode= flags.
  if (Arg *A = Args.getLastArg(options::OPT_fembed_bitcode_EQ)) {
    StringRef Name = A->getValue();
    unsigned Model = llvm::StringSwitch<unsigned>(Name)
        .Case("off", EmbedNone)
        .Case("all", EmbedBitcode)
        .Case("bitcode", EmbedBitcode)
        .Case("marker", EmbedMarker)
        .Default(~0U);
    if (Model == ~0U) {
      Diags.Report(diag::err_drv_invalid_value) << A->getAsString(Args)
                                                << Name;
    } else
      BitcodeEmbed = static_cast<BitcodeEmbedMode>(Model);
  }

  // Setting up the jobs for some precompile cases depends on whether we are
  // treating them as PCH, implicit modules or C++20 ones.
  // TODO: inferring the mode like this seems fragile (it meets the objective
  // of not requiring anything new for operation, however).
  const Arg *Std = Args.getLastArg(options::OPT_std_EQ);
  ModulesModeCXX20 =
      !Args.hasArg(options::OPT_fmodules) && Std &&
      (Std->containsValue("c++20") || Std->containsValue("c++2b") ||
       Std->containsValue("c++2a") || Std->containsValue("c++latest"));

  // Process -fmodule-header{=} flags.
  if (Arg *A = Args.getLastArg(options::OPT_fmodule_header_EQ,
                               options::OPT_fmodule_header)) {
    // These flags force C++20 handling of headers.
    ModulesModeCXX20 = true;
    if (A->getOption().matches(options::OPT_fmodule_header))
      CXX20HeaderType = HeaderMode_Default;
    else {
      StringRef ArgName = A->getValue();
      unsigned Kind = llvm::StringSwitch<unsigned>(ArgName)
                          .Case("user", HeaderMode_User)
                          .Case("system", HeaderMode_System)
                          .Default(~0U);
      if (Kind == ~0U) {
        Diags.Report(diag::err_drv_invalid_value)
            << A->getAsString(Args) << ArgName;
      } else
        CXX20HeaderType = static_cast<ModuleHeaderMode>(Kind);
    }
  }

  std::unique_ptr<llvm::opt::InputArgList> UArgs =
      std::make_unique<InputArgList>(std::move(Args));

  // Perform the default argument translations.
  DerivedArgList *TranslatedArgs = TranslateInputArgs(*UArgs);

  // Owned by the host.
  const ToolChain &TC = getToolChain(
      *UArgs, computeTargetTriple(*this, TargetTriple, *UArgs));

  // The compilation takes ownership of Args.
  Compilation *C = new Compilation(*this, TC, UArgs.release(), TranslatedArgs,
                                   ContainsError);

  if (!HandleImmediateArgs(*C))
    return C;

  // Construct the list of inputs.
  InputList Inputs;
  BuildInputs(C->getDefaultToolChain(), *TranslatedArgs, Inputs);

  // Determine if there are any offload static libraries.
  if (checkForOffloadStaticLib(*C, *TranslatedArgs))
    setOffloadStaticLibSeen();

  // Check for any objects/archives that need to be compiled with the default
  // triple.
  if (checkForSYCLDefaultDevice(*C, *TranslatedArgs))
    setSYCLDefaultTriple(true);

  // Populate the tool chains for the offloading devices, if any.
  CreateOffloadingDeviceToolChains(*C, Inputs);

  // Determine FPGA emulation status.
  if (C->hasOffloadToolChain<Action::OFK_SYCL>()) {
    auto SYCLTCRange = C->getOffloadToolChains<Action::OFK_SYCL>();
    for (auto TI = SYCLTCRange.first, TE = SYCLTCRange.second; TI != TE; ++TI) {
      if (TI->second->getTriple().getSubArch() !=
          llvm::Triple::SPIRSubArch_fpga)
        continue;
      ArgStringList TargetArgs;
      const toolchains::SYCLToolChain *FPGATC =
          static_cast<const toolchains::SYCLToolChain *>(TI->second);
      FPGATC->TranslateBackendTargetArgs(FPGATC->getTriple(), *TranslatedArgs,
                                         TargetArgs);
      for (StringRef ArgString : TargetArgs) {
        if (ArgString.equals("-hardware") || ArgString.equals("-simulation")) {
          setFPGAEmulationMode(false);
          break;
        }
      }
      break;
    }
  }

  // Construct the list of abstract actions to perform for this compilation. On
  // MachO targets this uses the driver-driver and universal actions.
  if (TC.getTriple().isOSBinFormatMachO())
    BuildUniversalActions(*C, C->getDefaultToolChain(), Inputs);
  else
    BuildActions(*C, C->getArgs(), Inputs, C->getActions());

  if (CCCPrintPhases) {
    PrintActions(*C);
    return C;
  }

  BuildJobs(*C);

  return C;
}

static void printArgList(raw_ostream &OS, const llvm::opt::ArgList &Args) {
  llvm::opt::ArgStringList ASL;
  for (const auto *A : Args) {
    // Use user's original spelling of flags. For example, use
    // `/source-charset:utf-8` instead of `-finput-charset=utf-8` if the user
    // wrote the former.
    while (A->getAlias())
      A = A->getAlias();
    A->render(Args, ASL);
  }

  for (auto I = ASL.begin(), E = ASL.end(); I != E; ++I) {
    if (I != ASL.begin())
      OS << ' ';
    llvm::sys::printArg(OS, *I, true);
  }
  OS << '\n';
}

bool Driver::getCrashDiagnosticFile(StringRef ReproCrashFilename,
                                    SmallString<128> &CrashDiagDir) {
  using namespace llvm::sys;
  assert(llvm::Triple(llvm::sys::getProcessTriple()).isOSDarwin() &&
         "Only knows about .crash files on Darwin");

  // The .crash file can be found on at ~/Library/Logs/DiagnosticReports/
  // (or /Library/Logs/DiagnosticReports for root) and has the filename pattern
  // clang-<VERSION>_<YYYY-MM-DD-HHMMSS>_<hostname>.crash.
  path::home_directory(CrashDiagDir);
  if (CrashDiagDir.startswith("/var/root"))
    CrashDiagDir = "/";
  path::append(CrashDiagDir, "Library/Logs/DiagnosticReports");
  int PID =
#if LLVM_ON_UNIX
      getpid();
#else
      0;
#endif
  std::error_code EC;
  fs::file_status FileStatus;
  TimePoint<> LastAccessTime;
  SmallString<128> CrashFilePath;
  // Lookup the .crash files and get the one generated by a subprocess spawned
  // by this driver invocation.
  for (fs::directory_iterator File(CrashDiagDir, EC), FileEnd;
       File != FileEnd && !EC; File.increment(EC)) {
    StringRef FileName = path::filename(File->path());
    if (!FileName.startswith(Name))
      continue;
    if (fs::status(File->path(), FileStatus))
      continue;
    llvm::ErrorOr<std::unique_ptr<llvm::MemoryBuffer>> CrashFile =
        llvm::MemoryBuffer::getFile(File->path());
    if (!CrashFile)
      continue;
    // The first line should start with "Process:", otherwise this isn't a real
    // .crash file.
    StringRef Data = CrashFile.get()->getBuffer();
    if (!Data.startswith("Process:"))
      continue;
    // Parse parent process pid line, e.g: "Parent Process: clang-4.0 [79141]"
    size_t ParentProcPos = Data.find("Parent Process:");
    if (ParentProcPos == StringRef::npos)
      continue;
    size_t LineEnd = Data.find_first_of("\n", ParentProcPos);
    if (LineEnd == StringRef::npos)
      continue;
    StringRef ParentProcess = Data.slice(ParentProcPos+15, LineEnd).trim();
    int OpenBracket = -1, CloseBracket = -1;
    for (size_t i = 0, e = ParentProcess.size(); i < e; ++i) {
      if (ParentProcess[i] == '[')
        OpenBracket = i;
      if (ParentProcess[i] == ']')
        CloseBracket = i;
    }
    // Extract the parent process PID from the .crash file and check whether
    // it matches this driver invocation pid.
    int CrashPID;
    if (OpenBracket < 0 || CloseBracket < 0 ||
        ParentProcess.slice(OpenBracket + 1, CloseBracket)
            .getAsInteger(10, CrashPID) || CrashPID != PID) {
      continue;
    }

    // Found a .crash file matching the driver pid. To avoid getting an older
    // and misleading crash file, continue looking for the most recent.
    // FIXME: the driver can dispatch multiple cc1 invocations, leading to
    // multiple crashes poiting to the same parent process. Since the driver
    // does not collect pid information for the dispatched invocation there's
    // currently no way to distinguish among them.
    const auto FileAccessTime = FileStatus.getLastModificationTime();
    if (FileAccessTime > LastAccessTime) {
      CrashFilePath.assign(File->path());
      LastAccessTime = FileAccessTime;
    }
  }

  // If found, copy it over to the location of other reproducer files.
  if (!CrashFilePath.empty()) {
    EC = fs::copy_file(CrashFilePath, ReproCrashFilename);
    if (EC)
      return false;
    return true;
  }

  return false;
}

// When clang crashes, produce diagnostic information including the fully
// preprocessed source file(s).  Request that the developer attach the
// diagnostic information to a bug report.
void Driver::generateCompilationDiagnostics(
    Compilation &C, const Command &FailingCommand,
    StringRef AdditionalInformation, CompilationDiagnosticReport *Report) {
  if (C.getArgs().hasArg(options::OPT_fno_crash_diagnostics))
    return;

  // Don't try to generate diagnostics for link or dsymutil jobs.
  if (FailingCommand.getCreator().isLinkJob() ||
      FailingCommand.getCreator().isDsymutilJob())
    return;

  // Print the version of the compiler.
  PrintVersion(C, llvm::errs());

  // Suppress driver output and emit preprocessor output to temp file.
  CCGenDiagnostics = true;

  // Save the original job command(s).
  Command Cmd = FailingCommand;

  // Keep track of whether we produce any errors while trying to produce
  // preprocessed sources.
  DiagnosticErrorTrap Trap(Diags);

  // Suppress tool output.
  C.initCompilationForDiagnostics();

  // Construct the list of inputs.
  InputList Inputs;
  BuildInputs(C.getDefaultToolChain(), C.getArgs(), Inputs);

  for (InputList::iterator it = Inputs.begin(), ie = Inputs.end(); it != ie;) {
    bool IgnoreInput = false;

    // Ignore input from stdin or any inputs that cannot be preprocessed.
    // Check type first as not all linker inputs have a value.
    if (types::getPreprocessedType(it->first) == types::TY_INVALID) {
      IgnoreInput = true;
    } else if (!strcmp(it->second->getValue(), "-")) {
      Diag(clang::diag::note_drv_command_failed_diag_msg)
          << "Error generating preprocessed source(s) - "
             "ignoring input from stdin.";
      IgnoreInput = true;
    }

    if (IgnoreInput) {
      it = Inputs.erase(it);
      ie = Inputs.end();
    } else {
      ++it;
    }
  }

  if (Inputs.empty()) {
    Diag(clang::diag::note_drv_command_failed_diag_msg)
        << "Error generating preprocessed source(s) - "
           "no preprocessable inputs.";
    return;
  }

  // Don't attempt to generate preprocessed files if multiple -arch options are
  // used, unless they're all duplicates.
  llvm::StringSet<> ArchNames;
  for (const Arg *A : C.getArgs()) {
    if (A->getOption().matches(options::OPT_arch)) {
      StringRef ArchName = A->getValue();
      ArchNames.insert(ArchName);
    }
  }
  if (ArchNames.size() > 1) {
    Diag(clang::diag::note_drv_command_failed_diag_msg)
        << "Error generating preprocessed source(s) - cannot generate "
           "preprocessed source with multiple -arch options.";
    return;
  }

  // Construct the list of abstract actions to perform for this compilation. On
  // Darwin OSes this uses the driver-driver and builds universal actions.
  const ToolChain &TC = C.getDefaultToolChain();
  if (TC.getTriple().isOSBinFormatMachO())
    BuildUniversalActions(C, TC, Inputs);
  else
    BuildActions(C, C.getArgs(), Inputs, C.getActions());

  BuildJobs(C);

  // If there were errors building the compilation, quit now.
  if (Trap.hasErrorOccurred()) {
    Diag(clang::diag::note_drv_command_failed_diag_msg)
        << "Error generating preprocessed source(s).";
    return;
  }

  // Generate preprocessed output.
  SmallVector<std::pair<int, const Command *>, 4> FailingCommands;
  C.ExecuteJobs(C.getJobs(), FailingCommands);

  // If any of the preprocessing commands failed, clean up and exit.
  if (!FailingCommands.empty()) {
    Diag(clang::diag::note_drv_command_failed_diag_msg)
        << "Error generating preprocessed source(s).";
    return;
  }

  const TempFileList &TempFiles = C.getTempFiles();
  if (TempFiles.empty()) {
    Diag(clang::diag::note_drv_command_failed_diag_msg)
        << "Error generating preprocessed source(s).";
    return;
  }

  Diag(clang::diag::note_drv_command_failed_diag_msg)
      << "\n********************\n\n"
         "PLEASE ATTACH THE FOLLOWING FILES TO THE BUG REPORT:\n"
         "Preprocessed source(s) and associated run script(s) are located at:";

  SmallString<128> VFS;
  SmallString<128> ReproCrashFilename;
  for (auto &TempFile : TempFiles) {
    Diag(clang::diag::note_drv_command_failed_diag_msg) << TempFile.first;
    if (Report)
      Report->TemporaryFiles.push_back(TempFile.first);
    if (ReproCrashFilename.empty()) {
      ReproCrashFilename = TempFile.first;
      llvm::sys::path::replace_extension(ReproCrashFilename, ".crash");
    }
    if (StringRef(TempFile.first).endswith(".cache")) {
      // In some cases (modules) we'll dump extra data to help with reproducing
      // the crash into a directory next to the output.
      VFS = llvm::sys::path::filename(TempFile.first);
      llvm::sys::path::append(VFS, "vfs", "vfs.yaml");
    }
  }

  // Assume associated files are based off of the first temporary file.
  CrashReportInfo CrashInfo(TempFiles[0].first, VFS);

  llvm::SmallString<128> Script(CrashInfo.Filename);
  llvm::sys::path::replace_extension(Script, "sh");
  std::error_code EC;
  llvm::raw_fd_ostream ScriptOS(Script, EC, llvm::sys::fs::CD_CreateNew,
                                llvm::sys::fs::FA_Write,
                                llvm::sys::fs::OF_Text);
  if (EC) {
    Diag(clang::diag::note_drv_command_failed_diag_msg)
        << "Error generating run script: " << Script << " " << EC.message();
  } else {
    ScriptOS << "# Crash reproducer for " << getClangFullVersion() << "\n"
             << "# Driver args: ";
    printArgList(ScriptOS, C.getInputArgs());
    ScriptOS << "# Original command: ";
    Cmd.Print(ScriptOS, "\n", /*Quote=*/true);
    Cmd.Print(ScriptOS, "\n", /*Quote=*/true, &CrashInfo);
    if (!AdditionalInformation.empty())
      ScriptOS << "\n# Additional information: " << AdditionalInformation
               << "\n";
    if (Report)
      Report->TemporaryFiles.push_back(std::string(Script.str()));
    Diag(clang::diag::note_drv_command_failed_diag_msg) << Script;
  }

  // On darwin, provide information about the .crash diagnostic report.
  if (llvm::Triple(llvm::sys::getProcessTriple()).isOSDarwin()) {
    SmallString<128> CrashDiagDir;
    if (getCrashDiagnosticFile(ReproCrashFilename, CrashDiagDir)) {
      Diag(clang::diag::note_drv_command_failed_diag_msg)
          << ReproCrashFilename.str();
    } else { // Suggest a directory for the user to look for .crash files.
      llvm::sys::path::append(CrashDiagDir, Name);
      CrashDiagDir += "_<YYYY-MM-DD-HHMMSS>_<hostname>.crash";
      Diag(clang::diag::note_drv_command_failed_diag_msg)
          << "Crash backtrace is located in";
      Diag(clang::diag::note_drv_command_failed_diag_msg)
          << CrashDiagDir.str();
      Diag(clang::diag::note_drv_command_failed_diag_msg)
          << "(choose the .crash file that corresponds to your crash)";
    }
  }

  for (const auto &A : C.getArgs().filtered(options::OPT_frewrite_map_file_EQ))
    Diag(clang::diag::note_drv_command_failed_diag_msg) << A->getValue();

  Diag(clang::diag::note_drv_command_failed_diag_msg)
      << "\n\n********************";
}

void Driver::setUpResponseFiles(Compilation &C, Command &Cmd) {
  // Since commandLineFitsWithinSystemLimits() may underestimate system's
  // capacity if the tool does not support response files, there is a chance/
  // that things will just work without a response file, so we silently just
  // skip it.
  if (Cmd.getResponseFileSupport().ResponseKind ==
          ResponseFileSupport::RF_None ||
      llvm::sys::commandLineFitsWithinSystemLimits(Cmd.getExecutable(),
                                                   Cmd.getArguments()))
    return;

  std::string TmpName = GetTemporaryPath("response", "txt");
  Cmd.setResponseFile(C.addTempFile(C.getArgs().MakeArgString(TmpName)));
}

int Driver::ExecuteCompilation(
    Compilation &C,
    SmallVectorImpl<std::pair<int, const Command *>> &FailingCommands) {
  // Just print if -### was present.
  if (C.getArgs().hasArg(options::OPT__HASH_HASH_HASH)) {
    C.getJobs().Print(llvm::errs(), "\n", true);
    return 0;
  }

  // If there were errors building the compilation, quit now.
  if (Diags.hasErrorOccurred())
    return 1;

  // Set up response file names for each command, if necessary.
  for (auto &Job : C.getJobs())
    setUpResponseFiles(C, Job);

  C.ExecuteJobs(C.getJobs(), FailingCommands);

  // If the command succeeded, we are done.
  if (FailingCommands.empty())
    return 0;

  // Otherwise, remove result files and print extra information about abnormal
  // failures.
  int Res = 0;
  for (const auto &CmdPair : FailingCommands) {
    int CommandRes = CmdPair.first;
    const Command *FailingCommand = CmdPair.second;

    // Remove result files if we're not saving temps.
    if (!isSaveTempsEnabled()) {
      const JobAction *JA = cast<JobAction>(&FailingCommand->getSource());
      C.CleanupFileMap(C.getResultFiles(), JA, true);

      // Failure result files are valid unless we crashed.
      if (CommandRes < 0)
        C.CleanupFileMap(C.getFailureResultFiles(), JA, true);
    }

#if LLVM_ON_UNIX
    // llvm/lib/Support/Unix/Signals.inc will exit with a special return code
    // for SIGPIPE. Do not print diagnostics for this case.
    if (CommandRes == EX_IOERR) {
      Res = CommandRes;
      continue;
    }
#endif

    // Print extra information about abnormal failures, if possible.
    //
    // This is ad-hoc, but we don't want to be excessively noisy. If the result
    // status was 1, assume the command failed normally. In particular, if it
    // was the compiler then assume it gave a reasonable error code. Failures
    // in other tools are less common, and they generally have worse
    // diagnostics, so always print the diagnostic there.
    const Tool &FailingTool = FailingCommand->getCreator();

    if (!FailingTool.hasGoodDiagnostics() || CommandRes != 1) {
      // FIXME: See FIXME above regarding result code interpretation.
      if (CommandRes < 0)
        Diag(clang::diag::err_drv_command_signalled)
            << FailingTool.getShortName();
      else
        Diag(clang::diag::err_drv_command_failed)
            << FailingTool.getShortName() << CommandRes;
    }

    auto CustomDiag = FailingCommand->getDiagForErrorCode(CommandRes);
    if (!CustomDiag.empty())
      Diag(clang::diag::note_drv_command_failed_diag_msg) << CustomDiag;
  }
  return Res;
}

void Driver::PrintHelp(bool ShowHidden) const {
  unsigned IncludedFlagsBitmask;
  unsigned ExcludedFlagsBitmask;
  std::tie(IncludedFlagsBitmask, ExcludedFlagsBitmask) =
      getIncludeExcludeOptionFlagMasks(IsCLMode());

  ExcludedFlagsBitmask |= options::NoDriverOption;
  if (!ShowHidden)
    ExcludedFlagsBitmask |= HelpHidden;

  if (IsFlangMode())
    IncludedFlagsBitmask |= options::FlangOption;
  else
    ExcludedFlagsBitmask |= options::FlangOnlyOption;

  std::string Usage = llvm::formatv("{0} [options] file...", Name).str();
  getOpts().printHelp(llvm::outs(), Usage.c_str(), DriverTitle.c_str(),
                      IncludedFlagsBitmask, ExcludedFlagsBitmask,
                      /*ShowAllAliases=*/false);
}

llvm::Triple Driver::MakeSYCLDeviceTriple(StringRef TargetArch) const {
  SmallVector<StringRef, 5> SYCLAlias = {"spir", "spir64", "spir64_fpga",
                                         "spir64_x86_64", "spir64_gen"};
  if (std::find(SYCLAlias.begin(), SYCLAlias.end(), TargetArch) !=
      SYCLAlias.end()) {
    llvm::Triple TT;
    TT.setArchName(TargetArch);
    TT.setVendor(llvm::Triple::UnknownVendor);
    TT.setOS(llvm::Triple::UnknownOS);
    return TT;
  }
  return llvm::Triple(TargetArch);
}

// Print the help from any of the given tools which are used for AOT
// compilation for SYCL
void Driver::PrintSYCLToolHelp(const Compilation &C) const {
  SmallVector<std::tuple<llvm::Triple, StringRef, StringRef, StringRef>, 4>
      HelpArgs;
  // Populate the vector with the tools and help options
  if (Arg *A = C.getArgs().getLastArg(options::OPT_fsycl_help_EQ)) {
    StringRef AV(A->getValue());
    llvm::Triple T;
    if (AV == "gen" || AV == "all")
      HelpArgs.push_back(std::make_tuple(MakeSYCLDeviceTriple("spir64_gen"),
                                         "ocloc", "--help", ""));
    if (AV == "fpga" || AV == "all")
      HelpArgs.push_back(std::make_tuple(MakeSYCLDeviceTriple("spir64_fpga"),
                                         "aoc", "-help", "-sycl"));
    if (AV == "x86_64" || AV == "all")
      HelpArgs.push_back(std::make_tuple(MakeSYCLDeviceTriple("spir64_x86_64"),
                                         "opencl-aot", "--help", ""));
    if (HelpArgs.empty()) {
      C.getDriver().Diag(diag::err_drv_unsupported_option_argument)
                         << A->getOption().getName() << AV;
      return;
    }
  }

  // Go through the args and emit the help information for each.
  for (auto &HA : HelpArgs) {
    llvm::outs() << "Emitting help information for " << std::get<1>(HA) << '\n'
        << "Use triple of '" << std::get<0>(HA).normalize() <<
        "' to enable ahead of time compilation\n";
    // Flush out the buffer before calling the external tool.
    llvm::outs().flush();
    std::vector<StringRef> ToolArgs = {std::get<1>(HA), std::get<2>(HA),
                                       std::get<3>(HA)};
    SmallString<128> ExecPath(
        C.getDefaultToolChain().GetProgramPath(std::get<1>(HA).data()));
    // do not run the tools with -###.
    if (C.getArgs().hasArg(options::OPT__HASH_HASH_HASH)) {
      llvm::errs() << "\"" << ExecPath << "\" \"" << ToolArgs[1] << "\"";
      if (!ToolArgs[2].empty())
        llvm::errs() << " \"" << ToolArgs[2] << "\"";
      llvm::errs() << "\n";
      continue;
    }
    auto ToolBinary = llvm::sys::findProgramByName(ExecPath);
    if (ToolBinary.getError()) {
      C.getDriver().Diag(diag::err_drv_command_failure) << ExecPath;
      continue;
    }
    // Run the Tool.
    llvm::sys::ExecuteAndWait(ToolBinary.get(), ToolArgs);
  }
}

void Driver::PrintVersion(const Compilation &C, raw_ostream &OS) const {
  if (IsFlangMode()) {
    OS << getClangToolFullVersion("flang-new") << '\n';
  } else {
    // FIXME: The following handlers should use a callback mechanism, we don't
    // know what the client would like to do.
    OS << getClangFullVersion() << '\n';
  }
  const ToolChain &TC = C.getDefaultToolChain();
  OS << "Target: " << TC.getTripleString() << '\n';

  // Print the threading model.
  if (Arg *A = C.getArgs().getLastArg(options::OPT_mthread_model)) {
    // Don't print if the ToolChain would have barfed on it already
    if (TC.isThreadModelSupported(A->getValue()))
      OS << "Thread model: " << A->getValue();
  } else
    OS << "Thread model: " << TC.getThreadModel();
  OS << '\n';

  // Print out the install directory.
  OS << "InstalledDir: " << InstalledDir << '\n';

  // If configuration file was used, print its path.
  if (!ConfigFile.empty())
    OS << "Configuration file: " << ConfigFile << '\n';
}

/// PrintDiagnosticCategories - Implement the --print-diagnostic-categories
/// option.
static void PrintDiagnosticCategories(raw_ostream &OS) {
  // Skip the empty category.
  for (unsigned i = 1, max = DiagnosticIDs::getNumberOfCategories(); i != max;
       ++i)
    OS << i << ',' << DiagnosticIDs::getCategoryNameFromID(i) << '\n';
}

void Driver::HandleAutocompletions(StringRef PassedFlags) const {
  if (PassedFlags == "")
    return;
  // Print out all options that start with a given argument. This is used for
  // shell autocompletion.
  std::vector<std::string> SuggestedCompletions;
  std::vector<std::string> Flags;

  unsigned int DisableFlags =
      options::NoDriverOption | options::Unsupported | options::Ignored;

  // Make sure that Flang-only options don't pollute the Clang output
  // TODO: Make sure that Clang-only options don't pollute Flang output
  if (!IsFlangMode())
    DisableFlags |= options::FlangOnlyOption;

  // Distinguish "--autocomplete=-someflag" and "--autocomplete=-someflag,"
  // because the latter indicates that the user put space before pushing tab
  // which should end up in a file completion.
  const bool HasSpace = PassedFlags.endswith(",");

  // Parse PassedFlags by "," as all the command-line flags are passed to this
  // function separated by ","
  StringRef TargetFlags = PassedFlags;
  while (TargetFlags != "") {
    StringRef CurFlag;
    std::tie(CurFlag, TargetFlags) = TargetFlags.split(",");
    Flags.push_back(std::string(CurFlag));
  }

  // We want to show cc1-only options only when clang is invoked with -cc1 or
  // -Xclang.
  if (llvm::is_contained(Flags, "-Xclang") || llvm::is_contained(Flags, "-cc1"))
    DisableFlags &= ~options::NoDriverOption;

  const llvm::opt::OptTable &Opts = getOpts();
  StringRef Cur;
  Cur = Flags.at(Flags.size() - 1);
  StringRef Prev;
  if (Flags.size() >= 2) {
    Prev = Flags.at(Flags.size() - 2);
    SuggestedCompletions = Opts.suggestValueCompletions(Prev, Cur);
  }

  if (SuggestedCompletions.empty())
    SuggestedCompletions = Opts.suggestValueCompletions(Cur, "");

  // If Flags were empty, it means the user typed `clang [tab]` where we should
  // list all possible flags. If there was no value completion and the user
  // pressed tab after a space, we should fall back to a file completion.
  // We're printing a newline to be consistent with what we print at the end of
  // this function.
  if (SuggestedCompletions.empty() && HasSpace && !Flags.empty()) {
    llvm::outs() << '\n';
    return;
  }

  // When flag ends with '=' and there was no value completion, return empty
  // string and fall back to the file autocompletion.
  if (SuggestedCompletions.empty() && !Cur.endswith("=")) {
    // If the flag is in the form of "--autocomplete=-foo",
    // we were requested to print out all option names that start with "-foo".
    // For example, "--autocomplete=-fsyn" is expanded to "-fsyntax-only".
    SuggestedCompletions = Opts.findByPrefix(Cur, DisableFlags);

    // We have to query the -W flags manually as they're not in the OptTable.
    // TODO: Find a good way to add them to OptTable instead and them remove
    // this code.
    for (StringRef S : DiagnosticIDs::getDiagnosticFlags())
      if (S.startswith(Cur))
        SuggestedCompletions.push_back(std::string(S));
  }

  // Sort the autocomplete candidates so that shells print them out in a
  // deterministic order. We could sort in any way, but we chose
  // case-insensitive sorting for consistency with the -help option
  // which prints out options in the case-insensitive alphabetical order.
  llvm::sort(SuggestedCompletions, [](StringRef A, StringRef B) {
    if (int X = A.compare_insensitive(B))
      return X < 0;
    return A.compare(B) > 0;
  });

  llvm::outs() << llvm::join(SuggestedCompletions, "\n") << '\n';
}

bool Driver::HandleImmediateArgs(const Compilation &C) {
  // The order these options are handled in gcc is all over the place, but we
  // don't expect inconsistencies w.r.t. that to matter in practice.

  if (C.getArgs().hasArg(options::OPT_dumpmachine)) {
    llvm::outs() << C.getDefaultToolChain().getTripleString() << '\n';
    return false;
  }

  if (C.getArgs().hasArg(options::OPT_dumpversion)) {
    // Since -dumpversion is only implemented for pedantic GCC compatibility, we
    // return an answer which matches our definition of __VERSION__.
    llvm::outs() << CLANG_VERSION_STRING << "\n";
    return false;
  }

  if (C.getArgs().hasArg(options::OPT__print_diagnostic_categories)) {
    PrintDiagnosticCategories(llvm::outs());
    return false;
  }

  if (C.getArgs().hasArg(options::OPT_help) ||
      C.getArgs().hasArg(options::OPT__help_hidden)) {
    PrintHelp(C.getArgs().hasArg(options::OPT__help_hidden));
    return false;
  }

  if (C.getArgs().hasArg(options::OPT_fsycl_help_EQ)) {
    PrintSYCLToolHelp(C);
    return false;
  }

  if (C.getArgs().hasArg(options::OPT__version)) {
    // Follow gcc behavior and use stdout for --version and stderr for -v.
    PrintVersion(C, llvm::outs());
    return false;
  }

  if (C.getArgs().hasArg(options::OPT_v) ||
      C.getArgs().hasArg(options::OPT__HASH_HASH_HASH) ||
      C.getArgs().hasArg(options::OPT_print_supported_cpus)) {
    PrintVersion(C, llvm::errs());
    SuppressMissingInputWarning = true;
  }

  if (C.getArgs().hasArg(options::OPT_v)) {
    if (!SystemConfigDir.empty())
      llvm::errs() << "System configuration file directory: "
                   << SystemConfigDir << "\n";
    if (!UserConfigDir.empty())
      llvm::errs() << "User configuration file directory: "
                   << UserConfigDir << "\n";
  }

  const ToolChain &TC = C.getDefaultToolChain();

  if (C.getArgs().hasArg(options::OPT_v))
    TC.printVerboseInfo(llvm::errs());

  if (C.getArgs().hasArg(options::OPT_print_resource_dir)) {
    llvm::outs() << ResourceDir << '\n';
    return false;
  }

  if (C.getArgs().hasArg(options::OPT_print_search_dirs)) {
    llvm::outs() << "programs: =";
    bool separator = false;
    // Print -B and COMPILER_PATH.
    for (const std::string &Path : PrefixDirs) {
      if (separator)
        llvm::outs() << llvm::sys::EnvPathSeparator;
      llvm::outs() << Path;
      separator = true;
    }
    for (const std::string &Path : TC.getProgramPaths()) {
      if (separator)
        llvm::outs() << llvm::sys::EnvPathSeparator;
      llvm::outs() << Path;
      separator = true;
    }
    llvm::outs() << "\n";
    llvm::outs() << "libraries: =" << ResourceDir;

    StringRef sysroot = C.getSysRoot();

    for (const std::string &Path : TC.getFilePaths()) {
      // Always print a separator. ResourceDir was the first item shown.
      llvm::outs() << llvm::sys::EnvPathSeparator;
      // Interpretation of leading '=' is needed only for NetBSD.
      if (Path[0] == '=')
        llvm::outs() << sysroot << Path.substr(1);
      else
        llvm::outs() << Path;
    }
    llvm::outs() << "\n";
    return false;
  }

  if (C.getArgs().hasArg(options::OPT_print_runtime_dir)) {
    std::string RuntimePath;
    // Get the first existing path, if any.
    for (auto Path : TC.getRuntimePaths()) {
      if (getVFS().exists(Path)) {
        RuntimePath = Path;
        break;
      }
    }
    if (!RuntimePath.empty())
      llvm::outs() << RuntimePath << '\n';
    else
      llvm::outs() << TC.getCompilerRTPath() << '\n';
    return false;
  }

  // FIXME: The following handlers should use a callback mechanism, we don't
  // know what the client would like to do.
  if (Arg *A = C.getArgs().getLastArg(options::OPT_print_file_name_EQ)) {
    llvm::outs() << GetFilePath(A->getValue(), TC) << "\n";
    return false;
  }

  if (Arg *A = C.getArgs().getLastArg(options::OPT_print_prog_name_EQ)) {
    StringRef ProgName = A->getValue();

    // Null program name cannot have a path.
    if (! ProgName.empty())
      llvm::outs() << GetProgramPath(ProgName, TC);

    llvm::outs() << "\n";
    return false;
  }

  if (Arg *A = C.getArgs().getLastArg(options::OPT_autocomplete)) {
    StringRef PassedFlags = A->getValue();
    HandleAutocompletions(PassedFlags);
    return false;
  }

  if (C.getArgs().hasArg(options::OPT_print_libgcc_file_name)) {
    ToolChain::RuntimeLibType RLT = TC.GetRuntimeLibType(C.getArgs());
    const llvm::Triple Triple(TC.ComputeEffectiveClangTriple(C.getArgs()));
    RegisterEffectiveTriple TripleRAII(TC, Triple);
    switch (RLT) {
    case ToolChain::RLT_CompilerRT:
      llvm::outs() << TC.getCompilerRT(C.getArgs(), "builtins") << "\n";
      break;
    case ToolChain::RLT_Libgcc:
      llvm::outs() << GetFilePath("libgcc.a", TC) << "\n";
      break;
    }
    return false;
  }

  if (C.getArgs().hasArg(options::OPT_print_multi_lib)) {
    for (const Multilib &Multilib : TC.getMultilibs())
      llvm::outs() << Multilib << "\n";
    return false;
  }

  if (C.getArgs().hasArg(options::OPT_print_multi_directory)) {
    const Multilib &Multilib = TC.getMultilib();
    if (Multilib.gccSuffix().empty())
      llvm::outs() << ".\n";
    else {
      StringRef Suffix(Multilib.gccSuffix());
      assert(Suffix.front() == '/');
      llvm::outs() << Suffix.substr(1) << "\n";
    }
    return false;
  }

  if (C.getArgs().hasArg(options::OPT_print_target_triple)) {
    llvm::outs() << TC.getTripleString() << "\n";
    return false;
  }

  if (C.getArgs().hasArg(options::OPT_print_effective_triple)) {
    const llvm::Triple Triple(TC.ComputeEffectiveClangTriple(C.getArgs()));
    llvm::outs() << Triple.getTriple() << "\n";
    return false;
  }

  if (C.getArgs().hasArg(options::OPT_print_multiarch)) {
    llvm::outs() << TC.getMultiarchTriple(*this, TC.getTriple(), SysRoot)
                 << "\n";
    return false;
  }

  if (C.getArgs().hasArg(options::OPT_print_targets)) {
    llvm::TargetRegistry::printRegisteredTargetsForVersion(llvm::outs());
    return false;
  }

  return true;
}

enum {
  TopLevelAction = 0,
  HeadSibAction = 1,
  OtherSibAction = 2,
};

// Display an action graph human-readably.  Action A is the "sink" node
// and latest-occuring action. Traversal is in pre-order, visiting the
// inputs to each action before printing the action itself.
static unsigned PrintActions1(const Compilation &C, Action *A,
                              std::map<Action *, unsigned> &Ids,
                              Twine Indent = {}, int Kind = TopLevelAction) {
  if (Ids.count(A)) // A was already visited.
    return Ids[A];

  std::string str;
  llvm::raw_string_ostream os(str);

  auto getSibIndent = [](int K) -> Twine {
    return (K == HeadSibAction) ? "   " : (K == OtherSibAction) ? "|  " : "";
  };

  Twine SibIndent = Indent + getSibIndent(Kind);
  int SibKind = HeadSibAction;
  os << Action::getClassName(A->getKind()) << ", ";
  if (InputAction *IA = dyn_cast<InputAction>(A)) {
    os << "\"" << IA->getInputArg().getValue() << "\"";
  } else if (BindArchAction *BIA = dyn_cast<BindArchAction>(A)) {
    os << '"' << BIA->getArchName() << '"' << ", {"
       << PrintActions1(C, *BIA->input_begin(), Ids, SibIndent, SibKind) << "}";
  } else if (OffloadAction *OA = dyn_cast<OffloadAction>(A)) {
    bool IsFirst = true;
    OA->doOnEachDependence(
        [&](Action *A, const ToolChain *TC, const char *BoundArch) {
          assert(TC && "Unknown host toolchain");
          // E.g. for two CUDA device dependences whose bound arch is sm_20 and
          // sm_35 this will generate:
          // "cuda-device" (nvptx64-nvidia-cuda:sm_20) {#ID}, "cuda-device"
          // (nvptx64-nvidia-cuda:sm_35) {#ID}
          if (!IsFirst)
            os << ", ";
          os << '"';
          os << A->getOffloadingKindPrefix();
          os << " (";
          os << TC->getTriple().normalize();
          if (BoundArch)
            os << ":" << BoundArch;
          os << ")";
          os << '"';
          os << " {" << PrintActions1(C, A, Ids, SibIndent, SibKind) << "}";
          IsFirst = false;
          SibKind = OtherSibAction;
        });
  } else {
    const ActionList *AL = &A->getInputs();

    if (AL->size()) {
      const char *Prefix = "{";
      for (Action *PreRequisite : *AL) {
        os << Prefix << PrintActions1(C, PreRequisite, Ids, SibIndent, SibKind);
        Prefix = ", ";
        SibKind = OtherSibAction;
      }
      os << "}";
    } else
      os << "{}";
  }

  // Append offload info for all options other than the offloading action
  // itself (e.g. (cuda-device, sm_20) or (cuda-host)).
  std::string offload_str;
  llvm::raw_string_ostream offload_os(offload_str);
  if (!isa<OffloadAction>(A)) {
    auto S = A->getOffloadingKindPrefix();
    if (!S.empty()) {
      offload_os << ", (" << S;
      if (A->getOffloadingArch())
        offload_os << ", " << A->getOffloadingArch();
      offload_os << ")";
    }
  }

  auto getSelfIndent = [](int K) -> Twine {
    return (K == HeadSibAction) ? "+- " : (K == OtherSibAction) ? "|- " : "";
  };

  unsigned Id = Ids.size();
  Ids[A] = Id;
  llvm::errs() << Indent + getSelfIndent(Kind) << Id << ": " << os.str() << ", "
               << types::getTypeName(A->getType()) << offload_os.str() << "\n";

  return Id;
}

// Print the action graphs in a compilation C.
// For example "clang -c file1.c file2.c" is composed of two subgraphs.
void Driver::PrintActions(const Compilation &C) const {
  std::map<Action *, unsigned> Ids;
  for (Action *A : C.getActions())
    PrintActions1(C, A, Ids);
}

/// Check whether the given input tree contains any compilation or
/// assembly actions.
static bool ContainsCompileOrAssembleAction(const Action *A) {
  if (isa<CompileJobAction>(A) || isa<BackendJobAction>(A) ||
      isa<AssembleJobAction>(A))
    return true;

  return llvm::any_of(A->inputs(), ContainsCompileOrAssembleAction);
}

void Driver::BuildUniversalActions(Compilation &C, const ToolChain &TC,
                                   const InputList &BAInputs) const {
  DerivedArgList &Args = C.getArgs();
  ActionList &Actions = C.getActions();
  llvm::PrettyStackTraceString CrashInfo("Building universal build actions");
  // Collect the list of architectures. Duplicates are allowed, but should only
  // be handled once (in the order seen).
  llvm::StringSet<> ArchNames;
  SmallVector<const char *, 4> Archs;
  for (Arg *A : Args) {
    if (A->getOption().matches(options::OPT_arch)) {
      // Validate the option here; we don't save the type here because its
      // particular spelling may participate in other driver choices.
      llvm::Triple::ArchType Arch =
          tools::darwin::getArchTypeForMachOArchName(A->getValue());
      if (Arch == llvm::Triple::UnknownArch) {
        Diag(clang::diag::err_drv_invalid_arch_name) << A->getAsString(Args);
        continue;
      }

      A->claim();
      if (ArchNames.insert(A->getValue()).second)
        Archs.push_back(A->getValue());
    }
  }

  // When there is no explicit arch for this platform, make sure we still bind
  // the architecture (to the default) so that -Xarch_ is handled correctly.
  if (!Archs.size())
    Archs.push_back(Args.MakeArgString(TC.getDefaultUniversalArchName()));

  ActionList SingleActions;
  BuildActions(C, Args, BAInputs, SingleActions);

  // Add in arch bindings for every top level action, as well as lipo and
  // dsymutil steps if needed.
  for (Action* Act : SingleActions) {
    // Make sure we can lipo this kind of output. If not (and it is an actual
    // output) then we disallow, since we can't create an output file with the
    // right name without overwriting it. We could remove this oddity by just
    // changing the output names to include the arch, which would also fix
    // -save-temps. Compatibility wins for now.

    if (Archs.size() > 1 && !types::canLipoType(Act->getType()))
      Diag(clang::diag::err_drv_invalid_output_with_multiple_archs)
          << types::getTypeName(Act->getType());

    ActionList Inputs;
    for (unsigned i = 0, e = Archs.size(); i != e; ++i)
      Inputs.push_back(C.MakeAction<BindArchAction>(Act, Archs[i]));

    // Lipo if necessary, we do it this way because we need to set the arch flag
    // so that -Xarch_ gets overwritten.
    if (Inputs.size() == 1 || Act->getType() == types::TY_Nothing)
      Actions.append(Inputs.begin(), Inputs.end());
    else
      Actions.push_back(C.MakeAction<LipoJobAction>(Inputs, Act->getType()));

    // Handle debug info queries.
    Arg *A = Args.getLastArg(options::OPT_g_Group);
    bool enablesDebugInfo = A && !A->getOption().matches(options::OPT_g0) &&
                            !A->getOption().matches(options::OPT_gstabs);
    if ((enablesDebugInfo || willEmitRemarks(Args)) &&
        ContainsCompileOrAssembleAction(Actions.back())) {

      // Add a 'dsymutil' step if necessary, when debug info is enabled and we
      // have a compile input. We need to run 'dsymutil' ourselves in such cases
      // because the debug info will refer to a temporary object file which
      // will be removed at the end of the compilation process.
      if (Act->getType() == types::TY_Image) {
        ActionList Inputs;
        Inputs.push_back(Actions.back());
        Actions.pop_back();
        Actions.push_back(
            C.MakeAction<DsymutilJobAction>(Inputs, types::TY_dSYM));
      }

      // Verify the debug info output.
      if (Args.hasArg(options::OPT_verify_debug_info)) {
        Action* LastAction = Actions.back();
        Actions.pop_back();
        Actions.push_back(C.MakeAction<VerifyDebugInfoJobAction>(
            LastAction, types::TY_Nothing));
      }
    }
  }
}

bool Driver::DiagnoseInputExistence(const DerivedArgList &Args, StringRef Value,
                                    types::ID Ty, bool TypoCorrect) const {
  if (!getCheckInputsExist())
    return true;

  // stdin always exists.
  if (Value == "-")
    return true;

  // If it's a header to be found in the system or user search path, then defer
  // complaints about its absence until those searches can be done.  When we
  // are definitely processing headers for C++20 header units, extend this to
  // allow the user to put "-fmodule-header -xc++-header vector" for example.
  if (Ty == types::TY_CXXSHeader || Ty == types::TY_CXXUHeader ||
      (ModulesModeCXX20 && Ty == types::TY_CXXHeader))
    return true;

  if (getVFS().exists(Value))
    return true;

  if (TypoCorrect) {
    // Check if the filename is a typo for an option flag. OptTable thinks
    // that all args that are not known options and that start with / are
    // filenames, but e.g. `/diagnostic:caret` is more likely a typo for
    // the option `/diagnostics:caret` than a reference to a file in the root
    // directory.
    unsigned IncludedFlagsBitmask;
    unsigned ExcludedFlagsBitmask;
    std::tie(IncludedFlagsBitmask, ExcludedFlagsBitmask) =
        getIncludeExcludeOptionFlagMasks(IsCLMode());
    std::string Nearest;
    if (getOpts().findNearest(Value, Nearest, IncludedFlagsBitmask,
                              ExcludedFlagsBitmask) <= 1) {
      Diag(clang::diag::err_drv_no_such_file_with_suggestion)
          << Value << Nearest;
      return false;
    }
  }

  // In CL mode, don't error on apparently non-existent linker inputs, because
  // they can be influenced by linker flags the clang driver might not
  // understand.
  // Examples:
  // - `clang-cl main.cc ole32.lib` in a a non-MSVC shell will make the driver
  //   module look for an MSVC installation in the registry. (We could ask
  //   the MSVCToolChain object if it can find `ole32.lib`, but the logic to
  //   look in the registry might move into lld-link in the future so that
  //   lld-link invocations in non-MSVC shells just work too.)
  // - `clang-cl ... /link ...` can pass arbitrary flags to the linker,
  //   including /libpath:, which is used to find .lib and .obj files.
  // So do not diagnose this on the driver level. Rely on the linker diagnosing
  // it. (If we don't end up invoking the linker, this means we'll emit a
  // "'linker' input unused [-Wunused-command-line-argument]" warning instead
  // of an error.)
  //
  // Only do this skip after the typo correction step above. `/Brepo` is treated
  // as TY_Object, but it's clearly a typo for `/Brepro`. It seems fine to emit
  // an error if we have a flag that's within an edit distance of 1 from a
  // flag. (Users can use `-Wl,` or `/linker` to launder the flag past the
  // driver in the unlikely case they run into this.)
  //
  // Don't do this for inputs that start with a '/', else we'd pass options
  // like /libpath: through to the linker silently.
  //
  // Emitting an error for linker inputs can also cause incorrect diagnostics
  // with the gcc driver. The command
  //     clang -fuse-ld=lld -Wl,--chroot,some/dir /file.o
  // will make lld look for some/dir/file.o, while we will diagnose here that
  // `/file.o` does not exist. However, configure scripts check if
  // `clang /GR-` compiles without error to see if the compiler is cl.exe,
  // so we can't downgrade diagnostics for `/GR-` from an error to a warning
  // in cc mode. (We can in cl mode because cl.exe itself only warns on
  // unknown flags.)
  if (IsCLMode() && Ty == types::TY_Object && !Value.startswith("/"))
    return true;

  Diag(clang::diag::err_drv_no_such_file) << Value;
  return false;
}

// Get the C++20 Header Unit type corresponding to the input type.
static types::ID CXXHeaderUnitType(ModuleHeaderMode HM) {
  switch (HM) {
  case HeaderMode_User:
    return types::TY_CXXUHeader;
  case HeaderMode_System:
    return types::TY_CXXSHeader;
  case HeaderMode_Default:
    break;
  case HeaderMode_None:
    llvm_unreachable("should not be called in this case");
  }
  return types::TY_CXXHUHeader;
}

// Construct a the list of inputs and their types.
void Driver::BuildInputs(const ToolChain &TC, DerivedArgList &Args,
                         InputList &Inputs) const {
  const llvm::opt::OptTable &Opts = getOpts();
  // Track the current user specified (-x) input. We also explicitly track the
  // argument used to set the type; we only want to claim the type when we
  // actually use it, so we warn about unused -x arguments.
  types::ID InputType = types::TY_Nothing;
  Arg *InputTypeArg = nullptr;
  bool IsSYCL =
      Args.hasFlag(options::OPT_fsycl, options::OPT_fno_sycl, false) ||
      Args.hasArg(options::OPT_fsycl_device_only);

  // The last /TC or /TP option sets the input type to C or C++ globally.
  if (Arg *TCTP = Args.getLastArgNoClaim(options::OPT__SLASH_TC,
                                         options::OPT__SLASH_TP)) {
    InputTypeArg = TCTP;
    InputType = TCTP->getOption().matches(options::OPT__SLASH_TC) && !IsSYCL
                    ? types::TY_C
                    : types::TY_CXX;

    Arg *Previous = nullptr;
    bool ShowNote = false;
    for (Arg *A :
         Args.filtered(options::OPT__SLASH_TC, options::OPT__SLASH_TP)) {
      if (Previous) {
        Diag(clang::diag::warn_drv_overriding_flag_option)
          << Previous->getSpelling() << A->getSpelling();
        ShowNote = true;
      }
      Previous = A;
    }
    if (ShowNote)
      Diag(clang::diag::note_drv_t_option_is_global);

    // No driver mode exposes -x and /TC or /TP; we don't support mixing them.
    assert(!Args.hasArg(options::OPT_x) && "-x and /TC or /TP is not allowed");
  }

  // Warn -x after last input file has no effect
  {
    Arg *LastXArg = Args.getLastArgNoClaim(options::OPT_x);
    Arg *LastInputArg = Args.getLastArgNoClaim(options::OPT_INPUT);
    if (LastXArg && LastInputArg && LastInputArg->getIndex() < LastXArg->getIndex())
      Diag(clang::diag::warn_drv_unused_x) << LastXArg->getValue();
  }

  for (Arg *A : Args) {
    if (A->getOption().getKind() == Option::InputClass) {
      const char *Value = A->getValue();
      types::ID Ty = types::TY_INVALID;

      // Infer the input type if necessary.
      if (InputType == types::TY_Nothing) {
        // If there was an explicit arg for this, claim it.
        if (InputTypeArg)
          InputTypeArg->claim();

        types::ID CType = types::TY_C;
        // For SYCL, all source file inputs are considered C++.
        if (IsSYCL)
          CType = types::TY_CXX;

        // stdin must be handled specially.
        if (memcmp(Value, "-", 2) == 0) {
          if (IsFlangMode()) {
            Ty = types::TY_Fortran;
          } else {
            // If running with -E, treat as a C input (this changes the
            // builtin macros, for example). This may be overridden by -ObjC
            // below.
            //
            // Otherwise emit an error but still use a valid type to avoid
            // spurious errors (e.g., no inputs).
            assert(!CCGenDiagnostics && "stdin produces no crash reproducer");
            if (!Args.hasArgNoClaim(options::OPT_E) && !CCCIsCPP())
              Diag(IsCLMode() ? clang::diag::err_drv_unknown_stdin_type_clang_cl
                              : clang::diag::err_drv_unknown_stdin_type);
            Ty = types::TY_C;
          }
        } else {
          // Otherwise lookup by extension.
          // Fallback is C if invoked as C preprocessor, C++ if invoked with
          // clang-cl /E, or Object otherwise.
          // We use a host hook here because Darwin at least has its own
          // idea of what .s is.
          if (const char *Ext = strrchr(Value, '.'))
            Ty = TC.LookupTypeForExtension(Ext + 1);

          // For SYCL, convert C-type sources to C++-type sources.
          if (IsSYCL) {
            types::ID OldTy = Ty;
            switch (Ty) {
            case types::TY_C:
              Ty = types::TY_CXX;
              break;
            case types::TY_CHeader:
              Ty = types::TY_CXXHeader;
              break;
            case types::TY_PP_C:
              Ty = types::TY_PP_CXX;
              break;
            case types::TY_PP_CHeader:
              Ty = types::TY_PP_CXXHeader;
              break;
            default:
              break;
            }
            if (OldTy != Ty) {
              Diag(clang::diag::warn_drv_fsycl_with_c_type)
                  << getTypeName(OldTy) << getTypeName(Ty);
            }
          }

          if (Ty == types::TY_INVALID) {
            if (IsCLMode() && (Args.hasArgNoClaim(options::OPT_E) || CCGenDiagnostics))
              Ty = types::TY_CXX;
            else if (CCCIsCPP() || CCGenDiagnostics)
              Ty = CType;
            else
              Ty = types::TY_Object;
          }

          // If the driver is invoked as C++ compiler (like clang++ or c++) it
          // should autodetect some input files as C++ for g++ compatibility.
          if (CCCIsCXX()) {
            types::ID OldTy = Ty;
            Ty = types::lookupCXXTypeForCType(Ty);

            // Do not complain about foo.h, when we are known to be processing
            // it as a C++20 header unit.
            if (Ty != OldTy && !(OldTy == types::TY_CHeader && hasHeaderMode()))
              Diag(clang::diag::warn_drv_treating_input_as_cxx)
                  << getTypeName(OldTy) << getTypeName(Ty);
          }

          // If running with -fthinlto-index=, extensions that normally identify
          // native object files actually identify LLVM bitcode files.
          if (Args.hasArgNoClaim(options::OPT_fthinlto_index_EQ) &&
              Ty == types::TY_Object)
            Ty = types::TY_LLVM_BC;
        }

        // -ObjC and -ObjC++ override the default language, but only for "source
        // files". We just treat everything that isn't a linker input as a
        // source file.
        //
        // FIXME: Clean this up if we move the phase sequence into the type.
        if (Ty != types::TY_Object) {
          if (Args.hasArg(options::OPT_ObjC))
            Ty = types::TY_ObjC;
          else if (Args.hasArg(options::OPT_ObjCXX))
            Ty = types::TY_ObjCXX;
        }

        // Disambiguate headers that are meant to be header units from those
        // intended to be PCH.  Avoid missing '.h' cases that are counted as
        // C headers by default - we know we are in C++ mode and we do not
        // want to issue a complaint about compiling things in the wrong mode.
        if ((Ty == types::TY_CXXHeader || Ty == types::TY_CHeader) &&
            hasHeaderMode())
          Ty = CXXHeaderUnitType(CXX20HeaderType);
      } else {
        assert(InputTypeArg && "InputType set w/o InputTypeArg");
        if (!InputTypeArg->getOption().matches(options::OPT_x)) {
          // If emulating cl.exe, make sure that /TC and /TP don't affect input
          // object files.
          const char *Ext = strrchr(Value, '.');
          if (Ext && TC.LookupTypeForExtension(Ext + 1) == types::TY_Object)
            Ty = types::TY_Object;
        }
        if (Ty == types::TY_INVALID) {
          Ty = InputType;
          InputTypeArg->claim();
        }
      }

      if (DiagnoseInputExistence(Args, Value, Ty, /*TypoCorrect=*/true))
        Inputs.push_back(std::make_pair(Ty, A));

    } else if (A->getOption().matches(options::OPT__SLASH_Tc)) {
      StringRef Value = A->getValue();
      if (DiagnoseInputExistence(Args, Value, types::TY_C,
                                 /*TypoCorrect=*/false)) {
        Arg *InputArg = MakeInputArg(Args, Opts, A->getValue());
        Inputs.push_back(
            std::make_pair(IsSYCL ? types::TY_CXX : types::TY_C, InputArg));
      }
      A->claim();
    } else if (A->getOption().matches(options::OPT__SLASH_Tp)) {
      StringRef Value = A->getValue();
      if (DiagnoseInputExistence(Args, Value, types::TY_CXX,
                                 /*TypoCorrect=*/false)) {
        Arg *InputArg = MakeInputArg(Args, Opts, A->getValue());
        Inputs.push_back(std::make_pair(types::TY_CXX, InputArg));
      }
      A->claim();
    } else if (A->getOption().hasFlag(options::LinkerInput)) {
      // Just treat as object type, we could make a special type for this if
      // necessary.
      Inputs.push_back(std::make_pair(types::TY_Object, A));

    } else if (A->getOption().matches(options::OPT_x)) {
      InputTypeArg = A;
      InputType = types::lookupTypeForTypeSpecifier(A->getValue());
      A->claim();

      // Follow gcc behavior and treat as linker input for invalid -x
      // options. Its not clear why we shouldn't just revert to unknown; but
      // this isn't very important, we might as well be bug compatible.
      if (!InputType) {
        Diag(clang::diag::err_drv_unknown_language) << A->getValue();
        InputType = types::TY_Object;
      }
      // Emit an error if c-compilation is forced in -fsycl mode
      if (IsSYCL && (InputType == types::TY_C || InputType == types::TY_PP_C ||
                     InputType == types::TY_CHeader))
        Diag(clang::diag::err_drv_fsycl_with_c_type) << A->getAsString(Args);

      // If the user has put -fmodule-header{,=} then we treat C++ headers as
      // header unit inputs.  So we 'promote' -xc++-header appropriately.
      if (InputType == types::TY_CXXHeader && hasHeaderMode())
        InputType = CXXHeaderUnitType(CXX20HeaderType);
    } else if (A->getOption().getID() == options::OPT_U) {
      assert(A->getNumValues() == 1 && "The /U option has one value.");
      StringRef Val = A->getValue(0);
      if (Val.find_first_of("/\\") != StringRef::npos) {
        // Warn about e.g. "/Users/me/myfile.c".
        Diag(diag::warn_slash_u_filename) << Val;
        Diag(diag::note_use_dashdash);
      }
    }
    // TODO: remove when -foffload-static-lib support is dropped.
    else if (A->getOption().matches(options::OPT_offload_lib_Group)) {
      // Add the foffload-static-lib library to the command line to allow
      // processing when no source or object is supplied as well as proper
      // host link.
      Arg *InputArg = MakeInputArg(Args, Opts, A->getValue());
      Inputs.push_back(std::make_pair(types::TY_Object, InputArg));
      A->claim();
      // Use of -foffload-static-lib and -foffload-whole-static-lib are
      // deprecated with the updated functionality to scan the static libs.
      Diag(clang::diag::warn_drv_deprecated_option)
          << A->getAsString(Args) << A->getValue();
    }
  }
  if (CCCIsCPP() && Inputs.empty()) {
    // If called as standalone preprocessor, stdin is processed
    // if no other input is present.
    Arg *A = MakeInputArg(Args, Opts, "-");
    Inputs.push_back(std::make_pair(types::TY_C, A));
  }
}

static bool runBundler(const SmallVectorImpl<StringRef> &BundlerArgs,
                       Compilation &C) {
  // Find bundler.
  StringRef ExecPath(C.getArgs().MakeArgString(C.getDriver().Dir));
  llvm::ErrorOr<std::string> BundlerBinary =
      llvm::sys::findProgramByName("clang-offload-bundler", ExecPath);
  // Since this is run in real time and not in the toolchain, output the
  // command line if requested.
  bool OutputOnly = C.getArgs().hasArg(options::OPT__HASH_HASH_HASH);
  if (C.getArgs().hasArg(options::OPT_v) || OutputOnly) {
    for (StringRef A : BundlerArgs)
      if (OutputOnly)
        llvm::errs() << "\"" << A << "\" ";
      else
        llvm::errs() << A << " ";
    llvm::errs() << '\n';
  }
  if (BundlerBinary.getError())
    return false;

  return !llvm::sys::ExecuteAndWait(BundlerBinary.get(), BundlerArgs);
}

static bool hasFPGABinary(Compilation &C, std::string Object, types::ID Type) {
  assert(types::isFPGA(Type) && "unexpected Type for FPGA binary check");
  // Do not do the check if the file doesn't exist
  if (!llvm::sys::fs::exists(Object))
    return false;

  // Only static archives are valid FPGA Binaries for unbundling.
  if (!isStaticArchiveFile(Object))
    return false;

  // Temporary names for the output.
  llvm::Triple TT;
  TT.setArchName(types::getTypeName(Type));
  TT.setVendorName("intel");
  TT.setOS(llvm::Triple::UnknownOS);

  // Checking uses -check-section option with the input file, no output
  // file and the target triple being looked for.
  const char *Targets =
      C.getArgs().MakeArgString(Twine("-targets=sycl-") + TT.str());
  const char *Inputs = C.getArgs().MakeArgString(Twine("-input=") + Object);
  // Always use -type=ao for aocx/aocr bundle checking.  The 'bundles' are
  // actually archives.
  SmallVector<StringRef, 6> BundlerArgs = {"clang-offload-bundler", "-type=ao",
                                           Targets, Inputs, "-check-section"};
  return runBundler(BundlerArgs, C);
}

static bool hasSYCLDefaultSection(Compilation &C, const StringRef &File) {
  // Do not do the check if the file doesn't exist
  if (!llvm::sys::fs::exists(File))
    return false;

  bool IsArchive = isStaticArchiveFile(File);
  if (!(IsArchive || isObjectFile(File.str())))
    return false;

  llvm::Triple TT(C.getDriver().MakeSYCLDeviceTriple(getDefaultSYCLArch(C)));
  // Checking uses -check-section option with the input file, no output
  // file and the target triple being looked for.
  const char *Targets =
      C.getArgs().MakeArgString(Twine("-targets=sycl-") + TT.str());
  const char *Inputs =
      C.getArgs().MakeArgString(Twine("-input=") + File.str());
  // Always use -type=ao for bundle checking.  The 'bundles' are
  // actually archives.
  SmallVector<StringRef, 6> BundlerArgs = {"clang-offload-bundler",
                                           IsArchive ? "-type=ao" : "-type=o",
                                           Targets, Inputs, "-check-section"};
  return runBundler(BundlerArgs, C);
}

static bool hasOffloadSections(Compilation &C, const StringRef &Archive,
                               DerivedArgList &Args) {
  // Do not do the check if the file doesn't exist
  if (!llvm::sys::fs::exists(Archive))
    return false;

  llvm::Triple TT(C.getDefaultToolChain().getTriple());
  // Checking uses -check-section option with the input file, no output
  // file and the target triple being looked for.
  // TODO - Improve checking to check for explicit offload target instead
  // of the generic host availability.
  const char *Targets = Args.MakeArgString(Twine("-targets=host-") + TT.str());
  const char *Inputs = Args.MakeArgString(Twine("-input=") + Archive.str());
  // Always use -type=ao for bundle checking.  The 'bundles' are
  // actually archives.
  SmallVector<StringRef, 6> BundlerArgs = {"clang-offload-bundler", "-type=ao",
                                           Targets, Inputs, "-check-section"};
  return runBundler(BundlerArgs, C);
}

// Simple helper function for Linker options, where the option is valid if
// it has '-' or '--' as the designator.
static bool optionMatches(const std::string &Option,
                          const std::string &OptCheck) {
  return (Option == OptCheck || ("-" + Option) == OptCheck);
}

// Process linker inputs for use with offload static libraries.  We are only
// handling options and explicitly named static archives as these need to be
// partially linked.
static SmallVector<const char *, 16>
getLinkerArgs(Compilation &C, DerivedArgList &Args, bool IncludeObj = false) {
  SmallVector<const char *, 16> LibArgs;
  SmallVector<std::string, 8> LibPaths;
  bool IsMSVC = C.getDefaultToolChain().getTriple().isWindowsMSVCEnvironment();
  // Add search directories from LIBRARY_PATH/LIB env variable
  llvm::Optional<std::string> LibPath =
      llvm::sys::Process::GetEnv(IsMSVC ? "LIB" : "LIBRARY_PATH");
  if (LibPath) {
    SmallVector<StringRef, 8> SplitPaths;
    const char EnvPathSeparatorStr[] = {llvm::sys::EnvPathSeparator, '\0'};
    llvm::SplitString(*LibPath, SplitPaths, EnvPathSeparatorStr);
    for (StringRef Path : SplitPaths)
      LibPaths.emplace_back(Path.trim());
  }
  // Add directories from user-specified -L options
  for (std::string LibDirs : Args.getAllArgValues(options::OPT_L))
    LibPaths.emplace_back(LibDirs);

  // Do processing for any -l<arg> options passed and see if any static
  // libraries representing the name exists.  If so, convert the name and
  // use that inline with the rest of the libraries.
  // TODO: The static archive processing for SYCL is done in a different
  // manner than the OpenMP processing.  We should try and refactor this
  // to use the OpenMP flow (adding -l<name> to the llvm-link step)
  auto resolveStaticLib = [&](StringRef LibName, bool IsStatic) -> bool {
    if (!LibName.startswith("-l"))
      return false;
    for (auto LPath : LibPaths) {
      if (!IsStatic) {
        // Current linking state is dynamic.  We will first check for the
        // shared object and not pull in the static library if it is found.
        SmallString<128> SoLibName(LPath);
        llvm::sys::path::append(SoLibName,
                                Twine("lib" + LibName.substr(2) + ".so").str());
        if (llvm::sys::fs::exists(SoLibName))
          return false;
      }
      SmallString<128> FullName(LPath);
      llvm::sys::path::append(FullName,
                              Twine("lib" + LibName.substr(2) + ".a").str());
      if (llvm::sys::fs::exists(FullName)) {
        LibArgs.push_back(Args.MakeArgString(FullName));
        return true;
      }
    }
    return false;
  };
  for (const auto *A : Args) {
    std::string FileName = A->getAsString(Args);
    static bool IsLinkStateStatic(Args.hasArg(options::OPT_static));
    auto addLibArg = [&](StringRef LibName) -> bool {
      if (isStaticArchiveFile(LibName) ||
          (IncludeObj && isObjectFile(LibName.str()))) {
        LibArgs.push_back(Args.MakeArgString(LibName));
        return true;
      }
      return false;
    };
    if (A->getOption().getKind() == Option::InputClass) {
      if (addLibArg(FileName))
        continue;
    }
    // Evaluate any libraries passed along after /link. These are typically
    // ignored by the driver and sent directly to the linker. When performing
    // offload, we should evaluate them at the driver level.
    if (A->getOption().matches(options::OPT__SLASH_link)) {
      for (const std::string &Value : A->getValues()) {
        // Add any libpath values.
        StringRef OptCheck(Value);
        if (OptCheck.startswith_insensitive("-libpath:") ||
            OptCheck.startswith_insensitive("/libpath:"))
          LibPaths.emplace_back(Value.substr(std::string("-libpath:").size()));
        if (addLibArg(Value))
          continue;
        for (auto LPath : LibPaths) {
          SmallString<128> FullLib(LPath);
          llvm::sys::path::append(FullLib, Value);
          if (addLibArg(FullLib))
            continue;
        }
      }
    }
    if (A->getOption().matches(options::OPT_Wl_COMMA) ||
        A->getOption().matches(options::OPT_Xlinker)) {
      // Parse through additional linker arguments that are meant to go
      // directly to the linker.
      // Keep the previous arg even if it is a new argument, for example:
      //   -Xlinker -rpath -Xlinker <dir>.
      // Without this history, we do not know that <dir> was assocated with
      // -rpath and is processed incorrectly.
      static std::string PrevArg;
      for (const std::string &Value : A->getValues()) {
        auto addKnownValues = [&](const StringRef &V) {
          // Only add named static libs objects and --whole-archive options.
          if (optionMatches("-whole-archive", V.str()) ||
              optionMatches("-no-whole-archive", V.str()) ||
              isStaticArchiveFile(V) || (IncludeObj && isObjectFile(V.str()))) {
            LibArgs.push_back(Args.MakeArgString(V));
            return;
          }
          // Probably not the best way to handle this, but there are options
          // that take arguments which we should not add to the known values.
          // Handle -z and -rpath for now - can be expanded if/when usage shows
          // the need.
          if (PrevArg != "-z" && PrevArg != "-rpath" && V[0] != '-' &&
              isObjectFile(V.str())) {
            LibArgs.push_back(Args.MakeArgString(V));
            return;
          }
          if (optionMatches("-Bstatic", V.str()) ||
              optionMatches("-dn", V.str()) ||
              optionMatches("-non_shared", V.str()) ||
              optionMatches("-static", V.str())) {
            IsLinkStateStatic = true;
            return;
          }
          if (optionMatches("-Bdynamic", V.str()) ||
              optionMatches("-dy", V.str()) ||
              optionMatches("-call_shared", V.str())) {
            IsLinkStateStatic = false;
            return;
          }
          resolveStaticLib(V, IsLinkStateStatic);
        };
        if (Value[0] == '@') {
          // Found a response file, we want to expand contents to try and
          // discover more libraries and options.
          SmallVector<const char *, 20> ExpandArgs;
          ExpandArgs.push_back(Value.c_str());

          llvm::BumpPtrAllocator A;
          llvm::StringSaver S(A);
          llvm::cl::ExpandResponseFiles(
              S,
              IsMSVC ? llvm::cl::TokenizeWindowsCommandLine
                     : llvm::cl::TokenizeGNUCommandLine,
              ExpandArgs);
          for (StringRef EA : ExpandArgs)
            addKnownValues(EA);
        } else
          addKnownValues(Value);
        PrevArg = Value;
      }
      continue;
    }
    // Use of -foffload-static-lib and -foffload-whole-static-lib is
    // considered deprecated.  Usage should move to passing in the static
    // library name on the command line, encapsulating with
    // -Wl,--whole-archive <lib> -Wl,--no-whole-archive as needed.
    if (A->getOption().matches(options::OPT_foffload_static_lib_EQ)) {
      LibArgs.push_back(Args.MakeArgString(A->getValue()));
      continue;
    }
    if (A->getOption().matches(options::OPT_foffload_whole_static_lib_EQ)) {
      // For -foffload-whole-static-lib, we add the --whole-archive wrap
      // around the library which will be used during the partial link step.
      LibArgs.push_back("--whole-archive");
      LibArgs.push_back(Args.MakeArgString(A->getValue()));
      LibArgs.push_back("--no-whole-archive");
      continue;
    }
    if (A->getOption().matches(options::OPT_l))
      resolveStaticLib(A->getAsString(Args), IsLinkStateStatic);
  }
  return LibArgs;
}

static bool IsSYCLDeviceLibObj(std::string ObjFilePath, bool isMSVCEnv) {
  StringRef ObjFileName = llvm::sys::path::filename(ObjFilePath);
  StringRef ObjSuffix = isMSVCEnv ? ".obj" : ".o";
  bool Ret =
      (ObjFileName.startswith("libsycl-") && ObjFileName.endswith(ObjSuffix))
          ? true
          : false;
  return Ret;
}

// Goes through all of the arguments, including inputs expected for the
// linker directly, to determine if we need to potentially add the SYCL
// default triple.
bool Driver::checkForSYCLDefaultDevice(Compilation &C,
                                       DerivedArgList &Args) const {
  // Check only if enabled with -fsycl
  if (!Args.hasFlag(options::OPT_fsycl, options::OPT_fno_sycl, false))
    return false;

  if (Args.hasArg(options::OPT_fno_sycl_link_spirv))
    return false;

  // Do not do the check if the default device is passed in -fsycl-targets
  // or if -fsycl-targets isn't passed (that implies default device)
  if (const Arg *A = Args.getLastArg(options::OPT_fsycl_targets_EQ)) {
    for (const char *Val : A->getValues()) {
      llvm::Triple TT(C.getDriver().MakeSYCLDeviceTriple(Val));
      if (TT.isSPIR() && TT.getSubArch() == llvm::Triple::NoSubArch)
        // Default triple found
        return false;
    }
  } else if (!Args.hasArg(options::OPT_fintelfpga))
    return false;

  SmallVector<const char *, 16> AllArgs(getLinkerArgs(C, Args, true));
  for (StringRef Arg : AllArgs) {
    if (hasSYCLDefaultSection(C, Arg))
      return true;
  }
  return false;
}

// Goes through all of the arguments, including inputs expected for the
// linker directly, to determine if we need to perform additional work for
// static offload libraries.
bool Driver::checkForOffloadStaticLib(Compilation &C,
                                      DerivedArgList &Args) const {
  // Check only if enabled with -fsycl or -fopenmp-targets
  if (!Args.hasFlag(options::OPT_fsycl, options::OPT_fno_sycl, false) &&
      !Args.hasArg(options::OPT_fopenmp_targets_EQ))
    return false;

  // Right off the bat, assume the presence of -foffload-static-lib means
  // the need to perform linking steps for fat static archive offloading.
  // TODO: remove when -foffload-static-lib support is dropped.
  if (Args.hasArg(options::OPT_offload_lib_Group))
    return true;
  SmallVector<const char *, 16> OffloadLibArgs(getLinkerArgs(C, Args));
  for (StringRef OLArg : OffloadLibArgs)
    if (isStaticArchiveFile(OLArg) && hasOffloadSections(C, OLArg, Args)) {
      // FPGA binaries with AOCX or AOCR sections are not considered fat
      // static archives.
      return !(hasFPGABinary(C, OLArg.str(), types::TY_FPGA_AOCR) ||
               hasFPGABinary(C, OLArg.str(), types::TY_FPGA_AOCX));
    }
  return false;
}

/// Check whether the given input tree contains any clang-offload-dependency
/// actions.
static bool ContainsOffloadDepsAction(const Action *A) {
  if (isa<OffloadDepsJobAction>(A))
    return true;
  return llvm::any_of(A->inputs(), ContainsOffloadDepsAction);
}

namespace {
/// Provides a convenient interface for different programming models to generate
/// the required device actions.
class OffloadingActionBuilder final {
  /// Flag used to trace errors in the builder.
  bool IsValid = false;

  /// The compilation that is using this builder.
  Compilation &C;

  /// Map between an input argument and the offload kinds used to process it.
  std::map<const Arg *, unsigned> InputArgToOffloadKindMap;

  /// Map between a host action and its originating input argument.
  std::map<Action *, const Arg *> HostActionToInputArgMap;

  /// Builder interface. It doesn't build anything or keep any state.
  class DeviceActionBuilder {
  public:
    typedef const llvm::SmallVectorImpl<phases::ID> PhasesTy;

    enum ActionBuilderReturnCode {
      // The builder acted successfully on the current action.
      ABRT_Success,
      // The builder didn't have to act on the current action.
      ABRT_Inactive,
      // The builder was successful and requested the host action to not be
      // generated.
      ABRT_Ignore_Host,
    };

  protected:
    /// Compilation associated with this builder.
    Compilation &C;

    /// Tool chains associated with this builder. The same programming
    /// model may have associated one or more tool chains.
    SmallVector<const ToolChain *, 2> ToolChains;

    /// The derived arguments associated with this builder.
    DerivedArgList &Args;

    /// The inputs associated with this builder.
    const Driver::InputList &Inputs;

    /// The associated offload kind.
    Action::OffloadKind AssociatedOffloadKind = Action::OFK_None;

  public:
    DeviceActionBuilder(Compilation &C, DerivedArgList &Args,
                        const Driver::InputList &Inputs,
                        Action::OffloadKind AssociatedOffloadKind)
        : C(C), Args(Args), Inputs(Inputs),
          AssociatedOffloadKind(AssociatedOffloadKind) {}
    virtual ~DeviceActionBuilder() {}

    /// Fill up the array \a DA with all the device dependences that should be
    /// added to the provided host action \a HostAction. By default it is
    /// inactive.
    virtual ActionBuilderReturnCode
    getDeviceDependences(OffloadAction::DeviceDependences &DA,
                         phases::ID CurPhase, phases::ID FinalPhase,
                         PhasesTy &Phases) {
      return ABRT_Inactive;
    }

    /// Update the state to include the provided host action \a HostAction as a
    /// dependency of the current device action. By default it is inactive.
    virtual ActionBuilderReturnCode addDeviceDepences(Action *HostAction) {
      return ABRT_Inactive;
    }

    /// Append top level actions generated by the builder.
    virtual void appendTopLevelActions(ActionList &AL) {}

    /// Append top level actions specific for certain link situations.
    virtual void appendTopLevelLinkAction(ActionList &AL) {}

    /// Append linker device actions generated by the builder.
    virtual void appendLinkDeviceActions(ActionList &AL) {}

    /// Append linker host action generated by the builder.
    virtual Action* appendLinkHostActions(ActionList &AL) { return nullptr; }

    /// Append linker actions generated by the builder.
    virtual void appendLinkDependences(OffloadAction::DeviceDependences &DA) {}

    /// Append linker actions generated by the builder.
    virtual void addDeviceLinkDependencies(OffloadDepsJobAction *DA) {}

    /// Initialize the builder. Return true if any initialization errors are
    /// found.
    virtual bool initialize() { return false; }

    /// Return true if the builder can use bundling/unbundling.
    virtual bool canUseBundlerUnbundler() const { return false; }

    /// Return true if this builder is valid. We have a valid builder if we have
    /// associated device tool chains.
    bool isValid() { return !ToolChains.empty(); }

    /// Return the associated offload kind.
    Action::OffloadKind getAssociatedOffloadKind() {
      return AssociatedOffloadKind;
    }
  };

  /// Base class for CUDA/HIP action builder. It injects device code in
  /// the host backend action.
  class CudaActionBuilderBase : public DeviceActionBuilder {
  protected:
    /// Flags to signal if the user requested host-only or device-only
    /// compilation.
    bool CompileHostOnly = false;
    bool CompileDeviceOnly = false;
    bool EmitLLVM = false;
    bool EmitAsm = false;

    /// ID to identify each device compilation. For CUDA it is simply the
    /// GPU arch string. For HIP it is either the GPU arch string or GPU
    /// arch string plus feature strings delimited by a plus sign, e.g.
    /// gfx906+xnack.
    struct TargetID {
      /// Target ID string which is persistent throughout the compilation.
      const char *ID;
      TargetID(CudaArch Arch) { ID = CudaArchToString(Arch); }
      TargetID(const char *ID) : ID(ID) {}
      operator const char *() { return ID; }
      operator StringRef() { return StringRef(ID); }
    };
    /// List of GPU architectures to use in this compilation.
    SmallVector<TargetID, 4> GpuArchList;

    /// The CUDA actions for the current input.
    ActionList CudaDeviceActions;

    /// The CUDA fat binary if it was generated for the current input.
    Action *CudaFatBinary = nullptr;

    /// Flag that is set to true if this builder acted on the current input.
    bool IsActive = false;

    /// Flag for -fgpu-rdc.
    bool Relocatable = false;

    /// Default GPU architecture if there's no one specified.
    CudaArch DefaultCudaArch = CudaArch::UNKNOWN;

    /// Method to generate compilation unit ID specified by option
    /// '-fuse-cuid='.
    enum UseCUIDKind { CUID_Hash, CUID_Random, CUID_None, CUID_Invalid };
    UseCUIDKind UseCUID = CUID_Hash;

    /// Compilation unit ID specified by option '-cuid='.
    StringRef FixedCUID;

  public:
    CudaActionBuilderBase(Compilation &C, DerivedArgList &Args,
                          const Driver::InputList &Inputs,
                          Action::OffloadKind OFKind)
        : DeviceActionBuilder(C, Args, Inputs, OFKind) {}

    ActionBuilderReturnCode addDeviceDepences(Action *HostAction) override {
      // While generating code for CUDA, we only depend on the host input action
      // to trigger the creation of all the CUDA device actions.

      // If we are dealing with an input action, replicate it for each GPU
      // architecture. If we are in host-only mode we return 'success' so that
      // the host uses the CUDA offload kind.
      if (auto *IA = dyn_cast<InputAction>(HostAction)) {
        assert(!GpuArchList.empty() &&
               "We should have at least one GPU architecture.");

        // If the host input is not CUDA or HIP, we don't need to bother about
        // this input.
        if (!(IA->getType() == types::TY_CUDA ||
              IA->getType() == types::TY_HIP ||
              IA->getType() == types::TY_PP_HIP)) {
          // The builder will ignore this input.
          IsActive = false;
          return ABRT_Inactive;
        }

        // Set the flag to true, so that the builder acts on the current input.
        IsActive = true;

        if (CompileHostOnly)
          return ABRT_Success;

        // Replicate inputs for each GPU architecture.
        auto Ty = IA->getType() == types::TY_HIP ? types::TY_HIP_DEVICE
                                                 : types::TY_CUDA_DEVICE;
        std::string CUID = FixedCUID.str();
        if (CUID.empty()) {
          if (UseCUID == CUID_Random)
            CUID = llvm::utohexstr(llvm::sys::Process::GetRandomNumber(),
                                   /*LowerCase=*/true);
          else if (UseCUID == CUID_Hash) {
            llvm::MD5 Hasher;
            llvm::MD5::MD5Result Hash;
            SmallString<256> RealPath;
            llvm::sys::fs::real_path(IA->getInputArg().getValue(), RealPath,
                                     /*expand_tilde=*/true);
            Hasher.update(RealPath);
            for (auto *A : Args) {
              if (A->getOption().matches(options::OPT_INPUT))
                continue;
              Hasher.update(A->getAsString(Args));
            }
            Hasher.final(Hash);
            CUID = llvm::utohexstr(Hash.low(), /*LowerCase=*/true);
          }
        }
        IA->setId(CUID);

        for (unsigned I = 0, E = GpuArchList.size(); I != E; ++I) {
          CudaDeviceActions.push_back(
              C.MakeAction<InputAction>(IA->getInputArg(), Ty, IA->getId()));
        }

        return ABRT_Success;
      }

      // If this is an unbundling action use it as is for each CUDA toolchain.
      if (auto *UA = dyn_cast<OffloadUnbundlingJobAction>(HostAction)) {

        // If -fgpu-rdc is disabled, should not unbundle since there is no
        // device code to link.
        if (UA->getType() == types::TY_Object && !Relocatable)
          return ABRT_Inactive;

        CudaDeviceActions.clear();
        if (auto *IA = dyn_cast<InputAction>(UA->getInputs().back())) {
          std::string FileName = IA->getInputArg().getAsString(Args);
          // Check if the type of the file is the same as the action. Do not
          // unbundle it if it is not. Do not unbundle .so files, for example,
          // which are not object files.
          if (IA->getType() == types::TY_Object &&
              (!llvm::sys::path::has_extension(FileName) ||
               types::lookupTypeForExtension(
                   llvm::sys::path::extension(FileName).drop_front()) !=
                   types::TY_Object))
            return ABRT_Inactive;
        }

        for (auto Arch : GpuArchList) {
          CudaDeviceActions.push_back(UA);
          UA->registerDependentActionInfo(ToolChains[0], Arch,
                                          AssociatedOffloadKind);
        }
        IsActive = true;
        return ABRT_Success;
      }

      return IsActive ? ABRT_Success : ABRT_Inactive;
    }

    void appendTopLevelActions(ActionList &AL) override {
      // Utility to append actions to the top level list.
      auto AddTopLevel = [&](Action *A, TargetID TargetID) {
        OffloadAction::DeviceDependences Dep;
        Dep.add(*A, *ToolChains.front(), TargetID, AssociatedOffloadKind);
        AL.push_back(C.MakeAction<OffloadAction>(Dep, A->getType()));
      };

      // If we have a fat binary, add it to the list.
      if (CudaFatBinary) {
        AddTopLevel(CudaFatBinary, CudaArch::UNUSED);
        CudaDeviceActions.clear();
        CudaFatBinary = nullptr;
        return;
      }

      if (CudaDeviceActions.empty())
        return;

      // If we have CUDA actions at this point, that's because we have a have
      // partial compilation, so we should have an action for each GPU
      // architecture.
      assert(CudaDeviceActions.size() == GpuArchList.size() &&
             "Expecting one action per GPU architecture.");
      assert(ToolChains.size() == 1 &&
             "Expecting to have a single CUDA toolchain.");
      for (unsigned I = 0, E = GpuArchList.size(); I != E; ++I)
        AddTopLevel(CudaDeviceActions[I], GpuArchList[I]);

      CudaDeviceActions.clear();
    }

    /// Get canonicalized offload arch option. \returns empty StringRef if the
    /// option is invalid.
    virtual StringRef getCanonicalOffloadArch(StringRef Arch) = 0;

    virtual llvm::Optional<std::pair<llvm::StringRef, llvm::StringRef>>
    getConflictOffloadArchCombination(const std::set<StringRef> &GpuArchs) = 0;

    bool initialize() override {
      assert(AssociatedOffloadKind == Action::OFK_Cuda ||
             AssociatedOffloadKind == Action::OFK_HIP);

      // We don't need to support CUDA.
      if (AssociatedOffloadKind == Action::OFK_Cuda &&
          !C.hasOffloadToolChain<Action::OFK_Cuda>())
        return false;

      // We don't need to support HIP.
      if (AssociatedOffloadKind == Action::OFK_HIP &&
          !C.hasOffloadToolChain<Action::OFK_HIP>())
        return false;

      Relocatable = Args.hasFlag(options::OPT_fgpu_rdc,
          options::OPT_fno_gpu_rdc, /*Default=*/false);

      const ToolChain *HostTC = C.getSingleOffloadToolChain<Action::OFK_Host>();
      assert(HostTC && "No toolchain for host compilation.");
      if (HostTC->getTriple().isNVPTX() ||
          HostTC->getTriple().getArch() == llvm::Triple::amdgcn) {
        // We do not support targeting NVPTX/AMDGCN for host compilation. Throw
        // an error and abort pipeline construction early so we don't trip
        // asserts that assume device-side compilation.
        C.getDriver().Diag(diag::err_drv_cuda_host_arch)
            << HostTC->getTriple().getArchName();
        return true;
      }

      ToolChains.push_back(
          AssociatedOffloadKind == Action::OFK_Cuda
              ? C.getSingleOffloadToolChain<Action::OFK_Cuda>()
              : C.getSingleOffloadToolChain<Action::OFK_HIP>());

      Arg *PartialCompilationArg = Args.getLastArg(
          options::OPT_offload_host_only, options::OPT_offload_device_only,
          options::OPT_offload_host_device);
      CompileHostOnly =
          PartialCompilationArg && PartialCompilationArg->getOption().matches(
                                       options::OPT_offload_host_only);
      CompileDeviceOnly =
          PartialCompilationArg && PartialCompilationArg->getOption().matches(
                                       options::OPT_offload_device_only);
      EmitLLVM = Args.getLastArg(options::OPT_emit_llvm);
      EmitAsm = Args.getLastArg(options::OPT_S);
      FixedCUID = Args.getLastArgValue(options::OPT_cuid_EQ);
      if (Arg *A = Args.getLastArg(options::OPT_fuse_cuid_EQ)) {
        StringRef UseCUIDStr = A->getValue();
        UseCUID = llvm::StringSwitch<UseCUIDKind>(UseCUIDStr)
                      .Case("hash", CUID_Hash)
                      .Case("random", CUID_Random)
                      .Case("none", CUID_None)
                      .Default(CUID_Invalid);
        if (UseCUID == CUID_Invalid) {
          C.getDriver().Diag(diag::err_drv_invalid_value)
              << A->getAsString(Args) << UseCUIDStr;
          C.setContainsError();
          return true;
        }
      }

      // --offload and --offload-arch options are mutually exclusive.
      if (Args.hasArgNoClaim(options::OPT_offload_EQ) &&
          Args.hasArgNoClaim(options::OPT_offload_arch_EQ,
                             options::OPT_no_offload_arch_EQ)) {
        C.getDriver().Diag(diag::err_opt_not_valid_with_opt) << "--offload-arch"
                                                             << "--offload";
      }

      // Collect all cuda_gpu_arch parameters, removing duplicates.
      std::set<StringRef> GpuArchs;
      bool Error = false;
      for (Arg *A : Args) {
        if (!(A->getOption().matches(options::OPT_offload_arch_EQ) ||
              A->getOption().matches(options::OPT_no_offload_arch_EQ)))
          continue;
        A->claim();

        StringRef ArchStr = A->getValue();
        if (A->getOption().matches(options::OPT_no_offload_arch_EQ) &&
            ArchStr == "all") {
          GpuArchs.clear();
          continue;
        }
        ArchStr = getCanonicalOffloadArch(ArchStr);
        if (ArchStr.empty()) {
          Error = true;
        } else if (A->getOption().matches(options::OPT_offload_arch_EQ))
          GpuArchs.insert(ArchStr);
        else if (A->getOption().matches(options::OPT_no_offload_arch_EQ))
          GpuArchs.erase(ArchStr);
        else
          llvm_unreachable("Unexpected option.");
      }

      auto &&ConflictingArchs = getConflictOffloadArchCombination(GpuArchs);
      if (ConflictingArchs) {
        C.getDriver().Diag(clang::diag::err_drv_bad_offload_arch_combo)
            << ConflictingArchs.getValue().first
            << ConflictingArchs.getValue().second;
        C.setContainsError();
        return true;
      }

      // Collect list of GPUs remaining in the set.
      for (auto Arch : GpuArchs)
        GpuArchList.push_back(Arch.data());

      // Default to sm_20 which is the lowest common denominator for
      // supported GPUs.  sm_20 code should work correctly, if
      // suboptimally, on all newer GPUs.
      if (GpuArchList.empty()) {
        if (ToolChains.front()->getTriple().isSPIRV())
          GpuArchList.push_back(CudaArch::Generic);
        else
          GpuArchList.push_back(DefaultCudaArch);
      }

      return Error;
    }
  };

  /// \brief CUDA action builder. It injects device code in the host backend
  /// action.
  class CudaActionBuilder final : public CudaActionBuilderBase {
  public:
    CudaActionBuilder(Compilation &C, DerivedArgList &Args,
                      const Driver::InputList &Inputs)
        : CudaActionBuilderBase(C, Args, Inputs, Action::OFK_Cuda) {
      DefaultCudaArch = CudaArch::SM_35;
    }

    StringRef getCanonicalOffloadArch(StringRef ArchStr) override {
      CudaArch Arch = StringToCudaArch(ArchStr);
      if (Arch == CudaArch::UNKNOWN || !IsNVIDIAGpuArch(Arch)) {
        C.getDriver().Diag(clang::diag::err_drv_cuda_bad_gpu_arch) << ArchStr;
        return StringRef();
      }
      return CudaArchToString(Arch);
    }

    llvm::Optional<std::pair<llvm::StringRef, llvm::StringRef>>
    getConflictOffloadArchCombination(
        const std::set<StringRef> &GpuArchs) override {
      return llvm::None;
    }

    ActionBuilderReturnCode
    getDeviceDependences(OffloadAction::DeviceDependences &DA,
                         phases::ID CurPhase, phases::ID FinalPhase,
                         PhasesTy &Phases) override {
      if (!IsActive)
        return ABRT_Inactive;

      // If we don't have more CUDA actions, we don't have any dependences to
      // create for the host.
      if (CudaDeviceActions.empty())
        return ABRT_Success;

      assert(CudaDeviceActions.size() == GpuArchList.size() &&
             "Expecting one action per GPU architecture.");
      assert(!CompileHostOnly &&
             "Not expecting CUDA actions in host-only compilation.");

      // If we are generating code for the device or we are in a backend phase,
      // we attempt to generate the fat binary. We compile each arch to ptx and
      // assemble to cubin, then feed the cubin *and* the ptx into a device
      // "link" action, which uses fatbinary to combine these cubins into one
      // fatbin.  The fatbin is then an input to the host action if not in
      // device-only mode.
      if (CompileDeviceOnly || CurPhase == phases::Backend) {
        ActionList DeviceActions;
        for (unsigned I = 0, E = GpuArchList.size(); I != E; ++I) {
          // Produce the device action from the current phase up to the assemble
          // phase.
          for (auto Ph : Phases) {
            // Skip the phases that were already dealt with.
            if (Ph < CurPhase)
              continue;
            // We have to be consistent with the host final phase.
            if (Ph > FinalPhase)
              break;

            CudaDeviceActions[I] = C.getDriver().ConstructPhaseAction(
                C, Args, Ph, CudaDeviceActions[I], Action::OFK_Cuda);

            if (Ph == phases::Assemble)
              break;
          }

          // If we didn't reach the assemble phase, we can't generate the fat
          // binary. We don't need to generate the fat binary if we are not in
          // device-only mode.
          if (!isa<AssembleJobAction>(CudaDeviceActions[I]) ||
              CompileDeviceOnly)
            continue;

          Action *AssembleAction = CudaDeviceActions[I];
          assert(AssembleAction->getType() == types::TY_Object);
          assert(AssembleAction->getInputs().size() == 1);

          Action *BackendAction = AssembleAction->getInputs()[0];
          assert(BackendAction->getType() == types::TY_PP_Asm);

          for (auto &A : {AssembleAction, BackendAction}) {
            OffloadAction::DeviceDependences DDep;
            DDep.add(*A, *ToolChains.front(), GpuArchList[I], Action::OFK_Cuda);
            DeviceActions.push_back(
                C.MakeAction<OffloadAction>(DDep, A->getType()));
          }
        }

        // We generate the fat binary if we have device input actions.
        if (!DeviceActions.empty()) {
          CudaFatBinary =
              C.MakeAction<LinkJobAction>(DeviceActions, types::TY_CUDA_FATBIN);

          if (!CompileDeviceOnly) {
            DA.add(*CudaFatBinary, *ToolChains.front(), /*BoundArch=*/nullptr,
                   Action::OFK_Cuda);
            // Clear the fat binary, it is already a dependence to an host
            // action.
            CudaFatBinary = nullptr;
          }

          // Remove the CUDA actions as they are already connected to an host
          // action or fat binary.
          CudaDeviceActions.clear();
        }

        // We avoid creating host action in device-only mode.
        return CompileDeviceOnly ? ABRT_Ignore_Host : ABRT_Success;
      } else if (CurPhase > phases::Backend) {
        // If we are past the backend phase and still have a device action, we
        // don't have to do anything as this action is already a device
        // top-level action.
        return ABRT_Success;
      }

      assert(CurPhase < phases::Backend && "Generating single CUDA "
                                           "instructions should only occur "
                                           "before the backend phase!");

      // By default, we produce an action for each device arch.
      for (Action *&A : CudaDeviceActions)
        A = C.getDriver().ConstructPhaseAction(C, Args, CurPhase, A);

      return ABRT_Success;
    }
  };
  /// \brief HIP action builder. It injects device code in the host backend
  /// action.
  class HIPActionBuilder final : public CudaActionBuilderBase {
    /// The linker inputs obtained for each device arch.
    SmallVector<ActionList, 8> DeviceLinkerInputs;
    // The default bundling behavior depends on the type of output, therefore
    // BundleOutput needs to be tri-value: None, true, or false.
    // Bundle code objects except --no-gpu-output is specified for device
    // only compilation. Bundle other type of output files only if
    // --gpu-bundle-output is specified for device only compilation.
    Optional<bool> BundleOutput;

  public:
    HIPActionBuilder(Compilation &C, DerivedArgList &Args,
                     const Driver::InputList &Inputs)
        : CudaActionBuilderBase(C, Args, Inputs, Action::OFK_HIP) {
      DefaultCudaArch = CudaArch::GFX803;
      if (Args.hasArg(options::OPT_gpu_bundle_output,
                      options::OPT_no_gpu_bundle_output))
        BundleOutput = Args.hasFlag(options::OPT_gpu_bundle_output,
                                    options::OPT_no_gpu_bundle_output, true);
    }

    bool canUseBundlerUnbundler() const override { return true; }

    StringRef getCanonicalOffloadArch(StringRef IdStr) override {
      llvm::StringMap<bool> Features;
      // getHIPOffloadTargetTriple() is known to return valid value as it has
      // been called successfully in the CreateOffloadingDeviceToolChains().
      auto ArchStr = parseTargetID(
          *getHIPOffloadTargetTriple(C.getDriver(), C.getInputArgs()), IdStr,
          &Features);
      if (!ArchStr) {
        C.getDriver().Diag(clang::diag::err_drv_bad_target_id) << IdStr;
        C.setContainsError();
        return StringRef();
      }
      auto CanId = getCanonicalTargetID(ArchStr.getValue(), Features);
      return Args.MakeArgStringRef(CanId);
    };

    llvm::Optional<std::pair<llvm::StringRef, llvm::StringRef>>
    getConflictOffloadArchCombination(
        const std::set<StringRef> &GpuArchs) override {
      return getConflictTargetIDCombination(GpuArchs);
    }

    ActionBuilderReturnCode
    getDeviceDependences(OffloadAction::DeviceDependences &DA,
                         phases::ID CurPhase, phases::ID FinalPhase,
                         PhasesTy &Phases) override {
      if (!IsActive)
        return ABRT_Inactive;

      // amdgcn does not support linking of object files, therefore we skip
      // backend and assemble phases to output LLVM IR. Except for generating
      // non-relocatable device code, where we generate fat binary for device
      // code and pass to host in Backend phase.
      if (CudaDeviceActions.empty())
        return ABRT_Success;

      assert(((CurPhase == phases::Link && Relocatable) ||
              CudaDeviceActions.size() == GpuArchList.size()) &&
             "Expecting one action per GPU architecture.");
      assert(!CompileHostOnly &&
             "Not expecting HIP actions in host-only compilation.");

      if (!Relocatable && CurPhase == phases::Backend && !EmitLLVM &&
          !EmitAsm) {
        // If we are in backend phase, we attempt to generate the fat binary.
        // We compile each arch to IR and use a link action to generate code
        // object containing ISA. Then we use a special "link" action to create
        // a fat binary containing all the code objects for different GPU's.
        // The fat binary is then an input to the host action.
        for (unsigned I = 0, E = GpuArchList.size(); I != E; ++I) {
          if (C.getDriver().isUsingLTO(/*IsOffload=*/true)) {
            // When LTO is enabled, skip the backend and assemble phases and
            // use lld to link the bitcode.
            ActionList AL;
            AL.push_back(CudaDeviceActions[I]);
            // Create a link action to link device IR with device library
            // and generate ISA.
            CudaDeviceActions[I] =
                C.MakeAction<LinkJobAction>(AL, types::TY_Image);
          } else {
            // When LTO is not enabled, we follow the conventional
            // compiler phases, including backend and assemble phases.
            ActionList AL;
            Action *BackendAction = nullptr;
            if (ToolChains.front()->getTriple().isSPIRV()) {
              // Emit LLVM bitcode for SPIR-V targets. SPIR-V device tool chain
              // (HIPSPVToolChain) runs post-link LLVM IR passes.
              types::ID Output = Args.hasArg(options::OPT_S)
                                     ? types::TY_LLVM_IR
                                     : types::TY_LLVM_BC;
              BackendAction =
                  C.MakeAction<BackendJobAction>(CudaDeviceActions[I], Output);
            } else
              BackendAction = C.getDriver().ConstructPhaseAction(
                  C, Args, phases::Backend, CudaDeviceActions[I],
                  AssociatedOffloadKind);
            auto AssembleAction = C.getDriver().ConstructPhaseAction(
                C, Args, phases::Assemble, BackendAction,
                AssociatedOffloadKind);
            AL.push_back(AssembleAction);
            // Create a link action to link device IR with device library
            // and generate ISA.
            CudaDeviceActions[I] =
                C.MakeAction<LinkJobAction>(AL, types::TY_Image);
          }

          // OffloadingActionBuilder propagates device arch until an offload
          // action. Since the next action for creating fatbin does
          // not have device arch, whereas the above link action and its input
          // have device arch, an offload action is needed to stop the null
          // device arch of the next action being propagated to the above link
          // action.
          OffloadAction::DeviceDependences DDep;
          DDep.add(*CudaDeviceActions[I], *ToolChains.front(), GpuArchList[I],
                   AssociatedOffloadKind);
          CudaDeviceActions[I] = C.MakeAction<OffloadAction>(
              DDep, CudaDeviceActions[I]->getType());
        }

        if (!CompileDeviceOnly || !BundleOutput.hasValue() ||
            BundleOutput.getValue()) {
          // Create HIP fat binary with a special "link" action.
          CudaFatBinary = C.MakeAction<LinkJobAction>(CudaDeviceActions,
                                                      types::TY_HIP_FATBIN);

          if (!CompileDeviceOnly) {
            DA.add(*CudaFatBinary, *ToolChains.front(), /*BoundArch=*/nullptr,
                   AssociatedOffloadKind);
            // Clear the fat binary, it is already a dependence to an host
            // action.
            CudaFatBinary = nullptr;
          }

          // Remove the CUDA actions as they are already connected to an host
          // action or fat binary.
          CudaDeviceActions.clear();
        }

        return CompileDeviceOnly ? ABRT_Ignore_Host : ABRT_Success;
      } else if (CurPhase == phases::Link) {
        // Save CudaDeviceActions to DeviceLinkerInputs for each GPU subarch.
        // This happens to each device action originated from each input file.
        // Later on, device actions in DeviceLinkerInputs are used to create
        // device link actions in appendLinkDependences and the created device
        // link actions are passed to the offload action as device dependence.
        DeviceLinkerInputs.resize(CudaDeviceActions.size());
        auto LI = DeviceLinkerInputs.begin();
        for (auto *A : CudaDeviceActions) {
          LI->push_back(A);
          ++LI;
        }

        // We will pass the device action as a host dependence, so we don't
        // need to do anything else with them.
        CudaDeviceActions.clear();
        return CompileDeviceOnly ? ABRT_Ignore_Host : ABRT_Success;
      }

      // By default, we produce an action for each device arch.
      for (Action *&A : CudaDeviceActions)
        A = C.getDriver().ConstructPhaseAction(C, Args, CurPhase, A,
                                               AssociatedOffloadKind);

      if (CompileDeviceOnly && CurPhase == FinalPhase &&
          BundleOutput.hasValue() && BundleOutput.getValue()) {
        for (unsigned I = 0, E = GpuArchList.size(); I != E; ++I) {
          OffloadAction::DeviceDependences DDep;
          DDep.add(*CudaDeviceActions[I], *ToolChains.front(), GpuArchList[I],
                   AssociatedOffloadKind);
          CudaDeviceActions[I] = C.MakeAction<OffloadAction>(
              DDep, CudaDeviceActions[I]->getType());
        }
        CudaFatBinary =
            C.MakeAction<OffloadBundlingJobAction>(CudaDeviceActions);
        CudaDeviceActions.clear();
      }

      return (CompileDeviceOnly && CurPhase == FinalPhase) ? ABRT_Ignore_Host
                                                           : ABRT_Success;
    }

    void appendLinkDeviceActions(ActionList &AL) override {
      if (DeviceLinkerInputs.size() == 0)
        return;

      assert(DeviceLinkerInputs.size() == GpuArchList.size() &&
             "Linker inputs and GPU arch list sizes do not match.");

      ActionList Actions;
      unsigned I = 0;
      // Append a new link action for each device.
      // Each entry in DeviceLinkerInputs corresponds to a GPU arch.
      for (auto &LI : DeviceLinkerInputs) {

        types::ID Output = Args.hasArg(options::OPT_emit_llvm)
                                   ? types::TY_LLVM_BC
                                   : types::TY_Image;

        auto *DeviceLinkAction = C.MakeAction<LinkJobAction>(LI, Output);
        // Linking all inputs for the current GPU arch.
        // LI contains all the inputs for the linker.
        OffloadAction::DeviceDependences DeviceLinkDeps;
        DeviceLinkDeps.add(*DeviceLinkAction, *ToolChains[0],
            GpuArchList[I], AssociatedOffloadKind);
        Actions.push_back(C.MakeAction<OffloadAction>(
            DeviceLinkDeps, DeviceLinkAction->getType()));
        ++I;
      }
      DeviceLinkerInputs.clear();

      // If emitting LLVM, do not generate final host/device compilation action
      if (Args.hasArg(options::OPT_emit_llvm)) {
          AL.append(Actions);
          return;
      }

      // Create a host object from all the device images by embedding them
      // in a fat binary for mixed host-device compilation. For device-only
      // compilation, creates a fat binary.
      OffloadAction::DeviceDependences DDeps;
      if (!CompileDeviceOnly || !BundleOutput.hasValue() ||
          BundleOutput.getValue()) {
        auto *TopDeviceLinkAction = C.MakeAction<LinkJobAction>(
            Actions,
            CompileDeviceOnly ? types::TY_HIP_FATBIN : types::TY_Object);
        DDeps.add(*TopDeviceLinkAction, *ToolChains[0], nullptr,
                  AssociatedOffloadKind);
        // Offload the host object to the host linker.
        AL.push_back(
            C.MakeAction<OffloadAction>(DDeps, TopDeviceLinkAction->getType()));
      } else {
        AL.append(Actions);
      }
    }

    Action* appendLinkHostActions(ActionList &AL) override { return AL.back(); }

    void appendLinkDependences(OffloadAction::DeviceDependences &DA) override {}
  };

  /// OpenMP action builder. The host bitcode is passed to the device frontend
  /// and all the device linked images are passed to the host link phase.
  class OpenMPActionBuilder final : public DeviceActionBuilder {
    /// The OpenMP actions for the current input.
    ActionList OpenMPDeviceActions;

    /// The linker inputs obtained for each toolchain.
    SmallVector<ActionList, 8> DeviceLinkerInputs;

  public:
    OpenMPActionBuilder(Compilation &C, DerivedArgList &Args,
                        const Driver::InputList &Inputs)
        : DeviceActionBuilder(C, Args, Inputs, Action::OFK_OpenMP) {}

    ActionBuilderReturnCode
    getDeviceDependences(OffloadAction::DeviceDependences &DA,
                         phases::ID CurPhase, phases::ID FinalPhase,
                         PhasesTy &Phases) override {
      if (OpenMPDeviceActions.empty())
        return ABRT_Inactive;

      // We should always have an action for each input.
      assert(OpenMPDeviceActions.size() == ToolChains.size() &&
             "Number of OpenMP actions and toolchains do not match.");

      // The host only depends on device action in the linking phase, when all
      // the device images have to be embedded in the host image.
      if (CurPhase == phases::Link) {
        assert(ToolChains.size() == DeviceLinkerInputs.size() &&
               "Toolchains and linker inputs sizes do not match.");
        auto LI = DeviceLinkerInputs.begin();
        for (auto *A : OpenMPDeviceActions) {
          LI->push_back(A);
          ++LI;
        }

        // We passed the device action as a host dependence, so we don't need to
        // do anything else with them.
        OpenMPDeviceActions.clear();
        return ABRT_Success;
      }

      // By default, we produce an action for each device arch.
      for (Action *&A : OpenMPDeviceActions)
        A = C.getDriver().ConstructPhaseAction(C, Args, CurPhase, A);

      return ABRT_Success;
    }

    ActionBuilderReturnCode addDeviceDepences(Action *HostAction) override {

      // If this is an input action replicate it for each OpenMP toolchain.
      if (auto *IA = dyn_cast<InputAction>(HostAction)) {
        OpenMPDeviceActions.clear();
        for (unsigned I = 0; I < ToolChains.size(); ++I)
          OpenMPDeviceActions.push_back(
              C.MakeAction<InputAction>(IA->getInputArg(), IA->getType()));
        return ABRT_Success;
      }

      // If this is an unbundling action use it as is for each OpenMP toolchain.
      if (auto *UA = dyn_cast<OffloadUnbundlingJobAction>(HostAction)) {
        OpenMPDeviceActions.clear();
        if (auto *IA = dyn_cast<InputAction>(UA->getInputs().back())) {
          std::string FileName = IA->getInputArg().getAsString(Args);
          // Check if the type of the file is the same as the action. Do not
          // unbundle it if it is not. Do not unbundle .so files, for example,
          // which are not object files.
          if (IA->getType() == types::TY_Object &&
              (!llvm::sys::path::has_extension(FileName) ||
               types::lookupTypeForExtension(
                   llvm::sys::path::extension(FileName).drop_front()) !=
                   types::TY_Object))
            return ABRT_Inactive;
        }
        for (unsigned I = 0; I < ToolChains.size(); ++I) {
          OpenMPDeviceActions.push_back(UA);
          UA->registerDependentActionInfo(
              ToolChains[I], /*BoundArch=*/StringRef(), Action::OFK_OpenMP);
        }
        return ABRT_Success;
      }

      // When generating code for OpenMP we use the host compile phase result as
      // a dependence to the device compile phase so that it can learn what
      // declarations should be emitted. However, this is not the only use for
      // the host action, so we prevent it from being collapsed.
      if (isa<CompileJobAction>(HostAction)) {
        HostAction->setCannotBeCollapsedWithNextDependentAction();
        assert(ToolChains.size() == OpenMPDeviceActions.size() &&
               "Toolchains and device action sizes do not match.");
        OffloadAction::HostDependence HDep(
            *HostAction, *C.getSingleOffloadToolChain<Action::OFK_Host>(),
            /*BoundArch=*/nullptr, Action::OFK_OpenMP);
        auto TC = ToolChains.begin();
        for (Action *&A : OpenMPDeviceActions) {
          assert(isa<CompileJobAction>(A));
          OffloadAction::DeviceDependences DDep;
          DDep.add(*A, **TC, /*BoundArch=*/nullptr, Action::OFK_OpenMP);
          A = C.MakeAction<OffloadAction>(HDep, DDep);
          ++TC;
        }
      }
      return ABRT_Success;
    }

    void appendTopLevelActions(ActionList &AL) override {
      if (OpenMPDeviceActions.empty())
        return;

      // We should always have an action for each input.
      assert(OpenMPDeviceActions.size() == ToolChains.size() &&
             "Number of OpenMP actions and toolchains do not match.");

      // Append all device actions followed by the proper offload action.
      auto TI = ToolChains.begin();
      for (auto *A : OpenMPDeviceActions) {
        OffloadAction::DeviceDependences Dep;
        Dep.add(*A, **TI, /*BoundArch=*/nullptr, Action::OFK_OpenMP);
        AL.push_back(C.MakeAction<OffloadAction>(Dep, A->getType()));
        ++TI;
      }
      // We no longer need the action stored in this builder.
      OpenMPDeviceActions.clear();
    }

    void appendLinkDeviceActions(ActionList &AL) override {
      assert(ToolChains.size() == DeviceLinkerInputs.size() &&
             "Toolchains and linker inputs sizes do not match.");

      // Append a new link action for each device.
      auto TC = ToolChains.begin();
      for (auto &LI : DeviceLinkerInputs) {
        auto *DeviceLinkAction =
            C.MakeAction<LinkJobAction>(LI, types::TY_Image);
        OffloadAction::DeviceDependences DeviceLinkDeps;
        DeviceLinkDeps.add(*DeviceLinkAction, **TC, /*BoundArch=*/nullptr,
		        Action::OFK_OpenMP);
        AL.push_back(C.MakeAction<OffloadAction>(DeviceLinkDeps,
            DeviceLinkAction->getType()));
        ++TC;
      }
      DeviceLinkerInputs.clear();
    }

    Action* appendLinkHostActions(ActionList &AL) override {
      // Create wrapper bitcode from the result of device link actions and compile
      // it to an object which will be added to the host link command.
      auto *BC = C.MakeAction<OffloadWrapperJobAction>(AL, types::TY_LLVM_BC);
      auto *ASM = C.MakeAction<BackendJobAction>(BC, types::TY_PP_Asm);
      return C.MakeAction<AssembleJobAction>(ASM, types::TY_Object);
    }

    void appendLinkDependences(OffloadAction::DeviceDependences &DA) override {}

    void addDeviceLinkDependencies(OffloadDepsJobAction *DA) override {
      for (unsigned I = 0; I < ToolChains.size(); ++I) {
        // Register dependent toolchain.
        DA->registerDependentActionInfo(
            ToolChains[I], /*BoundArch=*/StringRef(), Action::OFK_OpenMP);

        if (!ToolChains[I]->getTriple().isSPIR()) {
          // Create object from the deps bitcode.
          auto *BA = C.MakeAction<BackendJobAction>(DA, types::TY_PP_Asm);
          auto *AA = C.MakeAction<AssembleJobAction>(BA, types::TY_Object);

          // Add deps object to linker inputs.
          DeviceLinkerInputs[I].push_back(AA);
        } else
          DeviceLinkerInputs[I].push_back(DA);
      }
    }

    bool initialize() override {
      // Get the OpenMP toolchains. If we don't get any, the action builder will
      // know there is nothing to do related to OpenMP offloading.
      auto OpenMPTCRange = C.getOffloadToolChains<Action::OFK_OpenMP>();
      for (auto TI = OpenMPTCRange.first, TE = OpenMPTCRange.second; TI != TE;
           ++TI)
        ToolChains.push_back(TI->second);

      DeviceLinkerInputs.resize(ToolChains.size());
      return false;
    }

    bool canUseBundlerUnbundler() const override {
      // OpenMP should use bundled files whenever possible.
      return true;
    }
  };

  /// SYCL action builder. The host bitcode is passed to the device frontend
  /// and all the device linked images are passed to the host link phase.
  /// SPIR related are wrapped before added to the fat binary
  class SYCLActionBuilder final : public DeviceActionBuilder {
    /// Flag to signal if the user requested device-only compilation.
    bool CompileDeviceOnly = false;

    /// Flag to signal if the user requested the device object to be wrapped.
    bool WrapDeviceOnlyBinary = false;

    /// Flag to signal if the user requested device code split.
    bool DeviceCodeSplit = false;

    /// List of offload device toolchain, bound arch needed to track for
    /// different binary constructions.
    /// POD to hold information about a SYCL device action.
    /// Each Action is bound to a <TC, arch> pair,
    /// we keep them together under a struct for clarity.
    struct DeviceTargetInfo {
      DeviceTargetInfo(const ToolChain *TC, const char *BA)
          : TC(TC), BoundArch(BA) {}

      const ToolChain *TC;
      const char *BoundArch;
    };
    SmallVector<DeviceTargetInfo, 4> SYCLTargetInfoList;

    /// The SYCL actions for the current input.
    /// One action per triple/boundarch.
    SmallVector<Action *, 4> SYCLDeviceActions;

    /// The linker inputs obtained for each input/toolchain/arch.
    SmallVector<ActionList, 4> DeviceLinkerInputs;

    /// The SYCL link binary if it was generated for the current input.
    Action *SYCLLinkBinary = nullptr;

    /// Running list of SYCL actions specific for device linking.
    ActionList SYCLLinkBinaryList;

    /// SYCL ahead of time compilation inputs
    SmallVector<std::pair<llvm::Triple, const char *>, 8> SYCLAOTInputs;

    /// List of offload device triples as provided on the CLI.
    /// Does not track AOT binary inputs triples.
    SmallVector<llvm::Triple, 4> SYCLTripleList;

    /// Type of output file for FPGA device compilation.
    types::ID FPGAOutType = types::TY_FPGA_AOCX;

    /// List of objects to extract FPGA dependency info from
    ActionList FPGAObjectInputs;

    /// List of static archives to extract FPGA dependency info from
    ActionList FPGAArchiveInputs;

    /// List of GPU architectures to use in this compilation with NVPTX/AMDGCN
    /// targets.
    SmallVector<std::pair<llvm::Triple, const char *>, 8> GpuArchList;

    /// Build the last steps for CUDA after all BC files have been linked.
    JobAction *finalizeNVPTXDependences(Action *Input, const llvm::Triple &TT) {
      auto *BA = C.getDriver().ConstructPhaseAction(
          C, Args, phases::Backend, Input, AssociatedOffloadKind);
      if (TT.getOS() != llvm::Triple::NVCL) {
        auto *AA = C.getDriver().ConstructPhaseAction(
            C, Args, phases::Assemble, BA, AssociatedOffloadKind);
        ActionList DeviceActions = {BA, AA};
        return C.MakeAction<LinkJobAction>(DeviceActions,
                                           types::TY_CUDA_FATBIN);
      }
      return cast<JobAction>(BA);
    }

    JobAction *finalizeAMDGCNDependences(Action *Input,
                                         const llvm::Triple &TT) {
      auto *BA = C.getDriver().ConstructPhaseAction(
          C, Args, phases::Backend, Input, AssociatedOffloadKind);

      auto *AA = C.getDriver().ConstructPhaseAction(C, Args, phases::Assemble,
                                                    BA, AssociatedOffloadKind);

      ActionList AL = {AA};
      Action *LinkAction = C.MakeAction<LinkJobAction>(AL, types::TY_Image);
      ActionList HIPActions = {LinkAction};
      JobAction *HIPFatBinary =
          C.MakeAction<LinkJobAction>(HIPActions, types::TY_HIP_FATBIN);
      return HIPFatBinary;
    }

  public:
    SYCLActionBuilder(Compilation &C, DerivedArgList &Args,
                      const Driver::InputList &Inputs)
        : DeviceActionBuilder(C, Args, Inputs, Action::OFK_SYCL) {}

    void withBoundArchForToolChain(const ToolChain *TC,
                                   llvm::function_ref<void(const char *)> Op) {
      for (auto &A : GpuArchList) {
        if (TC->getTriple() == A.first) {
          Op(Args.MakeArgString(A.second));
          return;
        }
      }

      // no bound arch for this toolchain
      Op(nullptr);
    }

    ActionBuilderReturnCode
    getDeviceDependences(OffloadAction::DeviceDependences &DA,
                         phases::ID CurPhase, phases::ID FinalPhase,
                         PhasesTy &Phases) override {
      bool SYCLDeviceOnly = Args.hasArg(options::OPT_fsycl_device_only);
      if (CurPhase == phases::Preprocess) {
        // Do not perform the host compilation when doing preprocessing only
        // with -fsycl-device-only.
        bool IsPreprocessOnly =
            Args.getLastArg(options::OPT_E) ||
            Args.getLastArg(options::OPT__SLASH_EP, options::OPT__SLASH_P) ||
            Args.getLastArg(options::OPT_M, options::OPT_MM);
        if (IsPreprocessOnly) {
          for (auto TargetActionInfo :
               llvm::zip(SYCLDeviceActions, SYCLTargetInfoList)) {
            Action *&A = std::get<0>(TargetActionInfo);
            auto &TargetInfo = std::get<1>(TargetActionInfo);
            A = C.getDriver().ConstructPhaseAction(C, Args, CurPhase, A,
                                                   AssociatedOffloadKind);
            if (SYCLDeviceOnly)
              continue;
            // Add an additional compile action to generate the integration
            // header.
            Action *CompileAction =
                C.MakeAction<CompileJobAction>(A, types::TY_Nothing);
            DA.add(*CompileAction, *TargetInfo.TC, TargetInfo.BoundArch,
                   Action::OFK_SYCL);
          }
          return SYCLDeviceOnly ? ABRT_Ignore_Host : ABRT_Success;
        }
      }

      // Device compilation generates LLVM BC.
      if (CurPhase == phases::Compile && !SYCLTargetInfoList.empty()) {
        Action *DeviceCompilerInput = nullptr;
        for (Action *&A : SYCLDeviceActions) {
          types::ID OutputType = types::TY_LLVM_BC;
          if ((SYCLDeviceOnly || Args.hasArg(options::OPT_emit_llvm)) &&
              Args.hasArg(options::OPT_S))
            OutputType = types::TY_LLVM_IR;
          // Use of -fsycl-device-obj=spirv converts the original LLVM-IR
          // file to SPIR-V for later consumption.
          if ((SYCLDeviceOnly || FinalPhase != phases::Link) &&
              Args.getLastArgValue(options::OPT_fsycl_device_obj_EQ)
                  .equals_insensitive("spirv")) {
            auto *CompileAction =
                C.MakeAction<CompileJobAction>(A, types::TY_LLVM_BC);
            A = C.MakeAction<SPIRVTranslatorJobAction>(CompileAction,
                                                       types::TY_SPIRV);
            if (SYCLDeviceOnly)
              continue;
          } else {
            if (Args.hasArg(options::OPT_fsyntax_only))
              OutputType = types::TY_Nothing;
            A = C.MakeAction<CompileJobAction>(A, OutputType);
          }
          DeviceCompilerInput = A;
        }
        const DeviceTargetInfo &DevTarget = SYCLTargetInfoList.back();
        DA.add(*DeviceCompilerInput, *DevTarget.TC, DevTarget.BoundArch,
               Action::OFK_SYCL);
        return SYCLDeviceOnly ? ABRT_Ignore_Host : ABRT_Success;
      }

      // Backend/Assemble actions are obsolete for the SYCL device side
      if (CurPhase == phases::Backend || CurPhase == phases::Assemble)
        return ABRT_Inactive;

      // The host only depends on device action in the linking phase, when all
      // the device images have to be embedded in the host image.
      if (CurPhase == phases::Link) {
        if (!SYCLDeviceActions.empty()) {
          assert(SYCLDeviceActions.size() == DeviceLinkerInputs.size() &&
                 "Device action and device linker inputs sizes do not match.");

          for (auto TargetAction :
               llvm::zip(DeviceLinkerInputs, SYCLDeviceActions)) {
            ActionList &LinkerList = std::get<0>(TargetAction);
            Action *A = std::get<1>(TargetAction);

            LinkerList.push_back(A);
          }
        }

        // With -fsycl-link-targets, we will take the unbundled binaries
        // for each device and link them together to a single binary that will
        // be used in a split compilation step.
        if (CompileDeviceOnly && !SYCLDeviceActions.empty()) {
          for (auto SDA : SYCLDeviceActions)
            SYCLLinkBinaryList.push_back(SDA);
          if (WrapDeviceOnlyBinary) {
            // -fsycl-link behavior does the following to the unbundled device
            // binaries:
            //   1) Link them together using llvm-link
            //   2) Pass the linked binary through sycl-post-link
            //   3) Translate final .bc file to .spv
            //   4) Wrap the binary with the offload wrapper which can be used
            //      by any compilation link step.
            auto *DeviceLinkAction = C.MakeAction<LinkJobAction>(
                SYCLLinkBinaryList, types::TY_Image);
            ActionList FullSYCLLinkBinaryList;
            bool SYCLDeviceLibLinked = false;
            FullSYCLLinkBinaryList.push_back(DeviceLinkAction);
            // If used without the FPGA target, -fsycl-link is used to wrap
            // device objects for future host link. Device libraries should
            // be linked by default to resolve any undefined reference.
            const auto *TC = ToolChains.front();
            llvm::Triple TT(TC->getTriple());
            bool isAOT = TT.getSubArch() == llvm::Triple::SPIRSubArch_fpga ||
                         TT.getSubArch() == llvm::Triple::SPIRSubArch_gen ||
                         TT.getSubArch() == llvm::Triple::SPIRSubArch_x86_64;
            if (TT.getSubArch() != llvm::Triple::SPIRSubArch_fpga) {
              SYCLDeviceLibLinked =
                  addSYCLDeviceLibs(TC, FullSYCLLinkBinaryList, true,
                                    C.getDefaultToolChain()
                                        .getTriple()
                                        .isWindowsMSVCEnvironment());
            }

            Action *FullDeviceLinkAction = nullptr;
            if (SYCLDeviceLibLinked)
              FullDeviceLinkAction = C.MakeAction<LinkJobAction>(
                  FullSYCLLinkBinaryList, types::TY_LLVM_BC);
            else
              FullDeviceLinkAction = DeviceLinkAction;
            auto *PostLinkAction = C.MakeAction<SYCLPostLinkJobAction>(
                FullDeviceLinkAction, types::TY_LLVM_BC,
                types::TY_Tempfiletable);
            PostLinkAction->setRTSetsSpecConstants(!isAOT);
            auto *ExtractIRFilesAction = C.MakeAction<FileTableTformJobAction>(
                PostLinkAction, types::TY_Tempfilelist, types::TY_Tempfilelist);
            // single column w/o title fits TY_Tempfilelist format
            ExtractIRFilesAction->addExtractColumnTform(
                FileTableTformJobAction::COL_CODE, false /*drop titles*/);
            auto *TranslateAction = C.MakeAction<SPIRVTranslatorJobAction>(
                ExtractIRFilesAction, types::TY_Tempfilelist);

            ActionList TformInputs{PostLinkAction, TranslateAction};
            auto *ReplaceFilesAction = C.MakeAction<FileTableTformJobAction>(
                TformInputs, types::TY_Tempfiletable, types::TY_Tempfiletable);
            ReplaceFilesAction->addReplaceColumnTform(
                FileTableTformJobAction::COL_CODE,
                FileTableTformJobAction::COL_CODE);

            SYCLLinkBinary = C.MakeAction<OffloadWrapperJobAction>(
                ReplaceFilesAction, types::TY_Object);
          } else {
            auto *Link = C.MakeAction<LinkJobAction>(SYCLLinkBinaryList,
                                                         types::TY_Image);
            SYCLLinkBinary = C.MakeAction<SPIRVTranslatorJobAction>(
                Link, types::TY_Image);
          }

          // Remove the SYCL actions as they are already connected to an host
          // action or fat binary.
          SYCLDeviceActions.clear();
          // We avoid creating host action in device-only mode.
          return ABRT_Ignore_Host;
        }

        // We passed the device action as a host dependence, so we don't need to
        // do anything else with them.
        SYCLDeviceActions.clear();
        return ABRT_Success;
      }

      // By default, we produce an action for each device arch.
      auto TC = ToolChains.begin();
      for (Action *&A : SYCLDeviceActions) {
        if ((*TC)->getTriple().isNVPTX() && CurPhase >= phases::Backend) {
          // For CUDA, stop to emit LLVM IR so it can be linked later on.
          ++TC;
          continue;
        }

        A = C.getDriver().ConstructPhaseAction(C, Args, CurPhase, A,
                                               AssociatedOffloadKind);
        ++TC;
      }

      return ABRT_Success;
    }

    ActionBuilderReturnCode addDeviceDepences(Action *HostAction) override {

      // If this is an input action replicate it for each SYCL toolchain.
      if (auto *IA = dyn_cast<InputAction>(HostAction)) {
        SYCLDeviceActions.clear();

        // Options that are considered LinkerInput are not valid input actions
        // to the device tool chain.
        if (IA->getInputArg().getOption().hasFlag(options::LinkerInput))
          return ABRT_Inactive;

        std::string InputName = IA->getInputArg().getAsString(Args);
        // Objects will be consumed as part of the partial link step when
        // dealing with offload static libraries
        if (C.getDriver().getOffloadStaticLibSeen() &&
            IA->getType() == types::TY_Object && isObjectFile(InputName))
          return ABRT_Inactive;

        // Libraries are not processed in the SYCL toolchain
        if (IA->getType() == types::TY_Object && !isObjectFile(InputName))
          return ABRT_Inactive;

        for (auto &TargetInfo : SYCLTargetInfoList) {
          (void)TargetInfo;
          SYCLDeviceActions.push_back(
              C.MakeAction<InputAction>(IA->getInputArg(), IA->getType()));
        }
        return ABRT_Success;
      }

      // If this is an unbundling action use it as is for each SYCL toolchain.
      if (auto *UA = dyn_cast<OffloadUnbundlingJobAction>(HostAction)) {
        SYCLDeviceActions.clear();
        if (auto *IA = dyn_cast<InputAction>(UA->getInputs().back())) {
          // Options that are considered LinkerInput are not valid input actions
          // to the device tool chain.
          if (IA->getInputArg().getOption().hasFlag(options::LinkerInput))
            return ABRT_Inactive;

          std::string FileName = IA->getInputArg().getAsString(Args);
          // Check if the type of the file is the same as the action. Do not
          // unbundle it if it is not. Do not unbundle .so files, for example,
          // which are not object files.
          if (IA->getType() == types::TY_Object) {
            if (!isObjectFile(FileName))
              return ABRT_Inactive;
            // For SYCL device libraries, don't need to add them to
            // FPGAObjectInputs as there is no FPGA dep files inside.
            const auto *TC = ToolChains.front();
            if (TC->getTriple().getSubArch() ==
                    llvm::Triple::SPIRSubArch_fpga &&
                !IsSYCLDeviceLibObj(FileName, C.getDefaultToolChain()
                                                  .getTriple()
                                                  .isWindowsMSVCEnvironment()))
              FPGAObjectInputs.push_back(IA);
          }
        }
        // Create 1 device action per triple/bound arch
        for (auto &TargetInfo : SYCLTargetInfoList) {
          SYCLDeviceActions.push_back(UA);
          UA->registerDependentActionInfo(TargetInfo.TC, TargetInfo.BoundArch,
                                          Action::OFK_SYCL);
        }
        return ABRT_Success;
      }
      return ABRT_Success;
    }

    // Actions that can only be appended after all Inputs have been processed
    // occur here.  Not all offload actions are against single files.
    void appendTopLevelLinkAction(ActionList &AL) override {
      if (!SYCLLinkBinary)
        return;

      OffloadAction::DeviceDependences Dep;
      withBoundArchForToolChain(ToolChains.front(), [&](const char *BoundArch) {
        Dep.add(*SYCLLinkBinary, *ToolChains.front(), BoundArch,
                Action::OFK_SYCL);
      });
      AL.push_back(C.MakeAction<OffloadAction>(Dep, SYCLLinkBinary->getType()));
      SYCLLinkBinary = nullptr;
    }

    void appendTopLevelActions(ActionList &AL) override {
      if (SYCLDeviceActions.empty())
        return;

      // We should always have an action for each input.
      assert(SYCLDeviceActions.size() == SYCLTargetInfoList.size() &&
             "Number of SYCL actions and toolchains/boundarch pairs do not "
             "match.");

      // Append all device actions followed by the proper offload action.
      for (auto TargetActionInfo :
           llvm::zip(SYCLDeviceActions, SYCLTargetInfoList)) {
        Action *A = std::get<0>(TargetActionInfo);
        DeviceTargetInfo &TargetInfo = std::get<1>(TargetActionInfo);

        OffloadAction::DeviceDependences Dep;
        Dep.add(*A, *TargetInfo.TC, TargetInfo.BoundArch, Action::OFK_SYCL);
        AL.push_back(C.MakeAction<OffloadAction>(Dep, A->getType()));
      }
      // We no longer need the action stored in this builder.
      SYCLDeviceActions.clear();
    }

    bool addSYCLDeviceLibs(const ToolChain *TC, ActionList &DeviceLinkObjects,
                           bool isSpirvAOT, bool isMSVCEnv) {
      struct DeviceLibOptInfo {
        StringRef devicelib_name;
        StringRef devicelib_option;
      };

      bool NoDeviceLibs = false;
      int NumOfDeviceLibLinked = 0;
      // Currently, all SYCL device libraries will be linked by default. Linkage
      // of "internal" libraries cannot be affected via -fno-sycl-device-lib.
      llvm::StringMap<bool> devicelib_link_info = {
          {"libc", true},        {"libm-fp32", true},   {"libm-fp64", true},
          {"libimf-fp32", true}, {"libimf-fp64", true}, {"internal", true}};
      if (Arg *A = Args.getLastArg(options::OPT_fsycl_device_lib_EQ,
                                   options::OPT_fno_sycl_device_lib_EQ)) {
        if (A->getValues().size() == 0)
          C.getDriver().Diag(diag::warn_drv_empty_joined_argument)
              << A->getAsString(Args);
        else {
          if (A->getOption().matches(options::OPT_fno_sycl_device_lib_EQ))
            NoDeviceLibs = true;

          for (StringRef Val : A->getValues()) {
            if (Val == "all") {
              for (const auto &K : devicelib_link_info.keys())
                devicelib_link_info[K] =
                    true && (!NoDeviceLibs || K.equals("internal"));
              break;
            }
            auto LinkInfoIter = devicelib_link_info.find(Val);
            if (LinkInfoIter == devicelib_link_info.end() ||
                Val.equals("internal")) {
              // TODO: Move the diagnostic to the SYCL section of
              // Driver::CreateOffloadingDeviceToolChains() to minimize code
              // duplication.
              C.getDriver().Diag(diag::err_drv_unsupported_option_argument)
                  << A->getOption().getName() << Val;
            }
            devicelib_link_info[Val] = true && !NoDeviceLibs;
          }
        }
      }

      const toolchains::SYCLToolChain *SYCLTC =
          static_cast<const toolchains::SYCLToolChain *>(TC);
      SmallVector<SmallString<128>, 4> LibLocCandidates;
      SYCLTC->SYCLInstallation.getSYCLDeviceLibPath(LibLocCandidates);
      StringRef LibSuffix = isMSVCEnv ? ".obj" : ".o";
      using SYCLDeviceLibsList = SmallVector<DeviceLibOptInfo, 5>;

      const SYCLDeviceLibsList sycl_device_wrapper_libs = {
<<<<<<< HEAD
          {"libsycl-crt", "libc"},
          {"libsycl-complex", "libm-fp32"},
          {"libsycl-complex-fp64", "libm-fp64"},
          {"libsycl-cmath", "libm-fp32"},
          {"libsycl-cmath-fp64", "libm-fp64"},
          {"libsycl-imf", "libimf-fp32"},
          {"libsycl-imf-fp64", "libimf-fp64"}};
=======
        {"libsycl-crt", "libc"},
        {"libsycl-complex", "libm-fp32"},
        {"libsycl-complex-fp64", "libm-fp64"},
        {"libsycl-cmath", "libm-fp32"},
        {"libsycl-cmath-fp64", "libm-fp64"},
#if defined(_WIN32)
        {"libsycl-msvc-math", "libm-fp32"},
#endif
      };
>>>>>>> 3e1c1bf3
      // For AOT compilation, we need to link sycl_device_fallback_libs as
      // default too.
      const SYCLDeviceLibsList sycl_device_fallback_libs = {
          {"libsycl-fallback-cassert", "libc"},
          {"libsycl-fallback-cstring", "libc"},
          {"libsycl-fallback-complex", "libm-fp32"},
          {"libsycl-fallback-complex-fp64", "libm-fp64"},
          {"libsycl-fallback-cmath", "libm-fp32"},
          {"libsycl-fallback-cmath-fp64", "libm-fp64"},
          {"libsycl-fallback-imf", "libimf-fp32"},
          {"libsycl-fallback-imf-fp64", "libimf-fp64"}};
      // ITT annotation libraries are linked in separately whenever the device
      // code instrumentation is enabled.
      const SYCLDeviceLibsList sycl_device_annotation_libs = {
          {"libsycl-itt-user-wrappers", "internal"},
          {"libsycl-itt-compiler-wrappers", "internal"},
          {"libsycl-itt-stubs", "internal"}};
      auto addInputs = [&](const SYCLDeviceLibsList &LibsList) {
        bool LibLocSelected = false;
        for (const auto &LLCandidate : LibLocCandidates) {
          if (LibLocSelected)
            break;
          for (const DeviceLibOptInfo &Lib : LibsList) {
            if (!devicelib_link_info[Lib.devicelib_option])
              continue;
            SmallString<128> LibName(LLCandidate);
            llvm::sys::path::append(LibName, Lib.devicelib_name);
            llvm::sys::path::replace_extension(LibName, LibSuffix);
            if (llvm::sys::fs::exists(LibName)) {
              ++NumOfDeviceLibLinked;
              Arg *InputArg = MakeInputArg(Args, C.getDriver().getOpts(),
                                           Args.MakeArgString(LibName));
              auto *SYCLDeviceLibsInputAction =
                  C.MakeAction<InputAction>(*InputArg, types::TY_Object);
              auto *SYCLDeviceLibsUnbundleAction =
                  C.MakeAction<OffloadUnbundlingJobAction>(
                      SYCLDeviceLibsInputAction);
              addDeviceDepences(SYCLDeviceLibsUnbundleAction);
              DeviceLinkObjects.push_back(SYCLDeviceLibsUnbundleAction);
              if (!LibLocSelected)
                LibLocSelected = !LibLocSelected;
            }
          }
        }
      };
      addInputs(sycl_device_wrapper_libs);
      if (isSpirvAOT)
        addInputs(sycl_device_fallback_libs);
      if (Args.hasArg(options::OPT_fsycl_instrument_device_code))
        addInputs(sycl_device_annotation_libs);
      return NumOfDeviceLibLinked != 0;
    }

    void appendLinkDependences(OffloadAction::DeviceDependences &DA) override {
      // DeviceLinkerInputs holds binaries per ToolChain (TC) / bound-arch pair
      // The following will loop link and post process for each TC / bound-arch
      // to produce a final binary.
      // They will be bundled per TC before being sent to the Offload Wrapper.
      llvm::MapVector<const ToolChain *, ActionList> LinkedInputs;
      for (auto LinkInputEnum : enumerate(DeviceLinkerInputs)) {
        auto &LI = LinkInputEnum.value();
        const ToolChain *TC = SYCLTargetInfoList[LinkInputEnum.index()].TC;
        const char *BoundArch =
            SYCLTargetInfoList[LinkInputEnum.index()].BoundArch;

        auto TripleIt = llvm::find_if(SYCLTripleList, [&](auto &SYCLTriple) {
          return SYCLTriple == TC->getTriple();
        });
        if (TripleIt == SYCLTripleList.end()) {
          // If the toolchain's triple is absent in this "main" triple
          // collection, this means it was created specifically for one of
          // the SYCL AOT inputs. Those will be handled separately.
          continue;
        }
        if (LI.empty())
          // Current list is empty, nothing to process.
          continue;

        ActionList DeviceLibObjects;
        ActionList LinkObjects;
        auto TT = TC->getTriple();
        auto isNVPTX = TT.isNVPTX();
        auto isAMDGCN = TT.isAMDGCN();
        auto isSPIR = TT.isSPIR();
        bool isSpirvAOT = TT.getSubArch() == llvm::Triple::SPIRSubArch_fpga ||
                          TT.getSubArch() == llvm::Triple::SPIRSubArch_gen ||
                          TT.getSubArch() == llvm::Triple::SPIRSubArch_x86_64;
        for (const auto &Input : LI) {
          if (TT.getSubArch() == llvm::Triple::SPIRSubArch_fpga &&
              types::isFPGA(Input->getType())) {
            assert(BoundArch == nullptr &&
                   "fpga triple bounded arch not nullptr");
            // FPGA aoco does not go through the link, everything else does.
            if (Input->getType() == types::TY_FPGA_AOCO) {
              DeviceLibObjects.push_back(Input);
              continue;
            }
            // FPGA aocr/aocx does not go through the link and is passed
            // directly to the backend compilation step (aocr) or wrapper (aocx)
            Action *FPGAAOTAction;
            if (Input->getType() == types::TY_FPGA_AOCR ||
                Input->getType() == types::TY_FPGA_AOCR_EMU)
              // Generate AOCX/AOCR
              FPGAAOTAction =
                  C.MakeAction<BackendCompileJobAction>(Input, FPGAOutType);
            else if (Input->getType() == types::TY_FPGA_AOCX)
              FPGAAOTAction = Input;
            else
              llvm_unreachable("Unexpected FPGA input type.");
            auto *RenameAction = C.MakeAction<FileTableTformJobAction>(
                FPGAAOTAction, types::TY_Tempfilelist, types::TY_Tempfilelist);
            RenameAction->addRenameColumnTform(
                FileTableTformJobAction::COL_ZERO,
                FileTableTformJobAction::COL_CODE);
            auto *DeviceWrappingAction = C.MakeAction<OffloadWrapperJobAction>(
                RenameAction, types::TY_Object);
            DA.add(*DeviceWrappingAction, *TC, BoundArch, Action::OFK_SYCL);
            continue;
          } else if (!types::isFPGA(Input->getType())) {
            // No need for any conversion if we are coming in from the
            // clang-offload-deps or regular compilation path.
            if (isNVPTX || isAMDGCN || ContainsOffloadDepsAction(Input) ||
                ContainsCompileOrAssembleAction(Input)) {
              LinkObjects.push_back(Input);
              continue;
            }
            Action *ConvertSPIRVAction =
                C.MakeAction<SpirvToIrWrapperJobAction>(
                    Input, Input->getType() == types::TY_Tempfilelist
                               ? types::TY_Tempfilelist
                               : types::TY_LLVM_BC);
            LinkObjects.push_back(ConvertSPIRVAction);
          }
        }
        if (LinkObjects.empty())
          continue;

        // The linkage actions subgraph leading to the offload wrapper.
        // [cond] Means incoming/outgoing dependence is created only when cond
        //        is true. A function of:
        //   n - target is NVPTX/AMDGCN
        //   a - SPIRV AOT compilation is requested
        //   s - device code split requested
        //   * - "all other cases"
        //     - no condition means output/input is "always" present
        // First symbol indicates output/input type
        //   . - single file output (TY_SPIRV, TY_LLVM_BC,...)
        //   - - TY_Tempfilelist
        //   + - TY_Tempfiletable
        //
        //                   .-----------------.
        //                   |Link(LinkObjects)|
        //                   .-----------------.
        //                            |
        //         .--------------------------------------.
        //         |               PostLink               |
        //         .--------------------------------------.
        //                             [+*]            [+]
        //                               |              |
        //                      .-----------------.     |
        //                      | FileTableTform  |     |
        //                      | (extract "Code")|     |
        //                      .-----------------.     |
        //                              [-]             |
        //           --------------------|              |
        //          [.]                [-*]             |
        //   .---------------.  .-------------------.   |
        //   | finalizeNVPTX  | |  SPIRVTranslator  |   |
        //   | finalizeAMDGCN | |                   |   |
        //   .---------------.  .-------------------.   |
        //          [.]             [-as]      [-!a]    |
        //           |                |          |      |
        //           |              [-s]         |      |
        //           |       .----------------.  |      |
        //           |       | BackendCompile |  |      |
        //           |       .----------------.  |      |
        //           |              [-s]         |      |
        //           |                |          |      |
        //           |              [-a]      [-!a]    [+]
        //           |              .--------------------.
        //           -----------[-n]|   FileTableTform   |
        //                          |  (replace "Code")  |
        //                          .--------------------.
        //                                      |
        //                                    [+*]
        //         .--------------------------------------.
        //         |            OffloadWrapper            |
        //         .--------------------------------------.
        //
        Action *DeviceLinkAction =
            C.MakeAction<LinkJobAction>(LinkObjects, types::TY_LLVM_BC);
        ActionList FullLinkObjects;
        bool SYCLDeviceLibLinked = false;
        FullLinkObjects.push_back(DeviceLinkAction);

        // FIXME: Link all wrapper and fallback device libraries as default,
        // When spv online link is supported by all backends, the fallback
        // device libraries are only needed when current toolchain is using
        // AOT compilation.
        if (isSPIR) {
          SYCLDeviceLibLinked = addSYCLDeviceLibs(
              TC, FullLinkObjects, isSpirvAOT,
              C.getDefaultToolChain().getTriple().isWindowsMSVCEnvironment());
        }

        Action *FullDeviceLinkAction = nullptr;
        if (SYCLDeviceLibLinked)
          FullDeviceLinkAction =
              C.MakeAction<LinkJobAction>(FullLinkObjects, types::TY_LLVM_BC);
        else
          FullDeviceLinkAction = DeviceLinkAction;

        // reflects whether current target is ahead-of-time and can't support
        // runtime setting of specialization constants
        bool isAOT = isNVPTX || isAMDGCN || isSpirvAOT;

        ActionList WrapperInputs;
        // post link is not optional - even if not splitting, always need to
        // process specialization constants

        types::ID PostLinkOutType =
            isSPIR ? types::TY_Tempfiletable : FullDeviceLinkAction->getType();
        // For SPIR-V targets, force TY_Tempfiletable.
        auto *PostLinkAction = C.MakeAction<SYCLPostLinkJobAction>(
            FullDeviceLinkAction, PostLinkOutType, types::TY_Tempfiletable);
        PostLinkAction->setRTSetsSpecConstants(!isAOT);

        auto *ExtractIRFilesAction = C.MakeAction<FileTableTformJobAction>(
            PostLinkAction,
            isSPIR ? types::TY_Tempfilelist : PostLinkAction->getType(),
            types::TY_Tempfilelist);
        // single column w/o title fits TY_Tempfilelist format
        ExtractIRFilesAction->addExtractColumnTform(
            FileTableTformJobAction::COL_CODE, false /*drop titles*/);

        if (isNVPTX || isAMDGCN) {
          JobAction *FinAction =
              isNVPTX ? finalizeNVPTXDependences(ExtractIRFilesAction,
                                                 TC->getTriple())
                      : finalizeAMDGCNDependences(ExtractIRFilesAction,
                                                  TC->getTriple());
          auto *ForEachWrapping = C.MakeAction<ForEachWrappingAction>(
              ExtractIRFilesAction, FinAction);

          ActionList TformInputs{PostLinkAction, ForEachWrapping};
          auto *ReplaceFilesAction = C.MakeAction<FileTableTformJobAction>(
              TformInputs, types::TY_Tempfiletable, types::TY_Tempfiletable);
          ReplaceFilesAction->addReplaceColumnTform(
              FileTableTformJobAction::COL_CODE,
              FileTableTformJobAction::COL_CODE);

          WrapperInputs.push_back(ReplaceFilesAction);
        } else {
          // For SPIRV-based targets - translate to SPIRV then optionally
          // compile ahead-of-time to native architecture
          Action *BuildCodeAction =
              (Action *)C.MakeAction<SPIRVTranslatorJobAction>(
                  ExtractIRFilesAction, types::TY_Tempfilelist);

          // After the Link, wrap the files before the final host link
          if (isAOT) {
            types::ID OutType = types::TY_Tempfilelist;
            if (!DeviceCodeSplit) {
              OutType = (TT.getSubArch() == llvm::Triple::SPIRSubArch_fpga)
                            ? FPGAOutType
                            : types::TY_Image;
            }
            // Do the additional Ahead of Time compilation when the specific
            // triple calls for it (provided a valid subarch).
            ActionList BEInputs;
            BEInputs.push_back(BuildCodeAction);
            auto unbundleAdd = [&](Action *A, types::ID T) {
              ActionList AL;
              AL.push_back(A);
              Action *UnbundleAction =
                  C.MakeAction<OffloadUnbundlingJobAction>(AL, T);
              BEInputs.push_back(UnbundleAction);
            };
            // Send any known objects/archives through the unbundler to grab the
            // dependency file associated.  This is only done for -fintelfpga.
            for (Action *A : FPGAObjectInputs)
              unbundleAdd(A, types::TY_FPGA_Dependencies);
            for (Action *A : FPGAArchiveInputs)
              unbundleAdd(A, types::TY_FPGA_Dependencies_List);
            for (const auto &A : DeviceLibObjects)
              BEInputs.push_back(A);
            BuildCodeAction =
                C.MakeAction<BackendCompileJobAction>(BEInputs, OutType);
          }
          ActionList TformInputs{PostLinkAction, BuildCodeAction};
          auto *ReplaceFilesAction = C.MakeAction<FileTableTformJobAction>(
              TformInputs, types::TY_Tempfiletable, types::TY_Tempfiletable);
          ReplaceFilesAction->addReplaceColumnTform(
              FileTableTformJobAction::COL_CODE,
              FileTableTformJobAction::COL_CODE);
          WrapperInputs.push_back(ReplaceFilesAction);
        }

        // After the Link, wrap the files before the final host link
        auto *DeviceWrappingAction = C.MakeAction<OffloadWrapperJobAction>(
            WrapperInputs, types::TY_Object);

        if (isSpirvAOT)
          DA.add(*DeviceWrappingAction, *TC, /*BoundArch=*/nullptr,
                 Action::OFK_SYCL);
        else
          withBoundArchForToolChain(TC, [&](const char *BoundArch) {
            DA.add(*DeviceWrappingAction, *TC, BoundArch, Action::OFK_SYCL);
          });
      }

      for (auto &SAI : SYCLAOTInputs) {
        // Extract binary file name
        std::string FN(SAI.second);
        const char *FNStr = Args.MakeArgString(FN);
        Arg *myArg = Args.MakeSeparateArg(
            nullptr, C.getDriver().getOpts().getOption(options::OPT_INPUT),
            FNStr);
        auto *SYCLAdd =
            C.MakeAction<InputAction>(*myArg, types::TY_SYCL_FATBIN);
        auto *DeviceWrappingAction =
            C.MakeAction<OffloadWrapperJobAction>(SYCLAdd, types::TY_Object);

        // Extract the target triple for this binary
        llvm::Triple TT(SAI.first);
        // Extract the toolchain for this target triple
        auto SYCLDeviceTC = llvm::find_if(
            ToolChains, [&](auto &TC) { return TC->getTriple() == TT; });
        assert(SYCLDeviceTC != ToolChains.end() &&
               "No toolchain found for this AOT input");

        DA.add(*DeviceWrappingAction, **SYCLDeviceTC,
               /*BoundArch=*/nullptr, Action::OFK_SYCL);
      }
    }

    void addDeviceLinkDependencies(OffloadDepsJobAction *DA) override {
      unsigned I = 0;
      for (auto &TargetInfo : SYCLTargetInfoList) {
        DA->registerDependentActionInfo(TargetInfo.TC, TargetInfo.BoundArch,
                                        Action::OFK_SYCL);
        DeviceLinkerInputs[I++].push_back(DA);
      }
    }

    /// Initialize the GPU architecture list from arguments - this populates
    /// `GpuArchList` from `--offload-arch` flags. Only relevant if compiling to
    /// CUDA or AMDGCN. Return true if any initialization errors are found.
    /// FIXME: "offload-arch" and the BoundArch mechanism should also be
    // used in the SYCLToolChain for SPIR-V AOT to track the offload
    // architecture instead of the Triple sub-arch it currently uses.
    bool initializeGpuArchMap() {
      const OptTable &Opts = C.getDriver().getOpts();
      for (auto *A : Args) {
        unsigned Index;
        llvm::Triple *TargetBE = nullptr;

        auto GetTripleIt = [&, this](llvm::StringRef Triple) {
          llvm::Triple TargetTriple{Triple};
          auto TripleIt = llvm::find_if(SYCLTripleList, [&](auto &SYCLTriple) {
            return SYCLTriple == TargetTriple;
          });
          return TripleIt != SYCLTripleList.end() ? &*TripleIt : nullptr;
        };

        if (A->getOption().matches(options::OPT_Xsycl_backend_EQ)) {
          TargetBE = GetTripleIt(A->getValue(0));
          // Passing device args: -Xsycl-target-backend=<triple> -opt=val.
          if (TargetBE)
            Index = Args.getBaseArgs().MakeIndex(A->getValue(1));
          else
            continue;
        } else if (A->getOption().matches(options::OPT_Xsycl_backend)) {
          if (SYCLTripleList.size() > 1) {
            C.getDriver().Diag(diag::err_drv_Xsycl_target_missing_triple)
                << A->getSpelling();
            continue;
          }
          // Passing device args: -Xsycl-target-backend -opt=val.
          TargetBE = &SYCLTripleList.front();
          Index = Args.getBaseArgs().MakeIndex(A->getValue(0));
        } else
          continue;

        A->claim();
        auto ParsedArg = Opts.ParseOneArg(Args, Index);

        // TODO: Support --no-cuda-gpu-arch, --{,no-}cuda-gpu-arch=all.
        if (ParsedArg &&
            ParsedArg->getOption().matches(options::OPT_offload_arch_EQ)) {
          const char *ArchStr = ParsedArg->getValue(0);
          if (TargetBE->isNVPTX()) {
            // CUDA arch also applies to AMDGCN ...
            CudaArch Arch = StringToCudaArch(ArchStr);
            if (Arch == CudaArch::UNKNOWN || !IsNVIDIAGpuArch(Arch)) {
              C.getDriver().Diag(clang::diag::err_drv_cuda_bad_gpu_arch)
                  << ArchStr;
              continue;
            }
            ArchStr = CudaArchToString(Arch);
          } else if (TargetBE->isAMDGCN()) {
            llvm::StringMap<bool> Features;
            auto Arch = parseTargetID(
                *getHIPOffloadTargetTriple(C.getDriver(), C.getInputArgs()),
                ArchStr, &Features);
            if (!Arch) {
              C.getDriver().Diag(clang::diag::err_drv_bad_target_id) << ArchStr;
              continue;
            }
            auto CanId = getCanonicalTargetID(Arch.getValue(), Features);
            ArchStr = Args.MakeArgStringRef(CanId);
          }
          ParsedArg->claim();
          GpuArchList.emplace_back(*TargetBE, ArchStr);
        }
      }

      // Handle defaults architectures
      for (auto &Triple : SYCLTripleList) {
        // For NVIDIA use SM_50 as a default
        if (Triple.isNVPTX() && llvm::none_of(GpuArchList, [&](auto &P) {
              return P.first.isNVPTX();
            })) {
          const char *DefaultArch = CudaArchToString(CudaArch::SM_50);
          GpuArchList.emplace_back(Triple, DefaultArch);
        }

        // For AMD require the architecture to be set by the user
        if (Triple.isAMDGCN() && llvm::none_of(GpuArchList, [&](auto &P) {
              return P.first.isAMDGCN();
            })) {
          C.getDriver().Diag(clang::diag::err_drv_sycl_missing_amdgpu_arch);
          return true;
        }
      }

      return false;
    }

    bool initialize() override {
      // Get the SYCL toolchains. If we don't get any, the action builder will
      // know there is nothing to do related to SYCL offloading.
      auto SYCLTCRange = C.getOffloadToolChains<Action::OFK_SYCL>();
      for (auto TI = SYCLTCRange.first, TE = SYCLTCRange.second; TI != TE;
           ++TI)
        ToolChains.push_back(TI->second);

      // Nothing to offload if no SYCL Toolchain
      if (ToolChains.empty())
        return false;

      Arg *SYCLLinkTargets = Args.getLastArg(
                                  options::OPT_fsycl_link_targets_EQ);
      WrapDeviceOnlyBinary = Args.hasArg(options::OPT_fsycl_link_EQ);
      auto *DeviceCodeSplitArg =
          Args.getLastArg(options::OPT_fsycl_device_code_split_EQ);
      // -fsycl-device-code-split is an alias to
      // -fsycl-device-code-split=auto
      DeviceCodeSplit = DeviceCodeSplitArg &&
                        DeviceCodeSplitArg->getValue() != StringRef("off");
      // Gather information about the SYCL Ahead of Time targets.  The targets
      // are determined on the SubArch values passed along in the triple.
      Arg *SYCLTargets =
              C.getInputArgs().getLastArg(options::OPT_fsycl_targets_EQ);
      Arg *SYCLAddTargets = Args.getLastArg(options::OPT_fsycl_add_targets_EQ);
      bool HasValidSYCLRuntime = C.getInputArgs().hasFlag(
          options::OPT_fsycl, options::OPT_fno_sycl, false);
      bool SYCLfpgaTriple = false;
      bool ShouldAddDefaultTriple = true;
      bool GpuInitHasErrors = false;
      bool HasSYCLTargetsOption =
          SYCLAddTargets || SYCLTargets || SYCLLinkTargets;
      if (HasSYCLTargetsOption) {
        if (SYCLTargets || SYCLLinkTargets) {
          Arg *SYCLTargetsValues = SYCLTargets ? SYCLTargets : SYCLLinkTargets;
          // Fill SYCLTripleList
          llvm::StringMap<StringRef> FoundNormalizedTriples;
          for (const char *Val : SYCLTargetsValues->getValues()) {
            llvm::Triple TT(C.getDriver().MakeSYCLDeviceTriple(Val));
            std::string NormalizedName = TT.normalize();

            // Make sure we don't have a duplicate triple.
            auto Duplicate = FoundNormalizedTriples.find(NormalizedName);
            if (Duplicate != FoundNormalizedTriples.end())
              continue;

            // Store the current triple so that we can check for duplicates in
            // the following iterations.
            FoundNormalizedTriples[NormalizedName] = Val;

            SYCLTripleList.push_back(TT);
            if (TT.getSubArch() == llvm::Triple::SPIRSubArch_fpga)
              SYCLfpgaTriple = true;
          }

          // Fill GpuArchList, end if there are issues in initializingGpuArchMap
          GpuInitHasErrors = initializeGpuArchMap();
          if (GpuInitHasErrors)
            return true;

          int I = 0;
          // Fill SYCLTargetInfoList
          for (auto TT : SYCLTripleList) {
            auto TCIt = llvm::find_if(
                ToolChains, [&](auto &TC) { return TT == TC->getTriple(); });
            assert(TCIt != ToolChains.end() &&
                   "Toolchain was not created for this platform");
            if (!TT.isNVPTX() && !TT.isAMDGCN())
              SYCLTargetInfoList.emplace_back(*TCIt, nullptr);
            else {
              SYCLTargetInfoList.emplace_back(*TCIt, GpuArchList[I].second);
              ++I;
            }
          }
        }
        if (SYCLAddTargets) {
          for (StringRef Val : SYCLAddTargets->getValues()) {
            // Parse out the Triple and Input (triple:binary). At this point,
            // the format has already been validated at the Driver level.
            // Populate the pairs. Each of these will be wrapped and fed
            // into the final binary.
            std::pair<StringRef, StringRef> I = Val.split(':');
            llvm::Triple TT(I.first);

            auto TCIt = llvm::find_if(
                ToolChains, [&](auto &TC) { return TT == TC->getTriple(); });
            assert(TCIt != ToolChains.end() &&
                   "Toolchain was not created for this platform");

            const char *TF = C.getArgs().MakeArgString(I.second);
            // populate the AOT binary inputs vector.
            SYCLAOTInputs.push_back(std::make_pair(TT, TF));
            ShouldAddDefaultTriple = false;
          }
        }
      } else if (HasValidSYCLRuntime) {
        // -fsycl is provided without -fsycl-*targets.
        bool SYCLfpga = C.getInputArgs().hasArg(options::OPT_fintelfpga);
        // -fsycl -fintelfpga implies spir64_fpga
        const char *SYCLTargetArch =
            SYCLfpga ? "spir64_fpga" : getDefaultSYCLArch(C);
        llvm::Triple TT = C.getDriver().MakeSYCLDeviceTriple(SYCLTargetArch);
        auto TCIt = llvm::find_if(
            ToolChains, [&](auto &TC) { return TT == TC->getTriple(); });
        assert(TCIt != ToolChains.end() &&
               "Toolchain was not created for this platform");
        SYCLTripleList.push_back(TT);
        SYCLTargetInfoList.emplace_back(*TCIt, nullptr);
        if (SYCLfpga)
          SYCLfpgaTriple = true;
      }

      // Device only compilation for -fsycl-link (no FPGA) and
      // -fsycl-link-targets
      CompileDeviceOnly =
          (SYCLLinkTargets || (WrapDeviceOnlyBinary && !SYCLfpgaTriple));

      // Set the FPGA output type based on command line (-fsycl-link).
      if (auto *A = C.getInputArgs().getLastArg(options::OPT_fsycl_link_EQ)) {
        FPGAOutType = (A->getValue() == StringRef("early"))
                          ? types::TY_FPGA_AOCR
                          : types::TY_FPGA_AOCX;
        if (C.getDriver().isFPGAEmulationMode())
          FPGAOutType = (A->getValue() == StringRef("early"))
                            ? types::TY_FPGA_AOCR_EMU
                            : types::TY_FPGA_AOCX;
      }

      // Populate FPGA static archives that could contain dep files to be
      // incorporated into the aoc compilation
      if (SYCLfpgaTriple && Args.hasArg(options::OPT_fintelfpga)) {
        SmallVector<const char *, 16> LinkArgs(getLinkerArgs(C, Args));
        for (StringRef LA : LinkArgs) {
          if (isStaticArchiveFile(LA) && hasOffloadSections(C, LA, Args)) {
            const llvm::opt::OptTable &Opts = C.getDriver().getOpts();
            Arg *InputArg = MakeInputArg(Args, Opts, Args.MakeArgString(LA));
            Action *Current =
                C.MakeAction<InputAction>(*InputArg, types::TY_Archive);
            FPGAArchiveInputs.push_back(Current);
          }
        }
      }

      if (ShouldAddDefaultTriple && addSYCLDefaultTriple(C, SYCLTripleList)) {
        // If a SYCLDefaultTriple is added to SYCLTripleList,
        // add new target to SYCLTargetInfoList
        llvm::Triple TT = SYCLTripleList.front();
        auto TCIt = llvm::find_if(
            ToolChains, [&](auto &TC) { return TT == TC->getTriple(); });
        SYCLTargetInfoList.emplace_back(*TCIt, nullptr);
      }
      if (SYCLTargetInfoList.empty()) {
        // If there are no SYCL Targets add the front toolchain, this is for
        // `-fsycl-device-only` is provided with no `fsycl` or when all dummy
        // targets are given
        const auto *TC = ToolChains.front();
        SYCLTargetInfoList.emplace_back(TC, nullptr);
      }
      DeviceLinkerInputs.resize(SYCLTargetInfoList.size());
      return false;
    }

    bool canUseBundlerUnbundler() const override {
      // SYCL should use bundled files whenever possible.
      return true;
    }
  };

  ///
  /// TODO: Add the implementation for other specialized builders here.
  ///

  /// Specialized builders being used by this offloading action builder.
  SmallVector<DeviceActionBuilder *, 4> SpecializedBuilders;

  /// Flag set to true if all valid builders allow file bundling/unbundling.
  bool CanUseBundler;

public:
  OffloadingActionBuilder(Compilation &C, DerivedArgList &Args,
                          const Driver::InputList &Inputs)
      : C(C) {
    // Create a specialized builder for each device toolchain.

    IsValid = true;

    // Create a specialized builder for CUDA.
    SpecializedBuilders.push_back(new CudaActionBuilder(C, Args, Inputs));

    // Create a specialized builder for HIP.
    SpecializedBuilders.push_back(new HIPActionBuilder(C, Args, Inputs));

    // Create a specialized builder for OpenMP.
    SpecializedBuilders.push_back(new OpenMPActionBuilder(C, Args, Inputs));

    // Create a specialized builder for SYCL.
    SpecializedBuilders.push_back(new SYCLActionBuilder(C, Args, Inputs));

    //
    // TODO: Build other specialized builders here.
    //

    // Initialize all the builders, keeping track of errors. If all valid
    // builders agree that we can use bundling, set the flag to true.
    unsigned ValidBuilders = 0u;
    unsigned ValidBuildersSupportingBundling = 0u;
    for (auto *SB : SpecializedBuilders) {
      IsValid = IsValid && !SB->initialize();

      // Update the counters if the builder is valid.
      if (SB->isValid()) {
        ++ValidBuilders;
        if (SB->canUseBundlerUnbundler())
          ++ValidBuildersSupportingBundling;
      }
    }
    CanUseBundler =
        ValidBuilders && ValidBuilders == ValidBuildersSupportingBundling;
  }

  ~OffloadingActionBuilder() {
    for (auto *SB : SpecializedBuilders)
      delete SB;
  }

  /// Record a host action and its originating input argument.
  void recordHostAction(Action *HostAction, const Arg *InputArg) {
    assert(HostAction && "Invalid host action");
    assert(InputArg && "Invalid input argument");
    auto Loc = HostActionToInputArgMap.find(HostAction);
    if (Loc == HostActionToInputArgMap.end())
      HostActionToInputArgMap[HostAction] = InputArg;
    assert(HostActionToInputArgMap[HostAction] == InputArg &&
           "host action mapped to multiple input arguments");
  }

  /// Generate an action that adds device dependences (if any) to a host action.
  /// If no device dependence actions exist, just return the host action \a
  /// HostAction. If an error is found or if no builder requires the host action
  /// to be generated, return nullptr.
  Action *
  addDeviceDependencesToHostAction(Action *HostAction, const Arg *InputArg,
                                   phases::ID CurPhase, phases::ID FinalPhase,
                                   DeviceActionBuilder::PhasesTy &Phases) {
    if (!IsValid)
      return nullptr;

    if (SpecializedBuilders.empty())
      return HostAction;

    assert(HostAction && "Invalid host action!");
    recordHostAction(HostAction, InputArg);

    OffloadAction::DeviceDependences DDeps;
    // Check if all the programming models agree we should not emit the host
    // action. Also, keep track of the offloading kinds employed.
    auto &OffloadKind = InputArgToOffloadKindMap[InputArg];
    unsigned InactiveBuilders = 0u;
    unsigned IgnoringBuilders = 0u;
    for (auto *SB : SpecializedBuilders) {
      if (!SB->isValid()) {
        ++InactiveBuilders;
        continue;
      }

      auto RetCode =
          SB->getDeviceDependences(DDeps, CurPhase, FinalPhase, Phases);

      // If the builder explicitly says the host action should be ignored,
      // we need to increment the variable that tracks the builders that request
      // the host object to be ignored.
      if (RetCode == DeviceActionBuilder::ABRT_Ignore_Host)
        ++IgnoringBuilders;

      // Unless the builder was inactive for this action, we have to record the
      // offload kind because the host will have to use it.
      if (RetCode != DeviceActionBuilder::ABRT_Inactive)
        OffloadKind |= SB->getAssociatedOffloadKind();
    }

    // If all builders agree that the host object should be ignored, just return
    // nullptr.
    if (IgnoringBuilders &&
        SpecializedBuilders.size() == (InactiveBuilders + IgnoringBuilders))
      return nullptr;

    if (DDeps.getActions().empty())
      return HostAction;

    // We have dependences we need to bundle together. We use an offload action
    // for that.
    OffloadAction::HostDependence HDep(
        *HostAction, *C.getSingleOffloadToolChain<Action::OFK_Host>(),
        /*BoundArch=*/nullptr, DDeps);
    return C.MakeAction<OffloadAction>(HDep, DDeps);
  }

  // Update Input action to reflect FPGA device archive specifics based
  // on archive contents.
  bool updateInputForFPGA(Action *&A, const Arg *InputArg,
                          DerivedArgList &Args) {
    std::string InputName = InputArg->getAsString(Args);
    const Driver &D = C.getDriver();
    bool IsFPGAEmulation = D.isFPGAEmulationMode();
    // Only check for FPGA device information when using fpga SubArch.
    if (A->getType() == types::TY_Object && isObjectFile(InputName))
      return true;

    auto ArchiveTypeMismatch = [&D, &InputName](bool EmitDiag) {
      if (EmitDiag)
        D.Diag(clang::diag::warn_drv_mismatch_fpga_archive) << InputName;
    };
    // Type FPGA aoco is a special case for static archives
    if (A->getType() == types::TY_FPGA_AOCO) {
      if (!hasFPGABinary(C, InputName, types::TY_FPGA_AOCO))
        return false;
      A = C.MakeAction<InputAction>(*InputArg, types::TY_FPGA_AOCO);
      return true;
    }

    // Type FPGA aocx is considered the same way for Hardware and Emulation.
    if (hasFPGABinary(C, InputName, types::TY_FPGA_AOCX)) {
      A = C.MakeAction<InputAction>(*InputArg, types::TY_FPGA_AOCX);
      return true;
    }

    SmallVector<std::pair<types::ID, bool>, 4> FPGAAOCTypes = {
        {types::TY_FPGA_AOCR, false},
        {types::TY_FPGA_AOCR_EMU, true}};
    for (const auto &ArchiveType : FPGAAOCTypes) {
      bool BinaryFound = hasFPGABinary(C, InputName, ArchiveType.first);
      if (BinaryFound && ArchiveType.second == IsFPGAEmulation) {
        // Binary matches check and emulation type, we keep this one.
        A = C.MakeAction<InputAction>(*InputArg, ArchiveType.first);
        return true;
      }
      ArchiveTypeMismatch(BinaryFound && ArchiveType.second != IsFPGAEmulation);
    }
    return true;
  }

  /// Generate an action that adds a host dependence to a device action. The
  /// results will be kept in this action builder. Return true if an error was
  /// found.
  bool addHostDependenceToDeviceActions(Action *&HostAction,
                                        const Arg *InputArg,
                                        DerivedArgList &Args) {
    if (!IsValid)
      return true;

    // An FPGA AOCX input does not have a host dependence to the unbundler
    if (HostAction->getType() == types::TY_FPGA_AOCX)
      return false;

    recordHostAction(HostAction, InputArg);

    // If we are supporting bundling/unbundling and the current action is an
    // input action of non-source file, we replace the host action by the
    // unbundling action. The bundler tool has the logic to detect if an input
    // is a bundle or not and if the input is not a bundle it assumes it is a
    // host file. Therefore it is safe to create an unbundling action even if
    // the input is not a bundle.
    bool HasFPGATarget = false;
    if (CanUseBundler && isa<InputAction>(HostAction) &&
        InputArg->getOption().getKind() == llvm::opt::Option::InputClass &&
        !InputArg->getOption().hasFlag(options::LinkerInput) &&
        (!types::isSrcFile(HostAction->getType()) ||
         HostAction->getType() == types::TY_PP_HIP)) {
      ActionList HostActionList;
      Action *A(HostAction);
      bool HasSPIRTarget = false;
      // Only check for FPGA device information when using fpga SubArch.
      auto SYCLTCRange = C.getOffloadToolChains<Action::OFK_SYCL>();
      for (auto TI = SYCLTCRange.first, TE = SYCLTCRange.second; TI != TE;
           ++TI) {
        HasFPGATarget |= TI->second->getTriple().getSubArch() ==
                         llvm::Triple::SPIRSubArch_fpga;
        HasSPIRTarget |= TI->second->getTriple().isSPIR();
      }
      bool isArchive = !(HostAction->getType() == types::TY_Object &&
                         isObjectFile(InputArg->getAsString(Args)));
      if (!HasFPGATarget && isArchive &&
          HostAction->getType() == types::TY_FPGA_AOCO)
        // Archive with Non-FPGA target with AOCO type should not be unbundled.
        return false;
      if (HasFPGATarget && !updateInputForFPGA(A, InputArg, Args))
        return false;
      auto UnbundlingHostAction = C.MakeAction<OffloadUnbundlingJobAction>(
          A, (HasSPIRTarget && HostAction->getType() == types::TY_Archive)
                 ? types::TY_Tempfilelist
                 : A->getType());
      UnbundlingHostAction->registerDependentActionInfo(
          C.getSingleOffloadToolChain<Action::OFK_Host>(),
          /*BoundArch=*/StringRef(), Action::OFK_Host);
      HostAction = UnbundlingHostAction;
      recordHostAction(HostAction, InputArg);
    }

    assert(HostAction && "Invalid host action!");

    // Register the offload kinds that are used.
    auto &OffloadKind = InputArgToOffloadKindMap[InputArg];
    for (auto *SB : SpecializedBuilders) {
      if (!SB->isValid())
        continue;

      auto RetCode = SB->addDeviceDepences(HostAction);

      // Host dependences for device actions are not compatible with that same
      // action being ignored.
      assert(RetCode != DeviceActionBuilder::ABRT_Ignore_Host &&
             "Host dependence not expected to be ignored.!");

      // Unless the builder was inactive for this action, we have to record the
      // offload kind because the host will have to use it.
      if (RetCode != DeviceActionBuilder::ABRT_Inactive)
        OffloadKind |= SB->getAssociatedOffloadKind();
    }

    // Do not use unbundler if the Host does not depend on device action.
    // Now that we have unbundled the object, when doing -fsycl-link we
    // want to continue the host link with the input object.
    // For unbundling of an FPGA AOCX binary, we want to link with the original
    // FPGA device archive.
    if ((OffloadKind == Action::OFK_None && CanUseBundler) ||
        (HasFPGATarget && ((Args.hasArg(options::OPT_fsycl_link_EQ) &&
                            HostAction->getType() == types::TY_Object) ||
                           HostAction->getType() == types::TY_FPGA_AOCX)))
      if (auto *UA = dyn_cast<OffloadUnbundlingJobAction>(HostAction))
        HostAction = UA->getInputs().back();

    return false;
  }

  /// Add the offloading top level actions that are specific for unique
  /// linking situations where objects are used at only the device link
  /// with no intermedate steps.
  bool appendTopLevelLinkAction(ActionList &AL) {
    // Get the device actions to be appended.
    ActionList OffloadAL;
    for (auto *SB : SpecializedBuilders) {
      if (!SB->isValid())
        continue;
      SB->appendTopLevelLinkAction(OffloadAL);
    }
    // Append the device actions.
    AL.append(OffloadAL.begin(), OffloadAL.end());
    return false;
  }

  /// Add the offloading top level actions to the provided action list. This
  /// function can replace the host action by a bundling action if the
  /// programming models allow it.
  bool appendTopLevelActions(ActionList &AL, Action *HostAction,
                             const Arg *InputArg) {
    if (HostAction)
      recordHostAction(HostAction, InputArg);

    // Get the device actions to be appended.
    ActionList OffloadAL;
    for (auto *SB : SpecializedBuilders) {
      if (!SB->isValid())
        continue;
      SB->appendTopLevelActions(OffloadAL);
    }

    // If we can use the bundler, replace the host action by the bundling one in
    // the resulting list. Otherwise, just append the device actions. For
    // device only compilation, HostAction is a null pointer, therefore only do
    // this when HostAction is not a null pointer.
    if (CanUseBundler && HostAction &&
        HostAction->getType() != types::TY_Nothing && !OffloadAL.empty()) {
      // Add the host action to the list in order to create the bundling action.
      OffloadAL.push_back(HostAction);

      // We expect that the host action was just appended to the action list
      // before this method was called.
      assert(HostAction == AL.back() && "Host action not in the list??");
      HostAction = C.MakeAction<OffloadBundlingJobAction>(OffloadAL);
      recordHostAction(HostAction, InputArg);
      AL.back() = HostAction;
    } else
      AL.append(OffloadAL.begin(), OffloadAL.end());

    // Propagate to the current host action (if any) the offload information
    // associated with the current input.
    if (HostAction)
      HostAction->propagateHostOffloadInfo(InputArgToOffloadKindMap[InputArg],
                                           /*BoundArch=*/nullptr);
    return false;
  }

  /// Create link job from the given host inputs and feed the result to offload
  /// deps job which fetches device dependencies from the linked host image.
  /// Offload deps output is then forwarded to active device action builders so
  /// they can add it to the device linker inputs.
  void addDeviceLinkDependenciesFromHost(ActionList &LinkerInputs) {
    // Link image for reading dependencies from it.
    auto *LA = C.MakeAction<LinkJobAction>(LinkerInputs,
                                           types::TY_Host_Dependencies_Image);

    // Calculate all the offload kinds used in the current compilation.
    unsigned ActiveOffloadKinds = 0u;
    for (auto &I : InputArgToOffloadKindMap)
      ActiveOffloadKinds |= I.second;

    OffloadAction::HostDependence HDep(
        *LA, *C.getSingleOffloadToolChain<Action::OFK_Host>(),
        /*BoundArch*/ nullptr, ActiveOffloadKinds);

    auto *DA = C.MakeAction<OffloadDepsJobAction>(HDep, types::TY_LLVM_BC);

    for (auto *SB : SpecializedBuilders) {
      if (!SB->isValid())
        continue;
      SB->addDeviceLinkDependencies(DA);
    }
  }

  void appendDeviceLinkActions(ActionList &AL) {
    for (DeviceActionBuilder *SB : SpecializedBuilders) {
      if (!SB->isValid())
        continue;
      SB->appendLinkDeviceActions(AL);
    }
  }

  void makeHostLinkAction(ActionList &LinkerInputs) {
    // Build a list of device linking actions.
    ActionList DeviceAL;
    appendDeviceLinkActions(DeviceAL);
    if (DeviceAL.empty())
      return;

    // Let builders add host linking actions.
    Action* HA = nullptr;
    for (DeviceActionBuilder *SB : SpecializedBuilders) {
      if (!SB->isValid())
        continue;
      HA = SB->appendLinkHostActions(DeviceAL);
      // This created host action has no originating input argument, therefore
      // needs to set its offloading kind directly.
      if (HA) {
        HA->propagateHostOffloadInfo(SB->getAssociatedOffloadKind(),
                                     /*BoundArch=*/nullptr);
        LinkerInputs.push_back(HA);
      }
    }
  }

  /// Processes the host linker action. This currently consists of replacing it
  /// with an offload action if there are device link objects and propagate to
  /// the host action all the offload kinds used in the current compilation. The
  /// resulting action is returned.
  Action *processHostLinkAction(Action *HostAction) {
    // Add all the dependences from the device linking actions.
    OffloadAction::DeviceDependences DDeps;
    for (auto *SB : SpecializedBuilders) {
      if (!SB->isValid())
        continue;

      SB->appendLinkDependences(DDeps);
    }

    // Calculate all the offload kinds used in the current compilation.
    unsigned ActiveOffloadKinds = 0u;
    for (auto &I : InputArgToOffloadKindMap)
      ActiveOffloadKinds |= I.second;

    // If we don't have device dependencies, we don't have to create an offload
    // action.
    if (DDeps.getActions().empty()) {
      // Set all the active offloading kinds to the link action. Given that it
      // is a link action it is assumed to depend on all actions generated so
      // far.
      HostAction->setHostOffloadInfo(ActiveOffloadKinds,
                                     /*BoundArch=*/nullptr);
      // Propagate active offloading kinds for each input to the link action.
      // Each input may have different active offloading kind.
      for (auto A : HostAction->inputs()) {
        auto ArgLoc = HostActionToInputArgMap.find(A);
        if (ArgLoc == HostActionToInputArgMap.end())
          continue;
        auto OFKLoc = InputArgToOffloadKindMap.find(ArgLoc->second);
        if (OFKLoc == InputArgToOffloadKindMap.end())
          continue;
        A->propagateHostOffloadInfo(OFKLoc->second, /*BoundArch=*/nullptr);
      }
      return HostAction;
    }

    // Create the offload action with all dependences. When an offload action
    // is created the kinds are propagated to the host action, so we don't have
    // to do that explicitly here.
    OffloadAction::HostDependence HDep(
        *HostAction, *C.getSingleOffloadToolChain<Action::OFK_Host>(),
        /*BoundArch*/ nullptr, ActiveOffloadKinds);
    return C.MakeAction<OffloadAction>(HDep, DDeps);
  }

  void unbundleStaticArchives(Compilation &C, DerivedArgList &Args,
                              DeviceActionBuilder::PhasesTy &PL) {
    if (!Args.hasFlag(options::OPT_fsycl, options::OPT_fno_sycl, false))
      return;

    // Go through all of the args, and create a Linker specific argument list.
    // When dealing with fat static archives each archive is individually
    // unbundled.
    SmallVector<const char *, 16> LinkArgs(getLinkerArgs(C, Args));
    const llvm::opt::OptTable &Opts = C.getDriver().getOpts();
    auto unbundleStaticLib = [&](types::ID T, const StringRef &A) {
      Arg *InputArg = MakeInputArg(Args, Opts, Args.MakeArgString(A));
      Action *Current = C.MakeAction<InputAction>(*InputArg, T);
      addHostDependenceToDeviceActions(Current, InputArg, Args);
      addDeviceDependencesToHostAction(Current, InputArg, phases::Link,
                                       PL.back(), PL);
    };
    for (StringRef LA : LinkArgs) {
      // At this point, we will process the archives for FPGA AOCO and
      // individual archive unbundling for Windows.
      if (!isStaticArchiveFile(LA))
        continue;
      // FPGA AOCX/AOCR files are archives, but we do not want to unbundle them
      // here as they have already been unbundled and processed for linking.
      // TODO: The multiple binary checks for FPGA types getting a little out
      // of hand. Improve this by doing a single scan of the args and holding
      // that in a data structure for reference.
      if (hasFPGABinary(C, LA.str(), types::TY_FPGA_AOCX) ||
          hasFPGABinary(C, LA.str(), types::TY_FPGA_AOCR) ||
          hasFPGABinary(C, LA.str(), types::TY_FPGA_AOCR_EMU))
        continue;
      // For offload-static-libs we add an unbundling action for each static
      // archive which produces list files with extracted objects. Device lists
      // are then added to the appropriate device link actions and host list is
      // ignored since we are adding offload-static-libs as normal libraries to
      // the host link command.
      if (hasOffloadSections(C, LA, Args)) {
        // Pass along the static libraries to check if we need to add them for
        // unbundling for FPGA AOT static lib usage.  Uses FPGA aoco type to
        // differentiate if aoco unbundling is needed.  Unbundling of aoco is
        // not needed for emulation, as these are treated as regular archives.
        if (!C.getDriver().isFPGAEmulationMode())
          unbundleStaticLib(types::TY_FPGA_AOCO, LA);
        // Do not unbundle any AOCO archive as a regular archive when we are
        // in FPGA Hardware/Simulation mode.
        if (!C.getDriver().isFPGAEmulationMode() &&
            hasFPGABinary(C, LA.str(), types::TY_FPGA_AOCO))
          continue;
        unbundleStaticLib(types::TY_Archive, LA);
      }
    }
  }
};
} // anonymous namespace.

void Driver::handleArguments(Compilation &C, DerivedArgList &Args,
                             const InputList &Inputs,
                             ActionList &Actions) const {

  // Ignore /Yc/Yu if both /Yc and /Yu passed but with different filenames.
  Arg *YcArg = Args.getLastArg(options::OPT__SLASH_Yc);
  Arg *YuArg = Args.getLastArg(options::OPT__SLASH_Yu);
  if (YcArg && YuArg && strcmp(YcArg->getValue(), YuArg->getValue()) != 0) {
    Diag(clang::diag::warn_drv_ycyu_different_arg_clang_cl);
    Args.eraseArg(options::OPT__SLASH_Yc);
    Args.eraseArg(options::OPT__SLASH_Yu);
    YcArg = YuArg = nullptr;
  }
  if (YcArg && Inputs.size() > 1) {
    Diag(clang::diag::warn_drv_yc_multiple_inputs_clang_cl);
    Args.eraseArg(options::OPT__SLASH_Yc);
    YcArg = nullptr;
  }

  Arg *FinalPhaseArg;
  phases::ID FinalPhase = getFinalPhase(Args, &FinalPhaseArg);

  if (FinalPhase == phases::Link) {
    // Emitting LLVM while linking disabled except in HIPAMD Toolchain
    if (Args.hasArg(options::OPT_emit_llvm) && !Args.hasArg(options::OPT_hip_link))
      Diag(clang::diag::err_drv_emit_llvm_link);
    if (IsCLMode() && LTOMode != LTOK_None &&
        !Args.getLastArgValue(options::OPT_fuse_ld_EQ)
             .equals_insensitive("lld"))
      Diag(clang::diag::err_drv_lto_without_lld);
  }

  if (FinalPhase == phases::Preprocess || Args.hasArg(options::OPT__SLASH_Y_)) {
    // If only preprocessing or /Y- is used, all pch handling is disabled.
    // Rather than check for it everywhere, just remove clang-cl pch-related
    // flags here.
    Args.eraseArg(options::OPT__SLASH_Fp);
    Args.eraseArg(options::OPT__SLASH_Yc);
    Args.eraseArg(options::OPT__SLASH_Yu);
    YcArg = YuArg = nullptr;
  }

  unsigned LastPLSize = 0;
  for (auto &I : Inputs) {
    types::ID InputType = I.first;
    const Arg *InputArg = I.second;

    auto PL = types::getCompilationPhases(InputType);
    LastPLSize = PL.size();

    // If the first step comes after the final phase we are doing as part of
    // this compilation, warn the user about it.
    phases::ID InitialPhase = PL[0];
    if (InitialPhase > FinalPhase) {
      if (InputArg->isClaimed())
        continue;

      // Claim here to avoid the more general unused warning.
      InputArg->claim();

      // Suppress all unused style warnings with -Qunused-arguments
      if (Args.hasArg(options::OPT_Qunused_arguments))
        continue;

      // Special case when final phase determined by binary name, rather than
      // by a command-line argument with a corresponding Arg.
      if (CCCIsCPP())
        Diag(clang::diag::warn_drv_input_file_unused_by_cpp)
            << InputArg->getAsString(Args) << getPhaseName(InitialPhase);
      // Special case '-E' warning on a previously preprocessed file to make
      // more sense.
      else if (InitialPhase == phases::Compile &&
               (Args.getLastArg(options::OPT__SLASH_EP,
                                options::OPT__SLASH_P) ||
                Args.getLastArg(options::OPT_E) ||
                Args.getLastArg(options::OPT_M, options::OPT_MM)) &&
               getPreprocessedType(InputType) == types::TY_INVALID)
        Diag(clang::diag::warn_drv_preprocessed_input_file_unused)
            << InputArg->getAsString(Args) << !!FinalPhaseArg
            << (FinalPhaseArg ? FinalPhaseArg->getOption().getName() : "");
      else
        Diag(clang::diag::warn_drv_input_file_unused)
            << InputArg->getAsString(Args) << getPhaseName(InitialPhase)
            << !!FinalPhaseArg
            << (FinalPhaseArg ? FinalPhaseArg->getOption().getName() : "");
      continue;
    }

    if (YcArg) {
      // Add a separate precompile phase for the compile phase.
      if (FinalPhase >= phases::Compile) {
        const types::ID HeaderType = lookupHeaderTypeForSourceType(InputType);
        // Build the pipeline for the pch file.
        Action *ClangClPch = C.MakeAction<InputAction>(*InputArg, HeaderType);
        for (phases::ID Phase : types::getCompilationPhases(HeaderType))
          ClangClPch = ConstructPhaseAction(C, Args, Phase, ClangClPch);
        assert(ClangClPch);
        Actions.push_back(ClangClPch);
        // The driver currently exits after the first failed command.  This
        // relies on that behavior, to make sure if the pch generation fails,
        // the main compilation won't run.
        // FIXME: If the main compilation fails, the PCH generation should
        // probably not be considered successful either.
      }
    }
  }

  // If we are linking, claim any options which are obviously only used for
  // compilation.
  // FIXME: Understand why the last Phase List length is used here.
  if (FinalPhase == phases::Link && LastPLSize == 1) {
    Args.ClaimAllArgs(options::OPT_CompileOnly_Group);
    Args.ClaimAllArgs(options::OPT_cl_compile_Group);
  }
}

void Driver::BuildActions(Compilation &C, DerivedArgList &Args,
                          const InputList &Inputs, ActionList &Actions) const {
  llvm::PrettyStackTraceString CrashInfo("Building compilation actions");

  if (!SuppressMissingInputWarning && Inputs.empty()) {
    Diag(clang::diag::err_drv_no_input_files);
    return;
  }

  // Reject -Z* at the top level, these options should never have been exposed
  // by gcc.
  if (Arg *A = Args.getLastArg(options::OPT_Z_Joined))
    Diag(clang::diag::err_drv_use_of_Z_option) << A->getAsString(Args);

  // Diagnose misuse of /Fo.
  if (Arg *A = Args.getLastArg(options::OPT__SLASH_Fo)) {
    StringRef V = A->getValue();
    if (Inputs.size() > 1 && !V.empty() &&
        !llvm::sys::path::is_separator(V.back())) {
      // Check whether /Fo tries to name an output file for multiple inputs.
      Diag(clang::diag::err_drv_out_file_argument_with_multiple_sources)
          << A->getSpelling() << V;
      Args.eraseArg(options::OPT__SLASH_Fo);
    }
  }

  // Diagnose misuse of /Fa.
  if (Arg *A = Args.getLastArg(options::OPT__SLASH_Fa)) {
    StringRef V = A->getValue();
    if (Inputs.size() > 1 && !V.empty() &&
        !llvm::sys::path::is_separator(V.back())) {
      // Check whether /Fa tries to name an asm file for multiple inputs.
      Diag(clang::diag::err_drv_out_file_argument_with_multiple_sources)
          << A->getSpelling() << V;
      Args.eraseArg(options::OPT__SLASH_Fa);
    }
  }

  // Diagnose misuse of /o.
  if (Arg *A = Args.getLastArg(options::OPT__SLASH_o)) {
    if (A->getValue()[0] == '\0') {
      // It has to have a value.
      Diag(clang::diag::err_drv_missing_argument) << A->getSpelling() << 1;
      Args.eraseArg(options::OPT__SLASH_o);
    }
  }

  handleArguments(C, Args, Inputs, Actions);

  // When compiling for -fsycl, generate the integration header files and the
  // Unique ID that will be used during the compilation.
  if (Args.hasFlag(options::OPT_fsycl, options::OPT_fno_sycl, false)) {
    const bool IsSaveTemps = isSaveTempsEnabled();
    SmallString<128> OutFileDir;
    if (IsSaveTemps) {
      if (SaveTemps == SaveTempsObj) {
        auto *OptO = C.getArgs().getLastArg(options::OPT_o);
        OutFileDir = (OptO ? OptO->getValues()[0] : "");
        llvm::sys::path::remove_filename(OutFileDir);
        if (!OutFileDir.empty())
          OutFileDir.append(llvm::sys::path::get_separator());
      }
    }
    for (auto &I : Inputs) {
      std::string SrcFileName(I.second->getAsString(Args));
      if (I.first == types::TY_PP_C || I.first == types::TY_PP_CXX ||
          types::isSrcFile(I.first)) {
        // Unique ID is generated for source files and preprocessed files.
        SmallString<128> ResultID;
        llvm::sys::fs::createUniquePath("%%%%%%%%%%%%%%%%", ResultID, false);
        addSYCLUniqueID(Args.MakeArgString(ResultID.str()), SrcFileName);
      }
      if (!types::isSrcFile(I.first))
        continue;

      std::string TmpFileNameHeader;
      std::string TmpFileNameFooter;
      auto StemmedSrcFileName = llvm::sys::path::stem(SrcFileName).str();
      if (IsSaveTemps) {
        TmpFileNameHeader.append(C.getDriver().GetUniquePath(
            OutFileDir.c_str() + StemmedSrcFileName + "-header", "h"));
        TmpFileNameFooter.append(C.getDriver().GetUniquePath(
            OutFileDir.c_str() + StemmedSrcFileName + "-footer", "h"));
      } else {
        TmpFileNameHeader.assign(C.getDriver().GetTemporaryPath(
            StemmedSrcFileName + "-header", "h"));
        TmpFileNameFooter =
            C.getDriver().GetTemporaryPath(StemmedSrcFileName + "-footer", "h");
      }
      StringRef TmpFileHeader =
          C.addTempFile(C.getArgs().MakeArgString(TmpFileNameHeader));
      StringRef TmpFileFooter =
          C.addTempFile(C.getArgs().MakeArgString(TmpFileNameFooter));
      // Use of -fsycl-footer-path puts the integration footer into that
      // specified location.
      if (Arg *A = C.getArgs().getLastArg(options::OPT_fsycl_footer_path_EQ)) {
        SmallString<128> OutName(A->getValue());
        llvm::sys::path::append(OutName,
                                llvm::sys::path::filename(TmpFileNameFooter));
        TmpFileFooter = C.addTempFile(C.getArgs().MakeArgString(OutName));
      }
      addIntegrationFiles(TmpFileHeader, TmpFileFooter, SrcFileName);
    }
  }

  // Builder to be used to build offloading actions.
  OffloadingActionBuilder OffloadBuilder(C, Args, Inputs);

  bool UseNewOffloadingDriver =
      (C.isOffloadingHostKind(Action::OFK_OpenMP) &&
       Args.hasFlag(options::OPT_fopenmp_new_driver,
                    options::OPT_no_offload_new_driver, true)) ||
      Args.hasFlag(options::OPT_offload_new_driver,
                   options::OPT_no_offload_new_driver, false);

  // Construct the actions to perform.
  HeaderModulePrecompileJobAction *HeaderModuleAction = nullptr;
  ExtractAPIJobAction *ExtractAPIAction = nullptr;
  ActionList LinkerInputs;
  ActionList MergerInputs;
  llvm::SmallVector<phases::ID, phases::MaxNumberOfPhases> PL;

  for (auto &I : Inputs) {
    types::ID InputType = I.first;
    const Arg *InputArg = I.second;

    PL = types::getCompilationPhases(*this, Args, InputType);
    if (PL.empty())
      continue;

    auto FullPL = types::getCompilationPhases(InputType);

    // Build the pipeline for this file.
    Action *Current = C.MakeAction<InputAction>(*InputArg, InputType);

    // Use the current host action in any of the offloading actions, if
    // required.
    if (!UseNewOffloadingDriver)
      if (OffloadBuilder.addHostDependenceToDeviceActions(Current, InputArg, Args))
        break;

    for (phases::ID Phase : PL) {

      // Add any offload action the host action depends on.
      if (!UseNewOffloadingDriver)
        Current = OffloadBuilder.addDeviceDependencesToHostAction(
            Current, InputArg, Phase, PL.back(), FullPL);
      if (!Current)
        break;

      // Queue linker inputs.
      if (Phase == phases::Link) {
        assert(Phase == PL.back() && "linking must be final compilation step.");
        // We don't need to generate additional link commands if emitting AMD bitcode
        if (!(C.getInputArgs().hasArg(options::OPT_hip_link) &&
             (C.getInputArgs().hasArg(options::OPT_emit_llvm))))
          LinkerInputs.push_back(Current);
        Current = nullptr;
        break;
      }

      // TODO: Consider removing this because the merged may not end up being
      // the final Phase in the pipeline. Perhaps the merged could just merge
      // and then pass an artifact of some sort to the Link Phase.
      // Queue merger inputs.
      if (Phase == phases::IfsMerge) {
        assert(Phase == PL.back() && "merging must be final compilation step.");
        MergerInputs.push_back(Current);
        Current = nullptr;
        break;
      }

      // Each precompiled header file after a module file action is a module
      // header of that same module file, rather than being compiled to a
      // separate PCH.
      if (Phase == phases::Precompile && HeaderModuleAction &&
          getPrecompiledType(InputType) == types::TY_PCH) {
        HeaderModuleAction->addModuleHeaderInput(Current);
        Current = nullptr;
        break;
      }

      // When performing -fsycl based compilations and generating dependency
      // information, perform a specific dependency generation compilation which
      // is not based on the source + footer compilation.
      if (Phase == phases::Preprocess && Args.hasArg(options::OPT_fsycl) &&
          Args.hasArg(options::OPT_M_Group) &&
          !Args.hasArg(options::OPT_fno_sycl_use_footer)) {
        Action *PreprocessAction =
            C.MakeAction<PreprocessJobAction>(Current, types::TY_Dependencies);
        PreprocessAction->propagateHostOffloadInfo(Action::OFK_SYCL,
                                                   /*BoundArch=*/nullptr);
        Actions.push_back(PreprocessAction);
      }

      if (Phase == phases::Precompile && ExtractAPIAction) {
        ExtractAPIAction->addHeaderInput(Current);
        Current = nullptr;
        break;
      }

      // FIXME: Should we include any prior module file outputs as inputs of
      // later actions in the same command line?

      // Otherwise construct the appropriate action.
      Action *NewCurrent = ConstructPhaseAction(C, Args, Phase, Current);

      // We didn't create a new action, so we will just move to the next phase.
      if (NewCurrent == Current)
        continue;

      if (auto *HMA = dyn_cast<HeaderModulePrecompileJobAction>(NewCurrent))
        HeaderModuleAction = HMA;
      else if (auto *EAA = dyn_cast<ExtractAPIJobAction>(NewCurrent))
        ExtractAPIAction = EAA;

      Current = NewCurrent;

      // Use the current host action in any of the offloading actions, if
      // required.
      if (!UseNewOffloadingDriver)
        if (OffloadBuilder.addHostDependenceToDeviceActions(Current, InputArg, Args))
          break;

      // Try to build the offloading actions and add the result as a dependency
      // to the host.
      if (UseNewOffloadingDriver)
        Current = BuildOffloadingActions(C, Args, I, Current);

      if (Current->getType() == types::TY_Nothing)
        break;
    }

    // If we ended with something, add to the output list.
    if (Current)
      Actions.push_back(Current);

    // Add any top level actions generated for offloading.
    if (!UseNewOffloadingDriver)
      OffloadBuilder.appendTopLevelActions(Actions, Current, InputArg);
    else if (Current)
      Current->propagateHostOffloadInfo(C.getActiveOffloadKinds(),
                                        /*BoundArch=*/nullptr);
  }

  OffloadBuilder.appendTopLevelLinkAction(Actions);

  // With static fat archives we need to create additional steps for
  // generating dependence objects for device link actions.
  if (!LinkerInputs.empty() && C.getDriver().getOffloadStaticLibSeen())
    OffloadBuilder.addDeviceLinkDependenciesFromHost(LinkerInputs);

  OffloadBuilder.unbundleStaticArchives(C, Args, PL);

  // For an FPGA archive, we add the unbundling step above to take care of
  // the device side, but also unbundle here to extract the host side
  bool EarlyLink = false;
  if (const Arg *A = Args.getLastArg(options::OPT_fsycl_link_EQ))
    EarlyLink = A->getValue() == StringRef("early");
  for (auto &LI : LinkerInputs) {
    Action *UnbundlerInput = nullptr;
    auto wrapObject = [&] {
      if (EarlyLink && Args.hasArg(options::OPT_fintelfpga)) {
        // Only wrap the object with -fsycl-link=early
        auto *BC = C.MakeAction<OffloadWrapperJobAction>(LI, types::TY_LLVM_BC);
        auto *ASM = C.MakeAction<BackendJobAction>(BC, types::TY_PP_Asm);
        LI = C.MakeAction<AssembleJobAction>(ASM, types::TY_Object);
      }
    };
    if (auto *IA = dyn_cast<InputAction>(LI)) {
      if (IA->getType() == types::TY_FPGA_AOCR ||
          IA->getType() == types::TY_FPGA_AOCX ||
          IA->getType() == types::TY_FPGA_AOCR_EMU) {
        // Add to unbundler.
        UnbundlerInput = LI;
      } else {
        std::string FileName = IA->getInputArg().getAsString(Args);
        if ((IA->getType() == types::TY_Object && !isObjectFile(FileName)) ||
            IA->getInputArg().getOption().hasFlag(options::LinkerInput))
          continue;
        wrapObject();
      }
    } else {
      wrapObject();
    }
    if (UnbundlerInput && !PL.empty()) {
      if (auto *IA = dyn_cast<InputAction>(UnbundlerInput)) {
        std::string FileName = IA->getInputArg().getAsString(Args);
        Arg *InputArg = MakeInputArg(Args, getOpts(), FileName);
        OffloadBuilder.addHostDependenceToDeviceActions(UnbundlerInput,
                                                        InputArg, Args);
      }
    }
  }

  // Add a link action if necessary.

  if (LinkerInputs.empty()) {
    Arg *FinalPhaseArg;
    if (getFinalPhase(Args, &FinalPhaseArg) == phases::Link)
      if (!UseNewOffloadingDriver)
        OffloadBuilder.appendDeviceLinkActions(Actions);
  }

  if (!LinkerInputs.empty()) {
    if (!UseNewOffloadingDriver)
      OffloadBuilder.makeHostLinkAction(LinkerInputs);
    types::ID LinkType(types::TY_Image);
    if (Args.hasArg(options::OPT_fsycl_link_EQ))
      LinkType = types::TY_Archive;
    Action *LA;
    // Check if this Linker Job should emit a static library.
    if (ShouldEmitStaticLibrary(Args)) {
      LA = C.MakeAction<StaticLibJobAction>(LinkerInputs, LinkType);
    } else if (UseNewOffloadingDriver) {
      LA = C.MakeAction<LinkerWrapperJobAction>(LinkerInputs, types::TY_Image);
      LA->propagateHostOffloadInfo(C.getActiveOffloadKinds(),
                                   /*BoundArch=*/nullptr);
    } else {
      LA = C.MakeAction<LinkJobAction>(LinkerInputs, LinkType);
    }
    if (!UseNewOffloadingDriver)
      LA = OffloadBuilder.processHostLinkAction(LA);
    Actions.push_back(LA);
  }

  // Add an interface stubs merge action if necessary.
  if (!MergerInputs.empty())
    Actions.push_back(
        C.MakeAction<IfsMergeJobAction>(MergerInputs, types::TY_Image));

  if (Args.hasArg(options::OPT_emit_interface_stubs)) {
    auto PhaseList = types::getCompilationPhases(
        types::TY_IFS_CPP,
        Args.hasArg(options::OPT_c) ? phases::Compile : phases::IfsMerge);

    ActionList MergerInputs;

    for (auto &I : Inputs) {
      types::ID InputType = I.first;
      const Arg *InputArg = I.second;

      // Currently clang and the llvm assembler do not support generating symbol
      // stubs from assembly, so we skip the input on asm files. For ifs files
      // we rely on the normal pipeline setup in the pipeline setup code above.
      if (InputType == types::TY_IFS || InputType == types::TY_PP_Asm ||
          InputType == types::TY_Asm)
        continue;

      Action *Current = C.MakeAction<InputAction>(*InputArg, InputType);

      for (auto Phase : PhaseList) {
        switch (Phase) {
        default:
          llvm_unreachable(
              "IFS Pipeline can only consist of Compile followed by IfsMerge.");
        case phases::Compile: {
          // Only IfsMerge (llvm-ifs) can handle .o files by looking for ifs
          // files where the .o file is located. The compile action can not
          // handle this.
          if (InputType == types::TY_Object)
            break;

          Current = C.MakeAction<CompileJobAction>(Current, types::TY_IFS_CPP);
          break;
        }
        case phases::IfsMerge: {
          assert(Phase == PhaseList.back() &&
                 "merging must be final compilation step.");
          MergerInputs.push_back(Current);
          Current = nullptr;
          break;
        }
        }
      }

      // If we ended with something, add to the output list.
      if (Current)
        Actions.push_back(Current);
    }

    // Add an interface stubs merge action if necessary.
    if (!MergerInputs.empty())
      Actions.push_back(
          C.MakeAction<IfsMergeJobAction>(MergerInputs, types::TY_Image));
  }

  // If --print-supported-cpus, -mcpu=? or -mtune=? is specified, build a custom
  // Compile phase that prints out supported cpu models and quits.
  if (Arg *A = Args.getLastArg(options::OPT_print_supported_cpus)) {
    // Use the -mcpu=? flag as the dummy input to cc1.
    Actions.clear();
    Action *InputAc = C.MakeAction<InputAction>(*A, types::TY_C);
    Actions.push_back(
        C.MakeAction<PrecompileJobAction>(InputAc, types::TY_Nothing));
    for (auto &I : Inputs)
      I.second->claim();
  }

  // Claim ignored clang-cl options.
  Args.ClaimAllArgs(options::OPT_cl_ignored_Group);

  // Claim --offload-host-only and --offload-compile-host-device, which may be
  // passed to non-CUDA compilations and should not trigger warnings there.
  Args.ClaimAllArgs(options::OPT_offload_host_only);
  Args.ClaimAllArgs(options::OPT_offload_host_device);
}

/// Returns the canonical name for the offloading architecture when using HIP or
/// CUDA.
static StringRef getCanonicalArchString(Compilation &C,
                                        llvm::opt::DerivedArgList &Args,
                                        StringRef ArchStr,
                                        Action::OffloadKind Kind) {
  if (Kind == Action::OFK_Cuda) {
    CudaArch Arch = StringToCudaArch(ArchStr);
    if (Arch == CudaArch::UNKNOWN || !IsNVIDIAGpuArch(Arch)) {
      C.getDriver().Diag(clang::diag::err_drv_cuda_bad_gpu_arch) << ArchStr;
      return StringRef();
    }
    return Args.MakeArgStringRef(CudaArchToString(Arch));
  } else if (Kind == Action::OFK_HIP) {
    llvm::StringMap<bool> Features;
    // getHIPOffloadTargetTriple() is known to return valid value as it has
    // been called successfully in the CreateOffloadingDeviceToolChains().
    auto Arch = parseTargetID(
        *getHIPOffloadTargetTriple(C.getDriver(), C.getInputArgs()), ArchStr,
        &Features);
    if (!Arch) {
      C.getDriver().Diag(clang::diag::err_drv_bad_target_id) << ArchStr;
      C.setContainsError();
      return StringRef();
    }
    return Args.MakeArgStringRef(
        getCanonicalTargetID(Arch.getValue(), Features));
  }
  return StringRef();
}

/// Checks if the set offloading architectures does not conflict. Returns the
/// incompatible pair if a conflict occurs.
static llvm::Optional<std::pair<llvm::StringRef, llvm::StringRef>>
getConflictOffloadArchCombination(const llvm::DenseSet<StringRef> &Archs,
                                  Action::OffloadKind Kind) {
  if (Kind != Action::OFK_HIP)
    return None;

  std::set<StringRef> ArchSet;
  llvm::copy(Archs, std::inserter(ArchSet, ArchSet.begin()));
  return getConflictTargetIDCombination(ArchSet);
}

/// Returns the set of bound architectures active for this compilation kind.
/// This function returns a set of bound architectures, if there are no bound
/// architctures we return a set containing only the empty string.
static llvm::DenseSet<StringRef>
getOffloadArchs(Compilation &C, llvm::opt::DerivedArgList &Args,
                Action::OffloadKind Kind) {

  // If this is OpenMP offloading we don't use a bound architecture.
  if (Kind == Action::OFK_OpenMP)
    return llvm::DenseSet<StringRef>{StringRef()};

  // --offload and --offload-arch options are mutually exclusive.
  if (Args.hasArgNoClaim(options::OPT_offload_EQ) &&
      Args.hasArgNoClaim(options::OPT_offload_arch_EQ,
                         options::OPT_no_offload_arch_EQ)) {
    C.getDriver().Diag(diag::err_opt_not_valid_with_opt)
        << "--offload"
        << (Args.hasArgNoClaim(options::OPT_offload_arch_EQ)
                ? "--offload-arch"
                : "--no-offload-arch");
  }

  llvm::DenseSet<StringRef> Archs;
  for (auto &Arg : Args) {
    if (Arg->getOption().matches(options::OPT_offload_arch_EQ)) {
      Archs.insert(getCanonicalArchString(C, Args, Arg->getValue(), Kind));
    } else if (Arg->getOption().matches(options::OPT_no_offload_arch_EQ)) {
      if (Arg->getValue() == StringRef("all"))
        Archs.clear();
      else
        Archs.erase(getCanonicalArchString(C, Args, Arg->getValue(), Kind));
    }
  }

  if (auto ConflictingArchs = getConflictOffloadArchCombination(Archs, Kind)) {
    C.getDriver().Diag(clang::diag::err_drv_bad_offload_arch_combo)
        << ConflictingArchs.getValue().first
        << ConflictingArchs.getValue().second;
    C.setContainsError();
  }

  if (Archs.empty()) {
    if (Kind == Action::OFK_Cuda)
      Archs.insert(CudaArchToString(CudaArch::CudaDefault));
    else if (Kind == Action::OFK_HIP)
      Archs.insert(CudaArchToString(CudaArch::HIPDefault));
  }

  return Archs;
}

Action *Driver::BuildOffloadingActions(Compilation &C,
                                       llvm::opt::DerivedArgList &Args,
                                       const InputTy &Input,
                                       Action *HostAction) const {
  const Arg *Mode = Args.getLastArg(options::OPT_offload_host_only,
                                    options::OPT_offload_device_only,
                                    options::OPT_offload_host_device);
  const bool HostOnly =
      Mode && Mode->getOption().matches(options::OPT_offload_host_only);
  const bool DeviceOnly =
      Mode && Mode->getOption().matches(options::OPT_offload_device_only);

  // Don't build offloading actions if explicitly disabled or we do not have a
  // compile action to embed it in. If preprocessing only ignore embedding.
  if (HostOnly || !(isa<CompileJobAction>(HostAction) ||
                    getFinalPhase(Args) == phases::Preprocess))
    return HostAction;

  OffloadAction::DeviceDependences DDeps;

  const Action::OffloadKind OffloadKinds[] = {
      Action::OFK_OpenMP, Action::OFK_Cuda, Action::OFK_HIP};

  for (Action::OffloadKind Kind : OffloadKinds) {
    SmallVector<const ToolChain *, 2> ToolChains;
    ActionList DeviceActions;

    auto TCRange = C.getOffloadToolChains(Kind);
    for (auto TI = TCRange.first, TE = TCRange.second; TI != TE; ++TI)
      ToolChains.push_back(TI->second);

    if (ToolChains.empty())
      continue;

    types::ID InputType = Input.first;
    const Arg *InputArg = Input.second;

    // Get the product of all bound architectures and toolchains.
    SmallVector<std::pair<const ToolChain *, StringRef>> TCAndArchs;
    for (const ToolChain *TC : ToolChains)
      for (StringRef Arch : getOffloadArchs(C, Args, Kind))
        TCAndArchs.push_back(std::make_pair(TC, Arch));

    for (unsigned I = 0, E = TCAndArchs.size(); I != E; ++I)
      DeviceActions.push_back(C.MakeAction<InputAction>(*InputArg, InputType));

    if (DeviceActions.empty())
      return HostAction;

    auto PL = types::getCompilationPhases(*this, Args, InputType);

    for (phases::ID Phase : PL) {
      if (Phase == phases::Link) {
        assert(Phase == PL.back() && "linking must be final compilation step.");
        break;
      }

      auto TCAndArch = TCAndArchs.begin();
      for (Action *&A : DeviceActions) {
        A = ConstructPhaseAction(C, Args, Phase, A, Kind);

        if (isa<CompileJobAction>(A) && isa<CompileJobAction>(HostAction) &&
            Kind == Action::OFK_OpenMP) {
          // OpenMP offloading has a dependency on the host compile action to
          // identify which declarations need to be emitted. This shouldn't be
          // collapsed with any other actions so we can use it in the device.
          HostAction->setCannotBeCollapsedWithNextDependentAction();
          OffloadAction::HostDependence HDep(
              *HostAction, *C.getSingleOffloadToolChain<Action::OFK_Host>(),
              /*BoundArch=*/nullptr, Kind);
          OffloadAction::DeviceDependences DDep;
          DDep.add(*A, *TCAndArch->first, /*BoundArch=*/nullptr, Kind);
          A = C.MakeAction<OffloadAction>(HDep, DDep);
        } else if (isa<AssembleJobAction>(A) && Kind == Action::OFK_Cuda) {
          // The Cuda toolchain uses fatbinary as the linker phase to bundle the
          // PTX and Cubin output.
          ActionList FatbinActions;
          for (Action *A : {A, A->getInputs()[0]}) {
            OffloadAction::DeviceDependences DDep;
            DDep.add(*A, *TCAndArch->first, TCAndArch->second.data(), Kind);
            FatbinActions.emplace_back(
                C.MakeAction<OffloadAction>(DDep, A->getType()));
          }
          A = C.MakeAction<LinkJobAction>(FatbinActions, types::TY_CUDA_FATBIN);
        }
        ++TCAndArch;
      }
    }

    auto TCAndArch = TCAndArchs.begin();
    for (Action *A : DeviceActions) {
      DDeps.add(*A, *TCAndArch->first, TCAndArch->second.data(), Kind);
      ++TCAndArch;
    }
  }

  if (DeviceOnly)
    return C.MakeAction<OffloadAction>(DDeps, types::TY_Nothing);

  OffloadAction::HostDependence HDep(
      *HostAction, *C.getSingleOffloadToolChain<Action::OFK_Host>(),
      /*BoundArch=*/nullptr, DDeps);
  return C.MakeAction<OffloadAction>(HDep, DDeps);
}

Action *Driver::ConstructPhaseAction(
    Compilation &C, const ArgList &Args, phases::ID Phase, Action *Input,
    Action::OffloadKind TargetDeviceOffloadKind) const {
  llvm::PrettyStackTraceString CrashInfo("Constructing phase actions");

  // Some types skip the assembler phase (e.g., llvm-bc), but we can't
  // encode this in the steps because the intermediate type depends on
  // arguments. Just special case here.
  if (Phase == phases::Assemble && Input->getType() != types::TY_PP_Asm)
    return Input;

  // Build the appropriate action.
  switch (Phase) {
  case phases::Link:
    llvm_unreachable("link action invalid here.");
  case phases::IfsMerge:
    llvm_unreachable("ifsmerge action invalid here.");
  case phases::Preprocess: {
    types::ID OutputTy;
    // -M and -MM specify the dependency file name by altering the output type,
    // -if -MD and -MMD are not specified.
    if (Args.hasArg(options::OPT_M, options::OPT_MM) &&
        !Args.hasArg(options::OPT_MD, options::OPT_MMD)) {
      OutputTy = types::TY_Dependencies;
    } else {
      OutputTy = Input->getType();
      // For these cases, the preprocessor is only translating forms, the Output
      // still needs preprocessing.
      if (!Args.hasFlag(options::OPT_frewrite_includes,
                        options::OPT_fno_rewrite_includes, false) &&
          !Args.hasFlag(options::OPT_frewrite_imports,
                        options::OPT_fno_rewrite_imports, false) &&
          !Args.hasFlag(options::OPT_fdirectives_only,
                        options::OPT_fno_directives_only, false) &&
          !CCGenDiagnostics)
        OutputTy = types::getPreprocessedType(OutputTy);
      assert(OutputTy != types::TY_INVALID &&
             "Cannot preprocess this input type!");
    }
    types::ID HostPPType = types::getPreprocessedType(Input->getType());
    if (Args.hasArg(options::OPT_fsycl) && HostPPType != types::TY_INVALID &&
        !Args.hasArg(options::OPT_fno_sycl_use_footer) &&
        TargetDeviceOffloadKind == Action::OFK_None) {
      // Performing a host compilation with -fsycl.  Append the integration
      // footer to the source file.
      auto *AppendFooter =
          C.MakeAction<AppendFooterJobAction>(Input, types::TY_CXX);
      // FIXME: There are 2 issues with dependency generation in regards to
      // the integration footer that need to be addressed.
      // 1) Input file referenced on the RHS of a dependency is based on the
      //    input src, which is a temporary.  We want this to be the true
      //    user input src file.
      // 2) When generating dependencies against a preprocessed file, header
      //    file information (using -MD or-MMD) is not provided.
      return C.MakeAction<PreprocessJobAction>(AppendFooter, OutputTy);
    }
    return C.MakeAction<PreprocessJobAction>(Input, OutputTy);
  }
  case phases::Precompile: {
    // API extraction should not generate an actual precompilation action.
    if (Args.hasArg(options::OPT_extract_api))
      return C.MakeAction<ExtractAPIJobAction>(Input, types::TY_API_INFO);

    types::ID OutputTy = getPrecompiledType(Input->getType());
    assert(OutputTy != types::TY_INVALID &&
           "Cannot precompile this input type!");

    // If we're given a module name, precompile header file inputs as a
    // module, not as a precompiled header.
    const char *ModName = nullptr;
    if (OutputTy == types::TY_PCH) {
      if (Arg *A = Args.getLastArg(options::OPT_fmodule_name_EQ))
        ModName = A->getValue();
      if (ModName)
        OutputTy = types::TY_ModuleFile;
    }

    if (Args.hasArg(options::OPT_fsyntax_only)) {
      // Syntax checks should not emit a PCH file
      OutputTy = types::TY_Nothing;
    }

    if (ModName)
      return C.MakeAction<HeaderModulePrecompileJobAction>(Input, OutputTy,
                                                           ModName);
    return C.MakeAction<PrecompileJobAction>(Input, OutputTy);
  }
  case phases::Compile: {
    if (Args.hasArg(options::OPT_fsyntax_only))
      return C.MakeAction<CompileJobAction>(Input, types::TY_Nothing);
    if (Args.hasArg(options::OPT_rewrite_objc))
      return C.MakeAction<CompileJobAction>(Input, types::TY_RewrittenObjC);
    if (Args.hasArg(options::OPT_rewrite_legacy_objc))
      return C.MakeAction<CompileJobAction>(Input,
                                            types::TY_RewrittenLegacyObjC);
    if (Args.hasArg(options::OPT__analyze))
      return C.MakeAction<AnalyzeJobAction>(Input, types::TY_Plist);
    if (Args.hasArg(options::OPT__migrate))
      return C.MakeAction<MigrateJobAction>(Input, types::TY_Remap);
    if (Args.hasArg(options::OPT_emit_ast))
      return C.MakeAction<CompileJobAction>(Input, types::TY_AST);
    if (Args.hasArg(options::OPT_module_file_info))
      return C.MakeAction<CompileJobAction>(Input, types::TY_ModuleFile);
    if (Args.hasArg(options::OPT_verify_pch))
      return C.MakeAction<VerifyPCHJobAction>(Input, types::TY_Nothing);
    if (Args.hasArg(options::OPT_extract_api))
      return C.MakeAction<ExtractAPIJobAction>(Input, types::TY_API_INFO);
    return C.MakeAction<CompileJobAction>(Input, types::TY_LLVM_BC);
  }
  case phases::Backend: {
    if (isUsingLTO() && TargetDeviceOffloadKind == Action::OFK_None) {
      types::ID Output =
          Args.hasArg(options::OPT_S) ? types::TY_LTO_IR : types::TY_LTO_BC;
      return C.MakeAction<BackendJobAction>(Input, Output);
    }
    if (isUsingLTO(/* IsOffload */ true) &&
        TargetDeviceOffloadKind != Action::OFK_None) {
      types::ID Output =
          Args.hasArg(options::OPT_S) ? types::TY_LTO_IR : types::TY_LTO_BC;
      return C.MakeAction<BackendJobAction>(Input, Output);
    }
    if (Args.hasArg(options::OPT_emit_llvm) ||
        (TargetDeviceOffloadKind == Action::OFK_HIP &&
         Args.hasFlag(options::OPT_fgpu_rdc, options::OPT_fno_gpu_rdc,
                      false))) {
      types::ID Output =
          Args.hasArg(options::OPT_S) ? types::TY_LLVM_IR : types::TY_LLVM_BC;
      return C.MakeAction<BackendJobAction>(Input, Output);
    }
    return C.MakeAction<BackendJobAction>(Input, types::TY_PP_Asm);
  }
  case phases::Assemble:
    return C.MakeAction<AssembleJobAction>(std::move(Input), types::TY_Object);
  }

  llvm_unreachable("invalid phase in ConstructPhaseAction");
}

void Driver::BuildJobs(Compilation &C) const {
  llvm::PrettyStackTraceString CrashInfo("Building compilation jobs");

  Arg *FinalOutput = C.getArgs().getLastArg(options::OPT_o);

  // It is an error to provide a -o option if we are making multiple output
  // files. There are exceptions:
  //
  // IfsMergeJob: when generating interface stubs enabled we want to be able to
  // generate the stub file at the same time that we generate the real
  // library/a.out. So when a .o, .so, etc are the output, with clang interface
  // stubs there will also be a .ifs and .ifso at the same location.
  //
  // CompileJob of type TY_IFS_CPP: when generating interface stubs is enabled
  // and -c is passed, we still want to be able to generate a .ifs file while
  // we are also generating .o files. So we allow more than one output file in
  // this case as well.
  //
  // Preprocessing job performed for -fsycl enabled compilation specifically
  // for dependency generation (TY_Dependencies)
  //
  if (FinalOutput) {
    unsigned NumOutputs = 0;
    unsigned NumIfsOutputs = 0;
    for (const Action *A : C.getActions())
      if (A->getType() != types::TY_Nothing &&
          !(A->getKind() == Action::IfsMergeJobClass ||
            (A->getType() == clang::driver::types::TY_IFS_CPP &&
             A->getKind() == clang::driver::Action::CompileJobClass &&
             0 == NumIfsOutputs++) ||
            (A->getKind() == Action::BindArchClass && A->getInputs().size() &&
             A->getInputs().front()->getKind() == Action::IfsMergeJobClass) ||
            (A->getKind() == Action::PreprocessJobClass &&
             A->getType() == types::TY_Dependencies &&
             C.getArgs().hasArg(options::OPT_fsycl))))
        ++NumOutputs;

    if (NumOutputs > 1) {
      Diag(clang::diag::err_drv_output_argument_with_multiple_files);
      FinalOutput = nullptr;
    }
  }

  const llvm::Triple &RawTriple = C.getDefaultToolChain().getTriple();
  if (RawTriple.isOSAIX()) {
    if (Arg *A = C.getArgs().getLastArg(options::OPT_G))
      Diag(diag::err_drv_unsupported_opt_for_target)
          << A->getSpelling() << RawTriple.str();
    if (LTOMode == LTOK_Thin)
      Diag(diag::err_drv_clang_unsupported) << "thinLTO on AIX";
  }

  // Collect the list of architectures.
  llvm::StringSet<> ArchNames;
  if (RawTriple.isOSBinFormatMachO())
    for (const Arg *A : C.getArgs())
      if (A->getOption().matches(options::OPT_arch))
        ArchNames.insert(A->getValue());

  // Set of (Action, canonical ToolChain triple) pairs we've built jobs for.
  std::map<std::pair<const Action *, std::string>, InputInfoList> CachedResults;
  for (Action *A : C.getActions()) {
    // If we are linking an image for multiple archs then the linker wants
    // -arch_multiple and -final_output <final image name>. Unfortunately, this
    // doesn't fit in cleanly because we have to pass this information down.
    //
    // FIXME: This is a hack; find a cleaner way to integrate this into the
    // process.
    const char *LinkingOutput = nullptr;
    if (isa<LipoJobAction>(A)) {
      if (FinalOutput)
        LinkingOutput = FinalOutput->getValue();
      else
        LinkingOutput = getDefaultImageName();
    }

    BuildJobsForAction(C, A, &C.getDefaultToolChain(),
                       /*BoundArch*/ StringRef(),
                       /*AtTopLevel*/ true,
                       /*MultipleArchs*/ ArchNames.size() > 1,
                       /*LinkingOutput*/ LinkingOutput, CachedResults,
                       /*TargetDeviceOffloadKind*/ Action::OFK_None);
  }

  // If we have more than one job, then disable integrated-cc1 for now. Do this
  // also when we need to report process execution statistics.
  if (C.getJobs().size() > 1 || CCPrintProcessStats)
    for (auto &J : C.getJobs())
      J.InProcess = false;

  if (CCPrintProcessStats) {
    C.setPostCallback([=](const Command &Cmd, int Res) {
      Optional<llvm::sys::ProcessStatistics> ProcStat =
          Cmd.getProcessStatistics();
      if (!ProcStat)
        return;

      const char *LinkingOutput = nullptr;
      if (FinalOutput)
        LinkingOutput = FinalOutput->getValue();
      else if (!Cmd.getOutputFilenames().empty())
        LinkingOutput = Cmd.getOutputFilenames().front().c_str();
      else
        LinkingOutput = getDefaultImageName();

      if (CCPrintStatReportFilename.empty()) {
        using namespace llvm;
        // Human readable output.
        outs() << sys::path::filename(Cmd.getExecutable()) << ": "
               << "output=" << LinkingOutput;
        outs() << ", total="
               << format("%.3f", ProcStat->TotalTime.count() / 1000.) << " ms"
               << ", user="
               << format("%.3f", ProcStat->UserTime.count() / 1000.) << " ms"
               << ", mem=" << ProcStat->PeakMemory << " Kb\n";
      } else {
        // CSV format.
        std::string Buffer;
        llvm::raw_string_ostream Out(Buffer);
        llvm::sys::printArg(Out, llvm::sys::path::filename(Cmd.getExecutable()),
                            /*Quote*/ true);
        Out << ',';
        llvm::sys::printArg(Out, LinkingOutput, true);
        Out << ',' << ProcStat->TotalTime.count() << ','
            << ProcStat->UserTime.count() << ',' << ProcStat->PeakMemory
            << '\n';
        Out.flush();
        std::error_code EC;
        llvm::raw_fd_ostream OS(CCPrintStatReportFilename, EC,
                                llvm::sys::fs::OF_Append |
                                    llvm::sys::fs::OF_Text);
        if (EC)
          return;
        auto L = OS.lock();
        if (!L) {
          llvm::errs() << "ERROR: Cannot lock file "
                       << CCPrintStatReportFilename << ": "
                       << toString(L.takeError()) << "\n";
          return;
        }
        OS << Buffer;
        OS.flush();
      }
    });
  }

  // If the user passed -Qunused-arguments or there were errors, don't warn
  // about any unused arguments.
  if (Diags.hasErrorOccurred() ||
      C.getArgs().hasArg(options::OPT_Qunused_arguments))
    return;

  // Claim -### here.
  (void)C.getArgs().hasArg(options::OPT__HASH_HASH_HASH);

  // Claim --driver-mode, --rsp-quoting, it was handled earlier.
  (void)C.getArgs().hasArg(options::OPT_driver_mode);
  (void)C.getArgs().hasArg(options::OPT_rsp_quoting);

  for (Arg *A : C.getArgs()) {
    // FIXME: It would be nice to be able to send the argument to the
    // DiagnosticsEngine, so that extra values, position, and so on could be
    // printed.
    if (!A->isClaimed()) {
      if (A->getOption().hasFlag(options::NoArgumentUnused))
        continue;

      // Suppress the warning automatically if this is just a flag, and it is an
      // instance of an argument we already claimed.
      const Option &Opt = A->getOption();
      if (Opt.getKind() == Option::FlagClass) {
        bool DuplicateClaimed = false;

        for (const Arg *AA : C.getArgs().filtered(&Opt)) {
          if (AA->isClaimed()) {
            DuplicateClaimed = true;
            break;
          }
        }

        if (DuplicateClaimed)
          continue;
      }

      // In clang-cl, don't mention unknown arguments here since they have
      // already been warned about.
      if (!IsCLMode() || !A->getOption().matches(options::OPT_UNKNOWN))
        Diag(clang::diag::warn_drv_unused_argument)
            << A->getAsString(C.getArgs());
    }
  }
}

namespace {
/// Utility class to control the collapse of dependent actions and select the
/// tools accordingly.
class ToolSelector final {
  /// The tool chain this selector refers to.
  const ToolChain &TC;

  /// The compilation this selector refers to.
  const Compilation &C;

  /// The base action this selector refers to.
  const JobAction *BaseAction;

  /// Set to true if the current toolchain refers to host actions.
  bool IsHostSelector;

  /// Set to true if save-temps and embed-bitcode functionalities are active.
  bool SaveTemps;
  bool EmbedBitcode;

  /// Get previous dependent action or null if that does not exist. If
  /// \a CanBeCollapsed is false, that action must be legal to collapse or
  /// null will be returned.
  const JobAction *getPrevDependentAction(const ActionList &Inputs,
                                          ActionList &SavedOffloadAction,
                                          bool CanBeCollapsed = true) {
    // An option can be collapsed only if it has a single input.
    if (Inputs.size() != 1)
      return nullptr;

    Action *CurAction = *Inputs.begin();
    if (CanBeCollapsed &&
        !CurAction->isCollapsingWithNextDependentActionLegal())
      return nullptr;

    // If the input action is an offload action. Look through it and save any
    // offload action that can be dropped in the event of a collapse.
    if (auto *OA = dyn_cast<OffloadAction>(CurAction)) {
      // If the dependent action is a device action, we will attempt to collapse
      // only with other device actions. Otherwise, we would do the same but
      // with host actions only.
      if (!IsHostSelector) {
        if (OA->hasSingleDeviceDependence(/*DoNotConsiderHostActions=*/true)) {
          CurAction =
              OA->getSingleDeviceDependence(/*DoNotConsiderHostActions=*/true);
          if (CanBeCollapsed &&
              !CurAction->isCollapsingWithNextDependentActionLegal())
            return nullptr;
          SavedOffloadAction.push_back(OA);
          return dyn_cast<JobAction>(CurAction);
        }
      } else if (OA->hasHostDependence()) {
        CurAction = OA->getHostDependence();
        if (CanBeCollapsed &&
            !CurAction->isCollapsingWithNextDependentActionLegal())
          return nullptr;
        SavedOffloadAction.push_back(OA);
        return dyn_cast<JobAction>(CurAction);
      }
      return nullptr;
    }

    return dyn_cast<JobAction>(CurAction);
  }

  /// Return true if an assemble action can be collapsed.
  bool canCollapseAssembleAction() const {
    return TC.useIntegratedAs() && !SaveTemps &&
           !C.getArgs().hasArg(options::OPT_via_file_asm) &&
           !C.getArgs().hasArg(options::OPT__SLASH_FA) &&
           !C.getArgs().hasArg(options::OPT__SLASH_Fa);
  }

  /// Return true if a preprocessor action can be collapsed.
  bool canCollapsePreprocessorAction() const {
    return !C.getArgs().hasArg(options::OPT_no_integrated_cpp) &&
           !C.getArgs().hasArg(options::OPT_traditional_cpp) && !SaveTemps &&
           !C.getArgs().hasArg(options::OPT_rewrite_objc);
  }

  /// Struct that relates an action with the offload actions that would be
  /// collapsed with it.
  struct JobActionInfo final {
    /// The action this info refers to.
    const JobAction *JA = nullptr;
    /// The offload actions we need to take care off if this action is
    /// collapsed.
    ActionList SavedOffloadAction;
  };

  /// Append collapsed offload actions from the give nnumber of elements in the
  /// action info array.
  static void AppendCollapsedOffloadAction(ActionList &CollapsedOffloadAction,
                                           ArrayRef<JobActionInfo> &ActionInfo,
                                           unsigned ElementNum) {
    assert(ElementNum <= ActionInfo.size() && "Invalid number of elements.");
    for (unsigned I = 0; I < ElementNum; ++I)
      CollapsedOffloadAction.append(ActionInfo[I].SavedOffloadAction.begin(),
                                    ActionInfo[I].SavedOffloadAction.end());
  }

  /// Functions that attempt to perform the combining. They detect if that is
  /// legal, and if so they update the inputs \a Inputs and the offload action
  /// that were collapsed in \a CollapsedOffloadAction. A tool that deals with
  /// the combined action is returned. If the combining is not legal or if the
  /// tool does not exist, null is returned.
  /// Currently three kinds of collapsing are supported:
  ///  - Assemble + Backend + Compile;
  ///  - Assemble + Backend ;
  ///  - Backend + Compile.
  const Tool *
  combineAssembleBackendCompile(ArrayRef<JobActionInfo> ActionInfo,
                                ActionList &Inputs,
                                ActionList &CollapsedOffloadAction) {
    if (ActionInfo.size() < 3 || !canCollapseAssembleAction())
      return nullptr;
    auto *AJ = dyn_cast<AssembleJobAction>(ActionInfo[0].JA);
    auto *BJ = dyn_cast<BackendJobAction>(ActionInfo[1].JA);
    auto *CJ = dyn_cast<CompileJobAction>(ActionInfo[2].JA);
    if (!AJ || !BJ || !CJ)
      return nullptr;

    // Get compiler tool.
    const Tool *T = TC.SelectTool(*CJ);
    if (!T)
      return nullptr;

    // Can't collapse if we don't have codegen support unless we are
    // emitting LLVM IR.
    bool OutputIsLLVM = types::isLLVMIR(ActionInfo[0].JA->getType());
    if (!T->hasIntegratedBackend() && !(OutputIsLLVM && T->canEmitIR()))
      return nullptr;

    // When using -fembed-bitcode, it is required to have the same tool (clang)
    // for both CompilerJA and BackendJA. Otherwise, combine two stages.
    if (EmbedBitcode) {
      const Tool *BT = TC.SelectTool(*BJ);
      if (BT == T)
        return nullptr;
    }

    if (!T->hasIntegratedAssembler())
      return nullptr;

    Inputs = CJ->getInputs();
    AppendCollapsedOffloadAction(CollapsedOffloadAction, ActionInfo,
                                 /*NumElements=*/3);
    return T;
  }
  const Tool *combineAssembleBackend(ArrayRef<JobActionInfo> ActionInfo,
                                     ActionList &Inputs,
                                     ActionList &CollapsedOffloadAction) {
    if (ActionInfo.size() < 2 || !canCollapseAssembleAction())
      return nullptr;
    auto *AJ = dyn_cast<AssembleJobAction>(ActionInfo[0].JA);
    auto *BJ = dyn_cast<BackendJobAction>(ActionInfo[1].JA);
    if (!AJ || !BJ)
      return nullptr;

    // Get backend tool.
    const Tool *T = TC.SelectTool(*BJ);
    if (!T)
      return nullptr;

    if (!T->hasIntegratedAssembler())
      return nullptr;

    Inputs = BJ->getInputs();
    AppendCollapsedOffloadAction(CollapsedOffloadAction, ActionInfo,
                                 /*NumElements=*/2);
    return T;
  }
  const Tool *combineBackendCompile(ArrayRef<JobActionInfo> ActionInfo,
                                    ActionList &Inputs,
                                    ActionList &CollapsedOffloadAction) {
    if (ActionInfo.size() < 2)
      return nullptr;
    auto *BJ = dyn_cast<BackendJobAction>(ActionInfo[0].JA);
    auto *CJ = dyn_cast<CompileJobAction>(ActionInfo[1].JA);
    if (!BJ || !CJ)
      return nullptr;

    // Check if the initial input (to the compile job or its predessor if one
    // exists) is LLVM bitcode. In that case, no preprocessor step is required
    // and we can still collapse the compile and backend jobs when we have
    // -save-temps. I.e. there is no need for a separate compile job just to
    // emit unoptimized bitcode.
    bool InputIsBitcode = true;
    for (size_t i = 1; i < ActionInfo.size(); i++)
      if (ActionInfo[i].JA->getType() != types::TY_LLVM_BC &&
          ActionInfo[i].JA->getType() != types::TY_LTO_BC) {
        InputIsBitcode = false;
        break;
      }
    if (!InputIsBitcode && !canCollapsePreprocessorAction())
      return nullptr;

    // Get compiler tool.
    const Tool *T = TC.SelectTool(*CJ);
    if (!T)
      return nullptr;

    // Can't collapse if we don't have codegen support unless we are
    // emitting LLVM IR.
    bool OutputIsLLVM = types::isLLVMIR(ActionInfo[0].JA->getType());
    if (!T->hasIntegratedBackend() && !(OutputIsLLVM && T->canEmitIR()))
      return nullptr;

    if (T->canEmitIR() && ((SaveTemps && !InputIsBitcode) || EmbedBitcode))
      return nullptr;

    Inputs = CJ->getInputs();
    AppendCollapsedOffloadAction(CollapsedOffloadAction, ActionInfo,
                                 /*NumElements=*/2);
    return T;
  }

  /// Updates the inputs if the obtained tool supports combining with
  /// preprocessor action, and the current input is indeed a preprocessor
  /// action. If combining results in the collapse of offloading actions, those
  /// are appended to \a CollapsedOffloadAction.
  void combineWithPreprocessor(const Tool *T, ActionList &Inputs,
                               ActionList &CollapsedOffloadAction) {
    if (!T || !canCollapsePreprocessorAction() || !T->hasIntegratedCPP())
      return;

    // Attempt to get a preprocessor action dependence.
    ActionList PreprocessJobOffloadActions;
    ActionList NewInputs;
    for (Action *A : Inputs) {
      auto *PJ = getPrevDependentAction({A}, PreprocessJobOffloadActions);
      if (!PJ || !isa<PreprocessJobAction>(PJ)) {
        NewInputs.push_back(A);
        continue;
      }

      // This is legal to combine. Append any offload action we found and add the
      // current input to preprocessor inputs.
      CollapsedOffloadAction.append(PreprocessJobOffloadActions.begin(),
                                    PreprocessJobOffloadActions.end());
      NewInputs.append(PJ->input_begin(), PJ->input_end());
    }
    Inputs = NewInputs;
  }

public:
  ToolSelector(const JobAction *BaseAction, const ToolChain &TC,
               const Compilation &C, bool SaveTemps, bool EmbedBitcode)
      : TC(TC), C(C), BaseAction(BaseAction), SaveTemps(SaveTemps),
        EmbedBitcode(EmbedBitcode) {
    assert(BaseAction && "Invalid base action.");
    IsHostSelector = BaseAction->getOffloadingDeviceKind() == Action::OFK_None;
  }

  /// Check if a chain of actions can be combined and return the tool that can
  /// handle the combination of actions. The pointer to the current inputs \a
  /// Inputs and the list of offload actions \a CollapsedOffloadActions
  /// connected to collapsed actions are updated accordingly. The latter enables
  /// the caller of the selector to process them afterwards instead of just
  /// dropping them. If no suitable tool is found, null will be returned.
  const Tool *getTool(ActionList &Inputs,
                      ActionList &CollapsedOffloadAction) {
    //
    // Get the largest chain of actions that we could combine.
    //

    SmallVector<JobActionInfo, 5> ActionChain(1);
    ActionChain.back().JA = BaseAction;
    while (ActionChain.back().JA) {
      const Action *CurAction = ActionChain.back().JA;

      // Grow the chain by one element.
      ActionChain.resize(ActionChain.size() + 1);
      JobActionInfo &AI = ActionChain.back();

      // Attempt to fill it with the
      AI.JA =
          getPrevDependentAction(CurAction->getInputs(), AI.SavedOffloadAction);
    }

    // Pop the last action info as it could not be filled.
    ActionChain.pop_back();

    //
    // Attempt to combine actions. If all combining attempts failed, just return
    // the tool of the provided action. At the end we attempt to combine the
    // action with any preprocessor action it may depend on.
    //

    const Tool *T = combineAssembleBackendCompile(ActionChain, Inputs,
                                                  CollapsedOffloadAction);
    if (!T)
      T = combineAssembleBackend(ActionChain, Inputs, CollapsedOffloadAction);
    if (!T)
      T = combineBackendCompile(ActionChain, Inputs, CollapsedOffloadAction);
    if (!T) {
      Inputs = BaseAction->getInputs();
      T = TC.SelectTool(*BaseAction);
    }

    combineWithPreprocessor(T, Inputs, CollapsedOffloadAction);
    return T;
  }
};
}

/// Return a string that uniquely identifies the result of a job. The bound arch
/// is not necessarily represented in the toolchain's triple -- for example,
/// armv7 and armv7s both map to the same triple -- so we need both in our map.
/// Also, we need to add the offloading device kind, as the same tool chain can
/// be used for host and device for some programming models, e.g. OpenMP.
static std::string GetTriplePlusArchString(const ToolChain *TC,
                                           StringRef BoundArch,
                                           Action::OffloadKind OffloadKind) {
  std::string TriplePlusArch = TC->getTriple().normalize();
  if (!BoundArch.empty()) {
    TriplePlusArch += "-";
    TriplePlusArch += BoundArch;
  }
  TriplePlusArch += "-";
  TriplePlusArch += Action::GetOffloadKindName(OffloadKind);
  return TriplePlusArch;
}

static void CollectForEachInputs(
    InputInfoList &InputInfos, const Action *SourceAction, const ToolChain *TC,
    StringRef BoundArch, Action::OffloadKind TargetDeviceOffloadKind,
    const std::map<std::pair<const Action *, std::string>, InputInfoList>
        &CachedResults) {
  for (const Action *Input : SourceAction->getInputs()) {
    // Search for the Input, if not in the cache assume actions were collapsed
    // so recurse.
    auto Lookup = CachedResults.find(
        {Input,
         GetTriplePlusArchString(TC, BoundArch, TargetDeviceOffloadKind)});
    if (Lookup != CachedResults.end()) {
      InputInfos.append(Lookup->second);
    } else {
      CollectForEachInputs(InputInfos, Input, TC, BoundArch,
                           TargetDeviceOffloadKind, CachedResults);
    }
  }
}

InputInfoList Driver::BuildJobsForAction(
    Compilation &C, const Action *A, const ToolChain *TC, StringRef BoundArch,
    bool AtTopLevel, bool MultipleArchs, const char *LinkingOutput,
    std::map<std::pair<const Action *, std::string>, InputInfoList>
        &CachedResults,
    Action::OffloadKind TargetDeviceOffloadKind) const {
  std::pair<const Action *, std::string> ActionTC = {
      A, GetTriplePlusArchString(TC, BoundArch, TargetDeviceOffloadKind)};
  auto CachedResult = CachedResults.find(ActionTC);
  if (CachedResult != CachedResults.end()) {
    return CachedResult->second;
  }
  InputInfoList Result = BuildJobsForActionNoCache(
      C, A, TC, BoundArch, AtTopLevel, MultipleArchs, LinkingOutput,
      CachedResults, TargetDeviceOffloadKind);
  CachedResults[ActionTC] = Result;
  return Result;
}

InputInfoList Driver::BuildJobsForActionNoCache(
    Compilation &C, const Action *A, const ToolChain *TC, StringRef BoundArch,
    bool AtTopLevel, bool MultipleArchs, const char *LinkingOutput,
    std::map<std::pair<const Action *, std::string>, InputInfoList>
        &CachedResults,
    Action::OffloadKind TargetDeviceOffloadKind) const {
  llvm::PrettyStackTraceString CrashInfo("Building compilation jobs");

  InputInfoList OffloadDependencesInputInfo;
  bool BuildingForOffloadDevice = TargetDeviceOffloadKind != Action::OFK_None;
  if (const OffloadAction *OA = dyn_cast<OffloadAction>(A)) {
    // The 'Darwin' toolchain is initialized only when its arguments are
    // computed. Get the default arguments for OFK_None to ensure that
    // initialization is performed before processing the offload action.
    // FIXME: Remove when darwin's toolchain is initialized during construction.
    C.getArgsForToolChain(TC, BoundArch, Action::OFK_None);

    // The offload action is expected to be used in four different situations.
    //
    // a) Set a toolchain/architecture/kind for a host action:
    //    Host Action 1 -> OffloadAction -> Host Action 2
    //
    // b) Set a toolchain/architecture/kind for a device action;
    //    Device Action 1 -> OffloadAction -> Device Action 2
    //
    // c) Specify a device dependence to a host action;
    //    Device Action 1  _
    //                      \
    //      Host Action 1  ---> OffloadAction -> Host Action 2
    //
    // d) Specify a host dependence to a device action.
    //      Host Action 1  _
    //                      \
    //    Device Action 1  ---> OffloadAction -> Device Action 2
    //
    // For a) and b), we just return the job generated for the dependence. For
    // c) and d) we override the current action with the host/device dependence
    // if the current toolchain is host/device and set the offload dependences
    // info with the jobs obtained from the device/host dependence(s).

    // If there is a single device option, just generate the job for it.
    if (OA->hasSingleDeviceDependence()) {
      InputInfoList DevA;
      OA->doOnEachDeviceDependence([&](Action *DepA, const ToolChain *DepTC,
                                       const char *DepBoundArch) {
        DevA =
            BuildJobsForAction(C, DepA, DepTC, DepBoundArch, AtTopLevel,
                               /*MultipleArchs*/ !!DepBoundArch, LinkingOutput,
                               CachedResults, DepA->getOffloadingDeviceKind());
      });
      return DevA;
    }

    // If 'Action 2' is host, we generate jobs for the device dependences and
    // override the current action with the host dependence. Otherwise, we
    // generate the host dependences and override the action with the device
    // dependence. The dependences can't therefore be a top-level action.
    OA->doOnEachDependence(
        /*IsHostDependence=*/BuildingForOffloadDevice,
        [&](Action *DepA, const ToolChain *DepTC, const char *DepBoundArch) {
          OffloadDependencesInputInfo.append(BuildJobsForAction(
              C, DepA, DepTC, DepBoundArch, /*AtTopLevel=*/false,
              /*MultipleArchs*/ !!DepBoundArch, LinkingOutput, CachedResults,
              DepA->getOffloadingDeviceKind()));
        });

    A = BuildingForOffloadDevice
            ? OA->getSingleDeviceDependence(/*DoNotConsiderHostActions=*/true)
            : OA->getHostDependence();

    // We may have already built this action as a part of the offloading
    // toolchain, return the cached input if so.
    std::pair<const Action *, std::string> ActionTC = {
        OA->getHostDependence(),
        GetTriplePlusArchString(TC, BoundArch, TargetDeviceOffloadKind)};
    if (CachedResults.find(ActionTC) != CachedResults.end()) {
      InputInfoList Inputs = CachedResults[ActionTC];
      Inputs.append(OffloadDependencesInputInfo);
      return Inputs;
    }
  }

  if (const InputAction *IA = dyn_cast<InputAction>(A)) {
    // FIXME: It would be nice to not claim this here; maybe the old scheme of
    // just using Args was better?
    const Arg &Input = IA->getInputArg();
    Input.claim();
    if (Input.getOption().matches(options::OPT_INPUT)) {
      const char *Name = Input.getValue();
      return {InputInfo(A, Name, /* _BaseInput = */ Name)};
    }
    return {InputInfo(A, &Input, /* _BaseInput = */ "")};
  }
  if (const BindArchAction *BAA = dyn_cast<BindArchAction>(A)) {
    const ToolChain *TC;
    StringRef ArchName = BAA->getArchName();

    if (!ArchName.empty())
      TC = &getToolChain(C.getArgs(),
                         computeTargetTriple(*this, TargetTriple,
                                             C.getArgs(), ArchName));
    else
      TC = &C.getDefaultToolChain();

    return BuildJobsForAction(C, *BAA->input_begin(), TC, ArchName, AtTopLevel,
                              MultipleArchs, LinkingOutput, CachedResults,
                              TargetDeviceOffloadKind);
  }

  if (const ForEachWrappingAction *FEA = dyn_cast<ForEachWrappingAction>(A)) {
    // Check that the main action wasn't already processed.
    auto MainActionOutput = CachedResults.find(
        {FEA->getJobAction(),
         GetTriplePlusArchString(TC, BoundArch, TargetDeviceOffloadKind)});
    if (MainActionOutput != CachedResults.end()) {
      // The input was processed on behalf of another foreach.
      // Add entry in cache and return.
      CachedResults[{FEA, GetTriplePlusArchString(TC, BoundArch,
                                                  TargetDeviceOffloadKind)}] =
          MainActionOutput->second;
      return MainActionOutput->second;
    }

    // Build commands for the TFormInput then take any command added after as
    // needing a llvm-foreach wrapping.
    BuildJobsForAction(C, FEA->getTFormInput(), TC, BoundArch,
                       /*AtTopLevel=*/false, MultipleArchs, LinkingOutput,
                       CachedResults, TargetDeviceOffloadKind);
    unsigned OffsetIdx = C.getJobs().size();
    BuildJobsForAction(C, FEA->getJobAction(), TC, BoundArch,
                       /*AtTopLevel=*/false, MultipleArchs, LinkingOutput,
                       CachedResults, TargetDeviceOffloadKind);

    auto begin = C.getJobs().getJobsForOverride().begin() + OffsetIdx;
    auto end = C.getJobs().getJobsForOverride().end();

    // Steal the commands.
    llvm::SmallVector<std::unique_ptr<Command>, 4> JobsToWrap(
        std::make_move_iterator(begin), std::make_move_iterator(end));
    C.getJobs().getJobsForOverride().erase(begin, end);

    InputInfo ActionResult;
    for (std::unique_ptr<Command> Cmd :
         llvm::make_range(std::make_move_iterator(JobsToWrap.begin()),
                          std::make_move_iterator(JobsToWrap.end()))) {
      const JobAction *SourceAction = cast<JobAction>(&Cmd->getSource());

      ActionResult = CachedResults.at(
          {SourceAction,
           GetTriplePlusArchString(TC, BoundArch, TargetDeviceOffloadKind)}).front();
      InputInfoList InputInfos;
      CollectForEachInputs(InputInfos, SourceAction, TC, BoundArch,
                           TargetDeviceOffloadKind, CachedResults);
      const Tool *Creator = &Cmd->getCreator();

      tools::SYCL::constructLLVMForeachCommand(
          C, *SourceAction, std::move(Cmd), InputInfos, ActionResult, Creator,
          "", types::getTypeTempSuffix(ActionResult.getType()));
    }
    return { ActionResult };
  }

  ActionList Inputs = A->getInputs();

  const JobAction *JA = cast<JobAction>(A);
  ActionList CollapsedOffloadActions;

  auto *DA = dyn_cast<OffloadDepsJobAction>(JA);
  const ToolChain *JATC = DA ? DA->getHostTC() : TC;

  ToolSelector TS(JA, *JATC, C, isSaveTempsEnabled(),
                  embedBitcodeInObject() && !isUsingLTO());
  const Tool *T = TS.getTool(Inputs, CollapsedOffloadActions);

  if (!T)
    return {InputInfo()};

  if (BuildingForOffloadDevice &&
      A->getOffloadingDeviceKind() == Action::OFK_OpenMP) {
    if (TC->getTriple().isAMDGCN()) {
      // AMDGCN treats backend and assemble actions as no-op because
      // linker does not support object files.
      if (const BackendJobAction *BA = dyn_cast<BackendJobAction>(A)) {
        return BuildJobsForAction(C, *BA->input_begin(), TC, BoundArch,
                                  AtTopLevel, MultipleArchs, LinkingOutput,
                                  CachedResults, TargetDeviceOffloadKind);
      }

      if (const AssembleJobAction *AA = dyn_cast<AssembleJobAction>(A)) {
        return BuildJobsForAction(C, *AA->input_begin(), TC, BoundArch,
                                  AtTopLevel, MultipleArchs, LinkingOutput,
                                  CachedResults, TargetDeviceOffloadKind);
      }
    }
  }

  // If we've collapsed action list that contained OffloadAction we
  // need to build jobs for host/device-side inputs it may have held.
  for (const auto *OA : CollapsedOffloadActions)
    cast<OffloadAction>(OA)->doOnEachDependence(
        /*IsHostDependence=*/BuildingForOffloadDevice,
        [&](Action *DepA, const ToolChain *DepTC, const char *DepBoundArch) {
          OffloadDependencesInputInfo.append(BuildJobsForAction(
              C, DepA, DepTC, DepBoundArch, /* AtTopLevel */ false,
              /*MultipleArchs=*/!!DepBoundArch, LinkingOutput, CachedResults,
              DepA->getOffloadingDeviceKind()));
        });

  // Only use pipes when there is exactly one input.
  InputInfoList InputInfos;
  for (const Action *Input : Inputs) {
    // Treat dsymutil and verify sub-jobs as being at the top-level too, they
    // shouldn't get temporary output names.
    // FIXME: Clean this up.
    bool SubJobAtTopLevel =
        AtTopLevel && (isa<DsymutilJobAction>(A) || isa<VerifyJobAction>(A));
    InputInfos.append(BuildJobsForAction(
        C, Input, JATC, DA ? DA->getOffloadingArch() : BoundArch,
        SubJobAtTopLevel, MultipleArchs, LinkingOutput, CachedResults,
        A->getOffloadingDeviceKind()));
  }

  // Always use the first file input as the base input.
  const char *BaseInput = InputInfos[0].getBaseInput();
  for (auto &Info : InputInfos) {
    if (Info.isFilename()) {
      BaseInput = Info.getBaseInput();
      break;
    }
  }

  // ... except dsymutil actions, which use their actual input as the base
  // input.
  if (JA->getType() == types::TY_dSYM)
    BaseInput = InputInfos[0].getFilename();

  // ... and in header module compilations, which use the module name.
  if (auto *ModuleJA = dyn_cast<HeaderModulePrecompileJobAction>(JA))
    BaseInput = ModuleJA->getModuleName();

  // Append outputs of offload device jobs to the input list
  if (!OffloadDependencesInputInfo.empty())
    InputInfos.append(OffloadDependencesInputInfo.begin(),
                      OffloadDependencesInputInfo.end());

  // Set the effective triple of the toolchain for the duration of this job.
  llvm::Triple EffectiveTriple;
  const ToolChain &ToolTC = T->getToolChain();
  const ArgList &Args =
      C.getArgsForToolChain(TC, BoundArch, A->getOffloadingDeviceKind());
  if (InputInfos.size() != 1) {
    EffectiveTriple = llvm::Triple(ToolTC.ComputeEffectiveClangTriple(Args));
  } else {
    // Pass along the input type if it can be unambiguously determined.
    EffectiveTriple = llvm::Triple(
        ToolTC.ComputeEffectiveClangTriple(Args, InputInfos[0].getType()));
  }
  RegisterEffectiveTriple TripleRAII(ToolTC, EffectiveTriple);

  // Determine the place to write output to, if any.
  InputInfo Result;
  InputInfoList UnbundlingResults;
  if (auto *UA = dyn_cast<OffloadUnbundlingJobAction>(JA)) {
    // If we have an unbundling job, we need to create results for all the
    // outputs. We also update the results cache so that other actions using
    // this unbundling action can get the right results.
    for (auto &UI : UA->getDependentActionsInfo()) {
      assert(UI.DependentOffloadKind != Action::OFK_None &&
             "Unbundling with no offloading??");

      // Unbundling actions are never at the top level. When we generate the
      // offloading prefix, we also do that for the host file because the
      // unbundling action does not change the type of the output which can
      // cause a overwrite.
      InputInfo CurI;
      bool IsFPGAObjLink =
          (JA->getType() == types::TY_Object &&
           EffectiveTriple.getSubArch() == llvm::Triple::SPIRSubArch_fpga &&
           C.getInputArgs().hasArg(options::OPT_fsycl_link_EQ));
      if (C.getDriver().getOffloadStaticLibSeen() &&
          (JA->getType() == types::TY_Archive ||
           JA->getType() == types::TY_Tempfilelist)) {
        // Host part of the unbundled static archive is not used.
        if (UI.DependentOffloadKind == Action::OFK_Host)
          continue;
        // Host part of the unbundled object is not used when using the
        // FPGA target and -fsycl-link is enabled.
        if (UI.DependentOffloadKind == Action::OFK_Host && IsFPGAObjLink)
          continue;
        std::string TmpFileName = C.getDriver().GetTemporaryPath(
            llvm::sys::path::stem(BaseInput),
            JA->getType() == types::TY_Archive ? "a" : "txt");
        const char *TmpFile =
            C.addTempFile(C.getArgs().MakeArgString(TmpFileName));
        CurI = InputInfo(JA->getType(), TmpFile, TmpFile);
      } else if (types::isFPGA(JA->getType())) {
        std::string Ext(types::getTypeTempSuffix(JA->getType()));
        types::ID TI = types::TY_Object;
        if (EffectiveTriple.isSPIR()) {
          if (!UI.DependentToolChain->getTriple().isSPIR())
            continue;
          // Output file from unbundle is FPGA device. Name the file
          // accordingly.
          if (UI.DependentOffloadKind == Action::OFK_Host) {
            // Do not add the current info for Host with FPGA device.  The host
            // side isn't used
            continue;
          }
          if (JA->getType() == types::TY_FPGA_AOCO) {
            TI = types::TY_TempAOCOfilelist;
            Ext = "txt";
          }
          if (JA->getType() == types::TY_FPGA_AOCR ||
              JA->getType() == types::TY_FPGA_AOCR_EMU)
            // AOCR files are always unbundled into a list file.
            TI = types::TY_Tempfilelist;
        } else {
          if (UI.DependentOffloadKind == Action::OFK_SYCL)
            // Do not add the current info for device with FPGA device.  The
            // device side isn't used
            continue;
          TI = types::TY_Tempfilelist;
          Ext = "txt";
        }
        std::string TmpFileName = C.getDriver().GetTemporaryPath(
            llvm::sys::path::stem(BaseInput), Ext);
        const char *TmpFile =
                        C.addTempFile(C.getArgs().MakeArgString(TmpFileName));
        CurI = InputInfo(TI, TmpFile, TmpFile);
      } else {
        // Host part of the unbundled object is not used when -fsycl-link is
        // enabled with FPGA target
        if (UI.DependentOffloadKind == Action::OFK_Host && IsFPGAObjLink)
          continue;
        std::string OffloadingPrefix = Action::GetOffloadingFileNamePrefix(
          UI.DependentOffloadKind,
          UI.DependentToolChain->getTriple().normalize(),
          /*CreatePrefixForHost=*/true);
        CurI = InputInfo(
          UA,
          GetNamedOutputPath(C, *UA, BaseInput, UI.DependentBoundArch,
                             /*AtTopLevel=*/false,
                             MultipleArchs ||
                                 UI.DependentOffloadKind == Action::OFK_HIP,
                             OffloadingPrefix),
          BaseInput);
      }
      // Save the unbundling result.
      UnbundlingResults.push_back(CurI);

      // Get the unique string identifier for this dependence and cache the
      // result.
      StringRef Arch;
      if (TargetDeviceOffloadKind == Action::OFK_HIP ||
          TargetDeviceOffloadKind == Action::OFK_SYCL) {
        if (UI.DependentOffloadKind == Action::OFK_Host)
          Arch = StringRef();
        else
          Arch = UI.DependentBoundArch;
      } else
        Arch = BoundArch;
      // When unbundling for SYCL and there is no Target offload, assume
      // Host as the dependent offload, as the host path has been stripped
      // in this instance
      Action::OffloadKind DependentOffloadKind;
      if (UI.DependentOffloadKind == Action::OFK_SYCL &&
          TargetDeviceOffloadKind == Action::OFK_None)
        DependentOffloadKind = Action::OFK_Host;
      else
        DependentOffloadKind = UI.DependentOffloadKind;

      CachedResults[{A, GetTriplePlusArchString(UI.DependentToolChain, Arch,
                                                DependentOffloadKind)}] = {
          CurI};
    }
    // Do a check for a dependency file unbundle for FPGA.  This is out of line
    // from a regular unbundle, so just create and return the name of the
    // unbundled file.
    if (JA->getType() == types::TY_FPGA_Dependencies ||
        JA->getType() == types::TY_FPGA_Dependencies_List) {
      std::string Ext(types::getTypeTempSuffix(JA->getType()));
      std::string TmpFileName =
          C.getDriver().GetTemporaryPath(llvm::sys::path::stem(BaseInput), Ext);
      const char *TmpFile =
          C.addTempFile(C.getArgs().MakeArgString(TmpFileName));
      Result = InputInfo(JA->getType(), TmpFile, TmpFile);
      UnbundlingResults.push_back(Result);
    } else {
      // Now that we have all the results generated, select the one that should
      // be returned for the current depending action.
      std::pair<const Action *, std::string> ActionTC = {
          A, GetTriplePlusArchString(TC, BoundArch, TargetDeviceOffloadKind)};
      assert(CachedResults.find(ActionTC) != CachedResults.end() &&
             "Result does not exist??");
      Result = CachedResults[ActionTC].front();
    }
  } else if (auto *DA = dyn_cast<OffloadDepsJobAction>(JA)) {
    for (auto &DI : DA->getDependentActionsInfo()) {
      assert(DI.DependentOffloadKind != Action::OFK_None &&
             "Deps job with no offloading");

      std::string OffloadingPrefix = Action::GetOffloadingFileNamePrefix(
          DI.DependentOffloadKind,
          DI.DependentToolChain->getTriple().normalize(),
          /*CreatePrefixForHost=*/true);
      auto CurI = InputInfo(
          DA,
          GetNamedOutputPath(C, *DA, BaseInput, DI.DependentBoundArch,
                             /*AtTopLevel=*/false,
                             MultipleArchs ||
                                 DI.DependentOffloadKind == Action::OFK_HIP,
                             OffloadingPrefix),
          BaseInput);
      // Save the result.
      UnbundlingResults.push_back(CurI);

      // Get the unique string identifier for this dependence and cache the
      // result.
      StringRef Arch = TargetDeviceOffloadKind == Action::OFK_HIP
                           ? DI.DependentOffloadKind == Action::OFK_Host
                                 ? StringRef()
                                 : DI.DependentBoundArch
                           : BoundArch;

      CachedResults[{A, GetTriplePlusArchString(DI.DependentToolChain, Arch,
                                                DI.DependentOffloadKind)}] = {
          CurI};
    }

    // Now that we have all the results generated, select the one that should be
    // returned for the current depending action.
    std::pair<const Action *, std::string> ActionTC = {
        A, GetTriplePlusArchString(TC, BoundArch, TargetDeviceOffloadKind)};
    auto It = CachedResults.find(ActionTC);
    assert(It != CachedResults.end() && "Result does not exist??");
    Result = It->second.front();
  } else if (JA->getType() == types::TY_Nothing)
    Result = {InputInfo(A, BaseInput)};
  else {
    std::string OffloadingPrefix;
    // When generating binaries with -fsycl-link-target or -fsycl-link, the
    // output file prefix is the triple arch only.  Do not add the arch when
    // compiling for host.
    if (!A->getOffloadingHostActiveKinds() &&
        (Args.getLastArg(options::OPT_fsycl_link_targets_EQ) ||
         Args.hasArg(options::OPT_fsycl_link_EQ))) {
      OffloadingPrefix = "-";
      OffloadingPrefix += TC->getTriple().getArchName();
    } else {
      // We only have to generate a prefix for the host if this is not a
      // top-level action.
      OffloadingPrefix = Action::GetOffloadingFileNamePrefix(
        A->getOffloadingDeviceKind(), TC->getTriple().normalize(),
        /*CreatePrefixForHost=*/!!A->getOffloadingHostActiveKinds() &&
            !AtTopLevel);
    }
    if (isa<OffloadWrapperJobAction>(JA)) {
      if (Arg *FinalOutput = C.getArgs().getLastArg(options::OPT_o))
        BaseInput = FinalOutput->getValue();
      else
        BaseInput = getDefaultImageName();
      BaseInput =
          C.getArgs().MakeArgString(std::string(BaseInput) + "-wrapper");
    }
    Result = InputInfo(A, GetNamedOutputPath(C, *JA, BaseInput, BoundArch,
                                             AtTopLevel, MultipleArchs,
                                             OffloadingPrefix),
                       BaseInput);
  }

  if (CCCPrintBindings && !CCGenDiagnostics) {
    llvm::errs() << "# \"" << T->getToolChain().getTripleString() << '"'
                 << " - \"" << T->getName() << "\", inputs: [";
    for (unsigned i = 0, e = InputInfos.size(); i != e; ++i) {
      llvm::errs() << InputInfos[i].getAsString();
      if (i + 1 != e)
        llvm::errs() << ", ";
    }
    if (UnbundlingResults.empty())
      llvm::errs() << "], output: " << Result.getAsString() << "\n";
    else {
      llvm::errs() << "], outputs: [";
      for (unsigned i = 0, e = UnbundlingResults.size(); i != e; ++i) {
        llvm::errs() << UnbundlingResults[i].getAsString();
        if (i + 1 != e)
          llvm::errs() << ", ";
      }
      llvm::errs() << "] \n";
    }
  } else {
    if (UnbundlingResults.empty())
      T->ConstructJob(
          C, *JA, Result, InputInfos,
          C.getArgsForToolChain(TC, BoundArch, JA->getOffloadingDeviceKind()),
          LinkingOutput);
    else
      T->ConstructJobMultipleOutputs(
          C, *JA, UnbundlingResults, InputInfos,
          C.getArgsForToolChain(TC, BoundArch, JA->getOffloadingDeviceKind()),
          LinkingOutput);
  }
  return {Result};
}

const char *Driver::getDefaultImageName() const {
  llvm::Triple Target(llvm::Triple::normalize(TargetTriple));
  return Target.isOSWindows() ? "a.exe" : "a.out";
}

/// Create output filename based on ArgValue, which could either be a
/// full filename, filename without extension, or a directory. If ArgValue
/// does not provide a filename, then use BaseName, and use the extension
/// suitable for FileType.
static const char *MakeCLOutputFilename(const ArgList &Args, StringRef ArgValue,
                                        StringRef BaseName,
                                        types::ID FileType) {
  SmallString<128> Filename = ArgValue;

  if (ArgValue.empty()) {
    // If the argument is empty, output to BaseName in the current dir.
    Filename = BaseName;
  } else if (llvm::sys::path::is_separator(Filename.back())) {
    // If the argument is a directory, output to BaseName in that dir.
    llvm::sys::path::append(Filename, BaseName);
  }

  if (!llvm::sys::path::has_extension(ArgValue)) {
    // If the argument didn't provide an extension, then set it.
    const char *Extension = types::getTypeTempSuffix(FileType, true);

    if (FileType == types::TY_Image &&
        Args.hasArg(options::OPT__SLASH_LD, options::OPT__SLASH_LDd)) {
      // The output file is a dll.
      Extension = "dll";
    }

    llvm::sys::path::replace_extension(Filename, Extension);
  }

  return Args.MakeArgString(Filename.c_str());
}

static bool HasPreprocessOutput(const Action &JA) {
  if (isa<PreprocessJobAction>(JA))
    return true;
  if (isa<OffloadAction>(JA) && isa<PreprocessJobAction>(JA.getInputs()[0]))
    return true;
  if (isa<OffloadBundlingJobAction>(JA) &&
      HasPreprocessOutput(*(JA.getInputs()[0])))
    return true;
  return false;
}

const char *Driver::GetNamedOutputPath(Compilation &C, const JobAction &JA,
                                       const char *BaseInput,
                                       StringRef OrigBoundArch, bool AtTopLevel,
                                       bool MultipleArchs,
                                       StringRef OffloadingPrefix) const {
  std::string BoundArch = OrigBoundArch.str();
  if (is_style_windows(llvm::sys::path::Style::native)) {
    // BoundArch may contains ':', which is invalid in file names on Windows,
    // therefore replace it with '%'.
    std::replace(BoundArch.begin(), BoundArch.end(), ':', '@');
  }

  llvm::PrettyStackTraceString CrashInfo("Computing output path");
  // Output to a user requested destination?
  if (AtTopLevel && !isa<DsymutilJobAction>(JA) && !isa<VerifyJobAction>(JA)) {
    if (Arg *FinalOutput = C.getArgs().getLastArg(options::OPT_o))
      return C.addResultFile(FinalOutput->getValue(), &JA);
    // Output to destination for -fsycl-device-only and Windows -o
    if (C.getArgs().hasArg(options::OPT_fsycl_device_only))
      if (Arg *FinalOutput = C.getArgs().getLastArg(options::OPT__SLASH_o))
        return C.addResultFile(FinalOutput->getValue(), &JA);
  }

  // For /P, preprocess to file named after BaseInput.
  if (C.getArgs().hasArg(options::OPT__SLASH_P) &&
      ((AtTopLevel && isa<PreprocessJobAction>(JA)) ||
       isa<OffloadBundlingJobAction>(JA))) {
    StringRef BaseName = llvm::sys::path::filename(BaseInput);
    StringRef NameArg;
    if (Arg *A = C.getArgs().getLastArg(options::OPT__SLASH_Fi))
      NameArg = A->getValue();
    return C.addResultFile(
        MakeCLOutputFilename(C.getArgs(), NameArg, BaseName, types::TY_PP_C),
        &JA);
  }

  // Redirect output for the generated source + integration footer.
  if (isa<AppendFooterJobAction>(JA)) {
    if (Arg *A = C.getArgs().getLastArg(options::OPT_fsycl_footer_path_EQ)) {
      SmallString<128> OutName(A->getValue());
      StringRef BaseName = llvm::sys::path::filename(BaseInput);
      if (isSaveTempsEnabled()) {
        // Retain the location specified by the user with -save-temps.
        const char *Suffix = types::getTypeTempSuffix(JA.getType());
        std::string::size_type End = std::string::npos;
        if (!types::appendSuffixForType(JA.getType()))
          End = BaseName.rfind('.');
        SmallString<128> Suffixed(BaseName.substr(0, End));
        Suffixed += OffloadingPrefix;
        Suffixed += '.';
        Suffixed += Suffix;
        llvm::sys::path::append(OutName, Suffixed.c_str());
      } else {
        std::string TmpName =
            GetTemporaryPath(llvm::sys::path::stem(BaseName),
                             types::getTypeTempSuffix(JA.getType()));
        llvm::sys::path::append(OutName, llvm::sys::path::filename(TmpName));
      }
      return C.addTempFile(C.getArgs().MakeArgString(OutName));
    }
  }

  // Default to writing to stdout?
  if (AtTopLevel && !CCGenDiagnostics && HasPreprocessOutput(JA)) {
    return "-";
  }

  if (JA.getType() == types::TY_ModuleFile &&
      C.getArgs().getLastArg(options::OPT_module_file_info)) {
    return "-";
  }

  // Is this the assembly listing for /FA?
  if (JA.getType() == types::TY_PP_Asm &&
      (C.getArgs().hasArg(options::OPT__SLASH_FA) ||
       C.getArgs().hasArg(options::OPT__SLASH_Fa))) {
    // Use /Fa and the input filename to determine the asm file name.
    StringRef BaseName = llvm::sys::path::filename(BaseInput);
    StringRef FaValue = C.getArgs().getLastArgValue(options::OPT__SLASH_Fa);
    return C.addResultFile(
        MakeCLOutputFilename(C.getArgs(), FaValue, BaseName, JA.getType()),
        &JA);
  }

  // Output to a temporary file?
  if ((!AtTopLevel && !isSaveTempsEnabled() &&
       (!C.getArgs().hasArg(options::OPT__SLASH_Fo) ||
        // FIXME - The use of /Fo is limited when offloading is enabled.  When
        // compiling to exe use of /Fo does not produce the named obj.  We also
        // should not use the named output when performing unbundling.
        (C.getArgs().hasArg(options::OPT__SLASH_Fo) &&
         (!JA.isOffloading(Action::OFK_None) ||
          isa<OffloadUnbundlingJobAction>(JA) ||
          JA.getOffloadingHostActiveKinds() > Action::OFK_Host)))) ||
      CCGenDiagnostics) {
    StringRef Name = llvm::sys::path::filename(BaseInput);
    std::pair<StringRef, StringRef> Split = Name.split('.');
    SmallString<128> TmpName;
    const char *Suffix = types::getTypeTempSuffix(JA.getType(), IsCLMode());
    Arg *A = C.getArgs().getLastArg(options::OPT_fcrash_diagnostics_dir);
    if (CCGenDiagnostics && A) {
      SmallString<128> CrashDirectory(A->getValue());
      if (!getVFS().exists(CrashDirectory))
        llvm::sys::fs::create_directories(CrashDirectory);
      llvm::sys::path::append(CrashDirectory, Split.first);
      const char *Middle = Suffix ? "-%%%%%%." : "-%%%%%%";
      std::error_code EC = llvm::sys::fs::createUniqueFile(
          CrashDirectory + Middle + Suffix, TmpName);
      if (EC) {
        Diag(clang::diag::err_unable_to_make_temp) << EC.message();
        return "";
      }
    } else {
      if (MultipleArchs && !BoundArch.empty()) {
        TmpName = GetTemporaryDirectory(Split.first);
        llvm::sys::path::append(TmpName,
                                Split.first + "-" + BoundArch + "." + Suffix);
      } else {
        TmpName = GetTemporaryPath(Split.first, Suffix);
      }
    }
    return C.addTempFile(C.getArgs().MakeArgString(TmpName), JA.getType());
  }

  SmallString<128> BasePath(BaseInput);
  SmallString<128> ExternalPath("");
  StringRef BaseName;

  // Dsymutil actions should use the full path.
  if (isa<DsymutilJobAction>(JA) && C.getArgs().hasArg(options::OPT_dsym_dir)) {
    ExternalPath += C.getArgs().getLastArg(options::OPT_dsym_dir)->getValue();
    // We use posix style here because the tests (specifically
    // darwin-dsymutil.c) demonstrate that posix style paths are acceptable
    // even on Windows and if we don't then the similar test covering this
    // fails.
    llvm::sys::path::append(ExternalPath, llvm::sys::path::Style::posix,
                            llvm::sys::path::filename(BasePath));
    BaseName = ExternalPath;
  } else if (isa<DsymutilJobAction>(JA) || isa<VerifyJobAction>(JA))
    BaseName = BasePath;
  else
    BaseName = llvm::sys::path::filename(BasePath);

  // Determine what the derived output name should be.
  const char *NamedOutput;

  if ((JA.getType() == types::TY_Object || JA.getType() == types::TY_LTO_BC ||
       JA.getType() == types::TY_Archive) &&
      C.getArgs().hasArg(options::OPT__SLASH_Fo, options::OPT__SLASH_o)) {
    // The /Fo or /o flag decides the object filename.
    StringRef Val =
        C.getArgs()
            .getLastArg(options::OPT__SLASH_Fo, options::OPT__SLASH_o)
            ->getValue();
    NamedOutput =
        MakeCLOutputFilename(C.getArgs(), Val, BaseName, types::TY_Object);
  } else if (JA.getType() == types::TY_Image &&
             C.getArgs().hasArg(options::OPT__SLASH_Fe,
                                options::OPT__SLASH_o)) {
    // The /Fe or /o flag names the linked file.
    StringRef Val =
        C.getArgs()
            .getLastArg(options::OPT__SLASH_Fe, options::OPT__SLASH_o)
            ->getValue();
    NamedOutput =
        MakeCLOutputFilename(C.getArgs(), Val, BaseName, types::TY_Image);
  } else if (JA.getType() == types::TY_Image) {
    if (IsCLMode()) {
      // clang-cl uses BaseName for the executable name.
      NamedOutput =
          MakeCLOutputFilename(C.getArgs(), "", BaseName, types::TY_Image);
    } else {
      SmallString<128> Output(getDefaultImageName());
      // HIP image for device compilation with -fno-gpu-rdc is per compilation
      // unit.
      bool IsHIPNoRDC = JA.getOffloadingDeviceKind() == Action::OFK_HIP &&
                        !C.getArgs().hasFlag(options::OPT_fgpu_rdc,
                                             options::OPT_fno_gpu_rdc, false);
      if (IsHIPNoRDC) {
        Output = BaseName;
        llvm::sys::path::replace_extension(Output, "");
      }
      Output += OffloadingPrefix;
      if (MultipleArchs && !BoundArch.empty()) {
        Output += "-";
        Output.append(BoundArch);
      }
      if (IsHIPNoRDC)
        Output += ".out";
      NamedOutput = C.getArgs().MakeArgString(Output.c_str());
    }
  } else if (JA.getType() == types::TY_PCH && IsCLMode()) {
    NamedOutput = C.getArgs().MakeArgString(GetClPchPath(C, BaseName));
  } else {
    const char *Suffix = types::getTypeTempSuffix(JA.getType(), IsCLMode());
    assert(Suffix && "All types used for output should have a suffix.");

    std::string::size_type End = std::string::npos;
    if (!types::appendSuffixForType(JA.getType()))
      End = BaseName.rfind('.');
    SmallString<128> Suffixed(BaseName.substr(0, End));
    Suffixed += OffloadingPrefix;
    if (MultipleArchs && !BoundArch.empty()) {
      Suffixed += "-";
      Suffixed.append(BoundArch);
    }
    // When using both -save-temps and -emit-llvm, use a ".tmp.bc" suffix for
    // the unoptimized bitcode so that it does not get overwritten by the ".bc"
    // optimized bitcode output.
    auto IsHIPRDCInCompilePhase = [](const JobAction &JA,
                                     const llvm::opt::DerivedArgList &Args) {
      // The relocatable compilation in HIP implies -emit-llvm. Similarly, use a
      // ".tmp.bc" suffix for the unoptimized bitcode (generated in the compile
      // phase.)
      return isa<CompileJobAction>(JA) &&
             JA.getOffloadingDeviceKind() == Action::OFK_HIP &&
             Args.hasFlag(options::OPT_fgpu_rdc, options::OPT_fno_gpu_rdc,
                          false);
    };
    if (!AtTopLevel && JA.getType() == types::TY_LLVM_BC &&
        (C.getArgs().hasArg(options::OPT_emit_llvm) ||
         IsHIPRDCInCompilePhase(JA, C.getArgs())))
      Suffixed += ".tmp";
    Suffixed += '.';
    Suffixed += Suffix;
    NamedOutput = C.getArgs().MakeArgString(Suffixed.c_str());
  }

  // Prepend object file path if -save-temps=obj
  if (!AtTopLevel && isSaveTempsObj() && C.getArgs().hasArg(options::OPT_o) &&
      JA.getType() != types::TY_PCH) {
    Arg *FinalOutput = C.getArgs().getLastArg(options::OPT_o);
    SmallString<128> TempPath(FinalOutput->getValue());
    llvm::sys::path::remove_filename(TempPath);
    StringRef OutputFileName = llvm::sys::path::filename(NamedOutput);
    llvm::sys::path::append(TempPath, OutputFileName);
    NamedOutput = C.getArgs().MakeArgString(TempPath.c_str());
  }

  if (isSaveTempsEnabled()) {
    // If we're saving temps and the temp file conflicts with any
    // input/resulting file, then avoid overwriting.
    if (!AtTopLevel) {
      bool SameFile = false;
      SmallString<256> Result;
      llvm::sys::fs::current_path(Result);
      llvm::sys::path::append(Result, BaseName);
      llvm::sys::fs::equivalent(BaseInput, Result.c_str(), SameFile);
      // Must share the same path to conflict.
      if (SameFile) {
        StringRef Name = llvm::sys::path::filename(BaseInput);
        std::pair<StringRef, StringRef> Split = Name.split('.');
        std::string TmpName = GetTemporaryPath(
            Split.first, types::getTypeTempSuffix(JA.getType(), IsCLMode()));
        return C.addTempFile(C.getArgs().MakeArgString(TmpName));
      }
    }

    const auto &ResultFiles = C.getResultFiles();
    const auto CollidingFilenameIt =
        llvm::find_if(ResultFiles, [NamedOutput](const auto &It) {
          return StringRef(NamedOutput).equals(It.second);
        });
    if (CollidingFilenameIt != ResultFiles.end()) {
      // Upon any collision, a unique hash will be appended to the filename,
      // similar to what is done for temporary files in the regular flow.
      StringRef CollidingName(CollidingFilenameIt->second);
      std::pair<StringRef, StringRef> Split = CollidingName.split('.');
      std::string UniqueName = GetUniquePath(
          Split.first, types::getTypeTempSuffix(JA.getType(), IsCLMode()));
      return C.addTempFile(C.getArgs().MakeArgString(UniqueName));
    }
  }

  // As an annoying special case, PCH generation doesn't strip the pathname.
  if (JA.getType() == types::TY_PCH && !IsCLMode()) {
    llvm::sys::path::remove_filename(BasePath);
    if (BasePath.empty())
      BasePath = NamedOutput;
    else
      llvm::sys::path::append(BasePath, NamedOutput);
    return C.addResultFile(C.getArgs().MakeArgString(BasePath.c_str()), &JA);
  } else {
    return C.addResultFile(NamedOutput, &JA);
  }
}

std::string Driver::GetFilePath(StringRef Name, const ToolChain &TC) const {
  // Search for Name in a list of paths.
  auto SearchPaths = [&](const llvm::SmallVectorImpl<std::string> &P)
      -> llvm::Optional<std::string> {
    // Respect a limited subset of the '-Bprefix' functionality in GCC by
    // attempting to use this prefix when looking for file paths.
    for (const auto &Dir : P) {
      if (Dir.empty())
        continue;
      SmallString<128> P(Dir[0] == '=' ? SysRoot + Dir.substr(1) : Dir);
      llvm::sys::path::append(P, Name);
      if (llvm::sys::fs::exists(Twine(P)))
        return std::string(P);
    }
    return None;
  };

  if (auto P = SearchPaths(PrefixDirs))
    return *P;

  SmallString<128> R(ResourceDir);
  llvm::sys::path::append(R, Name);
  if (llvm::sys::fs::exists(Twine(R)))
    return std::string(R.str());

  SmallString<128> P(TC.getCompilerRTPath());
  llvm::sys::path::append(P, Name);
  if (llvm::sys::fs::exists(Twine(P)))
    return std::string(P.str());

  SmallString<128> D(Dir);
  llvm::sys::path::append(D, "..", Name);
  if (llvm::sys::fs::exists(Twine(D)))
    return std::string(D.str());

  if (auto P = SearchPaths(TC.getLibraryPaths()))
    return *P;

  if (auto P = SearchPaths(TC.getFilePaths()))
    return *P;

  return std::string(Name);
}

void Driver::generatePrefixedToolNames(
    StringRef Tool, const ToolChain &TC,
    SmallVectorImpl<std::string> &Names) const {
  // FIXME: Needs a better variable than TargetTriple
  Names.emplace_back((TargetTriple + "-" + Tool).str());
  Names.emplace_back(Tool);
}

static bool ScanDirForExecutable(SmallString<128> &Dir, StringRef Name) {
  llvm::sys::path::append(Dir, Name);
  if (llvm::sys::fs::can_execute(Twine(Dir)))
    return true;
  llvm::sys::path::remove_filename(Dir);
  return false;
}

std::string Driver::GetProgramPath(StringRef Name, const ToolChain &TC) const {
  SmallVector<std::string, 2> TargetSpecificExecutables;
  generatePrefixedToolNames(Name, TC, TargetSpecificExecutables);

  // Respect a limited subset of the '-Bprefix' functionality in GCC by
  // attempting to use this prefix when looking for program paths.
  for (const auto &PrefixDir : PrefixDirs) {
    if (llvm::sys::fs::is_directory(PrefixDir)) {
      SmallString<128> P(PrefixDir);
      if (ScanDirForExecutable(P, Name))
        return std::string(P.str());
    } else {
      SmallString<128> P((PrefixDir + Name).str());
      if (llvm::sys::fs::can_execute(Twine(P)))
        return std::string(P.str());
    }
  }

  const ToolChain::path_list &List = TC.getProgramPaths();
  for (const auto &TargetSpecificExecutable : TargetSpecificExecutables) {
    // For each possible name of the tool look for it in
    // program paths first, then the path.
    // Higher priority names will be first, meaning that
    // a higher priority name in the path will be found
    // instead of a lower priority name in the program path.
    // E.g. <triple>-gcc on the path will be found instead
    // of gcc in the program path
    for (const auto &Path : List) {
      SmallString<128> P(Path);
      if (ScanDirForExecutable(P, TargetSpecificExecutable))
        return std::string(P.str());
    }

    // Fall back to the path
    if (llvm::ErrorOr<std::string> P =
            llvm::sys::findProgramByName(TargetSpecificExecutable))
      return *P;
  }

  return std::string(Name);
}

std::string Driver::GetTemporaryPath(StringRef Prefix, StringRef Suffix) const {
  SmallString<128> Path;
  std::error_code EC = llvm::sys::fs::createTemporaryFile(Prefix, Suffix, Path);
  if (EC) {
    Diag(clang::diag::err_unable_to_make_temp) << EC.message();
    return "";
  }

  return std::string(Path.str());
}

std::string Driver::GetUniquePath(StringRef BaseName, StringRef Ext) const {
  SmallString<128> Path;
  std::error_code EC = llvm::sys::fs::getPotentiallyUniqueFileName(
      Twine(BaseName) + Twine("-%%%%%%.") + Ext, Path);
  if (EC) {
    Diag(clang::diag::err_unable_to_make_temp) << EC.message();
    return "";
  }

  return std::string(Path.str());
}

std::string Driver::GetTemporaryDirectory(StringRef Prefix) const {
  SmallString<128> Path;
  std::error_code EC = llvm::sys::fs::createUniqueDirectory(Prefix, Path);
  if (EC) {
    Diag(clang::diag::err_unable_to_make_temp) << EC.message();
    return "";
  }

  return std::string(Path.str());
}

std::string Driver::GetClPchPath(Compilation &C, StringRef BaseName) const {
  SmallString<128> Output;
  if (Arg *FpArg = C.getArgs().getLastArg(options::OPT__SLASH_Fp)) {
    // FIXME: If anybody needs it, implement this obscure rule:
    // "If you specify a directory without a file name, the default file name
    // is VCx0.pch., where x is the major version of Visual C++ in use."
    Output = FpArg->getValue();

    // "If you do not specify an extension as part of the path name, an
    // extension of .pch is assumed. "
    if (!llvm::sys::path::has_extension(Output))
      Output += ".pch";
  } else {
    if (Arg *YcArg = C.getArgs().getLastArg(options::OPT__SLASH_Yc))
      Output = YcArg->getValue();
    if (Output.empty())
      Output = BaseName;
    llvm::sys::path::replace_extension(Output, ".pch");
  }
  return std::string(Output.str());
}

const ToolChain &Driver::getToolChain(const ArgList &Args,
                                      const llvm::Triple &Target) const {

  auto &TC = ToolChains[Target.str()];
  if (!TC) {
    switch (Target.getOS()) {
    case llvm::Triple::AIX:
      TC = std::make_unique<toolchains::AIX>(*this, Target, Args);
      break;
    case llvm::Triple::Haiku:
      TC = std::make_unique<toolchains::Haiku>(*this, Target, Args);
      break;
    case llvm::Triple::Ananas:
      TC = std::make_unique<toolchains::Ananas>(*this, Target, Args);
      break;
    case llvm::Triple::CloudABI:
      TC = std::make_unique<toolchains::CloudABI>(*this, Target, Args);
      break;
    case llvm::Triple::Darwin:
    case llvm::Triple::MacOSX:
    case llvm::Triple::IOS:
    case llvm::Triple::TvOS:
    case llvm::Triple::WatchOS:
      TC = std::make_unique<toolchains::DarwinClang>(*this, Target, Args);
      break;
    case llvm::Triple::DragonFly:
      TC = std::make_unique<toolchains::DragonFly>(*this, Target, Args);
      break;
    case llvm::Triple::OpenBSD:
      TC = std::make_unique<toolchains::OpenBSD>(*this, Target, Args);
      break;
    case llvm::Triple::NetBSD:
      TC = std::make_unique<toolchains::NetBSD>(*this, Target, Args);
      break;
    case llvm::Triple::FreeBSD:
      if (Target.isPPC())
        TC = std::make_unique<toolchains::PPCFreeBSDToolChain>(*this, Target,
                                                               Args);
      else
        TC = std::make_unique<toolchains::FreeBSD>(*this, Target, Args);
      break;
    case llvm::Triple::Minix:
      TC = std::make_unique<toolchains::Minix>(*this, Target, Args);
      break;
    case llvm::Triple::Linux:
    case llvm::Triple::ELFIAMCU:
      if (Target.getArch() == llvm::Triple::hexagon)
        TC = std::make_unique<toolchains::HexagonToolChain>(*this, Target,
                                                             Args);
      else if ((Target.getVendor() == llvm::Triple::MipsTechnologies) &&
               !Target.hasEnvironment())
        TC = std::make_unique<toolchains::MipsLLVMToolChain>(*this, Target,
                                                              Args);
      else if (Target.isPPC())
        TC = std::make_unique<toolchains::PPCLinuxToolChain>(*this, Target,
                                                              Args);
      else if (Target.getArch() == llvm::Triple::ve)
        TC = std::make_unique<toolchains::VEToolChain>(*this, Target, Args);

      else
        TC = std::make_unique<toolchains::Linux>(*this, Target, Args);
      break;
    case llvm::Triple::NaCl:
      TC = std::make_unique<toolchains::NaClToolChain>(*this, Target, Args);
      break;
    case llvm::Triple::Fuchsia:
      TC = std::make_unique<toolchains::Fuchsia>(*this, Target, Args);
      break;
    case llvm::Triple::Solaris:
      TC = std::make_unique<toolchains::Solaris>(*this, Target, Args);
      break;
    case llvm::Triple::AMDHSA:
      TC = std::make_unique<toolchains::ROCMToolChain>(*this, Target, Args);
      break;
    case llvm::Triple::AMDPAL:
    case llvm::Triple::Mesa3D:
      TC = std::make_unique<toolchains::AMDGPUToolChain>(*this, Target, Args);
      break;
    case llvm::Triple::Win32:
      switch (Target.getEnvironment()) {
      default:
        if (Target.isOSBinFormatELF())
          TC = std::make_unique<toolchains::Generic_ELF>(*this, Target, Args);
        else if (Target.isOSBinFormatMachO())
          TC = std::make_unique<toolchains::MachO>(*this, Target, Args);
        else
          TC = std::make_unique<toolchains::Generic_GCC>(*this, Target, Args);
        break;
      case llvm::Triple::GNU:
        TC = std::make_unique<toolchains::MinGW>(*this, Target, Args);
        break;
      case llvm::Triple::Itanium:
        TC = std::make_unique<toolchains::CrossWindowsToolChain>(*this, Target,
                                                                  Args);
        break;
      case llvm::Triple::MSVC:
      case llvm::Triple::UnknownEnvironment:
        if (Args.getLastArgValue(options::OPT_fuse_ld_EQ)
                .startswith_insensitive("bfd"))
          TC = std::make_unique<toolchains::CrossWindowsToolChain>(
              *this, Target, Args);
        else
          TC =
              std::make_unique<toolchains::MSVCToolChain>(*this, Target, Args);
        break;
      }
      break;
    case llvm::Triple::PS4:
      TC = std::make_unique<toolchains::PS4CPU>(*this, Target, Args);
      break;
    case llvm::Triple::PS5:
      TC = std::make_unique<toolchains::PS5CPU>(*this, Target, Args);
      break;
    case llvm::Triple::Contiki:
      TC = std::make_unique<toolchains::Contiki>(*this, Target, Args);
      break;
    case llvm::Triple::Hurd:
      TC = std::make_unique<toolchains::Hurd>(*this, Target, Args);
      break;
    case llvm::Triple::ZOS:
      TC = std::make_unique<toolchains::ZOS>(*this, Target, Args);
      break;
    case llvm::Triple::ShaderModel:
      TC = std::make_unique<toolchains::HLSLToolChain>(*this, Target, Args);
      break;
    default:
      // Of these targets, Hexagon is the only one that might have
      // an OS of Linux, in which case it got handled above already.
      switch (Target.getArch()) {
      case llvm::Triple::tce:
        TC = std::make_unique<toolchains::TCEToolChain>(*this, Target, Args);
        break;
      case llvm::Triple::tcele:
        TC = std::make_unique<toolchains::TCELEToolChain>(*this, Target, Args);
        break;
      case llvm::Triple::hexagon:
        TC = std::make_unique<toolchains::HexagonToolChain>(*this, Target,
                                                             Args);
        break;
      case llvm::Triple::lanai:
        TC = std::make_unique<toolchains::LanaiToolChain>(*this, Target, Args);
        break;
      case llvm::Triple::xcore:
        TC = std::make_unique<toolchains::XCoreToolChain>(*this, Target, Args);
        break;
      case llvm::Triple::wasm32:
      case llvm::Triple::wasm64:
        TC = std::make_unique<toolchains::WebAssembly>(*this, Target, Args);
        break;
      case llvm::Triple::avr:
        TC = std::make_unique<toolchains::AVRToolChain>(*this, Target, Args);
        break;
      case llvm::Triple::msp430:
        TC =
            std::make_unique<toolchains::MSP430ToolChain>(*this, Target, Args);
        break;
      case llvm::Triple::riscv32:
      case llvm::Triple::riscv64:
        if (toolchains::RISCVToolChain::hasGCCToolchain(*this, Args))
          TC =
              std::make_unique<toolchains::RISCVToolChain>(*this, Target, Args);
        else
          TC = std::make_unique<toolchains::BareMetal>(*this, Target, Args);
        break;
      case llvm::Triple::ve:
        TC = std::make_unique<toolchains::VEToolChain>(*this, Target, Args);
        break;
      case llvm::Triple::spirv32:
      case llvm::Triple::spirv64:
        TC = std::make_unique<toolchains::SPIRVToolChain>(*this, Target, Args);
        break;
      case llvm::Triple::csky:
        TC = std::make_unique<toolchains::CSKYToolChain>(*this, Target, Args);
        break;
      default:
        if (Target.getVendor() == llvm::Triple::Myriad)
          TC = std::make_unique<toolchains::MyriadToolChain>(*this, Target,
                                                              Args);
        else if (toolchains::BareMetal::handlesTarget(Target))
          TC = std::make_unique<toolchains::BareMetal>(*this, Target, Args);
        else if (Target.isOSBinFormatELF())
          TC = std::make_unique<toolchains::Generic_ELF>(*this, Target, Args);
        else if (Target.isOSBinFormatMachO())
          TC = std::make_unique<toolchains::MachO>(*this, Target, Args);
        else
          TC = std::make_unique<toolchains::Generic_GCC>(*this, Target, Args);
      }
    }
  }

  // Intentionally omitted from the switch above: llvm::Triple::CUDA.  CUDA
  // compiles always need two toolchains, the CUDA toolchain and the host
  // toolchain.  So the only valid way to create a CUDA toolchain is via
  // CreateOffloadingDeviceToolChains.

  return *TC;
}

const ToolChain &Driver::getOffloadingDeviceToolChain(const ArgList &Args,
                  const llvm::Triple &Target, const ToolChain &HostTC,
                  const Action::OffloadKind &TargetDeviceOffloadKind) const {
  // Use device / host triples as the key into the ToolChains map because the
  // device ToolChain we create depends on both.
  auto &TC = ToolChains[Target.str() + "/" + HostTC.getTriple().str()];
  if (!TC) {
    // Categorized by offload kind > arch rather than OS > arch like
    // the normal getToolChain call, as it seems a reasonable way to categorize
    // things.
    switch (TargetDeviceOffloadKind) {
      case Action::OFK_Cuda:
        TC = std::make_unique<toolchains::CudaToolChain>(
          *this, Target, HostTC, Args, TargetDeviceOffloadKind);
        break;
      case Action::OFK_HIP: {
        if (Target.getArch() == llvm::Triple::amdgcn &&
            Target.getVendor() == llvm::Triple::AMD &&
            Target.getOS() == llvm::Triple::AMDHSA)
          TC = std::make_unique<toolchains::HIPAMDToolChain>(
              *this, Target, HostTC, Args, TargetDeviceOffloadKind);
        else if (Target.getArch() == llvm::Triple::spirv64 &&
                 Target.getVendor() == llvm::Triple::UnknownVendor &&
                 Target.getOS() == llvm::Triple::UnknownOS)
          TC = std::make_unique<toolchains::HIPSPVToolChain>(*this, Target,
                                                             HostTC, Args);
        break;
      }
      case Action::OFK_OpenMP:
        // omp + nvptx
        TC = std::make_unique<toolchains::CudaToolChain>(
          *this, Target, HostTC, Args, TargetDeviceOffloadKind);
        break;
      case Action::OFK_SYCL:
        switch (Target.getArch()) {
          case llvm::Triple::spir:
          case llvm::Triple::spir64:
            TC = std::make_unique<toolchains::SYCLToolChain>(
              *this, Target, HostTC, Args);
            break;
          case llvm::Triple::nvptx:
          case llvm::Triple::nvptx64:
            TC = std::make_unique<toolchains::CudaToolChain>(
              *this, Target, HostTC, Args, TargetDeviceOffloadKind);
            break;
          case llvm::Triple::amdgcn:
            TC = std::make_unique<toolchains::HIPAMDToolChain>(
                *this, Target, HostTC, Args, TargetDeviceOffloadKind);
            break;
          default:
          break;
        }
      break;
      default:
      break;
    }
  }

  return *TC;
}

bool Driver::ShouldUseClangCompiler(const JobAction &JA) const {
  // Say "no" if there is not exactly one input of a type clang understands.
  if (JA.size() != 1 ||
      !types::isAcceptedByClang((*JA.input_begin())->getType()))
    return false;

  // And say "no" if this is not a kind of action clang understands.
  if (!isa<PreprocessJobAction>(JA) && !isa<PrecompileJobAction>(JA) &&
      !isa<CompileJobAction>(JA) && !isa<BackendJobAction>(JA) &&
      !isa<ExtractAPIJobAction>(JA))
    return false;

  return true;
}

bool Driver::ShouldUseFlangCompiler(const JobAction &JA) const {
  // Say "no" if there is not exactly one input of a type flang understands.
  if (JA.size() != 1 ||
      !types::isAcceptedByFlang((*JA.input_begin())->getType()))
    return false;

  // And say "no" if this is not a kind of action flang understands.
  if (!isa<PreprocessJobAction>(JA) && !isa<CompileJobAction>(JA) &&
      !isa<BackendJobAction>(JA))
    return false;

  return true;
}

bool Driver::ShouldEmitStaticLibrary(const ArgList &Args) const {
  // Only emit static library if the flag is set explicitly.
  if (Args.hasArg(options::OPT_emit_static_lib))
    return true;
  return false;
}

/// GetReleaseVersion - Parse (([0-9]+)(.([0-9]+)(.([0-9]+)?))?)? and return the
/// grouped values as integers. Numbers which are not provided are set to 0.
///
/// \return True if the entire string was parsed (9.2), or all groups were
/// parsed (10.3.5extrastuff).
bool Driver::GetReleaseVersion(StringRef Str, unsigned &Major, unsigned &Minor,
                               unsigned &Micro, bool &HadExtra) {
  HadExtra = false;

  Major = Minor = Micro = 0;
  if (Str.empty())
    return false;

  if (Str.consumeInteger(10, Major))
    return false;
  if (Str.empty())
    return true;
  if (Str[0] != '.')
    return false;

  Str = Str.drop_front(1);

  if (Str.consumeInteger(10, Minor))
    return false;
  if (Str.empty())
    return true;
  if (Str[0] != '.')
    return false;
  Str = Str.drop_front(1);

  if (Str.consumeInteger(10, Micro))
    return false;
  if (!Str.empty())
    HadExtra = true;
  return true;
}

/// Parse digits from a string \p Str and fulfill \p Digits with
/// the parsed numbers. This method assumes that the max number of
/// digits to look for is equal to Digits.size().
///
/// \return True if the entire string was parsed and there are
/// no extra characters remaining at the end.
bool Driver::GetReleaseVersion(StringRef Str,
                               MutableArrayRef<unsigned> Digits) {
  if (Str.empty())
    return false;

  unsigned CurDigit = 0;
  while (CurDigit < Digits.size()) {
    unsigned Digit;
    if (Str.consumeInteger(10, Digit))
      return false;
    Digits[CurDigit] = Digit;
    if (Str.empty())
      return true;
    if (Str[0] != '.')
      return false;
    Str = Str.drop_front(1);
    CurDigit++;
  }

  // More digits than requested, bail out...
  return false;
}

std::pair<unsigned, unsigned>
Driver::getIncludeExcludeOptionFlagMasks(bool IsClCompatMode) const {
  unsigned IncludedFlagsBitmask = 0;
  unsigned ExcludedFlagsBitmask = options::NoDriverOption;

  if (IsClCompatMode) {
    // Include CL and Core options.
    IncludedFlagsBitmask |= options::CLOption;
    IncludedFlagsBitmask |= options::CoreOption;
  } else {
    ExcludedFlagsBitmask |= options::CLOption;
  }
  if (IsDXCMode()) {
    // Include DXC and Core options.
    IncludedFlagsBitmask |= options::DXCOption;
    IncludedFlagsBitmask |= options::CoreOption;
  } else {
    ExcludedFlagsBitmask |= options::DXCOption;
  }
  return std::make_pair(IncludedFlagsBitmask, ExcludedFlagsBitmask);
}

bool clang::driver::isOptimizationLevelFast(const ArgList &Args) {
  return Args.hasFlag(options::OPT_Ofast, options::OPT_O_Group, false);
}

bool clang::driver::isObjectFile(std::string FileName) {
  if (llvm::sys::fs::is_directory(FileName))
    return false;
  if (!llvm::sys::path::has_extension(FileName))
    // Any file with no extension should be considered an Object. Take into
    // account -lsomelib library filenames.
    return FileName.rfind("-l", 0) != 0;
  std::string Ext(llvm::sys::path::extension(FileName).drop_front());
  // We cannot rely on lookupTypeForExtension solely as that has 'lib'
  // marked as an object.
  return (Ext != "lib" &&
          types::lookupTypeForExtension(Ext) == types::TY_Object);
}

bool clang::driver::isStaticArchiveFile(const StringRef &FileName) {
  if (!llvm::sys::path::has_extension(FileName))
    // Any file with no extension should not be considered an Archive.
    return false;
  llvm::file_magic Magic;
  llvm::identify_magic(FileName, Magic);
  // Only .lib and archive files are to be considered.
  return (Magic == llvm::file_magic::archive);
}

bool clang::driver::willEmitRemarks(const ArgList &Args) {
  // -fsave-optimization-record enables it.
  if (Args.hasFlag(options::OPT_fsave_optimization_record,
                   options::OPT_fno_save_optimization_record, false))
    return true;

  // -fsave-optimization-record=<format> enables it as well.
  if (Args.hasFlag(options::OPT_fsave_optimization_record_EQ,
                   options::OPT_fno_save_optimization_record, false))
    return true;

  // -foptimization-record-file alone enables it too.
  if (Args.hasFlag(options::OPT_foptimization_record_file_EQ,
                   options::OPT_fno_save_optimization_record, false))
    return true;

  // -foptimization-record-passes alone enables it too.
  if (Args.hasFlag(options::OPT_foptimization_record_passes_EQ,
                   options::OPT_fno_save_optimization_record, false))
    return true;
  return false;
}

llvm::StringRef clang::driver::getDriverMode(StringRef ProgName,
                                             ArrayRef<const char *> Args) {
  static const std::string OptName =
      getDriverOptTable().getOption(options::OPT_driver_mode).getPrefixedName();
  llvm::StringRef Opt;
  for (StringRef Arg : Args) {
    if (!Arg.startswith(OptName))
      continue;
    Opt = Arg;
  }
  if (Opt.empty())
    Opt = ToolChain::getTargetAndModeFromProgramName(ProgName).DriverMode;
  return Opt.consume_front(OptName) ? Opt : "";
}

bool driver::IsClangCL(StringRef DriverMode) { return DriverMode.equals("cl"); }<|MERGE_RESOLUTION|>--- conflicted
+++ resolved
@@ -4755,15 +4755,6 @@
       using SYCLDeviceLibsList = SmallVector<DeviceLibOptInfo, 5>;
 
       const SYCLDeviceLibsList sycl_device_wrapper_libs = {
-<<<<<<< HEAD
-          {"libsycl-crt", "libc"},
-          {"libsycl-complex", "libm-fp32"},
-          {"libsycl-complex-fp64", "libm-fp64"},
-          {"libsycl-cmath", "libm-fp32"},
-          {"libsycl-cmath-fp64", "libm-fp64"},
-          {"libsycl-imf", "libimf-fp32"},
-          {"libsycl-imf-fp64", "libimf-fp64"}};
-=======
         {"libsycl-crt", "libc"},
         {"libsycl-complex", "libm-fp32"},
         {"libsycl-complex-fp64", "libm-fp64"},
@@ -4772,8 +4763,9 @@
 #if defined(_WIN32)
         {"libsycl-msvc-math", "libm-fp32"},
 #endif
+        {"libsycl-imf", "libimf-fp32"},
+        {"libsycl-imf-fp64", "libimf-fp64"}
       };
->>>>>>> 3e1c1bf3
       // For AOT compilation, we need to link sycl_device_fallback_libs as
       // default too.
       const SYCLDeviceLibsList sycl_device_fallback_libs = {
