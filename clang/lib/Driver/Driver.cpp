--- conflicted
+++ resolved
@@ -1076,7 +1076,6 @@
   bool IsHIP =
       llvm::any_of(Inputs,
                    [](std::pair<types::ID, const llvm::opt::Arg *> &I) {
-<<<<<<< HEAD
                      return types::isHIP(I.first);
                    }) ||
       C.getInputArgs().hasArg(options::OPT_hip_link) ||
@@ -1085,44 +1084,6 @@
       options::OPT_foffload_via_llvm, options::OPT_fno_offload_via_llvm, false);
   if (IsCuda && IsHIP) {
     Diag(clang::diag::err_drv_mix_cuda_hip);
-=======
-                     return types::isCuda(I.first);
-                   }) &&
-      !UseLLVMOffload;
-  bool IsHIP =
-      (llvm::any_of(Inputs,
-                    [](std::pair<types::ID, const llvm::opt::Arg *> &I) {
-                      return types::isHIP(I.first);
-                    }) ||
-       C.getInputArgs().hasArg(options::OPT_hip_link) ||
-       C.getInputArgs().hasArg(options::OPT_hipstdpar)) &&
-      !UseLLVMOffload;
-  bool IsSYCL = C.getInputArgs().hasFlag(options::OPT_fsycl,
-                                         options::OPT_fno_sycl, false);
-  bool IsOpenMPOffloading =
-      UseLLVMOffload ||
-      (C.getInputArgs().hasFlag(options::OPT_fopenmp, options::OPT_fopenmp_EQ,
-                                options::OPT_fno_openmp, false) &&
-       (C.getInputArgs().hasArg(options::OPT_offload_targets_EQ) ||
-        (C.getInputArgs().hasArg(options::OPT_offload_arch_EQ) &&
-         !(IsCuda || IsHIP))));
-
-  llvm::SmallSet<Action::OffloadKind, 4> Kinds;
-  const std::pair<bool, Action::OffloadKind> ActiveKinds[] = {
-      {IsCuda, Action::OFK_Cuda},
-      {IsHIP, Action::OFK_HIP},
-      {IsOpenMPOffloading, Action::OFK_OpenMP},
-      {IsSYCL, Action::OFK_SYCL}};
-  for (const auto &[Active, Kind] : ActiveKinds)
-    if (Active)
-      Kinds.insert(Kind);
-
-  // We currently don't support any kind of mixed offloading.
-  if (Kinds.size() > 1) {
-    Diag(clang::diag::err_drv_mix_offload)
-        << Action::GetOffloadKindName(*Kinds.begin()).upper()
-        << Action::GetOffloadKindName(*(++Kinds.begin())).upper();
->>>>>>> dc87a14e
     return;
   }
   if (IsCuda && !UseLLVMOffload) {
