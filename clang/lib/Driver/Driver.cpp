--- conflicted
+++ resolved
@@ -4002,12 +4002,7 @@
         }
 
         // For SYCL compilation, add SYCL device libraries as default.
-<<<<<<< HEAD
-        if (!isNVPTX && !Args.hasArg(options::OPT_fintelfpga) &&
-            !Args.hasArg(options::OPT_fno_sycl_devicelib)) {
-=======
         if (!isNVPTX && !Args.hasArg(options::OPT_fno_sycl_devicelib)) {
->>>>>>> 3afda662
           addSYCLDeviceLibs(
               *TC, LinkObjects, isSpirvAOT,
               C.getDefaultToolChain().getTriple().isWindowsMSVCEnvironment());
@@ -4091,12 +4086,7 @@
                                         : types::TY_Tempfiletable;
         SYCLPostLinkJobAction *PostLinkDCRAction = nullptr;
         SYCLPostLinkJobAction *PostLinkAction = nullptr;
-<<<<<<< HEAD
-        if (isNVPTX || Args.hasArg(options::OPT_fintelfpga) ||
-            Args.hasArg(options::OPT_fno_sycl_devicelib)) {
-=======
         if (isNVPTX || Args.hasArg(options::OPT_fno_sycl_devicelib)) {
->>>>>>> 3afda662
           PostLinkAction = C.MakeAction<SYCLPostLinkJobAction>(DeviceLinkAction,
                                                                PostLinkOutType);
         } else {
