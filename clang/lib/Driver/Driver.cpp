--- conflicted
+++ resolved
@@ -817,7 +817,6 @@
   return RT;
 }
 
-<<<<<<< HEAD
 static bool isValidSYCLTriple(llvm::Triple T) {
   // 'nvptx64-nvidia-cuda' is the valid SYCL triple for NVidia GPUs.
   if (T.getArch() == llvm::Triple::nvptx64 &&
@@ -844,21 +843,13 @@
 
 static const char *getDefaultSYCLArch(Compilation &C) {
   // If -fsycl is supplied we will assume SPIR-V
-  if (C.getDefaultToolChain().getTriple().getArch() == llvm::Triple::x86)
-    return "spir";
-  return "spir64";
-=======
-static const char *getDefaultSYCLArch(Compilation &C) {
-  // If -fsycl is supplied we will assume SPIR-V
   if (C.getDefaultToolChain().getTriple().isArch32Bit())
     return "spirv32";
   return "spirv64";
->>>>>>> 0b0d6110
 }
 
 static bool addSYCLDefaultTriple(Compilation &C,
                                  SmallVectorImpl<llvm::Triple> &SYCLTriples) {
-<<<<<<< HEAD
   /// Returns true if a triple is added to SYCLTriples, false otherwise
   if (!C.getDriver().isSYCLDefaultTripleImplied())
     return false;
@@ -873,17 +864,12 @@
     if (SYCLTriple.isNVPTX() || SYCLTriple.isAMDGCN())
       return false;
   }
-  // Add the default triple as it was not found.
-=======
   for (const auto &SYCLTriple : SYCLTriples) {
     if (SYCLTriple.getSubArch() == llvm::Triple::NoSubArch &&
         SYCLTriple.isSPIROrSPIRV())
       return false;
   }
   // Add the default triple as it was not found.
-  llvm::Triple DefaultTriple =
-      C.getDriver().getSYCLDeviceTriple(getDefaultSYCLArch(C));
->>>>>>> 0b0d6110
   SYCLTriples.insert(SYCLTriples.begin(), DefaultTriple);
   return true;
 }
@@ -1106,7 +1092,6 @@
   // SYCL
   //
   // We need to generate a SYCL toolchain if the user specified -fsycl.
-<<<<<<< HEAD
   // If -fsycl is supplied without any of these we will assume SPIR-V.
   // Use of -fsycl-device-only overrides -fsycl.
   bool IsSYCL = C.getInputArgs().hasFlag(options::OPT_fsycl,
@@ -1150,10 +1135,6 @@
     Diag(clang::diag::warn_drv_opt_requires_opt)
         << SYCLHostCompilerOptions->getSpelling().split('=').first
         << "-fsycl-host-compiler";
-=======
-  bool IsSYCL = C.getInputArgs().hasFlag(options::OPT_fsycl,
-                                         options::OPT_fno_sycl, false);
->>>>>>> 0b0d6110
 
   auto argSYCLIncompatible = [&](OptSpecifier OptId) {
     if (!IsSYCL)
@@ -1167,7 +1148,6 @@
   // -ffreestanding cannot be used with -fsycl
   argSYCLIncompatible(options::OPT_ffreestanding);
 
-<<<<<<< HEAD
   // Diagnose incorrect inputs to SYCL options.
   // FIXME: Since the option definition includes the list of possible values,
   // the validation must be automatic, not requiring separate disjointed code
@@ -1482,22 +1462,6 @@
     C.addOffloadDeviceToolChain(SYCLTC, Action::OFK_SYCL);
     if (DerivedArchs.contains(TT.getTriple()))
       KnownArchs[SYCLTC] = DerivedArchs[TT.getTriple()];
-=======
-  llvm::SmallVector<llvm::Triple, 4> UniqueSYCLTriplesVec;
-
-  if (IsSYCL) {
-    addSYCLDefaultTriple(C, UniqueSYCLTriplesVec);
-
-    // We'll need to use the SYCL and host triples as the key into
-    // getOffloadingDeviceToolChain, because the device toolchains we're
-    // going to create will depend on both.
-    const ToolChain *HostTC = C.getSingleOffloadToolChain<Action::OFK_Host>();
-    for (const auto &TT : UniqueSYCLTriplesVec) {
-      auto SYCLTC = &getOffloadingDeviceToolChain(C.getInputArgs(), TT, *HostTC,
-                                                  Action::OFK_SYCL);
-      C.addOffloadDeviceToolChain(SYCLTC, Action::OFK_SYCL);
-    }
->>>>>>> 0b0d6110
   }
 
   //
@@ -2590,24 +2554,16 @@
 }
 
 llvm::Triple Driver::getSYCLDeviceTriple(StringRef TargetArch) const {
-<<<<<<< HEAD
   SmallVector<StringRef, 5> SYCLAlias = {
       "spir",       "spir64",  "spir64_fpga", "spir64_x86_64",
       "spir64_gen", "spirv32", "spirv64",     "nvptx64"};
-=======
-  SmallVector<StringRef, 5> SYCLAlias = {"spir", "spir64", "spirv32",
-                                         "spirv64"};
->>>>>>> 0b0d6110
   if (std::find(SYCLAlias.begin(), SYCLAlias.end(), TargetArch) !=
       SYCLAlias.end()) {
     llvm::Triple TT;
     TT.setArchName(TargetArch);
-<<<<<<< HEAD
     // Return the full SYCL target triple string for NVidia GPU targets.
     if (TT.getArch() == llvm::Triple::nvptx64)
       return llvm::Triple("nvptx64-nvidia-cuda");
-=======
->>>>>>> 0b0d6110
     TT.setVendor(llvm::Triple::UnknownVendor);
     TT.setOS(llvm::Triple::UnknownOS);
     return TT;
@@ -2615,7 +2571,6 @@
   return llvm::Triple(TargetArch);
 }
 
-<<<<<<< HEAD
 // Print the help from any of the given tools which are used for AOT
 // compilation for SYCL
 void Driver::PrintSYCLToolHelp(const Compilation &C) const {
@@ -2670,8 +2625,6 @@
   }
 }
 
-=======
->>>>>>> 0b0d6110
 void Driver::PrintVersion(const Compilation &C, raw_ostream &OS) const {
   if (IsFlangMode()) {
     OS << getClangToolFullVersion("flang") << '\n';
@@ -8066,7 +8019,6 @@
       Archs.insert(OffloadArchToString(OffloadArch::HIPDefault));
     else if (Kind == Action::OFK_OpenMP)
       Archs.insert(StringRef());
-<<<<<<< HEAD
     else if (Kind == Action::OFK_SYCL) {
       // For SYCL offloading, we need to check the triple for NVPTX or AMDGPU.
       // The default arch is set for NVPTX if not provided.  For AMDGPU, emit
@@ -8079,10 +8031,6 @@
       else
         Archs.insert(StringRef());
     }
-=======
-    else if (Kind == Action::OFK_SYCL)
-      Archs.insert(StringRef());
->>>>>>> 0b0d6110
   } else {
     Args.ClaimAllArgs(options::OPT_offload_arch_EQ);
     Args.ClaimAllArgs(options::OPT_no_offload_arch_EQ);
@@ -8457,12 +8405,8 @@
       return C.MakeAction<BackendJobAction>(Input, Output);
     }
     if (Args.hasArg(options::OPT_emit_llvm) ||
-<<<<<<< HEAD
         (TargetDeviceOffloadKind == Action::OFK_SYCL &&
          C.getDriver().getUseNewOffloadingDriver()) ||
-=======
-        TargetDeviceOffloadKind == Action::OFK_SYCL ||
->>>>>>> 0b0d6110
         (((Input->getOffloadingToolChain() &&
            Input->getOffloadingToolChain()->getTriple().isAMDGPU()) ||
           TargetDeviceOffloadKind == Action::OFK_HIP) &&
@@ -10483,14 +10427,11 @@
                                                            HostTC, Args);
       break;
     }
-<<<<<<< HEAD
     case Action::OFK_OpenMP:
       // omp + nvptx
       TC = std::make_unique<toolchains::CudaToolChain>(
           *this, Target, HostTC, Args, TargetDeviceOffloadKind);
       break;
-=======
->>>>>>> 0b0d6110
     case Action::OFK_SYCL:
       switch (Target.getArch()) {
       case llvm::Triple::spir:
@@ -10500,7 +10441,6 @@
         TC = std::make_unique<toolchains::SYCLToolChain>(*this, Target, HostTC,
                                                          Args);
         break;
-<<<<<<< HEAD
       case llvm::Triple::nvptx:
       case llvm::Triple::nvptx64:
         TC = std::make_unique<toolchains::CudaToolChain>(
@@ -10515,9 +10455,6 @@
           TC = std::make_unique<toolchains::SYCLToolChain>(*this, Target,
                                                            HostTC, Args);
         }
-=======
-      default:
->>>>>>> 0b0d6110
         break;
       }
       break;
