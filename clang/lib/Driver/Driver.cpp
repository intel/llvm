--- conflicted
+++ resolved
@@ -5058,12 +5058,8 @@
             else
               FullDeviceLinkAction = DeviceLinkAction;
             auto *PostLinkAction = C.MakeAction<SYCLPostLinkJobAction>(
-<<<<<<< HEAD
-                FullDeviceLinkAction, types::TY_LLVM_BC, types::TY_Tempfiletable);
-=======
                 FullDeviceLinkAction, types::TY_LLVM_BC,
                 types::TY_Tempfiletable);
->>>>>>> 22c9574b
             PostLinkAction->setRTSetsSpecConstants(!TT.isSPIRAOT());
             auto *ExtractIRFilesAction = C.MakeAction<FileTableTformJobAction>(
                 PostLinkAction, types::TY_Tempfilelist, types::TY_Tempfilelist);
