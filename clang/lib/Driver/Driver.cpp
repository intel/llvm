//===--- Driver.cpp - Clang GCC Compatible Driver -------------------------===//
//
// Part of the LLVM Project, under the Apache License v2.0 with LLVM Exceptions.
// See https://llvm.org/LICENSE.txt for license information.
// SPDX-License-Identifier: Apache-2.0 WITH LLVM-exception
//
//===----------------------------------------------------------------------===//
#include "clang/Driver/Driver.h"
#include "ToolChains/AIX.h"
#include "ToolChains/AMDGPU.h"
#include "ToolChains/AMDGPUOpenMP.h"
#include "ToolChains/AVR.h"
#include "ToolChains/Arch/RISCV.h"
#include "ToolChains/BareMetal.h"
#include "ToolChains/CSKYToolChain.h"
#include "ToolChains/Clang.h"
#include "ToolChains/CrossWindows.h"
#include "ToolChains/Cuda.h"
#include "ToolChains/Darwin.h"
#include "ToolChains/DragonFly.h"
#include "ToolChains/FreeBSD.h"
#include "ToolChains/Fuchsia.h"
#include "ToolChains/Gnu.h"
#include "ToolChains/HIPAMD.h"
#include "ToolChains/HIPSPV.h"
#include "ToolChains/HLSL.h"
#include "ToolChains/Haiku.h"
#include "ToolChains/Hexagon.h"
#include "ToolChains/Hurd.h"
#include "ToolChains/Lanai.h"
#include "ToolChains/Linux.h"
#include "ToolChains/MSP430.h"
#include "ToolChains/MSVC.h"
#include "ToolChains/MinGW.h"
#include "ToolChains/MipsLinux.h"
#include "ToolChains/NaCl.h"
#include "ToolChains/NetBSD.h"
#include "ToolChains/OHOS.h"
#include "ToolChains/OpenBSD.h"
#include "ToolChains/PPCFreeBSD.h"
#include "ToolChains/PPCLinux.h"
#include "ToolChains/PS4CPU.h"
#include "ToolChains/RISCVToolchain.h"
#include "ToolChains/SPIRV.h"
#include "ToolChains/SYCL.h"
#include "ToolChains/SPIRVOpenMP.h"
#include "ToolChains/SYCL.h"
#include "ToolChains/Solaris.h"
#include "ToolChains/TCE.h"
#include "ToolChains/UEFI.h"
#include "ToolChains/VEToolchain.h"
#include "ToolChains/WebAssembly.h"
#include "ToolChains/XCore.h"
#include "ToolChains/ZOS.h"
#include "clang/Basic/DiagnosticDriver.h"
#include "clang/Basic/TargetID.h"
#include "clang/Basic/Version.h"
#include "clang/Config/config.h"
#include "clang/Driver/Action.h"
#include "clang/Driver/Compilation.h"
#include "clang/Driver/InputInfo.h"
#include "clang/Driver/Job.h"
#include "clang/Driver/Options.h"
#include "clang/Driver/Phases.h"
#include "clang/Driver/SanitizerArgs.h"
#include "clang/Driver/Tool.h"
#include "clang/Driver/ToolChain.h"
#include "clang/Driver/Types.h"
#include "llvm/ADT/ArrayRef.h"
#include "llvm/ADT/MapVector.h"
#include "llvm/ADT/STLExtras.h"
#include "llvm/ADT/StringExtras.h"
#include "llvm/ADT/StringRef.h"
#include "llvm/ADT/StringSet.h"
#include "llvm/ADT/StringSwitch.h"
#include "llvm/BinaryFormat/Magic.h"
#include "llvm/Config/llvm-config.h"
#include "llvm/MC/TargetRegistry.h"
#include "llvm/Option/Arg.h"
#include "llvm/Option/ArgList.h"
#include "llvm/Option/OptSpecifier.h"
#include "llvm/Option/OptTable.h"
#include "llvm/Option/Option.h"
#include "llvm/Support/CommandLine.h"
#include "llvm/Support/ErrorHandling.h"
#include "llvm/Support/ExitCodes.h"
#include "llvm/Support/FileSystem.h"
#include "llvm/Support/FileUtilities.h"
#include "llvm/Support/FormatVariadic.h"
#include "llvm/Support/LineIterator.h"
#include "llvm/Support/MD5.h"
#include "llvm/Support/Path.h"
#include "llvm/Support/PrettyStackTrace.h"
#include "llvm/Support/Process.h"
#include "llvm/Support/Program.h"
#include "llvm/Support/Regex.h"
#include "llvm/Support/StringSaver.h"
#include "llvm/Support/VirtualFileSystem.h"
#include "llvm/Support/raw_ostream.h"
#include "llvm/TargetParser/Host.h"
#include "llvm/TargetParser/RISCVISAInfo.h"
#include <cstdlib> // ::getenv
#include <map>
#include <memory>
#include <optional>
#include <set>
#include <utility>
#if LLVM_ON_UNIX
#include <unistd.h> // getpid
#endif

using namespace clang::driver;
using namespace clang;
using namespace llvm::opt;

static std::optional<llvm::Triple> getOffloadTargetTriple(const Driver &D,
                                                          const ArgList &Args) {
  auto OffloadTargets = Args.getAllArgValues(options::OPT_offload_EQ);
  // Offload compilation flow does not support multiple targets for now. We
  // need the HIPActionBuilder (and possibly the CudaActionBuilder{,Base}too)
  // to support multiple tool chains first.
  switch (OffloadTargets.size()) {
  default:
    D.Diag(diag::err_drv_only_one_offload_target_supported);
    return std::nullopt;
  case 0:
    D.Diag(diag::err_drv_invalid_or_unsupported_offload_target) << "";
    return std::nullopt;
  case 1:
    break;
  }
  return llvm::Triple(OffloadTargets[0]);
}

static std::optional<llvm::Triple>
getNVIDIAOffloadTargetTriple(const Driver &D, const ArgList &Args,
                             const llvm::Triple &HostTriple) {
  if (!Args.hasArg(options::OPT_offload_EQ)) {
    return llvm::Triple(HostTriple.isArch64Bit() ? "nvptx64-nvidia-cuda"
                                                 : "nvptx-nvidia-cuda");
  }
  auto TT = getOffloadTargetTriple(D, Args);
  if (TT && (TT->getArch() == llvm::Triple::spirv32 ||
             TT->getArch() == llvm::Triple::spirv64)) {
    if (Args.hasArg(options::OPT_emit_llvm))
      return TT;
    D.Diag(diag::err_drv_cuda_offload_only_emit_bc);
    return std::nullopt;
  }
  D.Diag(diag::err_drv_invalid_or_unsupported_offload_target) << TT->str();
  return std::nullopt;
}
static std::optional<llvm::Triple>
getHIPOffloadTargetTriple(const Driver &D, const ArgList &Args) {
  if (!Args.hasArg(options::OPT_offload_EQ)) {
    auto OffloadArchs = Args.getAllArgValues(options::OPT_offload_arch_EQ);
    if (llvm::is_contained(OffloadArchs, "amdgcnspirv") &&
        OffloadArchs.size() == 1)
      return llvm::Triple("spirv64-amd-amdhsa");
    return llvm::Triple("amdgcn-amd-amdhsa"); // Default HIP triple.
  }
  auto TT = getOffloadTargetTriple(D, Args);
  if (!TT)
    return std::nullopt;
  if (TT->isAMDGCN() && TT->getVendor() == llvm::Triple::AMD &&
      TT->getOS() == llvm::Triple::AMDHSA)
    return TT;
  if (TT->getArch() == llvm::Triple::spirv64)
    return TT;
  D.Diag(diag::err_drv_invalid_or_unsupported_offload_target) << TT->str();
  return std::nullopt;
}

// static
std::string Driver::GetResourcesPath(StringRef BinaryPath) {
  // Since the resource directory is embedded in the module hash, it's important
  // that all places that need it call this function, so that they get the
  // exact same string ("a/../b/" and "b/" get different hashes, for example).

  // Dir is bin/ or lib/, depending on where BinaryPath is.
  StringRef Dir = llvm::sys::path::parent_path(BinaryPath);
  SmallString<128> P(Dir);

  StringRef ConfiguredResourceDir(CLANG_RESOURCE_DIR);
  if (!ConfiguredResourceDir.empty()) {
    llvm::sys::path::append(P, ConfiguredResourceDir);
  } else {
    // On Windows, libclang.dll is in bin/.
    // On non-Windows, libclang.so/.dylib is in lib/.
    // With a static-library build of libclang, LibClangPath will contain the
    // path of the embedding binary, which for LLVM binaries will be in bin/.
    // ../lib gets us to lib/ in both cases.
    P = llvm::sys::path::parent_path(Dir);
    // This search path is also created in the COFF driver of lld, so any
    // changes here also needs to happen in lld/COFF/Driver.cpp
    llvm::sys::path::append(P, CLANG_INSTALL_LIBDIR_BASENAME, "clang",
                            CLANG_VERSION_MAJOR_STRING);
  }

  return std::string(P);
}

CUIDOptions::CUIDOptions(llvm::opt::DerivedArgList &Args, const Driver &D)
    : UseCUID(Kind::Hash) {
  if (Arg *A = Args.getLastArg(options::OPT_fuse_cuid_EQ)) {
    StringRef UseCUIDStr = A->getValue();
    UseCUID = llvm::StringSwitch<Kind>(UseCUIDStr)
                  .Case("hash", Kind::Hash)
                  .Case("random", Kind::Random)
                  .Case("none", Kind::None)
                  .Default(Kind::Invalid);
    if (UseCUID == Kind::Invalid)
      D.Diag(clang::diag::err_drv_invalid_value)
          << A->getAsString(Args) << UseCUIDStr;
  }

  FixedCUID = Args.getLastArgValue(options::OPT_cuid_EQ);
  if (!FixedCUID.empty())
    UseCUID = Kind::Fixed;
}

std::string CUIDOptions::getCUID(StringRef InputFile,
                                 llvm::opt::DerivedArgList &Args) const {
  std::string CUID = FixedCUID.str();
  if (CUID.empty()) {
    if (UseCUID == Kind::Random)
      CUID = llvm::utohexstr(llvm::sys::Process::GetRandomNumber(),
                             /*LowerCase=*/true);
    else if (UseCUID == Kind::Hash) {
      llvm::MD5 Hasher;
      llvm::MD5::MD5Result Hash;
      Hasher.update(InputFile);
      for (auto *A : Args) {
        if (A->getOption().matches(options::OPT_INPUT))
          continue;
        Hasher.update(A->getAsString(Args));
      }
      Hasher.final(Hash);
      CUID = llvm::utohexstr(Hash.low(), /*LowerCase=*/true);
    }
  }
  return CUID;
}
Driver::Driver(StringRef ClangExecutable, StringRef TargetTriple,
               DiagnosticsEngine &Diags, std::string Title,
               IntrusiveRefCntPtr<llvm::vfs::FileSystem> VFS)
    : Diags(Diags), VFS(std::move(VFS)), DumpDeviceCode(false), Mode(GCCMode),
      SaveTemps(SaveTempsNone), BitcodeEmbed(EmbedNone),
      Offload(OffloadHostDevice), CXX20HeaderType(HeaderMode_None),
      ModulesModeCXX20(false), LTOMode(LTOK_None), OffloadLTOMode(LTOK_None),
      ClangExecutable(ClangExecutable), SysRoot(DEFAULT_SYSROOT),
      DriverTitle(Title), CCCPrintBindings(false), CCPrintOptions(false),
      CCLogDiagnostics(false), CCGenDiagnostics(false),
      CCPrintProcessStats(false), CCPrintInternalStats(false),
      TargetTriple(TargetTriple), Saver(Alloc), PrependArg(nullptr),
      CheckInputsExist(true), ProbePrecompiled(true),
      SuppressMissingInputWarning(false) {
  // Provide a sane fallback if no VFS is specified.
  if (!this->VFS)
    this->VFS = llvm::vfs::getRealFileSystem();

  Name = std::string(llvm::sys::path::filename(ClangExecutable));
  Dir = std::string(llvm::sys::path::parent_path(ClangExecutable));

  if ((!SysRoot.empty()) && llvm::sys::path::is_relative(SysRoot)) {
    // Prepend InstalledDir if SysRoot is relative
    SmallString<128> P(Dir);
    llvm::sys::path::append(P, SysRoot);
    SysRoot = std::string(P);
  }

#if defined(CLANG_CONFIG_FILE_SYSTEM_DIR)
  if (llvm::sys::path::is_absolute(CLANG_CONFIG_FILE_SYSTEM_DIR)) {
    SystemConfigDir = CLANG_CONFIG_FILE_SYSTEM_DIR;
  } else {
    SmallString<128> configFileDir(Dir);
    llvm::sys::path::append(configFileDir, CLANG_CONFIG_FILE_SYSTEM_DIR);
    llvm::sys::path::remove_dots(configFileDir, true);
    SystemConfigDir = static_cast<std::string>(configFileDir);
  }
#endif
#if defined(CLANG_CONFIG_FILE_USER_DIR)
  {
    SmallString<128> P;
    llvm::sys::fs::expand_tilde(CLANG_CONFIG_FILE_USER_DIR, P);
    UserConfigDir = static_cast<std::string>(P);
  }
#endif

  // Compute the path to the resource directory.
  ResourceDir = GetResourcesPath(ClangExecutable);
}

void Driver::setDriverMode(StringRef Value) {
  static StringRef OptName =
      getOpts().getOption(options::OPT_driver_mode).getPrefixedName();
  if (auto M = llvm::StringSwitch<std::optional<DriverMode>>(Value)
                   .Case("gcc", GCCMode)
                   .Case("g++", GXXMode)
                   .Case("cpp", CPPMode)
                   .Case("cl", CLMode)
                   .Case("flang", FlangMode)
                   .Case("dxc", DXCMode)
                   .Default(std::nullopt))
    Mode = *M;
  else
    Diag(diag::err_drv_unsupported_option_argument) << OptName << Value;
}

InputArgList Driver::ParseArgStrings(ArrayRef<const char *> ArgStrings,
                                     bool UseDriverMode,
                                     bool &ContainsError) const {
  llvm::PrettyStackTraceString CrashInfo("Command line argument parsing");
  ContainsError = false;

  llvm::opt::Visibility VisibilityMask = getOptionVisibilityMask(UseDriverMode);
  unsigned MissingArgIndex, MissingArgCount;
  InputArgList Args = getOpts().ParseArgs(ArgStrings, MissingArgIndex,
                                          MissingArgCount, VisibilityMask);

  // Check for missing argument error.
  if (MissingArgCount) {
    Diag(diag::err_drv_missing_argument)
        << Args.getArgString(MissingArgIndex) << MissingArgCount;
    ContainsError |=
        Diags.getDiagnosticLevel(diag::err_drv_missing_argument,
                                 SourceLocation()) > DiagnosticsEngine::Warning;
  }

  // Check for unsupported options.
  for (const Arg *A : Args) {
    if (A->getOption().hasFlag(options::Unsupported)) {
      Diag(diag::err_drv_unsupported_opt) << A->getAsString(Args);
      ContainsError |= Diags.getDiagnosticLevel(diag::err_drv_unsupported_opt,
                                                SourceLocation()) >
                       DiagnosticsEngine::Warning;
      continue;
    }
    // Emit an unsupported and removed diagnostic for any options that were
    // previously supported and subsequently removed.  This is considered a
    // special case scenario that is currently being used for FPGA related
    // options that did not go through the regular deprecation process.
    if (A->getOption().hasFlag(options::UnsupportedRemoved)) {
      Diag(diag::err_drv_unsupported_opt_removed) << A->getAsString(Args);
      ContainsError |= Diags.getDiagnosticLevel(
                           diag::err_drv_unsupported_opt_removed,
                           SourceLocation()) > DiagnosticsEngine::Warning;
      continue;
    }

    // Deprecated options emit a diagnostic about deprecation, but are still
    // supported until removed. It's possible to have a deprecated option which
    // aliases with a non-deprecated option, so always compute the argument
    // actually used before checking for deprecation.
    const Arg *Used = A;
    while (Used->getAlias())
      Used = Used->getAlias();
    if (Used->getOption().hasFlag(options::Deprecated)) {
      // Some deprecated options have a replacement option.  In these cases,
      // add the replacement option string to the diagnostic.
      SmallString<128> AliasOpt;
      if (Used != A) {
        AliasOpt = A->getSpelling();
        if (A->getNumValues())
          AliasOpt += A->getValue();
      }
      Diag(diag::warn_drv_deprecated_option_release)
          << Used->getAsString(Args) << !AliasOpt.empty() << AliasOpt;
      ContainsError |= Diags.getDiagnosticLevel(
                           diag::warn_drv_deprecated_option_release,
                           SourceLocation()) > DiagnosticsEngine::Warning;
    }

    // Warn about -mcpu= without an argument.
    if (A->getOption().matches(options::OPT_mcpu_EQ) && A->containsValue("")) {
      Diag(diag::warn_drv_empty_joined_argument) << A->getAsString(Args);
      ContainsError |= Diags.getDiagnosticLevel(
                           diag::warn_drv_empty_joined_argument,
                           SourceLocation()) > DiagnosticsEngine::Warning;
    }
  }

  for (const Arg *A : Args.filtered(options::OPT_UNKNOWN)) {
    unsigned DiagID;
    auto ArgString = A->getAsString(Args);
    std::string Nearest;
    if (getOpts().findNearest(ArgString, Nearest, VisibilityMask) > 1) {
      if (!IsCLMode() &&
          getOpts().findExact(ArgString, Nearest,
                              llvm::opt::Visibility(options::CC1Option))) {
        DiagID = diag::err_drv_unknown_argument_with_suggestion;
        Diags.Report(DiagID) << ArgString << "-Xclang " + Nearest;
      } else {
        DiagID = IsCLMode() ? diag::warn_drv_unknown_argument_clang_cl
                            : diag::err_drv_unknown_argument;
        Diags.Report(DiagID) << ArgString;
      }
    } else {
      DiagID = IsCLMode()
                   ? diag::warn_drv_unknown_argument_clang_cl_with_suggestion
                   : diag::err_drv_unknown_argument_with_suggestion;
      Diags.Report(DiagID) << ArgString << Nearest;
    }
    ContainsError |= Diags.getDiagnosticLevel(DiagID, SourceLocation()) >
                     DiagnosticsEngine::Warning;
  }

  for (const Arg *A : Args.filtered(options::OPT_o)) {
    if (ArgStrings[A->getIndex()] == A->getSpelling())
      continue;

    // Warn on joined arguments that are similar to a long argument.
    std::string ArgString = ArgStrings[A->getIndex()];
    std::string Nearest;
    if (getOpts().findExact("-" + ArgString, Nearest, VisibilityMask))
      Diags.Report(diag::warn_drv_potentially_misspelled_joined_argument)
          << A->getAsString(Args) << Nearest;
  }

  return Args;
}

// Determine which compilation mode we are in. We look for options which
// affect the phase, starting with the earliest phases, and record which
// option we used to determine the final phase.
phases::ID Driver::getFinalPhase(const DerivedArgList &DAL,
                                 Arg **FinalPhaseArg) const {
  Arg *PhaseArg = nullptr;
  phases::ID FinalPhase;

  // -{E,EP,P,M,MM} only run the preprocessor.
  if (CCCIsCPP() || (PhaseArg = DAL.getLastArg(options::OPT_E)) ||
      (PhaseArg = DAL.getLastArg(options::OPT__SLASH_EP)) ||
      (PhaseArg = DAL.getLastArg(options::OPT_M, options::OPT_MM)) ||
      (PhaseArg = DAL.getLastArg(options::OPT__SLASH_P)) ||
      CCGenDiagnostics) {
    FinalPhase = phases::Preprocess;

    // --precompile only runs up to precompilation.
    // Options that cause the output of C++20 compiled module interfaces or
    // header units have the same effect.
  } else if ((PhaseArg = DAL.getLastArg(options::OPT__precompile)) ||
             (PhaseArg = DAL.getLastArg(options::OPT_extract_api)) ||
             (PhaseArg = DAL.getLastArg(options::OPT_fmodule_header,
                                        options::OPT_fmodule_header_EQ))) {
    FinalPhase = phases::Precompile;
    // -{fsyntax-only,-analyze,emit-ast} only run up to the compiler.
  } else if ((PhaseArg = DAL.getLastArg(options::OPT_fsyntax_only)) ||
             (PhaseArg = DAL.getLastArg(options::OPT_print_supported_cpus)) ||
             (PhaseArg =
                  DAL.getLastArg(options::OPT_print_enabled_extensions)) ||
             (PhaseArg = DAL.getLastArg(options::OPT_module_file_info)) ||
             (PhaseArg = DAL.getLastArg(options::OPT_verify_pch)) ||
             (PhaseArg = DAL.getLastArg(options::OPT_rewrite_objc)) ||
             (PhaseArg = DAL.getLastArg(options::OPT_rewrite_legacy_objc)) ||
             (PhaseArg = DAL.getLastArg(options::OPT__analyze)) ||
             (PhaseArg = DAL.getLastArg(options::OPT_emit_cir)) ||
             (PhaseArg = DAL.getLastArg(options::OPT_emit_ast))) {
    FinalPhase = phases::Compile;

  // -S only runs up to the backend.
  } else if ((PhaseArg = DAL.getLastArg(options::OPT_S))) {
    FinalPhase = phases::Backend;

  // -c compilation only runs up to the assembler.
  } else if ((PhaseArg = DAL.getLastArg(options::OPT_c))) {
    FinalPhase = phases::Assemble;

  } else if ((PhaseArg = DAL.getLastArg(options::OPT_emit_interface_stubs))) {
    FinalPhase = phases::IfsMerge;

  // Otherwise do everything.
  } else
    FinalPhase = phases::Link;

  if (FinalPhaseArg)
    *FinalPhaseArg = PhaseArg;

  return FinalPhase;
}

static Arg *MakeInputArg(DerivedArgList &Args, const OptTable &Opts,
                         StringRef Value, bool Claim = true) {
  Arg *A = new Arg(Opts.getOption(options::OPT_INPUT), Value,
                   Args.getBaseArgs().MakeIndex(Value), Value.data());
  Args.AddSynthesizedArg(A);
  if (Claim)
    A->claim();
  return A;
}

DerivedArgList *Driver::TranslateInputArgs(const InputArgList &Args) const {
  const llvm::opt::OptTable &Opts = getOpts();
  DerivedArgList *DAL = new DerivedArgList(Args);

  bool HasNostdlib = Args.hasArg(options::OPT_nostdlib);
  bool HasNostdlibxx = Args.hasArg(options::OPT_nostdlibxx);
  bool HasNodefaultlib = Args.hasArg(options::OPT_nodefaultlibs);
  bool IgnoreUnused = false;
  for (Arg *A : Args) {
    if (IgnoreUnused)
      A->claim();

    if (A->getOption().matches(options::OPT_start_no_unused_arguments)) {
      IgnoreUnused = true;
      continue;
    }
    if (A->getOption().matches(options::OPT_end_no_unused_arguments)) {
      IgnoreUnused = false;
      continue;
    }

    // Unfortunately, we have to parse some forwarding options (-Xassembler,
    // -Xlinker, -Xpreprocessor) because we either integrate their functionality
    // (assembler and preprocessor), or bypass a previous driver ('collect2').

    // Rewrite linker options, to replace --no-demangle with a custom internal
    // option.
    if ((A->getOption().matches(options::OPT_Wl_COMMA) ||
         A->getOption().matches(options::OPT_Xlinker)) &&
        A->containsValue("--no-demangle")) {
      // Add the rewritten no-demangle argument.
      DAL->AddFlagArg(A, Opts.getOption(options::OPT_Z_Xlinker__no_demangle));

      // Add the remaining values as Xlinker arguments.
      for (StringRef Val : A->getValues())
        if (Val != "--no-demangle")
          DAL->AddSeparateArg(A, Opts.getOption(options::OPT_Xlinker), Val);

      continue;
    }

    // Rewrite preprocessor options, to replace -Wp,-MD,FOO which is used by
    // some build systems. We don't try to be complete here because we don't
    // care to encourage this usage model.
    if (A->getOption().matches(options::OPT_Wp_COMMA) &&
        A->getNumValues() > 0 &&
        (A->getValue(0) == StringRef("-MD") ||
         A->getValue(0) == StringRef("-MMD"))) {
      // Rewrite to -MD/-MMD along with -MF.
      if (A->getValue(0) == StringRef("-MD"))
        DAL->AddFlagArg(A, Opts.getOption(options::OPT_MD));
      else
        DAL->AddFlagArg(A, Opts.getOption(options::OPT_MMD));
      if (A->getNumValues() == 2)
        DAL->AddSeparateArg(A, Opts.getOption(options::OPT_MF), A->getValue(1));
      continue;
    }

    // Rewrite reserved library names.
    if (A->getOption().matches(options::OPT_l)) {
      StringRef Value = A->getValue();

      // Rewrite unless -nostdlib is present.
      if (!HasNostdlib && !HasNodefaultlib && !HasNostdlibxx &&
          Value == "stdc++") {
        DAL->AddFlagArg(A, Opts.getOption(options::OPT_Z_reserved_lib_stdcxx));
        continue;
      }

      // Rewrite unconditionally.
      if (Value == "cc_kext") {
        DAL->AddFlagArg(A, Opts.getOption(options::OPT_Z_reserved_lib_cckext));
        continue;
      }
    }

    // Pick up inputs via the -- option.
    if (A->getOption().matches(options::OPT__DASH_DASH)) {
      A->claim();
      for (StringRef Val : A->getValues())
        DAL->append(MakeInputArg(*DAL, Opts, Val, false));
      continue;
    }

    if (A->getOption().matches(options::OPT_offload_lib_Group)) {
      if (!A->getNumValues()) {
        Diag(clang::diag::warn_drv_unused_argument) << A->getSpelling();
        continue;
      }
    }

    DAL->append(A);
  }

  // DXC mode quits before assembly if an output object file isn't specified.
  if (IsDXCMode() && !Args.hasArg(options::OPT_dxc_Fo))
    DAL->AddFlagArg(nullptr, Opts.getOption(options::OPT_S));

  // Enforce -static if -miamcu is present.
  if (Args.hasFlag(options::OPT_miamcu, options::OPT_mno_iamcu, false))
    DAL->AddFlagArg(nullptr, Opts.getOption(options::OPT_static));

  // Use of -fintelfpga implies -g and -fsycl
  if (Args.hasArg(options::OPT_fintelfpga)) {
    if (!Args.hasFlag(options::OPT_fsycl, options::OPT_fno_sycl, false))
      DAL->AddFlagArg(0, Opts.getOption(options::OPT_fsycl));
    // if any -gN option is provided, use that.
    if (Arg *A = Args.getLastArg(options::OPT_gN_Group))
      DAL->append(A);
    else
      DAL->AddFlagArg(0, Opts.getOption(options::OPT_g_Flag));
  }

// Add a default value of -mlinker-version=, if one was given and the user
// didn't specify one.
#if defined(HOST_LINK_VERSION)
  if (!Args.hasArg(options::OPT_mlinker_version_EQ) &&
      strlen(HOST_LINK_VERSION) > 0) {
    DAL->AddJoinedArg(0, Opts.getOption(options::OPT_mlinker_version_EQ),
                      HOST_LINK_VERSION);
    DAL->getLastArg(options::OPT_mlinker_version_EQ)->claim();
  }
#endif

  return DAL;
}

static void setZosTargetVersion(const Driver &D, llvm::Triple &Target,
                                StringRef ArgTarget) {

  static bool BeSilent = false;
  auto IsTooOldToBeSupported = [](int v, int r) -> bool {
    return ((v < 2) || ((v == 2) && (r < 4)));
  };

  /* expect CURRENT, zOSV2R[45], or 0xnnnnnnnn */
  if (ArgTarget.equals_insensitive("CURRENT")) {
    /* If the user gives CURRENT, then we rely on the LE to set   */
    /* __TARGET_LIB__.  There's nothing more we need to do.       */
  } else {
    unsigned int Version = 0;
    unsigned int Release = 0;
    unsigned int Modification = 0;
    bool IsOk = true;
    llvm::Regex ZOsvRegex("[zZ][oO][sS][vV]([0-9])[rR]([0-9])");
    llvm::Regex HexRegex(
        "0x4"                      /* product      */
        "([0-9a-fA-F])"            /* version     */
        "([0-9a-fA-F][0-9a-fA-F])" /* release */
        "([0-9a-fA-F][0-9a-fA-F][0-9a-fA-F][0-9a-fA-F])" /* modification */);
    SmallVector<StringRef> Matches;

    if (ZOsvRegex.match(ArgTarget, &Matches)) {
      Matches[1].getAsInteger(10, Version);
      Matches[2].getAsInteger(10, Release);
      Modification = 0;
      if (IsTooOldToBeSupported(Version, Release)) {
        if (!BeSilent)
          D.Diag(diag::err_zos_target_release_discontinued) << ArgTarget;
        IsOk = false;
      }
    } else if (HexRegex.match(ArgTarget, &Matches)) {
      Matches[1].getAsInteger(16, Version);
      Matches[2].getAsInteger(16, Release);
      Matches[3].getAsInteger(16, Modification);
      if (IsTooOldToBeSupported(Version, Release)) {
        if (!BeSilent)
          D.Diag(diag::err_zos_target_release_discontinued) << ArgTarget;
        IsOk = false;
      }
    } else {
      /* something else: need to report an error */
      if (!BeSilent)
        D.Diag(diag::err_zos_target_unrecognized_release) << ArgTarget;
      IsOk = false;
    }

    if (IsOk) {
      llvm::VersionTuple V(Version, Release, Modification);
      llvm::VersionTuple TV = Target.getOSVersion();
      // The goal is to pick the minimally supported version of
      // the OS.  Pick the lesser as the target.
      if (TV.empty() || V < TV) {
        SmallString<16> Str;
        Str = llvm::Triple::getOSTypeName(Target.getOS());
        Str += V.getAsString();
        Target.setOSName(Str);
      }
    }
  }
  BeSilent = true;
}

/// Compute target triple from args.
///
/// This routine provides the logic to compute a target triple from various
/// args passed to the driver and the default triple string.
static llvm::Triple computeTargetTriple(const Driver &D,
                                        StringRef TargetTriple,
                                        const ArgList &Args,
                                        StringRef DarwinArchName = "") {
  // FIXME: Already done in Compilation *Driver::BuildCompilation
  if (const Arg *A = Args.getLastArg(options::OPT_target))
    TargetTriple = A->getValue();

  llvm::Triple Target(llvm::Triple::normalize(TargetTriple));

  // GNU/Hurd's triples should have been -hurd-gnu*, but were historically made
  // -gnu* only, and we can not change this, so we have to detect that case as
  // being the Hurd OS.
  if (TargetTriple.contains("-unknown-gnu") || TargetTriple.contains("-pc-gnu"))
    Target.setOSName("hurd");

  // Handle Apple-specific options available here.
  if (Target.isOSBinFormatMachO()) {
    // If an explicit Darwin arch name is given, that trumps all.
    if (!DarwinArchName.empty()) {
      tools::darwin::setTripleTypeForMachOArchName(Target, DarwinArchName,
                                                   Args);
      return Target;
    }

    // Handle the Darwin '-arch' flag.
    if (Arg *A = Args.getLastArg(options::OPT_arch)) {
      StringRef ArchName = A->getValue();
      tools::darwin::setTripleTypeForMachOArchName(Target, ArchName, Args);
    }
  }

  // Handle pseudo-target flags '-mlittle-endian'/'-EL' and
  // '-mbig-endian'/'-EB'.
  if (Arg *A = Args.getLastArgNoClaim(options::OPT_mlittle_endian,
                                      options::OPT_mbig_endian)) {
    llvm::Triple T = A->getOption().matches(options::OPT_mlittle_endian)
                         ? Target.getLittleEndianArchVariant()
                         : Target.getBigEndianArchVariant();
    if (T.getArch() != llvm::Triple::UnknownArch) {
      Target = std::move(T);
      Args.claimAllArgs(options::OPT_mlittle_endian, options::OPT_mbig_endian);
    }
  }

  // Skip further flag support on OSes which don't support '-m32' or '-m64'.
  if (Target.getArch() == llvm::Triple::tce)
    return Target;

  // On AIX, the env OBJECT_MODE may affect the resulting arch variant.
  if (Target.isOSAIX()) {
    if (std::optional<std::string> ObjectModeValue =
            llvm::sys::Process::GetEnv("OBJECT_MODE")) {
      StringRef ObjectMode = *ObjectModeValue;
      llvm::Triple::ArchType AT = llvm::Triple::UnknownArch;

      if (ObjectMode == "64") {
        AT = Target.get64BitArchVariant().getArch();
      } else if (ObjectMode == "32") {
        AT = Target.get32BitArchVariant().getArch();
      } else {
        D.Diag(diag::err_drv_invalid_object_mode) << ObjectMode;
      }

      if (AT != llvm::Triple::UnknownArch && AT != Target.getArch())
        Target.setArch(AT);
    }
  }

  // Currently the only architecture supported by *-uefi triples are x86_64.
  if (Target.isUEFI() && Target.getArch() != llvm::Triple::x86_64)
    D.Diag(diag::err_target_unknown_triple) << Target.str();

  // The `-maix[32|64]` flags are only valid for AIX targets.
  if (Arg *A = Args.getLastArgNoClaim(options::OPT_maix32, options::OPT_maix64);
      A && !Target.isOSAIX())
    D.Diag(diag::err_drv_unsupported_opt_for_target)
        << A->getAsString(Args) << Target.str();

  // Handle pseudo-target flags '-m64', '-mx32', '-m32' and '-m16'.
  Arg *A = Args.getLastArg(options::OPT_m64, options::OPT_mx32,
                           options::OPT_m32, options::OPT_m16,
                           options::OPT_maix32, options::OPT_maix64);
  if (A) {
    llvm::Triple::ArchType AT = llvm::Triple::UnknownArch;

    if (A->getOption().matches(options::OPT_m64) ||
        A->getOption().matches(options::OPT_maix64)) {
      AT = Target.get64BitArchVariant().getArch();
      if (Target.getEnvironment() == llvm::Triple::GNUX32 ||
          Target.getEnvironment() == llvm::Triple::GNUT64)
        Target.setEnvironment(llvm::Triple::GNU);
      else if (Target.getEnvironment() == llvm::Triple::MuslX32)
        Target.setEnvironment(llvm::Triple::Musl);
    } else if (A->getOption().matches(options::OPT_mx32) &&
               Target.get64BitArchVariant().getArch() == llvm::Triple::x86_64) {
      AT = llvm::Triple::x86_64;
      if (Target.getEnvironment() == llvm::Triple::Musl)
        Target.setEnvironment(llvm::Triple::MuslX32);
      else
        Target.setEnvironment(llvm::Triple::GNUX32);
    } else if (A->getOption().matches(options::OPT_m32) ||
               A->getOption().matches(options::OPT_maix32)) {
      AT = Target.get32BitArchVariant().getArch();
      if (Target.getEnvironment() == llvm::Triple::GNUX32)
        Target.setEnvironment(llvm::Triple::GNU);
      else if (Target.getEnvironment() == llvm::Triple::MuslX32)
        Target.setEnvironment(llvm::Triple::Musl);
    } else if (A->getOption().matches(options::OPT_m16) &&
               Target.get32BitArchVariant().getArch() == llvm::Triple::x86) {
      AT = llvm::Triple::x86;
      Target.setEnvironment(llvm::Triple::CODE16);
    }

    if (AT != llvm::Triple::UnknownArch && AT != Target.getArch()) {
      Target.setArch(AT);
      if (Target.isWindowsGNUEnvironment())
        toolchains::MinGW::fixTripleArch(D, Target, Args);
    }
  }

  if (Target.isOSzOS()) {
    if ((A = Args.getLastArg(options::OPT_mzos_target_EQ))) {
      setZosTargetVersion(D, Target, A->getValue());
    }
  }

  // Handle -miamcu flag.
  if (Args.hasFlag(options::OPT_miamcu, options::OPT_mno_iamcu, false)) {
    if (Target.get32BitArchVariant().getArch() != llvm::Triple::x86)
      D.Diag(diag::err_drv_unsupported_opt_for_target) << "-miamcu"
                                                       << Target.str();

    if (A && !A->getOption().matches(options::OPT_m32))
      D.Diag(diag::err_drv_argument_not_allowed_with)
          << "-miamcu" << A->getBaseArg().getAsString(Args);

    Target.setArch(llvm::Triple::x86);
    Target.setArchName("i586");
    Target.setEnvironment(llvm::Triple::UnknownEnvironment);
    Target.setEnvironmentName("");
    Target.setOS(llvm::Triple::ELFIAMCU);
    Target.setVendor(llvm::Triple::UnknownVendor);
    Target.setVendorName("intel");
  }

  // If target is MIPS adjust the target triple
  // accordingly to provided ABI name.
  if (Target.isMIPS()) {
    if ((A = Args.getLastArg(options::OPT_mabi_EQ))) {
      StringRef ABIName = A->getValue();
      if (ABIName == "32") {
        Target = Target.get32BitArchVariant();
        if (Target.getEnvironment() == llvm::Triple::GNUABI64 ||
            Target.getEnvironment() == llvm::Triple::GNUABIN32)
          Target.setEnvironment(llvm::Triple::GNU);
      } else if (ABIName == "n32") {
        Target = Target.get64BitArchVariant();
        if (Target.getEnvironment() == llvm::Triple::GNU ||
            Target.getEnvironment() == llvm::Triple::GNUT64 ||
            Target.getEnvironment() == llvm::Triple::GNUABI64)
          Target.setEnvironment(llvm::Triple::GNUABIN32);
        else if (Target.getEnvironment() == llvm::Triple::Musl ||
                 Target.getEnvironment() == llvm::Triple::MuslABI64)
          Target.setEnvironment(llvm::Triple::MuslABIN32);
      } else if (ABIName == "64") {
        Target = Target.get64BitArchVariant();
        if (Target.getEnvironment() == llvm::Triple::GNU ||
            Target.getEnvironment() == llvm::Triple::GNUT64 ||
            Target.getEnvironment() == llvm::Triple::GNUABIN32)
          Target.setEnvironment(llvm::Triple::GNUABI64);
        else if (Target.getEnvironment() == llvm::Triple::Musl ||
                 Target.getEnvironment() == llvm::Triple::MuslABIN32)
          Target.setEnvironment(llvm::Triple::MuslABI64);
      }
    }
  }

  // If target is RISC-V adjust the target triple according to
  // provided architecture name
  if (Target.isRISCV()) {
    if (Args.hasArg(options::OPT_march_EQ) ||
        Args.hasArg(options::OPT_mcpu_EQ)) {
      std::string ArchName = tools::riscv::getRISCVArch(Args, Target);
      auto ISAInfo = llvm::RISCVISAInfo::parseArchString(
          ArchName, /*EnableExperimentalExtensions=*/true);
      if (!llvm::errorToBool(ISAInfo.takeError())) {
        unsigned XLen = (*ISAInfo)->getXLen();
        if (XLen == 32)
          Target.setArch(llvm::Triple::riscv32);
        else if (XLen == 64)
          Target.setArch(llvm::Triple::riscv64);
      }
    }
  }

  return Target;
}

// Parse the LTO options and record the type of LTO compilation
// based on which -f(no-)?lto(=.*)? or -f(no-)?offload-lto(=.*)?
// option occurs last.
static driver::LTOKind parseLTOMode(Driver &D, const llvm::opt::ArgList &Args,
                                    OptSpecifier OptEq, OptSpecifier OptNeg) {
  if (!Args.hasFlag(OptEq, OptNeg, false))
    return LTOK_None;

  const Arg *A = Args.getLastArg(OptEq);
  StringRef LTOName = A->getValue();

  driver::LTOKind LTOMode = llvm::StringSwitch<LTOKind>(LTOName)
                                .Case("full", LTOK_Full)
                                .Case("thin", LTOK_Thin)
                                .Default(LTOK_Unknown);

  if (LTOMode == LTOK_Unknown) {
    D.Diag(diag::err_drv_unsupported_option_argument)
        << A->getSpelling() << A->getValue();
    return LTOK_None;
  }
  return LTOMode;
}

// Parse the LTO options.
void Driver::setLTOMode(const llvm::opt::ArgList &Args) {
  LTOMode =
      parseLTOMode(*this, Args, options::OPT_flto_EQ, options::OPT_fno_lto);

  OffloadLTOMode = parseLTOMode(*this, Args, options::OPT_foffload_lto_EQ,
                                options::OPT_fno_offload_lto);

  // Try to enable `-foffload-lto=full` if `-fopenmp-target-jit` is on.
  if (Args.hasFlag(options::OPT_fopenmp_target_jit,
                   options::OPT_fno_openmp_target_jit, false)) {
    if (Arg *A = Args.getLastArg(options::OPT_foffload_lto_EQ,
                                 options::OPT_fno_offload_lto))
      if (OffloadLTOMode != LTOK_Full)
        Diag(diag::err_drv_incompatible_options)
            << A->getSpelling() << "-fopenmp-target-jit";
    OffloadLTOMode = LTOK_Full;
  }
}

/// Compute the desired OpenMP runtime from the flags provided.
Driver::OpenMPRuntimeKind Driver::getOpenMPRuntime(const ArgList &Args) const {
  StringRef RuntimeName(CLANG_DEFAULT_OPENMP_RUNTIME);

  const Arg *A = Args.getLastArg(options::OPT_fopenmp_EQ);
  if (A)
    RuntimeName = A->getValue();

  auto RT = llvm::StringSwitch<OpenMPRuntimeKind>(RuntimeName)
                .Case("libomp", OMPRT_OMP)
                .Case("libgomp", OMPRT_GOMP)
                .Case("libiomp5", OMPRT_IOMP5)
                .Default(OMPRT_Unknown);

  if (RT == OMPRT_Unknown) {
    if (A)
      Diag(diag::err_drv_unsupported_option_argument)
          << A->getSpelling() << A->getValue();
    else
      // FIXME: We could use a nicer diagnostic here.
      Diag(diag::err_drv_unsupported_opt) << "-fopenmp";
  }

  return RT;
}

static bool isValidSYCLTriple(llvm::Triple T) {
  // 'nvptx64-nvidia-cuda' is the valid SYCL triple for NVidia GPUs.
  if (T.getArch() == llvm::Triple::nvptx64 &&
      T.getVendor() == llvm::Triple::NVIDIA &&
      T.getOS() == llvm::Triple::CUDA && !T.hasEnvironment())
    return true;

  // 'amdgcn-amd-amdhsa' is the valid SYCL triple for AMD GPUs.
  if (T.getArch() == llvm::Triple::amdgcn &&
      T.getVendor() == llvm::Triple::AMD && T.getOS() == llvm::Triple::AMDHSA &&
      !T.hasEnvironment())
    return true;

  // 'native_cpu' is valid for Native CPU.
  if (isSYCLNativeCPU(T))
    return true;

  // Check for invalid SYCL device triple values.
  // Non-SPIR/SPIRV arch.
  if (!T.isSPIROrSPIRV())
    return false;
  // SPIR/SPIRV arch, but has invalid SubArch for AOT.
  StringRef A(T.getArchName());
  if (T.getSubArch() == llvm::Triple::NoSubArch &&
      ((T.getArch() == llvm::Triple::spir && A != "spir") ||
       (T.getArch() == llvm::Triple::spir64 && A != "spir64")))
    return false;

  // spir64_fpga is not supported.
  if (T.isSPIR() && T.getSubArch() == llvm::Triple::SPIRSubArch_fpga)
    return false;
  return true;
}

static const char *getDefaultSYCLArch(Compilation &C) {
  // If -fsycl is supplied we will assume SPIR-V
  if (C.getDefaultToolChain().getTriple().getArch() == llvm::Triple::x86)
    return "spir";
  return "spir64";
}

llvm::Triple Driver::getSYCLDeviceTriple(StringRef TargetArch,
                                         const Arg *Arg) const {
  SmallVector<StringRef, 5> SYCLAlias = {
      "spir",       "spir64",  "spir64_fpga", "spir64_x86_64",
      "spir64_gen", "spirv32", "spirv64",     "nvptx64"};
  // spir64_fpga is no longer supported.
  llvm::Triple TargetTriple(TargetArch);
  if (Arg && !Arg->isClaimed() && TargetTriple.isSPIR() &&
      TargetTriple.getSubArch() == llvm::Triple::SPIRSubArch_fpga) {
    Diag(diag::err_drv_unsupported_opt_removed)
        << Arg->getSpelling().str() + TargetArch.str();
    Arg->claim();
  }
  if (llvm::is_contained(SYCLAlias, TargetArch)) {
    llvm::Triple TT;
    TT.setArchName(TargetArch);
    // Return the full SYCL target triple string for NVidia GPU targets.
    if (TT.getArch() == llvm::Triple::nvptx64)
      return llvm::Triple("nvptx64-nvidia-cuda");
    TT.setVendor(llvm::Triple::UnknownVendor);
    TT.setOS(llvm::Triple::UnknownOS);
    return TT;
  }
  return llvm::Triple(TargetArch);
}

static bool addSYCLDefaultTriple(Compilation &C,
                                 SmallVectorImpl<llvm::Triple> &SYCLTriples) {
  /// Returns true if a triple is added to SYCLTriples, false otherwise
  if (!C.getDriver().isSYCLDefaultTripleImplied())
    return false;
  if (C.getInputArgs().hasArg(options::OPT_fsycl_force_target_EQ))
    return false;
  llvm::Triple DefaultTriple =
      C.getDriver().getSYCLDeviceTriple(getDefaultSYCLArch(C));
  for (const auto &SYCLTriple : SYCLTriples) {
    if (SYCLTriple == DefaultTriple)
      return false;
    // If we encounter a known non-spir* target, do not add the default triple.
    if (SYCLTriple.isNVPTX() || SYCLTriple.isAMDGCN())
      return false;
  }
  // Check current set of triples to see if the default has already been set.
  for (const auto &SYCLTriple : SYCLTriples) {
    if (SYCLTriple.getSubArch() == llvm::Triple::NoSubArch &&
        SYCLTriple.isSPIROrSPIRV())
      return false;
  }
  SYCLTriples.insert(SYCLTriples.begin(), DefaultTriple);
  return true;
}

void Driver::CreateOffloadingDeviceToolChains(Compilation &C,
                                              InputList &Inputs) {

  //
  // CUDA/HIP
  //
  // We need to generate a CUDA/HIP toolchain if any of the inputs has a CUDA
  // or HIP type. However, mixed CUDA/HIP compilation is not supported.
  using namespace tools::SYCL;
  bool IsCuda =
      llvm::any_of(Inputs, [](std::pair<types::ID, const llvm::opt::Arg *> &I) {
        return types::isCuda(I.first);
      });
  bool IsHIP =
      llvm::any_of(Inputs,
                   [](std::pair<types::ID, const llvm::opt::Arg *> &I) {
                     return types::isHIP(I.first);
                   }) ||
      C.getInputArgs().hasArg(options::OPT_hip_link) ||
      C.getInputArgs().hasArg(options::OPT_hipstdpar);
  bool UseLLVMOffload = C.getInputArgs().hasArg(
      options::OPT_foffload_via_llvm, options::OPT_fno_offload_via_llvm, false);
  if (IsCuda && IsHIP) {
    Diag(clang::diag::err_drv_mix_cuda_hip);
    return;
  }
  if (IsCuda && !UseLLVMOffload) {
    auto CudaTriple = getNVIDIAOffloadTargetTriple(
        *this, C.getInputArgs(), C.getDefaultToolChain().getTriple());
    if (!CudaTriple)
      return;

    auto &TC =
        getOffloadToolChain(C.getInputArgs(), Action::OFK_Cuda, *CudaTriple,
                            C.getDefaultToolChain().getTriple());

    // Emit a warning if the detected CUDA version is too new.
    const CudaInstallationDetector &CudaInstallation =
        static_cast<const toolchains::CudaToolChain &>(TC).CudaInstallation;
    if (CudaInstallation.isValid())
      CudaInstallation.WarnIfUnsupportedVersion();
    C.addOffloadDeviceToolChain(&TC, Action::OFK_Cuda);
  } else if (IsHIP && !UseLLVMOffload) {
    if (auto *OMPTargetArg =
            C.getInputArgs().getLastArg(options::OPT_fopenmp_targets_EQ)) {
      Diag(clang::diag::err_drv_unsupported_opt_for_language_mode)
          << OMPTargetArg->getSpelling() << "HIP";
      return;
    }

    auto HIPTriple = getHIPOffloadTargetTriple(*this, C.getInputArgs());
    if (!HIPTriple)
      return;

    auto &TC =
        getOffloadToolChain(C.getInputArgs(), Action::OFK_HIP, *HIPTriple,
                            C.getDefaultToolChain().getTriple());
    C.addOffloadDeviceToolChain(&TC, Action::OFK_HIP);
  }

  if (IsCuda || IsHIP)
    CUIDOpts = CUIDOptions(C.getArgs(), *this);

  //
  // OpenMP
  //
  // We need to generate an OpenMP toolchain if the user specified targets with
  // the -fopenmp-targets option or used --offload-arch with OpenMP enabled.
  bool IsOpenMPOffloading =
      ((IsCuda || IsHIP) && UseLLVMOffload) ||
      (C.getInputArgs().hasFlag(options::OPT_fopenmp, options::OPT_fopenmp_EQ,
                                options::OPT_fno_openmp, false) &&
       (C.getInputArgs().hasArg(options::OPT_fopenmp_targets_EQ) ||
        C.getInputArgs().hasArg(options::OPT_offload_arch_EQ)));
  if (IsOpenMPOffloading) {
    // We expect that -fopenmp-targets is always used in conjunction with the
    // option -fopenmp specifying a valid runtime with offloading support, i.e.
    // libomp or libiomp.
    OpenMPRuntimeKind RuntimeKind = getOpenMPRuntime(C.getInputArgs());
    if (RuntimeKind != OMPRT_OMP && RuntimeKind != OMPRT_IOMP5) {
      Diag(clang::diag::err_drv_expecting_fopenmp_with_fopenmp_targets);
      return;
    }

    llvm::StringMap<llvm::DenseSet<StringRef>> DerivedArchs;
    llvm::StringMap<StringRef> FoundNormalizedTriples;
    std::multiset<StringRef> OpenMPTriples;

    // If the user specified -fopenmp-targets= we create a toolchain for each
    // valid triple. Otherwise, if only --offload-arch= was specified we instead
    // attempt to derive the appropriate toolchains from the arguments.
    if (Arg *OpenMPTargets =
            C.getInputArgs().getLastArg(options::OPT_fopenmp_targets_EQ)) {
      if (OpenMPTargets && !OpenMPTargets->getNumValues()) {
        Diag(clang::diag::warn_drv_empty_joined_argument)
            << OpenMPTargets->getAsString(C.getInputArgs());
        return;
      }
      for (StringRef T : OpenMPTargets->getValues())
        OpenMPTriples.insert(T);
    } else if (C.getInputArgs().hasArg(options::OPT_offload_arch_EQ) &&
               ((!IsHIP && !IsCuda) || UseLLVMOffload)) {
      const ToolChain *HostTC = C.getSingleOffloadToolChain<Action::OFK_Host>();
      auto AMDTriple = getHIPOffloadTargetTriple(*this, C.getInputArgs());
      auto NVPTXTriple = getNVIDIAOffloadTargetTriple(*this, C.getInputArgs(),
                                                      HostTC->getTriple());

      // Attempt to deduce the offloading triple from the set of architectures.
      // We can only correctly deduce NVPTX / AMDGPU triples currently.
      // We need to temporarily create these toolchains so that we can access
      // tools for inferring architectures.
      llvm::DenseSet<StringRef> Archs;
      for (const std::optional<llvm::Triple> &TT : {NVPTXTriple, AMDTriple}) {
        if (!TT)
          continue;

        auto &TC =
            getOffloadToolChain(C.getInputArgs(), Action::OFK_OpenMP, *TT,
                                C.getDefaultToolChain().getTriple());
        for (StringRef Arch :
             getOffloadArchs(C, C.getArgs(), Action::OFK_OpenMP, &TC, true))
          Archs.insert(Arch);
      }

      for (StringRef Arch : Archs) {
        if (NVPTXTriple && IsNVIDIAOffloadArch(StringToOffloadArch(
                               getProcessorFromTargetID(*NVPTXTriple, Arch)))) {
          DerivedArchs[NVPTXTriple->getTriple()].insert(Arch);
        } else if (AMDTriple &&
                   IsAMDOffloadArch(StringToOffloadArch(
                       getProcessorFromTargetID(*AMDTriple, Arch)))) {
          DerivedArchs[AMDTriple->getTriple()].insert(Arch);
        } else {
          Diag(clang::diag::err_drv_failed_to_deduce_target_from_arch) << Arch;
          return;
        }
      }

      // If the set is empty then we failed to find a native architecture.
      if (Archs.empty()) {
        Diag(clang::diag::err_drv_failed_to_deduce_target_from_arch)
            << "native";
        return;
      }

      for (const auto &TripleAndArchs : DerivedArchs)
        OpenMPTriples.insert(TripleAndArchs.first());
    }

    for (StringRef Val : OpenMPTriples) {
      llvm::Triple TT(ToolChain::getOpenMPTriple(Val));
      std::string NormalizedName = TT.normalize();

      // Make sure we don't have a duplicate triple.
      auto [TripleIt, Inserted] =
          FoundNormalizedTriples.try_emplace(NormalizedName, Val);
      if (!Inserted) {
        Diag(clang::diag::warn_drv_omp_offload_target_duplicate)
            << Val << TripleIt->second;
        continue;
      }

      // If the specified target is invalid, emit a diagnostic.
      if (TT.getArch() == llvm::Triple::UnknownArch) {
        Diag(clang::diag::err_drv_invalid_omp_target) << Val;
        continue;
      }

      auto &TC = getOffloadToolChain(C.getInputArgs(), Action::OFK_OpenMP, TT,
                                     C.getDefaultToolChain().getTriple());
      C.addOffloadDeviceToolChain(&TC, Action::OFK_OpenMP);
      auto It = DerivedArchs.find(TT.getTriple());
      if (It != DerivedArchs.end())
        KnownArchs[&TC] = It->second;
    }
  } else if (C.getInputArgs().hasArg(options::OPT_fopenmp_targets_EQ)) {
    Diag(clang::diag::err_drv_expecting_fopenmp_with_fopenmp_targets);
    return;
  }

  //
  // SYCL
  //
  // We need to generate a SYCL toolchain if the user specified -fsycl.
  // If -fsycl is supplied without any of these we will assume SPIR-V.
  // Use of -fsycl-device-only overrides -fsycl.
  bool IsSYCL = C.getInputArgs().hasFlag(options::OPT_fsycl,
                                         options::OPT_fno_sycl, false) ||
                C.getInputArgs().hasArg(options::OPT_fsycl_device_only);

  auto argSYCLIncompatible = [&](OptSpecifier OptId) {
    if (!IsSYCL)
      return;
    if (Arg *IncompatArg = C.getInputArgs().getLastArg(OptId))
      Diag(clang::diag::err_drv_argument_not_allowed_with)
          << IncompatArg->getSpelling() << "-fsycl";
  };
  // -static-libstdc++ is not compatible with -fsycl.
  argSYCLIncompatible(options::OPT_static_libstdcxx);
  // -ffreestanding cannot be used with -fsycl
  argSYCLIncompatible(options::OPT_ffreestanding);

  llvm::SmallVector<llvm::Triple, 4> UniqueSYCLTriplesVec;

  Arg *SYCLfpga = C.getInputArgs().getLastArg(options::OPT_fintelfpga);

  // Make -fintelfpga flag imply -fsycl.
  if (SYCLfpga && !IsSYCL)
    IsSYCL = true;

  // A mechanism for retrieving SYCL-specific options, erroring out
  // if SYCL offloading wasn't enabled prior to that
  auto getArgRequiringSYCLRuntime = [&](OptSpecifier OptId) -> Arg * {
    Arg *SYCLArg = C.getInputArgs().getLastArg(OptId);
    if (SYCLArg && !IsSYCL) {
      Diag(clang::diag::err_drv_expecting_fsycl_with_sycl_opt)
          // Dropping the '=' symbol, which would otherwise pollute
          // the diagnostics for the most of options
          << SYCLArg->getSpelling().split('=').first;
      return nullptr;
    }
    return SYCLArg;
  };

  Arg *SYCLTargets = getArgRequiringSYCLRuntime(options::OPT_fsycl_targets_EQ);

  // Check if -fsycl-host-compiler is used in conjunction with -fsycl.
  Arg *SYCLHostCompiler =
      getArgRequiringSYCLRuntime(options::OPT_fsycl_host_compiler_EQ);
  Arg *SYCLHostCompilerOptions =
      getArgRequiringSYCLRuntime(options::OPT_fsycl_host_compiler_options_EQ);

  // -fsycl-targets cannot be used with -fintelfpga
  if (SYCLTargets && SYCLfpga)
    Diag(clang::diag::err_drv_option_conflict)
        << SYCLTargets->getSpelling() << SYCLfpga->getSpelling();
  // -fsycl-host-compiler-options cannot be used without -fsycl-host-compiler
  if (SYCLHostCompilerOptions && !SYCLHostCompiler)
    Diag(clang::diag::warn_drv_opt_requires_opt)
        << SYCLHostCompilerOptions->getSpelling().split('=').first
        << "-fsycl-host-compiler";

  // Diagnose incorrect inputs to SYCL options.
  // FIXME: Since the option definition includes the list of possible values,
  // the validation must be automatic, not requiring separate disjointed code
  // blocks accross the driver code. Long-term, the detection of incorrect
  // values must happen at the level of TableGen and Arg class design, with
  // Compilation/Driver class constructors handling the driver-specific
  // diagnostic output.
  auto checkSingleArgValidity = [&](Arg *A,
                                    SmallVector<StringRef, 4> AllowedValues) {
    if (!A)
      return;
    const char *ArgValue = A->getValue();
    for (const StringRef AllowedValue : AllowedValues)
      if (AllowedValue == ArgValue)
        return;
    Diag(clang::diag::err_drv_invalid_argument_to_option)
        << ArgValue << A->getOption().getName();
  };

  // TODO: Transition to using -fsycl-link as a flag as opposed to an option
  // that takes an argument.  The use of 'default' is a temporary solution as we
  // remove FPGA support.
  Arg *SYCLLink = getArgRequiringSYCLRuntime(options::OPT_fsycl_link_EQ);
  checkSingleArgValidity(SYCLLink, {"early", "image", "default"});

  // Use of -fsycl-link=early and -fsycl-link=image are not supported.
  if (SYCLLink && (SYCLLink->getValue() == StringRef("early") ||
                   SYCLLink->getValue() == StringRef("image")))
    Diag(diag::err_drv_unsupported_opt_removed)
        << SYCLLink->getAsString(C.getInputArgs());

  Arg *DeviceCodeSplit =
      C.getInputArgs().getLastArg(options::OPT_fsycl_device_code_split_EQ);
  checkSingleArgValidity(DeviceCodeSplit,
                         {"per_kernel", "per_source", "auto", "off"});

  Arg *RangeRoundingPreference =
      C.getInputArgs().getLastArg(options::OPT_fsycl_range_rounding_EQ);
  checkSingleArgValidity(RangeRoundingPreference, {"disable", "force", "on"});

  // Evaluation of -fsycl-device-obj is slightly different, we will emit a
  // warning and inform the user of the default behavior used.
  // TODO: General usage of this option is to check for 'spirv' and fallthrough
  // to using llvmir.  This can be improved to be more obvious in usage.
  if (Arg *DeviceObj = C.getInputArgs().getLastArgNoClaim(
          options::OPT_fsycl_device_obj_EQ)) {
    const bool SYCLDeviceOnly = C.getDriver().offloadDeviceOnly();
    const bool EmitAsm = C.getInputArgs().getLastArgNoClaim(options::OPT_S);
    StringRef ArgValue(DeviceObj->getValue());
    SmallVector<StringRef, 3> DeviceObjValues = {"spirv", "llvmir", "asm"};
    if (llvm::find(DeviceObjValues, ArgValue) == DeviceObjValues.end())
      Diag(clang::diag::warn_ignoring_value_using_default)
          << DeviceObj->getSpelling().split('=').first << ArgValue << "llvmir";
    else if (ArgValue == "asm" && (!SYCLDeviceOnly || !EmitAsm))
      Diag(clang::diag::warn_drv_fsycl_device_obj_asm_device_only);
  }

  Arg *SYCLForceTarget =
      getArgRequiringSYCLRuntime(options::OPT_fsycl_force_target_EQ);
  if (SYCLForceTarget) {
    StringRef Val(SYCLForceTarget->getValue());
    llvm::Triple TT(getSYCLDeviceTriple(Val, SYCLForceTarget));
    if (!isValidSYCLTriple(TT))
      Diag(clang::diag::err_drv_invalid_sycl_target) << Val;
  }
  bool HasSYCLTargetsOption = SYCLTargets;

  llvm::StringMap<llvm::DenseSet<StringRef>> DerivedArchs;
  llvm::StringMap<StringRef> FoundNormalizedTriples;
  // StringSet to contain SYCL target triples.
  llvm::StringSet<> SYCLTriples;
  if (HasSYCLTargetsOption) {
    // At this point, we know we have a valid combination
    // of -fsycl*target options passed
    Arg *SYCLTargetsValues = SYCLTargets;
    if (SYCLTargetsValues) {
      if (SYCLTargetsValues->getNumValues()) {

        // Multiple targets are currently not supported when using
        // -fsycl-force-target as the bundler does not allow for multiple
        // outputs of the same target.
        if (SYCLForceTarget && SYCLTargetsValues->getNumValues() > 1)
          Diag(clang::diag::err_drv_multiple_target_with_forced_target)
              << SYCLTargetsValues->getAsString(C.getInputArgs())
              << SYCLForceTarget->getAsString(C.getInputArgs());

        for (StringRef Val : SYCLTargetsValues->getValues()) {
          StringRef Arch;
          StringRef UserTargetName(Val);
          if (auto Device = gen::isGPUTarget<gen::IntelGPU>(Val)) {
            if (Device->empty()) {
              Diag(clang::diag::err_drv_invalid_sycl_target) << Val;
              continue;
            }
            Arch = Device->data();
            UserTargetName = "spir64_gen";
          } else if (auto Device = gen::isGPUTarget<gen::NvidiaGPU>(Val)) {
            if (Device->empty()) {
              Diag(clang::diag::err_drv_invalid_sycl_target) << Val;
              continue;
            }
            Arch = Device->data();
            UserTargetName = "nvptx64-nvidia-cuda";
          } else if (auto Device = gen::isGPUTarget<gen::AmdGPU>(Val)) {
            if (Device->empty()) {
              Diag(clang::diag::err_drv_invalid_sycl_target) << Val;
              continue;
            }
            Arch = Device->data();
            UserTargetName = "amdgcn-amd-amdhsa";
          }

          llvm::Triple DeviceTriple(getSYCLDeviceTriple(UserTargetName));
          if (!isValidSYCLTriple(DeviceTriple)) {
            Diag(clang::diag::err_drv_invalid_sycl_target) << Val;
            continue;
          }

          // For any -fsycl-targets=spir64_gen additions, we will scan the
          // additional -X* options for potential -device settings.  These
          // need to be added as a known Arch to the packager.
          if (DeviceTriple.isSPIRAOT() && Arch.empty() &&
              DeviceTriple.getSubArch() == llvm::Triple::SPIRSubArch_gen) {
            const ToolChain *HostTC =
                C.getSingleOffloadToolChain<Action::OFK_Host>();
            auto DeviceTC = std::make_unique<toolchains::SYCLToolChain>(
                *this, DeviceTriple, *HostTC, C.getInputArgs());
            assert(DeviceTC && "Device toolchain not defined.");
            ArgStringList TargetArgs;
            DeviceTC->TranslateBackendTargetArgs(DeviceTC->getTriple(),
                                                 C.getInputArgs(), TargetArgs);
            // Look for -device <string> and use that as the known arch to
            // be associated with the current spir64_gen entry.  Grab the
            // right most entry.
            for (int i = TargetArgs.size() - 2; i >= 0; --i) {
              if (StringRef(TargetArgs[i]) == "-device") {
                Arch = TargetArgs[i + 1];
                break;
              }
            }
          }

          // Make sure we don't have a duplicate triple.
          std::string NormalizedName = getSYCLDeviceTriple(Val).normalize();
          auto Duplicate = FoundNormalizedTriples.find(NormalizedName);
          if (Duplicate != FoundNormalizedTriples.end()) {
            Diag(clang::diag::warn_drv_sycl_offload_target_duplicate)
                << Val << Duplicate->second;
            continue;
          }

          // Store the current triple so that we can check for duplicates in
          // the following iterations.
          FoundNormalizedTriples[NormalizedName] = Val;
          SYCLTriples.insert(DeviceTriple.normalize());
          if (!Arch.empty())
            DerivedArchs[DeviceTriple.getTriple()].insert(Arch);
        }
        if (!SYCLTriples.empty()) {
          for (const auto &SYCLTriple : SYCLTriples) {
            llvm::Triple Triple(SYCLTriple.getKey());
            UniqueSYCLTriplesVec.push_back(Triple);
          }
        }
        addSYCLDefaultTriple(C, UniqueSYCLTriplesVec);
      } else
        Diag(clang::diag::warn_drv_empty_joined_argument)
            << SYCLTargetsValues->getAsString(C.getInputArgs());
    }
  }
  // If the user specified --offload-arch, deduce the offloading
  // target triple(s) from the set of architecture(s).
  // Create a toolchain for each valid triple.
  // We do not support SYCL offloading if any of the inputs is a
  // .cu (for CUDA type) or .hip (for HIP type) file.
  else if (IsSYCL && C.getInputArgs().hasArg(options::OPT_offload_arch_EQ) &&
           !IsHIP && !IsCuda) {
    // SYCL offloading to AOT Targets with '--offload-arch'
    // is currently enabled only with '--offload-new-driver' option.
    // Emit a diagnostic if '--offload-arch' is invoked without
    // '--offload-new driver' option.
    if (!C.getInputArgs().hasFlag(options::OPT_offload_new_driver,
                                  options::OPT_no_offload_new_driver, false)) {
      Diag(clang::diag::err_drv_sycl_offload_arch_new_driver);
      return;
    }
    const ToolChain *HostTC = C.getSingleOffloadToolChain<Action::OFK_Host>();
    auto AMDTriple = getHIPOffloadTargetTriple(*this, C.getInputArgs());
    auto NVPTXTriple = getNVIDIAOffloadTargetTriple(*this, C.getInputArgs(),
                                                    HostTC->getTriple());

    // Attempt to deduce the offloading triple from the set of architectures.
    // We need to temporarily create these toolchains so that we can access
    // tools for inferring architectures.
    llvm::DenseSet<StringRef> Archs;
    if (NVPTXTriple) {
      auto TempTC = std::make_unique<toolchains::CudaToolChain>(
          *this, *NVPTXTriple, *HostTC, C.getInputArgs(), Action::OFK_None);
      for (StringRef Arch :
           getOffloadArchs(C, C.getArgs(), Action::OFK_SYCL, &*TempTC, true))
        Archs.insert(Arch);
    }
    if (AMDTriple) {
      auto TempTC = std::make_unique<toolchains::AMDGPUOpenMPToolChain>(
          *this, *AMDTriple, *HostTC, C.getInputArgs());
      for (StringRef Arch :
           getOffloadArchs(C, C.getArgs(), Action::OFK_SYCL, &*TempTC, true))
        Archs.insert(Arch);
    }
    if (!AMDTriple && !NVPTXTriple) {
      for (StringRef Arch :
           getOffloadArchs(C, C.getArgs(), Action::OFK_SYCL, nullptr, true))
        Archs.insert(Arch);
    }
    for (StringRef Arch : Archs) {
      if (NVPTXTriple && IsSYCLSupportedNVidiaGPUArch(StringToOffloadArch(
                             getProcessorFromTargetID(*NVPTXTriple, Arch)))) {
        DerivedArchs[NVPTXTriple->getTriple()].insert(Arch);
      } else if (AMDTriple &&
                 IsSYCLSupportedAMDGPUArch(StringToOffloadArch(
                     getProcessorFromTargetID(*AMDTriple, Arch)))) {
        DerivedArchs[AMDTriple->getTriple()].insert(Arch);
      } else if (IsSYCLSupportedIntelCPUArch(StringToOffloadArchSYCL(Arch))) {
        DerivedArchs[getSYCLDeviceTriple("spir64_x86_64").getTriple()].insert(
            Arch);
      } else if (IsSYCLSupportedIntelGPUArch(StringToOffloadArchSYCL(Arch))) {
        StringRef IntelGPUArch;
        // For Intel Graphics AOT target, valid values for '--offload-arch'
        // are mapped to valid device names accepted by OCLOC (the Intel GPU AOT
        // compiler) via the '-device' option. The mapIntelGPUArchName
        // function maps the accepted values for '--offload-arch' to enable SYCL
        // offloading to Intel GPUs and the corresponding '-device' value passed
        // to OCLOC.
        IntelGPUArch = mapIntelGPUArchName(Arch).data();
        DerivedArchs[getSYCLDeviceTriple("spir64_gen").getTriple()].insert(
            IntelGPUArch);
      } else {
        Diag(clang::diag::err_drv_invalid_sycl_target) << Arch;
        return;
      }
    }
    // Emit an error if architecture value is not provided
    // to --offload-arch.
    if (Archs.empty()) {
      Diag(clang::diag::err_drv_sycl_offload_arch_missing_value);
      return;
    }

    for (const auto &TripleAndArchs : DerivedArchs)
      SYCLTriples.insert(TripleAndArchs.first());

    for (const auto &Val : SYCLTriples) {
      llvm::Triple SYCLTargetTriple(getSYCLDeviceTriple(Val.getKey()));
      std::string NormalizedName = SYCLTargetTriple.normalize();

      // Make sure we don't have a duplicate triple.
      auto Duplicate = FoundNormalizedTriples.find(NormalizedName);
      if (Duplicate != FoundNormalizedTriples.end()) {
        Diag(clang::diag::warn_drv_sycl_offload_target_duplicate)
            << Val.getKey() << Duplicate->second;
        continue;
      }

      // Store the current triple so that we can check for duplicates in the
      // following iterations.
      FoundNormalizedTriples[NormalizedName] = Val.getKey();
      UniqueSYCLTriplesVec.push_back(SYCLTargetTriple);
    }

    addSYCLDefaultTriple(C, UniqueSYCLTriplesVec);

  } else {
    // If -fsycl is supplied without -fsycl-targets we will assume SPIR-V.
    // For -fsycl-device-only, we also setup the implied triple as needed.
    if (IsSYCL) {
      StringRef SYCLTargetArch = getDefaultSYCLArch(C);
      if (SYCLfpga)
        // Triple for -fintelfpga is spir64_fpga.
        SYCLTargetArch = "spir64_fpga";
      UniqueSYCLTriplesVec.push_back(getSYCLDeviceTriple(SYCLTargetArch));
      addSYCLDefaultTriple(C, UniqueSYCLTriplesVec);
    }
  }

  // -fno-sycl-libspirv flag is reserved for very unusual cases where the
  // libspirv library is not linked when using CUDA/HIP: so output appropriate
  // warnings.
  if (C.getInputArgs().hasArg(options::OPT_fno_sycl_libspirv)) {
    for (auto &TT : UniqueSYCLTriplesVec) {
      if (TT.isNVPTX() || TT.isAMDGCN()) {
        Diag(diag::warn_flag_no_sycl_libspirv) << TT.getTriple();
        continue;
      }
      Diag(diag::warn_drv_unsupported_option_for_target)
          << "-fno-sycl-libspirv" << TT.getTriple();
    }
  }
  // -fsycl-fp64-conv-emu is valid only for AOT compilation with an Intel GPU
  // target. For other scenarios, we emit a warning message.
  if (C.getInputArgs().hasArg(options::OPT_fsycl_fp64_conv_emu)) {
    bool HasIntelGPUAOTTarget = false;
    for (auto &TT : UniqueSYCLTriplesVec) {
      if (TT.isSPIRAOT() && TT.getSubArch() == llvm::Triple::SPIRSubArch_gen) {
        HasIntelGPUAOTTarget = true;
        break;
      }
    }
    if (!HasIntelGPUAOTTarget)
      Diag(diag::warn_unsupported_fsycl_fp64_conv_emu_use);
  }

  // We'll need to use the SYCL and host triples as the key into
  // getOffloadingDeviceToolChain, because the device toolchains we're
  // going to create will depend on both.
  const ToolChain *HostTC = C.getSingleOffloadToolChain<Action::OFK_Host>();
  for (const auto &TT : UniqueSYCLTriplesVec) {
    auto SYCLTC = &getOffloadToolChain(C.getInputArgs(), Action::OFK_SYCL, TT,
                                       HostTC->getTriple());
    C.addOffloadDeviceToolChain(SYCLTC, Action::OFK_SYCL);
    if (DerivedArchs.contains(TT.getTriple()))
      KnownArchs[SYCLTC] = DerivedArchs[TT.getTriple()];
  }

  //
  // TODO: Add support for other offloading programming models here.
  //
}

bool Driver::loadZOSCustomizationFile(llvm::cl::ExpansionContext &ExpCtx) {
  if (IsCLMode() || IsDXCMode() || IsFlangMode())
    return false;

  SmallString<128> CustomizationFile;
  StringRef PathLIBEnv = StringRef(getenv("CLANG_CONFIG_PATH")).trim();
  // If the env var is a directory then append "/clang.cfg" and treat
  // that as the config file.  Otherwise treat the env var as the
  // config file.
  if (!PathLIBEnv.empty()) {
    llvm::sys::path::append(CustomizationFile, PathLIBEnv);
    if (llvm::sys::fs::is_directory(PathLIBEnv))
      llvm::sys::path::append(CustomizationFile, "/clang.cfg");
    if (llvm::sys::fs::is_regular_file(CustomizationFile))
      return readConfigFile(CustomizationFile, ExpCtx);
    Diag(diag::err_drv_config_file_not_found) << CustomizationFile;
    return true;
  }

  SmallString<128> BaseDir(llvm::sys::path::parent_path(Dir));
  llvm::sys::path::append(CustomizationFile, BaseDir + "/etc/clang.cfg");
  if (llvm::sys::fs::is_regular_file(CustomizationFile))
    return readConfigFile(CustomizationFile, ExpCtx);

  // If no customization file, just return
  return false;
}

static void appendOneArg(InputArgList &Args, const Arg *Opt) {
  // The args for config files or /clang: flags belong to different InputArgList
  // objects than Args. This copies an Arg from one of those other InputArgLists
  // to the ownership of Args.
  unsigned Index = Args.MakeIndex(Opt->getSpelling());
  Arg *Copy = new Arg(Opt->getOption(), Args.getArgString(Index), Index);
  Copy->getValues() = Opt->getValues();
  if (Opt->isClaimed())
    Copy->claim();
  Copy->setOwnsValues(Opt->getOwnsValues());
  Opt->setOwnsValues(false);
  Args.append(Copy);
  if (Opt->getAlias()) {
    const Arg *Alias = Opt->getAlias();
    unsigned Index = Args.MakeIndex(Alias->getSpelling());
    auto AliasCopy = std::make_unique<Arg>(Alias->getOption(),
                                           Args.getArgString(Index), Index);
    AliasCopy->getValues() = Alias->getValues();
    AliasCopy->setOwnsValues(false);
    if (Alias->isClaimed())
      AliasCopy->claim();
    Copy->setAlias(std::move(AliasCopy));
  }
}

bool Driver::readConfigFile(StringRef FileName,
                            llvm::cl::ExpansionContext &ExpCtx) {
  // Try opening the given file.
  auto Status = getVFS().status(FileName);
  if (!Status) {
    Diag(diag::err_drv_cannot_open_config_file)
        << FileName << Status.getError().message();
    return true;
  }
  if (Status->getType() != llvm::sys::fs::file_type::regular_file) {
    Diag(diag::err_drv_cannot_open_config_file)
        << FileName << "not a regular file";
    return true;
  }

  // Try reading the given file.
  SmallVector<const char *, 32> NewCfgFileArgs;
  if (llvm::Error Err = ExpCtx.readConfigFile(FileName, NewCfgFileArgs)) {
    Diag(diag::err_drv_cannot_read_config_file)
        << FileName << toString(std::move(Err));
    return true;
  }

  // Populate head and tail lists. The tail list is used only when linking.
  SmallVector<const char *, 32> NewCfgHeadArgs, NewCfgTailArgs;
  for (const char *Opt : NewCfgFileArgs) {
    // An $-prefixed option should go to the tail list.
    if (Opt[0] == '$' && Opt[1])
      NewCfgTailArgs.push_back(Opt + 1);
    else
      NewCfgHeadArgs.push_back(Opt);
  }

  // Read options from config file.
  llvm::SmallString<128> CfgFileName(FileName);
  llvm::sys::path::native(CfgFileName);
  bool ContainErrors = false;
  auto NewHeadOptions = std::make_unique<InputArgList>(
      ParseArgStrings(NewCfgHeadArgs, /*UseDriverMode=*/true, ContainErrors));
  if (ContainErrors)
    return true;
  auto NewTailOptions = std::make_unique<InputArgList>(
      ParseArgStrings(NewCfgTailArgs, /*UseDriverMode=*/true, ContainErrors));
  if (ContainErrors)
    return true;

  // Claim all arguments that come from a configuration file so that the driver
  // does not warn on any that is unused.
  for (Arg *A : *NewHeadOptions)
    A->claim();
  for (Arg *A : *NewTailOptions)
    A->claim();

  if (!CfgOptionsHead)
    CfgOptionsHead = std::move(NewHeadOptions);
  else {
    // If this is a subsequent config file, append options to the previous one.
    for (auto *Opt : *NewHeadOptions)
      appendOneArg(*CfgOptionsHead, Opt);
  }

  if (!CfgOptionsTail)
    CfgOptionsTail = std::move(NewTailOptions);
  else {
    // If this is a subsequent config file, append options to the previous one.
    for (auto *Opt : *NewTailOptions)
      appendOneArg(*CfgOptionsTail, Opt);
  }

  ConfigFiles.push_back(std::string(CfgFileName));
  return false;
}

bool Driver::loadConfigFiles() {
  llvm::cl::ExpansionContext ExpCtx(Saver.getAllocator(),
                                    llvm::cl::tokenizeConfigFile);
  ExpCtx.setVFS(&getVFS());

  // Process options that change search path for config files.
  if (CLOptions) {
    if (CLOptions->hasArg(options::OPT_config_system_dir_EQ)) {
      SmallString<128> CfgDir;
      CfgDir.append(
          CLOptions->getLastArgValue(options::OPT_config_system_dir_EQ));
      if (CfgDir.empty() || getVFS().makeAbsolute(CfgDir))
        SystemConfigDir.clear();
      else
        SystemConfigDir = static_cast<std::string>(CfgDir);
    }
    if (CLOptions->hasArg(options::OPT_config_user_dir_EQ)) {
      SmallString<128> CfgDir;
      llvm::sys::fs::expand_tilde(
          CLOptions->getLastArgValue(options::OPT_config_user_dir_EQ), CfgDir);
      if (CfgDir.empty() || getVFS().makeAbsolute(CfgDir))
        UserConfigDir.clear();
      else
        UserConfigDir = static_cast<std::string>(CfgDir);
    }
  }

  // Prepare list of directories where config file is searched for.
  StringRef CfgFileSearchDirs[] = {UserConfigDir, SystemConfigDir, Dir};
  ExpCtx.setSearchDirs(CfgFileSearchDirs);

  // First try to load configuration from the default files, return on error.
  if (loadDefaultConfigFiles(ExpCtx))
    return true;

  // Then load configuration files specified explicitly.
  SmallString<128> CfgFilePath;
  if (CLOptions) {
    for (auto CfgFileName : CLOptions->getAllArgValues(options::OPT_config)) {
      // If argument contains directory separator, treat it as a path to
      // configuration file.
      if (llvm::sys::path::has_parent_path(CfgFileName)) {
        CfgFilePath.assign(CfgFileName);
        if (llvm::sys::path::is_relative(CfgFilePath)) {
          if (getVFS().makeAbsolute(CfgFilePath)) {
            Diag(diag::err_drv_cannot_open_config_file)
                << CfgFilePath << "cannot get absolute path";
            return true;
          }
        }
      } else if (!ExpCtx.findConfigFile(CfgFileName, CfgFilePath)) {
        // Report an error that the config file could not be found.
        Diag(diag::err_drv_config_file_not_found) << CfgFileName;
        for (const StringRef &SearchDir : CfgFileSearchDirs)
          if (!SearchDir.empty())
            Diag(diag::note_drv_config_file_searched_in) << SearchDir;
        return true;
      }

      // Try to read the config file, return on error.
      if (readConfigFile(CfgFilePath, ExpCtx))
        return true;
    }
  }

  // No error occurred.
  return false;
}

static bool findTripleConfigFile(llvm::cl::ExpansionContext &ExpCtx,
                                 SmallString<128> &ConfigFilePath,
                                 llvm::Triple Triple, std::string Suffix) {
  // First, try the full unmodified triple.
  if (ExpCtx.findConfigFile(Triple.str() + Suffix, ConfigFilePath))
    return true;

  // Don't continue if we didn't find a parsable version in the triple.
  VersionTuple OSVersion = Triple.getOSVersion();
  if (!OSVersion.getMinor().has_value())
    return false;

  std::string BaseOSName = Triple.getOSTypeName(Triple.getOS()).str();

  // Next try strip the version to only include the major component.
  // e.g. arm64-apple-darwin23.6.0 -> arm64-apple-darwin23
  if (OSVersion.getMajor() != 0) {
    Triple.setOSName(BaseOSName + llvm::utostr(OSVersion.getMajor()));
    if (ExpCtx.findConfigFile(Triple.str() + Suffix, ConfigFilePath))
      return true;
  }

  // Finally, try without any version suffix at all.
  // e.g. arm64-apple-darwin23.6.0 -> arm64-apple-darwin
  Triple.setOSName(BaseOSName);
  return ExpCtx.findConfigFile(Triple.str() + Suffix, ConfigFilePath);
}

bool Driver::loadDefaultConfigFiles(llvm::cl::ExpansionContext &ExpCtx) {
  // Disable default config if CLANG_NO_DEFAULT_CONFIG is set to a non-empty
  // value.
  if (const char *NoConfigEnv = ::getenv("CLANG_NO_DEFAULT_CONFIG")) {
    if (*NoConfigEnv)
      return false;
  }
  if (CLOptions && CLOptions->hasArg(options::OPT_no_default_config))
    return false;

  std::string RealMode = getExecutableForDriverMode(Mode);
  llvm::Triple Triple;

  // If name prefix is present, no --target= override was passed via CLOptions
  // and the name prefix is not a valid triple, force it for backwards
  // compatibility.
  if (!ClangNameParts.TargetPrefix.empty() &&
      computeTargetTriple(*this, "/invalid/", *CLOptions).str() ==
          "/invalid/") {
    llvm::Triple PrefixTriple{ClangNameParts.TargetPrefix};
    if (PrefixTriple.getArch() == llvm::Triple::UnknownArch ||
        PrefixTriple.isOSUnknown())
      Triple = PrefixTriple;
  }

  // Otherwise, use the real triple as used by the driver.
  llvm::Triple RealTriple =
      computeTargetTriple(*this, TargetTriple, *CLOptions);
  if (Triple.str().empty()) {
    Triple = RealTriple;
    assert(!Triple.str().empty());
  }

  // On z/OS, start by loading the customization file before loading
  // the usual default config file(s).
  if (RealTriple.isOSzOS() && loadZOSCustomizationFile(ExpCtx))
    return true;

  // Search for config files in the following order:
  // 1. <triple>-<mode>.cfg using real driver mode
  //    (e.g. i386-pc-linux-gnu-clang++.cfg).
  // 2. <triple>-<mode>.cfg using executable suffix
  //    (e.g. i386-pc-linux-gnu-clang-g++.cfg for *clang-g++).
  // 3. <triple>.cfg + <mode>.cfg using real driver mode
  //    (e.g. i386-pc-linux-gnu.cfg + clang++.cfg).
  // 4. <triple>.cfg + <mode>.cfg using executable suffix
  //    (e.g. i386-pc-linux-gnu.cfg + clang-g++.cfg for *clang-g++).

  // Try loading <triple>-<mode>.cfg, and return if we find a match.
  SmallString<128> CfgFilePath;
  if (findTripleConfigFile(ExpCtx, CfgFilePath, Triple,
                           "-" + RealMode + ".cfg"))
    return readConfigFile(CfgFilePath, ExpCtx);

  bool TryModeSuffix = !ClangNameParts.ModeSuffix.empty() &&
                       ClangNameParts.ModeSuffix != RealMode;
  if (TryModeSuffix) {
    if (findTripleConfigFile(ExpCtx, CfgFilePath, Triple,
                             "-" + ClangNameParts.ModeSuffix + ".cfg"))
      return readConfigFile(CfgFilePath, ExpCtx);
  }

  // Try loading <mode>.cfg, and return if loading failed.  If a matching file
  // was not found, still proceed on to try <triple>.cfg.
  std::string CfgFileName = RealMode + ".cfg";
  if (ExpCtx.findConfigFile(CfgFileName, CfgFilePath)) {
    if (readConfigFile(CfgFilePath, ExpCtx))
      return true;
  } else if (TryModeSuffix) {
    CfgFileName = ClangNameParts.ModeSuffix + ".cfg";
    if (ExpCtx.findConfigFile(CfgFileName, CfgFilePath) &&
        readConfigFile(CfgFilePath, ExpCtx))
      return true;
  }

  // Try loading <triple>.cfg and return if we find a match.
  if (findTripleConfigFile(ExpCtx, CfgFilePath, Triple, ".cfg"))
    return readConfigFile(CfgFilePath, ExpCtx);

  // If we were unable to find a config file deduced from executable name,
  // that is not an error.
  return false;
}

Compilation *Driver::BuildCompilation(ArrayRef<const char *> ArgList) {
  llvm::PrettyStackTraceString CrashInfo("Compilation construction");

  // FIXME: Handle environment options which affect driver behavior, somewhere
  // (client?). GCC_EXEC_PREFIX, LPATH, CC_PRINT_OPTIONS.

  // We look for the driver mode option early, because the mode can affect
  // how other options are parsed.

  auto DriverMode = getDriverMode(ClangExecutable, ArgList.slice(1));
  if (!DriverMode.empty())
    setDriverMode(DriverMode);

  // FIXME: What are we going to do with -V and -b?

  // Arguments specified in command line.
  bool ContainsError;
  CLOptions = std::make_unique<InputArgList>(
      ParseArgStrings(ArgList.slice(1), /*UseDriverMode=*/true, ContainsError));

  // Try parsing configuration file.
  if (!ContainsError)
    ContainsError = loadConfigFiles();
  bool HasConfigFileHead = !ContainsError && CfgOptionsHead;
  bool HasConfigFileTail = !ContainsError && CfgOptionsTail;

  // All arguments, from both config file and command line.
  InputArgList Args =
      HasConfigFileHead ? std::move(*CfgOptionsHead) : std::move(*CLOptions);

  if (HasConfigFileHead)
    for (auto *Opt : *CLOptions)
      if (!Opt->getOption().matches(options::OPT_config))
        appendOneArg(Args, Opt);

  // In CL mode, look for any pass-through arguments
  if (IsCLMode() && !ContainsError) {
    SmallVector<const char *, 16> CLModePassThroughArgList;
    for (const auto *A : Args.filtered(options::OPT__SLASH_clang)) {
      A->claim();
      CLModePassThroughArgList.push_back(A->getValue());
    }

    if (!CLModePassThroughArgList.empty()) {
      // Parse any pass through args using default clang processing rather
      // than clang-cl processing.
      auto CLModePassThroughOptions = std::make_unique<InputArgList>(
          ParseArgStrings(CLModePassThroughArgList, /*UseDriverMode=*/false,
                          ContainsError));

      if (!ContainsError)
        for (auto *Opt : *CLModePassThroughOptions)
          appendOneArg(Args, Opt);
    }
  }

  if (Args.hasFlag(options::OPT_fsycl, options::OPT_fno_sycl, false) &&
      CCCIsCC())
    setDriverMode("g++");

  // Check for working directory option before accessing any files
  if (Arg *WD = Args.getLastArg(options::OPT_working_directory))
    if (VFS->setCurrentWorkingDirectory(WD->getValue()))
      Diag(diag::err_drv_unable_to_set_working_directory) << WD->getValue();

  // Check for missing include directories.
  if (!Diags.isIgnored(diag::warn_missing_include_dirs, SourceLocation())) {
    for (auto IncludeDir : Args.getAllArgValues(options::OPT_I_Group)) {
      if (!VFS->exists(IncludeDir))
        Diag(diag::warn_missing_include_dirs) << IncludeDir;
    }
  }

  // FIXME: This stuff needs to go into the Compilation, not the driver.
  bool CCCPrintPhases;

  // -canonical-prefixes, -no-canonical-prefixes are used very early in main.
  Args.ClaimAllArgs(options::OPT_canonical_prefixes);
  Args.ClaimAllArgs(options::OPT_no_canonical_prefixes);

  // f(no-)integated-cc1 is also used very early in main.
  Args.ClaimAllArgs(options::OPT_fintegrated_cc1);
  Args.ClaimAllArgs(options::OPT_fno_integrated_cc1);

  // Ignore -pipe.
  Args.ClaimAllArgs(options::OPT_pipe);

  // Extract -ccc args.
  //
  // FIXME: We need to figure out where this behavior should live. Most of it
  // should be outside in the client; the parts that aren't should have proper
  // options, either by introducing new ones or by overloading gcc ones like -V
  // or -b.
  CCCPrintPhases = Args.hasArg(options::OPT_ccc_print_phases);
  CCCPrintBindings = Args.hasArg(options::OPT_ccc_print_bindings);
  if (const Arg *A = Args.getLastArg(options::OPT_ccc_gcc_name))
    CCCGenericGCCName = A->getValue();

  // Process -fproc-stat-report options.
  if (const Arg *A = Args.getLastArg(options::OPT_fproc_stat_report_EQ)) {
    CCPrintProcessStats = true;
    CCPrintStatReportFilename = A->getValue();
  }
  if (Args.hasArg(options::OPT_fproc_stat_report))
    CCPrintProcessStats = true;

  // FIXME: TargetTriple is used by the target-prefixed calls to as/ld
  // and getToolChain is const.
  if (IsCLMode()) {
    // clang-cl targets MSVC-style Win32.
    llvm::Triple T(TargetTriple);
    T.setOS(llvm::Triple::Win32);
    T.setVendor(llvm::Triple::PC);
    T.setEnvironment(llvm::Triple::MSVC);
    T.setObjectFormat(llvm::Triple::COFF);
    if (Args.hasArg(options::OPT__SLASH_arm64EC))
      T.setArch(llvm::Triple::aarch64, llvm::Triple::AArch64SubArch_arm64ec);
    TargetTriple = T.str();
  } else if (IsDXCMode()) {
    // Build TargetTriple from target_profile option for clang-dxc.
    if (const Arg *A = Args.getLastArg(options::OPT_target_profile)) {
      StringRef TargetProfile = A->getValue();
      if (auto Triple =
              toolchains::HLSLToolChain::parseTargetProfile(TargetProfile))
        TargetTriple = *Triple;
      else
        Diag(diag::err_drv_invalid_directx_shader_module) << TargetProfile;

      A->claim();

      if (Args.hasArg(options::OPT_spirv)) {
        llvm::Triple T(TargetTriple);
        T.setArch(llvm::Triple::spirv);
        T.setOS(llvm::Triple::Vulkan);

        // Set specific Vulkan version if applicable.
        if (const Arg *A = Args.getLastArg(options::OPT_fspv_target_env_EQ)) {
          const llvm::StringMap<llvm::Triple::SubArchType> ValidTargets = {
              {"vulkan1.2", llvm::Triple::SPIRVSubArch_v15},
              {"vulkan1.3", llvm::Triple::SPIRVSubArch_v16}};

          auto TargetInfo = ValidTargets.find(A->getValue());
          if (TargetInfo != ValidTargets.end()) {
            T.setOSName(TargetInfo->getKey());
            T.setArch(llvm::Triple::spirv, TargetInfo->getValue());
          } else {
            Diag(diag::err_drv_invalid_value)
                << A->getAsString(Args) << A->getValue();
          }
          A->claim();
        }

        TargetTriple = T.str();
      }
    } else {
      Diag(diag::err_drv_dxc_missing_target_profile);
    }
  }

  if (const Arg *A = Args.getLastArg(options::OPT_target))
    TargetTriple = A->getValue();
  if (const Arg *A = Args.getLastArg(options::OPT_ccc_install_dir))
    Dir = Dir = A->getValue();
  for (const Arg *A : Args.filtered(options::OPT_B)) {
    A->claim();
    PrefixDirs.push_back(A->getValue(0));
  }
  if (std::optional<std::string> CompilerPathValue =
          llvm::sys::Process::GetEnv("COMPILER_PATH")) {
    StringRef CompilerPath = *CompilerPathValue;
    while (!CompilerPath.empty()) {
      std::pair<StringRef, StringRef> Split =
          CompilerPath.split(llvm::sys::EnvPathSeparator);
      PrefixDirs.push_back(std::string(Split.first));
      CompilerPath = Split.second;
    }
  }
  if (const Arg *A = Args.getLastArg(options::OPT__sysroot_EQ))
    SysRoot = A->getValue();
  if (const Arg *A = Args.getLastArg(options::OPT__dyld_prefix_EQ))
    DyldPrefix = A->getValue();

  if (const Arg *A = Args.getLastArg(options::OPT_resource_dir))
    ResourceDir = A->getValue();

  if (const Arg *A = Args.getLastArg(options::OPT_save_temps_EQ)) {
    SaveTemps = llvm::StringSwitch<SaveTempsMode>(A->getValue())
                    .Case("cwd", SaveTempsCwd)
                    .Case("obj", SaveTempsObj)
                    .Default(SaveTempsCwd);
  }

  if (Args.getLastArg(options::OPT_fsycl_dump_device_code_EQ))
    DumpDeviceCode = true;

  if (const Arg *A = Args.getLastArg(
          options::OPT_offload_host_only, options::OPT_offload_device_only,
          options::OPT_fsycl_device_only, options::OPT_offload_host_device)) {
    if (A->getOption().matches(options::OPT_offload_host_only))
      Offload = OffloadHost;
    else if (A->getOption().matches(options::OPT_offload_device_only) ||
             A->getOption().matches(options::OPT_fsycl_device_only))
      Offload = OffloadDevice;
    else
      Offload = OffloadHostDevice;
  }

  setLTOMode(Args);

  // Process -fembed-bitcode= flags.
  if (Arg *A = Args.getLastArg(options::OPT_fembed_bitcode_EQ)) {
    StringRef Name = A->getValue();
    unsigned Model = llvm::StringSwitch<unsigned>(Name)
        .Case("off", EmbedNone)
        .Case("all", EmbedBitcode)
        .Case("bitcode", EmbedBitcode)
        .Case("marker", EmbedMarker)
        .Default(~0U);
    if (Model == ~0U) {
      Diags.Report(diag::err_drv_invalid_value) << A->getAsString(Args)
                                                << Name;
    } else
      BitcodeEmbed = static_cast<BitcodeEmbedMode>(Model);
  }

  // Remove existing compilation database so that each job can append to it.
  if (Arg *A = Args.getLastArg(options::OPT_MJ))
    llvm::sys::fs::remove(A->getValue());

  // Setting up the jobs for some precompile cases depends on whether we are
  // treating them as PCH, implicit modules or C++20 ones.
  // TODO: inferring the mode like this seems fragile (it meets the objective
  // of not requiring anything new for operation, however).
  const Arg *Std = Args.getLastArg(options::OPT_std_EQ);
  ModulesModeCXX20 =
      !Args.hasArg(options::OPT_fmodules) && Std &&
      (Std->containsValue("c++20") || Std->containsValue("c++2a") ||
       Std->containsValue("c++23") || Std->containsValue("c++2b") ||
       Std->containsValue("c++26") || Std->containsValue("c++2c") ||
       Std->containsValue("c++latest"));

  // Process -fmodule-header{=} flags.
  if (Arg *A = Args.getLastArg(options::OPT_fmodule_header_EQ,
                               options::OPT_fmodule_header)) {
    // These flags force C++20 handling of headers.
    ModulesModeCXX20 = true;
    if (A->getOption().matches(options::OPT_fmodule_header))
      CXX20HeaderType = HeaderMode_Default;
    else {
      StringRef ArgName = A->getValue();
      unsigned Kind = llvm::StringSwitch<unsigned>(ArgName)
                          .Case("user", HeaderMode_User)
                          .Case("system", HeaderMode_System)
                          .Default(~0U);
      if (Kind == ~0U) {
        Diags.Report(diag::err_drv_invalid_value)
            << A->getAsString(Args) << ArgName;
      } else
        CXX20HeaderType = static_cast<ModuleHeaderMode>(Kind);
    }
  }

  std::unique_ptr<llvm::opt::InputArgList> UArgs =
      std::make_unique<InputArgList>(std::move(Args));

  // Owned by the host.
  const ToolChain &TC =
      getToolChain(*UArgs, computeTargetTriple(*this, TargetTriple, *UArgs));

  {
    SmallVector<std::string> MultilibMacroDefinesStr =
        TC.getMultilibMacroDefinesStr(*UArgs);
    SmallVector<const char *> MLMacroDefinesChar(
        llvm::map_range(MultilibMacroDefinesStr, [&UArgs](const auto &S) {
          return UArgs->MakeArgString(Twine("-D") + Twine(S));
        }));
    bool MLContainsError;
    auto MultilibMacroDefineList =
        std::make_unique<InputArgList>(ParseArgStrings(
            MLMacroDefinesChar, /*UseDriverMode=*/false, MLContainsError));
    if (!MLContainsError) {
      for (auto *Opt : *MultilibMacroDefineList) {
        appendOneArg(*UArgs, Opt);
      }
    }
  }

  // Perform the default argument translations.
  DerivedArgList *TranslatedArgs = TranslateInputArgs(*UArgs);

  // Check if the environment version is valid except wasm case.
  llvm::Triple Triple = TC.getTriple();
  if (!Triple.isWasm()) {
    StringRef TripleVersionName = Triple.getEnvironmentVersionString();
    StringRef TripleObjectFormat =
        Triple.getObjectFormatTypeName(Triple.getObjectFormat());
    if (Triple.getEnvironmentVersion().empty() && TripleVersionName != "" &&
        TripleVersionName != TripleObjectFormat) {
      Diags.Report(diag::err_drv_triple_version_invalid)
          << TripleVersionName << TC.getTripleString();
      ContainsError = true;
    }
  }

  // Report warning when arm64EC option is overridden by specified target
  if ((TC.getTriple().getArch() != llvm::Triple::aarch64 ||
       TC.getTriple().getSubArch() != llvm::Triple::AArch64SubArch_arm64ec) &&
      UArgs->hasArg(options::OPT__SLASH_arm64EC)) {
    getDiags().Report(clang::diag::warn_target_override_arm64ec)
        << TC.getTriple().str();
  }

  // A common user mistake is specifying a target of aarch64-none-eabi or
  // arm-none-elf whereas the correct names are aarch64-none-elf &
  // arm-none-eabi. Detect these cases and issue a warning.
  if (TC.getTriple().getOS() == llvm::Triple::UnknownOS &&
      TC.getTriple().getVendor() == llvm::Triple::UnknownVendor) {
    switch (TC.getTriple().getArch()) {
    case llvm::Triple::arm:
    case llvm::Triple::armeb:
    case llvm::Triple::thumb:
    case llvm::Triple::thumbeb:
      if (TC.getTriple().getEnvironmentName() == "elf") {
        Diag(diag::warn_target_unrecognized_env)
            << TargetTriple
            << (TC.getTriple().getArchName().str() + "-none-eabi");
      }
      break;
    case llvm::Triple::aarch64:
    case llvm::Triple::aarch64_be:
    case llvm::Triple::aarch64_32:
      if (TC.getTriple().getEnvironmentName().starts_with("eabi")) {
        Diag(diag::warn_target_unrecognized_env)
            << TargetTriple
            << (TC.getTriple().getArchName().str() + "-none-elf");
      }
      break;
    default:
      break;
    }
  }

  // The compilation takes ownership of Args.
  Compilation *C = new Compilation(*this, TC, UArgs.release(), TranslatedArgs,
                                   ContainsError);

  if (!HandleImmediateArgs(*C))
    return C;

  // Construct the list of inputs.
  InputList Inputs;
  BuildInputs(C->getDefaultToolChain(), *TranslatedArgs, Inputs);
  if (HasConfigFileTail && Inputs.size()) {
    Arg *FinalPhaseArg;
    if (getFinalPhase(*TranslatedArgs, &FinalPhaseArg) == phases::Link) {
      DerivedArgList TranslatedLinkerIns(*CfgOptionsTail);
      for (Arg *A : *CfgOptionsTail)
        TranslatedLinkerIns.append(A);
      BuildInputs(C->getDefaultToolChain(), TranslatedLinkerIns, Inputs);
    }
  }

  // Determine if there are any offload static libraries.
  if (checkForOffloadStaticLib(*C, *TranslatedArgs))
    setOffloadStaticLibSeen();

  // Check for any objects/archives that need to be compiled with the default
  // triple.
  if (checkForSYCLDefaultDevice(*C, *TranslatedArgs))
    setSYCLDefaultTriple(true);

  // Populate the tool chains for the offloading devices, if any.
  CreateOffloadingDeviceToolChains(*C, Inputs);

  // Use new offloading path for OpenMP.  This is disabled as the SYCL
  // offloading path is not properly setup to use the updated device linking
  // scheme.
  if ((C->isOffloadingHostKind(Action::OFK_OpenMP) &&
       TranslatedArgs->hasFlag(options::OPT_fopenmp_new_driver,
                               options::OPT_no_offload_new_driver, true)) ||
      TranslatedArgs->hasFlag(options::OPT_offload_new_driver,
                              options::OPT_no_offload_new_driver, false))
    setUseNewOffloadingDriver();

  // Determine FPGA emulation status.
  if (C->hasOffloadToolChain<Action::OFK_SYCL>()) {
    auto SYCLTCRange = C->getOffloadToolChains<Action::OFK_SYCL>();
    for (auto TI = SYCLTCRange.first, TE = SYCLTCRange.second; TI != TE; ++TI) {
      if (TI->second->getTriple().getSubArch() !=
          llvm::Triple::SPIRSubArch_fpga)
        continue;
      ArgStringList TargetArgs;
      const toolchains::SYCLToolChain *FPGATC =
          static_cast<const toolchains::SYCLToolChain *>(TI->second);
      FPGATC->TranslateBackendTargetArgs(FPGATC->getTriple(), *TranslatedArgs,
                                         TargetArgs);
      // By default, FPGAEmulationMode is true due to the fact that
      // an external option setting is required to target hardware.
      setOffloadCompileMode(FPGAEmulationMode);
      for (StringRef ArgString : TargetArgs) {
        if (ArgString == "-hardware" || ArgString == "-simulation") {
          setOffloadCompileMode(FPGAHWMode);
          break;
        }
      }
      break;
    }
  }

  // Construct the list of abstract actions to perform for this compilation. On
  // MachO targets this uses the driver-driver and universal actions.
  if (TC.getTriple().isOSBinFormatMachO())
    BuildUniversalActions(*C, C->getDefaultToolChain(), Inputs);
  else
    BuildActions(*C, C->getArgs(), Inputs, C->getActions());

  if (CCCPrintPhases) {
    PrintActions(*C);
    return C;
  }

  BuildJobs(*C);

  return C;
}

static void printArgList(raw_ostream &OS, const llvm::opt::ArgList &Args) {
  llvm::opt::ArgStringList ASL;
  for (const auto *A : Args) {
    // Use user's original spelling of flags. For example, use
    // `/source-charset:utf-8` instead of `-finput-charset=utf-8` if the user
    // wrote the former.
    while (A->getAlias())
      A = A->getAlias();
    A->render(Args, ASL);
  }

  for (auto I = ASL.begin(), E = ASL.end(); I != E; ++I) {
    if (I != ASL.begin())
      OS << ' ';
    llvm::sys::printArg(OS, *I, true);
  }
  OS << '\n';
}

bool Driver::getCrashDiagnosticFile(StringRef ReproCrashFilename,
                                    SmallString<128> &CrashDiagDir) {
  using namespace llvm::sys;
  assert(llvm::Triple(llvm::sys::getProcessTriple()).isOSDarwin() &&
         "Only knows about .crash files on Darwin");

  // The .crash file can be found on at ~/Library/Logs/DiagnosticReports/
  // (or /Library/Logs/DiagnosticReports for root) and has the filename pattern
  // clang-<VERSION>_<YYYY-MM-DD-HHMMSS>_<hostname>.crash.
  path::home_directory(CrashDiagDir);
  if (CrashDiagDir.starts_with("/var/root"))
    CrashDiagDir = "/";
  path::append(CrashDiagDir, "Library/Logs/DiagnosticReports");
  int PID =
#if LLVM_ON_UNIX
      getpid();
#else
      0;
#endif
  std::error_code EC;
  fs::file_status FileStatus;
  TimePoint<> LastAccessTime;
  SmallString<128> CrashFilePath;
  // Lookup the .crash files and get the one generated by a subprocess spawned
  // by this driver invocation.
  for (fs::directory_iterator File(CrashDiagDir, EC), FileEnd;
       File != FileEnd && !EC; File.increment(EC)) {
    StringRef FileName = path::filename(File->path());
    if (!FileName.starts_with(Name))
      continue;
    if (fs::status(File->path(), FileStatus))
      continue;
    llvm::ErrorOr<std::unique_ptr<llvm::MemoryBuffer>> CrashFile =
        llvm::MemoryBuffer::getFile(File->path());
    if (!CrashFile)
      continue;
    // The first line should start with "Process:", otherwise this isn't a real
    // .crash file.
    StringRef Data = CrashFile.get()->getBuffer();
    if (!Data.starts_with("Process:"))
      continue;
    // Parse parent process pid line, e.g: "Parent Process: clang-4.0 [79141]"
    size_t ParentProcPos = Data.find("Parent Process:");
    if (ParentProcPos == StringRef::npos)
      continue;
    size_t LineEnd = Data.find_first_of("\n", ParentProcPos);
    if (LineEnd == StringRef::npos)
      continue;
    StringRef ParentProcess = Data.slice(ParentProcPos+15, LineEnd).trim();
    int OpenBracket = -1, CloseBracket = -1;
    for (size_t i = 0, e = ParentProcess.size(); i < e; ++i) {
      if (ParentProcess[i] == '[')
        OpenBracket = i;
      if (ParentProcess[i] == ']')
        CloseBracket = i;
    }
    // Extract the parent process PID from the .crash file and check whether
    // it matches this driver invocation pid.
    int CrashPID;
    if (OpenBracket < 0 || CloseBracket < 0 ||
        ParentProcess.slice(OpenBracket + 1, CloseBracket)
            .getAsInteger(10, CrashPID) || CrashPID != PID) {
      continue;
    }

    // Found a .crash file matching the driver pid. To avoid getting an older
    // and misleading crash file, continue looking for the most recent.
    // FIXME: the driver can dispatch multiple cc1 invocations, leading to
    // multiple crashes poiting to the same parent process. Since the driver
    // does not collect pid information for the dispatched invocation there's
    // currently no way to distinguish among them.
    const auto FileAccessTime = FileStatus.getLastModificationTime();
    if (FileAccessTime > LastAccessTime) {
      CrashFilePath.assign(File->path());
      LastAccessTime = FileAccessTime;
    }
  }

  // If found, copy it over to the location of other reproducer files.
  if (!CrashFilePath.empty()) {
    EC = fs::copy_file(CrashFilePath, ReproCrashFilename);
    if (EC)
      return false;
    return true;
  }

  return false;
}

static const char BugReporMsg[] =
    "\n********************\n\n"
    "PLEASE ATTACH THE FOLLOWING FILES TO THE BUG REPORT:\n"
    "Preprocessed source(s) and associated run script(s) are located at:";

// When clang crashes, produce diagnostic information including the fully
// preprocessed source file(s).  Request that the developer attach the
// diagnostic information to a bug report.
void Driver::generateCompilationDiagnostics(
    Compilation &C, const Command &FailingCommand,
    StringRef AdditionalInformation, CompilationDiagnosticReport *Report) {
  if (C.getArgs().hasArg(options::OPT_fno_crash_diagnostics))
    return;

  unsigned Level = 1;
  if (Arg *A = C.getArgs().getLastArg(options::OPT_fcrash_diagnostics_EQ)) {
    Level = llvm::StringSwitch<unsigned>(A->getValue())
                .Case("off", 0)
                .Case("compiler", 1)
                .Case("all", 2)
                .Default(1);
  }
  if (!Level)
    return;

  // Don't try to generate diagnostics for dsymutil jobs.
  if (FailingCommand.getCreator().isDsymutilJob())
    return;

  bool IsLLD = false;
  TempFileList SavedTemps;
  if (FailingCommand.getCreator().isLinkJob()) {
    C.getDefaultToolChain().GetLinkerPath(&IsLLD);
    if (!IsLLD || Level < 2)
      return;

    // If lld crashed, we will re-run the same command with the input it used
    // to have. In that case we should not remove temp files in
    // initCompilationForDiagnostics yet. They will be added back and removed
    // later.
    SavedTemps = std::move(C.getTempFiles());
    assert(!C.getTempFiles().size());
  }

  // Print the version of the compiler.
  PrintVersion(C, llvm::errs());

  // Suppress driver output and emit preprocessor output to temp file.
  CCGenDiagnostics = true;

  // Save the original job command(s).
  Command Cmd = FailingCommand;

  // Keep track of whether we produce any errors while trying to produce
  // preprocessed sources.
  DiagnosticErrorTrap Trap(Diags);

  // Suppress tool output.
  C.initCompilationForDiagnostics();

  // If lld failed, rerun it again with --reproduce.
  if (IsLLD) {
    const char *TmpName = CreateTempFile(C, "linker-crash", "tar");
    Command NewLLDInvocation = Cmd;
    llvm::opt::ArgStringList ArgList = NewLLDInvocation.getArguments();
    StringRef ReproduceOption =
        C.getDefaultToolChain().getTriple().isWindowsMSVCEnvironment()
            ? "/reproduce:"
            : "--reproduce=";
    ArgList.push_back(Saver.save(Twine(ReproduceOption) + TmpName).data());
    NewLLDInvocation.replaceArguments(std::move(ArgList));

    // Redirect stdout/stderr to /dev/null.
    NewLLDInvocation.Execute({std::nullopt, {""}, {""}}, nullptr, nullptr);
    Diag(clang::diag::note_drv_command_failed_diag_msg) << BugReporMsg;
    Diag(clang::diag::note_drv_command_failed_diag_msg) << TmpName;
    Diag(clang::diag::note_drv_command_failed_diag_msg)
        << "\n\n********************";
    if (Report)
      Report->TemporaryFiles.push_back(TmpName);
    return;
  }

  // Construct the list of inputs.
  InputList Inputs;
  BuildInputs(C.getDefaultToolChain(), C.getArgs(), Inputs);

  for (InputList::iterator it = Inputs.begin(), ie = Inputs.end(); it != ie;) {
    bool IgnoreInput = false;

    // Ignore input from stdin or any inputs that cannot be preprocessed.
    // Check type first as not all linker inputs have a value.
    if (types::getPreprocessedType(it->first) == types::TY_INVALID) {
      IgnoreInput = true;
    } else if (!strcmp(it->second->getValue(), "-")) {
      Diag(clang::diag::note_drv_command_failed_diag_msg)
          << "Error generating preprocessed source(s) - "
             "ignoring input from stdin.";
      IgnoreInput = true;
    }

    if (IgnoreInput) {
      it = Inputs.erase(it);
      ie = Inputs.end();
    } else {
      ++it;
    }
  }

  if (Inputs.empty()) {
    Diag(clang::diag::note_drv_command_failed_diag_msg)
        << "Error generating preprocessed source(s) - "
           "no preprocessable inputs.";
    return;
  }

  // Don't attempt to generate preprocessed files if multiple -arch options are
  // used, unless they're all duplicates.
  llvm::StringSet<> ArchNames;
  for (const Arg *A : C.getArgs()) {
    if (A->getOption().matches(options::OPT_arch)) {
      StringRef ArchName = A->getValue();
      ArchNames.insert(ArchName);
    }
  }
  if (ArchNames.size() > 1) {
    Diag(clang::diag::note_drv_command_failed_diag_msg)
        << "Error generating preprocessed source(s) - cannot generate "
           "preprocessed source with multiple -arch options.";
    return;
  }

  // Construct the list of abstract actions to perform for this compilation. On
  // Darwin OSes this uses the driver-driver and builds universal actions.
  const ToolChain &TC = C.getDefaultToolChain();
  if (TC.getTriple().isOSBinFormatMachO())
    BuildUniversalActions(C, TC, Inputs);
  else
    BuildActions(C, C.getArgs(), Inputs, C.getActions());

  BuildJobs(C);

  // If there were errors building the compilation, quit now.
  if (Trap.hasErrorOccurred()) {
    Diag(clang::diag::note_drv_command_failed_diag_msg)
        << "Error generating preprocessed source(s).";
    return;
  }

  // Generate preprocessed output.
  SmallVector<std::pair<int, const Command *>, 4> FailingCommands;
  C.ExecuteJobs(C.getJobs(), FailingCommands);

  // If any of the preprocessing commands failed, clean up and exit.
  if (!FailingCommands.empty()) {
    Diag(clang::diag::note_drv_command_failed_diag_msg)
        << "Error generating preprocessed source(s).";
    return;
  }

  const TempFileList &TempFiles = C.getTempFiles();
  if (TempFiles.empty()) {
    Diag(clang::diag::note_drv_command_failed_diag_msg)
        << "Error generating preprocessed source(s).";
    return;
  }

  Diag(clang::diag::note_drv_command_failed_diag_msg) << BugReporMsg;

  SmallString<128> VFS;
  SmallString<128> ReproCrashFilename;
  for (auto &TempFile : TempFiles) {
    Diag(clang::diag::note_drv_command_failed_diag_msg) << TempFile.first;
    if (Report)
      Report->TemporaryFiles.push_back(TempFile.first);
    if (ReproCrashFilename.empty()) {
      ReproCrashFilename = TempFile.first;
      llvm::sys::path::replace_extension(ReproCrashFilename, ".crash");
    }
    if (StringRef(TempFile.first).ends_with(".cache")) {
      // In some cases (modules) we'll dump extra data to help with reproducing
      // the crash into a directory next to the output.
      VFS = llvm::sys::path::filename(TempFile.first);
      llvm::sys::path::append(VFS, "vfs", "vfs.yaml");
    }
  }

  for (auto &TempFile : SavedTemps)
    C.addTempFile(TempFile.first);

  // Assume associated files are based off of the first temporary file.
  CrashReportInfo CrashInfo(TempFiles[0].first, VFS);

  llvm::SmallString<128> Script(CrashInfo.Filename);
  llvm::sys::path::replace_extension(Script, "sh");
  std::error_code EC;
  llvm::raw_fd_ostream ScriptOS(Script, EC, llvm::sys::fs::CD_CreateNew,
                                llvm::sys::fs::FA_Write,
                                llvm::sys::fs::OF_Text);
  if (EC) {
    Diag(clang::diag::note_drv_command_failed_diag_msg)
        << "Error generating run script: " << Script << " " << EC.message();
  } else {
    ScriptOS << "# Crash reproducer for " << getClangFullVersion() << "\n"
             << "# Driver args: ";
    printArgList(ScriptOS, C.getInputArgs());
    ScriptOS << "# Original command: ";
    Cmd.Print(ScriptOS, "\n", /*Quote=*/true);
    Cmd.Print(ScriptOS, "\n", /*Quote=*/true, &CrashInfo);
    if (!AdditionalInformation.empty())
      ScriptOS << "\n# Additional information: " << AdditionalInformation
               << "\n";
    if (Report)
      Report->TemporaryFiles.push_back(std::string(Script));
    Diag(clang::diag::note_drv_command_failed_diag_msg) << Script;
  }

  // On darwin, provide information about the .crash diagnostic report.
  if (llvm::Triple(llvm::sys::getProcessTriple()).isOSDarwin()) {
    SmallString<128> CrashDiagDir;
    if (getCrashDiagnosticFile(ReproCrashFilename, CrashDiagDir)) {
      Diag(clang::diag::note_drv_command_failed_diag_msg)
          << ReproCrashFilename.str();
    } else { // Suggest a directory for the user to look for .crash files.
      llvm::sys::path::append(CrashDiagDir, Name);
      CrashDiagDir += "_<YYYY-MM-DD-HHMMSS>_<hostname>.crash";
      Diag(clang::diag::note_drv_command_failed_diag_msg)
          << "Crash backtrace is located in";
      Diag(clang::diag::note_drv_command_failed_diag_msg)
          << CrashDiagDir.str();
      Diag(clang::diag::note_drv_command_failed_diag_msg)
          << "(choose the .crash file that corresponds to your crash)";
    }
  }

  Diag(clang::diag::note_drv_command_failed_diag_msg)
      << "\n\n********************";
}

void Driver::setUpResponseFiles(Compilation &C, Command &Cmd) {
  // Since commandLineFitsWithinSystemLimits() may underestimate system's
  // capacity if the tool does not support response files, there is a chance/
  // that things will just work without a response file, so we silently just
  // skip it.
  if (Cmd.getResponseFileSupport().ResponseKind ==
          ResponseFileSupport::RF_None ||
      llvm::sys::commandLineFitsWithinSystemLimits(Cmd.getExecutable(),
                                                   Cmd.getArguments()))
    return;

  std::string TmpName = GetTemporaryPath("response", "txt");
  Cmd.setResponseFile(C.addTempFile(C.getArgs().MakeArgString(TmpName)));
}

int Driver::ExecuteCompilation(
    Compilation &C,
    SmallVectorImpl<std::pair<int, const Command *>> &FailingCommands) {
  if (C.getArgs().hasArg(options::OPT_fdriver_only)) {
    if (C.getArgs().hasArg(options::OPT_v))
      C.getJobs().Print(llvm::errs(), "\n", true);

    C.ExecuteJobs(C.getJobs(), FailingCommands, /*LogOnly=*/true);

    // If there were errors building the compilation, quit now.
    if (!FailingCommands.empty() || Diags.hasErrorOccurred())
      return 1;

    return 0;
  }

  // Just print if -### was present.
  if (C.getArgs().hasArg(options::OPT__HASH_HASH_HASH)) {
    C.getJobs().Print(llvm::errs(), "\n", true);
    return Diags.hasErrorOccurred() ? 1 : 0;
  }

  // If there were errors building the compilation, quit now.
  if (Diags.hasErrorOccurred())
    return 1;

  // Set up response file names for each command, if necessary.
  for (auto &Job : C.getJobs())
    setUpResponseFiles(C, Job);

  C.ExecuteJobs(C.getJobs(), FailingCommands);

  // If the command succeeded, we are done.
  if (FailingCommands.empty())
    return 0;

  // Otherwise, remove result files and print extra information about abnormal
  // failures.
  int Res = 0;
  for (const auto &CmdPair : FailingCommands) {
    int CommandRes = CmdPair.first;
    const Command *FailingCommand = CmdPair.second;

    // Remove result files if we're not saving temps.
    if (!isSaveTempsEnabled()) {
      const JobAction *JA = cast<JobAction>(&FailingCommand->getSource());
      C.CleanupFileMap(C.getResultFiles(), JA, true);

      // Failure result files are valid unless we crashed.
      if (CommandRes < 0)
        C.CleanupFileMap(C.getFailureResultFiles(), JA, true);
    }

    // llvm/lib/Support/*/Signals.inc will exit with a special return code
    // for SIGPIPE. Do not print diagnostics for this case.
    if (CommandRes == EX_IOERR) {
      Res = CommandRes;
      continue;
    }

    // Print extra information about abnormal failures, if possible.
    //
    // This is ad-hoc, but we don't want to be excessively noisy. If the result
    // status was 1, assume the command failed normally. In particular, if it
    // was the compiler then assume it gave a reasonable error code. Failures
    // in other tools are less common, and they generally have worse
    // diagnostics, so always print the diagnostic there.
    const Tool &FailingTool = FailingCommand->getCreator();

    if (!FailingTool.hasGoodDiagnostics() || CommandRes != 1) {
      // FIXME: See FIXME above regarding result code interpretation.
      if (CommandRes < 0)
        Diag(clang::diag::err_drv_command_signalled)
            << FailingTool.getShortName();
      else
        Diag(clang::diag::err_drv_command_failed)
            << FailingTool.getShortName() << CommandRes;
    }

    auto CustomDiag = FailingCommand->getDiagForErrorCode(CommandRes);
    if (!CustomDiag.empty())
      Diag(clang::diag::note_drv_command_failed_diag_msg) << CustomDiag;
  }
  return Res;
}

void Driver::PrintHelp(bool ShowHidden) const {
  llvm::opt::Visibility VisibilityMask = getOptionVisibilityMask();

  std::string Usage = llvm::formatv("{0} [options] file...", Name).str();
  getOpts().printHelp(llvm::outs(), Usage.c_str(), DriverTitle.c_str(),
                      ShowHidden, /*ShowAllAliases=*/false,
                      VisibilityMask);
}

// Print the help from any of the given tools which are used for AOT
// compilation for SYCL
void Driver::PrintSYCLToolHelp(const Compilation &C) const {
  SmallVector<std::tuple<llvm::Triple, StringRef, StringRef, StringRef>, 4>
      HelpArgs;
  // Populate the vector with the tools and help options
  if (Arg *A = C.getArgs().getLastArg(options::OPT_fsycl_help_EQ)) {
    StringRef AV(A->getValue());
    llvm::Triple T;
    if (AV == "gen" || AV == "all")
      HelpArgs.push_back(std::make_tuple(getSYCLDeviceTriple("spir64_gen"),
                                         "ocloc", "--help", ""));
    if (AV == "fpga") {
      Diag(diag::err_drv_unsupported_opt_removed)
          << A->getSpelling().str() + AV.str();
      HelpArgs.push_back(std::make_tuple(getSYCLDeviceTriple("spir64_fpga"),
                                         "aoc", "-help", "-sycl"));
    }
    if (AV == "x86_64" || AV == "all")
      HelpArgs.push_back(std::make_tuple(getSYCLDeviceTriple("spir64_x86_64"),
                                         "opencl-aot", "--help", ""));
    if (HelpArgs.empty()) {
      C.getDriver().Diag(diag::err_drv_unsupported_option_argument)
                         << A->getSpelling() << AV;
      return;
    }
  }

  // Go through the args and emit the help information for each.
  for (auto &HA : HelpArgs) {
    llvm::outs() << "Emitting help information for " << std::get<1>(HA) << '\n'
        << "Use triple of '" << std::get<0>(HA).normalize() <<
        "' to enable ahead of time compilation\n";
    // Flush out the buffer before calling the external tool.
    llvm::outs().flush();
    std::vector<StringRef> ToolArgs = {std::get<1>(HA), std::get<2>(HA),
                                       std::get<3>(HA)};
    SmallString<128> ExecPath(
        C.getDefaultToolChain().GetProgramPath(std::get<1>(HA).data()));
    // do not run the tools with -###.
    if (C.getArgs().hasArg(options::OPT__HASH_HASH_HASH)) {
      llvm::errs() << "\"" << ExecPath << "\" \"" << ToolArgs[1] << "\"";
      if (!ToolArgs[2].empty())
        llvm::errs() << " \"" << ToolArgs[2] << "\"";
      llvm::errs() << "\n";
      continue;
    }
    auto ToolBinary = llvm::sys::findProgramByName(ExecPath);
    if (ToolBinary.getError()) {
      C.getDriver().Diag(diag::err_drv_command_failure) << ExecPath;
      continue;
    }
    // Run the Tool.
    llvm::sys::ExecuteAndWait(ToolBinary.get(), ToolArgs);
  }
}

void Driver::PrintVersion(const Compilation &C, raw_ostream &OS) const {
  if (IsFlangMode()) {
    OS << getClangToolFullVersion("flang") << '\n';
  } else {
    // FIXME: The following handlers should use a callback mechanism, we don't
    // know what the client would like to do.
    OS << getClangFullVersion() << '\n';
  }
  const ToolChain &TC = C.getDefaultToolChain();
  OS << "Target: " << TC.getTripleString() << '\n';

  // Print the threading model.
  if (Arg *A = C.getArgs().getLastArg(options::OPT_mthread_model)) {
    // Don't print if the ToolChain would have barfed on it already
    if (TC.isThreadModelSupported(A->getValue()))
      OS << "Thread model: " << A->getValue();
  } else
    OS << "Thread model: " << TC.getThreadModel();
  OS << '\n';

  // Print out the install directory.
  OS << "InstalledDir: " << Dir << '\n';

  // Print the build config if it's non-default.
  // Intended to help LLVM developers understand the configs of compilers
  // they're investigating.
  if (!llvm::cl::getCompilerBuildConfig().empty())
    llvm::cl::printBuildConfig(OS);

  // If configuration files were used, print their paths.
  for (auto ConfigFile : ConfigFiles)
    OS << "Configuration file: " << ConfigFile << '\n';
}

/// PrintDiagnosticCategories - Implement the --print-diagnostic-categories
/// option.
static void PrintDiagnosticCategories(raw_ostream &OS) {
  // Skip the empty category.
  for (unsigned i = 1, max = DiagnosticIDs::getNumberOfCategories(); i != max;
       ++i)
    OS << i << ',' << DiagnosticIDs::getCategoryNameFromID(i) << '\n';
}

void Driver::HandleAutocompletions(StringRef PassedFlags) const {
  if (PassedFlags == "")
    return;
  // Print out all options that start with a given argument. This is used for
  // shell autocompletion.
  std::vector<std::string> SuggestedCompletions;
  std::vector<std::string> Flags;

  llvm::opt::Visibility VisibilityMask(options::ClangOption);

  // Make sure that Flang-only options don't pollute the Clang output
  // TODO: Make sure that Clang-only options don't pollute Flang output
  if (IsFlangMode())
    VisibilityMask = llvm::opt::Visibility(options::FlangOption);

  // Distinguish "--autocomplete=-someflag" and "--autocomplete=-someflag,"
  // because the latter indicates that the user put space before pushing tab
  // which should end up in a file completion.
  const bool HasSpace = PassedFlags.ends_with(",");

  // Parse PassedFlags by "," as all the command-line flags are passed to this
  // function separated by ","
  StringRef TargetFlags = PassedFlags;
  while (TargetFlags != "") {
    StringRef CurFlag;
    std::tie(CurFlag, TargetFlags) = TargetFlags.split(",");
    Flags.push_back(std::string(CurFlag));
  }

  // We want to show cc1-only options only when clang is invoked with -cc1 or
  // -Xclang.
  if (llvm::is_contained(Flags, "-Xclang") || llvm::is_contained(Flags, "-cc1"))
    VisibilityMask = llvm::opt::Visibility(options::CC1Option);

  const llvm::opt::OptTable &Opts = getOpts();
  StringRef Cur;
  Cur = Flags.at(Flags.size() - 1);
  StringRef Prev;
  if (Flags.size() >= 2) {
    Prev = Flags.at(Flags.size() - 2);
    SuggestedCompletions = Opts.suggestValueCompletions(Prev, Cur);
  }

  if (SuggestedCompletions.empty())
    SuggestedCompletions = Opts.suggestValueCompletions(Cur, "");

  // If Flags were empty, it means the user typed `clang [tab]` where we should
  // list all possible flags. If there was no value completion and the user
  // pressed tab after a space, we should fall back to a file completion.
  // We're printing a newline to be consistent with what we print at the end of
  // this function.
  if (SuggestedCompletions.empty() && HasSpace && !Flags.empty()) {
    llvm::outs() << '\n';
    return;
  }

  // When flag ends with '=' and there was no value completion, return empty
  // string and fall back to the file autocompletion.
  if (SuggestedCompletions.empty() && !Cur.ends_with("=")) {
    // If the flag is in the form of "--autocomplete=-foo",
    // we were requested to print out all option names that start with "-foo".
    // For example, "--autocomplete=-fsyn" is expanded to "-fsyntax-only".
    SuggestedCompletions = Opts.findByPrefix(
        Cur, VisibilityMask,
        /*DisableFlags=*/options::Unsupported | options::Ignored);

    // We have to query the -W flags manually as they're not in the OptTable.
    // TODO: Find a good way to add them to OptTable instead and them remove
    // this code.
    for (StringRef S : DiagnosticIDs::getDiagnosticFlags())
      if (S.starts_with(Cur))
        SuggestedCompletions.push_back(std::string(S));
  }

  // Sort the autocomplete candidates so that shells print them out in a
  // deterministic order. We could sort in any way, but we chose
  // case-insensitive sorting for consistency with the -help option
  // which prints out options in the case-insensitive alphabetical order.
  llvm::sort(SuggestedCompletions, [](StringRef A, StringRef B) {
    if (int X = A.compare_insensitive(B))
      return X < 0;
    return A.compare(B) > 0;
  });

  llvm::outs() << llvm::join(SuggestedCompletions, "\n") << '\n';
}

bool Driver::HandleImmediateArgs(Compilation &C) {
  // The order these options are handled in gcc is all over the place, but we
  // don't expect inconsistencies w.r.t. that to matter in practice.

  if (C.getArgs().hasArg(options::OPT_dumpmachine)) {
    llvm::outs() << C.getDefaultToolChain().getTripleString() << '\n';
    return false;
  }

  if (C.getArgs().hasArg(options::OPT_dumpversion)) {
    // Since -dumpversion is only implemented for pedantic GCC compatibility, we
    // return an answer which matches our definition of __VERSION__.
    llvm::outs() << CLANG_VERSION_STRING << "\n";
    return false;
  }

  if (C.getArgs().hasArg(options::OPT__print_diagnostic_categories)) {
    PrintDiagnosticCategories(llvm::outs());
    return false;
  }

  if (C.getArgs().hasArg(options::OPT_help) ||
      C.getArgs().hasArg(options::OPT__help_hidden)) {
    PrintHelp(C.getArgs().hasArg(options::OPT__help_hidden));
    return false;
  }

  if (C.getArgs().hasArg(options::OPT_fsycl_help_EQ)) {
    PrintSYCLToolHelp(C);
    return false;
  }

  if (C.getArgs().hasArg(options::OPT__version)) {
    // Follow gcc behavior and use stdout for --version and stderr for -v.
    PrintVersion(C, llvm::outs());
    return false;
  }

  if (C.getArgs().hasArg(options::OPT_v) ||
      C.getArgs().hasArg(options::OPT__HASH_HASH_HASH) ||
      C.getArgs().hasArg(options::OPT_print_supported_cpus) ||
      C.getArgs().hasArg(options::OPT_print_supported_extensions) ||
      C.getArgs().hasArg(options::OPT_print_enabled_extensions)) {
    PrintVersion(C, llvm::errs());
    SuppressMissingInputWarning = true;
  }

  if (C.getArgs().hasArg(options::OPT_v)) {
    if (!SystemConfigDir.empty())
      llvm::errs() << "System configuration file directory: "
                   << SystemConfigDir << "\n";
    if (!UserConfigDir.empty())
      llvm::errs() << "User configuration file directory: "
                   << UserConfigDir << "\n";
  }

  const ToolChain &TC = C.getDefaultToolChain();

  if (C.getArgs().hasArg(options::OPT_v))
    TC.printVerboseInfo(llvm::errs());

  if (C.getArgs().hasArg(options::OPT_print_resource_dir)) {
    llvm::outs() << ResourceDir << '\n';
    return false;
  }

  if (C.getArgs().hasArg(options::OPT_print_search_dirs)) {
    llvm::outs() << "programs: =";
    bool separator = false;
    // Print -B and COMPILER_PATH.
    for (const std::string &Path : PrefixDirs) {
      if (separator)
        llvm::outs() << llvm::sys::EnvPathSeparator;
      llvm::outs() << Path;
      separator = true;
    }
    for (const std::string &Path : TC.getProgramPaths()) {
      if (separator)
        llvm::outs() << llvm::sys::EnvPathSeparator;
      llvm::outs() << Path;
      separator = true;
    }
    llvm::outs() << "\n";
    llvm::outs() << "libraries: =" << ResourceDir;

    StringRef sysroot = C.getSysRoot();

    for (const std::string &Path : TC.getFilePaths()) {
      // Always print a separator. ResourceDir was the first item shown.
      llvm::outs() << llvm::sys::EnvPathSeparator;
      // Interpretation of leading '=' is needed only for NetBSD.
      if (Path[0] == '=')
        llvm::outs() << sysroot << Path.substr(1);
      else
        llvm::outs() << Path;
    }
    llvm::outs() << "\n";
    return false;
  }

  if (C.getArgs().hasArg(options::OPT_print_std_module_manifest_path)) {
    llvm::outs() << GetStdModuleManifestPath(C, C.getDefaultToolChain())
                 << '\n';
    return false;
  }

  if (C.getArgs().hasArg(options::OPT_print_runtime_dir)) {
    if (std::optional<std::string> RuntimePath = TC.getRuntimePath())
      llvm::outs() << *RuntimePath << '\n';
    else
      llvm::outs() << TC.getCompilerRTPath() << '\n';
    return false;
  }

  if (C.getArgs().hasArg(options::OPT_print_diagnostic_options)) {
    std::vector<std::string> Flags = DiagnosticIDs::getDiagnosticFlags();
    for (std::size_t I = 0; I != Flags.size(); I += 2)
      llvm::outs() << "  " << Flags[I] << "\n  " << Flags[I + 1] << "\n\n";
    return false;
  }

  // FIXME: The following handlers should use a callback mechanism, we don't
  // know what the client would like to do.
  if (Arg *A = C.getArgs().getLastArg(options::OPT_print_file_name_EQ)) {
    llvm::outs() << GetFilePath(A->getValue(), TC) << "\n";
    return false;
  }

  if (Arg *A = C.getArgs().getLastArg(options::OPT_print_prog_name_EQ)) {
    StringRef ProgName = A->getValue();

    // Null program name cannot have a path.
    if (! ProgName.empty())
      llvm::outs() << GetProgramPath(ProgName, TC);

    llvm::outs() << "\n";
    return false;
  }

  if (Arg *A = C.getArgs().getLastArg(options::OPT_autocomplete)) {
    StringRef PassedFlags = A->getValue();
    HandleAutocompletions(PassedFlags);
    return false;
  }

  if (C.getArgs().hasArg(options::OPT_print_libgcc_file_name)) {
    ToolChain::RuntimeLibType RLT = TC.GetRuntimeLibType(C.getArgs());
    const llvm::Triple Triple(TC.ComputeEffectiveClangTriple(C.getArgs()));
    // The 'Darwin' toolchain is initialized only when its arguments are
    // computed. Get the default arguments for OFK_None to ensure that
    // initialization is performed before trying to access properties of
    // the toolchain in the functions below.
    // FIXME: Remove when darwin's toolchain is initialized during construction.
    // FIXME: For some more esoteric targets the default toolchain is not the
    //        correct one.
    C.getArgsForToolChain(&TC, Triple.getArchName(), Action::OFK_None);
    RegisterEffectiveTriple TripleRAII(TC, Triple);
    switch (RLT) {
    case ToolChain::RLT_CompilerRT:
      llvm::outs() << TC.getCompilerRT(C.getArgs(), "builtins") << "\n";
      break;
    case ToolChain::RLT_Libgcc:
      llvm::outs() << GetFilePath("libgcc.a", TC) << "\n";
      break;
    }
    return false;
  }

  if (C.getArgs().hasArg(options::OPT_print_multi_lib)) {
    for (const Multilib &Multilib : TC.getMultilibs())
      if (!Multilib.isError())
        llvm::outs() << Multilib << "\n";
    return false;
  }

  if (C.getArgs().hasArg(options::OPT_print_multi_flags)) {
    Multilib::flags_list ArgFlags = TC.getMultilibFlags(C.getArgs());
    llvm::StringSet<> ExpandedFlags = TC.getMultilibs().expandFlags(ArgFlags);
    std::set<llvm::StringRef> SortedFlags;
    for (const auto &FlagEntry : ExpandedFlags)
      SortedFlags.insert(FlagEntry.getKey());
    for (auto Flag : SortedFlags)
      llvm::outs() << Flag << '\n';
    return false;
  }

  if (C.getArgs().hasArg(options::OPT_print_multi_directory)) {
    for (const Multilib &Multilib : TC.getSelectedMultilibs()) {
      if (Multilib.gccSuffix().empty())
        llvm::outs() << ".\n";
      else {
        StringRef Suffix(Multilib.gccSuffix());
        assert(Suffix.front() == '/');
        llvm::outs() << Suffix.substr(1) << "\n";
      }
    }
    return false;
  }

  if (C.getArgs().hasArg(options::OPT_print_target_triple)) {
    llvm::outs() << TC.getTripleString() << "\n";
    return false;
  }

  if (C.getArgs().hasArg(options::OPT_print_effective_triple)) {
    const llvm::Triple Triple(TC.ComputeEffectiveClangTriple(C.getArgs()));
    llvm::outs() << Triple.getTriple() << "\n";
    return false;
  }

  if (C.getArgs().hasArg(options::OPT_print_targets)) {
    llvm::TargetRegistry::printRegisteredTargetsForVersion(llvm::outs());
    return false;
  }

  return true;
}

enum {
  TopLevelAction = 0,
  HeadSibAction = 1,
  OtherSibAction = 2,
};

// Display an action graph human-readably.  Action A is the "sink" node
// and latest-occuring action. Traversal is in pre-order, visiting the
// inputs to each action before printing the action itself.
static unsigned PrintActions1(const Compilation &C, Action *A,
                              std::map<Action *, unsigned> &Ids,
                              Twine Indent = {}, int Kind = TopLevelAction) {
  if (auto It = Ids.find(A); It != Ids.end()) // A was already visited.
    return It->second;

  std::string str;
  llvm::raw_string_ostream os(str);

  auto getSibIndent = [](int K) -> Twine {
    return (K == HeadSibAction) ? "   " : (K == OtherSibAction) ? "|  " : "";
  };

  Twine SibIndent = Indent + getSibIndent(Kind);
  int SibKind = HeadSibAction;
  os << Action::getClassName(A->getKind()) << ", ";
  if (InputAction *IA = dyn_cast<InputAction>(A)) {
    os << "\"" << IA->getInputArg().getValue() << "\"";
  } else if (BindArchAction *BIA = dyn_cast<BindArchAction>(A)) {
    os << '"' << BIA->getArchName() << '"' << ", {"
       << PrintActions1(C, *BIA->input_begin(), Ids, SibIndent, SibKind) << "}";
  } else if (OffloadAction *OA = dyn_cast<OffloadAction>(A)) {
    bool IsFirst = true;
    OA->doOnEachDependence(
        [&](Action *A, const ToolChain *TC, const char *BoundArch) {
          assert(TC && "Unknown host toolchain");
          // E.g. for two CUDA device dependences whose bound arch is sm_20 and
          // sm_35 this will generate:
          // "cuda-device" (nvptx64-nvidia-cuda:sm_20) {#ID}, "cuda-device"
          // (nvptx64-nvidia-cuda:sm_35) {#ID}
          if (!IsFirst)
            os << ", ";
          os << '"';
          os << A->getOffloadingKindPrefix();
          os << " (";
          os << TC->getTriple().normalize();
          if (BoundArch)
            os << ":" << BoundArch;
          os << ")";
          os << '"';
          os << " {" << PrintActions1(C, A, Ids, SibIndent, SibKind) << "}";
          IsFirst = false;
          SibKind = OtherSibAction;
        });
  } else {
    const ActionList *AL = &A->getInputs();

    if (AL->size()) {
      const char *Prefix = "{";
      for (Action *PreRequisite : *AL) {
        os << Prefix << PrintActions1(C, PreRequisite, Ids, SibIndent, SibKind);
        Prefix = ", ";
        SibKind = OtherSibAction;
      }
      os << "}";
    } else
      os << "{}";
  }

  // Append offload info for all options other than the offloading action
  // itself (e.g. (cuda-device, sm_20) or (cuda-host)).
  std::string offload_str;
  llvm::raw_string_ostream offload_os(offload_str);
  if (!isa<OffloadAction>(A)) {
    auto S = A->getOffloadingKindPrefix();
    if (!S.empty()) {
      offload_os << ", (" << S;
      if (A->getOffloadingArch())
        offload_os << ", " << A->getOffloadingArch();
      offload_os << ")";
    }
  }

  auto getSelfIndent = [](int K) -> Twine {
    return (K == HeadSibAction) ? "+- " : (K == OtherSibAction) ? "|- " : "";
  };

  unsigned Id = Ids.size();
  Ids[A] = Id;
  llvm::errs() << Indent + getSelfIndent(Kind) << Id << ": " << os.str() << ", "
               << types::getTypeName(A->getType()) << offload_os.str() << "\n";

  return Id;
}

// Print the action graphs in a compilation C.
// For example "clang -c file1.c file2.c" is composed of two subgraphs.
void Driver::PrintActions(const Compilation &C) const {
  std::map<Action *, unsigned> Ids;
  for (Action *A : C.getActions())
    PrintActions1(C, A, Ids);
}

/// Check whether the given input tree contains any compilation or
/// assembly actions.
static bool ContainsCompileOrAssembleAction(const Action *A) {
  if (isa<CompileJobAction>(A) || isa<BackendJobAction>(A) ||
      isa<AssembleJobAction>(A))
    return true;

  return llvm::any_of(A->inputs(), ContainsCompileOrAssembleAction);
}

void Driver::BuildUniversalActions(Compilation &C, const ToolChain &TC,
                                   const InputList &BAInputs) const {
  DerivedArgList &Args = C.getArgs();
  ActionList &Actions = C.getActions();
  llvm::PrettyStackTraceString CrashInfo("Building universal build actions");
  // Collect the list of architectures. Duplicates are allowed, but should only
  // be handled once (in the order seen).
  llvm::StringSet<> ArchNames;
  SmallVector<const char *, 4> Archs;
  for (Arg *A : Args) {
    if (A->getOption().matches(options::OPT_arch)) {
      // Validate the option here; we don't save the type here because its
      // particular spelling may participate in other driver choices.
      llvm::Triple::ArchType Arch =
          tools::darwin::getArchTypeForMachOArchName(A->getValue());
      if (Arch == llvm::Triple::UnknownArch) {
        Diag(clang::diag::err_drv_invalid_arch_name) << A->getAsString(Args);
        continue;
      }

      A->claim();
      if (ArchNames.insert(A->getValue()).second)
        Archs.push_back(A->getValue());
    }
  }

  // When there is no explicit arch for this platform, make sure we still bind
  // the architecture (to the default) so that -Xarch_ is handled correctly.
  if (!Archs.size())
    Archs.push_back(Args.MakeArgString(TC.getDefaultUniversalArchName()));

  ActionList SingleActions;
  BuildActions(C, Args, BAInputs, SingleActions);

  // Add in arch bindings for every top level action, as well as lipo and
  // dsymutil steps if needed.
  for (Action* Act : SingleActions) {
    // Make sure we can lipo this kind of output. If not (and it is an actual
    // output) then we disallow, since we can't create an output file with the
    // right name without overwriting it. We could remove this oddity by just
    // changing the output names to include the arch, which would also fix
    // -save-temps. Compatibility wins for now.

    if (Archs.size() > 1 && !types::canLipoType(Act->getType()))
      Diag(clang::diag::err_drv_invalid_output_with_multiple_archs)
          << types::getTypeName(Act->getType());

    ActionList Inputs;
    for (unsigned i = 0, e = Archs.size(); i != e; ++i)
      Inputs.push_back(C.MakeAction<BindArchAction>(Act, Archs[i]));

    // Lipo if necessary, we do it this way because we need to set the arch flag
    // so that -Xarch_ gets overwritten.
    if (Inputs.size() == 1 || Act->getType() == types::TY_Nothing)
      Actions.append(Inputs.begin(), Inputs.end());
    else
      Actions.push_back(C.MakeAction<LipoJobAction>(Inputs, Act->getType()));

    // Handle debug info queries.
    Arg *A = Args.getLastArg(options::OPT_g_Group);
    bool enablesDebugInfo = A && !A->getOption().matches(options::OPT_g0) &&
                            !A->getOption().matches(options::OPT_gstabs);
    if ((enablesDebugInfo || willEmitRemarks(Args)) &&
        ContainsCompileOrAssembleAction(Actions.back())) {

      // Add a 'dsymutil' step if necessary, when debug info is enabled and we
      // have a compile input. We need to run 'dsymutil' ourselves in such cases
      // because the debug info will refer to a temporary object file which
      // will be removed at the end of the compilation process.
      if (Act->getType() == types::TY_Image) {
        ActionList Inputs;
        Inputs.push_back(Actions.back());
        Actions.pop_back();
        Actions.push_back(
            C.MakeAction<DsymutilJobAction>(Inputs, types::TY_dSYM));
      }

      // Verify the debug info output.
      if (Args.hasArg(options::OPT_verify_debug_info)) {
        Action* LastAction = Actions.back();
        Actions.pop_back();
        Actions.push_back(C.MakeAction<VerifyDebugInfoJobAction>(
            LastAction, types::TY_Nothing));
      }
    }
  }
}

bool Driver::DiagnoseInputExistence(const DerivedArgList &Args, StringRef Value,
                                    types::ID Ty, bool TypoCorrect) const {
  if (!getCheckInputsExist())
    return true;

  // stdin always exists.
  if (Value == "-")
    return true;

  // If it's a header to be found in the system or user search path, then defer
  // complaints about its absence until those searches can be done.  When we
  // are definitely processing headers for C++20 header units, extend this to
  // allow the user to put "-fmodule-header -xc++-header vector" for example.
  if (Ty == types::TY_CXXSHeader || Ty == types::TY_CXXUHeader ||
      (ModulesModeCXX20 && Ty == types::TY_CXXHeader))
    return true;

  if (getVFS().exists(Value))
    return true;

  if (TypoCorrect) {
    // Check if the filename is a typo for an option flag. OptTable thinks
    // that all args that are not known options and that start with / are
    // filenames, but e.g. `/diagnostic:caret` is more likely a typo for
    // the option `/diagnostics:caret` than a reference to a file in the root
    // directory.
    std::string Nearest;
    if (getOpts().findNearest(Value, Nearest, getOptionVisibilityMask()) <= 1) {
      Diag(clang::diag::err_drv_no_such_file_with_suggestion)
          << Value << Nearest;
      return false;
    }
  }

  // In CL mode, don't error on apparently non-existent linker inputs, because
  // they can be influenced by linker flags the clang driver might not
  // understand.
  // Examples:
  // - `clang-cl main.cc ole32.lib` in a non-MSVC shell will make the driver
  //   module look for an MSVC installation in the registry. (We could ask
  //   the MSVCToolChain object if it can find `ole32.lib`, but the logic to
  //   look in the registry might move into lld-link in the future so that
  //   lld-link invocations in non-MSVC shells just work too.)
  // - `clang-cl ... /link ...` can pass arbitrary flags to the linker,
  //   including /libpath:, which is used to find .lib and .obj files.
  // So do not diagnose this on the driver level. Rely on the linker diagnosing
  // it. (If we don't end up invoking the linker, this means we'll emit a
  // "'linker' input unused [-Wunused-command-line-argument]" warning instead
  // of an error.)
  //
  // Only do this skip after the typo correction step above. `/Brepo` is treated
  // as TY_Object, but it's clearly a typo for `/Brepro`. It seems fine to emit
  // an error if we have a flag that's within an edit distance of 1 from a
  // flag. (Users can use `-Wl,` or `/linker` to launder the flag past the
  // driver in the unlikely case they run into this.)
  //
  // Don't do this for inputs that start with a '/', else we'd pass options
  // like /libpath: through to the linker silently.
  //
  // Emitting an error for linker inputs can also cause incorrect diagnostics
  // with the gcc driver. The command
  //     clang -fuse-ld=lld -Wl,--chroot,some/dir /file.o
  // will make lld look for some/dir/file.o, while we will diagnose here that
  // `/file.o` does not exist. However, configure scripts check if
  // `clang /GR-` compiles without error to see if the compiler is cl.exe,
  // so we can't downgrade diagnostics for `/GR-` from an error to a warning
  // in cc mode. (We can in cl mode because cl.exe itself only warns on
  // unknown flags.)
  if (IsCLMode() && Ty == types::TY_Object && !Value.starts_with("/"))
    return true;

  Diag(clang::diag::err_drv_no_such_file) << Value;
  return false;
}

// Get the C++20 Header Unit type corresponding to the input type.
static types::ID CXXHeaderUnitType(ModuleHeaderMode HM) {
  switch (HM) {
  case HeaderMode_User:
    return types::TY_CXXUHeader;
  case HeaderMode_System:
    return types::TY_CXXSHeader;
  case HeaderMode_Default:
    break;
  case HeaderMode_None:
    llvm_unreachable("should not be called in this case");
  }
  return types::TY_CXXHUHeader;
}

// Construct a the list of inputs and their types.
void Driver::BuildInputs(const ToolChain &TC, DerivedArgList &Args,
                         InputList &Inputs) const {
  const llvm::opt::OptTable &Opts = getOpts();
  // Track the current user specified (-x) input. We also explicitly track the
  // argument used to set the type; we only want to claim the type when we
  // actually use it, so we warn about unused -x arguments.
  types::ID InputType = types::TY_Nothing;
  Arg *InputTypeArg = nullptr;
  bool IsSYCL =
      Args.hasFlag(options::OPT_fsycl, options::OPT_fno_sycl, false) ||
      Args.hasArg(options::OPT_fsycl_device_only);

  // The last /TC or /TP option sets the input type to C or C++ globally.
  if (Arg *TCTP = Args.getLastArgNoClaim(options::OPT__SLASH_TC,
                                         options::OPT__SLASH_TP)) {
    InputTypeArg = TCTP;
    InputType = TCTP->getOption().matches(options::OPT__SLASH_TC) && !IsSYCL
                    ? types::TY_C
                    : types::TY_CXX;

    Arg *Previous = nullptr;
    bool ShowNote = false;
    for (Arg *A :
         Args.filtered(options::OPT__SLASH_TC, options::OPT__SLASH_TP)) {
      if (Previous) {
        Diag(clang::diag::warn_drv_overriding_option)
            << Previous->getSpelling() << A->getSpelling();
        ShowNote = true;
      }
      Previous = A;
    }
    if (ShowNote)
      Diag(clang::diag::note_drv_t_option_is_global);
  }

  // Warn -x after last input file has no effect
  {
    Arg *LastXArg = Args.getLastArgNoClaim(options::OPT_x);
    Arg *LastInputArg = Args.getLastArgNoClaim(options::OPT_INPUT);
    if (LastXArg && LastInputArg &&
        LastInputArg->getIndex() < LastXArg->getIndex())
      Diag(clang::diag::warn_drv_unused_x) << LastXArg->getValue();
  }

  for (Arg *A : Args) {
    if (A->getOption().getKind() == Option::InputClass) {
      const char *Value = A->getValue();
      types::ID Ty = types::TY_INVALID;

      // Infer the input type if necessary.
      if (InputType == types::TY_Nothing) {
        // If there was an explicit arg for this, claim it.
        if (InputTypeArg)
          InputTypeArg->claim();

        types::ID CType = types::TY_C;
        // For SYCL, all source file inputs are considered C++.
        if (IsSYCL)
          CType = types::TY_CXX;

        // stdin must be handled specially.
        if (memcmp(Value, "-", 2) == 0) {
          if (IsFlangMode()) {
            Ty = types::TY_Fortran;
          } else if (IsDXCMode()) {
            Ty = types::TY_HLSL;
          } else {
            // If running with -E, treat as a C input (this changes the
            // builtin macros, for example). This may be overridden by -ObjC
            // below.
            //
            // Otherwise emit an error but still use a valid type to avoid
            // spurious errors (e.g., no inputs).
            assert(!CCGenDiagnostics && "stdin produces no crash reproducer");
            if (!Args.hasArgNoClaim(options::OPT_E) && !CCCIsCPP())
              Diag(IsCLMode() ? clang::diag::err_drv_unknown_stdin_type_clang_cl
                              : clang::diag::err_drv_unknown_stdin_type);
            Ty = types::TY_C;
          }
        } else {
          // Otherwise lookup by extension.
          // Fallback is C if invoked as C preprocessor, C++ if invoked with
          // clang-cl /E, or Object otherwise.
          // We use a host hook here because Darwin at least has its own
          // idea of what .s is.
          if (const char *Ext = strrchr(Value, '.'))
            Ty = TC.LookupTypeForExtension(Ext + 1);

          // For SYCL, convert C-type sources to C++-type sources.
          if (IsSYCL) {
            types::ID OldTy = Ty;
            switch (Ty) {
            case types::TY_C:
              Ty = types::TY_CXX;
              break;
            case types::TY_CHeader:
              Ty = types::TY_CXXHeader;
              break;
            case types::TY_PP_C:
              Ty = types::TY_PP_CXX;
              break;
            case types::TY_PP_CHeader:
              Ty = types::TY_PP_CXXHeader;
              break;
            default:
              break;
            }
            if (OldTy != Ty) {
              Diag(clang::diag::warn_drv_fsycl_with_c_type)
                  << getTypeName(OldTy) << getTypeName(Ty);
            }
          }

          if (Ty == types::TY_INVALID) {
            if (IsCLMode() && (Args.hasArgNoClaim(options::OPT_E) || CCGenDiagnostics))
              Ty = types::TY_CXX;
            else if (CCCIsCPP() || CCGenDiagnostics)
              Ty = CType;
            else
              Ty = types::TY_Object;
          }

          // If the driver is invoked as C++ compiler (like clang++ or c++) it
          // should autodetect some input files as C++ for g++ compatibility.
          if (CCCIsCXX()) {
            types::ID OldTy = Ty;
            Ty = types::lookupCXXTypeForCType(Ty);

            // Do not complain about foo.h, when we are known to be processing
            // it as a C++20 header unit.
            if (Ty != OldTy && !(OldTy == types::TY_CHeader && hasHeaderMode()))
              Diag(clang::diag::warn_drv_treating_input_as_cxx)
                  << getTypeName(OldTy) << getTypeName(Ty);
          }

          // If running with -fthinlto-index=, extensions that normally identify
          // native object files actually identify LLVM bitcode files.
          if (Args.hasArgNoClaim(options::OPT_fthinlto_index_EQ) &&
              Ty == types::TY_Object)
            Ty = types::TY_LLVM_BC;
        }

        // -ObjC and -ObjC++ override the default language, but only for "source
        // files". We just treat everything that isn't a linker input as a
        // source file.
        //
        // FIXME: Clean this up if we move the phase sequence into the type.
        if (Ty != types::TY_Object) {
          if (Args.hasArg(options::OPT_ObjC))
            Ty = types::TY_ObjC;
          else if (Args.hasArg(options::OPT_ObjCXX))
            Ty = types::TY_ObjCXX;
        }

        // Disambiguate headers that are meant to be header units from those
        // intended to be PCH.  Avoid missing '.h' cases that are counted as
        // C headers by default - we know we are in C++ mode and we do not
        // want to issue a complaint about compiling things in the wrong mode.
        if ((Ty == types::TY_CXXHeader || Ty == types::TY_CHeader) &&
            hasHeaderMode())
          Ty = CXXHeaderUnitType(CXX20HeaderType);
      } else {
        assert(InputTypeArg && "InputType set w/o InputTypeArg");
        if (!InputTypeArg->getOption().matches(options::OPT_x)) {
          // If emulating cl.exe, make sure that /TC and /TP don't affect input
          // object files.
          const char *Ext = strrchr(Value, '.');
          if (Ext && TC.LookupTypeForExtension(Ext + 1) == types::TY_Object)
            Ty = types::TY_Object;
        }
        if (Ty == types::TY_INVALID) {
          Ty = InputType;
          InputTypeArg->claim();
        }
      }

      if ((Ty == types::TY_C || Ty == types::TY_CXX) &&
          Args.hasArgNoClaim(options::OPT_hipstdpar))
        Ty = types::TY_HIP;

      if (DiagnoseInputExistence(Args, Value, Ty, /*TypoCorrect=*/true))
        Inputs.push_back(std::make_pair(Ty, A));

    } else if (A->getOption().matches(options::OPT__SLASH_Tc)) {
      StringRef Value = A->getValue();
      if (DiagnoseInputExistence(Args, Value, types::TY_C,
                                 /*TypoCorrect=*/false)) {
        Arg *InputArg = MakeInputArg(Args, Opts, A->getValue());
        Inputs.push_back(
            std::make_pair(IsSYCL ? types::TY_CXX : types::TY_C, InputArg));
      }
      A->claim();
    } else if (A->getOption().matches(options::OPT__SLASH_Tp)) {
      StringRef Value = A->getValue();
      if (DiagnoseInputExistence(Args, Value, types::TY_CXX,
                                 /*TypoCorrect=*/false)) {
        Arg *InputArg = MakeInputArg(Args, Opts, A->getValue());
        Inputs.push_back(std::make_pair(types::TY_CXX, InputArg));
      }
      A->claim();
    } else if (A->getOption().hasFlag(options::LinkerInput)) {
      // Just treat as object type, we could make a special type for this if
      // necessary.
      Inputs.push_back(std::make_pair(types::TY_Object, A));

    } else if (A->getOption().matches(options::OPT_x)) {
      InputTypeArg = A;
      InputType = types::lookupTypeForTypeSpecifier(A->getValue());
      A->claim();

      // Follow gcc behavior and treat as linker input for invalid -x
      // options. Its not clear why we shouldn't just revert to unknown; but
      // this isn't very important, we might as well be bug compatible.
      if (!InputType) {
        Diag(clang::diag::err_drv_unknown_language) << A->getValue();
        InputType = types::TY_Object;
      }
      // Emit an error if c-compilation is forced in -fsycl mode
      if (IsSYCL && (InputType == types::TY_C || InputType == types::TY_PP_C ||
                     InputType == types::TY_CHeader))
        Diag(clang::diag::err_drv_fsycl_with_c_type) << A->getAsString(Args);

      // If the user has put -fmodule-header{,=} then we treat C++ headers as
      // header unit inputs.  So we 'promote' -xc++-header appropriately.
      if (InputType == types::TY_CXXHeader && hasHeaderMode())
        InputType = CXXHeaderUnitType(CXX20HeaderType);
    } else if (A->getOption().getID() == options::OPT_U) {
      assert(A->getNumValues() == 1 && "The /U option has one value.");
      StringRef Val = A->getValue(0);
      if (Val.find_first_of("/\\") != StringRef::npos) {
        // Warn about e.g. "/Users/me/myfile.c".
        Diag(diag::warn_slash_u_filename) << Val;
        Diag(diag::note_use_dashdash);
      }
    }
  }
  if (CCCIsCPP() && Inputs.empty()) {
    // If called as standalone preprocessor, stdin is processed
    // if no other input is present.
    Arg *A = MakeInputArg(Args, Opts, "-");
    Inputs.push_back(std::make_pair(types::TY_C, A));
  }
}

static bool runBundler(const SmallVectorImpl<StringRef> &InputArgs,
                       Compilation &C) {
  // Find bundler.
  StringRef ExecPath(C.getArgs().MakeArgString(C.getDriver().Dir));
  llvm::ErrorOr<std::string> BundlerBinary =
      llvm::sys::findProgramByName("clang-offload-bundler", ExecPath);
  SmallVector<StringRef, 6> BundlerArgs;
  BundlerArgs.push_back(BundlerBinary.getError() ? "clang-offload-bundler"
                                                 : BundlerBinary.get().c_str());
  BundlerArgs.append(InputArgs);
  // Since this is run in real time and not in the toolchain, output the
  // command line if requested.
  bool OutputOnly = C.getArgs().hasArg(options::OPT__HASH_HASH_HASH);
  if (C.getArgs().hasArg(options::OPT_v) || OutputOnly) {
    for (StringRef A : BundlerArgs)
      if (OutputOnly)
        llvm::errs() << "\"" << A << "\" ";
      else
        llvm::errs() << A << " ";
    llvm::errs() << '\n';
  }
  if (BundlerBinary.getError())
    return false;

  return !llvm::sys::ExecuteAndWait(BundlerBinary.get(), BundlerArgs);
}

static SmallVector<std::string, 4> getOffloadSections(Compilation &C,
                                                      const StringRef &File) {
  // Do not do the check if the file doesn't exist
  if (!llvm::sys::fs::exists(File))
    return {};

  bool IsArchive = isStaticArchiveFile(File);
  if (!(IsArchive || isObjectFile(File.str())))
    return {};

  // Use the bundler to grab the list of sections from the given archive
  // or object.
  StringRef ExecPath(C.getArgs().MakeArgString(C.getDriver().Dir));
  llvm::ErrorOr<std::string> BundlerBinary =
      llvm::sys::findProgramByName("clang-offload-bundler", ExecPath);
  const char *Input = C.getArgs().MakeArgString(Twine("-input=") + File.str());
  // Always use -type=ao for bundle checking.  The 'bundles' are
  // actually archives.
  SmallVector<StringRef, 6> BundlerArgs = {
      BundlerBinary.get(), IsArchive ? "-type=ao" : "-type=o", Input, "-list"};
  // Since this is run in real time and not in the toolchain, output the
  // command line if requested.
  bool OutputOnly = C.getArgs().hasArg(options::OPT__HASH_HASH_HASH);
  if (C.getArgs().hasArg(options::OPT_v) || OutputOnly) {
    for (StringRef A : BundlerArgs)
      if (OutputOnly)
        llvm::errs() << "\"" << A << "\" ";
      else
        llvm::errs() << A << " ";
    llvm::errs() << '\n';
  }
  if (BundlerBinary.getError())
    return {};
  llvm::SmallString<64> OutputFile(
      C.getDriver().GetTemporaryPath("bundle-list", "txt"));
  llvm::FileRemover OutputRemover(OutputFile.c_str());
  std::optional<llvm::StringRef> Redirects[] = {
      {""},
      OutputFile.str(),
      OutputFile.str(),
  };

  std::string ErrorMessage;
  if (llvm::sys::ExecuteAndWait(BundlerBinary.get(), BundlerArgs, {}, Redirects,
                                /*SecondsToWait*/ 0, /*MemoryLimit*/ 0,
                                &ErrorMessage)) {
    // Could not get the information, return false
    return {};
  }

  llvm::ErrorOr<std::unique_ptr<llvm::MemoryBuffer>> OutputBuf =
      llvm::MemoryBuffer::getFile(OutputFile.c_str());
  if (!OutputBuf) {
    // Could not capture output, return false
    return {};
  }

  SmallVector<std::string, 4> Sections;
  for (llvm::line_iterator LineIt(**OutputBuf); !LineIt.is_at_end(); ++LineIt)
    Sections.push_back(LineIt->str());
  if (Sections.empty())
    return {};

  return Sections;
}

static bool hasSYCLDefaultSection(Compilation &C, const StringRef &File) {
  // Do not do the check if the file doesn't exist
  if (!llvm::sys::fs::exists(File))
    return false;

  bool IsArchive = isStaticArchiveFile(File);
  if (!(IsArchive || isObjectFile(File.str())))
    return false;

  llvm::Triple TT(C.getDriver().getSYCLDeviceTriple(getDefaultSYCLArch(C)));
  // Checking uses -check-section option with the input file, no output
  // file and the target triple being looked for.
  const char *Targets =
      C.getArgs().MakeArgString(Twine("-targets=sycl-") + TT.str());
  const char *Inputs = C.getArgs().MakeArgString(Twine("-input=") + File.str());
  SmallVector<StringRef, 6> BundlerArgs = {IsArchive ? "-type=ao" : "-type=o",
                                           Targets, Inputs, "-check-section"};
  return runBundler(BundlerArgs, C);
}

static bool hasOffloadSections(Compilation &C, const StringRef &File,
                               DerivedArgList &Args) {
  SmallVector<std::string, 4> Sections(getOffloadSections(C, File));
  return !Sections.empty();
}

// Simple helper function for Linker options, where the option is valid if
// it has '-' or '--' as the designator.
static bool optionMatches(const std::string &Option,
                          const std::string &OptCheck) {
  return (Option == OptCheck || ("-" + Option) == OptCheck);
}

// Process linker inputs for use with offload static libraries.  We are only
// handling options and explicitly named static archives as these need to be
// partially linked.
static SmallVector<const char *, 16>
getLinkerArgs(Compilation &C, DerivedArgList &Args, bool IncludeObj = false) {
  SmallVector<const char *, 16> LibArgs;
  SmallVector<std::string, 8> LibPaths;
  bool IsMSVC = C.getDefaultToolChain().getTriple().isWindowsMSVCEnvironment();
  // Add search directories from LIBRARY_PATH/LIB env variable
  std::optional<std::string> LibPath =
      llvm::sys::Process::GetEnv(IsMSVC ? "LIB" : "LIBRARY_PATH");
  if (LibPath) {
    SmallVector<StringRef, 8> SplitPaths;
    const char EnvPathSeparatorStr[] = {llvm::sys::EnvPathSeparator, '\0'};
    llvm::SplitString(*LibPath, SplitPaths, EnvPathSeparatorStr);
    for (StringRef Path : SplitPaths)
      LibPaths.emplace_back(Path.trim());
  }
  // Add directories from user-specified -L options
  for (std::string LibDirs : Args.getAllArgValues(options::OPT_L))
    LibPaths.emplace_back(LibDirs);

  // Do processing for any -l<arg> options passed and see if any static
  // libraries representing the name exists.  If so, convert the name and
  // use that inline with the rest of the libraries.
  // TODO: The static archive processing for SYCL is done in a different
  // manner than the OpenMP processing.  We should try and refactor this
  // to use the OpenMP flow (adding -l<name> to the llvm-link step)
  auto resolveStaticLib = [&](StringRef LibName, bool IsStatic) -> bool {
    if (!LibName.starts_with("-l"))
      return false;
    // Put together the library name.  For any -l<arg> type names, we create
    // a full name as lib<arg>.<ext>.  For any -l:<arg> type names, we take the
    // literal <arg>.
    SmallString<128> RenderedLibName;
    bool OverrideLinkType = false;
    if (LibName.starts_with("-l:")) {
      RenderedLibName = LibName.substr(3);
      // We override the link type as passed in, as we want to treat the library
      // in question as the name passed in.
      OverrideLinkType = true;
    } else
      RenderedLibName = Twine("lib" + LibName.substr(2) + ".a").str();

    for (auto &LPath : LibPaths) {
      if (!IsStatic && !OverrideLinkType) {
        // Current linking state is dynamic.  We will first check for the
        // shared object and not pull in the static library if it is found.
        SmallString<128> SoLibName(LPath);
        llvm::sys::path::append(SoLibName,
                                Twine("lib" + LibName.substr(2) + ".so").str());
        if (llvm::sys::fs::exists(SoLibName))
          return false;
      }
      SmallString<128> FullName(LPath);
      llvm::sys::path::append(FullName, RenderedLibName);
      if (llvm::sys::fs::exists(FullName)) {
        LibArgs.push_back(Args.MakeArgString(FullName));
        return true;
      }
    }
    return false;
  };
  for (const auto *A : Args) {
    std::string FileName = A->getAsString(Args);
    static bool IsLinkStateStatic(Args.hasArg(options::OPT_static));
    auto addLibArg = [&](StringRef LibName) -> bool {
      if (isStaticArchiveFile(LibName) ||
          (IncludeObj && isObjectFile(LibName.str()))) {
        LibArgs.push_back(Args.MakeArgString(LibName));
        return true;
      }
      return false;
    };
    if (A->getOption().getKind() == Option::InputClass) {
      if (addLibArg(FileName))
        continue;
    }
    // Evaluate any libraries passed along after /link. These are typically
    // ignored by the driver and sent directly to the linker. When performing
    // offload, we should evaluate them at the driver level.
    if (A->getOption().matches(options::OPT__SLASH_link)) {
      for (StringRef Value : A->getValues()) {
        // Add any libpath values.
        if (Value.starts_with_insensitive("-libpath:") ||
            Value.starts_with_insensitive("/libpath:"))
          LibPaths.emplace_back(Value.substr(std::string("-libpath:").size()));
        if (addLibArg(Value))
          continue;
        for (auto LPath : LibPaths) {
          SmallString<128> FullLib(LPath);
          llvm::sys::path::append(FullLib, Value);
          if (addLibArg(FullLib))
            continue;
        }
      }
    }
    if (A->getOption().matches(options::OPT_Wl_COMMA) ||
        A->getOption().matches(options::OPT_Xlinker)) {
      // Parse through additional linker arguments that are meant to go
      // directly to the linker.
      // Keep the previous arg even if it is a new argument, for example:
      //   -Xlinker -rpath -Xlinker <dir>.
      // Without this history, we do not know that <dir> was assocated with
      // -rpath and is processed incorrectly.
      static std::string PrevArg;
      for (StringRef Value : A->getValues()) {
        auto addKnownValues = [&](const StringRef &V) {
          // Only add named static libs objects and --whole-archive options.
          if (optionMatches("-whole-archive", V.str()) ||
              optionMatches("-no-whole-archive", V.str()) ||
              isStaticArchiveFile(V) || (IncludeObj && isObjectFile(V.str()))) {
            LibArgs.push_back(Args.MakeArgString(V));
            return;
          }
          // Probably not the best way to handle this, but there are options
          // that take arguments which we should not add to the known values.
          // Handle -z and -rpath for now - can be expanded if/when usage shows
          // the need.
          if (PrevArg != "-z" && PrevArg != "-rpath" && V[0] != '-' &&
              isObjectFile(V.str())) {
            LibArgs.push_back(Args.MakeArgString(V));
            return;
          }
          if (optionMatches("-Bstatic", V.str()) ||
              optionMatches("-dn", V.str()) ||
              optionMatches("-non_shared", V.str()) ||
              optionMatches("-static", V.str())) {
            IsLinkStateStatic = true;
            return;
          }
          if (optionMatches("-Bdynamic", V.str()) ||
              optionMatches("-dy", V.str()) ||
              optionMatches("-call_shared", V.str())) {
            IsLinkStateStatic = false;
            return;
          }
          resolveStaticLib(V, IsLinkStateStatic);
        };
        if (Value[0] == '@') {
          // Found a response file, we want to expand contents to try and
          // discover more libraries and options.
          SmallVector<const char *, 20> ExpandArgs;
          ExpandArgs.push_back(Value.data());

          llvm::BumpPtrAllocator A;
          llvm::StringSaver S(A);
          llvm::cl::ExpandResponseFiles(
              S,
              IsMSVC ? llvm::cl::TokenizeWindowsCommandLine
                     : llvm::cl::TokenizeGNUCommandLine,
              ExpandArgs);
          for (StringRef EA : ExpandArgs)
            addKnownValues(EA);
        } else
          addKnownValues(Value);
        PrevArg = Value;
      }
      continue;
    }
    if (A->getOption().matches(options::OPT_l))
      resolveStaticLib(A->getAsString(Args), IsLinkStateStatic);
  }
  return LibArgs;
}

static bool IsSYCLDeviceLibObj(std::string ObjFilePath, bool isMSVCEnv) {
  StringRef ObjFileName = llvm::sys::path::filename(ObjFilePath);
  StringRef ObjSuffix = isMSVCEnv ? ".obj" : ".o";
  StringRef NewObjSuffix = isMSVCEnv ? ".new.obj" : ".new.o";
  bool Ret =
      (ObjFileName.starts_with("libsycl-") &&
       ObjFileName.ends_with(ObjSuffix) &&
       !ObjFileName.ends_with(NewObjSuffix)) // Avoid new-offload-driver objs
          ? true
          : false;
  return Ret;
}

// Goes through all of the arguments, including inputs expected for the
// linker directly, to determine if we need to potentially add the SYCL
// default triple.
bool Driver::checkForSYCLDefaultDevice(Compilation &C,
                                       DerivedArgList &Args) const {
  // Check only if enabled with -fsycl
  if (!Args.hasFlag(options::OPT_fsycl, options::OPT_fno_sycl, false))
    return false;

  if (Args.hasArg(options::OPT_fno_sycl_link_spirv))
    return false;

  // Do not do the check if the default device is passed in -fsycl-targets
  // or if -fsycl-targets isn't passed (that implies default device)
  if (const Arg *A = Args.getLastArgNoClaim(options::OPT_fsycl_targets_EQ)) {
    for (const char *Val : A->getValues()) {
      llvm::Triple TT(C.getDriver().getSYCLDeviceTriple(Val, A));
      if ((TT.isSPIROrSPIRV()) && TT.getSubArch() == llvm::Triple::NoSubArch)
        // Default triple found
        return false;
    }
  } else if (!Args.hasArg(options::OPT_fintelfpga))
    return false;

  SmallVector<const char *, 16> AllArgs(getLinkerArgs(C, Args, true));
  for (StringRef Arg : AllArgs) {
    if (hasSYCLDefaultSection(C, Arg))
      return true;
  }
  return false;
}

// Goes through all of the arguments, including inputs expected for the
// linker directly, to determine if we need to perform additional work for
// static offload libraries.
bool Driver::checkForOffloadStaticLib(Compilation &C,
                                      DerivedArgList &Args) const {
  // Check only if enabled with -fsycl or -fopenmp-targets
  if (!Args.hasFlag(options::OPT_fsycl, options::OPT_fno_sycl, false) &&
      !Args.hasArg(options::OPT_fopenmp_targets_EQ))
    return false;

  SmallVector<const char *, 16> OffloadLibArgs(getLinkerArgs(C, Args));
  for (StringRef OLArg : OffloadLibArgs)
    if (isStaticArchiveFile(OLArg) && hasOffloadSections(C, OLArg, Args))
      return true;
  return false;
}

/// Check whether the given input tree contains any clang-offload-dependency
/// actions.
static bool ContainsOffloadDepsAction(const Action *A) {
  if (isa<OffloadDepsJobAction>(A))
    return true;
  return llvm::any_of(A->inputs(), ContainsOffloadDepsAction);
}

namespace {
/// Provides a convenient interface for different programming models to generate
/// the required device actions.
class OffloadingActionBuilder final {
  /// Flag used to trace errors in the builder.
  bool IsValid = false;

  /// The compilation that is using this builder.
  Compilation &C;

  /// Map between an input argument and the offload kinds used to process it.
  std::map<const Arg *, unsigned> InputArgToOffloadKindMap;

  /// Map between a host action and its originating input argument.
  std::map<Action *, const Arg *> HostActionToInputArgMap;

  /// Builder interface. It doesn't build anything or keep any state.
  class DeviceActionBuilder {
  public:
    typedef const llvm::SmallVectorImpl<phases::ID> PhasesTy;

    enum ActionBuilderReturnCode {
      // The builder acted successfully on the current action.
      ABRT_Success,
      // The builder didn't have to act on the current action.
      ABRT_Inactive,
      // The builder was successful and requested the host action to not be
      // generated.
      ABRT_Ignore_Host,
    };

  protected:
    /// Compilation associated with this builder.
    Compilation &C;

    /// Tool chains associated with this builder. The same programming
    /// model may have associated one or more tool chains.
    SmallVector<const ToolChain *, 2> ToolChains;

    /// The derived arguments associated with this builder.
    DerivedArgList &Args;

    /// The inputs associated with this builder.
    const Driver::InputList &Inputs;

    /// The associated offload kind.
    Action::OffloadKind AssociatedOffloadKind = Action::OFK_None;

    /// The OffloadingActionBuilder reference.
    OffloadingActionBuilder &OffloadingActionBuilderRef;

  public:
    DeviceActionBuilder(Compilation &C, DerivedArgList &Args,
                        const Driver::InputList &Inputs,
                        Action::OffloadKind AssociatedOffloadKind,
                        OffloadingActionBuilder &OAB)
        : C(C), Args(Args), Inputs(Inputs),
          AssociatedOffloadKind(AssociatedOffloadKind),
          OffloadingActionBuilderRef(OAB) {}
    virtual ~DeviceActionBuilder() {}

    /// Fill up the array \a DA with all the device dependences that should be
    /// added to the provided host action \a HostAction. By default it is
    /// inactive.
    virtual ActionBuilderReturnCode
    getDeviceDependences(OffloadAction::DeviceDependences &DA,
                         phases::ID CurPhase, phases::ID FinalPhase,
                         PhasesTy &Phases) {
      return ABRT_Inactive;
    }

    /// Update the state to include the provided host action \a HostAction as a
    /// dependency of the current device action. By default it is inactive.
    virtual ActionBuilderReturnCode addDeviceDependences(Action *HostAction) {
      return ABRT_Inactive;
    }

    /// Append top level actions generated by the builder.
    virtual void appendTopLevelActions(ActionList &AL) {}

    /// Append top level actions specific for certain link situations.
    virtual void appendTopLevelLinkAction(ActionList &AL) {}

    /// Append linker device actions generated by the builder.
    virtual void appendLinkDeviceActions(ActionList &AL) {}

    /// Append linker host action generated by the builder.
    virtual Action* appendLinkHostActions(ActionList &AL) { return nullptr; }

    /// Append linker actions generated by the builder.
    virtual void appendLinkDependences(OffloadAction::DeviceDependences &DA) {}

    /// Append linker actions generated by the builder.
    virtual void addDeviceLinkDependencies(OffloadDepsJobAction *DA) {}

    /// Initialize the builder. Return true if any initialization errors are
    /// found.
    virtual bool initialize() { return false; }

    /// Return true if the builder can use bundling/unbundling.
    virtual bool canUseBundlerUnbundler() const { return false; }

    /// Return true if this builder is valid. We have a valid builder if we have
    /// associated device tool chains.
    bool isValid() { return !ToolChains.empty(); }

    /// Return the associated offload kind.
    Action::OffloadKind getAssociatedOffloadKind() {
      return AssociatedOffloadKind;
    }

    /// Push an action from a different DeviceActionBuilder (i.e., foreign
    /// action) in the current one
    virtual void pushForeignAction(Action *A) {}
  };

  /// Base class for CUDA/HIP action builder. It injects device code in
  /// the host backend action.
  class CudaActionBuilderBase : public DeviceActionBuilder {
  protected:
    /// Flags to signal if the user requested host-only or device-only
    /// compilation.
    bool CompileHostOnly = false;
    bool CompileDeviceOnly = false;
    bool EmitLLVM = false;
    bool EmitAsm = false;

    /// ID to identify each device compilation. For CUDA it is simply the
    /// GPU arch string. For HIP it is either the GPU arch string or GPU
    /// arch string plus feature strings delimited by a plus sign, e.g.
    /// gfx906+xnack.
    struct TargetID {
      /// Target ID string which is persistent throughout the compilation.
      const char *ID;
      TargetID(OffloadArch Arch) { ID = OffloadArchToString(Arch); }
      TargetID(const char *ID) : ID(ID) {}
      operator const char *() { return ID; }
      operator StringRef() { return StringRef(ID); }
    };
    /// List of GPU architectures to use in this compilation.
    SmallVector<TargetID, 4> GpuArchList;

    /// The CUDA actions for the current input.
    ActionList CudaDeviceActions;

    /// The CUDA fat binary if it was generated for the current input.
    Action *CudaFatBinary = nullptr;

    /// Flag that is set to true if this builder acted on the current input.
    bool IsActive = false;

    /// Flag for -fgpu-rdc.
    bool Relocatable = false;

    /// Default GPU architecture if there's no one specified.
    OffloadArch DefaultOffloadArch = OffloadArch::UNKNOWN;

    /// Compilation unit ID specified by option '-fuse-cuid=' or'-cuid='.
    const CUIDOptions &CUIDOpts;

  public:
    CudaActionBuilderBase(Compilation &C, DerivedArgList &Args,
                          const Driver::InputList &Inputs,
                          Action::OffloadKind OFKind,
                          OffloadingActionBuilder &OAB)
        : DeviceActionBuilder(C, Args, Inputs, OFKind, OAB),
          CUIDOpts(C.getDriver().getCUIDOpts()) {

      CompileDeviceOnly = C.getDriver().offloadDeviceOnly();
      Relocatable = Args.hasFlag(options::OPT_fgpu_rdc,
                                 options::OPT_fno_gpu_rdc, /*Default=*/false);
    }

    ActionBuilderReturnCode addDeviceDependences(Action *HostAction) override {
      // While generating code for CUDA, we only depend on the host input action
      // to trigger the creation of all the CUDA device actions.

      // If we are dealing with an input action, replicate it for each GPU
      // architecture. If we are in host-only mode we return 'success' so that
      // the host uses the CUDA offload kind.
      if (auto *IA = dyn_cast<InputAction>(HostAction)) {
        assert(!GpuArchList.empty() &&
               "We should have at least one GPU architecture.");

        // If the host input is not CUDA or HIP, we don't need to bother about
        // this input.
        if (!(IA->getType() == types::TY_CUDA ||
              IA->getType() == types::TY_HIP ||
              IA->getType() == types::TY_PP_HIP)) {
          // The builder will ignore this input.
          IsActive = false;
          return ABRT_Inactive;
        }

        // Set the flag to true, so that the builder acts on the current input.
        IsActive = true;

        if (CUIDOpts.isEnabled())
          IA->setId(CUIDOpts.getCUID(IA->getInputArg().getValue(), Args));

        if (CompileHostOnly)
          return ABRT_Success;

        // Replicate inputs for each GPU architecture.
        auto Ty = IA->getType() == types::TY_HIP ? types::TY_HIP_DEVICE
                                                 : types::TY_CUDA_DEVICE;
        for (unsigned I = 0, E = GpuArchList.size(); I != E; ++I) {
          CudaDeviceActions.push_back(
              C.MakeAction<InputAction>(IA->getInputArg(), Ty, IA->getId()));
        }

        return ABRT_Success;
      }

      // If this is an unbundling action use it as is for each CUDA toolchain.
      if (auto *UA = dyn_cast<OffloadUnbundlingJobAction>(HostAction)) {

        // If -fgpu-rdc is disabled, should not unbundle since there is no
        // device code to link.
        if (UA->getType() == types::TY_Object && !Relocatable)
          return ABRT_Inactive;

        CudaDeviceActions.clear();
        auto *IA = cast<InputAction>(UA->getInputs().back());
        std::string FileName = IA->getInputArg().getAsString(Args);
        // Check if the type of the file is the same as the action. Do not
        // unbundle it if it is not. Do not unbundle .so files, for example,
        // which are not object files. Files with extension ".lib" is classified
        // as TY_Object but they are actually archives, therefore should not be
        // unbundled here as objects. They will be handled at other places.
        const StringRef LibFileExt = ".lib";
        if (IA->getType() == types::TY_Object &&
            (!llvm::sys::path::has_extension(FileName) ||
             types::lookupTypeForExtension(
                 llvm::sys::path::extension(FileName).drop_front()) !=
                 types::TY_Object ||
             llvm::sys::path::extension(FileName) == LibFileExt))
          return ABRT_Inactive;

        for (auto Arch : GpuArchList) {
          CudaDeviceActions.push_back(UA);
          UA->registerDependentActionInfo(ToolChains[0], Arch,
                                          AssociatedOffloadKind);
        }
        IsActive = true;
        return ABRT_Success;
      }

      return IsActive ? ABRT_Success : ABRT_Inactive;
    }

    void appendTopLevelActions(ActionList &AL) override {
      // Utility to append actions to the top level list.
      auto AddTopLevel = [&](Action *A, TargetID TargetID) {
        OffloadAction::DeviceDependences Dep;
        Dep.add(*A, *ToolChains.front(), TargetID, AssociatedOffloadKind);
        AL.push_back(C.MakeAction<OffloadAction>(Dep, A->getType()));
      };

      // If we have a fat binary, add it to the list.
      if (CudaFatBinary) {
        AddTopLevel(CudaFatBinary, OffloadArch::UNUSED);
        CudaDeviceActions.clear();
        CudaFatBinary = nullptr;
        return;
      }

      if (CudaDeviceActions.empty())
        return;

      // If we have CUDA actions at this point, that's because we have a have
      // partial compilation, so we should have an action for each GPU
      // architecture.
      assert(CudaDeviceActions.size() == GpuArchList.size() &&
             "Expecting one action per GPU architecture.");
      assert(ToolChains.size() == 1 &&
             "Expecting to have a single CUDA toolchain.");
      for (unsigned I = 0, E = GpuArchList.size(); I != E; ++I)
        AddTopLevel(CudaDeviceActions[I], GpuArchList[I]);

      CudaDeviceActions.clear();
    }

    /// Get canonicalized offload arch option. \returns empty StringRef if the
    /// option is invalid.
    virtual StringRef getCanonicalOffloadArch(StringRef Arch) = 0;

    virtual std::optional<std::pair<llvm::StringRef, llvm::StringRef>>
    getConflictOffloadArchCombination(const std::set<StringRef> &GpuArchs) = 0;

    bool initialize() override {
      assert(AssociatedOffloadKind == Action::OFK_Cuda ||
             AssociatedOffloadKind == Action::OFK_HIP);

      // We don't need to support CUDA.
      if (AssociatedOffloadKind == Action::OFK_Cuda &&
          !C.hasOffloadToolChain<Action::OFK_Cuda>())
        return false;

      // We don't need to support HIP.
      if (AssociatedOffloadKind == Action::OFK_HIP &&
          !C.hasOffloadToolChain<Action::OFK_HIP>())
        return false;

      const ToolChain *HostTC = C.getSingleOffloadToolChain<Action::OFK_Host>();
      assert(HostTC && "No toolchain for host compilation.");
      if (HostTC->getTriple().isNVPTX() || HostTC->getTriple().isAMDGCN()) {
        // We do not support targeting NVPTX/AMDGCN for host compilation. Throw
        // an error and abort pipeline construction early so we don't trip
        // asserts that assume device-side compilation.
        C.getDriver().Diag(diag::err_drv_cuda_host_arch)
            << HostTC->getTriple().getArchName();
        return true;
      }

      ToolChains.push_back(
          AssociatedOffloadKind == Action::OFK_Cuda
              ? C.getSingleOffloadToolChain<Action::OFK_Cuda>()
              : C.getSingleOffloadToolChain<Action::OFK_HIP>());

      CompileHostOnly = C.getDriver().offloadHostOnly();
      EmitLLVM = Args.getLastArg(options::OPT_emit_llvm);
      EmitAsm = Args.getLastArg(options::OPT_S);

      // --offload and --offload-arch options are mutually exclusive.
      if (Args.hasArgNoClaim(options::OPT_offload_EQ) &&
          Args.hasArgNoClaim(options::OPT_offload_arch_EQ,
                             options::OPT_no_offload_arch_EQ)) {
        C.getDriver().Diag(diag::err_opt_not_valid_with_opt) << "--offload-arch"
                                                             << "--offload";
      }

      // Collect all offload arch parameters, removing duplicates.
      std::set<StringRef> GpuArchs;
      bool Error = false;
      const ToolChain &TC = *ToolChains.front();
      for (Arg *A : C.getArgsForToolChain(&TC, /*BoundArch=*/"",
                                          AssociatedOffloadKind)) {
        if (!(A->getOption().matches(options::OPT_offload_arch_EQ) ||
              A->getOption().matches(options::OPT_no_offload_arch_EQ)))
          continue;
        A->claim();

        for (StringRef ArchStr : llvm::split(A->getValue(), ",")) {
          if (A->getOption().matches(options::OPT_no_offload_arch_EQ) &&
              ArchStr == "all") {
            GpuArchs.clear();
          } else if (ArchStr == "native") {
            auto GPUsOrErr = ToolChains.front()->getSystemGPUArchs(Args);
            if (!GPUsOrErr) {
              TC.getDriver().Diag(diag::err_drv_undetermined_gpu_arch)
                  << llvm::Triple::getArchTypeName(TC.getArch())
                  << llvm::toString(GPUsOrErr.takeError()) << "--offload-arch";
              continue;
            }

            for (auto GPU : *GPUsOrErr) {
              GpuArchs.insert(Args.MakeArgString(GPU));
            }
          } else {
            ArchStr = getCanonicalOffloadArch(ArchStr);
            if (ArchStr.empty()) {
              Error = true;
            } else if (A->getOption().matches(options::OPT_offload_arch_EQ))
              GpuArchs.insert(ArchStr);
            else if (A->getOption().matches(options::OPT_no_offload_arch_EQ))
              GpuArchs.erase(ArchStr);
            else
              llvm_unreachable("Unexpected option.");
          }
        }
      }

      auto &&ConflictingArchs = getConflictOffloadArchCombination(GpuArchs);
      if (ConflictingArchs) {
        C.getDriver().Diag(clang::diag::err_drv_bad_offload_arch_combo)
            << ConflictingArchs->first << ConflictingArchs->second;
        C.setContainsError();
        return true;
      }

      // Collect list of GPUs remaining in the set.
      for (auto Arch : GpuArchs)
        GpuArchList.push_back(Arch.data());

      // Default to sm_20 which is the lowest common denominator for
      // supported GPUs.  sm_20 code should work correctly, if
      // suboptimally, on all newer GPUs.
      if (GpuArchList.empty()) {
        if (ToolChains.front()->getTriple().isSPIROrSPIRV()) {
          if (ToolChains.front()->getTriple().getVendor() == llvm::Triple::AMD)
            GpuArchList.push_back(OffloadArch::AMDGCNSPIRV);
          else
            GpuArchList.push_back(OffloadArch::Generic);
        } else {
          GpuArchList.push_back(DefaultOffloadArch);
        }
      }

      return Error;
    }
  };

  /// \brief CUDA action builder. It injects device code in the host backend
  /// action.
  class CudaActionBuilder final : public CudaActionBuilderBase {
  public:
    CudaActionBuilder(Compilation &C, DerivedArgList &Args,
                      const Driver::InputList &Inputs,
                      OffloadingActionBuilder &OAB)
        : CudaActionBuilderBase(C, Args, Inputs, Action::OFK_Cuda, OAB) {
      DefaultOffloadArch = OffloadArch::CudaDefault;
    }

    StringRef getCanonicalOffloadArch(StringRef ArchStr) override {
      OffloadArch Arch = StringToOffloadArch(ArchStr);
      if (Arch == OffloadArch::UNKNOWN || !IsNVIDIAOffloadArch(Arch)) {
        C.getDriver().Diag(clang::diag::err_drv_cuda_bad_gpu_arch) << ArchStr;
        return StringRef();
      }
      return OffloadArchToString(Arch);
    }

    std::optional<std::pair<llvm::StringRef, llvm::StringRef>>
    getConflictOffloadArchCombination(
        const std::set<StringRef> &GpuArchs) override {
      return std::nullopt;
    }

    bool canUseBundlerUnbundler() const override {
      return Args.hasFlag(options::OPT_fsycl, options::OPT_fno_sycl, false);
    }

    ActionBuilderReturnCode
    getDeviceDependences(OffloadAction::DeviceDependences &DA,
                         phases::ID CurPhase, phases::ID FinalPhase,
                         PhasesTy &Phases) override {
      if (!IsActive)
        return ABRT_Inactive;

      // If we don't have more CUDA actions, we don't have any dependences to
      // create for the host.
      if (CudaDeviceActions.empty())
        return ABRT_Success;

      assert(CudaDeviceActions.size() == GpuArchList.size() &&
             "Expecting one action per GPU architecture.");
      assert(!CompileHostOnly &&
             "Not expecting CUDA actions in host-only compilation.");

      // If we are generating code for the device or we are in a backend phase,
      // we attempt to generate the fat binary. We compile each arch to ptx and
      // assemble to cubin, then feed the cubin *and* the ptx into a device
      // "link" action, which uses fatbinary to combine these cubins into one
      // fatbin.  The fatbin is then an input to the host action if not in
      // device-only mode.
      if (CompileDeviceOnly || CurPhase == phases::Backend) {
        ActionList DeviceActions;
        for (unsigned I = 0, E = GpuArchList.size(); I != E; ++I) {
          // Produce the device action from the current phase up to the assemble
          // phase.
          for (auto Ph : Phases) {
            // Skip the phases that were already dealt with.
            if (Ph < CurPhase)
              continue;
            // We have to be consistent with the host final phase.
            if (Ph > FinalPhase)
              break;

            CudaDeviceActions[I] = C.getDriver().ConstructPhaseAction(
                C, Args, Ph, CudaDeviceActions[I], Action::OFK_Cuda);

            if (Ph == phases::Assemble)
              break;
          }

          // If we didn't reach the assemble phase, we can't generate the fat
          // binary. We don't need to generate the fat binary if we are not in
          // device-only mode.
          if (!isa<AssembleJobAction>(CudaDeviceActions[I]) ||
              CompileDeviceOnly)
            continue;

          Action *AssembleAction = CudaDeviceActions[I];
          assert(AssembleAction->getType() == types::TY_Object);
          assert(AssembleAction->getInputs().size() == 1);

          Action *BackendAction = AssembleAction->getInputs()[0];
          assert(BackendAction->getType() == types::TY_PP_Asm);

          for (auto &A : {AssembleAction, BackendAction}) {
            OffloadAction::DeviceDependences DDep;
            DDep.add(*A, *ToolChains.front(), GpuArchList[I], Action::OFK_Cuda);
            DeviceActions.push_back(
                C.MakeAction<OffloadAction>(DDep, A->getType()));
          }
        }

        // We generate the fat binary if we have device input actions.
        if (!DeviceActions.empty()) {
          CudaFatBinary =
              C.MakeAction<LinkJobAction>(DeviceActions, types::TY_CUDA_FATBIN);

          if (!CompileDeviceOnly) {
            DA.add(*CudaFatBinary, *ToolChains.front(), /*BoundArch=*/nullptr,
                   Action::OFK_Cuda);
            // Clear the fat binary, it is already a dependence to an host
            // action.
            CudaFatBinary = nullptr;
          }

          // Remove the CUDA actions as they are already connected to an host
          // action or fat binary.
          CudaDeviceActions.clear();
        }

        // We avoid creating host action in device-only mode.
        return CompileDeviceOnly ? ABRT_Ignore_Host : ABRT_Success;
      } else if (CurPhase > phases::Backend) {
        // If we are past the backend phase and still have a device action, we
        // don't have to do anything as this action is already a device
        // top-level action.
        return ABRT_Success;
      }

      assert(CurPhase < phases::Backend && "Generating single CUDA "
                                           "instructions should only occur "
                                           "before the backend phase!");

      // By default, we produce an action for each device arch.
      for (unsigned I = 0, E = GpuArchList.size(); I != E; ++I) {

        CudaDeviceActions[I] = C.getDriver().ConstructPhaseAction(
            C, Args, CurPhase, CudaDeviceActions[I]);

        if (CurPhase == phases::Compile) {
          OffloadAction::DeviceDependences DDep;
          DDep.add(*CudaDeviceActions[I], *ToolChains.front(), GpuArchList[I],
                   Action::OFK_Cuda);

          OffloadingActionBuilderRef.pushForeignAction(
              C.MakeAction<OffloadAction>(
                  DDep, DDep.getActions().front()->getType()));
        }
      }

      return ABRT_Success;
    }
  };
  /// \brief HIP action builder. It injects device code in the host backend
  /// action.
  class HIPActionBuilder final : public CudaActionBuilderBase {
    /// The linker inputs obtained for each device arch.
    SmallVector<ActionList, 8> DeviceLinkerInputs;
    // The default bundling behavior depends on the type of output, therefore
    // BundleOutput needs to be tri-value: None, true, or false.
    // Bundle code objects except --no-gpu-output is specified for device
    // only compilation. Bundle other type of output files only if
    // --gpu-bundle-output is specified for device only compilation.
    std::optional<bool> BundleOutput;
    std::optional<bool> EmitReloc;

  public:
    HIPActionBuilder(Compilation &C, DerivedArgList &Args,
                     const Driver::InputList &Inputs,
                     OffloadingActionBuilder &OAB)
        : CudaActionBuilderBase(C, Args, Inputs, Action::OFK_HIP, OAB) {

      DefaultOffloadArch = OffloadArch::HIPDefault;

      if (Args.hasArg(options::OPT_fhip_emit_relocatable,
                      options::OPT_fno_hip_emit_relocatable)) {
        EmitReloc = Args.hasFlag(options::OPT_fhip_emit_relocatable,
                                 options::OPT_fno_hip_emit_relocatable, false);

        if (*EmitReloc) {
          if (Relocatable) {
            C.getDriver().Diag(diag::err_opt_not_valid_with_opt)
                << "-fhip-emit-relocatable"
                << "-fgpu-rdc";
          }

          if (!CompileDeviceOnly) {
            C.getDriver().Diag(diag::err_opt_not_valid_without_opt)
                << "-fhip-emit-relocatable"
                << "--cuda-device-only";
          }
        }
      }

      if (Args.hasArg(options::OPT_gpu_bundle_output,
                      options::OPT_no_gpu_bundle_output))
        BundleOutput = Args.hasFlag(options::OPT_gpu_bundle_output,
                                    options::OPT_no_gpu_bundle_output, true) &&
                       (!EmitReloc || !*EmitReloc);
    }

    bool canUseBundlerUnbundler() const override { return true; }

    StringRef getCanonicalOffloadArch(StringRef IdStr) override {
      llvm::StringMap<bool> Features;
      // getHIPOffloadTargetTriple() is known to return valid value as it has
      // been called successfully in the CreateOffloadingDeviceToolChains().
      auto T =
          (IdStr == "amdgcnspirv")
              ? llvm::Triple("spirv64-amd-amdhsa")
              : *getHIPOffloadTargetTriple(C.getDriver(), C.getInputArgs());
      auto ArchStr = parseTargetID(T, IdStr, &Features);
      if (!ArchStr) {
        C.getDriver().Diag(clang::diag::err_drv_bad_target_id) << IdStr;
        C.setContainsError();
        return StringRef();
      }
      auto CanId = getCanonicalTargetID(*ArchStr, Features);
      return Args.MakeArgStringRef(CanId);
    };

    std::optional<std::pair<llvm::StringRef, llvm::StringRef>>
    getConflictOffloadArchCombination(
        const std::set<StringRef> &GpuArchs) override {
      return getConflictTargetIDCombination(GpuArchs);
    }

    ActionBuilderReturnCode
    getDeviceDependences(OffloadAction::DeviceDependences &DA,
                         phases::ID CurPhase, phases::ID FinalPhase,
                         PhasesTy &Phases) override {
      if (!IsActive)
        return ABRT_Inactive;

      // amdgcn does not support linking of object files, therefore we skip
      // backend and assemble phases to output LLVM IR. Except for generating
      // non-relocatable device code, where we generate fat binary for device
      // code and pass to host in Backend phase.
      if (CudaDeviceActions.empty())
        return ABRT_Success;

      assert(((CurPhase == phases::Link && Relocatable) ||
              CudaDeviceActions.size() == GpuArchList.size()) &&
             "Expecting one action per GPU architecture.");
      assert(!CompileHostOnly &&
             "Not expecting HIP actions in host-only compilation.");

      bool ShouldLink = !EmitReloc || !*EmitReloc;

      if (!Relocatable && CurPhase == phases::Backend && !EmitLLVM &&
          !EmitAsm && ShouldLink) {
        // If we are in backend phase, we attempt to generate the fat binary.
        // We compile each arch to IR and use a link action to generate code
        // object containing ISA. Then we use a special "link" action to create
        // a fat binary containing all the code objects for different GPU's.
        // The fat binary is then an input to the host action.
        for (unsigned I = 0, E = GpuArchList.size(); I != E; ++I) {
          if (C.getDriver().isUsingOffloadLTO()) {
            // When LTO is enabled, skip the backend and assemble phases and
            // use lld to link the bitcode.
            ActionList AL;
            AL.push_back(CudaDeviceActions[I]);
            // Create a link action to link device IR with device library
            // and generate ISA.
            CudaDeviceActions[I] =
                C.MakeAction<LinkJobAction>(AL, types::TY_Image);
          } else {
            // When LTO is not enabled, we follow the conventional
            // compiler phases, including backend and assemble phases.
            ActionList AL;
            Action *BackendAction = nullptr;
            if (ToolChains.front()->getTriple().isSPIRV() ||
                (ToolChains.front()->getTriple().isAMDGCN() &&
                 GpuArchList[I] == StringRef("amdgcnspirv"))) {
              // Emit LLVM bitcode for SPIR-V targets. SPIR-V device tool chain
              // (HIPSPVToolChain or HIPAMDToolChain) runs post-link LLVM IR
              // passes.
              types::ID Output = Args.hasArg(options::OPT_S)
                                     ? types::TY_LLVM_IR
                                     : types::TY_LLVM_BC;
              BackendAction =
                  C.MakeAction<BackendJobAction>(CudaDeviceActions[I], Output);
            } else
              BackendAction = C.getDriver().ConstructPhaseAction(
                  C, Args, phases::Backend, CudaDeviceActions[I],
                  AssociatedOffloadKind);
            auto AssembleAction = C.getDriver().ConstructPhaseAction(
                C, Args, phases::Assemble, BackendAction,
                AssociatedOffloadKind);
            AL.push_back(AssembleAction);
            // Create a link action to link device IR with device library
            // and generate ISA.
            CudaDeviceActions[I] =
                C.MakeAction<LinkJobAction>(AL, types::TY_Image);
          }

          // OffloadingActionBuilder propagates device arch until an offload
          // action. Since the next action for creating fatbin does
          // not have device arch, whereas the above link action and its input
          // have device arch, an offload action is needed to stop the null
          // device arch of the next action being propagated to the above link
          // action.
          OffloadAction::DeviceDependences DDep;
          DDep.add(*CudaDeviceActions[I], *ToolChains.front(), GpuArchList[I],
                   AssociatedOffloadKind);
          CudaDeviceActions[I] = C.MakeAction<OffloadAction>(
              DDep, CudaDeviceActions[I]->getType());
        }

        if (!CompileDeviceOnly || !BundleOutput || *BundleOutput) {
          // Create HIP fat binary with a special "link" action.
          CudaFatBinary = C.MakeAction<LinkJobAction>(CudaDeviceActions,
                                                      types::TY_HIP_FATBIN);

          if (!CompileDeviceOnly) {
            DA.add(*CudaFatBinary, *ToolChains.front(), /*BoundArch=*/nullptr,
                   AssociatedOffloadKind);
            // Clear the fat binary, it is already a dependence to an host
            // action.
            CudaFatBinary = nullptr;
          }

          // Remove the CUDA actions as they are already connected to an host
          // action or fat binary.
          CudaDeviceActions.clear();
        }

        return CompileDeviceOnly ? ABRT_Ignore_Host : ABRT_Success;
      } else if (CurPhase == phases::Link) {
        if (!ShouldLink)
          return ABRT_Success;
        // Save CudaDeviceActions to DeviceLinkerInputs for each GPU subarch.
        // This happens to each device action originated from each input file.
        // Later on, device actions in DeviceLinkerInputs are used to create
        // device link actions in appendLinkDependences and the created device
        // link actions are passed to the offload action as device dependence.
        DeviceLinkerInputs.resize(CudaDeviceActions.size());
        auto LI = DeviceLinkerInputs.begin();
        for (auto *A : CudaDeviceActions) {
          LI->push_back(A);
          ++LI;
        }

        // We will pass the device action as a host dependence, so we don't
        // need to do anything else with them.
        CudaDeviceActions.clear();
        return CompileDeviceOnly ? ABRT_Ignore_Host : ABRT_Success;
      }

      // By default, we produce an action for each device arch.
      for (Action *&A : CudaDeviceActions)
        A = C.getDriver().ConstructPhaseAction(C, Args, CurPhase, A,
                                               AssociatedOffloadKind);

      if (CompileDeviceOnly && CurPhase == FinalPhase && BundleOutput &&
          *BundleOutput) {
        for (unsigned I = 0, E = GpuArchList.size(); I != E; ++I) {
          OffloadAction::DeviceDependences DDep;
          DDep.add(*CudaDeviceActions[I], *ToolChains.front(), GpuArchList[I],
                   AssociatedOffloadKind);
          CudaDeviceActions[I] = C.MakeAction<OffloadAction>(
              DDep, CudaDeviceActions[I]->getType());
        }
        CudaFatBinary =
            C.MakeAction<OffloadBundlingJobAction>(CudaDeviceActions);
        CudaDeviceActions.clear();
      }

      return (CompileDeviceOnly &&
              (CurPhase == FinalPhase ||
               (!ShouldLink && CurPhase == phases::Assemble)))
                 ? ABRT_Ignore_Host
                 : ABRT_Success;
    }

    void appendLinkDeviceActions(ActionList &AL) override {
      if (DeviceLinkerInputs.size() == 0)
        return;

      assert(DeviceLinkerInputs.size() == GpuArchList.size() &&
             "Linker inputs and GPU arch list sizes do not match.");

      ActionList Actions;
      unsigned I = 0;
      // Append a new link action for each device.
      // Each entry in DeviceLinkerInputs corresponds to a GPU arch.
      for (auto &LI : DeviceLinkerInputs) {

        types::ID Output = Args.hasArg(options::OPT_emit_llvm)
                                   ? types::TY_LLVM_BC
                                   : types::TY_Image;

        auto *DeviceLinkAction = C.MakeAction<LinkJobAction>(LI, Output);
        // Linking all inputs for the current GPU arch.
        // LI contains all the inputs for the linker.
        OffloadAction::DeviceDependences DeviceLinkDeps;
        DeviceLinkDeps.add(*DeviceLinkAction, *ToolChains[0],
            GpuArchList[I], AssociatedOffloadKind);
        Actions.push_back(C.MakeAction<OffloadAction>(
            DeviceLinkDeps, DeviceLinkAction->getType()));
        ++I;
      }
      DeviceLinkerInputs.clear();

      // If emitting LLVM, do not generate final host/device compilation action
      if (Args.hasArg(options::OPT_emit_llvm)) {
          AL.append(Actions);
          return;
      }

      // Create a host object from all the device images by embedding them
      // in a fat binary for mixed host-device compilation. For device-only
      // compilation, creates a fat binary.
      OffloadAction::DeviceDependences DDeps;
      if (!CompileDeviceOnly || !BundleOutput || *BundleOutput) {
        auto *TopDeviceLinkAction = C.MakeAction<LinkJobAction>(
            Actions,
            CompileDeviceOnly ? types::TY_HIP_FATBIN : types::TY_Object);
        DDeps.add(*TopDeviceLinkAction, *ToolChains[0], nullptr,
                  AssociatedOffloadKind);
        // Offload the host object to the host linker.
        AL.push_back(
            C.MakeAction<OffloadAction>(DDeps, TopDeviceLinkAction->getType()));
      } else {
        AL.append(Actions);
      }
    }

    Action* appendLinkHostActions(ActionList &AL) override { return AL.back(); }

    void appendLinkDependences(OffloadAction::DeviceDependences &DA) override {}
  };

  /// OpenMP action builder. The host bitcode is passed to the device frontend
  /// and all the device linked images are passed to the host link phase.
  class OpenMPActionBuilder final : public DeviceActionBuilder {
    /// The OpenMP actions for the current input.
    ActionList OpenMPDeviceActions;

    /// The linker inputs obtained for each toolchain.
    SmallVector<ActionList, 8> DeviceLinkerInputs;

  public:
    OpenMPActionBuilder(Compilation &C, DerivedArgList &Args,
                        const Driver::InputList &Inputs,
                        OffloadingActionBuilder &OAB)
        : DeviceActionBuilder(C, Args, Inputs, Action::OFK_OpenMP, OAB) {}

    ActionBuilderReturnCode
    getDeviceDependences(OffloadAction::DeviceDependences &DA,
                         phases::ID CurPhase, phases::ID FinalPhase,
                         PhasesTy &Phases) override {
      if (OpenMPDeviceActions.empty())
        return ABRT_Inactive;

      // We should always have an action for each input.
      assert(OpenMPDeviceActions.size() == ToolChains.size() &&
             "Number of OpenMP actions and toolchains do not match.");

      // The host only depends on device action in the linking phase, when all
      // the device images have to be embedded in the host image.
      if (CurPhase == phases::Link) {
        assert(ToolChains.size() == DeviceLinkerInputs.size() &&
               "Toolchains and linker inputs sizes do not match.");
        auto LI = DeviceLinkerInputs.begin();
        for (auto *A : OpenMPDeviceActions) {
          LI->push_back(A);
          ++LI;
        }

        // We passed the device action as a host dependence, so we don't need to
        // do anything else with them.
        OpenMPDeviceActions.clear();
        return ABRT_Success;
      }

      // By default, we produce an action for each device arch.
      for (Action *&A : OpenMPDeviceActions)
        A = C.getDriver().ConstructPhaseAction(C, Args, CurPhase, A);

      return ABRT_Success;
    }

    ActionBuilderReturnCode addDeviceDependences(Action *HostAction) override {

      // If this is an input action replicate it for each OpenMP toolchain.
      if (auto *IA = dyn_cast<InputAction>(HostAction)) {
        OpenMPDeviceActions.clear();
        for (unsigned I = 0; I < ToolChains.size(); ++I)
          OpenMPDeviceActions.push_back(
              C.MakeAction<InputAction>(IA->getInputArg(), IA->getType()));
        return ABRT_Success;
      }

      // If this is an unbundling action use it as is for each OpenMP toolchain.
      if (auto *UA = dyn_cast<OffloadUnbundlingJobAction>(HostAction)) {
        OpenMPDeviceActions.clear();
        if (auto *IA = dyn_cast<InputAction>(UA->getInputs().back())) {
          std::string FileName = IA->getInputArg().getAsString(Args);
          // Check if the type of the file is the same as the action. Do not
          // unbundle it if it is not. Do not unbundle .so files, for example,
          // which are not object files.
          if (IA->getType() == types::TY_Object &&
              (!llvm::sys::path::has_extension(FileName) ||
               types::lookupTypeForExtension(
                   llvm::sys::path::extension(FileName).drop_front()) !=
                   types::TY_Object))
            return ABRT_Inactive;
        }
        for (unsigned I = 0; I < ToolChains.size(); ++I) {
          OpenMPDeviceActions.push_back(UA);
          UA->registerDependentActionInfo(
              ToolChains[I], /*BoundArch=*/StringRef(), Action::OFK_OpenMP);
        }
        return ABRT_Success;
      }

      // When generating code for OpenMP we use the host compile phase result as
      // a dependence to the device compile phase so that it can learn what
      // declarations should be emitted. However, this is not the only use for
      // the host action, so we prevent it from being collapsed.
      if (isa<CompileJobAction>(HostAction)) {
        HostAction->setCannotBeCollapsedWithNextDependentAction();
        assert(ToolChains.size() == OpenMPDeviceActions.size() &&
               "Toolchains and device action sizes do not match.");
        OffloadAction::HostDependence HDep(
            *HostAction, *C.getSingleOffloadToolChain<Action::OFK_Host>(),
            /*BoundArch=*/nullptr, Action::OFK_OpenMP);
        auto TC = ToolChains.begin();
        for (Action *&A : OpenMPDeviceActions) {
          assert(isa<CompileJobAction>(A));
          OffloadAction::DeviceDependences DDep;
          DDep.add(*A, **TC, /*BoundArch=*/nullptr, Action::OFK_OpenMP);
          A = C.MakeAction<OffloadAction>(HDep, DDep);
          ++TC;
        }
      }
      return ABRT_Success;
    }

    void appendTopLevelActions(ActionList &AL) override {
      if (OpenMPDeviceActions.empty())
        return;

      // We should always have an action for each input.
      assert(OpenMPDeviceActions.size() == ToolChains.size() &&
             "Number of OpenMP actions and toolchains do not match.");

      // Append all device actions followed by the proper offload action.
      auto TI = ToolChains.begin();
      for (auto *A : OpenMPDeviceActions) {
        OffloadAction::DeviceDependences Dep;
        Dep.add(*A, **TI, /*BoundArch=*/nullptr, Action::OFK_OpenMP);
        AL.push_back(C.MakeAction<OffloadAction>(Dep, A->getType()));
        ++TI;
      }
      // We no longer need the action stored in this builder.
      OpenMPDeviceActions.clear();
    }

    void appendLinkDeviceActions(ActionList &AL) override {
      assert(ToolChains.size() == DeviceLinkerInputs.size() &&
             "Toolchains and linker inputs sizes do not match.");

      // Append a new link action for each device.
      auto TC = ToolChains.begin();
      for (auto &LI : DeviceLinkerInputs) {
        auto *DeviceLinkAction =
            C.MakeAction<LinkJobAction>(LI, types::TY_Image);
        OffloadAction::DeviceDependences DeviceLinkDeps;
        DeviceLinkDeps.add(*DeviceLinkAction, **TC, /*BoundArch=*/nullptr,
		        Action::OFK_OpenMP);
        AL.push_back(C.MakeAction<OffloadAction>(DeviceLinkDeps,
            DeviceLinkAction->getType()));
        ++TC;
      }
      DeviceLinkerInputs.clear();
    }

    Action* appendLinkHostActions(ActionList &AL) override {
      // Create wrapper bitcode from the result of device link actions and compile
      // it to an object which will be added to the host link command.
      auto *BC = C.MakeAction<OffloadWrapperJobAction>(AL, types::TY_LLVM_BC);
      auto *ASM = C.MakeAction<BackendJobAction>(BC, types::TY_PP_Asm);
      return C.MakeAction<AssembleJobAction>(ASM, types::TY_Object);
    }

    void appendLinkDependences(OffloadAction::DeviceDependences &DA) override {}

    void addDeviceLinkDependencies(OffloadDepsJobAction *DA) override {
      for (unsigned I = 0; I < ToolChains.size(); ++I) {
        // Register dependent toolchain.
        DA->registerDependentActionInfo(
            ToolChains[I], /*BoundArch=*/StringRef(), Action::OFK_OpenMP);

        if (!ToolChains[I]->getTriple().isSPIROrSPIRV()) {
          // Create object from the deps bitcode.
          auto *BA = C.MakeAction<BackendJobAction>(DA, types::TY_PP_Asm);
          auto *AA = C.MakeAction<AssembleJobAction>(BA, types::TY_Object);

          // Add deps object to linker inputs.
          DeviceLinkerInputs[I].push_back(AA);
        } else
          DeviceLinkerInputs[I].push_back(DA);
      }
    }

    bool initialize() override {
      // Get the OpenMP toolchains. If we don't get any, the action builder will
      // know there is nothing to do related to OpenMP offloading.
      auto OpenMPTCRange = C.getOffloadToolChains<Action::OFK_OpenMP>();
      for (auto TI = OpenMPTCRange.first, TE = OpenMPTCRange.second; TI != TE;
           ++TI)
        ToolChains.push_back(TI->second);

      DeviceLinkerInputs.resize(ToolChains.size());
      return false;
    }

    bool canUseBundlerUnbundler() const override {
      // OpenMP should use bundled files whenever possible.
      return true;
    }
  };

  /// SYCL action builder. The host bitcode is passed to the device frontend
  /// and all the device linked images are passed to the host link phase.
  /// SPIR related are wrapped before added to the fat binary
  class SYCLActionBuilder final : public DeviceActionBuilder {
    /// Flag to signal if the user requested device-only compilation.
    bool CompileDeviceOnly = false;

    /// Flag to signal if the user requested the device object to be wrapped.
    bool WrapDeviceOnlyBinary = false;

    /// Flag to signal if the user requested device code split.
    bool DeviceCodeSplit = false;

    /// List of offload device toolchain, bound arch needed to track for
    /// different binary constructions.
    /// POD to hold information about a SYCL device action.
    /// Each Action is bound to a <TC, arch> pair,
    /// we keep them together under a struct for clarity.
    struct DeviceTargetInfo {
      DeviceTargetInfo(const ToolChain *TC, const char *BA)
          : TC(TC), BoundArch(BA) {}

      const ToolChain *TC;
      const char *BoundArch;
    };
    SmallVector<DeviceTargetInfo, 4> SYCLTargetInfoList;

    /// The SYCL actions for the current input.
    /// One action per triple/boundarch.
    ActionList SYCLDeviceActions;

    /// The linker inputs obtained for each input/toolchain/arch.
    SmallVector<ActionList, 4> DeviceLinkerInputs;

    /// The SYCL link binary if it was generated for the current input.
    Action *SYCLLinkBinary = nullptr;

    /// Running list of SYCL actions specific for device linking.
    ActionList SYCLLinkBinaryList;

    /// List of SYCL Final Device binaries that should be unbundled as a final
    /// device binary and not further processed.
    SmallVector<std::pair<Action *, SmallVector<std::string, 4>>, 4>
        SYCLFinalDeviceList;

    /// SYCL ahead of time compilation inputs
    SmallVector<std::pair<llvm::Triple, const char *>, 8> SYCLAOTInputs;

    /// List of offload device triples as provided on the CLI.
    /// Does not track AOT binary inputs triples.
    SmallVector<llvm::Triple, 4> SYCLTripleList;

    /// List of objects to extract FPGA dependency info from
    ActionList FPGAObjectInputs;

    // SYCLInstallation is needed in order to link SYCLDeviceLibs
    SYCLInstallationDetector SYCLInstallation;

    /// List of GPU architectures to use in this compilation with NVPTX/AMDGCN
    /// targets.
    SmallVector<std::pair<llvm::Triple, const char *>, 8> GpuArchList;

    /// Build the last steps for CUDA after all BC files have been linked.
    JobAction *finalizeNVPTXDependences(Action *Input, const llvm::Triple &TT) {
      auto *BA = C.getDriver().ConstructPhaseAction(
          C, Args, phases::Backend, Input, AssociatedOffloadKind);
      if (TT.getOS() != llvm::Triple::NVCL) {
        auto *AA = C.getDriver().ConstructPhaseAction(
            C, Args, phases::Assemble, BA, AssociatedOffloadKind);
        ActionList DeviceActions = {BA, AA};
        return C.MakeAction<LinkJobAction>(DeviceActions,
                                           types::TY_CUDA_FATBIN);
      }
      return cast<JobAction>(BA);
    }

    JobAction *finalizeAMDGCNDependences(Action *Input,
                                         const llvm::Triple &TT) {
      auto *BA = C.getDriver().ConstructPhaseAction(
          C, Args, phases::Backend, Input, AssociatedOffloadKind);

      auto *AA = C.getDriver().ConstructPhaseAction(C, Args, phases::Assemble,
                                                    BA, AssociatedOffloadKind);

      ActionList AL = {AA};
      Action *LinkAction = C.MakeAction<LinkJobAction>(AL, types::TY_Image);
      ActionList HIPActions = {LinkAction};
      JobAction *HIPFatBinary =
          C.MakeAction<LinkJobAction>(HIPActions, types::TY_HIP_FATBIN);
      return HIPFatBinary;
    }

    Action *ExternalCudaAction = nullptr;

  public:
    SYCLActionBuilder(Compilation &C, DerivedArgList &Args,
                      const Driver::InputList &Inputs,
                      OffloadingActionBuilder &OAB)
        : DeviceActionBuilder(C, Args, Inputs, Action::OFK_SYCL, OAB),
          SYCLInstallation(C.getDriver()) {}

    void withBoundArchForToolChain(const ToolChain *TC,
                                   llvm::function_ref<void(const char *)> Op) {
      for (auto &A : GpuArchList) {
        if (TC->getTriple() == A.first) {
          Op(A.second ? Args.MakeArgString(A.second) : nullptr);
          return;
        }
      }

      // no bound arch for this toolchain
      Op(nullptr);
    }

    void pushForeignAction(Action *A) override {
      // Accept a foreign action from the CudaActionBuilder for compiling CUDA
      // sources
      if (A->getOffloadingDeviceKind() == Action::OFK_Cuda)
        ExternalCudaAction = A;
    }

    ActionBuilderReturnCode
    getDeviceDependences(OffloadAction::DeviceDependences &DA,
                         phases::ID CurPhase, phases::ID FinalPhase,
                         PhasesTy &Phases) override {
      bool SYCLDeviceOnly = C.getDriver().offloadDeviceOnly();
      if (CurPhase == phases::Preprocess) {
        // Do not perform the host compilation when doing preprocessing only
        // with -fsycl-device-only.
        bool IsPreprocessOnly =
            Args.getLastArg(options::OPT_E) ||
            Args.getLastArg(options::OPT__SLASH_EP, options::OPT__SLASH_P) ||
            Args.getLastArg(options::OPT_M, options::OPT_MM);
        if (IsPreprocessOnly) {
          for (auto TargetActionInfo :
               llvm::zip(SYCLDeviceActions, SYCLTargetInfoList)) {
            Action *&A = std::get<0>(TargetActionInfo);
            auto &TargetInfo = std::get<1>(TargetActionInfo);
            A = C.getDriver().ConstructPhaseAction(C, Args, CurPhase, A,
                                                   AssociatedOffloadKind);
            if (SYCLDeviceOnly)
              continue;
            // Add an additional compile action to generate the integration
            // header.
            Action *CompileAction =
                C.MakeAction<CompileJobAction>(A, types::TY_Nothing);
            DA.add(*CompileAction, *TargetInfo.TC, TargetInfo.BoundArch,
                   Action::OFK_SYCL);
          }
          return SYCLDeviceOnly ? ABRT_Ignore_Host : ABRT_Success;
        }
      }

      // Device compilation generates LLVM BC.
      if (CurPhase == phases::Compile && !SYCLTargetInfoList.empty()) {
        // TODO: handle stubfile handling when mix and matching programming
        // model.
        if (SYCLDeviceActions.empty())
          return ABRT_Success;

        Action *DeviceCompilerInput = nullptr;
        const DeviceTargetInfo &DevTarget = SYCLTargetInfoList.back();
        for (auto TargetActionInfo :
             llvm::zip(SYCLDeviceActions, SYCLTargetInfoList)) {
          Action *&A = std::get<0>(TargetActionInfo);
          auto &TargetInfo = std::get<1>(TargetActionInfo);
          types::ID OutputType = types::TY_LLVM_BC;
          if ((SYCLDeviceOnly || Args.hasArg(options::OPT_emit_llvm)) &&
              Args.hasArg(options::OPT_S))
            OutputType = types::TY_LLVM_IR;
          // Use of -fsycl-device-obj=spirv converts the original LLVM-IR
          // file to SPIR-V for later consumption.
          if ((SYCLDeviceOnly || FinalPhase != phases::Link) &&
              Args.getLastArgValue(options::OPT_fsycl_device_obj_EQ)
                  .equals_insensitive("spirv")) {
            auto *CompileAction =
                C.MakeAction<CompileJobAction>(A, types::TY_LLVM_BC);
            A = C.MakeAction<SPIRVTranslatorJobAction>(CompileAction,
                                                       types::TY_SPIRV);
            if (SYCLDeviceOnly)
              continue;
          } else if (SYCLDeviceOnly && Args.hasArg(options::OPT_S) &&
                     Args.getLastArgValue(options::OPT_fsycl_device_obj_EQ)
                         .equals_insensitive("asm")) {
            auto *CompileAction =
                C.MakeAction<CompileJobAction>(A, types::TY_LLVM_BC);
            A = C.MakeAction<BackendJobAction>(CompileAction, types::TY_PP_Asm);

            if (SYCLDeviceOnly)
              continue;
          } else {
            if (Args.hasArg(options::OPT_fsyntax_only))
              OutputType = types::TY_Nothing;
            A = C.MakeAction<CompileJobAction>(A, OutputType);
          }
          // Add any of the device linking steps when -fno-sycl-rdc is
          // specified. Device linking is only available for AOT at this
          // time.
          llvm::Triple TargetTriple = TargetInfo.TC->getTriple();
          if (tools::SYCL::shouldDoPerObjectFileLinking(C) &&
              TargetTriple.isSPIRAOT() && FinalPhase != phases::Link) {
            ActionList CAList;
            CAList.push_back(A);
            ActionList DeviceLinkActions;
            appendSYCLDeviceLink(CAList, TargetInfo.TC, DeviceLinkActions,
                                 TargetInfo.BoundArch, /*SkipWrapper=*/false);
            // The list of actions generated from appendSYCLDeviceLink is kept
            // in DeviceLinkActions.  Instead of adding the dependency on the
            // compiled device file, add the dependency against the compiled
            // device binary to be added to the resulting fat object.
            A = DeviceLinkActions.back();
          }
          DeviceCompilerInput = A;
        }
        DA.add(*DeviceCompilerInput, *DevTarget.TC, DevTarget.BoundArch,
               Action::OFK_SYCL);
        return SYCLDeviceOnly ? ABRT_Ignore_Host : ABRT_Success;
      }

      // Backend/Assemble actions are obsolete for the SYCL device side
      if (CurPhase == phases::Backend || CurPhase == phases::Assemble)
        return ABRT_Inactive;

      // The host only depends on device action in the linking phase, when all
      // the device images have to be embedded in the host image.
      if (CurPhase == phases::Link) {
        if (!SYCLDeviceActions.empty()) {
          assert(SYCLDeviceActions.size() == DeviceLinkerInputs.size() &&
                 "Device action and device linker inputs sizes do not match.");

          for (auto TargetAction :
               llvm::zip(DeviceLinkerInputs, SYCLDeviceActions)) {
            ActionList &LinkerList = std::get<0>(TargetAction);
            Action *A = std::get<1>(TargetAction);

            LinkerList.push_back(A);
          }
        }

        if (ExternalCudaAction) {
          assert(DeviceLinkerInputs.size() == 1 &&
                 "Number of SYCL actions and toolchains/boundarch pairs do not "
                 "match.");
          DeviceLinkerInputs[0].push_back(ExternalCudaAction);
          ExternalCudaAction = nullptr;
        }

        if (CompileDeviceOnly && !SYCLDeviceActions.empty()) {
          for (auto SDA : SYCLDeviceActions)
            SYCLLinkBinaryList.push_back(SDA);
          // Remove the SYCL actions as they are already connected to an host
          // action or fat binary.
          SYCLDeviceActions.clear();

          if (WrapDeviceOnlyBinary)
            return ABRT_Ignore_Host;
          auto *Link =
              C.MakeAction<LinkJobAction>(SYCLLinkBinaryList, types::TY_Image);
          SYCLLinkBinary =
              C.MakeAction<SPIRVTranslatorJobAction>(Link, types::TY_Image);
          // We avoid creating host action in device-only mode.
          return ABRT_Ignore_Host;
        }

        // We passed the device action as a host dependence, so we don't need to
        // do anything else with them.
        SYCLDeviceActions.clear();
        return ABRT_Success;
      }

      // By default, we produce an action for each device arch.
      for (auto TargetActionInfo :
           llvm::zip(SYCLDeviceActions, SYCLTargetInfoList)) {
        auto &TargetInfo = std::get<1>(TargetActionInfo);
        if (TargetInfo.TC->getTriple().isNVPTX() && CurPhase >= phases::Backend)
          // For CUDA, stop to emit LLVM IR so it can be linked later on.
          continue;

        Action *&A = std::get<0>(TargetActionInfo);
        A = C.getDriver().ConstructPhaseAction(C, Args, CurPhase, A,
                                               AssociatedOffloadKind);
      }

      return ABRT_Success;
    }

    ActionBuilderReturnCode addDeviceDependences(Action *HostAction) override {

      // If this is an input action replicate it for each SYCL toolchain.
      if (auto *IA = dyn_cast<InputAction>(HostAction)) {
        SYCLDeviceActions.clear();

        // Options that are considered LinkerInput are not valid input actions
        // to the device tool chain.
        if (IA->getInputArg().getOption().hasFlag(options::LinkerInput))
          return ABRT_Inactive;

        std::string InputName = IA->getInputArg().getAsString(Args);
        // Objects will be consumed as part of the partial link step when
        // dealing with offload static libraries
        if (C.getDriver().getOffloadStaticLibSeen() &&
            IA->getType() == types::TY_Object && isObjectFile(InputName))
          return ABRT_Inactive;

        // Libraries are not processed in the SYCL toolchain
        if (IA->getType() == types::TY_Object && !isObjectFile(InputName))
          return ABRT_Inactive;

        for (auto &TargetInfo : SYCLTargetInfoList) {
          (void)TargetInfo;
          SYCLDeviceActions.push_back(
              C.MakeAction<InputAction>(IA->getInputArg(), IA->getType()));
        }
        return ABRT_Success;
      }

      // If this is an unbundling action use it as is for each SYCL toolchain.
      if (auto *UA = dyn_cast<OffloadUnbundlingJobAction>(HostAction)) {
        SYCLDeviceActions.clear();
        if (auto *IA = dyn_cast<InputAction>(UA->getInputs().back())) {
          // Options that are considered LinkerInput are not valid input actions
          // to the device tool chain.
          if (IA->getInputArg().getOption().hasFlag(options::LinkerInput))
            return ABRT_Inactive;

          std::string FileName = IA->getInputArg().getAsString(Args);
          // Check if the type of the file is the same as the action. Do not
          // unbundle it if it is not. Do not unbundle .so files, for example,
          // which are not object files.
          if (IA->getType() == types::TY_Object) {
            if (!isObjectFile(FileName))
              return ABRT_Inactive;
            // For SYCL device libraries, don't need to add them to
            // FPGAObjectInputs as there is no FPGA dep files inside.
            const auto *TC = ToolChains.front();
            if (TC->getTriple().getSubArch() ==
                    llvm::Triple::SPIRSubArch_fpga &&
                !IsSYCLDeviceLibObj(FileName, C.getDefaultToolChain()
                                                  .getTriple()
                                                  .isWindowsMSVCEnvironment()))
              FPGAObjectInputs.push_back(IA);
          }
        }
        // Create 1 device action per triple/bound arch
        for (auto &TargetInfo : SYCLTargetInfoList) {
          SYCLDeviceActions.push_back(UA);
          UA->registerDependentActionInfo(TargetInfo.TC, TargetInfo.BoundArch,
                                          Action::OFK_SYCL);
        }
        return ABRT_Success;
      }
      return ABRT_Success;
    }

    void appendLinkDeviceActions(ActionList &AL) override {
      if (DeviceLinkerInputs.size() == 0)
        return;

      for (const auto &LinkInputEnum : enumerate(DeviceLinkerInputs)) {
        auto &LI = LinkInputEnum.value();
        int Index = LinkInputEnum.index();
        const ToolChain *TC = SYCLTargetInfoList[Index].TC;
        const char *BoundArch = SYCLTargetInfoList[Index].BoundArch;

        auto TripleIt = llvm::find_if(SYCLTripleList, [&](auto &SYCLTriple) {
          return SYCLTriple == TC->getTriple();
        });
        if (TripleIt == SYCLTripleList.end()) {
          // If the toolchain's triple is absent in this "main" triple
          // collection, this means it was created specifically for one of
          // the SYCL AOT inputs. Those will be handled separately.
          continue;
        }
        if (LI.empty())
          // Current list is empty, nothing to process.
          continue;
        // Do not add the wrapper when performing -fsycl-link.
        // TODO: Update when wrappers are not added to be more general,
        // improving the number of wrapper calls occuring.  For now, only
        // restrict the wrappers from being inlined with each device link
        // when performing -fsycl-link behaviors.
        appendSYCLDeviceLink(LI, TC, AL, BoundArch,
                             /*SkipWrapper=*/WrapDeviceOnlyBinary,
                             /*AddOffloadAction=*/true);
      }
      DeviceLinkerInputs.clear();
    }

    Action *appendLinkHostActions(ActionList &AL) override {
      // Only add wrapping actions when performing -fsycl-link
      if (!WrapDeviceOnlyBinary)
        return nullptr;

      // Create wrapper bitcode from the result of device link actions and
      // compile it to an object which will be added to the host link command.
      auto *BC = C.MakeAction<OffloadWrapperJobAction>(AL, types::TY_LLVM_BC);
      auto *ASM = C.MakeAction<BackendJobAction>(BC, types::TY_PP_Asm);
      return C.MakeAction<AssembleJobAction>(ASM, types::TY_Object);
    }

    // Actions that can only be appended after all Inputs have been processed
    // occur here.  Not all offload actions are against single files.
    void appendTopLevelLinkAction(ActionList &AL) override {
      if (!SYCLLinkBinary)
        return;

      OffloadAction::DeviceDependences Dep;
      withBoundArchForToolChain(ToolChains.front(), [&](const char *BoundArch) {
        Dep.add(*SYCLLinkBinary, *ToolChains.front(), BoundArch,
                Action::OFK_SYCL);
      });
      AL.push_back(C.MakeAction<OffloadAction>(Dep, SYCLLinkBinary->getType()));
      SYCLLinkBinary = nullptr;
    }

    void appendTopLevelActions(ActionList &AL) override {
      // We should always have an action for each input.
      if (!SYCLDeviceActions.empty()) {
        assert(SYCLDeviceActions.size() == SYCLTargetInfoList.size() &&
               "Number of SYCL actions and toolchains/boundarch pairs do not "
               "match.");

        // Append all device actions followed by the proper offload action.
        for (auto TargetActionInfo :
             llvm::zip(SYCLDeviceActions, SYCLTargetInfoList)) {
          Action *A = std::get<0>(TargetActionInfo);
          DeviceTargetInfo &TargetInfo = std::get<1>(TargetActionInfo);

          OffloadAction::DeviceDependences Dep;
          Dep.add(*A, *TargetInfo.TC, TargetInfo.BoundArch, Action::OFK_SYCL);
          if (ExternalCudaAction) {
            assert(
                SYCLTargetInfoList.size() == 1 &&
                "Number of SYCL actions and toolchains/boundarch pairs do not "
                "match.");

            // Link with external CUDA action.
            ActionList LinkObjects;
            LinkObjects.push_back(
                C.MakeAction<OffloadAction>(Dep, A->getType()));
            LinkObjects.push_back(ExternalCudaAction);
            Action *DeviceLinkAction =
                C.MakeAction<LinkJobAction>(LinkObjects, types::TY_LLVM_BC);

            OffloadAction::DeviceDependences DDep;
            DDep.add(*DeviceLinkAction, *TargetInfo.TC, TargetInfo.BoundArch,
                     Action::OFK_SYCL);
            AL.push_back(C.MakeAction<OffloadAction>(DDep, A->getType()));

            ExternalCudaAction = nullptr;
          } else {
            AL.push_back(C.MakeAction<OffloadAction>(Dep, A->getType()));
          }
        }
        // We no longer need the action stored in this builder.
        SYCLDeviceActions.clear();
      }
    }

    // Performs device specific linking steps for the SYCL based toolchain.
    // This function is used for both the early AOT flow and the typical
    // offload device link flow.
    // When creating the standard offload device link flow during the link
    // phase, the ListIndex input provides an index against the
    // SYCLTargetInfoList. This is used to determine associated toolchain
    // information for the values being worked against to add the device link
    // steps. The generated device link steps are added via dependency
    // additions. For early AOT, ListIndex is the base device file that the
    // created device linking actions are performed against. The
    // DeviceLinkActions is used to hold the actions generated to be added to
    // the toolchain.
    // TODO: This function takes a list of items to work against. Update this
    // to work one action at a time, enabling the ability to pull out the
    // wrapping step to be performed solely on the host side of the toolchain.
    // Any FPGA specific behaviors should also be specifically scrutinized
    // to better compartmentalize that aspect of the compilation.
    void appendSYCLDeviceLink(const ActionList &ListIndex, const ToolChain *TC,
                              ActionList &DeviceLinkActions,
                              const char *BoundArch, bool SkipWrapper,
                              bool AddOffloadAction = false) {
      auto addDeps = [&](Action *A, const ToolChain *TC,
                         const char *BoundArch) {
        if (AddOffloadAction) {
          OffloadAction::DeviceDependences Deps;
          Deps.add(*A, *TC, BoundArch, Action::OFK_SYCL);
          DeviceLinkActions.push_back(
              C.MakeAction<OffloadAction>(Deps, A->getType()));
        } else
          DeviceLinkActions.push_back(A);
      };

      // List of device specific libraries to be fed into llvm-link.
      ActionList SYCLDeviceLibs;

      // List of device objects that go through the device link step.
      ActionList LinkObjects;

      auto TargetTriple = TC->getTriple();
      auto IsNVPTX = TargetTriple.isNVPTX();
      auto IsAMDGCN = TargetTriple.isAMDGCN();
      auto IsSPIR = TargetTriple.isSPIROrSPIRV();
      bool IsSpirvAOT = TargetTriple.isSPIRAOT();
      bool IsSYCLNativeCPU = isSYCLNativeCPU(TargetTriple);
      for (const auto &Input : ListIndex) {
        // No need for any conversion if we are coming in from the
        // clang-offload-deps or regular compilation path.
        if (IsNVPTX || IsAMDGCN || ContainsOffloadDepsAction(Input) ||
            ContainsCompileOrAssembleAction(Input)) {
          LinkObjects.push_back(Input);
          continue;
        }
        // Any objects or lists of objects that come in from the unbundling
        // step can either be LLVM-IR or SPIR-V based.  Send these through
        // the spirv-to-ir-wrapper to convert to LLVM-IR to be properly
        // processed during the device link.
        Action *ConvertSPIRVAction = C.MakeAction<SpirvToIrWrapperJobAction>(
            Input, Input->getType() == types::TY_Tempfilelist
                       ? types::TY_Tempfilelist
                       : types::TY_LLVM_BC);
        LinkObjects.push_back(ConvertSPIRVAction);
      }
      for (const auto &A : SYCLFinalDeviceList) {
        // Given the list of archives that have final device binaries, take
        // those archives and unbundle all of the devices seen.  These will
        // be added to the final host link with no additional processing.
        // Gather the targets to unbundle.
        auto Input(A.first);
        for (StringRef TargetString : A.second) {
          // Unbundle
          types::ID InputType = Input->getType();
          if (InputType == types::TY_Archive)
            InputType = types::TY_Tempfilelist;
          auto *UA = C.MakeAction<OffloadUnbundlingJobAction>(Input, InputType);
          UA->registerDependentActionInfo(TC, /*BoundArch=*/"",
                                          Action::OFK_SYCL);
          UA->setTargetString(TargetString.str());

          // Add lists to the final link.
          addDeps(UA, TC, "");
        }
      }
      if (!LinkObjects.empty()) {
        // The linkage actions subgraph leading to the offload wrapper.
        // [cond] Means incoming/outgoing dependence is created only when cond
        //        is true. A function of:
        //   n - target is NVPTX/AMDGCN
        //   a - SPIRV AOT compilation is requested
        //   s - device code split requested
        //   r - relocatable device code is requested
        //   f - link object output type is TY_Tempfilelist (fat archive)
        //   e - Embedded IR for fusion (-fsycl-embed-ir) was requested
        //       and target is NVPTX.
        //   * - "all other cases"
        //     - no condition means output/input is "always" present
        // First symbol indicates output/input type
        //   . - single file output (TY_SPIRV, TY_LLVM_BC,...)
        //   - - TY_Tempfilelist
        //   + - TY_Tempfiletable
        //
        //                   .-----------------.
        //                   |Link(LinkObjects)|
        //                   .-----------------.
        //                ----[-!rf]   [*]
        //               [-!rf]         |
        //         .-------------.      |
        //         | llvm-foreach|      |
        //         .-------------.      |
        //               [.]            |
        //                |             |
        //                |             |
        //         .---------------------------------------.
        //         |               PostLink                |[+e]----------------
        //         .---------------------------------------.                   |
        //                           [+*]                [+]                   |
        //                             |                  |                    |
        //                             |                  |                    |
        //                             |---------         |                    |
        //                             |        |         |                    |
        //                             |        |         |                    |
        //                             |      [+!rf]      |                    |
        //                             |  .-------------. |                    |
        //                             |  | llvm-foreach| |                    |
        //                             |  .-------------. |                    |
        //                             |        |         |                    |
        //                            [+*]    [+!rf]      |                    |
        //                      .-----------------.       |                    |
        //                      | FileTableTform  |       |                    |
        //                      | (extract "Code")|       |                    |
        //                      .-----------------.       |                    |
        //                              [-]               |-----------         |
        //           --------------------|                           |         |
        //           |                   |                           |         |
        //           |                   |-----------------          |         |
        //           |                   |                |          |         |
        //           |                   |               [-!rf]      |         |
        //           |                   |         .--------------.  |         |
        //           |                   |         |FileTableTform|  |         |
        //           |                   |         |   (merge)    |  |         |
        //           |                   |         .--------------.  |         |
        //           |                   |               [-]         |-------  |
        //           |                   |                |          |      |  |
        //           |                   |                |    ------|      |  |
        //           |                   |        --------|    |            |  |
        //          [.]                 [-*]   [-!rf]        [+!rf]         |  |
        //   .---------------.  .-------------------. .--------------.      |  |
        //   | finalizeNVPTX  | |  SPIRVTranslator  | |FileTableTform|      |  |
        //   | finalizeAMDGCN | |                   | |   (merge)    |      |  |
        //   .---------------.  .-------------------. . -------------.      |  |
        //          [.]             [-as]      [-!a]         |              |  |
        //           |                |          |           |              |  |
        //           |              [-s]         |           |              |  |
        //           |       .----------------.  |           |              |  |
        //           |       | BackendCompile |  |           |              |  |
        //           |       .----------------.  |     ------|              |  |
        //           |              [-s]         |     |                    |  |
        //           |                |          |     |                    |  |
        //           |              [-a]      [-!a]  [-!rf]                 |  |
        //           |              .--------------------.                  |  |
        //           -----------[-n]|   FileTableTform   |[+*]--------------|  |
        //                          |  (replace "Code")  |                     |
        //                          .--------------------.                     |
        //                                      |      -------------------------
        //                                    [+*]     | [+e]
        //         .--------------------------------------.
        //         |            OffloadWrapper            |
        //         .--------------------------------------.
        //
        ActionList FullLinkObjects;
        bool IsRDC = !tools::SYCL::shouldDoPerObjectFileLinking(C);
        if (IsRDC) {
          Action *DeviceLinkAction =
              C.MakeAction<LinkJobAction>(LinkObjects, types::TY_LLVM_BC);
          FullLinkObjects.push_back(DeviceLinkAction);
        } else
          FullLinkObjects = LinkObjects;

        // FIXME: Link all wrapper and fallback device libraries as default,
        // When spv online link is supported by all backends, the fallback
        // device libraries are only needed when current toolchain is using
        // AOT compilation.
        bool SYCLDeviceLibLinked = false;
        Action *NativeCPULib = nullptr;
        if (IsSPIR || IsNVPTX || IsAMDGCN || IsSYCLNativeCPU) {
          bool UseJitLink =
              IsSPIR &&
              Args.hasFlag(options::OPT_fsycl_device_lib_jit_link,
                           options::OPT_fno_sycl_device_lib_jit_link, false);
          bool UseAOTLink = IsSPIR && (IsSpirvAOT || !UseJitLink);
          SYCLDeviceLibLinked = addSYCLDeviceLibs(
              TC, SYCLDeviceLibs, UseAOTLink,
              C.getDefaultToolChain().getTriple().isWindowsMSVCEnvironment(),
              IsSYCLNativeCPU, NativeCPULib, BoundArch);
        }
        JobAction *LinkSYCLLibs =
            C.MakeAction<LinkJobAction>(SYCLDeviceLibs, types::TY_LLVM_BC);
        for (Action *FullLinkObject : FullLinkObjects) {
          if (FullLinkObject->getKind() ==
              clang::driver::Action::OffloadDepsJobClass)
            continue;
          Action *FullDeviceLinkAction = nullptr;
          ActionList WrapperInputs;

          if (SYCLDeviceLibLinked) {
            if (IsRDC) {
              // First object has to be non-DeviceLib for only-needed to be
              // passed.
              SYCLDeviceLibs.insert(SYCLDeviceLibs.begin(), FullLinkObject);
              FullDeviceLinkAction = C.MakeAction<LinkJobAction>(
                  SYCLDeviceLibs, types::TY_LLVM_BC);
            } else {
              FullDeviceLinkAction = FullLinkObject;

              ActionList DeviceCodeAndSYCLLibs{FullDeviceLinkAction,
                                               LinkSYCLLibs};
              JobAction *LinkDeviceCode = C.MakeAction<LinkJobAction>(
                  DeviceCodeAndSYCLLibs, types::TY_LLVM_BC);

              if (FullDeviceLinkAction->getType() == types::TY_Tempfilelist) {
                // If our compiler input outputs a temp file list (eg. fat
                // static archive), we need to link the device code against
                // each entry in the static archive.
                auto *ParallelLinkDeviceCode =
                    C.MakeAction<ForEachWrappingAction>(
                        cast<JobAction>(FullDeviceLinkAction), LinkDeviceCode);
                // The SYCL device library action tree should not be
                // for-eached, it only needs to happen once total. The
                // for-each action should start linking device code with the
                // device libraries.
                std::function<void(const Action *)> traverseActionTree =
                    [&](const Action *Act) {
                      ParallelLinkDeviceCode->addSerialAction(Act);
                      for (const auto &Input : Act->getInputs()) {
                        traverseActionTree(Input);
                      }
                    };
                traverseActionTree(LinkSYCLLibs);
                ActionList TformInputs{FullDeviceLinkAction,
                                       ParallelLinkDeviceCode};
                auto *ReplaceFilesAction =
                    C.MakeAction<FileTableTformJobAction>(
                        TformInputs, types::TY_Tempfilelist,
                        types::TY_Tempfilelist);
                ReplaceFilesAction->addReplaceColumnTform(
                    FileTableTformJobAction::COL_ZERO,
                    FileTableTformJobAction::COL_ZERO);
                ReplaceFilesAction->addExtractColumnTform(
                    FileTableTformJobAction::COL_ZERO, false /*drop titles*/);
                FullDeviceLinkAction = ReplaceFilesAction;
              } else {
                // If our compiler input is singular, just do a single link.
                FullDeviceLinkAction = LinkDeviceCode;
              }
            }
          } else
            FullDeviceLinkAction = FullLinkObject;

          // reflects whether current target is ahead-of-time and can't
          // support runtime setting of specialization constants
          bool IsAOT = IsNVPTX || IsAMDGCN || IsSpirvAOT || IsSYCLNativeCPU;

          // post link is not optional - even if not splitting, always need to
          // process specialization constants
          types::ID PostLinkOutType = IsSPIR || IsSYCLNativeCPU
                                          ? types::TY_Tempfiletable
                                          : types::TY_LLVM_BC;
          auto createPostLinkAction = [&]() {
            // For SPIR-V targets, force TY_Tempfiletable.
            auto TypedPostLinkAction = C.MakeAction<SYCLPostLinkJobAction>(
                FullDeviceLinkAction, PostLinkOutType, types::TY_Tempfiletable);
            TypedPostLinkAction->setRTSetsSpecConstants(!IsAOT);
            return TypedPostLinkAction;
          };
          Action *PostLinkAction = createPostLinkAction();
          if (IsSYCLNativeCPU) {
            if (NativeCPULib) {
              // The native cpu device lib is linked without --only-needed
              // as it contains builtins not referenced in source code but
              // needed by the native cpu backend.
              clang::driver::ActionList AllLibs = {FullDeviceLinkAction,
                                                   NativeCPULib};
              FullDeviceLinkAction =
                  C.MakeAction<LinkJobAction>(AllLibs, types::TY_LLVM_BC);
            }
            // for SYCL Native CPU, we just take the linked device
            // modules, lower them to an object file , and link it to the host
            // object file.
            auto *BackendAct = C.MakeAction<BackendJobAction>(
                FullDeviceLinkAction, types::TY_PP_Asm);
            auto *AsmAct =
                C.MakeAction<AssembleJobAction>(BackendAct, types::TY_Object);
            addDeps(AsmAct, TC, BoundArch);
            auto *DeviceWrappingAction = C.MakeAction<OffloadWrapperJobAction>(
                PostLinkAction, types::TY_Object);
            addDeps(DeviceWrappingAction, TC, BoundArch);
            continue;
          }
          if ((IsNVPTX || IsAMDGCN) &&
              Args.hasArg(options::OPT_fsycl_embed_ir)) {
            // When compiling for Nvidia/AMD devices and the user requested the
            // IR to be embedded in the application (via option), run the output
            // of sycl-post-link (filetable referencing LLVM Bitcode + symbols)
            // through the offload wrapper and link the resulting object to the
            // application.
            auto *WrapBitcodeAction = C.MakeAction<OffloadWrapperJobAction>(
                PostLinkAction, types::TY_Object, true);
            addDeps(WrapBitcodeAction, TC, BoundArch);
          }
          bool NoRDCFatStaticArchive =
              !IsRDC &&
              FullDeviceLinkAction->getType() == types::TY_Tempfilelist;
          if (NoRDCFatStaticArchive)
            PostLinkAction = C.MakeAction<ForEachWrappingAction>(
                cast<JobAction>(FullDeviceLinkAction),
                cast<JobAction>(PostLinkAction));

          auto createExtractIRFilesAction = [&]() {
            auto *TypedExtractIRFilesAction =
                C.MakeAction<FileTableTformJobAction>(
                    PostLinkAction,
                    IsSPIR ? types::TY_Tempfilelist : PostLinkAction->getType(),
                    types::TY_Tempfilelist);
            // single column w/o title fits TY_Tempfilelist format
            TypedExtractIRFilesAction->addExtractColumnTform(
                FileTableTformJobAction::COL_CODE, false /*drop titles*/);
            return TypedExtractIRFilesAction;
          };

          Action *ExtractIRFilesAction = createExtractIRFilesAction();
          // Device binaries that are individually wrapped when creating an
          // FPGA Archive.
          ActionList FPGAArchiveWrapperInputs;

          if (IsNVPTX || IsAMDGCN) {
            JobAction *FinAction =
                IsNVPTX ? finalizeNVPTXDependences(ExtractIRFilesAction,
                                                   TC->getTriple())
                        : finalizeAMDGCNDependences(ExtractIRFilesAction,
                                                    TC->getTriple());
            auto *ForEachWrapping = C.MakeAction<ForEachWrappingAction>(
                cast<JobAction>(ExtractIRFilesAction), FinAction);

            ActionList TformInputs{PostLinkAction, ForEachWrapping};
            auto *ReplaceFilesAction = C.MakeAction<FileTableTformJobAction>(
                TformInputs, types::TY_Tempfiletable, types::TY_Tempfiletable);
            ReplaceFilesAction->addReplaceColumnTform(
                FileTableTformJobAction::COL_CODE,
                FileTableTformJobAction::COL_CODE);

            WrapperInputs.push_back(ReplaceFilesAction);
          } else {
            if (NoRDCFatStaticArchive) {
              ExtractIRFilesAction = C.MakeAction<ForEachWrappingAction>(
                  cast<JobAction>(FullDeviceLinkAction),
                  cast<JobAction>(ExtractIRFilesAction));

              auto *MergeAllTablesIntoOne =
                  C.MakeAction<FileTableTformJobAction>(ExtractIRFilesAction,
                                                        types::TY_Tempfilelist,
                                                        types::TY_Tempfilelist);
              MergeAllTablesIntoOne->addMergeTform(
                  FileTableTformJobAction::COL_ZERO);
              ExtractIRFilesAction = MergeAllTablesIntoOne;
            }
            // For SPIRV-based targets - translate to SPIRV then optionally
            // compile ahead-of-time to native architecture
            Action *BuildCodeAction = C.MakeAction<SPIRVTranslatorJobAction>(
                ExtractIRFilesAction, types::TY_Tempfilelist);

            // After the Link, wrap the files before the final host link
            if (IsAOT) {
              types::ID OutType = types::TY_Tempfilelist;
              if (!DeviceCodeSplit)
                OutType = types::TY_Image;
              // Do the additional Ahead of Time compilation when the specific
              // triple calls for it (provided a valid subarch).
              ActionList BEInputs;
              BEInputs.push_back(BuildCodeAction);
              auto unbundleAdd = [&](Action *A, types::ID T) {
                ActionList AL;
                AL.push_back(A);
                Action *UnbundleAction =
                    C.MakeAction<OffloadUnbundlingJobAction>(AL, T);
                BEInputs.push_back(UnbundleAction);
              };
              // Send any known objects/archives through the unbundler to grab
              // the dependency file associated.  This is only done for
              // -fintelfpga.
              for (Action *A : FPGAObjectInputs)
                unbundleAdd(A, types::TY_FPGA_Dependencies);
              BuildCodeAction =
                  C.MakeAction<BackendCompileJobAction>(BEInputs, OutType);
            }
            if (NoRDCFatStaticArchive) {
              auto *MergeAllTablesIntoOne =
                  C.MakeAction<FileTableTformJobAction>(PostLinkAction,
                                                        types::TY_Tempfilelist,
                                                        types::TY_Tempfilelist);
              MergeAllTablesIntoOne->addMergeTform(
                  FileTableTformJobAction::COL_ZERO);
              PostLinkAction = MergeAllTablesIntoOne;
            }
            ActionList TformInputs{PostLinkAction, BuildCodeAction};
            auto *ReplaceFilesAction = C.MakeAction<FileTableTformJobAction>(
                TformInputs, types::TY_Tempfiletable, types::TY_Tempfiletable);
            ReplaceFilesAction->addReplaceColumnTform(
                FileTableTformJobAction::COL_CODE,
                FileTableTformJobAction::COL_CODE);
            WrapperInputs.push_back(ReplaceFilesAction);
            FPGAArchiveWrapperInputs.push_back(BuildCodeAction);
          }
          if (SkipWrapper) {
            // Wrapper step not requested.
            withBoundArchForToolChain(TC, [&](const char *BoundArch) {
              addDeps(WrapperInputs.front(), TC, BoundArch);
            });
            continue;
          }

          // After the Link, wrap the files before the final host link.
          auto *DeviceWrappingAction = C.MakeAction<OffloadWrapperJobAction>(
              WrapperInputs, types::TY_Object);

          if (IsSpirvAOT) {
            if (TargetTriple.getSubArch() == llvm::Triple::SPIRSubArch_fpga) {
              Action *DeviceAction = DeviceWrappingAction;
              addDeps(DeviceAction, TC, nullptr);
            } else {
              bool AddBA =
                  (TargetTriple.getSubArch() == llvm::Triple::SPIRSubArch_gen &&
                   BoundArch != nullptr);
              addDeps(DeviceWrappingAction, TC, AddBA ? BoundArch : nullptr);
            }
          } else {
            withBoundArchForToolChain(TC, [&](const char *BoundArch) {
              addDeps(DeviceWrappingAction, TC, BoundArch);
            });
          }
        }
      }
    }

    bool addSYCLDeviceLibs(const ToolChain *TC, ActionList &DeviceLinkObjects,
                           bool isSpirvAOT, bool isMSVCEnv, bool isNativeCPU,
                           Action *&NativeCPULib, const char *BoundArch) {
      int NumOfDeviceLibLinked = 0;
      SmallVector<SmallString<128>, 4> LibLocCandidates;
      SYCLInstallation.getSYCLDeviceLibPath(LibLocCandidates);

      SmallVector<std::string, 8> DeviceLibraries;
      DeviceLibraries =
          tools::SYCL::getDeviceLibraries(C, TC->getTriple(), isSpirvAOT);

      for (const auto &DeviceLib : DeviceLibraries) {
        for (const auto &LLCandidate : LibLocCandidates) {
          SmallString<128> LibName(LLCandidate);
          llvm::sys::path::append(LibName, DeviceLib);
          if (llvm::sys::fs::exists(LibName)) {
            // NativeCPU currently only needs libsycl-nativecpu_utils and
            // libclc, so temporarily skip other device libs in invocation.
            // Todo: remove once NativeCPU tests the other libraries.
            if (isNativeCPU &&
                !LibName.str().contains("libsycl-nativecpu_utils"))
              continue;

            ++NumOfDeviceLibLinked;
            Arg *InputArg = MakeInputArg(Args, C.getDriver().getOpts(),
                                         Args.MakeArgString(LibName));
            if (TC->getTriple().isSPIR() &&
                TC->getTriple().getSubArch() ==
                    llvm::Triple::SPIRSubArch_fpga) {
              auto *SYCLDeviceLibsInputAction =
                  C.MakeAction<InputAction>(*InputArg, types::TY_Object);
              auto *SYCLDeviceLibsUnbundleAction =
                  C.MakeAction<OffloadUnbundlingJobAction>(
                      SYCLDeviceLibsInputAction);

              // We are using BoundArch="" here since the NVPTX bundles in
              // the devicelib .o files do not contain any arch information
              SYCLDeviceLibsUnbundleAction->registerDependentActionInfo(
                  TC, /*BoundArch=*/"", Action::OFK_SYCL);
              OffloadAction::DeviceDependences Dep;
              Dep.add(*SYCLDeviceLibsUnbundleAction, *TC, /*BoundArch=*/"",
                      Action::OFK_SYCL);
              auto *SYCLDeviceLibsDependenciesAction =
                  C.MakeAction<OffloadAction>(
                      Dep, SYCLDeviceLibsUnbundleAction->getType());
              DeviceLinkObjects.push_back(SYCLDeviceLibsDependenciesAction);
            } else {
              // We are using the LLVM-IR device libraries directly, no need
              // to unbundle any objects.
              auto *SYCLDeviceLibsInputAction =
                  C.MakeAction<InputAction>(*InputArg, types::TY_LLVM_BC);
              DeviceLinkObjects.push_back(SYCLDeviceLibsInputAction);
            }

            // The device link stage may remove symbols not referenced in the
            // source code. Since libsycl-nativecpu_utils contains such symbols
            // which are later needed by the NativeCPU backend passes we link
            // that library separately afterwards without --only-needed.
            if (isNativeCPU) {
              assert(!NativeCPULib);
              NativeCPULib = DeviceLinkObjects.back();
              DeviceLinkObjects.pop_back();
            }

            break;
          }
        }
      }

      if (!NumOfDeviceLibLinked)
        return false;

      // For NVPTX and NativeCPU we need to also link libclc at the same stage
      // that we link all of the unbundled SYCL libdevice objects together.
      if (TC->getTriple().isNVPTX() || isNativeCPU) {
        std::string LibSpirvFile;
        if (Args.hasArg(options::OPT_fsycl_libspirv_path_EQ)) {
          auto ProvidedPath =
              Args.getLastArgValue(options::OPT_fsycl_libspirv_path_EQ).str();
          if (llvm::sys::fs::exists(ProvidedPath))
            LibSpirvFile = ProvidedPath;
        } else {
          SmallVector<StringRef, 2> LibraryPaths;

          // Expected path w/out install.
          SmallString<256> WithoutInstallPath(C.getDriver().ResourceDir);
          llvm::sys::path::append(WithoutInstallPath, Twine("../../clc"));
          LibraryPaths.emplace_back(WithoutInstallPath.c_str());

          // Expected path w/ install.
          SmallString<256> WithInstallPath(C.getDriver().ResourceDir);
          llvm::sys::path::append(WithInstallPath, Twine("../../../share/clc"));
          LibraryPaths.emplace_back(WithInstallPath.c_str());

          // Select remangled libclc variant
          StringRef LibSpirvTargetNamePref =
              TC->getAuxTriple()->isOSWindows()
                  ? "remangled-l32-signed_char.libspirv-"
                  : "remangled-l64-signed_char.libspirv-";

          for (StringRef LibraryPath : LibraryPaths) {
            SmallString<128> LibSpirvTargetFile(LibraryPath);
            llvm::sys::path::append(LibSpirvTargetFile,
                                    LibSpirvTargetNamePref +
                                        TC->getTripleString() + ".bc");
            if (llvm::sys::fs::exists(LibSpirvTargetFile) ||
                Args.hasArg(options::OPT__HASH_HASH_HASH)) {
              LibSpirvFile = std::string(LibSpirvTargetFile.str());
              break;
            }
          }
        }
        if (!LibSpirvFile.empty()) {
          Arg *LibClcInputArg = MakeInputArg(Args, C.getDriver().getOpts(),
                                             Args.MakeArgString(LibSpirvFile));
          auto *SYCLLibClcInputAction =
              C.MakeAction<InputAction>(*LibClcInputArg, types::TY_LLVM_BC);
          DeviceLinkObjects.push_back(SYCLLibClcInputAction);
        }
      }

      // For NVPTX we also need to link with the CUDA libdevice
      if (TC->getTriple().isNVPTX() && !Args.hasArg(options::OPT_offloadlib)) {
        const toolchains::CudaToolChain *CudaTC =
            static_cast<const toolchains::CudaToolChain *>(TC);
        std::string LibDeviceFile =
            CudaTC->CudaInstallation.getLibDeviceFile(BoundArch);
        if (!LibDeviceFile.empty()) {
          Arg *CudaDeviceLibInputArg = MakeInputArg(
              Args, C.getDriver().getOpts(), Args.MakeArgString(LibDeviceFile));
          auto *SYCLDeviceLibInputAction = C.MakeAction<InputAction>(
              *CudaDeviceLibInputArg, types::TY_LLVM_BC);
          DeviceLinkObjects.push_back(SYCLDeviceLibInputAction);
        }
      }

      return true;
    }

    void appendLinkDependences(OffloadAction::DeviceDependences &DA) override {
      for (auto &SAI : SYCLAOTInputs) {
        // Extract binary file name
        std::string FN(SAI.second);
        const char *FNStr = Args.MakeArgString(FN);
        Arg *myArg = Args.MakeSeparateArg(
            nullptr, C.getDriver().getOpts().getOption(options::OPT_INPUT),
            FNStr);
        auto *SYCLAdd =
            C.MakeAction<InputAction>(*myArg, types::TY_SYCL_FATBIN);
        auto *DeviceWrappingAction =
            C.MakeAction<OffloadWrapperJobAction>(SYCLAdd, types::TY_Object);

        // Extract the target triple for this binary
        llvm::Triple TT(SAI.first);
        // Extract the toolchain for this target triple
        auto SYCLDeviceTC = llvm::find_if(
            ToolChains, [&](auto &TC) { return TC->getTriple() == TT; });
        assert(SYCLDeviceTC != ToolChains.end() &&
               "No toolchain found for this AOT input");

        DA.add(*DeviceWrappingAction, **SYCLDeviceTC,
               /*BoundArch=*/nullptr, Action::OFK_SYCL);
      }
    }

    void addDeviceLinkDependencies(OffloadDepsJobAction *DA) override {
      unsigned I = 0;
      for (auto &TargetInfo : SYCLTargetInfoList) {
        DA->registerDependentActionInfo(TargetInfo.TC, TargetInfo.BoundArch,
                                        Action::OFK_SYCL);
        DeviceLinkerInputs[I++].push_back(DA);
      }
    }

    /// Initialize the GPU architecture list from arguments - this populates
    /// `GpuArchList` from `--offload-arch` flags. Only relevant if compiling to
    /// CUDA or AMDGCN. Return true if any initialization errors are found.
    /// FIXME: "offload-arch" and the BoundArch mechanism should also be
    // used in the SYCLToolChain for SPIR-V AOT to track the offload
    // architecture instead of the Triple sub-arch it currently uses.
    bool initializeGpuArchMap() {
      const OptTable &Opts = C.getDriver().getOpts();
      for (auto *A : Args) {
        unsigned Index;
        llvm::Triple *TargetBE = nullptr;

        auto GetTripleIt = [&, this](llvm::StringRef Triple) {
          llvm::Triple TargetTriple{Triple};
          auto TripleIt = llvm::find_if(SYCLTripleList, [&](auto &SYCLTriple) {
            return SYCLTriple == TargetTriple;
          });
          return TripleIt != SYCLTripleList.end() ? &*TripleIt : nullptr;
        };

        if (A->getOption().matches(options::OPT_Xsycl_backend_EQ)) {
          TargetBE = GetTripleIt(A->getValue(0));
          // Passing device args: -Xsycl-target-backend=<triple> -opt=val.
          if (TargetBE)
            Index = Args.getBaseArgs().MakeIndex(A->getValue(1));
          else
            continue;
        } else if (A->getOption().matches(options::OPT_Xsycl_backend)) {
          if (SYCLTripleList.size() > 1) {
            C.getDriver().Diag(diag::err_drv_Xsycl_target_missing_triple)
                << A->getSpelling();
            continue;
          }
          // Passing device args: -Xsycl-target-backend -opt=val.
          TargetBE = &SYCLTripleList.front();
          Index = Args.getBaseArgs().MakeIndex(A->getValue(0));
        } else
          continue;

        auto ParsedArg = Opts.ParseOneArg(Args, Index);

        // TODO: Support --no-cuda-gpu-arch, --{,no-}cuda-gpu-arch=all.
        if (ParsedArg &&
            ParsedArg->getOption().matches(options::OPT_offload_arch_EQ)) {
          const char *ArchStr = ParsedArg->getValue(0);
          if (TargetBE->isNVPTX()) {
            // CUDA arch also applies to AMDGCN ...
            OffloadArch Arch = StringToOffloadArch(ArchStr);
            if (Arch == OffloadArch::UNKNOWN || !IsNVIDIAOffloadArch(Arch)) {
              C.getDriver().Diag(clang::diag::err_drv_cuda_bad_gpu_arch)
                  << ArchStr;
              continue;
            }
            ArchStr = OffloadArchToString(Arch);
          } else if (TargetBE->isAMDGCN()) {
            llvm::StringMap<bool> Features;
            auto Arch = parseTargetID(
                *getHIPOffloadTargetTriple(C.getDriver(), C.getInputArgs()),
                ArchStr, &Features);
            if (!Arch) {
              C.getDriver().Diag(clang::diag::err_drv_bad_target_id) << ArchStr;
              continue;
            }
            auto CanId = getCanonicalTargetID(Arch.value(), Features);
            ArchStr = Args.MakeArgStringRef(CanId);
          }
          ParsedArg->claim();
          GpuArchList.emplace_back(*TargetBE, ArchStr);
          A->claim();
        }
      }

      // Handle defaults architectures
      for (auto &Triple : SYCLTripleList) {
        // For NVIDIA use SM_50 as a default
        if (Triple.isNVPTX() && llvm::none_of(GpuArchList, [&](auto &P) {
              return P.first.isNVPTX();
            })) {
          const char *DefaultArch = OffloadArchToString(OffloadArch::SM_50);
          GpuArchList.emplace_back(Triple, DefaultArch);
        }

        // For AMD require the architecture to be set by the user
        if (Triple.isAMDGCN() && llvm::none_of(GpuArchList, [&](auto &P) {
              return P.first.isAMDGCN();
            })) {
          C.getDriver().Diag(clang::diag::err_drv_sycl_missing_amdgpu_arch)
              << (SYCLTripleList.size() > 1) << Triple.str();
          return true;
        }
      }

      return false;
    }

    // Goes through all of the arguments, including inputs expected for the
    // linker directly, to determine if the targets contained in the objects and
    // archives match target expectations being performed.
    void
    checkForOffloadMismatch(Compilation &C, DerivedArgList &Args,
                            SmallVector<DeviceTargetInfo, 4> &Targets) const {
      if (Targets.empty())
        return;

      SmallVector<const char *, 16> OffloadLibArgs(
          getLinkerArgs(C, Args, true));
      // Gather all of the sections seen in the offload objects/archives
      SmallVector<std::string, 4> UniqueSections;
      for (StringRef OLArg : OffloadLibArgs) {
        SmallVector<std::string, 4> Sections(getOffloadSections(C, OLArg));
        for (auto &Section : Sections) {
          // We only care about sections that start with 'sycl-'.  Also remove
          // the prefix before adding it.
          std::string Prefix("sycl-");
          if (Section.compare(0, Prefix.length(), Prefix) != 0)
            continue;

          std::string Arch = Section.substr(Prefix.length());

          // There are a few different variants for FPGA, if we see one, just
          // use the default FPGA triple to reduce possible match confusion.
          if (Arch.compare(0, 4, "fpga") == 0)
            Arch = C.getDriver().getSYCLDeviceTriple("spir64_fpga").str();

          if (std::find(UniqueSections.begin(), UniqueSections.end(), Arch) ==
              UniqueSections.end())
            UniqueSections.push_back(Arch);
        }
      }

      if (!UniqueSections.size())
        return;

      for (auto &SyclTarget : Targets) {
        std::string SectionTriple = SyclTarget.TC->getTriple().str();
        if (SyclTarget.BoundArch) {
          SectionTriple += "-";
          SectionTriple += SyclTarget.BoundArch;
        }
        // If any matching section is found, we are good.
        if (std::find(UniqueSections.begin(), UniqueSections.end(),
                      SectionTriple) != UniqueSections.end())
          continue;
        // If any section found is an 'image' based object that was created
        // with the intention of not requiring the matching SYCL target, do
        // not emit the diagnostic.
        if (SyclTarget.TC->getTriple().isSPIROrSPIRV()) {
          bool SectionFound = false;
          for (auto Section : UniqueSections) {
            if (SectionFound)
              break;
            SmallVector<std::string, 3> ArchList = {"spir64_gen", "spir64_fpga",
                                                    "spir64_x86_64"};
            for (auto ArchStr : ArchList) {
              std::string Arch(ArchStr + "_image");
              if (Section.find(Arch) != std::string::npos) {
                SectionFound = true;
                break;
              }
            }
            // Use of -fsycl-force-target=triple forces the compiler to use the
            // specified target triple when extracting device code from any of
            // the given objects on the command line. If the target specified
            // in -fsycl-force-target is found in a fat object, do not emit the
            // target mismatch warning.
            if (const Arg *ForceTarget = C.getInputArgs().getLastArg(
                    options::OPT_fsycl_force_target_EQ)) {
              StringRef Val(ForceTarget->getValue());
              llvm::Triple TT(C.getDriver().getSYCLDeviceTriple(Val));
              if (TT.normalize() == Section) {
                SectionFound = true;
                break;
              }
            }
          }
          if (SectionFound)
            continue;
        }
        // Didn't find any matches, return the full list for the diagnostic.
        SmallString<128> ArchListStr;
        int Cnt = 0;
        for (std::string Section : UniqueSections) {
          if (Cnt)
            ArchListStr += ", ";
          ArchListStr += Section;
          Cnt++;
        }
        if (tools::SYCL::shouldDoPerObjectFileLinking(C)) {
          C.getDriver().Diag(diag::err_drv_no_rdc_sycl_target_missing)
              << SectionTriple << ArchListStr;
          C.setContainsError();
        } else {
          C.getDriver().Diag(diag::warn_drv_sycl_target_missing)
              << SectionTriple << ArchListStr;
        }
      }
    }

    // Function checks that user passed -fsycl-add-default-spec-consts-image
    // flag with at least one AOT target. If no AOT target has been passed then
    // a warning is issued.
    void checkForMisusedAddDefaultSpecConstsImageFlag(
        Compilation &C, const DerivedArgList &Args,
        const SmallVector<DeviceTargetInfo, 4> &Targets) const {
      if (!Args.hasFlag(options::OPT_fsycl_add_default_spec_consts_image,
                        options::OPT_fno_sycl_add_default_spec_consts_image,
                        false))
        return;

      bool foundAOT = std::any_of(
          Targets.begin(), Targets.end(), [](const DeviceTargetInfo &DTI) {
            llvm::Triple T = DTI.TC->getTriple();
            bool isSpirvAOT =
                T.getSubArch() == llvm::Triple::SPIRSubArch_fpga ||
                T.getSubArch() == llvm::Triple::SPIRSubArch_gen ||
                T.getSubArch() == llvm::Triple::SPIRSubArch_x86_64;

            return T.isNVPTX() || T.isAMDGCN() || isSpirvAOT;
          });

      if (!foundAOT)
        C.getDriver().Diag(
            diag::warn_drv_fsycl_add_default_spec_consts_image_flag_in_non_AOT);
    }

    // Go through the offload sections of the provided binary.  Gather all
    // all of the sections which match the expected format of the triple
    // generated when creating fat objects that contain full device binaries.
    // Expected format is sycl-<aot_arch>_image-unknown-unknown.
    //   <aot_arch> values:  spir64_gen, spir64_x86_64, spir64_fpga
    SmallVector<std::string, 4> deviceBinarySections(Compilation &C,
                                                     const StringRef &Input) {
      SmallVector<std::string, 4> Sections(getOffloadSections(C, Input));
      SmallVector<std::string, 4> FinalDeviceSections;
      for (auto S : Sections) {
        SmallVector<std::string, 3> ArchList = {"spir64_gen", "spir64_fpga",
                                                "spir64_x86_64"};
        for (auto A : ArchList) {
          std::string Arch("sycl-" + A + "_image");
          if (S.find(Arch) != std::string::npos)
            FinalDeviceSections.push_back(S);
        }
      }
      return FinalDeviceSections;
    }

    bool initialize() override {
      using namespace tools::SYCL;
      // Get the SYCL toolchains. If we don't get any, the action builder will
      // know there is nothing to do related to SYCL offloading.
      auto SYCLTCRange = C.getOffloadToolChains<Action::OFK_SYCL>();
      for (auto TI = SYCLTCRange.first, TE = SYCLTCRange.second; TI != TE;
           ++TI)
        ToolChains.push_back(TI->second);

      // Nothing to offload if no SYCL Toolchain
      if (ToolChains.empty())
        return false;

      auto *DeviceCodeSplitArg =
          Args.getLastArg(options::OPT_fsycl_device_code_split_EQ);
      // -fsycl-device-code-split is an alias to
      // -fsycl-device-code-split=auto
      DeviceCodeSplit = DeviceCodeSplitArg &&
                        DeviceCodeSplitArg->getValue() != StringRef("off");
      // Gather information about the SYCL Ahead of Time targets.  The targets
      // are determined on the SubArch values passed along in the triple.
      Arg *SYCLTargets =
          C.getInputArgs().getLastArg(options::OPT_fsycl_targets_EQ);
      Arg *SYCLfpga = C.getInputArgs().getLastArg(options::OPT_fintelfpga);
      bool HasValidSYCLRuntime = C.getInputArgs().hasFlag(
          options::OPT_fsycl, options::OPT_fno_sycl, false);
      bool SYCLfpgaTriple = false;
      bool ShouldAddDefaultTriple = true;
      bool GpuInitHasErrors = false;
      bool HasSYCLTargetsOption = SYCLTargets;

      // Make -fintelfpga flag imply -fsycl.
      if (SYCLfpga && !HasValidSYCLRuntime)
        HasValidSYCLRuntime = true;

      if (HasSYCLTargetsOption) {
        if (SYCLTargets) {
          Arg *SYCLTargetsValues = SYCLTargets;
          // Fill SYCLTripleList
          llvm::StringMap<StringRef> FoundNormalizedTriples;
          for (StringRef Val : SYCLTargetsValues->getValues()) {
            StringRef UserTargetName(Val);
            if (auto ValidDevice = gen::isGPUTarget<gen::IntelGPU>(Val)) {
              if (ValidDevice->empty())
                // Unrecognized, we have already diagnosed this earlier; skip.
                continue;
              // Add the proper -device value to the list.
              GpuArchList.emplace_back(
                  C.getDriver().getSYCLDeviceTriple("spir64_gen"),
                  ValidDevice->data());
              UserTargetName = "spir64_gen";
            } else if (auto ValidDevice =
                           gen::isGPUTarget<gen::NvidiaGPU>(Val)) {
              if (ValidDevice->empty())
                // Unrecognized, we have already diagnosed this earlier; skip.
                continue;
              // Add the proper -device value to the list.
              GpuArchList.emplace_back(
                  C.getDriver().getSYCLDeviceTriple("nvptx64-nvidia-cuda"),
                  ValidDevice->data());
              UserTargetName = "nvptx64-nvidia-cuda";
            } else if (auto ValidDevice = gen::isGPUTarget<gen::AmdGPU>(Val)) {
              if (ValidDevice->empty())
                // Unrecognized, we have already diagnosed this earlier; skip.
                continue;
              // Add the proper -device value to the list.
              GpuArchList.emplace_back(
                  C.getDriver().getSYCLDeviceTriple("amdgcn-amd-amdhsa"),
                  ValidDevice->data());
              UserTargetName = "amdgcn-amd-amdhsa";
            }

            llvm::Triple TT(
                C.getDriver().getSYCLDeviceTriple(Val, SYCLTargetsValues));
            std::string NormalizedName = TT.normalize();

            // Make sure we don't have a duplicate triple.
            auto Duplicate = FoundNormalizedTriples.find(NormalizedName);
            if (Duplicate != FoundNormalizedTriples.end())
              continue;

            // Store the current triple so that we can check for duplicates in
            // the following iterations.
            FoundNormalizedTriples[NormalizedName] = Val;

            SYCLTripleList.push_back(
                C.getDriver().getSYCLDeviceTriple(UserTargetName));
            if (TT.getSubArch() == llvm::Triple::SPIRSubArch_fpga)
              SYCLfpgaTriple = true;
            // For user specified spir64_gen, add an empty device value as a
            // placeholder.
            if (TT.getSubArch() == llvm::Triple::SPIRSubArch_gen)
              GpuArchList.emplace_back(TT, nullptr);
          }

          // Fill GpuArchList, end if there are issues in initializingGpuArchMap
          GpuInitHasErrors = initializeGpuArchMap();
          if (GpuInitHasErrors)
            return true;

          size_t GenIndex = 0;
          // Fill SYCLTargetInfoList
          for (auto &TT : SYCLTripleList) {
            auto TCIt = llvm::find_if(
                ToolChains, [&](auto &TC) { return TT == TC->getTriple(); });
            assert(TCIt != ToolChains.end() &&
                   "Toolchain was not created for this platform");
            if (!TT.isNVPTX() && !TT.isAMDGCN()) {
              // When users specify the target as 'intel_gpu_*', the proper
              // triple is 'spir64_gen'.  The given string from intel_gpu_*
              // is the target device.
              if (TT.isSPIR() &&
                  TT.getSubArch() == llvm::Triple::SPIRSubArch_gen) {
                // Multiple spir64_gen targets are allowed to be used via the
                // -fsycl-targets=spir64_gen and -fsycl-targets=intel_gpu_*
                // specifiers. Using an index through the known GpuArchList
                // values, increment through them accordingly to allow for
                // the multiple settings as well as preventing re-use.
                while (TT != GpuArchList[GenIndex].first &&
                       GenIndex < GpuArchList.size())
                  ++GenIndex;
                if (GpuArchList[GenIndex].first != TT)
                  // No match.
                  continue;
                StringRef Device(GpuArchList[GenIndex].second);
                SYCLTargetInfoList.emplace_back(
                    *TCIt, Device.empty() ? nullptr : Device.data());
                ++GenIndex;
                continue;
              }
              SYCLTargetInfoList.emplace_back(*TCIt, nullptr);
            } else {
              const char *OffloadArch = nullptr;
              for (auto &A : GpuArchList) {
                if (TT == A.first) {
                  OffloadArch = A.second;
                  break;
                }
              }
              assert(OffloadArch && "Failed to find matching arch.");
              SYCLTargetInfoList.emplace_back(*TCIt, OffloadArch);
            }
          }
        }
      } else if (HasValidSYCLRuntime) {
        // -fsycl is provided without -fsycl-*targets.
        bool SYCLfpga = C.getInputArgs().hasArg(options::OPT_fintelfpga);
        // -fsycl -fintelfpga implies spir64_fpga
        const char *SYCLTargetArch =
            SYCLfpga ? "spir64_fpga" : getDefaultSYCLArch(C);
        llvm::Triple TT = C.getDriver().getSYCLDeviceTriple(SYCLTargetArch);
        auto TCIt = llvm::find_if(
            ToolChains, [&](auto &TC) { return TT == TC->getTriple(); });
        assert(TCIt != ToolChains.end() &&
               "Toolchain was not created for this platform");
        SYCLTripleList.push_back(TT);
        SYCLTargetInfoList.emplace_back(*TCIt, nullptr);
        if (SYCLfpga)
          SYCLfpgaTriple = true;
      }

      WrapDeviceOnlyBinary =
          Args.hasArg(options::OPT_fsycl_link_EQ) && !SYCLfpgaTriple;
      // Device only compilation for -fsycl-link (no FPGA)
      CompileDeviceOnly = WrapDeviceOnlyBinary;

      auto makeInputAction = [&](const StringRef Name,
                                 types::ID Type) -> Action * {
        const llvm::opt::OptTable &Opts = C.getDriver().getOpts();
        Arg *InputArg = MakeInputArg(Args, Opts, Args.MakeArgString(Name));
        Action *Current = C.MakeAction<InputAction>(*InputArg, Type);
        return Current;
      };
      // Discover any objects and archives that contain final device binaries.
      if (HasValidSYCLRuntime) {
        SmallVector<const char *, 16> LinkArgs(getLinkerArgs(C, Args, true));
        for (StringRef LA : LinkArgs) {
          SmallVector<std::string, 4> DeviceTargets(
              deviceBinarySections(C, LA));
          if (!DeviceTargets.empty()) {
            bool IsArchive = isStaticArchiveFile(LA);
            types::ID FileType =
                IsArchive ? types::TY_Archive : types::TY_Object;
            SYCLFinalDeviceList.push_back(
                std::make_pair(makeInputAction(LA, FileType), DeviceTargets));
          }
        }
      }

      if (ShouldAddDefaultTriple && addSYCLDefaultTriple(C, SYCLTripleList)) {
        // If a SYCLDefaultTriple is added to SYCLTripleList,
        // add new target to SYCLTargetInfoList
        llvm::Triple TT = SYCLTripleList.front();
        auto TCIt = llvm::find_if(
            ToolChains, [&](auto &TC) { return TT == TC->getTriple(); });
        SYCLTargetInfoList.emplace_back(*TCIt, nullptr);
      }
      if (SYCLTargetInfoList.empty()) {
        // If there are no SYCL Targets add the front toolchain, this is for
        // `-fsycl-device-only` is provided with no `fsycl` or when all dummy
        // targets are given
        const auto *TC = ToolChains.front();
        SYCLTargetInfoList.emplace_back(TC, nullptr);
      }

      checkForOffloadMismatch(C, Args, SYCLTargetInfoList);
      checkForMisusedAddDefaultSpecConstsImageFlag(C, Args, SYCLTargetInfoList);

      // Define macros associated with `any_device_has/all_devices_have`
      // according to the aspects defined in the DeviceConfigFile for the SYCL
      // targets.
      // We are using the Traits population function in multiple offloading
      // models.  These use different containers for the toolchain and arch
      // values.  Convert the list for usage with the new model expectations.
      SmallVector<std::pair<const ToolChain *, StringRef>> TCAndArchs;
      for (auto &TargetInfo : SYCLTargetInfoList) {
        const ToolChain *TC = TargetInfo.TC;
        StringRef Arch(TargetInfo.BoundArch);
        std::pair<const ToolChain *, StringRef> TCAndArch(TC, Arch);
        TCAndArchs.push_back(TCAndArch);
      }
      tools::SYCL::populateSYCLDeviceTraitsMacrosArgs(C, Args, TCAndArchs);

      DeviceLinkerInputs.resize(SYCLTargetInfoList.size());
      return false;
    }

    bool canUseBundlerUnbundler() const override {
      // SYCL should use bundled files whenever possible.
      return true;
    }
  };

  ///
  /// TODO: Add the implementation for other specialized builders here.
  ///

  /// Specialized builders being used by this offloading action builder.
  SmallVector<DeviceActionBuilder *, 4> SpecializedBuilders;

  /// Flag set to true if all valid builders allow file bundling/unbundling.
  bool CanUseBundler;

public:
  OffloadingActionBuilder(Compilation &C, DerivedArgList &Args,
                          const Driver::InputList &Inputs)
      : C(C) {
    // Create a specialized builder for each device toolchain.

    IsValid = true;

    // Create a specialized builder for CUDA.
    SpecializedBuilders.push_back(
        new CudaActionBuilder(C, Args, Inputs, *this));

    // Create a specialized builder for HIP.
    SpecializedBuilders.push_back(new HIPActionBuilder(C, Args, Inputs, *this));

    // Create a specialized builder for OpenMP.
    SpecializedBuilders.push_back(
        new OpenMPActionBuilder(C, Args, Inputs, *this));

    // Create a specialized builder for SYCL.
    SpecializedBuilders.push_back(
        new SYCLActionBuilder(C, Args, Inputs, *this));

    //
    // TODO: Build other specialized builders here.
    //

    // Initialize all the builders, keeping track of errors. If all valid
    // builders agree that we can use bundling, set the flag to true.
    unsigned ValidBuilders = 0u;
    unsigned ValidBuildersSupportingBundling = 0u;
    for (auto *SB : SpecializedBuilders) {
      IsValid = IsValid && !SB->initialize();

      // Update the counters if the builder is valid.
      if (SB->isValid()) {
        ++ValidBuilders;
        if (SB->canUseBundlerUnbundler())
          ++ValidBuildersSupportingBundling;
      }
    }
    CanUseBundler =
        ValidBuilders && ValidBuilders == ValidBuildersSupportingBundling;
  }

  ~OffloadingActionBuilder() {
    for (auto *SB : SpecializedBuilders)
      delete SB;
  }

  /// Push an action coming from a specialized DeviceActionBuilder (i.e.,
  /// foreign action) to the other ones
  void pushForeignAction(Action *A) {
    for (auto *SB : SpecializedBuilders) {
      if (SB->isValid())
        SB->pushForeignAction(A);
    }
  }

  /// Record a host action and its originating input argument.
  void recordHostAction(Action *HostAction, const Arg *InputArg) {
    assert(HostAction && "Invalid host action");
    assert(InputArg && "Invalid input argument");
    auto Loc = HostActionToInputArgMap.try_emplace(HostAction, InputArg).first;
    assert(Loc->second == InputArg &&
           "host action mapped to multiple input arguments");
    (void)Loc;
  }

  /// Generate an action that adds device dependences (if any) to a host action.
  /// If no device dependence actions exist, just return the host action \a
  /// HostAction. If an error is found or if no builder requires the host action
  /// to be generated, return nullptr.
  Action *
  addDeviceDependencesToHostAction(Action *HostAction, const Arg *InputArg,
                                   phases::ID CurPhase, phases::ID FinalPhase,
                                   DeviceActionBuilder::PhasesTy &Phases) {
    if (!IsValid)
      return nullptr;

    if (SpecializedBuilders.empty())
      return HostAction;

    assert(HostAction && "Invalid host action!");
    recordHostAction(HostAction, InputArg);

    OffloadAction::DeviceDependences DDeps;
    // Check if all the programming models agree we should not emit the host
    // action. Also, keep track of the offloading kinds employed.
    auto &OffloadKind = InputArgToOffloadKindMap[InputArg];
    unsigned InactiveBuilders = 0u;
    unsigned IgnoringBuilders = 0u;
    for (auto *SB : SpecializedBuilders) {
      if (!SB->isValid()) {
        ++InactiveBuilders;
        continue;
      }
      auto RetCode =
          SB->getDeviceDependences(DDeps, CurPhase, FinalPhase, Phases);

      // If the builder explicitly says the host action should be ignored,
      // we need to increment the variable that tracks the builders that request
      // the host object to be ignored.
      if (RetCode == DeviceActionBuilder::ABRT_Ignore_Host)
        ++IgnoringBuilders;

      // Unless the builder was inactive for this action, we have to record the
      // offload kind because the host will have to use it.
      if (RetCode != DeviceActionBuilder::ABRT_Inactive)
        OffloadKind |= SB->getAssociatedOffloadKind();
    }

    // If all builders agree that the host object should be ignored, just return
    // nullptr.
    if (IgnoringBuilders &&
        SpecializedBuilders.size() == (InactiveBuilders + IgnoringBuilders))
      return nullptr;

    if (DDeps.getActions().empty())
      return HostAction;

    // Add host-cuda-sycl offload kind for the SYCL compilation of .cu files
    if (OffloadKind == (Action::OFK_Cuda | Action::OFK_SYCL)) {
      OffloadAction::HostDependence HDep(
          *HostAction, *C.getSingleOffloadToolChain<Action::OFK_Host>(),
          /*BoundArch=*/nullptr, Action::OFK_SYCL | Action::OFK_Cuda);
      return C.MakeAction<OffloadAction>(HDep, DDeps);
    }

    // We have dependences we need to bundle together. We use an offload action
    // for that.
    OffloadAction::HostDependence HDep(
        *HostAction, *C.getSingleOffloadToolChain<Action::OFK_Host>(),
        /*BoundArch=*/nullptr, DDeps);
    return C.MakeAction<OffloadAction>(HDep, DDeps);
  }

  /// Generate an action that adds a host dependence to a device action. The
  /// results will be kept in this action builder. Return true if an error was
  /// found.
  bool addHostDependenceToDeviceActions(Action *&HostAction,
                                        const Arg *InputArg,
                                        DerivedArgList &Args) {
    if (!IsValid)
      return true;

    recordHostAction(HostAction, InputArg);

    // If we are supporting bundling/unbundling and the current action is an
    // input action of non-source file, we replace the host action by the
    // unbundling action. The bundler tool has the logic to detect if an input
    // is a bundle or not and if the input is not a bundle it assumes it is a
    // host file. Therefore it is safe to create an unbundling action even if
    // the input is not a bundle.
    bool HasFPGATarget = false;
    if (CanUseBundler && isa<InputAction>(HostAction) &&
        InputArg->getOption().getKind() == llvm::opt::Option::InputClass &&
        !InputArg->getOption().hasFlag(options::LinkerInput) &&
        (!types::isSrcFile(HostAction->getType()) ||
         HostAction->getType() == types::TY_PP_HIP)) {
      ActionList HostActionList;
      Action *A(HostAction);
      bool HasSPIRTarget = false;
      // Only check for FPGA device information when using fpga SubArch.
      auto SYCLTCRange = C.getOffloadToolChains<Action::OFK_SYCL>();
      for (auto TI = SYCLTCRange.first, TE = SYCLTCRange.second; TI != TE;
           ++TI) {
        HasFPGATarget |= TI->second->getTriple().getSubArch() ==
                         llvm::Triple::SPIRSubArch_fpga;
        HasSPIRTarget |= TI->second->getTriple().isSPIROrSPIRV();
      }
      if (HasFPGATarget)
        return false;
      // FIXME - unbundling action with -fsycl-link is unbundling for both host
      // and device, where only the device is needed.
      auto UnbundlingHostAction = C.MakeAction<OffloadUnbundlingJobAction>(
          A, (HasSPIRTarget && HostAction->getType() == types::TY_Archive)
                 ? types::TY_Tempfilelist
                 : A->getType());
      UnbundlingHostAction->registerDependentActionInfo(
          C.getSingleOffloadToolChain<Action::OFK_Host>(),
          /*BoundArch=*/StringRef(), Action::OFK_Host);
      HostAction = UnbundlingHostAction;
      recordHostAction(HostAction, InputArg);
    }

    assert(HostAction && "Invalid host action!");

    // Register the offload kinds that are used.
    auto &OffloadKind = InputArgToOffloadKindMap[InputArg];
    for (auto *SB : SpecializedBuilders) {
      if (!SB->isValid())
        continue;

      auto RetCode = SB->addDeviceDependences(HostAction);

      // Host dependences for device actions are not compatible with that same
      // action being ignored.
      assert(RetCode != DeviceActionBuilder::ABRT_Ignore_Host &&
             "Host dependence not expected to be ignored.!");

      // Unless the builder was inactive for this action, we have to record the
      // offload kind because the host will have to use it.
      if (RetCode != DeviceActionBuilder::ABRT_Inactive)
        OffloadKind |= SB->getAssociatedOffloadKind();
    }

    // Do not use unbundler if the Host does not depend on device action.
    // Now that we have unbundled the object, when doing -fsycl-link we
    // want to continue the host link with the input object.
    if ((OffloadKind == Action::OFK_None && CanUseBundler) ||
        (Args.hasArg(options::OPT_fsycl_link_EQ) && !HasFPGATarget))
      if (auto *UA = dyn_cast<OffloadUnbundlingJobAction>(HostAction))
        HostAction = UA->getInputs().back();

    return false;
  }

  /// Add the offloading top level actions that are specific for unique
  /// linking situations where objects are used at only the device link
  /// with no intermedate steps.
  bool appendTopLevelLinkAction(ActionList &AL) {
    // Get the device actions to be appended.
    ActionList OffloadAL;
    for (auto *SB : SpecializedBuilders) {
      if (!SB->isValid())
        continue;
      SB->appendTopLevelLinkAction(OffloadAL);
    }
    // Append the device actions.
    AL.append(OffloadAL.begin(), OffloadAL.end());
    return false;
  }

  /// Add the offloading top level actions to the provided action list. This
  /// function can replace the host action by a bundling action if the
  /// programming models allow it.
  bool appendTopLevelActions(ActionList &AL, Action *HostAction,
                             const Arg *InputArg) {
    if (HostAction)
      recordHostAction(HostAction, InputArg);

    // Get the device actions to be appended.
    ActionList OffloadAL;
    for (auto *SB : SpecializedBuilders) {
      if (!SB->isValid())
        continue;
      SB->appendTopLevelActions(OffloadAL);
    }

    // If we can use the bundler, replace the host action by the bundling one in
    // the resulting list. Otherwise, just append the device actions. For
    // device only compilation, HostAction is a null pointer, therefore only do
    // this when HostAction is not a null pointer.
    if (CanUseBundler && HostAction &&
        HostAction->getType() != types::TY_Nothing && !OffloadAL.empty()) {
      // Add the host action to the list in order to create the bundling action.
      OffloadAL.push_back(HostAction);

      // We expect that the host action was just appended to the action list
      // before this method was called.
      assert(HostAction == AL.back() && "Host action not in the list??");
      HostAction = C.MakeAction<OffloadBundlingJobAction>(OffloadAL);
      recordHostAction(HostAction, InputArg);
      AL.back() = HostAction;
    } else
      AL.append(OffloadAL.begin(), OffloadAL.end());

    // Propagate to the current host action (if any) the offload information
    // associated with the current input.
    if (HostAction)
      HostAction->propagateHostOffloadInfo(InputArgToOffloadKindMap[InputArg],
                                           /*BoundArch=*/nullptr);
    return false;
  }

  /// Create link job from the given host inputs and feed the result to offload
  /// deps job which fetches device dependencies from the linked host image.
  /// Offload deps output is then forwarded to active device action builders so
  /// they can add it to the device linker inputs.
  void addDeviceLinkDependenciesFromHost(ActionList &LinkerInputs) {
    // Link image for reading dependencies from it.
    auto *LA = C.MakeAction<LinkJobAction>(LinkerInputs,
                                           types::TY_Host_Dependencies_Image);

    // Calculate all the offload kinds used in the current compilation.
    unsigned ActiveOffloadKinds = 0u;
    for (auto &I : InputArgToOffloadKindMap)
      ActiveOffloadKinds |= I.second;

    OffloadAction::HostDependence HDep(
        *LA, *C.getSingleOffloadToolChain<Action::OFK_Host>(),
        /*BoundArch*/ nullptr, ActiveOffloadKinds);

    auto *DA = C.MakeAction<OffloadDepsJobAction>(HDep, types::TY_LLVM_BC);

    for (auto *SB : SpecializedBuilders) {
      if (!SB->isValid())
        continue;
      SB->addDeviceLinkDependencies(DA);
    }
  }

  void appendDeviceLinkActions(ActionList &AL) {
    for (DeviceActionBuilder *SB : SpecializedBuilders) {
      if (!SB->isValid())
        continue;
      SB->appendLinkDeviceActions(AL);
    }
  }

  void makeHostLinkDeviceOnlyAction(ActionList &Inputs) {
    // Build a list of device linking actions.
    ActionList DeviceAL;
    appendDeviceLinkActions(DeviceAL);
    if (DeviceAL.empty())
      return;

    // Let builders add host linking actions.
    Action *HA = nullptr;
    for (DeviceActionBuilder *SB : SpecializedBuilders) {
      if (!SB->isValid())
        continue;
      HA = SB->appendLinkHostActions(DeviceAL);
      if (!HA)
        continue;
      // This created host action has no originating input argument, therefore
      // needs to set its offloading kind directly.
      HA->propagateHostOffloadInfo(SB->getAssociatedOffloadKind(),
                                   /*BoundArch=*/nullptr);
      Inputs.push_back(HA);
    }
  }

  void makeHostLinkAction(ActionList &LinkerInputs) {

    bool IsCUinSYCL = false;
    for (auto &I : InputArgToOffloadKindMap) {
      if (I.second == (Action::OFK_Cuda | Action::OFK_SYCL)) {
        IsCUinSYCL = true;
      }
    }

    // Add offload action for the SYCL compilation of .cu files
    if (IsCUinSYCL) {
      for (size_t i = 0; i < LinkerInputs.size(); ++i) {
        OffloadAction::HostDependence HDep(
            *LinkerInputs[i], *C.getSingleOffloadToolChain<Action::OFK_Host>(),
            nullptr,
            InputArgToOffloadKindMap[HostActionToInputArgMap[LinkerInputs[i]]]);
        LinkerInputs[i] = C.MakeAction<OffloadAction>(HDep);
      }
    }

    // Build a list of device linking actions.
    ActionList DeviceAL;
    appendDeviceLinkActions(DeviceAL);
    if (DeviceAL.empty())
      return;

    // Let builders add host linking actions.
    Action* HA = nullptr;
    for (DeviceActionBuilder *SB : SpecializedBuilders) {
      if (!SB->isValid())
        continue;
      HA = SB->appendLinkHostActions(DeviceAL);
      // This created host action has no originating input argument, therefore
      // needs to set its offloading kind directly.
      if (HA) {
        HA->propagateHostOffloadInfo(SB->getAssociatedOffloadKind(),
                                     /*BoundArch=*/nullptr);
        LinkerInputs.push_back(HA);
      } else {
        // Nothing appended to create a singular input, so add each device
        // individually to the inputs.
        for (auto &DeviceAction : DeviceAL) {
          DeviceAction->propagateHostOffloadInfo(SB->getAssociatedOffloadKind(),
                                                 /*BoundArch=*/nullptr);
          LinkerInputs.push_back(DeviceAction);
        }
      }
    }
  }

  /// Processes the host linker action. This currently consists of replacing it
  /// with an offload action if there are device link objects and propagate to
  /// the host action all the offload kinds used in the current compilation. The
  /// resulting action is returned.
  Action *processHostLinkAction(Action *HostAction) {
    // Add all the dependences from the device linking actions.
    OffloadAction::DeviceDependences DDeps;
    for (auto *SB : SpecializedBuilders) {
      if (!SB->isValid())
        continue;

      SB->appendLinkDependences(DDeps);
    }

    // Calculate all the offload kinds used in the current compilation.
    unsigned ActiveOffloadKinds = 0u;
    for (auto &I : InputArgToOffloadKindMap)
      ActiveOffloadKinds |= I.second;

    // If we don't have device dependencies, we don't have to create an offload
    // action.
    if (DDeps.getActions().empty()) {
      // Set all the active offloading kinds to the link action. Given that it
      // is a link action it is assumed to depend on all actions generated so
      // far.
      HostAction->setHostOffloadInfo(ActiveOffloadKinds,
                                     /*BoundArch=*/nullptr);
      // Propagate active offloading kinds for each input to the link action.
      // Each input may have different active offloading kind.
      for (auto *A : HostAction->inputs()) {
        auto ArgLoc = HostActionToInputArgMap.find(A);
        if (ArgLoc == HostActionToInputArgMap.end())
          continue;
        auto OFKLoc = InputArgToOffloadKindMap.find(ArgLoc->second);
        if (OFKLoc == InputArgToOffloadKindMap.end())
          continue;
        A->propagateHostOffloadInfo(OFKLoc->second, /*BoundArch=*/nullptr);
      }
      return HostAction;
    }

    // Create the offload action with all dependences. When an offload action
    // is created the kinds are propagated to the host action, so we don't have
    // to do that explicitly here.
    OffloadAction::HostDependence HDep(
        *HostAction, *C.getSingleOffloadToolChain<Action::OFK_Host>(),
        /*BoundArch*/ nullptr, ActiveOffloadKinds);
    return C.MakeAction<OffloadAction>(HDep, DDeps);
  }

  void unbundleStaticArchives(Compilation &C, DerivedArgList &Args) {
    if (!Args.hasFlag(options::OPT_fsycl, options::OPT_fno_sycl, false))
      return;

    // Go through all of the args, and create a Linker specific argument list.
    // When dealing with fat static archives each archive is individually
    // unbundled.
    SmallVector<const char *, 16> LinkArgs(getLinkerArgs(C, Args));
    const llvm::opt::OptTable &Opts = C.getDriver().getOpts();
    auto unbundleStaticLib = [&](types::ID T, const StringRef &A) {
      Arg *InputArg = MakeInputArg(Args, Opts, Args.MakeArgString(A));
      Action *Current = C.MakeAction<InputAction>(*InputArg, T);
      addHostDependenceToDeviceActions(Current, InputArg, Args);
      auto PL = types::getCompilationPhases(T);
      addDeviceDependencesToHostAction(Current, InputArg, phases::Link,
                                       PL.back(), PL);
    };
    for (StringRef LA : LinkArgs) {
      // At this point, we will process the archives for individual archive
      // unbundling for Windows.
      if (!isStaticArchiveFile(LA))
        continue;
      if (hasOffloadSections(C, LA, Args))
        unbundleStaticLib(types::TY_Archive, LA);
    }
  }
};
} // anonymous namespace.

void Driver::handleArguments(Compilation &C, DerivedArgList &Args,
                             const InputList &Inputs,
                             ActionList &Actions) const {

  // Ignore /Yc/Yu if both /Yc and /Yu passed but with different filenames.
  Arg *YcArg = Args.getLastArg(options::OPT__SLASH_Yc);
  Arg *YuArg = Args.getLastArg(options::OPT__SLASH_Yu);
  if (YcArg && YuArg && strcmp(YcArg->getValue(), YuArg->getValue()) != 0) {
    Diag(clang::diag::warn_drv_ycyu_different_arg_clang_cl);
    Args.eraseArg(options::OPT__SLASH_Yc);
    Args.eraseArg(options::OPT__SLASH_Yu);
    YcArg = YuArg = nullptr;
  }
  if (YcArg && Inputs.size() > 1) {
    Diag(clang::diag::warn_drv_yc_multiple_inputs_clang_cl);
    Args.eraseArg(options::OPT__SLASH_Yc);
    YcArg = nullptr;
  }

  Arg *FinalPhaseArg;
  phases::ID FinalPhase = getFinalPhase(Args, &FinalPhaseArg);

  if (FinalPhase == phases::Link) {
    if (Args.hasArgNoClaim(options::OPT_hipstdpar)) {
      Args.AddFlagArg(nullptr, getOpts().getOption(options::OPT_hip_link));
      Args.AddFlagArg(nullptr,
                      getOpts().getOption(options::OPT_frtlib_add_rpath));
    }
    // Emitting LLVM while linking disabled except in HIPAMD Toolchain
    if (Args.hasArg(options::OPT_emit_llvm) && !Args.hasArg(options::OPT_hip_link))
      Diag(clang::diag::err_drv_emit_llvm_link);
    if (C.getDefaultToolChain().getTriple().isWindowsMSVCEnvironment() &&
        LTOMode != LTOK_None &&
        !Args.getLastArgValue(options::OPT_fuse_ld_EQ)
             .starts_with_insensitive("lld"))
      Diag(clang::diag::err_drv_lto_without_lld);

    // If -dumpdir is not specified, give a default prefix derived from the link
    // output filename. For example, `clang -g -gsplit-dwarf a.c -o x` passes
    // `-dumpdir x-` to cc1. If -o is unspecified, use
    // stem(getDefaultImageName()) (usually stem("a.out") = "a").
    if (!Args.hasArg(options::OPT_dumpdir)) {
      Arg *FinalOutput = Args.getLastArg(options::OPT_o, options::OPT__SLASH_o);
      Arg *Arg = Args.MakeSeparateArg(
          nullptr, getOpts().getOption(options::OPT_dumpdir),
          Args.MakeArgString(
              (FinalOutput ? FinalOutput->getValue()
                           : llvm::sys::path::stem(getDefaultImageName())) +
              "-"));
      Arg->claim();
      Args.append(Arg);
    }
  }

  if (FinalPhase == phases::Preprocess || Args.hasArg(options::OPT__SLASH_Y_)) {
    // If only preprocessing or /Y- is used, all pch handling is disabled.
    // Rather than check for it everywhere, just remove clang-cl pch-related
    // flags here.
    Args.eraseArg(options::OPT__SLASH_Fp);
    Args.eraseArg(options::OPT__SLASH_Yc);
    Args.eraseArg(options::OPT__SLASH_Yu);
    YcArg = YuArg = nullptr;
  }

  bool LinkOnly = phases::Link == FinalPhase && Inputs.size() > 0;
  for (auto &I : Inputs) {
    types::ID InputType = I.first;
    const Arg *InputArg = I.second;

    auto PL = types::getCompilationPhases(InputType);

    phases::ID InitialPhase = PL[0];
    LinkOnly = LinkOnly && phases::Link == InitialPhase && PL.size() == 1;

    // If the first step comes after the final phase we are doing as part of
    // this compilation, warn the user about it.
    if (InitialPhase > FinalPhase) {
      if (InputArg->isClaimed())
        continue;

      // Claim here to avoid the more general unused warning.
      InputArg->claim();

      // Suppress all unused style warnings with -Qunused-arguments
      if (Args.hasArg(options::OPT_Qunused_arguments))
        continue;

      // Special case when final phase determined by binary name, rather than
      // by a command-line argument with a corresponding Arg.
      if (CCCIsCPP())
        Diag(clang::diag::warn_drv_input_file_unused_by_cpp)
            << InputArg->getAsString(Args) << getPhaseName(InitialPhase);
      // Special case '-E' warning on a previously preprocessed file to make
      // more sense.
      else if (InitialPhase == phases::Compile &&
               (Args.getLastArg(options::OPT__SLASH_EP,
                                options::OPT__SLASH_P) ||
                Args.getLastArg(options::OPT_E) ||
                Args.getLastArg(options::OPT_M, options::OPT_MM)) &&
               getPreprocessedType(InputType) == types::TY_INVALID)
        Diag(clang::diag::warn_drv_preprocessed_input_file_unused)
            << InputArg->getAsString(Args) << !!FinalPhaseArg
            << (FinalPhaseArg ? FinalPhaseArg->getOption().getName() : "");
      else
        Diag(clang::diag::warn_drv_input_file_unused)
            << InputArg->getAsString(Args) << getPhaseName(InitialPhase)
            << !!FinalPhaseArg
            << (FinalPhaseArg ? FinalPhaseArg->getOption().getName() : "");
      continue;
    }

    if (YcArg) {
      // Add a separate precompile phase for the compile phase.
      if (FinalPhase >= phases::Compile) {
        const types::ID HeaderType = lookupHeaderTypeForSourceType(InputType);
        // Build the pipeline for the pch file.
        Action *ClangClPch = C.MakeAction<InputAction>(*InputArg, HeaderType);
        for (phases::ID Phase : types::getCompilationPhases(HeaderType))
          ClangClPch = ConstructPhaseAction(C, Args, Phase, ClangClPch);
        assert(ClangClPch);
        Actions.push_back(ClangClPch);
        // The driver currently exits after the first failed command.  This
        // relies on that behavior, to make sure if the pch generation fails,
        // the main compilation won't run.
        // FIXME: If the main compilation fails, the PCH generation should
        // probably not be considered successful either.
      }
    }
  }

  // Claim any options which are obviously only used for compilation.
  if (LinkOnly) {
    Args.ClaimAllArgs(options::OPT_CompileOnly_Group);
    Args.ClaimAllArgs(options::OPT_cl_compile_Group);
  }
}

void Driver::BuildActions(Compilation &C, DerivedArgList &Args,
                          const InputList &Inputs, ActionList &Actions) const {
  llvm::PrettyStackTraceString CrashInfo("Building compilation actions");

  if (!SuppressMissingInputWarning && Inputs.empty()) {
    Diag(clang::diag::err_drv_no_input_files);
    return;
  }

  // Diagnose misuse of /Fo.
  if (Arg *A = Args.getLastArg(options::OPT__SLASH_Fo)) {
    StringRef V = A->getValue();
    if (Inputs.size() > 1 && !V.empty() &&
        !llvm::sys::path::is_separator(V.back())) {
      // Check whether /Fo tries to name an output file for multiple inputs.
      Diag(clang::diag::err_drv_out_file_argument_with_multiple_sources)
          << A->getSpelling() << V;
      Args.eraseArg(options::OPT__SLASH_Fo);
    }
  }

  // Diagnose misuse of /Fa.
  if (Arg *A = Args.getLastArg(options::OPT__SLASH_Fa)) {
    StringRef V = A->getValue();
    if (Inputs.size() > 1 && !V.empty() &&
        !llvm::sys::path::is_separator(V.back())) {
      // Check whether /Fa tries to name an asm file for multiple inputs.
      Diag(clang::diag::err_drv_out_file_argument_with_multiple_sources)
          << A->getSpelling() << V;
      Args.eraseArg(options::OPT__SLASH_Fa);
    }
  }

  // Diagnose misuse of /o.
  if (Arg *A = Args.getLastArg(options::OPT__SLASH_o)) {
    if (A->getValue()[0] == '\0') {
      // It has to have a value.
      Diag(clang::diag::err_drv_missing_argument) << A->getSpelling() << 1;
      Args.eraseArg(options::OPT__SLASH_o);
    }
  }

  handleArguments(C, Args, Inputs, Actions);

  // If '-fintelfpga' is passed, add '-fsycl' to the list of arguments
  const llvm::opt::OptTable &Opts = getOpts();
  Arg *SYCLFpgaArg = C.getInputArgs().getLastArg(options::OPT_fintelfpga);
  if (SYCLFpgaArg &&
      !Args.hasFlag(options::OPT_fsycl, options::OPT_fno_sycl, false))
    Args.AddFlagArg(0, Opts.getOption(options::OPT_fsycl));

  // When compiling for -fsycl, generate the integration header files and the
  // Unique ID that will be used during the compilation.
  if (Args.hasFlag(options::OPT_fsycl, options::OPT_fno_sycl, false)) {
    const bool IsSaveTemps = isSaveTempsEnabled();
    SmallString<128> OutFileDir;
    if (IsSaveTemps) {
      if (SaveTemps == SaveTempsObj) {
        auto *OptO = C.getArgs().getLastArg(options::OPT_o);
        OutFileDir = (OptO ? OptO->getValues()[0] : "");
        llvm::sys::path::remove_filename(OutFileDir);
        if (!OutFileDir.empty())
          OutFileDir.append(llvm::sys::path::get_separator());
      }
    }
    for (auto &I : Inputs) {
      std::string SrcFileName(I.second->getAsString(Args));
      if ((I.first == types::TY_PP_C || I.first == types::TY_PP_CXX ||
           types::isSrcFile(I.first))) {
        // Unique ID is generated for source files and preprocessed files.
        SmallString<128> ResultID;
        llvm::sys::fs::createUniquePath("uid%%%%%%%%%%%%%%%%", ResultID, false);
        addSYCLUniqueID(Args.MakeArgString(ResultID.str()), SrcFileName);
      }
      if (!types::isSrcFile(I.first))
        continue;

      std::string TmpFileNameHeader;
      std::string TmpFileNameFooter;
      auto StemmedSrcFileName = llvm::sys::path::stem(SrcFileName).str();
      if (IsSaveTemps) {
        TmpFileNameHeader.append(C.getDriver().GetUniquePath(
            OutFileDir.c_str() + StemmedSrcFileName + "-header", "h"));
        TmpFileNameFooter.append(C.getDriver().GetUniquePath(
            OutFileDir.c_str() + StemmedSrcFileName + "-footer", "h"));
      } else {
        TmpFileNameHeader.assign(C.getDriver().GetTemporaryPath(
            StemmedSrcFileName + "-header", "h"));
        TmpFileNameFooter =
            C.getDriver().GetTemporaryPath(StemmedSrcFileName + "-footer", "h");
      }
      StringRef TmpFileHeader =
          C.addTempFile(C.getArgs().MakeArgString(TmpFileNameHeader));
      StringRef TmpFileFooter =
          C.addTempFile(C.getArgs().MakeArgString(TmpFileNameFooter));
      // Use of -fsycl-footer-path puts the integration footer into that
      // specified location.
      if (Arg *A = C.getArgs().getLastArg(options::OPT_fsycl_footer_path_EQ)) {
        SmallString<128> OutName(A->getValue());
        llvm::sys::path::append(OutName,
                                llvm::sys::path::filename(TmpFileNameFooter));
        TmpFileFooter = C.addTempFile(C.getArgs().MakeArgString(OutName));
      }
      addIntegrationFiles(TmpFileHeader, TmpFileFooter, SrcFileName);
    }
  }

  bool UseNewOffloadingDriver =
      C.isOffloadingHostKind(Action::OFK_OpenMP) ||
      Args.hasFlag(options::OPT_foffload_via_llvm,
                   options::OPT_fno_offload_via_llvm, false) ||
      Args.hasFlag(options::OPT_offload_new_driver,
                   options::OPT_no_offload_new_driver,
                   C.isOffloadingHostKind(Action::OFK_Cuda));

  // Builder to be used to build offloading actions.
  std::unique_ptr<OffloadingActionBuilder> OffloadBuilder =
      !UseNewOffloadingDriver
          ? std::make_unique<OffloadingActionBuilder>(C, Args, Inputs)
          : nullptr;

  // Construct the actions to perform.
  ExtractAPIJobAction *ExtractAPIAction = nullptr;
  ActionList LinkerInputs;
  ActionList MergerInputs;
  ActionList HostActions;
  llvm::SmallVector<const Arg *, 6> LinkerInputArgs;
  llvm::SmallVector<phases::ID, phases::MaxNumberOfPhases> PL;

  for (auto &I : Inputs) {
    types::ID InputType = I.first;
    const Arg *InputArg = I.second;

    PL = types::getCompilationPhases(*this, Args, InputType);
    if (PL.empty())
      continue;

    auto FullPL = types::getCompilationPhases(InputType);

    // Build the pipeline for this file.
    Action *Current = C.MakeAction<InputAction>(*InputArg, InputType);

    std::string CUID;
    if (CUIDOpts.isEnabled() && types::isSrcFile(InputType)) {
      CUID = CUIDOpts.getCUID(InputArg->getValue(), Args);
      cast<InputAction>(Current)->setId(CUID);
    }

    // Use the current host action in any of the offloading actions, if
    // required.
    if (!UseNewOffloadingDriver)
      if (OffloadBuilder->addHostDependenceToDeviceActions(Current, InputArg, Args))
        break;

    for (phases::ID Phase : PL) {

      // Add any offload action the host action depends on.
      if (!UseNewOffloadingDriver)
        Current = OffloadBuilder->addDeviceDependencesToHostAction(
            Current, InputArg, Phase, PL.back(), FullPL);
      if (!Current)
        break;

      // Queue linker inputs.
      if (Phase == phases::Link) {
        assert(Phase == PL.back() && "linking must be final compilation step.");

        // We don't need to generate additional link commands if emitting AMD
        // bitcode or compiling only for the offload device
        if (!(C.getInputArgs().hasArg(options::OPT_hip_link) &&
              (C.getInputArgs().hasArg(options::OPT_emit_llvm))) &&
            !offloadDeviceOnly())
          LinkerInputs.push_back(Current);
        Current = nullptr;
        break;
      }

      // TODO: Consider removing this because the merged may not end up being
      // the final Phase in the pipeline. Perhaps the merged could just merge
      // and then pass an artifact of some sort to the Link Phase.
      // Queue merger inputs.
      if (Phase == phases::IfsMerge) {
        assert(Phase == PL.back() && "merging must be final compilation step.");
        MergerInputs.push_back(Current);
        Current = nullptr;
        break;
      }

      if (Phase == phases::Precompile && ExtractAPIAction) {
        ExtractAPIAction->addHeaderInput(Current);
        Current = nullptr;
        break;
      }

      // FIXME: Should we include any prior module file outputs as inputs of
      // later actions in the same command line?

      // Otherwise construct the appropriate action.
      Action *NewCurrent = ConstructPhaseAction(C, Args, Phase, Current);

      // We didn't create a new action, so we will just move to the next phase.
      if (NewCurrent == Current)
        continue;

      if (auto *EAA = dyn_cast<ExtractAPIJobAction>(NewCurrent))
        ExtractAPIAction = EAA;

      Current = NewCurrent;

      // Try to build the offloading actions and add the result as a dependency
      // to the host.
      if (UseNewOffloadingDriver)
        Current = BuildOffloadingActions(C, Args, I, CUID, Current);
      // Use the current host action in any of the offloading actions, if
      // required.
      else if (OffloadBuilder->addHostDependenceToDeviceActions(Current,
                                                                InputArg,
                                                                Args))
        break;

      if (Current->getType() == types::TY_Nothing)
        break;
    }

    // If we ended with something, add to the output list.
    if (Current)
      Actions.push_back(Current);

    // Add any top level actions generated for offloading.
    if (!UseNewOffloadingDriver)
      OffloadBuilder->appendTopLevelActions(Actions, Current, InputArg);
    else if (Current)
      Current->propagateHostOffloadInfo(C.getActiveOffloadKinds(),
                                        /*BoundArch=*/nullptr);
  }

  if (!UseNewOffloadingDriver) {
    OffloadBuilder->appendTopLevelLinkAction(Actions);

    // With static fat archives we need to create additional steps for
    // generating dependence objects for device link actions.
    if (!LinkerInputs.empty() && C.getDriver().getOffloadStaticLibSeen())
      OffloadBuilder->addDeviceLinkDependenciesFromHost(LinkerInputs);

    OffloadBuilder->unbundleStaticArchives(C, Args);
  }

  // Add a link action if necessary.
  Arg *FinalPhaseArg;
  if (!UseNewOffloadingDriver &&
      getFinalPhase(Args, &FinalPhaseArg) == phases::Link) {
    if (Args.hasArg(options::OPT_fsycl_link_EQ) &&
        !Args.hasArg(options::OPT_fintelfpga)) {
      ActionList LAList;
      OffloadBuilder->makeHostLinkDeviceOnlyAction(LAList);
      if (!LAList.empty()) {
        Action *LA = LAList.front();
        LA = OffloadBuilder->processHostLinkAction(LA);
        Actions.push_back(LA);
      }
    } else if (LinkerInputs.empty())
      OffloadBuilder->appendDeviceLinkActions(Actions);
  }

  if (!LinkerInputs.empty()) {
    if (!UseNewOffloadingDriver)
      OffloadBuilder->makeHostLinkAction(LinkerInputs);
    types::ID LinkType(types::TY_Image);
    if (Args.hasArg(options::OPT_fsycl_link_EQ))
      LinkType = types::TY_Archive;
    Action *LA;
    // Check if this Linker Job should emit a static library.
    if (ShouldEmitStaticLibrary(Args)) {
      LA = C.MakeAction<StaticLibJobAction>(LinkerInputs, LinkType);
    } else if (UseNewOffloadingDriver ||
               Args.hasArg(options::OPT_offload_link)) {
      LA = C.MakeAction<LinkerWrapperJobAction>(LinkerInputs, types::TY_Image);
      LA->propagateHostOffloadInfo(C.getActiveOffloadKinds(),
                                   /*BoundArch=*/nullptr);
    } else {
      LA = C.MakeAction<LinkJobAction>(LinkerInputs, LinkType);
    }
    if (!UseNewOffloadingDriver)
      LA = OffloadBuilder->processHostLinkAction(LA);
    Actions.push_back(LA);
  }

  // Add an interface stubs merge action if necessary.
  if (!MergerInputs.empty())
    Actions.push_back(
        C.MakeAction<IfsMergeJobAction>(MergerInputs, types::TY_Image));

  if (Args.hasArg(options::OPT_emit_interface_stubs)) {
    auto PhaseList = types::getCompilationPhases(
        types::TY_IFS_CPP,
        Args.hasArg(options::OPT_c) ? phases::Compile : phases::IfsMerge);

    ActionList MergerInputs;

    for (auto &I : Inputs) {
      types::ID InputType = I.first;
      const Arg *InputArg = I.second;

      // Currently clang and the llvm assembler do not support generating symbol
      // stubs from assembly, so we skip the input on asm files. For ifs files
      // we rely on the normal pipeline setup in the pipeline setup code above.
      if (InputType == types::TY_IFS || InputType == types::TY_PP_Asm ||
          InputType == types::TY_Asm)
        continue;

      Action *Current = C.MakeAction<InputAction>(*InputArg, InputType);

      for (auto Phase : PhaseList) {
        switch (Phase) {
        default:
          llvm_unreachable(
              "IFS Pipeline can only consist of Compile followed by IfsMerge.");
        case phases::Compile: {
          // Only IfsMerge (llvm-ifs) can handle .o files by looking for ifs
          // files where the .o file is located. The compile action can not
          // handle this.
          if (InputType == types::TY_Object)
            break;

          Current = C.MakeAction<CompileJobAction>(Current, types::TY_IFS_CPP);
          break;
        }
        case phases::IfsMerge: {
          assert(Phase == PhaseList.back() &&
                 "merging must be final compilation step.");
          MergerInputs.push_back(Current);
          Current = nullptr;
          break;
        }
        }
      }

      // If we ended with something, add to the output list.
      if (Current)
        Actions.push_back(Current);
    }

    // Add an interface stubs merge action if necessary.
    if (!MergerInputs.empty())
      Actions.push_back(
          C.MakeAction<IfsMergeJobAction>(MergerInputs, types::TY_Image));
  }

  for (auto Opt : {options::OPT_print_supported_cpus,
                   options::OPT_print_supported_extensions,
                   options::OPT_print_enabled_extensions}) {
    // If --print-supported-cpus, -mcpu=? or -mtune=? is specified, build a
    // custom Compile phase that prints out supported cpu models and quits.
    //
    // If either --print-supported-extensions or --print-enabled-extensions is
    // specified, call the corresponding helper function that prints out the
    // supported/enabled extensions and quits.
    if (Arg *A = Args.getLastArg(Opt)) {
      if (Opt == options::OPT_print_supported_extensions &&
          !C.getDefaultToolChain().getTriple().isRISCV() &&
          !C.getDefaultToolChain().getTriple().isAArch64() &&
          !C.getDefaultToolChain().getTriple().isARM()) {
        C.getDriver().Diag(diag::err_opt_not_valid_on_target)
            << "--print-supported-extensions";
        return;
      }
      if (Opt == options::OPT_print_enabled_extensions &&
          !C.getDefaultToolChain().getTriple().isRISCV() &&
          !C.getDefaultToolChain().getTriple().isAArch64()) {
        C.getDriver().Diag(diag::err_opt_not_valid_on_target)
            << "--print-enabled-extensions";
        return;
      }

      // Use the -mcpu=? flag as the dummy input to cc1.
      Actions.clear();
      Action *InputAc = C.MakeAction<InputAction>(
          *A, IsFlangMode() ? types::TY_Fortran : types::TY_C);
      Actions.push_back(
          C.MakeAction<PrecompileJobAction>(InputAc, types::TY_Nothing));
      for (auto &I : Inputs)
        I.second->claim();
    }
  }

  // Call validator for dxil when -Vd not in Args.
  if (C.getDefaultToolChain().getTriple().isDXIL()) {
    // Only add action when needValidation.
    const auto &TC =
        static_cast<const toolchains::HLSLToolChain &>(C.getDefaultToolChain());
    if (TC.requiresValidation(Args)) {
      Action *LastAction = Actions.back();
      Actions.push_back(C.MakeAction<BinaryAnalyzeJobAction>(
          LastAction, types::TY_DX_CONTAINER));
    }
    if (TC.requiresBinaryTranslation(Args)) {
      Action *LastAction = Actions.back();
      // Metal shader converter runs on DXIL containers, which can either be
      // validated (in which case they are TY_DX_CONTAINER), or unvalidated
      // (TY_OBJECT).
      if (LastAction->getType() == types::TY_DX_CONTAINER ||
          LastAction->getType() == types::TY_Object)
        Actions.push_back(C.MakeAction<BinaryTranslatorJobAction>(
            LastAction, types::TY_DX_CONTAINER));
    }
  }

  // Claim ignored clang-cl options.
  Args.ClaimAllArgs(options::OPT_cl_ignored_Group);
}

/// Returns the canonical name for the offloading architecture when using a HIP
/// or CUDA architecture.
static StringRef getCanonicalArchString(Compilation &C,
                                        const llvm::opt::DerivedArgList &Args,
                                        StringRef ArchStr,
                                        const llvm::Triple &Triple,
                                        bool SuppressError = false) {
  // Lookup the CUDA / HIP architecture string. Only report an error if we were
  // expecting the triple to be only NVPTX / AMDGPU.
  OffloadArch Arch =
      StringToOffloadArch(getProcessorFromTargetID(Triple, ArchStr));
  if (!SuppressError && Triple.isNVPTX() &&
      (Arch == OffloadArch::UNKNOWN || !IsNVIDIAOffloadArch(Arch))) {
    C.getDriver().Diag(clang::diag::err_drv_offload_bad_gpu_arch)
        << "CUDA" << ArchStr;
    return StringRef();
  } else if (!SuppressError && Triple.isAMDGPU() &&
             (Arch == OffloadArch::UNKNOWN || !IsAMDOffloadArch(Arch))) {
    C.getDriver().Diag(clang::diag::err_drv_offload_bad_gpu_arch)
        << "HIP" << ArchStr;
    return StringRef();
  }

  if (IsNVIDIAOffloadArch(Arch))
    return Args.MakeArgStringRef(OffloadArchToString(Arch));

  if (IsAMDOffloadArch(Arch)) {
    llvm::StringMap<bool> Features;
    auto HIPTriple = getHIPOffloadTargetTriple(C.getDriver(), C.getInputArgs());
    if (!HIPTriple)
      return StringRef();
    auto Arch = parseTargetID(*HIPTriple, ArchStr, &Features);
    if (!Arch) {
      C.getDriver().Diag(clang::diag::err_drv_bad_target_id) << ArchStr;
      C.setContainsError();
      return StringRef();
    }
    return Args.MakeArgStringRef(getCanonicalTargetID(*Arch, Features));
  }

  // If the input isn't CUDA or HIP just return the architecture.
  return ArchStr;
}

/// Checks if the set offloading architectures does not conflict. Returns the
/// incompatible pair if a conflict occurs.
static std::optional<std::pair<llvm::StringRef, llvm::StringRef>>
getConflictOffloadArchCombination(const llvm::DenseSet<StringRef> &Archs,
                                  llvm::Triple Triple) {
  if (!Triple.isAMDGPU())
    return std::nullopt;

  std::set<StringRef> ArchSet;
  llvm::copy(Archs, std::inserter(ArchSet, ArchSet.begin()));
  return getConflictTargetIDCombination(ArchSet);
}

llvm::DenseSet<StringRef>
Driver::getOffloadArchs(Compilation &C, const llvm::opt::DerivedArgList &Args,
                        Action::OffloadKind Kind, const ToolChain *TC,
                        bool SuppressError) const {
  if (!TC)
    TC = &C.getDefaultToolChain();

  // --offload and --offload-arch options are mutually exclusive.
  if (Args.hasArgNoClaim(options::OPT_offload_EQ) &&
      Args.hasArgNoClaim(options::OPT_offload_arch_EQ,
                         options::OPT_no_offload_arch_EQ)) {
    C.getDriver().Diag(diag::err_opt_not_valid_with_opt)
        << "--offload"
        << (Args.hasArgNoClaim(options::OPT_offload_arch_EQ)
                ? "--offload-arch"
                : "--no-offload-arch");
  }

  if (KnownArchs.contains(TC))
    return KnownArchs.lookup(TC);

  llvm::DenseSet<StringRef> Archs;
  for (auto *Arg : C.getArgsForToolChain(TC, /*BoundArch=*/"", Kind)) {
    // Extract any '--[no-]offload-arch' arguments intended for this toolchain.
    std::unique_ptr<llvm::opt::Arg> ExtractedArg = nullptr;
    if (Kind == Action::OFK_SYCL) {
      // For SYCL based offloading, we allow for -Xsycl-target-backend
      // and -Xsycl-target-backend=<target> for specifying options.
      if (Arg->getOption().matches(options::OPT_Xsycl_backend_EQ) &&
          llvm::Triple(Arg->getValue(0)) == TC->getTriple()) {
        Arg->claim();
        unsigned Index = Args.getBaseArgs().MakeIndex(Arg->getValue(1));
        ExtractedArg = getOpts().ParseOneArg(Args, Index);
        Arg = ExtractedArg.get();
      } else if (Arg->getOption().matches(options::OPT_Xsycl_backend)) {
        unsigned Index = Args.getBaseArgs().MakeIndex(Arg->getValue(0));
        ExtractedArg = getOpts().ParseOneArg(Args, Index);
        Arg = ExtractedArg.get();
      }
    } else {
      if (Arg->getOption().matches(options::OPT_Xopenmp_target_EQ) &&
          ToolChain::getOpenMPTriple(Arg->getValue(0)) == TC->getTriple()) {
        Arg->claim();
        unsigned Index = Args.getBaseArgs().MakeIndex(Arg->getValue(1));
        unsigned Prev = Index;
        ExtractedArg = getOpts().ParseOneArg(Args, Index);
        if (!ExtractedArg || Index > Prev + 1) {
          TC->getDriver().Diag(diag::err_drv_invalid_Xopenmp_target_with_args)
              << Arg->getAsString(Args);
          continue;
        }
        Arg = ExtractedArg.get();
      }
    }

    // Add or remove the seen architectures in order of appearance. If an
    // invalid architecture is given we simply exit.
    if (Arg->getOption().matches(options::OPT_offload_arch_EQ)) {
      for (StringRef Arch : llvm::split(Arg->getValue(), ",")) {
        if (Arch == "native" || Arch.empty()) {
          auto GPUsOrErr = TC->getSystemGPUArchs(Args);
          if (!GPUsOrErr) {
            if (SuppressError)
              llvm::consumeError(GPUsOrErr.takeError());
            else
              TC->getDriver().Diag(diag::err_drv_undetermined_gpu_arch)
                  << llvm::Triple::getArchTypeName(TC->getArch())
                  << llvm::toString(GPUsOrErr.takeError()) << "--offload-arch";
            continue;
          }

          for (auto ArchStr : *GPUsOrErr) {
            Archs.insert(
                getCanonicalArchString(C, Args, Args.MakeArgString(ArchStr),
                                       TC->getTriple(), SuppressError));
          }
        } else {
          StringRef ArchStr = getCanonicalArchString(
              C, Args, Arch, TC->getTriple(), SuppressError);
          if (ArchStr.empty())
            return Archs;
          Archs.insert(ArchStr);
        }
      }
    } else if (Arg->getOption().matches(options::OPT_no_offload_arch_EQ)) {
      for (StringRef Arch : llvm::split(Arg->getValue(), ",")) {
        if (Arch == "all") {
          Archs.clear();
        } else {
          StringRef ArchStr = getCanonicalArchString(
              C, Args, Arch, TC->getTriple(), SuppressError);
          if (ArchStr.empty())
            return Archs;
          Archs.erase(ArchStr);
        }
      }
    }
  }

  if (auto ConflictingArchs =
          getConflictOffloadArchCombination(Archs, TC->getTriple())) {
    C.getDriver().Diag(clang::diag::err_drv_bad_offload_arch_combo)
        << ConflictingArchs->first << ConflictingArchs->second;
    C.setContainsError();
  }

  // Skip filling defaults if we're just querying what is availible.
  if (SuppressError)
    return Archs;

  if (Archs.empty()) {
    if (Kind == Action::OFK_Cuda) {
      Archs.insert(OffloadArchToString(OffloadArch::CudaDefault));
    } else if (Kind == Action::OFK_HIP) {
      Archs.insert(OffloadArchToString(OffloadArch::HIPDefault));
    } else if (Kind == Action::OFK_OpenMP) {
      // Accept legacy `-march` device arguments for OpenMP.
      if (auto *Arg = C.getArgsForToolChain(TC, /*BoundArch=*/"", Kind)
                          .getLastArg(options::OPT_march_EQ)) {
        Archs.insert(Arg->getValue());
      } else {
        auto ArchsOrErr = TC->getSystemGPUArchs(Args);
        if (!ArchsOrErr) {
          TC->getDriver().Diag(diag::err_drv_undetermined_gpu_arch)
              << llvm::Triple::getArchTypeName(TC->getArch())
              << llvm::toString(ArchsOrErr.takeError()) << "--offload-arch";
        } else if (!ArchsOrErr->empty()) {
          for (auto Arch : *ArchsOrErr)
            Archs.insert(Args.MakeArgStringRef(Arch));
        } else {
          Archs.insert(StringRef());
        }
      }
    } else if (Kind == Action::OFK_SYCL) {
      // For SYCL offloading, we need to check the triple for NVPTX or AMDGPU.
      // The default arch is set for NVPTX if not provided.  For AMDGPU, emit
      // an error as the user is responsible to set the arch.
      if (TC->getTriple().isNVPTX())
        Archs.insert(OffloadArchToString(OffloadArch::SM_50));
      else if (TC->getTriple().isAMDGPU())
        C.getDriver().Diag(clang::diag::err_drv_sycl_missing_amdgpu_arch)
            << 1 << TC->getTriple().str();
      else
        Archs.insert(StringRef());
    }
  } else {
    Args.ClaimAllArgs(options::OPT_offload_arch_EQ);
    Args.ClaimAllArgs(options::OPT_no_offload_arch_EQ);
  }

  return Archs;
}

Action *Driver::BuildOffloadingActions(Compilation &C,
                                       llvm::opt::DerivedArgList &Args,
                                       const InputTy &Input, StringRef CUID,
                                       Action *HostAction) const {
  // Don't build offloading actions if explicitly disabled or we do not have a
  // valid source input and compile action to embed it in. If preprocessing only
  // ignore embedding.
  if (offloadHostOnly() || !types::isSrcFile(Input.first) ||
      !(isa<CompileJobAction>(HostAction) ||
        getFinalPhase(Args) == phases::Preprocess))
    return HostAction;

  ActionList OffloadActions;
  OffloadAction::DeviceDependences DDeps;

  const Action::OffloadKind OffloadKinds[] = {
      Action::OFK_OpenMP, Action::OFK_Cuda, Action::OFK_HIP, Action::OFK_SYCL};

  for (Action::OffloadKind Kind : OffloadKinds) {
    SmallVector<const ToolChain *, 2> ToolChains;
    ActionList DeviceActions;

    auto TCRange = C.getOffloadToolChains(Kind);
    for (auto TI = TCRange.first, TE = TCRange.second; TI != TE; ++TI)
      ToolChains.push_back(TI->second);

    if (ToolChains.empty())
      continue;

    types::ID InputType = Input.first;
    const Arg *InputArg = Input.second;

    // The toolchain can be active for unsupported file types.
    if ((Kind == Action::OFK_Cuda && !types::isCuda(InputType)) ||
        (Kind == Action::OFK_HIP && !types::isHIP(InputType)))
      continue;

    // Get the product of all bound architectures and toolchains.
    SmallVector<std::pair<const ToolChain *, StringRef>> TCAndArchs;
    for (const ToolChain *TC : ToolChains) {
      llvm::DenseSet<StringRef> Arches = getOffloadArchs(C, Args, Kind, TC);
      SmallVector<StringRef, 0> Sorted(Arches.begin(), Arches.end());
      llvm::sort(Sorted);
      for (StringRef Arch : Sorted) {
        TCAndArchs.push_back(std::make_pair(TC, Arch));
        DeviceActions.push_back(
            C.MakeAction<InputAction>(*InputArg, InputType, CUID));
      }
    }

    if (DeviceActions.empty())
      return HostAction;

    // FIXME: Do not collapse the host side for Darwin targets with SYCL offload
    // compilations. The toolchain is not properly initialized for the target.
    if (isa<CompileJobAction>(HostAction) && Kind == Action::OFK_SYCL &&
        HostAction->getType() != types::TY_Nothing &&
        C.getSingleOffloadToolChain<Action::OFK_Host>()
            ->getTriple()
            .isOSDarwin())
      HostAction->setCannotBeCollapsedWithNextDependentAction();

    auto PL = types::getCompilationPhases(*this, Args, InputType);

    for (phases::ID Phase : PL) {
      if (Phase == phases::Link) {
        assert(Phase == PL.back() && "linking must be final compilation step.");
        break;
      }

      // Assemble actions are not used for the SYCL device side.  Both compile
      // and backend actions are used to generate IR and textual IR if needed.
      if (Kind == Action::OFK_SYCL && Phase == phases::Assemble)
        continue;

      auto TCAndArch = TCAndArchs.begin();
      for (Action *&A : DeviceActions) {
        if (A->getType() == types::TY_Nothing)
          continue;

        // Propagate the ToolChain so we can use it in ConstructPhaseAction.
        A->propagateDeviceOffloadInfo(Kind, TCAndArch->second.data(),
                                      TCAndArch->first);
        A = ConstructPhaseAction(C, Args, Phase, A, Kind);

        if (isa<CompileJobAction>(A) && isa<CompileJobAction>(HostAction) &&
            Kind == Action::OFK_OpenMP &&
            HostAction->getType() != types::TY_Nothing) {
          // OpenMP offloading has a dependency on the host compile action to
          // identify which declarations need to be emitted. This shouldn't be
          // collapsed with any other actions so we can use it in the device.
          HostAction->setCannotBeCollapsedWithNextDependentAction();
          OffloadAction::HostDependence HDep(
              *HostAction, *C.getSingleOffloadToolChain<Action::OFK_Host>(),
              TCAndArch->second.data(), Kind);
          OffloadAction::DeviceDependences DDep;
          DDep.add(*A, *TCAndArch->first, TCAndArch->second.data(), Kind);
          A = C.MakeAction<OffloadAction>(HDep, DDep);
        }

        ++TCAndArch;
      }
    }
    // Use of -fsycl-device-obj=spirv converts the original LLVM-IR file to
    // SPIR-V for later consumption.
    for (Action *&A : DeviceActions) {
      if (!Args.getLastArgValue(options::OPT_fsycl_device_obj_EQ)
               .equals_insensitive("spirv") ||
          Kind != Action::OFK_SYCL || A->getType() != types::TY_LLVM_BC)
        continue;
      A = C.MakeAction<SPIRVTranslatorJobAction>(A, types::TY_SPIRV);
    }

    // Compiling HIP in non-RDC mode requires linking each action individually.
    for (Action *&A : DeviceActions) {
      if ((A->getType() != types::TY_Object &&
           A->getType() != types::TY_LTO_BC) ||
          Kind != Action::OFK_HIP ||
          Args.hasFlag(options::OPT_fgpu_rdc, options::OPT_fno_gpu_rdc, false))
        continue;
      ActionList LinkerInput = {A};
      A = C.MakeAction<LinkJobAction>(LinkerInput, types::TY_Image);
    }

    auto TCAndArch = TCAndArchs.begin();
    for (Action *A : DeviceActions) {
      DDeps.add(*A, *TCAndArch->first, TCAndArch->second.data(), Kind);
      OffloadAction::DeviceDependences DDep;
      DDep.add(*A, *TCAndArch->first, TCAndArch->second.data(), Kind);

      // Compiling CUDA in non-RDC mode uses the PTX output if available.
      for (Action *Input : A->getInputs())
        if (Kind == Action::OFK_Cuda && A->getType() == types::TY_Object &&
            !Args.hasFlag(options::OPT_fgpu_rdc, options::OPT_fno_gpu_rdc,
                          false))
          DDep.add(*Input, *TCAndArch->first, TCAndArch->second.data(), Kind);
      OffloadActions.push_back(C.MakeAction<OffloadAction>(DDep, A->getType()));

      ++TCAndArch;
    }
    // For SYCL based offloading, populate the device traits macros that are
    // used during compilation.
    if (Kind == Action::OFK_SYCL)
      tools::SYCL::populateSYCLDeviceTraitsMacrosArgs(C, Args, TCAndArchs);
  }

  // HIP code in non-RDC mode will bundle the output if it invoked the linker.
  bool ShouldBundleHIP =
      C.isOffloadingHostKind(Action::OFK_HIP) &&
      Args.hasFlag(options::OPT_gpu_bundle_output,
                   options::OPT_no_gpu_bundle_output, true) &&
      !Args.hasFlag(options::OPT_fgpu_rdc, options::OPT_fno_gpu_rdc, false) &&
      !llvm::any_of(OffloadActions,
                    [](Action *A) { return A->getType() != types::TY_Image; });

  // All kinds exit now in device-only mode except for non-RDC mode HIP.
  if (offloadDeviceOnly() && !ShouldBundleHIP)
    return C.MakeAction<OffloadAction>(DDeps, types::TY_Nothing);

  if (OffloadActions.empty())
    return HostAction;

  OffloadAction::DeviceDependences DDep;
  if (C.isOffloadingHostKind(Action::OFK_Cuda) &&
      !Args.hasFlag(options::OPT_fgpu_rdc, options::OPT_fno_gpu_rdc, false)) {
    // If we are not in RDC-mode we just emit the final CUDA fatbinary for
    // each translation unit without requiring any linking.
    Action *FatbinAction =
        C.MakeAction<LinkJobAction>(OffloadActions, types::TY_CUDA_FATBIN);
    DDep.add(*FatbinAction, *C.getSingleOffloadToolChain<Action::OFK_Cuda>(),
             nullptr, Action::OFK_Cuda);
  } else if (C.isOffloadingHostKind(Action::OFK_HIP) &&
             !Args.hasFlag(options::OPT_fgpu_rdc, options::OPT_fno_gpu_rdc,
                           false)) {
    // If we are not in RDC-mode we just emit the final HIP fatbinary for each
    // translation unit, linking each input individually.
    Action *FatbinAction =
        C.MakeAction<LinkJobAction>(OffloadActions, types::TY_HIP_FATBIN);
    DDep.add(*FatbinAction, *C.getSingleOffloadToolChain<Action::OFK_HIP>(),
             nullptr, Action::OFK_HIP);
  } else {
    // Package all the offloading actions into a single output that can be
    // embedded in the host and linked.
    Action *PackagerAction =
        C.MakeAction<OffloadPackagerJobAction>(OffloadActions, types::TY_Image);
    DDep.add(*PackagerAction, *C.getSingleOffloadToolChain<Action::OFK_Host>(),
             nullptr, C.getActiveOffloadKinds());
  }

  // HIP wants '--offload-device-only' to create a fatbinary by default.
  if (offloadDeviceOnly())
    return C.MakeAction<OffloadAction>(DDep, types::TY_Nothing);

  // If we are unable to embed a single device output into the host, we need to
  // add each device output as a host dependency to ensure they are still built.
  bool SingleDeviceOutput = !llvm::any_of(OffloadActions, [](Action *A) {
    return A->getType() == types::TY_Nothing;
  }) && isa<CompileJobAction>(HostAction);
  OffloadAction::HostDependence HDep(
      *HostAction, *C.getSingleOffloadToolChain<Action::OFK_Host>(),
      /*BoundArch=*/nullptr, SingleDeviceOutput ? DDep : DDeps);
  return C.MakeAction<OffloadAction>(HDep, SingleDeviceOutput ? DDep : DDeps);
}

Action *Driver::ConstructPhaseAction(
    Compilation &C, const ArgList &Args, phases::ID Phase, Action *Input,
    Action::OffloadKind TargetDeviceOffloadKind) const {
  llvm::PrettyStackTraceString CrashInfo("Constructing phase actions");

  // Some types skip the assembler phase (e.g., llvm-bc), but we can't
  // encode this in the steps because the intermediate type depends on
  // arguments. Just special case here.
  if (Phase == phases::Assemble && Input->getType() != types::TY_PP_Asm)
    return Input;

  // Use of --sycl-link will only allow for the link phase to occur. This is
  // for all input files.
  if (Args.hasArg(options::OPT_sycl_link) && Phase != phases::Link)
    return Input;

  // Build the appropriate action.
  switch (Phase) {
  case phases::Link:
    llvm_unreachable("link action invalid here.");
  case phases::IfsMerge:
    llvm_unreachable("ifsmerge action invalid here.");
  case phases::Preprocess: {
    types::ID OutputTy;
    // -M and -MM specify the dependency file name by altering the output type,
    // -if -MD and -MMD are not specified.
    if (Args.hasArg(options::OPT_M, options::OPT_MM) &&
        !Args.hasArg(options::OPT_MD, options::OPT_MMD)) {
      OutputTy = types::TY_Dependencies;
    } else {
      OutputTy = Input->getType();
      // For these cases, the preprocessor is only translating forms, the Output
      // still needs preprocessing.
      if (!Args.hasFlag(options::OPT_frewrite_includes,
                        options::OPT_fno_rewrite_includes, false) &&
          !Args.hasFlag(options::OPT_frewrite_imports,
                        options::OPT_fno_rewrite_imports, false) &&
          !Args.hasFlag(options::OPT_fdirectives_only,
                        options::OPT_fno_directives_only, false) &&
          !CCGenDiagnostics)
        OutputTy = types::getPreprocessedType(OutputTy);
      assert(OutputTy != types::TY_INVALID &&
             "Cannot preprocess this input type!");
    }
    types::ID HostPPType = types::getPreprocessedType(Input->getType());
    if (Args.hasArg(options::OPT_fsycl) && HostPPType != types::TY_INVALID &&
        !Args.hasArg(options::OPT_fno_sycl_use_footer) &&
        TargetDeviceOffloadKind == Action::OFK_None &&
        Input->getType() != types::TY_CUDA_DEVICE &&
        Args.hasArg(options::OPT_fsycl_host_compiler_EQ)) {
      // Performing a host compilation with -fsycl.  Append the integration
      // footer to the source file.
      auto *AppendFooter =
          C.MakeAction<AppendFooterJobAction>(Input, Input->getType());
      // FIXME: There are 2 issues with dependency generation in regards to
      // the integration footer that need to be addressed.
      // 1) Input file referenced on the RHS of a dependency is based on the
      //    input src, which is a temporary.  We want this to be the true
      //    user input src file.
      // 2) When generating dependencies against a preprocessed file, header
      //    file information (using -MD or-MMD) is not provided.
      return C.MakeAction<PreprocessJobAction>(AppendFooter, OutputTy);
    }
    return C.MakeAction<PreprocessJobAction>(Input, OutputTy);
  }
  case phases::Precompile: {
    // API extraction should not generate an actual precompilation action.
    if (Args.hasArg(options::OPT_extract_api))
      return C.MakeAction<ExtractAPIJobAction>(Input, types::TY_API_INFO);

    // With 'fexperimental-modules-reduced-bmi', we don't want to run the
    // precompile phase unless the user specified '--precompile'. In the case
    // the '--precompile' flag is enabled, we will try to emit the reduced BMI
    // as a by product in GenerateModuleInterfaceAction.
    if (Args.hasArg(options::OPT_modules_reduced_bmi) &&
        !Args.getLastArg(options::OPT__precompile))
      return Input;

    types::ID OutputTy = getPrecompiledType(Input->getType());
    assert(OutputTy != types::TY_INVALID &&
           "Cannot precompile this input type!");

    // If we're given a module name, precompile header file inputs as a
    // module, not as a precompiled header.
    const char *ModName = nullptr;
    if (OutputTy == types::TY_PCH) {
      if (Arg *A = Args.getLastArg(options::OPT_fmodule_name_EQ))
        ModName = A->getValue();
      if (ModName)
        OutputTy = types::TY_ModuleFile;
    }

    if (Args.hasArg(options::OPT_fsyntax_only)) {
      // Syntax checks should not emit a PCH file
      OutputTy = types::TY_Nothing;
    }

    return C.MakeAction<PrecompileJobAction>(Input, OutputTy);
  }
  case phases::Compile: {
    if (Args.hasArg(options::OPT_fsyntax_only))
      return C.MakeAction<CompileJobAction>(Input, types::TY_Nothing);
    if (Args.hasArg(options::OPT_rewrite_objc))
      return C.MakeAction<CompileJobAction>(Input, types::TY_RewrittenObjC);
    if (Args.hasArg(options::OPT_rewrite_legacy_objc))
      return C.MakeAction<CompileJobAction>(Input,
                                            types::TY_RewrittenLegacyObjC);
    if (Args.hasArg(options::OPT__analyze))
      return C.MakeAction<AnalyzeJobAction>(Input, types::TY_Plist);
    if (Args.hasArg(options::OPT_emit_ast))
      return C.MakeAction<CompileJobAction>(Input, types::TY_AST);
    if (Args.hasArg(options::OPT_emit_cir))
      return C.MakeAction<CompileJobAction>(Input, types::TY_CIR);
    if (Args.hasArg(options::OPT_module_file_info))
      return C.MakeAction<CompileJobAction>(Input, types::TY_ModuleFile);
    if (Args.hasArg(options::OPT_verify_pch))
      return C.MakeAction<VerifyPCHJobAction>(Input, types::TY_Nothing);
    if (Args.hasArg(options::OPT_extract_api))
      return C.MakeAction<ExtractAPIJobAction>(Input, types::TY_API_INFO);
    return C.MakeAction<CompileJobAction>(Input, types::TY_LLVM_BC);
  }
  case phases::Backend: {
    if (isUsingLTO() && TargetDeviceOffloadKind == Action::OFK_None) {
      types::ID Output;
      if (Args.hasArg(options::OPT_ffat_lto_objects) &&
          !Args.hasArg(options::OPT_emit_llvm))
        Output = types::TY_PP_Asm;
      else if (Args.hasArg(options::OPT_S))
        Output = types::TY_LTO_IR;
      else
        Output = types::TY_LTO_BC;
      return C.MakeAction<BackendJobAction>(Input, Output);
    }
    if (isUsingOffloadLTO() && TargetDeviceOffloadKind != Action::OFK_None) {
      types::ID Output =
          Args.hasArg(options::OPT_S) ? types::TY_LTO_IR : types::TY_LTO_BC;
      if (getUseNewOffloadingDriver() && getOffloadLTOMode() == LTOK_Thin &&
          TargetDeviceOffloadKind == Action::OFK_SYCL) {
        // For SYCL with thinLTO, run sycl-post-link, extract the BC files from
        // the output table, run the backend on each output table.
        llvm::Triple OffloadTriple =
            Input->getOffloadingToolChain()->getTriple();
        SYCLPostLinkJobAction *TypedPostLinkAction =
            C.MakeAction<SYCLPostLinkJobAction>(Input, types::TY_Tempfiletable,
                                                types::TY_Tempfiletable);
        TypedPostLinkAction->setRTSetsSpecConstants(
            OffloadTriple.isSPIROrSPIRV() && !OffloadTriple.isSPIRAOT());
        auto *TypedExtractIRFilesAction = C.MakeAction<FileTableTformJobAction>(
            TypedPostLinkAction, types::TY_Tempfilelist,
            types::TY_Tempfilelist);

        TypedExtractIRFilesAction->addExtractColumnTform(
            FileTableTformJobAction::COL_CODE, false /*drop titles*/);
        auto *OutputAction =
            C.MakeAction<BackendJobAction>(TypedExtractIRFilesAction, Output);

        auto *ForEach = C.MakeAction<ForEachWrappingAction>(
            TypedExtractIRFilesAction, OutputAction);
        // This final job is mostly a no-op, but we need it to set the Action
        // type to Tempfilelist which is expected by clang-offload-packager.
        auto *ExtractBCFiles = C.MakeAction<FileTableTformJobAction>(
            ForEach, types::TY_Tempfilelist, types::TY_Tempfilelist);
        ExtractBCFiles->addExtractColumnTform(FileTableTformJobAction::COL_ZERO,
                                              false /*drop titles*/);
        return ExtractBCFiles;
      }
      return C.MakeAction<BackendJobAction>(Input, Output);
    }
    if (Args.hasArg(options::OPT_emit_llvm) ||
        (TargetDeviceOffloadKind == Action::OFK_SYCL &&
         C.getDriver().getUseNewOffloadingDriver()) ||
        (((Input->getOffloadingToolChain() &&
           Input->getOffloadingToolChain()->getTriple().isAMDGPU()) ||
          TargetDeviceOffloadKind == Action::OFK_HIP) &&
         (Args.hasFlag(options::OPT_fgpu_rdc, options::OPT_fno_gpu_rdc,
                       false) ||
          TargetDeviceOffloadKind == Action::OFK_OpenMP))) {
      types::ID Output =
          Args.hasArg(options::OPT_S) &&
                  (TargetDeviceOffloadKind == Action::OFK_None ||
                   offloadDeviceOnly() ||
                   (TargetDeviceOffloadKind == Action::OFK_HIP &&
                    !Args.hasFlag(options::OPT_offload_new_driver,
                                  options::OPT_no_offload_new_driver,
                                  C.isOffloadingHostKind(Action::OFK_Cuda))))
              ? types::TY_LLVM_IR
              : types::TY_LLVM_BC;
      return C.MakeAction<BackendJobAction>(Input, Output);
    }
    return C.MakeAction<BackendJobAction>(Input, types::TY_PP_Asm);
  }
  case phases::Assemble:
    return C.MakeAction<AssembleJobAction>(std::move(Input), types::TY_Object);
  }

  llvm_unreachable("invalid phase in ConstructPhaseAction");
}

void Driver::BuildJobs(Compilation &C) const {
  llvm::PrettyStackTraceString CrashInfo("Building compilation jobs");

  Arg *FinalOutput = C.getArgs().getLastArg(options::OPT_o);

  // It is an error to provide a -o option if we are making multiple output
  // files. There are exceptions:
  //
  // IfsMergeJob: when generating interface stubs enabled we want to be able to
  // generate the stub file at the same time that we generate the real
  // library/a.out. So when a .o, .so, etc are the output, with clang interface
  // stubs there will also be a .ifs and .ifso at the same location.
  //
  // CompileJob of type TY_IFS_CPP: when generating interface stubs is enabled
  // and -c is passed, we still want to be able to generate a .ifs file while
  // we are also generating .o files. So we allow more than one output file in
  // this case as well.
  //
  // OffloadClass of type TY_Nothing: device-only output will place many outputs
  // into a single offloading action. We should count all inputs to the action
  // as outputs. Also ignore device-only outputs if we're compiling with
  // -fsyntax-only.
  if (FinalOutput) {
    unsigned NumOutputs = 0;
    unsigned NumIfsOutputs = 0;
    for (const Action *A : C.getActions()) {
      // The actions below do not increase the number of outputs, when operating
      // on DX containers.
      if (A->getType() == types::TY_DX_CONTAINER &&
          (A->getKind() == clang::driver::Action::BinaryAnalyzeJobClass ||
           A->getKind() == clang::driver::Action::BinaryTranslatorJobClass))
        continue;

      if (A->getType() != types::TY_Nothing &&
          !(A->getKind() == Action::IfsMergeJobClass ||
            (A->getType() == clang::driver::types::TY_IFS_CPP &&
             A->getKind() == clang::driver::Action::CompileJobClass &&
             0 == NumIfsOutputs++) ||
            (A->getKind() == Action::BindArchClass && A->getInputs().size() &&
             A->getInputs().front()->getKind() == Action::IfsMergeJobClass)))
        ++NumOutputs;
      else if (A->getKind() == Action::OffloadClass &&
               A->getType() == types::TY_Nothing &&
               !C.getArgs().hasArg(options::OPT_fsyntax_only))
        NumOutputs += A->size();
    }

    if (NumOutputs > 1) {
      Diag(clang::diag::err_drv_output_argument_with_multiple_files);
      FinalOutput = nullptr;
    }
  }

  const llvm::Triple &RawTriple = C.getDefaultToolChain().getTriple();

  // Collect the list of architectures.
  llvm::StringSet<> ArchNames;
  if (RawTriple.isOSBinFormatMachO())
    for (const Arg *A : C.getArgs())
      if (A->getOption().matches(options::OPT_arch))
        ArchNames.insert(A->getValue());

  // Set of (Action, canonical ToolChain triple) pairs we've built jobs for.
  std::map<std::pair<const Action *, std::string>, InputInfoList> CachedResults;
  for (Action *A : C.getActions()) {
    // If we are linking an image for multiple archs then the linker wants
    // -arch_multiple and -final_output <final image name>. Unfortunately, this
    // doesn't fit in cleanly because we have to pass this information down.
    //
    // FIXME: This is a hack; find a cleaner way to integrate this into the
    // process.
    const char *LinkingOutput = nullptr;
    if (isa<LipoJobAction>(A)) {
      if (FinalOutput)
        LinkingOutput = FinalOutput->getValue();
      else
        LinkingOutput = getDefaultImageName();
    }

    BuildJobsForAction(C, A, &C.getDefaultToolChain(),
                       /*BoundArch*/ StringRef(),
                       /*AtTopLevel*/ true,
                       /*MultipleArchs*/ ArchNames.size() > 1,
                       /*LinkingOutput*/ LinkingOutput, CachedResults,
                       /*TargetDeviceOffloadKind*/ Action::OFK_None);
  }

  // If we have more than one job, then disable integrated-cc1 for now. Do this
  // also when we need to report process execution statistics.
  if (C.getJobs().size() > 1 || CCPrintProcessStats)
    for (auto &J : C.getJobs())
      J.InProcess = false;

  if (CCPrintProcessStats) {
    C.setPostCallback([=](const Command &Cmd, int Res) {
      std::optional<llvm::sys::ProcessStatistics> ProcStat =
          Cmd.getProcessStatistics();
      if (!ProcStat)
        return;

      const char *LinkingOutput = nullptr;
      if (FinalOutput)
        LinkingOutput = FinalOutput->getValue();
      else if (!Cmd.getOutputFilenames().empty())
        LinkingOutput = Cmd.getOutputFilenames().front().c_str();
      else
        LinkingOutput = getDefaultImageName();

      if (CCPrintStatReportFilename.empty()) {
        using namespace llvm;
        // Human readable output.
        outs() << sys::path::filename(Cmd.getExecutable()) << ": "
               << "output=" << LinkingOutput;
        outs() << ", total="
               << format("%.3f", ProcStat->TotalTime.count() / 1000.) << " ms"
               << ", user="
               << format("%.3f", ProcStat->UserTime.count() / 1000.) << " ms"
               << ", mem=" << ProcStat->PeakMemory << " Kb\n";
      } else {
        // CSV format.
        std::string Buffer;
        llvm::raw_string_ostream Out(Buffer);
        llvm::sys::printArg(Out, llvm::sys::path::filename(Cmd.getExecutable()),
                            /*Quote*/ true);
        Out << ',';
        llvm::sys::printArg(Out, LinkingOutput, true);
        Out << ',' << ProcStat->TotalTime.count() << ','
            << ProcStat->UserTime.count() << ',' << ProcStat->PeakMemory
            << '\n';
        Out.flush();
        std::error_code EC;
        llvm::raw_fd_ostream OS(CCPrintStatReportFilename, EC,
                                llvm::sys::fs::OF_Append |
                                    llvm::sys::fs::OF_Text);
        if (EC)
          return;
        auto L = OS.lock();
        if (!L) {
          llvm::errs() << "ERROR: Cannot lock file "
                       << CCPrintStatReportFilename << ": "
                       << toString(L.takeError()) << "\n";
          return;
        }
        OS << Buffer;
        OS.flush();
      }
    });
  }

  // If the user passed -Qunused-arguments or there were errors, don't warn
  // about any unused arguments.
  if (Diags.hasErrorOccurred() ||
      C.getArgs().hasArg(options::OPT_Qunused_arguments))
    return;

  // Claim -fdriver-only here.
  (void)C.getArgs().hasArg(options::OPT_fdriver_only);
  // Claim -### here.
  (void)C.getArgs().hasArg(options::OPT__HASH_HASH_HASH);

  // Claim --driver-mode, --rsp-quoting, it was handled earlier.
  (void)C.getArgs().hasArg(options::OPT_driver_mode);
  (void)C.getArgs().hasArg(options::OPT_rsp_quoting);

  bool HasAssembleJob = llvm::any_of(C.getJobs(), [](auto &J) {
    // Match ClangAs and other derived assemblers of Tool. ClangAs uses a
    // longer ShortName "clang integrated assembler" while other assemblers just
    // use "assembler".
    return strstr(J.getCreator().getShortName(), "assembler");
  });
  for (Arg *A : C.getArgs()) {
    // FIXME: It would be nice to be able to send the argument to the
    // DiagnosticsEngine, so that extra values, position, and so on could be
    // printed.
    if (!A->isClaimed()) {
      if (A->getOption().hasFlag(options::NoArgumentUnused))
        continue;

      // Suppress the warning automatically if this is just a flag, and it is an
      // instance of an argument we already claimed.
      const Option &Opt = A->getOption();
      if (Opt.getKind() == Option::FlagClass) {
        bool DuplicateClaimed = false;

        for (const Arg *AA : C.getArgs().filtered(&Opt)) {
          if (AA->isClaimed()) {
            DuplicateClaimed = true;
            break;
          }
        }

        if (DuplicateClaimed)
          continue;
      }

      // In clang-cl, don't mention unknown arguments here since they have
      // already been warned about.
      if (!IsCLMode() || !A->getOption().matches(options::OPT_UNKNOWN)) {
        if (A->getOption().hasFlag(options::TargetSpecific) &&
            !A->isIgnoredTargetSpecific() && !HasAssembleJob &&
            // When for example -### or -v is used
            // without a file, target specific options are not
            // consumed/validated.
            // Instead emitting an error emit a warning instead.
            !C.getActions().empty()) {
          Diag(diag::err_drv_unsupported_opt_for_target)
              << A->getSpelling() << getTargetTriple();
        } else {
          Diag(clang::diag::warn_drv_unused_argument)
              << A->getAsString(C.getArgs());
        }
      }
    }
  }
}

namespace {
/// Utility class to control the collapse of dependent actions and select the
/// tools accordingly.
class ToolSelector final {
  /// The tool chain this selector refers to.
  const ToolChain &TC;

  /// The compilation this selector refers to.
  const Compilation &C;

  /// The base action this selector refers to.
  const JobAction *BaseAction;

  /// Set to true if the current toolchain refers to host actions.
  bool IsHostSelector;

  /// Set to true if save-temps and embed-bitcode functionalities are active.
  bool SaveTemps;
  bool EmbedBitcode;

  /// Get previous dependent action or null if that does not exist. If
  /// \a CanBeCollapsed is false, that action must be legal to collapse or
  /// null will be returned.
  const JobAction *getPrevDependentAction(const ActionList &Inputs,
                                          ActionList &SavedOffloadAction,
                                          bool CanBeCollapsed = true) {
    // An option can be collapsed only if it has a single input.
    if (Inputs.size() != 1)
      return nullptr;

    Action *CurAction = *Inputs.begin();
    if (CanBeCollapsed &&
        !CurAction->isCollapsingWithNextDependentActionLegal())
      return nullptr;

    // If the input action is an offload action. Look through it and save any
    // offload action that can be dropped in the event of a collapse.
    if (auto *OA = dyn_cast<OffloadAction>(CurAction)) {
      // If the dependent action is a device action, we will attempt to collapse
      // only with other device actions. Otherwise, we would do the same but
      // with host actions only.
      if (!IsHostSelector) {
        if (OA->hasSingleDeviceDependence(/*DoNotConsiderHostActions=*/true)) {
          CurAction =
              OA->getSingleDeviceDependence(/*DoNotConsiderHostActions=*/true);
          if (CanBeCollapsed &&
              !CurAction->isCollapsingWithNextDependentActionLegal())
            return nullptr;
          SavedOffloadAction.push_back(OA);
          return dyn_cast<JobAction>(CurAction);
        }
      } else if (OA->hasHostDependence()) {
        CurAction = OA->getHostDependence();
        if (CanBeCollapsed &&
            !CurAction->isCollapsingWithNextDependentActionLegal())
          return nullptr;
        SavedOffloadAction.push_back(OA);
        return dyn_cast<JobAction>(CurAction);
      }
      return nullptr;
    }

    return dyn_cast<JobAction>(CurAction);
  }

  // We need to collapse the separate compilation steps when performing
  // a third party host compilation step for SYCL offloading.  We don't know
  // what the third party compiler is capable of, so only allow for object
  // creation when performing -save-temps.
  bool SYCLHostCompiler =
      BaseAction->isHostOffloading(Action::OFK_SYCL) &&
      C.getArgs().hasArg(options::OPT_fsycl_host_compiler_EQ);

  /// Return true if an assemble action can be collapsed.
  bool canCollapseAssembleAction() const {
    return TC.useIntegratedAs() && !(SaveTemps && !SYCLHostCompiler) &&
           !C.getArgs().hasArg(options::OPT_via_file_asm) &&
           !C.getArgs().hasArg(options::OPT__SLASH_FA) &&
           !C.getArgs().hasArg(options::OPT__SLASH_Fa) &&
           !C.getArgs().hasArg(options::OPT_dxc_Fc);
  }

  /// Return true if a preprocessor action can be collapsed.
  bool canCollapsePreprocessorAction() const {
    return !C.getArgs().hasArg(options::OPT_no_integrated_cpp) &&
           !(SaveTemps && !SYCLHostCompiler) &&
           !C.getArgs().hasArg(options::OPT_traditional_cpp) &&
           !C.getArgs().hasArg(options::OPT_rewrite_objc);
  }

  /// Struct that relates an action with the offload actions that would be
  /// collapsed with it.
  struct JobActionInfo final {
    /// The action this info refers to.
    const JobAction *JA = nullptr;
    /// The offload actions we need to take care off if this action is
    /// collapsed.
    ActionList SavedOffloadAction;
  };

  /// Append collapsed offload actions from the give nnumber of elements in the
  /// action info array.
  static void AppendCollapsedOffloadAction(ActionList &CollapsedOffloadAction,
                                           ArrayRef<JobActionInfo> &ActionInfo,
                                           unsigned ElementNum) {
    assert(ElementNum <= ActionInfo.size() && "Invalid number of elements.");
    for (unsigned I = 0; I < ElementNum; ++I)
      CollapsedOffloadAction.append(ActionInfo[I].SavedOffloadAction.begin(),
                                    ActionInfo[I].SavedOffloadAction.end());
  }

  /// Functions that attempt to perform the combining. They detect if that is
  /// legal, and if so they update the inputs \a Inputs and the offload action
  /// that were collapsed in \a CollapsedOffloadAction. A tool that deals with
  /// the combined action is returned. If the combining is not legal or if the
  /// tool does not exist, null is returned.
  /// Currently three kinds of collapsing are supported:
  ///  - Assemble + Backend + Compile;
  ///  - Assemble + Backend ;
  ///  - Backend + Compile.
  const Tool *
  combineAssembleBackendCompile(ArrayRef<JobActionInfo> ActionInfo,
                                ActionList &Inputs,
                                ActionList &CollapsedOffloadAction) {
    if (ActionInfo.size() < 3 || !canCollapseAssembleAction())
      return nullptr;
    auto *AJ = dyn_cast<AssembleJobAction>(ActionInfo[0].JA);
    auto *BJ = dyn_cast<BackendJobAction>(ActionInfo[1].JA);
    auto *CJ = dyn_cast<CompileJobAction>(ActionInfo[2].JA);
    if (!AJ || !BJ || !CJ)
      return nullptr;

    // Get compiler tool.
    const Tool *T = TC.SelectTool(*CJ);
    if (!T)
      return nullptr;

    // Can't collapse if we don't have codegen support unless we are
    // emitting LLVM IR.
    bool OutputIsLLVM = types::isLLVMIR(ActionInfo[0].JA->getType());
    if (!T->hasIntegratedBackend() && !(OutputIsLLVM && T->canEmitIR()))
      return nullptr;

    // When using -fembed-bitcode, it is required to have the same tool (clang)
    // for both CompilerJA and BackendJA. Otherwise, combine two stages.
    if (EmbedBitcode) {
      const Tool *BT = TC.SelectTool(*BJ);
      if (BT == T)
        return nullptr;
    }

    if (!T->hasIntegratedAssembler())
      return nullptr;

    Inputs = CJ->getInputs();
    AppendCollapsedOffloadAction(CollapsedOffloadAction, ActionInfo,
                                 /*NumElements=*/3);
    return T;
  }
  const Tool *combineAssembleBackend(ArrayRef<JobActionInfo> ActionInfo,
                                     ActionList &Inputs,
                                     ActionList &CollapsedOffloadAction) {
    if (ActionInfo.size() < 2 || !canCollapseAssembleAction())
      return nullptr;
    auto *AJ = dyn_cast<AssembleJobAction>(ActionInfo[0].JA);
    auto *BJ = dyn_cast<BackendJobAction>(ActionInfo[1].JA);
    if (!AJ || !BJ)
      return nullptr;

    // Get backend tool.
    const Tool *T = TC.SelectTool(*BJ);
    if (!T)
      return nullptr;

    if (!T->hasIntegratedAssembler())
      return nullptr;

    Inputs = BJ->getInputs();
    AppendCollapsedOffloadAction(CollapsedOffloadAction, ActionInfo,
                                 /*NumElements=*/2);
    return T;
  }
  const Tool *combineBackendCompile(ArrayRef<JobActionInfo> ActionInfo,
                                    ActionList &Inputs,
                                    ActionList &CollapsedOffloadAction) {
    if (ActionInfo.size() < 2)
      return nullptr;
    auto *BJ = dyn_cast<BackendJobAction>(ActionInfo[0].JA);
    auto *CJ = dyn_cast<CompileJobAction>(ActionInfo[1].JA);
    if (!BJ || !CJ)
      return nullptr;

    // Check if the initial input (to the compile job or its predessor if one
    // exists) is LLVM bitcode. In that case, no preprocessor step is required
    // and we can still collapse the compile and backend jobs when we have
    // -save-temps. I.e. there is no need for a separate compile job just to
    // emit unoptimized bitcode.
    bool InputIsBitcode = true;
    for (size_t i = 1; i < ActionInfo.size(); i++)
      if (ActionInfo[i].JA->getType() != types::TY_LLVM_BC &&
          ActionInfo[i].JA->getType() != types::TY_LTO_BC) {
        InputIsBitcode = false;
        break;
      }
    if (!InputIsBitcode && !canCollapsePreprocessorAction())
      return nullptr;

    // Get compiler tool.
    const Tool *T = TC.SelectTool(*CJ);
    if (!T)
      return nullptr;

    // Can't collapse if we don't have codegen support unless we are
    // emitting LLVM IR.
    bool OutputIsLLVM = types::isLLVMIR(ActionInfo[0].JA->getType());
    if (!T->hasIntegratedBackend() && !(OutputIsLLVM && T->canEmitIR()))
      return nullptr;

    if (T->canEmitIR() && ((SaveTemps && !InputIsBitcode) || EmbedBitcode))
      return nullptr;

    Inputs = CJ->getInputs();
    AppendCollapsedOffloadAction(CollapsedOffloadAction, ActionInfo,
                                 /*NumElements=*/2);
    return T;
  }

  /// Updates the inputs if the obtained tool supports combining with
  /// preprocessor action, and the current input is indeed a preprocessor
  /// action. If combining results in the collapse of offloading actions, those
  /// are appended to \a CollapsedOffloadAction.
  void combineWithPreprocessor(const Tool *T, ActionList &Inputs,
                               ActionList &CollapsedOffloadAction) {
    if (!T || !canCollapsePreprocessorAction() || !T->hasIntegratedCPP())
      return;

    // Attempt to get a preprocessor action dependence.
    ActionList PreprocessJobOffloadActions;
    ActionList NewInputs;
    for (Action *A : Inputs) {
      auto *PJ = getPrevDependentAction({A}, PreprocessJobOffloadActions);
      if (!PJ || !isa<PreprocessJobAction>(PJ)) {
        NewInputs.push_back(A);
        continue;
      }

      // This is legal to combine. Append any offload action we found and add the
      // current input to preprocessor inputs.
      CollapsedOffloadAction.append(PreprocessJobOffloadActions.begin(),
                                    PreprocessJobOffloadActions.end());
      NewInputs.append(PJ->input_begin(), PJ->input_end());
    }
    Inputs = NewInputs;
  }

public:
  ToolSelector(const JobAction *BaseAction, const ToolChain &TC,
               const Compilation &C, bool SaveTemps, bool EmbedBitcode)
      : TC(TC), C(C), BaseAction(BaseAction), SaveTemps(SaveTemps),
        EmbedBitcode(EmbedBitcode) {
    assert(BaseAction && "Invalid base action.");
    IsHostSelector = BaseAction->getOffloadingDeviceKind() == Action::OFK_None;
  }

  /// Check if a chain of actions can be combined and return the tool that can
  /// handle the combination of actions. The pointer to the current inputs \a
  /// Inputs and the list of offload actions \a CollapsedOffloadActions
  /// connected to collapsed actions are updated accordingly. The latter enables
  /// the caller of the selector to process them afterwards instead of just
  /// dropping them. If no suitable tool is found, null will be returned.
  const Tool *getTool(ActionList &Inputs,
                      ActionList &CollapsedOffloadAction) {
    //
    // Get the largest chain of actions that we could combine.
    //

    SmallVector<JobActionInfo, 5> ActionChain(1);
    ActionChain.back().JA = BaseAction;
    while (ActionChain.back().JA) {
      const Action *CurAction = ActionChain.back().JA;

      // Grow the chain by one element.
      ActionChain.resize(ActionChain.size() + 1);
      JobActionInfo &AI = ActionChain.back();

      // Attempt to fill it with the
      AI.JA =
          getPrevDependentAction(CurAction->getInputs(), AI.SavedOffloadAction);
    }

    // Pop the last action info as it could not be filled.
    ActionChain.pop_back();

    //
    // Attempt to combine actions. If all combining attempts failed, just return
    // the tool of the provided action. At the end we attempt to combine the
    // action with any preprocessor action it may depend on.
    //

    const Tool *T = combineAssembleBackendCompile(ActionChain, Inputs,
                                                  CollapsedOffloadAction);
    if (!T)
      T = combineAssembleBackend(ActionChain, Inputs, CollapsedOffloadAction);
    if (!T)
      T = combineBackendCompile(ActionChain, Inputs, CollapsedOffloadAction);
    if (!T) {
      Inputs = BaseAction->getInputs();
      T = TC.SelectTool(*BaseAction);
    }

    combineWithPreprocessor(T, Inputs, CollapsedOffloadAction);
    return T;
  }
};
}

/// Return a string that uniquely identifies the result of a job. The bound arch
/// is not necessarily represented in the toolchain's triple -- for example,
/// armv7 and armv7s both map to the same triple -- so we need both in our map.
/// Also, we need to add the offloading device kind, as the same tool chain can
/// be used for host and device for some programming models, e.g. OpenMP.
static std::string GetTriplePlusArchString(const ToolChain *TC,
                                           StringRef BoundArch,
                                           Action::OffloadKind OffloadKind) {
  std::string TriplePlusArch = TC->getTriple().normalize();
  if (!BoundArch.empty()) {
    TriplePlusArch += "-";
    TriplePlusArch += BoundArch;
  }
  TriplePlusArch += "-";
  TriplePlusArch += Action::GetOffloadKindName(OffloadKind);
  return TriplePlusArch;
}

static void CollectForEachInputs(
    InputInfoList &InputInfos, const Action *SourceAction, const ToolChain *TC,
    StringRef BoundArch, Action::OffloadKind TargetDeviceOffloadKind,
    const std::map<std::pair<const Action *, std::string>, InputInfoList>
        &CachedResults,
    const ForEachWrappingAction *FEA) {
  for (const Action *Input : SourceAction->getInputs()) {
    // Search for the Input, if not in the cache assume actions were collapsed
    // so recurse.
    auto Lookup = CachedResults.find(
        {Input,
         GetTriplePlusArchString(TC, BoundArch, TargetDeviceOffloadKind)});
    if (Lookup != CachedResults.end()) {
      if (!FEA->getSerialActions().count(Input)) {
        InputInfos.append(Lookup->second);
      }
    } else {
      CollectForEachInputs(InputInfos, Input, TC, BoundArch,
                           TargetDeviceOffloadKind, CachedResults, FEA);
    }
  }
}

InputInfoList Driver::BuildJobsForAction(
    Compilation &C, const Action *A, const ToolChain *TC, StringRef BoundArch,
    bool AtTopLevel, bool MultipleArchs, const char *LinkingOutput,
    std::map<std::pair<const Action *, std::string>, InputInfoList>
        &CachedResults,
    Action::OffloadKind TargetDeviceOffloadKind) const {
  std::pair<const Action *, std::string> ActionTC = {
      A, GetTriplePlusArchString(TC, BoundArch, TargetDeviceOffloadKind)};
  auto CachedResult = CachedResults.find(ActionTC);
  if (CachedResult != CachedResults.end()) {
    return CachedResult->second;
  }
  InputInfoList Result = BuildJobsForActionNoCache(
      C, A, TC, BoundArch, AtTopLevel, MultipleArchs, LinkingOutput,
      CachedResults, TargetDeviceOffloadKind);
  CachedResults[ActionTC] = Result;
  return Result;
}

static void handleTimeTrace(Compilation &C, const ArgList &Args,
                            const JobAction *JA, const char *BaseInput,
                            const InputInfo &Result) {
  Arg *A =
      Args.getLastArg(options::OPT_ftime_trace, options::OPT_ftime_trace_EQ);
  if (!A)
    return;
  SmallString<128> Path;
  if (A->getOption().matches(options::OPT_ftime_trace_EQ)) {
    Path = A->getValue();
    if (llvm::sys::fs::is_directory(Path)) {
      SmallString<128> Tmp(Result.getFilename());
      llvm::sys::path::replace_extension(Tmp, "json");
      llvm::sys::path::append(Path, llvm::sys::path::filename(Tmp));
    }
  } else {
    if (Arg *DumpDir = Args.getLastArgNoClaim(options::OPT_dumpdir)) {
      // The trace file is ${dumpdir}${basename}.json. Note that dumpdir may not
      // end with a path separator.
      Path = DumpDir->getValue();
      Path += llvm::sys::path::filename(BaseInput);
    } else {
      Path = Result.getFilename();
    }
    llvm::sys::path::replace_extension(Path, "json");
  }
  const char *ResultFile = C.getArgs().MakeArgString(Path);
  C.addTimeTraceFile(ResultFile, JA);
  C.addResultFile(ResultFile, JA);
}

InputInfoList Driver::BuildJobsForActionNoCache(
    Compilation &C, const Action *A, const ToolChain *TC, StringRef BoundArch,
    bool AtTopLevel, bool MultipleArchs, const char *LinkingOutput,
    std::map<std::pair<const Action *, std::string>, InputInfoList>
        &CachedResults,
    Action::OffloadKind TargetDeviceOffloadKind) const {
  llvm::PrettyStackTraceString CrashInfo("Building compilation jobs");

  InputInfoList OffloadDependencesInputInfo;
  bool BuildingForOffloadDevice = TargetDeviceOffloadKind != Action::OFK_None;
  if (const OffloadAction *OA = dyn_cast<OffloadAction>(A)) {
    // The 'Darwin' toolchain is initialized only when its arguments are
    // computed. Get the default arguments for OFK_None to ensure that
    // initialization is performed before processing the offload action.
    // FIXME: Remove when darwin's toolchain is initialized during construction.
    C.getArgsForToolChain(TC, BoundArch, Action::OFK_None);

    // The offload action is expected to be used in four different situations.
    //
    // a) Set a toolchain/architecture/kind for a host action:
    //    Host Action 1 -> OffloadAction -> Host Action 2
    //
    // b) Set a toolchain/architecture/kind for a device action;
    //    Device Action 1 -> OffloadAction -> Device Action 2
    //
    // c) Specify a device dependence to a host action;
    //    Device Action 1  _
    //                      \
    //      Host Action 1  ---> OffloadAction -> Host Action 2
    //
    // d) Specify a host dependence to a device action.
    //      Host Action 1  _
    //                      \
    //    Device Action 1  ---> OffloadAction -> Device Action 2
    //
    // For a) and b), we just return the job generated for the dependences. For
    // c) and d) we override the current action with the host/device dependence
    // if the current toolchain is host/device and set the offload dependences
    // info with the jobs obtained from the device/host dependence(s).

    // If there is a single device option or has no host action, just generate
    // the job for it.
    if (OA->hasSingleDeviceDependence() || !OA->hasHostDependence()) {
      InputInfoList DevA;
      OA->doOnEachDeviceDependence([&](Action *DepA, const ToolChain *DepTC,
                                       const char *DepBoundArch) {
        DevA.append(BuildJobsForAction(C, DepA, DepTC, DepBoundArch, AtTopLevel,
                                       /*MultipleArchs*/ !!DepBoundArch,
                                       LinkingOutput, CachedResults,
                                       DepA->getOffloadingDeviceKind()));
      });
      return DevA;
    }

    // If 'Action 2' is host, we generate jobs for the device dependences and
    // override the current action with the host dependence. Otherwise, we
    // generate the host dependences and override the action with the device
    // dependence. The dependences can't therefore be a top-level action.
    OA->doOnEachDependence(
        /*IsHostDependence=*/BuildingForOffloadDevice,
        [&](Action *DepA, const ToolChain *DepTC, const char *DepBoundArch) {
          OffloadDependencesInputInfo.append(BuildJobsForAction(
              C, DepA, DepTC, DepBoundArch, /*AtTopLevel=*/false,
              /*MultipleArchs*/ !!DepBoundArch, LinkingOutput, CachedResults,
              DepA->getOffloadingDeviceKind()));
        });

    A = BuildingForOffloadDevice
            ? OA->getSingleDeviceDependence(/*DoNotConsiderHostActions=*/true)
            : OA->getHostDependence();

    // We may have already built this action as a part of the offloading
    // toolchain, return the cached input if so.
    std::pair<const Action *, std::string> ActionTC = {
        OA->getHostDependence(),
        GetTriplePlusArchString(TC, BoundArch, TargetDeviceOffloadKind)};
    auto It = CachedResults.find(ActionTC);
    if (It != CachedResults.end()) {
      InputInfoList Inputs = It->second;
      Inputs.append(OffloadDependencesInputInfo);
      return Inputs;
    }
  }

  if (const InputAction *IA = dyn_cast<InputAction>(A)) {
    // FIXME: It would be nice to not claim this here; maybe the old scheme of
    // just using Args was better?
    const Arg &Input = IA->getInputArg();
    Input.claim();
    if (Input.getOption().matches(options::OPT_INPUT)) {
      const char *Name = Input.getValue();
      return {InputInfo(A, Name, /* _BaseInput = */ Name)};
    }
    return {InputInfo(A, &Input, /* _BaseInput = */ "")};
  }
  if (const BindArchAction *BAA = dyn_cast<BindArchAction>(A)) {
    const ToolChain *TC;
    StringRef ArchName = BAA->getArchName();

    if (!ArchName.empty())
      TC = &getToolChain(C.getArgs(),
                         computeTargetTriple(*this, TargetTriple,
                                             C.getArgs(), ArchName));
    else
      TC = &C.getDefaultToolChain();

    return BuildJobsForAction(C, *BAA->input_begin(), TC, ArchName, AtTopLevel,
                              MultipleArchs, LinkingOutput, CachedResults,
                              TargetDeviceOffloadKind);
  }

  if (const ForEachWrappingAction *FEA = dyn_cast<ForEachWrappingAction>(A)) {
    // Check that the main action wasn't already processed.
    auto MainActionOutput = CachedResults.find(
        {FEA->getJobAction(),
         GetTriplePlusArchString(TC, BoundArch, TargetDeviceOffloadKind)});
    if (MainActionOutput != CachedResults.end()) {
      // The input was processed on behalf of another foreach.
      // Add entry in cache and return.
      CachedResults[{FEA, GetTriplePlusArchString(TC, BoundArch,
                                                  TargetDeviceOffloadKind)}] =
          MainActionOutput->second;
      return MainActionOutput->second;
    }

    // Build commands for the TFormInput then take any command added after as
    // needing a llvm-foreach wrapping.
    BuildJobsForAction(C, FEA->getTFormInput(), TC, BoundArch,
                       /*AtTopLevel=*/false, MultipleArchs, LinkingOutput,
                       CachedResults, TargetDeviceOffloadKind);
    unsigned OffsetIdx = C.getJobs().size();
    BuildJobsForAction(C, FEA->getJobAction(), TC, BoundArch,
                       /*AtTopLevel=*/false, MultipleArchs, LinkingOutput,
                       CachedResults, TargetDeviceOffloadKind);

    auto begin = C.getJobs().getJobsForOverride().begin() + OffsetIdx;
    auto end = C.getJobs().getJobsForOverride().end();

    // Steal the commands.
    llvm::SmallVector<std::unique_ptr<Command>, 4> JobsToWrap(
        std::make_move_iterator(begin), std::make_move_iterator(end));
    C.getJobs().getJobsForOverride().erase(begin, end);

    InputInfo ActionResult;
    for (std::unique_ptr<Command> Cmd :
         llvm::make_range(std::make_move_iterator(JobsToWrap.begin()),
                          std::make_move_iterator(JobsToWrap.end()))) {
      const JobAction *SourceAction = cast<JobAction>(&Cmd->getSource());
      if (FEA->getSerialActions().count(SourceAction)) {
        C.addCommand(std::move(Cmd));
        continue;
      }
      ActionResult = CachedResults.at(
          {SourceAction,
           GetTriplePlusArchString(TC, BoundArch, TargetDeviceOffloadKind)}).front();
      InputInfoList InputInfos;
      CollectForEachInputs(InputInfos, SourceAction, TC, BoundArch,
                           TargetDeviceOffloadKind, CachedResults, FEA);
      const Tool *Creator = &Cmd->getCreator();
      StringRef ParallelJobs;
      if (TargetDeviceOffloadKind == Action::OFK_SYCL)
        ParallelJobs = C.getArgs().getLastArgValue(
            options::OPT_fsycl_max_parallel_jobs_EQ);

      tools::SYCL::constructLLVMForeachCommand(
          C, *SourceAction, std::move(Cmd), InputInfos, ActionResult, Creator,
          "", types::getTypeTempSuffix(ActionResult.getType()), ParallelJobs);
    }
    return { ActionResult };
  }

  ActionList Inputs = A->getInputs();

  const JobAction *JA = cast<JobAction>(A);
  ActionList CollapsedOffloadActions;

  auto *DA = dyn_cast<OffloadDepsJobAction>(JA);
  const ToolChain *JATC = DA ? DA->getHostTC() : TC;

  ToolSelector TS(JA, *JATC, C, isSaveTempsEnabled(),
                  embedBitcodeInObject() && !isUsingLTO());
  const Tool *T = TS.getTool(Inputs, CollapsedOffloadActions);

  if (!T)
    return {InputInfo()};

  // If we've collapsed action list that contained OffloadAction we
  // need to build jobs for host/device-side inputs it may have held.
  for (const auto *OA : CollapsedOffloadActions)
    cast<OffloadAction>(OA)->doOnEachDependence(
        /*IsHostDependence=*/BuildingForOffloadDevice,
        [&](Action *DepA, const ToolChain *DepTC, const char *DepBoundArch) {
          OffloadDependencesInputInfo.append(BuildJobsForAction(
              C, DepA, DepTC, DepBoundArch, /* AtTopLevel */ false,
              /*MultipleArchs=*/!!DepBoundArch, LinkingOutput, CachedResults,
              DepA->getOffloadingDeviceKind()));
        });

  // Only use pipes when there is exactly one input.
  InputInfoList InputInfos;
  for (const Action *Input : Inputs) {
    // Treat dsymutil and verify sub-jobs as being at the top-level too, they
    // shouldn't get temporary output names.
    // FIXME: Clean this up.
    bool SubJobAtTopLevel =
        AtTopLevel && (isa<DsymutilJobAction>(A) || isa<VerifyJobAction>(A));
    InputInfos.append(BuildJobsForAction(
        C, Input, JATC, DA ? DA->getOffloadingArch() : BoundArch,
        SubJobAtTopLevel, MultipleArchs, LinkingOutput, CachedResults,
        A->getOffloadingDeviceKind()));
  }

  // Always use the first file input as the base input.
  const char *BaseInput = InputInfos[0].getBaseInput();
  for (auto &Info : InputInfos) {
    if (Info.isFilename()) {
      BaseInput = Info.getBaseInput();
      break;
    }
  }

  // ... except dsymutil actions, which use their actual input as the base
  // input.
  if (JA->getType() == types::TY_dSYM)
    BaseInput = InputInfos[0].getFilename();

  // Append outputs of offload device jobs to the input list
  if (!OffloadDependencesInputInfo.empty())
    InputInfos.append(OffloadDependencesInputInfo.begin(),
                      OffloadDependencesInputInfo.end());

  // Set the effective triple of the toolchain for the duration of this job.
  llvm::Triple EffectiveTriple;
  const ToolChain &ToolTC = T->getToolChain();
  const ArgList &Args =
      C.getArgsForToolChain(TC, BoundArch, A->getOffloadingDeviceKind());
  if (InputInfos.size() != 1) {
    EffectiveTriple = llvm::Triple(ToolTC.ComputeEffectiveClangTriple(Args));
  } else {
    // Pass along the input type if it can be unambiguously determined.
    EffectiveTriple = llvm::Triple(
        ToolTC.ComputeEffectiveClangTriple(Args, InputInfos[0].getType()));
  }
  RegisterEffectiveTriple TripleRAII(ToolTC, EffectiveTriple);

  // Determine the place to write output to, if any.
  InputInfo Result;
  InputInfoList UnbundlingResults;
  if (auto *UA = dyn_cast<OffloadUnbundlingJobAction>(JA)) {
    // If we have an unbundling job, we need to create results for all the
    // outputs. We also update the results cache so that other actions using
    // this unbundling action can get the right results.
    for (auto &UI : UA->getDependentActionsInfo()) {
      assert(UI.DependentOffloadKind != Action::OFK_None &&
             "Unbundling with no offloading??");

      // Unbundling actions are never at the top level. When we generate the
      // offloading prefix, we also do that for the host file because the
      // unbundling action does not change the type of the output which can
      // cause a overwrite.
      InputInfo CurI;
      if (C.getDriver().getOffloadStaticLibSeen() &&
          (JA->getType() == types::TY_Archive ||
           JA->getType() == types::TY_Tempfilelist)) {
        // Host part of the unbundled static archive is not used.
        if (UI.DependentOffloadKind == Action::OFK_Host)
          continue;
        std::string TmpFileName = C.getDriver().GetTemporaryPath(
            llvm::sys::path::stem(BaseInput),
            JA->getType() == types::TY_Archive ? "a" : "txt");
        const char *TmpFile = C.addTempFile(
            C.getArgs().MakeArgString(TmpFileName), JA->getType());
        CurI = InputInfo(JA->getType(), TmpFile, TmpFile);
      } else {
        std::string OffloadingPrefix = Action::GetOffloadingFileNamePrefix(
          UI.DependentOffloadKind,
          UI.DependentToolChain->getTriple().normalize(),
          /*CreatePrefixForHost=*/true);
        CurI = InputInfo(
          UA,
          GetNamedOutputPath(C, *UA, BaseInput, UI.DependentBoundArch,
                             /*AtTopLevel=*/false,
                             MultipleArchs ||
                                 UI.DependentOffloadKind == Action::OFK_HIP,
                             OffloadingPrefix),
          BaseInput);
      }
      // Save the unbundling result.
      UnbundlingResults.push_back(CurI);

      // Get the unique string identifier for this dependence and cache the
      // result.
      StringRef Arch;
      if (TargetDeviceOffloadKind == Action::OFK_HIP ||
          TargetDeviceOffloadKind == Action::OFK_SYCL) {
        if (UI.DependentOffloadKind == Action::OFK_Host)
          Arch = StringRef();
        else
          Arch = UI.DependentBoundArch;
      } else
        Arch = BoundArch;
      // When unbundling for SYCL and there is no Target offload, assume
      // Host as the dependent offload, as the host path has been stripped
      // in this instance
      Action::OffloadKind DependentOffloadKind;
      if (UI.DependentOffloadKind == Action::OFK_SYCL &&
          TargetDeviceOffloadKind == Action::OFK_None &&
          !(isSYCLNativeCPU(C.getDefaultToolChain().getTriple()) &&
            UA->getDependentActionsInfo().size() > 1))
        DependentOffloadKind = Action::OFK_Host;
      else
        DependentOffloadKind = UI.DependentOffloadKind;

      CachedResults[{A, GetTriplePlusArchString(UI.DependentToolChain, Arch,
                                                DependentOffloadKind)}] = {
          CurI};
    }
    // Do a check for a dependency file unbundle for FPGA.  This is out of line
    // from a regular unbundle, so just create and return the name of the
    // unbundled file.
    if (JA->getType() == types::TY_FPGA_Dependencies) {
      std::string Ext(types::getTypeTempSuffix(JA->getType()));
      std::string TmpFileName =
          C.getDriver().GetTemporaryPath(llvm::sys::path::stem(BaseInput), Ext);
      const char *TmpFile =
          C.addTempFile(C.getArgs().MakeArgString(TmpFileName), JA->getType());
      Result = InputInfo(JA->getType(), TmpFile, TmpFile);
      UnbundlingResults.push_back(Result);
    } else {
      // Now that we have all the results generated, select the one that should
      // be returned for the current depending action.
      std::pair<const Action *, std::string> ActionTC = {
          A, GetTriplePlusArchString(TC, BoundArch, TargetDeviceOffloadKind)};
      assert(CachedResults.find(ActionTC) != CachedResults.end() &&
             "Result does not exist??");
      Result = CachedResults[ActionTC].front();
    }
  } else if (auto *DA = dyn_cast<OffloadDepsJobAction>(JA)) {
    for (auto &DI : DA->getDependentActionsInfo()) {
      assert(DI.DependentOffloadKind != Action::OFK_None &&
             "Deps job with no offloading");

      std::string OffloadingPrefix = Action::GetOffloadingFileNamePrefix(
          DI.DependentOffloadKind,
          DI.DependentToolChain->getTriple().normalize(),
          /*CreatePrefixForHost=*/true);
      auto CurI = InputInfo(
          DA,
          GetNamedOutputPath(C, *DA, BaseInput, DI.DependentBoundArch,
                             /*AtTopLevel=*/false,
                             MultipleArchs ||
                                 DI.DependentOffloadKind == Action::OFK_HIP,
                             OffloadingPrefix),
          BaseInput);
      // Save the result.
      UnbundlingResults.push_back(CurI);

      // Get the unique string identifier for this dependence and cache the
      // result.
      StringRef Arch = TargetDeviceOffloadKind == Action::OFK_HIP
                           ? DI.DependentOffloadKind == Action::OFK_Host
                                 ? StringRef()
                                 : DI.DependentBoundArch
                           : BoundArch;

      CachedResults[{A, GetTriplePlusArchString(DI.DependentToolChain, Arch,
                                                DI.DependentOffloadKind)}] = {
          CurI};
    }

    // Now that we have all the results generated, select the one that should be
    // returned for the current depending action.
    std::pair<const Action *, std::string> ActionTC = {
        A, GetTriplePlusArchString(TC, BoundArch, TargetDeviceOffloadKind)};
    auto It = CachedResults.find(ActionTC);
    assert(It != CachedResults.end() && "Result does not exist??");
    Result = It->second.front();
  } else if (JA->getType() == types::TY_Nothing)
    Result = {InputInfo(A, BaseInput)};
  else {
    std::string OffloadingPrefix;
    // When generating binaries with -fsycl-link, the output file prefix is the
    // triple arch only.  Do not add the arch when compiling for host.
    if (!A->getOffloadingHostActiveKinds() &&
        Args.hasArg(options::OPT_fsycl_link_EQ)) {
      OffloadingPrefix = "-";
      OffloadingPrefix += TC->getTriple().getArchName();
    } else {
      // We only have to generate a prefix for the host if this is not a
      // top-level action.
      OffloadingPrefix = Action::GetOffloadingFileNamePrefix(
        A->getOffloadingDeviceKind(), EffectiveTriple.normalize(),
        /*CreatePrefixForHost=*/isa<OffloadPackagerJobAction>(A) ||
            !(A->getOffloadingHostActiveKinds() == Action::OFK_None ||
              AtTopLevel));
    }
    if (isa<OffloadWrapperJobAction>(JA)) {
      if (Arg *FinalOutput = C.getArgs().getLastArg(options::OPT_o))
        BaseInput = FinalOutput->getValue();
      // Do not use the default image name when using -fno-sycl-rdc
      else if (!tools::SYCL::shouldDoPerObjectFileLinking(C))
        BaseInput = getDefaultImageName();
      BaseInput =
          C.getArgs().MakeArgString(std::string(BaseInput) + "-wrapper");
    }
    Result = InputInfo(A, GetNamedOutputPath(C, *JA, BaseInput, BoundArch,
                                             AtTopLevel, MultipleArchs,
                                             OffloadingPrefix),
                       BaseInput);
    if (T->canEmitIR() && OffloadingPrefix.empty())
      handleTimeTrace(C, Args, JA, BaseInput, Result);
  }

  if (CCCPrintBindings && !CCGenDiagnostics) {
    llvm::errs() << "# \"" << T->getToolChain().getTripleString() << '"'
                 << " - \"" << T->getName() << "\", inputs: [";
    for (unsigned i = 0, e = InputInfos.size(); i != e; ++i) {
      llvm::errs() << InputInfos[i].getAsString();
      if (i + 1 != e)
        llvm::errs() << ", ";
    }
    if (UnbundlingResults.empty())
      llvm::errs() << "], output: " << Result.getAsString() << "\n";
    else {
      llvm::errs() << "], outputs: [";
      for (unsigned i = 0, e = UnbundlingResults.size(); i != e; ++i) {
        llvm::errs() << UnbundlingResults[i].getAsString();
        if (i + 1 != e)
          llvm::errs() << ", ";
      }
      llvm::errs() << "] \n";
    }
  } else {
    if (UnbundlingResults.empty())
      T->ConstructJob(C, *JA, Result, InputInfos, Args, LinkingOutput);
    else
      T->ConstructJobMultipleOutputs(C, *JA, UnbundlingResults, InputInfos,
                                     Args, LinkingOutput);
  }
  return {Result};
}

const char *Driver::getDefaultImageName() const {
  llvm::Triple Target(llvm::Triple::normalize(TargetTriple));
  return Target.isOSWindows() ? "a.exe" : "a.out";
}

/// Create output filename based on ArgValue, which could either be a
/// full filename, filename without extension, or a directory. If ArgValue
/// does not provide a filename, then use BaseName, and use the extension
/// suitable for FileType.
static const char *MakeCLOutputFilename(const ArgList &Args, StringRef ArgValue,
                                        StringRef BaseName,
                                        types::ID FileType) {
  SmallString<128> Filename = ArgValue;

  if (ArgValue.empty()) {
    // If the argument is empty, output to BaseName in the current dir.
    Filename = BaseName;
  } else if (llvm::sys::path::is_separator(Filename.back())) {
    // If the argument is a directory, output to BaseName in that dir.
    llvm::sys::path::append(Filename, BaseName);
  }

  if (!llvm::sys::path::has_extension(ArgValue)) {
    // If the argument didn't provide an extension, then set it.
    const char *Extension = types::getTypeTempSuffix(FileType, true);

    if (FileType == types::TY_Image &&
        Args.hasArg(options::OPT__SLASH_LD, options::OPT__SLASH_LDd)) {
      // The output file is a dll.
      Extension = "dll";
    }

    llvm::sys::path::replace_extension(Filename, Extension);
  }

  return Args.MakeArgString(Filename.c_str());
}

static bool HasPreprocessOutput(const Action &JA) {
  if (isa<PreprocessJobAction>(JA))
    return true;
  if (isa<OffloadAction>(JA) && isa<PreprocessJobAction>(JA.getInputs()[0]))
    return true;
  if (isa<OffloadBundlingJobAction>(JA) &&
      HasPreprocessOutput(*(JA.getInputs()[0])))
    return true;
  return false;
}

const char *Driver::CreateTempFile(Compilation &C, StringRef Prefix,
                                   StringRef Suffix, bool MultipleArchs,
                                   StringRef BoundArch,
                                   types::ID Type,
                                   bool NeedUniqueDirectory) const {
  SmallString<128> TmpName;
  Arg *A = C.getArgs().getLastArg(options::OPT_fcrash_diagnostics_dir);
  std::optional<std::string> CrashDirectory =
      CCGenDiagnostics && A
          ? std::string(A->getValue())
          : llvm::sys::Process::GetEnv("CLANG_CRASH_DIAGNOSTICS_DIR");
  if (CrashDirectory) {
    if (!getVFS().exists(*CrashDirectory))
      llvm::sys::fs::create_directories(*CrashDirectory);
    SmallString<128> Path(*CrashDirectory);
    llvm::sys::path::append(Path, Prefix);
    const char *Middle = !Suffix.empty() ? "-%%%%%%." : "-%%%%%%";
    if (std::error_code EC =
            llvm::sys::fs::createUniqueFile(Path + Middle + Suffix, TmpName)) {
      Diag(clang::diag::err_unable_to_make_temp) << EC.message();
      return "";
    }
  } else {
    if (MultipleArchs && !BoundArch.empty()) {
      if (NeedUniqueDirectory) {
        TmpName = GetTemporaryDirectory(Prefix);
        llvm::sys::path::append(TmpName,
                                Twine(Prefix) + "-" + BoundArch + "." + Suffix);
      } else {
        TmpName =
            GetTemporaryPath((Twine(Prefix) + "-" + BoundArch).str(), Suffix);
      }

    } else {
      TmpName = GetTemporaryPath(Prefix, Suffix);
    }
  }
  return C.addTempFile(C.getArgs().MakeArgString(TmpName), Type);
}

// Calculate the output path of the module file when compiling a module unit
// with the `-fmodule-output` option or `-fmodule-output=` option specified.
// The behavior is:
// - If `-fmodule-output=` is specfied, then the module file is
//   writing to the value.
// - Otherwise if the output object file of the module unit is specified, the
// output path
//   of the module file should be the same with the output object file except
//   the corresponding suffix. This requires both `-o` and `-c` are specified.
// - Otherwise, the output path of the module file will be the same with the
//   input with the corresponding suffix.
static const char *GetModuleOutputPath(Compilation &C, const JobAction &JA,
                                       const char *BaseInput) {
  assert(isa<PrecompileJobAction>(JA) && JA.getType() == types::TY_ModuleFile &&
         (C.getArgs().hasArg(options::OPT_fmodule_output) ||
          C.getArgs().hasArg(options::OPT_fmodule_output_EQ)));

  SmallString<256> OutputPath =
      tools::getCXX20NamedModuleOutputPath(C.getArgs(), BaseInput);

  return C.addResultFile(C.getArgs().MakeArgString(OutputPath.c_str()), &JA);
}

const char *Driver::GetNamedOutputPath(Compilation &C, const JobAction &JA,
                                       const char *BaseInput,
                                       StringRef OrigBoundArch, bool AtTopLevel,
                                       bool MultipleArchs,
                                       StringRef OffloadingPrefix) const {
  std::string BoundArch = OrigBoundArch.str();
  if (is_style_windows(llvm::sys::path::Style::native)) {
    // BoundArch may contain ':' or '*', which is invalid in file names on
    // Windows, therefore replace it with '@'.
    std::replace(BoundArch.begin(), BoundArch.end(), ':', '@');
    std::replace(BoundArch.begin(), BoundArch.end(), '*', '@');
  }
  // BoundArch may contain ',', which may create strings that interfere with
  // the StringMap for the clang-offload-packager input values.
  std::replace(BoundArch.begin(), BoundArch.end(), ',', '@');

  llvm::PrettyStackTraceString CrashInfo("Computing output path");
  // Output to a user requested destination?
  if (AtTopLevel && !isa<DsymutilJobAction>(JA) && !isa<VerifyJobAction>(JA)) {
    if (Arg *FinalOutput = C.getArgs().getLastArg(options::OPT_o))
      return C.addResultFile(FinalOutput->getValue(), &JA);
    // Output to destination for -fsycl-device-only and Windows -o
    if (offloadDeviceOnly() && JA.getOffloadingDeviceKind() == Action::OFK_SYCL)
      if (Arg *FinalOutput = C.getArgs().getLastArg(options::OPT__SLASH_o))
        return C.addResultFile(FinalOutput->getValue(), &JA);
  }

  // For /P, preprocess to file named after BaseInput.
  if (C.getArgs().hasArg(options::OPT__SLASH_P) &&
      ((AtTopLevel && isa<PreprocessJobAction>(JA)) ||
       isa<OffloadBundlingJobAction>(JA))) {
    StringRef BaseName = llvm::sys::path::filename(BaseInput);
    StringRef NameArg;
    if (Arg *A = C.getArgs().getLastArg(options::OPT__SLASH_Fi))
      NameArg = A->getValue();
    return C.addResultFile(
        MakeCLOutputFilename(C.getArgs(), NameArg, BaseName, types::TY_PP_C),
        &JA);
  }

  // Redirect output for the generated source + integration footer.
  if (isa<AppendFooterJobAction>(JA)) {
    if (Arg *A = C.getArgs().getLastArg(options::OPT_fsycl_footer_path_EQ)) {
      SmallString<128> OutName(A->getValue());
      StringRef BaseName = llvm::sys::path::filename(BaseInput);
      if (isSaveTempsEnabled()) {
        // Retain the location specified by the user with -save-temps.
        const char *Suffix = types::getTypeTempSuffix(JA.getType());
        std::string::size_type End = std::string::npos;
        if (!types::appendSuffixForType(JA.getType()))
          End = BaseName.rfind('.');
        SmallString<128> Suffixed(BaseName.substr(0, End));
        Suffixed += OffloadingPrefix;
        Suffixed += '.';
        Suffixed += Suffix;
        llvm::sys::path::append(OutName, Suffixed.c_str());
      } else {
        std::string TmpName =
            GetTemporaryPath(llvm::sys::path::stem(BaseName),
                             types::getTypeTempSuffix(JA.getType()));
        llvm::sys::path::append(OutName, llvm::sys::path::filename(TmpName));
      }
      return C.addTempFile(C.getArgs().MakeArgString(OutName));
    }
  }

  // Default to writing to stdout?
  if (AtTopLevel && !CCGenDiagnostics && HasPreprocessOutput(JA)) {
    return "-";
  }

  if (JA.getType() == types::TY_ModuleFile &&
      C.getArgs().getLastArg(options::OPT_module_file_info)) {
    return "-";
  }

  if (JA.getType() == types::TY_PP_Asm &&
      C.getArgs().hasArg(options::OPT_dxc_Fc)) {
    StringRef FcValue = C.getArgs().getLastArgValue(options::OPT_dxc_Fc);
    // TODO: Should we use `MakeCLOutputFilename` here? If so, we can probably
    // handle this as part of the SLASH_Fa handling below.
    return C.addResultFile(C.getArgs().MakeArgString(FcValue.str()), &JA);
  }

  if ((JA.getType() == types::TY_Object &&
       C.getArgs().hasArg(options::OPT_dxc_Fo)) ||
      JA.getType() == types::TY_DX_CONTAINER) {
    StringRef FoValue = C.getArgs().getLastArgValue(options::OPT_dxc_Fo);
    // If we are targeting DXIL and not validating or translating, we should set
    // the final result file. Otherwise we should emit to a temporary.
    if (C.getDefaultToolChain().getTriple().isDXIL()) {
      const auto &TC = static_cast<const toolchains::HLSLToolChain &>(
          C.getDefaultToolChain());
      // Fo can be empty here if the validator is running for a compiler flow
      // that is using Fc or just printing disassembly.
      if (TC.isLastJob(C.getArgs(), JA.getKind()) && !FoValue.empty())
        return C.addResultFile(C.getArgs().MakeArgString(FoValue.str()), &JA);
      StringRef Name = llvm::sys::path::filename(BaseInput);
      std::pair<StringRef, StringRef> Split = Name.split('.');
      const char *Suffix = types::getTypeTempSuffix(JA.getType(), true);
      return CreateTempFile(C, Split.first, Suffix, false);
    }
    // We don't have SPIRV-val integrated (yet), so for now we can assume this
    // is the final output.
    assert(C.getDefaultToolChain().getTriple().isSPIRV());
    return C.addResultFile(C.getArgs().MakeArgString(FoValue.str()), &JA);
  }

  // Is this the assembly listing for /FA?
  if (JA.getType() == types::TY_PP_Asm &&
      (C.getArgs().hasArg(options::OPT__SLASH_FA) ||
       C.getArgs().hasArg(options::OPT__SLASH_Fa))) {
    // Use /Fa and the input filename to determine the asm file name.
    StringRef BaseName = llvm::sys::path::filename(BaseInput);
    StringRef FaValue = C.getArgs().getLastArgValue(options::OPT__SLASH_Fa);
    return C.addResultFile(
        MakeCLOutputFilename(C.getArgs(), FaValue, BaseName, JA.getType()),
        &JA);
  }

  if (JA.getType() == types::TY_API_INFO &&
      C.getArgs().hasArg(options::OPT_emit_extension_symbol_graphs) &&
      C.getArgs().hasArg(options::OPT_o))
    Diag(clang::diag::err_drv_unexpected_symbol_graph_output)
        << C.getArgs().getLastArgValue(options::OPT_o);

  // DXC defaults to standard out when generating assembly. We check this after
  // any DXC flags that might specify a file.
  if (AtTopLevel && JA.getType() == types::TY_PP_Asm && IsDXCMode())
    return "-";

  bool SpecifiedModuleOutput =
      C.getArgs().hasArg(options::OPT_fmodule_output) ||
      C.getArgs().hasArg(options::OPT_fmodule_output_EQ);
  if (MultipleArchs && SpecifiedModuleOutput)
    Diag(clang::diag::err_drv_module_output_with_multiple_arch);

  // If we're emitting a module output with the specified option
  // `-fmodule-output`.
  if (!AtTopLevel && isa<PrecompileJobAction>(JA) &&
      JA.getType() == types::TY_ModuleFile && SpecifiedModuleOutput) {
    assert(!C.getArgs().hasArg(options::OPT_modules_reduced_bmi));
    return GetModuleOutputPath(C, JA, BaseInput);
  }

  // Output to a temporary file?
  if ((!AtTopLevel && !isSaveTempsEnabled() &&
       (!C.getArgs().hasArg(options::OPT__SLASH_Fo) ||
        // FIXME - The use of /Fo is limited when offloading is enabled.  When
        // compiling to exe use of /Fo does not produce the named obj.  We also
        // should not use the named output when performing unbundling.
        (C.getArgs().hasArg(options::OPT__SLASH_Fo) &&
         (!JA.isOffloading(Action::OFK_None) ||
          isa<OffloadUnbundlingJobAction>(JA) ||
          JA.getOffloadingHostActiveKinds() > Action::OFK_Host)))) ||
      CCGenDiagnostics) {
    StringRef Name = llvm::sys::path::filename(BaseInput);
    std::pair<StringRef, StringRef> Split = Name.split('.');
    const char *Suffix =
        types::getTypeTempSuffix(JA.getType(), IsCLMode() || IsDXCMode());
    // The non-offloading toolchain on Darwin requires deterministic input
    // file name for binaries to be deterministic, therefore it needs unique
    // directory.
    llvm::Triple Triple(C.getDriver().getTargetTriple());
    bool NeedUniqueDirectory =
        (JA.getOffloadingDeviceKind() == Action::OFK_None ||
         JA.getOffloadingDeviceKind() == Action::OFK_Host) &&
        Triple.isOSDarwin();
    return CreateTempFile(C, Split.first, Suffix, MultipleArchs, BoundArch,
                          JA.getType(), NeedUniqueDirectory);
  }

  SmallString<128> BasePath(BaseInput);
  SmallString<128> ExternalPath("");
  StringRef BaseName;

  // Dsymutil actions should use the full path.
  if (isa<DsymutilJobAction>(JA) && C.getArgs().hasArg(options::OPT_dsym_dir)) {
    ExternalPath += C.getArgs().getLastArg(options::OPT_dsym_dir)->getValue();
    // We use posix style here because the tests (specifically
    // darwin-dsymutil.c) demonstrate that posix style paths are acceptable
    // even on Windows and if we don't then the similar test covering this
    // fails.
    llvm::sys::path::append(ExternalPath, llvm::sys::path::Style::posix,
                            llvm::sys::path::filename(BasePath));
    BaseName = ExternalPath;
  } else if (isa<DsymutilJobAction>(JA) || isa<VerifyJobAction>(JA))
    BaseName = BasePath;
  else
    BaseName = llvm::sys::path::filename(BasePath);

  // Determine what the derived output name should be.
  const char *NamedOutput;

  if ((JA.getType() == types::TY_Object || JA.getType() == types::TY_LTO_BC ||
       JA.getType() == types::TY_Archive) &&
      C.getArgs().hasArg(options::OPT__SLASH_Fo, options::OPT__SLASH_o)) {
    // The /Fo or /o flag decides the object filename.
    StringRef Val =
        C.getArgs()
            .getLastArg(options::OPT__SLASH_Fo, options::OPT__SLASH_o)
            ->getValue();
    NamedOutput =
        MakeCLOutputFilename(C.getArgs(), Val, BaseName, types::TY_Object);
  } else if (JA.getType() == types::TY_Image &&
             C.getArgs().hasArg(options::OPT__SLASH_Fe,
                                options::OPT__SLASH_o)) {
    // The /Fe or /o flag names the linked file.
    StringRef Val =
        C.getArgs()
            .getLastArg(options::OPT__SLASH_Fe, options::OPT__SLASH_o)
            ->getValue();
    NamedOutput =
        MakeCLOutputFilename(C.getArgs(), Val, BaseName, types::TY_Image);
  } else if (JA.getType() == types::TY_Image) {
    if (IsCLMode()) {
      // clang-cl uses BaseName for the executable name.
      NamedOutput =
          MakeCLOutputFilename(C.getArgs(), "", BaseName, types::TY_Image);
    } else {
      SmallString<128> Output(getDefaultImageName());
      // HIP image for device compilation with -fno-gpu-rdc is per compilation
      // unit.
      bool IsHIPNoRDC = JA.getOffloadingDeviceKind() == Action::OFK_HIP &&
                        !C.getArgs().hasFlag(options::OPT_fgpu_rdc,
                                             options::OPT_fno_gpu_rdc, false);
      bool UseOutExtension = IsHIPNoRDC || isa<OffloadPackagerJobAction>(JA) ||
                             isa<BackendCompileJobAction>(JA);
      if (UseOutExtension) {
        Output = BaseName;
        llvm::sys::path::replace_extension(Output, "");
      }
      Output += OffloadingPrefix;
      if (MultipleArchs && !BoundArch.empty()) {
        Output += "-";
        Output.append(BoundArch);
      }
      if (UseOutExtension)
        Output += ".out";
      NamedOutput = C.getArgs().MakeArgString(Output.c_str());
    }
  } else if (JA.getType() == types::TY_PCH && IsCLMode()) {
    NamedOutput = C.getArgs().MakeArgString(GetClPchPath(C, BaseName));
  } else if ((JA.getType() == types::TY_Plist || JA.getType() == types::TY_AST) &&
             C.getArgs().hasArg(options::OPT__SLASH_o)) {
    StringRef Val =
        C.getArgs()
            .getLastArg(options::OPT__SLASH_o)
            ->getValue();
    NamedOutput =
        MakeCLOutputFilename(C.getArgs(), Val, BaseName, types::TY_Object);
  } else {
    const char *Suffix =
        types::getTypeTempSuffix(JA.getType(), IsCLMode() || IsDXCMode());
    assert(Suffix && "All types used for output should have a suffix.");

    std::string::size_type End = std::string::npos;
    if (!types::appendSuffixForType(JA.getType()))
      End = BaseName.rfind('.');
    SmallString<128> Suffixed(BaseName.substr(0, End));
    Suffixed += OffloadingPrefix;
    if (MultipleArchs && !BoundArch.empty()) {
      Suffixed += "-";
      Suffixed.append(BoundArch);
    }
    // When using both -save-temps and -emit-llvm, use a ".tmp.bc" suffix for
    // the unoptimized bitcode so that it does not get overwritten by the ".bc"
    // optimized bitcode output.
    auto IsAMDRDCInCompilePhase = [](const JobAction &JA,
                                     const llvm::opt::DerivedArgList &Args) {
      // The relocatable compilation in HIP and OpenMP implies -emit-llvm.
      // Similarly, use a ".tmp.bc" suffix for the unoptimized bitcode
      // (generated in the compile phase.)
      const ToolChain *TC = JA.getOffloadingToolChain();
      return isa<CompileJobAction>(JA) &&
             ((JA.getOffloadingDeviceKind() == Action::OFK_HIP &&
               Args.hasFlag(options::OPT_fgpu_rdc, options::OPT_fno_gpu_rdc,
                            false)) ||
              (JA.getOffloadingDeviceKind() == Action::OFK_OpenMP && TC &&
               TC->getTriple().isAMDGPU()));
    };
    if (!AtTopLevel && JA.getType() == types::TY_LLVM_BC &&
        (C.getArgs().hasArg(options::OPT_emit_llvm) ||
         IsAMDRDCInCompilePhase(JA, C.getArgs())))
      Suffixed += ".tmp";
    Suffixed += '.';
    Suffixed += Suffix;
    NamedOutput = C.getArgs().MakeArgString(Suffixed.c_str());
  }

  // Prepend object file path if -save-temps=obj
  if (!AtTopLevel && isSaveTempsObj() && C.getArgs().hasArg(options::OPT_o) &&
      JA.getType() != types::TY_PCH) {
    Arg *FinalOutput = C.getArgs().getLastArg(options::OPT_o);
    SmallString<128> TempPath(FinalOutput->getValue());
    llvm::sys::path::remove_filename(TempPath);
    StringRef OutputFileName = llvm::sys::path::filename(NamedOutput);
    llvm::sys::path::append(TempPath, OutputFileName);
    NamedOutput = C.getArgs().MakeArgString(TempPath.c_str());
  }

  if (isSaveTempsEnabled()) {
    // If we're saving temps and the temp file conflicts with any
    // input/resulting file, then avoid overwriting.
    if (!AtTopLevel && NamedOutput == BaseName) {
      bool SameFile = false;
      SmallString<256> Result;
      llvm::sys::fs::current_path(Result);
      llvm::sys::path::append(Result, BaseName);
      llvm::sys::fs::equivalent(BaseInput, Result.c_str(), SameFile);
      // Must share the same path to conflict.
      if (SameFile) {
        StringRef Name = llvm::sys::path::filename(BaseInput);
        std::pair<StringRef, StringRef> Split = Name.split('.');
        std::string TmpName = GetTemporaryPath(
            Split.first,
            types::getTypeTempSuffix(JA.getType(), IsCLMode() || IsDXCMode()));
        return C.addTempFile(C.getArgs().MakeArgString(TmpName));
      }
    }

    const auto &ResultFiles = C.getResultFiles();
    const auto CollidingFilenameIt =
        llvm::find_if(ResultFiles, [NamedOutput](const auto &It) {
          return StringRef(NamedOutput) == It.second;
        });
    if (CollidingFilenameIt != ResultFiles.end()) {
      // Upon any collision, a unique hash will be appended to the filename,
      // similar to what is done for temporary files in the regular flow.
      StringRef CollidingName(CollidingFilenameIt->second);
      std::pair<StringRef, StringRef> Split = CollidingName.split('.');
      std::string UniqueName = GetUniquePath(
          Split.first,
          types::getTypeTempSuffix(JA.getType(), IsCLMode() || IsDXCMode()));
      return C.addTempFile(C.getArgs().MakeArgString(UniqueName));
    }
  }

  // Emit an error if PCH(Pre-Compiled Header) file generation is forced in
  // -fsycl mode.
  if (C.getArgs().hasFlag(options::OPT_fsycl, options::OPT_fno_sycl, false) &&
      JA.getType() == types::TY_PCH)
    Diag(clang::diag::err_drv_fsycl_with_pch);
  // As an annoying special case, PCH generation doesn't strip the pathname.
  if (JA.getType() == types::TY_PCH && !IsCLMode()) {
    llvm::sys::path::remove_filename(BasePath);
    if (BasePath.empty())
      BasePath = NamedOutput;
    else
      llvm::sys::path::append(BasePath, NamedOutput);
    return C.addResultFile(C.getArgs().MakeArgString(BasePath.c_str()), &JA);
  }

  return C.addResultFile(NamedOutput, &JA);
}

std::string Driver::GetFilePath(StringRef Name, const ToolChain &TC) const {
  // Search for Name in a list of paths.
  auto SearchPaths = [&](const llvm::SmallVectorImpl<std::string> &P)
      -> std::optional<std::string> {
    // Respect a limited subset of the '-Bprefix' functionality in GCC by
    // attempting to use this prefix when looking for file paths.
    for (const auto &Dir : P) {
      if (Dir.empty())
        continue;
      SmallString<128> P(Dir[0] == '=' ? SysRoot + Dir.substr(1) : Dir);
      llvm::sys::path::append(P, Name);
      if (llvm::sys::fs::exists(Twine(P)))
        return std::string(P);
    }
    return std::nullopt;
  };

  if (auto P = SearchPaths(PrefixDirs))
    return *P;

  SmallString<128> R(ResourceDir);
  llvm::sys::path::append(R, Name);
  if (llvm::sys::fs::exists(Twine(R)))
    return std::string(R);

  SmallString<128> P(TC.getCompilerRTPath());
  llvm::sys::path::append(P, Name);
  if (llvm::sys::fs::exists(Twine(P)))
    return std::string(P);

  SmallString<128> D(Dir);
  llvm::sys::path::append(D, "..", Name);
  if (llvm::sys::fs::exists(Twine(D)))
    return std::string(D);

  if (auto P = SearchPaths(TC.getLibraryPaths()))
    return *P;

  if (auto P = SearchPaths(TC.getFilePaths()))
    return *P;

  SmallString<128> R2(ResourceDir);
  llvm::sys::path::append(R2, "..", "..", Name);
  if (llvm::sys::fs::exists(Twine(R2)))
    return std::string(R2);

  return std::string(Name);
}

void Driver::generatePrefixedToolNames(
    StringRef Tool, const ToolChain &TC,
    SmallVectorImpl<std::string> &Names) const {
  // FIXME: Needs a better variable than TargetTriple
  Names.emplace_back((TargetTriple + "-" + Tool).str());
  Names.emplace_back(Tool);
}

static bool ScanDirForExecutable(SmallString<128> &Dir, StringRef Name) {
  llvm::sys::path::append(Dir, Name);
  if (llvm::sys::fs::can_execute(Twine(Dir)))
    return true;
  llvm::sys::path::remove_filename(Dir);
  return false;
}

std::string Driver::GetProgramPath(StringRef Name, const ToolChain &TC) const {
  SmallVector<std::string, 2> TargetSpecificExecutables;
  generatePrefixedToolNames(Name, TC, TargetSpecificExecutables);

  // Respect a limited subset of the '-Bprefix' functionality in GCC by
  // attempting to use this prefix when looking for program paths.
  for (const auto &PrefixDir : PrefixDirs) {
    if (llvm::sys::fs::is_directory(PrefixDir)) {
      SmallString<128> P(PrefixDir);
      if (ScanDirForExecutable(P, Name))
        return std::string(P);
    } else {
      SmallString<128> P((PrefixDir + Name).str());
      if (llvm::sys::fs::can_execute(Twine(P)))
        return std::string(P);
    }
  }

  const ToolChain::path_list &List = TC.getProgramPaths();
  for (const auto &TargetSpecificExecutable : TargetSpecificExecutables) {
    // For each possible name of the tool look for it in
    // program paths first, then the path.
    // Higher priority names will be first, meaning that
    // a higher priority name in the path will be found
    // instead of a lower priority name in the program path.
    // E.g. <triple>-gcc on the path will be found instead
    // of gcc in the program path
    for (const auto &Path : List) {
      SmallString<128> P(Path);
      if (ScanDirForExecutable(P, TargetSpecificExecutable))
        return std::string(P);
    }

    // Fall back to the path
    if (llvm::ErrorOr<std::string> P =
            llvm::sys::findProgramByName(TargetSpecificExecutable))
      return *P;
  }

  return std::string(Name);
}

std::string Driver::GetStdModuleManifestPath(const Compilation &C,
                                             const ToolChain &TC) const {
  std::string error = "<NOT PRESENT>";

  switch (TC.GetCXXStdlibType(C.getArgs())) {
  case ToolChain::CST_Libcxx: {
    auto evaluate = [&](const char *library) -> std::optional<std::string> {
      std::string lib = GetFilePath(library, TC);

      // Note when there are multiple flavours of libc++ the module json needs
      // to look at the command-line arguments for the proper json. These
      // flavours do not exist at the moment, but there are plans to provide a
      // variant that is built with sanitizer instrumentation enabled.

      // For example
      //  StringRef modules = [&] {
      //    const SanitizerArgs &Sanitize = TC.getSanitizerArgs(C.getArgs());
      //    if (Sanitize.needsAsanRt())
      //      return "libc++.modules-asan.json";
      //    return "libc++.modules.json";
      //  }();

      SmallString<128> path(lib.begin(), lib.end());
      llvm::sys::path::remove_filename(path);
      llvm::sys::path::append(path, "libc++.modules.json");
      if (TC.getVFS().exists(path))
        return static_cast<std::string>(path);

      return {};
    };

    if (std::optional<std::string> result = evaluate("libc++.so"); result)
      return *result;

    return evaluate("libc++.a").value_or(error);
  }

  case ToolChain::CST_Libstdcxx: {
    auto evaluate = [&](const char *library) -> std::optional<std::string> {
      std::string lib = GetFilePath(library, TC);

      SmallString<128> path(lib.begin(), lib.end());
      llvm::sys::path::remove_filename(path);
      llvm::sys::path::append(path, "libstdc++.modules.json");
      if (TC.getVFS().exists(path))
        return static_cast<std::string>(path);

      return {};
    };

    if (std::optional<std::string> result = evaluate("libstdc++.so"); result)
      return *result;

    return evaluate("libstdc++.a").value_or(error);
  }
  }

  return error;
}

std::string Driver::GetTemporaryPath(StringRef Prefix, StringRef Suffix) const {
  SmallString<128> Path;
  std::error_code EC = llvm::sys::fs::createTemporaryFile(Prefix, Suffix, Path);
  if (EC) {
    Diag(clang::diag::err_unable_to_make_temp) << EC.message();
    return "";
  }

  return std::string(Path);
}

std::string Driver::GetUniquePath(StringRef BaseName, StringRef Ext) const {
  SmallString<128> Path;
  std::error_code EC = llvm::sys::fs::getPotentiallyUniqueFileName(
      Twine(BaseName) + Twine("-%%%%%%.") + Ext, Path);
  if (EC) {
    Diag(clang::diag::err_unable_to_make_temp) << EC.message();
    return "";
  }

  return std::string(Path.str());
}

std::string Driver::GetTemporaryDirectory(StringRef Prefix) const {
  SmallString<128> Path;
  std::error_code EC = llvm::sys::fs::createUniqueDirectory(Prefix, Path);
  if (EC) {
    Diag(clang::diag::err_unable_to_make_temp) << EC.message();
    return "";
  }

  return std::string(Path);
}

std::string Driver::GetClPchPath(Compilation &C, StringRef BaseName) const {
  SmallString<128> Output;
  if (Arg *FpArg = C.getArgs().getLastArg(options::OPT__SLASH_Fp)) {
    // FIXME: If anybody needs it, implement this obscure rule:
    // "If you specify a directory without a file name, the default file name
    // is VCx0.pch., where x is the major version of Visual C++ in use."
    Output = FpArg->getValue();

    // "If you do not specify an extension as part of the path name, an
    // extension of .pch is assumed. "
    if (!llvm::sys::path::has_extension(Output))
      Output += ".pch";
  } else {
    if (Arg *YcArg = C.getArgs().getLastArg(options::OPT__SLASH_Yc))
      Output = YcArg->getValue();
    if (Output.empty())
      Output = BaseName;
    llvm::sys::path::replace_extension(Output, ".pch");
  }
  return std::string(Output);
}

const ToolChain &Driver::getOffloadToolChain(
    const llvm::opt::ArgList &Args, const Action::OffloadKind Kind,
    const llvm::Triple &Target, const llvm::Triple &AuxTarget) const {
  std::unique_ptr<ToolChain> &TC =
      ToolChains[Target.str() + "/" + AuxTarget.str()];
  std::unique_ptr<ToolChain> &HostTC = ToolChains[AuxTarget.str()];

  assert(HostTC && "Host toolchain for offloading doesn't exit?");
  if (!TC) {
    // Detect the toolchain based off of the target operating system.
    switch (Target.getOS()) {
    case llvm::Triple::CUDA:
      TC = std::make_unique<toolchains::CudaToolChain>(*this, Target, *HostTC,
                                                       Args, Kind);
      break;
    case llvm::Triple::AMDHSA:
      if (Kind == Action::OFK_HIP)
        TC = std::make_unique<toolchains::HIPAMDToolChain>(*this, Target,
                                                           *HostTC, Args, Kind);
      else if (Kind == Action::OFK_OpenMP)
        TC = std::make_unique<toolchains::AMDGPUOpenMPToolChain>(*this, Target,
                                                                 *HostTC, Args);
      break;
    default:
      break;
    }
  }
  if (!TC) {
    // Detect the toolchain based off of the target architecture if that failed.
    switch (Target.getArch()) {
    case llvm::Triple::spir:
    case llvm::Triple::spir64:
    case llvm::Triple::spirv:
    case llvm::Triple::spirv32:
    case llvm::Triple::spirv64:
      switch (Kind) {
      case Action::OFK_SYCL:
        TC = std::make_unique<toolchains::SYCLToolChain>(*this, Target, *HostTC,
                                                         Args);
        break;
      case Action::OFK_HIP:
        TC = std::make_unique<toolchains::HIPSPVToolChain>(*this, Target,
                                                           *HostTC, Args);
        break;
      case Action::OFK_OpenMP:
        TC = std::make_unique<toolchains::SPIRVOpenMPToolChain>(*this, Target,
                                                                *HostTC, Args);
        break;
      case Action::OFK_Cuda:
        TC = std::make_unique<toolchains::CudaToolChain>(*this, Target, *HostTC,
                                                         Args, Kind);
        break;
      default:
        break;
      }
      break;
    case llvm::Triple::nvptx:
    case llvm::Triple::nvptx64:
      if (Kind == Action::OFK_SYCL)
        TC = std::make_unique<toolchains::CudaToolChain>(*this, Target, *HostTC,
                                                         Args, Kind);
      break;
    case llvm::Triple::amdgcn:
      if (Kind == Action::OFK_SYCL)
        TC = std::make_unique<toolchains::HIPAMDToolChain>(*this, Target,
                                                           *HostTC, Args, Kind);
      break;
    default:
<<<<<<< HEAD
      if (Kind == Action::OFK_SYCL && isSYCLNativeCPU(Target))
        TC = std::make_unique<toolchains::SYCLToolChain>(*this, Target, *HostTC,
                                                         Args);
=======
      if (Kind == Action::OFK_SYCL && isSYCLNativeCPU(Args))
          TC = std::make_unique<toolchains::SYCLToolChain>(*this, Target,
                                                           *HostTC, Args);
>>>>>>> d465594a
      break;
    }
  }

  // If all else fails, just look up the normal toolchain for the target.
  if (!TC)
    return getToolChain(Args, Target);
  return *TC;
}

const ToolChain &Driver::getToolChain(const ArgList &Args,
                                      const llvm::Triple &Target) const {

  auto &TC = ToolChains[Target.str()];
  if (!TC) {
    switch (Target.getOS()) {
    case llvm::Triple::AIX:
      TC = std::make_unique<toolchains::AIX>(*this, Target, Args);
      break;
    case llvm::Triple::Haiku:
      TC = std::make_unique<toolchains::Haiku>(*this, Target, Args);
      break;
    case llvm::Triple::Darwin:
    case llvm::Triple::MacOSX:
    case llvm::Triple::IOS:
    case llvm::Triple::TvOS:
    case llvm::Triple::WatchOS:
    case llvm::Triple::XROS:
    case llvm::Triple::DriverKit:
      TC = std::make_unique<toolchains::DarwinClang>(*this, Target, Args);
      break;
    case llvm::Triple::DragonFly:
      TC = std::make_unique<toolchains::DragonFly>(*this, Target, Args);
      break;
    case llvm::Triple::OpenBSD:
      TC = std::make_unique<toolchains::OpenBSD>(*this, Target, Args);
      break;
    case llvm::Triple::NetBSD:
      TC = std::make_unique<toolchains::NetBSD>(*this, Target, Args);
      break;
    case llvm::Triple::FreeBSD:
      if (Target.isPPC())
        TC = std::make_unique<toolchains::PPCFreeBSDToolChain>(*this, Target,
                                                               Args);
      else
        TC = std::make_unique<toolchains::FreeBSD>(*this, Target, Args);
      break;
    case llvm::Triple::Linux:
    case llvm::Triple::ELFIAMCU:
      if (Target.getArch() == llvm::Triple::hexagon)
        TC = std::make_unique<toolchains::HexagonToolChain>(*this, Target,
                                                             Args);
      else if ((Target.getVendor() == llvm::Triple::MipsTechnologies) &&
               !Target.hasEnvironment())
        TC = std::make_unique<toolchains::MipsLLVMToolChain>(*this, Target,
                                                              Args);
      else if (Target.isPPC())
        TC = std::make_unique<toolchains::PPCLinuxToolChain>(*this, Target,
                                                              Args);
      else if (Target.getArch() == llvm::Triple::ve)
        TC = std::make_unique<toolchains::VEToolChain>(*this, Target, Args);
      else if (Target.isOHOSFamily())
        TC = std::make_unique<toolchains::OHOS>(*this, Target, Args);
      else
        TC = std::make_unique<toolchains::Linux>(*this, Target, Args);
      break;
    case llvm::Triple::NaCl:
      TC = std::make_unique<toolchains::NaClToolChain>(*this, Target, Args);
      break;
    case llvm::Triple::Fuchsia:
      TC = std::make_unique<toolchains::Fuchsia>(*this, Target, Args);
      break;
    case llvm::Triple::Solaris:
      TC = std::make_unique<toolchains::Solaris>(*this, Target, Args);
      break;
    case llvm::Triple::CUDA:
      TC = std::make_unique<toolchains::NVPTXToolChain>(*this, Target, Args);
      break;
    case llvm::Triple::AMDHSA:
      TC = std::make_unique<toolchains::ROCMToolChain>(*this, Target, Args);
      break;
    case llvm::Triple::AMDPAL:
    case llvm::Triple::Mesa3D:
      TC = std::make_unique<toolchains::AMDGPUToolChain>(*this, Target, Args);
      break;
    case llvm::Triple::UEFI:
      TC = std::make_unique<toolchains::UEFI>(*this, Target, Args);
      break;
    case llvm::Triple::Win32:
      switch (Target.getEnvironment()) {
      default:
        if (Target.isOSBinFormatELF())
          TC = std::make_unique<toolchains::Generic_ELF>(*this, Target, Args);
        else if (Target.isOSBinFormatMachO())
          TC = std::make_unique<toolchains::MachO>(*this, Target, Args);
        else
          TC = std::make_unique<toolchains::Generic_GCC>(*this, Target, Args);
        break;
      case llvm::Triple::GNU:
        TC = std::make_unique<toolchains::MinGW>(*this, Target, Args);
        break;
      case llvm::Triple::Itanium:
        TC = std::make_unique<toolchains::CrossWindowsToolChain>(*this, Target,
                                                                  Args);
        break;
      case llvm::Triple::MSVC:
      case llvm::Triple::UnknownEnvironment:
        if (Args.getLastArgValue(options::OPT_fuse_ld_EQ)
                .starts_with_insensitive("bfd"))
          TC = std::make_unique<toolchains::CrossWindowsToolChain>(
              *this, Target, Args);
        else
          TC =
              std::make_unique<toolchains::MSVCToolChain>(*this, Target, Args);
        break;
      }
      break;
    case llvm::Triple::PS4:
      TC = std::make_unique<toolchains::PS4CPU>(*this, Target, Args);
      break;
    case llvm::Triple::PS5:
      TC = std::make_unique<toolchains::PS5CPU>(*this, Target, Args);
      break;
    case llvm::Triple::Hurd:
      TC = std::make_unique<toolchains::Hurd>(*this, Target, Args);
      break;
    case llvm::Triple::LiteOS:
      TC = std::make_unique<toolchains::OHOS>(*this, Target, Args);
      break;
    case llvm::Triple::ZOS:
      TC = std::make_unique<toolchains::ZOS>(*this, Target, Args);
      break;
    case llvm::Triple::Vulkan:
    case llvm::Triple::ShaderModel:
      TC = std::make_unique<toolchains::HLSLToolChain>(*this, Target, Args);
      break;
    default:
      // Of these targets, Hexagon is the only one that might have
      // an OS of Linux, in which case it got handled above already.
      switch (Target.getArch()) {
      case llvm::Triple::tce:
        TC = std::make_unique<toolchains::TCEToolChain>(*this, Target, Args);
        break;
      case llvm::Triple::tcele:
        TC = std::make_unique<toolchains::TCELEToolChain>(*this, Target, Args);
        break;
      case llvm::Triple::hexagon:
        TC = std::make_unique<toolchains::HexagonToolChain>(*this, Target,
                                                             Args);
        break;
      case llvm::Triple::lanai:
        TC = std::make_unique<toolchains::LanaiToolChain>(*this, Target, Args);
        break;
      case llvm::Triple::xcore:
        TC = std::make_unique<toolchains::XCoreToolChain>(*this, Target, Args);
        break;
      case llvm::Triple::wasm32:
      case llvm::Triple::wasm64:
        TC = std::make_unique<toolchains::WebAssembly>(*this, Target, Args);
        break;
      case llvm::Triple::avr:
        TC = std::make_unique<toolchains::AVRToolChain>(*this, Target, Args);
        break;
      case llvm::Triple::msp430:
        TC =
            std::make_unique<toolchains::MSP430ToolChain>(*this, Target, Args);
        break;
      case llvm::Triple::riscv32:
      case llvm::Triple::riscv64:
        if (toolchains::RISCVToolChain::hasGCCToolchain(*this, Args))
          TC =
              std::make_unique<toolchains::RISCVToolChain>(*this, Target, Args);
        else
          TC = std::make_unique<toolchains::BareMetal>(*this, Target, Args);
        break;
      case llvm::Triple::ve:
        TC = std::make_unique<toolchains::VEToolChain>(*this, Target, Args);
        break;
      case llvm::Triple::spirv32:
      case llvm::Triple::spirv64:
        TC = std::make_unique<toolchains::SPIRVToolChain>(*this, Target, Args);
        break;
      case llvm::Triple::csky:
        TC = std::make_unique<toolchains::CSKYToolChain>(*this, Target, Args);
        break;
      default:
        if (toolchains::BareMetal::handlesTarget(Target))
          TC = std::make_unique<toolchains::BareMetal>(*this, Target, Args);
        else if (Target.isOSBinFormatELF())
          TC = std::make_unique<toolchains::Generic_ELF>(*this, Target, Args);
        else if (Target.isAppleMachO())
          TC = std::make_unique<toolchains::AppleMachO>(*this, Target, Args);
        else if (Target.isOSBinFormatMachO())
          TC = std::make_unique<toolchains::MachO>(*this, Target, Args);
        else
          TC = std::make_unique<toolchains::Generic_GCC>(*this, Target, Args);
      }
    }
  }

  return *TC;
}

bool Driver::ShouldUseClangCompiler(const JobAction &JA) const {
  // Say "no" if there is not exactly one input of a type clang understands.
  if (JA.size() != 1 ||
      !types::isAcceptedByClang((*JA.input_begin())->getType()))
    return false;

  // And say "no" if this is not a kind of action clang understands.
  if (!isa<PreprocessJobAction>(JA) && !isa<PrecompileJobAction>(JA) &&
      !isa<CompileJobAction>(JA) && !isa<BackendJobAction>(JA) &&
      !isa<ExtractAPIJobAction>(JA))
    return false;

  return true;
}

bool Driver::ShouldUseFlangCompiler(const JobAction &JA) const {
  // Say "no" if there is not exactly one input of a type flang understands.
  if (JA.size() != 1 ||
      !types::isAcceptedByFlang((*JA.input_begin())->getType()))
    return false;

  // And say "no" if this is not a kind of action flang understands.
  if (!isa<PreprocessJobAction>(JA) && !isa<PrecompileJobAction>(JA) &&
      !isa<CompileJobAction>(JA) && !isa<BackendJobAction>(JA))
    return false;

  return true;
}

bool Driver::ShouldEmitStaticLibrary(const ArgList &Args) const {
  // Only emit static library if the flag is set explicitly.
  if (Args.hasArg(options::OPT_emit_static_lib))
    return true;
  return false;
}

/// GetReleaseVersion - Parse (([0-9]+)(.([0-9]+)(.([0-9]+)?))?)? and return the
/// grouped values as integers. Numbers which are not provided are set to 0.
///
/// \return True if the entire string was parsed (9.2), or all groups were
/// parsed (10.3.5extrastuff).
bool Driver::GetReleaseVersion(StringRef Str, unsigned &Major, unsigned &Minor,
                               unsigned &Micro, bool &HadExtra) {
  HadExtra = false;

  Major = Minor = Micro = 0;
  if (Str.empty())
    return false;

  if (Str.consumeInteger(10, Major))
    return false;
  if (Str.empty())
    return true;
  if (!Str.consume_front("."))
    return false;

  if (Str.consumeInteger(10, Minor))
    return false;
  if (Str.empty())
    return true;
  if (!Str.consume_front("."))
    return false;

  if (Str.consumeInteger(10, Micro))
    return false;
  if (!Str.empty())
    HadExtra = true;
  return true;
}

/// Parse digits from a string \p Str and fulfill \p Digits with
/// the parsed numbers. This method assumes that the max number of
/// digits to look for is equal to Digits.size().
///
/// \return True if the entire string was parsed and there are
/// no extra characters remaining at the end.
bool Driver::GetReleaseVersion(StringRef Str,
                               MutableArrayRef<unsigned> Digits) {
  if (Str.empty())
    return false;

  unsigned CurDigit = 0;
  while (CurDigit < Digits.size()) {
    unsigned Digit;
    if (Str.consumeInteger(10, Digit))
      return false;
    Digits[CurDigit] = Digit;
    if (Str.empty())
      return true;
    if (!Str.consume_front("."))
      return false;
    CurDigit++;
  }

  // More digits than requested, bail out...
  return false;
}

llvm::opt::Visibility
Driver::getOptionVisibilityMask(bool UseDriverMode) const {
  if (!UseDriverMode)
    return llvm::opt::Visibility(options::ClangOption);
  if (IsCLMode())
    return llvm::opt::Visibility(options::CLOption);
  if (IsDXCMode())
    return llvm::opt::Visibility(options::DXCOption);
  if (IsFlangMode())  {
    return llvm::opt::Visibility(options::FlangOption);
  }
  return llvm::opt::Visibility(options::ClangOption);
}

const char *Driver::getExecutableForDriverMode(DriverMode Mode) {
  switch (Mode) {
  case GCCMode:
    return "clang";
  case GXXMode:
    return "clang++";
  case CPPMode:
    return "clang-cpp";
  case CLMode:
    return "clang-cl";
  case FlangMode:
    return "flang";
  case DXCMode:
    return "clang-dxc";
  }

  llvm_unreachable("Unhandled Mode");
}

bool clang::driver::isOptimizationLevelFast(const ArgList &Args) {
  return Args.hasFlag(options::OPT_Ofast, options::OPT_O_Group, false);
}

bool clang::driver::isObjectFile(std::string FileName) {
  if (llvm::sys::fs::is_directory(FileName))
    return false;
  if (!llvm::sys::path::has_extension(FileName))
    // Any file with no extension should be considered an Object. Take into
    // account -lsomelib library filenames.
    return FileName.rfind("-l", 0) != 0;
  std::string Ext(llvm::sys::path::extension(FileName).drop_front());
  // We cannot rely on lookupTypeForExtension solely as that has 'lib'
  // marked as an object.
  return (Ext != "lib" &&
          types::lookupTypeForExtension(Ext) == types::TY_Object);
}

bool clang::driver::isStaticArchiveFile(const StringRef &FileName) {
  if (!llvm::sys::path::has_extension(FileName))
    // Any file with no extension should not be considered an Archive.
    return false;
  llvm::file_magic Magic;
  llvm::identify_magic(FileName, Magic);
  // Only .lib and archive files are to be considered.
  return (Magic == llvm::file_magic::archive);
}

bool clang::driver::willEmitRemarks(const ArgList &Args) {
  // -fsave-optimization-record enables it.
  if (Args.hasFlag(options::OPT_fsave_optimization_record,
                   options::OPT_fno_save_optimization_record, false))
    return true;

  // -fsave-optimization-record=<format> enables it as well.
  if (Args.hasFlag(options::OPT_fsave_optimization_record_EQ,
                   options::OPT_fno_save_optimization_record, false))
    return true;

  // -foptimization-record-file alone enables it too.
  if (Args.hasFlag(options::OPT_foptimization_record_file_EQ,
                   options::OPT_fno_save_optimization_record, false))
    return true;

  // -foptimization-record-passes alone enables it too.
  if (Args.hasFlag(options::OPT_foptimization_record_passes_EQ,
                   options::OPT_fno_save_optimization_record, false))
    return true;
  return false;
}

llvm::StringRef clang::driver::getDriverMode(StringRef ProgName,
                                             ArrayRef<const char *> Args) {
  static StringRef OptName =
      getDriverOptTable().getOption(options::OPT_driver_mode).getPrefixedName();
  llvm::StringRef Opt;
  for (StringRef Arg : Args) {
    if (!Arg.starts_with(OptName))
      continue;
    Opt = Arg;
  }
  if (Opt.empty())
    Opt = ToolChain::getTargetAndModeFromProgramName(ProgName).DriverMode;
  return Opt.consume_front(OptName) ? Opt : "";
}

bool driver::IsClangCL(StringRef DriverMode) { return DriverMode == "cl"; }

llvm::Error driver::expandResponseFiles(SmallVectorImpl<const char *> &Args,
                                        bool ClangCLMode,
                                        llvm::BumpPtrAllocator &Alloc,
                                        llvm::vfs::FileSystem *FS) {
  // Parse response files using the GNU syntax, unless we're in CL mode. There
  // are two ways to put clang in CL compatibility mode: ProgName is either
  // clang-cl or cl, or --driver-mode=cl is on the command line. The normal
  // command line parsing can't happen until after response file parsing, so we
  // have to manually search for a --driver-mode=cl argument the hard way.
  // Finally, our -cc1 tools don't care which tokenization mode we use because
  // response files written by clang will tokenize the same way in either mode.
  enum { Default, POSIX, Windows } RSPQuoting = Default;
  for (const char *F : Args) {
    if (strcmp(F, "--rsp-quoting=posix") == 0)
      RSPQuoting = POSIX;
    else if (strcmp(F, "--rsp-quoting=windows") == 0)
      RSPQuoting = Windows;
  }

  // Determines whether we want nullptr markers in Args to indicate response
  // files end-of-lines. We only use this for the /LINK driver argument with
  // clang-cl.exe on Windows.
  bool MarkEOLs = ClangCLMode;

  llvm::cl::TokenizerCallback Tokenizer;
  if (RSPQuoting == Windows || (RSPQuoting == Default && ClangCLMode))
    Tokenizer = &llvm::cl::TokenizeWindowsCommandLine;
  else
    Tokenizer = &llvm::cl::TokenizeGNUCommandLine;

  if (MarkEOLs && Args.size() > 1 && StringRef(Args[1]).starts_with("-cc1"))
    MarkEOLs = false;

  llvm::cl::ExpansionContext ECtx(Alloc, Tokenizer);
  ECtx.setMarkEOLs(MarkEOLs);
  if (FS)
    ECtx.setVFS(FS);

  if (llvm::Error Err = ECtx.expandResponseFiles(Args))
    return Err;

  // If -cc1 came from a response file, remove the EOL sentinels.
  auto FirstArg = llvm::find_if(llvm::drop_begin(Args),
                                [](const char *A) { return A != nullptr; });
  if (FirstArg != Args.end() && StringRef(*FirstArg).starts_with("-cc1")) {
    // If -cc1 came from a response file, remove the EOL sentinels.
    if (MarkEOLs) {
      auto newEnd = std::remove(Args.begin(), Args.end(), nullptr);
      Args.resize(newEnd - Args.begin());
    }
  }

  return llvm::Error::success();
}

static const char *GetStableCStr(llvm::StringSet<> &SavedStrings, StringRef S) {
  return SavedStrings.insert(S).first->getKeyData();
}

/// Apply a list of edits to the input argument lists.
///
/// The input string is a space separated list of edits to perform,
/// they are applied in order to the input argument lists. Edits
/// should be one of the following forms:
///
///  '#': Silence information about the changes to the command line arguments.
///
///  '^': Add FOO as a new argument at the beginning of the command line.
///
///  '+': Add FOO as a new argument at the end of the command line.
///
///  's/XXX/YYY/': Substitute the regular expression XXX with YYY in the command
///  line.
///
///  'xOPTION': Removes all instances of the literal argument OPTION.
///
///  'XOPTION': Removes all instances of the literal argument OPTION,
///  and the following argument.
///
///  'Ox': Removes all flags matching 'O' or 'O[sz0-9]' and adds 'Ox'
///  at the end of the command line.
///
/// \param OS - The stream to write edit information to.
/// \param Args - The vector of command line arguments.
/// \param Edit - The override command to perform.
/// \param SavedStrings - Set to use for storing string representations.
static void applyOneOverrideOption(raw_ostream &OS,
                                   SmallVectorImpl<const char *> &Args,
                                   StringRef Edit,
                                   llvm::StringSet<> &SavedStrings) {
  // This does not need to be efficient.

  if (Edit[0] == '^') {
    const char *Str = GetStableCStr(SavedStrings, Edit.substr(1));
    OS << "### Adding argument " << Str << " at beginning\n";
    Args.insert(Args.begin() + 1, Str);
  } else if (Edit[0] == '+') {
    const char *Str = GetStableCStr(SavedStrings, Edit.substr(1));
    OS << "### Adding argument " << Str << " at end\n";
    Args.push_back(Str);
  } else if (Edit[0] == 's' && Edit[1] == '/' && Edit.ends_with("/") &&
             Edit.slice(2, Edit.size() - 1).contains('/')) {
    StringRef MatchPattern = Edit.substr(2).split('/').first;
    StringRef ReplPattern = Edit.substr(2).split('/').second;
    ReplPattern = ReplPattern.slice(0, ReplPattern.size() - 1);

    for (unsigned i = 1, e = Args.size(); i != e; ++i) {
      // Ignore end-of-line response file markers
      if (Args[i] == nullptr)
        continue;
      std::string Repl = llvm::Regex(MatchPattern).sub(ReplPattern, Args[i]);

      if (Repl != Args[i]) {
        OS << "### Replacing '" << Args[i] << "' with '" << Repl << "'\n";
        Args[i] = GetStableCStr(SavedStrings, Repl);
      }
    }
  } else if (Edit[0] == 'x' || Edit[0] == 'X') {
    auto Option = Edit.substr(1);
    for (unsigned i = 1; i < Args.size();) {
      if (Option == Args[i]) {
        OS << "### Deleting argument " << Args[i] << '\n';
        Args.erase(Args.begin() + i);
        if (Edit[0] == 'X') {
          if (i < Args.size()) {
            OS << "### Deleting argument " << Args[i] << '\n';
            Args.erase(Args.begin() + i);
          } else
            OS << "### Invalid X edit, end of command line!\n";
        }
      } else
        ++i;
    }
  } else if (Edit[0] == 'O') {
    for (unsigned i = 1; i < Args.size();) {
      const char *A = Args[i];
      // Ignore end-of-line response file markers
      if (A == nullptr)
        continue;
      if (A[0] == '-' && A[1] == 'O' &&
          (A[2] == '\0' || (A[3] == '\0' && (A[2] == 's' || A[2] == 'z' ||
                                             ('0' <= A[2] && A[2] <= '9'))))) {
        OS << "### Deleting argument " << Args[i] << '\n';
        Args.erase(Args.begin() + i);
      } else
        ++i;
    }
    OS << "### Adding argument " << Edit << " at end\n";
    Args.push_back(GetStableCStr(SavedStrings, '-' + Edit.str()));
  } else {
    OS << "### Unrecognized edit: " << Edit << "\n";
  }
}

void driver::applyOverrideOptions(SmallVectorImpl<const char *> &Args,
                                  const char *OverrideStr,
                                  llvm::StringSet<> &SavedStrings,
                                  raw_ostream *OS) {
  if (!OS)
    OS = &llvm::nulls();

  if (OverrideStr[0] == '#') {
    ++OverrideStr;
    OS = &llvm::nulls();
  }

  *OS << "### CCC_OVERRIDE_OPTIONS: " << OverrideStr << "\n";

  // This does not need to be efficient.

  const char *S = OverrideStr;
  while (*S) {
    const char *End = ::strchr(S, ' ');
    if (!End)
      End = S + strlen(S);
    if (End != S)
      applyOneOverrideOption(*OS, Args, std::string(S, End), SavedStrings);
    S = End;
    if (*S != '\0')
      ++S;
  }
}<|MERGE_RESOLUTION|>--- conflicted
+++ resolved
@@ -10142,15 +10142,9 @@
                                                            *HostTC, Args, Kind);
       break;
     default:
-<<<<<<< HEAD
       if (Kind == Action::OFK_SYCL && isSYCLNativeCPU(Target))
         TC = std::make_unique<toolchains::SYCLToolChain>(*this, Target, *HostTC,
                                                          Args);
-=======
-      if (Kind == Action::OFK_SYCL && isSYCLNativeCPU(Args))
-          TC = std::make_unique<toolchains::SYCLToolChain>(*this, Target,
-                                                           *HostTC, Args);
->>>>>>> d465594a
       break;
     }
   }
