//===--- Driver.cpp - Clang GCC Compatible Driver -------------------------===//
//
// Part of the LLVM Project, under the Apache License v2.0 with LLVM Exceptions.
// See https://llvm.org/LICENSE.txt for license information.
// SPDX-License-Identifier: Apache-2.0 WITH LLVM-exception
//
//===----------------------------------------------------------------------===//
#include "clang/Driver/Driver.h"
#include "ToolChains/AIX.h"
#include "ToolChains/AMDGPU.h"
#include "ToolChains/AMDGPUOpenMP.h"
#include "ToolChains/AVR.h"
#include "ToolChains/Ananas.h"
#include "ToolChains/BareMetal.h"
#include "ToolChains/Clang.h"
#include "ToolChains/CloudABI.h"
#include "ToolChains/Contiki.h"
#include "ToolChains/CrossWindows.h"
#include "ToolChains/Cuda.h"
#include "ToolChains/Darwin.h"
#include "ToolChains/DragonFly.h"
#include "ToolChains/FreeBSD.h"
#include "ToolChains/Fuchsia.h"
#include "ToolChains/Gnu.h"
#include "ToolChains/HIP.h"
#include "ToolChains/Haiku.h"
#include "ToolChains/Hexagon.h"
#include "ToolChains/Hurd.h"
#include "ToolChains/Lanai.h"
#include "ToolChains/Linux.h"
#include "ToolChains/MSP430.h"
#include "ToolChains/MSVC.h"
#include "ToolChains/MinGW.h"
#include "ToolChains/Minix.h"
#include "ToolChains/MipsLinux.h"
#include "ToolChains/Myriad.h"
#include "ToolChains/NaCl.h"
#include "ToolChains/NetBSD.h"
#include "ToolChains/OpenBSD.h"
#include "ToolChains/PPCFreeBSD.h"
#include "ToolChains/PPCLinux.h"
#include "ToolChains/PS4CPU.h"
#include "ToolChains/RISCVToolchain.h"
#include "ToolChains/SYCL.h"
#include "ToolChains/Solaris.h"
#include "ToolChains/TCE.h"
#include "ToolChains/VEToolchain.h"
#include "ToolChains/WebAssembly.h"
#include "ToolChains/XCore.h"
#include "ToolChains/ZOS.h"
#include "clang/Basic/TargetID.h"
#include "clang/Basic/Version.h"
#include "clang/Config/config.h"
#include "clang/Driver/Action.h"
#include "clang/Driver/Compilation.h"
#include "clang/Driver/DriverDiagnostic.h"
#include "clang/Driver/InputInfo.h"
#include "clang/Driver/Job.h"
#include "clang/Driver/Options.h"
#include "clang/Driver/SanitizerArgs.h"
#include "clang/Driver/Tool.h"
#include "clang/Driver/ToolChain.h"
#include "llvm/ADT/ArrayRef.h"
#include "llvm/ADT/MapVector.h"
#include "llvm/ADT/STLExtras.h"
#include "llvm/ADT/SmallSet.h"
#include "llvm/ADT/StringExtras.h"
#include "llvm/ADT/StringRef.h"
#include "llvm/ADT/StringSet.h"
#include "llvm/ADT/StringSwitch.h"
#include "llvm/BinaryFormat/Magic.h"
#include "llvm/Config/llvm-config.h"
#include "llvm/MC/TargetRegistry.h"
#include "llvm/Option/Arg.h"
#include "llvm/Option/ArgList.h"
#include "llvm/Option/OptSpecifier.h"
#include "llvm/Option/OptTable.h"
#include "llvm/Option/Option.h"
#include "llvm/Support/CommandLine.h"
#include "llvm/Support/ErrorHandling.h"
#include "llvm/Support/ExitCodes.h"
#include "llvm/Support/FileSystem.h"
#include "llvm/Support/FormatVariadic.h"
#include "llvm/Support/Host.h"
#include "llvm/Support/MD5.h"
#include "llvm/Support/Path.h"
#include "llvm/Support/PrettyStackTrace.h"
#include "llvm/Support/Process.h"
#include "llvm/Support/Program.h"
#include "llvm/Support/StringSaver.h"
#include "llvm/Support/VirtualFileSystem.h"
#include "llvm/Support/raw_ostream.h"
#include <map>
#include <memory>
#include <utility>
#if LLVM_ON_UNIX
#include <unistd.h> // getpid
#endif

using namespace clang::driver;
using namespace clang;
using namespace llvm::opt;

static llvm::Triple getHIPOffloadTargetTriple() {
  static const llvm::Triple T("amdgcn-amd-amdhsa");
  return T;
}

// static
std::string Driver::GetResourcesPath(StringRef BinaryPath,
                                     StringRef CustomResourceDir) {
  // Since the resource directory is embedded in the module hash, it's important
  // that all places that need it call this function, so that they get the
  // exact same string ("a/../b/" and "b/" get different hashes, for example).

  // Dir is bin/ or lib/, depending on where BinaryPath is.
  std::string Dir = std::string(llvm::sys::path::parent_path(BinaryPath));

  SmallString<128> P(Dir);
  if (CustomResourceDir != "") {
    llvm::sys::path::append(P, CustomResourceDir);
  } else {
    // On Windows, libclang.dll is in bin/.
    // On non-Windows, libclang.so/.dylib is in lib/.
    // With a static-library build of libclang, LibClangPath will contain the
    // path of the embedding binary, which for LLVM binaries will be in bin/.
    // ../lib gets us to lib/ in both cases.
    P = llvm::sys::path::parent_path(Dir);
    llvm::sys::path::append(P, Twine("lib") + CLANG_LIBDIR_SUFFIX, "clang",
                            CLANG_VERSION_STRING);
  }

  return std::string(P.str());
}

Driver::Driver(StringRef ClangExecutable, StringRef TargetTriple,
               DiagnosticsEngine &Diags, std::string Title,
               IntrusiveRefCntPtr<llvm::vfs::FileSystem> VFS)
    : Diags(Diags), VFS(std::move(VFS)), Mode(GCCMode),
      SaveTemps(SaveTempsNone), BitcodeEmbed(EmbedNone), LTOMode(LTOK_None),
      ClangExecutable(ClangExecutable), SysRoot(DEFAULT_SYSROOT),
      DriverTitle(Title), CCPrintStatReportFilename(), CCPrintOptionsFilename(),
      CCPrintHeadersFilename(), CCLogDiagnosticsFilename(),
      CCCPrintBindings(false), CCPrintOptions(false), CCPrintHeaders(false),
      CCLogDiagnostics(false), CCGenDiagnostics(false),
      CCPrintProcessStats(false), TargetTriple(TargetTriple),
      CCCGenericGCCName(""), Saver(Alloc), CheckInputsExist(true),
      GenReproducer(false), SuppressMissingInputWarning(false) {
  // Provide a sane fallback if no VFS is specified.
  if (!this->VFS)
    this->VFS = llvm::vfs::getRealFileSystem();

  Name = std::string(llvm::sys::path::filename(ClangExecutable));
  Dir = std::string(llvm::sys::path::parent_path(ClangExecutable));
  InstalledDir = Dir; // Provide a sensible default installed dir.

  if ((!SysRoot.empty()) && llvm::sys::path::is_relative(SysRoot)) {
    // Prepend InstalledDir if SysRoot is relative
    SmallString<128> P(InstalledDir);
    llvm::sys::path::append(P, SysRoot);
    SysRoot = std::string(P);
  }

#if defined(CLANG_CONFIG_FILE_SYSTEM_DIR)
  SystemConfigDir = CLANG_CONFIG_FILE_SYSTEM_DIR;
#endif
#if defined(CLANG_CONFIG_FILE_USER_DIR)
  UserConfigDir = CLANG_CONFIG_FILE_USER_DIR;
#endif

  // Compute the path to the resource directory.
  ResourceDir = GetResourcesPath(ClangExecutable, CLANG_RESOURCE_DIR);
}

void Driver::setDriverMode(StringRef Value) {
  static const std::string OptName =
      getOpts().getOption(options::OPT_driver_mode).getPrefixedName();
  if (auto M = llvm::StringSwitch<llvm::Optional<DriverMode>>(Value)
                   .Case("gcc", GCCMode)
                   .Case("g++", GXXMode)
                   .Case("cpp", CPPMode)
                   .Case("cl", CLMode)
                   .Case("flang", FlangMode)
                   .Default(None))
    Mode = *M;
  else
    Diag(diag::err_drv_unsupported_option_argument) << OptName << Value;
}

InputArgList Driver::ParseArgStrings(ArrayRef<const char *> ArgStrings,
                                     bool IsClCompatMode,
                                     bool &ContainsError) {
  llvm::PrettyStackTraceString CrashInfo("Command line argument parsing");
  ContainsError = false;

  unsigned IncludedFlagsBitmask;
  unsigned ExcludedFlagsBitmask;
  std::tie(IncludedFlagsBitmask, ExcludedFlagsBitmask) =
      getIncludeExcludeOptionFlagMasks(IsClCompatMode);

  // Make sure that Flang-only options don't pollute the Clang output
  // TODO: Make sure that Clang-only options don't pollute Flang output
  if (!IsFlangMode())
    ExcludedFlagsBitmask |= options::FlangOnlyOption;

  unsigned MissingArgIndex, MissingArgCount;
  InputArgList Args =
      getOpts().ParseArgs(ArgStrings, MissingArgIndex, MissingArgCount,
                          IncludedFlagsBitmask, ExcludedFlagsBitmask);

  // Check for missing argument error.
  if (MissingArgCount) {
    Diag(diag::err_drv_missing_argument)
        << Args.getArgString(MissingArgIndex) << MissingArgCount;
    ContainsError |=
        Diags.getDiagnosticLevel(diag::err_drv_missing_argument,
                                 SourceLocation()) > DiagnosticsEngine::Warning;
  }

  // Check for unsupported options.
  for (const Arg *A : Args) {
    if (A->getOption().hasFlag(options::Unsupported)) {
      unsigned DiagID;
      auto ArgString = A->getAsString(Args);
      std::string Nearest;
      if (getOpts().findNearest(
            ArgString, Nearest, IncludedFlagsBitmask,
            ExcludedFlagsBitmask | options::Unsupported) > 1) {
        DiagID = diag::err_drv_unsupported_opt;
        Diag(DiagID) << ArgString;
      } else {
        DiagID = diag::err_drv_unsupported_opt_with_suggestion;
        Diag(DiagID) << ArgString << Nearest;
      }
      ContainsError |= Diags.getDiagnosticLevel(DiagID, SourceLocation()) >
                       DiagnosticsEngine::Warning;
      continue;
    }

    // Warn about -mcpu= without an argument.
    if (A->getOption().matches(options::OPT_mcpu_EQ) && A->containsValue("")) {
      Diag(diag::warn_drv_empty_joined_argument) << A->getAsString(Args);
      ContainsError |= Diags.getDiagnosticLevel(
                           diag::warn_drv_empty_joined_argument,
                           SourceLocation()) > DiagnosticsEngine::Warning;
    }
  }

  for (const Arg *A : Args.filtered(options::OPT_UNKNOWN)) {
    unsigned DiagID;
    auto ArgString = A->getAsString(Args);
    std::string Nearest;
    if (getOpts().findNearest(
          ArgString, Nearest, IncludedFlagsBitmask, ExcludedFlagsBitmask) > 1) {
      DiagID = IsCLMode() ? diag::warn_drv_unknown_argument_clang_cl
                          : diag::err_drv_unknown_argument;
      Diags.Report(DiagID) << ArgString;
    } else {
      DiagID = IsCLMode()
                   ? diag::warn_drv_unknown_argument_clang_cl_with_suggestion
                   : diag::err_drv_unknown_argument_with_suggestion;
      Diags.Report(DiagID) << ArgString << Nearest;
    }
    ContainsError |= Diags.getDiagnosticLevel(DiagID, SourceLocation()) >
                     DiagnosticsEngine::Warning;
  }

  return Args;
}

// Determine which compilation mode we are in. We look for options which
// affect the phase, starting with the earliest phases, and record which
// option we used to determine the final phase.
phases::ID Driver::getFinalPhase(const DerivedArgList &DAL,
                                 Arg **FinalPhaseArg) const {
  Arg *PhaseArg = nullptr;
  phases::ID FinalPhase;

  // -{E,EP,P,M,MM} only run the preprocessor.
  if (CCCIsCPP() || (PhaseArg = DAL.getLastArg(options::OPT_E)) ||
      (PhaseArg = DAL.getLastArg(options::OPT__SLASH_EP)) ||
      (PhaseArg = DAL.getLastArg(options::OPT_M, options::OPT_MM)) ||
      (PhaseArg = DAL.getLastArg(options::OPT__SLASH_P)) ||
      CCGenDiagnostics) {
    FinalPhase = phases::Preprocess;

  // --precompile only runs up to precompilation.
  } else if ((PhaseArg = DAL.getLastArg(options::OPT__precompile))) {
    FinalPhase = phases::Precompile;

  // -{fsyntax-only,-analyze,emit-ast} only run up to the compiler.
  } else if ((PhaseArg = DAL.getLastArg(options::OPT_fsyntax_only)) ||
             (PhaseArg = DAL.getLastArg(options::OPT_print_supported_cpus)) ||
             (PhaseArg = DAL.getLastArg(options::OPT_module_file_info)) ||
             (PhaseArg = DAL.getLastArg(options::OPT_verify_pch)) ||
             (PhaseArg = DAL.getLastArg(options::OPT_rewrite_objc)) ||
             (PhaseArg = DAL.getLastArg(options::OPT_rewrite_legacy_objc)) ||
             (PhaseArg = DAL.getLastArg(options::OPT__migrate)) ||
             (PhaseArg = DAL.getLastArg(options::OPT__analyze)) ||
             (PhaseArg = DAL.getLastArg(options::OPT_emit_ast))) {
    FinalPhase = phases::Compile;

  // -S only runs up to the backend.
  } else if ((PhaseArg = DAL.getLastArg(options::OPT_S)) ||
             (PhaseArg = DAL.getLastArg(options::OPT_fsycl_device_only))) {
    FinalPhase = phases::Backend;

  // -c compilation only runs up to the assembler.
  } else if ((PhaseArg = DAL.getLastArg(options::OPT_c))) {
    FinalPhase = phases::Assemble;

  } else if ((PhaseArg = DAL.getLastArg(options::OPT_emit_interface_stubs))) {
    FinalPhase = phases::IfsMerge;

  // Otherwise do everything.
  } else
    FinalPhase = phases::Link;

  if (FinalPhaseArg)
    *FinalPhaseArg = PhaseArg;

  return FinalPhase;
}

static Arg *MakeInputArg(DerivedArgList &Args, const OptTable &Opts,
                         StringRef Value, bool Claim = true) {
  Arg *A = new Arg(Opts.getOption(options::OPT_INPUT), Value,
                   Args.getBaseArgs().MakeIndex(Value), Value.data());
  Args.AddSynthesizedArg(A);
  if (Claim)
    A->claim();
  return A;
}

DerivedArgList *Driver::TranslateInputArgs(const InputArgList &Args) const {
  const llvm::opt::OptTable &Opts = getOpts();
  DerivedArgList *DAL = new DerivedArgList(Args);

  bool HasNostdlib = Args.hasArg(options::OPT_nostdlib);
  bool HasNostdlibxx = Args.hasArg(options::OPT_nostdlibxx);
  bool HasNodefaultlib = Args.hasArg(options::OPT_nodefaultlibs);
  for (Arg *A : Args) {
    // Unfortunately, we have to parse some forwarding options (-Xassembler,
    // -Xlinker, -Xpreprocessor) because we either integrate their functionality
    // (assembler and preprocessor), or bypass a previous driver ('collect2').

    // Rewrite linker options, to replace --no-demangle with a custom internal
    // option.
    if ((A->getOption().matches(options::OPT_Wl_COMMA) ||
         A->getOption().matches(options::OPT_Xlinker)) &&
        A->containsValue("--no-demangle")) {
      // Add the rewritten no-demangle argument.
      DAL->AddFlagArg(A, Opts.getOption(options::OPT_Z_Xlinker__no_demangle));

      // Add the remaining values as Xlinker arguments.
      for (StringRef Val : A->getValues())
        if (Val != "--no-demangle")
          DAL->AddSeparateArg(A, Opts.getOption(options::OPT_Xlinker), Val);

      continue;
    }

    // Rewrite preprocessor options, to replace -Wp,-MD,FOO which is used by
    // some build systems. We don't try to be complete here because we don't
    // care to encourage this usage model.
    if (A->getOption().matches(options::OPT_Wp_COMMA) &&
        (A->getValue(0) == StringRef("-MD") ||
         A->getValue(0) == StringRef("-MMD"))) {
      // Rewrite to -MD/-MMD along with -MF.
      if (A->getValue(0) == StringRef("-MD"))
        DAL->AddFlagArg(A, Opts.getOption(options::OPT_MD));
      else
        DAL->AddFlagArg(A, Opts.getOption(options::OPT_MMD));
      if (A->getNumValues() == 2)
        DAL->AddSeparateArg(A, Opts.getOption(options::OPT_MF), A->getValue(1));
      continue;
    }

    // Rewrite reserved library names.
    if (A->getOption().matches(options::OPT_l)) {
      StringRef Value = A->getValue();

      // Rewrite unless -nostdlib is present.
      if (!HasNostdlib && !HasNodefaultlib && !HasNostdlibxx &&
          Value == "stdc++") {
        DAL->AddFlagArg(A, Opts.getOption(options::OPT_Z_reserved_lib_stdcxx));
        continue;
      }

      // Rewrite unconditionally.
      if (Value == "cc_kext") {
        DAL->AddFlagArg(A, Opts.getOption(options::OPT_Z_reserved_lib_cckext));
        continue;
      }
    }

    // Pick up inputs via the -- option.
    if (A->getOption().matches(options::OPT__DASH_DASH)) {
      A->claim();
      for (StringRef Val : A->getValues())
        DAL->append(MakeInputArg(*DAL, Opts, Val, false));
      continue;
    }

    if (A->getOption().matches(options::OPT_offload_lib_Group)) {
      if (!A->getNumValues()) {
        Diag(clang::diag::warn_drv_unused_argument) << A->getSpelling();
        continue;
      }
    }

    DAL->append(A);
  }

  // Enforce -static if -miamcu is present.
  if (Args.hasFlag(options::OPT_miamcu, options::OPT_mno_iamcu, false))
    DAL->AddFlagArg(0, Opts.getOption(options::OPT_static));

  // Use of -fintelfpga implies -g
  if (Args.hasArg(options::OPT_fintelfpga)) {
    // if any -gN option is provided, use that.
    if (Arg *A = Args.getLastArg(options::OPT_gN_Group))
      DAL->append(A);
    else
      DAL->AddFlagArg(0, Opts.getOption(options::OPT_g_Flag));
  }

// Add a default value of -mlinker-version=, if one was given and the user
// didn't specify one.
#if defined(HOST_LINK_VERSION)
  if (!Args.hasArg(options::OPT_mlinker_version_EQ) &&
      strlen(HOST_LINK_VERSION) > 0) {
    DAL->AddJoinedArg(0, Opts.getOption(options::OPT_mlinker_version_EQ),
                      HOST_LINK_VERSION);
    DAL->getLastArg(options::OPT_mlinker_version_EQ)->claim();
  }
#endif

  return DAL;
}

/// Compute target triple from args.
///
/// This routine provides the logic to compute a target triple from various
/// args passed to the driver and the default triple string.
static llvm::Triple computeTargetTriple(const Driver &D,
                                        StringRef TargetTriple,
                                        const ArgList &Args,
                                        StringRef DarwinArchName = "") {
  // FIXME: Already done in Compilation *Driver::BuildCompilation
  if (const Arg *A = Args.getLastArg(options::OPT_target))
    TargetTriple = A->getValue();

  llvm::Triple Target(llvm::Triple::normalize(TargetTriple));

  // GNU/Hurd's triples should have been -hurd-gnu*, but were historically made
  // -gnu* only, and we can not change this, so we have to detect that case as
  // being the Hurd OS.
  if (TargetTriple.contains("-unknown-gnu") || TargetTriple.contains("-pc-gnu"))
    Target.setOSName("hurd");

  // Handle Apple-specific options available here.
  if (Target.isOSBinFormatMachO()) {
    // If an explicit Darwin arch name is given, that trumps all.
    if (!DarwinArchName.empty()) {
      tools::darwin::setTripleTypeForMachOArchName(Target, DarwinArchName);
      return Target;
    }

    // Handle the Darwin '-arch' flag.
    if (Arg *A = Args.getLastArg(options::OPT_arch)) {
      StringRef ArchName = A->getValue();
      tools::darwin::setTripleTypeForMachOArchName(Target, ArchName);
    }
  }

  // Handle pseudo-target flags '-mlittle-endian'/'-EL' and
  // '-mbig-endian'/'-EB'.
  if (Arg *A = Args.getLastArg(options::OPT_mlittle_endian,
                               options::OPT_mbig_endian)) {
    if (A->getOption().matches(options::OPT_mlittle_endian)) {
      llvm::Triple LE = Target.getLittleEndianArchVariant();
      if (LE.getArch() != llvm::Triple::UnknownArch)
        Target = std::move(LE);
    } else {
      llvm::Triple BE = Target.getBigEndianArchVariant();
      if (BE.getArch() != llvm::Triple::UnknownArch)
        Target = std::move(BE);
    }
  }

  // Skip further flag support on OSes which don't support '-m32' or '-m64'.
  if (Target.getArch() == llvm::Triple::tce ||
      Target.getOS() == llvm::Triple::Minix)
    return Target;

  // On AIX, the env OBJECT_MODE may affect the resulting arch variant.
  if (Target.isOSAIX()) {
    if (Optional<std::string> ObjectModeValue =
            llvm::sys::Process::GetEnv("OBJECT_MODE")) {
      StringRef ObjectMode = *ObjectModeValue;
      llvm::Triple::ArchType AT = llvm::Triple::UnknownArch;

      if (ObjectMode.equals("64")) {
        AT = Target.get64BitArchVariant().getArch();
      } else if (ObjectMode.equals("32")) {
        AT = Target.get32BitArchVariant().getArch();
      } else {
        D.Diag(diag::err_drv_invalid_object_mode) << ObjectMode;
      }

      if (AT != llvm::Triple::UnknownArch && AT != Target.getArch())
        Target.setArch(AT);
    }
  }

  // Handle pseudo-target flags '-m64', '-mx32', '-m32' and '-m16'.
  Arg *A = Args.getLastArg(options::OPT_m64, options::OPT_mx32,
                           options::OPT_m32, options::OPT_m16);
  if (A) {
    llvm::Triple::ArchType AT = llvm::Triple::UnknownArch;

    if (A->getOption().matches(options::OPT_m64)) {
      AT = Target.get64BitArchVariant().getArch();
      if (Target.getEnvironment() == llvm::Triple::GNUX32)
        Target.setEnvironment(llvm::Triple::GNU);
      else if (Target.getEnvironment() == llvm::Triple::MuslX32)
        Target.setEnvironment(llvm::Triple::Musl);
    } else if (A->getOption().matches(options::OPT_mx32) &&
               Target.get64BitArchVariant().getArch() == llvm::Triple::x86_64) {
      AT = llvm::Triple::x86_64;
      if (Target.getEnvironment() == llvm::Triple::Musl)
        Target.setEnvironment(llvm::Triple::MuslX32);
      else
        Target.setEnvironment(llvm::Triple::GNUX32);
    } else if (A->getOption().matches(options::OPT_m32)) {
      AT = Target.get32BitArchVariant().getArch();
      if (Target.getEnvironment() == llvm::Triple::GNUX32)
        Target.setEnvironment(llvm::Triple::GNU);
      else if (Target.getEnvironment() == llvm::Triple::MuslX32)
        Target.setEnvironment(llvm::Triple::Musl);
    } else if (A->getOption().matches(options::OPT_m16) &&
               Target.get32BitArchVariant().getArch() == llvm::Triple::x86) {
      AT = llvm::Triple::x86;
      Target.setEnvironment(llvm::Triple::CODE16);
    }

    if (AT != llvm::Triple::UnknownArch && AT != Target.getArch()) {
      Target.setArch(AT);
      if (Target.isWindowsGNUEnvironment())
        toolchains::MinGW::fixTripleArch(D, Target, Args);
    }
  }

  // Handle -miamcu flag.
  if (Args.hasFlag(options::OPT_miamcu, options::OPT_mno_iamcu, false)) {
    if (Target.get32BitArchVariant().getArch() != llvm::Triple::x86)
      D.Diag(diag::err_drv_unsupported_opt_for_target) << "-miamcu"
                                                       << Target.str();

    if (A && !A->getOption().matches(options::OPT_m32))
      D.Diag(diag::err_drv_argument_not_allowed_with)
          << "-miamcu" << A->getBaseArg().getAsString(Args);

    Target.setArch(llvm::Triple::x86);
    Target.setArchName("i586");
    Target.setEnvironment(llvm::Triple::UnknownEnvironment);
    Target.setEnvironmentName("");
    Target.setOS(llvm::Triple::ELFIAMCU);
    Target.setVendor(llvm::Triple::UnknownVendor);
    Target.setVendorName("intel");
  }

  // If target is MIPS adjust the target triple
  // accordingly to provided ABI name.
  A = Args.getLastArg(options::OPT_mabi_EQ);
  if (A && Target.isMIPS()) {
    StringRef ABIName = A->getValue();
    if (ABIName == "32") {
      Target = Target.get32BitArchVariant();
      if (Target.getEnvironment() == llvm::Triple::GNUABI64 ||
          Target.getEnvironment() == llvm::Triple::GNUABIN32)
        Target.setEnvironment(llvm::Triple::GNU);
    } else if (ABIName == "n32") {
      Target = Target.get64BitArchVariant();
      if (Target.getEnvironment() == llvm::Triple::GNU ||
          Target.getEnvironment() == llvm::Triple::GNUABI64)
        Target.setEnvironment(llvm::Triple::GNUABIN32);
    } else if (ABIName == "64") {
      Target = Target.get64BitArchVariant();
      if (Target.getEnvironment() == llvm::Triple::GNU ||
          Target.getEnvironment() == llvm::Triple::GNUABIN32)
        Target.setEnvironment(llvm::Triple::GNUABI64);
    }
  }

  // If target is RISC-V adjust the target triple according to
  // provided architecture name
  A = Args.getLastArg(options::OPT_march_EQ);
  if (A && Target.isRISCV()) {
    StringRef ArchName = A->getValue();
    if (ArchName.startswith_insensitive("rv32"))
      Target.setArch(llvm::Triple::riscv32);
    else if (ArchName.startswith_insensitive("rv64"))
      Target.setArch(llvm::Triple::riscv64);
  }

  return Target;
}

// Parse the LTO options and record the type of LTO compilation
// based on which -f(no-)?lto(=.*)? or -f(no-)?offload-lto(=.*)?
// option occurs last.
static driver::LTOKind parseLTOMode(Driver &D, const llvm::opt::ArgList &Args,
                                    OptSpecifier OptEq, OptSpecifier OptNeg) {
  if (!Args.hasFlag(OptEq, OptNeg, false))
    return LTOK_None;

  const Arg *A = Args.getLastArg(OptEq);
  StringRef LTOName = A->getValue();

  driver::LTOKind LTOMode = llvm::StringSwitch<LTOKind>(LTOName)
                                .Case("full", LTOK_Full)
                                .Case("thin", LTOK_Thin)
                                .Default(LTOK_Unknown);

  if (LTOMode == LTOK_Unknown) {
    D.Diag(diag::err_drv_unsupported_option_argument)
        << A->getOption().getName() << A->getValue();
    return LTOK_None;
  }
  return LTOMode;
}

// Parse the LTO options.
void Driver::setLTOMode(const llvm::opt::ArgList &Args) {
  LTOMode =
      parseLTOMode(*this, Args, options::OPT_flto_EQ, options::OPT_fno_lto);

  OffloadLTOMode = parseLTOMode(*this, Args, options::OPT_foffload_lto_EQ,
                                options::OPT_fno_offload_lto);
}

/// Compute the desired OpenMP runtime from the flags provided.
Driver::OpenMPRuntimeKind Driver::getOpenMPRuntime(const ArgList &Args) const {
  StringRef RuntimeName(CLANG_DEFAULT_OPENMP_RUNTIME);

  const Arg *A = Args.getLastArg(options::OPT_fopenmp_EQ);
  if (A)
    RuntimeName = A->getValue();

  auto RT = llvm::StringSwitch<OpenMPRuntimeKind>(RuntimeName)
                .Case("libomp", OMPRT_OMP)
                .Case("libgomp", OMPRT_GOMP)
                .Case("libiomp5", OMPRT_IOMP5)
                .Default(OMPRT_Unknown);

  if (RT == OMPRT_Unknown) {
    if (A)
      Diag(diag::err_drv_unsupported_option_argument)
          << A->getOption().getName() << A->getValue();
    else
      // FIXME: We could use a nicer diagnostic here.
      Diag(diag::err_drv_unsupported_opt) << "-fopenmp";
  }

  return RT;
}

static bool isValidSYCLTriple(llvm::Triple T) {
  // NVPTX is valid for SYCL.
  if (T.isNVPTX())
    return true;

  // AMDGCN is valid for SYCL
  if (T.isAMDGCN())
    return true;

  // Check for invalid SYCL device triple values.
  // Non-SPIR arch.
  if (!T.isSPIR())
    return false;
  // SPIR arch, but has invalid SubArch for AOT.
  StringRef A(T.getArchName());
  if (T.getSubArch() == llvm::Triple::NoSubArch &&
      ((T.getArch() == llvm::Triple::spir && !A.equals("spir")) ||
       (T.getArch() == llvm::Triple::spir64 && !A.equals("spir64"))))
    return false;
  return true;
}

static const char *getDefaultSYCLArch(Compilation &C) {
  if (C.getDefaultToolChain().getTriple().getArch() == llvm::Triple::x86)
    return "spir";
  return "spir64";
}

static bool addSYCLDefaultTriple(Compilation &C,
                                 SmallVectorImpl<llvm::Triple> &SYCLTriples) {
  /// Returns true if a triple is added to SYCLTriples, false otherwise
  if (!C.getDriver().isSYCLDefaultTripleImplied())
    return false;
  for (const auto &SYCLTriple : SYCLTriples) {
    if (SYCLTriple.getSubArch() == llvm::Triple::NoSubArch &&
        SYCLTriple.isSPIR())
      return false;
    // If we encounter a known non-spir* target, do not add the default triple.
    if (SYCLTriple.isNVPTX() || SYCLTriple.isAMDGCN())
      return false;
  }
  // Add the default triple as it was not found.
  llvm::Triple DefaultTriple =
      C.getDriver().MakeSYCLDeviceTriple(getDefaultSYCLArch(C));
  SYCLTriples.insert(SYCLTriples.begin(), DefaultTriple);
  return true;
}

void Driver::CreateOffloadingDeviceToolChains(Compilation &C,
                                              InputList &Inputs) {

  //
  // CUDA/HIP
  //
  // We need to generate a CUDA/HIP toolchain if any of the inputs has a CUDA
  // or HIP type. However, mixed CUDA/HIP compilation is not supported.
  bool IsCuda =
      llvm::any_of(Inputs, [](std::pair<types::ID, const llvm::opt::Arg *> &I) {
        return types::isCuda(I.first);
      });
  bool IsHIP =
      llvm::any_of(Inputs,
                   [](std::pair<types::ID, const llvm::opt::Arg *> &I) {
                     return types::isHIP(I.first);
                   }) ||
      C.getInputArgs().hasArg(options::OPT_hip_link);
  if (IsCuda && IsHIP) {
    Diag(clang::diag::err_drv_mix_cuda_hip);
    return;
  }
  if (IsCuda) {
    const ToolChain *HostTC = C.getSingleOffloadToolChain<Action::OFK_Host>();
    const llvm::Triple &HostTriple = HostTC->getTriple();
    StringRef DeviceTripleStr;
    auto OFK = Action::OFK_Cuda;
    DeviceTripleStr =
        HostTriple.isArch64Bit() ? "nvptx64-nvidia-cuda" : "nvptx-nvidia-cuda";
    llvm::Triple CudaTriple(DeviceTripleStr);
    // Use the CUDA and host triples as the key into the
    // getOffloadingDeviceToolChain, because the device toolchain we
    // create depends on both.
    auto CudaTC = &getOffloadingDeviceToolChain(C.getInputArgs(), CudaTriple,
                                                *HostTC, OFK);
    C.addOffloadDeviceToolChain(CudaTC, OFK);
  } else if (IsHIP) {
    if (auto *OMPTargetArg =
            C.getInputArgs().getLastArg(options::OPT_fopenmp_targets_EQ)) {
      Diag(clang::diag::err_drv_unsupported_opt_for_language_mode)
          << OMPTargetArg->getSpelling() << "HIP";
      return;
    }
    const ToolChain *HostTC = C.getSingleOffloadToolChain<Action::OFK_Host>();
    auto OFK = Action::OFK_HIP;
    llvm::Triple HIPTriple = getHIPOffloadTargetTriple();
    // Use the HIP and host triples as the key into
    // getOffloadingDeviceToolChain, because the device toolchain we create
    // depends on both.
    auto HIPTC = &getOffloadingDeviceToolChain(C.getInputArgs(), HIPTriple,
                                               *HostTC, OFK);
    C.addOffloadDeviceToolChain(HIPTC, OFK);
  }

  //
  // OpenMP
  //
  // We need to generate an OpenMP toolchain if the user specified targets with
  // the -fopenmp-targets option.
  if (Arg *OpenMPTargets =
          C.getInputArgs().getLastArg(options::OPT_fopenmp_targets_EQ)) {
    if (OpenMPTargets->getNumValues()) {
      // We expect that -fopenmp-targets is always used in conjunction with the
      // option -fopenmp specifying a valid runtime with offloading support,
      // i.e. libomp or libiomp.
      bool HasValidOpenMPRuntime = C.getInputArgs().hasFlag(
          options::OPT_fopenmp, options::OPT_fopenmp_EQ,
          options::OPT_fno_openmp, false);
      if (HasValidOpenMPRuntime) {
        OpenMPRuntimeKind OpenMPKind = getOpenMPRuntime(C.getInputArgs());
        HasValidOpenMPRuntime =
            OpenMPKind == OMPRT_OMP || OpenMPKind == OMPRT_IOMP5;
      }

      if (HasValidOpenMPRuntime) {
        llvm::StringMap<const char *> FoundNormalizedTriples;
        for (const char *Val : OpenMPTargets->getValues()) {
          llvm::Triple TT(Val);
          std::string NormalizedName = TT.normalize();

          // Make sure we don't have a duplicate triple.
          auto Duplicate = FoundNormalizedTriples.find(NormalizedName);
          if (Duplicate != FoundNormalizedTriples.end()) {
            Diag(clang::diag::warn_drv_omp_offload_target_duplicate)
                << Val << Duplicate->second;
            continue;
          }

          // Store the current triple so that we can check for duplicates in the
          // following iterations.
          FoundNormalizedTriples[NormalizedName] = Val;

          // If the specified target is invalid, emit a diagnostic.
          if (TT.getArch() == llvm::Triple::UnknownArch)
            Diag(clang::diag::err_drv_invalid_omp_target) << Val;
          else {
            const ToolChain *TC;
            // Device toolchains have to be selected differently. They pair host
            // and device in their implementation.
            if (TT.isNVPTX() || TT.isAMDGCN()) {
              const ToolChain *HostTC =
                  C.getSingleOffloadToolChain<Action::OFK_Host>();
              assert(HostTC && "Host toolchain should be always defined.");
              auto &DeviceTC =
                  ToolChains[TT.str() + "/" + HostTC->getTriple().normalize()];
              if (!DeviceTC) {
                if (TT.isNVPTX())
                  DeviceTC = std::make_unique<toolchains::CudaToolChain>(
                      *this, TT, *HostTC, C.getInputArgs(), Action::OFK_OpenMP);
                else if (TT.isAMDGCN())
                  DeviceTC =
                      std::make_unique<toolchains::AMDGPUOpenMPToolChain>(
                          *this, TT, *HostTC, C.getInputArgs());
                else
                  assert(DeviceTC && "Device toolchain not defined.");
              }

              TC = DeviceTC.get();
            } else
              TC = &getToolChain(C.getInputArgs(), TT);
            C.addOffloadDeviceToolChain(TC, Action::OFK_OpenMP);
          }
        }
      } else
        Diag(clang::diag::err_drv_expecting_fopenmp_with_fopenmp_targets);
    } else
      Diag(clang::diag::warn_drv_empty_joined_argument)
          << OpenMPTargets->getAsString(C.getInputArgs());
  }

  //
  // SYCL
  //
  // We need to generate a SYCL toolchain if the user specified targets with
  // the -fsycl-targets, -fsycl-add-targets or -fsycl-link-targets option.
  // If -fsycl is supplied without any of these we will assume SPIR-V.
  // Use of -fsycl-device-only overrides -fsycl.
  bool HasValidSYCLRuntime =
      C.getInputArgs().hasFlag(options::OPT_fsycl, options::OPT_fno_sycl,
                               false) ||
      C.getInputArgs().hasArg(options::OPT_fsycl_device_only);

  // A mechanism for retrieving SYCL-specific options, erroring out
  // if SYCL offloading wasn't enabled prior to that
  auto getArgRequiringSYCLRuntime = [&](OptSpecifier OptId) -> Arg * {
    Arg *SYCLArg = C.getInputArgs().getLastArg(OptId);
    if (SYCLArg && !HasValidSYCLRuntime) {
      Diag(clang::diag::err_drv_expecting_fsycl_with_sycl_opt)
          // Dropping the '=' symbol, which would otherwise pollute
          // the diagnostics for the most of options
          << SYCLArg->getSpelling().split('=').first;
      return nullptr;
    }
    return SYCLArg;
  };

  Arg *SYCLTargets = getArgRequiringSYCLRuntime(options::OPT_fsycl_targets_EQ);
  Arg *SYCLLinkTargets =
      getArgRequiringSYCLRuntime(options::OPT_fsycl_link_targets_EQ);
  Arg *SYCLAddTargets =
      getArgRequiringSYCLRuntime(options::OPT_fsycl_add_targets_EQ);
  Arg *SYCLLink = getArgRequiringSYCLRuntime(options::OPT_fsycl_link_EQ);
  Arg *SYCLfpga = getArgRequiringSYCLRuntime(options::OPT_fintelfpga);

  // -fsycl-targets cannot be used with -fsycl-link-targets
  if (SYCLTargets && SYCLLinkTargets)
    Diag(clang::diag::err_drv_option_conflict)
        << SYCLTargets->getSpelling() << SYCLLinkTargets->getSpelling();
  // -fsycl-link-targets and -fsycl-add-targets cannot be used together
  if (SYCLLinkTargets && SYCLAddTargets)
    Diag(clang::diag::err_drv_option_conflict)
        << SYCLLinkTargets->getSpelling() << SYCLAddTargets->getSpelling();
  // -fsycl-link-targets is not allowed with -fsycl-link
  if (SYCLLinkTargets && SYCLLink)
    Diag(clang::diag::err_drv_option_conflict)
        << SYCLLink->getSpelling() << SYCLLinkTargets->getSpelling();
  // -fsycl-targets cannot be used with -fintelfpga
  if (SYCLTargets && SYCLfpga)
    Diag(clang::diag::err_drv_option_conflict)
        << SYCLTargets->getSpelling() << SYCLfpga->getSpelling();
  // -ffreestanding cannot be used with -fsycl
  if (HasValidSYCLRuntime &&
      C.getInputArgs().hasArg(options::OPT_ffreestanding)) {
    Diag(clang::diag::err_drv_option_conflict) << "-fsycl"
                                               << "-ffreestanding";
  }
<<<<<<< HEAD
=======

  // Diagnose incorrect inputs to SYCL options.
  // FIXME: Since the option definition includes the list of possible values,
  // the validation must be automatic, not requiring separate disjointed code
  // blocks accross the driver code. Long-term, the detection of incorrect
  // values must happen at the level of TableGen and Arg class design, with
  // Compilation/Driver class constructors handling the driver-specific
  // diagnostic output.
  auto checkSingleArgValidity = [&](Arg *A,
                                    SmallVector<StringRef, 4> AllowedValues) {
    if (!A)
      return;
    const char *ArgValue = A->getValue();
    for (const StringRef AllowedValue : AllowedValues)
      if (AllowedValue.equals(ArgValue))
        return;
    Diag(clang::diag::err_drv_invalid_argument_to_option)
        << ArgValue << A->getOption().getName();
  };
  checkSingleArgValidity(SYCLLink, {"early", "image"});
  checkSingleArgValidity(
      C.getInputArgs().getLastArg(options::OPT_fsycl_device_code_split_EQ),
      {"per_kernel", "per_source", "auto", "off"});
>>>>>>> c4a72908

  bool HasSYCLTargetsOption = SYCLTargets || SYCLLinkTargets || SYCLAddTargets;
  llvm::StringMap<StringRef> FoundNormalizedTriples;
  llvm::SmallVector<llvm::Triple, 4> UniqueSYCLTriplesVec;
  if (HasSYCLTargetsOption) {
    // At this point, we know we have a valid combination
    // of -fsycl*target options passed
    Arg *SYCLTargetsValues = SYCLTargets ? SYCLTargets : SYCLLinkTargets;
    if (SYCLTargetsValues) {
      if (SYCLTargetsValues->getNumValues()) {
        for (StringRef Val : SYCLTargetsValues->getValues()) {
          llvm::Triple TT(MakeSYCLDeviceTriple(Val));
          if (!isValidSYCLTriple(TT)) {
            Diag(clang::diag::err_drv_invalid_sycl_target) << Val;
            continue;
          }
          std::string NormalizedName = TT.normalize();

          // Make sure we don't have a duplicate triple.
          auto Duplicate = FoundNormalizedTriples.find(NormalizedName);
          if (Duplicate != FoundNormalizedTriples.end()) {
            Diag(clang::diag::warn_drv_sycl_offload_target_duplicate)
                << Val << Duplicate->second;
            continue;
          }

          // Warn about deprecated `sycldevice` environment component.
          if (TT.getEnvironmentName() == "sycldevice") {
            // Build a string with suggested target triple.
            std::string SuggestedTriple = TT.getArchName().str();
            if (TT.getOS() != llvm::Triple::UnknownOS) {
              SuggestedTriple += '-';
              if (TT.getVendor() != llvm::Triple::UnknownVendor)
                SuggestedTriple += TT.getVendorName();
              SuggestedTriple += Twine("-" + TT.getOSName()).str();
            } else if (TT.getVendor() != llvm::Triple::UnknownVendor)
              SuggestedTriple += Twine("-" + TT.getVendorName()).str();
            Diag(clang::diag::warn_drv_deprecated_arg)
                << TT.str() << SuggestedTriple;
            // Drop environment component.
            std::string EffectiveTriple =
                Twine(TT.getArchName() + "-" + TT.getVendorName() + "-" +
                      TT.getOSName())
                    .str();
            TT.setTriple(EffectiveTriple);
          }

          // Store the current triple so that we can check for duplicates in
          // the following iterations.
          FoundNormalizedTriples[NormalizedName] = Val;
          UniqueSYCLTriplesVec.push_back(TT);
        }
        addSYCLDefaultTriple(C, UniqueSYCLTriplesVec);
      } else
        Diag(clang::diag::warn_drv_empty_joined_argument)
            << SYCLTargetsValues->getAsString(C.getInputArgs());
    }
    // -fsycl-add-targets is a list of paired items (Triple and file) which are
    // gathered and used to be linked into the final device binary. This can
    // be used with -fsycl-targets to put together the final conglomerate binary
    if (SYCLAddTargets) {
      if (SYCLAddTargets->getNumValues()) {
        // Use of -fsycl-add-targets adds additional files to the SYCL device
        // link step.  Regular offload processing occurs below
        for (StringRef Val : SYCLAddTargets->getValues()) {
          // Parse out the Triple and Input (triple:binary) and create a
          // ToolChain for each entry.
          // The expected format is 'triple:file', any other format will
          // not be accepted.
          std::pair<StringRef, StringRef> I = Val.split(':');
          if (!I.first.empty() && !I.second.empty()) {
            llvm::Triple TT(I.first);
            if (!isValidSYCLTriple(TT)) {
              Diag(clang::diag::err_drv_invalid_sycl_target) << I.first;
              continue;
            }
            std::string NormalizedName = TT.normalize();

            // Make sure we don't have a duplicate triple.
            auto Duplicate = FoundNormalizedTriples.find(NormalizedName);
            if (Duplicate != FoundNormalizedTriples.end())
              // The toolchain for this triple was already created
              continue;

            // Store the current triple so that we can check for duplicates in
            // the following iterations.
            FoundNormalizedTriples[NormalizedName] = Val;
            UniqueSYCLTriplesVec.push_back(TT);
          } else {
            // No colon found, do not use the input
            C.getDriver().Diag(diag::err_drv_unsupported_option_argument)
                << SYCLAddTargets->getOption().getName() << Val;
          }
        }
      } else
        Diag(clang::diag::warn_drv_empty_joined_argument)
            << SYCLAddTargets->getAsString(C.getInputArgs());
    }
  } else {
    // If -fsycl is supplied without -fsycl-*targets we will assume SPIR-V
    // unless -fintelfpga is supplied, which uses SPIR-V with fpga AOT.
    // For -fsycl-device-only, we also setup the implied triple as needed.
    if (HasValidSYCLRuntime) {
      StringRef SYCLTargetArch = getDefaultSYCLArch(C);
      if (SYCLfpga)
        // Triple for -fintelfpga is spir64_fpga.
        SYCLTargetArch = "spir64_fpga";
      UniqueSYCLTriplesVec.push_back(MakeSYCLDeviceTriple(SYCLTargetArch));
      addSYCLDefaultTriple(C, UniqueSYCLTriplesVec);
    }
  }
  // We'll need to use the SYCL and host triples as the key into
  // getOffloadingDeviceToolChain, because the device toolchains we're
  // going to create will depend on both.
  const ToolChain *HostTC = C.getSingleOffloadToolChain<Action::OFK_Host>();
  for (auto &TT : UniqueSYCLTriplesVec) {
    auto SYCLTC = &getOffloadingDeviceToolChain(C.getInputArgs(), TT, *HostTC,
                                                Action::OFK_SYCL);
    C.addOffloadDeviceToolChain(SYCLTC, Action::OFK_SYCL);
  }

  //
  // TODO: Add support for other offloading programming models here.
  //
}

/// Looks the given directories for the specified file.
///
/// \param[out] FilePath File path, if the file was found.
/// \param[in]  Dirs Directories used for the search.
/// \param[in]  FileName Name of the file to search for.
/// \return True if file was found.
///
/// Looks for file specified by FileName sequentially in directories specified
/// by Dirs.
///
static bool searchForFile(SmallVectorImpl<char> &FilePath,
                          ArrayRef<StringRef> Dirs, StringRef FileName) {
  SmallString<128> WPath;
  for (const StringRef &Dir : Dirs) {
    if (Dir.empty())
      continue;
    WPath.clear();
    llvm::sys::path::append(WPath, Dir, FileName);
    llvm::sys::path::native(WPath);
    if (llvm::sys::fs::is_regular_file(WPath)) {
      FilePath = std::move(WPath);
      return true;
    }
  }
  return false;
}

bool Driver::readConfigFile(StringRef FileName) {
  // Try reading the given file.
  SmallVector<const char *, 32> NewCfgArgs;
  if (!llvm::cl::readConfigFile(FileName, Saver, NewCfgArgs)) {
    Diag(diag::err_drv_cannot_read_config_file) << FileName;
    return true;
  }

  // Read options from config file.
  llvm::SmallString<128> CfgFileName(FileName);
  llvm::sys::path::native(CfgFileName);
  ConfigFile = std::string(CfgFileName);
  bool ContainErrors;
  CfgOptions = std::make_unique<InputArgList>(
      ParseArgStrings(NewCfgArgs, IsCLMode(), ContainErrors));
  if (ContainErrors) {
    CfgOptions.reset();
    return true;
  }

  if (CfgOptions->hasArg(options::OPT_config)) {
    CfgOptions.reset();
    Diag(diag::err_drv_nested_config_file);
    return true;
  }

  // Claim all arguments that come from a configuration file so that the driver
  // does not warn on any that is unused.
  for (Arg *A : *CfgOptions)
    A->claim();
  return false;
}

bool Driver::loadConfigFile() {
  std::string CfgFileName;
  bool FileSpecifiedExplicitly = false;

  // Process options that change search path for config files.
  if (CLOptions) {
    if (CLOptions->hasArg(options::OPT_config_system_dir_EQ)) {
      SmallString<128> CfgDir;
      CfgDir.append(
          CLOptions->getLastArgValue(options::OPT_config_system_dir_EQ));
      if (!CfgDir.empty()) {
        if (llvm::sys::fs::make_absolute(CfgDir).value() != 0)
          SystemConfigDir.clear();
        else
          SystemConfigDir = std::string(CfgDir.begin(), CfgDir.end());
      }
    }
    if (CLOptions->hasArg(options::OPT_config_user_dir_EQ)) {
      SmallString<128> CfgDir;
      CfgDir.append(
          CLOptions->getLastArgValue(options::OPT_config_user_dir_EQ));
      if (!CfgDir.empty()) {
        if (llvm::sys::fs::make_absolute(CfgDir).value() != 0)
          UserConfigDir.clear();
        else
          UserConfigDir = std::string(CfgDir.begin(), CfgDir.end());
      }
    }
  }

  // First try to find config file specified in command line.
  if (CLOptions) {
    std::vector<std::string> ConfigFiles =
        CLOptions->getAllArgValues(options::OPT_config);
    if (ConfigFiles.size() > 1) {
      if (!llvm::all_of(ConfigFiles, [ConfigFiles](const std::string &s) {
            return s == ConfigFiles[0];
          })) {
        Diag(diag::err_drv_duplicate_config);
        return true;
      }
    }

    if (!ConfigFiles.empty()) {
      CfgFileName = ConfigFiles.front();
      assert(!CfgFileName.empty());

      // If argument contains directory separator, treat it as a path to
      // configuration file.
      if (llvm::sys::path::has_parent_path(CfgFileName)) {
        SmallString<128> CfgFilePath;
        if (llvm::sys::path::is_relative(CfgFileName))
          llvm::sys::fs::current_path(CfgFilePath);
        llvm::sys::path::append(CfgFilePath, CfgFileName);
        if (!llvm::sys::fs::is_regular_file(CfgFilePath)) {
          Diag(diag::err_drv_config_file_not_exist) << CfgFilePath;
          return true;
        }
        return readConfigFile(CfgFilePath);
      }

      FileSpecifiedExplicitly = true;
    }
  }

  // If config file is not specified explicitly, try to deduce configuration
  // from executable name. For instance, an executable 'armv7l-clang' will
  // search for config file 'armv7l-clang.cfg'.
  if (CfgFileName.empty() && !ClangNameParts.TargetPrefix.empty())
    CfgFileName = ClangNameParts.TargetPrefix + '-' + ClangNameParts.ModeSuffix;

  if (CfgFileName.empty())
    return false;

  // Determine architecture part of the file name, if it is present.
  StringRef CfgFileArch = CfgFileName;
  size_t ArchPrefixLen = CfgFileArch.find('-');
  if (ArchPrefixLen == StringRef::npos)
    ArchPrefixLen = CfgFileArch.size();
  llvm::Triple CfgTriple;
  CfgFileArch = CfgFileArch.take_front(ArchPrefixLen);
  CfgTriple = llvm::Triple(llvm::Triple::normalize(CfgFileArch));
  if (CfgTriple.getArch() == llvm::Triple::ArchType::UnknownArch)
    ArchPrefixLen = 0;

  if (!StringRef(CfgFileName).endswith(".cfg"))
    CfgFileName += ".cfg";

  // If config file starts with architecture name and command line options
  // redefine architecture (with options like -m32 -LE etc), try finding new
  // config file with that architecture.
  SmallString<128> FixedConfigFile;
  size_t FixedArchPrefixLen = 0;
  if (ArchPrefixLen) {
    // Get architecture name from config file name like 'i386.cfg' or
    // 'armv7l-clang.cfg'.
    // Check if command line options changes effective triple.
    llvm::Triple EffectiveTriple = computeTargetTriple(*this,
                                             CfgTriple.getTriple(), *CLOptions);
    if (CfgTriple.getArch() != EffectiveTriple.getArch()) {
      FixedConfigFile = EffectiveTriple.getArchName();
      FixedArchPrefixLen = FixedConfigFile.size();
      // Append the rest of original file name so that file name transforms
      // like: i386-clang.cfg -> x86_64-clang.cfg.
      if (ArchPrefixLen < CfgFileName.size())
        FixedConfigFile += CfgFileName.substr(ArchPrefixLen);
    }
  }

  // Prepare list of directories where config file is searched for.
  StringRef CfgFileSearchDirs[] = {UserConfigDir, SystemConfigDir, Dir};

  // Try to find config file. First try file with corrected architecture.
  llvm::SmallString<128> CfgFilePath;
  if (!FixedConfigFile.empty()) {
    if (searchForFile(CfgFilePath, CfgFileSearchDirs, FixedConfigFile))
      return readConfigFile(CfgFilePath);
    // If 'x86_64-clang.cfg' was not found, try 'x86_64.cfg'.
    FixedConfigFile.resize(FixedArchPrefixLen);
    FixedConfigFile.append(".cfg");
    if (searchForFile(CfgFilePath, CfgFileSearchDirs, FixedConfigFile))
      return readConfigFile(CfgFilePath);
  }

  // Then try original file name.
  if (searchForFile(CfgFilePath, CfgFileSearchDirs, CfgFileName))
    return readConfigFile(CfgFilePath);

  // Finally try removing driver mode part: 'x86_64-clang.cfg' -> 'x86_64.cfg'.
  if (!ClangNameParts.ModeSuffix.empty() &&
      !ClangNameParts.TargetPrefix.empty()) {
    CfgFileName.assign(ClangNameParts.TargetPrefix);
    CfgFileName.append(".cfg");
    if (searchForFile(CfgFilePath, CfgFileSearchDirs, CfgFileName))
      return readConfigFile(CfgFilePath);
  }

  // Report error but only if config file was specified explicitly, by option
  // --config. If it was deduced from executable name, it is not an error.
  if (FileSpecifiedExplicitly) {
    Diag(diag::err_drv_config_file_not_found) << CfgFileName;
    for (const StringRef &SearchDir : CfgFileSearchDirs)
      if (!SearchDir.empty())
        Diag(diag::note_drv_config_file_searched_in) << SearchDir;
    return true;
  }

  return false;
}

Compilation *Driver::BuildCompilation(ArrayRef<const char *> ArgList) {
  llvm::PrettyStackTraceString CrashInfo("Compilation construction");

  // FIXME: Handle environment options which affect driver behavior, somewhere
  // (client?). GCC_EXEC_PREFIX, LPATH, CC_PRINT_OPTIONS.

  // We look for the driver mode option early, because the mode can affect
  // how other options are parsed.

  auto DriverMode = getDriverMode(ClangExecutable, ArgList.slice(1));
  if (!DriverMode.empty())
    setDriverMode(DriverMode);

  // FIXME: What are we going to do with -V and -b?

  // Arguments specified in command line.
  bool ContainsError;
  CLOptions = std::make_unique<InputArgList>(
      ParseArgStrings(ArgList.slice(1), IsCLMode(), ContainsError));

  // Try parsing configuration file.
  if (!ContainsError)
    ContainsError = loadConfigFile();
  bool HasConfigFile = !ContainsError && (CfgOptions.get() != nullptr);

  // All arguments, from both config file and command line.
  InputArgList Args = std::move(HasConfigFile ? std::move(*CfgOptions)
                                              : std::move(*CLOptions));

  // The args for config files or /clang: flags belong to different InputArgList
  // objects than Args. This copies an Arg from one of those other InputArgLists
  // to the ownership of Args.
  auto appendOneArg = [&Args](const Arg *Opt, const Arg *BaseArg) {
    unsigned Index = Args.MakeIndex(Opt->getSpelling());
    Arg *Copy = new llvm::opt::Arg(Opt->getOption(), Args.getArgString(Index),
                                   Index, BaseArg);
    Copy->getValues() = Opt->getValues();
    if (Opt->isClaimed())
      Copy->claim();
    Copy->setOwnsValues(Opt->getOwnsValues());
    Opt->setOwnsValues(false);
    Args.append(Copy);
  };

  if (HasConfigFile)
    for (auto *Opt : *CLOptions) {
      if (Opt->getOption().matches(options::OPT_config))
        continue;
      const Arg *BaseArg = &Opt->getBaseArg();
      if (BaseArg == Opt)
        BaseArg = nullptr;
      appendOneArg(Opt, BaseArg);
    }

  // In CL mode, look for any pass-through arguments
  if (IsCLMode() && !ContainsError) {
    SmallVector<const char *, 16> CLModePassThroughArgList;
    for (const auto *A : Args.filtered(options::OPT__SLASH_clang)) {
      A->claim();
      CLModePassThroughArgList.push_back(A->getValue());
    }

    if (!CLModePassThroughArgList.empty()) {
      // Parse any pass through args using default clang processing rather
      // than clang-cl processing.
      auto CLModePassThroughOptions = std::make_unique<InputArgList>(
          ParseArgStrings(CLModePassThroughArgList, false, ContainsError));

      if (!ContainsError)
        for (auto *Opt : *CLModePassThroughOptions) {
          appendOneArg(Opt, nullptr);
        }
    }
  }

  // Check for working directory option before accessing any files
  if (Arg *WD = Args.getLastArg(options::OPT_working_directory))
    if (VFS->setCurrentWorkingDirectory(WD->getValue()))
      Diag(diag::err_drv_unable_to_set_working_directory) << WD->getValue();

  // FIXME: This stuff needs to go into the Compilation, not the driver.
  bool CCCPrintPhases;

  // Silence driver warnings if requested
  Diags.setIgnoreAllWarnings(Args.hasArg(options::OPT_w));

  // -canonical-prefixes, -no-canonical-prefixes are used very early in main.
  Args.ClaimAllArgs(options::OPT_canonical_prefixes);
  Args.ClaimAllArgs(options::OPT_no_canonical_prefixes);

  // f(no-)integated-cc1 is also used very early in main.
  Args.ClaimAllArgs(options::OPT_fintegrated_cc1);
  Args.ClaimAllArgs(options::OPT_fno_integrated_cc1);

  // Ignore -pipe.
  Args.ClaimAllArgs(options::OPT_pipe);

  // Extract -ccc args.
  //
  // FIXME: We need to figure out where this behavior should live. Most of it
  // should be outside in the client; the parts that aren't should have proper
  // options, either by introducing new ones or by overloading gcc ones like -V
  // or -b.
  CCCPrintPhases = Args.hasArg(options::OPT_ccc_print_phases);
  CCCPrintBindings = Args.hasArg(options::OPT_ccc_print_bindings);
  if (const Arg *A = Args.getLastArg(options::OPT_ccc_gcc_name))
    CCCGenericGCCName = A->getValue();
  GenReproducer = Args.hasFlag(options::OPT_gen_reproducer,
                               options::OPT_fno_crash_diagnostics,
                               !!::getenv("FORCE_CLANG_DIAGNOSTICS_CRASH"));

  // Process -fproc-stat-report options.
  if (const Arg *A = Args.getLastArg(options::OPT_fproc_stat_report_EQ)) {
    CCPrintProcessStats = true;
    CCPrintStatReportFilename = A->getValue();
  }
  if (Args.hasArg(options::OPT_fproc_stat_report))
    CCPrintProcessStats = true;

  // FIXME: TargetTriple is used by the target-prefixed calls to as/ld
  // and getToolChain is const.
  if (IsCLMode()) {
    // clang-cl targets MSVC-style Win32.
    llvm::Triple T(TargetTriple);
    T.setOS(llvm::Triple::Win32);
    T.setVendor(llvm::Triple::PC);
    T.setEnvironment(llvm::Triple::MSVC);
    T.setObjectFormat(llvm::Triple::COFF);
    TargetTriple = T.str();
  }
  if (const Arg *A = Args.getLastArg(options::OPT_target))
    TargetTriple = A->getValue();
  if (const Arg *A = Args.getLastArg(options::OPT_ccc_install_dir))
    Dir = InstalledDir = A->getValue();
  for (const Arg *A : Args.filtered(options::OPT_B)) {
    A->claim();
    PrefixDirs.push_back(A->getValue(0));
  }
  if (Optional<std::string> CompilerPathValue =
          llvm::sys::Process::GetEnv("COMPILER_PATH")) {
    StringRef CompilerPath = *CompilerPathValue;
    while (!CompilerPath.empty()) {
      std::pair<StringRef, StringRef> Split =
          CompilerPath.split(llvm::sys::EnvPathSeparator);
      PrefixDirs.push_back(std::string(Split.first));
      CompilerPath = Split.second;
    }
  }
  if (const Arg *A = Args.getLastArg(options::OPT__sysroot_EQ))
    SysRoot = A->getValue();
  if (const Arg *A = Args.getLastArg(options::OPT__dyld_prefix_EQ))
    DyldPrefix = A->getValue();

  if (const Arg *A = Args.getLastArg(options::OPT_resource_dir))
    ResourceDir = A->getValue();

  if (const Arg *A = Args.getLastArg(options::OPT_save_temps_EQ)) {
    SaveTemps = llvm::StringSwitch<SaveTempsMode>(A->getValue())
                    .Case("cwd", SaveTempsCwd)
                    .Case("obj", SaveTempsObj)
                    .Default(SaveTempsCwd);
  }

  setLTOMode(Args);

  // Process -fembed-bitcode= flags.
  if (Arg *A = Args.getLastArg(options::OPT_fembed_bitcode_EQ)) {
    StringRef Name = A->getValue();
    unsigned Model = llvm::StringSwitch<unsigned>(Name)
        .Case("off", EmbedNone)
        .Case("all", EmbedBitcode)
        .Case("bitcode", EmbedBitcode)
        .Case("marker", EmbedMarker)
        .Default(~0U);
    if (Model == ~0U) {
      Diags.Report(diag::err_drv_invalid_value) << A->getAsString(Args)
                                                << Name;
    } else
      BitcodeEmbed = static_cast<BitcodeEmbedMode>(Model);
  }

  std::unique_ptr<llvm::opt::InputArgList> UArgs =
      std::make_unique<InputArgList>(std::move(Args));

  // Perform the default argument translations.
  DerivedArgList *TranslatedArgs = TranslateInputArgs(*UArgs);

  // Owned by the host.
  const ToolChain &TC = getToolChain(
      *UArgs, computeTargetTriple(*this, TargetTriple, *UArgs));

  // The compilation takes ownership of Args.
  Compilation *C = new Compilation(*this, TC, UArgs.release(), TranslatedArgs,
                                   ContainsError);

  if (!HandleImmediateArgs(*C))
    return C;

  // Construct the list of inputs.
  InputList Inputs;
  BuildInputs(C->getDefaultToolChain(), *TranslatedArgs, Inputs);

  // Determine if there are any offload static libraries.
  if (checkForOffloadStaticLib(*C, *TranslatedArgs))
    setOffloadStaticLibSeen();

  // Check for any objects/archives that need to be compiled with the default
  // triple.
  if (checkForSYCLDefaultDevice(*C, *TranslatedArgs))
    setSYCLDefaultTriple(true);

  // Populate the tool chains for the offloading devices, if any.
  CreateOffloadingDeviceToolChains(*C, Inputs);

  // Determine FPGA emulation status.
  if (C->hasOffloadToolChain<Action::OFK_SYCL>()) {
    auto SYCLTCRange = C->getOffloadToolChains<Action::OFK_SYCL>();
    for (auto TI = SYCLTCRange.first, TE = SYCLTCRange.second; TI != TE; ++TI) {
      if (TI->second->getTriple().getSubArch() !=
          llvm::Triple::SPIRSubArch_fpga)
        continue;
      ArgStringList TargetArgs;
      const toolchains::SYCLToolChain *FPGATC =
          static_cast<const toolchains::SYCLToolChain *>(TI->second);
      FPGATC->TranslateBackendTargetArgs(FPGATC->getTriple(), *TranslatedArgs,
                                         TargetArgs);
      for (StringRef ArgString : TargetArgs) {
        if (ArgString.equals("-hardware") || ArgString.equals("-simulation")) {
          setFPGAEmulationMode(false);
          break;
        }
      }
      break;
    }
  }

  // Construct the list of abstract actions to perform for this compilation. On
  // MachO targets this uses the driver-driver and universal actions.
  if (TC.getTriple().isOSBinFormatMachO())
    BuildUniversalActions(*C, C->getDefaultToolChain(), Inputs);
  else
    BuildActions(*C, C->getArgs(), Inputs, C->getActions());

  if (CCCPrintPhases) {
    PrintActions(*C);
    return C;
  }

  BuildJobs(*C);

  return C;
}

static void printArgList(raw_ostream &OS, const llvm::opt::ArgList &Args) {
  llvm::opt::ArgStringList ASL;
  for (const auto *A : Args) {
    // Use user's original spelling of flags. For example, use
    // `/source-charset:utf-8` instead of `-finput-charset=utf-8` if the user
    // wrote the former.
    while (A->getAlias())
      A = A->getAlias();
    A->render(Args, ASL);
  }

  for (auto I = ASL.begin(), E = ASL.end(); I != E; ++I) {
    if (I != ASL.begin())
      OS << ' ';
    llvm::sys::printArg(OS, *I, true);
  }
  OS << '\n';
}

bool Driver::getCrashDiagnosticFile(StringRef ReproCrashFilename,
                                    SmallString<128> &CrashDiagDir) {
  using namespace llvm::sys;
  assert(llvm::Triple(llvm::sys::getProcessTriple()).isOSDarwin() &&
         "Only knows about .crash files on Darwin");

  // The .crash file can be found on at ~/Library/Logs/DiagnosticReports/
  // (or /Library/Logs/DiagnosticReports for root) and has the filename pattern
  // clang-<VERSION>_<YYYY-MM-DD-HHMMSS>_<hostname>.crash.
  path::home_directory(CrashDiagDir);
  if (CrashDiagDir.startswith("/var/root"))
    CrashDiagDir = "/";
  path::append(CrashDiagDir, "Library/Logs/DiagnosticReports");
  int PID =
#if LLVM_ON_UNIX
      getpid();
#else
      0;
#endif
  std::error_code EC;
  fs::file_status FileStatus;
  TimePoint<> LastAccessTime;
  SmallString<128> CrashFilePath;
  // Lookup the .crash files and get the one generated by a subprocess spawned
  // by this driver invocation.
  for (fs::directory_iterator File(CrashDiagDir, EC), FileEnd;
       File != FileEnd && !EC; File.increment(EC)) {
    StringRef FileName = path::filename(File->path());
    if (!FileName.startswith(Name))
      continue;
    if (fs::status(File->path(), FileStatus))
      continue;
    llvm::ErrorOr<std::unique_ptr<llvm::MemoryBuffer>> CrashFile =
        llvm::MemoryBuffer::getFile(File->path());
    if (!CrashFile)
      continue;
    // The first line should start with "Process:", otherwise this isn't a real
    // .crash file.
    StringRef Data = CrashFile.get()->getBuffer();
    if (!Data.startswith("Process:"))
      continue;
    // Parse parent process pid line, e.g: "Parent Process: clang-4.0 [79141]"
    size_t ParentProcPos = Data.find("Parent Process:");
    if (ParentProcPos == StringRef::npos)
      continue;
    size_t LineEnd = Data.find_first_of("\n", ParentProcPos);
    if (LineEnd == StringRef::npos)
      continue;
    StringRef ParentProcess = Data.slice(ParentProcPos+15, LineEnd).trim();
    int OpenBracket = -1, CloseBracket = -1;
    for (size_t i = 0, e = ParentProcess.size(); i < e; ++i) {
      if (ParentProcess[i] == '[')
        OpenBracket = i;
      if (ParentProcess[i] == ']')
        CloseBracket = i;
    }
    // Extract the parent process PID from the .crash file and check whether
    // it matches this driver invocation pid.
    int CrashPID;
    if (OpenBracket < 0 || CloseBracket < 0 ||
        ParentProcess.slice(OpenBracket + 1, CloseBracket)
            .getAsInteger(10, CrashPID) || CrashPID != PID) {
      continue;
    }

    // Found a .crash file matching the driver pid. To avoid getting an older
    // and misleading crash file, continue looking for the most recent.
    // FIXME: the driver can dispatch multiple cc1 invocations, leading to
    // multiple crashes poiting to the same parent process. Since the driver
    // does not collect pid information for the dispatched invocation there's
    // currently no way to distinguish among them.
    const auto FileAccessTime = FileStatus.getLastModificationTime();
    if (FileAccessTime > LastAccessTime) {
      CrashFilePath.assign(File->path());
      LastAccessTime = FileAccessTime;
    }
  }

  // If found, copy it over to the location of other reproducer files.
  if (!CrashFilePath.empty()) {
    EC = fs::copy_file(CrashFilePath, ReproCrashFilename);
    if (EC)
      return false;
    return true;
  }

  return false;
}

// When clang crashes, produce diagnostic information including the fully
// preprocessed source file(s).  Request that the developer attach the
// diagnostic information to a bug report.
void Driver::generateCompilationDiagnostics(
    Compilation &C, const Command &FailingCommand,
    StringRef AdditionalInformation, CompilationDiagnosticReport *Report) {
  if (C.getArgs().hasArg(options::OPT_fno_crash_diagnostics))
    return;

  // Don't try to generate diagnostics for link or dsymutil jobs.
  if (FailingCommand.getCreator().isLinkJob() ||
      FailingCommand.getCreator().isDsymutilJob())
    return;

  // Print the version of the compiler.
  PrintVersion(C, llvm::errs());

  // Suppress driver output and emit preprocessor output to temp file.
  CCGenDiagnostics = true;

  // Save the original job command(s).
  Command Cmd = FailingCommand;

  // Keep track of whether we produce any errors while trying to produce
  // preprocessed sources.
  DiagnosticErrorTrap Trap(Diags);

  // Suppress tool output.
  C.initCompilationForDiagnostics();

  // Construct the list of inputs.
  InputList Inputs;
  BuildInputs(C.getDefaultToolChain(), C.getArgs(), Inputs);

  for (InputList::iterator it = Inputs.begin(), ie = Inputs.end(); it != ie;) {
    bool IgnoreInput = false;

    // Ignore input from stdin or any inputs that cannot be preprocessed.
    // Check type first as not all linker inputs have a value.
    if (types::getPreprocessedType(it->first) == types::TY_INVALID) {
      IgnoreInput = true;
    } else if (!strcmp(it->second->getValue(), "-")) {
      Diag(clang::diag::note_drv_command_failed_diag_msg)
          << "Error generating preprocessed source(s) - "
             "ignoring input from stdin.";
      IgnoreInput = true;
    }

    if (IgnoreInput) {
      it = Inputs.erase(it);
      ie = Inputs.end();
    } else {
      ++it;
    }
  }

  if (Inputs.empty()) {
    Diag(clang::diag::note_drv_command_failed_diag_msg)
        << "Error generating preprocessed source(s) - "
           "no preprocessable inputs.";
    return;
  }

  // Don't attempt to generate preprocessed files if multiple -arch options are
  // used, unless they're all duplicates.
  llvm::StringSet<> ArchNames;
  for (const Arg *A : C.getArgs()) {
    if (A->getOption().matches(options::OPT_arch)) {
      StringRef ArchName = A->getValue();
      ArchNames.insert(ArchName);
    }
  }
  if (ArchNames.size() > 1) {
    Diag(clang::diag::note_drv_command_failed_diag_msg)
        << "Error generating preprocessed source(s) - cannot generate "
           "preprocessed source with multiple -arch options.";
    return;
  }

  // Construct the list of abstract actions to perform for this compilation. On
  // Darwin OSes this uses the driver-driver and builds universal actions.
  const ToolChain &TC = C.getDefaultToolChain();
  if (TC.getTriple().isOSBinFormatMachO())
    BuildUniversalActions(C, TC, Inputs);
  else
    BuildActions(C, C.getArgs(), Inputs, C.getActions());

  BuildJobs(C);

  // If there were errors building the compilation, quit now.
  if (Trap.hasErrorOccurred()) {
    Diag(clang::diag::note_drv_command_failed_diag_msg)
        << "Error generating preprocessed source(s).";
    return;
  }

  // Generate preprocessed output.
  SmallVector<std::pair<int, const Command *>, 4> FailingCommands;
  C.ExecuteJobs(C.getJobs(), FailingCommands);

  // If any of the preprocessing commands failed, clean up and exit.
  if (!FailingCommands.empty()) {
    Diag(clang::diag::note_drv_command_failed_diag_msg)
        << "Error generating preprocessed source(s).";
    return;
  }

  const TempFileList &TempFiles = C.getTempFiles();
  if (TempFiles.empty()) {
    Diag(clang::diag::note_drv_command_failed_diag_msg)
        << "Error generating preprocessed source(s).";
    return;
  }

  Diag(clang::diag::note_drv_command_failed_diag_msg)
      << "\n********************\n\n"
         "PLEASE ATTACH THE FOLLOWING FILES TO THE BUG REPORT:\n"
         "Preprocessed source(s) and associated run script(s) are located at:";

  SmallString<128> VFS;
  SmallString<128> ReproCrashFilename;
  for (auto &TempFile : TempFiles) {
    Diag(clang::diag::note_drv_command_failed_diag_msg) << TempFile.first;
    if (Report)
      Report->TemporaryFiles.push_back(TempFile.first);
    if (ReproCrashFilename.empty()) {
      ReproCrashFilename = TempFile.first;
      llvm::sys::path::replace_extension(ReproCrashFilename, ".crash");
    }
    if (StringRef(TempFile.first).endswith(".cache")) {
      // In some cases (modules) we'll dump extra data to help with reproducing
      // the crash into a directory next to the output.
      VFS = llvm::sys::path::filename(TempFile.first);
      llvm::sys::path::append(VFS, "vfs", "vfs.yaml");
    }
  }

  // Assume associated files are based off of the first temporary file.
  CrashReportInfo CrashInfo(TempFiles[0].first, VFS);

  llvm::SmallString<128> Script(CrashInfo.Filename);
  llvm::sys::path::replace_extension(Script, "sh");
  std::error_code EC;
  llvm::raw_fd_ostream ScriptOS(Script, EC, llvm::sys::fs::CD_CreateNew,
                                llvm::sys::fs::FA_Write,
                                llvm::sys::fs::OF_Text);
  if (EC) {
    Diag(clang::diag::note_drv_command_failed_diag_msg)
        << "Error generating run script: " << Script << " " << EC.message();
  } else {
    ScriptOS << "# Crash reproducer for " << getClangFullVersion() << "\n"
             << "# Driver args: ";
    printArgList(ScriptOS, C.getInputArgs());
    ScriptOS << "# Original command: ";
    Cmd.Print(ScriptOS, "\n", /*Quote=*/true);
    Cmd.Print(ScriptOS, "\n", /*Quote=*/true, &CrashInfo);
    if (!AdditionalInformation.empty())
      ScriptOS << "\n# Additional information: " << AdditionalInformation
               << "\n";
    if (Report)
      Report->TemporaryFiles.push_back(std::string(Script.str()));
    Diag(clang::diag::note_drv_command_failed_diag_msg) << Script;
  }

  // On darwin, provide information about the .crash diagnostic report.
  if (llvm::Triple(llvm::sys::getProcessTriple()).isOSDarwin()) {
    SmallString<128> CrashDiagDir;
    if (getCrashDiagnosticFile(ReproCrashFilename, CrashDiagDir)) {
      Diag(clang::diag::note_drv_command_failed_diag_msg)
          << ReproCrashFilename.str();
    } else { // Suggest a directory for the user to look for .crash files.
      llvm::sys::path::append(CrashDiagDir, Name);
      CrashDiagDir += "_<YYYY-MM-DD-HHMMSS>_<hostname>.crash";
      Diag(clang::diag::note_drv_command_failed_diag_msg)
          << "Crash backtrace is located in";
      Diag(clang::diag::note_drv_command_failed_diag_msg)
          << CrashDiagDir.str();
      Diag(clang::diag::note_drv_command_failed_diag_msg)
          << "(choose the .crash file that corresponds to your crash)";
    }
  }

  for (const auto &A : C.getArgs().filtered(options::OPT_frewrite_map_file_EQ))
    Diag(clang::diag::note_drv_command_failed_diag_msg) << A->getValue();

  Diag(clang::diag::note_drv_command_failed_diag_msg)
      << "\n\n********************";
}

void Driver::setUpResponseFiles(Compilation &C, Command &Cmd) {
  // Since commandLineFitsWithinSystemLimits() may underestimate system's
  // capacity if the tool does not support response files, there is a chance/
  // that things will just work without a response file, so we silently just
  // skip it.
  if (Cmd.getResponseFileSupport().ResponseKind ==
          ResponseFileSupport::RF_None ||
      llvm::sys::commandLineFitsWithinSystemLimits(Cmd.getExecutable(),
                                                   Cmd.getArguments()))
    return;

  std::string TmpName = GetTemporaryPath("response", "txt");
  Cmd.setResponseFile(C.addTempFile(C.getArgs().MakeArgString(TmpName)));
}

int Driver::ExecuteCompilation(
    Compilation &C,
    SmallVectorImpl<std::pair<int, const Command *>> &FailingCommands) {
  // Just print if -### was present.
  if (C.getArgs().hasArg(options::OPT__HASH_HASH_HASH)) {
    C.getJobs().Print(llvm::errs(), "\n", true);
    return 0;
  }

  // If there were errors building the compilation, quit now.
  if (Diags.hasErrorOccurred())
    return 1;

  // Set up response file names for each command, if necessary.
  for (auto &Job : C.getJobs())
    setUpResponseFiles(C, Job);

  C.ExecuteJobs(C.getJobs(), FailingCommands);

  // If the command succeeded, we are done.
  if (FailingCommands.empty())
    return 0;

  // Otherwise, remove result files and print extra information about abnormal
  // failures.
  int Res = 0;
  for (const auto &CmdPair : FailingCommands) {
    int CommandRes = CmdPair.first;
    const Command *FailingCommand = CmdPair.second;

    // Remove result files if we're not saving temps.
    if (!isSaveTempsEnabled()) {
      const JobAction *JA = cast<JobAction>(&FailingCommand->getSource());
      C.CleanupFileMap(C.getResultFiles(), JA, true);

      // Failure result files are valid unless we crashed.
      if (CommandRes < 0)
        C.CleanupFileMap(C.getFailureResultFiles(), JA, true);
    }

#if LLVM_ON_UNIX
    // llvm/lib/Support/Unix/Signals.inc will exit with a special return code
    // for SIGPIPE. Do not print diagnostics for this case.
    if (CommandRes == EX_IOERR) {
      Res = CommandRes;
      continue;
    }
#endif

    // Print extra information about abnormal failures, if possible.
    //
    // This is ad-hoc, but we don't want to be excessively noisy. If the result
    // status was 1, assume the command failed normally. In particular, if it
    // was the compiler then assume it gave a reasonable error code. Failures
    // in other tools are less common, and they generally have worse
    // diagnostics, so always print the diagnostic there.
    const Tool &FailingTool = FailingCommand->getCreator();

    if (!FailingTool.hasGoodDiagnostics() || CommandRes != 1) {
      // FIXME: See FIXME above regarding result code interpretation.
      if (CommandRes < 0)
        Diag(clang::diag::err_drv_command_signalled)
            << FailingTool.getShortName();
      else
        Diag(clang::diag::err_drv_command_failed)
            << FailingTool.getShortName() << CommandRes;
    }

    auto CustomDiag = FailingCommand->getDiagForErrorCode(CommandRes);
    if (!CustomDiag.empty())
      Diag(clang::diag::note_drv_command_failed_diag_msg) << CustomDiag;
  }
  return Res;
}

void Driver::PrintHelp(bool ShowHidden) const {
  unsigned IncludedFlagsBitmask;
  unsigned ExcludedFlagsBitmask;
  std::tie(IncludedFlagsBitmask, ExcludedFlagsBitmask) =
      getIncludeExcludeOptionFlagMasks(IsCLMode());

  ExcludedFlagsBitmask |= options::NoDriverOption;
  if (!ShowHidden)
    ExcludedFlagsBitmask |= HelpHidden;

  if (IsFlangMode())
    IncludedFlagsBitmask |= options::FlangOption;
  else
    ExcludedFlagsBitmask |= options::FlangOnlyOption;

  std::string Usage = llvm::formatv("{0} [options] file...", Name).str();
  getOpts().printHelp(llvm::outs(), Usage.c_str(), DriverTitle.c_str(),
                      IncludedFlagsBitmask, ExcludedFlagsBitmask,
                      /*ShowAllAliases=*/false);
}

llvm::Triple Driver::MakeSYCLDeviceTriple(StringRef TargetArch) const {
  SmallVector<StringRef, 5> SYCLAlias = {"spir", "spir64", "spir64_fpga",
                                         "spir64_x86_64", "spir64_gen"};
  if (std::find(SYCLAlias.begin(), SYCLAlias.end(), TargetArch) !=
      SYCLAlias.end()) {
    llvm::Triple TT;
    TT.setArchName(TargetArch);
    TT.setVendor(llvm::Triple::UnknownVendor);
    TT.setOS(llvm::Triple::UnknownOS);
    return TT;
  }
  return llvm::Triple(TargetArch);
}

// Print the help from any of the given tools which are used for AOT
// compilation for SYCL
void Driver::PrintSYCLToolHelp(const Compilation &C) const {
  SmallVector<std::tuple<llvm::Triple, StringRef, StringRef, StringRef>, 4>
      HelpArgs;
  // Populate the vector with the tools and help options
  if (Arg *A = C.getArgs().getLastArg(options::OPT_fsycl_help_EQ)) {
    StringRef AV(A->getValue());
    llvm::Triple T;
    if (AV == "gen" || AV == "all")
      HelpArgs.push_back(std::make_tuple(MakeSYCLDeviceTriple("spir64_gen"),
                                         "ocloc", "--help", ""));
    if (AV == "fpga" || AV == "all")
      HelpArgs.push_back(std::make_tuple(MakeSYCLDeviceTriple("spir64_fpga"),
                                         "aoc", "-help", "-sycl"));
    if (AV == "x86_64" || AV == "all")
      HelpArgs.push_back(std::make_tuple(MakeSYCLDeviceTriple("spir64_x86_64"),
                                         "opencl-aot", "--help", ""));
    if (HelpArgs.empty()) {
      C.getDriver().Diag(diag::err_drv_unsupported_option_argument)
                         << A->getOption().getName() << AV;
      return;
    }
  }

  // Go through the args and emit the help information for each.
  for (auto &HA : HelpArgs) {
    llvm::outs() << "Emitting help information for " << std::get<1>(HA) << '\n'
        << "Use triple of '" << std::get<0>(HA).normalize() <<
        "' to enable ahead of time compilation\n";
    // Flush out the buffer before calling the external tool.
    llvm::outs().flush();
    std::vector<StringRef> ToolArgs = {std::get<1>(HA), std::get<2>(HA),
                                       std::get<3>(HA)};
    SmallString<128> ExecPath(
        C.getDefaultToolChain().GetProgramPath(std::get<1>(HA).data()));
    // do not run the tools with -###.
    if (C.getArgs().hasArg(options::OPT__HASH_HASH_HASH)) {
      llvm::errs() << "\"" << ExecPath << "\" \"" << ToolArgs[1] << "\"";
      if (!ToolArgs[2].empty())
        llvm::errs() << " \"" << ToolArgs[2] << "\"";
      llvm::errs() << "\n";
      continue;
    }
    auto ToolBinary = llvm::sys::findProgramByName(ExecPath);
    if (ToolBinary.getError()) {
      C.getDriver().Diag(diag::err_drv_command_failure) << ExecPath;
      continue;
    }
    // Run the Tool.
    llvm::sys::ExecuteAndWait(ToolBinary.get(), ToolArgs);
  }
}

void Driver::PrintVersion(const Compilation &C, raw_ostream &OS) const {
  if (IsFlangMode()) {
    OS << getClangToolFullVersion("flang-new") << '\n';
  } else {
    // FIXME: The following handlers should use a callback mechanism, we don't
    // know what the client would like to do.
    OS << getClangFullVersion() << '\n';
  }
  const ToolChain &TC = C.getDefaultToolChain();
  OS << "Target: " << TC.getTripleString() << '\n';

  // Print the threading model.
  if (Arg *A = C.getArgs().getLastArg(options::OPT_mthread_model)) {
    // Don't print if the ToolChain would have barfed on it already
    if (TC.isThreadModelSupported(A->getValue()))
      OS << "Thread model: " << A->getValue();
  } else
    OS << "Thread model: " << TC.getThreadModel();
  OS << '\n';

  // Print out the install directory.
  OS << "InstalledDir: " << InstalledDir << '\n';

  // If configuration file was used, print its path.
  if (!ConfigFile.empty())
    OS << "Configuration file: " << ConfigFile << '\n';
}

/// PrintDiagnosticCategories - Implement the --print-diagnostic-categories
/// option.
static void PrintDiagnosticCategories(raw_ostream &OS) {
  // Skip the empty category.
  for (unsigned i = 1, max = DiagnosticIDs::getNumberOfCategories(); i != max;
       ++i)
    OS << i << ',' << DiagnosticIDs::getCategoryNameFromID(i) << '\n';
}

void Driver::HandleAutocompletions(StringRef PassedFlags) const {
  if (PassedFlags == "")
    return;
  // Print out all options that start with a given argument. This is used for
  // shell autocompletion.
  std::vector<std::string> SuggestedCompletions;
  std::vector<std::string> Flags;

  unsigned int DisableFlags =
      options::NoDriverOption | options::Unsupported | options::Ignored;

  // Make sure that Flang-only options don't pollute the Clang output
  // TODO: Make sure that Clang-only options don't pollute Flang output
  if (!IsFlangMode())
    DisableFlags |= options::FlangOnlyOption;

  // Distinguish "--autocomplete=-someflag" and "--autocomplete=-someflag,"
  // because the latter indicates that the user put space before pushing tab
  // which should end up in a file completion.
  const bool HasSpace = PassedFlags.endswith(",");

  // Parse PassedFlags by "," as all the command-line flags are passed to this
  // function separated by ","
  StringRef TargetFlags = PassedFlags;
  while (TargetFlags != "") {
    StringRef CurFlag;
    std::tie(CurFlag, TargetFlags) = TargetFlags.split(",");
    Flags.push_back(std::string(CurFlag));
  }

  // We want to show cc1-only options only when clang is invoked with -cc1 or
  // -Xclang.
  if (llvm::is_contained(Flags, "-Xclang") || llvm::is_contained(Flags, "-cc1"))
    DisableFlags &= ~options::NoDriverOption;

  const llvm::opt::OptTable &Opts = getOpts();
  StringRef Cur;
  Cur = Flags.at(Flags.size() - 1);
  StringRef Prev;
  if (Flags.size() >= 2) {
    Prev = Flags.at(Flags.size() - 2);
    SuggestedCompletions = Opts.suggestValueCompletions(Prev, Cur);
  }

  if (SuggestedCompletions.empty())
    SuggestedCompletions = Opts.suggestValueCompletions(Cur, "");

  // If Flags were empty, it means the user typed `clang [tab]` where we should
  // list all possible flags. If there was no value completion and the user
  // pressed tab after a space, we should fall back to a file completion.
  // We're printing a newline to be consistent with what we print at the end of
  // this function.
  if (SuggestedCompletions.empty() && HasSpace && !Flags.empty()) {
    llvm::outs() << '\n';
    return;
  }

  // When flag ends with '=' and there was no value completion, return empty
  // string and fall back to the file autocompletion.
  if (SuggestedCompletions.empty() && !Cur.endswith("=")) {
    // If the flag is in the form of "--autocomplete=-foo",
    // we were requested to print out all option names that start with "-foo".
    // For example, "--autocomplete=-fsyn" is expanded to "-fsyntax-only".
    SuggestedCompletions = Opts.findByPrefix(Cur, DisableFlags);

    // We have to query the -W flags manually as they're not in the OptTable.
    // TODO: Find a good way to add them to OptTable instead and them remove
    // this code.
    for (StringRef S : DiagnosticIDs::getDiagnosticFlags())
      if (S.startswith(Cur))
        SuggestedCompletions.push_back(std::string(S));
  }

  // Sort the autocomplete candidates so that shells print them out in a
  // deterministic order. We could sort in any way, but we chose
  // case-insensitive sorting for consistency with the -help option
  // which prints out options in the case-insensitive alphabetical order.
  llvm::sort(SuggestedCompletions, [](StringRef A, StringRef B) {
    if (int X = A.compare_insensitive(B))
      return X < 0;
    return A.compare(B) > 0;
  });

  llvm::outs() << llvm::join(SuggestedCompletions, "\n") << '\n';
}

bool Driver::HandleImmediateArgs(const Compilation &C) {
  // The order these options are handled in gcc is all over the place, but we
  // don't expect inconsistencies w.r.t. that to matter in practice.

  if (C.getArgs().hasArg(options::OPT_dumpmachine)) {
    llvm::outs() << C.getDefaultToolChain().getTripleString() << '\n';
    return false;
  }

  if (C.getArgs().hasArg(options::OPT_dumpversion)) {
    // Since -dumpversion is only implemented for pedantic GCC compatibility, we
    // return an answer which matches our definition of __VERSION__.
    llvm::outs() << CLANG_VERSION_STRING << "\n";
    return false;
  }

  if (C.getArgs().hasArg(options::OPT__print_diagnostic_categories)) {
    PrintDiagnosticCategories(llvm::outs());
    return false;
  }

  if (C.getArgs().hasArg(options::OPT_help) ||
      C.getArgs().hasArg(options::OPT__help_hidden)) {
    PrintHelp(C.getArgs().hasArg(options::OPT__help_hidden));
    return false;
  }

  if (C.getArgs().hasArg(options::OPT_fsycl_help_EQ)) {
    PrintSYCLToolHelp(C);
    return false;
  }

  if (C.getArgs().hasArg(options::OPT__version)) {
    // Follow gcc behavior and use stdout for --version and stderr for -v.
    PrintVersion(C, llvm::outs());
    return false;
  }

  if (C.getArgs().hasArg(options::OPT_v) ||
      C.getArgs().hasArg(options::OPT__HASH_HASH_HASH) ||
      C.getArgs().hasArg(options::OPT_print_supported_cpus)) {
    PrintVersion(C, llvm::errs());
    SuppressMissingInputWarning = true;
  }

  if (C.getArgs().hasArg(options::OPT_v)) {
    if (!SystemConfigDir.empty())
      llvm::errs() << "System configuration file directory: "
                   << SystemConfigDir << "\n";
    if (!UserConfigDir.empty())
      llvm::errs() << "User configuration file directory: "
                   << UserConfigDir << "\n";
  }

  const ToolChain &TC = C.getDefaultToolChain();

  if (C.getArgs().hasArg(options::OPT_v))
    TC.printVerboseInfo(llvm::errs());

  if (C.getArgs().hasArg(options::OPT_print_resource_dir)) {
    llvm::outs() << ResourceDir << '\n';
    return false;
  }

  if (C.getArgs().hasArg(options::OPT_print_search_dirs)) {
    llvm::outs() << "programs: =";
    bool separator = false;
    // Print -B and COMPILER_PATH.
    for (const std::string &Path : PrefixDirs) {
      if (separator)
        llvm::outs() << llvm::sys::EnvPathSeparator;
      llvm::outs() << Path;
      separator = true;
    }
    for (const std::string &Path : TC.getProgramPaths()) {
      if (separator)
        llvm::outs() << llvm::sys::EnvPathSeparator;
      llvm::outs() << Path;
      separator = true;
    }
    llvm::outs() << "\n";
    llvm::outs() << "libraries: =" << ResourceDir;

    StringRef sysroot = C.getSysRoot();

    for (const std::string &Path : TC.getFilePaths()) {
      // Always print a separator. ResourceDir was the first item shown.
      llvm::outs() << llvm::sys::EnvPathSeparator;
      // Interpretation of leading '=' is needed only for NetBSD.
      if (Path[0] == '=')
        llvm::outs() << sysroot << Path.substr(1);
      else
        llvm::outs() << Path;
    }
    llvm::outs() << "\n";
    return false;
  }

  if (C.getArgs().hasArg(options::OPT_print_runtime_dir)) {
    std::string CandidateRuntimePath = TC.getRuntimePath();
    if (getVFS().exists(CandidateRuntimePath))
      llvm::outs() << CandidateRuntimePath << '\n';
    else
      llvm::outs() << TC.getCompilerRTPath() << '\n';
    return false;
  }

  // FIXME: The following handlers should use a callback mechanism, we don't
  // know what the client would like to do.
  if (Arg *A = C.getArgs().getLastArg(options::OPT_print_file_name_EQ)) {
    llvm::outs() << GetFilePath(A->getValue(), TC) << "\n";
    return false;
  }

  if (Arg *A = C.getArgs().getLastArg(options::OPT_print_prog_name_EQ)) {
    StringRef ProgName = A->getValue();

    // Null program name cannot have a path.
    if (! ProgName.empty())
      llvm::outs() << GetProgramPath(ProgName, TC);

    llvm::outs() << "\n";
    return false;
  }

  if (Arg *A = C.getArgs().getLastArg(options::OPT_autocomplete)) {
    StringRef PassedFlags = A->getValue();
    HandleAutocompletions(PassedFlags);
    return false;
  }

  if (C.getArgs().hasArg(options::OPT_print_libgcc_file_name)) {
    ToolChain::RuntimeLibType RLT = TC.GetRuntimeLibType(C.getArgs());
    const llvm::Triple Triple(TC.ComputeEffectiveClangTriple(C.getArgs()));
    RegisterEffectiveTriple TripleRAII(TC, Triple);
    switch (RLT) {
    case ToolChain::RLT_CompilerRT:
      llvm::outs() << TC.getCompilerRT(C.getArgs(), "builtins") << "\n";
      break;
    case ToolChain::RLT_Libgcc:
      llvm::outs() << GetFilePath("libgcc.a", TC) << "\n";
      break;
    }
    return false;
  }

  if (C.getArgs().hasArg(options::OPT_print_multi_lib)) {
    for (const Multilib &Multilib : TC.getMultilibs())
      llvm::outs() << Multilib << "\n";
    return false;
  }

  if (C.getArgs().hasArg(options::OPT_print_multi_directory)) {
    const Multilib &Multilib = TC.getMultilib();
    if (Multilib.gccSuffix().empty())
      llvm::outs() << ".\n";
    else {
      StringRef Suffix(Multilib.gccSuffix());
      assert(Suffix.front() == '/');
      llvm::outs() << Suffix.substr(1) << "\n";
    }
    return false;
  }

  if (C.getArgs().hasArg(options::OPT_print_target_triple)) {
    llvm::outs() << TC.getTripleString() << "\n";
    return false;
  }

  if (C.getArgs().hasArg(options::OPT_print_effective_triple)) {
    const llvm::Triple Triple(TC.ComputeEffectiveClangTriple(C.getArgs()));
    llvm::outs() << Triple.getTriple() << "\n";
    return false;
  }

  if (C.getArgs().hasArg(options::OPT_print_multiarch)) {
    llvm::outs() << TC.getMultiarchTriple(*this, TC.getTriple(), SysRoot)
                 << "\n";
    return false;
  }

  if (C.getArgs().hasArg(options::OPT_print_targets)) {
    llvm::TargetRegistry::printRegisteredTargetsForVersion(llvm::outs());
    return false;
  }

  return true;
}

enum {
  TopLevelAction = 0,
  HeadSibAction = 1,
  OtherSibAction = 2,
};

// Display an action graph human-readably.  Action A is the "sink" node
// and latest-occuring action. Traversal is in pre-order, visiting the
// inputs to each action before printing the action itself.
static unsigned PrintActions1(const Compilation &C, Action *A,
                              std::map<Action *, unsigned> &Ids,
                              Twine Indent = {}, int Kind = TopLevelAction) {
  if (Ids.count(A)) // A was already visited.
    return Ids[A];

  std::string str;
  llvm::raw_string_ostream os(str);

  auto getSibIndent = [](int K) -> Twine {
    return (K == HeadSibAction) ? "   " : (K == OtherSibAction) ? "|  " : "";
  };

  Twine SibIndent = Indent + getSibIndent(Kind);
  int SibKind = HeadSibAction;
  os << Action::getClassName(A->getKind()) << ", ";
  if (InputAction *IA = dyn_cast<InputAction>(A)) {
    os << "\"" << IA->getInputArg().getValue() << "\"";
  } else if (BindArchAction *BIA = dyn_cast<BindArchAction>(A)) {
    os << '"' << BIA->getArchName() << '"' << ", {"
       << PrintActions1(C, *BIA->input_begin(), Ids, SibIndent, SibKind) << "}";
  } else if (OffloadAction *OA = dyn_cast<OffloadAction>(A)) {
    bool IsFirst = true;
    OA->doOnEachDependence(
        [&](Action *A, const ToolChain *TC, const char *BoundArch) {
          assert(TC && "Unknown host toolchain");
          // E.g. for two CUDA device dependences whose bound arch is sm_20 and
          // sm_35 this will generate:
          // "cuda-device" (nvptx64-nvidia-cuda:sm_20) {#ID}, "cuda-device"
          // (nvptx64-nvidia-cuda:sm_35) {#ID}
          if (!IsFirst)
            os << ", ";
          os << '"';
          os << A->getOffloadingKindPrefix();
          os << " (";
          os << TC->getTriple().normalize();
          if (BoundArch)
            os << ":" << BoundArch;
          os << ")";
          os << '"';
          os << " {" << PrintActions1(C, A, Ids, SibIndent, SibKind) << "}";
          IsFirst = false;
          SibKind = OtherSibAction;
        });
  } else {
    const ActionList *AL = &A->getInputs();

    if (AL->size()) {
      const char *Prefix = "{";
      for (Action *PreRequisite : *AL) {
        os << Prefix << PrintActions1(C, PreRequisite, Ids, SibIndent, SibKind);
        Prefix = ", ";
        SibKind = OtherSibAction;
      }
      os << "}";
    } else
      os << "{}";
  }

  // Append offload info for all options other than the offloading action
  // itself (e.g. (cuda-device, sm_20) or (cuda-host)).
  std::string offload_str;
  llvm::raw_string_ostream offload_os(offload_str);
  if (!isa<OffloadAction>(A)) {
    auto S = A->getOffloadingKindPrefix();
    if (!S.empty()) {
      offload_os << ", (" << S;
      if (A->getOffloadingArch())
        offload_os << ", " << A->getOffloadingArch();
      offload_os << ")";
    }
  }

  auto getSelfIndent = [](int K) -> Twine {
    return (K == HeadSibAction) ? "+- " : (K == OtherSibAction) ? "|- " : "";
  };

  unsigned Id = Ids.size();
  Ids[A] = Id;
  llvm::errs() << Indent + getSelfIndent(Kind) << Id << ": " << os.str() << ", "
               << types::getTypeName(A->getType()) << offload_os.str() << "\n";

  return Id;
}

// Print the action graphs in a compilation C.
// For example "clang -c file1.c file2.c" is composed of two subgraphs.
void Driver::PrintActions(const Compilation &C) const {
  std::map<Action *, unsigned> Ids;
  for (Action *A : C.getActions())
    PrintActions1(C, A, Ids);
}

/// Check whether the given input tree contains any compilation or
/// assembly actions.
static bool ContainsCompileOrAssembleAction(const Action *A) {
  if (isa<CompileJobAction>(A) || isa<BackendJobAction>(A) ||
      isa<AssembleJobAction>(A))
    return true;

  for (const Action *Input : A->inputs())
    if (ContainsCompileOrAssembleAction(Input))
      return true;

  return false;
}

void Driver::BuildUniversalActions(Compilation &C, const ToolChain &TC,
                                   const InputList &BAInputs) const {
  DerivedArgList &Args = C.getArgs();
  ActionList &Actions = C.getActions();
  llvm::PrettyStackTraceString CrashInfo("Building universal build actions");
  // Collect the list of architectures. Duplicates are allowed, but should only
  // be handled once (in the order seen).
  llvm::StringSet<> ArchNames;
  SmallVector<const char *, 4> Archs;
  for (Arg *A : Args) {
    if (A->getOption().matches(options::OPT_arch)) {
      // Validate the option here; we don't save the type here because its
      // particular spelling may participate in other driver choices.
      llvm::Triple::ArchType Arch =
          tools::darwin::getArchTypeForMachOArchName(A->getValue());
      if (Arch == llvm::Triple::UnknownArch) {
        Diag(clang::diag::err_drv_invalid_arch_name) << A->getAsString(Args);
        continue;
      }

      A->claim();
      if (ArchNames.insert(A->getValue()).second)
        Archs.push_back(A->getValue());
    }
  }

  // When there is no explicit arch for this platform, make sure we still bind
  // the architecture (to the default) so that -Xarch_ is handled correctly.
  if (!Archs.size())
    Archs.push_back(Args.MakeArgString(TC.getDefaultUniversalArchName()));

  ActionList SingleActions;
  BuildActions(C, Args, BAInputs, SingleActions);

  // Add in arch bindings for every top level action, as well as lipo and
  // dsymutil steps if needed.
  for (Action* Act : SingleActions) {
    // Make sure we can lipo this kind of output. If not (and it is an actual
    // output) then we disallow, since we can't create an output file with the
    // right name without overwriting it. We could remove this oddity by just
    // changing the output names to include the arch, which would also fix
    // -save-temps. Compatibility wins for now.

    if (Archs.size() > 1 && !types::canLipoType(Act->getType()))
      Diag(clang::diag::err_drv_invalid_output_with_multiple_archs)
          << types::getTypeName(Act->getType());

    ActionList Inputs;
    for (unsigned i = 0, e = Archs.size(); i != e; ++i)
      Inputs.push_back(C.MakeAction<BindArchAction>(Act, Archs[i]));

    // Lipo if necessary, we do it this way because we need to set the arch flag
    // so that -Xarch_ gets overwritten.
    if (Inputs.size() == 1 || Act->getType() == types::TY_Nothing)
      Actions.append(Inputs.begin(), Inputs.end());
    else
      Actions.push_back(C.MakeAction<LipoJobAction>(Inputs, Act->getType()));

    // Handle debug info queries.
    Arg *A = Args.getLastArg(options::OPT_g_Group);
    bool enablesDebugInfo = A && !A->getOption().matches(options::OPT_g0) &&
                            !A->getOption().matches(options::OPT_gstabs);
    if ((enablesDebugInfo || willEmitRemarks(Args)) &&
        ContainsCompileOrAssembleAction(Actions.back())) {

      // Add a 'dsymutil' step if necessary, when debug info is enabled and we
      // have a compile input. We need to run 'dsymutil' ourselves in such cases
      // because the debug info will refer to a temporary object file which
      // will be removed at the end of the compilation process.
      if (Act->getType() == types::TY_Image) {
        ActionList Inputs;
        Inputs.push_back(Actions.back());
        Actions.pop_back();
        Actions.push_back(
            C.MakeAction<DsymutilJobAction>(Inputs, types::TY_dSYM));
      }

      // Verify the debug info output.
      if (Args.hasArg(options::OPT_verify_debug_info)) {
        Action* LastAction = Actions.back();
        Actions.pop_back();
        Actions.push_back(C.MakeAction<VerifyDebugInfoJobAction>(
            LastAction, types::TY_Nothing));
      }
    }
  }
}

bool Driver::DiagnoseInputExistence(const DerivedArgList &Args, StringRef Value,
                                    types::ID Ty, bool TypoCorrect) const {
  if (!getCheckInputsExist())
    return true;

  // stdin always exists.
  if (Value == "-")
    return true;

  if (getVFS().exists(Value))
    return true;

  if (TypoCorrect) {
    // Check if the filename is a typo for an option flag. OptTable thinks
    // that all args that are not known options and that start with / are
    // filenames, but e.g. `/diagnostic:caret` is more likely a typo for
    // the option `/diagnostics:caret` than a reference to a file in the root
    // directory.
    unsigned IncludedFlagsBitmask;
    unsigned ExcludedFlagsBitmask;
    std::tie(IncludedFlagsBitmask, ExcludedFlagsBitmask) =
        getIncludeExcludeOptionFlagMasks(IsCLMode());
    std::string Nearest;
    if (getOpts().findNearest(Value, Nearest, IncludedFlagsBitmask,
                              ExcludedFlagsBitmask) <= 1) {
      Diag(clang::diag::err_drv_no_such_file_with_suggestion)
          << Value << Nearest;
      return false;
    }
  }

  // In CL mode, don't error on apparently non-existent linker inputs, because
  // they can be influenced by linker flags the clang driver might not
  // understand.
  // Examples:
  // - `clang-cl main.cc ole32.lib` in a a non-MSVC shell will make the driver
  //   module look for an MSVC installation in the registry. (We could ask
  //   the MSVCToolChain object if it can find `ole32.lib`, but the logic to
  //   look in the registry might move into lld-link in the future so that
  //   lld-link invocations in non-MSVC shells just work too.)
  // - `clang-cl ... /link ...` can pass arbitrary flags to the linker,
  //   including /libpath:, which is used to find .lib and .obj files.
  // So do not diagnose this on the driver level. Rely on the linker diagnosing
  // it. (If we don't end up invoking the linker, this means we'll emit a
  // "'linker' input unused [-Wunused-command-line-argument]" warning instead
  // of an error.)
  //
  // Only do this skip after the typo correction step above. `/Brepo` is treated
  // as TY_Object, but it's clearly a typo for `/Brepro`. It seems fine to emit
  // an error if we have a flag that's within an edit distance of 1 from a
  // flag. (Users can use `-Wl,` or `/linker` to launder the flag past the
  // driver in the unlikely case they run into this.)
  //
  // Don't do this for inputs that start with a '/', else we'd pass options
  // like /libpath: through to the linker silently.
  //
  // Emitting an error for linker inputs can also cause incorrect diagnostics
  // with the gcc driver. The command
  //     clang -fuse-ld=lld -Wl,--chroot,some/dir /file.o
  // will make lld look for some/dir/file.o, while we will diagnose here that
  // `/file.o` does not exist. However, configure scripts check if
  // `clang /GR-` compiles without error to see if the compiler is cl.exe,
  // so we can't downgrade diagnostics for `/GR-` from an error to a warning
  // in cc mode. (We can in cl mode because cl.exe itself only warns on
  // unknown flags.)
  if (IsCLMode() && Ty == types::TY_Object && !Value.startswith("/"))
    return true;

  Diag(clang::diag::err_drv_no_such_file) << Value;
  return false;
}

// Construct a the list of inputs and their types.
void Driver::BuildInputs(const ToolChain &TC, DerivedArgList &Args,
                         InputList &Inputs) const {
  const llvm::opt::OptTable &Opts = getOpts();
  // Track the current user specified (-x) input. We also explicitly track the
  // argument used to set the type; we only want to claim the type when we
  // actually use it, so we warn about unused -x arguments.
  types::ID InputType = types::TY_Nothing;
  Arg *InputTypeArg = nullptr;
  bool IsSYCL =
      Args.hasFlag(options::OPT_fsycl, options::OPT_fno_sycl, false) ||
      Args.hasArg(options::OPT_fsycl_device_only);

  // The last /TC or /TP option sets the input type to C or C++ globally.
  if (Arg *TCTP = Args.getLastArgNoClaim(options::OPT__SLASH_TC,
                                         options::OPT__SLASH_TP)) {
    InputTypeArg = TCTP;
    InputType = TCTP->getOption().matches(options::OPT__SLASH_TC) && !IsSYCL
                    ? types::TY_C
                    : types::TY_CXX;

    Arg *Previous = nullptr;
    bool ShowNote = false;
    for (Arg *A :
         Args.filtered(options::OPT__SLASH_TC, options::OPT__SLASH_TP)) {
      if (Previous) {
        Diag(clang::diag::warn_drv_overriding_flag_option)
          << Previous->getSpelling() << A->getSpelling();
        ShowNote = true;
      }
      Previous = A;
    }
    if (ShowNote)
      Diag(clang::diag::note_drv_t_option_is_global);

    // No driver mode exposes -x and /TC or /TP; we don't support mixing them.
    assert(!Args.hasArg(options::OPT_x) && "-x and /TC or /TP is not allowed");
  }

  for (Arg *A : Args) {
    if (A->getOption().getKind() == Option::InputClass) {
      const char *Value = A->getValue();
      types::ID Ty = types::TY_INVALID;

      // Infer the input type if necessary.
      if (InputType == types::TY_Nothing) {
        // If there was an explicit arg for this, claim it.
        if (InputTypeArg)
          InputTypeArg->claim();

        types::ID CType = types::TY_C;
        // For SYCL, all source file inputs are considered C++.
        if (IsSYCL)
          CType = types::TY_CXX;

        // stdin must be handled specially.
        if (memcmp(Value, "-", 2) == 0) {
          if (IsFlangMode()) {
            Ty = types::TY_Fortran;
          } else {
            // If running with -E, treat as a C input (this changes the
            // builtin macros, for example). This may be overridden by -ObjC
            // below.
            //
            // Otherwise emit an error but still use a valid type to avoid
            // spurious errors (e.g., no inputs).
            assert(!CCGenDiagnostics && "stdin produces no crash reproducer");
            if (!Args.hasArgNoClaim(options::OPT_E) && !CCCIsCPP())
              Diag(IsCLMode() ? clang::diag::err_drv_unknown_stdin_type_clang_cl
                              : clang::diag::err_drv_unknown_stdin_type);
            Ty = types::TY_C;
          }
        } else {
          // Otherwise lookup by extension.
          // Fallback is C if invoked as C preprocessor, C++ if invoked with
          // clang-cl /E, or Object otherwise.
          // We use a host hook here because Darwin at least has its own
          // idea of what .s is.
          if (const char *Ext = strrchr(Value, '.'))
            Ty = TC.LookupTypeForExtension(Ext + 1);

          // For SYCL, convert C-type sources to C++-type sources.
          if (IsSYCL) {
            switch (Ty) {
            case types::TY_C:
              Ty = types::TY_CXX;
              break;
            case types::TY_CHeader:
              Ty = types::TY_CXXHeader;
              break;
            case types::TY_PP_C:
              Ty = types::TY_PP_CXX;
              break;
            case types::TY_PP_CHeader:
              Ty = types::TY_PP_CXXHeader;
              break;
            default:
              break;
            }
          }

          if (Ty == types::TY_INVALID) {
            if (IsCLMode() && (Args.hasArgNoClaim(options::OPT_E) || CCGenDiagnostics))
              Ty = types::TY_CXX;
            else if (CCCIsCPP() || CCGenDiagnostics)
              Ty = CType;
            else
              Ty = types::TY_Object;
          }

          // If the driver is invoked as C++ compiler (like clang++ or c++) it
          // should autodetect some input files as C++ for g++ compatibility.
          if (CCCIsCXX()) {
            types::ID OldTy = Ty;
            Ty = types::lookupCXXTypeForCType(Ty);

            if (Ty != OldTy)
              Diag(clang::diag::warn_drv_treating_input_as_cxx)
                  << getTypeName(OldTy) << getTypeName(Ty);
          }

          // If running with -fthinlto-index=, extensions that normally identify
          // native object files actually identify LLVM bitcode files.
          if (Args.hasArgNoClaim(options::OPT_fthinlto_index_EQ) &&
              Ty == types::TY_Object)
            Ty = types::TY_LLVM_BC;
        }

        // -ObjC and -ObjC++ override the default language, but only for "source
        // files". We just treat everything that isn't a linker input as a
        // source file.
        //
        // FIXME: Clean this up if we move the phase sequence into the type.
        if (Ty != types::TY_Object) {
          if (Args.hasArg(options::OPT_ObjC))
            Ty = types::TY_ObjC;
          else if (Args.hasArg(options::OPT_ObjCXX))
            Ty = types::TY_ObjCXX;
        }
      } else {
        assert(InputTypeArg && "InputType set w/o InputTypeArg");
        if (!InputTypeArg->getOption().matches(options::OPT_x)) {
          // If emulating cl.exe, make sure that /TC and /TP don't affect input
          // object files.
          const char *Ext = strrchr(Value, '.');
          if (Ext && TC.LookupTypeForExtension(Ext + 1) == types::TY_Object)
            Ty = types::TY_Object;
        }
        if (Ty == types::TY_INVALID) {
          Ty = InputType;
          InputTypeArg->claim();
        }
      }

      if (DiagnoseInputExistence(Args, Value, Ty, /*TypoCorrect=*/true))
        Inputs.push_back(std::make_pair(Ty, A));

    } else if (A->getOption().matches(options::OPT__SLASH_Tc)) {
      StringRef Value = A->getValue();
      if (DiagnoseInputExistence(Args, Value, types::TY_C,
                                 /*TypoCorrect=*/false)) {
        Arg *InputArg = MakeInputArg(Args, Opts, A->getValue());
        Inputs.push_back(
            std::make_pair(IsSYCL ? types::TY_CXX : types::TY_C, InputArg));
      }
      A->claim();
    } else if (A->getOption().matches(options::OPT__SLASH_Tp)) {
      StringRef Value = A->getValue();
      if (DiagnoseInputExistence(Args, Value, types::TY_CXX,
                                 /*TypoCorrect=*/false)) {
        Arg *InputArg = MakeInputArg(Args, Opts, A->getValue());
        Inputs.push_back(std::make_pair(types::TY_CXX, InputArg));
      }
      A->claim();
    } else if (A->getOption().hasFlag(options::LinkerInput)) {
      // Just treat as object type, we could make a special type for this if
      // necessary.
      Inputs.push_back(std::make_pair(types::TY_Object, A));

    } else if (A->getOption().matches(options::OPT_x)) {
      InputTypeArg = A;
      InputType = types::lookupTypeForTypeSpecifier(A->getValue());
      A->claim();

      // Follow gcc behavior and treat as linker input for invalid -x
      // options. Its not clear why we shouldn't just revert to unknown; but
      // this isn't very important, we might as well be bug compatible.
      if (!InputType) {
        Diag(clang::diag::err_drv_unknown_language) << A->getValue();
        InputType = types::TY_Object;
      }
      // Emit an error if c-compilation is forced in -fsycl mode
      if (IsSYCL && (InputType == types::TY_C || InputType == types::TY_PP_C ||
                     InputType == types::TY_CHeader))
        Diag(clang::diag::err_drv_fsycl_with_c_type) << A->getAsString(Args);

    } else if (A->getOption().getID() == options::OPT_U) {
      assert(A->getNumValues() == 1 && "The /U option has one value.");
      StringRef Val = A->getValue(0);
      if (Val.find_first_of("/\\") != StringRef::npos) {
        // Warn about e.g. "/Users/me/myfile.c".
        Diag(diag::warn_slash_u_filename) << Val;
        Diag(diag::note_use_dashdash);
      }
    }
    // TODO: remove when -foffload-static-lib support is dropped.
    else if (A->getOption().matches(options::OPT_offload_lib_Group)) {
      // Add the foffload-static-lib library to the command line to allow
      // processing when no source or object is supplied as well as proper
      // host link.
      Arg *InputArg = MakeInputArg(Args, Opts, A->getValue());
      Inputs.push_back(std::make_pair(types::TY_Object, InputArg));
      A->claim();
      // Use of -foffload-static-lib and -foffload-whole-static-lib are
      // deprecated with the updated functionality to scan the static libs.
      Diag(clang::diag::warn_drv_deprecated_option)
          << A->getAsString(Args) << A->getValue();
    }
  }
  if (CCCIsCPP() && Inputs.empty()) {
    // If called as standalone preprocessor, stdin is processed
    // if no other input is present.
    Arg *A = MakeInputArg(Args, Opts, "-");
    Inputs.push_back(std::make_pair(types::TY_C, A));
  }
}

static bool runBundler(const SmallVectorImpl<StringRef> &BundlerArgs,
                       Compilation &C) {
  // Find bundler.
  StringRef ExecPath(C.getArgs().MakeArgString(C.getDriver().Dir));
  llvm::ErrorOr<std::string> BundlerBinary =
      llvm::sys::findProgramByName("clang-offload-bundler", ExecPath);
  // Since this is run in real time and not in the toolchain, output the
  // command line if requested.
  bool OutputOnly = C.getArgs().hasArg(options::OPT__HASH_HASH_HASH);
  if (C.getArgs().hasArg(options::OPT_v) || OutputOnly) {
    for (StringRef A : BundlerArgs)
      if (OutputOnly)
        llvm::errs() << "\"" << A << "\" ";
      else
        llvm::errs() << A << " ";
    llvm::errs() << '\n';
  }
  if (BundlerBinary.getError())
    return false;

  return !llvm::sys::ExecuteAndWait(BundlerBinary.get(), BundlerArgs);
}

bool hasFPGABinary(Compilation &C, std::string Object, types::ID Type) {
  assert(types::isFPGA(Type) && "unexpected Type for FPGA binary check");
  // Do not do the check if the file doesn't exist
  if (!llvm::sys::fs::exists(Object))
    return false;

  // Only static archives are valid FPGA Binaries for unbundling.
  if (!isStaticArchiveFile(Object))
    return false;

  // Temporary names for the output.
  llvm::Triple TT;
  TT.setArchName(types::getTypeName(Type));
  TT.setVendorName("intel");
  TT.setOS(llvm::Triple::UnknownOS);

  // Checking uses -check-section option with the input file, no output
  // file and the target triple being looked for.
  const char *Targets =
      C.getArgs().MakeArgString(Twine("-targets=sycl-") + TT.str());
  const char *Inputs = C.getArgs().MakeArgString(Twine("-inputs=") + Object);
  // Always use -type=ao for aocx/aocr bundle checking.  The 'bundles' are
  // actually archives.
  SmallVector<StringRef, 6> BundlerArgs = {"clang-offload-bundler", "-type=ao",
                                           Targets, Inputs, "-check-section"};
  return runBundler(BundlerArgs, C);
}

static bool hasSYCLDefaultSection(Compilation &C, const StringRef &File) {
  // Do not do the check if the file doesn't exist
  if (!llvm::sys::fs::exists(File))
    return false;

  bool IsArchive = isStaticArchiveFile(File);
  if (!(IsArchive || isObjectFile(File.str())))
    return false;

  llvm::Triple TT(C.getDriver().MakeSYCLDeviceTriple(getDefaultSYCLArch(C)));
  // Checking uses -check-section option with the input file, no output
  // file and the target triple being looked for.
  const char *Targets =
      C.getArgs().MakeArgString(Twine("-targets=sycl-") + TT.str());
  const char *Inputs =
      C.getArgs().MakeArgString(Twine("-inputs=") + File.str());
  // Always use -type=ao for bundle checking.  The 'bundles' are
  // actually archives.
  SmallVector<StringRef, 6> BundlerArgs = {"clang-offload-bundler",
                                           IsArchive ? "-type=ao" : "-type=o",
                                           Targets, Inputs, "-check-section"};
  return runBundler(BundlerArgs, C);
}

static bool hasOffloadSections(Compilation &C, const StringRef &Archive,
                               DerivedArgList &Args) {
  // Do not do the check if the file doesn't exist
  if (!llvm::sys::fs::exists(Archive))
    return false;

  llvm::Triple TT(C.getDefaultToolChain().getTriple());
  // Checking uses -check-section option with the input file, no output
  // file and the target triple being looked for.
  // TODO - Improve checking to check for explicit offload target instead
  // of the generic host availability.
  const char *Targets = Args.MakeArgString(Twine("-targets=host-") + TT.str());
  const char *Inputs = Args.MakeArgString(Twine("-inputs=") + Archive.str());
  // Always use -type=ao for bundle checking.  The 'bundles' are
  // actually archives.
  SmallVector<StringRef, 6> BundlerArgs = {"clang-offload-bundler", "-type=ao",
                                           Targets, Inputs, "-check-section"};
  return runBundler(BundlerArgs, C);
}

// Simple helper function for Linker options, where the option is valid if
// it has '-' or '--' as the designator.
static bool optionMatches(const std::string &Option,
                          const std::string &OptCheck) {
  return (Option == OptCheck || ("-" + Option) == OptCheck);
}

// Process linker inputs for use with offload static libraries.  We are only
// handling options and explicitly named static archives as these need to be
// partially linked.
static SmallVector<const char *, 16>
getLinkerArgs(Compilation &C, DerivedArgList &Args, bool IncludeObj = false) {
  SmallVector<const char *, 16> LibArgs;
  for (const auto *A : Args) {
    std::string FileName = A->getAsString(Args);
    if (A->getOption().getKind() == Option::InputClass) {
      StringRef Value(A->getValue());
      if (isStaticArchiveFile(Value) ||
          (IncludeObj && isObjectFile(Value.str()))) {
        LibArgs.push_back(Args.MakeArgString(FileName));
        continue;
      }
    }
    if (A->getOption().matches(options::OPT_Wl_COMMA) ||
        A->getOption().matches(options::OPT_Xlinker)) {
      // Parse through additional linker arguments that are meant to go
      // directly to the linker.
      // Keep the previous arg even if it is a new argument, for example:
      //   -Xlinker -rpath -Xlinker <dir>.
      // Without this history, we do not know that <dir> was assocated with
      // -rpath and is processed incorrectly.
      static std::string PrevArg;
      for (const std::string &Value : A->getValues()) {
        auto addKnownValues = [&](const StringRef &V) {
          // Only add named static libs objects and --whole-archive options.
          if (optionMatches("-whole-archive", V.str()) ||
              optionMatches("-no-whole-archive", V.str()) ||
              isStaticArchiveFile(V) || (IncludeObj && isObjectFile(V.str()))) {
            LibArgs.push_back(Args.MakeArgString(V));
            return;
          }
          // Probably not the best way to handle this, but there are options
          // that take arguments which we should not add to the known values.
          // Handle -z and -rpath for now - can be expanded if/when usage shows
          // the need.
          if (PrevArg != "-z" && PrevArg != "-rpath" && V[0] != '-' &&
              isObjectFile(V.str())) {
            LibArgs.push_back(Args.MakeArgString(V));
            return;
          }
        };
        if (Value[0] == '@') {
          // Found a response file, we want to expand contents to try and
          // discover more libraries and options.
          SmallVector<const char *, 20> ExpandArgs;
          ExpandArgs.push_back(Value.c_str());

          llvm::BumpPtrAllocator A;
          llvm::StringSaver S(A);
          llvm::cl::ExpandResponseFiles(
              S,
              C.getDefaultToolChain().getTriple().isWindowsMSVCEnvironment()
                  ? llvm::cl::TokenizeWindowsCommandLine
                  : llvm::cl::TokenizeGNUCommandLine,
              ExpandArgs);
          for (StringRef EA : ExpandArgs)
            addKnownValues(EA);
        } else
          addKnownValues(Value);
        PrevArg = Value;
      }
      continue;
    }
    // Use of -foffload-static-lib and -foffload-whole-static-lib is
    // considered deprecated.  Usage should move to passing in the static
    // library name on the command line, encapsulating with
    // -Wl,--whole-archive <lib> -Wl,--no-whole-archive as needed.
    if (A->getOption().matches(options::OPT_foffload_static_lib_EQ)) {
      LibArgs.push_back(Args.MakeArgString(A->getValue()));
      continue;
    }
    if (A->getOption().matches(options::OPT_foffload_whole_static_lib_EQ)) {
      // For -foffload-whole-static-lib, we add the --whole-archive wrap
      // around the library which will be used during the partial link step.
      LibArgs.push_back("--whole-archive");
      LibArgs.push_back(Args.MakeArgString(A->getValue()));
      LibArgs.push_back("--no-whole-archive");
      continue;
    }
  }
  return LibArgs;
}

static bool IsSYCLDeviceLibObj(std::string ObjFilePath, bool isMSVCEnv) {
  StringRef ObjFileName = llvm::sys::path::filename(ObjFilePath);
  StringRef ObjSuffix = isMSVCEnv ? ".obj" : ".o";
  bool Ret =
      (ObjFileName.startswith("libsycl-") && ObjFileName.endswith(ObjSuffix))
          ? true
          : false;
  return Ret;
}

// Goes through all of the arguments, including inputs expected for the
// linker directly, to determine if we need to potentially add the SYCL
// default triple.
bool Driver::checkForSYCLDefaultDevice(Compilation &C,
                                       DerivedArgList &Args) const {
  // Check only if enabled with -fsycl
  if (!Args.hasFlag(options::OPT_fsycl, options::OPT_fno_sycl, false))
    return false;

  if (Args.hasArg(options::OPT_fno_sycl_link_spirv))
    return false;

  // Do not do the check if the default device is passed in -fsycl-targets
  // or if -fsycl-targets isn't passed (that implies default device)
  if (const Arg *A = Args.getLastArg(options::OPT_fsycl_targets_EQ)) {
    for (const char *Val : A->getValues()) {
      llvm::Triple TT(C.getDriver().MakeSYCLDeviceTriple(Val));
      if (TT.isSPIR() && TT.getSubArch() == llvm::Triple::NoSubArch)
        // Default triple found
        return false;
    }
  } else if (!Args.hasArg(options::OPT_fintelfpga))
    return false;

  SmallVector<const char *, 16> AllArgs(getLinkerArgs(C, Args, true));
  for (StringRef Arg : AllArgs) {
    if (hasSYCLDefaultSection(C, Arg))
      return true;
  }
  return false;
}

// Goes through all of the arguments, including inputs expected for the
// linker directly, to determine if we need to perform additional work for
// static offload libraries.
bool Driver::checkForOffloadStaticLib(Compilation &C,
                                      DerivedArgList &Args) const {
  // Check only if enabled with -fsycl or -fopenmp-targets
  if (!Args.hasFlag(options::OPT_fsycl, options::OPT_fno_sycl, false) &&
      !Args.hasArg(options::OPT_fopenmp_targets_EQ))
    return false;

  // Right off the bat, assume the presence of -foffload-static-lib means
  // the need to perform linking steps for fat static archive offloading.
  // TODO: remove when -foffload-static-lib support is dropped.
  if (Args.hasArg(options::OPT_offload_lib_Group))
    return true;
  SmallVector<const char *, 16> OffloadLibArgs(getLinkerArgs(C, Args));
  for (StringRef OLArg : OffloadLibArgs)
    if (isStaticArchiveFile(OLArg) && hasOffloadSections(C, OLArg, Args)) {
      // FPGA binaries with AOCX or AOCR sections are not considered fat
      // static archives.
      return !(hasFPGABinary(C, OLArg.str(), types::TY_FPGA_AOCR) ||
               hasFPGABinary(C, OLArg.str(), types::TY_FPGA_AOCX));
    }
  return false;
}

namespace {
/// Provides a convenient interface for different programming models to generate
/// the required device actions.
class OffloadingActionBuilder final {
  /// Flag used to trace errors in the builder.
  bool IsValid = false;

  /// The compilation that is using this builder.
  Compilation &C;

  /// Map between an input argument and the offload kinds used to process it.
  std::map<const Arg *, unsigned> InputArgToOffloadKindMap;

  /// Builder interface. It doesn't build anything or keep any state.
  class DeviceActionBuilder {
  public:
    typedef const llvm::SmallVectorImpl<phases::ID> PhasesTy;

    enum ActionBuilderReturnCode {
      // The builder acted successfully on the current action.
      ABRT_Success,
      // The builder didn't have to act on the current action.
      ABRT_Inactive,
      // The builder was successful and requested the host action to not be
      // generated.
      ABRT_Ignore_Host,
    };

  protected:
    /// Compilation associated with this builder.
    Compilation &C;

    /// Tool chains associated with this builder. The same programming
    /// model may have associated one or more tool chains.
    SmallVector<const ToolChain *, 2> ToolChains;

    /// The derived arguments associated with this builder.
    DerivedArgList &Args;

    /// The inputs associated with this builder.
    const Driver::InputList &Inputs;

    /// The associated offload kind.
    Action::OffloadKind AssociatedOffloadKind = Action::OFK_None;

  public:
    DeviceActionBuilder(Compilation &C, DerivedArgList &Args,
                        const Driver::InputList &Inputs,
                        Action::OffloadKind AssociatedOffloadKind)
        : C(C), Args(Args), Inputs(Inputs),
          AssociatedOffloadKind(AssociatedOffloadKind) {}
    virtual ~DeviceActionBuilder() {}

    /// Fill up the array \a DA with all the device dependences that should be
    /// added to the provided host action \a HostAction. By default it is
    /// inactive.
    virtual ActionBuilderReturnCode
    getDeviceDependences(OffloadAction::DeviceDependences &DA,
                         phases::ID CurPhase, phases::ID FinalPhase,
                         PhasesTy &Phases) {
      return ABRT_Inactive;
    }

    /// Update the state to include the provided host action \a HostAction as a
    /// dependency of the current device action. By default it is inactive.
    virtual ActionBuilderReturnCode addDeviceDepences(Action *HostAction) {
      return ABRT_Inactive;
    }

    /// Append top level actions generated by the builder.
    virtual void appendTopLevelActions(ActionList &AL) {}

    /// Append top level actions specific for certain link situations.
    virtual void appendTopLevelLinkAction(ActionList &AL) {}

    /// Append linker device actions generated by the builder.
    virtual void appendLinkDeviceActions(ActionList &AL) {}

    /// Append linker host action generated by the builder.
    virtual Action* appendLinkHostActions(ActionList &AL) { return nullptr; }

    /// Append linker actions generated by the builder.
    virtual void appendLinkDependences(OffloadAction::DeviceDependences &DA) {}

    /// Append linker actions generated by the builder.
    virtual void addDeviceLinkDependencies(OffloadDepsJobAction *DA) {}

    /// Initialize the builder. Return true if any initialization errors are
    /// found.
    virtual bool initialize() { return false; }

    /// Return true if the builder can use bundling/unbundling.
    virtual bool canUseBundlerUnbundler() const { return false; }

    /// Return true if this builder is valid. We have a valid builder if we have
    /// associated device tool chains.
    bool isValid() { return !ToolChains.empty(); }

    /// Return the associated offload kind.
    Action::OffloadKind getAssociatedOffloadKind() {
      return AssociatedOffloadKind;
    }
  };

  /// Base class for CUDA/HIP action builder. It injects device code in
  /// the host backend action.
  class CudaActionBuilderBase : public DeviceActionBuilder {
  protected:
    /// Flags to signal if the user requested host-only or device-only
    /// compilation.
    bool CompileHostOnly = false;
    bool CompileDeviceOnly = false;
    bool EmitLLVM = false;
    bool EmitAsm = false;

    /// ID to identify each device compilation. For CUDA it is simply the
    /// GPU arch string. For HIP it is either the GPU arch string or GPU
    /// arch string plus feature strings delimited by a plus sign, e.g.
    /// gfx906+xnack.
    struct TargetID {
      /// Target ID string which is persistent throughout the compilation.
      const char *ID;
      TargetID(CudaArch Arch) { ID = CudaArchToString(Arch); }
      TargetID(const char *ID) : ID(ID) {}
      operator const char *() { return ID; }
      operator StringRef() { return StringRef(ID); }
    };
    /// List of GPU architectures to use in this compilation.
    SmallVector<TargetID, 4> GpuArchList;

    /// The CUDA actions for the current input.
    ActionList CudaDeviceActions;

    /// The CUDA fat binary if it was generated for the current input.
    Action *CudaFatBinary = nullptr;

    /// Flag that is set to true if this builder acted on the current input.
    bool IsActive = false;

    /// Flag for -fgpu-rdc.
    bool Relocatable = false;

    /// Default GPU architecture if there's no one specified.
    CudaArch DefaultCudaArch = CudaArch::UNKNOWN;

    /// Method to generate compilation unit ID specified by option
    /// '-fuse-cuid='.
    enum UseCUIDKind { CUID_Hash, CUID_Random, CUID_None, CUID_Invalid };
    UseCUIDKind UseCUID = CUID_Hash;

    /// Compilation unit ID specified by option '-cuid='.
    StringRef FixedCUID;

  public:
    CudaActionBuilderBase(Compilation &C, DerivedArgList &Args,
                          const Driver::InputList &Inputs,
                          Action::OffloadKind OFKind)
        : DeviceActionBuilder(C, Args, Inputs, OFKind) {}

    ActionBuilderReturnCode addDeviceDepences(Action *HostAction) override {
      // While generating code for CUDA, we only depend on the host input action
      // to trigger the creation of all the CUDA device actions.

      // If we are dealing with an input action, replicate it for each GPU
      // architecture. If we are in host-only mode we return 'success' so that
      // the host uses the CUDA offload kind.
      if (auto *IA = dyn_cast<InputAction>(HostAction)) {
        assert(!GpuArchList.empty() &&
               "We should have at least one GPU architecture.");

        // If the host input is not CUDA or HIP, we don't need to bother about
        // this input.
        if (!(IA->getType() == types::TY_CUDA ||
              IA->getType() == types::TY_HIP ||
              IA->getType() == types::TY_PP_HIP)) {
          // The builder will ignore this input.
          IsActive = false;
          return ABRT_Inactive;
        }

        // Set the flag to true, so that the builder acts on the current input.
        IsActive = true;

        if (CompileHostOnly)
          return ABRT_Success;

        // Replicate inputs for each GPU architecture.
        auto Ty = IA->getType() == types::TY_HIP ? types::TY_HIP_DEVICE
                                                 : types::TY_CUDA_DEVICE;
        std::string CUID = FixedCUID.str();
        if (CUID.empty()) {
          if (UseCUID == CUID_Random)
            CUID = llvm::utohexstr(llvm::sys::Process::GetRandomNumber(),
                                   /*LowerCase=*/true);
          else if (UseCUID == CUID_Hash) {
            llvm::MD5 Hasher;
            llvm::MD5::MD5Result Hash;
            SmallString<256> RealPath;
            llvm::sys::fs::real_path(IA->getInputArg().getValue(), RealPath,
                                     /*expand_tilde=*/true);
            Hasher.update(RealPath);
            for (auto *A : Args) {
              if (A->getOption().matches(options::OPT_INPUT))
                continue;
              Hasher.update(A->getAsString(Args));
            }
            Hasher.final(Hash);
            CUID = llvm::utohexstr(Hash.low(), /*LowerCase=*/true);
          }
        }
        IA->setId(CUID);

        for (unsigned I = 0, E = GpuArchList.size(); I != E; ++I) {
          CudaDeviceActions.push_back(
              C.MakeAction<InputAction>(IA->getInputArg(), Ty, IA->getId()));
        }

        return ABRT_Success;
      }

      // If this is an unbundling action use it as is for each CUDA toolchain.
      if (auto *UA = dyn_cast<OffloadUnbundlingJobAction>(HostAction)) {

        // If -fgpu-rdc is disabled, should not unbundle since there is no
        // device code to link.
        if (UA->getType() == types::TY_Object && !Relocatable)
          return ABRT_Inactive;

        CudaDeviceActions.clear();
        if (auto *IA = dyn_cast<InputAction>(UA->getInputs().back())) {
          std::string FileName = IA->getInputArg().getAsString(Args);
          // Check if the type of the file is the same as the action. Do not
          // unbundle it if it is not. Do not unbundle .so files, for example,
          // which are not object files.
          if (IA->getType() == types::TY_Object &&
              (!llvm::sys::path::has_extension(FileName) ||
               types::lookupTypeForExtension(
                   llvm::sys::path::extension(FileName).drop_front()) !=
                   types::TY_Object))
            return ABRT_Inactive;
        }

        for (auto Arch : GpuArchList) {
          CudaDeviceActions.push_back(UA);
          UA->registerDependentActionInfo(ToolChains[0], Arch,
                                          AssociatedOffloadKind);
        }
        return ABRT_Success;
      }

      return IsActive ? ABRT_Success : ABRT_Inactive;
    }

    void appendTopLevelActions(ActionList &AL) override {
      // Utility to append actions to the top level list.
      auto AddTopLevel = [&](Action *A, TargetID TargetID) {
        OffloadAction::DeviceDependences Dep;
        Dep.add(*A, *ToolChains.front(), TargetID, AssociatedOffloadKind);
        AL.push_back(C.MakeAction<OffloadAction>(Dep, A->getType()));
      };

      // If we have a fat binary, add it to the list.
      if (CudaFatBinary) {
        AddTopLevel(CudaFatBinary, CudaArch::UNUSED);
        CudaDeviceActions.clear();
        CudaFatBinary = nullptr;
        return;
      }

      if (CudaDeviceActions.empty())
        return;

      // If we have CUDA actions at this point, that's because we have a have
      // partial compilation, so we should have an action for each GPU
      // architecture.
      assert(CudaDeviceActions.size() == GpuArchList.size() &&
             "Expecting one action per GPU architecture.");
      assert(ToolChains.size() == 1 &&
             "Expecting to have a single CUDA toolchain.");
      for (unsigned I = 0, E = GpuArchList.size(); I != E; ++I)
        AddTopLevel(CudaDeviceActions[I], GpuArchList[I]);

      CudaDeviceActions.clear();
    }

    /// Get canonicalized offload arch option. \returns empty StringRef if the
    /// option is invalid.
    virtual StringRef getCanonicalOffloadArch(StringRef Arch) = 0;

    virtual llvm::Optional<std::pair<llvm::StringRef, llvm::StringRef>>
    getConflictOffloadArchCombination(const std::set<StringRef> &GpuArchs) = 0;

    bool initialize() override {
      assert(AssociatedOffloadKind == Action::OFK_Cuda ||
             AssociatedOffloadKind == Action::OFK_HIP);

      // We don't need to support CUDA.
      if (AssociatedOffloadKind == Action::OFK_Cuda &&
          !C.hasOffloadToolChain<Action::OFK_Cuda>())
        return false;

      // We don't need to support HIP.
      if (AssociatedOffloadKind == Action::OFK_HIP &&
          !C.hasOffloadToolChain<Action::OFK_HIP>())
        return false;

      Relocatable = Args.hasFlag(options::OPT_fgpu_rdc,
          options::OPT_fno_gpu_rdc, /*Default=*/false);

      const ToolChain *HostTC = C.getSingleOffloadToolChain<Action::OFK_Host>();
      assert(HostTC && "No toolchain for host compilation.");
      if (HostTC->getTriple().isNVPTX() ||
          HostTC->getTriple().getArch() == llvm::Triple::amdgcn) {
        // We do not support targeting NVPTX/AMDGCN for host compilation. Throw
        // an error and abort pipeline construction early so we don't trip
        // asserts that assume device-side compilation.
        C.getDriver().Diag(diag::err_drv_cuda_host_arch)
            << HostTC->getTriple().getArchName();
        return true;
      }

      ToolChains.push_back(
          AssociatedOffloadKind == Action::OFK_Cuda
              ? C.getSingleOffloadToolChain<Action::OFK_Cuda>()
              : C.getSingleOffloadToolChain<Action::OFK_HIP>());

      Arg *PartialCompilationArg = Args.getLastArg(
          options::OPT_cuda_host_only, options::OPT_cuda_device_only,
          options::OPT_cuda_compile_host_device);
      CompileHostOnly = PartialCompilationArg &&
                        PartialCompilationArg->getOption().matches(
                            options::OPT_cuda_host_only);
      CompileDeviceOnly = PartialCompilationArg &&
                          PartialCompilationArg->getOption().matches(
                              options::OPT_cuda_device_only);
      EmitLLVM = Args.getLastArg(options::OPT_emit_llvm);
      EmitAsm = Args.getLastArg(options::OPT_S);
      FixedCUID = Args.getLastArgValue(options::OPT_cuid_EQ);
      if (Arg *A = Args.getLastArg(options::OPT_fuse_cuid_EQ)) {
        StringRef UseCUIDStr = A->getValue();
        UseCUID = llvm::StringSwitch<UseCUIDKind>(UseCUIDStr)
                      .Case("hash", CUID_Hash)
                      .Case("random", CUID_Random)
                      .Case("none", CUID_None)
                      .Default(CUID_Invalid);
        if (UseCUID == CUID_Invalid) {
          C.getDriver().Diag(diag::err_drv_invalid_value)
              << A->getAsString(Args) << UseCUIDStr;
          C.setContainsError();
          return true;
        }
      }

      // Collect all cuda_gpu_arch parameters, removing duplicates.
      std::set<StringRef> GpuArchs;
      bool Error = false;
      for (Arg *A : Args) {
        if (!(A->getOption().matches(options::OPT_offload_arch_EQ) ||
              A->getOption().matches(options::OPT_no_offload_arch_EQ)))
          continue;
        A->claim();

        StringRef ArchStr = A->getValue();
        if (A->getOption().matches(options::OPT_no_offload_arch_EQ) &&
            ArchStr == "all") {
          GpuArchs.clear();
          continue;
        }
        ArchStr = getCanonicalOffloadArch(ArchStr);
        if (ArchStr.empty()) {
          Error = true;
        } else if (A->getOption().matches(options::OPT_offload_arch_EQ))
          GpuArchs.insert(ArchStr);
        else if (A->getOption().matches(options::OPT_no_offload_arch_EQ))
          GpuArchs.erase(ArchStr);
        else
          llvm_unreachable("Unexpected option.");
      }

      auto &&ConflictingArchs = getConflictOffloadArchCombination(GpuArchs);
      if (ConflictingArchs) {
        C.getDriver().Diag(clang::diag::err_drv_bad_offload_arch_combo)
            << ConflictingArchs.getValue().first
            << ConflictingArchs.getValue().second;
        C.setContainsError();
        return true;
      }

      // Collect list of GPUs remaining in the set.
      for (auto Arch : GpuArchs)
        GpuArchList.push_back(Arch.data());

      // Default to sm_20 which is the lowest common denominator for
      // supported GPUs.  sm_20 code should work correctly, if
      // suboptimally, on all newer GPUs.
      if (GpuArchList.empty())
        GpuArchList.push_back(DefaultCudaArch);

      return Error;
    }
  };

  /// \brief CUDA action builder. It injects device code in the host backend
  /// action.
  class CudaActionBuilder final : public CudaActionBuilderBase {
  public:
    CudaActionBuilder(Compilation &C, DerivedArgList &Args,
                      const Driver::InputList &Inputs)
        : CudaActionBuilderBase(C, Args, Inputs, Action::OFK_Cuda) {
      DefaultCudaArch = CudaArch::SM_35;
    }

    StringRef getCanonicalOffloadArch(StringRef ArchStr) override {
      CudaArch Arch = StringToCudaArch(ArchStr);
      if (Arch == CudaArch::UNKNOWN || !IsNVIDIAGpuArch(Arch)) {
        C.getDriver().Diag(clang::diag::err_drv_cuda_bad_gpu_arch) << ArchStr;
        return StringRef();
      }
      return CudaArchToString(Arch);
    }

    llvm::Optional<std::pair<llvm::StringRef, llvm::StringRef>>
    getConflictOffloadArchCombination(
        const std::set<StringRef> &GpuArchs) override {
      return llvm::None;
    }

    ActionBuilderReturnCode
    getDeviceDependences(OffloadAction::DeviceDependences &DA,
                         phases::ID CurPhase, phases::ID FinalPhase,
                         PhasesTy &Phases) override {
      if (!IsActive)
        return ABRT_Inactive;

      // If we don't have more CUDA actions, we don't have any dependences to
      // create for the host.
      if (CudaDeviceActions.empty())
        return ABRT_Success;

      assert(CudaDeviceActions.size() == GpuArchList.size() &&
             "Expecting one action per GPU architecture.");
      assert(!CompileHostOnly &&
             "Not expecting CUDA actions in host-only compilation.");

      // If we are generating code for the device or we are in a backend phase,
      // we attempt to generate the fat binary. We compile each arch to ptx and
      // assemble to cubin, then feed the cubin *and* the ptx into a device
      // "link" action, which uses fatbinary to combine these cubins into one
      // fatbin.  The fatbin is then an input to the host action if not in
      // device-only mode.
      if (CompileDeviceOnly || CurPhase == phases::Backend) {
        ActionList DeviceActions;
        for (unsigned I = 0, E = GpuArchList.size(); I != E; ++I) {
          // Produce the device action from the current phase up to the assemble
          // phase.
          for (auto Ph : Phases) {
            // Skip the phases that were already dealt with.
            if (Ph < CurPhase)
              continue;
            // We have to be consistent with the host final phase.
            if (Ph > FinalPhase)
              break;

            CudaDeviceActions[I] = C.getDriver().ConstructPhaseAction(
                C, Args, Ph, CudaDeviceActions[I], Action::OFK_Cuda);

            if (Ph == phases::Assemble)
              break;
          }

          // If we didn't reach the assemble phase, we can't generate the fat
          // binary. We don't need to generate the fat binary if we are not in
          // device-only mode.
          if (!isa<AssembleJobAction>(CudaDeviceActions[I]) ||
              CompileDeviceOnly)
            continue;

          Action *AssembleAction = CudaDeviceActions[I];
          assert(AssembleAction->getType() == types::TY_Object);
          assert(AssembleAction->getInputs().size() == 1);

          Action *BackendAction = AssembleAction->getInputs()[0];
          assert(BackendAction->getType() == types::TY_PP_Asm);

          for (auto &A : {AssembleAction, BackendAction}) {
            OffloadAction::DeviceDependences DDep;
            DDep.add(*A, *ToolChains.front(), GpuArchList[I], Action::OFK_Cuda);
            DeviceActions.push_back(
                C.MakeAction<OffloadAction>(DDep, A->getType()));
          }
        }

        // We generate the fat binary if we have device input actions.
        if (!DeviceActions.empty()) {
          CudaFatBinary =
              C.MakeAction<LinkJobAction>(DeviceActions, types::TY_CUDA_FATBIN);

          if (!CompileDeviceOnly) {
            DA.add(*CudaFatBinary, *ToolChains.front(), /*BoundArch=*/nullptr,
                   Action::OFK_Cuda);
            // Clear the fat binary, it is already a dependence to an host
            // action.
            CudaFatBinary = nullptr;
          }

          // Remove the CUDA actions as they are already connected to an host
          // action or fat binary.
          CudaDeviceActions.clear();
        }

        // We avoid creating host action in device-only mode.
        return CompileDeviceOnly ? ABRT_Ignore_Host : ABRT_Success;
      } else if (CurPhase > phases::Backend) {
        // If we are past the backend phase and still have a device action, we
        // don't have to do anything as this action is already a device
        // top-level action.
        return ABRT_Success;
      }

      assert(CurPhase < phases::Backend && "Generating single CUDA "
                                           "instructions should only occur "
                                           "before the backend phase!");

      // By default, we produce an action for each device arch.
      for (Action *&A : CudaDeviceActions)
        A = C.getDriver().ConstructPhaseAction(C, Args, CurPhase, A);

      return ABRT_Success;
    }
  };
  /// \brief HIP action builder. It injects device code in the host backend
  /// action.
  class HIPActionBuilder final : public CudaActionBuilderBase {
    /// The linker inputs obtained for each device arch.
    SmallVector<ActionList, 8> DeviceLinkerInputs;
    // The default bundling behavior depends on the type of output, therefore
    // BundleOutput needs to be tri-value: None, true, or false.
    // Bundle code objects except --no-gpu-output is specified for device
    // only compilation. Bundle other type of output files only if
    // --gpu-bundle-output is specified for device only compilation.
    Optional<bool> BundleOutput;

  public:
    HIPActionBuilder(Compilation &C, DerivedArgList &Args,
                     const Driver::InputList &Inputs)
        : CudaActionBuilderBase(C, Args, Inputs, Action::OFK_HIP) {
      DefaultCudaArch = CudaArch::GFX803;
      if (Args.hasArg(options::OPT_gpu_bundle_output,
                      options::OPT_no_gpu_bundle_output))
        BundleOutput = Args.hasFlag(options::OPT_gpu_bundle_output,
                                    options::OPT_no_gpu_bundle_output);
    }

    bool canUseBundlerUnbundler() const override { return true; }

    StringRef getCanonicalOffloadArch(StringRef IdStr) override {
      llvm::StringMap<bool> Features;
      auto ArchStr =
          parseTargetID(getHIPOffloadTargetTriple(), IdStr, &Features);
      if (!ArchStr) {
        C.getDriver().Diag(clang::diag::err_drv_bad_target_id) << IdStr;
        C.setContainsError();
        return StringRef();
      }
      auto CanId = getCanonicalTargetID(ArchStr.getValue(), Features);
      return Args.MakeArgStringRef(CanId);
    };

    llvm::Optional<std::pair<llvm::StringRef, llvm::StringRef>>
    getConflictOffloadArchCombination(
        const std::set<StringRef> &GpuArchs) override {
      return getConflictTargetIDCombination(GpuArchs);
    }

    ActionBuilderReturnCode
    getDeviceDependences(OffloadAction::DeviceDependences &DA,
                         phases::ID CurPhase, phases::ID FinalPhase,
                         PhasesTy &Phases) override {
      // amdgcn does not support linking of object files, therefore we skip
      // backend and assemble phases to output LLVM IR. Except for generating
      // non-relocatable device coee, where we generate fat binary for device
      // code and pass to host in Backend phase.
      if (CudaDeviceActions.empty())
        return ABRT_Success;

      assert(((CurPhase == phases::Link && Relocatable) ||
              CudaDeviceActions.size() == GpuArchList.size()) &&
             "Expecting one action per GPU architecture.");
      assert(!CompileHostOnly &&
             "Not expecting CUDA actions in host-only compilation.");

      if (!Relocatable && CurPhase == phases::Backend && !EmitLLVM &&
          !EmitAsm) {
        // If we are in backend phase, we attempt to generate the fat binary.
        // We compile each arch to IR and use a link action to generate code
        // object containing ISA. Then we use a special "link" action to create
        // a fat binary containing all the code objects for different GPU's.
        // The fat binary is then an input to the host action.
        for (unsigned I = 0, E = GpuArchList.size(); I != E; ++I) {
          if (C.getDriver().isUsingLTO(/*IsOffload=*/true)) {
            // When LTO is enabled, skip the backend and assemble phases and
            // use lld to link the bitcode.
            ActionList AL;
            AL.push_back(CudaDeviceActions[I]);
            // Create a link action to link device IR with device library
            // and generate ISA.
            CudaDeviceActions[I] =
                C.MakeAction<LinkJobAction>(AL, types::TY_Image);
          } else {
            // When LTO is not enabled, we follow the conventional
            // compiler phases, including backend and assemble phases.
            ActionList AL;
            auto BackendAction = C.getDriver().ConstructPhaseAction(
                C, Args, phases::Backend, CudaDeviceActions[I],
                AssociatedOffloadKind);
            auto AssembleAction = C.getDriver().ConstructPhaseAction(
                C, Args, phases::Assemble, BackendAction,
                AssociatedOffloadKind);
            AL.push_back(AssembleAction);
            // Create a link action to link device IR with device library
            // and generate ISA.
            CudaDeviceActions[I] =
                C.MakeAction<LinkJobAction>(AL, types::TY_Image);
          }

          // OffloadingActionBuilder propagates device arch until an offload
          // action. Since the next action for creating fatbin does
          // not have device arch, whereas the above link action and its input
          // have device arch, an offload action is needed to stop the null
          // device arch of the next action being propagated to the above link
          // action.
          OffloadAction::DeviceDependences DDep;
          DDep.add(*CudaDeviceActions[I], *ToolChains.front(), GpuArchList[I],
                   AssociatedOffloadKind);
          CudaDeviceActions[I] = C.MakeAction<OffloadAction>(
              DDep, CudaDeviceActions[I]->getType());
        }

        if (!CompileDeviceOnly || !BundleOutput.hasValue() ||
            BundleOutput.getValue()) {
          // Create HIP fat binary with a special "link" action.
          CudaFatBinary = C.MakeAction<LinkJobAction>(CudaDeviceActions,
                                                      types::TY_HIP_FATBIN);

          if (!CompileDeviceOnly) {
            DA.add(*CudaFatBinary, *ToolChains.front(), /*BoundArch=*/nullptr,
                   AssociatedOffloadKind);
            // Clear the fat binary, it is already a dependence to an host
            // action.
            CudaFatBinary = nullptr;
          }

          // Remove the CUDA actions as they are already connected to an host
          // action or fat binary.
          CudaDeviceActions.clear();
        }

        return CompileDeviceOnly ? ABRT_Ignore_Host : ABRT_Success;
      } else if (CurPhase == phases::Link) {
        // Save CudaDeviceActions to DeviceLinkerInputs for each GPU subarch.
        // This happens to each device action originated from each input file.
        // Later on, device actions in DeviceLinkerInputs are used to create
        // device link actions in appendLinkDependences and the created device
        // link actions are passed to the offload action as device dependence.
        DeviceLinkerInputs.resize(CudaDeviceActions.size());
        auto LI = DeviceLinkerInputs.begin();
        for (auto *A : CudaDeviceActions) {
          LI->push_back(A);
          ++LI;
        }

        // We will pass the device action as a host dependence, so we don't
        // need to do anything else with them.
        CudaDeviceActions.clear();
        return ABRT_Success;
      }

      // By default, we produce an action for each device arch.
      for (Action *&A : CudaDeviceActions)
        A = C.getDriver().ConstructPhaseAction(C, Args, CurPhase, A,
                                               AssociatedOffloadKind);

      if (CompileDeviceOnly && CurPhase == FinalPhase &&
          BundleOutput.hasValue() && BundleOutput.getValue()) {
        for (unsigned I = 0, E = GpuArchList.size(); I != E; ++I) {
          OffloadAction::DeviceDependences DDep;
          DDep.add(*CudaDeviceActions[I], *ToolChains.front(), GpuArchList[I],
                   AssociatedOffloadKind);
          CudaDeviceActions[I] = C.MakeAction<OffloadAction>(
              DDep, CudaDeviceActions[I]->getType());
        }
        CudaFatBinary =
            C.MakeAction<OffloadBundlingJobAction>(CudaDeviceActions);
        CudaDeviceActions.clear();
      }

      return (CompileDeviceOnly && CurPhase == FinalPhase) ? ABRT_Ignore_Host
                                                           : ABRT_Success;
    }

    void appendLinkDeviceActions(ActionList &AL) override {
      if (DeviceLinkerInputs.size() == 0)
        return;

      assert(DeviceLinkerInputs.size() == GpuArchList.size() &&
             "Linker inputs and GPU arch list sizes do not match.");

      // Append a new link action for each device.
      unsigned I = 0;
      for (auto &LI : DeviceLinkerInputs) {
        // Each entry in DeviceLinkerInputs corresponds to a GPU arch.
        auto *DeviceLinkAction =
            C.MakeAction<LinkJobAction>(LI, types::TY_Image);
        // Linking all inputs for the current GPU arch.
        // LI contains all the inputs for the linker.
        OffloadAction::DeviceDependences DeviceLinkDeps;
        DeviceLinkDeps.add(*DeviceLinkAction, *ToolChains[0],
            GpuArchList[I], AssociatedOffloadKind);
        AL.push_back(C.MakeAction<OffloadAction>(DeviceLinkDeps,
            DeviceLinkAction->getType()));
        ++I;
      }
      DeviceLinkerInputs.clear();

      // Create a host object from all the device images by embedding them
      // in a fat binary.
      OffloadAction::DeviceDependences DDeps;
      auto *TopDeviceLinkAction =
          C.MakeAction<LinkJobAction>(AL, types::TY_Object);
      DDeps.add(*TopDeviceLinkAction, *ToolChains[0],
          nullptr, AssociatedOffloadKind);

      // Offload the host object to the host linker.
      AL.push_back(C.MakeAction<OffloadAction>(DDeps, TopDeviceLinkAction->getType()));
    }

    Action* appendLinkHostActions(ActionList &AL) override { return AL.back(); }

    void appendLinkDependences(OffloadAction::DeviceDependences &DA) override {}
  };

  /// OpenMP action builder. The host bitcode is passed to the device frontend
  /// and all the device linked images are passed to the host link phase.
  class OpenMPActionBuilder final : public DeviceActionBuilder {
    /// The OpenMP actions for the current input.
    ActionList OpenMPDeviceActions;

    /// The linker inputs obtained for each toolchain.
    SmallVector<ActionList, 8> DeviceLinkerInputs;

  public:
    OpenMPActionBuilder(Compilation &C, DerivedArgList &Args,
                        const Driver::InputList &Inputs)
        : DeviceActionBuilder(C, Args, Inputs, Action::OFK_OpenMP) {}

    ActionBuilderReturnCode
    getDeviceDependences(OffloadAction::DeviceDependences &DA,
                         phases::ID CurPhase, phases::ID FinalPhase,
                         PhasesTy &Phases) override {
      if (OpenMPDeviceActions.empty())
        return ABRT_Inactive;

      // We should always have an action for each input.
      assert(OpenMPDeviceActions.size() == ToolChains.size() &&
             "Number of OpenMP actions and toolchains do not match.");

      // The host only depends on device action in the linking phase, when all
      // the device images have to be embedded in the host image.
      if (CurPhase == phases::Link) {
        assert(ToolChains.size() == DeviceLinkerInputs.size() &&
               "Toolchains and linker inputs sizes do not match.");
        auto LI = DeviceLinkerInputs.begin();
        for (auto *A : OpenMPDeviceActions) {
          LI->push_back(A);
          ++LI;
        }

        // We passed the device action as a host dependence, so we don't need to
        // do anything else with them.
        OpenMPDeviceActions.clear();
        return ABRT_Success;
      }

      // By default, we produce an action for each device arch.
      for (Action *&A : OpenMPDeviceActions)
        A = C.getDriver().ConstructPhaseAction(C, Args, CurPhase, A);

      return ABRT_Success;
    }

    ActionBuilderReturnCode addDeviceDepences(Action *HostAction) override {

      // If this is an input action replicate it for each OpenMP toolchain.
      if (auto *IA = dyn_cast<InputAction>(HostAction)) {
        OpenMPDeviceActions.clear();
        for (unsigned I = 0; I < ToolChains.size(); ++I)
          OpenMPDeviceActions.push_back(
              C.MakeAction<InputAction>(IA->getInputArg(), IA->getType()));
        return ABRT_Success;
      }

      // If this is an unbundling action use it as is for each OpenMP toolchain.
      if (auto *UA = dyn_cast<OffloadUnbundlingJobAction>(HostAction)) {
        OpenMPDeviceActions.clear();
        if (auto *IA = dyn_cast<InputAction>(UA->getInputs().back())) {
          std::string FileName = IA->getInputArg().getAsString(Args);
          // Check if the type of the file is the same as the action. Do not
          // unbundle it if it is not. Do not unbundle .so files, for example,
          // which are not object files.
          if (IA->getType() == types::TY_Object &&
              (!llvm::sys::path::has_extension(FileName) ||
               types::lookupTypeForExtension(
                   llvm::sys::path::extension(FileName).drop_front()) !=
                   types::TY_Object))
            return ABRT_Inactive;
        }
        for (unsigned I = 0; I < ToolChains.size(); ++I) {
          OpenMPDeviceActions.push_back(UA);
          UA->registerDependentActionInfo(
              ToolChains[I], /*BoundArch=*/StringRef(), Action::OFK_OpenMP);
        }
        return ABRT_Success;
      }

      // When generating code for OpenMP we use the host compile phase result as
      // a dependence to the device compile phase so that it can learn what
      // declarations should be emitted. However, this is not the only use for
      // the host action, so we prevent it from being collapsed.
      if (isa<CompileJobAction>(HostAction)) {
        HostAction->setCannotBeCollapsedWithNextDependentAction();
        assert(ToolChains.size() == OpenMPDeviceActions.size() &&
               "Toolchains and device action sizes do not match.");
        OffloadAction::HostDependence HDep(
            *HostAction, *C.getSingleOffloadToolChain<Action::OFK_Host>(),
            /*BoundArch=*/nullptr, Action::OFK_OpenMP);
        auto TC = ToolChains.begin();
        for (Action *&A : OpenMPDeviceActions) {
          assert(isa<CompileJobAction>(A));
          OffloadAction::DeviceDependences DDep;
          DDep.add(*A, **TC, /*BoundArch=*/nullptr, Action::OFK_OpenMP);
          A = C.MakeAction<OffloadAction>(HDep, DDep);
          ++TC;
        }
      }
      return ABRT_Success;
    }

    void appendTopLevelActions(ActionList &AL) override {
      if (OpenMPDeviceActions.empty())
        return;

      // We should always have an action for each input.
      assert(OpenMPDeviceActions.size() == ToolChains.size() &&
             "Number of OpenMP actions and toolchains do not match.");

      // Append all device actions followed by the proper offload action.
      auto TI = ToolChains.begin();
      for (auto *A : OpenMPDeviceActions) {
        OffloadAction::DeviceDependences Dep;
        Dep.add(*A, **TI, /*BoundArch=*/nullptr, Action::OFK_OpenMP);
        AL.push_back(C.MakeAction<OffloadAction>(Dep, A->getType()));
        ++TI;
      }
      // We no longer need the action stored in this builder.
      OpenMPDeviceActions.clear();
    }

    void appendLinkDeviceActions(ActionList &AL) override {
      assert(ToolChains.size() == DeviceLinkerInputs.size() &&
             "Toolchains and linker inputs sizes do not match.");

      // Append a new link action for each device.
      auto TC = ToolChains.begin();
      for (auto &LI : DeviceLinkerInputs) {
        auto *DeviceLinkAction =
            C.MakeAction<LinkJobAction>(LI, types::TY_Image);
        OffloadAction::DeviceDependences DeviceLinkDeps;
        DeviceLinkDeps.add(*DeviceLinkAction, **TC, /*BoundArch=*/nullptr,
		        Action::OFK_OpenMP);
        AL.push_back(C.MakeAction<OffloadAction>(DeviceLinkDeps,
            DeviceLinkAction->getType()));
        ++TC;
      }
      DeviceLinkerInputs.clear();
    }

    Action* appendLinkHostActions(ActionList &AL) override {
      // Create wrapper bitcode from the result of device link actions and compile
      // it to an object which will be added to the host link command.
      auto *BC = C.MakeAction<OffloadWrapperJobAction>(AL, types::TY_LLVM_BC);
      auto *ASM = C.MakeAction<BackendJobAction>(BC, types::TY_PP_Asm);
      return C.MakeAction<AssembleJobAction>(ASM, types::TY_Object);
    }

    void appendLinkDependences(OffloadAction::DeviceDependences &DA) override {}

    void addDeviceLinkDependencies(OffloadDepsJobAction *DA) override {
      for (unsigned I = 0; I < ToolChains.size(); ++I) {
        // Register dependent toolchain.
        DA->registerDependentActionInfo(
            ToolChains[I], /*BoundArch=*/StringRef(), Action::OFK_OpenMP);

        if (!ToolChains[I]->getTriple().isSPIR()) {
          // Create object from the deps bitcode.
          auto *BA = C.MakeAction<BackendJobAction>(DA, types::TY_PP_Asm);
          auto *AA = C.MakeAction<AssembleJobAction>(BA, types::TY_Object);

          // Add deps object to linker inputs.
          DeviceLinkerInputs[I].push_back(AA);
        } else
          DeviceLinkerInputs[I].push_back(DA);
      }
    }

    bool initialize() override {
      // Get the OpenMP toolchains. If we don't get any, the action builder will
      // know there is nothing to do related to OpenMP offloading.
      auto OpenMPTCRange = C.getOffloadToolChains<Action::OFK_OpenMP>();
      for (auto TI = OpenMPTCRange.first, TE = OpenMPTCRange.second; TI != TE;
           ++TI)
        ToolChains.push_back(TI->second);

      DeviceLinkerInputs.resize(ToolChains.size());
      return false;
    }

    bool canUseBundlerUnbundler() const override {
      // OpenMP should use bundled files whenever possible.
      return true;
    }
  };

  /// SYCL action builder. The host bitcode is passed to the device frontend
  /// and all the device linked images are passed to the host link phase.
  /// SPIR related are wrapped before added to the fat binary
  class SYCLActionBuilder final : public DeviceActionBuilder {
    /// Flag to signal if the user requested device-only compilation.
    bool CompileDeviceOnly = false;

    /// Flag to signal if the user requested the device object to be wrapped.
    bool WrapDeviceOnlyBinary = false;

    /// Flag to signal if the user requested device code split.
    bool DeviceCodeSplit = false;

    /// List of offload device toolchain, bound arch needed to track for
    /// different binary constructions.
    /// POD to hold information about a SYCL device action.
    /// Each Action is bound to a <TC, arch> pair,
    /// we keep them together under a struct for clarity.
    struct DeviceTargetInfo {
      DeviceTargetInfo(const ToolChain *TC, const char *BA)
          : TC(TC), BoundArch(BA) {}

      const ToolChain *TC;
      const char *BoundArch;
    };
    SmallVector<DeviceTargetInfo, 4> SYCLTargetInfoList;

    /// The SYCL actions for the current input.
    /// One action per triple/boundarch.
    SmallVector<Action *, 4> SYCLDeviceActions;

    /// The linker inputs obtained for each input/toolchain/arch.
    SmallVector<ActionList, 4> DeviceLinkerInputs;

    /// The SYCL link binary if it was generated for the current input.
    Action *SYCLLinkBinary = nullptr;

    /// Running list of SYCL actions specific for device linking.
    ActionList SYCLLinkBinaryList;

    /// SYCL ahead of time compilation inputs
    SmallVector<std::pair<llvm::Triple, const char *>, 8> SYCLAOTInputs;

    /// List of offload device triples as provided on the CLI.
    /// Does not track AOT binary inputs triples.
    SmallVector<llvm::Triple, 4> SYCLTripleList;

    /// Type of output file for FPGA device compilation.
    types::ID FPGAOutType = types::TY_FPGA_AOCX;

    /// List of objects to extract FPGA dependency info from
    ActionList FPGAObjectInputs;

    /// List of static archives to extract FPGA dependency info from
    ActionList FPGAArchiveInputs;

    /// List of GPU architectures to use in this compilation with NVPTX/AMDGCN
    /// targets.
    SmallVector<std::pair<llvm::Triple, const char *>, 8> GpuArchList;

    /// Build the last steps for CUDA after all BC files have been linked.
    JobAction *finalizeNVPTXDependences(Action *Input, const llvm::Triple &TT) {
      auto *BA = C.getDriver().ConstructPhaseAction(
          C, Args, phases::Backend, Input, AssociatedOffloadKind);
      if (TT.getOS() != llvm::Triple::NVCL) {
        auto *AA = C.getDriver().ConstructPhaseAction(
            C, Args, phases::Assemble, BA, AssociatedOffloadKind);
        ActionList DeviceActions = {BA, AA};
        return C.MakeAction<LinkJobAction>(DeviceActions,
                                           types::TY_CUDA_FATBIN);
      }
      return cast<JobAction>(BA);
    }

    JobAction *finalizeAMDGCNDependences(Action *Input,
                                         const llvm::Triple &TT) {
      auto *BA = C.getDriver().ConstructPhaseAction(
          C, Args, phases::Backend, Input, AssociatedOffloadKind);

      auto *AA = C.getDriver().ConstructPhaseAction(C, Args, phases::Assemble,
                                                    BA, AssociatedOffloadKind);

      ActionList AL = {AA};
      Action *LinkAction = C.MakeAction<LinkJobAction>(AL, types::TY_Image);
      ActionList HIPActions = {LinkAction};
      JobAction *HIPFatBinary =
          C.MakeAction<LinkJobAction>(HIPActions, types::TY_HIP_FATBIN);
      return HIPFatBinary;
    }

  public:
    SYCLActionBuilder(Compilation &C, DerivedArgList &Args,
                      const Driver::InputList &Inputs)
        : DeviceActionBuilder(C, Args, Inputs, Action::OFK_SYCL) {}

    void withBoundArchForToolChain(const ToolChain *TC,
                                   llvm::function_ref<void(const char *)> Op) {
      for (auto &A : GpuArchList) {
        if (TC->getTriple() == A.first) {
          Op(Args.MakeArgString(A.second));
          return;
        }
      }

      // no bound arch for this toolchain
      Op(nullptr);
    }

    ActionBuilderReturnCode
    getDeviceDependences(OffloadAction::DeviceDependences &DA,
                         phases::ID CurPhase, phases::ID FinalPhase,
                         PhasesTy &Phases) override {
      bool SYCLDeviceOnly = Args.hasArg(options::OPT_fsycl_device_only);
      if (CurPhase == phases::Preprocess) {
        // Do not perform the host compilation when doing preprocessing only
        // with -fsycl-device-only.
        bool IsPreprocessOnly =
            Args.getLastArg(options::OPT_E) ||
            Args.getLastArg(options::OPT__SLASH_EP, options::OPT__SLASH_P) ||
            Args.getLastArg(options::OPT_M, options::OPT_MM);
        if (IsPreprocessOnly) {
          for (auto TargetActionInfo :
               llvm::zip(SYCLDeviceActions, SYCLTargetInfoList)) {
            Action *&A = std::get<0>(TargetActionInfo);
            auto &TargetInfo = std::get<1>(TargetActionInfo);
            A = C.getDriver().ConstructPhaseAction(C, Args, CurPhase, A,
                                                   AssociatedOffloadKind);
            if (SYCLDeviceOnly)
              continue;
            // Add an additional compile action to generate the integration
            // header.
            Action *CompileAction =
                C.MakeAction<CompileJobAction>(A, types::TY_Nothing);
            DA.add(*CompileAction, *TargetInfo.TC, TargetInfo.BoundArch,
                   Action::OFK_SYCL);
          }
          return SYCLDeviceOnly ? ABRT_Ignore_Host : ABRT_Success;
        }
      }

      // Device compilation generates LLVM BC.
      if (CurPhase == phases::Compile && !SYCLTargetInfoList.empty()) {
        Action *DeviceCompilerInput = nullptr;
        for (Action *&A : SYCLDeviceActions) {
          types::ID OutputType = types::TY_LLVM_BC;
          if ((SYCLDeviceOnly || Args.hasArg(options::OPT_emit_llvm)) &&
              Args.hasArg(options::OPT_S))
            OutputType = types::TY_LLVM_IR;
          if (SYCLDeviceOnly) {
            if (Args.hasFlag(options::OPT_fno_sycl_use_bitcode,
                             options::OPT_fsycl_use_bitcode, false)) {
              auto *CompileAction =
                  C.MakeAction<CompileJobAction>(A, types::TY_LLVM_BC);
              A = C.MakeAction<SPIRVTranslatorJobAction>(CompileAction,
                                                         types::TY_SPIRV);
              continue;
            }
          }
          if (Args.hasArg(options::OPT_fsyntax_only))
            OutputType = types::TY_Nothing;
          A = C.MakeAction<CompileJobAction>(A, OutputType);
          DeviceCompilerInput = A;
        }
        const DeviceTargetInfo &DevTarget = SYCLTargetInfoList.back();
        DA.add(*DeviceCompilerInput, *DevTarget.TC, DevTarget.BoundArch,
               Action::OFK_SYCL);
        return SYCLDeviceOnly ? ABRT_Ignore_Host : ABRT_Success;
      }

      // Backend/Assemble actions are obsolete for the SYCL device side
      if (CurPhase == phases::Backend || CurPhase == phases::Assemble)
        return ABRT_Inactive;

      // The host only depends on device action in the linking phase, when all
      // the device images have to be embedded in the host image.
      if (CurPhase == phases::Link) {
        if (!SYCLDeviceActions.empty()) {
          assert(SYCLDeviceActions.size() == DeviceLinkerInputs.size() &&
                 "Device action and device linker inputs sizes do not match.");

          for (auto TargetAction :
               llvm::zip(DeviceLinkerInputs, SYCLDeviceActions)) {
            ActionList &LinkerList = std::get<0>(TargetAction);
            Action *A = std::get<1>(TargetAction);

            LinkerList.push_back(A);
          }
        }

        // With -fsycl-link-targets, we will take the unbundled binaries
        // for each device and link them together to a single binary that will
        // be used in a split compilation step.
        if (CompileDeviceOnly && !SYCLDeviceActions.empty()) {
          for (auto SDA : SYCLDeviceActions)
            SYCLLinkBinaryList.push_back(SDA);
          if (WrapDeviceOnlyBinary) {
            // -fsycl-link behavior does the following to the unbundled device
            // binaries:
            //   1) Link them together using llvm-link
            //   2) Pass the linked binary through sycl-post-link
            //   3) Translate final .bc file to .spv
            //   4) Wrap the binary with the offload wrapper which can be used
            //      by any compilation link step.
            auto *DeviceLinkAction = C.MakeAction<LinkJobAction>(
                SYCLLinkBinaryList, types::TY_Image);
            ActionList FullSYCLLinkBinaryList;
            bool SYCLDeviceLibLinked = false;
            FullSYCLLinkBinaryList.push_back(DeviceLinkAction);
            // If used without the FPGA target, -fsycl-link is used to wrap
            // device objects for future host link. Device libraries should
            // be linked by default to resolve any undefined reference.
            const auto *TC = ToolChains.front();
            if (TC->getTriple().getSubArch() !=
                llvm::Triple::SPIRSubArch_fpga) {
              SYCLDeviceLibLinked =
                  addSYCLDeviceLibs(TC, FullSYCLLinkBinaryList, true,
                                    C.getDefaultToolChain()
                                        .getTriple()
                                        .isWindowsMSVCEnvironment());
            }

            Action *FullDeviceLinkAction = nullptr;
            if (SYCLDeviceLibLinked)
              FullDeviceLinkAction = C.MakeAction<LinkJobAction>(
                  FullSYCLLinkBinaryList, types::TY_LLVM_BC);
            else
              FullDeviceLinkAction = DeviceLinkAction;
            auto *PostLinkAction = C.MakeAction<SYCLPostLinkJobAction>(
                FullDeviceLinkAction, types::TY_LLVM_BC, types::TY_LLVM_BC);
            auto *TranslateAction = C.MakeAction<SPIRVTranslatorJobAction>(
                PostLinkAction, types::TY_Image);
            SYCLLinkBinary = C.MakeAction<OffloadWrapperJobAction>(
                TranslateAction, types::TY_Object);
          } else {
            auto *Link = C.MakeAction<LinkJobAction>(SYCLLinkBinaryList,
                                                         types::TY_Image);
            SYCLLinkBinary = C.MakeAction<SPIRVTranslatorJobAction>(
                Link, types::TY_Image);
          }

          // Remove the SYCL actions as they are already connected to an host
          // action or fat binary.
          SYCLDeviceActions.clear();
          // We avoid creating host action in device-only mode.
          return ABRT_Ignore_Host;
        }

        // We passed the device action as a host dependence, so we don't need to
        // do anything else with them.
        SYCLDeviceActions.clear();
        return ABRT_Success;
      }

      // By default, we produce an action for each device arch.
      auto TC = ToolChains.begin();
      for (Action *&A : SYCLDeviceActions) {
        if ((*TC)->getTriple().isNVPTX() && CurPhase >= phases::Backend) {
          // For CUDA, stop to emit LLVM IR so it can be linked later on.
          ++TC;
          continue;
        }

        A = C.getDriver().ConstructPhaseAction(C, Args, CurPhase, A,
                                               AssociatedOffloadKind);
        ++TC;
      }

      return ABRT_Success;
    }

    ActionBuilderReturnCode addDeviceDepences(Action *HostAction) override {

      // If this is an input action replicate it for each SYCL toolchain.
      if (auto *IA = dyn_cast<InputAction>(HostAction)) {
        SYCLDeviceActions.clear();

        // Options that are considered LinkerInput are not valid input actions
        // to the device tool chain.
        if (IA->getInputArg().getOption().hasFlag(options::LinkerInput))
          return ABRT_Inactive;

        std::string InputName = IA->getInputArg().getAsString(Args);
        // Objects will be consumed as part of the partial link step when
        // dealing with offload static libraries
        if (C.getDriver().getOffloadStaticLibSeen() &&
            IA->getType() == types::TY_Object && isObjectFile(InputName))
          return ABRT_Inactive;

        // Libraries are not processed in the SYCL toolchain
        if (IA->getType() == types::TY_Object && !isObjectFile(InputName))
          return ABRT_Inactive;

        for (auto &TargetInfo : SYCLTargetInfoList) {
          (void)TargetInfo;
          SYCLDeviceActions.push_back(
              C.MakeAction<InputAction>(IA->getInputArg(), IA->getType()));
        }
        return ABRT_Success;
      }

      // If this is an unbundling action use it as is for each SYCL toolchain.
      if (auto *UA = dyn_cast<OffloadUnbundlingJobAction>(HostAction)) {
        SYCLDeviceActions.clear();
        if (auto *IA = dyn_cast<InputAction>(UA->getInputs().back())) {
          // Options that are considered LinkerInput are not valid input actions
          // to the device tool chain.
          if (IA->getInputArg().getOption().hasFlag(options::LinkerInput))
            return ABRT_Inactive;

          std::string FileName = IA->getInputArg().getAsString(Args);
          // Check if the type of the file is the same as the action. Do not
          // unbundle it if it is not. Do not unbundle .so files, for example,
          // which are not object files.
          if (IA->getType() == types::TY_Object) {
            if (!isObjectFile(FileName))
              return ABRT_Inactive;
            // For SYCL device libraries, don't need to add them to
            // FPGAObjectInputs as there is no FPGA dep files inside.
            const auto *TC = ToolChains.front();
            if (TC->getTriple().getSubArch() ==
                    llvm::Triple::SPIRSubArch_fpga &&
                !IsSYCLDeviceLibObj(FileName, C.getDefaultToolChain()
                                                  .getTriple()
                                                  .isWindowsMSVCEnvironment()))
              FPGAObjectInputs.push_back(IA);
          }
        }
        // Create 1 device action per triple/bound arch
        for (auto &TargetInfo : SYCLTargetInfoList) {
          SYCLDeviceActions.push_back(UA);
          UA->registerDependentActionInfo(TargetInfo.TC, TargetInfo.BoundArch,
                                          Action::OFK_SYCL);
        }
        return ABRT_Success;
      }
      return ABRT_Success;
    }

    // Actions that can only be appended after all Inputs have been processed
    // occur here.  Not all offload actions are against single files.
    void appendTopLevelLinkAction(ActionList &AL) override {
      if (!SYCLLinkBinary)
        return;

      OffloadAction::DeviceDependences Dep;
      withBoundArchForToolChain(ToolChains.front(), [&](const char *BoundArch) {
        Dep.add(*SYCLLinkBinary, *ToolChains.front(), BoundArch,
                Action::OFK_SYCL);
      });
      AL.push_back(C.MakeAction<OffloadAction>(Dep, SYCLLinkBinary->getType()));
      SYCLLinkBinary = nullptr;
    }

    void appendTopLevelActions(ActionList &AL) override {
      if (SYCLDeviceActions.empty())
        return;

      // We should always have an action for each input.
      assert(SYCLDeviceActions.size() == SYCLTargetInfoList.size() &&
             "Number of SYCL actions and toolchains/boundarch pairs do not "
             "match.");

      // Append all device actions followed by the proper offload action.
      for (auto TargetActionInfo :
           llvm::zip(SYCLDeviceActions, SYCLTargetInfoList)) {
        Action *A = std::get<0>(TargetActionInfo);
        DeviceTargetInfo &TargetInfo = std::get<1>(TargetActionInfo);

        OffloadAction::DeviceDependences Dep;
        Dep.add(*A, *TargetInfo.TC, TargetInfo.BoundArch, Action::OFK_SYCL);
        AL.push_back(C.MakeAction<OffloadAction>(Dep, A->getType()));
      }
      // We no longer need the action stored in this builder.
      SYCLDeviceActions.clear();
    }

    bool addSYCLDeviceLibs(const ToolChain *TC, ActionList &DeviceLinkObjects,
                           bool isSpirvAOT, bool isMSVCEnv) {
      struct DeviceLibOptInfo {
        StringRef devicelib_name;
        StringRef devicelib_option;
      };

      bool NoDeviceLibs = false;
      int NumOfDeviceLibLinked = 0;
      // Currently, all SYCL device libraries will be linked by default. Linkage
      // of "internal" libraries cannot be affected via -fno-sycl-device-lib.
      llvm::StringMap<bool> devicelib_link_info = {{"libc", true},
                                                   {"libm-fp32", true},
                                                   {"libm-fp64", true},
                                                   {"internal", true}};
      if (Arg *A = Args.getLastArg(options::OPT_fsycl_device_lib_EQ,
                                   options::OPT_fno_sycl_device_lib_EQ)) {
        if (A->getValues().size() == 0)
          C.getDriver().Diag(diag::warn_drv_empty_joined_argument)
              << A->getAsString(Args);
        else {
          if (A->getOption().matches(options::OPT_fno_sycl_device_lib_EQ))
            NoDeviceLibs = true;

          for (StringRef Val : A->getValues()) {
            if (Val == "all") {
              for (const auto &K : devicelib_link_info.keys())
                devicelib_link_info[K] =
                    true && (!NoDeviceLibs || K.equals("internal"));
              break;
            }
            auto LinkInfoIter = devicelib_link_info.find(Val);
            if (LinkInfoIter == devicelib_link_info.end() ||
                Val.equals("internal")) {
              // TODO: Move the diagnostic to the SYCL section of
              // Driver::CreateOffloadingDeviceToolChains() to minimize code
              // duplication.
              C.getDriver().Diag(diag::err_drv_unsupported_option_argument)
                  << A->getOption().getName() << Val;
            }
            devicelib_link_info[Val] = true && !NoDeviceLibs;
          }
        }
      }

      const toolchains::SYCLToolChain *SYCLTC =
          static_cast<const toolchains::SYCLToolChain *>(TC);
      SmallVector<SmallString<128>, 4> LibLocCandidates;
      SYCLTC->SYCLInstallation.getSYCLDeviceLibPath(LibLocCandidates);
      StringRef LibSuffix = isMSVCEnv ? ".obj" : ".o";
      using SYCLDeviceLibsList = SmallVector<DeviceLibOptInfo, 5>;
      const SYCLDeviceLibsList sycl_device_wrapper_libs = {
          {"libsycl-crt", "libc"},
          {"libsycl-complex", "libm-fp32"},
          {"libsycl-complex-fp64", "libm-fp64"},
          {"libsycl-cmath", "libm-fp32"},
          {"libsycl-cmath-fp64", "libm-fp64"}};
      // For AOT compilation, we need to link sycl_device_fallback_libs as
      // default too.
      const SYCLDeviceLibsList sycl_device_fallback_libs = {
          {"libsycl-fallback-cassert", "libc"},
          {"libsycl-fallback-cstring", "libc"},
          {"libsycl-fallback-complex", "libm-fp32"},
          {"libsycl-fallback-complex-fp64", "libm-fp64"},
          {"libsycl-fallback-cmath", "libm-fp32"},
          {"libsycl-fallback-cmath-fp64", "libm-fp64"}};
      // ITT annotation libraries are linked in separately whenever the device
      // code instrumentation is enabled.
      const SYCLDeviceLibsList sycl_device_annotation_libs = {
          {"libsycl-itt-user-wrappers", "internal"},
          {"libsycl-itt-compiler-wrappers", "internal"},
          {"libsycl-itt-stubs", "internal"}};
      auto addInputs = [&](const SYCLDeviceLibsList &LibsList) {
        bool LibLocSelected = false;
        for (const auto &LLCandidate : LibLocCandidates) {
          if (LibLocSelected)
            break;
          for (const DeviceLibOptInfo &Lib : LibsList) {
            if (!devicelib_link_info[Lib.devicelib_option])
              continue;
            SmallString<128> LibName(LLCandidate);
            llvm::sys::path::append(LibName, Lib.devicelib_name);
            llvm::sys::path::replace_extension(LibName, LibSuffix);
            if (llvm::sys::fs::exists(LibName)) {
              ++NumOfDeviceLibLinked;
              Arg *InputArg = MakeInputArg(Args, C.getDriver().getOpts(),
                                           Args.MakeArgString(LibName));
              auto *SYCLDeviceLibsInputAction =
                  C.MakeAction<InputAction>(*InputArg, types::TY_Object);
              auto *SYCLDeviceLibsUnbundleAction =
                  C.MakeAction<OffloadUnbundlingJobAction>(
                      SYCLDeviceLibsInputAction);
              addDeviceDepences(SYCLDeviceLibsUnbundleAction);
              DeviceLinkObjects.push_back(SYCLDeviceLibsUnbundleAction);
              if (!LibLocSelected)
                LibLocSelected = !LibLocSelected;
            }
          }
        }
      };
      addInputs(sycl_device_wrapper_libs);
      if (isSpirvAOT)
        addInputs(sycl_device_fallback_libs);
      if (Args.hasArg(options::OPT_fsycl_instrument_device_code))
        addInputs(sycl_device_annotation_libs);
      return NumOfDeviceLibLinked != 0;
    }

    void appendLinkDependences(OffloadAction::DeviceDependences &DA) override {
      // DeviceLinkerInputs holds binaries per ToolChain (TC) / bound-arch pair
      // The following will loop link and post process for each TC / bound-arch
      // to produce a final binary.
      // They will be bundled per TC before being sent to the Offload Wrapper.
      llvm::MapVector<const ToolChain *, ActionList> LinkedInputs;
      for (auto LinkInputEnum : enumerate(DeviceLinkerInputs)) {
        auto &LI = LinkInputEnum.value();
        const ToolChain *TC = SYCLTargetInfoList[LinkInputEnum.index()].TC;
        const char *BoundArch =
            SYCLTargetInfoList[LinkInputEnum.index()].BoundArch;

        auto TripleIt = llvm::find_if(SYCLTripleList, [&](auto &SYCLTriple) {
          return SYCLTriple == TC->getTriple();
        });
        if (TripleIt == SYCLTripleList.end()) {
          // If the toolchain's triple is absent in this "main" triple
          // collection, this means it was created specifically for one of
          // the SYCL AOT inputs. Those will be handled separately.
          continue;
        }
        if (LI.empty())
          // Current list is empty, nothing to process.
          continue;

        ActionList DeviceLibObjects;
        ActionList LinkObjects;
        auto TT = TC->getTriple();
        auto isNVPTX = TT.isNVPTX();
        auto isAMDGCN = TT.isAMDGCN();
        auto isSPIR = TT.isSPIR();
        bool isSpirvAOT = TT.getSubArch() == llvm::Triple::SPIRSubArch_fpga ||
                          TT.getSubArch() == llvm::Triple::SPIRSubArch_gen ||
                          TT.getSubArch() == llvm::Triple::SPIRSubArch_x86_64;
        for (const auto &Input : LI) {
          if (TT.getSubArch() == llvm::Triple::SPIRSubArch_fpga &&
              types::isFPGA(Input->getType())) {
            assert(BoundArch == nullptr &&
                   "fpga triple bounded arch not nullptr");
            // FPGA aoco does not go through the link, everything else does.
            if (Input->getType() == types::TY_FPGA_AOCO) {
              DeviceLibObjects.push_back(Input);
              continue;
            }
            // FPGA aocr/aocx does not go through the link and is passed
            // directly to the backend compilation step (aocr) or wrapper (aocx)
            Action *FPGAAOTAction;
            if (Input->getType() == types::TY_FPGA_AOCR ||
                Input->getType() == types::TY_FPGA_AOCR_EMU)
              // Generate AOCX/AOCR
              FPGAAOTAction =
                  C.MakeAction<BackendCompileJobAction>(Input, FPGAOutType);
            else if (Input->getType() == types::TY_FPGA_AOCX)
              FPGAAOTAction = Input;
            else
              llvm_unreachable("Unexpected FPGA input type.");
            auto *RenameAction = C.MakeAction<FileTableTformJobAction>(
                FPGAAOTAction, types::TY_Tempfilelist, types::TY_Tempfilelist);
            RenameAction->addRenameColumnTform(
                FileTableTformJobAction::COL_ZERO,
                FileTableTformJobAction::COL_CODE);
            auto *DeviceWrappingAction = C.MakeAction<OffloadWrapperJobAction>(
                RenameAction, types::TY_Object);
            DA.add(*DeviceWrappingAction, *TC, BoundArch, Action::OFK_SYCL);
            continue;
          } else if (!types::isFPGA(Input->getType())) {
            LinkObjects.push_back(Input);
          }
        }
        if (LinkObjects.empty())
          continue;

        // The linkage actions subgraph leading to the offload wrapper.
        // [cond] Means incoming/outgoing dependence is created only when cond
        //        is true. A function of:
        //   n - target is NVPTX/AMDGCN
        //   a - SPIRV AOT compilation is requested
        //   s - device code split requested
        //   * - "all other cases"
        //     - no condition means output/input is "always" present
        // First symbol indicates output/input type
        //   . - single file output (TY_SPIRV, TY_LLVM_BC,...)
        //   - - TY_Tempfilelist
        //   + - TY_Tempfiletable
        //
        //                   .-----------------.
        //                   |Link(LinkObjects)|
        //                   .-----------------.
        //                            |
        //         .--------------------------------------.
        //         |               PostLink               |
        //         .--------------------------------------.
        //                             [+*]            [+]
        //                               |              |
        //                      .-----------------.     |
        //                      | FileTableTform  |     |
        //                      | (extract "Code")|     |
        //                      .-----------------.     |
        //                              [-]             |
        //           --------------------|              |
        //          [.]                [-*]             |
        //   .---------------.  .-------------------.   |
        //   | finalizeNVPTX  | |  SPIRVTranslator  |   |
        //   | finalizeAMDGCN | |                   |   |
        //   .---------------.  .-------------------.   |
        //          [.]             [-as]      [-!a]    |
        //           |                |          |      |
        //           |              [-s]         |      |
        //           |       .----------------.  |      |
        //           |       | BackendCompile |  |      |
        //           |       .----------------.  |      |
        //           |              [-s]         |      |
        //           |                |          |      |
        //           |              [-a]      [-!a]    [+]
        //           |              .--------------------.
        //           -----------[-n]|   FileTableTform   |
        //                          |  (replace "Code")  |
        //                          .--------------------.
        //                                      |
        //                                    [+*]
        //         .--------------------------------------.
        //         |            OffloadWrapper            |
        //         .--------------------------------------.
        //
        Action *DeviceLinkAction =
            C.MakeAction<LinkJobAction>(LinkObjects, types::TY_LLVM_BC);
        ActionList FullLinkObjects;
        bool SYCLDeviceLibLinked = false;
        FullLinkObjects.push_back(DeviceLinkAction);

        // FIXME: Link all wrapper and fallback device libraries as default,
        // When spv online link is supported by all backends, the fallback
        // device libraries are only needed when current toolchain is using
        // AOT compilation.
        if (isSPIR) {
          SYCLDeviceLibLinked = addSYCLDeviceLibs(
              TC, FullLinkObjects, true,
              C.getDefaultToolChain().getTriple().isWindowsMSVCEnvironment());
        }

        Action *FullDeviceLinkAction = nullptr;
        if (SYCLDeviceLibLinked)
          FullDeviceLinkAction =
              C.MakeAction<LinkJobAction>(FullLinkObjects, types::TY_LLVM_BC);
        else
          FullDeviceLinkAction = DeviceLinkAction;

        // reflects whether current target is ahead-of-time and can't support
        // runtime setting of specialization constants
        bool isAOT = isNVPTX || isAMDGCN || isSpirvAOT;

        ActionList WrapperInputs;
        // post link is not optional - even if not splitting, always need to
        // process specialization constants

        types::ID PostLinkOutType =
            isSPIR ? types::TY_Tempfiletable : FullDeviceLinkAction->getType();
        // For SPIR-V targets, force TY_Tempfiletable.
        auto *PostLinkAction = C.MakeAction<SYCLPostLinkJobAction>(
            FullDeviceLinkAction, PostLinkOutType, types::TY_Tempfiletable);
        PostLinkAction->setRTSetsSpecConstants(!isAOT);

        auto *ExtractIRFilesAction = C.MakeAction<FileTableTformJobAction>(
            PostLinkAction,
            isSPIR ? types::TY_Tempfilelist : PostLinkAction->getType(),
            types::TY_Tempfilelist);
        // single column w/o title fits TY_Tempfilelist format
        ExtractIRFilesAction->addExtractColumnTform(
            FileTableTformJobAction::COL_CODE, false /*drop titles*/);

        if (isNVPTX || isAMDGCN) {
          JobAction *FinAction =
              isNVPTX ? finalizeNVPTXDependences(ExtractIRFilesAction,
                                                 TC->getTriple())
                      : finalizeAMDGCNDependences(ExtractIRFilesAction,
                                                  TC->getTriple());
          auto *ForEachWrapping = C.MakeAction<ForEachWrappingAction>(
              ExtractIRFilesAction, FinAction);

          ActionList TformInputs{PostLinkAction, ForEachWrapping};
          auto *ReplaceFilesAction = C.MakeAction<FileTableTformJobAction>(
              TformInputs, types::TY_Tempfiletable, types::TY_Tempfiletable);
          ReplaceFilesAction->addReplaceColumnTform(
              FileTableTformJobAction::COL_CODE,
              FileTableTformJobAction::COL_CODE);

          WrapperInputs.push_back(ReplaceFilesAction);
        } else {
          // For SPIRV-based targets - translate to SPIRV then optionally
          // compile ahead-of-time to native architecture
          Action *BuildCodeAction =
              (Action *)C.MakeAction<SPIRVTranslatorJobAction>(
                  ExtractIRFilesAction, types::TY_Tempfilelist);

          // After the Link, wrap the files before the final host link
          if (isAOT) {
            types::ID OutType = types::TY_Tempfilelist;
            if (!DeviceCodeSplit) {
              OutType = (TT.getSubArch() == llvm::Triple::SPIRSubArch_fpga)
                            ? FPGAOutType
                            : types::TY_Image;
            }
            // Do the additional Ahead of Time compilation when the specific
            // triple calls for it (provided a valid subarch).
            ActionList BEInputs;
            BEInputs.push_back(BuildCodeAction);
            auto unbundleAdd = [&](Action *A, types::ID T) {
              ActionList AL;
              AL.push_back(A);
              Action *UnbundleAction =
                  C.MakeAction<OffloadUnbundlingJobAction>(AL, T);
              BEInputs.push_back(UnbundleAction);
            };
            // Send any known objects/archives through the unbundler to grab the
            // dependency file associated.  This is only done for -fintelfpga.
            for (Action *A : FPGAObjectInputs)
              unbundleAdd(A, types::TY_FPGA_Dependencies);
            for (Action *A : FPGAArchiveInputs)
              unbundleAdd(A, types::TY_FPGA_Dependencies_List);
            for (const auto &A : DeviceLibObjects)
              BEInputs.push_back(A);
            BuildCodeAction =
                C.MakeAction<BackendCompileJobAction>(BEInputs, OutType);
          }
          ActionList TformInputs{PostLinkAction, BuildCodeAction};
          auto *ReplaceFilesAction = C.MakeAction<FileTableTformJobAction>(
              TformInputs, types::TY_Tempfiletable, types::TY_Tempfiletable);
          ReplaceFilesAction->addReplaceColumnTform(
              FileTableTformJobAction::COL_CODE,
              FileTableTformJobAction::COL_CODE);
          WrapperInputs.push_back(ReplaceFilesAction);
        }

        // After the Link, wrap the files before the final host link
        auto *DeviceWrappingAction = C.MakeAction<OffloadWrapperJobAction>(
            WrapperInputs, types::TY_Object);

        if (isSpirvAOT)
          DA.add(*DeviceWrappingAction, *TC, /*BoundArch=*/nullptr,
                 Action::OFK_SYCL);
        else
          withBoundArchForToolChain(TC, [&](const char *BoundArch) {
            DA.add(*DeviceWrappingAction, *TC, BoundArch, Action::OFK_SYCL);
          });
      }

      for (auto &SAI : SYCLAOTInputs) {
        // Extract binary file name
        std::string FN(SAI.second);
        const char *FNStr = Args.MakeArgString(FN);
        Arg *myArg = Args.MakeSeparateArg(
            nullptr, C.getDriver().getOpts().getOption(options::OPT_INPUT),
            FNStr);
        auto *SYCLAdd =
            C.MakeAction<InputAction>(*myArg, types::TY_SYCL_FATBIN);
        auto *DeviceWrappingAction =
            C.MakeAction<OffloadWrapperJobAction>(SYCLAdd, types::TY_Object);

        // Extract the target triple for this binary
        llvm::Triple TT(SAI.first);
        // Extract the toolchain for this target triple
        auto SYCLDeviceTC = llvm::find_if(
            ToolChains, [&](auto &TC) { return TC->getTriple() == TT; });
        assert(SYCLDeviceTC != ToolChains.end() &&
               "No toolchain found for this AOT input");

        DA.add(*DeviceWrappingAction, **SYCLDeviceTC,
               /*BoundArch=*/nullptr, Action::OFK_SYCL);
      }
    }

    void addDeviceLinkDependencies(OffloadDepsJobAction *DA) override {
      unsigned I = 0;
      for (auto &TargetInfo : SYCLTargetInfoList) {
        DA->registerDependentActionInfo(TargetInfo.TC, TargetInfo.BoundArch,
                                        Action::OFK_SYCL);
        DeviceLinkerInputs[I++].push_back(DA);
      }
    }

    /// Initialize the GPU architecture list from arguments - this populates
    /// `GpuArchList` from `--offload-arch` flags. Only relevant if compiling to
    /// CUDA or AMDGCN. Return true if any initialization errors are found.
    /// FIXME: "offload-arch" and the BoundArch mechanism should also be
    // used in the SYCLToolChain for SPIR-V AOT to track the offload
    // architecture instead of the Triple sub-arch it currently uses.
    bool initializeGpuArchMap() {
      const OptTable &Opts = C.getDriver().getOpts();
      for (auto *A : Args) {
        unsigned Index;
        llvm::Triple *TargetBE = nullptr;

        auto GetTripleIt = [&, this](llvm::StringRef Triple) {
          llvm::Triple TargetTriple{Triple};
          auto TripleIt = llvm::find_if(SYCLTripleList, [&](auto &SYCLTriple) {
            return SYCLTriple == TargetTriple;
          });
          return TripleIt != SYCLTripleList.end() ? &*TripleIt : nullptr;
        };

        if (A->getOption().matches(options::OPT_Xsycl_backend_EQ)) {
          TargetBE = GetTripleIt(A->getValue(0));
          // Passing device args: -Xsycl-target-backend=<triple> -opt=val.
          if (TargetBE)
            Index = Args.getBaseArgs().MakeIndex(A->getValue(1));
          else
            continue;
        } else if (A->getOption().matches(options::OPT_Xsycl_backend)) {
          if (SYCLTripleList.size() > 1) {
            C.getDriver().Diag(diag::err_drv_Xsycl_target_missing_triple)
                << A->getSpelling();
            continue;
          }
          // Passing device args: -Xsycl-target-backend -opt=val.
          TargetBE = &SYCLTripleList.front();
          Index = Args.getBaseArgs().MakeIndex(A->getValue(0));
        } else
          continue;

        A->claim();
        auto ParsedArg = Opts.ParseOneArg(Args, Index);

        // TODO: Support --no-cuda-gpu-arch, --{,no-}cuda-gpu-arch=all.
        if (ParsedArg &&
            ParsedArg->getOption().matches(options::OPT_offload_arch_EQ)) {
          const char *ArchStr = ParsedArg->getValue(0);
          if (TargetBE->isNVPTX()) {
            // CUDA arch also applies to AMDGCN ...
            CudaArch Arch = StringToCudaArch(ArchStr);
            if (Arch == CudaArch::UNKNOWN || !IsNVIDIAGpuArch(Arch)) {
              C.getDriver().Diag(clang::diag::err_drv_cuda_bad_gpu_arch)
                  << ArchStr;
              continue;
            }
            ArchStr = CudaArchToString(Arch);
          } else if (TargetBE->isAMDGCN()) {
            llvm::StringMap<bool> Features;
            auto Arch =
                parseTargetID(getHIPOffloadTargetTriple(), ArchStr, &Features);
            if (!Arch) {
              C.getDriver().Diag(clang::diag::err_drv_bad_target_id) << ArchStr;
              continue;
            }
            auto CanId = getCanonicalTargetID(Arch.getValue(), Features);
            ArchStr = Args.MakeArgStringRef(CanId);
          }
          ParsedArg->claim();
          GpuArchList.emplace_back(*TargetBE, ArchStr);
        }
      }

      // Handle defaults architectures
      for (auto &Triple : SYCLTripleList) {
        // For NVIDIA use SM_50 as a default
        if (Triple.isNVPTX() && llvm::none_of(GpuArchList, [&](auto &P) {
              return P.first.isNVPTX();
            })) {
          const char *DefaultArch = CudaArchToString(CudaArch::SM_50);
          GpuArchList.emplace_back(Triple, DefaultArch);
        }

        // For AMD require the architecture to be set by the user
        if (Triple.isAMDGCN() && llvm::none_of(GpuArchList, [&](auto &P) {
              return P.first.isAMDGCN();
            })) {
          C.getDriver().Diag(clang::diag::err_drv_sycl_missing_amdgpu_arch);
          return true;
        }
      }

      return false;
    }

    bool initialize() override {
      // Get the SYCL toolchains. If we don't get any, the action builder will
      // know there is nothing to do related to SYCL offloading.
      auto SYCLTCRange = C.getOffloadToolChains<Action::OFK_SYCL>();
      for (auto TI = SYCLTCRange.first, TE = SYCLTCRange.second; TI != TE;
           ++TI)
        ToolChains.push_back(TI->second);

      // Nothing to offload if no SYCL Toolchain
      if (ToolChains.empty())
        return false;

      Arg *SYCLLinkTargets = Args.getLastArg(
                                  options::OPT_fsycl_link_targets_EQ);
      WrapDeviceOnlyBinary = Args.hasArg(options::OPT_fsycl_link_EQ);
      auto *DeviceCodeSplitArg =
          Args.getLastArg(options::OPT_fsycl_device_code_split_EQ);
      // -fsycl-device-code-split is an alias to
      // -fsycl-device-code-split=auto
      DeviceCodeSplit = DeviceCodeSplitArg &&
                        DeviceCodeSplitArg->getValue() != StringRef("off");
      // Gather information about the SYCL Ahead of Time targets.  The targets
      // are determined on the SubArch values passed along in the triple.
      Arg *SYCLTargets =
              C.getInputArgs().getLastArg(options::OPT_fsycl_targets_EQ);
      Arg *SYCLAddTargets = Args.getLastArg(options::OPT_fsycl_add_targets_EQ);
      bool HasValidSYCLRuntime = C.getInputArgs().hasFlag(
          options::OPT_fsycl, options::OPT_fno_sycl, false);
      bool SYCLfpgaTriple = false;
      bool ShouldAddDefaultTriple = true;
      bool GpuInitHasErrors = false;
      bool HasSYCLTargetsOption =
          SYCLAddTargets || SYCLTargets || SYCLLinkTargets;
      if (HasSYCLTargetsOption) {
        if (SYCLTargets || SYCLLinkTargets) {
          Arg *SYCLTargetsValues = SYCLTargets ? SYCLTargets : SYCLLinkTargets;
          // Fill SYCLTripleList
          llvm::StringMap<StringRef> FoundNormalizedTriples;
          for (const char *Val : SYCLTargetsValues->getValues()) {
            llvm::Triple TT(C.getDriver().MakeSYCLDeviceTriple(Val));
            std::string NormalizedName = TT.normalize();

            // Make sure we don't have a duplicate triple.
            auto Duplicate = FoundNormalizedTriples.find(NormalizedName);
            if (Duplicate != FoundNormalizedTriples.end())
              continue;

            // Store the current triple so that we can check for duplicates in
            // the following iterations.
            FoundNormalizedTriples[NormalizedName] = Val;

            SYCLTripleList.push_back(TT);
            if (TT.getSubArch() == llvm::Triple::SPIRSubArch_fpga)
              SYCLfpgaTriple = true;
          }

          // Fill GpuArchList, end if there are issues in initializingGpuArchMap
          GpuInitHasErrors = initializeGpuArchMap();
          if (GpuInitHasErrors)
            return true;

          int I = 0;
          // Fill SYCLTargetInfoList
          for (auto TT : SYCLTripleList) {
            auto TCIt = llvm::find_if(
                ToolChains, [&](auto &TC) { return TT == TC->getTriple(); });
            assert(TCIt != ToolChains.end() &&
                   "Toolchain was not created for this platform");
            if (!TT.isNVPTX() && !TT.isAMDGCN())
              SYCLTargetInfoList.emplace_back(*TCIt, nullptr);
            else {
              SYCLTargetInfoList.emplace_back(*TCIt, GpuArchList[I].second);
              ++I;
            }
          }
        }
        if (SYCLAddTargets) {
          for (StringRef Val : SYCLAddTargets->getValues()) {
            // Parse out the Triple and Input (triple:binary). At this point,
            // the format has already been validated at the Driver level.
            // Populate the pairs. Each of these will be wrapped and fed
            // into the final binary.
            std::pair<StringRef, StringRef> I = Val.split(':');
            llvm::Triple TT(I.first);

            auto TCIt = llvm::find_if(
                ToolChains, [&](auto &TC) { return TT == TC->getTriple(); });
            assert(TCIt != ToolChains.end() &&
                   "Toolchain was not created for this platform");

            const char *TF = C.getArgs().MakeArgString(I.second);
            // populate the AOT binary inputs vector.
            SYCLAOTInputs.push_back(std::make_pair(TT, TF));
            ShouldAddDefaultTriple = false;
          }
        }
      } else if (HasValidSYCLRuntime) {
        // -fsycl is provided without -fsycl-*targets.
        bool SYCLfpga = C.getInputArgs().hasArg(options::OPT_fintelfpga);
        // -fsycl -fintelfpga implies spir64_fpga
        const char *SYCLTargetArch =
            SYCLfpga ? "spir64_fpga" : getDefaultSYCLArch(C);
        llvm::Triple TT = C.getDriver().MakeSYCLDeviceTriple(SYCLTargetArch);
        auto TCIt = llvm::find_if(
            ToolChains, [&](auto &TC) { return TT == TC->getTriple(); });
        assert(TCIt != ToolChains.end() &&
               "Toolchain was not created for this platform");
        SYCLTripleList.push_back(TT);
        SYCLTargetInfoList.emplace_back(*TCIt, nullptr);
        if (SYCLfpga)
          SYCLfpgaTriple = true;
      }

      // Device only compilation for -fsycl-link (no FPGA) and
      // -fsycl-link-targets
      CompileDeviceOnly =
          (SYCLLinkTargets || (WrapDeviceOnlyBinary && !SYCLfpgaTriple));

      // Set the FPGA output type based on command line (-fsycl-link).
      if (auto *A = C.getInputArgs().getLastArg(options::OPT_fsycl_link_EQ)) {
        FPGAOutType = (A->getValue() == StringRef("early"))
                          ? types::TY_FPGA_AOCR
                          : types::TY_FPGA_AOCX;
        if (C.getDriver().isFPGAEmulationMode())
          FPGAOutType = (A->getValue() == StringRef("early"))
                            ? types::TY_FPGA_AOCR_EMU
                            : types::TY_FPGA_AOCX;
      }

      // Populate FPGA static archives that could contain dep files to be
      // incorporated into the aoc compilation
      if (SYCLfpgaTriple && Args.hasArg(options::OPT_fintelfpga)) {
        SmallVector<const char *, 16> LinkArgs(getLinkerArgs(C, Args));
        for (StringRef LA : LinkArgs) {
          if (isStaticArchiveFile(LA) && hasOffloadSections(C, LA, Args)) {
            const llvm::opt::OptTable &Opts = C.getDriver().getOpts();
            Arg *InputArg = MakeInputArg(Args, Opts, Args.MakeArgString(LA));
            Action *Current =
                C.MakeAction<InputAction>(*InputArg, types::TY_Archive);
            FPGAArchiveInputs.push_back(Current);
          }
        }
      }

      if (ShouldAddDefaultTriple && addSYCLDefaultTriple(C, SYCLTripleList)) {
        // If a SYCLDefaultTriple is added to SYCLTripleList,
        // add new target to SYCLTargetInfoList
        llvm::Triple TT = SYCLTripleList.front();
        auto TCIt = llvm::find_if(
            ToolChains, [&](auto &TC) { return TT == TC->getTriple(); });
        SYCLTargetInfoList.emplace_back(*TCIt, nullptr);
      }
      if (SYCLTargetInfoList.empty()) {
        // If there are no SYCL Targets add the front toolchain, this is for
        // `-fsycl-device-only` is provided with no `fsycl` or when all dummy
        // targets are given
        const auto *TC = ToolChains.front();
        SYCLTargetInfoList.emplace_back(TC, nullptr);
      }
      DeviceLinkerInputs.resize(SYCLTargetInfoList.size());
      return false;
    }

    bool canUseBundlerUnbundler() const override {
      // SYCL should use bundled files whenever possible.
      return true;
    }
  };

  ///
  /// TODO: Add the implementation for other specialized builders here.
  ///

  /// Specialized builders being used by this offloading action builder.
  SmallVector<DeviceActionBuilder *, 4> SpecializedBuilders;

  /// Flag set to true if all valid builders allow file bundling/unbundling.
  bool CanUseBundler;

public:
  OffloadingActionBuilder(Compilation &C, DerivedArgList &Args,
                          const Driver::InputList &Inputs)
      : C(C) {
    // Create a specialized builder for each device toolchain.

    IsValid = true;

    // Create a specialized builder for CUDA.
    SpecializedBuilders.push_back(new CudaActionBuilder(C, Args, Inputs));

    // Create a specialized builder for HIP.
    SpecializedBuilders.push_back(new HIPActionBuilder(C, Args, Inputs));

    // Create a specialized builder for OpenMP.
    SpecializedBuilders.push_back(new OpenMPActionBuilder(C, Args, Inputs));

    // Create a specialized builder for SYCL.
    SpecializedBuilders.push_back(new SYCLActionBuilder(C, Args, Inputs));

    //
    // TODO: Build other specialized builders here.
    //

    // Initialize all the builders, keeping track of errors. If all valid
    // builders agree that we can use bundling, set the flag to true.
    unsigned ValidBuilders = 0u;
    unsigned ValidBuildersSupportingBundling = 0u;
    for (auto *SB : SpecializedBuilders) {
      IsValid = IsValid && !SB->initialize();

      // Update the counters if the builder is valid.
      if (SB->isValid()) {
        ++ValidBuilders;
        if (SB->canUseBundlerUnbundler())
          ++ValidBuildersSupportingBundling;
      }
    }
    CanUseBundler =
        ValidBuilders && ValidBuilders == ValidBuildersSupportingBundling;
  }

  ~OffloadingActionBuilder() {
    for (auto *SB : SpecializedBuilders)
      delete SB;
  }

  /// Generate an action that adds device dependences (if any) to a host action.
  /// If no device dependence actions exist, just return the host action \a
  /// HostAction. If an error is found or if no builder requires the host action
  /// to be generated, return nullptr.
  Action *
  addDeviceDependencesToHostAction(Action *HostAction, const Arg *InputArg,
                                   phases::ID CurPhase, phases::ID FinalPhase,
                                   DeviceActionBuilder::PhasesTy &Phases) {
    if (!IsValid)
      return nullptr;

    if (SpecializedBuilders.empty())
      return HostAction;

    assert(HostAction && "Invalid host action!");

    OffloadAction::DeviceDependences DDeps;
    // Check if all the programming models agree we should not emit the host
    // action. Also, keep track of the offloading kinds employed.
    auto &OffloadKind = InputArgToOffloadKindMap[InputArg];
    unsigned InactiveBuilders = 0u;
    unsigned IgnoringBuilders = 0u;
    for (auto *SB : SpecializedBuilders) {
      if (!SB->isValid()) {
        ++InactiveBuilders;
        continue;
      }

      auto RetCode =
          SB->getDeviceDependences(DDeps, CurPhase, FinalPhase, Phases);

      // If the builder explicitly says the host action should be ignored,
      // we need to increment the variable that tracks the builders that request
      // the host object to be ignored.
      if (RetCode == DeviceActionBuilder::ABRT_Ignore_Host)
        ++IgnoringBuilders;

      // Unless the builder was inactive for this action, we have to record the
      // offload kind because the host will have to use it.
      if (RetCode != DeviceActionBuilder::ABRT_Inactive)
        OffloadKind |= SB->getAssociatedOffloadKind();
    }

    // If all builders agree that the host object should be ignored, just return
    // nullptr.
    if (IgnoringBuilders &&
        SpecializedBuilders.size() == (InactiveBuilders + IgnoringBuilders))
      return nullptr;

    if (DDeps.getActions().empty())
      return HostAction;

    // We have dependences we need to bundle together. We use an offload action
    // for that.
    OffloadAction::HostDependence HDep(
        *HostAction, *C.getSingleOffloadToolChain<Action::OFK_Host>(),
        /*BoundArch=*/nullptr, DDeps);
    return C.MakeAction<OffloadAction>(HDep, DDeps);
  }

  // Update Input action to reflect FPGA device archive specifics based
  // on archive contents.
  bool updateInputForFPGA(Action *&A, const Arg *InputArg,
                          DerivedArgList &Args) {
    std::string InputName = InputArg->getAsString(Args);
    const Driver &D = C.getDriver();
    bool IsFPGAEmulation = D.isFPGAEmulationMode();
    // Only check for FPGA device information when using fpga SubArch.
    if (A->getType() == types::TY_Object && isObjectFile(InputName))
      return true;

    auto ArchiveTypeMismatch = [&D, &InputName](bool EmitDiag) {
      if (EmitDiag)
        D.Diag(clang::diag::warn_drv_mismatch_fpga_archive) << InputName;
    };
    // Type FPGA aoco is a special case for static archives
    if (A->getType() == types::TY_FPGA_AOCO) {
      if (!hasFPGABinary(C, InputName, types::TY_FPGA_AOCO))
        return false;
      A = C.MakeAction<InputAction>(*InputArg, types::TY_FPGA_AOCO);
      return true;
    }

    // Type FPGA aocx is considered the same way for Hardware and Emulation.
    if (hasFPGABinary(C, InputName, types::TY_FPGA_AOCX)) {
      A = C.MakeAction<InputAction>(*InputArg, types::TY_FPGA_AOCX);
      return true;
    }

    SmallVector<std::pair<types::ID, bool>, 4> FPGAAOCTypes = {
        {types::TY_FPGA_AOCR, false},
        {types::TY_FPGA_AOCR_EMU, true}};
    for (const auto &ArchiveType : FPGAAOCTypes) {
      bool BinaryFound = hasFPGABinary(C, InputName, ArchiveType.first);
      if (BinaryFound && ArchiveType.second == IsFPGAEmulation) {
        // Binary matches check and emulation type, we keep this one.
        A = C.MakeAction<InputAction>(*InputArg, ArchiveType.first);
        return true;
      }
      ArchiveTypeMismatch(BinaryFound && ArchiveType.second != IsFPGAEmulation);
    }
    return true;
  }

  /// Generate an action that adds a host dependence to a device action. The
  /// results will be kept in this action builder. Return true if an error was
  /// found.
  bool addHostDependenceToDeviceActions(Action *&HostAction,
                                        const Arg *InputArg,
                                        DerivedArgList &Args) {
    if (!IsValid)
      return true;

    // An FPGA AOCX input does not have a host dependence to the unbundler
    if (HostAction->getType() == types::TY_FPGA_AOCX)
      return false;

    // If we are supporting bundling/unbundling and the current action is an
    // input action of non-source file, we replace the host action by the
    // unbundling action. The bundler tool has the logic to detect if an input
    // is a bundle or not and if the input is not a bundle it assumes it is a
    // host file. Therefore it is safe to create an unbundling action even if
    // the input is not a bundle.
    bool HasFPGATarget = false;
    if (CanUseBundler && isa<InputAction>(HostAction) &&
        InputArg->getOption().getKind() == llvm::opt::Option::InputClass &&
        !InputArg->getOption().hasFlag(options::LinkerInput) &&
        (!types::isSrcFile(HostAction->getType()) ||
         HostAction->getType() == types::TY_PP_HIP)) {
      ActionList HostActionList;
      Action *A(HostAction);
      // Only check for FPGA device information when using fpga SubArch.
      auto SYCLTCRange = C.getOffloadToolChains<Action::OFK_SYCL>();
      for (auto TI = SYCLTCRange.first, TE = SYCLTCRange.second; TI != TE; ++TI)
        HasFPGATarget |= TI->second->getTriple().getSubArch() ==
                         llvm::Triple::SPIRSubArch_fpga;
      bool isArchive = !(HostAction->getType() == types::TY_Object &&
                         isObjectFile(InputArg->getAsString(Args)));
      if (!HasFPGATarget && isArchive &&
          HostAction->getType() == types::TY_FPGA_AOCO)
        // Archive with Non-FPGA target with AOCO type should not be unbundled.
        return false;
      if (HasFPGATarget && !updateInputForFPGA(A, InputArg, Args))
        return false;
      auto UnbundlingHostAction = C.MakeAction<OffloadUnbundlingJobAction>(A);
      UnbundlingHostAction->registerDependentActionInfo(
          C.getSingleOffloadToolChain<Action::OFK_Host>(),
          /*BoundArch=*/StringRef(), Action::OFK_Host);
      HostAction = UnbundlingHostAction;
    }

    assert(HostAction && "Invalid host action!");

    // Register the offload kinds that are used.
    auto &OffloadKind = InputArgToOffloadKindMap[InputArg];
    for (auto *SB : SpecializedBuilders) {
      if (!SB->isValid())
        continue;

      auto RetCode = SB->addDeviceDepences(HostAction);

      // Host dependences for device actions are not compatible with that same
      // action being ignored.
      assert(RetCode != DeviceActionBuilder::ABRT_Ignore_Host &&
             "Host dependence not expected to be ignored.!");

      // Unless the builder was inactive for this action, we have to record the
      // offload kind because the host will have to use it.
      if (RetCode != DeviceActionBuilder::ABRT_Inactive)
        OffloadKind |= SB->getAssociatedOffloadKind();
    }

    // Do not use unbundler if the Host does not depend on device action.
    // Now that we have unbundled the object, when doing -fsycl-link we
    // want to continue the host link with the input object.
    // For unbundling of an FPGA AOCX binary, we want to link with the original
    // FPGA device archive.
    if ((OffloadKind == Action::OFK_None && CanUseBundler) ||
        (HasFPGATarget && ((Args.hasArg(options::OPT_fsycl_link_EQ) &&
                            HostAction->getType() == types::TY_Object) ||
                           HostAction->getType() == types::TY_FPGA_AOCX)))
      if (auto *UA = dyn_cast<OffloadUnbundlingJobAction>(HostAction))
        HostAction = UA->getInputs().back();

    return false;
  }

  /// Add the offloading top level actions that are specific for unique
  /// linking situations where objects are used at only the device link
  /// with no intermedate steps.
  bool appendTopLevelLinkAction(ActionList &AL) {
    // Get the device actions to be appended.
    ActionList OffloadAL;
    for (auto *SB : SpecializedBuilders) {
      if (!SB->isValid())
        continue;
      SB->appendTopLevelLinkAction(OffloadAL);
    }
    // Append the device actions.
    AL.append(OffloadAL.begin(), OffloadAL.end());
    return false;
  }

  /// Add the offloading top level actions to the provided action list. This
  /// function can replace the host action by a bundling action if the
  /// programming models allow it.
  bool appendTopLevelActions(ActionList &AL, Action *HostAction,
                             const Arg *InputArg) {
    // Get the device actions to be appended.
    ActionList OffloadAL;
    for (auto *SB : SpecializedBuilders) {
      if (!SB->isValid())
        continue;
      SB->appendTopLevelActions(OffloadAL);
    }

    // If we can use the bundler, replace the host action by the bundling one in
    // the resulting list. Otherwise, just append the device actions. For
    // device only compilation, HostAction is a null pointer, therefore only do
    // this when HostAction is not a null pointer.
    if (CanUseBundler && HostAction &&
        HostAction->getType() != types::TY_Nothing && !OffloadAL.empty()) {
      // Add the host action to the list in order to create the bundling action.
      OffloadAL.push_back(HostAction);

      // We expect that the host action was just appended to the action list
      // before this method was called.
      assert(HostAction == AL.back() && "Host action not in the list??");
      HostAction = C.MakeAction<OffloadBundlingJobAction>(OffloadAL);
      AL.back() = HostAction;
    } else
      AL.append(OffloadAL.begin(), OffloadAL.end());

    // Propagate to the current host action (if any) the offload information
    // associated with the current input.
    if (HostAction)
      HostAction->propagateHostOffloadInfo(InputArgToOffloadKindMap[InputArg],
                                           /*BoundArch=*/nullptr);
    return false;
  }

  /// Create link job from the given host inputs and feed the result to offload
  /// deps job which fetches device dependencies from the linked host image.
  /// Offload deps output is then forwarded to active device action builders so
  /// they can add it to the device linker inputs.
  void addDeviceLinkDependenciesFromHost(ActionList &LinkerInputs) {
    // Link image for reading dependencies from it.
    auto *LA = C.MakeAction<LinkJobAction>(LinkerInputs,
                                           types::TY_Host_Dependencies_Image);

    // Calculate all the offload kinds used in the current compilation.
    unsigned ActiveOffloadKinds = 0u;
    for (auto &I : InputArgToOffloadKindMap)
      ActiveOffloadKinds |= I.second;

    OffloadAction::HostDependence HDep(
        *LA, *C.getSingleOffloadToolChain<Action::OFK_Host>(),
        /*BoundArch*/ nullptr, ActiveOffloadKinds);

    auto *DA = C.MakeAction<OffloadDepsJobAction>(HDep, types::TY_LLVM_BC);

    for (auto *SB : SpecializedBuilders) {
      if (!SB->isValid())
        continue;
      SB->addDeviceLinkDependencies(DA);
    }
  }

  void makeHostLinkAction(ActionList &LinkerInputs) {
    // Build a list of device linking actions.
    ActionList DeviceAL;
    for (DeviceActionBuilder *SB : SpecializedBuilders) {
      if (!SB->isValid())
        continue;
      SB->appendLinkDeviceActions(DeviceAL);
    }

    if (DeviceAL.empty())
      return;

    // Let builders add host linking actions.
    for (DeviceActionBuilder *SB : SpecializedBuilders) {
      if (!SB->isValid())
        continue;
      if (Action *HA = SB->appendLinkHostActions(DeviceAL))
        LinkerInputs.push_back(HA);
    }
  }

  /// Processes the host linker action. This currently consists of replacing it
  /// with an offload action if there are device link objects and propagate to
  /// the host action all the offload kinds used in the current compilation. The
  /// resulting action is returned.
  Action *processHostLinkAction(Action *HostAction) {
    // Add all the dependences from the device linking actions.
    OffloadAction::DeviceDependences DDeps;
    for (auto *SB : SpecializedBuilders) {
      if (!SB->isValid())
        continue;

      SB->appendLinkDependences(DDeps);
    }

    // Calculate all the offload kinds used in the current compilation.
    unsigned ActiveOffloadKinds = 0u;
    for (auto &I : InputArgToOffloadKindMap)
      ActiveOffloadKinds |= I.second;

    // If we don't have device dependencies, we don't have to create an offload
    // action.
    if (DDeps.getActions().empty()) {
      // Propagate all the active kinds to host action. Given that it is a link
      // action it is assumed to depend on all actions generated so far.
      HostAction->propagateHostOffloadInfo(ActiveOffloadKinds,
                                           /*BoundArch=*/nullptr);
      return HostAction;
    }

    // Create the offload action with all dependences. When an offload action
    // is created the kinds are propagated to the host action, so we don't have
    // to do that explicitly here.
    OffloadAction::HostDependence HDep(
        *HostAction, *C.getSingleOffloadToolChain<Action::OFK_Host>(),
        /*BoundArch*/ nullptr, ActiveOffloadKinds);
    return C.MakeAction<OffloadAction>(HDep, DDeps);
  }
};
} // anonymous namespace.

void Driver::handleArguments(Compilation &C, DerivedArgList &Args,
                             const InputList &Inputs,
                             ActionList &Actions) const {

  // Ignore /Yc/Yu if both /Yc and /Yu passed but with different filenames.
  Arg *YcArg = Args.getLastArg(options::OPT__SLASH_Yc);
  Arg *YuArg = Args.getLastArg(options::OPT__SLASH_Yu);
  if (YcArg && YuArg && strcmp(YcArg->getValue(), YuArg->getValue()) != 0) {
    Diag(clang::diag::warn_drv_ycyu_different_arg_clang_cl);
    Args.eraseArg(options::OPT__SLASH_Yc);
    Args.eraseArg(options::OPT__SLASH_Yu);
    YcArg = YuArg = nullptr;
  }
  if (YcArg && Inputs.size() > 1) {
    Diag(clang::diag::warn_drv_yc_multiple_inputs_clang_cl);
    Args.eraseArg(options::OPT__SLASH_Yc);
    YcArg = nullptr;
  }

  Arg *FinalPhaseArg;
  phases::ID FinalPhase = getFinalPhase(Args, &FinalPhaseArg);

  if (FinalPhase == phases::Link) {
    if (Args.hasArg(options::OPT_emit_llvm))
      Diag(clang::diag::err_drv_emit_llvm_link);
    if (IsCLMode() && LTOMode != LTOK_None &&
        !Args.getLastArgValue(options::OPT_fuse_ld_EQ)
             .equals_insensitive("lld"))
      Diag(clang::diag::err_drv_lto_without_lld);
  }

  if (FinalPhase == phases::Preprocess || Args.hasArg(options::OPT__SLASH_Y_)) {
    // If only preprocessing or /Y- is used, all pch handling is disabled.
    // Rather than check for it everywhere, just remove clang-cl pch-related
    // flags here.
    Args.eraseArg(options::OPT__SLASH_Fp);
    Args.eraseArg(options::OPT__SLASH_Yc);
    Args.eraseArg(options::OPT__SLASH_Yu);
    YcArg = YuArg = nullptr;
  }

  unsigned LastPLSize = 0;
  for (auto &I : Inputs) {
    types::ID InputType = I.first;
    const Arg *InputArg = I.second;

    auto PL = types::getCompilationPhases(InputType);
    LastPLSize = PL.size();

    // If the first step comes after the final phase we are doing as part of
    // this compilation, warn the user about it.
    phases::ID InitialPhase = PL[0];
    if (InitialPhase > FinalPhase) {
      if (InputArg->isClaimed())
        continue;

      // Claim here to avoid the more general unused warning.
      InputArg->claim();

      // Suppress all unused style warnings with -Qunused-arguments
      if (Args.hasArg(options::OPT_Qunused_arguments))
        continue;

      // Special case when final phase determined by binary name, rather than
      // by a command-line argument with a corresponding Arg.
      if (CCCIsCPP())
        Diag(clang::diag::warn_drv_input_file_unused_by_cpp)
            << InputArg->getAsString(Args) << getPhaseName(InitialPhase);
      // Special case '-E' warning on a previously preprocessed file to make
      // more sense.
      else if (InitialPhase == phases::Compile &&
               (Args.getLastArg(options::OPT__SLASH_EP,
                                options::OPT__SLASH_P) ||
                Args.getLastArg(options::OPT_E) ||
                Args.getLastArg(options::OPT_M, options::OPT_MM)) &&
               getPreprocessedType(InputType) == types::TY_INVALID)
        Diag(clang::diag::warn_drv_preprocessed_input_file_unused)
            << InputArg->getAsString(Args) << !!FinalPhaseArg
            << (FinalPhaseArg ? FinalPhaseArg->getOption().getName() : "");
      else
        Diag(clang::diag::warn_drv_input_file_unused)
            << InputArg->getAsString(Args) << getPhaseName(InitialPhase)
            << !!FinalPhaseArg
            << (FinalPhaseArg ? FinalPhaseArg->getOption().getName() : "");
      continue;
    }

    if (YcArg) {
      // Add a separate precompile phase for the compile phase.
      if (FinalPhase >= phases::Compile) {
        const types::ID HeaderType = lookupHeaderTypeForSourceType(InputType);
        // Build the pipeline for the pch file.
        Action *ClangClPch = C.MakeAction<InputAction>(*InputArg, HeaderType);
        for (phases::ID Phase : types::getCompilationPhases(HeaderType))
          ClangClPch = ConstructPhaseAction(C, Args, Phase, ClangClPch);
        assert(ClangClPch);
        Actions.push_back(ClangClPch);
        // The driver currently exits after the first failed command.  This
        // relies on that behavior, to make sure if the pch generation fails,
        // the main compilation won't run.
        // FIXME: If the main compilation fails, the PCH generation should
        // probably not be considered successful either.
      }
    }
  }

  // If we are linking, claim any options which are obviously only used for
  // compilation.
  // FIXME: Understand why the last Phase List length is used here.
  if (FinalPhase == phases::Link && LastPLSize == 1) {
    Args.ClaimAllArgs(options::OPT_CompileOnly_Group);
    Args.ClaimAllArgs(options::OPT_cl_compile_Group);
  }
}

void Driver::BuildActions(Compilation &C, DerivedArgList &Args,
                          const InputList &Inputs, ActionList &Actions) const {
  llvm::PrettyStackTraceString CrashInfo("Building compilation actions");

  if (!SuppressMissingInputWarning && Inputs.empty()) {
    Diag(clang::diag::err_drv_no_input_files);
    return;
  }

  // Reject -Z* at the top level, these options should never have been exposed
  // by gcc.
  if (Arg *A = Args.getLastArg(options::OPT_Z_Joined))
    Diag(clang::diag::err_drv_use_of_Z_option) << A->getAsString(Args);

  // Diagnose misuse of /Fo.
  if (Arg *A = Args.getLastArg(options::OPT__SLASH_Fo)) {
    StringRef V = A->getValue();
    if (Inputs.size() > 1 && !V.empty() &&
        !llvm::sys::path::is_separator(V.back())) {
      // Check whether /Fo tries to name an output file for multiple inputs.
      Diag(clang::diag::err_drv_out_file_argument_with_multiple_sources)
          << A->getSpelling() << V;
      Args.eraseArg(options::OPT__SLASH_Fo);
    }
  }

  // Diagnose misuse of /Fa.
  if (Arg *A = Args.getLastArg(options::OPT__SLASH_Fa)) {
    StringRef V = A->getValue();
    if (Inputs.size() > 1 && !V.empty() &&
        !llvm::sys::path::is_separator(V.back())) {
      // Check whether /Fa tries to name an asm file for multiple inputs.
      Diag(clang::diag::err_drv_out_file_argument_with_multiple_sources)
          << A->getSpelling() << V;
      Args.eraseArg(options::OPT__SLASH_Fa);
    }
  }

  // Diagnose misuse of /o.
  if (Arg *A = Args.getLastArg(options::OPT__SLASH_o)) {
    if (A->getValue()[0] == '\0') {
      // It has to have a value.
      Diag(clang::diag::err_drv_missing_argument) << A->getSpelling() << 1;
      Args.eraseArg(options::OPT__SLASH_o);
    }
  }

  handleArguments(C, Args, Inputs, Actions);

  // When compiling for -fsycl, generate the integration header files and the
  // Unique ID that will be used during the compilation.
  if (Args.hasFlag(options::OPT_fsycl, options::OPT_fno_sycl, false)) {
    const bool IsSaveTemps = isSaveTempsEnabled();
    SmallString<128> OutFileDir;
    if (IsSaveTemps) {
      if (SaveTemps == SaveTempsObj) {
        auto *OptO = C.getArgs().getLastArg(options::OPT_o);
        OutFileDir = (OptO ? OptO->getValues()[0] : "");
        llvm::sys::path::remove_filename(OutFileDir);
        if (!OutFileDir.empty())
          OutFileDir.append(llvm::sys::path::get_separator());
      }
    }
    for (auto &I : Inputs) {
      std::string SrcFileName(I.second->getAsString(Args));
      if (I.first == types::TY_PP_C || I.first == types::TY_PP_CXX ||
          types::isSrcFile(I.first)) {
        // Unique ID is generated for source files and preprocessed files.
        SmallString<128> ResultID;
        llvm::sys::fs::createUniquePath("%%%%%%%%%%%%%%%%", ResultID, false);
        addSYCLUniqueID(Args.MakeArgString(ResultID.str()), SrcFileName);
      }
      if (!types::isSrcFile(I.first))
        continue;

      std::string TmpFileNameHeader;
      std::string TmpFileNameFooter;
      auto StemmedSrcFileName = llvm::sys::path::stem(SrcFileName).str();
      if (IsSaveTemps) {
        TmpFileNameHeader.append(C.getDriver().GetUniquePath(
            OutFileDir.c_str() + StemmedSrcFileName + "-header", "h"));
        TmpFileNameFooter.append(C.getDriver().GetUniquePath(
            OutFileDir.c_str() + StemmedSrcFileName + "-footer", "h"));
      } else {
        TmpFileNameHeader.assign(C.getDriver().GetTemporaryPath(
            StemmedSrcFileName + "-header", "h"));
        TmpFileNameFooter =
            C.getDriver().GetTemporaryPath(StemmedSrcFileName + "-footer", "h");
      }
      StringRef TmpFileHeader =
          C.addTempFile(C.getArgs().MakeArgString(TmpFileNameHeader));
      StringRef TmpFileFooter =
          C.addTempFile(C.getArgs().MakeArgString(TmpFileNameFooter));
      // Use of -fsycl-footer-path puts the integration footer into that
      // specified location.
      if (Arg *A = C.getArgs().getLastArg(options::OPT_fsycl_footer_path_EQ)) {
        SmallString<128> OutName(A->getValue());
        llvm::sys::path::append(OutName,
                                llvm::sys::path::filename(TmpFileNameFooter));
        TmpFileFooter = C.addTempFile(C.getArgs().MakeArgString(OutName));
      }
      addIntegrationFiles(TmpFileHeader, TmpFileFooter, SrcFileName);
    }
  }

  // Builder to be used to build offloading actions.
  OffloadingActionBuilder OffloadBuilder(C, Args, Inputs);

  // Construct the actions to perform.
  HeaderModulePrecompileJobAction *HeaderModuleAction = nullptr;
  ActionList LinkerInputs;
  ActionList MergerInputs;

  llvm::SmallVector<phases::ID, phases::MaxNumberOfPhases> PL;
  for (auto &I : Inputs) {
    types::ID InputType = I.first;
    const Arg *InputArg = I.second;

    PL = types::getCompilationPhases(*this, Args, InputType);
    if (PL.empty())
      continue;

    auto FullPL = types::getCompilationPhases(InputType);

    // Build the pipeline for this file.
    Action *Current = C.MakeAction<InputAction>(*InputArg, InputType);

    // Use the current host action in any of the offloading actions, if
    // required.
    if (OffloadBuilder.addHostDependenceToDeviceActions(Current, InputArg,
                                                        Args))
      break;

    for (phases::ID Phase : PL) {

      // Add any offload action the host action depends on.
      Current = OffloadBuilder.addDeviceDependencesToHostAction(
          Current, InputArg, Phase, PL.back(), FullPL);
      if (!Current)
        break;

      // Queue linker inputs.
      if (Phase == phases::Link) {
        assert(Phase == PL.back() && "linking must be final compilation step.");
        LinkerInputs.push_back(Current);
        Current = nullptr;
        break;
      }

      // TODO: Consider removing this because the merged may not end up being
      // the final Phase in the pipeline. Perhaps the merged could just merge
      // and then pass an artifact of some sort to the Link Phase.
      // Queue merger inputs.
      if (Phase == phases::IfsMerge) {
        assert(Phase == PL.back() && "merging must be final compilation step.");
        MergerInputs.push_back(Current);
        Current = nullptr;
        break;
      }

      // Each precompiled header file after a module file action is a module
      // header of that same module file, rather than being compiled to a
      // separate PCH.
      if (Phase == phases::Precompile && HeaderModuleAction &&
          getPrecompiledType(InputType) == types::TY_PCH) {
        HeaderModuleAction->addModuleHeaderInput(Current);
        Current = nullptr;
        break;
      }

      // When performing -fsycl based compilations and generating dependency
      // information, perform a specific dependency generation compilation which
      // is not based on the source + footer compilation.
      if (Phase == phases::Preprocess && Args.hasArg(options::OPT_fsycl) &&
          Args.hasArg(options::OPT_M_Group) &&
          !Args.hasArg(options::OPT_fno_sycl_use_footer)) {
        Action *PreprocessAction =
            C.MakeAction<PreprocessJobAction>(Current, types::TY_Dependencies);
        PreprocessAction->propagateHostOffloadInfo(Action::OFK_SYCL,
                                                   /*BoundArch=*/nullptr);
        Actions.push_back(PreprocessAction);
      }

      // FIXME: Should we include any prior module file outputs as inputs of
      // later actions in the same command line?

      // Otherwise construct the appropriate action.
      Action *NewCurrent = ConstructPhaseAction(C, Args, Phase, Current);

      // We didn't create a new action, so we will just move to the next phase.
      if (NewCurrent == Current)
        continue;

      if (auto *HMA = dyn_cast<HeaderModulePrecompileJobAction>(NewCurrent))
        HeaderModuleAction = HMA;

      Current = NewCurrent;

      // Use the current host action in any of the offloading actions, if
      // required.
      if (OffloadBuilder.addHostDependenceToDeviceActions(Current, InputArg,
                                                          Args))
        break;

      if (Current->getType() == types::TY_Nothing)
        break;
    }

    // If we ended with something, add to the output list.
    if (Current)
      Actions.push_back(Current);

    // Add any top level actions generated for offloading.
    OffloadBuilder.appendTopLevelActions(Actions, Current, InputArg);
  }

  OffloadBuilder.appendTopLevelLinkAction(Actions);

  // With static fat archives we need to create additional steps for
  // generating dependence objects for device link actions.
  if (!LinkerInputs.empty() && C.getDriver().getOffloadStaticLibSeen())
    OffloadBuilder.addDeviceLinkDependenciesFromHost(LinkerInputs);

  // Go through all of the args, and create a Linker specific argument list.
  // When dealing with fat static archives each archive is individually
  // unbundled.
  SmallVector<const char *, 16> LinkArgs(getLinkerArgs(C, Args));
  const llvm::opt::OptTable &Opts = getOpts();
  auto unbundleStaticLib = [&](types::ID T, const StringRef &A) {
    Arg *InputArg = MakeInputArg(Args, Opts, Args.MakeArgString(A));
    Action *Current = C.MakeAction<InputAction>(*InputArg, T);
    OffloadBuilder.addHostDependenceToDeviceActions(Current, InputArg, Args);
    OffloadBuilder.addDeviceDependencesToHostAction(
        Current, InputArg, phases::Link, PL.back(), PL);
  };
  for (StringRef LA : LinkArgs) {
    // At this point, we will process the archives for FPGA AOCO and individual
    // archive unbundling for Windows.
    if (!isStaticArchiveFile(LA))
      continue;
    // FPGA AOCX/AOCR files are archives, but we do not want to unbundle them
    // here as they have already been unbundled and processed for linking.
    // TODO: The multiple binary checks for FPGA types getting a little out
    // of hand. Improve this by doing a single scan of the args and holding
    // that in a data structure for reference.
    if (hasFPGABinary(C, LA.str(), types::TY_FPGA_AOCX) ||
        hasFPGABinary(C, LA.str(), types::TY_FPGA_AOCR) ||
        hasFPGABinary(C, LA.str(), types::TY_FPGA_AOCR_EMU))
      continue;
    // For offload-static-libs we add an unbundling action for each static
    // archive which produces list files with extracted objects. Device lists
    // are then added to the appropriate device link actions and host list is
    // ignored since we are adding offload-static-libs as normal libraries to
    // the host link command.
    if (hasOffloadSections(C, LA, Args)) {
      // Pass along the static libraries to check if we need to add them for
      // unbundling for FPGA AOT static lib usage.  Uses FPGA aoco type to
      // differentiate if aoco unbundling is needed.  Unbundling of aoco is not
      // needed for emulation, as these are treated as regular archives.
      if (!C.getDriver().isFPGAEmulationMode())
        unbundleStaticLib(types::TY_FPGA_AOCO, LA);
      // Do not unbundle any AOCO archive as a regular archive when we are
      // in FPGA Hardware/Simulation mode.
      if (!C.getDriver().isFPGAEmulationMode() &&
          hasFPGABinary(C, LA.str(), types::TY_FPGA_AOCO))
        continue;
      unbundleStaticLib(types::TY_Archive, LA);
    }
  }

  // For an FPGA archive, we add the unbundling step above to take care of
  // the device side, but also unbundle here to extract the host side
  bool EarlyLink = false;
  if (const Arg *A = Args.getLastArg(options::OPT_fsycl_link_EQ))
    EarlyLink = A->getValue() == StringRef("early");
  for (auto &LI : LinkerInputs) {
    Action *UnbundlerInput = nullptr;
    auto wrapObject = [&] {
      if (EarlyLink && Args.hasArg(options::OPT_fintelfpga)) {
        // Only wrap the object with -fsycl-link=early
        auto *BC = C.MakeAction<OffloadWrapperJobAction>(LI, types::TY_LLVM_BC);
        auto *ASM = C.MakeAction<BackendJobAction>(BC, types::TY_PP_Asm);
        LI = C.MakeAction<AssembleJobAction>(ASM, types::TY_Object);
      }
    };
    if (auto *IA = dyn_cast<InputAction>(LI)) {
      if (IA->getType() == types::TY_FPGA_AOCR ||
          IA->getType() == types::TY_FPGA_AOCX ||
          IA->getType() == types::TY_FPGA_AOCR_EMU) {
        // Add to unbundler.
        UnbundlerInput = LI;
      } else {
        std::string FileName = IA->getInputArg().getAsString(Args);
        if ((IA->getType() == types::TY_Object && !isObjectFile(FileName)) ||
            IA->getInputArg().getOption().hasFlag(options::LinkerInput))
          continue;
        wrapObject();
      }
    } else {
      wrapObject();
    }
    if (UnbundlerInput && !PL.empty()) {
      if (auto *IA = dyn_cast<InputAction>(UnbundlerInput)) {
        std::string FileName = IA->getInputArg().getAsString(Args);
        Arg *InputArg = MakeInputArg(Args, Opts, FileName);
        OffloadBuilder.addHostDependenceToDeviceActions(UnbundlerInput,
                                                        InputArg, Args);
        OffloadBuilder.addDeviceDependencesToHostAction(
            UnbundlerInput, InputArg, phases::Link, PL.back(), PL);
      }
    }
  }

  // Add a link action if necessary.
  if (!LinkerInputs.empty()) {
    OffloadBuilder.makeHostLinkAction(LinkerInputs);
    types::ID LinkType(types::TY_Image);
    if (Args.hasArg(options::OPT_fsycl_link_EQ))
      LinkType = types::TY_Archive;
    Action *LA;
    // Check if this Linker Job should emit a static library.
    if (ShouldEmitStaticLibrary(Args)) {
      LA = C.MakeAction<StaticLibJobAction>(LinkerInputs, LinkType);
    } else {
      LA = C.MakeAction<LinkJobAction>(LinkerInputs, LinkType);
    }
    LA = OffloadBuilder.processHostLinkAction(LA);
    Actions.push_back(LA);
  }

  // Add an interface stubs merge action if necessary.
  if (!MergerInputs.empty())
    Actions.push_back(
        C.MakeAction<IfsMergeJobAction>(MergerInputs, types::TY_Image));

  if (Args.hasArg(options::OPT_emit_interface_stubs)) {
    auto PhaseList = types::getCompilationPhases(
        types::TY_IFS_CPP,
        Args.hasArg(options::OPT_c) ? phases::Compile : phases::IfsMerge);

    ActionList MergerInputs;

    for (auto &I : Inputs) {
      types::ID InputType = I.first;
      const Arg *InputArg = I.second;

      // Currently clang and the llvm assembler do not support generating symbol
      // stubs from assembly, so we skip the input on asm files. For ifs files
      // we rely on the normal pipeline setup in the pipeline setup code above.
      if (InputType == types::TY_IFS || InputType == types::TY_PP_Asm ||
          InputType == types::TY_Asm)
        continue;

      Action *Current = C.MakeAction<InputAction>(*InputArg, InputType);

      for (auto Phase : PhaseList) {
        switch (Phase) {
        default:
          llvm_unreachable(
              "IFS Pipeline can only consist of Compile followed by IfsMerge.");
        case phases::Compile: {
          // Only IfsMerge (llvm-ifs) can handle .o files by looking for ifs
          // files where the .o file is located. The compile action can not
          // handle this.
          if (InputType == types::TY_Object)
            break;

          Current = C.MakeAction<CompileJobAction>(Current, types::TY_IFS_CPP);
          break;
        }
        case phases::IfsMerge: {
          assert(Phase == PhaseList.back() &&
                 "merging must be final compilation step.");
          MergerInputs.push_back(Current);
          Current = nullptr;
          break;
        }
        }
      }

      // If we ended with something, add to the output list.
      if (Current)
        Actions.push_back(Current);
    }

    // Add an interface stubs merge action if necessary.
    if (!MergerInputs.empty())
      Actions.push_back(
          C.MakeAction<IfsMergeJobAction>(MergerInputs, types::TY_Image));
  }

  // If --print-supported-cpus, -mcpu=? or -mtune=? is specified, build a custom
  // Compile phase that prints out supported cpu models and quits.
  if (Arg *A = Args.getLastArg(options::OPT_print_supported_cpus)) {
    // Use the -mcpu=? flag as the dummy input to cc1.
    Actions.clear();
    Action *InputAc = C.MakeAction<InputAction>(*A, types::TY_C);
    Actions.push_back(
        C.MakeAction<PrecompileJobAction>(InputAc, types::TY_Nothing));
    for (auto &I : Inputs)
      I.second->claim();
  }

  // Claim ignored clang-cl options.
  Args.ClaimAllArgs(options::OPT_cl_ignored_Group);

  // Claim --cuda-host-only and --cuda-compile-host-device, which may be passed
  // to non-CUDA compilations and should not trigger warnings there.
  Args.ClaimAllArgs(options::OPT_cuda_host_only);
  Args.ClaimAllArgs(options::OPT_cuda_compile_host_device);
}

Action *Driver::ConstructPhaseAction(
    Compilation &C, const ArgList &Args, phases::ID Phase, Action *Input,
    Action::OffloadKind TargetDeviceOffloadKind) const {
  llvm::PrettyStackTraceString CrashInfo("Constructing phase actions");

  // Some types skip the assembler phase (e.g., llvm-bc), but we can't
  // encode this in the steps because the intermediate type depends on
  // arguments. Just special case here.
  if (Phase == phases::Assemble && Input->getType() != types::TY_PP_Asm)
    return Input;

  // Build the appropriate action.
  switch (Phase) {
  case phases::Link:
    llvm_unreachable("link action invalid here.");
  case phases::IfsMerge:
    llvm_unreachable("ifsmerge action invalid here.");
  case phases::Preprocess: {
    types::ID OutputTy;
    // -M and -MM specify the dependency file name by altering the output type,
    // -if -MD and -MMD are not specified.
    if (Args.hasArg(options::OPT_M, options::OPT_MM) &&
        !Args.hasArg(options::OPT_MD, options::OPT_MMD)) {
      OutputTy = types::TY_Dependencies;
    } else {
      OutputTy = Input->getType();
      if (!Args.hasFlag(options::OPT_frewrite_includes,
                        options::OPT_fno_rewrite_includes, false) &&
          !Args.hasFlag(options::OPT_frewrite_imports,
                        options::OPT_fno_rewrite_imports, false) &&
          !CCGenDiagnostics)
        OutputTy = types::getPreprocessedType(OutputTy);
      assert(OutputTy != types::TY_INVALID &&
             "Cannot preprocess this input type!");
    }
    types::ID HostPPType = types::getPreprocessedType(Input->getType());
    if (Args.hasArg(options::OPT_fsycl) && HostPPType != types::TY_INVALID &&
        !Args.hasArg(options::OPT_fno_sycl_use_footer) &&
        TargetDeviceOffloadKind == Action::OFK_None) {
      // Performing a host compilation with -fsycl.  Append the integration
      // footer to the source file.
      auto *AppendFooter =
          C.MakeAction<AppendFooterJobAction>(Input, types::TY_CXX);
      // FIXME: There are 2 issues with dependency generation in regards to
      // the integration footer that need to be addressed.
      // 1) Input file referenced on the RHS of a dependency is based on the
      //    input src, which is a temporary.  We want this to be the true
      //    user input src file.
      // 2) When generating dependencies against a preprocessed file, header
      //    file information (using -MD or-MMD) is not provided.
      return C.MakeAction<PreprocessJobAction>(AppendFooter, OutputTy);
    }
    return C.MakeAction<PreprocessJobAction>(Input, OutputTy);
  }
  case phases::Precompile: {
    types::ID OutputTy = getPrecompiledType(Input->getType());
    assert(OutputTy != types::TY_INVALID &&
           "Cannot precompile this input type!");

    // If we're given a module name, precompile header file inputs as a
    // module, not as a precompiled header.
    const char *ModName = nullptr;
    if (OutputTy == types::TY_PCH) {
      if (Arg *A = Args.getLastArg(options::OPT_fmodule_name_EQ))
        ModName = A->getValue();
      if (ModName)
        OutputTy = types::TY_ModuleFile;
    }

    if (Args.hasArg(options::OPT_fsyntax_only)) {
      // Syntax checks should not emit a PCH file
      OutputTy = types::TY_Nothing;
    }

    if (ModName)
      return C.MakeAction<HeaderModulePrecompileJobAction>(Input, OutputTy,
                                                           ModName);
    return C.MakeAction<PrecompileJobAction>(Input, OutputTy);
  }
  case phases::Compile: {
    if (Args.hasArg(options::OPT_fsyntax_only))
      return C.MakeAction<CompileJobAction>(Input, types::TY_Nothing);
    if (Args.hasArg(options::OPT_rewrite_objc))
      return C.MakeAction<CompileJobAction>(Input, types::TY_RewrittenObjC);
    if (Args.hasArg(options::OPT_rewrite_legacy_objc))
      return C.MakeAction<CompileJobAction>(Input,
                                            types::TY_RewrittenLegacyObjC);
    if (Args.hasArg(options::OPT__analyze))
      return C.MakeAction<AnalyzeJobAction>(Input, types::TY_Plist);
    if (Args.hasArg(options::OPT__migrate))
      return C.MakeAction<MigrateJobAction>(Input, types::TY_Remap);
    if (Args.hasArg(options::OPT_emit_ast))
      return C.MakeAction<CompileJobAction>(Input, types::TY_AST);
    if (Args.hasArg(options::OPT_module_file_info))
      return C.MakeAction<CompileJobAction>(Input, types::TY_ModuleFile);
    if (Args.hasArg(options::OPT_verify_pch))
      return C.MakeAction<VerifyPCHJobAction>(Input, types::TY_Nothing);
    return C.MakeAction<CompileJobAction>(Input, types::TY_LLVM_BC);
  }
  case phases::Backend: {
    if (isUsingLTO() && TargetDeviceOffloadKind == Action::OFK_None) {
      types::ID Output =
          Args.hasArg(options::OPT_S) ? types::TY_LTO_IR : types::TY_LTO_BC;
      return C.MakeAction<BackendJobAction>(Input, Output);
    }
    if (Args.hasArg(options::OPT_emit_llvm) ||
        (TargetDeviceOffloadKind == Action::OFK_HIP &&
         Args.hasFlag(options::OPT_fgpu_rdc, options::OPT_fno_gpu_rdc,
                      false))) {
      types::ID Output =
          Args.hasArg(options::OPT_S) ? types::TY_LLVM_IR : types::TY_LLVM_BC;
      return C.MakeAction<BackendJobAction>(Input, Output);
    }
    return C.MakeAction<BackendJobAction>(Input, types::TY_PP_Asm);
  }
  case phases::Assemble:
    return C.MakeAction<AssembleJobAction>(std::move(Input), types::TY_Object);
  }

  llvm_unreachable("invalid phase in ConstructPhaseAction");
}

void Driver::BuildJobs(Compilation &C) const {
  llvm::PrettyStackTraceString CrashInfo("Building compilation jobs");

  Arg *FinalOutput = C.getArgs().getLastArg(options::OPT_o);

  // It is an error to provide a -o option if we are making multiple output
  // files. There are exceptions:
  //
  // IfsMergeJob: when generating interface stubs enabled we want to be able to
  // generate the stub file at the same time that we generate the real
  // library/a.out. So when a .o, .so, etc are the output, with clang interface
  // stubs there will also be a .ifs and .ifso at the same location.
  //
  // CompileJob of type TY_IFS_CPP: when generating interface stubs is enabled
  // and -c is passed, we still want to be able to generate a .ifs file while
  // we are also generating .o files. So we allow more than one output file in
  // this case as well.
  //
  // Preprocessing job performed for -fsycl enabled compilation specifically
  // for dependency generation (TY_Dependencies)
  //
  if (FinalOutput) {
    unsigned NumOutputs = 0;
    unsigned NumIfsOutputs = 0;
    for (const Action *A : C.getActions())
      if (A->getType() != types::TY_Nothing &&
          !(A->getKind() == Action::IfsMergeJobClass ||
            (A->getType() == clang::driver::types::TY_IFS_CPP &&
             A->getKind() == clang::driver::Action::CompileJobClass &&
             0 == NumIfsOutputs++) ||
            (A->getKind() == Action::BindArchClass && A->getInputs().size() &&
             A->getInputs().front()->getKind() == Action::IfsMergeJobClass) ||
            (A->getKind() == Action::PreprocessJobClass &&
             A->getType() == types::TY_Dependencies &&
             C.getArgs().hasArg(options::OPT_fsycl))))
        ++NumOutputs;

    if (NumOutputs > 1) {
      Diag(clang::diag::err_drv_output_argument_with_multiple_files);
      FinalOutput = nullptr;
    }
  }

  const llvm::Triple &RawTriple = C.getDefaultToolChain().getTriple();
  if (RawTriple.isOSAIX()) {
    if (Arg *A = C.getArgs().getLastArg(options::OPT_G))
      Diag(diag::err_drv_unsupported_opt_for_target)
          << A->getSpelling() << RawTriple.str();
    if (LTOMode == LTOK_Thin)
      Diag(diag::err_drv_clang_unsupported) << "thinLTO on AIX";
  }

  // Collect the list of architectures.
  llvm::StringSet<> ArchNames;
  if (RawTriple.isOSBinFormatMachO())
    for (const Arg *A : C.getArgs())
      if (A->getOption().matches(options::OPT_arch))
        ArchNames.insert(A->getValue());

  // Set of (Action, canonical ToolChain triple) pairs we've built jobs for.
  std::map<std::pair<const Action *, std::string>, InputInfo> CachedResults;
  for (Action *A : C.getActions()) {
    // If we are linking an image for multiple archs then the linker wants
    // -arch_multiple and -final_output <final image name>. Unfortunately, this
    // doesn't fit in cleanly because we have to pass this information down.
    //
    // FIXME: This is a hack; find a cleaner way to integrate this into the
    // process.
    const char *LinkingOutput = nullptr;
    if (isa<LipoJobAction>(A)) {
      if (FinalOutput)
        LinkingOutput = FinalOutput->getValue();
      else
        LinkingOutput = getDefaultImageName();
    }

    BuildJobsForAction(C, A, &C.getDefaultToolChain(),
                       /*BoundArch*/ StringRef(),
                       /*AtTopLevel*/ true,
                       /*MultipleArchs*/ ArchNames.size() > 1,
                       /*LinkingOutput*/ LinkingOutput, CachedResults,
                       /*TargetDeviceOffloadKind*/ Action::OFK_None);
  }

  // If we have more than one job, then disable integrated-cc1 for now. Do this
  // also when we need to report process execution statistics.
  if (C.getJobs().size() > 1 || CCPrintProcessStats)
    for (auto &J : C.getJobs())
      J.InProcess = false;

  if (CCPrintProcessStats) {
    C.setPostCallback([=](const Command &Cmd, int Res) {
      Optional<llvm::sys::ProcessStatistics> ProcStat =
          Cmd.getProcessStatistics();
      if (!ProcStat)
        return;

      const char *LinkingOutput = nullptr;
      if (FinalOutput)
        LinkingOutput = FinalOutput->getValue();
      else if (!Cmd.getOutputFilenames().empty())
        LinkingOutput = Cmd.getOutputFilenames().front().c_str();
      else
        LinkingOutput = getDefaultImageName();

      if (CCPrintStatReportFilename.empty()) {
        using namespace llvm;
        // Human readable output.
        outs() << sys::path::filename(Cmd.getExecutable()) << ": "
               << "output=" << LinkingOutput;
        outs() << ", total="
               << format("%.3f", ProcStat->TotalTime.count() / 1000.) << " ms"
               << ", user="
               << format("%.3f", ProcStat->UserTime.count() / 1000.) << " ms"
               << ", mem=" << ProcStat->PeakMemory << " Kb\n";
      } else {
        // CSV format.
        std::string Buffer;
        llvm::raw_string_ostream Out(Buffer);
        llvm::sys::printArg(Out, llvm::sys::path::filename(Cmd.getExecutable()),
                            /*Quote*/ true);
        Out << ',';
        llvm::sys::printArg(Out, LinkingOutput, true);
        Out << ',' << ProcStat->TotalTime.count() << ','
            << ProcStat->UserTime.count() << ',' << ProcStat->PeakMemory
            << '\n';
        Out.flush();
        std::error_code EC;
        llvm::raw_fd_ostream OS(CCPrintStatReportFilename, EC,
                                llvm::sys::fs::OF_Append |
                                    llvm::sys::fs::OF_Text);
        if (EC)
          return;
        auto L = OS.lock();
        if (!L) {
          llvm::errs() << "ERROR: Cannot lock file "
                       << CCPrintStatReportFilename << ": "
                       << toString(L.takeError()) << "\n";
          return;
        }
        OS << Buffer;
        OS.flush();
      }
    });
  }

  // If the user passed -Qunused-arguments or there were errors, don't warn
  // about any unused arguments.
  if (Diags.hasErrorOccurred() ||
      C.getArgs().hasArg(options::OPT_Qunused_arguments))
    return;

  // Claim -### here.
  (void)C.getArgs().hasArg(options::OPT__HASH_HASH_HASH);

  // Claim --driver-mode, --rsp-quoting, it was handled earlier.
  (void)C.getArgs().hasArg(options::OPT_driver_mode);
  (void)C.getArgs().hasArg(options::OPT_rsp_quoting);

  for (Arg *A : C.getArgs()) {
    // FIXME: It would be nice to be able to send the argument to the
    // DiagnosticsEngine, so that extra values, position, and so on could be
    // printed.
    if (!A->isClaimed()) {
      if (A->getOption().hasFlag(options::NoArgumentUnused))
        continue;

      // Suppress the warning automatically if this is just a flag, and it is an
      // instance of an argument we already claimed.
      const Option &Opt = A->getOption();
      if (Opt.getKind() == Option::FlagClass) {
        bool DuplicateClaimed = false;

        for (const Arg *AA : C.getArgs().filtered(&Opt)) {
          if (AA->isClaimed()) {
            DuplicateClaimed = true;
            break;
          }
        }

        if (DuplicateClaimed)
          continue;
      }

      // In clang-cl, don't mention unknown arguments here since they have
      // already been warned about.
      if (!IsCLMode() || !A->getOption().matches(options::OPT_UNKNOWN))
        Diag(clang::diag::warn_drv_unused_argument)
            << A->getAsString(C.getArgs());
    }
  }
}

namespace {
/// Utility class to control the collapse of dependent actions and select the
/// tools accordingly.
class ToolSelector final {
  /// The tool chain this selector refers to.
  const ToolChain &TC;

  /// The compilation this selector refers to.
  const Compilation &C;

  /// The base action this selector refers to.
  const JobAction *BaseAction;

  /// Set to true if the current toolchain refers to host actions.
  bool IsHostSelector;

  /// Set to true if save-temps and embed-bitcode functionalities are active.
  bool SaveTemps;
  bool EmbedBitcode;

  /// Get previous dependent action or null if that does not exist. If
  /// \a CanBeCollapsed is false, that action must be legal to collapse or
  /// null will be returned.
  const JobAction *getPrevDependentAction(const ActionList &Inputs,
                                          ActionList &SavedOffloadAction,
                                          bool CanBeCollapsed = true) {
    // An option can be collapsed only if it has a single input.
    if (Inputs.size() != 1)
      return nullptr;

    Action *CurAction = *Inputs.begin();
    if (CanBeCollapsed &&
        !CurAction->isCollapsingWithNextDependentActionLegal())
      return nullptr;

    // If the input action is an offload action. Look through it and save any
    // offload action that can be dropped in the event of a collapse.
    if (auto *OA = dyn_cast<OffloadAction>(CurAction)) {
      // If the dependent action is a device action, we will attempt to collapse
      // only with other device actions. Otherwise, we would do the same but
      // with host actions only.
      if (!IsHostSelector) {
        if (OA->hasSingleDeviceDependence(/*DoNotConsiderHostActions=*/true)) {
          CurAction =
              OA->getSingleDeviceDependence(/*DoNotConsiderHostActions=*/true);
          if (CanBeCollapsed &&
              !CurAction->isCollapsingWithNextDependentActionLegal())
            return nullptr;
          SavedOffloadAction.push_back(OA);
          return dyn_cast<JobAction>(CurAction);
        }
      } else if (OA->hasHostDependence()) {
        CurAction = OA->getHostDependence();
        if (CanBeCollapsed &&
            !CurAction->isCollapsingWithNextDependentActionLegal())
          return nullptr;
        SavedOffloadAction.push_back(OA);
        return dyn_cast<JobAction>(CurAction);
      }
      return nullptr;
    }

    return dyn_cast<JobAction>(CurAction);
  }

  /// Return true if an assemble action can be collapsed.
  bool canCollapseAssembleAction() const {
    return TC.useIntegratedAs() && !SaveTemps &&
           !C.getArgs().hasArg(options::OPT_via_file_asm) &&
           !C.getArgs().hasArg(options::OPT__SLASH_FA) &&
           !C.getArgs().hasArg(options::OPT__SLASH_Fa);
  }

  /// Return true if a preprocessor action can be collapsed.
  bool canCollapsePreprocessorAction() const {
    return !C.getArgs().hasArg(options::OPT_no_integrated_cpp) &&
           !C.getArgs().hasArg(options::OPT_traditional_cpp) && !SaveTemps &&
           !C.getArgs().hasArg(options::OPT_rewrite_objc);
  }

  /// Struct that relates an action with the offload actions that would be
  /// collapsed with it.
  struct JobActionInfo final {
    /// The action this info refers to.
    const JobAction *JA = nullptr;
    /// The offload actions we need to take care off if this action is
    /// collapsed.
    ActionList SavedOffloadAction;
  };

  /// Append collapsed offload actions from the give nnumber of elements in the
  /// action info array.
  static void AppendCollapsedOffloadAction(ActionList &CollapsedOffloadAction,
                                           ArrayRef<JobActionInfo> &ActionInfo,
                                           unsigned ElementNum) {
    assert(ElementNum <= ActionInfo.size() && "Invalid number of elements.");
    for (unsigned I = 0; I < ElementNum; ++I)
      CollapsedOffloadAction.append(ActionInfo[I].SavedOffloadAction.begin(),
                                    ActionInfo[I].SavedOffloadAction.end());
  }

  /// Functions that attempt to perform the combining. They detect if that is
  /// legal, and if so they update the inputs \a Inputs and the offload action
  /// that were collapsed in \a CollapsedOffloadAction. A tool that deals with
  /// the combined action is returned. If the combining is not legal or if the
  /// tool does not exist, null is returned.
  /// Currently three kinds of collapsing are supported:
  ///  - Assemble + Backend + Compile;
  ///  - Assemble + Backend ;
  ///  - Backend + Compile.
  const Tool *
  combineAssembleBackendCompile(ArrayRef<JobActionInfo> ActionInfo,
                                ActionList &Inputs,
                                ActionList &CollapsedOffloadAction) {
    if (ActionInfo.size() < 3 || !canCollapseAssembleAction())
      return nullptr;
    auto *AJ = dyn_cast<AssembleJobAction>(ActionInfo[0].JA);
    auto *BJ = dyn_cast<BackendJobAction>(ActionInfo[1].JA);
    auto *CJ = dyn_cast<CompileJobAction>(ActionInfo[2].JA);
    if (!AJ || !BJ || !CJ)
      return nullptr;

    // Get compiler tool.
    const Tool *T = TC.SelectTool(*CJ);
    if (!T)
      return nullptr;

    // When using -fembed-bitcode, it is required to have the same tool (clang)
    // for both CompilerJA and BackendJA. Otherwise, combine two stages.
    if (EmbedBitcode) {
      const Tool *BT = TC.SelectTool(*BJ);
      if (BT == T)
        return nullptr;
    }

    if (!T->hasIntegratedAssembler())
      return nullptr;

    Inputs = CJ->getInputs();
    AppendCollapsedOffloadAction(CollapsedOffloadAction, ActionInfo,
                                 /*NumElements=*/3);
    return T;
  }
  const Tool *combineAssembleBackend(ArrayRef<JobActionInfo> ActionInfo,
                                     ActionList &Inputs,
                                     ActionList &CollapsedOffloadAction) {
    if (ActionInfo.size() < 2 || !canCollapseAssembleAction())
      return nullptr;
    auto *AJ = dyn_cast<AssembleJobAction>(ActionInfo[0].JA);
    auto *BJ = dyn_cast<BackendJobAction>(ActionInfo[1].JA);
    if (!AJ || !BJ)
      return nullptr;

    // Get backend tool.
    const Tool *T = TC.SelectTool(*BJ);
    if (!T)
      return nullptr;

    if (!T->hasIntegratedAssembler())
      return nullptr;

    Inputs = BJ->getInputs();
    AppendCollapsedOffloadAction(CollapsedOffloadAction, ActionInfo,
                                 /*NumElements=*/2);
    return T;
  }
  const Tool *combineBackendCompile(ArrayRef<JobActionInfo> ActionInfo,
                                    ActionList &Inputs,
                                    ActionList &CollapsedOffloadAction) {
    if (ActionInfo.size() < 2)
      return nullptr;
    auto *BJ = dyn_cast<BackendJobAction>(ActionInfo[0].JA);
    auto *CJ = dyn_cast<CompileJobAction>(ActionInfo[1].JA);
    if (!BJ || !CJ)
      return nullptr;

    // Check if the initial input (to the compile job or its predessor if one
    // exists) is LLVM bitcode. In that case, no preprocessor step is required
    // and we can still collapse the compile and backend jobs when we have
    // -save-temps. I.e. there is no need for a separate compile job just to
    // emit unoptimized bitcode.
    bool InputIsBitcode = true;
    for (size_t i = 1; i < ActionInfo.size(); i++)
      if (ActionInfo[i].JA->getType() != types::TY_LLVM_BC &&
          ActionInfo[i].JA->getType() != types::TY_LTO_BC) {
        InputIsBitcode = false;
        break;
      }
    if (!InputIsBitcode && !canCollapsePreprocessorAction())
      return nullptr;

    // Get compiler tool.
    const Tool *T = TC.SelectTool(*CJ);
    if (!T)
      return nullptr;

    if (T->canEmitIR() && ((SaveTemps && !InputIsBitcode) || EmbedBitcode))
      return nullptr;

    Inputs = CJ->getInputs();
    AppendCollapsedOffloadAction(CollapsedOffloadAction, ActionInfo,
                                 /*NumElements=*/2);
    return T;
  }

  /// Updates the inputs if the obtained tool supports combining with
  /// preprocessor action, and the current input is indeed a preprocessor
  /// action. If combining results in the collapse of offloading actions, those
  /// are appended to \a CollapsedOffloadAction.
  void combineWithPreprocessor(const Tool *T, ActionList &Inputs,
                               ActionList &CollapsedOffloadAction) {
    if (!T || !canCollapsePreprocessorAction() || !T->hasIntegratedCPP())
      return;

    // Attempt to get a preprocessor action dependence.
    ActionList PreprocessJobOffloadActions;
    ActionList NewInputs;
    for (Action *A : Inputs) {
      auto *PJ = getPrevDependentAction({A}, PreprocessJobOffloadActions);
      if (!PJ || !isa<PreprocessJobAction>(PJ)) {
        NewInputs.push_back(A);
        continue;
      }

      // This is legal to combine. Append any offload action we found and add the
      // current input to preprocessor inputs.
      CollapsedOffloadAction.append(PreprocessJobOffloadActions.begin(),
                                    PreprocessJobOffloadActions.end());
      NewInputs.append(PJ->input_begin(), PJ->input_end());
    }
    Inputs = NewInputs;
  }

public:
  ToolSelector(const JobAction *BaseAction, const ToolChain &TC,
               const Compilation &C, bool SaveTemps, bool EmbedBitcode)
      : TC(TC), C(C), BaseAction(BaseAction), SaveTemps(SaveTemps),
        EmbedBitcode(EmbedBitcode) {
    assert(BaseAction && "Invalid base action.");
    IsHostSelector = BaseAction->getOffloadingDeviceKind() == Action::OFK_None;
  }

  /// Check if a chain of actions can be combined and return the tool that can
  /// handle the combination of actions. The pointer to the current inputs \a
  /// Inputs and the list of offload actions \a CollapsedOffloadActions
  /// connected to collapsed actions are updated accordingly. The latter enables
  /// the caller of the selector to process them afterwards instead of just
  /// dropping them. If no suitable tool is found, null will be returned.
  const Tool *getTool(ActionList &Inputs,
                      ActionList &CollapsedOffloadAction) {
    //
    // Get the largest chain of actions that we could combine.
    //

    SmallVector<JobActionInfo, 5> ActionChain(1);
    ActionChain.back().JA = BaseAction;
    while (ActionChain.back().JA) {
      const Action *CurAction = ActionChain.back().JA;

      // Grow the chain by one element.
      ActionChain.resize(ActionChain.size() + 1);
      JobActionInfo &AI = ActionChain.back();

      // Attempt to fill it with the
      AI.JA =
          getPrevDependentAction(CurAction->getInputs(), AI.SavedOffloadAction);
    }

    // Pop the last action info as it could not be filled.
    ActionChain.pop_back();

    //
    // Attempt to combine actions. If all combining attempts failed, just return
    // the tool of the provided action. At the end we attempt to combine the
    // action with any preprocessor action it may depend on.
    //

    const Tool *T = combineAssembleBackendCompile(ActionChain, Inputs,
                                                  CollapsedOffloadAction);
    if (!T)
      T = combineAssembleBackend(ActionChain, Inputs, CollapsedOffloadAction);
    if (!T)
      T = combineBackendCompile(ActionChain, Inputs, CollapsedOffloadAction);
    if (!T) {
      Inputs = BaseAction->getInputs();
      T = TC.SelectTool(*BaseAction);
    }

    combineWithPreprocessor(T, Inputs, CollapsedOffloadAction);
    return T;
  }
};
}

/// Return a string that uniquely identifies the result of a job. The bound arch
/// is not necessarily represented in the toolchain's triple -- for example,
/// armv7 and armv7s both map to the same triple -- so we need both in our map.
/// Also, we need to add the offloading device kind, as the same tool chain can
/// be used for host and device for some programming models, e.g. OpenMP.
static std::string GetTriplePlusArchString(const ToolChain *TC,
                                           StringRef BoundArch,
                                           Action::OffloadKind OffloadKind) {
  std::string TriplePlusArch = TC->getTriple().normalize();
  if (!BoundArch.empty()) {
    TriplePlusArch += "-";
    TriplePlusArch += BoundArch;
  }
  TriplePlusArch += "-";
  TriplePlusArch += Action::GetOffloadKindName(OffloadKind);
  return TriplePlusArch;
}

static void CollectForEachInputs(
    InputInfoList &InputInfos, const Action *SourceAction, const ToolChain *TC,
    StringRef BoundArch, Action::OffloadKind TargetDeviceOffloadKind,
    const std::map<std::pair<const Action *, std::string>, InputInfo>
        &CachedResults) {
  for (const Action *Input : SourceAction->getInputs()) {
    // Search for the Input, if not in the cache assume actions were collapsed
    // so recurse.
    auto Lookup = CachedResults.find(
        {Input,
         GetTriplePlusArchString(TC, BoundArch, TargetDeviceOffloadKind)});
    if (Lookup != CachedResults.end()) {
      InputInfos.push_back(Lookup->second);
    } else {
      CollectForEachInputs(InputInfos, Input, TC, BoundArch,
                           TargetDeviceOffloadKind, CachedResults);
    }
  }
}

InputInfo Driver::BuildJobsForAction(
    Compilation &C, const Action *A, const ToolChain *TC, StringRef BoundArch,
    bool AtTopLevel, bool MultipleArchs, const char *LinkingOutput,
    std::map<std::pair<const Action *, std::string>, InputInfo> &CachedResults,
    Action::OffloadKind TargetDeviceOffloadKind) const {
  std::pair<const Action *, std::string> ActionTC = {
      A, GetTriplePlusArchString(TC, BoundArch, TargetDeviceOffloadKind)};
  auto CachedResult = CachedResults.find(ActionTC);
  if (CachedResult != CachedResults.end()) {
    return CachedResult->second;
  }
  InputInfo Result = BuildJobsForActionNoCache(
      C, A, TC, BoundArch, AtTopLevel, MultipleArchs, LinkingOutput,
      CachedResults, TargetDeviceOffloadKind);
  CachedResults[ActionTC] = Result;
  return Result;
}

InputInfo Driver::BuildJobsForActionNoCache(
    Compilation &C, const Action *A, const ToolChain *TC, StringRef BoundArch,
    bool AtTopLevel, bool MultipleArchs, const char *LinkingOutput,
    std::map<std::pair<const Action *, std::string>, InputInfo> &CachedResults,
    Action::OffloadKind TargetDeviceOffloadKind) const {
  llvm::PrettyStackTraceString CrashInfo("Building compilation jobs");

  InputInfoList OffloadDependencesInputInfo;
  bool BuildingForOffloadDevice = TargetDeviceOffloadKind != Action::OFK_None;
  if (const OffloadAction *OA = dyn_cast<OffloadAction>(A)) {
    // The 'Darwin' toolchain is initialized only when its arguments are
    // computed. Get the default arguments for OFK_None to ensure that
    // initialization is performed before processing the offload action.
    // FIXME: Remove when darwin's toolchain is initialized during construction.
    C.getArgsForToolChain(TC, BoundArch, Action::OFK_None);

    // The offload action is expected to be used in four different situations.
    //
    // a) Set a toolchain/architecture/kind for a host action:
    //    Host Action 1 -> OffloadAction -> Host Action 2
    //
    // b) Set a toolchain/architecture/kind for a device action;
    //    Device Action 1 -> OffloadAction -> Device Action 2
    //
    // c) Specify a device dependence to a host action;
    //    Device Action 1  _
    //                      \
    //      Host Action 1  ---> OffloadAction -> Host Action 2
    //
    // d) Specify a host dependence to a device action.
    //      Host Action 1  _
    //                      \
    //    Device Action 1  ---> OffloadAction -> Device Action 2
    //
    // For a) and b), we just return the job generated for the dependence. For
    // c) and d) we override the current action with the host/device dependence
    // if the current toolchain is host/device and set the offload dependences
    // info with the jobs obtained from the device/host dependence(s).

    // If there is a single device option, just generate the job for it.
    if (OA->hasSingleDeviceDependence()) {
      InputInfo DevA;
      OA->doOnEachDeviceDependence([&](Action *DepA, const ToolChain *DepTC,
                                       const char *DepBoundArch) {
        DevA =
            BuildJobsForAction(C, DepA, DepTC, DepBoundArch, AtTopLevel,
                               /*MultipleArchs*/ !!DepBoundArch, LinkingOutput,
                               CachedResults, DepA->getOffloadingDeviceKind());
      });
      return DevA;
    }

    // If 'Action 2' is host, we generate jobs for the device dependences and
    // override the current action with the host dependence. Otherwise, we
    // generate the host dependences and override the action with the device
    // dependence. The dependences can't therefore be a top-level action.
    OA->doOnEachDependence(
        /*IsHostDependence=*/BuildingForOffloadDevice,
        [&](Action *DepA, const ToolChain *DepTC, const char *DepBoundArch) {
          OffloadDependencesInputInfo.push_back(BuildJobsForAction(
              C, DepA, DepTC, DepBoundArch, /*AtTopLevel=*/false,
              /*MultipleArchs*/ !!DepBoundArch, LinkingOutput, CachedResults,
              DepA->getOffloadingDeviceKind()));
        });

    A = BuildingForOffloadDevice
            ? OA->getSingleDeviceDependence(/*DoNotConsiderHostActions=*/true)
            : OA->getHostDependence();
  }

  if (const InputAction *IA = dyn_cast<InputAction>(A)) {
    // FIXME: It would be nice to not claim this here; maybe the old scheme of
    // just using Args was better?
    const Arg &Input = IA->getInputArg();
    Input.claim();
    if (Input.getOption().matches(options::OPT_INPUT)) {
      const char *Name = Input.getValue();
      return InputInfo(A, Name, /* _BaseInput = */ Name);
    }
    return InputInfo(A, &Input, /* _BaseInput = */ "");
  }
  if (const BindArchAction *BAA = dyn_cast<BindArchAction>(A)) {
    const ToolChain *TC;
    StringRef ArchName = BAA->getArchName();

    if (!ArchName.empty())
      TC = &getToolChain(C.getArgs(),
                         computeTargetTriple(*this, TargetTriple,
                                             C.getArgs(), ArchName));
    else
      TC = &C.getDefaultToolChain();

    return BuildJobsForAction(C, *BAA->input_begin(), TC, ArchName, AtTopLevel,
                              MultipleArchs, LinkingOutput, CachedResults,
                              TargetDeviceOffloadKind);
  }

  if (const ForEachWrappingAction *FEA = dyn_cast<ForEachWrappingAction>(A)) {
    // Check that the main action wasn't already processed.
    auto MainActionOutput = CachedResults.find(
        {FEA->getJobAction(),
         GetTriplePlusArchString(TC, BoundArch, TargetDeviceOffloadKind)});
    if (MainActionOutput != CachedResults.end()) {
      // The input was processed on behalf of another foreach.
      // Add entry in cache and return.
      CachedResults[{FEA, GetTriplePlusArchString(TC, BoundArch,
                                                  TargetDeviceOffloadKind)}] =
          MainActionOutput->second;
      return MainActionOutput->second;
    }

    // Build commands for the TFormInput then take any command added after as
    // needing a llvm-foreach wrapping.
    BuildJobsForAction(C, FEA->getTFormInput(), TC, BoundArch,
                       /*AtTopLevel=*/false, MultipleArchs, LinkingOutput,
                       CachedResults, TargetDeviceOffloadKind);
    unsigned OffsetIdx = C.getJobs().size();
    BuildJobsForAction(C, FEA->getJobAction(), TC, BoundArch,
                       /*AtTopLevel=*/false, MultipleArchs, LinkingOutput,
                       CachedResults, TargetDeviceOffloadKind);

    auto begin = C.getJobs().getJobsForOverride().begin() + OffsetIdx;
    auto end = C.getJobs().getJobsForOverride().end();

    // Steal the commands.
    llvm::SmallVector<std::unique_ptr<Command>, 4> JobsToWrap(
        std::make_move_iterator(begin), std::make_move_iterator(end));
    C.getJobs().getJobsForOverride().erase(begin, end);

    InputInfo ActionResult;
    for (std::unique_ptr<Command> Cmd :
         llvm::make_range(std::make_move_iterator(JobsToWrap.begin()),
                          std::make_move_iterator(JobsToWrap.end()))) {
      const JobAction *SourceAction = cast<JobAction>(&Cmd->getSource());

      ActionResult = CachedResults.at(
          {SourceAction,
           GetTriplePlusArchString(TC, BoundArch, TargetDeviceOffloadKind)});
      InputInfoList InputInfos;
      CollectForEachInputs(InputInfos, SourceAction, TC, BoundArch,
                           TargetDeviceOffloadKind, CachedResults);
      const Tool *Creator = &Cmd->getCreator();

      tools::SYCL::constructLLVMForeachCommand(
          C, *SourceAction, std::move(Cmd), InputInfos, ActionResult, Creator,
          "", types::getTypeTempSuffix(ActionResult.getType()));
    }
    return ActionResult;
  }

  ActionList Inputs = A->getInputs();

  const JobAction *JA = cast<JobAction>(A);
  ActionList CollapsedOffloadActions;

  auto *DA = dyn_cast<OffloadDepsJobAction>(JA);
  const ToolChain *JATC = DA ? DA->getHostTC() : TC;

  ToolSelector TS(JA, *JATC, C, isSaveTempsEnabled(),
                  embedBitcodeInObject() && !isUsingLTO());
  const Tool *T = TS.getTool(Inputs, CollapsedOffloadActions);

  if (!T)
    return InputInfo();

  if (BuildingForOffloadDevice &&
      A->getOffloadingDeviceKind() == Action::OFK_OpenMP) {
    if (TC->getTriple().isAMDGCN()) {
      // AMDGCN treats backend and assemble actions as no-op because
      // linker does not support object files.
      if (const BackendJobAction *BA = dyn_cast<BackendJobAction>(A)) {
        return BuildJobsForAction(C, *BA->input_begin(), TC, BoundArch,
                                  AtTopLevel, MultipleArchs, LinkingOutput,
                                  CachedResults, TargetDeviceOffloadKind);
      }

      if (const AssembleJobAction *AA = dyn_cast<AssembleJobAction>(A)) {
        return BuildJobsForAction(C, *AA->input_begin(), TC, BoundArch,
                                  AtTopLevel, MultipleArchs, LinkingOutput,
                                  CachedResults, TargetDeviceOffloadKind);
      }
    }
  }

  // If we've collapsed action list that contained OffloadAction we
  // need to build jobs for host/device-side inputs it may have held.
  for (const auto *OA : CollapsedOffloadActions)
    cast<OffloadAction>(OA)->doOnEachDependence(
        /*IsHostDependence=*/BuildingForOffloadDevice,
        [&](Action *DepA, const ToolChain *DepTC, const char *DepBoundArch) {
          OffloadDependencesInputInfo.push_back(BuildJobsForAction(
              C, DepA, DepTC, DepBoundArch, /* AtTopLevel */ false,
              /*MultipleArchs=*/!!DepBoundArch, LinkingOutput, CachedResults,
              DepA->getOffloadingDeviceKind()));
        });

  // Only use pipes when there is exactly one input.
  InputInfoList InputInfos;
  for (const Action *Input : Inputs) {
    // Treat dsymutil and verify sub-jobs as being at the top-level too, they
    // shouldn't get temporary output names.
    // FIXME: Clean this up.
    bool SubJobAtTopLevel =
        AtTopLevel && (isa<DsymutilJobAction>(A) || isa<VerifyJobAction>(A));
    InputInfos.push_back(BuildJobsForAction(
        C, Input, JATC, DA ? DA->getOffloadingArch() : BoundArch,
        SubJobAtTopLevel, MultipleArchs, LinkingOutput, CachedResults,
        A->getOffloadingDeviceKind()));
  }

  // Always use the first file input as the base input.
  const char *BaseInput = InputInfos[0].getBaseInput();
  for (auto &Info : InputInfos) {
    if (Info.isFilename()) {
      BaseInput = Info.getBaseInput();
      break;
    }
  }

  // ... except dsymutil actions, which use their actual input as the base
  // input.
  if (JA->getType() == types::TY_dSYM)
    BaseInput = InputInfos[0].getFilename();

  // ... and in header module compilations, which use the module name.
  if (auto *ModuleJA = dyn_cast<HeaderModulePrecompileJobAction>(JA))
    BaseInput = ModuleJA->getModuleName();

  // Append outputs of offload device jobs to the input list
  if (!OffloadDependencesInputInfo.empty())
    InputInfos.append(OffloadDependencesInputInfo.begin(),
                      OffloadDependencesInputInfo.end());

  // Set the effective triple of the toolchain for the duration of this job.
  llvm::Triple EffectiveTriple;
  const ToolChain &ToolTC = T->getToolChain();
  const ArgList &Args =
      C.getArgsForToolChain(TC, BoundArch, A->getOffloadingDeviceKind());
  if (InputInfos.size() != 1) {
    EffectiveTriple = llvm::Triple(ToolTC.ComputeEffectiveClangTriple(Args));
  } else {
    // Pass along the input type if it can be unambiguously determined.
    EffectiveTriple = llvm::Triple(
        ToolTC.ComputeEffectiveClangTriple(Args, InputInfos[0].getType()));
  }
  RegisterEffectiveTriple TripleRAII(ToolTC, EffectiveTriple);

  // Determine the place to write output to, if any.
  InputInfo Result;
  InputInfoList UnbundlingResults;
  if (auto *UA = dyn_cast<OffloadUnbundlingJobAction>(JA)) {
    // If we have an unbundling job, we need to create results for all the
    // outputs. We also update the results cache so that other actions using
    // this unbundling action can get the right results.
    for (auto &UI : UA->getDependentActionsInfo()) {
      assert(UI.DependentOffloadKind != Action::OFK_None &&
             "Unbundling with no offloading??");

      // Unbundling actions are never at the top level. When we generate the
      // offloading prefix, we also do that for the host file because the
      // unbundling action does not change the type of the output which can
      // cause a overwrite.
      InputInfo CurI;
      bool IsFPGAObjLink =
          (JA->getType() == types::TY_Object &&
           EffectiveTriple.getSubArch() == llvm::Triple::SPIRSubArch_fpga &&
           C.getInputArgs().hasArg(options::OPT_fsycl_link_EQ));
      if (C.getDriver().getOffloadStaticLibSeen() &&
          JA->getType() == types::TY_Archive) {
        // Host part of the unbundled static archive is not used.
        if (UI.DependentOffloadKind == Action::OFK_Host)
          continue;
        // Host part of the unbundled object is not used when using the
        // FPGA target and -fsycl-link is enabled.
        if (UI.DependentOffloadKind == Action::OFK_Host && IsFPGAObjLink)
          continue;
        std::string TmpFileName = C.getDriver().GetTemporaryPath(
            llvm::sys::path::stem(BaseInput), "a");
        const char *TmpFile =
            C.addTempFile(C.getArgs().MakeArgString(TmpFileName));
        CurI = InputInfo(types::TY_Archive, TmpFile, TmpFile);
      } else if (types::isFPGA(JA->getType())) {
        std::string Ext(types::getTypeTempSuffix(JA->getType()));
        types::ID TI = types::TY_Object;
        if (EffectiveTriple.isSPIR()) {
          if (!UI.DependentToolChain->getTriple().isSPIR())
            continue;
          // Output file from unbundle is FPGA device. Name the file
          // accordingly.
          if (UI.DependentOffloadKind == Action::OFK_Host) {
            // Do not add the current info for Host with FPGA device.  The host
            // side isn't used
            continue;
          }
          if (JA->getType() == types::TY_FPGA_AOCO) {
            TI = types::TY_TempAOCOfilelist;
            Ext = "txt";
          }
          if (JA->getType() == types::TY_FPGA_AOCR ||
              JA->getType() == types::TY_FPGA_AOCR_EMU)
            // AOCR files are always unbundled into a list file.
            TI = types::TY_Tempfilelist;
        } else {
          if (UI.DependentOffloadKind == Action::OFK_SYCL)
            // Do not add the current info for device with FPGA device.  The
            // device side isn't used
            continue;
          TI = types::TY_Tempfilelist;
          Ext = "txt";
        }
        std::string TmpFileName = C.getDriver().GetTemporaryPath(
            llvm::sys::path::stem(BaseInput), Ext);
        const char *TmpFile =
                        C.addTempFile(C.getArgs().MakeArgString(TmpFileName));
        CurI = InputInfo(TI, TmpFile, TmpFile);
      } else {
        // Host part of the unbundled object is not used when -fsycl-link is
        // enabled with FPGA target
        if (UI.DependentOffloadKind == Action::OFK_Host && IsFPGAObjLink)
          continue;
        std::string OffloadingPrefix = Action::GetOffloadingFileNamePrefix(
          UI.DependentOffloadKind,
          UI.DependentToolChain->getTriple().normalize(),
          /*CreatePrefixForHost=*/true);
        CurI = InputInfo(
          UA,
          GetNamedOutputPath(C, *UA, BaseInput, UI.DependentBoundArch,
                             /*AtTopLevel=*/false,
                             MultipleArchs ||
                                 UI.DependentOffloadKind == Action::OFK_HIP,
                             OffloadingPrefix),
          BaseInput);
      }
      // Save the unbundling result.
      UnbundlingResults.push_back(CurI);

      // Get the unique string identifier for this dependence and cache the
      // result.
      StringRef Arch;
      if (TargetDeviceOffloadKind == Action::OFK_HIP ||
          TargetDeviceOffloadKind == Action::OFK_SYCL) {
        if (UI.DependentOffloadKind == Action::OFK_Host)
          Arch = StringRef();
        else
          Arch = UI.DependentBoundArch;
      } else
        Arch = BoundArch;
      // When unbundling for SYCL and there is no Target offload, assume
      // Host as the dependent offload, as the host path has been stripped
      // in this instance
      Action::OffloadKind DependentOffloadKind;
      if (UI.DependentOffloadKind == Action::OFK_SYCL &&
          TargetDeviceOffloadKind == Action::OFK_None)
        DependentOffloadKind = Action::OFK_Host;
      else
        DependentOffloadKind = UI.DependentOffloadKind;

      CachedResults[{A, GetTriplePlusArchString(UI.DependentToolChain, Arch,
                                                DependentOffloadKind)}] =
          CurI;
    }
    // Do a check for a dependency file unbundle for FPGA.  This is out of line
    // from a regular unbundle, so just create and return the name of the
    // unbundled file.
    if (JA->getType() == types::TY_FPGA_Dependencies ||
        JA->getType() == types::TY_FPGA_Dependencies_List) {
      std::string Ext(types::getTypeTempSuffix(JA->getType()));
      std::string TmpFileName =
          C.getDriver().GetTemporaryPath(llvm::sys::path::stem(BaseInput), Ext);
      const char *TmpFile =
          C.addTempFile(C.getArgs().MakeArgString(TmpFileName));
      Result = InputInfo(JA->getType(), TmpFile, TmpFile);
      UnbundlingResults.push_back(Result);
    } else {
      // Now that we have all the results generated, select the one that should
      // be returned for the current depending action.
      std::pair<const Action *, std::string> ActionTC = {
          A, GetTriplePlusArchString(TC, BoundArch, TargetDeviceOffloadKind)};
      assert(CachedResults.find(ActionTC) != CachedResults.end() &&
             "Result does not exist??");
      Result = CachedResults[ActionTC];
    }
  } else if (auto *DA = dyn_cast<OffloadDepsJobAction>(JA)) {
    for (auto &DI : DA->getDependentActionsInfo()) {
      assert(DI.DependentOffloadKind != Action::OFK_None &&
             "Deps job with no offloading");

      std::string OffloadingPrefix = Action::GetOffloadingFileNamePrefix(
          DI.DependentOffloadKind,
          DI.DependentToolChain->getTriple().normalize(),
          /*CreatePrefixForHost=*/true);
      auto CurI = InputInfo(
          DA,
          GetNamedOutputPath(C, *DA, BaseInput, DI.DependentBoundArch,
                             /*AtTopLevel=*/false,
                             MultipleArchs ||
                                 DI.DependentOffloadKind == Action::OFK_HIP,
                             OffloadingPrefix),
          BaseInput);
      // Save the result.
      UnbundlingResults.push_back(CurI);

      // Get the unique string identifier for this dependence and cache the
      // result.
      StringRef Arch = TargetDeviceOffloadKind == Action::OFK_HIP
                           ? DI.DependentOffloadKind == Action::OFK_Host
                                 ? StringRef()
                                 : DI.DependentBoundArch
                           : BoundArch;

      CachedResults[{A, GetTriplePlusArchString(DI.DependentToolChain, Arch,
                                                DI.DependentOffloadKind)}] =
          CurI;
    }

    // Now that we have all the results generated, select the one that should be
    // returned for the current depending action.
    std::pair<const Action *, std::string> ActionTC = {
        A, GetTriplePlusArchString(TC, BoundArch, TargetDeviceOffloadKind)};
    auto It = CachedResults.find(ActionTC);
    assert(It != CachedResults.end() && "Result does not exist??");
    Result = It->second;
  } else if (JA->getType() == types::TY_Nothing)
    Result = InputInfo(A, BaseInput);
  else {
    std::string OffloadingPrefix;
    // When generating binaries with -fsycl-link-target or -fsycl-link, the
    // output file prefix is the triple arch only.  Do not add the arch when
    // compiling for host.
    if (!A->getOffloadingHostActiveKinds() &&
        (Args.getLastArg(options::OPT_fsycl_link_targets_EQ) ||
         Args.hasArg(options::OPT_fsycl_link_EQ))) {
      OffloadingPrefix = "-";
      OffloadingPrefix += TC->getTriple().getArchName();
    } else {
      // We only have to generate a prefix for the host if this is not a
      // top-level action.
      OffloadingPrefix = Action::GetOffloadingFileNamePrefix(
        A->getOffloadingDeviceKind(), TC->getTriple().normalize(),
        /*CreatePrefixForHost=*/!!A->getOffloadingHostActiveKinds() &&
            !AtTopLevel);
    }
    if (isa<OffloadWrapperJobAction>(JA)) {
      if (Arg *FinalOutput = C.getArgs().getLastArg(options::OPT_o))
        BaseInput = FinalOutput->getValue();
      else
        BaseInput = getDefaultImageName();
      BaseInput =
          C.getArgs().MakeArgString(std::string(BaseInput) + "-wrapper");
    }
    Result = InputInfo(A, GetNamedOutputPath(C, *JA, BaseInput, BoundArch,
                                             AtTopLevel, MultipleArchs,
                                             OffloadingPrefix),
                       BaseInput);
  }

  if (CCCPrintBindings && !CCGenDiagnostics) {
    llvm::errs() << "# \"" << T->getToolChain().getTripleString() << '"'
                 << " - \"" << T->getName() << "\", inputs: [";
    for (unsigned i = 0, e = InputInfos.size(); i != e; ++i) {
      llvm::errs() << InputInfos[i].getAsString();
      if (i + 1 != e)
        llvm::errs() << ", ";
    }
    if (UnbundlingResults.empty())
      llvm::errs() << "], output: " << Result.getAsString() << "\n";
    else {
      llvm::errs() << "], outputs: [";
      for (unsigned i = 0, e = UnbundlingResults.size(); i != e; ++i) {
        llvm::errs() << UnbundlingResults[i].getAsString();
        if (i + 1 != e)
          llvm::errs() << ", ";
      }
      llvm::errs() << "] \n";
    }
  } else {
    if (UnbundlingResults.empty())
      T->ConstructJob(
          C, *JA, Result, InputInfos,
          C.getArgsForToolChain(TC, BoundArch, JA->getOffloadingDeviceKind()),
          LinkingOutput);
    else
      T->ConstructJobMultipleOutputs(
          C, *JA, UnbundlingResults, InputInfos,
          C.getArgsForToolChain(TC, BoundArch, JA->getOffloadingDeviceKind()),
          LinkingOutput);
  }
  return Result;
}

const char *Driver::getDefaultImageName() const {
  llvm::Triple Target(llvm::Triple::normalize(TargetTriple));
  return Target.isOSWindows() ? "a.exe" : "a.out";
}

/// Create output filename based on ArgValue, which could either be a
/// full filename, filename without extension, or a directory. If ArgValue
/// does not provide a filename, then use BaseName, and use the extension
/// suitable for FileType.
static const char *MakeCLOutputFilename(const ArgList &Args, StringRef ArgValue,
                                        StringRef BaseName,
                                        types::ID FileType) {
  SmallString<128> Filename = ArgValue;

  if (ArgValue.empty()) {
    // If the argument is empty, output to BaseName in the current dir.
    Filename = BaseName;
  } else if (llvm::sys::path::is_separator(Filename.back())) {
    // If the argument is a directory, output to BaseName in that dir.
    llvm::sys::path::append(Filename, BaseName);
  }

  if (!llvm::sys::path::has_extension(ArgValue)) {
    // If the argument didn't provide an extension, then set it.
    const char *Extension = types::getTypeTempSuffix(FileType, true);

    if (FileType == types::TY_Image &&
        Args.hasArg(options::OPT__SLASH_LD, options::OPT__SLASH_LDd)) {
      // The output file is a dll.
      Extension = "dll";
    }

    llvm::sys::path::replace_extension(Filename, Extension);
  }

  return Args.MakeArgString(Filename.c_str());
}

static bool HasPreprocessOutput(const Action &JA) {
  if (isa<PreprocessJobAction>(JA))
    return true;
  if (isa<OffloadAction>(JA) && isa<PreprocessJobAction>(JA.getInputs()[0]))
    return true;
  if (isa<OffloadBundlingJobAction>(JA) &&
      HasPreprocessOutput(*(JA.getInputs()[0])))
    return true;
  return false;
}

const char *Driver::GetNamedOutputPath(Compilation &C, const JobAction &JA,
                                       const char *BaseInput,
                                       StringRef OrigBoundArch, bool AtTopLevel,
                                       bool MultipleArchs,
                                       StringRef OffloadingPrefix) const {
  std::string BoundArch = OrigBoundArch.str();
  if (is_style_windows(llvm::sys::path::Style::native)) {
    // BoundArch may contains ':', which is invalid in file names on Windows,
    // therefore replace it with '%'.
    std::replace(BoundArch.begin(), BoundArch.end(), ':', '@');
  }

  llvm::PrettyStackTraceString CrashInfo("Computing output path");
  // Output to a user requested destination?
  if (AtTopLevel && !isa<DsymutilJobAction>(JA) && !isa<VerifyJobAction>(JA)) {
    if (Arg *FinalOutput = C.getArgs().getLastArg(options::OPT_o))
      return C.addResultFile(FinalOutput->getValue(), &JA);
    // Output to destination for -fsycl-device-only and Windows -o
    if (C.getArgs().hasArg(options::OPT_fsycl_device_only))
      if (Arg *FinalOutput = C.getArgs().getLastArg(options::OPT__SLASH_o))
        return C.addResultFile(FinalOutput->getValue(), &JA);
  }

  // For /P, preprocess to file named after BaseInput.
  if (C.getArgs().hasArg(options::OPT__SLASH_P) &&
      ((AtTopLevel && isa<PreprocessJobAction>(JA)) ||
       isa<OffloadBundlingJobAction>(JA))) {
    StringRef BaseName = llvm::sys::path::filename(BaseInput);
    StringRef NameArg;
    if (Arg *A = C.getArgs().getLastArg(options::OPT__SLASH_Fi))
      NameArg = A->getValue();
    return C.addResultFile(
        MakeCLOutputFilename(C.getArgs(), NameArg, BaseName, types::TY_PP_C),
        &JA);
  }

  // Redirect output for the generated source + integration footer.
  if (isa<AppendFooterJobAction>(JA)) {
    if (Arg *A = C.getArgs().getLastArg(options::OPT_fsycl_footer_path_EQ)) {
      SmallString<128> OutName(A->getValue());
      StringRef BaseName = llvm::sys::path::filename(BaseInput);
      if (isSaveTempsEnabled()) {
        // Retain the location specified by the user with -save-temps.
        const char *Suffix = types::getTypeTempSuffix(JA.getType());
        std::string::size_type End = std::string::npos;
        if (!types::appendSuffixForType(JA.getType()))
          End = BaseName.rfind('.');
        SmallString<128> Suffixed(BaseName.substr(0, End));
        Suffixed += OffloadingPrefix;
        Suffixed += '.';
        Suffixed += Suffix;
        llvm::sys::path::append(OutName, Suffixed.c_str());
      } else {
        std::string TmpName =
            GetTemporaryPath(llvm::sys::path::stem(BaseName),
                             types::getTypeTempSuffix(JA.getType()));
        llvm::sys::path::append(OutName, llvm::sys::path::filename(TmpName));
      }
      return C.addTempFile(C.getArgs().MakeArgString(OutName));
    }
  }

  // Default to writing to stdout?
  if (AtTopLevel && !CCGenDiagnostics && HasPreprocessOutput(JA)) {
    return "-";
  }

  if (JA.getType() == types::TY_ModuleFile &&
      C.getArgs().getLastArg(options::OPT_module_file_info)) {
    return "-";
  }

  // Is this the assembly listing for /FA?
  if (JA.getType() == types::TY_PP_Asm &&
      (C.getArgs().hasArg(options::OPT__SLASH_FA) ||
       C.getArgs().hasArg(options::OPT__SLASH_Fa))) {
    // Use /Fa and the input filename to determine the asm file name.
    StringRef BaseName = llvm::sys::path::filename(BaseInput);
    StringRef FaValue = C.getArgs().getLastArgValue(options::OPT__SLASH_Fa);
    return C.addResultFile(
        MakeCLOutputFilename(C.getArgs(), FaValue, BaseName, JA.getType()),
        &JA);
  }

  // Output to a temporary file?
  if ((!AtTopLevel && !isSaveTempsEnabled() &&
       (!C.getArgs().hasArg(options::OPT__SLASH_Fo) ||
        // FIXME - The use of /Fo is limited when offloading is enabled.  When
        // compiling to exe use of /Fo does not produce the named obj.  We also
        // should not use the named output when performing unbundling.
        (C.getArgs().hasArg(options::OPT__SLASH_Fo) &&
         (!JA.isOffloading(Action::OFK_None) ||
          isa<OffloadUnbundlingJobAction>(JA) ||
          JA.getOffloadingHostActiveKinds() > Action::OFK_Host)))) ||
      CCGenDiagnostics) {
    StringRef Name = llvm::sys::path::filename(BaseInput);
    std::pair<StringRef, StringRef> Split = Name.split('.');
    SmallString<128> TmpName;
    const char *Suffix = types::getTypeTempSuffix(JA.getType(), IsCLMode());
    Arg *A = C.getArgs().getLastArg(options::OPT_fcrash_diagnostics_dir);
    if (CCGenDiagnostics && A) {
      SmallString<128> CrashDirectory(A->getValue());
      if (!getVFS().exists(CrashDirectory))
        llvm::sys::fs::create_directories(CrashDirectory);
      llvm::sys::path::append(CrashDirectory, Split.first);
      const char *Middle = Suffix ? "-%%%%%%." : "-%%%%%%";
      std::error_code EC = llvm::sys::fs::createUniqueFile(
          CrashDirectory + Middle + Suffix, TmpName);
      if (EC) {
        Diag(clang::diag::err_unable_to_make_temp) << EC.message();
        return "";
      }
    } else {
      if (MultipleArchs && !BoundArch.empty()) {
        TmpName = GetTemporaryDirectory(Split.first);
        llvm::sys::path::append(TmpName,
                                Split.first + "-" + BoundArch + "." + Suffix);
      } else {
        TmpName = GetTemporaryPath(Split.first, Suffix);
      }
    }
    return C.addTempFile(C.getArgs().MakeArgString(TmpName), JA.getType());
  }

  SmallString<128> BasePath(BaseInput);
  SmallString<128> ExternalPath("");
  StringRef BaseName;

  // Dsymutil actions should use the full path.
  if (isa<DsymutilJobAction>(JA) && C.getArgs().hasArg(options::OPT_dsym_dir)) {
    ExternalPath += C.getArgs().getLastArg(options::OPT_dsym_dir)->getValue();
    // We use posix style here because the tests (specifically
    // darwin-dsymutil.c) demonstrate that posix style paths are acceptable
    // even on Windows and if we don't then the similar test covering this
    // fails.
    llvm::sys::path::append(ExternalPath, llvm::sys::path::Style::posix,
                            llvm::sys::path::filename(BasePath));
    BaseName = ExternalPath;
  } else if (isa<DsymutilJobAction>(JA) || isa<VerifyJobAction>(JA))
    BaseName = BasePath;
  else
    BaseName = llvm::sys::path::filename(BasePath);

  // Determine what the derived output name should be.
  const char *NamedOutput;

  if ((JA.getType() == types::TY_Object || JA.getType() == types::TY_LTO_BC ||
       JA.getType() == types::TY_Archive) &&
      C.getArgs().hasArg(options::OPT__SLASH_Fo, options::OPT__SLASH_o)) {
    // The /Fo or /o flag decides the object filename.
    StringRef Val =
        C.getArgs()
            .getLastArg(options::OPT__SLASH_Fo, options::OPT__SLASH_o)
            ->getValue();
    NamedOutput =
        MakeCLOutputFilename(C.getArgs(), Val, BaseName, types::TY_Object);
  } else if (JA.getType() == types::TY_Image &&
             C.getArgs().hasArg(options::OPT__SLASH_Fe,
                                options::OPT__SLASH_o)) {
    // The /Fe or /o flag names the linked file.
    StringRef Val =
        C.getArgs()
            .getLastArg(options::OPT__SLASH_Fe, options::OPT__SLASH_o)
            ->getValue();
    NamedOutput =
        MakeCLOutputFilename(C.getArgs(), Val, BaseName, types::TY_Image);
  } else if (JA.getType() == types::TY_Image) {
    if (IsCLMode()) {
      // clang-cl uses BaseName for the executable name.
      NamedOutput =
          MakeCLOutputFilename(C.getArgs(), "", BaseName, types::TY_Image);
    } else {
      SmallString<128> Output(getDefaultImageName());
      // HIP image for device compilation with -fno-gpu-rdc is per compilation
      // unit.
      bool IsHIPNoRDC = JA.getOffloadingDeviceKind() == Action::OFK_HIP &&
                        !C.getArgs().hasFlag(options::OPT_fgpu_rdc,
                                             options::OPT_fno_gpu_rdc, false);
      if (IsHIPNoRDC) {
        Output = BaseName;
        llvm::sys::path::replace_extension(Output, "");
      }
      Output += OffloadingPrefix;
      if (MultipleArchs && !BoundArch.empty()) {
        Output += "-";
        Output.append(BoundArch);
      }
      if (IsHIPNoRDC)
        Output += ".out";
      NamedOutput = C.getArgs().MakeArgString(Output.c_str());
    }
  } else if (JA.getType() == types::TY_PCH && IsCLMode()) {
    NamedOutput = C.getArgs().MakeArgString(GetClPchPath(C, BaseName));
  } else {
    const char *Suffix = types::getTypeTempSuffix(JA.getType(), IsCLMode());
    assert(Suffix && "All types used for output should have a suffix.");

    std::string::size_type End = std::string::npos;
    if (!types::appendSuffixForType(JA.getType()))
      End = BaseName.rfind('.');
    SmallString<128> Suffixed(BaseName.substr(0, End));
    Suffixed += OffloadingPrefix;
    if (MultipleArchs && !BoundArch.empty()) {
      Suffixed += "-";
      Suffixed.append(BoundArch);
    }
    // When using both -save-temps and -emit-llvm, use a ".tmp.bc" suffix for
    // the unoptimized bitcode so that it does not get overwritten by the ".bc"
    // optimized bitcode output.
    auto IsHIPRDCInCompilePhase = [](const JobAction &JA,
                                     const llvm::opt::DerivedArgList &Args) {
      // The relocatable compilation in HIP implies -emit-llvm. Similarly, use a
      // ".tmp.bc" suffix for the unoptimized bitcode (generated in the compile
      // phase.)
      return isa<CompileJobAction>(JA) &&
             JA.getOffloadingDeviceKind() == Action::OFK_HIP &&
             Args.hasFlag(options::OPT_fgpu_rdc, options::OPT_fno_gpu_rdc,
                          false);
    };
    if (!AtTopLevel && JA.getType() == types::TY_LLVM_BC &&
        (C.getArgs().hasArg(options::OPT_emit_llvm) ||
         IsHIPRDCInCompilePhase(JA, C.getArgs())))
      Suffixed += ".tmp";
    Suffixed += '.';
    Suffixed += Suffix;
    NamedOutput = C.getArgs().MakeArgString(Suffixed.c_str());
  }

  // Prepend object file path if -save-temps=obj
  if (!AtTopLevel && isSaveTempsObj() && C.getArgs().hasArg(options::OPT_o) &&
      JA.getType() != types::TY_PCH) {
    Arg *FinalOutput = C.getArgs().getLastArg(options::OPT_o);
    SmallString<128> TempPath(FinalOutput->getValue());
    llvm::sys::path::remove_filename(TempPath);
    StringRef OutputFileName = llvm::sys::path::filename(NamedOutput);
    llvm::sys::path::append(TempPath, OutputFileName);
    NamedOutput = C.getArgs().MakeArgString(TempPath.c_str());
  }

  if (isSaveTempsEnabled()) {
    // If we're saving temps and the temp file conflicts with any
    // input/resulting file, then avoid overwriting.
    if (!AtTopLevel) {
      bool SameFile = false;
      SmallString<256> Result;
      llvm::sys::fs::current_path(Result);
      llvm::sys::path::append(Result, BaseName);
      llvm::sys::fs::equivalent(BaseInput, Result.c_str(), SameFile);
      // Must share the same path to conflict.
      if (SameFile) {
        StringRef Name = llvm::sys::path::filename(BaseInput);
        std::pair<StringRef, StringRef> Split = Name.split('.');
        std::string TmpName = GetTemporaryPath(
            Split.first, types::getTypeTempSuffix(JA.getType(), IsCLMode()));
        return C.addTempFile(C.getArgs().MakeArgString(TmpName));
      }
    }

    const auto &ResultFiles = C.getResultFiles();
    const auto CollidingFilenameIt =
        llvm::find_if(ResultFiles, [NamedOutput](const auto &It) {
          return StringRef(NamedOutput).equals(It.second);
        });
    if (CollidingFilenameIt != ResultFiles.end()) {
      // Upon any collision, a unique hash will be appended to the filename,
      // similar to what is done for temporary files in the regular flow.
      StringRef CollidingName(CollidingFilenameIt->second);
      std::pair<StringRef, StringRef> Split = CollidingName.split('.');
      std::string UniqueName = GetUniquePath(
          Split.first, types::getTypeTempSuffix(JA.getType(), IsCLMode()));
      return C.addTempFile(C.getArgs().MakeArgString(UniqueName));
    }
  }

  // As an annoying special case, PCH generation doesn't strip the pathname.
  if (JA.getType() == types::TY_PCH && !IsCLMode()) {
    llvm::sys::path::remove_filename(BasePath);
    if (BasePath.empty())
      BasePath = NamedOutput;
    else
      llvm::sys::path::append(BasePath, NamedOutput);
    return C.addResultFile(C.getArgs().MakeArgString(BasePath.c_str()), &JA);
  } else {
    return C.addResultFile(NamedOutput, &JA);
  }
}

std::string Driver::GetFilePath(StringRef Name, const ToolChain &TC) const {
  // Search for Name in a list of paths.
  auto SearchPaths = [&](const llvm::SmallVectorImpl<std::string> &P)
      -> llvm::Optional<std::string> {
    // Respect a limited subset of the '-Bprefix' functionality in GCC by
    // attempting to use this prefix when looking for file paths.
    for (const auto &Dir : P) {
      if (Dir.empty())
        continue;
      SmallString<128> P(Dir[0] == '=' ? SysRoot + Dir.substr(1) : Dir);
      llvm::sys::path::append(P, Name);
      if (llvm::sys::fs::exists(Twine(P)))
        return std::string(P);
    }
    return None;
  };

  if (auto P = SearchPaths(PrefixDirs))
    return *P;

  SmallString<128> R(ResourceDir);
  llvm::sys::path::append(R, Name);
  if (llvm::sys::fs::exists(Twine(R)))
    return std::string(R.str());

  SmallString<128> P(TC.getCompilerRTPath());
  llvm::sys::path::append(P, Name);
  if (llvm::sys::fs::exists(Twine(P)))
    return std::string(P.str());

  SmallString<128> D(Dir);
  llvm::sys::path::append(D, "..", Name);
  if (llvm::sys::fs::exists(Twine(D)))
    return std::string(D.str());

  if (auto P = SearchPaths(TC.getLibraryPaths()))
    return *P;

  if (auto P = SearchPaths(TC.getFilePaths()))
    return *P;

  return std::string(Name);
}

void Driver::generatePrefixedToolNames(
    StringRef Tool, const ToolChain &TC,
    SmallVectorImpl<std::string> &Names) const {
  // FIXME: Needs a better variable than TargetTriple
  Names.emplace_back((TargetTriple + "-" + Tool).str());
  Names.emplace_back(Tool);
}

static bool ScanDirForExecutable(SmallString<128> &Dir, StringRef Name) {
  llvm::sys::path::append(Dir, Name);
  if (llvm::sys::fs::can_execute(Twine(Dir)))
    return true;
  llvm::sys::path::remove_filename(Dir);
  return false;
}

std::string Driver::GetProgramPath(StringRef Name, const ToolChain &TC) const {
  SmallVector<std::string, 2> TargetSpecificExecutables;
  generatePrefixedToolNames(Name, TC, TargetSpecificExecutables);

  // Respect a limited subset of the '-Bprefix' functionality in GCC by
  // attempting to use this prefix when looking for program paths.
  for (const auto &PrefixDir : PrefixDirs) {
    if (llvm::sys::fs::is_directory(PrefixDir)) {
      SmallString<128> P(PrefixDir);
      if (ScanDirForExecutable(P, Name))
        return std::string(P.str());
    } else {
      SmallString<128> P((PrefixDir + Name).str());
      if (llvm::sys::fs::can_execute(Twine(P)))
        return std::string(P.str());
    }
  }

  const ToolChain::path_list &List = TC.getProgramPaths();
  for (const auto &TargetSpecificExecutable : TargetSpecificExecutables) {
    // For each possible name of the tool look for it in
    // program paths first, then the path.
    // Higher priority names will be first, meaning that
    // a higher priority name in the path will be found
    // instead of a lower priority name in the program path.
    // E.g. <triple>-gcc on the path will be found instead
    // of gcc in the program path
    for (const auto &Path : List) {
      SmallString<128> P(Path);
      if (ScanDirForExecutable(P, TargetSpecificExecutable))
        return std::string(P.str());
    }

    // Fall back to the path
    if (llvm::ErrorOr<std::string> P =
            llvm::sys::findProgramByName(TargetSpecificExecutable))
      return *P;
  }

  return std::string(Name);
}

std::string Driver::GetTemporaryPath(StringRef Prefix, StringRef Suffix) const {
  SmallString<128> Path;
  std::error_code EC = llvm::sys::fs::createTemporaryFile(Prefix, Suffix, Path);
  if (EC) {
    Diag(clang::diag::err_unable_to_make_temp) << EC.message();
    return "";
  }

  return std::string(Path.str());
}

std::string Driver::GetUniquePath(StringRef BaseName, StringRef Ext) const {
  SmallString<128> Path;
  std::error_code EC = llvm::sys::fs::getPotentiallyUniqueFileName(
      Twine(BaseName) + Twine("-%%%%%%.") + Ext, Path);
  if (EC) {
    Diag(clang::diag::err_unable_to_make_temp) << EC.message();
    return "";
  }

  return std::string(Path.str());
}

std::string Driver::GetTemporaryDirectory(StringRef Prefix) const {
  SmallString<128> Path;
  std::error_code EC = llvm::sys::fs::createUniqueDirectory(Prefix, Path);
  if (EC) {
    Diag(clang::diag::err_unable_to_make_temp) << EC.message();
    return "";
  }

  return std::string(Path.str());
}

std::string Driver::GetClPchPath(Compilation &C, StringRef BaseName) const {
  SmallString<128> Output;
  if (Arg *FpArg = C.getArgs().getLastArg(options::OPT__SLASH_Fp)) {
    // FIXME: If anybody needs it, implement this obscure rule:
    // "If you specify a directory without a file name, the default file name
    // is VCx0.pch., where x is the major version of Visual C++ in use."
    Output = FpArg->getValue();

    // "If you do not specify an extension as part of the path name, an
    // extension of .pch is assumed. "
    if (!llvm::sys::path::has_extension(Output))
      Output += ".pch";
  } else {
    if (Arg *YcArg = C.getArgs().getLastArg(options::OPT__SLASH_Yc))
      Output = YcArg->getValue();
    if (Output.empty())
      Output = BaseName;
    llvm::sys::path::replace_extension(Output, ".pch");
  }
  return std::string(Output.str());
}

const ToolChain &Driver::getToolChain(const ArgList &Args,
                                      const llvm::Triple &Target) const {

  auto &TC = ToolChains[Target.str()];
  if (!TC) {
    switch (Target.getOS()) {
    case llvm::Triple::AIX:
      TC = std::make_unique<toolchains::AIX>(*this, Target, Args);
      break;
    case llvm::Triple::Haiku:
      TC = std::make_unique<toolchains::Haiku>(*this, Target, Args);
      break;
    case llvm::Triple::Ananas:
      TC = std::make_unique<toolchains::Ananas>(*this, Target, Args);
      break;
    case llvm::Triple::CloudABI:
      TC = std::make_unique<toolchains::CloudABI>(*this, Target, Args);
      break;
    case llvm::Triple::Darwin:
    case llvm::Triple::MacOSX:
    case llvm::Triple::IOS:
    case llvm::Triple::TvOS:
    case llvm::Triple::WatchOS:
      TC = std::make_unique<toolchains::DarwinClang>(*this, Target, Args);
      break;
    case llvm::Triple::DragonFly:
      TC = std::make_unique<toolchains::DragonFly>(*this, Target, Args);
      break;
    case llvm::Triple::OpenBSD:
      TC = std::make_unique<toolchains::OpenBSD>(*this, Target, Args);
      break;
    case llvm::Triple::NetBSD:
      TC = std::make_unique<toolchains::NetBSD>(*this, Target, Args);
      break;
    case llvm::Triple::FreeBSD:
      if (Target.isPPC())
        TC = std::make_unique<toolchains::PPCFreeBSDToolChain>(*this, Target,
                                                               Args);
      else
        TC = std::make_unique<toolchains::FreeBSD>(*this, Target, Args);
      break;
    case llvm::Triple::Minix:
      TC = std::make_unique<toolchains::Minix>(*this, Target, Args);
      break;
    case llvm::Triple::Linux:
    case llvm::Triple::ELFIAMCU:
      if (Target.getArch() == llvm::Triple::hexagon)
        TC = std::make_unique<toolchains::HexagonToolChain>(*this, Target,
                                                             Args);
      else if ((Target.getVendor() == llvm::Triple::MipsTechnologies) &&
               !Target.hasEnvironment())
        TC = std::make_unique<toolchains::MipsLLVMToolChain>(*this, Target,
                                                              Args);
      else if (Target.isPPC())
        TC = std::make_unique<toolchains::PPCLinuxToolChain>(*this, Target,
                                                              Args);
      else if (Target.getArch() == llvm::Triple::ve)
        TC = std::make_unique<toolchains::VEToolChain>(*this, Target, Args);

      else
        TC = std::make_unique<toolchains::Linux>(*this, Target, Args);
      break;
    case llvm::Triple::NaCl:
      TC = std::make_unique<toolchains::NaClToolChain>(*this, Target, Args);
      break;
    case llvm::Triple::Fuchsia:
      TC = std::make_unique<toolchains::Fuchsia>(*this, Target, Args);
      break;
    case llvm::Triple::Solaris:
      TC = std::make_unique<toolchains::Solaris>(*this, Target, Args);
      break;
    case llvm::Triple::AMDHSA:
      TC = std::make_unique<toolchains::ROCMToolChain>(*this, Target, Args);
      break;
    case llvm::Triple::AMDPAL:
    case llvm::Triple::Mesa3D:
      TC = std::make_unique<toolchains::AMDGPUToolChain>(*this, Target, Args);
      break;
    case llvm::Triple::Win32:
      switch (Target.getEnvironment()) {
      default:
        if (Target.isOSBinFormatELF())
          TC = std::make_unique<toolchains::Generic_ELF>(*this, Target, Args);
        else if (Target.isOSBinFormatMachO())
          TC = std::make_unique<toolchains::MachO>(*this, Target, Args);
        else
          TC = std::make_unique<toolchains::Generic_GCC>(*this, Target, Args);
        break;
      case llvm::Triple::GNU:
        TC = std::make_unique<toolchains::MinGW>(*this, Target, Args);
        break;
      case llvm::Triple::Itanium:
        TC = std::make_unique<toolchains::CrossWindowsToolChain>(*this, Target,
                                                                  Args);
        break;
      case llvm::Triple::MSVC:
      case llvm::Triple::UnknownEnvironment:
        if (Args.getLastArgValue(options::OPT_fuse_ld_EQ)
                .startswith_insensitive("bfd"))
          TC = std::make_unique<toolchains::CrossWindowsToolChain>(
              *this, Target, Args);
        else
          TC =
              std::make_unique<toolchains::MSVCToolChain>(*this, Target, Args);
        break;
      }
      break;
    case llvm::Triple::PS4:
      TC = std::make_unique<toolchains::PS4CPU>(*this, Target, Args);
      break;
    case llvm::Triple::Contiki:
      TC = std::make_unique<toolchains::Contiki>(*this, Target, Args);
      break;
    case llvm::Triple::Hurd:
      TC = std::make_unique<toolchains::Hurd>(*this, Target, Args);
      break;
    case llvm::Triple::ZOS:
      TC = std::make_unique<toolchains::ZOS>(*this, Target, Args);
      break;
    default:
      // Of these targets, Hexagon is the only one that might have
      // an OS of Linux, in which case it got handled above already.
      switch (Target.getArch()) {
      case llvm::Triple::tce:
        TC = std::make_unique<toolchains::TCEToolChain>(*this, Target, Args);
        break;
      case llvm::Triple::tcele:
        TC = std::make_unique<toolchains::TCELEToolChain>(*this, Target, Args);
        break;
      case llvm::Triple::hexagon:
        TC = std::make_unique<toolchains::HexagonToolChain>(*this, Target,
                                                             Args);
        break;
      case llvm::Triple::lanai:
        TC = std::make_unique<toolchains::LanaiToolChain>(*this, Target, Args);
        break;
      case llvm::Triple::xcore:
        TC = std::make_unique<toolchains::XCoreToolChain>(*this, Target, Args);
        break;
      case llvm::Triple::wasm32:
      case llvm::Triple::wasm64:
        TC = std::make_unique<toolchains::WebAssembly>(*this, Target, Args);
        break;
      case llvm::Triple::avr:
        TC = std::make_unique<toolchains::AVRToolChain>(*this, Target, Args);
        break;
      case llvm::Triple::msp430:
        TC =
            std::make_unique<toolchains::MSP430ToolChain>(*this, Target, Args);
        break;
      case llvm::Triple::riscv32:
      case llvm::Triple::riscv64:
        if (toolchains::RISCVToolChain::hasGCCToolchain(*this, Args))
          TC =
              std::make_unique<toolchains::RISCVToolChain>(*this, Target, Args);
        else
          TC = std::make_unique<toolchains::BareMetal>(*this, Target, Args);
        break;
      case llvm::Triple::ve:
        TC = std::make_unique<toolchains::VEToolChain>(*this, Target, Args);
        break;
      default:
        if (Target.getVendor() == llvm::Triple::Myriad)
          TC = std::make_unique<toolchains::MyriadToolChain>(*this, Target,
                                                              Args);
        else if (toolchains::BareMetal::handlesTarget(Target))
          TC = std::make_unique<toolchains::BareMetal>(*this, Target, Args);
        else if (Target.isOSBinFormatELF())
          TC = std::make_unique<toolchains::Generic_ELF>(*this, Target, Args);
        else if (Target.isOSBinFormatMachO())
          TC = std::make_unique<toolchains::MachO>(*this, Target, Args);
        else
          TC = std::make_unique<toolchains::Generic_GCC>(*this, Target, Args);
      }
    }
  }

  // Intentionally omitted from the switch above: llvm::Triple::CUDA.  CUDA
  // compiles always need two toolchains, the CUDA toolchain and the host
  // toolchain.  So the only valid way to create a CUDA toolchain is via
  // CreateOffloadingDeviceToolChains.

  return *TC;
}

const ToolChain &Driver::getOffloadingDeviceToolChain(const ArgList &Args,
                  const llvm::Triple &Target, const ToolChain &HostTC,
                  const Action::OffloadKind &TargetDeviceOffloadKind) const {
  // Use device / host triples as the key into the ToolChains map because the
  // device ToolChain we create depends on both.
  auto &TC = ToolChains[Target.str() + "/" + HostTC.getTriple().str()];
  if (!TC) {
    // Categorized by offload kind > arch rather than OS > arch like
    // the normal getToolChain call, as it seems a reasonable way to categorize
    // things.
    switch (TargetDeviceOffloadKind) {
      case Action::OFK_Cuda:
        TC = std::make_unique<toolchains::CudaToolChain>(
          *this, Target, HostTC, Args, TargetDeviceOffloadKind);
        break;
      case Action::OFK_HIP:
        TC = std::make_unique<toolchains::HIPToolChain>(
            *this, Target, HostTC, Args, TargetDeviceOffloadKind);
        break;
      case Action::OFK_OpenMP:
        // omp + nvptx
        TC = std::make_unique<toolchains::CudaToolChain>(
          *this, Target, HostTC, Args, TargetDeviceOffloadKind);
        break;
      case Action::OFK_SYCL:
        switch (Target.getArch()) {
          case llvm::Triple::spir:
          case llvm::Triple::spir64:
            TC = std::make_unique<toolchains::SYCLToolChain>(
              *this, Target, HostTC, Args);
            break;
          case llvm::Triple::nvptx:
          case llvm::Triple::nvptx64:
            TC = std::make_unique<toolchains::CudaToolChain>(
              *this, Target, HostTC, Args, TargetDeviceOffloadKind);
            break;
          case llvm::Triple::amdgcn:
            TC = std::make_unique<toolchains::HIPToolChain>(
                *this, Target, HostTC, Args, TargetDeviceOffloadKind);
            break;
          default:
          break;
        }
      break;
      default:
      break;
    }
  }

  return *TC;
}

bool Driver::ShouldUseClangCompiler(const JobAction &JA) const {
  // Say "no" if there is not exactly one input of a type clang understands.
  if (JA.size() != 1 ||
      !types::isAcceptedByClang((*JA.input_begin())->getType()))
    return false;

  // And say "no" if this is not a kind of action clang understands.
  if (!isa<PreprocessJobAction>(JA) && !isa<PrecompileJobAction>(JA) &&
      !isa<CompileJobAction>(JA) && !isa<BackendJobAction>(JA))
    return false;

  return true;
}

bool Driver::ShouldUseFlangCompiler(const JobAction &JA) const {
  // Say "no" if there is not exactly one input of a type flang understands.
  if (JA.size() != 1 ||
      !types::isFortran((*JA.input_begin())->getType()))
    return false;

  // And say "no" if this is not a kind of action flang understands.
  if (!isa<PreprocessJobAction>(JA) && !isa<CompileJobAction>(JA) && !isa<BackendJobAction>(JA))
    return false;

  return true;
}

bool Driver::ShouldEmitStaticLibrary(const ArgList &Args) const {
  // Only emit static library if the flag is set explicitly.
  if (Args.hasArg(options::OPT_emit_static_lib))
    return true;
  return false;
}

/// GetReleaseVersion - Parse (([0-9]+)(.([0-9]+)(.([0-9]+)?))?)? and return the
/// grouped values as integers. Numbers which are not provided are set to 0.
///
/// \return True if the entire string was parsed (9.2), or all groups were
/// parsed (10.3.5extrastuff).
bool Driver::GetReleaseVersion(StringRef Str, unsigned &Major, unsigned &Minor,
                               unsigned &Micro, bool &HadExtra) {
  HadExtra = false;

  Major = Minor = Micro = 0;
  if (Str.empty())
    return false;

  if (Str.consumeInteger(10, Major))
    return false;
  if (Str.empty())
    return true;
  if (Str[0] != '.')
    return false;

  Str = Str.drop_front(1);

  if (Str.consumeInteger(10, Minor))
    return false;
  if (Str.empty())
    return true;
  if (Str[0] != '.')
    return false;
  Str = Str.drop_front(1);

  if (Str.consumeInteger(10, Micro))
    return false;
  if (!Str.empty())
    HadExtra = true;
  return true;
}

/// Parse digits from a string \p Str and fulfill \p Digits with
/// the parsed numbers. This method assumes that the max number of
/// digits to look for is equal to Digits.size().
///
/// \return True if the entire string was parsed and there are
/// no extra characters remaining at the end.
bool Driver::GetReleaseVersion(StringRef Str,
                               MutableArrayRef<unsigned> Digits) {
  if (Str.empty())
    return false;

  unsigned CurDigit = 0;
  while (CurDigit < Digits.size()) {
    unsigned Digit;
    if (Str.consumeInteger(10, Digit))
      return false;
    Digits[CurDigit] = Digit;
    if (Str.empty())
      return true;
    if (Str[0] != '.')
      return false;
    Str = Str.drop_front(1);
    CurDigit++;
  }

  // More digits than requested, bail out...
  return false;
}

std::pair<unsigned, unsigned>
Driver::getIncludeExcludeOptionFlagMasks(bool IsClCompatMode) const {
  unsigned IncludedFlagsBitmask = 0;
  unsigned ExcludedFlagsBitmask = options::NoDriverOption;

  if (IsClCompatMode) {
    // Include CL and Core options.
    IncludedFlagsBitmask |= options::CLOption;
    IncludedFlagsBitmask |= options::CoreOption;
  } else {
    ExcludedFlagsBitmask |= options::CLOption;
  }

  return std::make_pair(IncludedFlagsBitmask, ExcludedFlagsBitmask);
}

bool clang::driver::isOptimizationLevelFast(const ArgList &Args) {
  return Args.hasFlag(options::OPT_Ofast, options::OPT_O_Group, false);
}

bool clang::driver::isObjectFile(std::string FileName) {
  if (llvm::sys::fs::is_directory(FileName))
    return false;
  if (!llvm::sys::path::has_extension(FileName))
    // Any file with no extension should be considered an Object. Take into
    // account -lsomelib library filenames.
    return FileName.rfind("-l", 0) != 0;
  std::string Ext(llvm::sys::path::extension(FileName).drop_front());
  // We cannot rely on lookupTypeForExtension solely as that has 'lib'
  // marked as an object.
  return (Ext != "lib" &&
          types::lookupTypeForExtension(Ext) == types::TY_Object);
}

bool clang::driver::isStaticArchiveFile(const StringRef &FileName) {
  if (!llvm::sys::path::has_extension(FileName))
    // Any file with no extension should not be considered an Archive.
    return false;
  StringRef Ext(llvm::sys::path::extension(FileName).drop_front());
  llvm::file_magic Magic;
  llvm::identify_magic(FileName, Magic);
  // Only .lib and archive files are to be considered.
  return (Ext == "lib" || Magic == llvm::file_magic::archive);
}

bool clang::driver::willEmitRemarks(const ArgList &Args) {
  // -fsave-optimization-record enables it.
  if (Args.hasFlag(options::OPT_fsave_optimization_record,
                   options::OPT_fno_save_optimization_record, false))
    return true;

  // -fsave-optimization-record=<format> enables it as well.
  if (Args.hasFlag(options::OPT_fsave_optimization_record_EQ,
                   options::OPT_fno_save_optimization_record, false))
    return true;

  // -foptimization-record-file alone enables it too.
  if (Args.hasFlag(options::OPT_foptimization_record_file_EQ,
                   options::OPT_fno_save_optimization_record, false))
    return true;

  // -foptimization-record-passes alone enables it too.
  if (Args.hasFlag(options::OPT_foptimization_record_passes_EQ,
                   options::OPT_fno_save_optimization_record, false))
    return true;
  return false;
}

llvm::StringRef clang::driver::getDriverMode(StringRef ProgName,
                                             ArrayRef<const char *> Args) {
  static const std::string OptName =
      getDriverOptTable().getOption(options::OPT_driver_mode).getPrefixedName();
  llvm::StringRef Opt;
  for (StringRef Arg : Args) {
    if (!Arg.startswith(OptName))
      continue;
    Opt = Arg;
  }
  if (Opt.empty())
    Opt = ToolChain::getTargetAndModeFromProgramName(ProgName).DriverMode;
  return Opt.consume_front(OptName) ? Opt : "";
}

bool driver::IsClangCL(StringRef DriverMode) { return DriverMode.equals("cl"); }<|MERGE_RESOLUTION|>--- conflicted
+++ resolved
@@ -901,8 +901,6 @@
     Diag(clang::diag::err_drv_option_conflict) << "-fsycl"
                                                << "-ffreestanding";
   }
-<<<<<<< HEAD
-=======
 
   // Diagnose incorrect inputs to SYCL options.
   // FIXME: Since the option definition includes the list of possible values,
@@ -926,7 +924,6 @@
   checkSingleArgValidity(
       C.getInputArgs().getLastArg(options::OPT_fsycl_device_code_split_EQ),
       {"per_kernel", "per_source", "auto", "off"});
->>>>>>> c4a72908
 
   bool HasSYCLTargetsOption = SYCLTargets || SYCLLinkTargets || SYCLAddTargets;
   llvm::StringMap<StringRef> FoundNormalizedTriples;
