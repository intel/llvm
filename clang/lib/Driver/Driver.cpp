--- conflicted
+++ resolved
@@ -4195,15 +4195,10 @@
   public:
     CudaActionBuilderBase(Compilation &C, DerivedArgList &Args,
                           const Driver::InputList &Inputs,
-<<<<<<< HEAD
                           Action::OffloadKind OFKind,
                           OffloadingActionBuilder &OAB)
-        : DeviceActionBuilder(C, Args, Inputs, OFKind, OAB) {
-=======
-                          Action::OffloadKind OFKind)
-        : DeviceActionBuilder(C, Args, Inputs, OFKind),
+        : DeviceActionBuilder(C, Args, Inputs, OFKind, OAB),
           CUIDOpts(C.getDriver().getCUIDOpts()) {
->>>>>>> 8ac35bda
 
       CompileDeviceOnly = C.getDriver().offloadDeviceOnly();
       Relocatable = Args.hasFlag(options::OPT_fgpu_rdc,
