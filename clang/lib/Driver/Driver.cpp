--- conflicted
+++ resolved
@@ -5232,65 +5232,6 @@
         } else {
           DA.add(*A, *TC, BoundArch, Action::OFK_SYCL);
         }
-<<<<<<< HEAD
-=======
-
-      return needLibs;
-    }
-
-    bool addSYCLNativeCPULibs(const ToolChain *TC,
-                              ActionList &DeviceLinkObjects) {
-      std::string LibSpirvFile;
-      if (Args.hasArg(options::OPT_fsycl_libspirv_path_EQ)) {
-        auto ProvidedPath =
-            Args.getLastArgValue(options::OPT_fsycl_libspirv_path_EQ).str();
-        if (llvm::sys::fs::exists(ProvidedPath))
-          LibSpirvFile = ProvidedPath;
-      } else {
-        SmallVector<StringRef, 8> LibraryPaths;
-
-        // Expected path w/out install.
-        SmallString<256> WithoutInstallPath(C.getDriver().ResourceDir);
-        llvm::sys::path::append(WithoutInstallPath, Twine("../../clc"));
-        LibraryPaths.emplace_back(WithoutInstallPath.c_str());
-
-        // Expected path w/ install.
-        SmallString<256> WithInstallPath(C.getDriver().ResourceDir);
-        llvm::sys::path::append(WithInstallPath, Twine("../../../share/clc"));
-        LibraryPaths.emplace_back(WithInstallPath.c_str());
-
-        // Select libclc variant based on target triple
-        std::string LibSpirvTargetName = "builtins.link.libspirv-";
-        LibSpirvTargetName.append(TC->getTripleString() + ".bc");
-
-        for (StringRef LibraryPath : LibraryPaths) {
-          SmallString<128> LibSpirvTargetFile(LibraryPath);
-          llvm::sys::path::append(LibSpirvTargetFile, LibSpirvTargetName);
-          if (llvm::sys::fs::exists(LibSpirvTargetFile) ||
-              Args.hasArg(options::OPT__HASH_HASH_HASH)) {
-            LibSpirvFile = std::string(LibSpirvTargetFile.str());
-            break;
-          }
-        }
-      }
-
-      if (!LibSpirvFile.empty()) {
-        Arg *LibClcInputArg = MakeInputArg(Args, C.getDriver().getOpts(),
-                                           Args.MakeArgString(LibSpirvFile));
-        auto *SYCLLibClcInputAction =
-            C.MakeAction<InputAction>(*LibClcInputArg, types::TY_LLVM_BC);
-        DeviceLinkObjects.push_back(SYCLLibClcInputAction);
-        return true;
-      }
-      return false;
-    }
-
-    bool addSYCLDeviceLibs(const ToolChain *TC, ActionList &DeviceLinkObjects,
-                           bool isSpirvAOT, bool isMSVCEnv) {
-      struct DeviceLibOptInfo {
-        StringRef devicelib_name;
-        StringRef devicelib_option;
->>>>>>> 891c9182
       };
       for (const auto &LinkInputEnum : enumerate(DAList)) {
         auto &LI = LinkInputEnum.value();
@@ -5501,9 +5442,6 @@
               TC, DeviceLibs, UseAOTLink,
               C.getDefaultToolChain().getTriple().isWindowsMSVCEnvironment());
         }
-        if (isSYCLNativeCPU) {
-          SYCLDeviceLibLinked |= addSYCLNativeCPULibs(TC, DeviceLibs);
-        }
         JobAction *LinkSYCLLibs =
             C.MakeAction<LinkJobAction>(DeviceLibs, types::TY_LLVM_BC);
         for (Action *FullLinkObject : FullLinkObjects) {
@@ -5829,6 +5767,53 @@
         }
 
       return needLibs;
+    }
+
+    bool addSYCLNativeCPULibs(const ToolChain *TC,
+                              ActionList &DeviceLinkObjects) {
+      std::string LibSpirvFile;
+      if (Args.hasArg(options::OPT_fsycl_libspirv_path_EQ)) {
+        auto ProvidedPath =
+            Args.getLastArgValue(options::OPT_fsycl_libspirv_path_EQ).str();
+        if (llvm::sys::fs::exists(ProvidedPath))
+          LibSpirvFile = ProvidedPath;
+      } else {
+        SmallVector<StringRef, 8> LibraryPaths;
+
+        // Expected path w/out install.
+        SmallString<256> WithoutInstallPath(C.getDriver().ResourceDir);
+        llvm::sys::path::append(WithoutInstallPath, Twine("../../clc"));
+        LibraryPaths.emplace_back(WithoutInstallPath.c_str());
+
+        // Expected path w/ install.
+        SmallString<256> WithInstallPath(C.getDriver().ResourceDir);
+        llvm::sys::path::append(WithInstallPath, Twine("../../../share/clc"));
+        LibraryPaths.emplace_back(WithInstallPath.c_str());
+
+        // Select libclc variant based on target triple
+        std::string LibSpirvTargetName = "builtins.link.libspirv-";
+        LibSpirvTargetName.append(TC->getTripleString() + ".bc");
+
+        for (StringRef LibraryPath : LibraryPaths) {
+          SmallString<128> LibSpirvTargetFile(LibraryPath);
+          llvm::sys::path::append(LibSpirvTargetFile, LibSpirvTargetName);
+          if (llvm::sys::fs::exists(LibSpirvTargetFile) ||
+              Args.hasArg(options::OPT__HASH_HASH_HASH)) {
+            LibSpirvFile = std::string(LibSpirvTargetFile.str());
+            break;
+          }
+        }
+      }
+
+      if (!LibSpirvFile.empty()) {
+        Arg *LibClcInputArg = MakeInputArg(Args, C.getDriver().getOpts(),
+                                           Args.MakeArgString(LibSpirvFile));
+        auto *SYCLLibClcInputAction =
+            C.MakeAction<InputAction>(*LibClcInputArg, types::TY_LLVM_BC);
+        DeviceLinkObjects.push_back(SYCLLibClcInputAction);
+        return true;
+      }
+      return false;
     }
 
     bool addSYCLDeviceLibs(const ToolChain *TC, ActionList &DeviceLinkObjects,
@@ -6052,6 +6037,452 @@
       // The following will loop link and post process for each TC / bound-arch
       // to produce a final binary.
       appendSYCLDeviceLink(DeviceLinkerInputs, DA, AL, false);
+#if 0
+      // They will be bundled per TC before being sent to the Offload Wrapper.
+      llvm::MapVector<const ToolChain *, ActionList> LinkedInputs;
+      for (const auto &LinkInputEnum : enumerate(DeviceLinkerInputs)) {
+        auto &LI = LinkInputEnum.value();
+        const ToolChain *TC = SYCLTargetInfoList[LinkInputEnum.index()].TC;
+        const char *BoundArch =
+            SYCLTargetInfoList[LinkInputEnum.index()].BoundArch;
+
+        auto TripleIt = llvm::find_if(SYCLTripleList, [&](auto &SYCLTriple) {
+          return SYCLTriple == TC->getTriple();
+        });
+        if (TripleIt == SYCLTripleList.end()) {
+          // If the toolchain's triple is absent in this "main" triple
+          // collection, this means it was created specifically for one of
+          // the SYCL AOT inputs. Those will be handled separately.
+          continue;
+        }
+        if (LI.empty())
+          // Current list is empty, nothing to process.
+          continue;
+
+        ActionList DeviceLibs;
+        ActionList DeviceLibObjects;
+        ActionList LinkObjects;
+        auto TT = TC->getTriple();
+        auto isNVPTX = TT.isNVPTX();
+        auto isAMDGCN = TT.isAMDGCN();
+        auto isSPIR = TT.isSPIR();
+        bool isSpirvAOT = TT.getSubArch() == llvm::Triple::SPIRSubArch_fpga ||
+                          TT.getSubArch() == llvm::Triple::SPIRSubArch_gen ||
+                          TT.getSubArch() == llvm::Triple::SPIRSubArch_x86_64;
+        const bool isSYCLNativeCPU =
+            TC->getAuxTriple() &&
+            driver::isSYCLNativeCPU(TT, *TC->getAuxTriple());
+        for (const auto &Input : LI) {
+          if (TT.getSubArch() == llvm::Triple::SPIRSubArch_fpga &&
+              types::isFPGA(Input->getType())) {
+            assert(BoundArch == nullptr &&
+                   "fpga triple bounded arch not nullptr");
+            // FPGA aoco does not go through the link, everything else does.
+            if (Input->getType() == types::TY_FPGA_AOCO) {
+              DeviceLibObjects.push_back(Input);
+              continue;
+            }
+            // FPGA aocr/aocx does not go through the link and is passed
+            // directly to the backend compilation step (aocr) or wrapper (aocx)
+            Action *FPGAAOTAction;
+            if (Input->getType() == types::TY_FPGA_AOCR ||
+                Input->getType() == types::TY_FPGA_AOCR_EMU)
+              // Generate AOCX/AOCR
+              FPGAAOTAction =
+                  C.MakeAction<BackendCompileJobAction>(Input, FPGAOutType);
+            else if (Input->getType() == types::TY_FPGA_AOCX)
+              FPGAAOTAction = Input;
+            else
+              llvm_unreachable("Unexpected FPGA input type.");
+            auto *RenameAction = C.MakeAction<FileTableTformJobAction>(
+                FPGAAOTAction, types::TY_Tempfilelist, types::TY_Tempfilelist);
+            RenameAction->addRenameColumnTform(
+                FileTableTformJobAction::COL_ZERO,
+                FileTableTformJobAction::COL_CODE);
+            auto *DeviceWrappingAction = C.MakeAction<OffloadWrapperJobAction>(
+                RenameAction, types::TY_Object);
+            DA.add(*DeviceWrappingAction, *TC, BoundArch, Action::OFK_SYCL);
+            continue;
+          } else if (!types::isFPGA(Input->getType())) {
+            // No need for any conversion if we are coming in from the
+            // clang-offload-deps or regular compilation path.
+            if (isNVPTX || isAMDGCN || ContainsOffloadDepsAction(Input) ||
+                ContainsCompileOrAssembleAction(Input)) {
+              LinkObjects.push_back(Input);
+              continue;
+            }
+            Action *ConvertSPIRVAction =
+                C.MakeAction<SpirvToIrWrapperJobAction>(
+                    Input, Input->getType() == types::TY_Tempfilelist
+                               ? types::TY_Tempfilelist
+                               : types::TY_LLVM_BC);
+            LinkObjects.push_back(ConvertSPIRVAction);
+          }
+        }
+        if (LinkObjects.empty())
+          continue;
+
+        // The linkage actions subgraph leading to the offload wrapper.
+        // [cond] Means incoming/outgoing dependence is created only when cond
+        //        is true. A function of:
+        //   n - target is NVPTX/AMDGCN
+        //   a - SPIRV AOT compilation is requested
+        //   s - device code split requested
+        //   r - relocatable device code is requested
+        //   f - link object output type is TY_Tempfilelist (fat archive)
+        //   e - Embedded IR for fusion (-fsycl-embed-ir) was requested
+        //       and target is NVPTX.
+        //   * - "all other cases"
+        //     - no condition means output/input is "always" present
+        // First symbol indicates output/input type
+        //   . - single file output (TY_SPIRV, TY_LLVM_BC,...)
+        //   - - TY_Tempfilelist
+        //   + - TY_Tempfiletable
+        //
+        //                   .-----------------.
+        //                   |Link(LinkObjects)|
+        //                   .-----------------.
+        //                ----[-!rf]   [*]
+        //               [-!rf]         |
+        //         .-------------.      |
+        //         | llvm-foreach|      |
+        //         .-------------.      |
+        //               [.]            |
+        //                |             |
+        //                |             |
+        //         .---------------------------------------.
+        //         |               PostLink                |[+e]----------------
+        //         .---------------------------------------.                   |
+        //                           [+*]                [+]                   |
+        //                             |                  |                    |
+        //                             |                  |                    |
+        //                             |---------         |                    |
+        //                             |        |         |                    |
+        //                             |        |         |                    |
+        //                             |      [+!rf]      |                    |
+        //                             |  .-------------. |                    |
+        //                             |  | llvm-foreach| |                    |
+        //                             |  .-------------. |                    |
+        //                             |        |         |                    |
+        //                            [+*]    [+!rf]      |                    |
+        //                      .-----------------.       |                    |
+        //                      | FileTableTform  |       |                    |
+        //                      | (extract "Code")|       |                    |
+        //                      .-----------------.       |                    |
+        //                              [-]               |-----------         |
+        //           --------------------|                           |         |
+        //           |                   |                           |         |
+        //           |                   |-----------------          |         |
+        //           |                   |                |          |         |
+        //           |                   |               [-!rf]      |         |
+        //           |                   |         .--------------.  |         |
+        //           |                   |         |FileTableTform|  |         |
+        //           |                   |         |   (merge)    |  |         |
+        //           |                   |         .--------------.  |         |
+        //           |                   |               [-]         |-------  |
+        //           |                   |                |          |      |  |
+        //           |                   |                |    ------|      |  |
+        //           |                   |        --------|    |            |  |
+        //          [.]                 [-*]   [-!rf]        [+!rf]         |  |
+        //   .---------------.  .-------------------. .--------------.      |  |
+        //   | finalizeNVPTX  | |  SPIRVTranslator  | |FileTableTform|      |  |
+        //   | finalizeAMDGCN | |                   | |   (merge)    |      |  |
+        //   .---------------.  .-------------------. . -------------.      |  |
+        //          [.]             [-as]      [-!a]         |              |  |
+        //           |                |          |           |              |  |
+        //           |              [-s]         |           |              |  |
+        //           |       .----------------.  |           |              |  |
+        //           |       | BackendCompile |  |           |              |  |
+        //           |       .----------------.  |     ------|              |  |
+        //           |              [-s]         |     |                    |  |
+        //           |                |          |     |                    |  |
+        //           |              [-a]      [-!a]  [-!rf]                 |  |
+        //           |              .--------------------.                  |  |
+        //           -----------[-n]|   FileTableTform   |[+*]--------------|  |
+        //                          |  (replace "Code")  |                     |
+        //                          .--------------------.                     |
+        //                                      |      -------------------------
+        //                                    [+*]     | [+e]
+        //         .--------------------------------------.
+        //         |            OffloadWrapper            |
+        //         .--------------------------------------.
+        //
+        ActionList FullLinkObjects;
+        bool IsRDC = !tools::SYCL::shouldDoPerObjectFileLinking(C);
+        if (IsRDC) {
+          Action *DeviceLinkAction =
+              C.MakeAction<LinkJobAction>(LinkObjects, types::TY_LLVM_BC);
+          FullLinkObjects.push_back(DeviceLinkAction);
+        } else
+          FullLinkObjects = LinkObjects;
+
+        // FIXME: Link all wrapper and fallback device libraries as default,
+        // When spv online link is supported by all backends, the fallback
+        // device libraries are only needed when current toolchain is using
+        // AOT compilation.
+        bool SYCLDeviceLibLinked = false;
+        if (isSPIR || isNVPTX) {
+          bool UseJitLink =
+              isSPIR &&
+              Args.hasFlag(options::OPT_fsycl_device_lib_jit_link,
+                           options::OPT_fno_sycl_device_lib_jit_link, false);
+          bool UseAOTLink = isSPIR && (isSpirvAOT || !UseJitLink);
+          SYCLDeviceLibLinked = addSYCLDeviceLibs(
+              TC, DeviceLibs, UseAOTLink,
+              C.getDefaultToolChain().getTriple().isWindowsMSVCEnvironment());
+        }
+        if (isSYCLNativeCPU) {
+          SYCLDeviceLibLinked |= addSYCLNativeCPULibs(TC, DeviceLibs);
+        }
+        JobAction *LinkSYCLLibs =
+            C.MakeAction<LinkJobAction>(DeviceLibs, types::TY_LLVM_BC);
+        for (Action *FullLinkObject : FullLinkObjects) {
+          if (FullLinkObject->getKind() ==
+              clang::driver::Action::OffloadDepsJobClass)
+            continue;
+          Action *FullDeviceLinkAction = nullptr;
+          ActionList WrapperInputs;
+
+          if (SYCLDeviceLibLinked) {
+            if (IsRDC) {
+              // First object has to be non-DeviceLib for only-needed to be
+              // passed.
+              DeviceLibs.insert(DeviceLibs.begin(), FullLinkObject);
+              FullDeviceLinkAction =
+                  C.MakeAction<LinkJobAction>(DeviceLibs, types::TY_LLVM_BC);
+            } else {
+              FullDeviceLinkAction = FullLinkObject;
+
+              ActionList DeviceCodeAndSYCLLibs{FullDeviceLinkAction, LinkSYCLLibs};
+              JobAction *LinkDeviceCode =
+                  C.MakeAction<LinkJobAction>(DeviceCodeAndSYCLLibs, types::TY_LLVM_BC);
+
+              if (FullDeviceLinkAction->getType() == types::TY_Tempfilelist) {
+                // If our compiler input outputs a temp file list (eg. fat
+                // static archive), we need to link the device code against
+                // each entry in the static archive.
+                auto *ParallelLinkDeviceCode =
+                    C.MakeAction<ForEachWrappingAction>(
+                        cast<JobAction>(FullDeviceLinkAction), LinkDeviceCode);
+                // The SYCL device library action tree should not be
+                // for-eached, it only needs to happen once total. The
+                // for-each action should start linking device code with the
+                // device libraries.
+                std::function<void(const Action *)> traverseActionTree =
+                    [&](const Action *Act) {
+                      ParallelLinkDeviceCode->addSerialAction(Act);
+                      for (const auto &Input : Act->getInputs()) {
+                        traverseActionTree(Input);
+                      }
+                    };
+                traverseActionTree(LinkSYCLLibs);
+                ActionList TformInputs{FullDeviceLinkAction,
+                                       ParallelLinkDeviceCode};
+                auto *ReplaceFilesAction =
+                    C.MakeAction<FileTableTformJobAction>(
+                        TformInputs, types::TY_Tempfilelist,
+                        types::TY_Tempfilelist);
+                ReplaceFilesAction->addReplaceColumnTform(
+                    FileTableTformJobAction::COL_ZERO,
+                    FileTableTformJobAction::COL_ZERO);
+                ReplaceFilesAction->addExtractColumnTform(
+                    FileTableTformJobAction::COL_ZERO, false /*drop titles*/);
+                FullDeviceLinkAction = ReplaceFilesAction;
+              } else {
+                // If our compiler input is singular, just do a single link.
+                FullDeviceLinkAction = LinkDeviceCode;
+              }
+            }
+          } else
+            FullDeviceLinkAction = FullLinkObject;
+
+          // reflects whether current target is ahead-of-time and can't
+          // support runtime setting of specialization constants
+          bool isAOT = isNVPTX || isAMDGCN || isSpirvAOT || isSYCLNativeCPU;
+
+          // post link is not optional - even if not splitting, always need to
+          // process specialization constants
+          types::ID PostLinkOutType = isSPIR || isSYCLNativeCPU
+                                          ? types::TY_Tempfiletable
+                                          : types::TY_LLVM_BC;
+          auto createPostLinkAction = [&]() {
+            // For SPIR-V targets, force TY_Tempfiletable.
+            auto TypedPostLinkAction = C.MakeAction<SYCLPostLinkJobAction>(
+                FullDeviceLinkAction, PostLinkOutType, types::TY_Tempfiletable);
+            TypedPostLinkAction->setRTSetsSpecConstants(!isAOT);
+            return TypedPostLinkAction;
+          };
+          Action *PostLinkAction = createPostLinkAction();
+          if (isSYCLNativeCPU) {
+            // for SYCL Native CPU, we just take the linked device
+            // modules, lower them to an object file , and link it to the host
+            // object file.
+            auto *backendAct = C.MakeAction<BackendJobAction>(
+                FullDeviceLinkAction, types::TY_PP_Asm);
+            auto *asmAct =
+                C.MakeAction<AssembleJobAction>(backendAct, types::TY_Object);
+            DA.add(*asmAct, *TC, BoundArch, Action::OFK_SYCL);
+            auto *DeviceWrappingAction = C.MakeAction<OffloadWrapperJobAction>(
+                PostLinkAction, types::TY_Object);
+            DA.add(*DeviceWrappingAction, *TC, BoundArch, Action::OFK_SYCL);
+            continue;
+          }
+          if (isNVPTX && Args.hasArg(options::OPT_fsycl_embed_ir)) {
+            // When compiling for Nvidia/CUDA devices and the user requested the
+            // IR to be embedded in the application (via option), run the output
+            // of sycl-post-link (filetable referencing LLVM Bitcode + symbols)
+            // through the offload wrapper and link the resulting object to the
+            // application.
+            auto *WrapBitcodeAction = C.MakeAction<OffloadWrapperJobAction>(
+                PostLinkAction, types::TY_Object, true);
+            DA.add(*WrapBitcodeAction, *TC, BoundArch, Action::OFK_SYCL);
+          }
+          bool NoRDCFatStaticArchive =
+              !IsRDC &&
+              FullDeviceLinkAction->getType() == types::TY_Tempfilelist;
+          if (NoRDCFatStaticArchive)
+            PostLinkAction = C.MakeAction<ForEachWrappingAction>(
+                cast<JobAction>(FullDeviceLinkAction),
+                cast<JobAction>(PostLinkAction));
+
+          auto createExtractIRFilesAction = [&]() {
+            auto *TypedExtractIRFilesAction =
+                C.MakeAction<FileTableTformJobAction>(
+                    PostLinkAction,
+                    isSPIR ? types::TY_Tempfilelist : PostLinkAction->getType(),
+                    types::TY_Tempfilelist);
+            // single column w/o title fits TY_Tempfilelist format
+            TypedExtractIRFilesAction->addExtractColumnTform(
+                FileTableTformJobAction::COL_CODE, false /*drop titles*/);
+            return TypedExtractIRFilesAction;
+          };
+
+          Action *ExtractIRFilesAction = createExtractIRFilesAction();
+
+          if (isNVPTX || isAMDGCN) {
+            JobAction *FinAction =
+                isNVPTX ? finalizeNVPTXDependences(ExtractIRFilesAction,
+                                                   TC->getTriple())
+                        : finalizeAMDGCNDependences(ExtractIRFilesAction,
+                                                    TC->getTriple());
+            auto *ForEachWrapping = C.MakeAction<ForEachWrappingAction>(
+                cast<JobAction>(ExtractIRFilesAction), FinAction);
+
+            ActionList TformInputs{PostLinkAction, ForEachWrapping};
+            auto *ReplaceFilesAction = C.MakeAction<FileTableTformJobAction>(
+                TformInputs, types::TY_Tempfiletable, types::TY_Tempfiletable);
+            ReplaceFilesAction->addReplaceColumnTform(
+                FileTableTformJobAction::COL_CODE,
+                FileTableTformJobAction::COL_CODE);
+
+            WrapperInputs.push_back(ReplaceFilesAction);
+          } else {
+            if (NoRDCFatStaticArchive) {
+              ExtractIRFilesAction = C.MakeAction<ForEachWrappingAction>(
+                  cast<JobAction>(FullDeviceLinkAction),
+                  cast<JobAction>(ExtractIRFilesAction));
+
+              auto *MergeAllTablesIntoOne =
+                  C.MakeAction<FileTableTformJobAction>(ExtractIRFilesAction,
+                                                        types::TY_Tempfilelist,
+                                                        types::TY_Tempfilelist);
+              MergeAllTablesIntoOne->addMergeTform(
+                  FileTableTformJobAction::COL_ZERO);
+              ExtractIRFilesAction = MergeAllTablesIntoOne;
+            }
+            // For SPIRV-based targets - translate to SPIRV then optionally
+            // compile ahead-of-time to native architecture
+            Action *BuildCodeAction = C.MakeAction<SPIRVTranslatorJobAction>(
+                ExtractIRFilesAction, types::TY_Tempfilelist);
+
+            // After the Link, wrap the files before the final host link
+            if (isAOT) {
+              types::ID OutType = types::TY_Tempfilelist;
+              if (!DeviceCodeSplit) {
+                OutType = (TT.getSubArch() == llvm::Triple::SPIRSubArch_fpga)
+                              ? FPGAOutType
+                              : types::TY_Image;
+              }
+              // Do the additional Ahead of Time compilation when the specific
+              // triple calls for it (provided a valid subarch).
+              ActionList BEInputs;
+              BEInputs.push_back(BuildCodeAction);
+              auto unbundleAdd = [&](Action *A, types::ID T) {
+                ActionList AL;
+                AL.push_back(A);
+                Action *UnbundleAction =
+                    C.MakeAction<OffloadUnbundlingJobAction>(AL, T);
+                BEInputs.push_back(UnbundleAction);
+              };
+              // Send any known objects/archives through the unbundler to grab
+              // the dependency file associated.  This is only done for
+              // -fintelfpga.
+              for (Action *A : FPGAObjectInputs)
+                unbundleAdd(A, types::TY_FPGA_Dependencies);
+              for (Action *A : FPGAArchiveInputs)
+                unbundleAdd(A, types::TY_FPGA_Dependencies_List);
+              for (const auto &A : DeviceLibObjects)
+                BEInputs.push_back(A);
+              BuildCodeAction =
+                  C.MakeAction<BackendCompileJobAction>(BEInputs, OutType);
+            }
+            if (NoRDCFatStaticArchive) {
+              auto *MergeAllTablesIntoOne =
+                  C.MakeAction<FileTableTformJobAction>(PostLinkAction,
+                                                        types::TY_Tempfilelist,
+                                                        types::TY_Tempfilelist);
+              MergeAllTablesIntoOne->addMergeTform(
+                  FileTableTformJobAction::COL_ZERO);
+              PostLinkAction = MergeAllTablesIntoOne;
+            }
+            ActionList TformInputs{PostLinkAction, BuildCodeAction};
+            auto *ReplaceFilesAction = C.MakeAction<FileTableTformJobAction>(
+                TformInputs, types::TY_Tempfiletable, types::TY_Tempfiletable);
+            ReplaceFilesAction->addReplaceColumnTform(
+                FileTableTformJobAction::COL_CODE,
+                FileTableTformJobAction::COL_CODE);
+            WrapperInputs.push_back(ReplaceFilesAction);
+          }
+
+          // After the Link, wrap the files before the final host link
+          auto *DeviceWrappingAction = C.MakeAction<OffloadWrapperJobAction>(
+              WrapperInputs, types::TY_Object);
+
+          if (isSpirvAOT) {
+            bool AddBA = (TT.getSubArch() == llvm::Triple::SPIRSubArch_gen &&
+                          BoundArch != nullptr);
+            DA.add(*DeviceWrappingAction, *TC, AddBA ? BoundArch : nullptr,
+                   Action::OFK_SYCL);
+          } else
+            withBoundArchForToolChain(TC, [&](const char *BoundArch) {
+              DA.add(*DeviceWrappingAction, *TC, BoundArch, Action::OFK_SYCL);
+            });
+        }
+      }
+      for (auto &SAI : SYCLAOTInputs) {
+        // Extract binary file name
+        std::string FN(SAI.second);
+        const char *FNStr = Args.MakeArgString(FN);
+        Arg *myArg = Args.MakeSeparateArg(
+            nullptr, C.getDriver().getOpts().getOption(options::OPT_INPUT),
+            FNStr);
+        auto *SYCLAdd =
+            C.MakeAction<InputAction>(*myArg, types::TY_SYCL_FATBIN);
+        auto *DeviceWrappingAction =
+            C.MakeAction<OffloadWrapperJobAction>(SYCLAdd, types::TY_Object);
+
+        // Extract the target triple for this binary
+        llvm::Triple TT(SAI.first);
+        // Extract the toolchain for this target triple
+        auto SYCLDeviceTC = llvm::find_if(
+            ToolChains, [&](auto &TC) { return TC->getTriple() == TT; });
+        assert(SYCLDeviceTC != ToolChains.end() &&
+               "No toolchain found for this AOT input");
+
+        DA.add(*DeviceWrappingAction, **SYCLDeviceTC,
+               /*BoundArch=*/nullptr, Action::OFK_SYCL);
+      }
+#endif
     }
 
     void addDeviceLinkDependencies(OffloadDepsJobAction *DA) override {
